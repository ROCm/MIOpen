--- conflicted
+++ resolved
@@ -2162,8 +2162,11 @@
     const auto ws_size = perf_results[0].memory;
     is_fwd_igemm       = (algo == miopenConvolutionFwdAlgoImplicitGEMM);
 
-<<<<<<< HEAD
-=======
+    auto in_tens  = (is_transform ? inputTensor_vect4 : inputTensor);
+    auto in_buff  = (is_transform ? in_vect4_dev->GetMem() : in.GetDevicePtr());
+    auto wei_tens = (is_transform ? weightTensor_vect4 : weightTensor);
+    auto wei_buff = (is_transform ? wei_vect4_dev->GetMem() : wei.GetDevicePtr());
+
     if(ws_size > ws_sizeof_find_fwd)
     {
         MIOPEN_LOG_CUSTOM(miopen::LoggingLevel::Error,
@@ -2172,15 +2175,6 @@
                                                                          << " < " << ws_size);
         return miopenStatusInternalError;
     }
-    ResizeWorkspaceDev(ctx, ws_size);
-    wall.start(wall_enabled);
-
->>>>>>> c9641736
-    auto in_tens  = (is_transform ? inputTensor_vect4 : inputTensor);
-    auto in_buff  = (is_transform ? in_vect4_dev->GetMem() : in.GetDevicePtr());
-    auto wei_tens = (is_transform ? weightTensor_vect4 : weightTensor);
-    auto wei_buff = (is_transform ? wei_vect4_dev->GetMem() : wei.GetDevicePtr());
-
     ResizeWorkspaceDev(ctx, ws_size);
     wall.start(wall_enabled);
 
