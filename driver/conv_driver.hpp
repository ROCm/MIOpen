--- conflicted
+++ resolved
@@ -774,11 +774,8 @@
 
 	RunBackwardDataCPU();
 
-<<<<<<< HEAD
+
 	auto error_data = mlopen::rms_range (din_host, din);
-=======
-	auto error_data = mlopen::rms_range(din_host, din);
->>>>>>> 7a1a4163
 	if (!(error_data < tolerance))
 	{
 		std::cout << std::string("Backward Convolution Data Failed: ") << error_data << std::string("\n");
