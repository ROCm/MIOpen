/*******************************************************************************
 *
 * MIT License
 *
 * Copyright (c) 2017 Advanced Micro Devices, Inc.
 *
 * Permission is hereby granted, free of charge, to any person obtaining a copy
 * of this software and associated documentation files (the "Software"), to deal
 * in the Software without restriction, including without limitation the rights
 * to use, copy, modify, merge, publish, distribute, sublicense, and/or sell
 * copies of the Software, and to permit persons to whom the Software is
 * furnished to do so, subject to the following conditions:
 *
 * The above copyright notice and this permission notice shall be included in all
 * copies or substantial portions of the Software.
 *
 * THE SOFTWARE IS PROVIDED "AS IS", WITHOUT WARRANTY OF ANY KIND, EXPRESS OR
 * IMPLIED, INCLUDING BUT NOT LIMITED TO THE WARRANTIES OF MERCHANTABILITY,
 * FITNESS FOR A PARTICULAR PURPOSE AND NONINFRINGEMENT. IN NO EVENT SHALL THE
 * AUTHORS OR COPYRIGHT HOLDERS BE LIABLE FOR ANY CLAIM, DAMAGES OR OTHER
 * LIABILITY, WHETHER IN AN ACTION OF CONTRACT, TORT OR OTHERWISE, ARISING FROM,
 * OUT OF OR IN CONNECTION WITH THE SOFTWARE OR THE USE OR OTHER DEALINGS IN THE
 * SOFTWARE.
 *
 *******************************************************************************/
#ifndef GUARD_MIOPEN_CONV_DRIVER_HPP
#define GUARD_MIOPEN_CONV_DRIVER_HPP

/*#ifdef MIOPEN_NEURON_SOFTRELU /// \todo This needs to be explained or rewritten in clear manner.
#undef MIOPEN_NEURON_SOFTRELU
#endif

#ifdef MIOPEN_NEURON_POWER /// \todo This needs to be explained or rewritten in clear manner.
#undef MIOPEN_NEURON_POWER
#endif
*/
#include "InputFlags.hpp"
#include "conv_verify.hpp"
#include "driver.hpp"
#include "mloConvHost.hpp"
#include "tensor_driver.hpp"
#include "timer.hpp"
#include "util_driver.hpp"
#include <algorithm>
#include <cstdlib>
#include <cstring>
#include <float.h>
#include <fstream>
#include <memory>
#include <miopen/miopen.h>
#include <miopen/miopen_internal.h>
#include <miopen/tensor.hpp>
#include <miopen/env.hpp>
#include <miopen/algorithm.hpp>
#include <miopen/conv_algo_name.hpp>
#include <miopen/logger.hpp>
#include <miopen/convolution.hpp>
#include <miopen/solver.hpp>
#include <miopen/find_controls.hpp>
#include <miopen/problem_description.hpp>
#include "random.hpp"
#include <numeric>
#include <sstream>
#include <vector>
#include <type_traits>
#include <boost/range/adaptors.hpp>
#include <boost/optional/optional_io.hpp>
#include <../test/verify.hpp>
#include <../test/serialize.hpp>
#include <../test/tensor_holder.hpp>
#include <../test/cpu_conv.hpp>
#include <../test/cpu_bias.hpp>

#include <boost/optional.hpp>

// Declare hidden function for MIGraphX to smoke test it.
extern "C" miopenStatus_t miopenHiddenSetConvolutionFindMode(miopenConvolutionDescriptor_t convDesc,
                                                             int findMode);

#define WORKAROUND_ISSUE_2176 1 // https://github.com/AMDComputeLibraries/MLOpen/issues/2176

MIOPEN_DECLARE_ENV_VAR(MIOPEN_DRIVER_PAD_BUFFERS_2M)
MIOPEN_DECLARE_ENV_VAR(MIOPEN_DRIVER_USE_GPU_REFERENCE)

#if MIOPEN_BACKEND_OPENCL
#define STATUS_SUCCESS CL_SUCCESS
typedef cl_int status_t;
#else // MIOPEN_BACKEND_HIP
#define STATUS_SUCCESS 0
typedef int status_t;
#endif

struct AutoMiopenWarmupMode
{
    AutoMiopenWarmupMode()
    {
        debug_logging_quiet_prev          = miopen::debug::LoggingQuiet;
        debug_find_enforce_disable_prev   = miopen::debug::FindEnforceDisable;
        miopen::debug::LoggingQuiet       = true;
        miopen::debug::FindEnforceDisable = true;
    }
    AutoMiopenWarmupMode(const AutoMiopenWarmupMode&) = delete;
    AutoMiopenWarmupMode(AutoMiopenWarmupMode&&)      = delete;
    AutoMiopenWarmupMode& operator=(const AutoMiopenWarmupMode&) = delete;
    AutoMiopenWarmupMode& operator=(AutoMiopenWarmupMode&&) = delete;
    ~AutoMiopenWarmupMode()
    {
        miopen::debug::LoggingQuiet       = debug_logging_quiet_prev;
        miopen::debug::FindEnforceDisable = debug_find_enforce_disable_prev;
    }

    private:
    bool debug_logging_quiet_prev;
    bool debug_find_enforce_disable_prev;
};

struct AutoConvDirectNaiveAlwaysEnable
{
    AutoConvDirectNaiveAlwaysEnable()
    {
        prev                                       = miopen::debug::AlwaysEnableConvDirectNaive;
        miopen::debug::AlwaysEnableConvDirectNaive = true;
    }
    ~AutoConvDirectNaiveAlwaysEnable() { miopen::debug::AlwaysEnableConvDirectNaive = prev; }

    private:
    bool prev;
};

template <typename T>
void dumpBufferToFile(const char* fileName, T* data, size_t dataNumItems)
{
    std::ofstream outFile(fileName, std::ios::binary);
    if(outFile)
    {
        outFile.write(reinterpret_cast<char*>(data), dataNumItems * sizeof(T));
        outFile.close();
        printf("Wrote output to file %s\n", fileName);
    }
    else
    {
        printf("Could not open file %s for writing\n", fileName);
    }
}

template <typename T>
bool readBufferFromFile(T* data, size_t dataNumItems, const char* fileName)
{
    std::ifstream infile(fileName, std::ios::binary);
    if(infile)
    {
        infile.read(reinterpret_cast<char*>(data), dataNumItems * sizeof(T));
        infile.close();
        printf("Read data from input file %s\n", fileName);
        return true;
    }
    else
    {
        printf("Could not open file %s for reading\n", fileName);
        return false;
    }
}

// Tgpu and Tref are the data-type in GPU memory and CPU memory respectively.
// They are not necessarily the same as the computation type on GPU or CPU
template <typename Tgpu, typename Tref>
class ConvDriver : public Driver
{
#if MIOPEN_BACKEND_OPENCL
    typedef cl_context context_t;
#elif MIOPEN_BACKEND_HIP
    typedef uint32_t context_t;
#endif
    public:
    ConvDriver() : Driver()
    {
        miopenCreateTensorDescriptor(&inputTensor);
        miopenCreateTensorDescriptor(&weightTensor);
        miopenCreateTensorDescriptor(&outputTensor);
        miopenCreateTensorDescriptor(&biasTensor);
        miopenCreateTensorDescriptor(&inputTensor_vect4);
        miopenCreateTensorDescriptor(&weightTensor_vect4);
        miopenCreateConvolutionDescriptor(&convDesc);

        {
            AutoMiopenWarmupMode warmupMode;
            miopenCreateTensorDescriptor(&warmupInputTensor);
            miopenCreateTensorDescriptor(&warmupWeightTensor);
            miopenCreateTensorDescriptor(&warmupOutputTensor);
            miopenCreateConvolutionDescriptor(&warmupConvDesc);
        }

        workspace_dev = nullptr;
        // the variable name is implementation dependent, checking size instead
        InitDataType<Tgpu>();
    }

    int AddCmdLineArgs() override;
    int ParseCmdLineArgs(int argc, char* argv[]) override;
    InputFlags& GetInputFlags() override { return inflags; }

    // function to validate the Layout type parameters.
    // Layout types are -In,Out,Fil etc.This function validates the
    // layout parameter value to std (NCHW/NHWC/NCDHW/NDHWC) values,
    // defined in MIOpen lib.
    // layout_type - input value supplied with MIOpen driver command.
    void ValidateLayoutInputParameters(std::string layout_type);

    // Helper function to check the Layout type short names
    // Short names are defined as I,O,f. W.r.t In/Out/fil layout
    // types.
    int ChkLayout_ShortName();

    int GetandSetData() override;
    std::vector<int> GetInputTensorLengthsFromCmdLine();
    std::vector<int> GetWeightTensorLengthsFromCmdLine();
    std::vector<int> GetBiasTensorLengthsFromCmdLine();

    int SetConvDescriptorFromCmdLineArgs();

    std::vector<int> GetOutputTensorLengths();

    int AllocateBuffersAndCopy() override;

    bool UseGPUReference();

    int FindForward(int& ret_algo_count,
                    int request_algo_count,
                    std::vector<miopenConvAlgoPerf_t>& perf_results,
                    context_t ctx);
    int RunForwardGPU() override;
    int RunForwardCPU();
    int RunForwardGPUReference();
    int RunWarmupFindForwardGPU();

    int FindBackwardData(int& ret_algo_count,
                         int request_algo_count,
                         std::vector<miopenConvAlgoPerf_t>& perf_results,
                         context_t ctx);
    int FindBackwardWeights(int& ret_algo_count,
                            int request_algo_count,
                            std::vector<miopenConvAlgoPerf_t>& perf_results,
                            context_t ctx);
    int RunBackwardGPU() override;
    int RunBackwardDataCPU();
    int RunBackwardWeightsCPU();
    int RunBackwardBiasCPU();
    int RunBackwardDataGPUReference();
    int RunBackwardWeightsGPUReference();
    // int RunBackwardBiasGPUReference();

    int VerifyBackward() override;
    int VerifyForward() override;
    ~ConvDriver() override
    {
        miopenDestroyTensorDescriptor(biasTensor);
        miopenDestroyTensorDescriptor(outputTensor);
        miopenDestroyTensorDescriptor(weightTensor);
        miopenDestroyTensorDescriptor(inputTensor);
        miopenDestroyTensorDescriptor(inputTensor_vect4);
        miopenDestroyTensorDescriptor(weightTensor_vect4);
        miopenDestroyConvolutionDescriptor(convDesc);

        miopenDestroyTensorDescriptor(warmupInputTensor);
        miopenDestroyTensorDescriptor(warmupWeightTensor);
        miopenDestroyTensorDescriptor(warmupOutputTensor);
        miopenDestroyConvolutionDescriptor(warmupConvDesc);
    }

    private:
    const miopenDataType_t warmup_data_type = miopenFloat;
    typedef float warmup_Tgpu;

    InputFlags inflags;

    boost::optional<uint64_t> immediate_solution;

    miopenTensorDescriptor_t inputTensor;
    miopenTensorDescriptor_t weightTensor;
    miopenTensorDescriptor_t outputTensor;
    miopenTensorDescriptor_t biasTensor;
    miopenTensorDescriptor_t inputTensor_vect4;
    miopenTensorDescriptor_t weightTensor_vect4;
    miopenTensorDescriptor_t warmupInputTensor;
    miopenTensorDescriptor_t warmupWeightTensor;
    miopenTensorDescriptor_t warmupOutputTensor;

    std::unique_ptr<GPUMem> in_dev;
    std::unique_ptr<GPUMem> in_vect4_dev;
    std::unique_ptr<GPUMem> din_dev;
    std::unique_ptr<GPUMem> wei_dev;
    std::unique_ptr<GPUMem> wei_vect4_dev;
    std::unique_ptr<GPUMem> dwei_dev;
    std::unique_ptr<GPUMem> out_dev;
    std::unique_ptr<GPUMem> dout_dev;
    std::unique_ptr<GPUMem> b_dev;
    std::unique_ptr<GPUMem> db_dev;
    std::unique_ptr<GPUMem> warmup_in_dev;
    std::unique_ptr<GPUMem> warmup_wei_dev;
    std::unique_ptr<GPUMem> warmup_out_dev;

    std::unique_ptr<GPUMem> workspace_dev;
    std::size_t ws_sizeof_find_fwd;
    std::size_t ws_sizeof_find_bwd;
    std::size_t ws_sizeof_find_wrw;
    std::size_t warmup_ws_sizeof_find;

    tensor<Tgpu> in;
    tensor<Tgpu> wei;
    tensor<Tgpu> out;
    tensor<Tgpu> dout;
    tensor<Tgpu> b;
    tensor<Tref> outhost;
    tensor<Tref> dwei_host;
    tensor<Tref> din_host;
    tensor<Tref> db_host;
    tensor<warmup_Tgpu> warmup_in;
    tensor<warmup_Tgpu> warmup_wei;
    tensor<warmup_Tgpu> warmup_out;

    std::vector<Tgpu> din;
    std::vector<Tgpu> dwei;
    std::vector<float> out_int8;
    std::vector<Tgpu> db;
    std::vector<float> b_int8;

    miopenConvolutionDescriptor_t convDesc;
    miopenConvolutionDescriptor_t warmupConvDesc;

    bool is_wrw = true, is_bwd = true, is_fwd = true;
    bool is_wrw_winograd = false;
    bool is_wrw_igemm    = false;
    bool is_fwd_igemm    = false;
    bool is_bwd_igemm    = false;
    bool time_enabled    = false;
    bool wall_enabled    = false;
    bool warmup_enabled  = false;
    int num_iterations   = 1;

    // Used to avoid wasting time for verification after failure of Run*GPU().
    // We can't properly control this from the main() level.
    // RunBackwardGPU() and VerifyBackward() do the job for both Bwd and WrW.
    // If RunBackwardGPU() fails, then main() doesn't know if Bwd or WrW has failed.
    // Also main() has no ways to for controlling how Verify works except skipping the whole call.
    bool is_fwd_run_failed = false, is_bwd_run_failed = false, is_wrw_run_failed = false;

    Timer wall;
    Timer2 fwd_auxiliary;
    Timer2 bwd_auxiliary;
    Timer2 wrw_auxiliary;
    Timer2 fwd_auxiliary_gwss;
    Timer2 bwd_auxiliary_gwss;
    Timer2 wrw_auxiliary_gwss;
    Timer2 warmup_wall_total; // Counts also auxiliary time.

    void PrintForwardTime(float kernel_total_time, float kernel_first_time) const;
    int RunForwardGpuImmed(bool is_transform);
    int RunForwardGpuFind(bool is_transform);
    void PrintBackwardDataTime(float kernel_total_time, float kernel_first_time);
    int RunBackwardDataGpuImmed();
    int RunBackwardDataGpuFind();
    void PrintBackwardWrwTime(float kernel_total_time, float kernel_first_time);
    int RunBackwardWrwGpuImmed();
    int RunBackwardWrwGpuFind();

    double GetDefaultTolerance() const
    {
        // Computation error of fp16 is ~2^13 (=8192) bigger than
        // the one of fp32 because mantissa is shorter by 13 bits.
        auto tolerance = (sizeof(Tgpu) == 4 || sizeof(Tgpu) == 1) ? 1.5e-6 : 8.2e-3;
        // bf16 mantissa has 7 bits, by 3 bits shorter than fp16.
        if(std::is_same<Tgpu, bfloat16>::value)
            tolerance *= 8.0;
        return tolerance;
    }

    enum class Direction
    {
        Fwd,
        Bwd,
        WrW,
        BwdBias
    };

    std::string GetVerificationCacheFileName(const Direction& direction) const;
    bool IsInputTensorTransform() const;

    bool TryReadVerificationCache(const Direction& direction,
                                  miopenTensorDescriptor_t& tensorDesc,
                                  Tref* data) const;
    void TrySaveVerificationCache(const Direction& direction, std::vector<Tref>& data) const;

    void ResizeWorkspaceDev(context_t ctx, std::size_t size)
    {
        workspace_dev.reset();
        if(size > 0)
            workspace_dev = std::unique_ptr<GPUMem>(new GPUMem(ctx, size, 1));
    }

    // Helper functions, can be moved out of class.
    void PrintImmedSolutionInfo(const miopenConvSolution_t& s) const
    {
        std::cout << "- id: " << s.solution_id << " algo: " << s.algorithm << ", time: " << s.time
                  << " ms, ws: " << s.workspace_size
                  << ", name: " << miopen::solver::Id(s.solution_id).ToString() << std::endl;
    }

    std::string AlgorithmSolutionToString(const miopenConvSolution_t& s) const
    {
        std::ostringstream oss;
        oss << "Algorithm: " << s.algorithm << ", Solution: " << s.solution_id << '/'
            << ((s.solution_id != 0) ? miopen::solver::Id(s.solution_id).ToString()
                                     : std::string("UNKNOWN"));
        return oss.str();
    }

    /// Find() updates find-db with the most recent information (unless find-db is disabled).
    /// Therefore, after Find(), Immediate mode returns the "best" found solution
    /// as the 1st solution in the list, and we can use Immediate mode to find out
    /// the name of the Solver selected during Find() and then used in Run().
    void GetSolutionAfterFind(const miopenConvAlgoPerf_t& found,
                              const Direction& direction,
                              const miopenTensorDescriptor_t& inTensor,
                              const miopenTensorDescriptor_t& weiTensor,
                              const miopenTensorDescriptor_t& outTensor,
                              miopenConvSolution_t& solution);
};

// Check if int8 type tensor x and w need to be transformed to a pack of 4 elements along channel
// (NCHW_VECT_C format)
template <typename Tgpu, typename Tref>
bool ConvDriver<Tgpu, Tref>::IsInputTensorTransform() const
{
    return (data_type == miopenInt8 && inflags.GetValueInt("in_channels") % 4 != 0) ||
           data_type == miopenInt8x4;
}

template <typename Tgpu, typename Tref>
int ConvDriver<Tgpu, Tref>::ParseCmdLineArgs(int argc, char* argv[])
{

    inflags.Parse(argc, argv);

    // try to set a default layout value for 3d conv if not specified from cmd line
    int spatial_dim = inflags.GetValueInt("spatial_dim");

    const std::string default_layout = (spatial_dim == 2) ? "NCHW" : "NCDHW";

    // inflags value is empty, default value is used
    // if it is supplied via cmd line, check the value.
    if(inflags.GetValueStr("in_layout").empty())
    {
        inflags.SetValue("in_layout", default_layout);
    }
    else
    {
        std::string in_layoutValue = inflags.GetValueStr("in_layout");
        ValidateLayoutInputParameters(in_layoutValue);
    }
    // fil layout argument value check
    if(inflags.GetValueStr("fil_layout").empty())
    {
        inflags.SetValue("fil_layout", default_layout);
    }
    else
    {
        std::string fil_layoutValue = inflags.GetValueStr("fil_layout");
        ValidateLayoutInputParameters(fil_layoutValue);
    }
    // out layout argument check
    if(inflags.GetValueStr("out_layout").empty())
    {
        inflags.SetValue("out_layout", default_layout);
    }
    else
    {
        std::string out_layoutValue = inflags.GetValueStr("out_layout");
        ValidateLayoutInputParameters(out_layoutValue);
    }
    num_iterations = inflags.GetValueInt("iter");
    if(num_iterations < 1)
    {
        std::cout << "Fatal: Number of iterations must be > 0: " << num_iterations << std::endl;
        return 1;
    }
    time_enabled = (inflags.GetValueInt("time") != 0);
    {
        const int val = inflags.GetValueInt("wall");
        if(val >= 1)
        {
            if(!time_enabled)
            {
                std::cout << "Info: '--wall " << val << "' is ignored because '--time' is not set"
                          << std::endl;
            }
            else
            {
                wall_enabled   = (val >= 1);
                warmup_enabled = (val >= 2);
            }
        }
    }

    if(time_enabled)
    {
        miopenEnableProfiling(GetHandle(), true);
    }

    is_fwd = (inflags.GetValueInt("forw") == 0 || inflags.GetValueInt("forw") & 1);
    is_bwd = (inflags.GetValueInt("forw") == 0 || inflags.GetValueInt("forw") & 2);
    is_wrw = (inflags.GetValueInt("forw") == 0 || inflags.GetValueInt("forw") & 4);

    const auto solution_str = inflags.GetValueStr("solution");
    auto solution_value     = static_cast<int>(miopen::solver::Id(solution_str.c_str()).Value());
    if(solution_value == 0) // Assume number on input
    {
        solution_value = std::strtol(solution_str.c_str(), nullptr, 10);
        if(errno == ERANGE)
        {
            errno          = 0;
            solution_value = 0;
        }
    }
    if(solution_value >= 0)
        immediate_solution = solution_value;

    return 0;
}

template <typename Tgpu, typename Tref>
void ConvDriver<Tgpu, Tref>::ValidateLayoutInputParameters(std::string layout_value)
{
    if((ChkLayout_ShortName()))
    {
        std::cerr << " Invalid Layout Short Name = " << ChkLayout_ShortName() << std::endl;
        exit(EXIT_FAILURE);
    }
    else
    {
        if((layout_value.compare("NCHW") == 0) || (layout_value.compare("NHWC") == 0) ||
           (layout_value.compare("NCDHW") == 0) || (layout_value.compare("NDHWC") == 0))
        {
            // do nothing,Values are matching as defined in Lib.
        }
        else
        {
            std::cerr << "Invalid Layout Parameter Value - " << layout_value << std::endl;
            exit(EXIT_FAILURE);
        }
    }
}

template <typename Tgpu, typename Tref>
int ConvDriver<Tgpu, Tref>::ChkLayout_ShortName()
{
    // check for short name of layout type
    if((inflags.FindShortName("in_layout") == 'I') &&
       (inflags.FindShortName("out_layout") == 'O') && (inflags.FindShortName("fil_layout") == 'f'))
    {
        // do noting
        // found valid short names
        return 0;
    }
    else
    {
        std::cerr << "Error:Invalid Short Name!" << std::endl;
        exit(EXIT_FAILURE);
    }
}

template <typename Tgpu, typename Tref>
int ConvDriver<Tgpu, Tref>::GetandSetData()
{
    std::vector<int> in_len  = GetInputTensorLengthsFromCmdLine();
    std::vector<int> wei_len = GetWeightTensorLengthsFromCmdLine();

    SetTensorNd(inputTensor, in_len, inflags.GetValueStr("in_layout"), data_type);
    SetTensorNd(weightTensor, wei_len, inflags.GetValueStr("fil_layout"), data_type);

    if(inflags.GetValueInt("tensor_vect") == 1 && data_type == miopenInt8)
    {
        data_type = miopenInt8x4;
    }

    if(IsInputTensorTransform())
    {
        std::vector<int> in_len_vect4(in_len.begin(), in_len.end()),
            wei_len_vect4(wei_len.begin(), wei_len.end());
        in_len_vect4[1] = ((in_len[1] + 3) / 4) * 4;
        SetTensorNd(inputTensor_vect4, in_len_vect4, data_type);
        wei_len_vect4[1] = ((wei_len[1] + 3) / 4) * 4;
        SetTensorNd(weightTensor_vect4, wei_len_vect4, data_type);
    }
    SetConvDescriptorFromCmdLineArgs();

    std::vector<int> out_len = GetOutputTensorLengths();

    miopenDataType_t y_type =
        (data_type == miopenInt8 || data_type == miopenInt8x4) ? miopenFloat : data_type;
    SetTensorNd(outputTensor, out_len, inflags.GetValueStr("out_layout"), y_type);

    if(inflags.GetValueInt("bias") != 0)
    {
        std::vector<int> bias_len = GetBiasTensorLengthsFromCmdLine();
        SetTensorNd(biasTensor, bias_len, data_type);
    }

    if(warmup_enabled)
    {
        AutoMiopenWarmupMode warmupMode;
        std::vector<int> warmup_in_len  = {1, 1, 16, 16}; // NCHW
        std::vector<int> warmup_wei_len = {1, 1, 1, 1};   // KCYX
        SetTensorNd(warmupInputTensor, warmup_in_len, warmup_data_type);
        SetTensorNd(warmupWeightTensor, warmup_wei_len, warmup_data_type);

        const int spatial_dim           = 2;
        const int group_count           = 1;
        std::vector<int> pads           = {0, 0};
        std::vector<int> conv_strides   = {1, 1};
        std::vector<int> conv_dilations = {1, 1};
        miopenConvolutionMode_t mode    = miopenConvolution;
        miopenInitConvolutionNdDescriptor(warmupConvDesc,
                                          spatial_dim,
                                          pads.data(),
                                          conv_strides.data(),
                                          conv_dilations.data(),
                                          mode);
        miopenSetConvolutionFindMode(warmupConvDesc, miopenConvolutionFindModeNormal);
        miopenHiddenSetConvolutionFindMode(
            warmupConvDesc,
            static_cast<int>(miopenConvolutionFindModeNormal)); // Repeat via hidden API.
        miopenSetConvolutionGroupCount(warmupConvDesc, group_count);

        int warmup_out_len_size = miopen::deref(warmupInputTensor).GetSize();
        std::vector<int> warmup_out_len(warmup_out_len_size);
        miopenGetConvolutionNdForwardOutputDim(warmupConvDesc,
                                               warmupInputTensor,
                                               warmupWeightTensor,
                                               &warmup_out_len_size,
                                               warmup_out_len.data());
        SetTensorNd(warmupOutputTensor, warmup_out_len, warmup_data_type);
    }
    return (0);
}

template <typename Tgpu, typename Tref>
int ConvDriver<Tgpu, Tref>::AddCmdLineArgs()
{

    inflags.AddInputFlag("in_layout",
                         'I',
                         "",
                         "Input Layout (Default=NCHW for 2d conv, NCDHW for 3d conv)",
                         "string",
                         true);
    inflags.AddInputFlag("out_layout",
                         'O',
                         "",
                         "Output Layout (Default=NCHW for 2d conv, NCDHW for 3d conv)",
                         "string",
                         true);
    inflags.AddInputFlag("fil_layout",
                         'f',
                         "",
                         "Filter Layout (Default=NCHW for 2d conv, NCDHW for 3d conv)",
                         "string",
                         true);
    inflags.AddInputFlag(
        "spatial_dim", '_', "2", "convolution spatial dimension (Default-2)", "int");
    inflags.AddInputFlag("forw",
                         'F',
                         "0",
                         "Flag enables fwd, bwd, wrw convolutions"
                         "\n0 fwd+bwd+wrw (default)"
                         "\n1 fwd only"
                         "\n2 bwd only"
                         "\n4 wrw only"
                         "\n3 fwd+bwd"
                         "\n5 fwd+wrw"
                         "\n6 bwd+wrw",
                         "int");
    inflags.AddInputFlag("batchsize", 'n', "100", "Mini-batch size (Default=100)", "int");
    inflags.AddInputFlag("in_channels", 'c', "3", "Number of Input Channels (Default=3)", "int");
    inflags.AddInputFlag("in_d", '!', "32", "Input Depth (Default=32)", "int");
    inflags.AddInputFlag("in_h", 'H', "32", "Input Height (Default=32)", "int");
    inflags.AddInputFlag("in_w", 'W', "32", "Input Width (Default=32)", "int");
    inflags.AddInputFlag(
        "out_channels", 'k', "32", "Number of Output Channels (Default=32)", "int");
    inflags.AddInputFlag("fil_d", '@', "3", "Filter Depth (Default=3)", "int");
    inflags.AddInputFlag("fil_h", 'y', "3", "Filter Height (Default=3)", "int");
    inflags.AddInputFlag("fil_w", 'x', "3", "Filter Width (Default=3)", "int");
    inflags.AddInputFlag(
        "conv_stride_d", '#', "1", "Convolution Stride for Depth (Default=1)", "int");
    inflags.AddInputFlag(
        "conv_stride_h", 'u', "1", "Convolution Stride for Height (Default=1)", "int");
    inflags.AddInputFlag(
        "conv_stride_w", 'v', "1", "Convolution Stride for Width (Default=1)", "int");
    inflags.AddInputFlag("pad_d", '$', "0", "Zero Padding for Depth (Default=0)", "int");
    inflags.AddInputFlag("pad_h", 'p', "0", "Zero Padding for Height (Default=0)", "int");
    inflags.AddInputFlag("pad_w", 'q', "0", "Zero Padding for Width (Default=0)", "int");
    inflags.AddInputFlag("pad_val", 'r', "0", "Padding Value (Default=0)", "int");
    inflags.AddInputFlag(
        "trans_output_pad_d", '%', "0", "Zero Padding Output for Depth (Default=0)", "int");
    inflags.AddInputFlag(
        "trans_output_pad_h", 'Y', "0", "Zero Padding Output for Height (Default=0)", "int");
    inflags.AddInputFlag(
        "trans_output_pad_w", 'X', "0", "Zero Padding Output for Width (Default=0)", "int");
    inflags.AddInputFlag("iter", 'i', "10", "Number of Iterations (Default=10)", "int");
    inflags.AddInputFlag("verify", 'V', "1", "Verify Each Layer (Default=1)", "int");
    inflags.AddInputFlag("verification_cache",
                         'C',
                         "",
                         "Use specified directory to cache verification data. Off by default.",
                         "string");
    inflags.AddInputFlag("time", 't', "0", "Time Each Layer (Default=0)", "int");
    inflags.AddInputFlag("wall",
                         'w',
                         "0",
                         "Wall-clock Time Each Layer"
                         "\n0 Off (Default)"
                         "\n1 On, requires '--time 1')"
                         "\n2 On, warm-up the library (prefetch db caches), requires '--time 1')",
                         "int");
    inflags.AddInputFlag("search", 's', "0", "Search Kernel Config (Default=0)", "int");
    inflags.AddInputFlag("printconv", 'P', "1", "Print Convolution Dimensions (Default=1)", "int");
    inflags.AddInputFlag("dump_output", 'o', "0", "Dumps the output buffers (Default=0)", "int");
    inflags.AddInputFlag("in_data", 'd', "", "Input data filename (Default=)", "string");
    inflags.AddInputFlag("weights", 'e', "", "Input weights filename (Default=)", "string");
    inflags.AddInputFlag("bias", 'b', "", "Use Bias (Default=0)", "int");
    inflags.AddInputFlag(
        "mode", 'm', "conv", "Convolution Mode (conv, trans) (Default=conv)", "str");

    inflags.AddInputFlag(
        "pad_mode", 'z', "default", "Padding Mode (same, valid, default) (Default=default)", "str");
    inflags.AddInputFlag("tensor_vect",
                         'Z',
                         "0",
                         "tensor vectorization type (none, vect_c, vect_n) (Default=0)",
                         "int");
    inflags.AddInputFlag("dilation_d", '^', "1", "Dilation of Filter Depth (Default=1)", "int");
    inflags.AddInputFlag("dilation_h", 'l', "1", "Dilation of Filter Height (Default=1)", "int");
    inflags.AddInputFlag("dilation_w", 'j', "1", "Dilation of Filter Width (Default=1)", "int");
    inflags.AddInputFlag("in_bias", 'a', "", "Input bias filename (Default=)", "string");
    inflags.AddInputFlag("group_count", 'g', "1", "Number of Groups (Default=1)", "int");
    inflags.AddInputFlag("dout_data",
                         'D',
                         "",
                         "dy data filename for backward weight computation (Default=)",
                         "string");
    inflags.AddInputFlag("solution",
                         'S',
                         "-1",
                         "Use immediate mode, run solution with specified id."
                         "\nAccepts integer argument N:"
                         "\n=0 Immediate mode, build and run fastest solution"
                         "\n>0 Immediate mode, build and run solution_id = N"
                         "\n<0 Use Find() API (Default=-1)"
                         "\nAlso accepts symbolic name of solution:"
                         "\n<valid name>   Immediate mode, build and run specified solution"
                         "\n<invalid name> Use Find() API",
                         "string");

    return 0;
}

template <typename Tgpu, typename Tref>
std::vector<int> ConvDriver<Tgpu, Tref>::GetInputTensorLengthsFromCmdLine()
{
    std::vector<int> in_lens;

    int spatial_dim = inflags.GetValueInt("spatial_dim");
    in_lens.resize(2 + spatial_dim);

    in_lens[0] = inflags.GetValueInt("batchsize");
    in_lens[1] = inflags.GetValueInt("in_channels");

    auto in_spatial_lens = boost::adaptors::slice(in_lens, 2, 2 + spatial_dim);

    if(spatial_dim == 2)
    {
        in_spatial_lens[0] = inflags.GetValueInt("in_h");
        in_spatial_lens[1] = inflags.GetValueInt("in_w");
    }
    else if(spatial_dim == 3)
    {
        in_spatial_lens[0] = inflags.GetValueInt("in_d");
        in_spatial_lens[1] = inflags.GetValueInt("in_h");
        in_spatial_lens[2] = inflags.GetValueInt("in_w");
    }
    else
    {
        MIOPEN_THROW("unsupported convolution dimension");
    }

    return in_lens;
}

template <typename Tgpu, typename Tref>
std::vector<int> ConvDriver<Tgpu, Tref>::GetWeightTensorLengthsFromCmdLine()
{
    std::vector<int> wei_lens;

    int spatial_dim = inflags.GetValueInt("spatial_dim");
    wei_lens.resize(2 + spatial_dim);

    auto wei_spatial_lens = boost::adaptors::slice(wei_lens, 2, 2 + spatial_dim);

    int group_count = std::max(inflags.GetValueInt("group_count"), 1);

    int wei_k_len = inflags.GetValueInt("out_channels");
    int wei_c_len = inflags.GetValueInt("in_channels");

    if(spatial_dim == 2)
    {
        wei_spatial_lens[0] = inflags.GetValueInt("fil_h");
        wei_spatial_lens[1] = inflags.GetValueInt("fil_w");
    }
    else if(spatial_dim == 3)
    {
        wei_spatial_lens[0] = inflags.GetValueInt("fil_d");
        wei_spatial_lens[1] = inflags.GetValueInt("fil_h");
        wei_spatial_lens[2] = inflags.GetValueInt("fil_w");
    }
    else
    {
        MIOPEN_THROW("unsupported convolution dimension");
    }

    if(group_count > 1)
    {
        if(wei_c_len % group_count != 0 || wei_k_len % group_count != 0 ||
           group_count > wei_c_len || group_count > wei_k_len)
        {
            MIOPEN_THROW("Invalid group number\n");
        }
    }

    miopenConvolutionMode_t mode;
    if((inflags.GetValueStr("mode")) == "conv")
    {
        mode = miopenConvolution;
    }
    else if((inflags.GetValueStr("mode")) == "trans")
    {
        mode = miopenTranspose;
    }
    else
    {
        MIOPEN_THROW("Incorrect Convolution Mode\n");
    }

    if(mode == miopenTranspose)
    {
        wei_lens[0] = wei_c_len;
        wei_lens[1] = wei_k_len / group_count;
    }
    else
    {
        wei_lens[0] = wei_k_len;
        wei_lens[1] = wei_c_len / group_count;
    }

    return wei_lens;
}

template <typename Tgpu, typename Tref>
std::vector<int> ConvDriver<Tgpu, Tref>::GetBiasTensorLengthsFromCmdLine()
{
    int spatial_dim = inflags.GetValueInt("spatial_dim");

    std::vector<int> bias_lens(2 + spatial_dim, 1);

    bias_lens[1] = inflags.GetValueInt("out_channels");

    return bias_lens;
}

template <typename Tgpu, typename Tref>
int ConvDriver<Tgpu, Tref>::SetConvDescriptorFromCmdLineArgs()
{
    int spatial_dim = inflags.GetValueInt("spatial_dim");

    std::vector<int> in_spatial_lens(spatial_dim);
    std::vector<int> wei_spatial_lens(spatial_dim);
    std::vector<int> pads(spatial_dim);
    std::vector<int> conv_strides(spatial_dim);
    std::vector<int> conv_dilations(spatial_dim);
    std::vector<int> trans_output_pads(spatial_dim);

    if(spatial_dim == 2)
    {
        in_spatial_lens[0]   = inflags.GetValueInt("in_h");
        in_spatial_lens[1]   = inflags.GetValueInt("in_w");
        wei_spatial_lens[0]  = inflags.GetValueInt("fil_h");
        wei_spatial_lens[1]  = inflags.GetValueInt("fil_w");
        pads[0]              = inflags.GetValueInt("pad_h");
        pads[1]              = inflags.GetValueInt("pad_w");
        conv_strides[0]      = inflags.GetValueInt("conv_stride_h");
        conv_strides[1]      = inflags.GetValueInt("conv_stride_w");
        conv_dilations[0]    = inflags.GetValueInt("dilation_h");
        conv_dilations[1]    = inflags.GetValueInt("dilation_w");
        trans_output_pads[0] = inflags.GetValueInt("trans_output_pad_h");
        trans_output_pads[1] = inflags.GetValueInt("trans_output_pad_w");
    }
    else if(spatial_dim == 3)
    {
        in_spatial_lens[0]   = inflags.GetValueInt("in_d");
        in_spatial_lens[1]   = inflags.GetValueInt("in_h");
        in_spatial_lens[2]   = inflags.GetValueInt("in_w");
        wei_spatial_lens[0]  = inflags.GetValueInt("fil_d");
        wei_spatial_lens[1]  = inflags.GetValueInt("fil_h");
        wei_spatial_lens[2]  = inflags.GetValueInt("fil_w");
        pads[0]              = inflags.GetValueInt("pad_d");
        pads[1]              = inflags.GetValueInt("pad_h");
        pads[2]              = inflags.GetValueInt("pad_w");
        conv_strides[0]      = inflags.GetValueInt("conv_stride_d");
        conv_strides[1]      = inflags.GetValueInt("conv_stride_h");
        conv_strides[2]      = inflags.GetValueInt("conv_stride_w");
        conv_dilations[0]    = inflags.GetValueInt("dilation_d");
        conv_dilations[1]    = inflags.GetValueInt("dilation_h");
        conv_dilations[2]    = inflags.GetValueInt("dilation_w");
        trans_output_pads[0] = inflags.GetValueInt("trans_output_pad_d");
        trans_output_pads[1] = inflags.GetValueInt("trans_output_pad_h");
        trans_output_pads[2] = inflags.GetValueInt("trans_output_pad_w");
    }
    else
    {
        MIOPEN_THROW("unsupported convolution dimension");
    }

    int out_c       = inflags.GetValueInt("out_channels");
    int in_c        = inflags.GetValueInt("in_channels");
    int group_count = std::max(inflags.GetValueInt("group_count"), 1);

    if(group_count > 1)
    {
        if(in_c % group_count != 0 || out_c % group_count != 0 || group_count > in_c ||
           group_count > out_c)
        {
            printf("Invalid group number\n");
            exit(0); // NOLINT (concurrency-mt-unsafe)
        }
    }

    miopenConvolutionMode_t mode;
    if((inflags.GetValueStr("mode")) == "conv")
    {
        mode = miopenConvolution;
    }
    else if((inflags.GetValueStr("mode")) == "trans")
    {
        mode = miopenTranspose;
    }
    else
    {
        printf("Incorrect Convolution Mode\n");
        exit(0); // NOLINT (concurrency-mt-unsafe)
    }

    // adjust padding based on user-defined padding mode
    if(mode == miopenConvolution &&
       (miopen::all_of(conv_dilations, [](auto v) { return v == 1; }) ||
        miopen::all_of(wei_spatial_lens, [](auto v) { return v == 1; })))
    {
        if((inflags.GetValueStr("pad_mode")) == "same")
        {
            for(int i = 0; i < spatial_dim; ++i)
            {
                pads[i] =
                    (in_spatial_lens[i] % conv_strides[i] == 0)
                        ? (std::max((wei_spatial_lens[i] - conv_strides[i]), 0))
                        : (std::max((wei_spatial_lens[i] - (in_spatial_lens[i] % conv_strides[i])),
                                    0));
                pads[i] /= 2;
            }
        }
        else if((inflags.GetValueStr("pad_mode")) == "valid")
        {
            for(int i = 0; i < spatial_dim; ++i)
            {
                pads[i] = 0;
            }
        }
    }

    miopenInitConvolutionNdDescriptor(
        convDesc, spatial_dim, pads.data(), conv_strides.data(), conv_dilations.data(), mode);

    miopenSetConvolutionGroupCount(convDesc, group_count);

    if(mode == miopenTranspose)
    {
        miopenSetTransposeConvNdOutputPadding(convDesc, spatial_dim, trans_output_pads.data());
    }

    return miopenStatusSuccess;
}

template <typename Tgpu, typename Tref>
std::vector<int> ConvDriver<Tgpu, Tref>::GetOutputTensorLengths()
{
    int ndim = miopen::deref(inputTensor).GetSize();

    std::vector<int> out_lens(ndim);

    miopenGetConvolutionNdForwardOutputDim(
        convDesc, inputTensor, weightTensor, &ndim, out_lens.data());

    return out_lens;
}

namespace detail {

template <typename T>
T RanGenWeights()
{
    return RAN_GEN<T>(static_cast<T>(-0.5), static_cast<T>(0.5));
}

// Shift FP16 distribution towards positive numbers,
// otherwise Winograd FP16 validation fails.
template <>
float16 RanGenWeights()
{
    return RAN_GEN<float16>(static_cast<float16>(-1.0 / 3.0), static_cast<float16>(0.5));
}

} // namespace detail

template <typename Tgpu, typename Tref>
int ConvDriver<Tgpu, Tref>::AllocateBuffersAndCopy()
{
    if(wall_enabled)
    {
        fwd_auxiliary.start();
        fwd_auxiliary.pause();
        bwd_auxiliary.start();
        bwd_auxiliary.pause();
        wrw_auxiliary.start();
        wrw_auxiliary.pause();
        fwd_auxiliary_gwss.start();
        fwd_auxiliary_gwss.pause();
        bwd_auxiliary_gwss.start();
        bwd_auxiliary_gwss.pause();
        wrw_auxiliary_gwss.start();
        wrw_auxiliary_gwss.pause();
        if(warmup_enabled)
        {
            warmup_wall_total.start();
            warmup_wall_total.pause();
        }
    }

    bool is_transform = IsInputTensorTransform();
    bool is_int8      = data_type == miopenInt8 || data_type == miopenInt8x4;
    size_t in_sz      = GetTensorSize(inputTensor);
    size_t wei_sz     = GetTensorSize(weightTensor);
    size_t out_sz     = GetTensorSize(outputTensor);

    // Workaround: Pad buffers allocations to be a multiple of 2M
    if(miopen::IsEnabled(MIOPEN_DRIVER_PAD_BUFFERS_2M{}))
    {
        // PadBufferSize(in_sz, sizeof(Tgpu));
        PadBufferSize(wei_sz, sizeof(Tgpu));
        PadBufferSize(out_sz, sizeof(Tgpu));
    }

#if MIOPEN_BACKEND_OPENCL
    cl_context ctx;

    clGetCommandQueueInfo(q, CL_QUEUE_CONTEXT, sizeof(cl_context), &ctx, nullptr);
#elif MIOPEN_BACKEND_HIP
    uint32_t ctx = 0;
#endif
    ws_sizeof_find_fwd = 0;
    ws_sizeof_find_wrw = 0;
    ws_sizeof_find_bwd = 0;

    if(warmup_enabled)
    {
        do
        {
            AutoMiopenWarmupMode warmupMode;
            size_t warmup_in_sz  = GetTensorSize(warmupInputTensor);
            size_t warmup_wei_sz = GetTensorSize(warmupWeightTensor);
            size_t warmup_out_sz = GetTensorSize(warmupOutputTensor);
            if(miopen::IsEnabled(MIOPEN_DRIVER_PAD_BUFFERS_2M{}))
            {
                PadBufferSize(warmup_wei_sz, sizeof(warmup_Tgpu));
                PadBufferSize(warmup_out_sz, sizeof(warmup_Tgpu));
            }

            warmup_ws_sizeof_find = 0;
            warmup_wall_total.resume(wall_enabled);
            miopenStatus_t rc = miopenConvolutionForwardGetWorkSpaceSize(GetHandle(),
                                                                         warmupWeightTensor,
                                                                         warmupInputTensor,
                                                                         warmupConvDesc,
                                                                         warmupOutputTensor,
                                                                         &warmup_ws_sizeof_find);
            warmup_wall_total.pause(wall_enabled);
            if(rc != miopenStatusSuccess)
            {
                std::cout << "Warm-up: Error getting workspace size, status = " << rc
                          << ". Warm-up disabled." << std::endl;
                warmup_enabled = false;
                break;
            }
            if(warmup_ws_sizeof_find != 0)
            {
                std::cout << "Warm-up: This step should not require workspace, but asks for "
                          << warmup_ws_sizeof_find << ". Warm-up disabled." << std::endl;
                warmup_enabled = false;
                break;
            }

            warmup_in  = tensor<warmup_Tgpu>(miopen::deref(warmupInputTensor).GetLengths(),
                                            miopen::deref(warmupInputTensor).GetStrides());
            warmup_wei = tensor<warmup_Tgpu>(miopen::deref(warmupWeightTensor).GetLengths(),
                                             miopen::deref(warmupWeightTensor).GetStrides());
            warmup_out = tensor<warmup_Tgpu>(miopen::deref(warmupOutputTensor).GetLengths(),
                                             miopen::deref(warmupOutputTensor).GetStrides());

            warmup_in_dev =
                std::unique_ptr<GPUMem>(new GPUMem(ctx, warmup_in_sz, sizeof(warmup_Tgpu)));
            warmup_wei_dev =
                std::unique_ptr<GPUMem>(new GPUMem(ctx, warmup_wei_sz, sizeof(warmup_Tgpu)));
            warmup_out_dev =
                std::unique_ptr<GPUMem>(new GPUMem(ctx, warmup_out_sz, sizeof(warmup_Tgpu)));

            status_t status = STATUS_SUCCESS;
            status |= warmup_in_dev->ToGPU(q, warmup_in.data.data());
            status |= warmup_wei_dev->ToGPU(q, warmup_wei.data.data());
            status |= warmup_out_dev->ToGPU(q, warmup_out.data.data());

            if(status != STATUS_SUCCESS)
            {
                std::cout << "Warm-up: Error copying data to GPU, status = " << status
                          << ". Warm-up disabled." << std::endl;
                warmup_enabled = false;
                break;
            }

            const int rcf = RunWarmupFindForwardGPU();
            if(rcf != 0)
            {
                std::cout << "Warm-up: RunWarmupFindForwardGPU() failed, rcf = " << rcf
                          << ". Warm-up disabled." << std::endl;
                warmup_enabled = false;
                break;
            }
        } while(false);
    }

    if(!immediate_solution)
    {
        miopenStatus_t rc = miopenStatusSuccess;
        if(is_wrw && rc == miopenStatusSuccess)
        {
            wrw_auxiliary.resume(wall_enabled);
            wrw_auxiliary_gwss.resume(wall_enabled);
            rc = miopenConvolutionBackwardWeightsGetWorkSpaceSize(GetHandle(),
                                                                  outputTensor,
                                                                  inputTensor,
                                                                  convDesc,
                                                                  weightTensor,
                                                                  &ws_sizeof_find_wrw);
            wrw_auxiliary_gwss.pause(wall_enabled);
            wrw_auxiliary.pause(wall_enabled);
        }
        if(is_bwd && rc == miopenStatusSuccess)
        {
            bwd_auxiliary.resume(wall_enabled);
            bwd_auxiliary_gwss.resume(wall_enabled);
            rc = miopenConvolutionBackwardDataGetWorkSpaceSize(GetHandle(),
                                                               outputTensor,
                                                               weightTensor,
                                                               convDesc,
                                                               inputTensor,
                                                               &ws_sizeof_find_bwd);
            bwd_auxiliary_gwss.pause(wall_enabled);
            bwd_auxiliary.pause(wall_enabled);
        }
        if(is_fwd && rc == miopenStatusSuccess)
        {
            fwd_auxiliary.resume(wall_enabled);
            fwd_auxiliary_gwss.resume(wall_enabled);
            rc = miopenConvolutionForwardGetWorkSpaceSize(
                GetHandle(),
                (is_transform ? weightTensor_vect4 : weightTensor),
                (is_transform ? inputTensor_vect4 : inputTensor),
                convDesc,
                outputTensor,
                &ws_sizeof_find_fwd);
            fwd_auxiliary_gwss.pause(wall_enabled);
            fwd_auxiliary.pause(wall_enabled);
        }
        if(rc != miopenStatusSuccess)
        {
            std::cout << "Error getting workspace size, status = " << rc << std::endl;
            return rc;
        }
    }

    if(is_fwd || is_wrw)
        in = tensor<Tgpu>(miopen::deref(inputTensor).GetLengths(),
                          miopen::deref(inputTensor).GetStrides());
    if(is_fwd || is_bwd)
        wei = tensor<Tgpu>(miopen::deref(weightTensor).GetLengths(),
                           miopen::deref(weightTensor).GetStrides());
    if(is_fwd)
        out = tensor<Tgpu>(miopen::deref(outputTensor).GetLengths(),
                           miopen::deref(outputTensor).GetStrides());
    if(is_bwd || is_wrw)
        dout = tensor<Tgpu>(miopen::deref(outputTensor).GetLengths(),
                            miopen::deref(outputTensor).GetStrides());

    if(is_bwd)
        din = std::vector<Tgpu>(in_sz, static_cast<Tgpu>(0));
    if(is_wrw)
        dwei = std::vector<Tgpu>(wei_sz, static_cast<Tgpu>(0));
    if(is_int8)
        out_int8 = std::vector<float>(out_sz, static_cast<float>(0));
    if(is_transform)
    {
        in_vect4_dev = std::unique_ptr<GPUMem>(
            new GPUMem(ctx, GetTensorSize(inputTensor_vect4), sizeof(Tgpu)));
        wei_vect4_dev = std::unique_ptr<GPUMem>(
            new GPUMem(ctx, GetTensorSize(weightTensor_vect4), sizeof(Tgpu)));
    }

    outhost   = tensor<Tref>(miopen::deref(outputTensor).GetLengths(),
                           miopen::deref(outputTensor).GetStrides());
    din_host  = tensor<Tref>(miopen::deref(inputTensor).GetLengths(),
                            miopen::deref(inputTensor).GetStrides());
    dwei_host = tensor<Tref>(miopen::deref(weightTensor).GetLengths(),
                             miopen::deref(weightTensor).GetStrides());

    std::string inFileName   = inflags.GetValueStr("in_data");
    std::string weiFileName  = inflags.GetValueStr("weights");
    std::string biasFileName = inflags.GetValueStr("in_bias");
    std::string doutFileName = inflags.GetValueStr("dout_data");

    /* Unless seed is persistent between runs validation using cache stored in file is impossible.
     */
    srand(0);

    bool dataRead = false;
    if(is_fwd || is_wrw)
        if(!inFileName.empty())
            dataRead = readBufferFromFile<Tgpu>(in.data.data(), in_sz, inFileName.c_str());

    bool weiRead = false;
    if(is_fwd || is_bwd)
        if(!weiFileName.empty())
            weiRead = readBufferFromFile<Tgpu>(wei.data.data(), wei_sz, weiFileName.c_str());

    if(is_int8)
    {
        float Data_scale = 127.0;

        if(!dataRead)
        {
            for(int i = 0; i < in_sz; i++)
            {
                if(is_fwd || is_wrw)
                    in.data[i] =
                        static_cast<Tgpu>(Data_scale * RAN_GEN<float>(static_cast<float>(0.0),
                                                                      static_cast<float>(1.0)));
                else /// \anchor move_rand
                    /// Move rand() forward, even if buffer is unused. This provides the same
                    /// initialization of input buffers regardless of which kinds of
                    /// convolutions are currently selectedfor testing (see the "-F" option).
                    /// Verification cache would be broken otherwise.
                    GET_RAND();
            }
        }

        if(inflags.GetValueInt("bias") != 0)
        {
            size_t b_sz = GetTensorSize(biasTensor);
            b_dev       = std::unique_ptr<GPUMem>(new GPUMem(ctx, b_sz, sizeof(float)));
            b_int8      = std::vector<float>(b_sz, static_cast<float>(0));
            for(int i = 0; i < b_sz; i++)
            {
                b_int8[i] = static_cast<float>(i % 8) +
                            RAN_GEN<float>(static_cast<float>(0.0), static_cast<float>(1.0));
            }

            if(!biasFileName.empty())
            {
                readBufferFromFile<float>(b_int8.data(), b_sz, biasFileName.c_str());
            }

            b_dev->ToGPU(q, b_int8.data());
        }

        if(!weiRead)
        {
            for(int i = 0; i < wei_sz; i++)
                if(is_fwd || is_bwd)
                    wei.data[i] =
                        static_cast<Tgpu>(Data_scale * 2 * detail::RanGenWeights<float>());
                else /// \ref move_rand
                    GET_RAND();
        }
    }
    else
    {
        Tgpu Data_scale = static_cast<Tgpu>(0.01);

        bool doutRead = false;
        if(is_bwd || is_wrw)
            if(!doutFileName.empty())
                doutRead = readBufferFromFile<Tgpu>(dout.data.data(), out_sz, doutFileName.c_str());

        if(!dataRead)
        {
            for(int i = 0; i < in_sz; i++)
            {
                if(is_fwd || is_wrw)
                    in.data[i] =
                        Data_scale * RAN_GEN<Tgpu>(static_cast<Tgpu>(0.0), static_cast<Tgpu>(1.0));
                else /// \ref move_rand
                    GET_RAND();
            }
        }

        if(!doutRead)
        {
            for(int i = 0; i < out_sz; i++)
                if(is_bwd || is_wrw)
                    dout.data[i] =
                        Data_scale * RAN_GEN<Tgpu>(static_cast<Tgpu>(0.0), static_cast<Tgpu>(1.0));
                else /// \ref move_rand
                    GET_RAND();
        }

        if(inflags.GetValueInt("bias") != 0)
        {
            size_t b_sz = GetTensorSize(biasTensor);
            b_dev       = std::unique_ptr<GPUMem>(new GPUMem(ctx, b_sz, sizeof(Tgpu)));
            db_dev      = std::unique_ptr<GPUMem>(new GPUMem(ctx, b_sz, sizeof(Tgpu)));
            b           = tensor<Tgpu>(miopen::deref(biasTensor).GetLengths(),
                             miopen::deref(biasTensor).GetStrides());
            db          = std::vector<Tgpu>(b_sz, static_cast<Tgpu>(0));
            db_host     = tensor<Tref>(miopen::deref(biasTensor).GetLengths(),
                                   miopen::deref(biasTensor).GetStrides());
            for(int i = 0; i < b_sz; i++)
            {
                b.data[i] = static_cast<Tgpu>(i % 8) +
                            RAN_GEN<Tgpu>(static_cast<Tgpu>(0.0), static_cast<Tgpu>(1.0));
                db[i] = static_cast<Tgpu>(i % 8) +
                        RAN_GEN<Tgpu>(static_cast<Tgpu>(0.0), static_cast<Tgpu>(1.0));
            }

            if(!biasFileName.empty())
            {
                readBufferFromFile<Tgpu>(b.data.data(), b_sz, biasFileName.c_str());
            }

            b_dev->ToGPU(q, b.data.data());
            db_dev->ToGPU(q, db.data());
        }

        if(!weiRead)
        {
            for(int i = 0; i < wei_sz; i++)
                if(is_fwd || is_bwd)
                    wei.data[i] = Data_scale * detail::RanGenWeights<Tgpu>();
                else /// \ref move_rand
                    GET_RAND();
        }
    }

    if(inflags.GetValueInt("dump_output"))
    {
        if(is_fwd || is_wrw)
            dumpBufferToFile<Tgpu>("dump_in.bin", in.data.data(), in_sz);
        if(is_fwd || is_bwd)
            dumpBufferToFile<Tgpu>("dump_wei.bin", wei.data.data(), wei_sz);
        if(inflags.GetValueInt("bias") != 0)
            dumpBufferToFile<Tgpu>("dump_bias.bin", b.data.data(), b.data.size());

        if(is_bwd || is_wrw)
            dumpBufferToFile<Tgpu>("dump_dout.bin", dout.data.data(), out_sz);
    }

    status_t status = STATUS_SUCCESS;

    if(is_fwd || is_wrw)
    {
        in_dev = std::unique_ptr<GPUMem>(new GPUMem(ctx, in_sz, sizeof(Tgpu)));
        status |= in_dev->ToGPU(q, in.data.data());
    }
    if(is_bwd)
    {
        din_dev = std::unique_ptr<GPUMem>(new GPUMem(ctx, in_sz, sizeof(Tgpu)));
        status |= din_dev->ToGPU(q, din.data());
    }
    if(is_fwd || is_bwd)
    {
        wei_dev = std::unique_ptr<GPUMem>(new GPUMem(ctx, wei_sz, sizeof(Tgpu)));
        status |= wei_dev->ToGPU(q, wei.data.data());
    }
    if(is_wrw)
    {
        dwei_dev = std::unique_ptr<GPUMem>(new GPUMem(ctx, wei_sz, sizeof(Tgpu)));
        status |= dwei_dev->ToGPU(q, dwei.data());
    }
    if(is_bwd || is_wrw)
    {
        dout_dev = std::unique_ptr<GPUMem>(new GPUMem(ctx, out_sz, sizeof(Tgpu)));
        status |= dout_dev->ToGPU(q, dout.data.data());
    }
    if(is_fwd)
    {
        out_dev = std::unique_ptr<GPUMem>(
            new GPUMem(ctx, out_sz, is_int8 ? sizeof(float) : sizeof(Tgpu)));
        status |=
            (is_int8 ? out_dev->ToGPU(q, out_int8.data()) : out_dev->ToGPU(q, out.data.data()));
    }

    if(status != STATUS_SUCCESS)
    {
        std::cout << "Error copying data to GPU, status = " << status << std::endl;
        return miopenStatusNotInitialized;
    }
    return miopenStatusSuccess;
}

template <typename Tgpu, typename Tref>
bool ConvDriver<Tgpu, Tref>::UseGPUReference()
{
    if(miopen::IsEnabled(MIOPEN_DRIVER_USE_GPU_REFERENCE{}))
    {
        if(miopen_type<Tref>{} == miopenFloat &&
           (miopen_type<Tgpu>{} == miopenFloat || miopen_type<Tgpu>{} == miopenHalf ||
            miopen_type<Tgpu>{} == miopenBFloat16))
            return true;
        else
            return false;
    }
    else
        return false;
}

template <typename Tgpu, typename Tref>
int ConvDriver<Tgpu, Tref>::FindForward(int& ret_algo_count,
                                        int request_algo_count,
                                        std::vector<miopenConvAlgoPerf_t>& perf_results,
                                        context_t ctx)
{
    bool is_transform = IsInputTensorTransform();
    fwd_auxiliary.resume(wall_enabled);
    ResizeWorkspaceDev(ctx, ws_sizeof_find_fwd);
    const auto rc = miopenFindConvolutionForwardAlgorithm(
        GetHandle(),
        (is_transform ? inputTensor_vect4 : inputTensor),
        (is_transform ? in_vect4_dev->GetMem() : in_dev->GetMem()),
        (is_transform ? weightTensor_vect4 : weightTensor),
        (is_transform ? wei_vect4_dev->GetMem() : wei_dev->GetMem()),
        convDesc,
        outputTensor,
        out_dev->GetMem(),
        request_algo_count,
        &ret_algo_count,
        perf_results.data(),
        workspace_dev != nullptr ? workspace_dev->GetMem() : nullptr,
        ws_sizeof_find_fwd,
        (inflags.GetValueInt("search") == 1) ? true : false);
    fwd_auxiliary.pause(wall_enabled);
    return rc;
}

template <typename Tgpu, typename Tref>
void ConvDriver<Tgpu, Tref>::PrintForwardTime(const float kernel_total_time,
                                              const float kernel_first_time) const
{
    float kernel_average_time = num_iterations > 1
                                    ? (kernel_total_time - kernel_first_time) / (num_iterations - 1)
                                    : kernel_first_time;
    printf("GPU Kernel Time Forward Conv. Elapsed: %f ms (average)\n", kernel_average_time);

    const auto num_dim = miopen::deref(inputTensor).GetSize() - 2;
    if(num_dim != 2 && num_dim != 3)
    {
        printf("stats: <not implemented> for conv%dd\n", num_dim);
        return;
    }

    int group_count = std::max(inflags.GetValueInt("group_count"), 1);

    if(num_dim == 2)
    {
        int in_n, in_c, in_h, in_w;
        std::tie(in_n, in_c, in_h, in_w) = miopen::tien<4>(miopen::deref(inputTensor).GetLengths());
        int wei_c, wei_n, wei_h, wei_w;
        std::tie(wei_c, wei_n, wei_h, wei_w) =
            miopen::tien<4>(miopen::deref(weightTensor).GetLengths());
        int out_n, out_c, out_h, out_w;
        std::tie(out_n, out_c, out_h, out_w) =
            miopen::tien<4>(miopen::deref(outputTensor).GetLengths());

        size_t flopCnt = 2L * in_n * in_c * wei_h * wei_w * out_c * out_h * out_w / group_count;
        size_t inputBytes =
            in_n * in_c * in_h * in_w * miopen::GetTypeSize(miopen::deref(inputTensor).GetType());
        size_t weightBytes = wei_n * wei_c * wei_h * wei_w *
                             miopen::GetTypeSize(miopen::deref(weightTensor).GetType());
        size_t readBytes = inputBytes + weightBytes;

        size_t outputBytes = 1.0 * out_n * out_c * out_h * out_w *
                             miopen::GetTypeSize(miopen::deref(outputTensor).GetType());

        printf("stats: name, n, c, ho, wo, x, y, k, flopCnt, bytesRead, bytesWritten, GFLOPs, "
               "GB/s, timeMs\n");
        printf("stats: %s%dx%du%d, %u, %u, %u, %u, %u, %u, %u,  %zu, %zu, %zu, %.0f, %.0f, %f\n",
               "fwd-conv",
               wei_h,
               wei_w,
               miopen::deref(convDesc).GetConvStrides()[0],
               in_n,
               in_c,
               out_h,
               out_w,
               wei_h,
               wei_w,
               out_c,
               flopCnt,
               readBytes,
               outputBytes,
               flopCnt / kernel_average_time / 1e6,
               (readBytes + outputBytes) / kernel_average_time / 1e6,
               kernel_average_time);
    }
    else
    { // 3d
        int in_n, in_c, in_d, in_h, in_w;
        std::tie(in_n, in_c, in_d, in_h, in_w) =
            miopen::tien<5>(miopen::deref(inputTensor).GetLengths());
        int wei_c, wei_n, wei_d, wei_h, wei_w;
        std::tie(wei_c, wei_n, wei_d, wei_h, wei_w) =
            miopen::tien<5>(miopen::deref(weightTensor).GetLengths());
        int out_n, out_c, out_d, out_h, out_w;
        std::tie(out_n, out_c, out_d, out_h, out_w) =
            miopen::tien<5>(miopen::deref(outputTensor).GetLengths());

        size_t flopCnt = 2L * in_n * in_c * in_d * wei_h * wei_w * wei_d * out_c * out_d * out_h *
                         out_w / group_count;
        size_t inputBytes = in_n * in_c * in_d * in_h * in_w *
                            miopen::GetTypeSize(miopen::deref(inputTensor).GetType());
        size_t weightBytes = wei_n * wei_c * wei_d * wei_h * wei_w *
                             miopen::GetTypeSize(miopen::deref(weightTensor).GetType());
        size_t readBytes = inputBytes + weightBytes;

        size_t outputBytes = 1.0 * out_n * out_c * out_d * out_h * out_w *
                             miopen::GetTypeSize(miopen::deref(outputTensor).GetType());

        printf("stats: name  , n, c, do, ho, wo, z, y, x, k, flopCnt, bytesRead, bytesWritten, "
               "GFLOPs, "
               "GB/s, timeMs\n");
        printf("stats: %s%dx%dx%du%d, %u, %u, %u, %u, %u, %u, %u, %u, %u,  %zu, %zu, %zu, "
               "%.0f, %.0f, %f\n",
               "fwd-conv",
               wei_d,
               wei_h,
               wei_w,
               miopen::deref(convDesc).GetConvStrides()[0],
               in_n,
               in_c,
               out_d,
               out_h,
               out_w,
               wei_d,
               wei_h,
               wei_w,
               out_c,
               flopCnt,
               readBytes,
               outputBytes,
               flopCnt / kernel_average_time / 1e6,
               (readBytes + outputBytes) / kernel_average_time / 1e6,
               kernel_average_time);
    }
}

/// Always warm-ups Find API. Why: this is definitely required for Find mode.
/// For Immediate mode, this guarantees that we won't hit fallback.
/// Immediate mode API is warmed-up only when driver is used in Immediate mode.
template <typename Tgpu, typename Tref>
int ConvDriver<Tgpu, Tref>::RunWarmupFindForwardGPU()
{
    if(!warmup_enabled)
        return 0;

    AutoMiopenWarmupMode warmupMode;

    int find_count;
    miopenConvAlgoPerf_t find_result;
    warmup_wall_total.resume(wall_enabled);
    auto rc = miopenFindConvolutionForwardAlgorithm(GetHandle(),
                                                    warmupInputTensor,
                                                    warmup_in_dev->GetMem(),
                                                    warmupWeightTensor,
                                                    warmup_wei_dev->GetMem(),
                                                    warmupConvDesc,
                                                    warmupOutputTensor,
                                                    warmup_out_dev->GetMem(),
                                                    1,
                                                    &find_count,
                                                    &find_result,
                                                    nullptr,
                                                    0,
                                                    false);
    warmup_wall_total.pause(wall_enabled);
    if(rc != miopenStatusSuccess)
        return 10;
    if(find_count == 0)
        return 20;

    miopenConvSolution_t solution;
    if(immediate_solution)
    {
        std::size_t immed_count;
        warmup_wall_total.resume(wall_enabled);
        rc = miopenConvolutionForwardGetSolutionCount(handle,
                                                      warmupWeightTensor,
                                                      warmupInputTensor,
                                                      warmupConvDesc,
                                                      warmupOutputTensor,
                                                      &immed_count);
        warmup_wall_total.pause(wall_enabled);
        if(rc != miopenStatusSuccess)
            return 30;
        if(immed_count < 1)
            return 40;

        warmup_wall_total.resume(wall_enabled);
        rc = miopenConvolutionForwardGetSolution(handle,
                                                 warmupWeightTensor,
                                                 warmupInputTensor,
                                                 warmupConvDesc,
                                                 warmupOutputTensor,
                                                 1,
                                                 &immed_count,
                                                 &solution);
        warmup_wall_total.pause(wall_enabled);
        if(rc != miopenStatusSuccess)
            return 50;
        if(immed_count < 1)
            return 60;
        if(solution.workspace_size != 0)
            return 70;

        warmup_wall_total.resume(wall_enabled);
        rc = miopenConvolutionForwardImmediate(handle,
                                               warmupWeightTensor,
                                               warmup_wei_dev->GetMem(),
                                               warmupInputTensor,
                                               warmup_in_dev->GetMem(),
                                               warmupConvDesc,
                                               warmupOutputTensor,
                                               warmup_out_dev->GetMem(),
                                               nullptr,
                                               0,
                                               solution.solution_id);
        warmup_wall_total.pause(wall_enabled);
        if(rc != miopenStatusSuccess)
            return 80;
    }

    warmup_wall_total.stop(wall_enabled);
    std::ostringstream ss;
    ss << "Warm-up: ";
    if(wall_enabled)
        ss << "Wall-clock Total Time: " << warmup_wall_total.gettime_ms() << " ms, ";
    ss << "Find Algorithm: " << find_result.fwd_algo;
    if(immediate_solution)
        ss << ", Immediate Algorithm: " << miopen::ConvolutionAlgoToString(solution.algorithm)
           << '[' << solution.solution_id << ']';
    ss << std::endl;
    std::cout << ss.str();
    return rc;
}

template <typename Tgpu, typename Tref>
int ConvDriver<Tgpu, Tref>::RunForwardGPU()
{
    if(!is_fwd)
        return 0;

    int rc;
    bool is_transform = IsInputTensorTransform();

    if(is_transform)
    {
        float aph = 1.0;
        float bta = 0.0;
        miopenTransformTensor(GetHandle(),
                              &aph,
                              inputTensor,
                              in_dev->GetMem(),
                              &bta,
                              inputTensor_vect4,
                              in_vect4_dev->GetMem());

        miopenTransformTensor(GetHandle(),
                              &aph,
                              weightTensor,
                              wei_dev->GetMem(),
                              &bta,
                              weightTensor_vect4,
                              wei_vect4_dev->GetMem());
    }

    if(immediate_solution)
        rc = RunForwardGpuImmed(is_transform);
    else
        rc = RunForwardGpuFind(is_transform);

    is_fwd_run_failed = (rc != 0);

    if(rc != miopenStatusSuccess)
        return rc;

    if(inflags.GetValueInt("bias") != 0)
    {
        float alpha = static_cast<float>(1), beta = static_cast<float>(0);

        miopenConvolutionForwardBias(GetHandle(),
                                     &alpha,
                                     biasTensor,
                                     b_dev->GetMem(),
                                     &beta,
                                     outputTensor,
                                     out_dev->GetMem());

        if(time_enabled)
        {
            float time = 0.0;
            miopenGetKernelTime(GetHandle(), &time);

            printf("GPU Kernel Time Forward Conv. Bias Elapsed: %f ms\n", time);
        }
    }

    bool is_int8 = data_type == miopenInt8 || data_type == miopenInt8x4;
    if(is_int8)
        out_dev->FromGPU(GetStream(), out_int8.data());
    else
        out_dev->FromGPU(GetStream(), out.data.data());

    if(inflags.GetValueInt("dump_output"))
    {
        if(is_int8)
            dumpBufferToFile<float>("dump_fwd_out_gpu.bin", out_int8.data(), out_int8.size());
        else
            dumpBufferToFile<Tgpu>("dump_fwd_out_gpu.bin", out.data.data(), out.data.size());
    }

    return rc;
}

template <typename Tgpu, typename Tref>
void ConvDriver<Tgpu, Tref>::GetSolutionAfterFind(
    const miopenConvAlgoPerf_t& found,
    const ConvDriver<Tgpu, Tref>::Direction& direction,
    const miopenTensorDescriptor_t& in_tensor,
    const miopenTensorDescriptor_t& wei_tensor,
    const miopenTensorDescriptor_t& out_tensor,
    miopenConvSolution_t& solution)
{
    AutoMiopenWarmupMode warmupMode; // Shut logging.
    miopenConvAlgorithm_t found_algo;
    switch(direction)
    {
    case Direction::Fwd: found_algo = static_cast<miopenConvAlgorithm_t>(found.fwd_algo); break;
    case Direction::Bwd:
        found_algo = static_cast<miopenConvAlgorithm_t>(found.bwd_data_algo);
        break;
    case Direction::WrW:
        found_algo = static_cast<miopenConvAlgorithm_t>(found.bwd_weights_algo);
        break;
    case Direction::BwdBias: // nop
        MIOPEN_THROW("BwdBias is not supported");
    }
    std::size_t immed_count = 0;
    miopenStatus_t rc       = miopenStatusUnknownError;
    switch(direction)
    {
    case Direction::Fwd:
        rc = miopenConvolutionForwardGetSolution(
            handle, wei_tensor, in_tensor, convDesc, out_tensor, 1, &immed_count, &solution);
        break;
    case Direction::Bwd:
        rc = miopenConvolutionBackwardDataGetSolution(
            handle, out_tensor, wei_tensor, convDesc, in_tensor, 1, &immed_count, &solution);
        break;
    case Direction::WrW:
        rc = miopenConvolutionBackwardWeightsGetSolution(
            handle, out_tensor, in_tensor, convDesc, wei_tensor, 1, &immed_count, &solution);
        break;
    case Direction::BwdBias: // nop
        break;
    }
    if(rc != miopenStatusSuccess           // (formatting)
       || immed_count < 1                  // It should not be so if Find succeeded.
       || found_algo != solution.algorithm // These must match.
       || solution.time < 0)               // Fallback mode (no entry in find-db -- disabled?)
    {
        // Ignore errors, just skip printing the solver information.
        solution.solution_id = 0;
    }
}

template <typename Tgpu, typename Tref>
int ConvDriver<Tgpu, Tref>::RunForwardGpuFind(const bool is_transform)
{
    int ret_algo_count;
    int request_algo_count = 2;
    // The library returns `request_algo_count` algorithms to the caller. However this does
    // not affect auto-tuning and find-db updates. Internally, the library searches for
    // *all* available algorithms during Find(), -- regardless of how many algorithms
    // requested, -- so perf-db and find-db are fully updated.
    std::vector<miopenConvAlgoPerf_t> perf_results(request_algo_count);

#if MIOPEN_BACKEND_OPENCL
    cl_context ctx;

    clGetCommandQueueInfo(q, CL_QUEUE_CONTEXT, sizeof(cl_context), &ctx, nullptr);
#elif MIOPEN_BACKEND_HIP
    uint32_t ctx = 0;
#endif

    auto rc = FindForward(ret_algo_count, request_algo_count, perf_results, ctx);
    if(rc != miopenStatusSuccess)
        return rc;

    if(ret_algo_count == 0)
        throw std::runtime_error("Find Forward Conv. ret_algo_count == 0");

    float alpha = static_cast<float>(1), beta = static_cast<float>(0);

    float kernel_total_time = 0.0;
    float kernel_first_time = 0.0;

    const auto algo    = perf_results[0].fwd_algo; // use the fastest algo
    const auto ws_size = perf_results[0].memory;
    is_fwd_igemm       = (algo == miopenConvolutionFwdAlgoImplicitGEMM);

    ResizeWorkspaceDev(ctx, ws_size);
    wall.start(wall_enabled);

    auto in_tens  = (is_transform ? inputTensor_vect4 : inputTensor);
    auto in_buff  = (is_transform ? in_vect4_dev->GetMem() : in_dev->GetMem());
    auto wei_tens = (is_transform ? weightTensor_vect4 : weightTensor);
    auto wei_buff = (is_transform ? wei_vect4_dev->GetMem() : wei_dev->GetMem());

    for(int i = 0; i < num_iterations; i++)
    {
        rc = miopenConvolutionForward(GetHandle(),
                                      &alpha,
                                      in_tens,
                                      in_buff,
                                      wei_tens,
                                      wei_buff,
                                      convDesc,
                                      algo,
                                      &beta,
                                      outputTensor,
                                      out_dev->GetMem(),
                                      workspace_dev != nullptr ? workspace_dev->GetMem() : nullptr,
                                      ws_size);
        if(rc != miopenStatusSuccess)
            return rc;

        if(time_enabled)
        {
            float time = 0.0;
            miopenGetKernelTime(GetHandle(), &time);
            kernel_total_time += time;
            if(i == 0)
                kernel_first_time = time;
        }
    }

    if(wall_enabled)
    {
        wall.stop();
        fwd_auxiliary.stop();
        fwd_auxiliary_gwss.stop();
        std::cout << "Wall-clock Time Forward Conv. Elapsed: "
                  << (wall.gettime_ms() / num_iterations) << " ms"
                  << ", Auxiliary API calls: " << fwd_auxiliary.gettime_ms() << " ms"
                  << " (GWSS: " << fwd_auxiliary_gwss.gettime_ms() << ')' << std::endl;
    }
    if(time_enabled)
    {
        miopenConvSolution_t solution;
        GetSolutionAfterFind(
            perf_results[0], Direction::Fwd, in_tens, wei_tens, outputTensor, solution);
        std::cout << "MIOpen Forward Conv. " << AlgorithmSolutionToString(solution) << std::endl;
        PrintForwardTime(kernel_total_time, kernel_first_time);
    }

    return rc;
}

template <typename Tgpu, typename Tref>
int ConvDriver<Tgpu, Tref>::RunForwardGpuImmed(const bool is_transform)
{
    std::size_t count;
    fwd_auxiliary.resume(wall_enabled);
    auto rc =
        miopenConvolutionForwardGetSolutionCount(handle,
                                                 (is_transform ? weightTensor_vect4 : weightTensor),
                                                 (is_transform ? inputTensor_vect4 : inputTensor),
                                                 convDesc,
                                                 outputTensor,
                                                 &count);
    fwd_auxiliary.pause(wall_enabled);
    if(rc != miopenStatusSuccess)
        return rc;
    if(count < 1)
        return miopenStatusNotImplemented;

    auto solutions = std::vector<miopenConvSolution_t>(count);
    fwd_auxiliary.resume(wall_enabled);
    rc = miopenConvolutionForwardGetSolution(handle,
                                             (is_transform ? weightTensor_vect4 : weightTensor),
                                             (is_transform ? inputTensor_vect4 : inputTensor),
                                             convDesc,
                                             outputTensor,
                                             count,
                                             &count,
                                             solutions.data());
    fwd_auxiliary.pause(wall_enabled);
    if(rc != miopenStatusSuccess)
        return rc;

    std::cout << "Forward Conv solutions available: " << count << std::endl;
    if(count < 1)
        return miopenStatusNotImplemented;

    solutions.resize(count);
    const miopenConvSolution_t* selected = nullptr;

    for(const auto& s : solutions)
        PrintImmedSolutionInfo(s);

    if(*immediate_solution == 0)
        selected = &solutions.front();
    else
        for(const auto& s : solutions)
            if(*immediate_solution == s.solution_id)
            {
                selected = &s;
                break;
            }

    miopenConvSolution_t voluntary = {
        -1.0, 0, *immediate_solution, static_cast<miopenConvAlgorithm_t>(-1)};
    if(selected == nullptr)
    {
        std::cout << "Warning: Solution id (" << *immediate_solution
                  << ") is not reported by the library. Trying it anyway..." << std::endl;
        selected = &voluntary;
    }

    std::size_t ws_size;

    fwd_auxiliary.resume(wall_enabled);
    fwd_auxiliary_gwss.resume(wall_enabled);
    rc = miopenConvolutionForwardGetSolutionWorkspaceSize(
        handle,
        (is_transform ? weightTensor_vect4 : weightTensor),
        (is_transform ? inputTensor_vect4 : inputTensor),
        convDesc,
        outputTensor,
        selected->solution_id,
        &ws_size);
    fwd_auxiliary_gwss.pause(wall_enabled);
    fwd_auxiliary.pause(wall_enabled);
    if(rc != miopenStatusSuccess)
        return rc;

#if MIOPEN_BACKEND_OPENCL
    cl_context ctx;

    clGetCommandQueueInfo(q, CL_QUEUE_CONTEXT, sizeof(cl_context), &ctx, nullptr);
#elif MIOPEN_BACKEND_HIP
    uint32_t ctx = 0;
#endif

    auto ws = std::unique_ptr<GPUMem>{ws_size > 0 ? new GPUMem{ctx, ws_size, 1} : nullptr};

    fwd_auxiliary.resume(wall_enabled);
    rc = miopenConvolutionForwardCompileSolution(handle,
                                                 (is_transform ? weightTensor_vect4 : weightTensor),
                                                 (is_transform ? inputTensor_vect4 : inputTensor),
                                                 convDesc,
                                                 outputTensor,
                                                 selected->solution_id);
    fwd_auxiliary.pause(wall_enabled);
    if(rc != miopenStatusSuccess)
        return rc;

    float kernel_total_time = 0.0;
    float kernel_first_time = 0.0;

    wall.start(wall_enabled);

    for(int i = 0; i < num_iterations; i++)
    {
        rc = miopenConvolutionForwardImmediate(
            handle,
            (is_transform ? weightTensor_vect4 : weightTensor),
            (is_transform ? wei_vect4_dev->GetMem() : wei_dev->GetMem()),
            (is_transform ? inputTensor_vect4 : inputTensor),
            (is_transform ? in_vect4_dev->GetMem() : in_dev->GetMem()),
            convDesc,
            outputTensor,
            out_dev->GetMem(),
            ws ? ws->GetMem() : nullptr,
            ws_size,
            selected->solution_id);
        if(rc != miopenStatusSuccess)
            return rc;

        if(time_enabled)
        {
            float time = 0.0;
            miopenGetKernelTime(GetHandle(), &time);
            kernel_total_time += time;
            if(i == 0)
            {
                kernel_first_time = time;
                if(wall_enabled && num_iterations > 1)
                    wall.start(); // The 1st is warm-up. Disregard it in wall time.
            }
        }
    }

    if(wall_enabled)
    {
        wall.stop();
        fwd_auxiliary.stop();
        fwd_auxiliary_gwss.stop();
        const auto wall_iterations = (num_iterations > 1 ? num_iterations - 1 : 1);
        std::cout << "Wall-clock Time Forward Conv. Elapsed: "
                  << (wall.gettime_ms() / wall_iterations) << " ms"
                  << ", Auxiliary API calls: " << fwd_auxiliary.gettime_ms() << " ms"
                  << " (GWSS: " << fwd_auxiliary_gwss.gettime_ms() << ')' << std::endl;
    }
    if(time_enabled)
    {
        std::cout << "MIOpen Forward Conv. " << AlgorithmSolutionToString(*selected) << std::endl;
        PrintForwardTime(kernel_total_time, kernel_first_time);
    }

    is_fwd_igemm = (selected->algorithm == miopenConvolutionAlgoImplicitGEMM);
    return miopenStatusSuccess;
}

template <typename Tgpu, typename Tref>
int ConvDriver<Tgpu, Tref>::RunForwardCPU()
{
    if(miopen::deref(convDesc).mode == miopenTranspose)
    {
        cpu_convolution_backward_data(miopen::deref(convDesc).GetSpatialDimension(),
                                      outhost,
                                      wei,
                                      in,
                                      miopen::deref(convDesc).GetConvPads(),
                                      miopen::deref(convDesc).GetConvStrides(),
                                      miopen::deref(convDesc).GetConvDilations(),
                                      miopen::deref(convDesc).GetGroupCount());

        if(inflags.GetValueInt("bias") != 0)
        {
            cpu_bias_forward(outhost, b);
        }
    }
    else
    {
        cpu_convolution_forward(miopen::deref(convDesc).GetSpatialDimension(),
                                in,
                                wei,
                                outhost,
                                miopen::deref(convDesc).GetConvPads(),
                                miopen::deref(convDesc).GetConvStrides(),
                                miopen::deref(convDesc).GetConvDilations(),
                                miopen::deref(convDesc).GetGroupCount());

        if(inflags.GetValueInt("bias") != 0)
        {
            outhost.par_for_each([&](auto out_n_id, auto out_k_id, auto... out_spatial_id_pack) {
                outhost(out_n_id, out_k_id, out_spatial_id_pack...) =
                    double(outhost(out_n_id, out_k_id, out_spatial_id_pack...)) +
                    double(b.data[out_k_id]);
            });
        }
    }

    if(inflags.GetValueInt("dump_output"))
    {
        dumpBufferToFile<Tref>("dump_fwd_out_cpu.bin", outhost.data.data(), outhost.data.size());
    }

    TrySaveVerificationCache(Direction::Fwd, outhost.data);
    return 0;
}

template <typename Tgpu, typename Tref>
int ConvDriver<Tgpu, Tref>::RunForwardGPUReference()
{
    AutoConvDirectNaiveAlwaysEnable naive_conv_enable;

    if(inflags.GetValueInt("bias") != 0)
    {
        std::cout << "gpu reference convolution does not support bias yet" << std::endl;
        return -1;
    }
    auto ref_solution_id = miopen::deref(convDesc).mode == miopenTranspose
                               ? miopen::solver::Id("ConvDirectNaiveConvBwd").Value()
                               : miopen::solver::Id("ConvDirectNaiveConvFwd").Value();
    auto rc = miopenConvolutionForwardImmediate(handle,
                                                weightTensor,
                                                wei_dev->GetMem(),
                                                inputTensor,
                                                in_dev->GetMem(),
                                                convDesc,
                                                outputTensor,
                                                out_dev->GetMem(),
                                                nullptr,
                                                0,
                                                ref_solution_id);
    if(rc != miopenStatusSuccess)
    {
        std::cout << "reference kernel fail to run "
                  << miopen::solver::Id(ref_solution_id).ToString() << std::endl;
        return rc;
    }

    if(miopen_type<Tgpu>{} == miopen_type<Tref>{})
        out_dev->FromGPU(GetStream(), outhost.data.data());
    else
    {
        auto out_tmp = tensor<Tgpu>(miopen::deref(outputTensor).GetLengths(),
                                    miopen::deref(outputTensor).GetStrides());
        out_dev->FromGPU(GetStream(), out_tmp.data.data());
        for(int i = 0; i < out_tmp.data.size(); i++)
        {
            outhost.data[i] = static_cast<Tref>(out_tmp.data[i]);
        }
    }

    if(inflags.GetValueInt("dump_output"))
    {
        dumpBufferToFile<Tref>(
            "dump_fwd_out_gpu_ref.bin", outhost.data.data(), outhost.data.size());
    }

    // TrySaveVerificationCache(Direction::Fwd, outhost.data);
    return 0;
}

template <typename Tgpu, typename Tref>
int ConvDriver<Tgpu, Tref>::FindBackwardData(int& ret_algo_count,
                                             int request_algo_count,
                                             std::vector<miopenConvAlgoPerf_t>& perf_results,
                                             context_t ctx)
{
    bwd_auxiliary.resume(wall_enabled);
    ResizeWorkspaceDev(ctx, ws_sizeof_find_bwd);
    const auto rc = miopenFindConvolutionBackwardDataAlgorithm(
        GetHandle(),
        outputTensor,
        dout_dev->GetMem(),
        weightTensor,
        wei_dev->GetMem(),
        convDesc,
        inputTensor,
        din_dev->GetMem(),
        request_algo_count,
        &ret_algo_count,
        perf_results.data(),
        workspace_dev != nullptr ? workspace_dev->GetMem() : nullptr,
        ws_sizeof_find_bwd,
        (inflags.GetValueInt("search") == 1) ? true : false);
    bwd_auxiliary.pause(wall_enabled);
    return rc;
}

template <typename Tgpu, typename Tref>
int ConvDriver<Tgpu, Tref>::FindBackwardWeights(int& ret_algo_count,
                                                int request_algo_count,
                                                std::vector<miopenConvAlgoPerf_t>& perf_results,
                                                context_t ctx)
{
    wrw_auxiliary.resume(wall_enabled);
    ResizeWorkspaceDev(ctx, ws_sizeof_find_wrw);
    const auto rc = miopenFindConvolutionBackwardWeightsAlgorithm(
        GetHandle(),
        outputTensor,
        dout_dev->GetMem(),
        inputTensor,
        in_dev->GetMem(),
        convDesc,
        weightTensor,
        dwei_dev->GetMem(),
        request_algo_count,
        &ret_algo_count,
        perf_results.data(),
        workspace_dev != nullptr ? workspace_dev->GetMem() : nullptr,
        ws_sizeof_find_wrw,
        (inflags.GetValueInt("search") == 1) ? true : false);
    wrw_auxiliary.pause(wall_enabled);
    return rc;
}

template <typename Tgpu, typename Tref>
int ConvDriver<Tgpu, Tref>::RunBackwardGPU()
{
    if(data_type == miopenInt8 || data_type == miopenInt8x4)
    {
        std::cout << "Int8 Backward Convolution is not supported" << std::endl;
        return 0;
    }

    if(!(is_bwd || is_wrw))
        return 0;

    int ret = 0;

    if(is_bwd)
    {
        auto rc = immediate_solution ? RunBackwardDataGpuImmed() : RunBackwardDataGpuFind();
        is_bwd_run_failed = (rc != 0);
        ret |= rc;
    }

    if(is_wrw)
    {
        auto rc           = immediate_solution ? RunBackwardWrwGpuImmed() : RunBackwardWrwGpuFind();
        is_wrw_run_failed = (rc != 0);
        ret |= (rc << 16); // Differentiate WrW and Bwd error codes.
    }

    if(inflags.GetValueInt("dump_output"))
    {
        if(is_bwd)
            dumpBufferToFile<Tgpu>("dump_bwd_din_gpu.bin", din.data(), din.size());
        if(is_wrw)
            dumpBufferToFile<Tgpu>("dump_bwd_dwei_gpu.bin", dwei.data(), dwei.size());
    }

    if(inflags.GetValueInt("bias") != 0)
    {
        float alpha = static_cast<float>(1), beta = static_cast<float>(0);

        ret |= miopenConvolutionBackwardBias(GetHandle(),
                                             &alpha,
                                             outputTensor,
                                             dout_dev->GetMem(),
                                             &beta,
                                             biasTensor,
                                             db_dev->GetMem());

        if(time_enabled)
        {
            float time = 0.0;
            miopenGetKernelTime(GetHandle(), &time);
            printf("GPU Kernel Time Backward Bias Conv. Elapsed: %f ms\n", time);
        }

        db_dev->FromGPU(GetStream(), db.data());
        if(inflags.GetValueInt("dump_output"))
        {
            dumpBufferToFile<Tgpu>("dump_bwd_db_gpu.bin", db.data(), db.size());
        }
    }
    return ret;
}

template <typename Tgpu, typename Tref>
int ConvDriver<Tgpu, Tref>::RunBackwardDataGpuFind()
{
    int ret_algo_count;
    int request_algo_count = 2;
    std::vector<miopenConvAlgoPerf_t> perf_results_data(request_algo_count);

#if MIOPEN_BACKEND_OPENCL
    cl_context ctx;

    clGetCommandQueueInfo(q, CL_QUEUE_CONTEXT, sizeof(cl_context), &ctx, nullptr);
#elif MIOPEN_BACKEND_HIP
    uint32_t ctx = 0;
#endif

    auto rc = FindBackwardData(ret_algo_count, request_algo_count, perf_results_data, ctx);
    if(rc != miopenStatusSuccess)
        return rc;

    if(ret_algo_count == 0)
        throw std::runtime_error("Find Backward Data Conv. ret_algo_count == 0");

    float kernel_total_time = 0.0;
    float kernel_first_time = 0.0;
    float alpha = static_cast<float>(1), beta = static_cast<float>(0);

    const auto algo    = perf_results_data[0].bwd_data_algo;
    const auto ws_size = perf_results_data[0].memory;
    is_bwd_igemm       = (algo == miopenConvolutionBwdDataAlgoImplicitGEMM);

    ResizeWorkspaceDev(ctx, ws_size);
    wall.start(wall_enabled);

    for(int i = 0; i < num_iterations; i++)
    {
        rc = miopenConvolutionBackwardData(GetHandle(),
                                           &alpha,
                                           outputTensor,
                                           dout_dev->GetMem(),
                                           weightTensor,
                                           wei_dev->GetMem(),
                                           convDesc,
                                           algo,
                                           &beta,
                                           inputTensor,
                                           din_dev->GetMem(),
                                           workspace_dev != nullptr ? workspace_dev->GetMem()
                                                                    : nullptr,
                                           ws_size);
        if(rc != miopenStatusSuccess)
            return rc;

        if(time_enabled)
        {
            float time = 0.0;
            miopenGetKernelTime(GetHandle(), &time);
            kernel_total_time += time;
            if(i == 0)
                kernel_first_time = time;
        }
    }

    if(wall_enabled)
    {
        wall.stop();
        bwd_auxiliary.stop();
        bwd_auxiliary_gwss.stop();
        std::cout << "Wall-clock Time Backward Data Conv. Elapsed: "
                  << (wall.gettime_ms() / num_iterations) << " ms"
                  << ", Auxiliary API calls: " << bwd_auxiliary.gettime_ms() << " ms"
                  << " (GWSS: " << bwd_auxiliary_gwss.gettime_ms() << ')' << std::endl;
    }
    if(time_enabled)
    {
        miopenConvSolution_t solution;
        GetSolutionAfterFind(perf_results_data[0],
                             Direction::Bwd,
                             inputTensor,
                             weightTensor,
                             outputTensor,
                             solution);
        std::cout << "MIOpen Backward Data Conv. " << AlgorithmSolutionToString(solution)
                  << std::endl;
        PrintBackwardDataTime(kernel_total_time, kernel_first_time);
    }

    din_dev->FromGPU(GetStream(), din.data());
    return rc;
}

template <typename Tgpu, typename Tref>
void ConvDriver<Tgpu, Tref>::PrintBackwardDataTime(float kernel_total_time, float kernel_first_time)
{
    float kernel_average_time = num_iterations > 1
                                    ? (kernel_total_time - kernel_first_time) / (num_iterations - 1)
                                    : kernel_first_time;

    printf("GPU Kernel Time Backward Data Conv. Elapsed: %f ms (average)\n", kernel_average_time);

    const auto num_dim = miopen::deref(inputTensor).GetSize() - 2;
    if(num_dim != 2 && num_dim != 3)
    {
        printf("stats: <not implemented> for conv%dd\n", num_dim);
        return;
    }

    int group_count = std::max(inflags.GetValueInt("group_count"), 1);

    if(num_dim == 2)
    {
        int in_n, in_c, in_h, in_w;
        std::tie(in_n, in_c, in_h, in_w) = miopen::tien<4>(miopen::deref(inputTensor).GetLengths());
        int wei_c, wei_n, wei_h, wei_w;
        std::tie(wei_c, wei_n, wei_h, wei_w) =
            miopen::tien<4>(miopen::deref(weightTensor).GetLengths());
        int out_n, out_c, out_h, out_w;
        std::tie(out_n, out_c, out_h, out_w) =
            miopen::tien<4>(miopen::deref(outputTensor).GetLengths());

        size_t flopCnt     = 2L * in_n * in_c * wei_h * wei_w * out_c * out_h * out_w / group_count;
        size_t weightBytes = wei_n * wei_c * wei_h * wei_w *
                             miopen::GetTypeSize(miopen::deref(weightTensor).GetType());
        size_t inputBytes =
            in_n * in_c * out_c * miopen::GetTypeSize(miopen::deref(inputTensor).GetType());
        size_t readBytes = inputBytes + weightBytes;

        size_t outputBytes = 1.0 * out_n * out_c * out_h * out_w *
                             miopen::GetTypeSize(miopen::deref(outputTensor).GetType());

        printf("stats: name, n, c, ho, wo, x, y, k, flopCnt, bytesRead, bytesWritten, GFLOPs, "
               "GB/s, timeMs\n");
        printf("stats: %s%dx%du%d, %u, %u, %u, %u, %u, %u, %u,  %zu, %zu, %zu, %.0f, %.0f, %f\n",
               "bwdd-conv",
               wei_h,
               wei_w,
               miopen::deref(convDesc).GetConvStrides()[0],
               in_n,
               in_c,
               wei_h,
               wei_w,
               out_c,
               out_h,
               out_w,
               flopCnt,
               readBytes,
               outputBytes,
               flopCnt / kernel_average_time / 1e6,
               (readBytes + outputBytes) / kernel_average_time / 1e6,
               kernel_average_time);
    }
    else
    { // 3d
        int in_n, in_c, in_d, in_h, in_w;
        std::tie(in_n, in_c, in_d, in_h, in_w) =
            miopen::tien<5>(miopen::deref(inputTensor).GetLengths());
        int wei_c, wei_n, wei_d, wei_h, wei_w;
        std::tie(wei_c, wei_n, wei_d, wei_h, wei_w) =
            miopen::tien<5>(miopen::deref(weightTensor).GetLengths());
        int out_n, out_c, out_d, out_h, out_w;
        std::tie(out_n, out_c, out_d, out_h, out_w) =
            miopen::tien<5>(miopen::deref(outputTensor).GetLengths());

        size_t flopCnt =
            2L * in_n * in_c * wei_d * wei_h * wei_w * out_c * out_d * out_h * out_w / group_count;
        size_t weightBytes = wei_n * wei_c * wei_d * wei_h * wei_w *
                             miopen::GetTypeSize(miopen::deref(weightTensor).GetType());
        size_t inputBytes =
            in_n * in_c * out_c * miopen::GetTypeSize(miopen::deref(inputTensor).GetType());
        size_t readBytes = inputBytes + weightBytes;

        size_t outputBytes = 1.0 * out_n * out_c * out_d * out_h * out_w *
                             miopen::GetTypeSize(miopen::deref(outputTensor).GetType());

        printf(
            "stats: name, n, c, do, ho, wo, z, x, y, k, flopCnt, bytesRead, bytesWritten, GFLOPs, "
            "GB/s, timeMs\n");
        printf("stats: %s%dx%dx%du%d, %u, %u, %u, %u, %u, %u, %u, %u, %u  %zu, %zu, %zu, %.0f, "
               "%.0f, %f\n",
               "bwdd-conv",
               wei_d,
               wei_h,
               wei_w,
               miopen::deref(convDesc).GetConvStrides()[0],
               in_n,
               in_c,
               wei_d,
               wei_h,
               wei_w,
               out_c,
               out_d,
               out_h,
               out_w,
               flopCnt,
               readBytes,
               outputBytes,
               flopCnt / kernel_average_time / 1e6,
               (readBytes + outputBytes) / kernel_average_time / 1e6,
               kernel_average_time);
    }
}

template <typename Tgpu, typename Tref>
int ConvDriver<Tgpu, Tref>::RunBackwardWrwGpuFind()
{
    int ret_algo_count;
    int request_algo_count = 2;

    float kernel_total_time = 0.0;
    float kernel_first_time = 0.0;

    float alpha = static_cast<float>(1), beta = static_cast<float>(0);
    std::vector<miopenConvAlgoPerf_t> perf_results_weights(request_algo_count);

#if MIOPEN_BACKEND_OPENCL
    cl_context ctx;

    clGetCommandQueueInfo(q, CL_QUEUE_CONTEXT, sizeof(cl_context), &ctx, nullptr);
#elif MIOPEN_BACKEND_HIP
    uint32_t ctx = 0;
#endif

    auto rc = FindBackwardWeights(ret_algo_count, request_algo_count, perf_results_weights, ctx);
    if(rc != miopenStatusSuccess)
        return rc;

    if(ret_algo_count == 0)
        throw std::runtime_error("Find Backward Weights Conv. ret_algo_count == 0");

    kernel_total_time = 0.0;
    kernel_first_time = 0.0;

    const auto algo    = perf_results_weights[0].bwd_weights_algo;
    const auto ws_size = perf_results_weights[0].memory;
    is_wrw_winograd    = (algo == miopenConvolutionBwdWeightsAlgoWinograd);
    is_wrw_igemm       = (algo == miopenConvolutionBwdWeightsAlgoImplicitGEMM);

    ResizeWorkspaceDev(ctx, ws_size);
    wall.start(wall_enabled);

    for(int i = 0; i < num_iterations; i++)
    {
        rc = miopenConvolutionBackwardWeights(GetHandle(),
                                              &alpha,
                                              outputTensor,
                                              dout_dev->GetMem(),
                                              inputTensor,
                                              in_dev->GetMem(),
                                              convDesc,
                                              algo,
                                              &beta,
                                              weightTensor,
                                              dwei_dev->GetMem(),
                                              workspace_dev != nullptr ? workspace_dev->GetMem()
                                                                       : nullptr,
                                              ws_size);
        if(rc != miopenStatusSuccess)
            return rc;

        if(time_enabled)
        {
            float time = 0.0;
            miopenGetKernelTime(GetHandle(), &time);
            kernel_total_time += time;
            if(i == 0)
                kernel_first_time = time;
        }
    }

    if(wall_enabled)
    {
        wall.stop();
        wrw_auxiliary.stop();
        wrw_auxiliary_gwss.stop();
        std::cout << "Wall-clock Time Backward Weights Conv. Elapsed: "
                  << (wall.gettime_ms() / num_iterations) << " ms"
                  << ", Auxiliary API calls: " << wrw_auxiliary.gettime_ms() << " ms"
                  << " (GWSS: " << wrw_auxiliary_gwss.gettime_ms() << ')' << std::endl;
    }
    if(time_enabled)
    {
        miopenConvSolution_t solution;
        GetSolutionAfterFind(perf_results_weights[0],
                             Direction::WrW,
                             inputTensor,
                             weightTensor,
                             outputTensor,
                             solution);
        std::cout << "MIOpen Backward Weights Conv. " << AlgorithmSolutionToString(solution)
                  << std::endl;
        PrintBackwardWrwTime(kernel_total_time, kernel_first_time);
    }

    dwei_dev->FromGPU(GetStream(), dwei.data());
    return rc;
}

template <typename Tgpu, typename Tref>
void ConvDriver<Tgpu, Tref>::PrintBackwardWrwTime(float kernel_total_time, float kernel_first_time)
{
    float time = 0.0;
    miopenGetKernelTime(GetHandle(), &time);

    float kernel_average_time = num_iterations > 1
                                    ? (kernel_total_time - kernel_first_time) / (num_iterations - 1)
                                    : kernel_first_time;

    printf("GPU Kernel Time Backward Weights Conv. Elapsed: %f ms (average)\n",
           kernel_average_time);

    const auto num_dim = miopen::deref(inputTensor).GetSize() - 2;
    if(num_dim != 2 && num_dim != 3)
    {
        printf("stats: <not implemented> for conv%dd\n", num_dim);
        return;
    }

    int group_count = std::max(inflags.GetValueInt("group_count"), 1);

    if(num_dim == 2)
    {
        int in_n, in_c, in_h, in_w;
        std::tie(in_n, in_c, in_h, in_w) = miopen::tien<4>(miopen::deref(inputTensor).GetLengths());
        int wei_c, wei_n, wei_h, wei_w;
        std::tie(wei_c, wei_n, wei_h, wei_w) =
            miopen::tien<4>(miopen::deref(weightTensor).GetLengths());
        int out_n, out_c, out_h, out_w;
        std::tie(out_n, out_c, out_h, out_w) =
            miopen::tien<4>(miopen::deref(outputTensor).GetLengths());

        size_t flopCnt     = 2L * in_n * in_c * wei_h * wei_w * out_c * out_h * out_w / group_count;
        size_t readBytes   = 0;
        size_t outputBytes = 0;

        printf("stats: name, n, c, ho, wo, x, y, k, flopCnt, bytesRead, bytesWritten, GFLOPs, "
               "GB/s, timeMs\n");
        printf("stats: %s%dx%du%d, %u, %u, %u, %u, %u, %u, %u,  %zu, %zu, %zu, %.0f, %.0f, %f\n",
               "bwdw-conv",
               wei_h,
               wei_w,
               miopen::deref(convDesc).GetConvStrides()[0],
               in_n,
               in_c,
               out_h,
               out_w,
               wei_h,
               wei_w,
               out_c,
               flopCnt,
               readBytes,
               outputBytes,
               flopCnt / kernel_average_time / 1e6,
               (readBytes + outputBytes) / kernel_average_time / 1e6,
               kernel_average_time);
    }
    else
    { // 3d
        int in_n, in_c, in_d, in_h, in_w;
        std::tie(in_n, in_c, in_d, in_h, in_w) =
            miopen::tien<5>(miopen::deref(inputTensor).GetLengths());
        int wei_c, wei_n, wei_d, wei_h, wei_w;
        std::tie(wei_c, wei_n, wei_d, wei_h, wei_w) =
            miopen::tien<5>(miopen::deref(weightTensor).GetLengths());
        int out_n, out_c, out_d, out_h, out_w;
        std::tie(out_n, out_c, out_d, out_h, out_w) =
            miopen::tien<5>(miopen::deref(outputTensor).GetLengths());

        size_t flopCnt =
            2L * in_n * in_c * wei_d * wei_h * wei_w * out_c * out_d * out_h * out_w / group_count;
        size_t readBytes   = 0;
        size_t outputBytes = 0;

        printf(
            "stats: name, n, c, do, ho, wo, z, x, y, k, flopCnt, bytesRead, bytesWritten, GFLOPs, "
            "GB/s, timeMs\n");
        printf("stats: %s%dx%dx%du%d, %u, %u, %u, %u, %u, %u, %u, %u, %u,  %zu, %zu, %zu, %.0f, "
               "%.0f, %f\n ",
               "bwdw-conv",
               wei_d,
               wei_h,
               wei_w,
               miopen::deref(convDesc).GetConvStrides()[0],
               in_n,
               in_c,
               out_d,
               out_h,
               out_w,
               wei_d,
               wei_h,
               wei_w,
               out_c,
               flopCnt,
               readBytes,
               outputBytes,
               flopCnt / kernel_average_time / 1e6,
               (readBytes + outputBytes) / kernel_average_time / 1e6,
               kernel_average_time);
    }
}

template <typename Tgpu, typename Tref>
int ConvDriver<Tgpu, Tref>::RunBackwardDataGpuImmed()
{
    std::size_t count;

    bwd_auxiliary.resume(wall_enabled);
    auto rc = miopenConvolutionBackwardDataGetSolutionCount(
        handle, outputTensor, weightTensor, convDesc, inputTensor, &count);
    bwd_auxiliary.pause(wall_enabled);
    if(rc != miopenStatusSuccess)
        return rc;
    if(count < 1)
        return miopenStatusNotImplemented;

    auto solutions = std::vector<miopenConvSolution_t>(count);
    bwd_auxiliary.resume(wall_enabled);
    rc = miopenConvolutionBackwardDataGetSolution(
        handle, outputTensor, weightTensor, convDesc, inputTensor, count, &count, solutions.data());
    bwd_auxiliary.pause(wall_enabled);
    if(rc != miopenStatusSuccess)
        return rc;
    std::cout << "Backward Data Conv solutions available: " << count << std::endl;
    if(count < 1)
        return miopenStatusNotImplemented;

    solutions.resize(count);
    const miopenConvSolution_t* selected = nullptr;

    for(const auto& s : solutions)
        PrintImmedSolutionInfo(s);

    if(*immediate_solution == 0)
        selected = &solutions.front();
    else
        for(const auto& s : solutions)
            if(*immediate_solution == s.solution_id)
            {
                selected = &s;
                break;
            }

    miopenConvSolution_t voluntary = {
        -1.0, 0, *immediate_solution, static_cast<miopenConvAlgorithm_t>(-1)};
    if(selected == nullptr)
    {
        std::cout << "Warning: Solution id (" << *immediate_solution
                  << ") is not reported by the library. Trying it anyway..." << std::endl;
        selected = &voluntary;
    }

    std::size_t ws_size;

    bwd_auxiliary.resume(wall_enabled);
    bwd_auxiliary_gwss.resume(wall_enabled);
    rc = miopenConvolutionBackwardDataGetSolutionWorkspaceSize(
        handle, outputTensor, weightTensor, convDesc, inputTensor, selected->solution_id, &ws_size);
    bwd_auxiliary_gwss.pause(wall_enabled);
    bwd_auxiliary.pause(wall_enabled);
    if(rc != miopenStatusSuccess)
        return rc;

#if MIOPEN_BACKEND_OPENCL
    cl_context ctx;

    clGetCommandQueueInfo(q, CL_QUEUE_CONTEXT, sizeof(cl_context), &ctx, nullptr);
#elif MIOPEN_BACKEND_HIP
    uint32_t ctx = 0;
#endif

    auto ws = std::unique_ptr<GPUMem>{ws_size > 0 ? new GPUMem{ctx, ws_size, 1} : nullptr};

    bwd_auxiliary.resume(wall_enabled);
    rc = miopenConvolutionBackwardDataCompileSolution(
        handle, outputTensor, weightTensor, convDesc, inputTensor, selected->solution_id);
    bwd_auxiliary.pause(wall_enabled);

    float kernel_total_time = 0.0;
    float kernel_first_time = 0.0;

    wall.start(wall_enabled);

    for(int i = 0; i < num_iterations; i++)
    {
        rc = miopenConvolutionBackwardDataImmediate(handle,
                                                    outputTensor,
                                                    dout_dev->GetMem(),
                                                    weightTensor,
                                                    wei_dev->GetMem(),
                                                    convDesc,
                                                    inputTensor,
                                                    din_dev->GetMem(),
                                                    ws ? ws->GetMem() : nullptr,
                                                    ws_size,
                                                    selected->solution_id);
        if(rc != miopenStatusSuccess)
            return rc;

        if(time_enabled)
        {
            float time = 0.0;
            miopenGetKernelTime(GetHandle(), &time);
            kernel_total_time += time;
            if(i == 0)
            {
                kernel_first_time = time;
                if(wall_enabled && num_iterations > 1)
                    wall.start();
            }
        }
    }

    if(wall_enabled)
    {
        wall.stop();
        bwd_auxiliary.stop();
        bwd_auxiliary_gwss.stop();
        const auto wall_iterations = (num_iterations > 1 ? num_iterations - 1 : 1);
        std::cout << "Wall-clock Time Backward Data Conv. Elapsed: "
                  << (wall.gettime_ms() / wall_iterations) << " ms"
                  << ", Auxiliary API calls: " << bwd_auxiliary.gettime_ms() << " ms"
                  << " (GWSS: " << bwd_auxiliary_gwss.gettime_ms() << ')' << std::endl;
    }
    if(time_enabled)
    {
        std::cout << "MIOpen Backward Data Conv. " << AlgorithmSolutionToString(*selected)
                  << std::endl;
        PrintBackwardDataTime(kernel_total_time, kernel_first_time);
    }

    is_bwd_igemm = (selected->algorithm == miopenConvolutionAlgoImplicitGEMM);
    din_dev->FromGPU(GetStream(), din.data());
    return rc;
}

template <typename Tgpu, typename Tref>
int ConvDriver<Tgpu, Tref>::RunBackwardWrwGpuImmed()
{
    std::size_t count;
    wrw_auxiliary.resume(wall_enabled);
    auto rc = miopenConvolutionBackwardWeightsGetSolutionCount(
        handle, outputTensor, inputTensor, convDesc, weightTensor, &count);
    wrw_auxiliary.pause(wall_enabled);
    if(rc != miopenStatusSuccess)
        return rc;
    if(count < 1)
        return miopenStatusNotImplemented;

    auto solutions = std::vector<miopenConvSolution_t>(count);
    wrw_auxiliary.resume(wall_enabled);
    rc = miopenConvolutionBackwardWeightsGetSolution(
        handle, outputTensor, inputTensor, convDesc, weightTensor, count, &count, solutions.data());
    wrw_auxiliary.pause(wall_enabled);
    if(rc != miopenStatusSuccess)
        return rc;
    std::cout << "Backward Weights Conv solutions available: " << count << std::endl;
    if(count < 1)
        return miopenStatusNotImplemented;

    solutions.resize(count);
    const miopenConvSolution_t* selected = nullptr;

    for(const auto& s : solutions)
        PrintImmedSolutionInfo(s);

    if(*immediate_solution == 0)
        selected = &solutions.front();
    else
        for(const auto& s : solutions)
            if(*immediate_solution == s.solution_id)
            {
                selected = &s;
                break;
            }

    miopenConvSolution_t voluntary = {
        -1.0, 0, *immediate_solution, static_cast<miopenConvAlgorithm_t>(-1)};
    if(selected == nullptr)
    {
        std::cout << "Warning: Solution id (" << *immediate_solution
                  << ") is not reported by the library. Trying it anyway..." << std::endl;
        selected = &voluntary;
    }

    std::size_t ws_size;

    wrw_auxiliary.resume(wall_enabled);
    wrw_auxiliary_gwss.resume(wall_enabled);
    rc = miopenConvolutionBackwardWeightsGetSolutionWorkspaceSize(
        handle, outputTensor, inputTensor, convDesc, weightTensor, selected->solution_id, &ws_size);
    wrw_auxiliary_gwss.pause(wall_enabled);
    wrw_auxiliary.pause(wall_enabled);
    if(rc != miopenStatusSuccess)
        return rc;

#if MIOPEN_BACKEND_OPENCL
    cl_context ctx;

    clGetCommandQueueInfo(q, CL_QUEUE_CONTEXT, sizeof(cl_context), &ctx, nullptr);
#elif MIOPEN_BACKEND_HIP
    uint32_t ctx = 0;
#endif

    auto ws = std::unique_ptr<GPUMem>{ws_size > 0 ? new GPUMem{ctx, ws_size, 1} : nullptr};

    wrw_auxiliary.resume(wall_enabled);
    rc = miopenConvolutionBackwardWeightsCompileSolution(
        handle, outputTensor, inputTensor, convDesc, weightTensor, selected->solution_id);
    wrw_auxiliary.pause(wall_enabled);

    float kernel_total_time = 0.0;
    float kernel_first_time = 0.0;

    wall.start(wall_enabled);

    for(int i = 0; i < num_iterations; i++)
    {
        rc = miopenConvolutionBackwardWeightsImmediate(handle,
                                                       outputTensor,
                                                       dout_dev->GetMem(),
                                                       inputTensor,
                                                       in_dev->GetMem(),
                                                       convDesc,
                                                       weightTensor,
                                                       dwei_dev->GetMem(),
                                                       ws ? ws->GetMem() : nullptr,
                                                       ws_size,
                                                       selected->solution_id);
        if(rc != miopenStatusSuccess)
            return rc;

        if(time_enabled)
        {
            float time = 0.0;
            miopenGetKernelTime(GetHandle(), &time);
            kernel_total_time += time;
            if(i == 0)
            {
                kernel_first_time = time;
                if(wall_enabled && num_iterations > 1)
                    wall.start();
            }
        }
    }

    if(wall_enabled)
    {
        wall.stop();
        wrw_auxiliary.stop();
        wrw_auxiliary_gwss.stop();
        const auto wall_iterations = (num_iterations > 1 ? num_iterations - 1 : 1);
        std::cout << "Wall-clock Time Backward Weights Conv. Elapsed: "
                  << (wall.gettime_ms() / wall_iterations) << " ms"
                  << ", Auxiliary API calls: " << wrw_auxiliary.gettime_ms() << " ms"
                  << " (GWSS: " << wrw_auxiliary_gwss.gettime_ms() << ')' << std::endl;
    }
    if(time_enabled)
    {
        std::cout << "MIOpen Backward Weights Conv. " << AlgorithmSolutionToString(*selected)
                  << std::endl;
        PrintBackwardWrwTime(kernel_total_time, kernel_first_time);
    }

    is_wrw_winograd = (selected->algorithm == miopenConvolutionAlgoWinograd);
    is_wrw_igemm    = (selected->algorithm == miopenConvolutionAlgoImplicitGEMM);
    dwei_dev->FromGPU(GetStream(), dwei.data());
    return rc;
}

template <typename Tgpu, typename Tref>
int ConvDriver<Tgpu, Tref>::RunBackwardWeightsCPU()
{
    if(miopen::deref(convDesc).mode == miopenTranspose)
    {
        cpu_convolution_backward_weight(miopen::deref(convDesc).GetSpatialDimension(),
                                        dout,
                                        dwei_host,
                                        in,
                                        miopen::deref(convDesc).GetConvPads(),
                                        miopen::deref(convDesc).GetConvStrides(),
                                        miopen::deref(convDesc).GetConvDilations(),
                                        miopen::deref(convDesc).GetGroupCount());
    }
    else
    {
        cpu_convolution_backward_weight(miopen::deref(convDesc).GetSpatialDimension(),
                                        in,
                                        dwei_host,
                                        dout,
                                        miopen::deref(convDesc).GetConvPads(),
                                        miopen::deref(convDesc).GetConvStrides(),
                                        miopen::deref(convDesc).GetConvDilations(),
                                        miopen::deref(convDesc).GetGroupCount());
    }

    if(inflags.GetValueInt("dump_output"))
    {
        dumpBufferToFile<Tref>(
            "dump_bwd_dwei_cpu.bin", dwei_host.data.data(), dwei_host.data.size());
    }

    TrySaveVerificationCache(Direction::WrW, dwei_host.data);
    return 0;
}

template <typename Tgpu, typename Tref>
int ConvDriver<Tgpu, Tref>::RunBackwardDataCPU()
{
    if(miopen::deref(convDesc).mode == miopenTranspose)
    {
        cpu_convolution_forward(miopen::deref(convDesc).GetSpatialDimension(),
                                dout,
                                wei,
                                din_host,
                                miopen::deref(convDesc).GetConvPads(),
                                miopen::deref(convDesc).GetConvStrides(),
                                miopen::deref(convDesc).GetConvDilations(),
                                miopen::deref(convDesc).GetGroupCount());
    }
    else
    {
        cpu_convolution_backward_data(miopen::deref(convDesc).GetSpatialDimension(),
                                      din_host,
                                      wei,
                                      dout,
                                      miopen::deref(convDesc).GetConvPads(),
                                      miopen::deref(convDesc).GetConvStrides(),
                                      miopen::deref(convDesc).GetConvDilations(),
                                      miopen::deref(convDesc).GetGroupCount());
    }

    if(inflags.GetValueInt("dump_output"))
    {
        dumpBufferToFile<Tref>("dump_bwd_din_cpu.bin", din_host.data.data(), din_host.data.size());
    }

    TrySaveVerificationCache(Direction::Bwd, din_host.data);
    return 0;
}

template <typename Tgpu, typename Tref>
int ConvDriver<Tgpu, Tref>::RunBackwardBiasCPU()
{
    cpu_bias_backward_data(dout, db_host);

    if(inflags.GetValueInt("dump_output"))
    {
        dumpBufferToFile<Tref>("dump_bwd_db_cpu.bin", db_host.data.data(), db_host.data.size());
    }

    TrySaveVerificationCache(Direction::BwdBias, db_host.data);
    return 0;
}

template <typename Tgpu, typename Tref>
int ConvDriver<Tgpu, Tref>::RunBackwardWeightsGPUReference()
{
    AutoConvDirectNaiveAlwaysEnable naive_conv_enable;

    auto ref_solution_id = miopen::solver::Id("ConvDirectNaiveConvWrw").Value();
    auto rc              = miopenConvolutionBackwardWeightsImmediate(handle,
                                                        outputTensor,
                                                        dout_dev->GetMem(),
                                                        inputTensor,
                                                        in_dev->GetMem(),
                                                        convDesc,
                                                        weightTensor,
                                                        dwei_dev->GetMem(),
                                                        nullptr,
                                                        0,
                                                        ref_solution_id);
    if(rc != miopenStatusSuccess)
    {
        std::cout << "reference kernel fail to run "
                  << miopen::solver::Id(ref_solution_id).ToString() << std::endl;
        return rc;
    }

    if(miopen_type<Tgpu>{} == miopen_type<Tref>{})
        dwei_dev->FromGPU(GetStream(), dwei_host.data.data());
    else
    {
        auto dwei_tmp = tensor<Tgpu>(miopen::deref(weightTensor).GetLengths(),
                                     miopen::deref(weightTensor).GetStrides());
        dwei_dev->FromGPU(GetStream(), dwei_tmp.data.data());
        for(int i = 0; i < dwei_tmp.data.size(); i++)
        {
            dwei_host.data[i] = static_cast<Tref>(dwei_tmp.data[i]);
        }
    }

    if(inflags.GetValueInt("dump_output"))
    {
        dumpBufferToFile<Tref>(
            "dump_bwd_dwei_gpu_ref.bin", dwei_host.data.data(), dwei_host.data.size());
    }

    // TrySaveVerificationCache(Direction::WrW, dwei_host.data);
    return 0;
}

template <typename Tgpu, typename Tref>
int ConvDriver<Tgpu, Tref>::RunBackwardDataGPUReference()
{
    AutoConvDirectNaiveAlwaysEnable naive_conv_enable;

    auto ref_solution_id = miopen::deref(convDesc).mode == miopenTranspose
                               ? miopen::solver::Id("ConvDirectNaiveConvFwd").Value()
                               : miopen::solver::Id("ConvDirectNaiveConvBwd").Value();
    auto rc = miopenConvolutionBackwardDataImmediate(handle,
                                                     outputTensor,
                                                     dout_dev->GetMem(),
                                                     weightTensor,
                                                     wei_dev->GetMem(),
                                                     convDesc,
                                                     inputTensor,
                                                     din_dev->GetMem(),
                                                     nullptr,
                                                     0,
                                                     ref_solution_id);
    if(rc != miopenStatusSuccess)
    {
        std::cout << "reference kernel fail to run "
                  << miopen::solver::Id(ref_solution_id).ToString() << std::endl;
        return rc;
    }

    if(miopen_type<Tgpu>{} == miopen_type<Tref>{})
        din_dev->FromGPU(GetStream(), din_host.data.data());
    else
    {
        auto din_tmp = tensor<Tgpu>(miopen::deref(inputTensor).GetLengths(),
                                    miopen::deref(inputTensor).GetStrides());
        din_dev->FromGPU(GetStream(), din_tmp.data.data());
        for(int i = 0; i < din_tmp.data.size(); i++)
        {
            din_host.data[i] = static_cast<Tref>(din_tmp.data[i]);
        }
    }

    if(inflags.GetValueInt("dump_output"))
    {
        dumpBufferToFile<Tref>(
            "dump_bwd_din_gpu_ref.bin", din_host.data.data(), din_host.data.size());
    }

    // TrySaveVerificationCache(Direction::Bwd, din_host.data);
    return 0;
}

template <typename Tgpu, typename Tref>
std::string ConvDriver<Tgpu, Tref>::GetVerificationCacheFileName(
    const ConvDriver<Tgpu, Tref>::Direction& direction) const
{
    std::ostringstream ss;

    miopenConvolutionMode_t mode;

    int spatial_dim = inflags.GetValueInt("spatial_dim");

    std::vector<int> pads(spatial_dim);
    std::vector<int> conv_strides(spatial_dim);
    std::vector<int> conv_dilations(spatial_dim);
    std::vector<int> trans_output_pads(spatial_dim);

    miopenGetConvolutionNdDescriptor(convDesc,
                                     spatial_dim,
                                     &spatial_dim,
                                     pads.data(),
                                     conv_strides.data(),
                                     conv_dilations.data(),
                                     &mode);

    auto get_basename_string = [&]() {
        switch(direction)
        {
        case Direction::Fwd: return "conv_fwd_out";
        case Direction::Bwd: return "conv_bwd_dat";
        case Direction::WrW: return "conv_bwd_wei";
        case Direction::BwdBias: return "bias_bwd_dat";
        }
        return "<error in get_basename_string>"; // For gcc.
    };

    auto get_datatype_string = [](auto type) {
        if(std::is_same<decltype(type), int8_t>::value)
        {
            return "int8";
        }
        else if(std::is_same<decltype(type), float16>::value)
        {
            return "float16";
        }
        else if(std::is_same<decltype(type), float>::value)
        {
            return "float";
        }
        else if(std::is_same<decltype(type), double>::value)
        {
            return "double";
        }
        else if(std::is_same<decltype(type), bfloat16>::value)
        {
            return "bfloat16";
        }
        else
        {
            MIOPEN_THROW("unknown data type");
        }
    };

    ss << get_basename_string();
    ss << "_" << mode;
    ss << "_" << spatial_dim;
    ss << "_" << miopen::deref(convDesc).paddingMode;
    ss << "_" << miopen::deref(convDesc).GetGroupCount();
    miopen::LogRange(ss << "_", miopen::deref(inputTensor).GetLengths(), "x");
    miopen::LogRange(ss << "_", miopen::deref(weightTensor).GetLengths(), "x");
    miopen::LogRange(ss << "_", pads, "x");
    miopen::LogRange(ss << "_", conv_strides, "x");
    miopen::LogRange(ss << "_", conv_dilations, "x");
    miopen::LogRange(ss << "_", trans_output_pads, "x");
    ss << "_" << inflags.GetValueInt("pad_val");
    ss << "_" << inflags.GetValueInt("bias");
    ss << "_"
       << "GPU" << get_datatype_string(Tgpu{});
    ss << "_"
       << "REF" << get_datatype_string(Tref{});

    return ss.str();
}

template <typename Tgpu, typename Tref>
bool ConvDriver<Tgpu, Tref>::TryReadVerificationCache(
    const ConvDriver<Tgpu, Tref>::Direction& direction,
    miopenTensorDescriptor_t& tensorDesc,
    Tref* data) const
{
    const auto verification_cache_path = inflags.GetValueStr("verification_cache");

    if(!verification_cache_path.empty())
    {
        const auto file_path =
            verification_cache_path + "/" + GetVerificationCacheFileName(direction);

        if(std::ifstream(file_path).good())
        {
            if(readBufferFromFile<Tref>(data, GetTensorSize(tensorDesc), file_path.c_str()))
            {
                return true;
            }
        }
    }

    return false;
}

template <typename Tgpu, typename Tref>
void ConvDriver<Tgpu, Tref>::TrySaveVerificationCache(
    const ConvDriver<Tgpu, Tref>::Direction& direction, std::vector<Tref>& data) const
{
    const auto verification_cache_path = inflags.GetValueStr("verification_cache");
    if(!verification_cache_path.empty())
    {
        const auto file_path =
            verification_cache_path + "/" + GetVerificationCacheFileName(direction);
        dumpBufferToFile<Tref>(file_path.c_str(), data.data(), data.size());
    }
}

template <typename Tgpu, typename Tref>
int ConvDriver<Tgpu, Tref>::VerifyForward()
{
    if(!is_fwd)
        return 0;

    if(!is_fwd_run_failed)
        if(!TryReadVerificationCache(Direction::Fwd, outputTensor, outhost.data.data()))
        {
            if(UseGPUReference())
                RunForwardGPUReference();
            else
                RunForwardCPU();
        }

    const auto isInt8 = (data_type == miopenInt8 || data_type == miopenInt8x4);
    auto error        = is_fwd_run_failed ? std::numeric_limits<double>::max()
                                   : (isInt8 ? miopen::rms_range(outhost.data, out_int8)
                                             : miopen::rms_range(outhost.data, out.data));

    auto tolerance = GetDefaultTolerance();
    // iGemm's deviation is higher than other algorithms.
    // The reason is most likely different order of computations.
    if(is_fwd_igemm)
        tolerance = tolerance * 10;

<<<<<<< HEAD
    if(!std::isfinite(error) || error > tolerance)
=======
    if(!(error < tolerance))
>>>>>>> 30af08d4
    {
        std::cout << "Forward Convolution FAILED: " << error << " > " << tolerance << std::endl;
        return EC_VerifyFwd;
    }

    std::cout << "Forward Convolution Verifies OK on " << (UseGPUReference() ? "GPU" : "CPU")
              << " reference (" << error << ')' << std::endl;
    return 0;
}

template <typename Tgpu, typename Tref>
int ConvDriver<Tgpu, Tref>::VerifyBackward()
{
    if(data_type == miopenInt8 || data_type == miopenInt8x4)
    {
        std::cout << "Int8 Backward Convolution is not supported" << std::endl;
        return 0;
    }

    if(!(is_bwd || is_wrw))
        return 0;

    int cumulative_rc = 0;
    if(is_bwd)
    {
        if(!is_bwd_run_failed)
            if(!TryReadVerificationCache(Direction::Bwd, inputTensor, din_host.data.data()))
            {
                if(UseGPUReference())
                    RunBackwardDataGPUReference();
                else
                    RunBackwardDataCPU();
            }

        auto error_data = is_bwd_run_failed ? std::numeric_limits<double>::max()
                                            : miopen::rms_range(din_host.data, din);

        auto tolerance = GetDefaultTolerance();
        // iGemm's deviation is higher than other algorithms.
        // The reason is most likely different order of computations.
        if(is_bwd_igemm)
            tolerance = tolerance * 10;

        if(!std::isfinite(error_data) || error_data > tolerance)
        {
            std::cout << "Backward Convolution Data FAILED: " << error_data << " > " << tolerance
                      << std::endl;
            cumulative_rc |= EC_VerifyBwd;
        }
        else
        {
            std::cout << "Backward Convolution Data Verifies OK on "
                      << (UseGPUReference() ? "GPU" : "CPU") << " reference (" << error_data << ')'
                      << std::endl;
        }
    }

    if(is_wrw)
    {
        if(!is_wrw_run_failed)
            if(!TryReadVerificationCache(Direction::WrW, weightTensor, dwei_host.data.data()))
            {
                if(UseGPUReference())
                    RunBackwardWeightsGPUReference();
                else
                    RunBackwardWeightsCPU();
            }

        // WrW deviation is ~twice worse than Bwd due to more FP computations involved,
        // which means more roundings, so GPU amd CPU computations diverge more.
        auto tolerance = 2 * GetDefaultTolerance();
        // Winograd and iGemm WrW algorithms reveal bigger deviation than other algos.
        if(is_wrw_winograd && std::is_same<Tgpu, float>::value)
        {
            tolerance *= 10;
        }
        else if(is_wrw_igemm)
        {
            if(std::is_same<Tgpu, float>::value)
#if WORKAROUND_ISSUE_2176
                tolerance = 0.01;
#else
                tolerance *= 10;
#endif
            else if(std::is_same<Tgpu, float16>::value)
                tolerance *= 5;
        }

        auto error_weights = is_wrw_run_failed ? std::numeric_limits<double>::max()
                                               : miopen::rms_range(dwei_host.data, dwei);

        if(!std::isfinite(error_weights) || error_weights > tolerance)
        {
            std::cout << "Backward Convolution Weights FAILED: " << error_weights << " > "
                      << tolerance << std::endl;
            cumulative_rc |= EC_VerifyWrw;
        }
        else
        {
            std::cout << "Backward Convolution Weights Verifies OK on "
                      << (UseGPUReference() ? "GPU" : "CPU") << " reference (" << error_weights
                      << ')' << std::endl;
        }
    }

    if(inflags.GetValueInt("bias") != 0)
    {
        if(!TryReadVerificationCache(Direction::BwdBias, biasTensor, db_host.data.data()))
        {
            RunBackwardBiasCPU();
        }

        auto error_bias      = miopen::rms_range(db_host.data, db);
        const auto tolerance = GetDefaultTolerance();
        if(!std::isfinite(error_bias) || error_bias > tolerance)
        {
            std::cout << "Backward Convolution Bias FAILED: " << error_bias << " > " << tolerance
                      << std::endl;
            cumulative_rc |= EC_VerifyBwdBias;
        }
        else
        {
            std::cout << "Backward Convolution Bias Verifies OK on "
                      << (UseGPUReference() ? "GPU" : "CPU") << " reference (" << error_bias << ')'
                      << std::endl;
        }
    }

    return cumulative_rc;
}

#endif // GUARD_MIOPEN_CONV_DRIVER_HPP<|MERGE_RESOLUTION|>--- conflicted
+++ resolved
@@ -3277,11 +3277,7 @@
     if(is_fwd_igemm)
         tolerance = tolerance * 10;
 
-<<<<<<< HEAD
     if(!std::isfinite(error) || error > tolerance)
-=======
-    if(!(error < tolerance))
->>>>>>> 30af08d4
     {
         std::cout << "Forward Convolution FAILED: " << error << " > " << tolerance << std::endl;
         return EC_VerifyFwd;
