--- conflicted
+++ resolved
@@ -205,11 +205,7 @@
             return;
         }
 
-<<<<<<< HEAD
-        for(int i = 0; i < sz; ++i)
-=======
         for(size_t i = 0; i < sz; ++i)
->>>>>>> f23fbbf7
         {
             /// \anchor move_rand
             /// Generate random value, even if buffer is unused. This provides the same
@@ -273,7 +269,6 @@
     status_t CopyFromDeviceToHost(stream q)
     {
         return is_gpualloc ? STATUS_SUCCESS : dev->FromGPU(q, GetVectorData());
-<<<<<<< HEAD
     }
 
     template <typename T>
@@ -345,79 +340,6 @@
         return is_gpualloc ? STATUS_SUCCESS : dev->FromGPU(q, t.data.data());
     }
 
-=======
-    }
-
-    template <typename T>
-    status_t CopyFromDeviceToHost(stream q, tensor<T>& t)
-    {
-        return is_gpualloc ? STATUS_SUCCESS : dev->FromGPU(q, t.data.data());
-    }
-
-    template <typename T>
-    status_t CopyFromDeviceToHost(stream q, std::vector<T>& v)
-    {
-        return is_gpualloc ? STATUS_SUCCESS : dev->FromGPU(q, v.data());
-    }
-
-    auto GetDevicePtr() -> auto { return dev->GetMem(); }
-};
-
-template <typename Tgpu>
-class GpumemVector
-{
-    std::unique_ptr<GPUMem> dev;
-    std::vector<Tgpu> host;
-    bool is_gpualloc = false;
-
-public:
-    void SetGpuallocMode(bool v) { is_gpualloc = v; }
-    void AllocOnHost(std::size_t sz)
-    {
-        if(is_gpualloc) // We do not need host data.
-            return;
-        host = std::vector<Tgpu>(sz, static_cast<Tgpu>(0));
-    }
-    std::vector<Tgpu>& GetVector()
-    {
-        if(is_gpualloc)
-            MIOPEN_THROW("[MIOpenDriver] GpumemVector::GetVector should not be called in "
-                         "'--gpualloc 1' mode");
-        return host;
-    }
-
-    Tgpu* GetVectorData() { return is_gpualloc ? nullptr : host.data(); }
-    std::size_t GetVectorSize() const { return is_gpualloc ? 0 : host.size(); }
-
-    status_t AllocOnDevice(stream, context_t ctx, const size_t sz)
-    {
-        dev = std::make_unique<GPUMem>(ctx, sz, sizeof(Tgpu));
-        return STATUS_SUCCESS;
-    }
-
-    status_t AllocOnDeviceAndInit(stream q, context_t ctx, const size_t sz)
-    {
-        AllocOnDevice(q, ctx, sz);
-        if(is_gpualloc)
-        {
-            /// \ref gpumem_random_init
-            return gpumemrand::gen_0_1(static_cast<Tgpu*>(GetDevicePtr()), sz);
-        }
-        return dev->ToGPU(q, GetVectorData());
-    }
-
-    status_t CopyFromDeviceToHost(stream q)
-    {
-        return is_gpualloc ? STATUS_SUCCESS : dev->FromGPU(q, GetVectorData());
-    }
-
-    template <typename T>
-    status_t CopyFromDeviceToHost(stream q, tensor<T>& t)
-    {
-        return is_gpualloc ? STATUS_SUCCESS : dev->FromGPU(q, t.data.data());
-    }
-
->>>>>>> f23fbbf7
     auto GetDevicePtr() -> auto { return dev->GetMem(); }
 };
 
@@ -1637,11 +1559,7 @@
                 if(!biasFileName.empty())
                     read = readBufferFromFile<float>(b_int8.data(), b_sz, biasFileName.c_str());
                 if(!read)
-<<<<<<< HEAD
-                    for(int i = 0; i < b_sz; i++)
-=======
                     for(size_t i = 0; i < b_sz; ++i)
->>>>>>> f23fbbf7
                         b_int8[i] = static_cast<float>(i % 8) + prng::gen_canonical<float>();
             }
             std::ignore = b.AllocOnDeviceAndInit(q, ctx, b_sz, b_int8);
@@ -1684,17 +1602,6 @@
 
             if(!is_gpualloc)
             {
-<<<<<<< HEAD
-                for(int i = 0; i < b_sz; i++)
-                {
-                    if(!b_read)
-                    {
-                        b.GetVector()[i] = static_cast<Tgpu>(i % 8)                         //
-                                           + (is_fp8 ? prng::gen_A_to_B(Data_min, Data_max) //
-                                                     : prng::gen_canonical<Tgpu>());
-                    }
-                    db.GetVector()[i] = static_cast<Tgpu>(i % 8)                         //
-=======
                 for(size_t i = 0; i < b_sz; ++i)
                 {
                     if(!b_read)
@@ -1709,7 +1616,6 @@
                                                      : prng::gen_canonical<Tgpu>());
                     }
                     db.GetVector()[i] = static_cast<Tgpu>(static_cast<uint8_t>(i) % 8)   //
->>>>>>> f23fbbf7
                                         + (is_fp8 ? prng::gen_A_to_B(Data_min, Data_max) //
                                                   : prng::gen_canonical<Tgpu>());
                 }
@@ -2514,11 +2420,7 @@
         {
             auto out_tmp = tensor<Tgpu>(miopen::deref(outputTensor));
             out.CopyFromDeviceToHost(GetStream(), out_tmp);
-<<<<<<< HEAD
-            for(int i = 0; i < out_tmp.data.size(); i++)
-=======
             for(size_t i = 0; i < out_tmp.data.size(); ++i)
->>>>>>> f23fbbf7
             {
                 outhost.data[i] = static_cast<Tref>(out_tmp.data[i]);
             }
@@ -3429,11 +3331,7 @@
         {
             auto dwei_tmp = tensor<Tgpu>(miopen::deref(weightTensor));
             dwei.CopyFromDeviceToHost(GetStream(), dwei_tmp);
-<<<<<<< HEAD
-            for(int i = 0; i < dwei_tmp.data.size(); i++)
-=======
             for(size_t i = 0; i < dwei_tmp.data.size(); ++i)
->>>>>>> f23fbbf7
             {
                 dwei_host.data[i] = static_cast<Tref>(dwei_tmp.data[i]);
             }
@@ -3484,11 +3382,7 @@
         {
             auto din_tmp = tensor<Tgpu>(miopen::deref(inputTensor));
             din.CopyFromDeviceToHost(GetStream(), din_tmp);
-<<<<<<< HEAD
-            for(int i = 0; i < din_tmp.data.size(); i++)
-=======
             for(size_t i = 0; i < din_tmp.data.size(); ++i)
->>>>>>> f23fbbf7
             {
                 din_host.data[i] = static_cast<Tref>(din_tmp.data[i]);
             }
