/*******************************************************************************
 *
 * MIT License
 *
 * Copyright (c) 2017 Advanced Micro Devices, Inc.
 *
 * Permission is hereby granted, free of charge, to any person obtaining a copy
 * of this software and associated documentation files (the "Software"), to deal
 * in the Software without restriction, including without limitation the rights
 * to use, copy, modify, merge, publish, distribute, sublicense, and/or sell
 * copies of the Software, and to permit persons to whom the Software is
 * furnished to do so, subject to the following conditions:
 *
 * The above copyright notice and this permission notice shall be included in all
 * copies or substantial portions of the Software.
 *
 * THE SOFTWARE IS PROVIDED "AS IS", WITHOUT WARRANTY OF ANY KIND, EXPRESS OR
 * IMPLIED, INCLUDING BUT NOT LIMITED TO THE WARRANTIES OF MERCHANTABILITY,
 * FITNESS FOR A PARTICULAR PURPOSE AND NONINFRINGEMENT. IN NO EVENT SHALL THE
 * AUTHORS OR COPYRIGHT HOLDERS BE LIABLE FOR ANY CLAIM, DAMAGES OR OTHER
 * LIABILITY, WHETHER IN AN ACTION OF CONTRACT, TORT OR OTHERWISE, ARISING FROM,
 * OUT OF OR IN CONNECTION WITH THE SOFTWARE OR THE USE OR OTHER DEALINGS IN THE
 * SOFTWARE.
 *
 *******************************************************************************/
#ifndef GUARD_MIOPEN_CONV_DRIVER_HPP
#define GUARD_MIOPEN_CONV_DRIVER_HPP

#ifdef MLO_NEURON_SOFTRELU
#undef MLO_NEURON_SOFTRELU
#endif

#ifdef MLO_NEURON_POWER
#undef MLO_NEURON_POWER
#endif

#include "InputFlags.hpp"
#include "conv_verify.hpp"
#include "driver.hpp"
#include "mloConvHost.hpp"
#include "tensor_driver.hpp"
#include "timer.hpp"
#include "util_driver.hpp"
#include <miopen/convolution.hpp>
#include <../test/verify.hpp>
#include <algorithm>
#include <cstdlib>
#include <cstring>
#include <float.h>
#include <fstream>
#include <memory>
#include <miopen/miopen.h>
#include <miopen/tensor.hpp>
#include <miopen/env.hpp>
#include "random.hpp"
#include <numeric>
#include <sstream>
#include <vector>

MIOPEN_DECLARE_ENV_VAR(MIOPEN_DRIVER_PAD_BUFFERS_2M)

template <typename T>
void dumpBufferToFile(const char* fileName, T* data, size_t dataNumItems)
{
    std::ofstream outFile(fileName, std::ios::binary);
    if(outFile)
    {
        outFile.write(reinterpret_cast<char*>(data), dataNumItems * sizeof(T));
        outFile.close();
        printf("Wrote output to file %s\n", fileName);
    }
    else
    {
        printf("Could not open file %s for writing\n", fileName);
    }
}

template <typename T>
bool readBufferFromFile(T* data, size_t dataNumItems, const char* fileName)
{
    std::ifstream infile(fileName, std::ios::binary);
    if(infile)
    {
        infile.read(reinterpret_cast<char*>(data), dataNumItems * sizeof(T));
        infile.close();
        printf("Read data from input file %s\n", fileName);
        return true;
    }
    else
    {
        printf("Could not open file %s for reading\n", fileName);
        return false;
    }
}

template <typename Tgpu, typename Tref>
class ConvDriver : public Driver
{
    public:
    ConvDriver() : Driver()
    {
        miopenCreateTensorDescriptor(&inputTensor);
        miopenCreateTensorDescriptor(&weightTensor);
        miopenCreateTensorDescriptor(&outputTensor);
        miopenCreateTensorDescriptor(&biasTensor);

        miopenCreateConvolutionDescriptor(&convDesc);

        workspace_bwd_data_dev    = nullptr;
        workspace_bwd_weights_dev = nullptr;
        workspace_fwd_dev         = nullptr;
<<<<<<< HEAD
        // the variable name is implementation dependent, checking size instead
        data_type = (sizeof(Tgpu) == 4) ? miopenFloat : miopenHalf;
=======
>>>>>>> 5e6bd6b3
    }

    int AddCmdLineArgs();
    int ParseCmdLineArgs(int argc, char* argv[]);
    InputFlags& GetInputFlags() { return inflags; }

    int GetandSetData();
    std::vector<int> GetInputTensorLengthsFromCmdLine();
    std::vector<int> GetWeightTensorLengthsFromCmdLine();

    int SetConvDescriptorFromCmdLineArgs();

    std::vector<int> GetOutputTensorLengths();

    int AllocateBuffersAndCopy();

    int FindForward(int& ret_algo_count,
                    int request_algo_count,
                    std::vector<miopenConvAlgoPerf_t>& perf_results);
    int RunForwardGPU();
    int RunForwardCPU();

    int FindBackwardData(int& ret_algo_count,
                         int request_algo_count,
                         std::vector<miopenConvAlgoPerf_t>& perf_results);
    int FindBackwardWeights(int& ret_algo_count,
                            int request_algo_count,
                            std::vector<miopenConvAlgoPerf_t>& perf_results);
    int RunBackwardGPU();
    int RunBackwardDataCPU();
    int RunBackwardWeightsCPU();
    int RunBackwardBiasCPU();

    int VerifyBackward();
    int VerifyForward();
    ~ConvDriver()
    {

        miopenDestroyTensorDescriptor(biasTensor);
        miopenDestroyTensorDescriptor(outputTensor);
        miopenDestroyTensorDescriptor(weightTensor);
        miopenDestroyTensorDescriptor(inputTensor);

        miopenDestroyConvolutionDescriptor(convDesc);
    }

    private:
    InputFlags inflags;

    miopenTensorDescriptor_t inputTensor;
    miopenTensorDescriptor_t weightTensor;
    miopenTensorDescriptor_t outputTensor;
    miopenTensorDescriptor_t biasTensor;

    std::unique_ptr<GPUMem> in_dev;
    std::unique_ptr<GPUMem> din_dev;
    std::unique_ptr<GPUMem> wei_dev;
    std::unique_ptr<GPUMem> dwei_dev;
    std::unique_ptr<GPUMem> out_dev;
    std::unique_ptr<GPUMem> dout_dev;
    std::unique_ptr<GPUMem> workspace_bwd_data_dev;
    std::unique_ptr<GPUMem> workspace_bwd_weights_dev;
    std::unique_ptr<GPUMem> workspace_fwd_dev;
    std::unique_ptr<GPUMem> b_dev;
    std::unique_ptr<GPUMem> db_dev;

<<<<<<< HEAD
    std::vector<Tgpu> in;
    std::vector<Tgpu> din;
    std::vector<Tgpu> wei;
    std::vector<Tgpu> dwei;
    std::vector<Tgpu> out;
    std::vector<Tgpu> dout;
    std::vector<Tgpu> workspace_bwd_data;
    std::vector<Tgpu> workspace_bwd_weights;
    std::vector<Tgpu> workspace_fwd;
    std::vector<Tref> outhost;
    std::vector<Tref> workspace_bwd_data_host;
    std::vector<Tref> workspace_bwd_weights_host;
    std::vector<Tref> workspace_fwd_host;
    std::vector<Tref> din_host;
    std::vector<Tref> dwei_host;
    std::vector<Tgpu> b;
    std::vector<Tgpu> db;
    std::vector<Tref> db_host;
=======
    std::vector<T> in;
    std::vector<T> din;
    std::vector<T> wei;
    std::vector<T> dwei;
    std::vector<T> out;
    std::vector<T> dout;
    std::vector<T> workspace_bwd_data;
    std::vector<T> workspace_bwd_weights;
    std::vector<T> workspace_fwd;
    std::vector<T> outhost;
    std::vector<T> workspace_bwd_data_host;
    std::vector<T> workspace_bwd_weights_host;
    std::vector<T> workspace_fwd_host;
    std::vector<T> din_host;
    std::vector<T> dwei_host;
    std::vector<T> b;
    std::vector<T> db;
    std::vector<T> db_host;
>>>>>>> 5e6bd6b3

    miopenConvolutionDescriptor_t convDesc;

    std::string GetVerificationCacheFileName() const;
    bool TryReadVerificationCache(const std::string& file_name,
                                  miopenTensorDescriptor_t& tensorDesc,
                                  Tref* data) const;
    void TrySaveVerificationCache(const std::string& file_name, std::vector<Tref>& data) const;
};

template <typename Tgpu, typename Tref>
int ConvDriver<Tgpu, Tref>::ParseCmdLineArgs(int argc, char* argv[])
{
    inflags.Parse(argc, argv);

    if(inflags.GetValueInt("time") == 1)
    {
        miopenEnableProfiling(GetHandle(), true);
    }
    return 0;
}

template <typename Tgpu, typename Tref>
int ConvDriver<Tgpu, Tref>::GetandSetData()
{
    std::vector<int> in_len  = GetInputTensorLengthsFromCmdLine();
    std::vector<int> wei_len = GetWeightTensorLengthsFromCmdLine();

    SetTensor4d(inputTensor, in_len, data_type);
    SetTensor4d(weightTensor, wei_len, data_type);

    SetConvDescriptorFromCmdLineArgs();

    std::vector<int> out_len = GetOutputTensorLengths();

    SetTensor4d(outputTensor, out_len, data_type);

    if(inflags.GetValueInt("bias") != 0)
    {
        if((inflags.GetValueStr("mode")) == "conv")
        {
            std::vector<int> b_len{1, inflags.GetValueInt("out_channels"), 1, 1};
            SetTensor4d(biasTensor, b_len, data_type);
        }
        else if((inflags.GetValueStr("mode")) == "trans")
        {
            std::vector<int> b_len{1, inflags.GetValueInt("in_channels"), 1, 1};
            SetTensor4d(biasTensor, b_len, data_type);
        }
    }
    return (0);
}

template <typename Tgpu, typename Tref>
int ConvDriver<Tgpu, Tref>::AddCmdLineArgs()
{
    inflags.AddInputFlag("forw", 'F', "0", "Run only Forward Convolution (Default=0)", "int");
    inflags.AddInputFlag("batchsize", 'n', "100", "Mini-batch size (Default=100)", "int");
    inflags.AddInputFlag("in_channels", 'c', "3", "Number of Input Channels (Default=3)", "int");
    inflags.AddInputFlag("in_h", 'H', "32", "Input Height (Default=32)", "int");
    inflags.AddInputFlag("in_w", 'W', "32", "Input Width (Default=32)", "int");
    inflags.AddInputFlag(
        "out_channels", 'k', "32", "Number of Output Channels (Default=32)", "int");
    inflags.AddInputFlag("fil_h", 'y', "3", "Filter Height (Default=3)", "int");
    inflags.AddInputFlag("fil_w", 'x', "3", "Filter Width (Default=3)", "int");
    inflags.AddInputFlag(
        "conv_stride_0", 'u', "1", "Convolution Stride Vertical (Default=1)", "int");
    inflags.AddInputFlag(
        "conv_stride_1", 'v', "1", "Convolution Stride Horizontal (Default=1)", "int");
    inflags.AddInputFlag("pad_h", 'p', "0", "Zero Padding Height (Default=0)", "int");
    inflags.AddInputFlag("pad_w", 'q', "0", "Zero Padding Width (Default=0)", "int");
    inflags.AddInputFlag("pad_val", 'r', "0", "Padding Value (Default=0)", "int");
    inflags.AddInputFlag("iter", 'i', "10", "Number of Iterations (Default=10)", "int");
    inflags.AddInputFlag("verify", 'V', "1", "Verify Each Layer (Default=1)", "int");
    inflags.AddInputFlag("verification_cache",
                         'C',
                         "",
                         "Use specified directory to cache verification data. Off by default.",
                         "string");
    inflags.AddInputFlag("time", 't', "0", "Time Each Layer (Default=0)", "int");
    inflags.AddInputFlag(
        "wall", 'w', "0", "Wall-clock Time Each Layer, Requires time == 1 (Default=0)", "int");
    inflags.AddInputFlag("search", 's', "0", "Search Kernel Config (Default=0)", "int");
    inflags.AddInputFlag("printconv", 'P', "1", "Print Convolution Dimensions (Default=1)", "int");
    inflags.AddInputFlag("dump_output", 'o', "0", "Dumps the output buffers (Default=0)", "int");
    inflags.AddInputFlag("in_data", 'd', "", "Input data filename (Default=)", "string");
    inflags.AddInputFlag("weights", 'e', "", "Input weights filename (Default=)", "string");
    inflags.AddInputFlag("bias", 'b', "", "Use Bias (Default=0)", "int");
    inflags.AddInputFlag(
        "mode", 'm', "conv", "Convolution Mode (conv, trans) (Default=conv)", "str");

    inflags.AddInputFlag(
        "pad_mode", 'z', "conv", "Padding Mode (same, valid, default) (Default=default)", "str");

    inflags.AddInputFlag("dilation_h", 'l', "1", "Dilation of Filter Height (Default=1)", "int");
    inflags.AddInputFlag("dilation_w", 'j', "1", "Dilation of Filter Width (Default=1)", "int");
    inflags.AddInputFlag("in_bias", 'a', "", "Input bias filename (Default=)", "string");

    return 0;
}

template <typename Tgpu, typename Tref>
std::vector<int> ConvDriver<Tgpu, Tref>::GetInputTensorLengthsFromCmdLine()
{
    int in_n = inflags.GetValueInt("batchsize");
    int in_c = inflags.GetValueInt("in_channels");
    int in_h = inflags.GetValueInt("in_h");
    int in_w = inflags.GetValueInt("in_w");

    return std::vector<int>({in_n, in_c, in_h, in_w});
}

template <typename Tgpu, typename Tref>
std::vector<int> ConvDriver<Tgpu, Tref>::GetWeightTensorLengthsFromCmdLine()
{
    int wei_n = inflags.GetValueInt("out_channels");
    int wei_c = inflags.GetValueInt("in_channels");
    int wei_h = inflags.GetValueInt("fil_h");
    int wei_w = inflags.GetValueInt("fil_w");

    miopenConvolutionMode_t mode;
    if((inflags.GetValueStr("mode")) == "conv")
    {
        mode = miopenConvolution;
    }
    else if((inflags.GetValueStr("mode")) == "trans")
    {
        mode = miopenTranspose;
    }
    else
    {
        printf("Incorrect Convolution Mode\n");
        exit(0);
    }

    if(mode == miopenTranspose)
        return std::vector<int>({wei_c, wei_n, wei_h, wei_w});

    return std::vector<int>({wei_n, wei_c, wei_h, wei_w});
}

template <typename Tgpu, typename Tref>
int ConvDriver<Tgpu, Tref>::SetConvDescriptorFromCmdLineArgs()
{

    miopenConvolutionMode_t mode;
    miopenPaddingMode_t pmode = miopenPaddingDefault;
    int in_h                  = inflags.GetValueInt("in_h");
    int in_w                  = inflags.GetValueInt("in_w");
    int wei_h                 = inflags.GetValueInt("fil_h");
    int wei_w                 = inflags.GetValueInt("fil_w");
    int pad_h                 = inflags.GetValueInt("pad_h");
    int pad_w                 = inflags.GetValueInt("pad_w");
    int u                     = inflags.GetValueInt("conv_stride_0");
    int v                     = inflags.GetValueInt("conv_stride_1");
    int dilation_h            = inflags.GetValueInt("dilation_h");
    int dilation_w            = inflags.GetValueInt("dilation_w");
    if((inflags.GetValueStr("mode")) == "conv")
    {
        pmode = miopenPaddingDefault;
        mode  = miopenConvolution;
    }
    else if((inflags.GetValueStr("mode")) == "trans")
    {
        pmode = miopenPaddingDefault;
        mode  = miopenTranspose;
    }
    else
    {
        printf("Incorrect Convolution Mode\n");
        exit(0);
    }

    if((inflags.GetValueStr("pad_mode")) == "same")
    {
        mode  = miopenConvolution;
        pmode = miopenPaddingSame;
        pad_h = (in_h % u == 0) ? (std::max((wei_h - u), 0)) : (std::max((wei_h - (in_h % u)), 0));
        pad_w = (in_w % v == 0) ? (std::max((wei_w - v), 0)) : (std::max((wei_w - (in_w % v)), 0));
        pad_h /= 2;
        pad_w /= 2;
    }
    else if((inflags.GetValueStr("pad_mode")) == "valid")
    {
        pmode = miopenPaddingValid;
        mode  = miopenConvolution;
        pad_h = 0;
        pad_w = 0;
    }

    miopen::deref(convDesc) =
        miopen::ConvolutionDescriptor(mode, pmode, pad_h, pad_w, u, v, dilation_h, dilation_w);
    return miopenStatusSuccess;
}

template <typename Tgpu, typename Tref>
std::vector<int> ConvDriver<Tgpu, Tref>::GetOutputTensorLengths()
{
    int n, c, h, w;

    miopenGetConvolutionForwardOutputDim(convDesc, inputTensor, weightTensor, &n, &c, &h, &w);

    return std::vector<int>({n, c, h, w});
}

template <typename Tgpu, typename Tref>
int ConvDriver<Tgpu, Tref>::AllocateBuffersAndCopy()
{

    size_t in_sz  = GetTensorSize(inputTensor);
    size_t wei_sz = GetTensorSize(weightTensor);
    size_t out_sz = GetTensorSize(outputTensor);

    size_t workSpaceSize_bwd_wt = 0;
    size_t workSpaceSize_bwd_dt = 0;
    miopenConvolutionBackwardWeightsGetWorkSpaceSize(
        GetHandle(), outputTensor, inputTensor, convDesc, weightTensor, &workSpaceSize_bwd_wt);
    miopenConvolutionBackwardDataGetWorkSpaceSize(
        GetHandle(), outputTensor, weightTensor, convDesc, inputTensor, &workSpaceSize_bwd_dt);

    size_t workSpaceSize_fwd = 0;
    miopenConvolutionForwardGetWorkSpaceSize(
        GetHandle(), weightTensor, inputTensor, convDesc, outputTensor, &workSpaceSize_fwd);

    // Workaround: Pad buffers allocations to be a multiple of 2M
    if(miopen::IsEnabled(MIOPEN_DRIVER_PAD_BUFFERS_2M{}))
    {
        // PadBufferSize(in_sz, sizeof(Tgpu));
        PadBufferSize(wei_sz, sizeof(Tgpu));
        PadBufferSize(out_sz, sizeof(Tgpu));
    }

    size_t workSpaceNbVal_bwd_dt = workSpaceSize_bwd_dt / sizeof(Tgpu);
    size_t workSpaceNbVal_bwd_wt = workSpaceSize_bwd_wt / sizeof(Tgpu);
    size_t workSpaceNbVal_fwd    = workSpaceSize_fwd / sizeof(Tgpu);

#if MIOPEN_BACKEND_OPENCL
    cl_context ctx;

    clGetCommandQueueInfo(q, CL_QUEUE_CONTEXT, sizeof(cl_context), &ctx, nullptr);
#elif MIOPEN_BACKEND_HIP
    uint32_t ctx = 0;
#endif
<<<<<<< HEAD
    in_dev   = std::unique_ptr<GPUMem>(new GPUMem(ctx, in_sz, sizeof(Tgpu)));
    din_dev  = std::unique_ptr<GPUMem>(new GPUMem(ctx, in_sz, sizeof(Tgpu)));
    wei_dev  = std::unique_ptr<GPUMem>(new GPUMem(ctx, wei_sz, sizeof(Tgpu)));
    dwei_dev = std::unique_ptr<GPUMem>(new GPUMem(ctx, wei_sz, sizeof(Tgpu)));
    dout_dev = std::unique_ptr<GPUMem>(new GPUMem(ctx, out_sz, sizeof(Tgpu)));
    out_dev  = std::unique_ptr<GPUMem>(new GPUMem(ctx, out_sz, sizeof(Tgpu)));
    if(workSpaceSize_bwd_dt != 0)
    {
        workspace_bwd_data_dev =
            std::unique_ptr<GPUMem>(new GPUMem(ctx, workSpaceNbVal_bwd_dt, sizeof(Tgpu)));
        workspace_bwd_data      = std::vector<Tgpu>(workSpaceNbVal_bwd_dt, static_cast<Tgpu>(0));
        workspace_bwd_data_host = std::vector<Tref>(workSpaceNbVal_bwd_dt, static_cast<Tref>(0));
=======
    in_dev   = std::unique_ptr<GPUMem>(new GPUMem(ctx, in_sz, sizeof(float)));
    din_dev  = std::unique_ptr<GPUMem>(new GPUMem(ctx, in_sz, sizeof(float)));
    wei_dev  = std::unique_ptr<GPUMem>(new GPUMem(ctx, wei_sz, sizeof(float)));
    dwei_dev = std::unique_ptr<GPUMem>(new GPUMem(ctx, wei_sz, sizeof(float)));
    dout_dev = std::unique_ptr<GPUMem>(new GPUMem(ctx, out_sz, sizeof(float)));
    out_dev  = std::unique_ptr<GPUMem>(new GPUMem(ctx, out_sz, sizeof(float)));
    if(workSpaceSize_bwd_dt != 0)
    {
        workspace_bwd_data_dev =
            std::unique_ptr<GPUMem>(new GPUMem(ctx, workSpaceSize_bwd_dt / sizeof(T), sizeof(T)));
        workspace_bwd_data      = std::vector<T>(workSpaceSize_bwd_dt / sizeof(T), 0);
        workspace_bwd_data_host = std::vector<T>(workSpaceSize_bwd_dt / sizeof(T), 0);
>>>>>>> 5e6bd6b3
    }
    if(workSpaceSize_bwd_wt != 0)
    {
        workspace_bwd_weights_dev =
<<<<<<< HEAD
            std::unique_ptr<GPUMem>(new GPUMem(ctx, workSpaceNbVal_bwd_wt, sizeof(Tgpu)));
        workspace_bwd_weights      = std::vector<Tgpu>(workSpaceNbVal_bwd_wt, static_cast<Tgpu>(0));
        workspace_bwd_weights_host = std::vector<Tref>(workSpaceNbVal_bwd_wt, static_cast<Tref>(0));
=======
            std::unique_ptr<GPUMem>(new GPUMem(ctx, workSpaceSize_bwd_wt / sizeof(T), sizeof(T)));
        workspace_bwd_weights      = std::vector<T>(workSpaceSize_bwd_wt / sizeof(T), 0);
        workspace_bwd_weights_host = std::vector<T>(workSpaceSize_bwd_wt / sizeof(T), 0);
>>>>>>> 5e6bd6b3
    }
    if(workSpaceSize_fwd != 0)
    {
        workspace_fwd_dev =
            std::unique_ptr<GPUMem>(new GPUMem(ctx, workSpaceNbVal_fwd, sizeof(Tgpu)));
        workspace_fwd      = std::vector<Tgpu>(workSpaceNbVal_fwd, static_cast<Tgpu>(0));
        workspace_fwd_host = std::vector<Tref>(workSpaceNbVal_fwd, static_cast<Tref>(0));
    }

    in   = std::vector<Tgpu>(in_sz, static_cast<Tgpu>(0));
    din  = std::vector<Tgpu>(in_sz, static_cast<Tgpu>(0));
    wei  = std::vector<Tgpu>(wei_sz, static_cast<Tgpu>(0));
    dwei = std::vector<Tgpu>(wei_sz, static_cast<Tgpu>(0));
    dout = std::vector<Tgpu>(out_sz, static_cast<Tgpu>(0));
    out  = std::vector<Tgpu>(out_sz, static_cast<Tgpu>(0));

    outhost = std::vector<Tref>(out_sz, static_cast<Tref>(0));

    dwei_host = std::vector<Tref>(wei_sz, static_cast<Tref>(0));
    din_host  = std::vector<Tref>(in_sz, static_cast<Tref>(0));

    std::string inFileName   = inflags.GetValueStr("in_data");
    std::string weiFileName  = inflags.GetValueStr("weights");
    std::string biasFileName = inflags.GetValueStr("in_bias");

    /* Unless seed is persistent between runs validation using cache stored in file is impossible.
     */
    srand(0);

    bool dataRead = false;
    if(!inFileName.empty())
    {
        dataRead = readBufferFromFile<Tgpu>(in.data(), in_sz, inFileName.c_str());
    }

    Tgpu Data_scale = static_cast<Tgpu>(0.01);

    if(!dataRead)
    {
        for(int i = 0; i < in_sz; i++)
        {
            in[i] = Data_scale * RAN_GEN<Tgpu>(static_cast<Tgpu>(0.0), static_cast<Tgpu>(1.0));
        }
    }

    for(int i = 0; i < out_sz; i++)
    {
        dout[i] = Data_scale * RAN_GEN<Tgpu>(static_cast<Tgpu>(0.0), static_cast<Tgpu>(1.0));
    }

    if(inflags.GetValueInt("bias") != 0)
    {
        size_t b_sz = GetTensorSize(biasTensor);
        b_dev       = std::unique_ptr<GPUMem>(new GPUMem(ctx, b_sz, sizeof(Tgpu)));
        db_dev      = std::unique_ptr<GPUMem>(new GPUMem(ctx, b_sz, sizeof(Tgpu)));
        b           = std::vector<Tgpu>(b_sz, static_cast<Tgpu>(0));
        db          = std::vector<Tgpu>(b_sz, static_cast<Tgpu>(0));
        db_host     = std::vector<Tref>(b_sz, static_cast<Tref>(0));
        for(int i = 0; i < b_sz; i++)
        {
            b[i]  = static_cast<Tgpu>(i % 8);
            db[i] = static_cast<Tgpu>(i % 8);
            if((inflags.GetValueStr("mode")) == "trans")
            {
                db[i] = 0;
            }
        }

        if(!biasFileName.empty())
        {
            readBufferFromFile<Tgpu>(b.data(), b_sz, biasFileName.c_str());
        }

        b_dev->ToGPU(q, b.data());
        db_dev->ToGPU(q, db.data());
    }

    bool weiRead = false;
    if(!weiFileName.empty())
    {
        weiRead = readBufferFromFile<Tgpu>(wei.data(), wei_sz, weiFileName.c_str());
    }

    if(!weiRead)
    {
        for(int i = 0; i < wei_sz; i++)
        {
            wei[i] = Data_scale * RAN_GEN<Tgpu>(static_cast<Tgpu>(-0.5), static_cast<Tgpu>(0.5));
        }
    }

    if(inflags.GetValueInt("dump_output"))
    {
        dumpBufferToFile<Tgpu>("dump_in.bin", in.data(), in_sz);
        dumpBufferToFile<Tgpu>("dump_wei.bin", wei.data(), wei_sz);
        if(inflags.GetValueInt("bias") != 0)
            dumpBufferToFile<Tgpu>("dump_bias.bin", b.data(), GetTensorSize(biasTensor));
    }
#if MIOPEN_BACKEND_OPENCL
    cl_int status;
#elif MIOPEN_BACKEND_HIP
#define CL_SUCCESS 0
    int status;
#endif
    status = in_dev->ToGPU(q, in.data());
    status |= din_dev->ToGPU(q, in.data());
    status |= wei_dev->ToGPU(q, wei.data());
    status |= dwei_dev->ToGPU(q, dwei.data());
    status |= dout_dev->ToGPU(q, dout.data());
    status |= out_dev->ToGPU(q, out.data());
    if(workSpaceSize_bwd_dt != 0)
        status |= workspace_bwd_data_dev->ToGPU(q, workspace_bwd_data.data());
    if(workSpaceSize_bwd_wt != 0)
        status |= workspace_bwd_weights_dev->ToGPU(q, workspace_bwd_weights.data());
    if(workSpaceSize_fwd != 0)
        status |= workspace_fwd_dev->ToGPU(q, workspace_fwd.data());

    if(status != CL_SUCCESS)
        printf("Error copying data to GPU\n");

    return miopenStatusSuccess;
}

template <typename Tgpu, typename Tref>
int ConvDriver<Tgpu, Tref>::FindForward(int& ret_algo_count,
                                        int request_algo_count,
                                        std::vector<miopenConvAlgoPerf_t>& perf_results)
{

    return miopenFindConvolutionForwardAlgorithm(
        GetHandle(),
        inputTensor,
        in_dev->GetMem(),
        weightTensor,
        wei_dev->GetMem(),
        convDesc,
        outputTensor,
        out_dev->GetMem(),
        request_algo_count,
        &ret_algo_count,
        perf_results.data(),
        (workspace_fwd_dev != nullptr) ? workspace_fwd_dev->GetMem() : nullptr,
        (workspace_fwd_dev != nullptr) ? workspace_fwd_dev->GetSize() : 0,
        (inflags.GetValueInt("search") == 1) ? true : false);
}

template <typename Tgpu, typename Tref>
int ConvDriver<Tgpu, Tref>::RunForwardGPU()
{

    int ret_algo_count;
    int request_algo_count = 2;
    std::vector<miopenConvAlgoPerf_t> perf_results(request_algo_count);

    FindForward(ret_algo_count, request_algo_count, perf_results);

    Tgpu alpha = static_cast<Tgpu>(1), beta = static_cast<Tgpu>(0);

    Timer t;
    START_TIME;

    for(int i = 0; i < inflags.GetValueInt("iter"); i++)
    {
        miopenConvolutionForward(GetHandle(),
                                 &alpha,
                                 inputTensor,
                                 in_dev->GetMem(),
                                 weightTensor,
                                 wei_dev->GetMem(),
                                 convDesc,
                                 perf_results[0].fwd_algo, // use the fastest algo
                                 &beta,
                                 outputTensor,
                                 out_dev->GetMem(),
                                 (workspace_fwd_dev != nullptr) ? workspace_fwd_dev->GetMem()
                                                                : nullptr,
                                 perf_results[0].memory);
    }

    if(inflags.GetValueInt("time") == 1)
    {
        float time = 0.0;
        miopenGetKernelTime(GetHandle(), &time);

        STOP_TIME;
        if(WALL_CLOCK)
            printf("Wall-clock Time Forward Conv. Elapsed: %f ms\n",
                   t.gettime_ms() / inflags.GetValueInt("iter"));

        printf("MIOpen Forward Conv. Algorithm: %d\n", perf_results[0].fwd_algo);
        printf("GPU Kernel Time Forward Conv. Elapsed: %f ms\n", time);
    }

    if(inflags.GetValueInt("bias") != 0)
    {
        if((inflags.GetValueStr("mode")) == "conv")
        {
            miopenConvolutionForwardBias(GetHandle(),
                                         &alpha,
                                         biasTensor,
                                         b_dev->GetMem(),
                                         &beta,
                                         outputTensor,
                                         out_dev->GetMem());
        }
        else if((inflags.GetValueStr("mode")) == "trans")
        {
            miopenConvolutionBackwardBias(GetHandle(),
                                          &alpha,
                                          inputTensor,
                                          in_dev->GetMem(),
                                          &beta,
                                          biasTensor,
                                          b_dev->GetMem());
        }

        if(inflags.GetValueInt("time") == 1)
        {
            float time = 0.0;
            miopenGetKernelTime(GetHandle(), &time);

            printf("GPU Kernel Time Forward Conv. Bias Elapsed: %f ms\n", time);
        }
    }

    out_dev->FromGPU(GetStream(), out.data());

    if(inflags.GetValueInt("dump_output"))
    {
        dumpBufferToFile<Tgpu>("dump_fwd_out_gpu.bin", out.data(), out.size());
    }

    return miopenStatusSuccess;
}

template <typename Tgpu, typename Tref>
int ConvDriver<Tgpu, Tref>::RunForwardCPU()
{

    int in_n, in_c, in_h, in_w;
    int in_nstride, in_cstride, in_hstride, in_wstride;
    miopenDataType_t dt;
    miopenGet4dTensorDescriptor(inputTensor,
                                &dt,
                                &in_n,
                                &in_c,
                                &in_h,
                                &in_w,
                                &in_nstride,
                                &in_cstride,
                                &in_hstride,
                                &in_wstride);

    int wei_n, wei_c, wei_h, wei_w;
    int wei_nstride, wei_cstride, wei_hstride, wei_wstride;

    miopenGet4dTensorDescriptor(weightTensor,
                                &dt,
                                &wei_n,
                                &wei_c,
                                &wei_h,
                                &wei_w,
                                &wei_nstride,
                                &wei_cstride,
                                &wei_hstride,
                                &wei_wstride);

    int out_n, out_c, out_h, out_w;
    int out_nstride, out_cstride, out_hstride, out_wstride;
    miopenGet4dTensorDescriptor(outputTensor,
                                &dt,
                                &out_n,
                                &out_c,
                                &out_h,
                                &out_w,
                                &out_nstride,
                                &out_cstride,
                                &out_hstride,
                                &out_wstride);

    int u, v, pad_h, pad_w, dilation_h, dilation_w;
    miopenConvolutionMode_t mode;
    miopenPaddingMode_t pmode = miopen::deref(convDesc).paddingMode;
    miopenGetConvolutionDescriptor(
        convDesc, &mode, &pad_h, &pad_w, &u, &v, &dilation_h, &dilation_w);

    if(pmode == miopenPaddingSame)
    {
        pad_h = (in_h % u == 0) ? (std::max((wei_h - u), 0)) : (std::max((wei_h - (in_h % u)), 0));
        pad_w = (in_w % v == 0) ? (std::max((wei_w - v), 0)) : (std::max((wei_w - (in_w % v)), 0));
        pad_h /= 2;
        pad_w /= 2;
    }
    else if(pmode == miopenPaddingValid)
    {
        pad_h = 0;
        pad_w = 0;
    }

    if(out_h <= 0 || out_w <= 0)
        MIOPEN_THROW("Invalid Test Case: Check Output Dimension.");

    if(mode == miopenConvolution)
    {
        miopenGet4dTensorDescriptor(weightTensor,
                                    &dt,
                                    &wei_n,
                                    &wei_c,
                                    &wei_h,
                                    &wei_w,
                                    &wei_nstride,
                                    &wei_cstride,
                                    &wei_hstride,
                                    &wei_wstride);

        for(int o = 0; o < out_n; o++)
        { // mini-batch size
            for(int w = 0; w < out_c; w++)
            { // out_channels (num filters)
                for(int i = 0; i < out_h; i++)
                { // output_height (from getforwardoutputdim())
                    int in_off_h = i * u;
                    for(int j = 0; j < out_w; j++)
                    { // output_width (from getforwardoutputdim())
                        Tref acc     = static_cast<Tref>(0);
                        int in_off_w = j * v;
                        for(int k = 0; k < in_c; k++)
                        { // in_channels (RGB)
                            for(int x = 0; x < wei_h; x++)
                            {
                                int in_x = in_off_h - pad_h + x * dilation_h;
                                if(in_x >= 0 && in_x < in_h)
                                {
                                    for(int y = 0; y < wei_w; y++)
                                    {
                                        int in_y = in_off_w - pad_w + y * dilation_w;
                                        if(in_y >= 0 && in_y < in_w)
                                        {
                                            acc += static_cast<Tref>(
                                                       in[o * in_nstride + k * in_cstride +
                                                          in_x * in_w + in_y]) *
                                                   static_cast<Tref>(
                                                       wei[w * wei_nstride + k * wei_cstride +
                                                           x * wei_hstride + y]);
                                        }
                                    }
                                }
                            }
                        }
                        acc =
                            inflags.GetValueInt("bias") != 0 ? acc + static_cast<Tref>(b[w]) : acc;
                        outhost[o * out_nstride + w * out_cstride + i * out_hstride + j] = acc;
                    }
                }
            }
        }
    }
    else if(mode == miopenTranspose)
    {
        miopenGet4dTensorDescriptor(weightTensor,
                                    &dt,
                                    &wei_c,
                                    &wei_n,
                                    &wei_h,
                                    &wei_w,
                                    &wei_cstride,
                                    &wei_nstride,
                                    &wei_hstride,
                                    &wei_wstride);

        for(int o = 0; o < in_n; o++)
        { // mini-batch size
            for(int k = 0; k < out_c; k++)
            { // out_channels (RGB)
                for(int w = 0; w < in_c; w++)
                { // in_channels (num filters)
                    for(int i = 0; i < in_h; i++)
                    { // input_height
                        int out_off_h = i * v;
                        for(int j = 0; j < in_w; j++)
                        { // input_width
                            int out_off_w = j * u;
                            for(int x = 0; x < wei_h; x++)
                            {
                                int out_x = out_off_h - pad_h + x * dilation_h;
                                if(out_x >= 0 && out_x < out_h)
                                {
                                    for(int y = 0; y < wei_w; y++)
                                    {
                                        int out_y = out_off_w - pad_w + y * dilation_w;
                                        if(out_y >= 0 && out_y < out_w)
                                        {
                                            outhost[o * out_nstride + k * out_cstride +
                                                    out_x * out_hstride + out_y] +=
                                                static_cast<Tref>(
                                                    in[o * in_nstride + w * in_cstride +
                                                       i * in_hstride + j]) *
                                                static_cast<Tref>(
                                                    wei[w * wei_cstride + k * wei_nstride +
                                                        x * wei_hstride + y]);
                                        }
                                    }
                                }
                            }
                        }
                    }
                }
            }
        }
    }

    if(inflags.GetValueInt("dump_output"))
    {
        dumpBufferToFile<Tref>("dump_fwd_out_cpu.bin", outhost.data(), outhost.size());
    }

    TrySaveVerificationCache("fwd_out", outhost);
    return 0;
}

template <typename Tgpu, typename Tref>
int ConvDriver<Tgpu, Tref>::FindBackwardData(int& ret_algo_count,
                                             int request_algo_count,
                                             std::vector<miopenConvAlgoPerf_t>& perf_results)
{

<<<<<<< HEAD
    return miopenFindConvolutionBackwardDataAlgorithm(GetHandle(),
                                                      outputTensor,
                                                      dout_dev->GetMem(),
                                                      weightTensor,
                                                      wei_dev->GetMem(),
                                                      convDesc,
                                                      inputTensor,
                                                      din_dev->GetMem(),
                                                      request_algo_count,
                                                      &ret_algo_count,
                                                      perf_results.data(),
                                                      (workspace_bwd_data_dev != nullptr) ? workspace_bwd_data_dev->GetMem() : nullptr,
                                                      (workspace_bwd_data_dev != nullptr) ? workspace_bwd_data_dev->GetSize() : 0,
                                                      (inflags.GetValueInt("search") == 1) ? true
                                                                                           : false);
=======
    return miopenFindConvolutionBackwardDataAlgorithm(
        GetHandle(),
        outputTensor,
        dout_dev->GetMem(),
        weightTensor,
        wei_dev->GetMem(),
        convDesc,
        inputTensor,
        din_dev->GetMem(),
        request_algo_count,
        &ret_algo_count,
        perf_results.data(),
        (workspace_bwd_data_dev != nullptr) ? workspace_bwd_data_dev->GetMem() : nullptr,
        (workspace_bwd_data_dev != nullptr) ? workspace_bwd_data_dev->GetSize() : 0,
        (inflags.GetValueInt("search") == 1) ? true : false);
>>>>>>> 5e6bd6b3
}

template <typename Tgpu, typename Tref>
int ConvDriver<Tgpu, Tref>::FindBackwardWeights(int& ret_algo_count,
                                                int request_algo_count,
                                                std::vector<miopenConvAlgoPerf_t>& perf_results)
{

<<<<<<< HEAD
    miopenFindConvolutionBackwardWeightsAlgorithm(GetHandle(),
                                                  outputTensor,
                                                  dout_dev->GetMem(),
                                                  inputTensor,
                                                  in_dev->GetMem(),
                                                  convDesc,
                                                  weightTensor,
                                                  wei_dev->GetMem(),
                                                  request_algo_count,
                                                  &ret_algo_count,
                                                  perf_results.data(),
                                                  (workspace_bwd_weights_dev != nullptr) ? workspace_bwd_weights_dev->GetMem() : nullptr,
                                                  (workspace_bwd_weights_dev != nullptr) ? workspace_bwd_weights_dev->GetSize() : 0,
                                                  (inflags.GetValueInt("search") == 1) ? true
                                                                                       : false);
=======
    miopenFindConvolutionBackwardWeightsAlgorithm(
        GetHandle(),
        outputTensor,
        dout_dev->GetMem(),
        inputTensor,
        in_dev->GetMem(),
        convDesc,
        weightTensor,
        wei_dev->GetMem(),
        request_algo_count,
        &ret_algo_count,
        perf_results.data(),
        (workspace_bwd_weights_dev != nullptr) ? workspace_bwd_weights_dev->GetMem() : nullptr,
        (workspace_bwd_weights_dev != nullptr) ? workspace_bwd_weights_dev->GetSize() : 0,
        (inflags.GetValueInt("search") == 1) ? true : false);
>>>>>>> 5e6bd6b3

    return 0;
}

template <typename Tgpu, typename Tref>
int ConvDriver<Tgpu, Tref>::RunBackwardGPU()
{

    int ret_algo_count;
    int request_algo_count = 2;
    std::vector<miopenConvAlgoPerf_t> perf_results_data(request_algo_count);

    FindBackwardData(ret_algo_count, request_algo_count, perf_results_data);

    Tgpu alpha = static_cast<Tgpu>(1), beta = static_cast<Tgpu>(0);
    int ret = 0;

    Timer t;
    START_TIME;

    for(int i = 0; i < inflags.GetValueInt("iter"); i++)
    {
<<<<<<< HEAD
        ret = miopenConvolutionBackwardData(GetHandle(),
                                            &alpha,
                                            outputTensor,
                                            dout_dev->GetMem(),
                                            weightTensor,
                                            wei_dev->GetMem(),
                                            convDesc,
                                            perf_results_data[0].bwd_data_algo,
                                            &beta,
                                            inputTensor,
                                            din_dev->GetMem(),
                                            (workspace_bwd_data_dev != nullptr) ? workspace_bwd_data_dev->GetMem() : nullptr,
                                            perf_results_data[0].memory);
=======
        ret = miopenConvolutionBackwardData(
            GetHandle(),
            &alpha,
            outputTensor,
            dout_dev->GetMem(),
            weightTensor,
            wei_dev->GetMem(),
            convDesc,
            perf_results_data[0].bwd_data_algo,
            &beta,
            inputTensor,
            din_dev->GetMem(),
            (workspace_bwd_data_dev != nullptr) ? workspace_bwd_data_dev->GetMem() : nullptr,
            perf_results_data[0].memory);
>>>>>>> 5e6bd6b3
    }

    if(inflags.GetValueInt("time") == 1)
    {
        float time = 0.0;
        miopenGetKernelTime(GetHandle(), &time);

        STOP_TIME;
        if(WALL_CLOCK)
            printf("Wall-clock Time Backward Data Conv. Elapsed: %f ms\n",
                   t.gettime_ms() / inflags.GetValueInt("iter"));

        printf("MIOpen Backward Data Conv. Algorithm: %d\n", perf_results_data[0].bwd_data_algo);
        printf("GPU Kernel Time Backward Data Conv. Elapsed: %f ms\n", time);
    }

    din_dev->FromGPU(GetStream(), din.data());

    std::vector<miopenConvAlgoPerf_t> perf_results_weights(request_algo_count);

    FindBackwardWeights(ret_algo_count, request_algo_count, perf_results_weights);

<<<<<<< HEAD
    ret = miopenConvolutionBackwardWeights(GetHandle(),
                                           &alpha,
                                           outputTensor,
                                           dout_dev->GetMem(),
                                           inputTensor,
                                           in_dev->GetMem(),
                                           convDesc,
                                           perf_results_weights[0].bwd_weights_algo,
                                           &beta,
                                           weightTensor,
                                           dwei_dev->GetMem(),
                                           (workspace_bwd_weights_dev != nullptr) ? workspace_bwd_weights_dev->GetMem() : nullptr,
                                           perf_results_weights[0].memory);
=======
    ret = miopenConvolutionBackwardWeights(
        GetHandle(),
        &alpha,
        outputTensor,
        dout_dev->GetMem(),
        inputTensor,
        in_dev->GetMem(),
        convDesc,
        perf_results_weights[0].bwd_weights_algo,
        &beta,
        weightTensor,
        dwei_dev->GetMem(),
        (workspace_bwd_weights_dev != nullptr) ? workspace_bwd_weights_dev->GetMem() : nullptr,
        perf_results_weights[0].memory);
>>>>>>> 5e6bd6b3

    if(inflags.GetValueInt("time") == 1)
    {
        float time = 0.0;
        miopenGetKernelTime(GetHandle(), &time);
        printf("MIOpen Backward Weights Conv. Algorithm: %d\n",
               perf_results_weights[0].bwd_weights_algo);
        printf("GPU Kernel Time Backward Weights Conv. Elapsed: %f ms\n", time);
    }
    dwei_dev->FromGPU(GetStream(), dwei.data());

    if(perf_results_weights[0].bwd_weights_algo == 0)
    { // miopenConvolutionBwdWeightsAlgoGEMM
        workspace_bwd_weights_dev->FromGPU(GetStream(), workspace_bwd_weights.data());
    }

    if(inflags.GetValueInt("dump_output"))
    {
        dumpBufferToFile<Tgpu>("dump_bwd_din_gpu.bin", din.data(), din.size());
        dumpBufferToFile<Tgpu>("dump_bwd_dwei_gpu.bin", dwei.data(), dwei.size());
    }

    if(inflags.GetValueInt("bias") != 0)
    {

        if((inflags.GetValueStr("mode")) == "conv")
        {
            ret = miopenConvolutionBackwardBias(GetHandle(),
                                                &alpha,
                                                outputTensor,
                                                dout_dev->GetMem(),
                                                &beta,
                                                biasTensor,
                                                db_dev->GetMem());
        }
        //       else if((inflags.GetValueStr("mode")) == "trans")
        //       {
        //           ret = miopenConvolutionForwardBias(GetHandle(),
        //		                            &alpha,
        //		                            biasTensor,
        //		                            db_dev->GetMem(),
        //		                            &beta,
        //		                            inputTensor,
        //		                            din_dev->GetMem());
        //       }

        if(inflags.GetValueInt("time") == 1)
        {
            float time = 0.0;
            miopenGetKernelTime(GetHandle(), &time);
            printf("GPU Kernel Time Backward Bias Conv. Elapsed: %f ms\n", time);
        }

        db_dev->FromGPU(GetStream(), db.data());
        if(inflags.GetValueInt("dump_output"))
        {
            dumpBufferToFile<Tgpu>("dump_bwd_db_gpu.bin", db.data(), db.size());
        }
    }
    return ret;
}

template <typename Tgpu, typename Tref>
int ConvDriver<Tgpu, Tref>::RunBackwardWeightsCPU()
{

    int in_n, in_c, in_h, in_w;
    int in_nstride, in_cstride, in_hstride, in_wstride;
    miopenDataType_t dt;
    miopenGet4dTensorDescriptor(inputTensor,
                                &dt,
                                &in_n,
                                &in_c,
                                &in_h,
                                &in_w,
                                &in_nstride,
                                &in_cstride,
                                &in_hstride,
                                &in_wstride);

    int wei_n, wei_c, wei_h, wei_w;
    int wei_nstride, wei_cstride, wei_hstride, wei_wstride;

    miopenGet4dTensorDescriptor(weightTensor,
                                &dt,
                                &wei_n,
                                &wei_c,
                                &wei_h,
                                &wei_w,
                                &wei_nstride,
                                &wei_cstride,
                                &wei_hstride,
                                &wei_wstride);

    int out_n, out_c, out_h, out_w;
    int out_nstride, out_cstride, out_hstride, out_wstride;
    miopenGet4dTensorDescriptor(outputTensor,
                                &dt,
                                &out_n,
                                &out_c,
                                &out_h,
                                &out_w,
                                &out_nstride,
                                &out_cstride,
                                &out_hstride,
                                &out_wstride);

    int u, v, pad_h, pad_w, dilation_h, dilation_w;
    miopenConvolutionMode_t mode;
    miopenPaddingMode_t pmode = miopen::deref(convDesc).paddingMode;
    miopenGetConvolutionDescriptor(
        convDesc, &mode, &pad_h, &pad_w, &u, &v, &dilation_h, &dilation_w);

    if(pmode == miopenPaddingSame)
    {
        pad_h = (in_h % u == 0) ? (std::max((wei_h - u), 0)) : (std::max((wei_h - (in_h % u)), 0));
        pad_w = (in_w % v == 0) ? (std::max((wei_w - v), 0)) : (std::max((wei_w - (in_w % v)), 0));
        pad_h /= 2;
        pad_w /= 2;
    }
    else if(pmode == miopenPaddingValid)
    {
        pad_h = 0;
        pad_w = 0;
    }

    if(out_h <= 0 || out_w <= 0)
        MIOPEN_THROW("Invalid Test Case: Check Output Dimension.");

    if(mode == miopenConvolution)
    {
        miopenGet4dTensorDescriptor(weightTensor,
                                    &dt,
                                    &wei_n,
                                    &wei_c,
                                    &wei_h,
                                    &wei_w,
                                    &wei_nstride,
                                    &wei_cstride,
                                    &wei_hstride,
                                    &wei_wstride);

#ifdef MIOPEN_USE_MIOPENGEMM
#ifndef NDEBUG
        if(in_n == 1 && wei_h != 1 && wei_w != 1)
        {
            // workspace_bwd_weights will be nonzero only if gemm was chosen as the algo
            bool zeros = std::all_of(workspace_bwd_weights.begin(),
                                     workspace_bwd_weights.end(),
                                     [](int i) { return i == 0; });

            if(!zeros)
            {
<<<<<<< HEAD
                Im2ColCPU<Tgpu, Tref>(in,
                                      0,
                                      in_c,
                                      in_h,
                                      in_w,
                                      wei_h,
                                      wei_w,
                                      out_h,
                                      out_w,
                                      pad_h,
                                      pad_w,
                                      u,
                                      v,
                                      workspace_bwd_weights_host);
=======
                Im2ColCPU(in,
                          0,
                          in_c,
                          in_h,
                          in_w,
                          wei_h,
                          wei_w,
                          out_h,
                          out_w,
                          pad_h,
                          pad_w,
                          u,
                          v,
                          workspace_bwd_weights_host);
>>>>>>> 5e6bd6b3

                for(int i = 0; i < workspace_bwd_weights.size(); i++)
                {
                    if(std::abs(workspace_bwd_weights[i] - workspace_bwd_weights_host[i]) > 0.0)
                    {
                        printf("Im2col error: %d %f %f\n ",
                               i,
<<<<<<< HEAD
                               (float)workspace_bwd_weights[i],
                               (float)workspace_bwd_weights_host[i]);
=======
                               workspace_bwd_weights[i],
                               workspace_bwd_weights_host[i]);
>>>>>>> 5e6bd6b3
                    }
                }
            }
        }
#endif
#endif

        RunBackwardWeightsCPUVerify<Tgpu, Tref>(dwei_host,
                                                in,
                                                dout,
                                                in_n,
                                                in_c,
                                                in_h,
                                                in_w,
                                                in_nstride,
                                                in_cstride,
                                                in_hstride,
                                                in_wstride,
                                                wei_n,
                                                wei_c,
                                                wei_h,
                                                wei_w,
                                                wei_nstride,
                                                wei_cstride,
                                                wei_hstride,
                                                wei_wstride,
                                                out_n,
                                                out_c,
                                                out_h,
                                                out_w,
                                                out_nstride,
                                                out_cstride,
                                                out_hstride,
                                                out_wstride,
                                                u,
                                                v,
                                                pad_h,
                                                pad_w,
                                                dilation_h,
                                                dilation_w);
    }
    else if(mode == miopenTranspose)
    {
        miopenGet4dTensorDescriptor(weightTensor,
                                    &dt,
                                    &wei_c,
                                    &wei_n,
                                    &wei_h,
                                    &wei_w,
                                    &wei_cstride,
                                    &wei_nstride,
                                    &wei_hstride,
                                    &wei_wstride);

#ifdef MIOPEN_USE_MIOPENGEMM
#ifndef NDEBUG
        if(in_n == 1 && wei_h != 1 && wei_w != 1)
        {
            // workspace_bwd_weights will be nonzero only if gemm was chosen as the algo
            bool zeros = std::all_of(workspace_bwd_weights.begin(),
                                     workspace_bwd_weights.end(),
                                     [](int i) { return i == 0; });

            if(!zeros)
            {
<<<<<<< HEAD
                Im2ColCPU<Tgpu, Tref>(dout,
                                      0,
                                      out_c,
                                      out_h,
                                      out_w,
                                      wei_h,
                                      wei_w,
                                      in_h,
                                      in_w,
                                      pad_h,
                                      pad_w,
                                      v,
                                      u,
                                      workspace_bwd_weights_host);
=======
                Im2ColCPU(dout,
                          0,
                          out_c,
                          out_h,
                          out_w,
                          wei_h,
                          wei_w,
                          in_h,
                          in_w,
                          pad_h,
                          pad_w,
                          v,
                          u,
                          workspace_bwd_weights_host);
>>>>>>> 5e6bd6b3

                for(int i = 0; i < workspace_bwd_weights.size(); i++)
                {
                    if(std::abs(workspace_bwd_weights[i] - workspace_bwd_weights_host[i]) > 0.0)
                    {
                        printf("Im2col error: %d %f %f\n ",
                               i,
<<<<<<< HEAD
                               (float)workspace_bwd_weights[i],
                               (float)workspace_bwd_weights_host[i]);
=======
                               workspace_bwd_weights[i],
                               workspace_bwd_weights_host[i]);
>>>>>>> 5e6bd6b3
                    }
                }
            }
        }
#endif
#endif

        RunBackwardWeightsCPUVerify(dwei_host,
                                    dout,
                                    in,
                                    out_n,
                                    out_c,
                                    out_h,
                                    out_w,
                                    out_nstride,
                                    out_cstride,
                                    out_hstride,
                                    out_wstride,
                                    wei_c,
                                    wei_n,
                                    wei_h,
                                    wei_w,
                                    wei_cstride,
                                    wei_nstride,
                                    wei_hstride,
                                    wei_wstride,
                                    in_n,
                                    in_c,
                                    in_h,
                                    in_w,
                                    in_nstride,
                                    in_cstride,
                                    in_hstride,
                                    in_wstride,
                                    u,
                                    v,
                                    pad_h,
                                    pad_w,
                                    dilation_h,
                                    dilation_w);
    }

    if(inflags.GetValueInt("dump_output"))
    {
        dumpBufferToFile<Tref>("dump_bwd_dwei_cpu.bin", dwei_host.data(), dwei_host.size());
    }

    TrySaveVerificationCache("bwd_wei", dwei_host);
    return 0;
}

template <typename Tgpu, typename Tref>
int ConvDriver<Tgpu, Tref>::RunBackwardDataCPU()
{

    int in_n, in_c, in_h, in_w;
    int in_nstride, in_cstride, in_hstride, in_wstride;
    miopenDataType_t dt;
    miopenGet4dTensorDescriptor(inputTensor,
                                &dt,
                                &in_n,
                                &in_c,
                                &in_h,
                                &in_w,
                                &in_nstride,
                                &in_cstride,
                                &in_hstride,
                                &in_wstride);

    int wei_n, wei_c, wei_h, wei_w;
    int wei_nstride, wei_cstride, wei_hstride, wei_wstride;

    miopenGet4dTensorDescriptor(weightTensor,
                                &dt,
                                &wei_n,
                                &wei_c,
                                &wei_h,
                                &wei_w,
                                &wei_nstride,
                                &wei_cstride,
                                &wei_hstride,
                                &wei_wstride);

    int out_n, out_c, out_h, out_w;
    int out_nstride, out_cstride, out_hstride, out_wstride;
    miopenGet4dTensorDescriptor(outputTensor,
                                &dt,
                                &out_n,
                                &out_c,
                                &out_h,
                                &out_w,
                                &out_nstride,
                                &out_cstride,
                                &out_hstride,
                                &out_wstride);

    int u, v, pad_h, pad_w, dilation_h, dilation_w;
    miopenConvolutionMode_t mode;
    miopenPaddingMode_t pmode = miopen::deref(convDesc).paddingMode;
    miopenGetConvolutionDescriptor(
        convDesc, &mode, &pad_h, &pad_w, &u, &v, &dilation_h, &dilation_w);

    if(out_h <= 0 || out_w <= 0)
        MIOPEN_THROW("Invalid Test Case: Check Output Dimension.");

    if(pmode == miopenPaddingSame)
    {
        pad_h = (in_h % u == 0) ? (std::max((wei_h - u), 0)) : (std::max((wei_h - (in_h % u)), 0));
        pad_w = (in_w % v == 0) ? (std::max((wei_w - v), 0)) : (std::max((wei_w - (in_w % v)), 0));
        pad_h /= 2;
        pad_w /= 2;
    }
    else if(pmode == miopenPaddingValid)
    {
        pad_h = 0;
        pad_w = 0;
    }

    if(mode == miopenConvolution)
    {
        miopenGet4dTensorDescriptor(weightTensor,
                                    &dt,
                                    &wei_n,
                                    &wei_c,
                                    &wei_h,
                                    &wei_w,
                                    &wei_nstride,
                                    &wei_cstride,
                                    &wei_hstride,
                                    &wei_wstride);

        for(int o = 0; o < out_n; o++)
        { // mini-batch size
            for(int k = 0; k < in_c; k++)
            { // in_channels (RGB)
                for(int w = 0; w < out_c; w++)
                { // out_channels (num filters)
                    for(int i = 0; i < out_h; i++)
                    { // output_height (from getforwardoutputdim())
                        int in_off_h = i * u;
                        for(int j = 0; j < out_w; j++)
                        { // output_width (from getforwardoutputdim())
                            int in_off_w = j * v;
                            for(int x = 0; x < wei_h; x++)
                            {
                                int in_x = in_off_h - pad_h + x * dilation_h;
                                if(in_x >= 0 && in_x < in_h)
                                {
                                    for(int y = 0; y < wei_w; y++)
                                    {
                                        int in_y = in_off_w - pad_w + y * dilation_w;
                                        if(in_y >= 0 && in_y < in_w)
                                        {
                                            din_host[o * in_nstride + k * in_cstride +
                                                     in_x * in_hstride + in_y] +=
                                                static_cast<Tref>(
                                                    dout[o * out_nstride + w * out_cstride +
                                                         i * out_hstride + j]) *
                                                static_cast<Tref>(
                                                    wei[w * wei_nstride + k * wei_cstride +
                                                        x * wei_hstride + y]);
                                        }
                                    }
                                }
                            }
                        }
                    }
                }
            }
        }
    }
    else if(mode == miopenTranspose)
    {
        miopenGet4dTensorDescriptor(weightTensor,
                                    &dt,
                                    &wei_c,
                                    &wei_n,
                                    &wei_h,
                                    &wei_w,
                                    &wei_cstride,
                                    &wei_nstride,
                                    &wei_hstride,
                                    &wei_wstride);

        for(int o = 0; o < in_n; o++)
        { // mini-batch size
            for(int w = 0; w < in_c; w++)
            { // in_channels (num filters)
                for(int i = 0; i < in_h; i++)
                { // input_height (from getforwardoutputdim())
                    int out_off_h = i * v;
                    for(int j = 0; j < in_w; j++)
                    { // input_width (from getforwardoutputdim())
                        Tref acc      = static_cast<Tref>(0);
                        int out_off_w = j * u;
                        for(int k = 0; k < out_c; k++)
                        { // out_channels (RGB)
                            for(int x = 0; x < wei_h; x++)
                            {
                                int out_x = out_off_h - pad_h + x * dilation_h;
                                if(out_x >= 0 && out_x < out_h)
                                {
                                    for(int y = 0; y < wei_w; y++)
                                    {
                                        int out_y = out_off_w - pad_w + y * dilation_w;
                                        if(out_y >= 0 && out_y < out_w)
                                        {
                                            acc += static_cast<Tref>(
                                                       dout[o * out_nstride + k * out_cstride +
                                                            out_x * out_w + out_y]) *
                                                   static_cast<Tref>(
                                                       wei[w * wei_cstride + k * wei_nstride +
                                                           x * wei_hstride + y]);
                                        }
                                    }
                                }
                            }
                        }
                        // acc =
                        //    inflags.GetValueInt("bias") != 0 ? acc + static_cast<Tref>(b[w]) :
                        //    acc;
                        din_host[o * in_nstride + w * in_cstride + i * in_hstride + j] = acc;
                    }
                }
            }
        }
    }

    if(inflags.GetValueInt("dump_output"))
    {
        dumpBufferToFile<Tref>("dump_bwd_din_cpu.bin", din_host.data(), din_host.size());
    }

    TrySaveVerificationCache("bwd_dat", din_host);
    return 0;
}

template <typename Tgpu, typename Tref>
int ConvDriver<Tgpu, Tref>::RunBackwardBiasCPU()
{

    miopenDataType_t dt;
    int out_n, out_c, out_h, out_w;
    int out_nstride, out_cstride, out_hstride, out_wstride;

    miopenGet4dTensorDescriptor(outputTensor,
                                &dt,
                                &out_n,
                                &out_c,
                                &out_h,
                                &out_w,
                                &out_nstride,
                                &out_cstride,
                                &out_hstride,
                                &out_wstride);

    for(int c = 0; c < out_c; c++)
    {
        db_host[c] = static_cast<Tref>(0.0f);
        for(int n = 0; n < out_n; n++)
        {
            for(int h = 0; h < out_h; h++)
            {
                for(int w = 0; w < out_w; w++)
                {
                    if((inflags.GetValueStr("mode")) == "conv")
                    {
                        db_host[c] += static_cast<Tref>(
                            dout[n * out_nstride + c * out_cstride + h * out_hstride + w]);
                    }
                    //                    else if((inflags.GetValueStr("mode")) == "trans")
                    //                    {
                    //                        db_host[c] += dout[n * out_nstride + c * out_cstride +
                    //                        h * out_hstride + w] * dYb[c];
                    //                    }
                }
            }
        }
    }

    if(inflags.GetValueInt("dump_output"))
    {
        dumpBufferToFile<Tref>("dump_bwd_db_cpu.bin", db_host.data(), db_host.size());
    }

    TrySaveVerificationCache("bwd_bai", db_host);
    return 0;
}

template <typename Tgpu, typename Tref>
std::string ConvDriver<Tgpu, Tref>::GetVerificationCacheFileName() const
{
    std::ostringstream ss;

    miopenConvolutionMode_t mode;
    int pad_h, pad_w, u, v, sx, sy;
    miopenGetConvolutionDescriptor(convDesc, &mode, &pad_h, &pad_w, &u, &v, &sx, &sy);

    const auto inputDesc = GetTensorLengths(const_cast<miopenTensorDescriptor_t&>(inputTensor));
    const auto weiDesc   = GetTensorLengths(const_cast<miopenTensorDescriptor_t&>(weightTensor));
    const auto outDesc   = GetTensorLengths(const_cast<miopenTensorDescriptor_t&>(outputTensor));

    ss << inputDesc[1]        //_n_inputs
       << "x" << inputDesc[2] //_in_height
       << "x" << inputDesc[3] //_in_width
       << "x" << weiDesc[2]   //_kernel_size1
       << "x" << weiDesc[3]   //_kernel_size0
       << "x" << weiDesc[0]   //_n_outputs
       << "x" << outDesc[2]   //_out_height
       << "x" << outDesc[3]   //_out_width
       << "x" << inputDesc[0] //_batch_sz
       << "_" << weiDesc[1] << "x" << pad_h << "x" << pad_w << "x" << u << "x" << v << "x" << sx
       << "x" << sy << "x" << inflags.GetValueInt("pad_val");

    return ss.str();
}

template <typename Tgpu, typename Tref>
bool ConvDriver<Tgpu, Tref>::TryReadVerificationCache(const std::string& file_name,
                                                      miopenTensorDescriptor_t& tensorDesc,
                                                      Tref* data) const
{
    const auto verification_cache_path = inflags.GetValueStr("verification_cache");

    if(!verification_cache_path.empty())
    {
        const auto file_path = verification_cache_path + "/" + file_name + "_" +
                               GetVerificationCacheFileName() + "_FPref" +
                               ((sizeof(Tref) == 2) ? "16" : ((sizeof(Tref) == 4) ? "32" : "64"));
        if(std::ifstream(file_path).good())
        {
            if(readBufferFromFile<Tref>(data, GetTensorSize(tensorDesc), file_path.c_str()))
            {
                return true;
            }
        }
    }

    return false;
}

template <typename Tgpu, typename Tref>
void ConvDriver<Tgpu, Tref>::TrySaveVerificationCache(const std::string& file_name,
                                                      std::vector<Tref>& data) const
{
    const auto verification_cache_path = inflags.GetValueStr("verification_cache");
    if(!verification_cache_path.empty())
    {
        const auto file_path = verification_cache_path + "/" + file_name + "_" +
                               GetVerificationCacheFileName() + "_FPref" +
                               ((sizeof(Tref) == 2) ? "16" : ((sizeof(Tref) == 4) ? "32" : "64"));
        dumpBufferToFile<Tref>(file_path.c_str(), data.data(), data.size());
    }
}

template <typename Tgpu, typename Tref>
int ConvDriver<Tgpu, Tref>::VerifyForward()
{

    if(!TryReadVerificationCache("fwd_out", outputTensor, outhost.data()))
    {
        RunForwardCPU();
    }

    auto error = miopen::rms_range(outhost, out);
    const Tref tolerance = ((sizeof(Tgpu) == 4) ? (Tref)1e-6 : (Tref)7e-2);
    if(!(error < tolerance))
    {
        std::cout << std::string("Forward Convolution Failed: ") << error << "\n";
    }
    else
    {
        printf("Forward Convolution Verifies on CPU and GPU (err=%f)\n", error);
    }

    return 0;
}

template <typename Tgpu, typename Tref>
int ConvDriver<Tgpu, Tref>::VerifyBackward()
{
    const Tref tolerance = ((sizeof(Tgpu) == 4) ? (Tref)1e-6 : (Tref)7e-2);

    if(!TryReadVerificationCache("bwd_dat", inputTensor, din_host.data()))
    {
        RunBackwardDataCPU();
    }

    auto error_data = miopen::rms_range(din_host, din);

    if(!(error_data < tolerance))
    {
        std::cout << std::string("Backward Convolution Data Failed: ") << error_data
                  << std::string("\n");
    }
    else
    {
        printf("Backward Convolution Data Verifies on CPU and GPU (err=%f)\n", error_data);
    }

    if(!TryReadVerificationCache("bwd_wei", weightTensor, dwei_host.data()))
    {
        RunBackwardWeightsCPU();
    }

    auto error_weights = miopen::rms_range(dwei_host, dwei);
    if(!(error_weights < tolerance))
    {
        std::cout << std::string("Backward Convolution Weights Failed: ") << error_weights
                  << std::string("\n");
    }
    else
    {
        printf("Backward Convolution Weights Verifies on CPU and GPU (err=%f)\n", error_weights);
    }

    if(inflags.GetValueInt("bias") != 0)
    {
        if(!TryReadVerificationCache("bwd_bai", biasTensor, db_host.data()))
        {
            RunBackwardBiasCPU();
        }

        auto error_bias = miopen::rms_range(db_host, db);
        if(!(error_bias < tolerance))
        {
            std::cout << std::string("Backward Convolution Bias Failed: ") << error_bias
                      << std::string("\n");
        }
        else
        {
            printf("Backward Convolution Bias Verifies on CPU and GPU (err=%f)\n", error_bias);
        }
    }

    return 0;
}

#endif // GUARD_MIOPEN_CONV_DRIVER_HPP<|MERGE_RESOLUTION|>--- conflicted
+++ resolved
@@ -109,11 +109,8 @@
         workspace_bwd_data_dev    = nullptr;
         workspace_bwd_weights_dev = nullptr;
         workspace_fwd_dev         = nullptr;
-<<<<<<< HEAD
         // the variable name is implementation dependent, checking size instead
         data_type = (sizeof(Tgpu) == 4) ? miopenFloat : miopenHalf;
-=======
->>>>>>> 5e6bd6b3
     }
 
     int AddCmdLineArgs();
@@ -180,7 +177,6 @@
     std::unique_ptr<GPUMem> b_dev;
     std::unique_ptr<GPUMem> db_dev;
 
-<<<<<<< HEAD
     std::vector<Tgpu> in;
     std::vector<Tgpu> din;
     std::vector<Tgpu> wei;
@@ -199,26 +195,6 @@
     std::vector<Tgpu> b;
     std::vector<Tgpu> db;
     std::vector<Tref> db_host;
-=======
-    std::vector<T> in;
-    std::vector<T> din;
-    std::vector<T> wei;
-    std::vector<T> dwei;
-    std::vector<T> out;
-    std::vector<T> dout;
-    std::vector<T> workspace_bwd_data;
-    std::vector<T> workspace_bwd_weights;
-    std::vector<T> workspace_fwd;
-    std::vector<T> outhost;
-    std::vector<T> workspace_bwd_data_host;
-    std::vector<T> workspace_bwd_weights_host;
-    std::vector<T> workspace_fwd_host;
-    std::vector<T> din_host;
-    std::vector<T> dwei_host;
-    std::vector<T> b;
-    std::vector<T> db;
-    std::vector<T> db_host;
->>>>>>> 5e6bd6b3
 
     miopenConvolutionDescriptor_t convDesc;
 
@@ -462,7 +438,6 @@
 #elif MIOPEN_BACKEND_HIP
     uint32_t ctx = 0;
 #endif
-<<<<<<< HEAD
     in_dev   = std::unique_ptr<GPUMem>(new GPUMem(ctx, in_sz, sizeof(Tgpu)));
     din_dev  = std::unique_ptr<GPUMem>(new GPUMem(ctx, in_sz, sizeof(Tgpu)));
     wei_dev  = std::unique_ptr<GPUMem>(new GPUMem(ctx, wei_sz, sizeof(Tgpu)));
@@ -475,33 +450,13 @@
             std::unique_ptr<GPUMem>(new GPUMem(ctx, workSpaceNbVal_bwd_dt, sizeof(Tgpu)));
         workspace_bwd_data      = std::vector<Tgpu>(workSpaceNbVal_bwd_dt, static_cast<Tgpu>(0));
         workspace_bwd_data_host = std::vector<Tref>(workSpaceNbVal_bwd_dt, static_cast<Tref>(0));
-=======
-    in_dev   = std::unique_ptr<GPUMem>(new GPUMem(ctx, in_sz, sizeof(float)));
-    din_dev  = std::unique_ptr<GPUMem>(new GPUMem(ctx, in_sz, sizeof(float)));
-    wei_dev  = std::unique_ptr<GPUMem>(new GPUMem(ctx, wei_sz, sizeof(float)));
-    dwei_dev = std::unique_ptr<GPUMem>(new GPUMem(ctx, wei_sz, sizeof(float)));
-    dout_dev = std::unique_ptr<GPUMem>(new GPUMem(ctx, out_sz, sizeof(float)));
-    out_dev  = std::unique_ptr<GPUMem>(new GPUMem(ctx, out_sz, sizeof(float)));
-    if(workSpaceSize_bwd_dt != 0)
-    {
-        workspace_bwd_data_dev =
-            std::unique_ptr<GPUMem>(new GPUMem(ctx, workSpaceSize_bwd_dt / sizeof(T), sizeof(T)));
-        workspace_bwd_data      = std::vector<T>(workSpaceSize_bwd_dt / sizeof(T), 0);
-        workspace_bwd_data_host = std::vector<T>(workSpaceSize_bwd_dt / sizeof(T), 0);
->>>>>>> 5e6bd6b3
     }
     if(workSpaceSize_bwd_wt != 0)
     {
         workspace_bwd_weights_dev =
-<<<<<<< HEAD
             std::unique_ptr<GPUMem>(new GPUMem(ctx, workSpaceNbVal_bwd_wt, sizeof(Tgpu)));
         workspace_bwd_weights      = std::vector<Tgpu>(workSpaceNbVal_bwd_wt, static_cast<Tgpu>(0));
         workspace_bwd_weights_host = std::vector<Tref>(workSpaceNbVal_bwd_wt, static_cast<Tref>(0));
-=======
-            std::unique_ptr<GPUMem>(new GPUMem(ctx, workSpaceSize_bwd_wt / sizeof(T), sizeof(T)));
-        workspace_bwd_weights      = std::vector<T>(workSpaceSize_bwd_wt / sizeof(T), 0);
-        workspace_bwd_weights_host = std::vector<T>(workSpaceSize_bwd_wt / sizeof(T), 0);
->>>>>>> 5e6bd6b3
     }
     if(workSpaceSize_fwd != 0)
     {
@@ -928,23 +883,6 @@
                                              std::vector<miopenConvAlgoPerf_t>& perf_results)
 {
 
-<<<<<<< HEAD
-    return miopenFindConvolutionBackwardDataAlgorithm(GetHandle(),
-                                                      outputTensor,
-                                                      dout_dev->GetMem(),
-                                                      weightTensor,
-                                                      wei_dev->GetMem(),
-                                                      convDesc,
-                                                      inputTensor,
-                                                      din_dev->GetMem(),
-                                                      request_algo_count,
-                                                      &ret_algo_count,
-                                                      perf_results.data(),
-                                                      (workspace_bwd_data_dev != nullptr) ? workspace_bwd_data_dev->GetMem() : nullptr,
-                                                      (workspace_bwd_data_dev != nullptr) ? workspace_bwd_data_dev->GetSize() : 0,
-                                                      (inflags.GetValueInt("search") == 1) ? true
-                                                                                           : false);
-=======
     return miopenFindConvolutionBackwardDataAlgorithm(
         GetHandle(),
         outputTensor,
@@ -960,7 +898,6 @@
         (workspace_bwd_data_dev != nullptr) ? workspace_bwd_data_dev->GetMem() : nullptr,
         (workspace_bwd_data_dev != nullptr) ? workspace_bwd_data_dev->GetSize() : 0,
         (inflags.GetValueInt("search") == 1) ? true : false);
->>>>>>> 5e6bd6b3
 }
 
 template <typename Tgpu, typename Tref>
@@ -969,23 +906,7 @@
                                                 std::vector<miopenConvAlgoPerf_t>& perf_results)
 {
 
-<<<<<<< HEAD
-    miopenFindConvolutionBackwardWeightsAlgorithm(GetHandle(),
-                                                  outputTensor,
-                                                  dout_dev->GetMem(),
-                                                  inputTensor,
-                                                  in_dev->GetMem(),
-                                                  convDesc,
-                                                  weightTensor,
-                                                  wei_dev->GetMem(),
-                                                  request_algo_count,
-                                                  &ret_algo_count,
-                                                  perf_results.data(),
-                                                  (workspace_bwd_weights_dev != nullptr) ? workspace_bwd_weights_dev->GetMem() : nullptr,
-                                                  (workspace_bwd_weights_dev != nullptr) ? workspace_bwd_weights_dev->GetSize() : 0,
-                                                  (inflags.GetValueInt("search") == 1) ? true
-                                                                                       : false);
-=======
+
     miopenFindConvolutionBackwardWeightsAlgorithm(
         GetHandle(),
         outputTensor,
@@ -1001,7 +922,6 @@
         (workspace_bwd_weights_dev != nullptr) ? workspace_bwd_weights_dev->GetMem() : nullptr,
         (workspace_bwd_weights_dev != nullptr) ? workspace_bwd_weights_dev->GetSize() : 0,
         (inflags.GetValueInt("search") == 1) ? true : false);
->>>>>>> 5e6bd6b3
 
     return 0;
 }
@@ -1024,21 +944,6 @@
 
     for(int i = 0; i < inflags.GetValueInt("iter"); i++)
     {
-<<<<<<< HEAD
-        ret = miopenConvolutionBackwardData(GetHandle(),
-                                            &alpha,
-                                            outputTensor,
-                                            dout_dev->GetMem(),
-                                            weightTensor,
-                                            wei_dev->GetMem(),
-                                            convDesc,
-                                            perf_results_data[0].bwd_data_algo,
-                                            &beta,
-                                            inputTensor,
-                                            din_dev->GetMem(),
-                                            (workspace_bwd_data_dev != nullptr) ? workspace_bwd_data_dev->GetMem() : nullptr,
-                                            perf_results_data[0].memory);
-=======
         ret = miopenConvolutionBackwardData(
             GetHandle(),
             &alpha,
@@ -1053,7 +958,6 @@
             din_dev->GetMem(),
             (workspace_bwd_data_dev != nullptr) ? workspace_bwd_data_dev->GetMem() : nullptr,
             perf_results_data[0].memory);
->>>>>>> 5e6bd6b3
     }
 
     if(inflags.GetValueInt("time") == 1)
@@ -1076,21 +980,6 @@
 
     FindBackwardWeights(ret_algo_count, request_algo_count, perf_results_weights);
 
-<<<<<<< HEAD
-    ret = miopenConvolutionBackwardWeights(GetHandle(),
-                                           &alpha,
-                                           outputTensor,
-                                           dout_dev->GetMem(),
-                                           inputTensor,
-                                           in_dev->GetMem(),
-                                           convDesc,
-                                           perf_results_weights[0].bwd_weights_algo,
-                                           &beta,
-                                           weightTensor,
-                                           dwei_dev->GetMem(),
-                                           (workspace_bwd_weights_dev != nullptr) ? workspace_bwd_weights_dev->GetMem() : nullptr,
-                                           perf_results_weights[0].memory);
-=======
     ret = miopenConvolutionBackwardWeights(
         GetHandle(),
         &alpha,
@@ -1105,7 +994,6 @@
         dwei_dev->GetMem(),
         (workspace_bwd_weights_dev != nullptr) ? workspace_bwd_weights_dev->GetMem() : nullptr,
         perf_results_weights[0].memory);
->>>>>>> 5e6bd6b3
 
     if(inflags.GetValueInt("time") == 1)
     {
@@ -1259,7 +1147,6 @@
 
             if(!zeros)
             {
-<<<<<<< HEAD
                 Im2ColCPU<Tgpu, Tref>(in,
                                       0,
                                       in_c,
@@ -1274,22 +1161,6 @@
                                       u,
                                       v,
                                       workspace_bwd_weights_host);
-=======
-                Im2ColCPU(in,
-                          0,
-                          in_c,
-                          in_h,
-                          in_w,
-                          wei_h,
-                          wei_w,
-                          out_h,
-                          out_w,
-                          pad_h,
-                          pad_w,
-                          u,
-                          v,
-                          workspace_bwd_weights_host);
->>>>>>> 5e6bd6b3
 
                 for(int i = 0; i < workspace_bwd_weights.size(); i++)
                 {
@@ -1297,13 +1168,8 @@
                     {
                         printf("Im2col error: %d %f %f\n ",
                                i,
-<<<<<<< HEAD
                                (float)workspace_bwd_weights[i],
                                (float)workspace_bwd_weights_host[i]);
-=======
-                               workspace_bwd_weights[i],
-                               workspace_bwd_weights_host[i]);
->>>>>>> 5e6bd6b3
                     }
                 }
             }
@@ -1368,8 +1234,6 @@
                                      [](int i) { return i == 0; });
 
             if(!zeros)
-            {
-<<<<<<< HEAD
                 Im2ColCPU<Tgpu, Tref>(dout,
                                       0,
                                       out_c,
@@ -1384,22 +1248,6 @@
                                       v,
                                       u,
                                       workspace_bwd_weights_host);
-=======
-                Im2ColCPU(dout,
-                          0,
-                          out_c,
-                          out_h,
-                          out_w,
-                          wei_h,
-                          wei_w,
-                          in_h,
-                          in_w,
-                          pad_h,
-                          pad_w,
-                          v,
-                          u,
-                          workspace_bwd_weights_host);
->>>>>>> 5e6bd6b3
 
                 for(int i = 0; i < workspace_bwd_weights.size(); i++)
                 {
@@ -1407,13 +1255,8 @@
                     {
                         printf("Im2col error: %d %f %f\n ",
                                i,
-<<<<<<< HEAD
                                (float)workspace_bwd_weights[i],
                                (float)workspace_bwd_weights_host[i]);
-=======
-                               workspace_bwd_weights[i],
-                               workspace_bwd_weights_host[i]);
->>>>>>> 5e6bd6b3
                     }
                 }
             }
