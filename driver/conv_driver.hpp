--- conflicted
+++ resolved
@@ -483,11 +483,6 @@
     {
         std::string in_layoutValue = inflags.GetValueStr("in_layout");
         ValidateLayoutInputParameters(in_layoutValue);
-<<<<<<< HEAD
-        if(vectorLength != 1)
-            in_layoutValue += std::to_string(vectorLength);
-=======
->>>>>>> df4a7129
         inflags.SetValue("in_layout", in_layoutValue);
     }
     // fil layout argument value check
@@ -499,11 +494,6 @@
     {
         std::string fil_layoutValue = inflags.GetValueStr("fil_layout");
         ValidateLayoutInputParameters(fil_layoutValue);
-<<<<<<< HEAD
-        if(vectorLength != 1)
-            fil_layoutValue += std::to_string(vectorLength);
-=======
->>>>>>> df4a7129
         inflags.SetValue("fil_layout", fil_layoutValue);
     }
     // out layout argument check
@@ -515,11 +505,6 @@
     {
         std::string out_layoutValue = inflags.GetValueStr("out_layout");
         ValidateLayoutInputParameters(out_layoutValue);
-<<<<<<< HEAD
-        if(vectorLength != 1)
-            out_layoutValue += std::to_string(vectorLength);
-=======
->>>>>>> df4a7129
         inflags.SetValue("out_layout", out_layoutValue);
     }
 
@@ -599,12 +584,7 @@
     else
     {
         if((layout_value.compare("NCHW") == 0) || (layout_value.compare("NHWC") == 0) ||
-<<<<<<< HEAD
-           (layout_value.compare("NCHW_VECT_C") == 0) ||
-           (layout_value.compare("CHWN_VECT_C") == 0) || (layout_value.compare("NCDHW") == 0) ||
-=======
            (layout_value.compare("CHWN") == 0) || (layout_value.compare("NCDHW") == 0) ||
->>>>>>> df4a7129
            (layout_value.compare("NDHWC") == 0))
         {
             // do nothing,Values are matching as defined in Lib.
@@ -680,22 +660,14 @@
     std::vector<int> out_len = GetOutputTensorLengths();
     if(miopen::deref(inputTensor).GetLayout_t() == miopenTensorNCHWc4 ||
        miopen::deref(inputTensor).GetLayout_t() == miopenTensorNCHWc8)
-<<<<<<< HEAD
+    {
         out_len[1] *= miopen::deref(inputTensor).GetVectorLength();
+    }
     if(miopen::deref(inputTensor).GetLayout_t() == miopenTensorCHWNc4 ||
        miopen::deref(inputTensor).GetLayout_t() == miopenTensorCHWNc8)
+    {
         out_len[0] *= miopen::deref(inputTensor).GetVectorLength();
-
-=======
-    {
-        out_len[1] *= miopen::deref(inputTensor).GetVectorLength();
-    }
-    if(miopen::deref(inputTensor).GetLayout_t() == miopenTensorCHWNc4 ||
-       miopen::deref(inputTensor).GetLayout_t() == miopenTensorCHWNc8)
-    {
-        out_len[0] *= miopen::deref(inputTensor).GetVectorLength();
-    }
->>>>>>> df4a7129
+    }
     miopenDataType_t y_type =
         (data_type == miopenInt8 || data_type == miopenInt8x4) ? miopenInt32 : data_type;
     SetTensorNd(outputTensor, out_len, inflags.GetValueStr("out_layout"), y_type);
@@ -1304,46 +1276,6 @@
             return rc;
         }
     }
-<<<<<<< HEAD
-    if(miopen::deref(inputTensor).GetTensorLayout().find("_VECT_") == std::string::npos)
-    {
-        if(is_fwd || is_wrw)
-            in = tensor<Tgpu>(miopen::deref(inputTensor).GetLengths(),
-                              miopen::deref(inputTensor).GetStrides());
-        if(is_fwd || is_bwd)
-            wei = tensor<Tgpu>(miopen::deref(weightTensor).GetLengths(),
-                               miopen::deref(weightTensor).GetStrides());
-        if(is_fwd)
-            out = tensor<Tgpu>(miopen::deref(outputTensor).GetLengths(),
-                               miopen::deref(outputTensor).GetStrides());
-        if(is_bwd || is_wrw)
-            dout = tensor<Tgpu>(miopen::deref(outputTensor).GetLengths(),
-                                miopen::deref(outputTensor).GetStrides());
-    }
-    else
-    {
-        if(is_fwd || is_wrw)
-            in = tensor<Tgpu>(miopen::deref(inputTensor).GetType(),
-                              miopen::deref(inputTensor).GetLayout_t(),
-                              miopen::deref(inputTensor).GetLengths(),
-                              miopen::deref(inputTensor).GetStrides());
-        if(is_fwd || is_bwd)
-            wei = tensor<Tgpu>(miopen::deref(weightTensor).GetType(),
-                               miopen::deref(weightTensor).GetLayout_t(),
-                               miopen::deref(weightTensor).GetLengths(),
-                               miopen::deref(weightTensor).GetStrides());
-        if(is_fwd)
-            out = tensor<Tgpu>(miopen::deref(outputTensor).GetType(),
-                               miopen::deref(outputTensor).GetLayout_t(),
-                               miopen::deref(outputTensor).GetLengths(),
-                               miopen::deref(outputTensor).GetStrides());
-        if(is_bwd || is_wrw)
-            dout = tensor<Tgpu>(miopen::deref(outputTensor).GetType(),
-                                miopen::deref(outputTensor).GetLayout_t(),
-                                miopen::deref(outputTensor).GetLengths(),
-                                miopen::deref(outputTensor).GetStrides());
-    }
-=======
 
     if(is_fwd || is_wrw)
         in = tensor<Tgpu>(miopen::deref(inputTensor));
@@ -1354,7 +1286,6 @@
     if(is_bwd || is_wrw)
         dout = tensor<Tgpu>(miopen::deref(outputTensor));
 
->>>>>>> df4a7129
     if(is_bwd)
         din = std::vector<Tgpu>(in_sz, static_cast<Tgpu>(0));
     if(is_wrw)
@@ -1369,37 +1300,10 @@
             new GPUMem(ctx, GetTensorSize(weightTensor_vect4), sizeof(Tgpu)));
     }
 
-<<<<<<< HEAD
-    if(miopen::deref(inputTensor).GetTensorLayout().find("_VECT_") == std::string::npos)
-    {
-        outhost   = tensor<Tref>(miopen::deref(outputTensor).GetLengths(),
-                               miopen::deref(outputTensor).GetStrides());
-        din_host  = tensor<Tref>(miopen::deref(inputTensor).GetLengths(),
-                                miopen::deref(inputTensor).GetStrides());
-        dwei_host = tensor<Tref>(miopen::deref(weightTensor).GetLengths(),
-                                 miopen::deref(weightTensor).GetStrides());
-    }
-    else
-    {
-        outhost   = tensor<Tref>(miopen::deref(outputTensor).GetType(),
-                               miopen::deref(outputTensor).GetLayout_t(),
-                               miopen::deref(outputTensor).GetLengths(),
-                               miopen::deref(outputTensor).GetStrides());
-        din_host  = tensor<Tref>(miopen::deref(inputTensor).GetType(),
-                                miopen::deref(inputTensor).GetLayout_t(),
-                                miopen::deref(inputTensor).GetLengths(),
-                                miopen::deref(inputTensor).GetStrides());
-        dwei_host = tensor<Tref>(miopen::deref(weightTensor).GetType(),
-                                 miopen::deref(weightTensor).GetLayout_t(),
-                                 miopen::deref(weightTensor).GetLengths(),
-                                 miopen::deref(weightTensor).GetStrides());
-    }
-=======
     outhost   = tensor<Tref>(miopen::deref(outputTensor));
     din_host  = tensor<Tref>(miopen::deref(inputTensor));
     dwei_host = tensor<Tref>(miopen::deref(weightTensor));
 
->>>>>>> df4a7129
     std::string inFileName   = inflags.GetValueStr("in_data");
     std::string weiFileName  = inflags.GetValueStr("weights");
     std::string biasFileName = inflags.GetValueStr("in_bias");
@@ -1505,28 +1409,9 @@
             size_t b_sz = GetTensorSize(biasTensor);
             b_dev       = std::unique_ptr<GPUMem>(new GPUMem(ctx, b_sz, sizeof(Tgpu)));
             db_dev      = std::unique_ptr<GPUMem>(new GPUMem(ctx, b_sz, sizeof(Tgpu)));
-<<<<<<< HEAD
-            b = miopen::deref(biasTensor).GetTensorLayout().find("_VECT_") == std::string::npos
-                    ? tensor<Tgpu>(miopen::deref(biasTensor).GetLengths(),
-                                   miopen::deref(biasTensor).GetStrides())
-                    : tensor<Tgpu>(miopen::deref(biasTensor).GetType(),
-                                   miopen::deref(biasTensor).GetLayout_t(),
-                                   miopen::deref(biasTensor).GetLengths(),
-                                   miopen::deref(biasTensor).GetStrides());
-            db = std::vector<Tgpu>(b_sz, static_cast<Tgpu>(0));
-            db_host =
-                miopen::deref(biasTensor).GetTensorLayout().find("_VECT_") == std::string::npos
-                    ? tensor<Tref>(miopen::deref(biasTensor).GetLengths(),
-                                   miopen::deref(biasTensor).GetStrides())
-                    : tensor<Tref>(miopen::deref(biasTensor).GetType(),
-                                   miopen::deref(biasTensor).GetLayout_t(),
-                                   miopen::deref(biasTensor).GetLengths(),
-                                   miopen::deref(biasTensor).GetStrides());
-=======
             b           = tensor<Tgpu>(miopen::deref(biasTensor));
             db          = std::vector<Tgpu>(b_sz, static_cast<Tgpu>(0));
             db_host     = tensor<Tref>(miopen::deref(biasTensor));
->>>>>>> df4a7129
             for(int i = 0; i < b_sz; i++)
             {
                 b.data[i] = static_cast<Tgpu>(i % 8) +
@@ -2328,18 +2213,7 @@
         out_dev->FromGPU(GetStream(), outhost.data.data());
     else
     {
-<<<<<<< HEAD
-        auto out_tmp =
-            miopen::deref(outputTensor).GetTensorLayout().find("_VECT_") == std::string::npos
-                ? tensor<Tgpu>(miopen::deref(outputTensor).GetLengths(),
-                               miopen::deref(outputTensor).GetStrides())
-                : tensor<Tgpu>(miopen::deref(outputTensor).GetType(),
-                               miopen::deref(outputTensor).GetLayout_t(),
-                               miopen::deref(outputTensor).GetLengths(),
-                               miopen::deref(outputTensor).GetStrides());
-=======
         auto out_tmp = tensor<Tgpu>(miopen::deref(outputTensor));
->>>>>>> df4a7129
         out_dev->FromGPU(GetStream(), out_tmp.data.data());
         for(int i = 0; i < out_tmp.data.size(); i++)
         {
@@ -3255,18 +3129,7 @@
         dwei_dev->FromGPU(GetStream(), dwei_host.data.data());
     else
     {
-<<<<<<< HEAD
-        auto dwei_tmp =
-            miopen::deref(weightTensor).GetTensorLayout().find("_VECT_") == std::string::npos
-                ? tensor<Tgpu>(miopen::deref(weightTensor).GetLengths(),
-                               miopen::deref(weightTensor).GetStrides())
-                : tensor<Tgpu>(miopen::deref(weightTensor).GetType(),
-                               miopen::deref(weightTensor).GetLayout_t(),
-                               miopen::deref(weightTensor).GetLengths(),
-                               miopen::deref(weightTensor).GetStrides());
-=======
         auto dwei_tmp = tensor<Tgpu>(miopen::deref(weightTensor));
->>>>>>> df4a7129
         dwei_dev->FromGPU(GetStream(), dwei_tmp.data.data());
         for(int i = 0; i < dwei_tmp.data.size(); i++)
         {
@@ -3314,18 +3177,7 @@
         din_dev->FromGPU(GetStream(), din_host.data.data());
     else
     {
-<<<<<<< HEAD
-        auto din_tmp =
-            miopen::deref(inputTensor).GetTensorLayout().find("_VECT_") == std::string::npos
-                ? tensor<Tgpu>(miopen::deref(inputTensor).GetLengths(),
-                               miopen::deref(inputTensor).GetStrides())
-                : tensor<Tgpu>(miopen::deref(inputTensor).GetType(),
-                               miopen::deref(inputTensor).GetLayout_t(),
-                               miopen::deref(inputTensor).GetLengths(),
-                               miopen::deref(inputTensor).GetStrides());
-=======
         auto din_tmp = tensor<Tgpu>(miopen::deref(inputTensor).GetType());
->>>>>>> df4a7129
         din_dev->FromGPU(GetStream(), din_tmp.data.data());
         for(int i = 0; i < din_tmp.data.size(); i++)
         {
