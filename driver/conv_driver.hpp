/*******************************************************************************
 *
 * MIT License
 *
 * Copyright (c) 2017 Advanced Micro Devices, Inc.
 *
 * Permission is hereby granted, free of charge, to any person obtaining a copy
 * of this software and associated documentation files (the "Software"), to deal
 * in the Software without restriction, including without limitation the rights
 * to use, copy, modify, merge, publish, distribute, sublicense, and/or sell
 * copies of the Software, and to permit persons to whom the Software is
 * furnished to do so, subject to the following conditions:
 *
 * The above copyright notice and this permission notice shall be included in all
 * copies or substantial portions of the Software.
 *
 * THE SOFTWARE IS PROVIDED "AS IS", WITHOUT WARRANTY OF ANY KIND, EXPRESS OR
 * IMPLIED, INCLUDING BUT NOT LIMITED TO THE WARRANTIES OF MERCHANTABILITY,
 * FITNESS FOR A PARTICULAR PURPOSE AND NONINFRINGEMENT. IN NO EVENT SHALL THE
 * AUTHORS OR COPYRIGHT HOLDERS BE LIABLE FOR ANY CLAIM, DAMAGES OR OTHER
 * LIABILITY, WHETHER IN AN ACTION OF CONTRACT, TORT OR OTHERWISE, ARISING FROM,
 * OUT OF OR IN CONNECTION WITH THE SOFTWARE OR THE USE OR OTHER DEALINGS IN THE
 * SOFTWARE.
 *
 *******************************************************************************/
#ifndef GUARD_MIOPEN_CONV_DRIVER_HPP
#define GUARD_MIOPEN_CONV_DRIVER_HPP

/*#ifdef MIOPEN_NEURON_SOFTRELU /// \todo This needs to be explained or rewritten in clear manner.
#undef MIOPEN_NEURON_SOFTRELU
#endif

#ifdef MIOPEN_NEURON_POWER /// \todo This needs to be explained or rewritten in clear manner.
#undef MIOPEN_NEURON_POWER
#endif
*/
#include "InputFlags.hpp"
#include "conv_verify.hpp"
#include "driver.hpp"
#include "mloConvHost.hpp"
#include "tensor_driver.hpp"
#include "timer.hpp"
#include "util_driver.hpp"
#include <algorithm>
#include <cstdlib>
#include <cstring>
#include <float.h>
#include <fstream>
#include <memory>
#include <miopen/miopen.h>
#include <miopen/tensor.hpp>
#include <miopen/env.hpp>
#include <miopen/algorithm.hpp>
#include <miopen/conv_algo_name.hpp>
#include <miopen/logger.hpp>
#include <miopen/convolution.hpp>
#include <miopen/solver.hpp>
#include <miopen/find_controls.hpp>
#include "random.hpp"
#include <numeric>
#include <sstream>
#include <vector>
#include <type_traits>
#include <boost/range/adaptors.hpp>
#include <../test/verify.hpp>
#include <../test/serialize.hpp>
#include <../test/tensor_holder.hpp>
#include <../test/cpu_conv.hpp>
#include <../test/cpu_bias.hpp>

#include <boost/optional.hpp>

MIOPEN_DECLARE_ENV_VAR(MIOPEN_DRIVER_PAD_BUFFERS_2M)

#if MIOPEN_BACKEND_OPENCL
#define STATUS_SUCCESS CL_SUCCESS
typedef cl_int status_t;
#else // MIOPEN_BACKEND_HIP
#define STATUS_SUCCESS 0
typedef int status_t;
#endif

// Use values which are distinctively greater then miopenStatus_t,
// so that these can be ORed with any miopen status code
// without loss of information.
typedef enum {
    // These four codes could be returned together, ORed:
    EC_VerifyFwd     = 0x100,
    EC_VerifyBwd     = 0x200,
    EC_VerifyWrw     = 0x400,
    EC_VerifyBwdBias = 0x800,
} errorCode_t;

struct AutoMiopenWarmupMode
{
    AutoMiopenWarmupMode()
    {
        debug_logging_quiet_prev          = miopen::debug::LoggingQuiet;
        debug_find_enforce_disable_prev   = miopen::debug::FindEnforceDisable;
        miopen::debug::LoggingQuiet       = true;
        miopen::debug::FindEnforceDisable = true;
    }
    AutoMiopenWarmupMode(const AutoMiopenWarmupMode&) = delete;
    AutoMiopenWarmupMode(AutoMiopenWarmupMode&&)      = delete;
    AutoMiopenWarmupMode& operator=(const AutoMiopenWarmupMode&) = delete;
    AutoMiopenWarmupMode& operator=(AutoMiopenWarmupMode&&) = delete;
    ~AutoMiopenWarmupMode()
    {
        miopen::debug::LoggingQuiet       = debug_logging_quiet_prev;
        miopen::debug::FindEnforceDisable = debug_find_enforce_disable_prev;
    }

    private:
    bool debug_logging_quiet_prev;
    bool debug_find_enforce_disable_prev;
};

template <typename T>
void dumpBufferToFile(const char* fileName, T* data, size_t dataNumItems)
{
    std::ofstream outFile(fileName, std::ios::binary);
    if(outFile)
    {
        outFile.write(reinterpret_cast<char*>(data), dataNumItems * sizeof(T));
        outFile.close();
        printf("Wrote output to file %s\n", fileName);
    }
    else
    {
        printf("Could not open file %s for writing\n", fileName);
    }
}

template <typename T>
bool readBufferFromFile(T* data, size_t dataNumItems, const char* fileName)
{
    std::ifstream infile(fileName, std::ios::binary);
    if(infile)
    {
        infile.read(reinterpret_cast<char*>(data), dataNumItems * sizeof(T));
        infile.close();
        printf("Read data from input file %s\n", fileName);
        return true;
    }
    else
    {
        printf("Could not open file %s for reading\n", fileName);
        return false;
    }
}

// Tgpu and Tref are the data-type in GPU memory and CPU memory respectively.
// They are not necessarily the same as the computation type on GPU or CPU
template <typename Tgpu, typename Tref>
class ConvDriver : public Driver
{
    public:
    ConvDriver() : Driver()
    {
        miopenCreateTensorDescriptor(&inputTensor);
        miopenCreateTensorDescriptor(&weightTensor);
        miopenCreateTensorDescriptor(&outputTensor);
        miopenCreateTensorDescriptor(&biasTensor);
        miopenCreateTensorDescriptor(&inputTensor_vect4);
        miopenCreateTensorDescriptor(&weightTensor_vect4);
        miopenCreateConvolutionDescriptor(&convDesc);

        {
            AutoMiopenWarmupMode warmupMode;
            miopenCreateTensorDescriptor(&warmupInputTensor);
            miopenCreateTensorDescriptor(&warmupWeightTensor);
            miopenCreateTensorDescriptor(&warmupOutputTensor);
            miopenCreateConvolutionDescriptor(&warmupConvDesc);
        }

        workspace_dev = nullptr;
        // the variable name is implementation dependent, checking size instead
        InitDataType<Tgpu>();
    }

    int AddCmdLineArgs();
    int ParseCmdLineArgs(int argc, char* argv[]);
    InputFlags& GetInputFlags() { return inflags; }

    int GetandSetData();
    std::vector<int> GetInputTensorLengthsFromCmdLine();
    std::vector<int> GetWeightTensorLengthsFromCmdLine();
    std::vector<int> GetBiasTensorLengthsFromCmdLine();

    int SetConvDescriptorFromCmdLineArgs();

    std::vector<int> GetOutputTensorLengths();

    int AllocateBuffersAndCopy();

    int FindForward(int& ret_algo_count,
                    int request_algo_count,
                    std::vector<miopenConvAlgoPerf_t>& perf_results);
    int RunForwardGPU();
    int RunForwardCPU();
    int RunWarmupFindForwardGPU();

    int FindBackwardData(int& ret_algo_count,
                         int request_algo_count,
                         std::vector<miopenConvAlgoPerf_t>& perf_results);
    int FindBackwardWeights(int& ret_algo_count,
                            int request_algo_count,
                            std::vector<miopenConvAlgoPerf_t>& perf_results);
    int RunBackwardGPU();
    int RunBackwardDataCPU();
    int RunBackwardWeightsCPU();
    int RunBackwardBiasCPU();

    int VerifyBackward();
    int VerifyForward();
    ~ConvDriver()
    {
        miopenDestroyTensorDescriptor(biasTensor);
        miopenDestroyTensorDescriptor(outputTensor);
        miopenDestroyTensorDescriptor(weightTensor);
        miopenDestroyTensorDescriptor(inputTensor);
        miopenDestroyTensorDescriptor(inputTensor_vect4);
        miopenDestroyTensorDescriptor(weightTensor_vect4);
        miopenDestroyConvolutionDescriptor(convDesc);

        miopenDestroyTensorDescriptor(warmupInputTensor);
        miopenDestroyTensorDescriptor(warmupWeightTensor);
        miopenDestroyTensorDescriptor(warmupOutputTensor);
        miopenDestroyConvolutionDescriptor(warmupConvDesc);
    }

    private:
    const miopenDataType_t warmup_data_type = miopenFloat;
    typedef float warmup_Tgpu;

    InputFlags inflags;

    boost::optional<uint64_t> immediate_solution;

    miopenTensorDescriptor_t inputTensor;
    miopenTensorDescriptor_t weightTensor;
    miopenTensorDescriptor_t outputTensor;
    miopenTensorDescriptor_t biasTensor;
    miopenTensorDescriptor_t inputTensor_vect4;
    miopenTensorDescriptor_t weightTensor_vect4;
    miopenTensorDescriptor_t warmupInputTensor;
    miopenTensorDescriptor_t warmupWeightTensor;
    miopenTensorDescriptor_t warmupOutputTensor;

    std::unique_ptr<GPUMem> in_dev;
    std::unique_ptr<GPUMem> in_vect4_dev;
    std::unique_ptr<GPUMem> din_dev;
    std::unique_ptr<GPUMem> wei_dev;
    std::unique_ptr<GPUMem> wei_vect4_dev;
    std::unique_ptr<GPUMem> dwei_dev;
    std::unique_ptr<GPUMem> out_dev;
    std::unique_ptr<GPUMem> dout_dev;
    std::unique_ptr<GPUMem> b_dev;
    std::unique_ptr<GPUMem> db_dev;
    std::unique_ptr<GPUMem> warmup_in_dev;
    std::unique_ptr<GPUMem> warmup_wei_dev;
    std::unique_ptr<GPUMem> warmup_out_dev;

    std::unique_ptr<GPUMem> workspace_dev;
    std::size_t ws_sizeof_find_fwd;
    std::size_t ws_sizeof_find_bwd;
    std::size_t ws_sizeof_find_wrw;
    std::size_t warmup_ws_sizeof_find;

    tensor<Tgpu> in;
    tensor<Tgpu> wei;
    tensor<Tgpu> out;
    tensor<Tgpu> dout;
    tensor<Tgpu> b;
    tensor<Tref> outhost;
    tensor<Tref> dwei_host;
    tensor<Tref> din_host;
    tensor<Tref> db_host;
    tensor<warmup_Tgpu> warmup_in;
    tensor<warmup_Tgpu> warmup_wei;
    tensor<warmup_Tgpu> warmup_out;

    std::vector<Tgpu> din;
    std::vector<Tgpu> dwei;
    std::vector<float> out_int8;
    std::vector<Tgpu> db;
    std::vector<float> b_int8;

    miopenConvolutionDescriptor_t convDesc;
    miopenConvolutionDescriptor_t warmupConvDesc;

    bool is_wrw = true, is_bwd = true, is_fwd = true;
    bool is_wrw_winograd = false;
    bool time_enabled    = false;
    bool wall_enabled    = false;
    bool warmup_enabled  = false;
    int num_iterations   = 1;

    // Used to avoid wasting time for verification after failure of Run*GPU().
    // We can't properly control this from the main() level.
    // RunBackwardGPU() and VerifyBackward() do the job for both Bwd and WrW.
    // If RunBackwardGPU() fails, then main() doesn't know if Bwd or WrW has failed.
    // Also main() has no ways to for controlling how Verify works except skipping the whole call.
    bool is_fwd_run_failed = false, is_bwd_run_failed = false, is_wrw_run_failed = false;

    Timer wall;
    Timer2 fwd_auxiliary;
    Timer2 bwd_auxiliary;
    Timer2 wrw_auxiliary;
    Timer2 fwd_auxiliary_gwss;
    Timer2 bwd_auxiliary_gwss;
    Timer2 wrw_auxiliary_gwss;
    Timer2 warmup_wall_total; // Counts also auxiliary time.

    void PrintForwardTime(float kernel_total_time, float kernel_first_time) const;
    int RunForwardGpuImmed(bool is_transform);
    int RunForwardGpuFind(bool is_transform);
    void PrintBackwardDataTime(float kernel_total_time, float kernel_first_time);
    int RunBackwardDataGpuImmed();
    int RunBackwardDataGpuFind();
    void PrintBackwardWrwTime(float kernel_total_time, float kernel_first_time);
    int RunBackwardWrwGpuImmed();
    int RunBackwardWrwGpuFind();

    std::string GetVerificationCacheFileName() const;
    std::string GetVCacheFwdOutBasename() const;
    std::string GetVCacheBwdDataBasename() const;
    std::string GetVCacheBwdWeightBasename() const;
    std::string GetVCacheBiasBwdDataBasename() const;
    bool IsInputTensorTransform() const;

    bool TryReadVerificationCache(const std::string& file_name,
                                  miopenTensorDescriptor_t& tensorDesc,
                                  Tref* data) const;
    void TrySaveVerificationCache(const std::string& file_name, std::vector<Tref>& data) const;

    // Helper functions, can be moved out of class.
    void PrintImmedSolutionInfo(const miopenConvSolution_t& s) const
    {
        std::cout << "- id: " << s.solution_id << " algo: " << s.algorithm << ", time: " << s.time
                  << " ms, ws: " << s.workspace_size
                  << ", name: " << miopen::solver::Id(s.solution_id).ToString() << std::endl;
    }

    std::string AlgorithmSolutionToString(const miopenConvSolution_t& s) const
    {
        std::ostringstream oss;
        oss << "Algorithm: " << s.algorithm << ", Solution: " << s.solution_id << '/'
            << ((s.solution_id != 0) ? miopen::solver::Id(s.solution_id).ToString()
                                     : std::string("UNKNOWN"));
        return oss.str();
    }

    enum class Direction
    {
        Fwd,
        Bwd,
        WrW
    };
    /// Find() updates find-db with the most recent information (unless find-db is disabled).
    /// Therefore, after Find(), Immediate mode returns the "best" found solution
    /// as the 1st solution in the list, and we can use Immediate mode to find out
    /// the name of the Solver selected during Find() and then used in Run().
    void GetSolutionAfterFind(const miopenConvAlgoPerf_t& found,
                              const Direction& direction,
                              const miopenTensorDescriptor_t& inTensor,
                              const miopenTensorDescriptor_t& weiTensor,
                              const miopenTensorDescriptor_t& outTensor,
                              miopenConvSolution_t& solution);
};

// Check if int8 type tensor x and w need to be transformed to a pack of 4 elements along channel
// (NCHW_VECT_C format)
template <typename Tgpu, typename Tref>
bool ConvDriver<Tgpu, Tref>::IsInputTensorTransform() const
{
    return (data_type == miopenInt8 && inflags.GetValueInt("in_channels") % 4 != 0) ||
           data_type == miopenInt8x4;
}

template <typename Tgpu, typename Tref>
int ConvDriver<Tgpu, Tref>::ParseCmdLineArgs(int argc, char* argv[])
{
    inflags.Parse(argc, argv);

    num_iterations = inflags.GetValueInt("iter");
    if(num_iterations < 1)
    {
        std::cout << "Fatal: Number of iterations must be > 0: " << num_iterations << std::endl;
        return 1;
    }
    time_enabled = (inflags.GetValueInt("time") != 0);
    {
        const int val = inflags.GetValueInt("wall");
        if(val >= 1)
        {
            if(!time_enabled)
            {
                std::cout << "Info: '--wall " << val << "' is ignored because '--time' is not set"
                          << std::endl;
            }
            else
            {
                wall_enabled   = (val >= 1);
                warmup_enabled = (val >= 2);
            }
        }
    }

    if(time_enabled)
    {
        miopenEnableProfiling(GetHandle(), true);
    }

    is_fwd = (inflags.GetValueInt("forw") == 0 || inflags.GetValueInt("forw") & 1);
    is_bwd = (inflags.GetValueInt("forw") == 0 || inflags.GetValueInt("forw") & 2);
    is_wrw = (inflags.GetValueInt("forw") == 0 || inflags.GetValueInt("forw") & 4);

    const auto solution_value = inflags.GetValueInt("solution");

    if(solution_value >= 0)
        immediate_solution = solution_value;

    return 0;
}

template <typename Tgpu, typename Tref>
int ConvDriver<Tgpu, Tref>::GetandSetData()
{
    std::vector<int> in_len  = GetInputTensorLengthsFromCmdLine();
    std::vector<int> wei_len = GetWeightTensorLengthsFromCmdLine();

    SetTensorNd(inputTensor, in_len, data_type);
    SetTensorNd(weightTensor, wei_len, data_type);

    if(inflags.GetValueInt("tensor_vect") == 1 && data_type == miopenInt8)
    {
        data_type = miopenInt8x4;
    }

    if(IsInputTensorTransform())
    {
        std::vector<int> in_len_vect4(in_len.begin(), in_len.end()),
            wei_len_vect4(wei_len.begin(), wei_len.end());
        in_len_vect4[1] = ((in_len[1] + 3) / 4) * 4;
        SetTensorNd(inputTensor_vect4, in_len_vect4, data_type);
        wei_len_vect4[1] = ((wei_len[1] + 3) / 4) * 4;
        SetTensorNd(weightTensor_vect4, wei_len_vect4, data_type);
    }
    SetConvDescriptorFromCmdLineArgs();

    std::vector<int> out_len = GetOutputTensorLengths();

    miopenDataType_t y_type =
        (data_type == miopenInt8 || data_type == miopenInt8x4) ? miopenFloat : data_type;
    SetTensorNd(outputTensor, out_len, y_type);

    if(inflags.GetValueInt("bias") != 0)
    {
        std::vector<int> bias_len = GetBiasTensorLengthsFromCmdLine();
        SetTensorNd(biasTensor, bias_len, data_type);
    }

    if(warmup_enabled)
    {
        AutoMiopenWarmupMode warmupMode;
        std::vector<int> warmup_in_len  = {1, 1, 16, 16}; // NCHW
        std::vector<int> warmup_wei_len = {1, 1, 1, 1};   // KCYX
        SetTensorNd(warmupInputTensor, warmup_in_len, warmup_data_type);
        SetTensorNd(warmupWeightTensor, warmup_wei_len, warmup_data_type);

        const int spatial_dim           = 2;
        const int group_count           = 1;
        std::vector<int> pads           = {0, 0};
        std::vector<int> conv_strides   = {1, 1};
        std::vector<int> conv_dilations = {1, 1};
        miopenConvolutionMode_t mode    = miopenConvolution;
        miopenInitConvolutionNdDescriptor(warmupConvDesc,
                                          spatial_dim,
                                          pads.data(),
                                          conv_strides.data(),
                                          conv_dilations.data(),
                                          mode);
        miopenSetConvolutionGroupCount(warmupConvDesc, group_count);

        int warmup_out_len_size = miopen::deref(warmupInputTensor).GetSize();
        std::vector<int> warmup_out_len(warmup_out_len_size);
        miopenGetConvolutionNdForwardOutputDim(warmupConvDesc,
                                               warmupInputTensor,
                                               warmupWeightTensor,
                                               &warmup_out_len_size,
                                               warmup_out_len.data());
        SetTensorNd(warmupOutputTensor, warmup_out_len, warmup_data_type);
    }
    return (0);
}

template <typename Tgpu, typename Tref>
int ConvDriver<Tgpu, Tref>::AddCmdLineArgs()
{
    inflags.AddInputFlag(
        "spatial_dim", '_', "2", "convolution spatial dimension (Default-2)", "int");
    inflags.AddInputFlag("forw",
                         'F',
                         "0",
                         "Flag enables fwd, bwd, wrw convolutions"
                         "\n0 fwd+bwd+wrw (default)"
                         "\n1 fwd only"
                         "\n2 bwd only"
                         "\n4 wrw only"
                         "\n3 fwd+bwd"
                         "\n5 fwd+wrw"
                         "\n6 bwd+wrw",
                         "int");
    inflags.AddInputFlag("batchsize", 'n', "100", "Mini-batch size (Default=100)", "int");
    inflags.AddInputFlag("in_channels", 'c', "3", "Number of Input Channels (Default=3)", "int");
    inflags.AddInputFlag("in_d", '!', "32", "Input Depth (Default=32)", "int");
    inflags.AddInputFlag("in_h", 'H', "32", "Input Height (Default=32)", "int");
    inflags.AddInputFlag("in_w", 'W', "32", "Input Width (Default=32)", "int");
    inflags.AddInputFlag(
        "out_channels", 'k', "32", "Number of Output Channels (Default=32)", "int");
    inflags.AddInputFlag("fil_d", '@', "3", "Filter Depth (Default=3)", "int");
    inflags.AddInputFlag("fil_h", 'y', "3", "Filter Height (Default=3)", "int");
    inflags.AddInputFlag("fil_w", 'x', "3", "Filter Width (Default=3)", "int");
    inflags.AddInputFlag(
        "conv_stride_d", '#', "1", "Convolution Stride for Depth (Default=1)", "int");
    inflags.AddInputFlag(
        "conv_stride_h", 'u', "1", "Convolution Stride for Height (Default=1)", "int");
    inflags.AddInputFlag(
        "conv_stride_w", 'v', "1", "Convolution Stride for Width (Default=1)", "int");
    inflags.AddInputFlag("pad_d", '$', "0", "Zero Padding for Depth (Default=0)", "int");
    inflags.AddInputFlag("pad_h", 'p', "0", "Zero Padding for Height (Default=0)", "int");
    inflags.AddInputFlag("pad_w", 'q', "0", "Zero Padding for Width (Default=0)", "int");
    inflags.AddInputFlag("pad_val", 'r', "0", "Padding Value (Default=0)", "int");
    inflags.AddInputFlag(
        "trans_output_pad_d", '%', "0", "Zero Padding Output for Depth (Default=0)", "int");
    inflags.AddInputFlag(
        "trans_output_pad_h", 'Y', "0", "Zero Padding Output for Height (Default=0)", "int");
    inflags.AddInputFlag(
        "trans_output_pad_w", 'X', "0", "Zero Padding Output for Width (Default=0)", "int");
    inflags.AddInputFlag("iter", 'i', "10", "Number of Iterations (Default=10)", "int");
    inflags.AddInputFlag("verify", 'V', "1", "Verify Each Layer (Default=1)", "int");
    inflags.AddInputFlag("verification_cache",
                         'C',
                         "",
                         "Use specified directory to cache verification data. Off by default.",
                         "string");
    inflags.AddInputFlag("time", 't', "0", "Time Each Layer (Default=0)", "int");
    inflags.AddInputFlag("wall",
                         'w',
                         "0",
                         "Wall-clock Time Each Layer"
                         "\n0 Off (Default)"
                         "\n1 On, requires '--time 1')"
                         "\n2 On, warm-up the library (prefetch db caches), requires '--time 1')",
                         "int");
    inflags.AddInputFlag("search", 's', "0", "Search Kernel Config (Default=0)", "int");
    inflags.AddInputFlag("printconv", 'P', "1", "Print Convolution Dimensions (Default=1)", "int");
    inflags.AddInputFlag("dump_output", 'o', "0", "Dumps the output buffers (Default=0)", "int");
    inflags.AddInputFlag("in_data", 'd', "", "Input data filename (Default=)", "string");
    inflags.AddInputFlag("weights", 'e', "", "Input weights filename (Default=)", "string");
    inflags.AddInputFlag("bias", 'b', "", "Use Bias (Default=0)", "int");
    inflags.AddInputFlag(
        "mode", 'm', "conv", "Convolution Mode (conv, trans) (Default=conv)", "str");

    inflags.AddInputFlag(
        "pad_mode", 'z', "default", "Padding Mode (same, valid, default) (Default=default)", "str");
    inflags.AddInputFlag("tensor_vect",
                         'Z',
                         "0",
                         "tensor vectorization type (none, vect_c, vect_n) (Default=0)",
                         "int");
    inflags.AddInputFlag("dilation_d", '^', "1", "Dilation of Filter Depth (Default=1)", "int");
    inflags.AddInputFlag("dilation_h", 'l', "1", "Dilation of Filter Height (Default=1)", "int");
    inflags.AddInputFlag("dilation_w", 'j', "1", "Dilation of Filter Width (Default=1)", "int");
    inflags.AddInputFlag("in_bias", 'a', "", "Input bias filename (Default=)", "string");
    inflags.AddInputFlag("group_count", 'g', "1", "Number of Groups (Default=1)", "int");
    inflags.AddInputFlag("dout_data",
                         'D',
                         "",
                         "dy data filename for backward weight computation (Default=)",
                         "string");
    inflags.AddInputFlag("solution",
                         'S',
                         "-1",
                         "Use immediate mode, run solution with specified id."
                         "\nAccepts integer argument N:"
                         "\n=0 Immediate mode, build and run fastest solution"
                         "\n>0 Immediate mode, build and run solution_id = N"
                         "\n<0 Use Find() API (Default=-1)",
                         "int");

    return 0;
}

template <typename Tgpu, typename Tref>
std::vector<int> ConvDriver<Tgpu, Tref>::GetInputTensorLengthsFromCmdLine()
{
    std::vector<int> in_lens;

    int spatial_dim = inflags.GetValueInt("spatial_dim");
    in_lens.resize(2 + spatial_dim);

    in_lens[0] = inflags.GetValueInt("batchsize");
    in_lens[1] = inflags.GetValueInt("in_channels");

    auto in_spatial_lens = boost::adaptors::slice(in_lens, 2, 2 + spatial_dim);

    if(spatial_dim == 2)
    {
        in_spatial_lens[0] = inflags.GetValueInt("in_h");
        in_spatial_lens[1] = inflags.GetValueInt("in_w");
    }
    else if(spatial_dim == 3)
    {
        in_spatial_lens[0] = inflags.GetValueInt("in_d");
        in_spatial_lens[1] = inflags.GetValueInt("in_h");
        in_spatial_lens[2] = inflags.GetValueInt("in_w");
    }
    else
    {
        MIOPEN_THROW("unsupported convolution dimension");
    }

    return in_lens;
}

template <typename Tgpu, typename Tref>
std::vector<int> ConvDriver<Tgpu, Tref>::GetWeightTensorLengthsFromCmdLine()
{
    std::vector<int> wei_lens;

    int spatial_dim = inflags.GetValueInt("spatial_dim");
    wei_lens.resize(2 + spatial_dim);

    auto wei_spatial_lens = boost::adaptors::slice(wei_lens, 2, 2 + spatial_dim);

    int group_count = std::max(inflags.GetValueInt("group_count"), 1);

    int wei_k_len = inflags.GetValueInt("out_channels");
    int wei_c_len = inflags.GetValueInt("in_channels");

    if(spatial_dim == 2)
    {
        wei_spatial_lens[0] = inflags.GetValueInt("fil_h");
        wei_spatial_lens[1] = inflags.GetValueInt("fil_w");
    }
    else if(spatial_dim == 3)
    {
        wei_spatial_lens[0] = inflags.GetValueInt("fil_d");
        wei_spatial_lens[1] = inflags.GetValueInt("fil_h");
        wei_spatial_lens[2] = inflags.GetValueInt("fil_w");
    }
    else
    {
        MIOPEN_THROW("unsupported convolution dimension");
    }

    if(group_count > 1)
    {
        if(wei_c_len % group_count != 0 || wei_k_len % group_count != 0 ||
           group_count > wei_c_len || group_count > wei_k_len)
        {
            MIOPEN_THROW("Invalid group number\n");
        }
    }

    miopenConvolutionMode_t mode;
    if((inflags.GetValueStr("mode")) == "conv")
    {
        mode = miopenConvolution;
    }
    else if((inflags.GetValueStr("mode")) == "trans")
    {
        mode = miopenTranspose;
    }
    else
    {
        MIOPEN_THROW("Incorrect Convolution Mode\n");
    }

    if(mode == miopenTranspose)
    {
        wei_lens[0] = wei_c_len;
        wei_lens[1] = wei_k_len / group_count;
    }
    else
    {
        wei_lens[0] = wei_k_len;
        wei_lens[1] = wei_c_len / group_count;
    }

    return wei_lens;
}

template <typename Tgpu, typename Tref>
std::vector<int> ConvDriver<Tgpu, Tref>::GetBiasTensorLengthsFromCmdLine()
{
    int spatial_dim = inflags.GetValueInt("spatial_dim");

    std::vector<int> bias_lens(2 + spatial_dim, 1);

    bias_lens[1] = inflags.GetValueInt("out_channels");

    return bias_lens;
}

template <typename Tgpu, typename Tref>
int ConvDriver<Tgpu, Tref>::SetConvDescriptorFromCmdLineArgs()
{
    int spatial_dim = inflags.GetValueInt("spatial_dim");

    std::vector<int> in_spatial_lens(spatial_dim);
    std::vector<int> wei_spatial_lens(spatial_dim);
    std::vector<int> pads(spatial_dim);
    std::vector<int> conv_strides(spatial_dim);
    std::vector<int> conv_dilations(spatial_dim);
    std::vector<int> trans_output_pads(spatial_dim);

    if(spatial_dim == 2)
    {
        in_spatial_lens[0]   = inflags.GetValueInt("in_h");
        in_spatial_lens[1]   = inflags.GetValueInt("in_w");
        wei_spatial_lens[0]  = inflags.GetValueInt("fil_h");
        wei_spatial_lens[1]  = inflags.GetValueInt("fil_w");
        pads[0]              = inflags.GetValueInt("pad_h");
        pads[1]              = inflags.GetValueInt("pad_w");
        conv_strides[0]      = inflags.GetValueInt("conv_stride_h");
        conv_strides[1]      = inflags.GetValueInt("conv_stride_w");
        conv_dilations[0]    = inflags.GetValueInt("dilation_h");
        conv_dilations[1]    = inflags.GetValueInt("dilation_w");
        trans_output_pads[0] = inflags.GetValueInt("trans_output_pad_h");
        trans_output_pads[1] = inflags.GetValueInt("trans_output_pad_w");
    }
    else if(spatial_dim == 3)
    {
        in_spatial_lens[0]   = inflags.GetValueInt("in_d");
        in_spatial_lens[1]   = inflags.GetValueInt("in_h");
        in_spatial_lens[2]   = inflags.GetValueInt("in_w");
        wei_spatial_lens[0]  = inflags.GetValueInt("fil_d");
        wei_spatial_lens[1]  = inflags.GetValueInt("fil_h");
        wei_spatial_lens[2]  = inflags.GetValueInt("fil_w");
        pads[0]              = inflags.GetValueInt("pad_d");
        pads[1]              = inflags.GetValueInt("pad_h");
        pads[2]              = inflags.GetValueInt("pad_w");
        conv_strides[0]      = inflags.GetValueInt("conv_stride_d");
        conv_strides[1]      = inflags.GetValueInt("conv_stride_h");
        conv_strides[2]      = inflags.GetValueInt("conv_stride_w");
        conv_dilations[0]    = inflags.GetValueInt("dilation_d");
        conv_dilations[1]    = inflags.GetValueInt("dilation_h");
        conv_dilations[2]    = inflags.GetValueInt("dilation_w");
        trans_output_pads[0] = inflags.GetValueInt("trans_output_pad_d");
        trans_output_pads[1] = inflags.GetValueInt("trans_output_pad_h");
        trans_output_pads[2] = inflags.GetValueInt("trans_output_pad_w");
    }
    else
    {
        MIOPEN_THROW("unsupported convolution dimension");
    }

    int out_c       = inflags.GetValueInt("out_channels");
    int in_c        = inflags.GetValueInt("in_channels");
    int group_count = std::max(inflags.GetValueInt("group_count"), 1);

    if(group_count > 1)
    {
        if(in_c % group_count != 0 || out_c % group_count != 0 || group_count > in_c ||
           group_count > out_c)
        {
            printf("Invalid group number\n");
            exit(0);
        }
    }

    miopenConvolutionMode_t mode;
    if((inflags.GetValueStr("mode")) == "conv")
    {
        mode = miopenConvolution;
    }
    else if((inflags.GetValueStr("mode")) == "trans")
    {
        mode = miopenTranspose;
    }
    else
    {
        printf("Incorrect Convolution Mode\n");
        exit(0);
    }

    // adjust padding based on user-defined padding mode
    if(mode == miopenConvolution &&
       (miopen::all_of(conv_dilations, [](auto v) { return v == 1; }) ||
        miopen::all_of(wei_spatial_lens, [](auto v) { return v == 1; })))
    {
        if((inflags.GetValueStr("pad_mode")) == "same")
        {
            for(int i = 0; i < spatial_dim; ++i)
            {
                pads[i] =
                    (in_spatial_lens[i] % conv_strides[i] == 0)
                        ? (std::max((wei_spatial_lens[i] - conv_strides[i]), 0))
                        : (std::max((wei_spatial_lens[i] - (in_spatial_lens[i] % conv_strides[i])),
                                    0));
                pads[i] /= 2;
            }
        }
        else if((inflags.GetValueStr("pad_mode")) == "valid")
        {
            for(int i = 0; i < spatial_dim; ++i)
            {
                pads[i] = 0;
            }
        }
    }

    miopenInitConvolutionNdDescriptor(
        convDesc, spatial_dim, pads.data(), conv_strides.data(), conv_dilations.data(), mode);

    miopenSetConvolutionGroupCount(convDesc, group_count);

    if(mode == miopenTranspose)
    {
        miopenSetTransposeConvNdOutputPadding(convDesc, spatial_dim, trans_output_pads.data());
    }

    return miopenStatusSuccess;
}

template <typename Tgpu, typename Tref>
std::vector<int> ConvDriver<Tgpu, Tref>::GetOutputTensorLengths()
{
    int ndim = miopen::deref(inputTensor).GetSize();

    std::vector<int> out_lens(ndim);

    miopenGetConvolutionNdForwardOutputDim(
        convDesc, inputTensor, weightTensor, &ndim, out_lens.data());

    return out_lens;
}

namespace detail {

template <typename T>
T RanGenWeights()
{
    return RAN_GEN<T>(static_cast<T>(-0.5), static_cast<T>(0.5));
}

// Shift FP16 distribution towards positive numbers,
// otherwise Winograd FP16 validation fails.
template <>
float16 RanGenWeights()
{
    return RAN_GEN<float16>(static_cast<float16>(-1.0 / 3.0), static_cast<float16>(0.5));
}

} // namespace detail

template <typename Tgpu, typename Tref>
int ConvDriver<Tgpu, Tref>::AllocateBuffersAndCopy()
{
    if(wall_enabled)
    {
        fwd_auxiliary.start();
        fwd_auxiliary.pause();
        bwd_auxiliary.start();
        bwd_auxiliary.pause();
        wrw_auxiliary.start();
        wrw_auxiliary.pause();
        fwd_auxiliary_gwss.start();
        fwd_auxiliary_gwss.pause();
        bwd_auxiliary_gwss.start();
        bwd_auxiliary_gwss.pause();
        wrw_auxiliary_gwss.start();
        wrw_auxiliary_gwss.pause();
        if(warmup_enabled)
        {
            warmup_wall_total.start();
            warmup_wall_total.pause();
        }
    }

    bool is_transform = IsInputTensorTransform();
    bool is_int8      = data_type == miopenInt8 || data_type == miopenInt8x4;
    size_t in_sz      = GetTensorSize(inputTensor);
    size_t wei_sz     = GetTensorSize(weightTensor);
    size_t out_sz     = GetTensorSize(outputTensor);

    // Workaround: Pad buffers allocations to be a multiple of 2M
    if(miopen::IsEnabled(MIOPEN_DRIVER_PAD_BUFFERS_2M{}))
    {
        // PadBufferSize(in_sz, sizeof(Tgpu));
        PadBufferSize(wei_sz, sizeof(Tgpu));
        PadBufferSize(out_sz, sizeof(Tgpu));
    }

#if MIOPEN_BACKEND_OPENCL
    cl_context ctx;

    clGetCommandQueueInfo(q, CL_QUEUE_CONTEXT, sizeof(cl_context), &ctx, nullptr);
#elif MIOPEN_BACKEND_HIP
    uint32_t ctx = 0;
#endif
    ws_sizeof_find_fwd = 0;
    ws_sizeof_find_wrw = 0;
    ws_sizeof_find_bwd = 0;

    if(warmup_enabled)
    {
        do
        {
            AutoMiopenWarmupMode warmupMode;
            size_t warmup_in_sz  = GetTensorSize(warmupInputTensor);
            size_t warmup_wei_sz = GetTensorSize(warmupWeightTensor);
            size_t warmup_out_sz = GetTensorSize(warmupOutputTensor);
            if(miopen::IsEnabled(MIOPEN_DRIVER_PAD_BUFFERS_2M{}))
            {
                PadBufferSize(warmup_wei_sz, sizeof(warmup_Tgpu));
                PadBufferSize(warmup_out_sz, sizeof(warmup_Tgpu));
            }

            warmup_ws_sizeof_find = 0;
            warmup_wall_total.resume(wall_enabled);
            miopenStatus_t rc = miopenConvolutionForwardGetWorkSpaceSize(GetHandle(),
                                                                         warmupWeightTensor,
                                                                         warmupInputTensor,
                                                                         warmupConvDesc,
                                                                         warmupOutputTensor,
                                                                         &warmup_ws_sizeof_find);
            warmup_wall_total.pause(wall_enabled);
            if(rc != miopenStatusSuccess)
            {
                std::cout << "Warm-up: Error getting workspace size, status = " << rc
                          << ". Warm-up disabled." << std::endl;
                warmup_enabled = false;
                break;
            }
            if(warmup_ws_sizeof_find != 0)
            {
                std::cout << "Warm-up: This step should not require workspace, but asks for "
                          << warmup_ws_sizeof_find << ". Warm-up disabled." << std::endl;
                warmup_enabled = false;
                break;
            }

            warmup_in  = tensor<warmup_Tgpu>(miopen::deref(warmupInputTensor).GetLengths());
            warmup_wei = tensor<warmup_Tgpu>(miopen::deref(warmupWeightTensor).GetLengths());
            warmup_out = tensor<warmup_Tgpu>(miopen::deref(warmupOutputTensor).GetLengths());

            warmup_in_dev =
                std::unique_ptr<GPUMem>(new GPUMem(ctx, warmup_in_sz, sizeof(warmup_Tgpu)));
            warmup_wei_dev =
                std::unique_ptr<GPUMem>(new GPUMem(ctx, warmup_wei_sz, sizeof(warmup_Tgpu)));
            warmup_out_dev =
                std::unique_ptr<GPUMem>(new GPUMem(ctx, warmup_out_sz, sizeof(warmup_Tgpu)));

            status_t status = STATUS_SUCCESS;
            status |= warmup_in_dev->ToGPU(q, warmup_in.data.data());
            status |= warmup_wei_dev->ToGPU(q, warmup_wei.data.data());
            status |= warmup_out_dev->ToGPU(q, warmup_out.data.data());

            if(status != STATUS_SUCCESS)
            {
                std::cout << "Warm-up: Error copying data to GPU, status = " << status
                          << ". Warm-up disabled." << std::endl;
                warmup_enabled = false;
                break;
            }

            const int rcf = RunWarmupFindForwardGPU();
            if(rcf != 0)
            {
                std::cout << "Warm-up: RunWarmupFindForwardGPU() failed, rcf = " << rcf
                          << ". Warm-up disabled." << std::endl;
                warmup_enabled = false;
                break;
            }
        } while(false);
    }

    if(!immediate_solution)
    {
        miopenStatus_t rc = miopenStatusSuccess;
        if(is_wrw && rc == miopenStatusSuccess)
        {
            wrw_auxiliary.resume(wall_enabled);
            wrw_auxiliary_gwss.resume(wall_enabled);
            rc = miopenConvolutionBackwardWeightsGetWorkSpaceSize(GetHandle(),
                                                                  outputTensor,
                                                                  inputTensor,
                                                                  convDesc,
                                                                  weightTensor,
                                                                  &ws_sizeof_find_wrw);
            wrw_auxiliary_gwss.pause(wall_enabled);
            wrw_auxiliary.pause(wall_enabled);
        }
        if(is_bwd && rc == miopenStatusSuccess)
        {
            bwd_auxiliary.resume(wall_enabled);
            bwd_auxiliary_gwss.resume(wall_enabled);
            rc = miopenConvolutionBackwardDataGetWorkSpaceSize(GetHandle(),
                                                               outputTensor,
                                                               weightTensor,
                                                               convDesc,
                                                               inputTensor,
                                                               &ws_sizeof_find_bwd);
            bwd_auxiliary_gwss.pause(wall_enabled);
            bwd_auxiliary.pause(wall_enabled);
        }
        if(is_fwd && rc == miopenStatusSuccess)
        {
            fwd_auxiliary.resume(wall_enabled);
            fwd_auxiliary_gwss.resume(wall_enabled);
            rc = miopenConvolutionForwardGetWorkSpaceSize(
                GetHandle(),
                (is_transform ? weightTensor_vect4 : weightTensor),
                (is_transform ? inputTensor_vect4 : inputTensor),
                convDesc,
                outputTensor,
                &ws_sizeof_find_fwd);
            fwd_auxiliary_gwss.pause(wall_enabled);
            fwd_auxiliary.pause(wall_enabled);
        }
        if(rc != miopenStatusSuccess)
        {
            std::cout << "Error getting workspace size, status = " << rc << std::endl;
            return rc;
        }

        const auto wsSizeof =
            std::max(std::max(ws_sizeof_find_bwd, ws_sizeof_find_wrw), ws_sizeof_find_fwd);
        if(wsSizeof != 0)
        {
            workspace_dev = std::unique_ptr<GPUMem>(new GPUMem(ctx, wsSizeof, 1));
        }
    }

    if(is_fwd || is_wrw)
        in = tensor<Tgpu>(miopen::deref(inputTensor).GetLengths());
    if(is_fwd || is_bwd)
        wei = tensor<Tgpu>(miopen::deref(weightTensor).GetLengths());
    if(is_fwd)
        out = tensor<Tgpu>(miopen::deref(outputTensor).GetLengths());
    if(is_bwd || is_wrw)
        dout = tensor<Tgpu>(miopen::deref(outputTensor).GetLengths());

    if(is_bwd)
        din = std::vector<Tgpu>(in_sz, static_cast<Tgpu>(0));
    if(is_wrw)
        dwei = std::vector<Tgpu>(wei_sz, static_cast<Tgpu>(0));
    if(is_int8)
        out_int8 = std::vector<float>(out_sz, static_cast<float>(0));
    if(is_transform)
    {
        in_vect4_dev = std::unique_ptr<GPUMem>(
            new GPUMem(ctx, GetTensorSize(inputTensor_vect4), sizeof(Tgpu)));
        wei_vect4_dev = std::unique_ptr<GPUMem>(
            new GPUMem(ctx, GetTensorSize(weightTensor_vect4), sizeof(Tgpu)));
    }

    outhost   = tensor<Tref>(miopen::deref(outputTensor).GetLengths());
    din_host  = tensor<Tref>(miopen::deref(inputTensor).GetLengths());
    dwei_host = tensor<Tref>(miopen::deref(weightTensor).GetLengths());

    std::string inFileName   = inflags.GetValueStr("in_data");
    std::string weiFileName  = inflags.GetValueStr("weights");
    std::string biasFileName = inflags.GetValueStr("in_bias");
    std::string doutFileName = inflags.GetValueStr("dout_data");

    /* Unless seed is persistent between runs validation using cache stored in file is impossible.
     */
    srand(0);

    bool dataRead = false;
    if(is_fwd || is_wrw)
        if(!inFileName.empty())
            dataRead = readBufferFromFile<Tgpu>(in.data.data(), in_sz, inFileName.c_str());

    bool weiRead = false;
    if(is_fwd || is_bwd)
        if(!weiFileName.empty())
            weiRead = readBufferFromFile<Tgpu>(wei.data.data(), wei_sz, weiFileName.c_str());

    if(is_int8)
    {
        float Data_scale = 127.0;

        if(!dataRead)
        {
            for(int i = 0; i < in_sz; i++)
            {
                if(is_fwd || is_wrw)
                    in.data[i] =
                        static_cast<Tgpu>(Data_scale * RAN_GEN<float>(static_cast<float>(0.0),
                                                                      static_cast<float>(1.0)));
                else /// \anchor move_rand
                    /// Move rand() forward, even if buffer is unused. This provides the same
                    /// initialization of input buffers regardless of which kinds of
                    /// convolutions are currently selectedfor testing (see the "-F" option).
                    /// Verification cache would be broken otherwise.
                    rand();
            }
        }

        if(inflags.GetValueInt("bias") != 0)
        {
            size_t b_sz = GetTensorSize(biasTensor);
            b_dev       = std::unique_ptr<GPUMem>(new GPUMem(ctx, b_sz, sizeof(float)));
            b_int8      = std::vector<float>(b_sz, static_cast<float>(0));
            for(int i = 0; i < b_sz; i++)
            {
                b_int8[i] = static_cast<float>(i % 8) +
                            RAN_GEN<float>(static_cast<float>(0.0), static_cast<float>(1.0));
            }

            if(!biasFileName.empty())
            {
                readBufferFromFile<float>(b_int8.data(), b_sz, biasFileName.c_str());
            }

            b_dev->ToGPU(q, b_int8.data());
        }

        if(!weiRead)
        {
            for(int i = 0; i < wei_sz; i++)
                if(is_fwd || is_bwd)
                    wei.data[i] =
                        static_cast<Tgpu>(Data_scale * 2 * detail::RanGenWeights<float>());
                else /// \ref move_rand
                    rand();
        }
    }
    else
    {
        Tgpu Data_scale = static_cast<Tgpu>(0.01);

        bool doutRead = false;
        if(is_bwd || is_wrw)
            if(!doutFileName.empty())
                doutRead = readBufferFromFile<Tgpu>(dout.data.data(), out_sz, doutFileName.c_str());

        if(!dataRead)
        {
            for(int i = 0; i < in_sz; i++)
            {
                if(is_fwd || is_wrw)
                    in.data[i] =
                        Data_scale * RAN_GEN<Tgpu>(static_cast<Tgpu>(0.0), static_cast<Tgpu>(1.0));
                else /// \ref move_rand
                    rand();
            }
        }

        if(!doutRead)
        {
            for(int i = 0; i < out_sz; i++)
                if(is_bwd || is_wrw)
                    dout.data[i] =
                        Data_scale * RAN_GEN<Tgpu>(static_cast<Tgpu>(0.0), static_cast<Tgpu>(1.0));
                else /// \ref move_rand
                    rand();
        }

        if(inflags.GetValueInt("bias") != 0)
        {
            size_t b_sz = GetTensorSize(biasTensor);
            b_dev       = std::unique_ptr<GPUMem>(new GPUMem(ctx, b_sz, sizeof(Tgpu)));
            db_dev      = std::unique_ptr<GPUMem>(new GPUMem(ctx, b_sz, sizeof(Tgpu)));
            b           = tensor<Tgpu>(miopen::deref(biasTensor).GetLengths());
            db          = std::vector<Tgpu>(b_sz, static_cast<Tgpu>(0));
            db_host     = tensor<Tref>(miopen::deref(biasTensor).GetLengths());
            for(int i = 0; i < b_sz; i++)
            {
                b.data[i] = static_cast<Tgpu>(i % 8) +
                            RAN_GEN<Tgpu>(static_cast<Tgpu>(0.0), static_cast<Tgpu>(1.0));
                db[i] = static_cast<Tgpu>(i % 8) +
                        RAN_GEN<Tgpu>(static_cast<Tgpu>(0.0), static_cast<Tgpu>(1.0));
            }

            if(!biasFileName.empty())
            {
                readBufferFromFile<Tgpu>(b.data.data(), b_sz, biasFileName.c_str());
            }

            b_dev->ToGPU(q, b.data.data());
            db_dev->ToGPU(q, db.data());
        }

        if(!weiRead)
        {
            for(int i = 0; i < wei_sz; i++)
                if(is_fwd || is_bwd)
                    wei.data[i] = Data_scale * detail::RanGenWeights<Tgpu>();
                else /// \ref move_rand
                    rand();
        }
    }

    if(inflags.GetValueInt("dump_output"))
    {
        if(is_fwd || is_wrw)
            dumpBufferToFile<Tgpu>("dump_in.bin", in.data.data(), in_sz);
        if(is_fwd || is_bwd)
            dumpBufferToFile<Tgpu>("dump_wei.bin", wei.data.data(), wei_sz);
        if(inflags.GetValueInt("bias") != 0)
            dumpBufferToFile<Tgpu>("dump_bias.bin", b.data.data(), b.data.size());

        if(is_bwd || is_wrw)
            dumpBufferToFile<Tgpu>("dump_dout.bin", dout.data.data(), out_sz);
    }

    status_t status = STATUS_SUCCESS;

    if(is_fwd || is_wrw)
    {
        in_dev = std::unique_ptr<GPUMem>(new GPUMem(ctx, in_sz, sizeof(Tgpu)));
        status |= in_dev->ToGPU(q, in.data.data());
    }
    if(is_bwd)
    {
        din_dev = std::unique_ptr<GPUMem>(new GPUMem(ctx, in_sz, sizeof(Tgpu)));
        status |= din_dev->ToGPU(q, din.data());
    }
    if(is_fwd || is_bwd)
    {
        wei_dev = std::unique_ptr<GPUMem>(new GPUMem(ctx, wei_sz, sizeof(Tgpu)));
        status |= wei_dev->ToGPU(q, wei.data.data());
    }
    if(is_wrw)
    {
        dwei_dev = std::unique_ptr<GPUMem>(new GPUMem(ctx, wei_sz, sizeof(Tgpu)));
        status |= dwei_dev->ToGPU(q, dwei.data());
    }
    if(is_bwd || is_wrw)
    {
        dout_dev = std::unique_ptr<GPUMem>(new GPUMem(ctx, out_sz, sizeof(Tgpu)));
        status |= dout_dev->ToGPU(q, dout.data.data());
    }
    if(is_fwd)
    {
        out_dev = std::unique_ptr<GPUMem>(
            new GPUMem(ctx, out_sz, is_int8 ? sizeof(float) : sizeof(Tgpu)));
        status |=
            (is_int8 ? out_dev->ToGPU(q, out_int8.data()) : out_dev->ToGPU(q, out.data.data()));
    }

    if(status != STATUS_SUCCESS)
    {
        std::cout << "Error copying data to GPU, status = " << status << std::endl;
        return miopenStatusNotInitialized;
    }
    return miopenStatusSuccess;
}

template <typename Tgpu, typename Tref>
int ConvDriver<Tgpu, Tref>::FindForward(int& ret_algo_count,
                                        int request_algo_count,
                                        std::vector<miopenConvAlgoPerf_t>& perf_results)
{
    bool is_transform = IsInputTensorTransform();
    fwd_auxiliary.resume(wall_enabled);
    const auto rc = miopenFindConvolutionForwardAlgorithm(
        GetHandle(),
        (is_transform ? inputTensor_vect4 : inputTensor),
        (is_transform ? in_vect4_dev->GetMem() : in_dev->GetMem()),
        (is_transform ? weightTensor_vect4 : weightTensor),
        (is_transform ? wei_vect4_dev->GetMem() : wei_dev->GetMem()),
        convDesc,
        outputTensor,
        out_dev->GetMem(),
        request_algo_count,
        &ret_algo_count,
        perf_results.data(),
        workspace_dev != nullptr ? workspace_dev->GetMem() : nullptr,
        ws_sizeof_find_fwd,
        (inflags.GetValueInt("search") == 1) ? true : false);
    fwd_auxiliary.pause(wall_enabled);
    return rc;
}

template <typename Tgpu, typename Tref>
void ConvDriver<Tgpu, Tref>::PrintForwardTime(const float kernel_total_time,
                                              const float kernel_first_time) const
{
    float kernel_average_time = num_iterations > 1
                                    ? (kernel_total_time - kernel_first_time) / (num_iterations - 1)
                                    : kernel_first_time;
    printf("GPU Kernel Time Forward Conv. Elapsed: %f ms (average)\n", kernel_average_time);

    const auto num_dim = miopen::deref(inputTensor).GetSize() - 2;
    if(num_dim != 2)
    {
        printf("stats: <not implemented> for conv%dd\n", num_dim);
        return;
    }

    int group_count = std::max(inflags.GetValueInt("group_count"), 1);

    int in_n, in_c, in_h, in_w;
    std::tie(in_n, in_c, in_h, in_w) = miopen::tien<4>(miopen::deref(inputTensor).GetLengths());
    int wei_c, wei_n, wei_h, wei_w;
    std::tie(wei_c, wei_n, wei_h, wei_w) =
        miopen::tien<4>(miopen::deref(weightTensor).GetLengths());
    int out_n, out_c, out_h, out_w;
    std::tie(out_n, out_c, out_h, out_w) =
        miopen::tien<4>(miopen::deref(outputTensor).GetLengths());
    size_t flopCnt = 2L * in_n * in_c * wei_h * wei_w * out_c * out_h * out_w / group_count;
    size_t inputBytes =
        in_n * in_c * in_h * in_w * miopen::GetTypeSize(miopen::deref(inputTensor).GetType());
    size_t weightBytes =
        wei_n * wei_c * wei_h * wei_w * miopen::GetTypeSize(miopen::deref(weightTensor).GetType());
    size_t readBytes = inputBytes + weightBytes;

    size_t outputBytes = 1.0 * out_n * out_c * out_h * out_w *
                         miopen::GetTypeSize(miopen::deref(outputTensor).GetType());

    printf("stats: name, n, c, ho, wo, x, y, k, flopCnt, bytesRead, bytesWritten, GFLOPs, "
           "GB/s, timeMs\n");
    printf("stats: %s%dx%du%d, %u, %u, %u, %u, %u, %u, %u,  %zu, %zu, %zu, %.0f, %.0f, %f\n",
           "fwd-conv",
           wei_h,
           wei_w,
           miopen::deref(convDesc).GetConvStrides()[0],
           in_n,
           in_c,
           out_h,
           out_w,
           wei_h,
           wei_w,
           out_c,
           flopCnt,
           readBytes,
           outputBytes,
           flopCnt / kernel_average_time / 1e6,
           (readBytes + outputBytes) / kernel_average_time / 1e6,
           kernel_average_time);
}

/// Always warm-ups Find API. Why: this is definitely required for Find mode.
/// For Immediate mode, this guarantees that we won't hit fallback.
/// Immediate mode API is warmed-up only when driver is used in Immediate mode.
template <typename Tgpu, typename Tref>
int ConvDriver<Tgpu, Tref>::RunWarmupFindForwardGPU()
{
    if(!warmup_enabled)
        return 0;

    AutoMiopenWarmupMode warmupMode;

    int find_count;
    miopenConvAlgoPerf_t find_result;
    warmup_wall_total.resume(wall_enabled);
    auto rc = miopenFindConvolutionForwardAlgorithm(GetHandle(),
                                                    warmupInputTensor,
                                                    warmup_in_dev->GetMem(),
                                                    warmupWeightTensor,
                                                    warmup_wei_dev->GetMem(),
                                                    warmupConvDesc,
                                                    warmupOutputTensor,
                                                    warmup_out_dev->GetMem(),
                                                    1,
                                                    &find_count,
                                                    &find_result,
                                                    nullptr,
                                                    0,
                                                    false);
    warmup_wall_total.pause(wall_enabled);
    if(rc != miopenStatusSuccess)
        return 10;
    if(find_count == 0)
        return 20;

    miopenConvSolution_t solution;
    if(immediate_solution)
    {
        std::size_t immed_count;
        warmup_wall_total.resume(wall_enabled);
        rc = miopenConvolutionForwardGetSolutionCount(handle,
                                                      warmupWeightTensor,
                                                      warmupInputTensor,
                                                      warmupConvDesc,
                                                      warmupOutputTensor,
                                                      &immed_count);
        warmup_wall_total.pause(wall_enabled);
        if(rc != miopenStatusSuccess)
            return 30;
        if(immed_count < 1)
            return 40;

        warmup_wall_total.resume(wall_enabled);
        rc = miopenConvolutionForwardGetSolution(handle,
                                                 warmupWeightTensor,
                                                 warmupInputTensor,
                                                 warmupConvDesc,
                                                 warmupOutputTensor,
                                                 1,
                                                 &immed_count,
                                                 &solution);
        warmup_wall_total.pause(wall_enabled);
        if(rc != miopenStatusSuccess)
            return 50;
        if(immed_count < 1)
            return 60;
        if(solution.workspace_size != 0)
            return 70;

        warmup_wall_total.resume(wall_enabled);
        rc = miopenConvolutionForwardImmediate(handle,
                                               warmupWeightTensor,
                                               warmup_wei_dev->GetMem(),
                                               warmupInputTensor,
                                               warmup_in_dev->GetMem(),
                                               warmupConvDesc,
                                               warmupOutputTensor,
                                               warmup_out_dev->GetMem(),
                                               nullptr,
                                               0,
                                               solution.solution_id);
        warmup_wall_total.pause(wall_enabled);
        if(rc != miopenStatusSuccess)
            return 80;
    }

    warmup_wall_total.stop(wall_enabled);
    std::ostringstream ss;
    ss << "Warm-up: ";
    if(wall_enabled)
        ss << "Wall-clock Total Time: " << warmup_wall_total.gettime_ms() << " ms, ";
    ss << "Find Algorithm: " << find_result.fwd_algo;
    if(immediate_solution)
        ss << ", Immediate Algorithm: " << miopen::ConvolutionAlgoToString(solution.algorithm)
           << '[' << solution.solution_id << ']';
    ss << std::endl;
    std::cout << ss.str();
    return rc;
}

template <typename Tgpu, typename Tref>
int ConvDriver<Tgpu, Tref>::RunForwardGPU()
{
    if(!is_fwd)
        return 0;

    int rc;
    bool is_transform = IsInputTensorTransform();

    if(is_transform)
    {
        float aph = 1.0;
        float bta = 0.0;
        miopenTransformTensor(GetHandle(),
                              &aph,
                              inputTensor,
                              in_dev->GetMem(),
                              &bta,
                              inputTensor_vect4,
                              in_vect4_dev->GetMem());

        miopenTransformTensor(GetHandle(),
                              &aph,
                              weightTensor,
                              wei_dev->GetMem(),
                              &bta,
                              weightTensor_vect4,
                              wei_vect4_dev->GetMem());
    }

    if(immediate_solution)
        rc = RunForwardGpuImmed(is_transform);
    else
        rc = RunForwardGpuFind(is_transform);

    is_fwd_run_failed = (rc != 0);

    if(rc != miopenStatusSuccess)
        return rc;

    if(inflags.GetValueInt("bias") != 0)
    {
        float alpha = static_cast<float>(1), beta = static_cast<float>(0);

        miopenConvolutionForwardBias(GetHandle(),
                                     &alpha,
                                     biasTensor,
                                     b_dev->GetMem(),
                                     &beta,
                                     outputTensor,
                                     out_dev->GetMem());

        if(time_enabled)
        {
            float time = 0.0;
            miopenGetKernelTime(GetHandle(), &time);

            printf("GPU Kernel Time Forward Conv. Bias Elapsed: %f ms\n", time);
        }
    }

    bool is_int8 = data_type == miopenInt8 || data_type == miopenInt8x4;
    if(is_int8)
        out_dev->FromGPU(GetStream(), out_int8.data());
    else
        out_dev->FromGPU(GetStream(), out.data.data());

    if(inflags.GetValueInt("dump_output"))
    {
        if(is_int8)
            dumpBufferToFile<float>("dump_fwd_out_gpu.bin", out_int8.data(), out_int8.size());
        else
            dumpBufferToFile<Tgpu>("dump_fwd_out_gpu.bin", out.data.data(), out.data.size());
    }

    return rc;
}

template <typename Tgpu, typename Tref>
void ConvDriver<Tgpu, Tref>::GetSolutionAfterFind(
    const miopenConvAlgoPerf_t& found,
    const ConvDriver<Tgpu, Tref>::Direction& direction,
    const miopenTensorDescriptor_t& in_tensor,
    const miopenTensorDescriptor_t& wei_tensor,
    const miopenTensorDescriptor_t& out_tensor,
    miopenConvSolution_t& solution)
{
    AutoMiopenWarmupMode warmupMode; // Shut logging.
    miopenConvAlgorithm_t found_algo;
    switch(direction)
    {
    case Direction::Fwd: found_algo = static_cast<miopenConvAlgorithm_t>(found.fwd_algo); break;
    case Direction::Bwd:
        found_algo = static_cast<miopenConvAlgorithm_t>(found.bwd_data_algo);
        break;
    case Direction::WrW:
        found_algo = static_cast<miopenConvAlgorithm_t>(found.bwd_weights_algo);
        break;
    }
    std::size_t immed_count;
    miopenStatus_t rc = miopenStatusUnknownError;
    switch(direction)
    {
    case Direction::Fwd:
        rc = miopenConvolutionForwardGetSolution(
            handle, wei_tensor, in_tensor, convDesc, out_tensor, 1, &immed_count, &solution);
        break;
    case Direction::Bwd:
        rc = miopenConvolutionBackwardDataGetSolution(
            handle, out_tensor, wei_tensor, convDesc, in_tensor, 1, &immed_count, &solution);
        break;
    case Direction::WrW:
        rc = miopenConvolutionBackwardWeightsGetSolution(
            handle, out_tensor, in_tensor, convDesc, wei_tensor, 1, &immed_count, &solution);
        break;
    }
    if(rc != miopenStatusSuccess // (formatting)
       ||
       immed_count < 1 // It should not be so if Find succeeded.
       ||
       found_algo != solution.algorithm // These must match.
       ||
       solution.time < 0) // Fallback mode (no entry in find-db -- disabled?)
    {
        // Ignore errors, just skip printing the solver information.
        solution.solution_id = 0;
    }
}

template <typename Tgpu, typename Tref>
int ConvDriver<Tgpu, Tref>::RunForwardGpuFind(const bool is_transform)
{

#if MIOPEN_BACKEND_OPENCL
    cl_context ctx;

    clGetCommandQueueInfo(q, CL_QUEUE_CONTEXT, sizeof(cl_context), &ctx, nullptr);
#elif MIOPEN_BACKEND_HIP
    uint32_t ctx = 0;
#endif

    int ret_algo_count;
    int request_algo_count = 2;
    // The library returns `request_algo_count` algorithms to the caller. However this does
    // not affect auto-tuning and find-db updates. Internally, the library searches for
    // *all* available algorithms during Find(), -- regardless of how many algorithms
    // requested, -- so perf-db and find-db are fully updated.
    std::vector<miopenConvAlgoPerf_t> perf_results(request_algo_count);

    auto rc = FindForward(ret_algo_count, request_algo_count, perf_results);
    if(rc != miopenStatusSuccess)
        return rc;

    if(ret_algo_count == 0)
        throw std::runtime_error("Find Forward Conv. ret_algo_count == 0");

    float alpha = static_cast<float>(1), beta = static_cast<float>(0);

    float kernel_total_time = 0.0;
    float kernel_first_time = 0.0;

<<<<<<< HEAD
    std::unique_ptr<GPUMem> workspace_fwd = nullptr;

    if(perf_results[0].memory > 0)
        workspace_fwd = std::unique_ptr<GPUMem>(new GPUMem(ctx, perf_results[0].memory, 1));
=======
    workspace_dev.reset(perf_results[0].memory);
>>>>>>> 63ef83c5

    wall.start(wall_enabled);

    auto in_tens  = (is_transform ? inputTensor_vect4 : inputTensor);
    auto in_buff  = (is_transform ? in_vect4_dev->GetMem() : in_dev->GetMem());
    auto wei_tens = (is_transform ? weightTensor_vect4 : weightTensor);
    auto wei_buff = (is_transform ? wei_vect4_dev->GetMem() : wei_dev->GetMem());

    for(int i = 0; i < num_iterations; i++)
    {
        rc = miopenConvolutionForward(GetHandle(),
                                      &alpha,
                                      in_tens,
                                      in_buff,
                                      wei_tens,
                                      wei_buff,
                                      convDesc,
                                      perf_results[0].fwd_algo, // use the fastest algo
                                      &beta,
                                      outputTensor,
                                      out_dev->GetMem(),
                                      workspace_fwd != nullptr ? workspace_fwd->GetMem() : nullptr,
                                      perf_results[0].memory);
        if(rc != miopenStatusSuccess)
            return rc;

        if(time_enabled)
        {
            float time = 0.0;
            miopenGetKernelTime(GetHandle(), &time);
            kernel_total_time += time;
            if(i == 0)
                kernel_first_time = time;
        }
    }

    if(wall_enabled)
    {
        wall.stop();
        fwd_auxiliary.stop();
        fwd_auxiliary_gwss.stop();
        std::cout << "Wall-clock Time Forward Conv. Elapsed: "
                  << (wall.gettime_ms() / num_iterations) << " ms"
                  << ", Auxiliary API calls: " << fwd_auxiliary.gettime_ms() << " ms"
                  << " (GWSS: " << fwd_auxiliary_gwss.gettime_ms() << ')' << std::endl;
    }
    if(time_enabled)
    {
        miopenConvSolution_t solution;
        GetSolutionAfterFind(
            perf_results[0], Direction::Fwd, in_tens, wei_tens, outputTensor, solution);
        std::cout << "MIOpen Forward Conv. " << AlgorithmSolutionToString(solution) << std::endl;
        PrintForwardTime(kernel_total_time, kernel_first_time);
    }

    return rc;
}

template <typename Tgpu, typename Tref>
int ConvDriver<Tgpu, Tref>::RunForwardGpuImmed(const bool is_transform)
{
    std::size_t count;
    fwd_auxiliary.resume(wall_enabled);
    auto rc =
        miopenConvolutionForwardGetSolutionCount(handle,
                                                 (is_transform ? weightTensor_vect4 : weightTensor),
                                                 (is_transform ? inputTensor_vect4 : inputTensor),
                                                 convDesc,
                                                 outputTensor,
                                                 &count);
    fwd_auxiliary.pause(wall_enabled);
    if(rc != miopenStatusSuccess)
        return rc;
    if(count < 1)
        return miopenStatusNotImplemented;

    auto solutions = std::vector<miopenConvSolution_t>(count);
    fwd_auxiliary.resume(wall_enabled);
    rc = miopenConvolutionForwardGetSolution(handle,
                                             (is_transform ? weightTensor_vect4 : weightTensor),
                                             (is_transform ? inputTensor_vect4 : inputTensor),
                                             convDesc,
                                             outputTensor,
                                             count,
                                             &count,
                                             solutions.data());
    fwd_auxiliary.pause(wall_enabled);
    if(rc != miopenStatusSuccess)
        return rc;

    std::cout << "Forward Conv solutions available: " << count << std::endl;
    if(count < 1)
        return miopenStatusNotImplemented;

    solutions.resize(count);
    const miopenConvSolution_t* selected = nullptr;

    for(const auto& s : solutions)
        PrintImmedSolutionInfo(s);

    if(*immediate_solution == 0)
        selected = &solutions.front();
    else
        for(const auto& s : solutions)
            if(*immediate_solution == s.solution_id)
            {
                selected = &s;
                break;
            }

    if(selected == nullptr)
    {
        std::cout << "Invalid solution id: " << *immediate_solution << std::endl;
        return miopenStatusBadParm;
    }

    std::size_t ws_size;

    fwd_auxiliary.resume(wall_enabled);
    fwd_auxiliary_gwss.resume(wall_enabled);
    rc = miopenConvolutionForwardGetSolutionWorkspaceSize(
        handle,
        (is_transform ? weightTensor_vect4 : weightTensor),
        (is_transform ? inputTensor_vect4 : inputTensor),
        convDesc,
        outputTensor,
        selected->solution_id,
        &ws_size);
    fwd_auxiliary_gwss.pause(wall_enabled);
    fwd_auxiliary.pause(wall_enabled);
    if(rc != miopenStatusSuccess)
        return rc;

#if MIOPEN_BACKEND_OPENCL
    cl_context ctx;

    clGetCommandQueueInfo(q, CL_QUEUE_CONTEXT, sizeof(cl_context), &ctx, nullptr);
#elif MIOPEN_BACKEND_HIP
    uint32_t ctx = 0;
#endif

    auto ws = std::unique_ptr<GPUMem>{ws_size > 0 ? new GPUMem{ctx, ws_size, 1} : nullptr};

    fwd_auxiliary.resume(wall_enabled);
    rc = miopenConvolutionForwardCompileSolution(handle,
                                                 (is_transform ? weightTensor_vect4 : weightTensor),
                                                 (is_transform ? inputTensor_vect4 : inputTensor),
                                                 convDesc,
                                                 outputTensor,
                                                 selected->solution_id);
    fwd_auxiliary.pause(wall_enabled);
    if(rc != miopenStatusSuccess)
        return rc;

    float kernel_total_time = 0.0;
    float kernel_first_time = 0.0;

    wall.start(wall_enabled);

    for(int i = 0; i < num_iterations; i++)
    {
        rc = miopenConvolutionForwardImmediate(
            handle,
            (is_transform ? weightTensor_vect4 : weightTensor),
            (is_transform ? wei_vect4_dev->GetMem() : wei_dev->GetMem()),
            (is_transform ? inputTensor_vect4 : inputTensor),
            (is_transform ? in_vect4_dev->GetMem() : in_dev->GetMem()),
            convDesc,
            outputTensor,
            out_dev->GetMem(),
            ws ? ws->GetMem() : nullptr,
            ws_size,
            selected->solution_id);
        if(rc != miopenStatusSuccess)
            return rc;

        if(time_enabled)
        {
            float time = 0.0;
            miopenGetKernelTime(GetHandle(), &time);
            kernel_total_time += time;
            if(i == 0)
            {
                kernel_first_time = time;
                if(wall_enabled && num_iterations > 1)
                    wall.start(); // The 1st is warm-up. Disregard it in wall time.
            }
        }
    }

    if(wall_enabled)
    {
        wall.stop();
        fwd_auxiliary.stop();
        fwd_auxiliary_gwss.stop();
        const auto wall_iterations = (num_iterations > 1 ? num_iterations - 1 : 1);
        std::cout << "Wall-clock Time Forward Conv. Elapsed: "
                  << (wall.gettime_ms() / wall_iterations) << " ms"
                  << ", Auxiliary API calls: " << fwd_auxiliary.gettime_ms() << " ms"
                  << " (GWSS: " << fwd_auxiliary_gwss.gettime_ms() << ')' << std::endl;
    }
    if(time_enabled)
    {
        std::cout << "MIOpen Forward Conv. " << AlgorithmSolutionToString(*selected) << std::endl;
        PrintForwardTime(kernel_total_time, kernel_first_time);
    }

    return miopenStatusSuccess;
}

template <typename Tgpu, typename Tref>
int ConvDriver<Tgpu, Tref>::RunForwardCPU()
{
    if(miopen::deref(convDesc).mode == miopenTranspose)
    {
        cpu_convolution_backward_data(miopen::deref(convDesc).GetSpatialDimension(),
                                      outhost,
                                      wei,
                                      in,
                                      miopen::deref(convDesc).GetConvPads(),
                                      miopen::deref(convDesc).GetConvStrides(),
                                      miopen::deref(convDesc).GetConvDilations(),
                                      miopen::deref(convDesc).GetGroupCount());

        if(inflags.GetValueInt("bias") != 0)
        {
            cpu_bias_forward(outhost, b);
        }
    }
    else
    {
        cpu_convolution_forward(miopen::deref(convDesc).GetSpatialDimension(),
                                in,
                                wei,
                                outhost,
                                miopen::deref(convDesc).GetConvPads(),
                                miopen::deref(convDesc).GetConvStrides(),
                                miopen::deref(convDesc).GetConvDilations(),
                                miopen::deref(convDesc).GetGroupCount());

        if(inflags.GetValueInt("bias") != 0)
        {
            outhost.par_for_each([&](auto out_n_id, auto out_k_id, auto... out_spatial_id_pack) {
                outhost(out_n_id, out_k_id, out_spatial_id_pack...) =
                    double(outhost(out_n_id, out_k_id, out_spatial_id_pack...)) +
                    double(b.data[out_k_id]);
            });
        }
    }

    if(inflags.GetValueInt("dump_output"))
    {
        dumpBufferToFile<Tref>("dump_fwd_out_cpu.bin", outhost.data.data(), outhost.data.size());
    }

    TrySaveVerificationCache(GetVCacheFwdOutBasename(), outhost.data);
    return 0;
}

template <typename Tgpu, typename Tref>
int ConvDriver<Tgpu, Tref>::FindBackwardData(int& ret_algo_count,
                                             int request_algo_count,
                                             std::vector<miopenConvAlgoPerf_t>& perf_results)
{
    bwd_auxiliary.resume(wall_enabled);
    const auto rc = miopenFindConvolutionBackwardDataAlgorithm(
        GetHandle(),
        outputTensor,
        dout_dev->GetMem(),
        weightTensor,
        wei_dev->GetMem(),
        convDesc,
        inputTensor,
        din_dev->GetMem(),
        request_algo_count,
        &ret_algo_count,
        perf_results.data(),
        workspace_dev != nullptr ? workspace_dev->GetMem() : nullptr,
        ws_sizeof_find_bwd,
        (inflags.GetValueInt("search") == 1) ? true : false);
    bwd_auxiliary.pause(wall_enabled);
    return rc;
}

template <typename Tgpu, typename Tref>
int ConvDriver<Tgpu, Tref>::FindBackwardWeights(int& ret_algo_count,
                                                int request_algo_count,
                                                std::vector<miopenConvAlgoPerf_t>& perf_results)
{
    wrw_auxiliary.resume(wall_enabled);
    const auto rc = miopenFindConvolutionBackwardWeightsAlgorithm(
        GetHandle(),
        outputTensor,
        dout_dev->GetMem(),
        inputTensor,
        in_dev->GetMem(),
        convDesc,
        weightTensor,
        dwei_dev->GetMem(),
        request_algo_count,
        &ret_algo_count,
        perf_results.data(),
        workspace_dev != nullptr ? workspace_dev->GetMem() : nullptr,
        ws_sizeof_find_wrw,
        (inflags.GetValueInt("search") == 1) ? true : false);
    wrw_auxiliary.pause(wall_enabled);
    return rc;
}

template <typename Tgpu, typename Tref>
int ConvDriver<Tgpu, Tref>::RunBackwardGPU()
{
    if(data_type == miopenInt8 || data_type == miopenInt8x4)
    {
        std::cout << "Int8 Backward Convolution is not supported" << std::endl;
        return 0;
    }

    if(!(is_bwd || is_wrw))
        return 0;

    int ret = 0;

    if(is_bwd)
    {
        auto rc = immediate_solution ? RunBackwardDataGpuImmed() : RunBackwardDataGpuFind();
        is_bwd_run_failed = (rc != 0);
        ret |= rc;
    }

    if(is_wrw)
    {
        auto rc           = immediate_solution ? RunBackwardWrwGpuImmed() : RunBackwardWrwGpuFind();
        is_wrw_run_failed = (rc != 0);
        ret |= (rc << 16); // Differentiate WrW and Bwd error codes.
    }

    if(inflags.GetValueInt("dump_output"))
    {
        if(is_bwd)
            dumpBufferToFile<Tgpu>("dump_bwd_din_gpu.bin", din.data(), din.size());
        if(is_wrw)
            dumpBufferToFile<Tgpu>("dump_bwd_dwei_gpu.bin", dwei.data(), dwei.size());
    }

    if(inflags.GetValueInt("bias") != 0)
    {
        float alpha = static_cast<float>(1), beta = static_cast<float>(0);

        ret |= miopenConvolutionBackwardBias(GetHandle(),
                                             &alpha,
                                             outputTensor,
                                             dout_dev->GetMem(),
                                             &beta,
                                             biasTensor,
                                             db_dev->GetMem());

        if(time_enabled)
        {
            float time = 0.0;
            miopenGetKernelTime(GetHandle(), &time);
            printf("GPU Kernel Time Backward Bias Conv. Elapsed: %f ms\n", time);
        }

        db_dev->FromGPU(GetStream(), db.data());
        if(inflags.GetValueInt("dump_output"))
        {
            dumpBufferToFile<Tgpu>("dump_bwd_db_gpu.bin", db.data(), db.size());
        }
    }
    return ret;
}

template <typename Tgpu, typename Tref>
int ConvDriver<Tgpu, Tref>::RunBackwardDataGpuFind()
{

#if MIOPEN_BACKEND_OPENCL
    cl_context ctx;

    clGetCommandQueueInfo(q, CL_QUEUE_CONTEXT, sizeof(cl_context), &ctx, nullptr);
#elif MIOPEN_BACKEND_HIP
    uint32_t ctx = 0;
#endif

    int ret_algo_count;
    int request_algo_count = 2;
    std::vector<miopenConvAlgoPerf_t> perf_results_data(request_algo_count);

    auto rc = FindBackwardData(ret_algo_count, request_algo_count, perf_results_data);
    if(rc != miopenStatusSuccess)
        return rc;

    if(ret_algo_count == 0)
        throw std::runtime_error("Find Backward Data Conv. ret_algo_count == 0");

    float kernel_total_time = 0.0;
    float kernel_first_time = 0.0;
    float alpha = static_cast<float>(1), beta = static_cast<float>(0);

<<<<<<< HEAD
    std::unique_ptr<GPUMem> workspace_bwd = nullptr;

    if(perf_results_data[0].memory > 0)
        workspace_bwd = std::unique_ptr<GPUMem>(new GPUMem(ctx, perf_results_data[0].memory, 1));
=======
    workspace_dev.reset(perf_results_data[0].memory);
>>>>>>> 63ef83c5

    wall.start(wall_enabled);

    for(int i = 0; i < num_iterations; i++)
    {
        rc = miopenConvolutionBackwardData(GetHandle(),
                                           &alpha,
                                           outputTensor,
                                           dout_dev->GetMem(),
                                           weightTensor,
                                           wei_dev->GetMem(),
                                           convDesc,
                                           perf_results_data[0].bwd_data_algo,
                                           &beta,
                                           inputTensor,
                                           din_dev->GetMem(),
                                           workspace_bwd != nullptr ? workspace_bwd->GetMem()
                                                                    : nullptr,
                                           perf_results_data[0].memory);
        if(rc != miopenStatusSuccess)
            return rc;

        if(time_enabled)
        {
            float time = 0.0;
            miopenGetKernelTime(GetHandle(), &time);
            kernel_total_time += time;
            if(i == 0)
                kernel_first_time = time;
        }
    }

    if(wall_enabled)
    {
        wall.stop();
        bwd_auxiliary.stop();
        bwd_auxiliary_gwss.stop();
        std::cout << "Wall-clock Time Backward Data Conv. Elapsed: "
                  << (wall.gettime_ms() / num_iterations) << " ms"
                  << ", Auxiliary API calls: " << bwd_auxiliary.gettime_ms() << " ms"
                  << " (GWSS: " << bwd_auxiliary_gwss.gettime_ms() << ')' << std::endl;
    }
    if(time_enabled)
    {
        miopenConvSolution_t solution;
        GetSolutionAfterFind(perf_results_data[0],
                             Direction::Bwd,
                             inputTensor,
                             weightTensor,
                             outputTensor,
                             solution);
        std::cout << "MIOpen Backward Data Conv. " << AlgorithmSolutionToString(solution)
                  << std::endl;
        PrintBackwardDataTime(kernel_total_time, kernel_first_time);
    }

    din_dev->FromGPU(GetStream(), din.data());
    return rc;
}

template <typename Tgpu, typename Tref>
void ConvDriver<Tgpu, Tref>::PrintBackwardDataTime(float kernel_total_time, float kernel_first_time)
{
    float kernel_average_time = num_iterations > 1
                                    ? (kernel_total_time - kernel_first_time) / (num_iterations - 1)
                                    : kernel_first_time;

    printf("GPU Kernel Time Backward Data Conv. Elapsed: %f ms (average)\n", kernel_average_time);

    const auto num_dim = miopen::deref(inputTensor).GetSize() - 2;
    if(num_dim != 2)
    {
        printf("stats: <not implemented> for conv%dd\n", num_dim);
        return;
    }

    int in_n, in_c, in_h, in_w;
    std::tie(in_n, in_c, in_h, in_w) = miopen::tien<4>(miopen::deref(inputTensor).GetLengths());
    int wei_c, wei_n, wei_h, wei_w;
    std::tie(wei_c, wei_n, wei_h, wei_w) =
        miopen::tien<4>(miopen::deref(weightTensor).GetLengths());
    int out_n, out_c, out_h, out_w;
    std::tie(out_n, out_c, out_h, out_w) =
        miopen::tien<4>(miopen::deref(outputTensor).GetLengths());

    size_t flopCnt = 2L * in_n * in_c * out_h * out_w * wei_h * wei_w * out_c;
    size_t weightBytes =
        wei_n * wei_c * wei_h * wei_w * miopen::GetTypeSize(miopen::deref(weightTensor).GetType());
    size_t inputBytes =
        in_n * in_c * out_c * miopen::GetTypeSize(miopen::deref(inputTensor).GetType());
    size_t readBytes = inputBytes + weightBytes;

    size_t outputBytes = 1.0 * out_n * out_c * out_h * out_w *
                         miopen::GetTypeSize(miopen::deref(outputTensor).GetType());

    printf("stats: name, n, c, ho, wo, x, y, k, flopCnt, bytesRead, bytesWritten, GFLOPs, "
           "GB/s, timeMs\n");
    printf("stats: %s%dx%du%d, %u, %u, %u, %u, %u, %u, %u,  %zu, %zu, %zu, %.0f, %.0f, %f\n",
           "bwdd-conv",
           wei_h,
           wei_w,
           miopen::deref(convDesc).GetConvStrides()[0],
           in_n,
           in_c,
           wei_h,
           wei_w,
           out_c,
           out_h,
           out_w,
           flopCnt,
           readBytes,
           outputBytes,
           flopCnt / kernel_average_time / 1e6,
           (readBytes + outputBytes) / kernel_average_time / 1e6,
           kernel_average_time);
}

template <typename Tgpu, typename Tref>
int ConvDriver<Tgpu, Tref>::RunBackwardWrwGpuFind()
{

#if MIOPEN_BACKEND_OPENCL
    cl_context ctx;

    clGetCommandQueueInfo(q, CL_QUEUE_CONTEXT, sizeof(cl_context), &ctx, nullptr);
#elif MIOPEN_BACKEND_HIP
    uint32_t ctx = 0;
#endif

    int ret_algo_count;
    int request_algo_count = 2;

    float kernel_total_time = 0.0;
    float kernel_first_time = 0.0;

    float alpha = static_cast<float>(1), beta = static_cast<float>(0);
    std::vector<miopenConvAlgoPerf_t> perf_results_weights(request_algo_count);

    auto rc = FindBackwardWeights(ret_algo_count, request_algo_count, perf_results_weights);
    if(rc != miopenStatusSuccess)
        return rc;

    if(ret_algo_count == 0)
        throw std::runtime_error("Find Backward Weights Conv. ret_algo_count == 0");

    kernel_total_time = 0.0;
    kernel_first_time = 0.0;

    const auto algo    = perf_results_weights[0].bwd_weights_algo;
    const auto ws_size = perf_results_weights[0].memory;
    is_wrw_winograd    = (algo == miopenConvolutionBwdWeightsAlgoWinograd);

<<<<<<< HEAD
    std::unique_ptr<GPUMem> workspace_wrw = nullptr;

    if(ws_size > 0)
        workspace_wrw = std::unique_ptr<GPUMem>(new GPUMem(ctx, ws_size, 1));
=======
    workspace_dev.reset(perf_results_weights[0].memory);
>>>>>>> 63ef83c5

    wall.start(wall_enabled);

    for(int i = 0; i < num_iterations; i++)
    {
        rc = miopenConvolutionBackwardWeights(GetHandle(),
                                              &alpha,
                                              outputTensor,
                                              dout_dev->GetMem(),
                                              inputTensor,
                                              in_dev->GetMem(),
                                              convDesc,
                                              algo,
                                              &beta,
                                              weightTensor,
                                              dwei_dev->GetMem(),
                                              workspace_wrw != nullptr ? workspace_wrw->GetMem()
                                                                       : nullptr,
                                              ws_size);
        if(rc != miopenStatusSuccess)
            return rc;

        if(time_enabled)
        {
            float time = 0.0;
            miopenGetKernelTime(GetHandle(), &time);
            kernel_total_time += time;
            if(i == 0)
                kernel_first_time = time;
        }
    }

    if(wall_enabled)
    {
        wall.stop();
        wrw_auxiliary.stop();
        wrw_auxiliary_gwss.stop();
        std::cout << "Wall-clock Time Backward Weights Conv. Elapsed: "
                  << (wall.gettime_ms() / num_iterations) << " ms"
                  << ", Auxiliary API calls: " << wrw_auxiliary.gettime_ms() << " ms"
                  << " (GWSS: " << wrw_auxiliary_gwss.gettime_ms() << ')' << std::endl;
    }
    if(time_enabled)
    {
        miopenConvSolution_t solution;
        GetSolutionAfterFind(perf_results_weights[0],
                             Direction::WrW,
                             inputTensor,
                             weightTensor,
                             outputTensor,
                             solution);
        std::cout << "MIOpen Backward Weights Conv. " << AlgorithmSolutionToString(solution)
                  << std::endl;
        PrintBackwardWrwTime(kernel_total_time, kernel_first_time);
    }

    dwei_dev->FromGPU(GetStream(), dwei.data());
    return rc;
}

template <typename Tgpu, typename Tref>
void ConvDriver<Tgpu, Tref>::PrintBackwardWrwTime(float kernel_total_time, float kernel_first_time)
{
    float time = 0.0;
    miopenGetKernelTime(GetHandle(), &time);

    float kernel_average_time = num_iterations > 1
                                    ? (kernel_total_time - kernel_first_time) / (num_iterations - 1)
                                    : kernel_first_time;

    printf("GPU Kernel Time Backward Weights Conv. Elapsed: %f ms (average)\n",
           kernel_average_time);

    const auto num_dim = miopen::deref(inputTensor).GetSize() - 2;
    if(num_dim != 2)
    {
        printf("stats: <not implemented> for conv%dd\n", num_dim);
        return;
    }

    int in_n, in_c, in_h, in_w;
    std::tie(in_n, in_c, in_h, in_w) = miopen::tien<4>(miopen::deref(inputTensor).GetLengths());
    int wei_c, wei_n, wei_h, wei_w;
    std::tie(wei_c, wei_n, wei_h, wei_w) =
        miopen::tien<4>(miopen::deref(weightTensor).GetLengths());
    int out_n, out_c, out_h, out_w;
    std::tie(out_n, out_c, out_h, out_w) =
        miopen::tien<4>(miopen::deref(outputTensor).GetLengths());

    size_t flopCnt     = 2L * in_n * in_c * out_h * out_w * wei_h * wei_w * out_c;
    size_t readBytes   = 0;
    size_t outputBytes = 0;

    printf("stats: name, n, c, ho, wo, x, y, k, flopCnt, bytesRead, bytesWritten, GFLOPs, "
           "GB/s, timeMs\n");
    printf("stats: %s%dx%du%d, %u, %u, %u, %u, %u, %u, %u,  %zu, %zu, %zu, %.0f, %.0f, %f\n",
           "bwdw-conv",
           wei_h,
           wei_w,
           miopen::deref(convDesc).GetConvStrides()[0],
           in_n,
           in_c,
           out_h,
           out_w,
           wei_h,
           wei_w,
           out_c,
           flopCnt,
           readBytes,
           outputBytes,
           flopCnt / kernel_average_time / 1e6,
           (readBytes + outputBytes) / kernel_average_time / 1e6,
           kernel_average_time);
}

template <typename Tgpu, typename Tref>
int ConvDriver<Tgpu, Tref>::RunBackwardDataGpuImmed()
{
    std::size_t count;

    bwd_auxiliary.resume(wall_enabled);
    auto rc = miopenConvolutionBackwardDataGetSolutionCount(
        handle, outputTensor, weightTensor, convDesc, inputTensor, &count);
    bwd_auxiliary.pause(wall_enabled);
    if(rc != miopenStatusSuccess)
        return rc;
    if(count < 1)
        return miopenStatusNotImplemented;

    auto solutions = std::vector<miopenConvSolution_t>(count);
    bwd_auxiliary.resume(wall_enabled);
    rc = miopenConvolutionBackwardDataGetSolution(
        handle, outputTensor, weightTensor, convDesc, inputTensor, count, &count, solutions.data());
    bwd_auxiliary.pause(wall_enabled);
    if(rc != miopenStatusSuccess)
        return rc;
    std::cout << "Backward Data Conv solutions available: " << count << std::endl;
    if(count < 1)
        return miopenStatusNotImplemented;

    solutions.resize(count);
    const miopenConvSolution_t* selected = nullptr;

    for(const auto& s : solutions)
        PrintImmedSolutionInfo(s);

    if(*immediate_solution == 0)
        selected = &solutions.front();
    else
        for(const auto& s : solutions)
            if(*immediate_solution == s.solution_id)
            {
                selected = &s;
                break;
            }

    if(selected == nullptr)
    {
        std::cout << "Invalid solution id: " << *immediate_solution << std::endl;
        return miopenStatusBadParm;
    }

    std::size_t ws_size;

    bwd_auxiliary.resume(wall_enabled);
    bwd_auxiliary_gwss.resume(wall_enabled);
    rc = miopenConvolutionBackwardDataGetSolutionWorkspaceSize(
        handle, outputTensor, weightTensor, convDesc, inputTensor, selected->solution_id, &ws_size);
    bwd_auxiliary_gwss.pause(wall_enabled);
    bwd_auxiliary.pause(wall_enabled);

#if MIOPEN_BACKEND_OPENCL
    cl_context ctx;

    clGetCommandQueueInfo(q, CL_QUEUE_CONTEXT, sizeof(cl_context), &ctx, nullptr);
#elif MIOPEN_BACKEND_HIP
    uint32_t ctx = 0;
#endif

    auto ws = std::unique_ptr<GPUMem>{ws_size > 0 ? new GPUMem{ctx, ws_size, 1} : nullptr};

    bwd_auxiliary.resume(wall_enabled);
    rc = miopenConvolutionBackwardDataCompileSolution(
        handle, outputTensor, weightTensor, convDesc, inputTensor, selected->solution_id);
    bwd_auxiliary.pause(wall_enabled);

    float kernel_total_time = 0.0;
    float kernel_first_time = 0.0;

    wall.start(wall_enabled);

    for(int i = 0; i < num_iterations; i++)
    {
        rc = miopenConvolutionBackwardDataImmediate(handle,
                                                    outputTensor,
                                                    dout_dev->GetMem(),
                                                    weightTensor,
                                                    wei_dev->GetMem(),
                                                    convDesc,
                                                    inputTensor,
                                                    din_dev->GetMem(),
                                                    ws ? ws->GetMem() : nullptr,
                                                    ws_size,
                                                    selected->solution_id);
        if(rc != miopenStatusSuccess)
            return rc;

        if(time_enabled)
        {
            float time = 0.0;
            miopenGetKernelTime(GetHandle(), &time);
            kernel_total_time += time;
            if(i == 0)
            {
                kernel_first_time = time;
                if(wall_enabled && num_iterations > 1)
                    wall.start();
            }
        }
    }

    if(wall_enabled)
    {
        wall.stop();
        bwd_auxiliary.stop();
        bwd_auxiliary_gwss.stop();
        const auto wall_iterations = (num_iterations > 1 ? num_iterations - 1 : 1);
        std::cout << "Wall-clock Time Backward Data Conv. Elapsed: "
                  << (wall.gettime_ms() / wall_iterations) << " ms"
                  << ", Auxiliary API calls: " << bwd_auxiliary.gettime_ms() << " ms"
                  << " (GWSS: " << bwd_auxiliary_gwss.gettime_ms() << ')' << std::endl;
    }
    if(time_enabled)
    {
        std::cout << "MIOpen Backward Data Conv. " << AlgorithmSolutionToString(*selected)
                  << std::endl;
        PrintBackwardDataTime(kernel_total_time, kernel_first_time);
    }

    din_dev->FromGPU(GetStream(), din.data());
    return rc;
}

template <typename Tgpu, typename Tref>
int ConvDriver<Tgpu, Tref>::RunBackwardWrwGpuImmed()
{
    std::size_t count;
    wrw_auxiliary.resume(wall_enabled);
    auto rc = miopenConvolutionBackwardWeightsGetSolutionCount(
        handle, outputTensor, inputTensor, convDesc, weightTensor, &count);
    wrw_auxiliary.pause(wall_enabled);
    if(rc != miopenStatusSuccess)
        return rc;
    if(count < 1)
        return miopenStatusNotImplemented;

    auto solutions = std::vector<miopenConvSolution_t>(count);
    wrw_auxiliary.resume(wall_enabled);
    rc = miopenConvolutionBackwardWeightsGetSolution(
        handle, outputTensor, inputTensor, convDesc, weightTensor, count, &count, solutions.data());
    wrw_auxiliary.pause(wall_enabled);
    if(rc != miopenStatusSuccess)
        return rc;
    std::cout << "Backward Weights Conv solutions available: " << count << std::endl;
    if(count < 1)
        return miopenStatusNotImplemented;

    solutions.resize(count);
    const miopenConvSolution_t* selected = nullptr;

    for(const auto& s : solutions)
        PrintImmedSolutionInfo(s);

    if(*immediate_solution == 0)
        selected = &solutions.front();
    else
        for(const auto& s : solutions)
            if(*immediate_solution == s.solution_id)
            {
                selected = &s;
                break;
            }

    if(selected == nullptr)
    {
        std::cout << "Invalid solution id: " << *immediate_solution << std::endl;
        return miopenStatusBadParm;
    }

    std::size_t ws_size;

    wrw_auxiliary.resume(wall_enabled);
    wrw_auxiliary_gwss.resume(wall_enabled);
    rc = miopenConvolutionBackwardWeightsGetSolutionWorkspaceSize(
        handle, outputTensor, inputTensor, convDesc, weightTensor, selected->solution_id, &ws_size);
    wrw_auxiliary_gwss.pause(wall_enabled);
    wrw_auxiliary.pause(wall_enabled);

#if MIOPEN_BACKEND_OPENCL
    cl_context ctx;

    clGetCommandQueueInfo(q, CL_QUEUE_CONTEXT, sizeof(cl_context), &ctx, nullptr);
#elif MIOPEN_BACKEND_HIP
    uint32_t ctx = 0;
#endif

    auto ws = std::unique_ptr<GPUMem>{ws_size > 0 ? new GPUMem{ctx, ws_size, 1} : nullptr};

    wrw_auxiliary.resume(wall_enabled);
    rc = miopenConvolutionBackwardWeightsCompileSolution(
        handle, outputTensor, inputTensor, convDesc, weightTensor, selected->solution_id);
    wrw_auxiliary.pause(wall_enabled);

    float kernel_total_time = 0.0;
    float kernel_first_time = 0.0;

    wall.start(wall_enabled);

    for(int i = 0; i < num_iterations; i++)
    {
        rc = miopenConvolutionBackwardWeightsImmediate(handle,
                                                       outputTensor,
                                                       dout_dev->GetMem(),
                                                       inputTensor,
                                                       in_dev->GetMem(),
                                                       convDesc,
                                                       weightTensor,
                                                       dwei_dev->GetMem(),
                                                       ws ? ws->GetMem() : nullptr,
                                                       ws_size,
                                                       selected->solution_id);
        if(rc != miopenStatusSuccess)
            return rc;

        if(time_enabled)
        {
            float time = 0.0;
            miopenGetKernelTime(GetHandle(), &time);
            kernel_total_time += time;
            if(i == 0)
            {
                kernel_first_time = time;
                if(wall_enabled && num_iterations > 1)
                    wall.start();
            }
        }
    }

    if(wall_enabled)
    {
        wall.stop();
        wrw_auxiliary.stop();
        wrw_auxiliary_gwss.stop();
        const auto wall_iterations = (num_iterations > 1 ? num_iterations - 1 : 1);
        std::cout << "Wall-clock Time Backward Weights Conv. Elapsed: "
                  << (wall.gettime_ms() / wall_iterations) << " ms"
                  << ", Auxiliary API calls: " << wrw_auxiliary.gettime_ms() << " ms"
                  << " (GWSS: " << wrw_auxiliary_gwss.gettime_ms() << ')' << std::endl;
    }
    if(time_enabled)
    {
        std::cout << "MIOpen Backward Weights Conv. " << AlgorithmSolutionToString(*selected)
                  << std::endl;
        PrintBackwardWrwTime(kernel_total_time, kernel_first_time);
    }

    is_wrw_winograd = (selected->algorithm == miopenConvolutionAlgoWinograd);
    dwei_dev->FromGPU(GetStream(), dwei.data());
    return rc;
}

template <typename Tgpu, typename Tref>
int ConvDriver<Tgpu, Tref>::RunBackwardWeightsCPU()
{
    if(miopen::deref(convDesc).mode == miopenTranspose)
    {
        cpu_convolution_backward_weight(miopen::deref(convDesc).GetSpatialDimension(),
                                        dout,
                                        dwei_host,
                                        in,
                                        miopen::deref(convDesc).GetConvPads(),
                                        miopen::deref(convDesc).GetConvStrides(),
                                        miopen::deref(convDesc).GetConvDilations(),
                                        miopen::deref(convDesc).GetGroupCount());
    }
    else
    {
        cpu_convolution_backward_weight(miopen::deref(convDesc).GetSpatialDimension(),
                                        in,
                                        dwei_host,
                                        dout,
                                        miopen::deref(convDesc).GetConvPads(),
                                        miopen::deref(convDesc).GetConvStrides(),
                                        miopen::deref(convDesc).GetConvDilations(),
                                        miopen::deref(convDesc).GetGroupCount());
    }

    if(inflags.GetValueInt("dump_output"))
    {
        dumpBufferToFile<Tref>(
            "dump_bwd_dwei_cpu.bin", dwei_host.data.data(), dwei_host.data.size());
    }

    TrySaveVerificationCache(GetVCacheBwdWeightBasename(), dwei_host.data);
    return 0;
}

template <typename Tgpu, typename Tref>
int ConvDriver<Tgpu, Tref>::RunBackwardDataCPU()
{
    if(miopen::deref(convDesc).mode == miopenTranspose)
    {
        cpu_convolution_forward(miopen::deref(convDesc).GetSpatialDimension(),
                                dout,
                                wei,
                                din_host,
                                miopen::deref(convDesc).GetConvPads(),
                                miopen::deref(convDesc).GetConvStrides(),
                                miopen::deref(convDesc).GetConvDilations(),
                                miopen::deref(convDesc).GetGroupCount());
    }
    else
    {
        cpu_convolution_backward_data(miopen::deref(convDesc).GetSpatialDimension(),
                                      din_host,
                                      wei,
                                      dout,
                                      miopen::deref(convDesc).GetConvPads(),
                                      miopen::deref(convDesc).GetConvStrides(),
                                      miopen::deref(convDesc).GetConvDilations(),
                                      miopen::deref(convDesc).GetGroupCount());
    }

    if(inflags.GetValueInt("dump_output"))
    {
        dumpBufferToFile<Tref>("dump_bwd_din_cpu.bin", din_host.data.data(), din_host.data.size());
    }

    TrySaveVerificationCache(GetVCacheBwdDataBasename(), din_host.data);
    return 0;
}

template <typename Tgpu, typename Tref>
int ConvDriver<Tgpu, Tref>::RunBackwardBiasCPU()
{
    cpu_bias_backward_data(dout, db_host);

    if(inflags.GetValueInt("dump_output"))
    {
        dumpBufferToFile<Tref>("dump_bwd_db_cpu.bin", db_host.data.data(), db_host.data.size());
    }

    TrySaveVerificationCache(GetVCacheBiasBwdDataBasename(), db_host.data);
    return 0;
}

template <typename Tgpu, typename Tref>
std::string ConvDriver<Tgpu, Tref>::GetVerificationCacheFileName() const
{
    std::ostringstream ss;

    miopenConvolutionMode_t mode;

    int spatial_dim = inflags.GetValueInt("spatial_dim");

    std::vector<int> pads(spatial_dim);
    std::vector<int> conv_strides(spatial_dim);
    std::vector<int> conv_dilations(spatial_dim);
    std::vector<int> trans_output_pads(spatial_dim);

    miopenGetConvolutionNdDescriptor(convDesc,
                                     spatial_dim,
                                     &spatial_dim,
                                     pads.data(),
                                     conv_strides.data(),
                                     conv_dilations.data(),
                                     &mode);

    auto get_datatype_string = [](auto type) {
        if(std::is_same<decltype(type), int8_t>::value)
        {
            return "int8";
        }
        else if(std::is_same<decltype(type), float16>::value)
        {
            return "float16";
        }
        else if(std::is_same<decltype(type), float>::value)
        {
            return "float";
        }
        else if(std::is_same<decltype(type), double>::value)
        {
            return "double";
        }
        else if(std::is_same<decltype(type), bfloat16>::value)
        {
            return "bfloat16";
        }
        else
        {
            MIOPEN_THROW("unknown data type");
        }
    };

    ss << mode;
    ss << "_" << spatial_dim;
    ss << "_" << miopen::deref(convDesc).paddingMode;
    ss << "_" << miopen::deref(convDesc).GetGroupCount();
    miopen::LogRange(ss << "_", miopen::deref(inputTensor).GetLengths(), "x");
    miopen::LogRange(ss << "_", miopen::deref(weightTensor).GetLengths(), "x");
    miopen::LogRange(ss << "_", pads, "x");
    miopen::LogRange(ss << "_", conv_strides, "x");
    miopen::LogRange(ss << "_", conv_dilations, "x");
    miopen::LogRange(ss << "_", trans_output_pads, "x");
    ss << "_" << inflags.GetValueInt("pad_val");
    ss << "_" << inflags.GetValueInt("bias");
    ss << "_"
       << "GPU" << get_datatype_string(Tgpu{});
    ss << "_"
       << "REF" << get_datatype_string(Tref{});

    return ss.str();
}

template <typename Tgpu, typename Tref>
bool ConvDriver<Tgpu, Tref>::TryReadVerificationCache(const std::string& file_name,
                                                      miopenTensorDescriptor_t& tensorDesc,
                                                      Tref* data) const
{
    const auto verification_cache_path = inflags.GetValueStr("verification_cache");

    if(!verification_cache_path.empty())
    {
        const auto file_path =
            verification_cache_path + "/" + file_name + "_" + GetVerificationCacheFileName();

        if(std::ifstream(file_path).good())
        {
            if(readBufferFromFile<Tref>(data, GetTensorSize(tensorDesc), file_path.c_str()))
            {
                return true;
            }
        }
    }

    return false;
}

template <typename Tgpu, typename Tref>
void ConvDriver<Tgpu, Tref>::TrySaveVerificationCache(const std::string& file_name,
                                                      std::vector<Tref>& data) const
{
    const auto verification_cache_path = inflags.GetValueStr("verification_cache");
    if(!verification_cache_path.empty())
    {
        const auto file_path =
            verification_cache_path + "/" + file_name + "_" + GetVerificationCacheFileName();
        dumpBufferToFile<Tref>(file_path.c_str(), data.data(), data.size());
    }
}

template <typename Tgpu, typename Tref>
std::string ConvDriver<Tgpu, Tref>::GetVCacheFwdOutBasename() const
{
    return "conv_fwd_out";
}

template <typename Tgpu, typename Tref>
std::string ConvDriver<Tgpu, Tref>::GetVCacheBwdDataBasename() const
{
    return "conv_bwd_dat";
}

template <typename Tgpu, typename Tref>
std::string ConvDriver<Tgpu, Tref>::GetVCacheBwdWeightBasename() const
{
    return "conv_bwd_wei";
}

template <typename Tgpu, typename Tref>
std::string ConvDriver<Tgpu, Tref>::GetVCacheBiasBwdDataBasename() const
{
    return "bias_bwd_dat";
}

template <typename Tgpu, typename Tref>
int ConvDriver<Tgpu, Tref>::VerifyForward()
{
    if(!is_fwd)
        return 0;

    if(!is_fwd_run_failed)
        if(!TryReadVerificationCache(GetVCacheFwdOutBasename(), outputTensor, outhost.data.data()))
            RunForwardCPU();

    const auto isInt8 = (data_type == miopenInt8 || data_type == miopenInt8x4);
    auto error        = is_fwd_run_failed ? std::numeric_limits<double>::max()
                                   : (isInt8 ? miopen::rms_range(outhost.data, out_int8)
                                             : miopen::rms_range(outhost.data, out.data));

    const Tref tolerance = ((sizeof(Tgpu) == 4 || sizeof(Tgpu) == 1) ? static_cast<Tref>(1e-6)
                                                                     : static_cast<Tref>(7e-2));
    if(!(error < tolerance))
    {
        std::cout << "Forward Convolution Failed: " << error << std::endl;
        return EC_VerifyFwd;
    }
    std::cout << "Forward Convolution Verifies on CPU and GPU (" << error << ')' << std::endl;
    return 0;
}

template <typename Tgpu, typename Tref>
int ConvDriver<Tgpu, Tref>::VerifyBackward()
{
    if(data_type == miopenInt8 || data_type == miopenInt8x4)
    {
        std::cout << "Int8 Backward Convolution is not supported" << std::endl;
        return 0;
    }

    if(!(is_bwd || is_wrw))
        return 0;

    const double tolerance = sizeof(Tgpu) == 4 ? 1e-6 : 7e-2;

    int cumulative_rc = 0;
    if(is_bwd)
    {
        if(!is_bwd_run_failed)
            if(!TryReadVerificationCache(
                   GetVCacheBwdDataBasename(), inputTensor, din_host.data.data()))
                RunBackwardDataCPU();

        auto error_data = is_bwd_run_failed ? std::numeric_limits<double>::max()
                                            : miopen::rms_range(din_host.data, din);

        if(!(error_data < tolerance))
        {
            std::cout << "Backward Convolution Data Failed: " << error_data << std::endl;
            cumulative_rc |= EC_VerifyBwd;
        }
        else
        {
            std::cout << "Backward Convolution Data Verifies on CPU and GPU (" << error_data << ')'
                      << std::endl;
        }
    }

    if(is_wrw)
    {
        if(!is_wrw_run_failed)
            if(!TryReadVerificationCache(
                   GetVCacheBwdWeightBasename(), weightTensor, dwei_host.data.data()))
                RunBackwardWeightsCPU();

        // Winograd algorithm has worse precision than Direct and Gemm.
        // Winograd-specific precision loss is roughly 2+2 bits.
        // Affects only WrW FP32 for now.
        auto tolerance_wrw = tolerance;
        if(is_wrw_winograd && std::is_same<Tgpu, float>::value)
            tolerance_wrw *= 16.0;

        auto error_weights = is_wrw_run_failed ? std::numeric_limits<double>::max()
                                               : miopen::rms_range(dwei_host.data, dwei);

        if(!(error_weights < tolerance_wrw))
        {
            std::cout << "Backward Convolution Weights Failed: " << error_weights << std::endl;
            cumulative_rc |= EC_VerifyWrw;
        }
        else
        {
            std::cout << "Backward Convolution Weights Verifies on CPU and GPU (" << error_weights
                      << ')' << std::endl;
        }
    }

    if(inflags.GetValueInt("bias") != 0)
    {
        if(!TryReadVerificationCache(
               GetVCacheBiasBwdDataBasename(), biasTensor, db_host.data.data()))
        {
            RunBackwardBiasCPU();
        }

        auto error_bias = miopen::rms_range(db_host.data, db);
        if(!(error_bias < tolerance))
        {
            std::cout << "Backward Convolution Bias Failed: " << error_bias << std::endl;
            cumulative_rc |= EC_VerifyBwdBias;
        }
        else
        {
            std::cout << "Backward Convolution Bias Verifies on CPU and GPU (" << error_bias << ')'
                      << std::endl;
        }
    }

    return cumulative_rc;
}

#endif // GUARD_MIOPEN_CONV_DRIVER_HPP<|MERGE_RESOLUTION|>--- conflicted
+++ resolved
@@ -1569,15 +1569,6 @@
 template <typename Tgpu, typename Tref>
 int ConvDriver<Tgpu, Tref>::RunForwardGpuFind(const bool is_transform)
 {
-
-#if MIOPEN_BACKEND_OPENCL
-    cl_context ctx;
-
-    clGetCommandQueueInfo(q, CL_QUEUE_CONTEXT, sizeof(cl_context), &ctx, nullptr);
-#elif MIOPEN_BACKEND_HIP
-    uint32_t ctx = 0;
-#endif
-
     int ret_algo_count;
     int request_algo_count = 2;
     // The library returns `request_algo_count` algorithms to the caller. However this does
@@ -1598,14 +1589,7 @@
     float kernel_total_time = 0.0;
     float kernel_first_time = 0.0;
 
-<<<<<<< HEAD
-    std::unique_ptr<GPUMem> workspace_fwd = nullptr;
-
-    if(perf_results[0].memory > 0)
-        workspace_fwd = std::unique_ptr<GPUMem>(new GPUMem(ctx, perf_results[0].memory, 1));
-=======
     workspace_dev.reset(perf_results[0].memory);
->>>>>>> 63ef83c5
 
     wall.start(wall_enabled);
 
@@ -1627,7 +1611,7 @@
                                       &beta,
                                       outputTensor,
                                       out_dev->GetMem(),
-                                      workspace_fwd != nullptr ? workspace_fwd->GetMem() : nullptr,
+                                      workspace_dev != nullptr ? workspace_dev->GetMem() : nullptr,
                                       perf_results[0].memory);
         if(rc != miopenStatusSuccess)
             return rc;
@@ -1982,15 +1966,6 @@
 template <typename Tgpu, typename Tref>
 int ConvDriver<Tgpu, Tref>::RunBackwardDataGpuFind()
 {
-
-#if MIOPEN_BACKEND_OPENCL
-    cl_context ctx;
-
-    clGetCommandQueueInfo(q, CL_QUEUE_CONTEXT, sizeof(cl_context), &ctx, nullptr);
-#elif MIOPEN_BACKEND_HIP
-    uint32_t ctx = 0;
-#endif
-
     int ret_algo_count;
     int request_algo_count = 2;
     std::vector<miopenConvAlgoPerf_t> perf_results_data(request_algo_count);
@@ -2006,14 +1981,7 @@
     float kernel_first_time = 0.0;
     float alpha = static_cast<float>(1), beta = static_cast<float>(0);
 
-<<<<<<< HEAD
-    std::unique_ptr<GPUMem> workspace_bwd = nullptr;
-
-    if(perf_results_data[0].memory > 0)
-        workspace_bwd = std::unique_ptr<GPUMem>(new GPUMem(ctx, perf_results_data[0].memory, 1));
-=======
     workspace_dev.reset(perf_results_data[0].memory);
->>>>>>> 63ef83c5
 
     wall.start(wall_enabled);
 
@@ -2030,7 +1998,7 @@
                                            &beta,
                                            inputTensor,
                                            din_dev->GetMem(),
-                                           workspace_bwd != nullptr ? workspace_bwd->GetMem()
+                                           workspace_dev != nullptr ? workspace_dev->GetMem()
                                                                     : nullptr,
                                            perf_results_data[0].memory);
         if(rc != miopenStatusSuccess)
@@ -2134,15 +2102,6 @@
 template <typename Tgpu, typename Tref>
 int ConvDriver<Tgpu, Tref>::RunBackwardWrwGpuFind()
 {
-
-#if MIOPEN_BACKEND_OPENCL
-    cl_context ctx;
-
-    clGetCommandQueueInfo(q, CL_QUEUE_CONTEXT, sizeof(cl_context), &ctx, nullptr);
-#elif MIOPEN_BACKEND_HIP
-    uint32_t ctx = 0;
-#endif
-
     int ret_algo_count;
     int request_algo_count = 2;
 
@@ -2166,14 +2125,7 @@
     const auto ws_size = perf_results_weights[0].memory;
     is_wrw_winograd    = (algo == miopenConvolutionBwdWeightsAlgoWinograd);
 
-<<<<<<< HEAD
-    std::unique_ptr<GPUMem> workspace_wrw = nullptr;
-
-    if(ws_size > 0)
-        workspace_wrw = std::unique_ptr<GPUMem>(new GPUMem(ctx, ws_size, 1));
-=======
     workspace_dev.reset(perf_results_weights[0].memory);
->>>>>>> 63ef83c5
 
     wall.start(wall_enabled);
 
@@ -2190,7 +2142,7 @@
                                               &beta,
                                               weightTensor,
                                               dwei_dev->GetMem(),
-                                              workspace_wrw != nullptr ? workspace_wrw->GetMem()
+                                              workspace_dev != nullptr ? workspace_dev->GetMem()
                                                                        : nullptr,
                                               ws_size);
         if(rc != miopenStatusSuccess)
