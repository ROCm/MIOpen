--- conflicted
+++ resolved
@@ -3154,11 +3154,7 @@
         din_dev->FromGPU(GetStream(), din_host.data.data());
     else
     {
-<<<<<<< HEAD
         auto din_tmp = tensor<Tgpu>(miopen::miopenInternalToApi(miopen::deref(inputTensor).GetType()));
-=======
-        auto din_tmp = tensor<Tgpu>(miopen::deref(inputTensor));
->>>>>>> 8d67ae8b
         din_dev->FromGPU(GetStream(), din_tmp.data.data());
         for(int i = 0; i < din_tmp.data.size(); i++)
         {
