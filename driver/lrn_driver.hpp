--- conflicted
+++ resolved
@@ -474,11 +474,8 @@
 
     auto error           = miopen::rms_range(outhost, out);
     const Tref tolerance = 1.5e-4; // 1e-6;
-<<<<<<< HEAD
+
     if(!std::isfinite(error) || error > tolerance)
-=======
-    if(!(error < tolerance))
->>>>>>> 30af08d4
     {
         std::cout << "Forward LRN FAILED: " << error << std::endl;
     }
@@ -573,11 +570,8 @@
 
     auto error           = miopen::rms_range(dinhost, din);
     const Tref tolerance = 6.0e-5;
-<<<<<<< HEAD
+
     if(!std::isfinite(error) || error > tolerance)
-=======
-    if(!(error < tolerance))
->>>>>>> 30af08d4
     {
         std::cout << "Backward LRN FAILED: " << error << std::endl;
     }
