--- conflicted
+++ resolved
@@ -43,11 +43,8 @@
 #include "reduce_driver.hpp"
 #include "layernorm_driver.hpp"
 #include "sum_driver.hpp"
-<<<<<<< HEAD
+#include "argmax_driver.hpp"
 #include "cat_driver.hpp"
-=======
-#include "argmax_driver.hpp"
->>>>>>> 24e64f3f
 #include <miopen/config.h>
 #include <miopen/stringutils.hpp>
 
@@ -226,7 +223,18 @@
     {
         drv = new SumDriver<bfloat16, float>();
     }
-<<<<<<< HEAD
+    else if(base_arg == "argmax")
+    {
+        drv = new ArgmaxDriver<float, float>();
+    }
+    else if(base_arg == "argmaxfp16")
+    {
+        drv = new ArgmaxDriver<float16, float>();
+    }
+    else if(base_arg == "argmaxbfp16")
+    {
+        drv = new ArgmaxDriver<bfloat16, float>();
+    }
     else if(base_arg == "cat")
     {
         drv = new CatDriver<float>();
@@ -238,19 +246,6 @@
     else if(base_arg == "catbfp16")
     {
         drv = new CatDriver<bfloat16>();
-=======
-    else if(base_arg == "argmax")
-    {
-        drv = new ArgmaxDriver<float, float>();
-    }
-    else if(base_arg == "argmaxfp16")
-    {
-        drv = new ArgmaxDriver<float16, float>();
-    }
-    else if(base_arg == "argmaxbfp16")
-    {
-        drv = new ArgmaxDriver<bfloat16, float>();
->>>>>>> 24e64f3f
     }
     else
     {
