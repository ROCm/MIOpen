/*******************************************************************************
 *
 * MIT License
 *
 * Copyright (c) 2017 Advanced Micro Devices, Inc.
 *
 * Permission is hereby granted, free of charge, to any person obtaining a copy
 * of this software and associated documentation files (the "Software"), to deal
 * in the Software without restriction, including without limitation the rights
 * to use, copy, modify, merge, publish, distribute, sublicense, and/or sell
 * copies of the Software, and to permit persons to whom the Software is
 * furnished to do so, subject to the following conditions:
 *
 * The above copyright notice and this permission notice shall be included in all
 * copies or substantial portions of the Software.
 *
 * THE SOFTWARE IS PROVIDED "AS IS", WITHOUT WARRANTY OF ANY KIND, EXPRESS OR
 * IMPLIED, INCLUDING BUT NOT LIMITED TO THE WARRANTIES OF MERCHANTABILITY,
 * FITNESS FOR A PARTICULAR PURPOSE AND NONINFRINGEMENT. IN NO EVENT SHALL THE
 * AUTHORS OR COPYRIGHT HOLDERS BE LIABLE FOR ANY CLAIM, DAMAGES OR OTHER
 * LIABILITY, WHETHER IN AN ACTION OF CONTRACT, TORT OR OTHERWISE, ARISING FROM,
 * OUT OF OR IN CONNECTION WITH THE SOFTWARE OR THE USE OR OTHER DEALINGS IN THE
 * SOFTWARE.
 *
 *******************************************************************************/
#include <iostream>
#include <cstdio>

#include "activ_driver.hpp"
#include "bn_driver.hpp"
#include "conv_driver.hpp"
#include "CBAInferFusion_driver.hpp"
#include "driver.hpp"
#include "gemm_driver.hpp"
#include "lrn_driver.hpp"
#include "pool_driver.hpp"
#include "softmax_driver.hpp"
#include "rnn_driver.hpp"
#include "rnn_seq_driver.hpp"
#include "ctc_driver.hpp"
#include "dropout_driver.hpp"
#include "tensorop_driver.hpp"
#include "reduce_driver.hpp"
<<<<<<< HEAD
#include "transform_driver.hpp"
=======
#include "layernorm_driver.hpp"
#include "sum_driver.hpp"
>>>>>>> 38a0ebfd
#include <miopen/config.h>
#include <miopen/stringutils.hpp>

int main(int argc, char* argv[])
{

    std::string base_arg = ParseBaseArg(argc, argv);

    if(base_arg == "--version")
    {
        size_t major, minor, patch;
        miopenGetVersion(&major, &minor, &patch);
        std::cout << "MIOpen (version: " << major << "." << minor << "." << patch << ")"
                  << std::endl;
        exit(0); // NOLINT (concurrency-mt-unsafe)
    }

    // show command
    std::cout << "MIOpenDriver";
    for(int i = 1; i < argc; i++)
        std::cout << " " << argv[i];
    std::cout << std::endl;

    Driver* drv;
    if(base_arg == "conv")
    {
        drv = new ConvDriver<float, float>();
    }
    else if(base_arg == "convfp16")
    {
        drv = new ConvDriver<float16, float>();
    }
    else if(base_arg == "convbfp16")
    {
        drv = new ConvDriver<bfloat16, float>();
    }
    else if(base_arg == "convint8")
    {
        drv = new ConvDriver<int8_t, int32_t>();
    }
    else if(base_arg == "convfp8")
    {
        drv = new ConvDriver<float8, float>();
    }
    else if(base_arg == "convbfp8")
    {
        drv = new ConvDriver<bfloat8, float>();
    }
    else if(base_arg == "CBAInfer")
    {
        drv = new CBAInferFusionDriver<float, double>();
    }
    else if(base_arg == "CBAInferfp16")
    {
        drv = new CBAInferFusionDriver<float16, double>();
    }
    else if(base_arg == "pool")
    {
        drv = new PoolDriver<float, double>();
    }
    else if(base_arg == "poolfp16")
    {
        drv = new PoolDriver<float16, double>();
    }
    else if(base_arg == "lrn")
    {
        drv = new LRNDriver<float, double>();
    }
    else if(base_arg == "lrnfp16")
    {
        drv = new LRNDriver<float16, double>();
    }
    else if(base_arg == "activ")
    {
        drv = new ActivationDriver<float, double>();
    }
    else if(base_arg == "activfp16")
    {
        drv = new ActivationDriver<float16, double>();
    }
    else if(base_arg == "softmax")
    {
        drv = new SoftmaxDriver<float, double>();
    }
    else if(base_arg == "softmaxfp16")
    {
        drv = new SoftmaxDriver<float16, double>();
    }
#if MIOPEN_USE_GEMM
    else if(base_arg == "gemm")
    {
        drv = new GemmDriver<float>();
    }
    else if(base_arg == "gemmfp16")
    {
        drv = new GemmDriver<float16>();
    }
#endif
    else if(base_arg == "bnorm")
    {
        drv = new BatchNormDriver<float, double>();
    }
    else if(base_arg == "bnormfp16")
    {
        drv = new BatchNormDriver<float16, double, float>();
    }
    else if(base_arg == "rnn_seq")
    {
        drv = new RNNSeqDriver<float, double>();
    }
    else if(base_arg == "rnn_seqfp16")
    {
        drv = new RNNSeqDriver<float16, double>();
    }
    else if(base_arg == "rnn")
    {
        drv = new RNNDriver<float, double>();
    }
    else if(base_arg == "rnnfp16")
    {
        drv = new RNNDriver<float16, double>();
    }
    else if(base_arg == "ctc")
    {
        drv = new CTCDriver<float>();
    }
    else if(base_arg == "dropout")
    {
        drv = new DropoutDriver<float, float>();
    }
    else if(base_arg == "dropoutfp16")
    {
        drv = new DropoutDriver<float16, float>();
    }
    else if(base_arg == "tensorop")
    {
        drv = new TensorOpDriver<float, float>();
    }
    else if(base_arg == "tensoropfp16")
    {
        drv = new TensorOpDriver<float16, float>();
    }
    else if(base_arg == "reduce")
    {
        drv = new ReduceDriver<float, float>();
    }
    else if(base_arg == "reducefp16")
    {
        drv = new ReduceDriver<float16, float>();
    }
    else if(base_arg == "reducefp64")
    {
        drv = new ReduceDriver<double, double>();
    }
<<<<<<< HEAD
    else if(base_arg == "tensortrans")
    {
        drv = new TensorTransformDriver();
=======
    else if(base_arg == "layernorm")
    {
        drv = new LayerNormDriver<float, float>();
    }
    else if(base_arg == "layernormfp16")
    {
        drv = new LayerNormDriver<float16, float>();
    }
    else if(base_arg == "layernormbfp16")
    {
        drv = new LayerNormDriver<bfloat16, float>();
    }
    else if(base_arg == "sum")
    {
        drv = new SumDriver<float, float>();
    }
    else if(base_arg == "sumfp16")
    {
        drv = new SumDriver<float16, float>();
    }
    else if(base_arg == "sumbfp16")
    {
        drv = new SumDriver<bfloat16, float>();
>>>>>>> 38a0ebfd
    }
    else
    {
        printf("Incorrect BaseArg\n");
        exit(0); // NOLINT (concurrency-mt-unsafe)
    }

    drv->AddCmdLineArgs();
    int rc = drv->ParseCmdLineArgs(argc, argv);
    if(rc != 0)
    {
        std::cout << "ParseCmdLineArgs() FAILED, rc = " << rc << std::endl;
        return rc;
    }
    drv->GetandSetData();
    rc = drv->AllocateBuffersAndCopy();
    if(rc != 0)
    {
        std::cout << "AllocateBuffersAndCopy() FAILED, rc = " << rc << std::endl;
        return rc;
    }

    int fargval =
        !miopen::StartsWith(base_arg, "CBAInfer") ? drv->GetInputFlags().GetValueInt("forw") : 1;
    bool bnFwdInVer   = (fargval == 2 && miopen::StartsWith(base_arg, "bnorm"));
    bool verifyarg    = (drv->GetInputFlags().GetValueInt("verify") == 1);
    int cumulative_rc = 0; // Do not stop running tests in case of errors.

    if(fargval & 1 || fargval == 0 || bnFwdInVer)
    {
        rc = drv->RunForwardGPU();
        cumulative_rc |= rc;
        if(rc != 0)
            std::cout << "RunForwardGPU() FAILED, rc = "
                      << "0x" << std::hex << rc << std::dec << std::endl;
        if(verifyarg) // Verify even if Run() failed.
            cumulative_rc |= drv->VerifyForward();
    }

    if(fargval != 1)
    {
        rc = drv->RunBackwardGPU();
        cumulative_rc |= rc;
        if(rc != 0)
            std::cout << "RunBackwardGPU() FAILED, rc = "
                      << "0x" << std::hex << rc << std::dec << std::endl;
        if(verifyarg) // Verify even if Run() failed.
            cumulative_rc |= drv->VerifyBackward();
    }

    return cumulative_rc;
}<|MERGE_RESOLUTION|>--- conflicted
+++ resolved
@@ -41,12 +41,9 @@
 #include "dropout_driver.hpp"
 #include "tensorop_driver.hpp"
 #include "reduce_driver.hpp"
-<<<<<<< HEAD
-#include "transform_driver.hpp"
-=======
 #include "layernorm_driver.hpp"
 #include "sum_driver.hpp"
->>>>>>> 38a0ebfd
+#include "transform_driver.hpp"
 #include <miopen/config.h>
 #include <miopen/stringutils.hpp>
 
@@ -201,35 +198,33 @@
     {
         drv = new ReduceDriver<double, double>();
     }
-<<<<<<< HEAD
+    else if(base_arg == "layernorm")
+    {
+        drv = new LayerNormDriver<float, float>();
+    }
+    else if(base_arg == "layernormfp16")
+    {
+        drv = new LayerNormDriver<float16, float>();
+    }
+    else if(base_arg == "layernormbfp16")
+    {
+        drv = new LayerNormDriver<bfloat16, float>();
+    }
+    else if(base_arg == "sum")
+    {
+        drv = new SumDriver<float, float>();
+    }
+    else if(base_arg == "sumfp16")
+    {
+        drv = new SumDriver<float16, float>();
+    }
+    else if(base_arg == "sumbfp16")
+    {
+        drv = new SumDriver<bfloat16, float>();
+    }
     else if(base_arg == "tensortrans")
     {
         drv = new TensorTransformDriver();
-=======
-    else if(base_arg == "layernorm")
-    {
-        drv = new LayerNormDriver<float, float>();
-    }
-    else if(base_arg == "layernormfp16")
-    {
-        drv = new LayerNormDriver<float16, float>();
-    }
-    else if(base_arg == "layernormbfp16")
-    {
-        drv = new LayerNormDriver<bfloat16, float>();
-    }
-    else if(base_arg == "sum")
-    {
-        drv = new SumDriver<float, float>();
-    }
-    else if(base_arg == "sumfp16")
-    {
-        drv = new SumDriver<float16, float>();
-    }
-    else if(base_arg == "sumbfp16")
-    {
-        drv = new SumDriver<bfloat16, float>();
->>>>>>> 38a0ebfd
     }
     else
     {
