/*******************************************************************************
 *
 * MIT License
 *
 * Copyright (c) 2017 Advanced Micro Devices, Inc.
 *
 * Permission is hereby granted, free of charge, to any person obtaining a copy
 * of this software and associated documentation files (the "Software"), to deal
 * in the Software without restriction, including without limitation the rights
 * to use, copy, modify, merge, publish, distribute, sublicense, and/or sell
 * copies of the Software, and to permit persons to whom the Software is
 * furnished to do so, subject to the following conditions:
 *
 * The above copyright notice and this permission notice shall be included in all
 * copies or substantial portions of the Software.
 *
 * THE SOFTWARE IS PROVIDED "AS IS", WITHOUT WARRANTY OF ANY KIND, EXPRESS OR
 * IMPLIED, INCLUDING BUT NOT LIMITED TO THE WARRANTIES OF MERCHANTABILITY,
 * FITNESS FOR A PARTICULAR PURPOSE AND NONINFRINGEMENT. IN NO EVENT SHALL THE
 * AUTHORS OR COPYRIGHT HOLDERS BE LIABLE FOR ANY CLAIM, DAMAGES OR OTHER
 * LIABILITY, WHETHER IN AN ACTION OF CONTRACT, TORT OR OTHERWISE, ARISING FROM,
 * OUT OF OR IN CONNECTION WITH THE SOFTWARE OR THE USE OR OTHER DEALINGS IN THE
 * SOFTWARE.
 *
 *******************************************************************************/
#include "driver.hpp"
<<<<<<< HEAD
#include "getitem_driver.hpp"
#include "groupnorm_driver.hpp"
#include "gemm_driver.hpp"
#include "lrn_driver.hpp"
#include "pool_driver.hpp"
#include "softmax_driver.hpp"
#include "rnn_driver.hpp"
#include "rnn_seq_driver.hpp"
#include "ctc_driver.hpp"
#include "dropout_driver.hpp"
#include "tensorop_driver.hpp"
#include "reduce_driver.hpp"
#include "layernorm_driver.hpp"
#include "sum_driver.hpp"
#include "argmax_driver.hpp"
#include "cat_driver.hpp"
=======
#include "registry_driver_maker.hpp"

>>>>>>> eb92f89b
#include <miopen/config.h>
#include <miopen/stringutils.hpp>

#include <cstdio>
#include <iostream>

int main(int argc, char* argv[])
{

    std::string base_arg = ParseBaseArg(argc, argv);

    if(base_arg == "--version")
    {
        size_t major, minor, patch;
        miopenGetVersion(&major, &minor, &patch);
        std::cout << "MIOpen (version: " << major << "." << minor << "." << patch << ")"
                  << std::endl;
        exit(0); // NOLINT (concurrency-mt-unsafe)
    }

    // show command
    std::cout << "MIOpenDriver";
    for(int i = 1; i < argc; i++)
        std::cout << " " << argv[i];
    std::cout << std::endl;

    Driver* drv = nullptr;
    for(auto f : rdm::GetRegistry())
    {
        drv = f(base_arg);
        if(drv != nullptr)
            break;
    }
<<<<<<< HEAD
    else if(base_arg == "getitem")
    {
        drv = new GetitemDriver<float, float>();
    }
    else if(base_arg == "getitemfp16")
    {
        drv = new GetitemDriver<float16, float>();
    }
    else if(base_arg == "getitembfp16")
    {
        drv = new GetitemDriver<bfloat16, float>();
    }
    else
=======
    if(drv == nullptr)
>>>>>>> eb92f89b
    {
        printf("Incorrect BaseArg\n");
        exit(0); // NOLINT (concurrency-mt-unsafe)
    }

    drv->AddCmdLineArgs();
    int rc = drv->ParseCmdLineArgs(argc, argv);
    if(rc != 0)
    {
        std::cout << "ParseCmdLineArgs() FAILED, rc = " << rc << std::endl;
        return rc;
    }
    drv->GetandSetData();
    rc = drv->AllocateBuffersAndCopy();
    if(rc != 0)
    {
        std::cout << "AllocateBuffersAndCopy() FAILED, rc = " << rc << std::endl;
        return rc;
    }

    int fargval =
        !miopen::StartsWith(base_arg, "CBAInfer") ? drv->GetInputFlags().GetValueInt("forw") : 1;
    bool bnFwdInVer   = (fargval == 2 && miopen::StartsWith(base_arg, "bnorm"));
    bool verifyarg    = (drv->GetInputFlags().GetValueInt("verify") == 1);
    int cumulative_rc = 0; // Do not stop running tests in case of errors.

    if(fargval & 1 || fargval == 0 || bnFwdInVer)
    {
        rc = drv->RunForwardGPU();
        cumulative_rc |= rc;
        if(rc != 0)
            std::cout << "RunForwardGPU() FAILED, rc = "
                      << "0x" << std::hex << rc << std::dec << std::endl;
        if(verifyarg) // Verify even if Run() failed.
            cumulative_rc |= drv->VerifyForward();
    }

    if(fargval != 1)
    {
        rc = drv->RunBackwardGPU();
        cumulative_rc |= rc;
        if(rc != 0)
            std::cout << "RunBackwardGPU() FAILED, rc = "
                      << "0x" << std::hex << rc << std::dec << std::endl;
        if(verifyarg) // Verify even if Run() failed.
            cumulative_rc |= drv->VerifyBackward();
    }

    return cumulative_rc;
}<|MERGE_RESOLUTION|>--- conflicted
+++ resolved
@@ -24,27 +24,8 @@
  *
  *******************************************************************************/
 #include "driver.hpp"
-<<<<<<< HEAD
-#include "getitem_driver.hpp"
-#include "groupnorm_driver.hpp"
-#include "gemm_driver.hpp"
-#include "lrn_driver.hpp"
-#include "pool_driver.hpp"
-#include "softmax_driver.hpp"
-#include "rnn_driver.hpp"
-#include "rnn_seq_driver.hpp"
-#include "ctc_driver.hpp"
-#include "dropout_driver.hpp"
-#include "tensorop_driver.hpp"
-#include "reduce_driver.hpp"
-#include "layernorm_driver.hpp"
-#include "sum_driver.hpp"
-#include "argmax_driver.hpp"
-#include "cat_driver.hpp"
-=======
 #include "registry_driver_maker.hpp"
 
->>>>>>> eb92f89b
 #include <miopen/config.h>
 #include <miopen/stringutils.hpp>
 
@@ -78,23 +59,7 @@
         if(drv != nullptr)
             break;
     }
-<<<<<<< HEAD
-    else if(base_arg == "getitem")
-    {
-        drv = new GetitemDriver<float, float>();
-    }
-    else if(base_arg == "getitemfp16")
-    {
-        drv = new GetitemDriver<float16, float>();
-    }
-    else if(base_arg == "getitembfp16")
-    {
-        drv = new GetitemDriver<bfloat16, float>();
-    }
-    else
-=======
     if(drv == nullptr)
->>>>>>> eb92f89b
     {
         printf("Incorrect BaseArg\n");
         exit(0); // NOLINT (concurrency-mt-unsafe)
