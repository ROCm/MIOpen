--- conflicted
+++ resolved
@@ -24,26 +24,8 @@
  *
  *******************************************************************************/
 #include "driver.hpp"
-<<<<<<< HEAD
-#include "groupnorm_driver.hpp"
-#include "gemm_driver.hpp"
-#include "lrn_driver.hpp"
-#include "pool_driver.hpp"
-#include "softmax_driver.hpp"
-#include "rnn_driver.hpp"
-#include "rnn_seq_driver.hpp"
-#include "ctc_driver.hpp"
-#include "dropout_driver.hpp"
-#include "tensorop_driver.hpp"
-#include "reduce_driver.hpp"
-#include "layernorm_driver.hpp"
-#include "sum_driver.hpp"
-#include "reduceextreme_driver.hpp"
-#include "cat_driver.hpp"
-=======
 #include "registry_driver_maker.hpp"
 
->>>>>>> eb92f89b
 #include <miopen/config.h>
 #include <miopen/stringutils.hpp>
 
@@ -70,199 +52,8 @@
         std::cout << " " << argv[i];
     std::cout << std::endl;
 
-<<<<<<< HEAD
-    Driver* drv;
-    if(base_arg == "conv")
-    {
-        drv = new ConvDriver<float, float>();
-    }
-    else if(base_arg == "convfp16")
-    {
-        drv = new ConvDriver<float16, float>();
-    }
-    else if(base_arg == "convbfp16")
-    {
-        drv = new ConvDriver<bfloat16, float>();
-    }
-    else if(base_arg == "convint8")
-    {
-        drv = new ConvDriver<int8_t, int32_t>();
-    }
-    else if(base_arg == "convfp8")
-    {
-        drv = new ConvDriver<float8, float>();
-    }
-    else if(base_arg == "convbfp8")
-    {
-        drv = new ConvDriver<bfloat8, float>();
-    }
-    else if(base_arg == "CBAInfer")
-    {
-        drv = new CBAInferFusionDriver<float, double>();
-    }
-    else if(base_arg == "CBAInferfp16")
-    {
-        drv = new CBAInferFusionDriver<float16, double>();
-    }
-    else if(base_arg == "pool")
-    {
-        drv = new PoolDriver<float, double>();
-    }
-    else if(base_arg == "poolfp16")
-    {
-        drv = new PoolDriver<float16, double>();
-    }
-    else if(base_arg == "lrn")
-    {
-        drv = new LRNDriver<float, double>();
-    }
-    else if(base_arg == "lrnfp16")
-    {
-        drv = new LRNDriver<float16, double>();
-    }
-    else if(base_arg == "activ")
-    {
-        drv = new ActivationDriver<float, double>();
-    }
-    else if(base_arg == "activfp16")
-    {
-        drv = new ActivationDriver<float16, double>();
-    }
-    else if(base_arg == "softmax")
-    {
-        drv = new SoftmaxDriver<float, double>();
-    }
-    else if(base_arg == "softmaxfp16")
-    {
-        drv = new SoftmaxDriver<float16, double>();
-    }
-#if MIOPEN_USE_GEMM
-    else if(base_arg == "gemm")
-    {
-        drv = new GemmDriver<float>();
-    }
-    else if(base_arg == "gemmfp16")
-    {
-        drv = new GemmDriver<float16>();
-    }
-#endif
-    else if(base_arg == "bnorm")
-    {
-        drv = new BatchNormDriver<float, double>();
-    }
-    else if(base_arg == "bnormfp16")
-    {
-        drv = new BatchNormDriver<float16, double, float>();
-    }
-    else if(base_arg == "rnn_seq")
-    {
-        drv = new RNNSeqDriver<float, double>();
-    }
-    else if(base_arg == "rnn_seqfp16")
-    {
-        drv = new RNNSeqDriver<float16, double>();
-    }
-    else if(base_arg == "rnn")
-    {
-        drv = new RNNDriver<float, double>();
-    }
-    else if(base_arg == "rnnfp16")
-    {
-        drv = new RNNDriver<float16, double>();
-    }
-    else if(base_arg == "ctc")
-    {
-        drv = new CTCDriver<float>();
-    }
-    else if(base_arg == "dropout")
-    {
-        drv = new DropoutDriver<float, float>();
-    }
-    else if(base_arg == "dropoutfp16")
-    {
-        drv = new DropoutDriver<float16, float>();
-    }
-    else if(base_arg == "groupnorm")
-    {
-        drv = new GroupNormDriver<float, double>();
-    }
-    else if(base_arg == "groupnormfp16")
-    {
-        drv = new GroupNormDriver<float16, double>();
-    }
-    else if(base_arg == "groupnormbfp16")
-    {
-        drv = new GroupNormDriver<bfloat16, double>();
-    }
-    else if(base_arg == "tensorop")
-    {
-        drv = new TensorOpDriver<float, float>();
-    }
-    else if(base_arg == "tensoropfp16")
-    {
-        drv = new TensorOpDriver<float16, float>();
-    }
-    else if(base_arg == "reduce")
-    {
-        drv = new ReduceDriver<float, float>();
-    }
-    else if(base_arg == "reducefp16")
-    {
-        drv = new ReduceDriver<float16, float>();
-    }
-    else if(base_arg == "reducefp64")
-    {
-        drv = new ReduceDriver<double, double>();
-    }
-    else if(base_arg == "layernorm")
-    {
-        drv = new LayerNormDriver<float, float>();
-    }
-    else if(base_arg == "layernormfp16")
-    {
-        drv = new LayerNormDriver<float16, float>();
-    }
-    else if(base_arg == "layernormbfp16")
-    {
-        drv = new LayerNormDriver<bfloat16, float>();
-    }
-    else if(base_arg == "sum")
-    {
-        drv = new SumDriver<float, float>();
-    }
-    else if(base_arg == "sumfp16")
-    {
-        drv = new SumDriver<float16, float>();
-    }
-    else if(base_arg == "sumbfp16")
-    {
-        drv = new SumDriver<bfloat16, float>();
-    }
-    else if(base_arg == "reduceextreme")
-    {
-        drv = new ReduceExtremeDriver<float, float>();
-    }
-    else if(base_arg == "reduceextremefp16")
-    {
-        drv = new ReduceExtremeDriver<float16, float>();
-    }
-    else if(base_arg == "reduceextremebfp16")
-    {
-        drv = new ReduceExtremeDriver<bfloat16, float>();
-    }
-    else if(base_arg == "cat")
-    {
-        drv = new CatDriver<float>();
-    }
-    else if(base_arg == "catfp16")
-    {
-        drv = new CatDriver<float16>();
-    }
-    else if(base_arg == "catbfp16")
-=======
     Driver* drv = nullptr;
     for(auto f : rdm::GetRegistry())
->>>>>>> eb92f89b
     {
         drv = f(base_arg);
         if(drv != nullptr)
