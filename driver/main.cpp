/*******************************************************************************
 *
 * MIT License
 *
 * Copyright (c) 2017 Advanced Micro Devices, Inc.
 *
 * Permission is hereby granted, free of charge, to any person obtaining a copy
 * of this software and associated documentation files (the "Software"), to deal
 * in the Software without restriction, including without limitation the rights
 * to use, copy, modify, merge, publish, distribute, sublicense, and/or sell
 * copies of the Software, and to permit persons to whom the Software is
 * furnished to do so, subject to the following conditions:
 *
 * The above copyright notice and this permission notice shall be included in all
 * copies or substantial portions of the Software.
 *
 * THE SOFTWARE IS PROVIDED "AS IS", WITHOUT WARRANTY OF ANY KIND, EXPRESS OR
 * IMPLIED, INCLUDING BUT NOT LIMITED TO THE WARRANTIES OF MERCHANTABILITY,
 * FITNESS FOR A PARTICULAR PURPOSE AND NONINFRINGEMENT. IN NO EVENT SHALL THE
 * AUTHORS OR COPYRIGHT HOLDERS BE LIABLE FOR ANY CLAIM, DAMAGES OR OTHER
 * LIABILITY, WHETHER IN AN ACTION OF CONTRACT, TORT OR OTHERWISE, ARISING FROM,
 * OUT OF OR IN CONNECTION WITH THE SOFTWARE OR THE USE OR OTHER DEALINGS IN THE
 * SOFTWARE.
 *
 *******************************************************************************/
#include <iostream>
#include <cstdio>

#include "activ_driver.hpp"
#include "bn_driver.hpp"
#include "conv_driver.hpp"
#include "CBAInferFusion_driver.hpp"
#include "driver.hpp"
#include "gemm_driver.hpp"
#include "lrn_driver.hpp"
#include "pool_driver.hpp"
#include "softmax_driver.hpp"
#include "rnn_driver.hpp"
#include "rnn_seq_driver.hpp"
#include "ctc_driver.hpp"
#include "dropout_driver.hpp"
#include "tensorop_driver.hpp"
#include "reduce_driver.hpp"
<<<<<<< HEAD
#include "cat_driver.hpp"
=======
#include "layernorm_driver.hpp"
#include "sum_driver.hpp"
>>>>>>> 8605896d
#include <miopen/config.h>
#include <miopen/stringutils.hpp>

int main(int argc, char* argv[])
{

    std::string base_arg = ParseBaseArg(argc, argv);

    if(base_arg == "--version")
    {
        size_t major, minor, patch;
        miopenGetVersion(&major, &minor, &patch);
        std::cout << "MIOpen (version: " << major << "." << minor << "." << patch << ")"
                  << std::endl;
        exit(0); // NOLINT (concurrency-mt-unsafe)
    }

    // show command
    std::cout << "MIOpenDriver";
    for(int i = 1; i < argc; i++)
        std::cout << " " << argv[i];
    std::cout << std::endl;

    Driver* drv;
    if(base_arg == "conv")
    {
        drv = new ConvDriver<float, float>();
    }
    else if(base_arg == "convfp16")
    {
        drv = new ConvDriver<float16, float>();
    }
    else if(base_arg == "convbfp16")
    {
        drv = new ConvDriver<bfloat16, float>();
    }
    else if(base_arg == "convint8")
    {
        drv = new ConvDriver<int8_t, int32_t>();
    }
    else if(base_arg == "convfp8")
    {
        drv = new ConvDriver<float8, float>();
    }
    else if(base_arg == "convbfp8")
    {
        drv = new ConvDriver<bfloat8, float>();
    }
    else if(base_arg == "CBAInfer")
    {
        drv = new CBAInferFusionDriver<float, double>();
    }
    else if(base_arg == "CBAInferfp16")
    {
        drv = new CBAInferFusionDriver<float16, double>();
    }
    else if(base_arg == "pool")
    {
        drv = new PoolDriver<float, double>();
    }
    else if(base_arg == "poolfp16")
    {
        drv = new PoolDriver<float16, double>();
    }
    else if(base_arg == "lrn")
    {
        drv = new LRNDriver<float, double>();
    }
    else if(base_arg == "lrnfp16")
    {
        drv = new LRNDriver<float16, double>();
    }
    else if(base_arg == "activ")
    {
        drv = new ActivationDriver<float, double>();
    }
    else if(base_arg == "activfp16")
    {
        drv = new ActivationDriver<float16, double>();
    }
    else if(base_arg == "softmax")
    {
        drv = new SoftmaxDriver<float, double>();
    }
    else if(base_arg == "softmaxfp16")
    {
        drv = new SoftmaxDriver<float16, double>();
    }
#if MIOPEN_USE_GEMM
    else if(base_arg == "gemm")
    {
        drv = new GemmDriver<float>();
    }
// TODO half is not supported in gemm
//    else if(base_arg == "gemmfp16")
//    {
//        drv = new GemmDriver<float16>();
//    }
#endif
    else if(base_arg == "bnorm")
    {
        drv = new BatchNormDriver<float, double>();
    }
    else if(base_arg == "bnormfp16")
    {
        drv = new BatchNormDriver<float16, double, float>();
    }
    else if(base_arg == "rnn_seq")
    {
        drv = new RNNSeqDriver<float, double>();
    }
    else if(base_arg == "rnn_seqfp16")
    {
        drv = new RNNSeqDriver<float16, double>();
    }
    else if(base_arg == "rnn")
    {
        drv = new RNNDriver<float, double>();
    }
    else if(base_arg == "rnnfp16")
    {
        drv = new RNNDriver<float16, double>();
    }
    else if(base_arg == "ctc")
    {
        drv = new CTCDriver<float>();
    }
    else if(base_arg == "dropout")
    {
        drv = new DropoutDriver<float, float>();
    }
    else if(base_arg == "dropoutfp16")
    {
        drv = new DropoutDriver<float16, float>();
    }
    else if(base_arg == "tensorop")
    {
        drv = new TensorOpDriver<float, float>();
    }
    else if(base_arg == "tensoropfp16")
    {
        drv = new TensorOpDriver<float16, float>();
    }
    else if(base_arg == "reduce")
    {
        drv = new ReduceDriver<float, float>();
    }
    else if(base_arg == "reducefp16")
    {
        drv = new ReduceDriver<float16, float>();
    }
    else if(base_arg == "reducefp64")
    {
        drv = new ReduceDriver<double, double>();
    }
    else if(base_arg == "layernorm")
    {
        drv = new LayerNormDriver<float, float>();
    }
    else if(base_arg == "layernormfp16")
    {
        drv = new LayerNormDriver<float16, float>();
    }
    else if(base_arg == "layernormbfp16")
    {
        drv = new LayerNormDriver<bfloat16, float>();
    }
<<<<<<< HEAD
    else if(base_arg == "cat")
    {
        drv = new CatDriver<float, float>();
    }
    else if(base_arg == "catfp16")
    {
        drv = new CatDriver<float16, float>();
    }
    else if(base_arg == "catbfp16")
    {
        drv = new CatDriver<bfloat16, float>();
=======
    else if(base_arg == "sum")
    {
        drv = new SumDriver<float, float>();
    }
    else if(base_arg == "sumfp16")
    {
        drv = new SumDriver<float16, float>();
    }
    else if(base_arg == "sumbfp16")
    {
        drv = new SumDriver<bfloat16, float>();
>>>>>>> 8605896d
    }
    else
    {
        printf("Incorrect BaseArg\n");
        exit(0); // NOLINT (concurrency-mt-unsafe)
    }

    drv->AddCmdLineArgs();
    int rc = drv->ParseCmdLineArgs(argc, argv);
    if(rc != 0)
    {
        std::cout << "ParseCmdLineArgs() FAILED, rc = " << rc << std::endl;
        return rc;
    }
    drv->GetandSetData();
    rc = drv->AllocateBuffersAndCopy();
    if(rc != 0)
    {
        std::cout << "AllocateBuffersAndCopy() FAILED, rc = " << rc << std::endl;
        return rc;
    }

    int fargval =
        !miopen::StartsWith(base_arg, "CBAInfer") ? drv->GetInputFlags().GetValueInt("forw") : 1;
    bool bnFwdInVer   = (fargval == 2 && miopen::StartsWith(base_arg, "bnorm"));
    bool verifyarg    = (drv->GetInputFlags().GetValueInt("verify") == 1);
    int cumulative_rc = 0; // Do not stop running tests in case of errors.

    if(fargval & 1 || fargval == 0 || bnFwdInVer)
    {
        rc = drv->RunForwardGPU();
        cumulative_rc |= rc;
        if(rc != 0)
            std::cout << "RunForwardGPU() FAILED, rc = "
                      << "0x" << std::hex << rc << std::dec << std::endl;
        if(verifyarg) // Verify even if Run() failed.
            cumulative_rc |= drv->VerifyForward();
    }

    if(fargval != 1)
    {
        rc = drv->RunBackwardGPU();
        cumulative_rc |= rc;
        if(rc != 0)
            std::cout << "RunBackwardGPU() FAILED, rc = "
                      << "0x" << std::hex << rc << std::dec << std::endl;
        if(verifyarg) // Verify even if Run() failed.
            cumulative_rc |= drv->VerifyBackward();
    }

    return cumulative_rc;
}<|MERGE_RESOLUTION|>--- conflicted
+++ resolved
@@ -41,12 +41,9 @@
 #include "dropout_driver.hpp"
 #include "tensorop_driver.hpp"
 #include "reduce_driver.hpp"
-<<<<<<< HEAD
-#include "cat_driver.hpp"
-=======
 #include "layernorm_driver.hpp"
 #include "sum_driver.hpp"
->>>>>>> 8605896d
+#include "cat_driver.hpp"
 #include <miopen/config.h>
 #include <miopen/stringutils.hpp>
 
@@ -214,7 +211,18 @@
     {
         drv = new LayerNormDriver<bfloat16, float>();
     }
-<<<<<<< HEAD
+    else if(base_arg == "sum")
+    {
+        drv = new SumDriver<float, float>();
+    }
+    else if(base_arg == "sumfp16")
+    {
+        drv = new SumDriver<float16, float>();
+    }
+    else if(base_arg == "sumbfp16")
+    {
+        drv = new SumDriver<bfloat16, float>();
+    }
     else if(base_arg == "cat")
     {
         drv = new CatDriver<float, float>();
@@ -226,19 +234,6 @@
     else if(base_arg == "catbfp16")
     {
         drv = new CatDriver<bfloat16, float>();
-=======
-    else if(base_arg == "sum")
-    {
-        drv = new SumDriver<float, float>();
-    }
-    else if(base_arg == "sumfp16")
-    {
-        drv = new SumDriver<float16, float>();
-    }
-    else if(base_arg == "sumbfp16")
-    {
-        drv = new SumDriver<bfloat16, float>();
->>>>>>> 8605896d
     }
     else
     {
