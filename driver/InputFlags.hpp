/*******************************************************************************
 *
 * MIT License
 *
 * Copyright (c) 2021 Advanced Micro Devices, Inc.
 *
 * Permission is hereby granted, free of charge, to any person obtaining a copy
 * of this software and associated documentation files (the "Software"), to deal
 * in the Software without restriction, including without limitation the rights
 * to use, copy, modify, merge, publish, distribute, sublicense, and/or sell
 * copies of the Software, and to permit persons to whom the Software is
 * furnished to do so, subject to the following conditions:
 *
 * The above copyright notice and this permission notice shall be included in all
 * copies or substantial portions of the Software.
 *
 * THE SOFTWARE IS PROVIDED "AS IS", WITHOUT WARRANTY OF ANY KIND, EXPRESS OR
 * IMPLIED, INCLUDING BUT NOT LIMITED TO THE WARRANTIES OF MERCHANTABILITY,
 * FITNESS FOR A PARTICULAR PURPOSE AND NONINFRINGEMENT. IN NO EVENT SHALL THE
 * AUTHORS OR COPYRIGHT HOLDERS BE LIABLE FOR ANY CLAIM, DAMAGES OR OTHER
 * LIABILITY, WHETHER IN AN ACTION OF CONTRACT, TORT OR OTHERWISE, ARISING FROM,
 * OUT OF OR IN CONNECTION WITH THE SOFTWARE OR THE USE OR OTHER DEALINGS IN THE
 * SOFTWARE.
 *
 *******************************************************************************/
#ifndef MIOPEN_INPUT_FLAGS_HPP_
#define MIOPEN_INPUT_FLAGS_HPP_

#include <miopen/miopen.h>

#include <boost/optional.hpp>

#include <map>
#include <string>
#include <vector>

struct Input
{
    std::string long_name;
    char short_name;
    std::string value;
    std::string help_text;
    std::string type;
    bool convert2uppercase;
};

struct TensorParameters
{
    std::vector<int> lengths = {};
    std::vector<int> strides = {};
    std::string layout       = "";

    TensorParameters FillMissing(const TensorParameters& other) const
    {
        return {
            (lengths.empty() ? other.lengths : lengths),
            (strides.empty() ? other.strides : strides),
            (layout.empty() ? other.layout : layout),
        };
    }

    int SetTensordDescriptor(miopenTensorDescriptor_t result, miopenDataType_t data_type);
    void CalculateStrides();
};

struct TensorParametersUint64
{
    std::vector<uint64_t> lengths = {};
    std::vector<uint64_t> strides = {};
    std::string layout            = "";

    TensorParametersUint64 FillMissing(const TensorParametersUint64& other) const
    {
        return {
            (lengths.empty() ? other.lengths : lengths),
            (strides.empty() ? other.strides : strides),
            (layout.empty() ? other.layout : layout),
        };
    }

    uint64_t SetTensordDescriptor(miopenTensorDescriptor_t result, miopenDataType_t data_type);
    void CalculateStrides();
};

class InputFlags
{
    std::map<char, Input> MapInputs;

public:
    InputFlags();
    void AddInputFlag(const std::string& _long_name,
                      char _short_name,
                      const std::string& _value,
                      const std::string& _help_text,
                      const std::string& type,
                      bool _convert2uppercase = false);

    void AddTensorFlag(const std::string& name,
                       char short_name,
                       const std::string& default_value,
                       const std::string& default_desc = "");

    void Parse(int argc, char* argv[]);
    char FindShortName(const std::string& _long_name) const;
    [[noreturn]] void Print() const;

    std::string GetValueStr(const std::string& _long_name) const;
    int GetValueInt(const std::string& _long_name) const;
    uint64_t GetValueUint64(const std::string& _long_name) const;
    double GetValueDouble(const std::string& _long_name) const;
    TensorParameters GetValueTensor(const std::string& long_name) const;
    TensorParametersUint64 GetValueTensorUint64(const std::string& long_name) const;
<<<<<<< HEAD
=======
    std::vector<int32_t> GetValueVectorInt(const std::string& long_name) const;
    std::vector<uint64_t> GetValueVectorUint64(const std::string& long_name) const;
    std::vector<std::vector<int32_t>> GetValue2dVectorInt(const std::string& long_name) const;
    std::vector<std::vector<uint64_t>> GetValue2dVectorUint64(const std::string& long_name) const;
>>>>>>> e158084f
    void SetValue(const std::string& long_name, const std::string& new_value);
    void StoreOptionalFlagValue(char short_name, const std::string& input_value);

    virtual ~InputFlags() {}
};

#endif //_MIOPEN_INPUT_FLAGS_HPP_<|MERGE_RESOLUTION|>--- conflicted
+++ resolved
@@ -110,13 +110,10 @@
     double GetValueDouble(const std::string& _long_name) const;
     TensorParameters GetValueTensor(const std::string& long_name) const;
     TensorParametersUint64 GetValueTensorUint64(const std::string& long_name) const;
-<<<<<<< HEAD
-=======
     std::vector<int32_t> GetValueVectorInt(const std::string& long_name) const;
     std::vector<uint64_t> GetValueVectorUint64(const std::string& long_name) const;
     std::vector<std::vector<int32_t>> GetValue2dVectorInt(const std::string& long_name) const;
     std::vector<std::vector<uint64_t>> GetValue2dVectorUint64(const std::string& long_name) const;
->>>>>>> e158084f
     void SetValue(const std::string& long_name, const std::string& new_value);
     void StoreOptionalFlagValue(char short_name, const std::string& input_value);
 
