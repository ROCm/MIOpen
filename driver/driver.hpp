--- conflicted
+++ resolved
@@ -130,13 +130,8 @@
     printf(
         "Supported Base Arguments: conv[fp16|int8|bfp16], CBAInfer[fp16], pool[fp16], lrn[fp16], "
         "activ[fp16], softmax[fp16], bnorm[fp16], rnn[fp16], gemm, ctc, dropout[fp16], "
-<<<<<<< HEAD
-        "tensorop[fp16], reduce[fp16]\n");
+        "tensorop[fp16], reduce[fp16,fp64]\n");
     exit(0); // NOLINT (concurrency-mt-unsafe)
-=======
-        "tensorop[fp16], reduce[fp16,fp64]\n");
-    exit(0);
->>>>>>> 01ff3da6
 }
 
 std::string ParseBaseArg(int argc, char* argv[])
