/*******************************************************************************
 *
 * MIT License
 *
 * Copyright (c) 2017 Advanced Micro Devices, Inc.
 *
 * Permission is hereby granted, free of charge, to any person obtaining a copy
 * of this software and associated documentation files (the "Software"), to deal
 * in the Software without restriction, including without limitation the rights
 * to use, copy, modify, merge, publish, distribute, sublicense, and/or sell
 * copies of the Software, and to permit persons to whom the Software is
 * furnished to do so, subject to the following conditions:
 *
 * The above copyright notice and this permission notice shall be included in all
 * copies or substantial portions of the Software.
 *
 * THE SOFTWARE IS PROVIDED "AS IS", WITHOUT WARRANTY OF ANY KIND, EXPRESS OR
 * IMPLIED, INCLUDING BUT NOT LIMITED TO THE WARRANTIES OF MERCHANTABILITY,
 * FITNESS FOR A PARTICULAR PURPOSE AND NONINFRINGEMENT. IN NO EVENT SHALL THE
 * AUTHORS OR COPYRIGHT HOLDERS BE LIABLE FOR ANY CLAIM, DAMAGES OR OTHER
 * LIABILITY, WHETHER IN AN ACTION OF CONTRACT, TORT OR OTHERWISE, ARISING FROM,
 * OUT OF OR IN CONNECTION WITH THE SOFTWARE OR THE USE OR OTHER DEALINGS IN THE
 * SOFTWARE.
 *
 *******************************************************************************/
#ifndef GUARD_MIOPEN_DRIVER_HPP
#define GUARD_MIOPEN_DRIVER_HPP

#include <half/half.hpp>
#include "random.hpp"

#include "InputFlags.hpp"
#include <algorithm>
#include <cstdio>
#include <cstdlib>
#include <cfloat>
#include <memory>
#include <miopen/logger.hpp>
#include <miopen/miopen.h>
#include <miopen/bfloat16.hpp>
using half         = half_float::half;
using hip_bfloat16 = bfloat16;
#include <hip_float8.hpp>
using float16 = half_float::half;
using float8  = miopen_f8::hip_f8<miopen_f8::hip_f8_type::fp8>;
using bfloat8 = miopen_f8::hip_f8<miopen_f8::hip_f8_type::bf8>;
#include <numeric>
#include <vector>

#if MIOPEN_BACKEND_OPENCL
#if defined(__APPLE__) || defined(__MACOSX)
#include <OpenCL/cl.h>
#else
#include <CL/cl.h>
#endif
#elif MIOPEN_BACKEND_HIP
#include <hip/hip_runtime_api.h>
#endif

#define UNPACK_VEC4(v) (v[0]), (v[1]), (v[2]), (v[3])

// Use values which are distinctively greater then miopenStatus_t,
// so that these can be ORed with any miopen status code
// without loss of information.
typedef enum
{
    // These four codes could be returned together, ORed:
    EC_VerifyFwd     = 0x100,
    EC_VerifyBwd     = 0x200,
    EC_VerifyWrw     = 0x400,
    EC_VerifyBwdBias = 0x800,
} errorCode_t;

struct GPUMem
{

#if MIOPEN_BACKEND_OPENCL
    GPUMem(){};
    GPUMem(cl_context& ctx, size_t psz, size_t pdata_sz) : sz(psz), data_sz(pdata_sz)
    {
        buf = clCreateBuffer(ctx, CL_MEM_READ_WRITE, data_sz * sz, nullptr, nullptr);
    }

    int ToGPU(cl_command_queue& q, void* p) const
    {
        return clEnqueueWriteBuffer(q, buf, CL_TRUE, 0, data_sz * sz, p, 0, nullptr, nullptr);
    }
    int FromGPU(cl_command_queue& q, void* p) const
    {
        return clEnqueueReadBuffer(q, buf, CL_TRUE, 0, data_sz * sz, p, 0, nullptr, nullptr);
    }

    cl_mem GetMem() const { return buf; }
    size_t GetSize() const { return sz * data_sz; }

    ~GPUMem() { clReleaseMemObject(buf); }

    cl_mem buf;
    size_t sz;
    size_t data_sz;

#elif MIOPEN_BACKEND_HIP

    GPUMem(){};
    GPUMem(uint32_t ctx, size_t psz, size_t pdata_sz) : _ctx(ctx), sz(psz), data_sz(pdata_sz)
    {
        auto status = hipMalloc(static_cast<void**>(&buf), GetSize());
        if(status != hipSuccess)
            MIOPEN_THROW_HIP_STATUS(status,
                                    "[MIOpenDriver] hipMalloc " + std::to_string(GetSize()));
        MIOPEN_LOG_CUSTOM(miopen::LoggingLevel::Info2,
                          "MIOpenDriver",
                          "hipMalloc " << GetSize() << " at " << buf << " Ok");
    }

    int ToGPU(hipStream_t q, void* p)
    {
        _q = q;
        return static_cast<int>(hipMemcpy(buf, p, GetSize(), hipMemcpyHostToDevice));
    }
    int FromGPU(hipStream_t q, void* p)
    {
        hipDeviceSynchronize();
        _q = q;
        return static_cast<int>(hipMemcpy(p, buf, GetSize(), hipMemcpyDeviceToHost));
    }

    void* GetMem() { return buf; }
    size_t GetSize() { return sz * data_sz; }

    ~GPUMem()
    {
        size_t size = 0;
        auto status = hipMemPtrGetInfo(buf, &size);
        if(status != hipSuccess)
            MIOPEN_LOG_CUSTOM(miopen::LoggingLevel::Warning,
                              "MIOpenDriver",
                              "hipMemPtrGetInfo at " << buf << ' '
                                                     << miopen::HIPErrorMessage(status, ""));
        status = hipFree(buf);
        if(status != hipSuccess)
            MIOPEN_LOG_CUSTOM(miopen::LoggingLevel::Error,
                              "MIOpenDriver",
                              "hipFree " << size << " at " << buf << ' '
                                         << miopen::HIPErrorMessage(status, ""));
        else
            MIOPEN_LOG_CUSTOM(miopen::LoggingLevel::Info2,
                              "MIOpenDriver",
                              "hipFree " << size << " at " << buf << " Ok");
    }

    hipStream_t _q; // Place holder for opencl context
    uint32_t _ctx;
    void* buf;
    size_t sz;
    size_t data_sz;
#endif
};

inline void PadBufferSize(size_t& sz, int datatype_sz)
{
    size_t page_sz = (2 * 1024 * 1024) / datatype_sz;
    if(sz % page_sz != 0)
    {
        sz = ((sz + page_sz) / page_sz) * page_sz;
    }
}

[[noreturn]] inline void Usage()
{
    printf("Usage: ./driver *base_arg* *other_args*\n");
    printf(
        "Supported Base Arguments: conv[fp16|int8|bfp16], pool[fp16], lrn[fp16], "
        "activ[fp16], softmax[fp16], bnorm[fp16], rnn[fp16], gemm[fp16], ctc, dropout[fp16], "
        "tensorop, reduce[fp16|fp64], layernorm[bfp16|fp16], sum[bfp16|fp16], "
        "groupnorm[bfp16|fp16], cat[bfp16|fp16], addlayernorm[bfp16|fp16], "
        "t5layernorm[bfp16|fp16], adam[fp16], ampadam, reduceextreme[bfp16|fp16], "
        "adamw[fp16], ampadamw, transformersadamw[fp16], transformersampadamw, "
        "getitem[bfp16|fp16], reducecalculation[bfp16|fp16], rope[bfp16|fp16], "
<<<<<<< HEAD
        "prelu[bfp16|fp16], kthvalue[bfp16|fp16], glu[bfp16|fp16], adaptiveavgpool[bfp16|fp16]\n");
=======
        "prelu[bfp16|fp16], kthvalue[bfp16|fp16], glu[bfp16|fp16], softmarginloss[bfp16|fp16]\n");
>>>>>>> 5c7d495e
    exit(0); // NOLINT (concurrency-mt-unsafe)
}

inline std::string ParseBaseArg(int argc, char* argv[])
{
    if(argc < 2)
    {
        printf("FAILED: Invalid Number of Input Arguments\n");
        Usage();
    }

    std::string arg = argv[1];

    if(arg != "conv" && arg != "convfp16" && arg != "convint8" && arg != "convbfp16" &&
       arg != "pool" && arg != "poolfp16" && arg != "lrn" && arg != "lrnfp16" && arg != "activ" &&
       arg != "activfp16" && arg != "softmax" && arg != "softmaxfp16" && arg != "bnorm" &&
       arg != "bnormfp16" && arg != "rnn" && arg != "rnnfp16" && arg != "rnn_seq" &&
       arg != "rnn_seqfp16" && arg != "gemm" && arg != "gemmfp16" && arg != "ctc" &&
       arg != "dropout" && arg != "dropoutfp16" && arg != "tensorop" && arg != "reduce" &&
       arg != "reducefp16" && arg != "reducefp64" && arg != "layernorm" && arg != "layernormfp16" &&
       arg != "layernormbfp16" && arg != "sum" && arg != "sumfp16" && arg != "sumbfp16" &&
       arg != "groupnorm" && arg != "groupnormfp16" && arg != "groupnormbfp16" && arg != "cat" &&
       arg != "catfp16" && arg != "catbfp16" && arg != "addlayernorm" &&
       arg != "addlayernormfp16" && arg != "addlayernormbfp16" && arg != "t5layernorm" &&
       arg != "t5layernormfp16" && arg != "t5layernormbfp16" && arg != "adam" &&
       arg != "adamfp16" && arg != "ampadam" && arg != "reduceextreme" &&
       arg != "reduceextremefp16" && arg != "reduceextremebfp16" && arg != "adamw" &&
       arg != "adamwfp16" && arg != "ampadamw" && arg != "transformersadamw" &&
       arg != "transformersadamwfp16" && arg != "transformersampadamw" && arg != "getitem" &&
       arg != "getitemfp16" && arg != "getitembfp16" && arg != "reducecalculation" &&
       arg != "reducecalculationfp16" && arg != "reducecalculationbfp16" && arg != "rope" &&
       arg != "ropefp16" && arg != "ropebfp16" && arg != "prelu" && arg != "prelufp16" &&
       arg != "prelubfp16" && arg != "kthvalue" && arg != "kthvaluefp16" &&
       arg != "kthvaluebfp16" && arg != "glu" && arg != "glufp16" && arg != "glubfp16" &&
<<<<<<< HEAD
       arg != "adaptiveavgpool" && arg != "adaptiveavgpoolfp16" && arg != "adaptiveavgpoolbfp16" &&
=======
       arg != "softmarginloss" && arg != "softmarginlossfp16" && arg != "softmarginlossbfp16" &&
>>>>>>> 5c7d495e
       arg != "--version")
    {
        printf("FAILED: Invalid Base Input Argument\n");
        Usage();
    }
    else if(arg == "-h" || arg == "--help" || arg == "-?")
        Usage();
    else
        return arg;
}

class Driver
{
public:
    Driver()
    {
        data_type = miopenFloat;
#if MIOPEN_BACKEND_OPENCL
        miopenCreate(&handle);
#elif MIOPEN_BACKEND_HIP
        hipStream_t s;
        hipStreamCreate(&s);
        miopenCreateWithStream(&handle, s);
#endif

        miopenGetStream(handle, &q);
    }

    miopenHandle_t GetHandle() { return handle; }
    miopenDataType_t GetDataType() { return data_type; }

#if MIOPEN_BACKEND_OPENCL
    cl_command_queue& GetStream() { return q; }
#elif MIOPEN_BACKEND_HIP
    hipStream_t& GetStream() { return q; }
#endif
    virtual ~Driver() { miopenDestroy(handle); }

    // TODO: add timing APIs
    virtual int AddCmdLineArgs()                         = 0;
    virtual int ParseCmdLineArgs(int argc, char* argv[]) = 0;
    virtual InputFlags& GetInputFlags()                  = 0;
    virtual int GetandSetData()                          = 0;
    virtual int AllocateBuffersAndCopy()                 = 0;
    virtual int RunForwardGPU()                          = 0;
    virtual int VerifyForward()                          = 0;
    virtual int RunBackwardGPU()                         = 0;
    virtual int VerifyBackward()                         = 0;

protected:
    template <typename Tgpu>
    void InitDataType();
    miopenHandle_t handle;
    miopenDataType_t data_type;

#if MIOPEN_BACKEND_OPENCL
    cl_command_queue q;
#elif MIOPEN_BACKEND_HIP
    hipStream_t q;
#endif
};

template <>
inline void Driver::InitDataType<int8_t>()
{
    data_type = miopenInt8;
}
template <>
inline void Driver::InitDataType<float>()
{
    data_type = miopenFloat;
}
template <>
inline void Driver::InitDataType<float16>()
{
    data_type = miopenHalf;
}
template <>
inline void Driver::InitDataType<bfloat16>()
{
    data_type = miopenBFloat16;
}
template <>
inline void Driver::InitDataType<float8>()
{
    data_type = miopenFloat8;
}
template <>
inline void Driver::InitDataType<bfloat8>()
{
    data_type = miopenBFloat8;
}
// "std::is_same<Tgpu, float>{}" used to avoid "static_assert" compilation error,
// which occurs when the condition does not depend in any way on the template parameters.
template <typename Tgpu>
inline void Driver::InitDataType()
{
    static_assert(std::is_same<Tgpu, float>{}, "unsupported Tgpu");
}

template <typename T>
inline std::ostream& operator<<(std::ostream& os, const std::vector<T>& vs)
{
    os << "{ size: " << vs.size() << ", entries: ";
    for(auto& v : vs)
        os << v << " ";
    os << "}";
    return os;
}

#endif // GUARD_MIOPEN_DRIVER_HPP<|MERGE_RESOLUTION|>--- conflicted
+++ resolved
@@ -169,19 +169,15 @@
 [[noreturn]] inline void Usage()
 {
     printf("Usage: ./driver *base_arg* *other_args*\n");
-    printf(
-        "Supported Base Arguments: conv[fp16|int8|bfp16], pool[fp16], lrn[fp16], "
-        "activ[fp16], softmax[fp16], bnorm[fp16], rnn[fp16], gemm[fp16], ctc, dropout[fp16], "
-        "tensorop, reduce[fp16|fp64], layernorm[bfp16|fp16], sum[bfp16|fp16], "
-        "groupnorm[bfp16|fp16], cat[bfp16|fp16], addlayernorm[bfp16|fp16], "
-        "t5layernorm[bfp16|fp16], adam[fp16], ampadam, reduceextreme[bfp16|fp16], "
-        "adamw[fp16], ampadamw, transformersadamw[fp16], transformersampadamw, "
-        "getitem[bfp16|fp16], reducecalculation[bfp16|fp16], rope[bfp16|fp16], "
-<<<<<<< HEAD
-        "prelu[bfp16|fp16], kthvalue[bfp16|fp16], glu[bfp16|fp16], adaptiveavgpool[bfp16|fp16]\n");
-=======
-        "prelu[bfp16|fp16], kthvalue[bfp16|fp16], glu[bfp16|fp16], softmarginloss[bfp16|fp16]\n");
->>>>>>> 5c7d495e
+    printf("Supported Base Arguments: conv[fp16|int8|bfp16], pool[fp16], lrn[fp16], "
+           "activ[fp16], softmax[fp16], bnorm[fp16], rnn[fp16], gemm[fp16], ctc, dropout[fp16], "
+           "tensorop, reduce[fp16|fp64], layernorm[bfp16|fp16], sum[bfp16|fp16], "
+           "groupnorm[bfp16|fp16], cat[bfp16|fp16], addlayernorm[bfp16|fp16], "
+           "t5layernorm[bfp16|fp16], adam[fp16], ampadam, reduceextreme[bfp16|fp16], "
+           "adamw[fp16], ampadamw, transformersadamw[fp16], transformersampadamw, "
+           "getitem[bfp16|fp16], reducecalculation[bfp16|fp16], rope[bfp16|fp16], "
+           "prelu[bfp16|fp16], kthvalue[bfp16|fp16], glu[bfp16|fp16], softmarginloss[bfp16|fp16], "
+           "adaptiveavgpool[bfp16|fp16]\n");
     exit(0); // NOLINT (concurrency-mt-unsafe)
 }
 
@@ -216,11 +212,8 @@
        arg != "ropefp16" && arg != "ropebfp16" && arg != "prelu" && arg != "prelufp16" &&
        arg != "prelubfp16" && arg != "kthvalue" && arg != "kthvaluefp16" &&
        arg != "kthvaluebfp16" && arg != "glu" && arg != "glufp16" && arg != "glubfp16" &&
-<<<<<<< HEAD
+       arg != "softmarginloss" && arg != "softmarginlossfp16" && arg != "softmarginlossbfp16" &&
        arg != "adaptiveavgpool" && arg != "adaptiveavgpoolfp16" && arg != "adaptiveavgpoolbfp16" &&
-=======
-       arg != "softmarginloss" && arg != "softmarginlossfp16" && arg != "softmarginlossbfp16" &&
->>>>>>> 5c7d495e
        arg != "--version")
     {
         printf("FAILED: Invalid Base Input Argument\n");
