--- conflicted
+++ resolved
@@ -173,12 +173,8 @@
            "pool[fp16], lrn[fp16], "
            "activ[fp16], softmax[fp16], bnorm[fp16], rnn[fp16], gemm[fp16], ctc, dropout[fp16], "
            "tensorop[fp16], reduce[fp16|fp64], layernorm[bfp16|fp16], sum[bfp16|fp16], "
-<<<<<<< HEAD
-           "argmax[bfp16|fp16], groupnorm[bfp16|fp16], cat[bfp16|fp16], getitem[bfp16|fp16]\n");
-=======
            "argmax[bfp16|fp16], groupnorm[bfp16|fp16], cat[bfp16|fp16], addlayernorm[bfp16|fp16], "
-           "t5layernorm[bfp16|fp16], adam[fp16], ampadam\n");
->>>>>>> 70070045
+           "t5layernorm[bfp16|fp16], adam[fp16], ampadam, getitem[bfp16|fp16]\n");
     exit(0); // NOLINT (concurrency-mt-unsafe)
 }
 
@@ -203,15 +199,11 @@
        arg != "layernormfp16" && arg != "layernormbfp16" && arg != "sum" && arg != "sumfp16" &&
        arg != "sumbfp16" && arg != "argmax" && arg != "argmaxfp16" && arg != "argmaxbfp16" &&
        arg != "groupnorm" && arg != "groupnormfp16" && arg != "groupnormbfp16" && arg != "cat" &&
-<<<<<<< HEAD
-       arg != "catfp16" && arg != "catbfp16" && arg != "getitem" && arg != "getitemfp16" &&
-       arg != "getitembfp16" && arg != "--version")
-=======
        arg != "catfp16" && arg != "catbfp16" && arg != "addlayernorm" &&
        arg != "addlayernormfp16" && arg != "addlayernormbfp16" && arg != "t5layernorm" &&
        arg != "t5layernormfp16" && arg != "t5layernormbfp16" && arg != "adam" &&
-       arg != "adamfp16" && arg != "ampadam" && arg != "--version")
->>>>>>> 70070045
+       arg != "adamfp16" && arg != "ampadam" && arg != "getitem" && arg != "getitemfp16" &&
+       arg != "getitembfp16" && arg != "--version")
     {
         printf("FAILED: Invalid Base Input Argument\n");
         Usage();
