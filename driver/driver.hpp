/*******************************************************************************
 *
 * MIT License
 *
 * Copyright (c) 2017 Advanced Micro Devices, Inc.
 *
 * Permission is hereby granted, free of charge, to any person obtaining a copy
 * of this software and associated documentation files (the "Software"), to deal
 * in the Software without restriction, including without limitation the rights
 * to use, copy, modify, merge, publish, distribute, sublicense, and/or sell
 * copies of the Software, and to permit persons to whom the Software is
 * furnished to do so, subject to the following conditions:
 *
 * The above copyright notice and this permission notice shall be included in all
 * copies or substantial portions of the Software.
 *
 * THE SOFTWARE IS PROVIDED "AS IS", WITHOUT WARRANTY OF ANY KIND, EXPRESS OR
 * IMPLIED, INCLUDING BUT NOT LIMITED TO THE WARRANTIES OF MERCHANTABILITY,
 * FITNESS FOR A PARTICULAR PURPOSE AND NONINFRINGEMENT. IN NO EVENT SHALL THE
 * AUTHORS OR COPYRIGHT HOLDERS BE LIABLE FOR ANY CLAIM, DAMAGES OR OTHER
 * LIABILITY, WHETHER IN AN ACTION OF CONTRACT, TORT OR OTHERWISE, ARISING FROM,
 * OUT OF OR IN CONNECTION WITH THE SOFTWARE OR THE USE OR OTHER DEALINGS IN THE
 * SOFTWARE.
 *
 *******************************************************************************/
#ifndef GUARD_MIOPEN_DRIVER_HPP
#define GUARD_MIOPEN_DRIVER_HPP

#include <half/half.hpp>
#include "random.hpp"

#include "InputFlags.hpp"
#include <algorithm>
#include <cstdio>
#include <cstdlib>
#include <cfloat>
#include <memory>
#include <miopen/logger.hpp>
#include <miopen/miopen.h>
#include <miopen/bfloat16.hpp>
using half         = half_float::half;
using hip_bfloat16 = bfloat16;
#include <hip_float8.hpp>
using float16 = half_float::half;
using float8  = miopen_f8::hip_f8<miopen_f8::hip_f8_type::fp8>;
using bfloat8 = miopen_f8::hip_f8<miopen_f8::hip_f8_type::bf8>;
#include <numeric>
#include <vector>

#if MIOPEN_BACKEND_OPENCL
#if defined(__APPLE__) || defined(__MACOSX)
#include <OpenCL/cl.h>
#else
#include <CL/cl.h>
#endif
#elif MIOPEN_BACKEND_HIP
#include <hip/hip_runtime_api.h>
#endif

#define UNPACK_VEC4(v) (v[0]), (v[1]), (v[2]), (v[3])

// Use values which are distinctively greater then miopenStatus_t,
// so that these can be ORed with any miopen status code
// without loss of information.
typedef enum
{
    // These four codes could be returned together, ORed:
    EC_VerifyFwd     = 0x100,
    EC_VerifyBwd     = 0x200,
    EC_VerifyWrw     = 0x400,
    EC_VerifyBwdBias = 0x800,
} errorCode_t;

struct GPUMem
{

#if MIOPEN_BACKEND_OPENCL
    GPUMem(){};
    GPUMem(cl_context& ctx, size_t psz, size_t pdata_sz) : sz(psz), data_sz(pdata_sz)
    {
        buf = clCreateBuffer(ctx, CL_MEM_READ_WRITE, data_sz * sz, nullptr, nullptr);
    }

    int ToGPU(cl_command_queue& q, void* p) const
    {
        return clEnqueueWriteBuffer(q, buf, CL_TRUE, 0, data_sz * sz, p, 0, nullptr, nullptr);
    }
    int FromGPU(cl_command_queue& q, void* p) const
    {
        return clEnqueueReadBuffer(q, buf, CL_TRUE, 0, data_sz * sz, p, 0, nullptr, nullptr);
    }

    cl_mem GetMem() const { return buf; }
    size_t GetSize() const { return sz * data_sz; }

    ~GPUMem() { clReleaseMemObject(buf); }

    cl_mem buf;
    size_t sz;
    size_t data_sz;

#elif MIOPEN_BACKEND_HIP

    GPUMem(){};
    GPUMem(uint32_t ctx, size_t psz, size_t pdata_sz) : _ctx(ctx), sz(psz), data_sz(pdata_sz)
    {
        auto status = hipMalloc(static_cast<void**>(&buf), GetSize());
        if(status != hipSuccess)
            MIOPEN_THROW_HIP_STATUS(status,
                                    "[MIOpenDriver] hipMalloc " + std::to_string(GetSize()));
        MIOPEN_LOG_CUSTOM(miopen::LoggingLevel::Info2,
                          "MIOpenDriver",
                          "hipMalloc " << GetSize() << " at " << buf << " Ok");
    }

    int ToGPU(hipStream_t q, void* p)
    {
        _q = q;
        return static_cast<int>(hipMemcpy(buf, p, GetSize(), hipMemcpyHostToDevice));
    }
    int FromGPU(hipStream_t q, void* p)
    {
        hipDeviceSynchronize();
        _q = q;
        return static_cast<int>(hipMemcpy(p, buf, GetSize(), hipMemcpyDeviceToHost));
    }

    void* GetMem() { return buf; }
    size_t GetSize() { return sz * data_sz; }

    ~GPUMem()
    {
        size_t size = 0;
        auto status = hipMemPtrGetInfo(buf, &size);
        if(status != hipSuccess)
            MIOPEN_LOG_CUSTOM(miopen::LoggingLevel::Warning,
                              "MIOpenDriver",
                              "hipMemPtrGetInfo at " << buf << ' '
                                                     << miopen::HIPErrorMessage(status, ""));
        status = hipFree(buf);
        if(status != hipSuccess)
            MIOPEN_LOG_CUSTOM(miopen::LoggingLevel::Error,
                              "MIOpenDriver",
                              "hipFree " << size << " at " << buf << ' '
                                         << miopen::HIPErrorMessage(status, ""));
        else
            MIOPEN_LOG_CUSTOM(miopen::LoggingLevel::Info2,
                              "MIOpenDriver",
                              "hipFree " << size << " at " << buf << " Ok");
    }

    hipStream_t _q; // Place holder for opencl context
    uint32_t _ctx;
    void* buf;
    size_t sz;
    size_t data_sz;
#endif
};

inline void PadBufferSize(size_t& sz, int datatype_sz)
{
    size_t page_sz = (2 * 1024 * 1024) / datatype_sz;
    if(sz % page_sz != 0)
    {
        sz = ((sz + page_sz) / page_sz) * page_sz;
    }
}

[[noreturn]] inline void Usage()
{
    printf("Usage: ./driver *base_arg* *other_args*\n");
<<<<<<< HEAD
    printf(
        "Supported Base Arguments: conv[fp16|int8|bfp16|fp8|bfp8], CBAInfer[fp16], "
        "pool[fp16], lrn[fp16], "
        "activ[fp16], softmax[fp16], bnorm[fp16], rnn[fp16], gemm[fp16], ctc, dropout[fp16], "
        "tensorop[fp16], reduce[fp16|fp64], layernorm[bfp16|fp16], sum[bfp16|fp16], "
        "groupnorm[bfp16|fp16], cat[bfp16|fp16], addlayernorm[bfp16|fp16], "
        "t5layernorm[bfp16|fp16], adam[fp16], ampadam, reduceextreme[bfp16|fp16], "
        "adamw[fp16], ampadamw, transformersadamw[fp16], transformersampadamw, unfold[bfp16|fp16], "
        "fold[bfp16|fp16]\n");
=======
    printf("Supported Base Arguments: conv[fp16|int8|bfp16], pool[fp16], lrn[fp16], "
           "activ[fp16], softmax[fp16], bnorm[fp16], rnn[fp16], gemm[fp16], ctc, dropout[fp16], "
           "tensorop, reduce[fp16|fp64], layernorm[bfp16|fp16], sum[bfp16|fp16], "
           "groupnorm[bfp16|fp16], cat[bfp16|fp16], addlayernorm[bfp16|fp16], "
           "t5layernorm[bfp16|fp16], adam[fp16], ampadam, reduceextreme[bfp16|fp16], "
           "adamw[fp16], ampadamw, transformersadamw[fp16], transformersampadamw, "
           "getitem[bfp16|fp16]\n");
>>>>>>> bd993eb4
    exit(0); // NOLINT (concurrency-mt-unsafe)
}

inline std::string ParseBaseArg(int argc, char* argv[])
{
    if(argc < 2)
    {
        printf("FAILED: Invalid Number of Input Arguments\n");
        Usage();
    }

    std::string arg = argv[1];

    if(arg != "conv" && arg != "convfp16" && arg != "convint8" && arg != "convbfp16" &&
       arg != "pool" && arg != "poolfp16" && arg != "lrn" && arg != "lrnfp16" && arg != "activ" &&
       arg != "activfp16" && arg != "softmax" && arg != "softmaxfp16" && arg != "bnorm" &&
       arg != "bnormfp16" && arg != "rnn" && arg != "rnnfp16" && arg != "rnn_seq" &&
       arg != "rnn_seqfp16" && arg != "gemm" && arg != "gemmfp16" && arg != "ctc" &&
       arg != "dropout" && arg != "dropoutfp16" && arg != "tensorop" && arg != "reduce" &&
       arg != "reducefp16" && arg != "reducefp64" && arg != "layernorm" && arg != "layernormfp16" &&
       arg != "layernormbfp16" && arg != "sum" && arg != "sumfp16" && arg != "sumbfp16" &&
       arg != "groupnorm" && arg != "groupnormfp16" && arg != "groupnormbfp16" && arg != "cat" &&
       arg != "catfp16" && arg != "catbfp16" && arg != "addlayernorm" &&
       arg != "addlayernormfp16" && arg != "addlayernormbfp16" && arg != "t5layernorm" &&
       arg != "t5layernormfp16" && arg != "t5layernormbfp16" && arg != "adam" &&
       arg != "adamfp16" && arg != "ampadam" && arg != "reduceextreme" &&
       arg != "reduceextremefp16" && arg != "reduceextremebfp16" && arg != "adamw" &&
       arg != "adamwfp16" && arg != "ampadamw" && arg != "transformersadamw" &&
<<<<<<< HEAD
       arg != "transformersadamwfp16" && arg != "transformersampadamw" && arg != "unfold" &&
       arg != "unfoldfp16" && arg != "unfoldbfp16" && arg != "fold" && arg != "foldfp16" &&
       arg != "foldbfp16" && arg != "--version")
=======
       arg != "transformersadamwfp16" && arg != "transformersampadamw" && arg != "getitem" &&
       arg != "getitemfp16" && arg != "getitembfp16" && arg != "--version")
>>>>>>> bd993eb4
    {
        printf("FAILED: Invalid Base Input Argument\n");
        Usage();
    }
    else if(arg == "-h" || arg == "--help" || arg == "-?")
        Usage();
    else
        return arg;
}

class Driver
{
public:
    Driver()
    {
        data_type = miopenFloat;
#if MIOPEN_BACKEND_OPENCL
        miopenCreate(&handle);
#elif MIOPEN_BACKEND_HIP
        hipStream_t s;
        hipStreamCreate(&s);
        miopenCreateWithStream(&handle, s);
#endif

        miopenGetStream(handle, &q);
    }

    miopenHandle_t GetHandle() { return handle; }
    miopenDataType_t GetDataType() { return data_type; }

#if MIOPEN_BACKEND_OPENCL
    cl_command_queue& GetStream() { return q; }
#elif MIOPEN_BACKEND_HIP
    hipStream_t& GetStream() { return q; }
#endif
    virtual ~Driver() { miopenDestroy(handle); }

    // TODO: add timing APIs
    virtual int AddCmdLineArgs()                         = 0;
    virtual int ParseCmdLineArgs(int argc, char* argv[]) = 0;
    virtual InputFlags& GetInputFlags()                  = 0;
    virtual int GetandSetData()                          = 0;
    virtual int AllocateBuffersAndCopy()                 = 0;
    virtual int RunForwardGPU()                          = 0;
    virtual int VerifyForward()                          = 0;
    virtual int RunBackwardGPU()                         = 0;
    virtual int VerifyBackward()                         = 0;

protected:
    template <typename Tgpu>
    void InitDataType();
    miopenHandle_t handle;
    miopenDataType_t data_type;

#if MIOPEN_BACKEND_OPENCL
    cl_command_queue q;
#elif MIOPEN_BACKEND_HIP
    hipStream_t q;
#endif
};

template <>
inline void Driver::InitDataType<int8_t>()
{
    data_type = miopenInt8;
}
template <>
inline void Driver::InitDataType<float>()
{
    data_type = miopenFloat;
}
template <>
inline void Driver::InitDataType<float16>()
{
    data_type = miopenHalf;
}
template <>
inline void Driver::InitDataType<bfloat16>()
{
    data_type = miopenBFloat16;
}
template <>
inline void Driver::InitDataType<float8>()
{
    data_type = miopenFloat8;
}
template <>
inline void Driver::InitDataType<bfloat8>()
{
    data_type = miopenBFloat8;
}
// "std::is_same<Tgpu, float>{}" used to avoid "static_assert" compilation error,
// which occurs when the condition does not depend in any way on the template parameters.
template <typename Tgpu>
inline void Driver::InitDataType()
{
    static_assert(std::is_same<Tgpu, float>{}, "unsupported Tgpu");
}

template <typename T>
inline std::ostream& operator<<(std::ostream& os, const std::vector<T>& vs)
{
    os << "{ size: " << vs.size() << ", entries: ";
    for(auto& v : vs)
        os << v << " ";
    os << "}";
    return os;
}

#endif // GUARD_MIOPEN_DRIVER_HPP<|MERGE_RESOLUTION|>--- conflicted
+++ resolved
@@ -169,25 +169,14 @@
 [[noreturn]] inline void Usage()
 {
     printf("Usage: ./driver *base_arg* *other_args*\n");
-<<<<<<< HEAD
-    printf(
-        "Supported Base Arguments: conv[fp16|int8|bfp16|fp8|bfp8], CBAInfer[fp16], "
-        "pool[fp16], lrn[fp16], "
-        "activ[fp16], softmax[fp16], bnorm[fp16], rnn[fp16], gemm[fp16], ctc, dropout[fp16], "
-        "tensorop[fp16], reduce[fp16|fp64], layernorm[bfp16|fp16], sum[bfp16|fp16], "
-        "groupnorm[bfp16|fp16], cat[bfp16|fp16], addlayernorm[bfp16|fp16], "
-        "t5layernorm[bfp16|fp16], adam[fp16], ampadam, reduceextreme[bfp16|fp16], "
-        "adamw[fp16], ampadamw, transformersadamw[fp16], transformersampadamw, unfold[bfp16|fp16], "
-        "fold[bfp16|fp16]\n");
-=======
-    printf("Supported Base Arguments: conv[fp16|int8|bfp16], pool[fp16], lrn[fp16], "
+    printf("Supported Base Arguments: conv[fp16|int8|bfp16|fp8|bfp8], CBAInfer[fp16], "
+           "pool[fp16], lrn[fp16], "
            "activ[fp16], softmax[fp16], bnorm[fp16], rnn[fp16], gemm[fp16], ctc, dropout[fp16], "
-           "tensorop, reduce[fp16|fp64], layernorm[bfp16|fp16], sum[bfp16|fp16], "
+           "tensorop[fp16], reduce[fp16|fp64], layernorm[bfp16|fp16], sum[bfp16|fp16], "
            "groupnorm[bfp16|fp16], cat[bfp16|fp16], addlayernorm[bfp16|fp16], "
            "t5layernorm[bfp16|fp16], adam[fp16], ampadam, reduceextreme[bfp16|fp16], "
-           "adamw[fp16], ampadamw, transformersadamw[fp16], transformersampadamw, "
-           "getitem[bfp16|fp16]\n");
->>>>>>> bd993eb4
+           "adamw[fp16], ampadamw, transformersadamw[fp16], transformersampadamw, unfold[bfp16|fp16], "
+        "fold[bfp16|fp16], getitem[bfp16|fp16]\n");
     exit(0); // NOLINT (concurrency-mt-unsafe)
 }
 
@@ -216,14 +205,10 @@
        arg != "adamfp16" && arg != "ampadam" && arg != "reduceextreme" &&
        arg != "reduceextremefp16" && arg != "reduceextremebfp16" && arg != "adamw" &&
        arg != "adamwfp16" && arg != "ampadamw" && arg != "transformersadamw" &&
-<<<<<<< HEAD
        arg != "transformersadamwfp16" && arg != "transformersampadamw" && arg != "unfold" &&
        arg != "unfoldfp16" && arg != "unfoldbfp16" && arg != "fold" && arg != "foldfp16" &&
-       arg != "foldbfp16" && arg != "--version")
-=======
-       arg != "transformersadamwfp16" && arg != "transformersampadamw" && arg != "getitem" &&
+       arg != "foldbfp16" && arg != "getitem" &&
        arg != "getitemfp16" && arg != "getitembfp16" && arg != "--version")
->>>>>>> bd993eb4
     {
         printf("FAILED: Invalid Base Input Argument\n");
         Usage();
