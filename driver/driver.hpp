--- conflicted
+++ resolved
@@ -175,11 +175,8 @@
            "tensorop[fp16], reduce[fp16|fp64], layernorm[bfp16|fp16], sum[bfp16|fp16], "
            "groupnorm[bfp16|fp16], cat[bfp16|fp16], addlayernorm[bfp16|fp16], "
            "t5layernorm[bfp16|fp16], adam[fp16], ampadam, reduceextreme[bfp16|fp16], "
-<<<<<<< HEAD
+           "adamw[fp16], ampadamw, "
            "reducecalculation[bfp16|fp16]\n");
-=======
-           "adamw[fp16], ampadamw\n");
->>>>>>> 19988a77
     exit(0); // NOLINT (concurrency-mt-unsafe)
 }
 
@@ -207,13 +204,9 @@
        arg != "addlayernorm" && arg != "addlayernormfp16" && arg != "addlayernormbfp16" &&
        arg != "t5layernorm" && arg != "t5layernormfp16" && arg != "t5layernormbfp16" &&
        arg != "adam" && arg != "adamfp16" && arg != "ampadam" && arg != "reduceextreme" &&
-<<<<<<< HEAD
-       arg != "reduceextremefp16" && arg != "reduceextremebfp16" && arg != "reducecalculation" &&
+       arg != "reduceextremefp16" && arg != "reduceextremebfp16" && arg != "adamw" &&
+       arg != "adamwfp16" && arg != "ampadamw" && arg != "reducecalculation" &&
        arg != "reducecalculationfp16" && arg != "reducecalculationbfp16" && arg != "--version")
-=======
-       arg != "reduceextremefp16" && arg != "reduceextremebfp16" && arg != "adamw" &&
-       arg != "adamwfp16" && arg != "ampadamw" && arg != "--version")
->>>>>>> 19988a77
     {
         printf("FAILED: Invalid Base Input Argument\n");
         Usage();
