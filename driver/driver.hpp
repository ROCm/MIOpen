/*******************************************************************************
 *
 * MIT License
 *
 * Copyright (c) 2017 Advanced Micro Devices, Inc.
 *
 * Permission is hereby granted, free of charge, to any person obtaining a copy
 * of this software and associated documentation files (the "Software"), to deal
 * in the Software without restriction, including without limitation the rights
 * to use, copy, modify, merge, publish, distribute, sublicense, and/or sell
 * copies of the Software, and to permit persons to whom the Software is
 * furnished to do so, subject to the following conditions:
 *
 * The above copyright notice and this permission notice shall be included in all
 * copies or substantial portions of the Software.
 *
 * THE SOFTWARE IS PROVIDED "AS IS", WITHOUT WARRANTY OF ANY KIND, EXPRESS OR
 * IMPLIED, INCLUDING BUT NOT LIMITED TO THE WARRANTIES OF MERCHANTABILITY,
 * FITNESS FOR A PARTICULAR PURPOSE AND NONINFRINGEMENT. IN NO EVENT SHALL THE
 * AUTHORS OR COPYRIGHT HOLDERS BE LIABLE FOR ANY CLAIM, DAMAGES OR OTHER
 * LIABILITY, WHETHER IN AN ACTION OF CONTRACT, TORT OR OTHERWISE, ARISING FROM,
 * OUT OF OR IN CONNECTION WITH THE SOFTWARE OR THE USE OR OTHER DEALINGS IN THE
 * SOFTWARE.
 *
 *******************************************************************************/
#ifndef GUARD_MIOPEN_DRIVER_HPP
#define GUARD_MIOPEN_DRIVER_HPP

#include <half/half.hpp>
#include "random.hpp"

#include "InputFlags.hpp"
#include <algorithm>
#include <cstdio>
#include <cstdlib>
#include <cfloat>
#include <memory>
#include <miopen/logger.hpp>
#include <miopen/miopen.h>
#include <miopen/bfloat16.hpp>
using half         = half_float::half;
using hip_bfloat16 = bfloat16;
#include <hip_float8.hpp>
using float16 = half_float::half;
using float8  = miopen_f8::hip_f8<miopen_f8::hip_f8_type::fp8>;
using bfloat8 = miopen_f8::hip_f8<miopen_f8::hip_f8_type::bf8>;
#include <numeric>
#include <vector>

#if MIOPEN_BACKEND_OPENCL
#if defined(__APPLE__) || defined(__MACOSX)
#include <OpenCL/cl.h>
#else
#include <CL/cl.h>
#endif
#elif MIOPEN_BACKEND_HIP
#include <hip/hip_runtime_api.h>
#endif

#define UNPACK_VEC4(v) (v[0]), (v[1]), (v[2]), (v[3])

// Use values which are distinctively greater then miopenStatus_t,
// so that these can be ORed with any miopen status code
// without loss of information.
typedef enum
{
    // These four codes could be returned together, ORed:
    EC_VerifyFwd     = 0x100,
    EC_VerifyBwd     = 0x200,
    EC_VerifyWrw     = 0x400,
    EC_VerifyBwdBias = 0x800,
} errorCode_t;

struct GPUMem
{

#if MIOPEN_BACKEND_OPENCL
    GPUMem(){};
    GPUMem(cl_context& ctx, size_t psz, size_t pdata_sz) : sz(psz), data_sz(pdata_sz)
    {
        buf = clCreateBuffer(ctx, CL_MEM_READ_WRITE, data_sz * sz, nullptr, nullptr);
    }

    int ToGPU(cl_command_queue& q, void* p) const
    {
        return clEnqueueWriteBuffer(q, buf, CL_TRUE, 0, data_sz * sz, p, 0, nullptr, nullptr);
    }
    int FromGPU(cl_command_queue& q, void* p) const
    {
        return clEnqueueReadBuffer(q, buf, CL_TRUE, 0, data_sz * sz, p, 0, nullptr, nullptr);
    }

    cl_mem GetMem() const { return buf; }
    size_t GetSize() const { return sz * data_sz; }

    ~GPUMem() { clReleaseMemObject(buf); }

    cl_mem buf;
    size_t sz;
    size_t data_sz;

#elif MIOPEN_BACKEND_HIP

    GPUMem(){};
    GPUMem(uint32_t ctx, size_t psz, size_t pdata_sz) : _ctx(ctx), sz(psz), data_sz(pdata_sz)
    {
        auto status = hipMalloc(static_cast<void**>(&buf), GetSize());
        if(status != hipSuccess)
            MIOPEN_THROW_HIP_STATUS(status,
                                    "[MIOpenDriver] hipMalloc " + std::to_string(GetSize()));
        MIOPEN_LOG_CUSTOM(miopen::LoggingLevel::Info2,
                          "MIOpenDriver",
                          "hipMalloc " << GetSize() << " at " << buf << " Ok");
    }

    int ToGPU(hipStream_t q, void* p)
    {
        _q = q;
        return static_cast<int>(hipMemcpy(buf, p, GetSize(), hipMemcpyHostToDevice));
    }
    int FromGPU(hipStream_t q, void* p)
    {
        hipDeviceSynchronize();
        _q = q;
        return static_cast<int>(hipMemcpy(p, buf, GetSize(), hipMemcpyDeviceToHost));
    }

    void* GetMem() { return buf; }
    size_t GetSize() { return sz * data_sz; }

    ~GPUMem()
    {
        size_t size = 0;
        auto status = hipMemPtrGetInfo(buf, &size);
        if(status != hipSuccess)
            MIOPEN_LOG_CUSTOM(miopen::LoggingLevel::Warning,
                              "MIOpenDriver",
                              "hipMemPtrGetInfo at " << buf << ' '
                                                     << miopen::HIPErrorMessage(status, ""));
        status = hipFree(buf);
        if(status != hipSuccess)
            MIOPEN_LOG_CUSTOM(miopen::LoggingLevel::Error,
                              "MIOpenDriver",
                              "hipFree " << size << " at " << buf << ' '
                                         << miopen::HIPErrorMessage(status, ""));
        else
            MIOPEN_LOG_CUSTOM(miopen::LoggingLevel::Info2,
                              "MIOpenDriver",
                              "hipFree " << size << " at " << buf << " Ok");
    }

    hipStream_t _q; // Place holder for opencl context
    uint32_t _ctx;
    void* buf;
    size_t sz;
    size_t data_sz;
#endif
};

inline void PadBufferSize(size_t& sz, int datatype_sz)
{
    size_t page_sz = (2 * 1024 * 1024) / datatype_sz;
    if(sz % page_sz != 0)
    {
        sz = ((sz + page_sz) / page_sz) * page_sz;
    }
}

[[noreturn]] inline void Usage()
{
    printf("Usage: ./driver *base_arg* *other_args*\n");
    printf("Supported Base Arguments: conv[fp16|int8|bfp16], pool[fp16], lrn[fp16], "
           "activ[fp16], softmax[fp16], bnorm[fp16], rnn[fp16], gemm[fp16], ctc, dropout[fp16], "
           "tensorop, reduce[fp16|fp64], layernorm[bfp16|fp16], sum[bfp16|fp16], "
           "groupnorm[bfp16|fp16], cat[bfp16|fp16], addlayernorm[bfp16|fp16], "
           "t5layernorm[bfp16|fp16], adam[fp16], ampadam, reduceextreme[bfp16|fp16], "
           "adamw[fp16], ampadamw, transformersadamw[fp16], transformersampadamw, "
<<<<<<< HEAD
           "getitem[bfp16|fp16], reducecalculation[bfp16|fp16], rope[bfp16|fp16], kthvalue[bfp16|fp16]\n");
=======
           "getitem[bfp16|fp16], reducecalculation[bfp16|fp16], rope[bfp16|fp16], "
           "prelu[bfp16|fp16]\n");
>>>>>>> 10a7995c
    exit(0); // NOLINT (concurrency-mt-unsafe)
}

inline std::string ParseBaseArg(int argc, char* argv[])
{
    if(argc < 2)
    {
        printf("FAILED: Invalid Number of Input Arguments\n");
        Usage();
    }

    std::string arg = argv[1];

    if(arg != "conv" && arg != "convfp16" && arg != "convint8" && arg != "convbfp16" &&
       arg != "pool" && arg != "poolfp16" && arg != "lrn" && arg != "lrnfp16" && arg != "activ" &&
       arg != "activfp16" && arg != "softmax" && arg != "softmaxfp16" && arg != "bnorm" &&
       arg != "bnormfp16" && arg != "rnn" && arg != "rnnfp16" && arg != "rnn_seq" &&
       arg != "rnn_seqfp16" && arg != "gemm" && arg != "gemmfp16" && arg != "ctc" &&
       arg != "dropout" && arg != "dropoutfp16" && arg != "tensorop" && arg != "reduce" &&
       arg != "reducefp16" && arg != "reducefp64" && arg != "layernorm" && arg != "layernormfp16" &&
       arg != "layernormbfp16" && arg != "sum" && arg != "sumfp16" && arg != "sumbfp16" &&
       arg != "groupnorm" && arg != "groupnormfp16" && arg != "groupnormbfp16" && arg != "cat" &&
       arg != "catfp16" && arg != "catbfp16" && arg != "addlayernorm" &&
       arg != "addlayernormfp16" && arg != "addlayernormbfp16" && arg != "t5layernorm" &&
       arg != "t5layernormfp16" && arg != "t5layernormbfp16" && arg != "adam" &&
       arg != "adamfp16" && arg != "ampadam" && arg != "reduceextreme" &&
       arg != "reduceextremefp16" && arg != "reduceextremebfp16" && arg != "adamw" &&
       arg != "adamwfp16" && arg != "ampadamw" && arg != "transformersadamw" &&
       arg != "transformersadamwfp16" && arg != "transformersampadamw" && arg != "getitem" &&
       arg != "getitemfp16" && arg != "getitembfp16" && arg != "reducecalculation" &&
       arg != "reducecalculationfp16" && arg != "reducecalculationbfp16" && arg != "rope" &&
<<<<<<< HEAD
       arg != "ropefp16" && arg != "ropebfp16" && arg != "kthvalue" && arg != "kthvaluefp16" &&
       arg != "kthvaluebfp16" && arg != "--version")
=======
       arg != "ropefp16" && arg != "ropebfp16" && arg != "prelu" && arg != "prelufp16" &&
       arg != "prelubfp16" && arg != "--version")
>>>>>>> 10a7995c
    {
        printf("FAILED: Invalid Base Input Argument\n");
        Usage();
    }
    else if(arg == "-h" || arg == "--help" || arg == "-?")
        Usage();
    else
        return arg;
}

class Driver
{
public:
    Driver()
    {
        data_type = miopenFloat;
#if MIOPEN_BACKEND_OPENCL
        miopenCreate(&handle);
#elif MIOPEN_BACKEND_HIP
        hipStream_t s;
        hipStreamCreate(&s);
        miopenCreateWithStream(&handle, s);
#endif

        miopenGetStream(handle, &q);
    }

    miopenHandle_t GetHandle() { return handle; }
    miopenDataType_t GetDataType() { return data_type; }

#if MIOPEN_BACKEND_OPENCL
    cl_command_queue& GetStream() { return q; }
#elif MIOPEN_BACKEND_HIP
    hipStream_t& GetStream() { return q; }
#endif
    virtual ~Driver() { miopenDestroy(handle); }

    // TODO: add timing APIs
    virtual int AddCmdLineArgs()                         = 0;
    virtual int ParseCmdLineArgs(int argc, char* argv[]) = 0;
    virtual InputFlags& GetInputFlags()                  = 0;
    virtual int GetandSetData()                          = 0;
    virtual int AllocateBuffersAndCopy()                 = 0;
    virtual int RunForwardGPU()                          = 0;
    virtual int VerifyForward()                          = 0;
    virtual int RunBackwardGPU()                         = 0;
    virtual int VerifyBackward()                         = 0;

protected:
    template <typename Tgpu>
    void InitDataType();
    miopenHandle_t handle;
    miopenDataType_t data_type;

#if MIOPEN_BACKEND_OPENCL
    cl_command_queue q;
#elif MIOPEN_BACKEND_HIP
    hipStream_t q;
#endif
};

template <>
inline void Driver::InitDataType<int8_t>()
{
    data_type = miopenInt8;
}
template <>
inline void Driver::InitDataType<float>()
{
    data_type = miopenFloat;
}
template <>
inline void Driver::InitDataType<float16>()
{
    data_type = miopenHalf;
}
template <>
inline void Driver::InitDataType<bfloat16>()
{
    data_type = miopenBFloat16;
}
template <>
inline void Driver::InitDataType<float8>()
{
    data_type = miopenFloat8;
}
template <>
inline void Driver::InitDataType<bfloat8>()
{
    data_type = miopenBFloat8;
}
// "std::is_same<Tgpu, float>{}" used to avoid "static_assert" compilation error,
// which occurs when the condition does not depend in any way on the template parameters.
template <typename Tgpu>
inline void Driver::InitDataType()
{
    static_assert(std::is_same<Tgpu, float>{}, "unsupported Tgpu");
}

template <typename T>
inline std::ostream& operator<<(std::ostream& os, const std::vector<T>& vs)
{
    os << "{ size: " << vs.size() << ", entries: ";
    for(auto& v : vs)
        os << v << " ";
    os << "}";
    return os;
}

#endif // GUARD_MIOPEN_DRIVER_HPP<|MERGE_RESOLUTION|>--- conflicted
+++ resolved
@@ -175,12 +175,8 @@
            "groupnorm[bfp16|fp16], cat[bfp16|fp16], addlayernorm[bfp16|fp16], "
            "t5layernorm[bfp16|fp16], adam[fp16], ampadam, reduceextreme[bfp16|fp16], "
            "adamw[fp16], ampadamw, transformersadamw[fp16], transformersampadamw, "
-<<<<<<< HEAD
-           "getitem[bfp16|fp16], reducecalculation[bfp16|fp16], rope[bfp16|fp16], kthvalue[bfp16|fp16]\n");
-=======
            "getitem[bfp16|fp16], reducecalculation[bfp16|fp16], rope[bfp16|fp16], "
-           "prelu[bfp16|fp16]\n");
->>>>>>> 10a7995c
+           "prelu[bfp16|fp16], kthvalue[bfp16|fp16]\n");
     exit(0); // NOLINT (concurrency-mt-unsafe)
 }
 
@@ -212,13 +208,9 @@
        arg != "transformersadamwfp16" && arg != "transformersampadamw" && arg != "getitem" &&
        arg != "getitemfp16" && arg != "getitembfp16" && arg != "reducecalculation" &&
        arg != "reducecalculationfp16" && arg != "reducecalculationbfp16" && arg != "rope" &&
-<<<<<<< HEAD
-       arg != "ropefp16" && arg != "ropebfp16" && arg != "kthvalue" && arg != "kthvaluefp16" &&
+       arg != "ropefp16" && arg != "ropebfp16" && arg != "prelu" && arg != "prelufp16" &&
+       arg != "prelubfp16" && arg != "kthvalue" && arg != "kthvaluefp16" &&
        arg != "kthvaluebfp16" && arg != "--version")
-=======
-       arg != "ropefp16" && arg != "ropebfp16" && arg != "prelu" && arg != "prelufp16" &&
-       arg != "prelubfp16" && arg != "--version")
->>>>>>> 10a7995c
     {
         printf("FAILED: Invalid Base Input Argument\n");
         Usage();
