--- conflicted
+++ resolved
@@ -169,27 +169,17 @@
     std::string arg = argv[1];
 
     if(arg != "conv" && arg != "convfp16" && arg != "convint8" && arg != "convbfp16" &&
-<<<<<<< HEAD
-       arg != "CBAInfer" && arg != "CBAInferfp16" && arg != "pool" && arg != "poolfp16" &&
-       arg != "lrn" && arg != "lrnfp16" && arg != "activ" && arg != "activfp16" &&
-       arg != "softmax" && arg != "softmaxfp16" && arg != "bnorm" && arg != "bnormfp16" &&
-       arg != "rnn" && arg != "rnnfp16" && arg != "rnn_seq" && arg != "rnn_seqfp16" &&
-       arg != "gemm" /*&& arg != "gemmfp16"*/ && arg != "ctc" && arg != "dropout" &&
-       arg != "dropoutfp16" && arg != "tensorop" && arg != "tensoropfp16" && arg != "reduce" &&
-       arg != "reducefp16" && arg != "reducefp64" &&
-#ifdef MIOPEN_BETA_API
-       arg != "layernorm" && arg != "layernormfp16" && arg != "layernormbfp16" &&
-#endif
-       arg != "--version")
-=======
        arg != "convfp8" && arg != "convbfp8" && arg != "CBAInfer" && arg != "CBAInferfp16" &&
        arg != "pool" && arg != "poolfp16" && arg != "lrn" && arg != "lrnfp16" && arg != "activ" &&
        arg != "activfp16" && arg != "softmax" && arg != "softmaxfp16" && arg != "bnorm" &&
        arg != "bnormfp16" && arg != "rnn" && arg != "rnnfp16" && arg != "rnn_seq" &&
        arg != "rnn_seqfp16" && arg != "gemm" /*&& arg != "gemmfp16"*/ && arg != "ctc" &&
        arg != "dropout" && arg != "dropoutfp16" && arg != "tensorop" && arg != "tensoropfp16" &&
-       arg != "reduce" && arg != "reducefp16" && arg != "reducefp64" && arg != "--version")
->>>>>>> e9697654
+       arg != "reduce" && arg != "reducefp16" && arg != "reducefp64" &&
+#ifdef MIOPEN_BETA_API
+       arg != "layernorm" && arg != "layernormfp16" && arg != "layernormbfp16" &&
+#endif
+       arg != "--version")
     {
         printf("FAILED: Invalid Base Input Argument\n");
         Usage();
