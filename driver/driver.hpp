--- conflicted
+++ resolved
@@ -176,11 +176,7 @@
            "t5layernorm[bfp16|fp16], adam[fp16], ampadam, reduceextreme[bfp16|fp16], "
            "adamw[fp16], ampadamw, transformersadamw[fp16], transformersampadamw, "
            "getitem[bfp16|fp16], reducecalculation[bfp16|fp16], rope[bfp16|fp16], "
-<<<<<<< HEAD
-           "prelu[bfp16|fp16], glu[bfp16|fp16], mseloss[bfp16|fp16], \n");
-=======
-           "prelu[bfp16|fp16], kthvalue[bfp16|fp16], glu[bfp16|fp16]\n");
->>>>>>> fc96df71
+           "prelu[bfp16|fp16], kthvalue[bfp16|fp16], glu[bfp16|fp16], mseloss[bfp16|fp16]\n");
     exit(0); // NOLINT (concurrency-mt-unsafe)
 }
 
@@ -213,14 +209,9 @@
        arg != "getitemfp16" && arg != "getitembfp16" && arg != "reducecalculation" &&
        arg != "reducecalculationfp16" && arg != "reducecalculationbfp16" && arg != "rope" &&
        arg != "ropefp16" && arg != "ropebfp16" && arg != "prelu" && arg != "prelufp16" &&
-<<<<<<< HEAD
-       arg != "prelubfp16" && arg != "glu" && arg != "glufp16" && arg != "glubfp16" &&
-       arg != "mseloss" && arg != "mselossfp16" && arg != "mselossbfp16" && arg != "--version")
-=======
        arg != "prelubfp16" && arg != "kthvalue" && arg != "kthvaluefp16" &&
        arg != "kthvaluebfp16" && arg != "glu" && arg != "glufp16" && arg != "glubfp16" &&
-       arg != "--version")
->>>>>>> fc96df71
+       arg != "mseloss" && arg != "mselossfp16" && arg != "mselossbfp16" && arg != "--version")
     {
         printf("FAILED: Invalid Base Input Argument\n");
         Usage();
