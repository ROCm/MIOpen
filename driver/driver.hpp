/*******************************************************************************
 *
 * MIT License
 *
 * Copyright (c) 2017 Advanced Micro Devices, Inc.
 *
 * Permission is hereby granted, free of charge, to any person obtaining a copy
 * of this software and associated documentation files (the "Software"), to deal
 * in the Software without restriction, including without limitation the rights
 * to use, copy, modify, merge, publish, distribute, sublicense, and/or sell
 * copies of the Software, and to permit persons to whom the Software is
 * furnished to do so, subject to the following conditions:
 *
 * The above copyright notice and this permission notice shall be included in all
 * copies or substantial portions of the Software.
 *
 * THE SOFTWARE IS PROVIDED "AS IS", WITHOUT WARRANTY OF ANY KIND, EXPRESS OR
 * IMPLIED, INCLUDING BUT NOT LIMITED TO THE WARRANTIES OF MERCHANTABILITY,
 * FITNESS FOR A PARTICULAR PURPOSE AND NONINFRINGEMENT. IN NO EVENT SHALL THE
 * AUTHORS OR COPYRIGHT HOLDERS BE LIABLE FOR ANY CLAIM, DAMAGES OR OTHER
 * LIABILITY, WHETHER IN AN ACTION OF CONTRACT, TORT OR OTHERWISE, ARISING FROM,
 * OUT OF OR IN CONNECTION WITH THE SOFTWARE OR THE USE OR OTHER DEALINGS IN THE
 * SOFTWARE.
 *
 *******************************************************************************/
#ifndef GUARD_MIOPEN_DRIVER_HPP
#define GUARD_MIOPEN_DRIVER_HPP

#include <half/half.hpp>
#include "random.hpp"

#include "InputFlags.hpp"
#include <algorithm>
#include <cstdio>
#include <cstdlib>
#include <cfloat>
#include <memory>
#include <miopen/logger.hpp>
#include <miopen/miopen.h>
#include <miopen/bfloat16.hpp>
using half         = half_float::half;
using hip_bfloat16 = bfloat16;
#include <hip_float8.hpp>
using float16 = half_float::half;
using float8  = miopen_f8::hip_f8<miopen_f8::hip_f8_type::fp8>;
using bfloat8 = miopen_f8::hip_f8<miopen_f8::hip_f8_type::bf8>;
#include <numeric>
#include <vector>

#if MIOPEN_BACKEND_OPENCL
#if defined(__APPLE__) || defined(__MACOSX)
#include <OpenCL/cl.h>
#else
#include <CL/cl.h>
#endif
#elif MIOPEN_BACKEND_HIP
#include <hip/hip_runtime_api.h>
#endif

#define UNPACK_VEC4(v) (v[0]), (v[1]), (v[2]), (v[3])

// Use values which are distinctively greater then miopenStatus_t,
// so that these can be ORed with any miopen status code
// without loss of information.
typedef enum
{
    // These four codes could be returned together, ORed:
    EC_VerifyFwd     = 0x100,
    EC_VerifyBwd     = 0x200,
    EC_VerifyWrw     = 0x400,
    EC_VerifyBwdBias = 0x800,
} errorCode_t;

struct GPUMem
{

#if MIOPEN_BACKEND_OPENCL
    GPUMem(){};
    GPUMem(cl_context& ctx, size_t psz, size_t pdata_sz) : sz(psz), data_sz(pdata_sz)
    {
        buf = clCreateBuffer(ctx, CL_MEM_READ_WRITE, data_sz * sz, nullptr, nullptr);
    }

    int ToGPU(cl_command_queue& q, void* p) const
    {
        return clEnqueueWriteBuffer(q, buf, CL_TRUE, 0, data_sz * sz, p, 0, nullptr, nullptr);
    }
    int FromGPU(cl_command_queue& q, void* p) const
    {
        return clEnqueueReadBuffer(q, buf, CL_TRUE, 0, data_sz * sz, p, 0, nullptr, nullptr);
    }

    cl_mem GetMem() const { return buf; }
    size_t GetSize() const { return sz * data_sz; }

    ~GPUMem() { clReleaseMemObject(buf); }

    cl_mem buf;
    size_t sz;
    size_t data_sz;

#elif MIOPEN_BACKEND_HIP

    GPUMem(){};
    GPUMem(uint32_t ctx, size_t psz, size_t pdata_sz) : _ctx(ctx), sz(psz), data_sz(pdata_sz)
    {
        auto status = hipMalloc(static_cast<void**>(&buf), GetSize());
        if(status != hipSuccess)
            MIOPEN_THROW_HIP_STATUS(status,
                                    "[MIOpenDriver] hipMalloc " + std::to_string(GetSize()));
        MIOPEN_LOG_CUSTOM(miopen::LoggingLevel::Info2,
                          "MIOpenDriver",
                          "hipMalloc " << GetSize() << " at " << buf << " Ok");
    }

    int ToGPU(hipStream_t q, void* p)
    {
        _q = q;
        return static_cast<int>(hipMemcpy(buf, p, GetSize(), hipMemcpyHostToDevice));
    }
    int FromGPU(hipStream_t q, void* p)
    {
        hipDeviceSynchronize();
        _q = q;
        return static_cast<int>(hipMemcpy(p, buf, GetSize(), hipMemcpyDeviceToHost));
    }

    void* GetMem() { return buf; }
    size_t GetSize() { return sz * data_sz; }

    ~GPUMem()
    {
        size_t size = 0;
        auto status = hipMemPtrGetInfo(buf, &size);
        if(status != hipSuccess)
            MIOPEN_LOG_CUSTOM(miopen::LoggingLevel::Warning,
                              "MIOpenDriver",
                              "hipMemPtrGetInfo at " << buf << ' '
                                                     << miopen::HIPErrorMessage(status, ""));
        status = hipFree(buf);
        if(status != hipSuccess)
            MIOPEN_LOG_CUSTOM(miopen::LoggingLevel::Error,
                              "MIOpenDriver",
                              "hipFree " << size << " at " << buf << ' '
                                         << miopen::HIPErrorMessage(status, ""));
        else
            MIOPEN_LOG_CUSTOM(miopen::LoggingLevel::Info2,
                              "MIOpenDriver",
                              "hipFree " << size << " at " << buf << " Ok");
    }

    hipStream_t _q; // Place holder for opencl context
    uint32_t _ctx;
    void* buf;
    size_t sz;
    size_t data_sz;
#endif
};

inline void PadBufferSize(size_t& sz, int datatype_sz)
{
    size_t page_sz = (2 * 1024 * 1024) / datatype_sz;
    if(sz % page_sz != 0)
    {
        sz = ((sz + page_sz) / page_sz) * page_sz;
    }
}

[[noreturn]] inline void Usage()
{
    printf("Usage: ./driver *base_arg* *other_args*\n");
    printf("Supported Base Arguments: conv[fp16|int8|bfp16], pool[fp16], lrn[fp16], "
           "activ[fp16], softmax[fp16], bnorm[fp16], rnn[fp16], gemm[fp16], ctc, dropout[fp16], "
           "tensorop, reduce[fp16|fp64], layernorm[bfp16|fp16], sum[bfp16|fp16], "
           "groupnorm[bfp16|fp16], cat[bfp16|fp16], addlayernorm[bfp16|fp16], "
           "t5layernorm[bfp16|fp16], adam[fp16], ampadam, reduceextreme[bfp16|fp16], "
           "adamw[fp16], ampadamw, transformersadamw[fp16], transformersampadamw, "
<<<<<<< HEAD
           "getitem[bfp16|fp16], reducecalculation[bfp16|fp16], nllloss[bfp16|fp16]\n");
=======
           "getitem[bfp16|fp16], reducecalculation[bfp16|fp16], rope[bfp16|fp16]\n");
>>>>>>> 326d7348
    exit(0); // NOLINT (concurrency-mt-unsafe)
}

inline std::string ParseBaseArg(int argc, char* argv[])
{
    if(argc < 2)
    {
        printf("FAILED: Invalid Number of Input Arguments\n");
        Usage();
    }

    std::string arg = argv[1];

    if(arg != "conv" && arg != "convfp16" && arg != "convint8" && arg != "convbfp16" &&
       arg != "pool" && arg != "poolfp16" && arg != "lrn" && arg != "lrnfp16" && arg != "activ" &&
       arg != "activfp16" && arg != "softmax" && arg != "softmaxfp16" && arg != "bnorm" &&
       arg != "bnormfp16" && arg != "rnn" && arg != "rnnfp16" && arg != "rnn_seq" &&
       arg != "rnn_seqfp16" && arg != "gemm" && arg != "gemmfp16" && arg != "ctc" &&
       arg != "dropout" && arg != "dropoutfp16" && arg != "tensorop" && arg != "reduce" &&
       arg != "reducefp16" && arg != "reducefp64" && arg != "layernorm" && arg != "layernormfp16" &&
       arg != "layernormbfp16" && arg != "sum" && arg != "sumfp16" && arg != "sumbfp16" &&
       arg != "groupnorm" && arg != "groupnormfp16" && arg != "groupnormbfp16" && arg != "cat" &&
       arg != "catfp16" && arg != "catbfp16" && arg != "addlayernorm" &&
       arg != "addlayernormfp16" && arg != "addlayernormbfp16" && arg != "t5layernorm" &&
       arg != "t5layernormfp16" && arg != "t5layernormbfp16" && arg != "adam" &&
       arg != "adamfp16" && arg != "ampadam" && arg != "reduceextreme" &&
       arg != "reduceextremefp16" && arg != "reduceextremebfp16" && arg != "adamw" &&
       arg != "adamwfp16" && arg != "ampadamw" && arg != "transformersadamw" &&
       arg != "transformersadamwfp16" && arg != "transformersampadamw" && arg != "getitem" &&
       arg != "getitemfp16" && arg != "getitembfp16" && arg != "reducecalculation" &&
<<<<<<< HEAD
       arg != "reducecalculationfp16" && arg != "reducecalculationbfp16" && arg != "nllloss" &&
       arg != "nlllossfp16" && arg != "nlllossbfp16" && arg != "--version")
=======
       arg != "reducecalculationfp16" && arg != "reducecalculationbfp16" && arg != "rope" &&
       arg != "ropefp16" && arg != "ropebfp16" && arg != "--version")
>>>>>>> 326d7348
    {
        printf("FAILED: Invalid Base Input Argument\n");
        Usage();
    }
    else if(arg == "-h" || arg == "--help" || arg == "-?")
        Usage();
    else
        return arg;
}

class Driver
{
public:
    Driver()
    {
        data_type = miopenFloat;
#if MIOPEN_BACKEND_OPENCL
        miopenCreate(&handle);
#elif MIOPEN_BACKEND_HIP
        hipStream_t s;
        hipStreamCreate(&s);
        miopenCreateWithStream(&handle, s);
#endif

        miopenGetStream(handle, &q);
    }

    miopenHandle_t GetHandle() { return handle; }
    miopenDataType_t GetDataType() { return data_type; }

#if MIOPEN_BACKEND_OPENCL
    cl_command_queue& GetStream() { return q; }
#elif MIOPEN_BACKEND_HIP
    hipStream_t& GetStream() { return q; }
#endif
    virtual ~Driver() { miopenDestroy(handle); }

    // TODO: add timing APIs
    virtual int AddCmdLineArgs()                         = 0;
    virtual int ParseCmdLineArgs(int argc, char* argv[]) = 0;
    virtual InputFlags& GetInputFlags()                  = 0;
    virtual int GetandSetData()                          = 0;
    virtual int AllocateBuffersAndCopy()                 = 0;
    virtual int RunForwardGPU()                          = 0;
    virtual int VerifyForward()                          = 0;
    virtual int RunBackwardGPU()                         = 0;
    virtual int VerifyBackward()                         = 0;

protected:
    template <typename Tgpu>
    void InitDataType();
    miopenHandle_t handle;
    miopenDataType_t data_type;

#if MIOPEN_BACKEND_OPENCL
    cl_command_queue q;
#elif MIOPEN_BACKEND_HIP
    hipStream_t q;
#endif
};

template <>
inline void Driver::InitDataType<int8_t>()
{
    data_type = miopenInt8;
}
template <>
inline void Driver::InitDataType<float>()
{
    data_type = miopenFloat;
}
template <>
inline void Driver::InitDataType<float16>()
{
    data_type = miopenHalf;
}
template <>
inline void Driver::InitDataType<bfloat16>()
{
    data_type = miopenBFloat16;
}
template <>
inline void Driver::InitDataType<float8>()
{
    data_type = miopenFloat8;
}
template <>
inline void Driver::InitDataType<bfloat8>()
{
    data_type = miopenBFloat8;
}
// "std::is_same<Tgpu, float>{}" used to avoid "static_assert" compilation error,
// which occurs when the condition does not depend in any way on the template parameters.
template <typename Tgpu>
inline void Driver::InitDataType()
{
    static_assert(std::is_same<Tgpu, float>{}, "unsupported Tgpu");
}

template <typename T>
inline std::ostream& operator<<(std::ostream& os, const std::vector<T>& vs)
{
    os << "{ size: " << vs.size() << ", entries: ";
    for(auto& v : vs)
        os << v << " ";
    os << "}";
    return os;
}

#endif // GUARD_MIOPEN_DRIVER_HPP<|MERGE_RESOLUTION|>--- conflicted
+++ resolved
@@ -175,11 +175,8 @@
            "groupnorm[bfp16|fp16], cat[bfp16|fp16], addlayernorm[bfp16|fp16], "
            "t5layernorm[bfp16|fp16], adam[fp16], ampadam, reduceextreme[bfp16|fp16], "
            "adamw[fp16], ampadamw, transformersadamw[fp16], transformersampadamw, "
-<<<<<<< HEAD
-           "getitem[bfp16|fp16], reducecalculation[bfp16|fp16], nllloss[bfp16|fp16]\n");
-=======
-           "getitem[bfp16|fp16], reducecalculation[bfp16|fp16], rope[bfp16|fp16]\n");
->>>>>>> 326d7348
+           "getitem[bfp16|fp16], reducecalculation[bfp16|fp16], rope[bfp16|fp16], "
+           "nllloss[bfp16|fp16]\n");
     exit(0); // NOLINT (concurrency-mt-unsafe)
 }
 
@@ -210,13 +207,9 @@
        arg != "adamwfp16" && arg != "ampadamw" && arg != "transformersadamw" &&
        arg != "transformersadamwfp16" && arg != "transformersampadamw" && arg != "getitem" &&
        arg != "getitemfp16" && arg != "getitembfp16" && arg != "reducecalculation" &&
-<<<<<<< HEAD
-       arg != "reducecalculationfp16" && arg != "reducecalculationbfp16" && arg != "nllloss" &&
-       arg != "nlllossfp16" && arg != "nlllossbfp16" && arg != "--version")
-=======
        arg != "reducecalculationfp16" && arg != "reducecalculationbfp16" && arg != "rope" &&
-       arg != "ropefp16" && arg != "ropebfp16" && arg != "--version")
->>>>>>> 326d7348
+       arg != "ropefp16" && arg != "ropebfp16" && arg != "nllloss" && arg != "nlllossfp16" &&
+       arg != "nlllossbfp16" && arg != "--version")
     {
         printf("FAILED: Invalid Base Input Argument\n");
         Usage();
