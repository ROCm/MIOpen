/*******************************************************************************
 *
 * MIT License
 *
 * Copyright (c) 2017 Advanced Micro Devices, Inc.
 *
 * Permission is hereby granted, free of charge, to any person obtaining a copy
 * of this software and associated documentation files (the "Software"), to deal
 * in the Software without restriction, including without limitation the rights
 * to use, copy, modify, merge, publish, distribute, sublicense, and/or sell
 * copies of the Software, and to permit persons to whom the Software is
 * furnished to do so, subject to the following conditions:
 *
 * The above copyright notice and this permission notice shall be included in all
 * copies or substantial portions of the Software.
 *
 * THE SOFTWARE IS PROVIDED "AS IS", WITHOUT WARRANTY OF ANY KIND, EXPRESS OR
 * IMPLIED, INCLUDING BUT NOT LIMITED TO THE WARRANTIES OF MERCHANTABILITY,
 * FITNESS FOR A PARTICULAR PURPOSE AND NONINFRINGEMENT. IN NO EVENT SHALL THE
 * AUTHORS OR COPYRIGHT HOLDERS BE LIABLE FOR ANY CLAIM, DAMAGES OR OTHER
 * LIABILITY, WHETHER IN AN ACTION OF CONTRACT, TORT OR OTHERWISE, ARISING FROM,
 * OUT OF OR IN CONNECTION WITH THE SOFTWARE OR THE USE OR OTHER DEALINGS IN THE
 * SOFTWARE.
 *
 *******************************************************************************/
#ifndef GUARD_MIOPEN_DRIVER_HPP
#define GUARD_MIOPEN_DRIVER_HPP

#include <half/half.hpp>
#include "random.hpp"

#include "InputFlags.hpp"
#include <algorithm>
#include <cstdio>
#include <cstdlib>
#include <cfloat>
#include <memory>
#include <miopen/logger.hpp>
#include <miopen/miopen.h>
#include <miopen/bfloat16.hpp>
using half         = half_float::half;
using hip_bfloat16 = bfloat16;
#include <hip_float8.hpp>
using float16 = half_float::half;
using float8  = miopen_f8::hip_f8<miopen_f8::hip_f8_type::fp8>;
using bfloat8 = miopen_f8::hip_f8<miopen_f8::hip_f8_type::bf8>;
#include <numeric>
#include <vector>

#if MIOPEN_BACKEND_OPENCL
#if defined(__APPLE__) || defined(__MACOSX)
#include <OpenCL/cl.h>
#else
#include <CL/cl.h>
#endif
#elif MIOPEN_BACKEND_HIP
#include <hip/hip_runtime_api.h>
#endif

#define UNPACK_VEC4(v) (v[0]), (v[1]), (v[2]), (v[3])

// Use values which are distinctively greater then miopenStatus_t,
// so that these can be ORed with any miopen status code
// without loss of information.
typedef enum
{
    // These four codes could be returned together, ORed:
    EC_VerifyFwd     = 0x100,
    EC_VerifyBwd     = 0x200,
    EC_VerifyWrw     = 0x400,
    EC_VerifyBwdBias = 0x800,
} errorCode_t;

struct GPUMem
{

#if MIOPEN_BACKEND_OPENCL
    GPUMem(){};
    GPUMem(cl_context& ctx, size_t psz, size_t pdata_sz) : sz(psz), data_sz(pdata_sz)
    {
        buf = clCreateBuffer(ctx, CL_MEM_READ_WRITE, data_sz * sz, nullptr, nullptr);
    }

    int ToGPU(cl_command_queue& q, void* p) const
    {
        return clEnqueueWriteBuffer(q, buf, CL_TRUE, 0, data_sz * sz, p, 0, nullptr, nullptr);
    }
    int FromGPU(cl_command_queue& q, void* p) const
    {
        return clEnqueueReadBuffer(q, buf, CL_TRUE, 0, data_sz * sz, p, 0, nullptr, nullptr);
    }

    cl_mem GetMem() const { return buf; }
    size_t GetSize() const { return sz * data_sz; }

    ~GPUMem() { clReleaseMemObject(buf); }

    cl_mem buf;
    size_t sz;
    size_t data_sz;

#elif MIOPEN_BACKEND_HIP

    GPUMem(){};
    GPUMem(uint32_t ctx, size_t psz, size_t pdata_sz) : _ctx(ctx), sz(psz), data_sz(pdata_sz)
    {
        auto status = hipMalloc(static_cast<void**>(&buf), GetSize());
        if(status != hipSuccess)
            MIOPEN_THROW_HIP_STATUS(status,
                                    "[MIOpenDriver] hipMalloc " + std::to_string(GetSize()));
        MIOPEN_LOG_CUSTOM(miopen::LoggingLevel::Info2,
                          "MIOpenDriver",
                          "hipMalloc " << GetSize() << " at " << buf << " Ok");
    }

    int ToGPU(hipStream_t q, void* p)
    {
        _q = q;
        return static_cast<int>(hipMemcpy(buf, p, GetSize(), hipMemcpyHostToDevice));
    }
    int FromGPU(hipStream_t q, void* p)
    {
        hipDeviceSynchronize();
        _q = q;
        return static_cast<int>(hipMemcpy(p, buf, GetSize(), hipMemcpyDeviceToHost));
    }

    void* GetMem() { return buf; }
    size_t GetSize() { return sz * data_sz; }

    ~GPUMem()
    {
        size_t size = 0;
        auto status = hipMemPtrGetInfo(buf, &size);
        if(status != hipSuccess)
            MIOPEN_LOG_CUSTOM(miopen::LoggingLevel::Warning,
                              "MIOpenDriver",
                              "hipMemPtrGetInfo at " << buf << ' '
                                                     << miopen::HIPErrorMessage(status, ""));
        status = hipFree(buf);
        if(status != hipSuccess)
            MIOPEN_LOG_CUSTOM(miopen::LoggingLevel::Error,
                              "MIOpenDriver",
                              "hipFree " << size << " at " << buf << ' '
                                         << miopen::HIPErrorMessage(status, ""));
        else
            MIOPEN_LOG_CUSTOM(miopen::LoggingLevel::Info2,
                              "MIOpenDriver",
                              "hipFree " << size << " at " << buf << " Ok");
    }

    hipStream_t _q; // Place holder for opencl context
    uint32_t _ctx;
    void* buf;
    size_t sz;
    size_t data_sz;
#endif
};

inline void PadBufferSize(size_t& sz, int datatype_sz)
{
    size_t page_sz = (2 * 1024 * 1024) / datatype_sz;
    if(sz % page_sz != 0)
    {
        sz = ((sz + page_sz) / page_sz) * page_sz;
    }
}

[[noreturn]] inline void Usage()
{
    printf("Usage: ./driver *base_arg* *other_args*\n");
    printf("Supported Base Arguments: conv[fp16|int8|bfp16], pool[fp16], lrn[fp16], "
           "activ[fp16], softmax[fp16], bnorm[fp16], rnn[fp16], gemm[fp16], ctc, dropout[fp16], "
           "tensorop, reduce[fp16|fp64], layernorm[bfp16|fp16], sum[bfp16|fp16], "
           "groupnorm[bfp16|fp16], cat[bfp16|fp16], addlayernorm[bfp16|fp16], "
           "t5layernorm[bfp16|fp16], adam[fp16], ampadam, reduceextreme[bfp16|fp16], "
           "adamw[fp16], ampadamw, transformersadamw[fp16], transformersampadamw, "
           "getitem[bfp16|fp16], reducecalculation[bfp16|fp16], rope[bfp16|fp16], "
           "prelu[bfp16|fp16], kthvalue[bfp16|fp16], glu[bfp16|fp16], softmarginloss[bfp16|fp16], "
<<<<<<< HEAD
           "adaptiveavgpool[bfp16|fp16]\n");
=======
           "multimarginloss[bfp16|fp16]\n");
>>>>>>> 9591b7a2
    exit(0); // NOLINT (concurrency-mt-unsafe)
}

inline std::string ParseBaseArg(int argc, char* argv[])
{
    if(argc < 2)
    {
        printf("FAILED: Invalid Number of Input Arguments\n");
        Usage();
    }

    std::string arg = argv[1];

    if(arg != "conv" && arg != "convfp16" && arg != "convint8" && arg != "convbfp16" &&
       arg != "pool" && arg != "poolfp16" && arg != "lrn" && arg != "lrnfp16" && arg != "activ" &&
       arg != "activfp16" && arg != "softmax" && arg != "softmaxfp16" && arg != "bnorm" &&
       arg != "bnormfp16" && arg != "rnn" && arg != "rnnfp16" && arg != "rnn_seq" &&
       arg != "rnn_seqfp16" && arg != "gemm" && arg != "gemmfp16" && arg != "ctc" &&
       arg != "dropout" && arg != "dropoutfp16" && arg != "tensorop" && arg != "reduce" &&
       arg != "reducefp16" && arg != "reducefp64" && arg != "layernorm" && arg != "layernormfp16" &&
       arg != "layernormbfp16" && arg != "sum" && arg != "sumfp16" && arg != "sumbfp16" &&
       arg != "groupnorm" && arg != "groupnormfp16" && arg != "groupnormbfp16" && arg != "cat" &&
       arg != "catfp16" && arg != "catbfp16" && arg != "addlayernorm" &&
       arg != "addlayernormfp16" && arg != "addlayernormbfp16" && arg != "t5layernorm" &&
       arg != "t5layernormfp16" && arg != "t5layernormbfp16" && arg != "adam" &&
       arg != "adamfp16" && arg != "ampadam" && arg != "reduceextreme" &&
       arg != "reduceextremefp16" && arg != "reduceextremebfp16" && arg != "adamw" &&
       arg != "adamwfp16" && arg != "ampadamw" && arg != "transformersadamw" &&
       arg != "transformersadamwfp16" && arg != "transformersampadamw" && arg != "getitem" &&
       arg != "getitemfp16" && arg != "getitembfp16" && arg != "reducecalculation" &&
       arg != "reducecalculationfp16" && arg != "reducecalculationbfp16" && arg != "rope" &&
       arg != "ropefp16" && arg != "ropebfp16" && arg != "prelu" && arg != "prelufp16" &&
       arg != "prelubfp16" && arg != "kthvalue" && arg != "kthvaluefp16" &&
       arg != "kthvaluebfp16" && arg != "glu" && arg != "glufp16" && arg != "glubfp16" &&
       arg != "softmarginloss" && arg != "softmarginlossfp16" && arg != "softmarginlossbfp16" &&
<<<<<<< HEAD
       arg != "adaptiveavgpool" && arg != "adaptiveavgpoolfp16" && arg != "adaptiveavgpoolbfp16" &&
=======
       arg != "multimarginloss" && arg != "multimarginlossfp16" && arg != "multimarginlossbfp16" &&
>>>>>>> 9591b7a2
       arg != "--version")
    {
        printf("FAILED: Invalid Base Input Argument\n");
        Usage();
    }
    else if(arg == "-h" || arg == "--help" || arg == "-?")
        Usage();
    else
        return arg;
}

class Driver
{
public:
    Driver()
    {
        data_type = miopenFloat;
#if MIOPEN_BACKEND_OPENCL
        miopenCreate(&handle);
#elif MIOPEN_BACKEND_HIP
        hipStream_t s;
        hipStreamCreate(&s);
        miopenCreateWithStream(&handle, s);
#endif

        miopenGetStream(handle, &q);
    }

    miopenHandle_t GetHandle() { return handle; }
    miopenDataType_t GetDataType() { return data_type; }

#if MIOPEN_BACKEND_OPENCL
    cl_command_queue& GetStream() { return q; }
#elif MIOPEN_BACKEND_HIP
    hipStream_t& GetStream() { return q; }
#endif
    virtual ~Driver() { miopenDestroy(handle); }

    // TODO: add timing APIs
    virtual int AddCmdLineArgs()                         = 0;
    virtual int ParseCmdLineArgs(int argc, char* argv[]) = 0;
    virtual InputFlags& GetInputFlags()                  = 0;
    virtual int GetandSetData()                          = 0;
    virtual int AllocateBuffersAndCopy()                 = 0;
    virtual int RunForwardGPU()                          = 0;
    virtual int VerifyForward()                          = 0;
    virtual int RunBackwardGPU()                         = 0;
    virtual int VerifyBackward()                         = 0;

protected:
    template <typename Tgpu>
    void InitDataType();
    miopenHandle_t handle;
    miopenDataType_t data_type;

#if MIOPEN_BACKEND_OPENCL
    cl_command_queue q;
#elif MIOPEN_BACKEND_HIP
    hipStream_t q;
#endif
};

template <>
inline void Driver::InitDataType<int8_t>()
{
    data_type = miopenInt8;
}
template <>
inline void Driver::InitDataType<float>()
{
    data_type = miopenFloat;
}
template <>
inline void Driver::InitDataType<float16>()
{
    data_type = miopenHalf;
}
template <>
inline void Driver::InitDataType<bfloat16>()
{
    data_type = miopenBFloat16;
}
template <>
inline void Driver::InitDataType<float8>()
{
    data_type = miopenFloat8;
}
template <>
inline void Driver::InitDataType<bfloat8>()
{
    data_type = miopenBFloat8;
}
// "std::is_same<Tgpu, float>{}" used to avoid "static_assert" compilation error,
// which occurs when the condition does not depend in any way on the template parameters.
template <typename Tgpu>
inline void Driver::InitDataType()
{
    static_assert(std::is_same<Tgpu, float>{}, "unsupported Tgpu");
}

template <typename T>
inline std::ostream& operator<<(std::ostream& os, const std::vector<T>& vs)
{
    os << "{ size: " << vs.size() << ", entries: ";
    for(auto& v : vs)
        os << v << " ";
    os << "}";
    return os;
}

#endif // GUARD_MIOPEN_DRIVER_HPP<|MERGE_RESOLUTION|>--- conflicted
+++ resolved
@@ -177,11 +177,7 @@
            "adamw[fp16], ampadamw, transformersadamw[fp16], transformersampadamw, "
            "getitem[bfp16|fp16], reducecalculation[bfp16|fp16], rope[bfp16|fp16], "
            "prelu[bfp16|fp16], kthvalue[bfp16|fp16], glu[bfp16|fp16], softmarginloss[bfp16|fp16], "
-<<<<<<< HEAD
-           "adaptiveavgpool[bfp16|fp16]\n");
-=======
-           "multimarginloss[bfp16|fp16]\n");
->>>>>>> 9591b7a2
+           "multimarginloss[bfp16|fp16], adaptiveavgpool[bfp16|fp16]\n");
     exit(0); // NOLINT (concurrency-mt-unsafe)
 }
 
@@ -217,11 +213,8 @@
        arg != "prelubfp16" && arg != "kthvalue" && arg != "kthvaluefp16" &&
        arg != "kthvaluebfp16" && arg != "glu" && arg != "glufp16" && arg != "glubfp16" &&
        arg != "softmarginloss" && arg != "softmarginlossfp16" && arg != "softmarginlossbfp16" &&
-<<<<<<< HEAD
+       arg != "multimarginloss" && arg != "multimarginlossfp16" && arg != "multimarginlossbfp16" &&
        arg != "adaptiveavgpool" && arg != "adaptiveavgpoolfp16" && arg != "adaptiveavgpoolbfp16" &&
-=======
-       arg != "multimarginloss" && arg != "multimarginlossfp16" && arg != "multimarginlossbfp16" &&
->>>>>>> 9591b7a2
        arg != "--version")
     {
         printf("FAILED: Invalid Base Input Argument\n");
