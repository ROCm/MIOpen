--- conflicted
+++ resolved
@@ -151,11 +151,7 @@
            "pool[fp16], lrn[fp16], "
            "activ[fp16], softmax[fp16], bnorm[fp16], rnn[fp16], gemm[fp16], ctc, dropout[fp16], "
            "tensorop[fp16], reduce[fp16|fp64], layernorm[bfp16|fp16], sum[bfp16|fp16], "
-<<<<<<< HEAD
-           "argmax[bfp16|fp16], cat[bfp16|fp16]\n");
-=======
-           "argmax[bfp16|fp16], groupnorm[bfp16|fp16]\n");
->>>>>>> 70bf0773
+           "argmax[bfp16|fp16], groupnorm[bfp16|fp16], cat[bfp16|fp16]\n");
     exit(0); // NOLINT (concurrency-mt-unsafe)
 }
 
@@ -179,12 +175,8 @@
        arg != "reduce" && arg != "reducefp16" && arg != "reducefp64" && arg != "layernorm" &&
        arg != "layernormfp16" && arg != "layernormbfp16" && arg != "sum" && arg != "sumfp16" &&
        arg != "sumbfp16" && arg != "argmax" && arg != "argmaxfp16" && arg != "argmaxbfp16" &&
-<<<<<<< HEAD
+       arg != "groupnorm" && arg != "groupnormfp16" && arg != "groupnormbfp16" &&
        arg != "cat" && arg != "catfp16" && arg != "catbfp16" && arg != "--version")
-=======
-       arg != "groupnorm" && arg != "groupnormfp16" && arg != "groupnormbfp16" &&
-       arg != "--version")
->>>>>>> 70bf0773
     {
         printf("FAILED: Invalid Base Input Argument\n");
         Usage();
