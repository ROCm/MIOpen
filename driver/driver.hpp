/*******************************************************************************
 *
 * MIT License
 *
 * Copyright (c) 2017 Advanced Micro Devices, Inc.
 *
 * Permission is hereby granted, free of charge, to any person obtaining a copy
 * of this software and associated documentation files (the "Software"), to deal
 * in the Software without restriction, including without limitation the rights
 * to use, copy, modify, merge, publish, distribute, sublicense, and/or sell
 * copies of the Software, and to permit persons to whom the Software is
 * furnished to do so, subject to the following conditions:
 *
 * The above copyright notice and this permission notice shall be included in all
 * copies or substantial portions of the Software.
 *
 * THE SOFTWARE IS PROVIDED "AS IS", WITHOUT WARRANTY OF ANY KIND, EXPRESS OR
 * IMPLIED, INCLUDING BUT NOT LIMITED TO THE WARRANTIES OF MERCHANTABILITY,
 * FITNESS FOR A PARTICULAR PURPOSE AND NONINFRINGEMENT. IN NO EVENT SHALL THE
 * AUTHORS OR COPYRIGHT HOLDERS BE LIABLE FOR ANY CLAIM, DAMAGES OR OTHER
 * LIABILITY, WHETHER IN AN ACTION OF CONTRACT, TORT OR OTHERWISE, ARISING FROM,
 * OUT OF OR IN CONNECTION WITH THE SOFTWARE OR THE USE OR OTHER DEALINGS IN THE
 * SOFTWARE.
 *
 *******************************************************************************/
#ifndef GUARD_MIOPEN_DRIVER_HPP
#define GUARD_MIOPEN_DRIVER_HPP

#include <half/half.hpp>
#include "random.hpp"

#include "InputFlags.hpp"
#include <algorithm>
#include <cstdio>
#include <cstdlib>
#include <cfloat>
#include <memory>
#include <miopen/logger.hpp>
#include <miopen/miopen.h>
#include <miopen/bfloat16.hpp>
using half         = half_float::half;
using hip_bfloat16 = bfloat16;
#include <hip_float8.hpp>
using float16 = half_float::half;
using float8  = miopen_f8::hip_f8<miopen_f8::hip_f8_type::fp8>;
using bfloat8 = miopen_f8::hip_f8<miopen_f8::hip_f8_type::bf8>;
#include <numeric>
#include <vector>

#if MIOPEN_BACKEND_OPENCL
#if defined(__APPLE__) || defined(__MACOSX)
#include <OpenCL/cl.h>
#else
#include <CL/cl.h>
#endif
#elif MIOPEN_BACKEND_HIP
#include <hip/hip_runtime_api.h>
#endif

#define UNPACK_VEC4(v) (v[0]), (v[1]), (v[2]), (v[3])

// Use values which are distinctively greater then miopenStatus_t,
// so that these can be ORed with any miopen status code
// without loss of information.
typedef enum
{
    // These four codes could be returned together, ORed:
    EC_VerifyFwd     = 0x100,
    EC_VerifyBwd     = 0x200,
    EC_VerifyWrw     = 0x400,
    EC_VerifyBwdBias = 0x800,
} errorCode_t;

struct GPUMem
{

#if MIOPEN_BACKEND_OPENCL
    GPUMem(){};
    GPUMem(cl_context& ctx, size_t psz, size_t pdata_sz) : sz(psz), data_sz(pdata_sz)
    {
        buf = clCreateBuffer(ctx, CL_MEM_READ_WRITE, data_sz * sz, nullptr, nullptr);
    }

    int ToGPU(cl_command_queue& q, void* p) const
    {
        return clEnqueueWriteBuffer(q, buf, CL_TRUE, 0, data_sz * sz, p, 0, nullptr, nullptr);
    }
    int FromGPU(cl_command_queue& q, void* p) const
    {
        return clEnqueueReadBuffer(q, buf, CL_TRUE, 0, data_sz * sz, p, 0, nullptr, nullptr);
    }

    cl_mem GetMem() const { return buf; }
    size_t GetSize() const { return sz * data_sz; }

    ~GPUMem() { clReleaseMemObject(buf); }

    cl_mem buf;
    size_t sz;
    size_t data_sz;

#elif MIOPEN_BACKEND_HIP

    GPUMem(){};
    GPUMem(uint32_t ctx, size_t psz, size_t pdata_sz) : _ctx(ctx), sz(psz), data_sz(pdata_sz)
    {
        auto status = hipMalloc(static_cast<void**>(&buf), GetSize());
        if(status != hipSuccess)
            MIOPEN_THROW_HIP_STATUS(status,
                                    "[MIOpenDriver] hipMalloc " + std::to_string(GetSize()));
        MIOPEN_LOG_CUSTOM(miopen::LoggingLevel::Info2,
                          "MIOpenDriver",
                          "hipMalloc " << GetSize() << " at " << buf << " Ok");
    }

    int ToGPU(hipStream_t q, void* p)
    {
        _q = q;
        return static_cast<int>(hipMemcpy(buf, p, GetSize(), hipMemcpyHostToDevice));
    }
    int FromGPU(hipStream_t q, void* p)
    {
        hipDeviceSynchronize();
        _q = q;
        return static_cast<int>(hipMemcpy(p, buf, GetSize(), hipMemcpyDeviceToHost));
    }

    void* GetMem() { return buf; }
    size_t GetSize() { return sz * data_sz; }

    ~GPUMem()
    {
        size_t size = 0;
        auto status = hipMemPtrGetInfo(buf, &size);
        if(status != hipSuccess)
            MIOPEN_LOG_CUSTOM(miopen::LoggingLevel::Warning,
                              "MIOpenDriver",
                              "hipMemPtrGetInfo at " << buf << ' '
                                                     << miopen::HIPErrorMessage(status, ""));
        status = hipFree(buf);
        if(status != hipSuccess)
            MIOPEN_LOG_CUSTOM(miopen::LoggingLevel::Error,
                              "MIOpenDriver",
                              "hipFree " << size << " at " << buf << ' '
                                         << miopen::HIPErrorMessage(status, ""));
        else
            MIOPEN_LOG_CUSTOM(miopen::LoggingLevel::Info2,
                              "MIOpenDriver",
                              "hipFree " << size << " at " << buf << " Ok");
    }

    hipStream_t _q; // Place holder for opencl context
    uint32_t _ctx;
    void* buf;
    size_t sz;
    size_t data_sz;
#endif
};

inline void PadBufferSize(size_t& sz, int datatype_sz)
{
    size_t page_sz = (2 * 1024 * 1024) / datatype_sz;
    if(sz % page_sz != 0)
    {
        sz = ((sz + page_sz) / page_sz) * page_sz;
    }
}

[[noreturn]] inline void Usage()
{
    printf("Usage: ./driver *base_arg* *other_args*\n");
    printf("Supported Base Arguments: conv[fp16|int8|bfp16], pool[fp16], lrn[fp16], "
           "activ[fp16], softmax[fp16], bnorm[fp16], rnn[fp16], gemm[fp16], ctc, dropout[fp16], "
           "tensorop, reduce[fp16|fp64], layernorm[bfp16|fp16], sum[bfp16|fp16], "
           "groupnorm[bfp16|fp16], cat[bfp16|fp16], addlayernorm[bfp16|fp16], "
           "t5layernorm[bfp16|fp16], adam[fp16], ampadam, reduceextreme[bfp16|fp16], "
           "adamw[fp16], ampadamw, transformersadamw[fp16], transformersampadamw, "
<<<<<<< HEAD
           "getitem[bfp16|fp16], reducecalculation[bfp16|fp16], "
           "sigmoidfocalloss[bfp16|fp16]\n");
=======
           "getitem[bfp16|fp16], reducecalculation[bfp16|fp16], rope[bfp16|fp16], "
           "prelu[bfp16|fp16]\n");
>>>>>>> b6e2e7d4
    exit(0); // NOLINT (concurrency-mt-unsafe)
}

inline std::string ParseBaseArg(int argc, char* argv[])
{
    if(argc < 2)
    {
        printf("FAILED: Invalid Number of Input Arguments\n");
        Usage();
    }

    std::string arg = argv[1];

    if(arg != "conv" && arg != "convfp16" && arg != "convint8" && arg != "convbfp16" &&
       arg != "pool" && arg != "poolfp16" && arg != "lrn" && arg != "lrnfp16" && arg != "activ" &&
       arg != "activfp16" && arg != "softmax" && arg != "softmaxfp16" && arg != "bnorm" &&
       arg != "bnormfp16" && arg != "rnn" && arg != "rnnfp16" && arg != "rnn_seq" &&
       arg != "rnn_seqfp16" && arg != "gemm" && arg != "gemmfp16" && arg != "ctc" &&
       arg != "dropout" && arg != "dropoutfp16" && arg != "tensorop" && arg != "reduce" &&
       arg != "reducefp16" && arg != "reducefp64" && arg != "layernorm" && arg != "layernormfp16" &&
       arg != "layernormbfp16" && arg != "sum" && arg != "sumfp16" && arg != "sumbfp16" &&
       arg != "groupnorm" && arg != "groupnormfp16" && arg != "groupnormbfp16" && arg != "cat" &&
       arg != "catfp16" && arg != "catbfp16" && arg != "addlayernorm" &&
       arg != "addlayernormfp16" && arg != "addlayernormbfp16" && arg != "t5layernorm" &&
       arg != "t5layernormfp16" && arg != "t5layernormbfp16" && arg != "adam" &&
       arg != "adamfp16" && arg != "ampadam" && arg != "reduceextreme" &&
       arg != "reduceextremefp16" && arg != "reduceextremebfp16" && arg != "adamw" &&
       arg != "adamwfp16" && arg != "ampadamw" && arg != "transformersadamw" &&
       arg != "transformersadamwfp16" && arg != "transformersampadamw" && arg != "getitem" &&
       arg != "getitemfp16" && arg != "getitembfp16" && arg != "reducecalculation" &&
<<<<<<< HEAD
       arg != "reducecalculationfp16" && arg != "reducecalculationbfp16" &&
       arg != "sigmoidfocalloss" && arg != "sigmoidfocallossfp16" &&
       arg != "sigmoidfocallossbfp16" && arg != "--version")
=======
       arg != "reducecalculationfp16" && arg != "reducecalculationbfp16" && arg != "rope" &&
       arg != "ropefp16" && arg != "ropebfp16" && arg != "prelu" && arg != "prelufp16" &&
       arg != "prelubfp16" && arg != "--version")
>>>>>>> b6e2e7d4
    {
        printf("FAILED: Invalid Base Input Argument\n");
        Usage();
    }
    else if(arg == "-h" || arg == "--help" || arg == "-?")
        Usage();
    else
        return arg;
}

class Driver
{
public:
    Driver()
    {
        data_type = miopenFloat;
#if MIOPEN_BACKEND_OPENCL
        miopenCreate(&handle);
#elif MIOPEN_BACKEND_HIP
        hipStream_t s;
        hipStreamCreate(&s);
        miopenCreateWithStream(&handle, s);
#endif

        miopenGetStream(handle, &q);
    }

    miopenHandle_t GetHandle() { return handle; }
    miopenDataType_t GetDataType() { return data_type; }

#if MIOPEN_BACKEND_OPENCL
    cl_command_queue& GetStream() { return q; }
#elif MIOPEN_BACKEND_HIP
    hipStream_t& GetStream() { return q; }
#endif
    virtual ~Driver() { miopenDestroy(handle); }

    // TODO: add timing APIs
    virtual int AddCmdLineArgs()                         = 0;
    virtual int ParseCmdLineArgs(int argc, char* argv[]) = 0;
    virtual InputFlags& GetInputFlags()                  = 0;
    virtual int GetandSetData()                          = 0;
    virtual int AllocateBuffersAndCopy()                 = 0;
    virtual int RunForwardGPU()                          = 0;
    virtual int VerifyForward()                          = 0;
    virtual int RunBackwardGPU()                         = 0;
    virtual int VerifyBackward()                         = 0;

protected:
    template <typename Tgpu>
    void InitDataType();
    miopenHandle_t handle;
    miopenDataType_t data_type;

#if MIOPEN_BACKEND_OPENCL
    cl_command_queue q;
#elif MIOPEN_BACKEND_HIP
    hipStream_t q;
#endif
};

template <>
inline void Driver::InitDataType<int8_t>()
{
    data_type = miopenInt8;
}
template <>
inline void Driver::InitDataType<float>()
{
    data_type = miopenFloat;
}
template <>
inline void Driver::InitDataType<float16>()
{
    data_type = miopenHalf;
}
template <>
inline void Driver::InitDataType<bfloat16>()
{
    data_type = miopenBFloat16;
}
template <>
inline void Driver::InitDataType<float8>()
{
    data_type = miopenFloat8;
}
template <>
inline void Driver::InitDataType<bfloat8>()
{
    data_type = miopenBFloat8;
}
// "std::is_same<Tgpu, float>{}" used to avoid "static_assert" compilation error,
// which occurs when the condition does not depend in any way on the template parameters.
template <typename Tgpu>
inline void Driver::InitDataType()
{
    static_assert(std::is_same<Tgpu, float>{}, "unsupported Tgpu");
}

template <typename T>
inline std::ostream& operator<<(std::ostream& os, const std::vector<T>& vs)
{
    os << "{ size: " << vs.size() << ", entries: ";
    for(auto& v : vs)
        os << v << " ";
    os << "}";
    return os;
}

#endif // GUARD_MIOPEN_DRIVER_HPP<|MERGE_RESOLUTION|>--- conflicted
+++ resolved
@@ -175,13 +175,8 @@
            "groupnorm[bfp16|fp16], cat[bfp16|fp16], addlayernorm[bfp16|fp16], "
            "t5layernorm[bfp16|fp16], adam[fp16], ampadam, reduceextreme[bfp16|fp16], "
            "adamw[fp16], ampadamw, transformersadamw[fp16], transformersampadamw, "
-<<<<<<< HEAD
-           "getitem[bfp16|fp16], reducecalculation[bfp16|fp16], "
-           "sigmoidfocalloss[bfp16|fp16]\n");
-=======
            "getitem[bfp16|fp16], reducecalculation[bfp16|fp16], rope[bfp16|fp16], "
-           "prelu[bfp16|fp16]\n");
->>>>>>> b6e2e7d4
+           "prelu[bfp16|fp16], sigmoidfocalloss[bfp16|fp16]\n");
     exit(0); // NOLINT (concurrency-mt-unsafe)
 }
 
@@ -212,15 +207,10 @@
        arg != "adamwfp16" && arg != "ampadamw" && arg != "transformersadamw" &&
        arg != "transformersadamwfp16" && arg != "transformersampadamw" && arg != "getitem" &&
        arg != "getitemfp16" && arg != "getitembfp16" && arg != "reducecalculation" &&
-<<<<<<< HEAD
-       arg != "reducecalculationfp16" && arg != "reducecalculationbfp16" &&
-       arg != "sigmoidfocalloss" && arg != "sigmoidfocallossfp16" &&
-       arg != "sigmoidfocallossbfp16" && arg != "--version")
-=======
        arg != "reducecalculationfp16" && arg != "reducecalculationbfp16" && arg != "rope" &&
        arg != "ropefp16" && arg != "ropebfp16" && arg != "prelu" && arg != "prelufp16" &&
-       arg != "prelubfp16" && arg != "--version")
->>>>>>> b6e2e7d4
+       arg != "prelubfp16" && arg != "sigmoidfocalloss" && arg != "sigmoidfocallossfp16" &&
+       arg != "sigmoidfocallossbfp16" && arg != "--version")
     {
         printf("FAILED: Invalid Base Input Argument\n");
         Usage();
