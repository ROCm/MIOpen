--- conflicted
+++ resolved
@@ -168,20 +168,14 @@
        arg != "CBAInfer" && arg != "CBAInferfp16" && arg != "pool" && arg != "poolfp16" &&
        arg != "lrn" && arg != "lrnfp16" && arg != "activ" && arg != "activfp16" &&
        arg != "softmax" && arg != "softmaxfp16" && arg != "bnorm" && arg != "bnormfp16" &&
-<<<<<<< HEAD
-       arg != "rnn" && arg != "rnnfp16" && arg != "gemm" /*&& arg != "gemmfp16"*/ && arg != "ctc" &&
-       arg != "dropout" && arg != "dropoutfp16" && arg != "tensorop" && arg != "tensoropfp16" &&
-       arg != "reduce" && arg != "reducefp16" && arg != "reducefp64" &&
-#ifdef MIOPEN_BETA_API
-       arg != "layernorm" && arg != "layernormfp16" && arg != "layernormbfp16" &&
-#endif
-       arg != "--version")
-=======
        arg != "rnn" && arg != "rnnfp16" && arg != "rnn_seq" && arg != "rnn_seqfp16" &&
        arg != "gemm" /*&& arg != "gemmfp16"*/ && arg != "ctc" && arg != "dropout" &&
        arg != "dropoutfp16" && arg != "tensorop" && arg != "tensoropfp16" && arg != "reduce" &&
-       arg != "reducefp16" && arg != "reducefp64" && arg != "--version")
->>>>>>> d6d7f56e
+       arg != "reducefp16" && arg != "reducefp64" &&
+#ifdef MIOPEN_BETA_API
+       arg != "layernorm" && arg != "layernormfp16" && arg != "layernormbfp16" &&
+#endif
+       arg != "--version")
     {
         printf("FAILED: Invalid Base Input Argument\n");
         Usage();
