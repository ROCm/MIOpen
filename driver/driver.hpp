--- conflicted
+++ resolved
@@ -149,14 +149,9 @@
     printf("Usage: ./driver *base_arg* *other_args*\n");
     printf("Supported Base Arguments: conv[fp16|int8|bfp16|fp8|bfp8], CBAInfer[fp16], "
            "pool[fp16], lrn[fp16], "
-<<<<<<< HEAD
-           "activ[fp16], softmax[fp16], bnorm[fp16], rnn[fp16], gemm, ctc, dropout[fp16], "
+           "activ[fp16], softmax[fp16], bnorm[fp16], rnn[fp16], gemm[fp16], ctc, dropout[fp16], "
            "tensorop[fp16], reduce[fp16|fp64], layernorm[bfp16|fp16], sum[bfp16|fp16], "
            "argmax[bfp16|fp16]\n");
-=======
-           "activ[fp16], softmax[fp16], bnorm[fp16], rnn[fp16], gemm[fp16], ctc, dropout[fp16], "
-           "tensorop[fp16], reduce[fp16|fp64], layernorm[bfp16|fp16], sum[bfp16|fp16]\n");
->>>>>>> 700e2e70
     exit(0); // NOLINT (concurrency-mt-unsafe)
 }
 
