/*******************************************************************************
 *
 * MIT License
 *
 * Copyright (c) 2017 Advanced Micro Devices, Inc.
 *
 * Permission is hereby granted, free of charge, to any person obtaining a copy
 * of this software and associated documentation files (the "Software"), to deal
 * in the Software without restriction, including without limitation the rights
 * to use, copy, modify, merge, publish, distribute, sublicense, and/or sell
 * copies of the Software, and to permit persons to whom the Software is
 * furnished to do so, subject to the following conditions:
 *
 * The above copyright notice and this permission notice shall be included in all
 * copies or substantial portions of the Software.
 *
 * THE SOFTWARE IS PROVIDED "AS IS", WITHOUT WARRANTY OF ANY KIND, EXPRESS OR
 * IMPLIED, INCLUDING BUT NOT LIMITED TO THE WARRANTIES OF MERCHANTABILITY,
 * FITNESS FOR A PARTICULAR PURPOSE AND NONINFRINGEMENT. IN NO EVENT SHALL THE
 * AUTHORS OR COPYRIGHT HOLDERS BE LIABLE FOR ANY CLAIM, DAMAGES OR OTHER
 * LIABILITY, WHETHER IN AN ACTION OF CONTRACT, TORT OR OTHERWISE, ARISING FROM,
 * OUT OF OR IN CONNECTION WITH THE SOFTWARE OR THE USE OR OTHER DEALINGS IN THE
 * SOFTWARE.
 *
 *******************************************************************************/
#ifndef GUARD_MIOPEN_DRIVER_HPP
#define GUARD_MIOPEN_DRIVER_HPP

#include <half/half.hpp>
#include "random.hpp"

#include "InputFlags.hpp"
#include <algorithm>
#include <cstdio>
#include <cstdlib>
#include <cfloat>
#include <memory>
#include <miopen/logger.hpp>
#include <miopen/miopen.h>
#include <miopen/bfloat16.hpp>
using half         = half_float::half;
using hip_bfloat16 = bfloat16;
#include <hip_float8.hpp>
using float16 = half_float::half;
using float8  = miopen_f8::hip_f8<miopen_f8::hip_f8_type::fp8>;
using bfloat8 = miopen_f8::hip_f8<miopen_f8::hip_f8_type::bf8>;
#include <numeric>
#include <vector>

#if MIOPEN_BACKEND_OPENCL
#if defined(__APPLE__) || defined(__MACOSX)
#include <OpenCL/cl.h>
#else
#include <CL/cl.h>
#endif
#elif MIOPEN_BACKEND_HIP
#include <hip/hip_runtime_api.h>
#endif

#define UNPACK_VEC4(v) (v[0]), (v[1]), (v[2]), (v[3])

// Use values which are distinctively greater then miopenStatus_t,
// so that these can be ORed with any miopen status code
// without loss of information.
typedef enum
{
    // These four codes could be returned together, ORed:
    EC_VerifyFwd     = 0x100,
    EC_VerifyBwd     = 0x200,
    EC_VerifyWrw     = 0x400,
    EC_VerifyBwdBias = 0x800,
} errorCode_t;

struct GPUMem
{

#if MIOPEN_BACKEND_OPENCL
    GPUMem(){};
    GPUMem(cl_context& ctx, size_t psz, size_t pdata_sz) : sz(psz), data_sz(pdata_sz)
    {
        buf = clCreateBuffer(ctx, CL_MEM_READ_WRITE, data_sz * sz, nullptr, nullptr);
    }

    int ToGPU(cl_command_queue& q, void* p) const
    {
        return clEnqueueWriteBuffer(q, buf, CL_TRUE, 0, data_sz * sz, p, 0, nullptr, nullptr);
    }
    int FromGPU(cl_command_queue& q, void* p) const
    {
        return clEnqueueReadBuffer(q, buf, CL_TRUE, 0, data_sz * sz, p, 0, nullptr, nullptr);
    }

    cl_mem GetMem() const { return buf; }
    size_t GetSize() const { return sz * data_sz; }

    ~GPUMem() { clReleaseMemObject(buf); }

    cl_mem buf;
    size_t sz;
    size_t data_sz;

#elif MIOPEN_BACKEND_HIP

    GPUMem(){};
    GPUMem(uint32_t ctx, size_t psz, size_t pdata_sz) : _ctx(ctx), sz(psz), data_sz(pdata_sz)
    {
        auto status = hipMalloc(static_cast<void**>(&buf), GetSize());
        if(status != hipSuccess)
            MIOPEN_THROW_HIP_STATUS(status,
                                    "[MIOpenDriver] hipMalloc " + std::to_string(GetSize()));
        MIOPEN_LOG_CUSTOM(miopen::LoggingLevel::Info2,
                          "MIOpenDriver",
                          "hipMalloc " << GetSize() << " at " << buf << " Ok");
    }

    int ToGPU(hipStream_t q, void* p)
    {
        _q = q;
        return static_cast<int>(hipMemcpy(buf, p, GetSize(), hipMemcpyHostToDevice));
    }
    int FromGPU(hipStream_t q, void* p)
    {
        hipDeviceSynchronize();
        _q = q;
        return static_cast<int>(hipMemcpy(p, buf, GetSize(), hipMemcpyDeviceToHost));
    }

    void* GetMem() { return buf; }
    size_t GetSize() { return sz * data_sz; }

    ~GPUMem()
    {
        size_t size = 0;
        auto status = hipMemPtrGetInfo(buf, &size);
        if(status != hipSuccess)
            MIOPEN_LOG_CUSTOM(miopen::LoggingLevel::Warning,
                              "MIOpenDriver",
                              "hipMemPtrGetInfo at " << buf << ' '
                                                     << miopen::HIPErrorMessage(status, ""));
        status = hipFree(buf);
        if(status != hipSuccess)
            MIOPEN_LOG_CUSTOM(miopen::LoggingLevel::Error,
                              "MIOpenDriver",
                              "hipFree " << size << " at " << buf << ' '
                                         << miopen::HIPErrorMessage(status, ""));
        else
            MIOPEN_LOG_CUSTOM(miopen::LoggingLevel::Info2,
                              "MIOpenDriver",
                              "hipFree " << size << " at " << buf << " Ok");
    }

    hipStream_t _q; // Place holder for opencl context
    uint32_t _ctx;
    void* buf;
    size_t sz;
    size_t data_sz;
#endif
};

inline void PadBufferSize(size_t& sz, int datatype_sz)
{
    size_t page_sz = (2 * 1024 * 1024) / datatype_sz;
    if(sz % page_sz != 0)
    {
        sz = ((sz + page_sz) / page_sz) * page_sz;
    }
}

[[noreturn]] inline void Usage()
{
    printf("Usage: ./driver *base_arg* *other_args*\n");
    printf("Supported Base Arguments: conv[fp16|int8|bfp16], pool[fp16], lrn[fp16], "
           "activ[fp16], softmax[fp16], bnorm[fp16], rnn[fp16], gemm[fp16], ctc, dropout[fp16], "
<<<<<<< HEAD
           "tensorop[fp16], reduce[fp16|fp64], layernorm[bfp16|fp16], sum[bfp16|fp16], "
           "argmax[bfp16|fp16], groupnorm[bfp16|fp16], cat[bfp16|fp16], interpolate[bfp16|fp16]\n");
=======
           "tensorop, reduce[fp16|fp64], layernorm[bfp16|fp16], sum[bfp16|fp16], "
           "groupnorm[bfp16|fp16], cat[bfp16|fp16], addlayernorm[bfp16|fp16], "
           "t5layernorm[bfp16|fp16], adam[fp16], ampadam, reduceextreme[bfp16|fp16], "
           "adamw[fp16], ampadamw, transformersadamw[fp16], transformersampadamw, "
           "getitem[bfp16|fp16]\n");
>>>>>>> bd993eb4
    exit(0); // NOLINT (concurrency-mt-unsafe)
}

inline std::string ParseBaseArg(int argc, char* argv[])
{
    if(argc < 2)
    {
        printf("FAILED: Invalid Number of Input Arguments\n");
        Usage();
    }

    std::string arg = argv[1];

    if(arg != "conv" && arg != "convfp16" && arg != "convint8" && arg != "convbfp16" &&
       arg != "pool" && arg != "poolfp16" && arg != "lrn" && arg != "lrnfp16" && arg != "activ" &&
       arg != "activfp16" && arg != "softmax" && arg != "softmaxfp16" && arg != "bnorm" &&
       arg != "bnormfp16" && arg != "rnn" && arg != "rnnfp16" && arg != "rnn_seq" &&
       arg != "rnn_seqfp16" && arg != "gemm" && arg != "gemmfp16" && arg != "ctc" &&
       arg != "dropout" && arg != "dropoutfp16" && arg != "tensorop" && arg != "reduce" &&
       arg != "reducefp16" && arg != "reducefp64" && arg != "layernorm" && arg != "layernormfp16" &&
       arg != "layernormbfp16" && arg != "sum" && arg != "sumfp16" && arg != "sumbfp16" &&
       arg != "groupnorm" && arg != "groupnormfp16" && arg != "groupnormbfp16" && arg != "cat" &&
<<<<<<< HEAD
       arg != "catfp16" && arg != "catbfp16" && arg != "interpolate" && arg != "interpolatefp16" &&
       arg != "interpolatebfp16" && arg != "--version")
=======
       arg != "catfp16" && arg != "catbfp16" && arg != "addlayernorm" &&
       arg != "addlayernormfp16" && arg != "addlayernormbfp16" && arg != "t5layernorm" &&
       arg != "t5layernormfp16" && arg != "t5layernormbfp16" && arg != "adam" &&
       arg != "adamfp16" && arg != "ampadam" && arg != "reduceextreme" &&
       arg != "reduceextremefp16" && arg != "reduceextremebfp16" && arg != "adamw" &&
       arg != "adamwfp16" && arg != "ampadamw" && arg != "transformersadamw" &&
       arg != "transformersadamwfp16" && arg != "transformersampadamw" && arg != "getitem" &&
       arg != "getitemfp16" && arg != "getitembfp16" && arg != "--version")
>>>>>>> bd993eb4
    {
        printf("FAILED: Invalid Base Input Argument\n");
        Usage();
    }
    else if(arg == "-h" || arg == "--help" || arg == "-?")
        Usage();
    else
        return arg;
}

class Driver
{
public:
    Driver()
    {
        data_type = miopenFloat;
#if MIOPEN_BACKEND_OPENCL
        miopenCreate(&handle);
#elif MIOPEN_BACKEND_HIP
        hipStream_t s;
        hipStreamCreate(&s);
        miopenCreateWithStream(&handle, s);
#endif

        miopenGetStream(handle, &q);
    }

    miopenHandle_t GetHandle() { return handle; }
    miopenDataType_t GetDataType() { return data_type; }

#if MIOPEN_BACKEND_OPENCL
    cl_command_queue& GetStream() { return q; }
#elif MIOPEN_BACKEND_HIP
    hipStream_t& GetStream() { return q; }
#endif
    virtual ~Driver() { miopenDestroy(handle); }

    // TODO: add timing APIs
    virtual int AddCmdLineArgs()                         = 0;
    virtual int ParseCmdLineArgs(int argc, char* argv[]) = 0;
    virtual InputFlags& GetInputFlags()                  = 0;
    virtual int GetandSetData()                          = 0;
    virtual int AllocateBuffersAndCopy()                 = 0;
    virtual int RunForwardGPU()                          = 0;
    virtual int VerifyForward()                          = 0;
    virtual int RunBackwardGPU()                         = 0;
    virtual int VerifyBackward()                         = 0;

protected:
    template <typename Tgpu>
    void InitDataType();
    miopenHandle_t handle;
    miopenDataType_t data_type;

#if MIOPEN_BACKEND_OPENCL
    cl_command_queue q;
#elif MIOPEN_BACKEND_HIP
    hipStream_t q;
#endif
};

template <>
inline void Driver::InitDataType<int8_t>()
{
    data_type = miopenInt8;
}
template <>
inline void Driver::InitDataType<float>()
{
    data_type = miopenFloat;
}
template <>
inline void Driver::InitDataType<float16>()
{
    data_type = miopenHalf;
}
template <>
inline void Driver::InitDataType<bfloat16>()
{
    data_type = miopenBFloat16;
}
template <>
inline void Driver::InitDataType<float8>()
{
    data_type = miopenFloat8;
}
template <>
inline void Driver::InitDataType<bfloat8>()
{
    data_type = miopenBFloat8;
}
// "std::is_same<Tgpu, float>{}" used to avoid "static_assert" compilation error,
// which occurs when the condition does not depend in any way on the template parameters.
template <typename Tgpu>
inline void Driver::InitDataType()
{
    static_assert(std::is_same<Tgpu, float>{}, "unsupported Tgpu");
}

template <typename T>
inline std::ostream& operator<<(std::ostream& os, const std::vector<T>& vs)
{
    os << "{ size: " << vs.size() << ", entries: ";
    for(auto& v : vs)
        os << v << " ";
    os << "}";
    return os;
}

#endif // GUARD_MIOPEN_DRIVER_HPP<|MERGE_RESOLUTION|>--- conflicted
+++ resolved
@@ -171,16 +171,11 @@
     printf("Usage: ./driver *base_arg* *other_args*\n");
     printf("Supported Base Arguments: conv[fp16|int8|bfp16], pool[fp16], lrn[fp16], "
            "activ[fp16], softmax[fp16], bnorm[fp16], rnn[fp16], gemm[fp16], ctc, dropout[fp16], "
-<<<<<<< HEAD
-           "tensorop[fp16], reduce[fp16|fp64], layernorm[bfp16|fp16], sum[bfp16|fp16], "
-           "argmax[bfp16|fp16], groupnorm[bfp16|fp16], cat[bfp16|fp16], interpolate[bfp16|fp16]\n");
-=======
            "tensorop, reduce[fp16|fp64], layernorm[bfp16|fp16], sum[bfp16|fp16], "
            "groupnorm[bfp16|fp16], cat[bfp16|fp16], addlayernorm[bfp16|fp16], "
            "t5layernorm[bfp16|fp16], adam[fp16], ampadam, reduceextreme[bfp16|fp16], "
            "adamw[fp16], ampadamw, transformersadamw[fp16], transformersampadamw, "
-           "getitem[bfp16|fp16]\n");
->>>>>>> bd993eb4
+           "getitem[bfp16|fp16], interpolate[bfp16|fp16]\n");
     exit(0); // NOLINT (concurrency-mt-unsafe)
 }
 
@@ -203,10 +198,6 @@
        arg != "reducefp16" && arg != "reducefp64" && arg != "layernorm" && arg != "layernormfp16" &&
        arg != "layernormbfp16" && arg != "sum" && arg != "sumfp16" && arg != "sumbfp16" &&
        arg != "groupnorm" && arg != "groupnormfp16" && arg != "groupnormbfp16" && arg != "cat" &&
-<<<<<<< HEAD
-       arg != "catfp16" && arg != "catbfp16" && arg != "interpolate" && arg != "interpolatefp16" &&
-       arg != "interpolatebfp16" && arg != "--version")
-=======
        arg != "catfp16" && arg != "catbfp16" && arg != "addlayernorm" &&
        arg != "addlayernormfp16" && arg != "addlayernormbfp16" && arg != "t5layernorm" &&
        arg != "t5layernormfp16" && arg != "t5layernormbfp16" && arg != "adam" &&
@@ -214,8 +205,8 @@
        arg != "reduceextremefp16" && arg != "reduceextremebfp16" && arg != "adamw" &&
        arg != "adamwfp16" && arg != "ampadamw" && arg != "transformersadamw" &&
        arg != "transformersadamwfp16" && arg != "transformersampadamw" && arg != "getitem" &&
-       arg != "getitemfp16" && arg != "getitembfp16" && arg != "--version")
->>>>>>> bd993eb4
+       arg != "getitemfp16" && arg != "getitembfp16" && arg != "interpolate" &&
+       arg != "interpolatefp16" && arg != "interpolatebfp16" && arg != "--version")
     {
         printf("FAILED: Invalid Base Input Argument\n");
         Usage();
