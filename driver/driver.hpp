--- conflicted
+++ resolved
@@ -150,11 +150,8 @@
     printf("Supported Base Arguments: conv[fp16|int8|bfp16|fp8|bfp8], CBAInfer[fp16], "
            "pool[fp16], lrn[fp16], "
            "activ[fp16], softmax[fp16], bnorm[fp16], rnn[fp16], gemm, ctc, dropout[fp16], "
-<<<<<<< HEAD
-           "tensorop[fp16], reduce[fp16,fp64], layernorm[bfp16, fp16] cat[bfp16, fp16]\n");
-=======
-           "tensorop[fp16], reduce[fp16|fp64], layernorm[bfp16|fp16], sum[bfp16|fp16]\n");
->>>>>>> 8605896d
+           "tensorop[fp16], reduce[fp16|fp64], layernorm[bfp16|fp16], sum[bfp16|fp16], "
+           "cat[bfp16|fp16]\n");
     exit(0); // NOLINT (concurrency-mt-unsafe)
 }
 
@@ -176,13 +173,9 @@
        arg != "rnn_seqfp16" && arg != "gemm" /*&& arg != "gemmfp16"*/ && arg != "ctc" &&
        arg != "dropout" && arg != "dropoutfp16" && arg != "tensorop" && arg != "tensoropfp16" &&
        arg != "reduce" && arg != "reducefp16" && arg != "reducefp64" && arg != "layernorm" &&
-<<<<<<< HEAD
-       arg != "layernormfp16" && arg != "layernormbfp16" && arg != "cat" && arg != "catfp16" &&
-       arg != "catbfp16" && arg != "--version")
-=======
        arg != "layernormfp16" && arg != "layernormbfp16" && arg != "sum" && arg != "sumfp16" &&
-       arg != "sumbfp16" && arg != "--version")
->>>>>>> 8605896d
+       arg != "sumbfp16" && arg != "cat" && arg != "catfp16" && arg != "catbfp16" &&
+       arg != "--version")
     {
         printf("FAILED: Invalid Base Input Argument\n");
         Usage();
