--- conflicted
+++ resolved
@@ -175,11 +175,7 @@
            "groupnorm[bfp16|fp16], cat[bfp16|fp16], addlayernorm[bfp16|fp16], "
            "t5layernorm[bfp16|fp16], adam[fp16], ampadam, reduceextreme[bfp16|fp16], "
            "adamw[fp16], ampadamw, transformersadamw[fp16], transformersampadamw, "
-<<<<<<< HEAD
-           "getitem[bfp16|fp16], nllloss[bfp16|fp16]\n");
-=======
-           "getitem[bfp16|fp16], reducecalculation[bfp16|fp16]\n");
->>>>>>> 25169e2b
+           "getitem[bfp16|fp16], reducecalculation[bfp16|fp16], nllloss[bfp16|fp16]\n");
     exit(0); // NOLINT (concurrency-mt-unsafe)
 }
 
@@ -209,13 +205,9 @@
        arg != "reduceextremefp16" && arg != "reduceextremebfp16" && arg != "adamw" &&
        arg != "adamwfp16" && arg != "ampadamw" && arg != "transformersadamw" &&
        arg != "transformersadamwfp16" && arg != "transformersampadamw" && arg != "getitem" &&
-<<<<<<< HEAD
-       arg != "getitemfp16" && arg != "getitembfp16" && arg != "nllloss" && arg != "nlllossfp16" &&
-       arg != "nlllossbfp16" && arg != "--version")
-=======
        arg != "getitemfp16" && arg != "getitembfp16" && arg != "reducecalculation" &&
-       arg != "reducecalculationfp16" && arg != "reducecalculationbfp16" && arg != "--version")
->>>>>>> 25169e2b
+       arg != "reducecalculationfp16" && arg != "reducecalculationbfp16" && arg != "nllloss" &&
+       arg != "nlllossfp16" && arg != "nlllossbfp16" && arg != "--version")
     {
         printf("FAILED: Invalid Base Input Argument\n");
         Usage();
