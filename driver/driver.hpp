--- conflicted
+++ resolved
@@ -150,12 +150,8 @@
     printf("Supported Base Arguments: conv[fp16|int8|bfp16|fp8|bfp8], CBAInfer[fp16], "
            "pool[fp16], lrn[fp16], "
            "activ[fp16], softmax[fp16], bnorm[fp16], rnn[fp16], gemm, ctc, dropout[fp16], "
-<<<<<<< HEAD
-           "tensorop[fp16], reduce[fp16,fp64], layernorm[bfp16, fp16], sum[bfp16, fp16], "
-           "argmax[bfp16, fp16]\n");
-=======
-           "tensorop[fp16], reduce[fp16|fp64], layernorm[bfp16|fp16], sum[bfp16|fp16]\n");
->>>>>>> ad17f4fc
+           "tensorop[fp16], reduce[fp16|fp64], layernorm[bfp16|fp16], sum[bfp16|fp16], "
+           "argmax[bfp16|fp16]\n");
     exit(0); // NOLINT (concurrency-mt-unsafe)
 }
 
@@ -178,12 +174,8 @@
        arg != "dropout" && arg != "dropoutfp16" && arg != "tensorop" && arg != "tensoropfp16" &&
        arg != "reduce" && arg != "reducefp16" && arg != "reducefp64" && arg != "layernorm" &&
        arg != "layernormfp16" && arg != "layernormbfp16" && arg != "sum" && arg != "sumfp16" &&
-<<<<<<< HEAD
        arg != "sumbfp16" && arg != "argmax" && arg != "argmaxfp16" && arg != "argmaxbfp16" &&
        arg != "--version")
-=======
-       arg != "sumbfp16" && arg != "--version")
->>>>>>> ad17f4fc
     {
         printf("FAILED: Invalid Base Input Argument\n");
         Usage();
