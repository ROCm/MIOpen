################################################################################
# 
# MIT License
# 
# Copyright (c) 2017 Advanced Micro Devices, Inc.
# 
# Permission is hereby granted, free of charge, to any person obtaining a copy
# of this software and associated documentation files (the "Software"), to deal
# in the Software without restriction, including without limitation the rights
# to use, copy, modify, merge, publish, distribute, sublicense, and/or sell
# copies of the Software, and to permit persons to whom the Software is
# furnished to do so, subject to the following conditions:
# 
# The above copyright notice and this permission notice shall be included in all
# copies or substantial portions of the Software.
# 
# THE SOFTWARE IS PROVIDED "AS IS", WITHOUT WARRANTY OF ANY KIND, EXPRESS OR
# IMPLIED, INCLUDING BUT NOT LIMITED TO THE WARRANTIES OF MERCHANTABILITY,
# FITNESS FOR A PARTICULAR PURPOSE AND NONINFRINGEMENT. IN NO EVENT SHALL THE
# AUTHORS OR COPYRIGHT HOLDERS BE LIABLE FOR ANY CLAIM, DAMAGES OR OTHER
# LIABILITY, WHETHER IN AN ACTION OF CONTRACT, TORT OR OTHERWISE, ARISING FROM,
# OUT OF OR IN CONNECTION WITH THE SOFTWARE OR THE USE OR OTHER DEALINGS IN THE
# SOFTWARE.
# 
################################################################################

find_package(Threads REQUIRED)

add_executable(MIOpenDriver 
    InputFlags.cpp
    conv_common.cpp
    dm_activ.cpp
    dm_adam.cpp
    dm_addlayernorm.cpp
    dm_bnorm.cpp
    dm_cat.cpp
    dm_conv.cpp
    dm_convbfp16.cpp
    dm_convbfp8.cpp
    dm_convfp16.cpp
    dm_convfp8.cpp
    dm_convint8.cpp
    dm_dropout.cpp
    dm_fusion.cpp
    dm_gemm.cpp
    dm_getitem.cpp
    dm_glu.cpp
    dm_groupnorm.cpp
    dm_kthvalue.cpp
    dm_layernorm.cpp
    dm_lrn.cpp
<<<<<<< HEAD
    dm_mseloss.cpp
=======
    dm_multimarginloss.cpp
>>>>>>> ab40f348
    dm_pool.cpp
    dm_prelu.cpp
    dm_reduce.cpp
    dm_reduceextreme.cpp
    dm_reducecalculation.cpp
    dm_rnn.cpp
    dm_rope.cpp
    dm_softmarginloss.cpp
    dm_softmax.cpp
    dm_t5layernorm.cpp
    dm_tensorop.cpp
    dm_transformers_adam_w.cpp
    main.cpp
    registry_driver_maker.cpp
    rocrand_wrapper.cpp)
if(WIN32)
    # Refer to https://en.cppreference.com/w/cpp/language/types for details.
    target_compile_options(MIOpenDriver PRIVATE $<BUILD_INTERFACE:$<$<CXX_COMPILER_ID:Clang>:-U__LP64__>>)
endif()
add_dependencies(MIOpenDriver generate_kernels)
target_include_directories(MIOpenDriver PRIVATE ../src/kernels)
target_link_libraries(MIOpenDriver MIOpen Threads::Threads roc::rocrand)
if(NOT MIOPEN_EMBED_DB STREQUAL "")
target_link_libraries(MIOpenDriver $<BUILD_INTERFACE:miopen_data> )
endif()
# Cmake does not add flags correctly for gcc
if(CMAKE_CXX_COMPILER_ID MATCHES "GNU") 
    set_target_properties(MIOpenDriver PROPERTIES COMPILE_FLAGS -pthread LINK_FLAGS -pthread)
endif()

if( NOT ENABLE_ASAN_PACKAGING )
  install(TARGETS MIOpenDriver 
      PERMISSIONS OWNER_READ OWNER_WRITE OWNER_EXECUTE GROUP_READ GROUP_EXECUTE WORLD_READ WORLD_EXECUTE
      DESTINATION ${CMAKE_INSTALL_BINDIR})
endif()<|MERGE_RESOLUTION|>--- conflicted
+++ resolved
@@ -49,11 +49,8 @@
     dm_kthvalue.cpp
     dm_layernorm.cpp
     dm_lrn.cpp
-<<<<<<< HEAD
     dm_mseloss.cpp
-=======
     dm_multimarginloss.cpp
->>>>>>> ab40f348
     dm_pool.cpp
     dm_prelu.cpp
     dm_reduce.cpp
