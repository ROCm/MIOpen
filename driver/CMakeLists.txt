--- conflicted
+++ resolved
@@ -53,11 +53,8 @@
     dm_reduceextreme.cpp
     dm_reducecalculation.cpp
     dm_rnn.cpp
-<<<<<<< HEAD
+    dm_rope.cpp
     dm_softmarginloss.cpp
-=======
-    dm_rope.cpp
->>>>>>> b6e2e7d4
     dm_softmax.cpp
     dm_t5layernorm.cpp
     dm_tensorop.cpp
