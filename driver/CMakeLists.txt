################################################################################
# 
# MIT License
# 
# Copyright (c) 2017 Advanced Micro Devices, Inc.
# 
# Permission is hereby granted, free of charge, to any person obtaining a copy
# of this software and associated documentation files (the "Software"), to deal
# in the Software without restriction, including without limitation the rights
# to use, copy, modify, merge, publish, distribute, sublicense, and/or sell
# copies of the Software, and to permit persons to whom the Software is
# furnished to do so, subject to the following conditions:
# 
# The above copyright notice and this permission notice shall be included in all
# copies or substantial portions of the Software.
# 
# THE SOFTWARE IS PROVIDED "AS IS", WITHOUT WARRANTY OF ANY KIND, EXPRESS OR
# IMPLIED, INCLUDING BUT NOT LIMITED TO THE WARRANTIES OF MERCHANTABILITY,
# FITNESS FOR A PARTICULAR PURPOSE AND NONINFRINGEMENT. IN NO EVENT SHALL THE
# AUTHORS OR COPYRIGHT HOLDERS BE LIABLE FOR ANY CLAIM, DAMAGES OR OTHER
# LIABILITY, WHETHER IN AN ACTION OF CONTRACT, TORT OR OTHERWISE, ARISING FROM,
# OUT OF OR IN CONNECTION WITH THE SOFTWARE OR THE USE OR OTHER DEALINGS IN THE
# SOFTWARE.
# 
################################################################################
cmake_minimum_required( VERSION 3.11 )

add_executable(MIOpenDriver main.cpp InputFlags.cpp)

if(WIN32 AND (CMAKE_CXX_COMPILER MATCHES ".*clang\\+\\+" OR CMAKE_C_COMPILER MATCHES ".*clang"))
    # Refet to https://en.cppreference.com/w/cpp/language/types for details.
    target_compile_options(MIOpenDriver PRIVATE -U__LP64__)
endif()

target_link_libraries(MIOpenDriver PRIVATE MIOpen MIOpen_Static nlohmann_json::nlohmann_json
    Threads::Threads ${MIOPEN_CK_LINK_FLAGS} hip::device)

if(WIN32)
    target_link_libraries(MIOpenDriver PRIVATE bzip2::bzip2)
else()
    target_include_directories(MIOpenDriver SYSTEM PRIVATE ${BZIP2_INCLUDE_DIR})
    target_link_libraries(MIOpenDriver PRIVATE ${BZIP2_LIBRARIES})
endif()

if(MIOPEN_ENABLE_SQLITE)
    target_link_libraries(MIOpenDriver PRIVATE sqlite3::sqlite3)
endif()

if(NOT MIOPEN_EMBED_DB STREQUAL "")
    target_link_libraries(MIOpenDriver PRIVATE miopen_data)
endif()

# Cmake does not add flags correctly for gcc
if(CMAKE_CXX_COMPILER_ID MATCHES "GNU") 
    set_target_properties(MIOpenDriver PROPERTIES COMPILE_FLAGS -pthread LINK_FLAGS -pthread)
endif()

<<<<<<< HEAD
target_include_directories(MIOpenDriver SYSTEM PRIVATE ${HALF_INCLUDE_DIR})
target_include_directories(MIOpenDriver PRIVATE ${CMAKE_SOURCE_DIR}/src/include ${CMAKE_SOURCE_DIR}/include)

install(TARGETS MIOpenDriver
    PERMISSIONS OWNER_READ OWNER_WRITE OWNER_EXECUTE GROUP_READ GROUP_EXECUTE WORLD_READ WORLD_EXECUTE
    DESTINATION ${CMAKE_INSTALL_BINDIR})
=======
if( NOT ENABLE_ASAN_PACKAGING )
  install(TARGETS MIOpenDriver 
      PERMISSIONS OWNER_READ OWNER_WRITE OWNER_EXECUTE GROUP_READ GROUP_EXECUTE WORLD_READ WORLD_EXECUTE
      DESTINATION ${CMAKE_INSTALL_BINDIR})
endif()
>>>>>>> c488c51d
<|MERGE_RESOLUTION|>--- conflicted
+++ resolved
@@ -55,17 +55,8 @@
     set_target_properties(MIOpenDriver PROPERTIES COMPILE_FLAGS -pthread LINK_FLAGS -pthread)
 endif()
 
-<<<<<<< HEAD
-target_include_directories(MIOpenDriver SYSTEM PRIVATE ${HALF_INCLUDE_DIR})
-target_include_directories(MIOpenDriver PRIVATE ${CMAKE_SOURCE_DIR}/src/include ${CMAKE_SOURCE_DIR}/include)
-
-install(TARGETS MIOpenDriver
-    PERMISSIONS OWNER_READ OWNER_WRITE OWNER_EXECUTE GROUP_READ GROUP_EXECUTE WORLD_READ WORLD_EXECUTE
-    DESTINATION ${CMAKE_INSTALL_BINDIR})
-=======
 if( NOT ENABLE_ASAN_PACKAGING )
   install(TARGETS MIOpenDriver 
       PERMISSIONS OWNER_READ OWNER_WRITE OWNER_EXECUTE GROUP_READ GROUP_EXECUTE WORLD_READ WORLD_EXECUTE
       DESTINATION ${CMAKE_INSTALL_BINDIR})
-endif()
->>>>>>> c488c51d
+endif()