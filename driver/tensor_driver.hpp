/*******************************************************************************
 *
 * MIT License
 *
 * Copyright (c) 2017 Advanced Micro Devices, Inc.
 *
 * Permission is hereby granted, free of charge, to any person obtaining a copy
 * of this software and associated documentation files (the "Software"), to deal
 * in the Software without restriction, including without limitation the rights
 * to use, copy, modify, merge, publish, distribute, sublicense, and/or sell
 * copies of the Software, and to permit persons to whom the Software is
 * furnished to do so, subject to the following conditions:
 *
 * The above copyright notice and this permission notice shall be included in all
 * copies or substantial portions of the Software.
 *
 * THE SOFTWARE IS PROVIDED "AS IS", WITHOUT WARRANTY OF ANY KIND, EXPRESS OR
 * IMPLIED, INCLUDING BUT NOT LIMITED TO THE WARRANTIES OF MERCHANTABILITY,
 * FITNESS FOR A PARTICULAR PURPOSE AND NONINFRINGEMENT. IN NO EVENT SHALL THE
 * AUTHORS OR COPYRIGHT HOLDERS BE LIABLE FOR ANY CLAIM, DAMAGES OR OTHER
 * LIABILITY, WHETHER IN AN ACTION OF CONTRACT, TORT OR OTHERWISE, ARISING FROM,
 * OUT OF OR IN CONNECTION WITH THE SOFTWARE OR THE USE OR OTHER DEALINGS IN THE
 * SOFTWARE.
 *
 *******************************************************************************/
#ifndef GUARD_MIOPEN_TENSOR_DRIVER_HPP
#define GUARD_MIOPEN_TENSOR_DRIVER_HPP

#include "driver.hpp"

#include <algorithm>
#include <iterator>
#include <miopen/miopen.h>
#include <miopen/tensor.hpp>
#include <miopen/tensor_extra.hpp>
#include <miopen/tensor_layout.hpp>
#include <numeric>
#include <vector>

<<<<<<< HEAD
=======
inline miopenTensorLayout_t StringToLayoutType(std::string layout)
{
    miopenTensorLayout_t default_layout = miopenTensorNCHW;
    if(layout == "NCHWc4")
        return miopenTensorNCHWc4;
    else if(layout == "NCHWc8")
        return miopenTensorNCHWc8;
    else if(layout == "CHWNc4")
        return miopenTensorCHWNc4;
    else if(layout == "CHWNc8")
        return miopenTensorCHWNc8;
    else
    {
        MIOPEN_THROW("We only support NCHWc4, NCHWc8, CHWNc4, CHWNc8 vectorized tensor layout.");
        return default_layout;
    }
}

inline void LengthReorder(std::vector<int>& lens, const std::initializer_list<int>& indices)
{
    std::vector<int> out_lens;
    out_lens.reserve(indices.size());
    for(int index : indices)
    {
        assert(0 <= index && index < lens.size());
        out_lens.push_back(std::move(lens[index]));
    }
    lens = std::move(out_lens);
}

>>>>>>> df4a7129
inline int GetTensorVectorLength(miopenTensorDescriptor_t& tensor)
{
    int vectorLength;

    int size = 0;
    miopenGetTensorDescriptorSize(tensor, &size);

    if(size == 4)
    {
<<<<<<< HEAD
        miopenGet4dTensorDescriptorVectorLength(tensor, &vectorLength);
=======
        miopenGetNdTensorDescriptorVectorLength(tensor, &vectorLength);
>>>>>>> df4a7129
        return vectorLength;
    }
    else
    {
        MIOPEN_THROW("We only support 4D layout in vector format");
    }
    return 0;
}

inline std::vector<int> GetTensorLengths(miopenTensorDescriptor_t& tensor)
{
    int n;
    int c;
    int h;
    int w;
    int d;

    int size = 0;
    miopenGetTensorDescriptorSize(tensor, &size);

    if(size == 5)
    {
        miopenGet5dTensorDescriptorLengths(tensor, &n, &c, &d, &h, &w);
        return std::vector<int>({n, c, d, h, w});
    }
    else if(size == 4)
    {
        miopenGet4dTensorDescriptorLengths(tensor, &n, &c, &h, &w);
        return std::vector<int>({n, c, h, w});
    }

    std::vector<int> tensor_len;
    tensor_len.resize(miopen::deref(tensor).GetSize());
    miopenGetTensorDescriptor(tensor, nullptr, tensor_len.data(), nullptr);

    return tensor_len;
}

inline std::vector<int> GetTensorStrides(miopenTensorDescriptor_t& tensor)
{
    int nstride;
    int cstride;
    int dstride;
    int hstride;
    int wstride;

    int size = 0;
    miopenGetTensorDescriptorSize(tensor, &size);

    if(size == 5)
    {
        miopenGet5dTensorDescriptorStrides(
            tensor, &nstride, &cstride, &dstride, &hstride, &wstride);
        return std::vector<int>({nstride, cstride, dstride, hstride, wstride});
    }
    else if(size == 4)
    {
        miopenGet4dTensorDescriptorStrides(tensor, &nstride, &cstride, &hstride, &wstride);
        return std::vector<int>({nstride, cstride, hstride, wstride});
    }

    std::vector<int> tensor_strides;
    tensor_strides.resize(miopen::deref(tensor).GetSize());

    miopenGetTensorDescriptor(tensor, nullptr, nullptr, tensor_strides.data());

    return tensor_strides;
}

inline int SetTensor4d(miopenTensorDescriptor_t t,
                       std::vector<int>& len,
                       miopenDataType_t data_type = miopenFloat)
{
    return miopenSet4dTensorDescriptor(t, data_type, UNPACK_VEC4(len));
}

<<<<<<< HEAD
inline int SetTensor4dVector(miopenTensorDescriptor_t t,
                             std::vector<int>& len,
                             const std::string& layout,
                             miopenDataType_t data_type = miopenFloat)
{

    if(layout == "NCHW_VECT_C4")
        return miopenSet4dTensorDescriptorWithLayout(
            t, data_type, miopenTensorNCHWc4, len[0], len[1], len[2], len[3]);
    else if(layout == "NCHW_VECT_C8")
        return miopenSet4dTensorDescriptorWithLayout(
            t, data_type, miopenTensorNCHWc8, len[0], len[1], len[2], len[3]);
    else if(layout == "CHWN_VECT_C4")
        return miopenSet4dTensorDescriptorWithLayout(
            t, data_type, miopenTensorCHWNc4, len[1], len[2], len[3], len[0]);
    else if(layout == "CHWN_VECT_C8")
        return miopenSet4dTensorDescriptorWithLayout(
            t, data_type, miopenTensorCHWNc8, len[1], len[2], len[3], len[0]);
    else
    {
        MIOPEN_THROW("We only supported NCHWc4 NCHWc8 & CHWNc4 CHWNc8");
        return -1;
    }
=======
inline int SetTensorNdVector(miopenTensorDescriptor_t t,
                             std::vector<int>& len,
                             miopenTensorLayout_t layout,
                             miopenDataType_t data_type = miopenFloat)
{
    if(layout == miopenTensorNCHWc4 || layout == miopenTensorNCHWc8)
    {
        // Do nothing, MIOpen implicit logic that lens are in NCHW order.
    }
    else if(layout == miopenTensorCHWNc4 || layout == miopenTensorCHWNc8)
    {
        LengthReorder(len, {1, 2, 3, 0});
    }
    else
    {
        MIOPEN_THROW("We only support NCHWc4, NCHWc8, CHWNc4, CHWNc8 vectorized tensor layout.");
        return -1;
    }
    return miopenSetNdTensorDescriptorWithLayout(t, data_type, layout, len.data(), len.size());
>>>>>>> df4a7129
}

inline int SetTensorNd(miopenTensorDescriptor_t t,
                       std::vector<int>& len,
                       miopenDataType_t data_type = miopenFloat)
{
    return miopenSetTensorDescriptor(t, data_type, len.size(), len.data(), nullptr);
}

inline int SetTensorNd(miopenTensorDescriptor_t t,
                       std::vector<int>& len,
                       std::vector<int>& strides,
                       miopenDataType_t data_type = miopenFloat)
{
    return miopenSetTensorDescriptor(t, data_type, len.size(), len.data(), strides.data());
}

inline int SetTensorNd(miopenTensorDescriptor_t t,
                       std::vector<int>& len,
                       const std::string& layout,
                       miopenDataType_t data_type = miopenFloat)
{
    if(layout.empty())
    {
        return SetTensorNd(t, len, data_type);
    }

<<<<<<< HEAD
    if(layout.size() != len.size() && layout.find("_VECT_") == std::string::npos)
=======
    if(layout.size() != len.size() && layout.find("c") == std::string::npos)
>>>>>>> df4a7129
    {
        MIOPEN_THROW("unmatched layout and dimension size");
    }

<<<<<<< HEAD
    if(layout.find("_VECT_") != std::string::npos)
    {
        return SetTensor4dVector(t, len, layout, data_type);
=======
    if(layout.find("c") != std::string::npos)
    {
        return SetTensorNdVector(t, len, StringToLayoutType(layout), data_type);
>>>>>>> df4a7129
    }

    // Dimension lengths vector 'len' comes with a default layout.
    std::string len_layout = miopen::tensor_layout_get_default(layout.size());
    if(len_layout.empty())
    {
        return SetTensorNd(t, len, data_type);
    }

    std::vector<int> strides;
    miopen::tensor_layout_to_strides(len, len_layout, layout, strides);

    return SetTensorNd(t, len, strides, data_type);
}

// This function ignores tensor strides completely and its result should not be interpreted as
// memory required for an "unpacked" tensor. In such cases GetTensorSpace should be used instead.
// For "packed" tensors result may be interpreted as an amount of memory required for the tensor.
// The implementation is a copy-paste from miopen::TensorDescriptor.
inline size_t GetTensorSize(miopenTensorDescriptor_t& tensor)
{
    assert(miopen::deref(tensor).IsPacked() &&
           "GetTensorSize should not be used on an unpacked tensor.");
    const auto len          = GetTensorLengths(tensor);
    const auto vectorLength = GetTensorVectorLength(tensor);
    size_t sz = std::accumulate(len.begin(), len.end(), vectorLength, std::multiplies<size_t>());

    return sz;
}

// The result of this function may be interpreted as a correct amount of memory required for both
// "packed" and "unpacked" tensors. In general it should be used for such purposes rather than
// GetTensorSize. Unless, of course, there is absolutely zero chance to receive an unpacked tensor.
inline size_t GetTensorSpace(miopenTensorDescriptor_t& tensor)
{
    return miopen::deref(tensor).GetElementSpace();
}

<<<<<<< HEAD
inline std::string GetTensorLayout(miopenTensorDescriptor_t& tensor)
{
    return miopen::deref(tensor).GetTensorLayout();
}
=======
>>>>>>> df4a7129
#endif // GUARD_MIOPEN_TENSOR_DRIVER_HPP<|MERGE_RESOLUTION|>--- conflicted
+++ resolved
@@ -37,8 +37,6 @@
 #include <numeric>
 #include <vector>
 
-<<<<<<< HEAD
-=======
 inline miopenTensorLayout_t StringToLayoutType(std::string layout)
 {
     miopenTensorLayout_t default_layout = miopenTensorNCHW;
@@ -69,7 +67,6 @@
     lens = std::move(out_lens);
 }
 
->>>>>>> df4a7129
 inline int GetTensorVectorLength(miopenTensorDescriptor_t& tensor)
 {
     int vectorLength;
@@ -79,11 +76,7 @@
 
     if(size == 4)
     {
-<<<<<<< HEAD
-        miopenGet4dTensorDescriptorVectorLength(tensor, &vectorLength);
-=======
         miopenGetNdTensorDescriptorVectorLength(tensor, &vectorLength);
->>>>>>> df4a7129
         return vectorLength;
     }
     else
@@ -160,31 +153,6 @@
     return miopenSet4dTensorDescriptor(t, data_type, UNPACK_VEC4(len));
 }
 
-<<<<<<< HEAD
-inline int SetTensor4dVector(miopenTensorDescriptor_t t,
-                             std::vector<int>& len,
-                             const std::string& layout,
-                             miopenDataType_t data_type = miopenFloat)
-{
-
-    if(layout == "NCHW_VECT_C4")
-        return miopenSet4dTensorDescriptorWithLayout(
-            t, data_type, miopenTensorNCHWc4, len[0], len[1], len[2], len[3]);
-    else if(layout == "NCHW_VECT_C8")
-        return miopenSet4dTensorDescriptorWithLayout(
-            t, data_type, miopenTensorNCHWc8, len[0], len[1], len[2], len[3]);
-    else if(layout == "CHWN_VECT_C4")
-        return miopenSet4dTensorDescriptorWithLayout(
-            t, data_type, miopenTensorCHWNc4, len[1], len[2], len[3], len[0]);
-    else if(layout == "CHWN_VECT_C8")
-        return miopenSet4dTensorDescriptorWithLayout(
-            t, data_type, miopenTensorCHWNc8, len[1], len[2], len[3], len[0]);
-    else
-    {
-        MIOPEN_THROW("We only supported NCHWc4 NCHWc8 & CHWNc4 CHWNc8");
-        return -1;
-    }
-=======
 inline int SetTensorNdVector(miopenTensorDescriptor_t t,
                              std::vector<int>& len,
                              miopenTensorLayout_t layout,
@@ -204,7 +172,6 @@
         return -1;
     }
     return miopenSetNdTensorDescriptorWithLayout(t, data_type, layout, len.data(), len.size());
->>>>>>> df4a7129
 }
 
 inline int SetTensorNd(miopenTensorDescriptor_t t,
@@ -232,24 +199,14 @@
         return SetTensorNd(t, len, data_type);
     }
 
-<<<<<<< HEAD
-    if(layout.size() != len.size() && layout.find("_VECT_") == std::string::npos)
-=======
     if(layout.size() != len.size() && layout.find("c") == std::string::npos)
->>>>>>> df4a7129
     {
         MIOPEN_THROW("unmatched layout and dimension size");
     }
 
-<<<<<<< HEAD
-    if(layout.find("_VECT_") != std::string::npos)
-    {
-        return SetTensor4dVector(t, len, layout, data_type);
-=======
     if(layout.find("c") != std::string::npos)
     {
         return SetTensorNdVector(t, len, StringToLayoutType(layout), data_type);
->>>>>>> df4a7129
     }
 
     // Dimension lengths vector 'len' comes with a default layout.
@@ -288,11 +245,4 @@
     return miopen::deref(tensor).GetElementSpace();
 }
 
-<<<<<<< HEAD
-inline std::string GetTensorLayout(miopenTensorDescriptor_t& tensor)
-{
-    return miopen::deref(tensor).GetTensorLayout();
-}
-=======
->>>>>>> df4a7129
 #endif // GUARD_MIOPEN_TENSOR_DRIVER_HPP