FROM ubuntu:20.04 as miopen
ARG DEBIAN_FRONTEND=noninteractive

# Support multiarch
RUN dpkg --add-architecture i386

# Install preliminary dependencies
RUN apt-get update && \
DEBIAN_FRONTEND=noninteractive apt-get install -y --allow-unauthenticated \
    apt-utils \
    ca-certificates \
    curl \
    libnuma-dev \
    gnupg2 \
    wget

#Add gpg keys
<<<<<<< HEAD
#ENV APT_KEY_DONT_WARN_ON_DANGEROUS_USAGE=DontWarn
#RUN curl -fsSL https://repo.radeon.com/rocm/rocm.gpg.key | gpg --dearmor -o /etc/apt/trusted.gpg.d/rocm-keyring.gpg
#
#RUN wget https://repo.radeon.com/amdgpu-install/5.6/ubuntu/focal/amdgpu-install_5.6.50600-1_all.deb  --no-check-certificate
#RUN apt-get update && \
#DEBIAN_FRONTEND=noninteractive apt-get install -y --allow-unauthenticated \
#    ./amdgpu-install_5.6.50600-1_all.deb
#
## Add rocm repository
#RUN export ROCM_APT_VER=5.6;\
#echo $ROCM_APT_VER &&\
#sh -c 'echo deb [arch=amd64 signed-by=/etc/apt/trusted.gpg.d/rocm-keyring.gpg] https://repo.radeon.com/amdgpu/$ROCM_APT_VER/ubuntu focal main > /etc/apt/sources.list.d/amdgpu.list' &&\
#sh -c 'echo deb [arch=amd64 signed-by=/etc/apt/trusted.gpg.d/rocm-keyring.gpg] https://repo.radeon.com/rocm/apt/$ROCM_APT_VER focal main > /etc/apt/sources.list.d/rocm.list'
#RUN sh -c "echo deb http://mirrors.kernel.org/ubuntu focal main universe | tee -a /etc/apt/sources.list"
#
#RUN amdgpu-install -y --usecase=rocm --no-dkms

#install rocm
ARG ROCMVERSION='5.7 23'
# Add rocm repository
RUN wget -qO - http://repo.radeon.com/rocm/rocm.gpg.key | apt-key add -
RUN echo "Using Release VERSION: $ROCMVERSION";\
    sh -c "echo deb [arch=amd64 trusted=yes] http://compute-artifactory.amd.com/artifactory/list/rocm-osdb-20.04-deb/ compute-rocm-rel-${ROCMVERSION} > /etc/apt/sources.list.d/rocm.list" ;\
    cat  /etc/apt/sources.list.d/rocm.list;

RUN apt-get update && DEBIAN_FRONTEND=noninteractive apt-get install -f -y --allow-unauthenticated \
    rocm-dev \
    rocm-device-libs \
    rocm-opencl \
    rocm-opencl-dev \
    rocm-cmake
=======
ENV APT_KEY_DONT_WARN_ON_DANGEROUS_USAGE=DontWarn
RUN curl -fsSL https://repo.radeon.com/rocm/rocm.gpg.key | gpg --dearmor -o /etc/apt/trusted.gpg.d/rocm-keyring.gpg

RUN wget https://repo.radeon.com/amdgpu-install/5.6/ubuntu/focal/amdgpu-install_5.6.50600-1_all.deb --no-check-certificate
RUN apt-get update && \
DEBIAN_FRONTEND=noninteractive apt-get install -y --allow-unauthenticated \
    ./amdgpu-install_5.6.50600-1_all.deb

# Add rocm repository
RUN export ROCM_APT_VER=5.6;\
echo $ROCM_APT_VER &&\
sh -c 'echo deb [arch=amd64 signed-by=/etc/apt/trusted.gpg.d/rocm-keyring.gpg] https://repo.radeon.com/amdgpu/$ROCM_APT_VER/ubuntu focal main > /etc/apt/sources.list.d/amdgpu.list' &&\
sh -c 'echo deb [arch=amd64 signed-by=/etc/apt/trusted.gpg.d/rocm-keyring.gpg] https://repo.radeon.com/rocm/apt/$ROCM_APT_VER focal main > /etc/apt/sources.list.d/rocm.list'
RUN sh -c "echo deb http://mirrors.kernel.org/ubuntu focal main universe | tee -a /etc/apt/sources.list"

RUN amdgpu-install -y --usecase=rocm --no-dkms
>>>>>>> fd0cf2d1

# Install dependencies
RUN apt-get update && \
DEBIAN_FRONTEND=noninteractive apt-get install -y --allow-unauthenticated \
    build-essential \
    cmake \
    clang-format-12 \
    doxygen \
    gdb \
    git \
    lbzip2 \
    lcov \
    libncurses5-dev \
<<<<<<< HEAD
    #llvm-amdgpu \
    # miopengemm \
=======
>>>>>>> fd0cf2d1
    pkg-config \
    python3-dev \
    python3-pip \
    python3-venv \
    rocblas \
    rpm \
    software-properties-common && \
    apt-get clean && \
    rm -rf /var/lib/apt/lists/*

# Setup ubsan environment to printstacktrace
ENV UBSAN_OPTIONS=print_stacktrace=1

ENV LC_ALL=C.UTF-8
ENV LANG=C.UTF-8

# Install an init system
RUN wget https://github.com/Yelp/dumb-init/releases/download/v1.2.0/dumb-init_1.2.0_amd64.deb
RUN dpkg -i dumb-init_*.deb && rm dumb-init_*.deb
# Install cget
RUN pip3 install https://github.com/pfultz2/cget/archive/a426e4e5147d87ea421a3101e6a3beca541c8df8.tar.gz

# Install rbuild
RUN pip3 install https://github.com/RadeonOpenCompute/rbuild/archive/6d78a0553babdaea8d2da5de15cbda7e869594b8.tar.gz

# Add symlink to /opt/rocm
RUN [ -d /opt/rocm ] || ln -sd $(realpath /opt/rocm-*) /opt/rocm

# Make sure /opt/rcom is in the paths
ENV PATH="/opt/rocm:${PATH}"

# Add requirements files
ADD rbuild.ini /rbuild.ini
ADD requirements.txt /requirements.txt
ADD dev-requirements.txt /dev-requirements.txt
# Install dependencies
# TODO: Add --std=c++14
ARG GPU_ARCH=";"
ARG PREFIX=/usr/local
ARG USE_FIN="OFF"
ARG CCACHE_SECONDARY_STORAGE=""
ARG CCACHE_DIR="/tmp"
RUN env
# RUN cget -p $PREFIX install https://github.com/ccache/ccache/archive/7f1572ae9ca958fa923a66235f6a64a360b03523.tar.gz -DZSTD_FROM_INTERNET=ON -DHIREDIS_FROM_INTERNET=ON
ARG CCACHE_COMMIT=7f1572ae9ca958fa923a66235f6a64a360b03523
RUN rm -rf /tmp/ccache* && mkdir /tmp/ccache && wget https://github.com/ccache/ccache/archive/${CCACHE_COMMIT}.tar.gz -O /tmp/ccache.tar.gz && \
    tar zxvf /tmp/ccache.tar.gz -C /tmp/ && mkdir /tmp/ccache-${CCACHE_COMMIT}/build && \
    cd /tmp/ccache-${CCACHE_COMMIT}/build && \
    cmake -DZSTD_FROM_INTERNET=ON -DHIREDIS_FROM_INTERNET=ON .. && make -j install && rm -rf /tmp/*
RUN ccache -s 
ARG COMPILER_LAUNCHER=""
RUN if [ "$USE_FIN" = "ON" ]; then \
        rbuild prepare -s fin -d $PREFIX -DAMDGPU_TARGETS=${GPU_ARCH} -DCMAKE_CXX_COMPILER_LAUNCHER="${COMPILER_LAUNCHER}"; \
    else \
        rbuild prepare -s develop -d $PREFIX -DAMDGPU_TARGETS=${GPU_ARCH} -DCMAKE_CXX_COMPILER_LAUNCHER="${COMPILER_LAUNCHER}"; \
    fi

RUN ccache -s 
# Install doc requirements
ADD docs/.sphinx/requirements.txt /doc-requirements.txt
RUN pip3 install -r /doc-requirements.txt

# Use parallel job to accelerate tensile build
# Workaround for Tensile with TargetID feature
ARG USE_TARGETID="OFF"
RUN if [ "$USE_TARGETID" = "ON" ] ; then export HIPCC_LINK_FLAGS_APPEND='-O3 -parallel-jobs=4' && export HIPCC_COMPILE_FLAGS_APPEND='-O3 -Wno-format-nonliteral -parallel-jobs=4' && rm -f /usr/bin/hipcc; fi

# install last released miopentensile in default (master), install latest commits when MIOTENSILE_VER="latest" (develop)
ARG MIOTENSILE_VER="default"
RUN if [ "$USE_TARGETID" = "OFF" ] ; then echo "MIOpenTensile is not installed."; elif [ "$MIOTENSILE_VER" = "latest" ] ; then cget -p $PREFIX install ROCmSoftwarePlatform/MIOpenTensile@94a9047741d16a8eccd290131b78fb1aa69cdcdf; else cget -p $PREFIX install ROCmSoftwarePlatform/MIOpenTensile@94a9047741d16a8eccd290131b78fb1aa69cdcdf; fi

RUN groupadd -f render<|MERGE_RESOLUTION|>--- conflicted
+++ resolved
@@ -15,7 +15,6 @@
     wget
 
 #Add gpg keys
-<<<<<<< HEAD
 #ENV APT_KEY_DONT_WARN_ON_DANGEROUS_USAGE=DontWarn
 #RUN curl -fsSL https://repo.radeon.com/rocm/rocm.gpg.key | gpg --dearmor -o /etc/apt/trusted.gpg.d/rocm-keyring.gpg
 #
@@ -47,24 +46,6 @@
     rocm-opencl \
     rocm-opencl-dev \
     rocm-cmake
-=======
-ENV APT_KEY_DONT_WARN_ON_DANGEROUS_USAGE=DontWarn
-RUN curl -fsSL https://repo.radeon.com/rocm/rocm.gpg.key | gpg --dearmor -o /etc/apt/trusted.gpg.d/rocm-keyring.gpg
-
-RUN wget https://repo.radeon.com/amdgpu-install/5.6/ubuntu/focal/amdgpu-install_5.6.50600-1_all.deb --no-check-certificate
-RUN apt-get update && \
-DEBIAN_FRONTEND=noninteractive apt-get install -y --allow-unauthenticated \
-    ./amdgpu-install_5.6.50600-1_all.deb
-
-# Add rocm repository
-RUN export ROCM_APT_VER=5.6;\
-echo $ROCM_APT_VER &&\
-sh -c 'echo deb [arch=amd64 signed-by=/etc/apt/trusted.gpg.d/rocm-keyring.gpg] https://repo.radeon.com/amdgpu/$ROCM_APT_VER/ubuntu focal main > /etc/apt/sources.list.d/amdgpu.list' &&\
-sh -c 'echo deb [arch=amd64 signed-by=/etc/apt/trusted.gpg.d/rocm-keyring.gpg] https://repo.radeon.com/rocm/apt/$ROCM_APT_VER focal main > /etc/apt/sources.list.d/rocm.list'
-RUN sh -c "echo deb http://mirrors.kernel.org/ubuntu focal main universe | tee -a /etc/apt/sources.list"
-
-RUN amdgpu-install -y --usecase=rocm --no-dkms
->>>>>>> fd0cf2d1
 
 # Install dependencies
 RUN apt-get update && \
@@ -78,11 +59,6 @@
     lbzip2 \
     lcov \
     libncurses5-dev \
-<<<<<<< HEAD
-    #llvm-amdgpu \
-    # miopengemm \
-=======
->>>>>>> fd0cf2d1
     pkg-config \
     python3-dev \
     python3-pip \
