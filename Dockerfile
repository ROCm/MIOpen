--- conflicted
+++ resolved
@@ -40,15 +40,8 @@
 RUN apt-get update && \
 DEBIAN_FRONTEND=noninteractive apt-get install -y --allow-unauthenticated \
     build-essential \
-<<<<<<< HEAD
-    cmake-data=3.15.1-0kitware1 \
-    cmake=3.15.1-0kitware1 \
-    comgr \
-    clang-format-10 \
-=======
     cmake \
     clang-format-12 \
->>>>>>> 85fd4208
     doxygen \
     gdb \
     git \
