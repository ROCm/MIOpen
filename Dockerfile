--- conflicted
+++ resolved
@@ -16,13 +16,7 @@
 
 RUN if [ "$USE_MLIR" = "ON" ] ; \
         then export ROCM_APT_VER=.apt_4.2;\
-<<<<<<< HEAD
     else export ROCM_APT_VER=.apt_4.3;  \
-=======
-    elif [ "$GPU_ARCH" = "gfx90a:xnack-" ] ; \
-        then export ROCM_APT_VER=.apt_4.3;\
-    else export ROCM_APT_VER=.apt_4.2;  \
->>>>>>> 2088a76f
     fi && \
 echo $ROCM_APT_VER &&\
 sh -c 'echo deb [arch=amd64 trusted=yes] http://repo.radeon.com/rocm/apt/$ROCM_APT_VER/ xenial main > /etc/apt/sources.list.d/rocm.list'
