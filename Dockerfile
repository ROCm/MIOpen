--- conflicted
+++ resolved
@@ -78,11 +78,8 @@
 # Install dependencies
 RUN cget -p $PREFIX install pfultz2/rocm-recipes
 # Install a newer version of cmake for libMLIRMIOpen
-<<<<<<< HEAD
-RUN if [ "$USE_TARGETID" = "ON" ] ; then cget -p $PREFIX install kitware/cmake@v3.15.1; else cget -p $PREFIX install kitware/cmake@v3.13.4; fi
-=======
 RUN cget -p $PREFIX install kitware/cmake@v3.15.1
->>>>>>> 75b049a5
+
 ADD min-requirements.txt /min-requirements.txt
 RUN CXXFLAGS='-isystem $PREFIX/include' cget -p $PREFIX install -f /min-requirements.txt
 RUN cget -p $PREFIX install danmar/cppcheck@dd05839a7e63ef04afd34711cb3e1e0ef742882f
