FROM ubuntu:20.04 as miopen

ARG USE_MLIR="OFF"

# Support multiarch
RUN dpkg --add-architecture i386

# Install preliminary dependencies
RUN apt-get update && \
DEBIAN_FRONTEND=noninteractive apt-get install -y --allow-unauthenticated \
    apt-utils \
    ca-certificates \
    curl \
    libnuma-dev \
    gnupg \
    wget

#Add gpg keys
RUN apt-key adv --keyserver hkp://keyserver.ubuntu.com:80 --recv-keys 9386B48A1A693C5C && \
    wget -q -O - https://repo.radeon.com/rocm/rocm.gpg.key | apt-key add -

# Add rocm repository
# Note: The ROCm version with $USE_MLIR should keep in sync with default ROCm version
# unless MLIR library is incompatible with current ROCm.
RUN export ROCM_APT_VER=.apt_5.2.3;\
echo $ROCM_APT_VER &&\
sh -c 'echo deb [arch=amd64 trusted=yes] http://repo.radeon.com/rocm/apt/$ROCM_APT_VER/ ubuntu main > /etc/apt/sources.list.d/rocm.list'
RUN sh -c "echo deb http://mirrors.kernel.org/ubuntu focal main universe | tee -a /etc/apt/sources.list"

# Install dependencies
RUN apt-get update && \
DEBIAN_FRONTEND=noninteractive apt-get install -y --allow-unauthenticated \
    build-essential \
    cmake \
    comgr \
    clang-format-10 \
    doxygen \
    g++ \
    gdb \
    git \
    hip-rocclr \
    lcov \
    libelf-dev \
    libncurses5-dev \
    libpthread-stubs0-dev \
    llvm-amdgpu \
    miopengemm \
    pkg-config \
    python \
    python3 \
    python-dev \
    python3-dev \
    python3-pip \
    python3-distutils \
    python3-venv \
    software-properties-common \
    rocm-dev \
    rocm-device-libs \
    rocm-opencl \
    rocm-opencl-dev \
    rocblas \
    rpm \
    zlib1g-dev \
    kmod && \
    apt-get remove -y rocm-cmake && \
    apt-get clean && \
    rm -rf /var/lib/apt/lists/*

# Setup ubsan environment to printstacktrace
ENV UBSAN_OPTIONS=print_stacktrace=1

ENV LC_ALL=C.UTF-8
ENV LANG=C.UTF-8

# Install an init system
RUN wget https://github.com/Yelp/dumb-init/releases/download/v1.2.0/dumb-init_1.2.0_amd64.deb
RUN dpkg -i dumb-init_*.deb && rm dumb-init_*.deb
# Install cget
RUN pip3 install https://github.com/pfultz2/cget/archive/a426e4e5147d87ea421a3101e6a3beca541c8df8.tar.gz

# Install rbuild
RUN pip3 install https://github.com/RadeonOpenCompute/rbuild/archive/6d78a0553babdaea8d2da5de15cbda7e869594b8.tar.gz

# Add symlink to /opt/rocm
RUN [ -d /opt/rocm ] || ln -sd $(realpath /opt/rocm-*) /opt/rocm

# Make sure /opt/rcom is in the paths
ENV PATH="/opt/rocm:${PATH}"

# Add requirements files
ADD rbuild.ini /rbuild.ini
ADD requirements.txt /requirements.txt
ADD dev-requirements.txt /dev-requirements.txt
# Install dependencies
# TODO: Add --std=c++14
ARG GPU_ARCH=";"
ARG PREFIX=/usr/local
ARG USE_FIN="OFF"
ARG CCACHE_SECONDARY_STORAGE=""
ARG CCACHE_DIR="/tmp"
RUN env
# RUN cget -p $PREFIX install https://github.com/ccache/ccache/archive/7f1572ae9ca958fa923a66235f6a64a360b03523.tar.gz -DZSTD_FROM_INTERNET=ON -DHIREDIS_FROM_INTERNET=ON
ARG CCACHE_COMMIT=7f1572ae9ca958fa923a66235f6a64a360b03523
RUN rm -rf /tmp/ccache* && mkdir /tmp/ccache && wget https://github.com/ccache/ccache/archive/${CCACHE_COMMIT}.tar.gz -O /tmp/ccache.tar.gz && \
    tar zxvf /tmp/ccache.tar.gz -C /tmp/ && mkdir /tmp/ccache-${CCACHE_COMMIT}/build && \
    cd /tmp/ccache-${CCACHE_COMMIT}/build && \
    cmake -DZSTD_FROM_INTERNET=ON -DHIREDIS_FROM_INTERNET=ON .. && make -j install && rm -rf /tmp/*
RUN ccache -s 
ARG COMPILER_LAUNCHER=""
RUN if [ "$USE_FIN" = "ON" ]; then \
        rbuild prepare -s fin -d $PREFIX -DAMDGPU_TARGETS=${GPU_ARCH} -DCMAKE_CXX_COMPILER_LAUNCHER="${COMPILER_LAUNCHER}"; \
    else \
        rbuild prepare -s develop -d $PREFIX -DAMDGPU_TARGETS=${GPU_ARCH} -DCMAKE_CXX_COMPILER_LAUNCHER="${COMPILER_LAUNCHER}"; \
    fi

RUN ccache -s 
# Install doc requirements
ADD doc/requirements.txt /doc-requirements.txt
RUN pip3 install -r /doc-requirements.txt

# Use parallel job to accelerate tensile build
# Workaround for Tensile with TargetID feature
ARG USE_TARGETID="OFF"
RUN if [ "$USE_TARGETID" = "ON" ] ; then export HIPCC_LINK_FLAGS_APPEND='-O3 -parallel-jobs=4' && export HIPCC_COMPILE_FLAGS_APPEND='-O3 -Wno-format-nonliteral -parallel-jobs=4' && rm -f /usr/bin/hipcc; fi

# install last released miopentensile in default (master), install latest commits when MIOTENSILE_VER="latest" (develop)
ARG MIOTENSILE_VER="default"
RUN if [ "$USE_TARGETID" = "OFF" ] ; then echo "MIOpenTensile is not installed."; elif [ "$MIOTENSILE_VER" = "latest" ] ; then cget -p $PREFIX install ROCmSoftwarePlatform/MIOpenTensile@94a9047741d16a8eccd290131b78fb1aa69cdcdf; else cget -p $PREFIX install ROCmSoftwarePlatform/MIOpenTensile@94a9047741d16a8eccd290131b78fb1aa69cdcdf; fi

<<<<<<< HEAD
=======
ARG CK_COMMIT=91d8b7d67ae9dbf8a6e691ea3e17c0b9705c6ba7
RUN rm -rf /tmp/ck* && mkdir /tmp/ck && wget -O ck.tar.gz https://www.github.com/rocmsoftwareplatform/composable_kernel/archive/${CK_COMMIT}.tar.gz -O /tmp/ck.tar.gz && \
    tar zxvf /tmp/ck.tar.gz -C /tmp/ && mkdir /tmp/composable_kernel-${CK_COMMIT}/build &&\
    cd /tmp/composable_kernel-${CK_COMMIT}/build && \
    CXX=/opt/rocm/bin/hipcc cmake -DCMAKE_CXX_COMPILER_LAUNCHER="${COMPILER_LAUNCHER}" -DCMAKE_PREFIX_PATH=/opt/rocm -D CMAKE_CXX_FLAGS=" --offload-arch=gfx900 --offload-arch=gfx906 --offload-arch=gfx908 --offload-arch=gfx90a --offload-arch=gfx1030 -O3 " .. && \
    make -j $(nproc) install && rm -rf /tmp/*
>>>>>>> 135f36ef
RUN groupadd -f render<|MERGE_RESOLUTION|>--- conflicted
+++ resolved
@@ -127,13 +127,4 @@
 ARG MIOTENSILE_VER="default"
 RUN if [ "$USE_TARGETID" = "OFF" ] ; then echo "MIOpenTensile is not installed."; elif [ "$MIOTENSILE_VER" = "latest" ] ; then cget -p $PREFIX install ROCmSoftwarePlatform/MIOpenTensile@94a9047741d16a8eccd290131b78fb1aa69cdcdf; else cget -p $PREFIX install ROCmSoftwarePlatform/MIOpenTensile@94a9047741d16a8eccd290131b78fb1aa69cdcdf; fi
 
-<<<<<<< HEAD
-=======
-ARG CK_COMMIT=91d8b7d67ae9dbf8a6e691ea3e17c0b9705c6ba7
-RUN rm -rf /tmp/ck* && mkdir /tmp/ck && wget -O ck.tar.gz https://www.github.com/rocmsoftwareplatform/composable_kernel/archive/${CK_COMMIT}.tar.gz -O /tmp/ck.tar.gz && \
-    tar zxvf /tmp/ck.tar.gz -C /tmp/ && mkdir /tmp/composable_kernel-${CK_COMMIT}/build &&\
-    cd /tmp/composable_kernel-${CK_COMMIT}/build && \
-    CXX=/opt/rocm/bin/hipcc cmake -DCMAKE_CXX_COMPILER_LAUNCHER="${COMPILER_LAUNCHER}" -DCMAKE_PREFIX_PATH=/opt/rocm -D CMAKE_CXX_FLAGS=" --offload-arch=gfx900 --offload-arch=gfx906 --offload-arch=gfx908 --offload-arch=gfx90a --offload-arch=gfx1030 -O3 " .. && \
-    make -j $(nproc) install && rm -rf /tmp/*
->>>>>>> 135f36ef
 RUN groupadd -f render