--- conflicted
+++ resolved
@@ -2,7 +2,7 @@
  *
  * MIT License
  *
- * Copyright (c) 2023 Advanced Micro Devices, Inc.
+ * Copyright (c) 2017 Advanced Micro Devices, Inc.
  *
  * Permission is hereby granted, free of charge, to any person obtaining a copy
  * of this software and associated documentation files (the "Software"), to deal
@@ -73,7 +73,6 @@
 //     remain in the future)  perform final conversion (and rounding) of FP32
 //     to BF16 results. This affects the main functionality of the library.
 #cmakedefine01 MIOPEN_USE_RNE_BFLOAT16
-#cmakedefine01 MIOPEN_FP8_CLIPPING
 
 // clang-format off
 #cmakedefine MIOPEN_DEFAULT_FIND_MODE @MIOPEN_DEFAULT_FIND_MODE@
@@ -153,10 +152,6 @@
 #include <hip/hip_version.h>
 #endif
 
-<<<<<<< HEAD
-#define MIOPEN_GOLDEN_DB_VERSION 16
-=======
 #define MIOPEN_GOLDEN_DB_VERSION 17
->>>>>>> b144e9df
 
 #endif // GUARD_CONFIG_H_IN