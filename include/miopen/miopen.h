/*******************************************************************************
 *
 * MIT License
 *
 * Copyright (c) 2023 Advanced Micro Devices, Inc.
 *
 * Permission is hereby granted, free of charge, to any person obtaining a copy
 * of this software and associated documentation files (the "Software"), to deal
 * in the Software without restriction, including without limitation the rights
 * to use, copy, modify, merge, publish, distribute, sublicense, and/or sell
 * copies of the Software, and to permit persons to whom the Software is
 * furnished to do so, subject to the following conditions:
 *
 * The above copyright notice and this permission notice shall be included in all
 * copies or substantial portions of the Software.
 *
 * THE SOFTWARE IS PROVIDED "AS IS", WITHOUT WARRANTY OF ANY KIND, EXPRESS OR
 * IMPLIED, INCLUDING BUT NOT LIMITED TO THE WARRANTIES OF MERCHANTABILITY,
 * FITNESS FOR A PARTICULAR PURPOSE AND NONINFRINGEMENT. IN NO EVENT SHALL THE
 * AUTHORS OR COPYRIGHT HOLDERS BE LIABLE FOR ANY CLAIM, DAMAGES OR OTHER
 * LIABILITY, WHETHER IN AN ACTION OF CONTRACT, TORT OR OTHERWISE, ARISING FROM,
 * OUT OF OR IN CONNECTION WITH THE SOFTWARE OR THE USE OR OTHER DEALINGS IN THE
 * SOFTWARE.
 *
 *******************************************************************************/
#ifndef MIOPEN_GUARD_MIOPEN_H_
#define MIOPEN_GUARD_MIOPEN_H_

#ifdef __clang__
#pragma clang diagnostic push
#pragma clang diagnostic ignored "-Wextern-c-compat"
#endif

#include <stddef.h>
#include <stdbool.h>
#include <miopen/config.h>
#include <miopen/export.h>

#if MIOPEN_BACKEND_OPENCL
#define CL_TARGET_OPENCL_VERSION 120
#if defined(__APPLE__) || defined(__MACOSX)
#include <OpenCL/cl.h>
#else
#define CL_USE_DEPRECATED_OPENCL_1_2_APIS
#include <CL/cl.h>
#endif

#elif MIOPEN_BACKEND_HIP
#include <hip/hip_runtime_api.h>
#endif

/*
 * @defgroup convolutions
 * @defgroup pooling
 * @defgroup handle
 * @defgroup layernorm
 * @defgroup LRN
 * @defgroup batchnorm
 * @defgroup activation
 * @defgroup tensor
 * @defgroup softmax
 * @defgroup RNN
 * @defgroup fusion
 * @defgroup LossFunction
 * @defgroup TensorReduce
 * @defgroup find2
 * @defgroup ReduceExtreme
 * @defgroup groupnorm
 * @defgroup cat
 * @defgroup SGD
 * @defgroup getitem
 * @defgroup ReduceCalculation
 * @defgroup RotaryPositionalEmbeddings
 *
 */

/*! Constructs type name from a struct */
#define MIOPEN_DECLARE_OBJECT(name) \
    struct name                     \
    {                               \
    };                              \
    typedef struct name* name##_t;

#ifdef __cplusplus
extern "C" {
#endif

#if MIOPEN_BACKEND_OPENCL
typedef cl_command_queue miopenAcceleratorQueue_t;
#elif MIOPEN_BACKEND_HIP
typedef hipStream_t miopenAcceleratorQueue_t;
#endif

/*! @ingroup handle
 * @brief Creates the miopenHandle_t type
 */
MIOPEN_DECLARE_OBJECT(miopenHandle);

/** @addtogroup handle
 *
 *  @{
 */

/*! @enum miopenStatus_t
 * Error codes that are returned by all MIOpen API calls.
 */
typedef enum
{
    miopenStatusSuccess              = 0, /*!< No errors */
    miopenStatusNotInitialized       = 1, /*!< Data not initialized. */
    miopenStatusInvalidValue         = 2, /*!< Incorrect variable value. */
    miopenStatusBadParm              = 3, /*!< Incorrect parameter detected. */
    miopenStatusAllocFailed          = 4, /*!< Memory allocation error. */
    miopenStatusInternalError        = 5, /*!< MIOpen failure. */
    miopenStatusNotImplemented       = 6, /*!< Use of unimplemented feature. */
    miopenStatusUnknownError         = 7, /*!< Unknown error occurred. */
    miopenStatusUnsupportedOp        = 8, /*!< Unsupported operator for fusion. */
    miopenStatusGpuOperationsSkipped = 9, /*!< This is not an error. */
    miopenStatusVersionMismatch = 10, /*!< Version mismatch of the supplied binary data argment. */
} miopenStatus_t;

#ifdef MIOPEN_BETA_API
typedef enum
{
    miopenF8RoundingModeStandard   = 0,
    miopenF8RoundingModeStochastic = 1,
} miopenF8RoundingMode_t;
#endif

/*! @brief Get character string for an error code.
 *
 * A function which returns a NULL terminated character string of the error code.
 *
 * @param error  miopenStatus_t type error status (input)
 * @return       errorString
 */
MIOPEN_EXPORT const char* miopenGetErrorString(miopenStatus_t error);

/*! @brief Custom allocator function
 *
 * This function allow for user-defined custom allocator
 *
 * @param context     A pointer a context (input)
 * @param sizeBytes   Number of bytes to allocate (input)
 *
 */
typedef void* (*miopenAllocatorFunction)(void* context, size_t sizeBytes);

/*! @brief Custom deallocator function
 *
 * This function allow for user-defined custom deallocation function
 *
 * @param context     A pointer context (input)
 * @param memory      A pointer allocated memory (input)
 *
 */
typedef void (*miopenDeallocatorFunction)(void* context, void* memory);

/*! @brief Method to return version of MIOpen
 *
 * The output values of this call follow from the versioning
 * format major.minor.patch
 *
 * Pointers that are NULL will be ignored.
 *
 * @param major     Major version number (output)
 * @param minor     Minor version number (output)
 * @param patch     Patch version number (output)
 *
 * @return          miopenStatus_t
 */
MIOPEN_EXPORT miopenStatus_t miopenGetVersion(size_t* major, size_t* minor, size_t* patch);

/*! @brief Method to create the MIOpen handle object.
 *
 * This function creates a MIOpen handle. This is called at the very start to initialize the MIOpen
 * environment.
 * @param handle     A pointer to a MIOpen handle type (output)
 *
 * @return           miopenStatus_t
 */
MIOPEN_EXPORT miopenStatus_t miopenCreate(miopenHandle_t* handle);

/*! @brief Create a MIOpen handle with an accelerator stream.
 *
 * The HIP side uses a hipStream_t type for the stream, while OpenCL will use a
 * cl_command_queue.
 *
 * Create a handle with a previously created accelerator command queue.
 * @param handle     A pointer to a MIOpen handle type (output)
 * @param stream      An accelerator queue type (input)
 *
 * @return           miopenStatus_t
 */
MIOPEN_EXPORT miopenStatus_t miopenCreateWithStream(miopenHandle_t* handle,
                                                    miopenAcceleratorQueue_t stream);

/*! @brief Destroys the MIOpen handle.
 *
 * This is called when breaking down the MIOpen environment.
 * @param handle     MIOpen handle (input)
 * @return           miopenStatus_t
 */
MIOPEN_EXPORT miopenStatus_t miopenDestroy(miopenHandle_t handle);

/*! @brief Set accelerator command queue previously created
 *
 * Set a command queue for an accelerator device
 * @param handle     MIOpen handle (input)
 * @param streamID   An accelerator queue type (input)
 * @return           miopenStatus_t
 */
MIOPEN_EXPORT miopenStatus_t miopenSetStream(miopenHandle_t handle,
                                             miopenAcceleratorQueue_t streamID);

/*! @brief Get the previously created accelerator command queue
 *
 * Creates a command queue for an accelerator device
 * @param handle     MIOpen handle (input)
 * @param streamID   Pointer to a accelerator queue type (output)
 * @return           miopenStatus_t
 */
MIOPEN_EXPORT miopenStatus_t miopenGetStream(miopenHandle_t handle,
                                             miopenAcceleratorQueue_t* streamID);

/*! @brief Set allocator for previously created miopenHandle
 *
 * Set a command queue for an accelerator device
 * @param handle     MIOpen handle
 * @param allocator  A callback function MIOpen will use for internal memory allocations.
 *      The provided callback function should allocate device memory with requested size
 *      and return a pointer to this memory.
 *      Passing 0 will restore the default MIOpen allocator and deallocator.
 * @param deallocator  A callback function MIOpen will use to for internal memory deallocation.
 *      The provided callback function should free the specified memory pointer
 * @param allocatorContext  User-specified pointer which is passed to \p allocator and \p
 * deallocator
 *      This allows the callback function to access state set by the caller to this function,
 *      for example a stateful heap allocator or a c++ class.
 * @return           miopenStatus_t
 */
MIOPEN_EXPORT miopenStatus_t miopenSetAllocator(miopenHandle_t handle,
                                                miopenAllocatorFunction allocator,
                                                miopenDeallocatorFunction deallocator,
                                                void* allocatorContext);

/*! @brief Get time for last kernel launched
 *
 * This function is used only when profiling mode has been enabled.
 * Kernel timings are based on the MIOpen handle and is not thread-safe.
 * In order to use multi-threaded profiling, create an MIOpen handle for each
 * concurrent thread.
 *
 * @param handle     MIOpen handle (input)
 * @param time       Pointer to a float type to contain kernel time in milliseconds (output)
 * @return           miopenStatus_t
 */
MIOPEN_EXPORT miopenStatus_t miopenGetKernelTime(miopenHandle_t handle, float* time);

/*! @brief Enable profiling to retrieve kernel time
 *
 * Enable or disable kernel profiling. This profiling is only for kernel time.
 * @param handle     MIOpen handle (input)
 * @param enable     Boolean to toggle profiling (input)
 * @return           miopenStatus_t
 */
MIOPEN_EXPORT miopenStatus_t miopenEnableProfiling(miopenHandle_t handle, bool enable);
/** @} */
// CLOSEOUT HANDLE DOXYGEN GROUP

/*! @ingroup fusion
 * @brief Creates the miopenFusionOpDescriptor_t type
 *
 * Fusion Operator Descriptor contains the meta-data associated with an operator
 * to be fused in a compute graph
 *
 */
MIOPEN_DECLARE_OBJECT(miopenFusionOpDescriptor);

/*! @ingroup tensor
 * @brief Creates the miopenTensorDescriptor_t type
 *
 * Tensor descriptor is an object that allows the user to specify a layer's size for each
 * dimension and dimension strides.
 *
 */
MIOPEN_DECLARE_OBJECT(miopenTensorDescriptor);

/*! @ingroup tensor
 * @brief Creates the miopenSeqTensorDescriptor_t type
 *
 * SeqTensor descriptor is an object that allows the user to specify tensor with sequence dimension.
 *
 */
MIOPEN_DECLARE_OBJECT(miopenSeqTensorDescriptor);

/*! @ingroup convolutions
 * @brief Creates the miopenConvolutionDescriptor_t type
 *
 * Convolution descriptor is an object that allows the user to specify a layer's padding, stride,
 * and dilation of the convolutional filter. Parameters must all be non-negative.
 *
 */
MIOPEN_DECLARE_OBJECT(miopenConvolutionDescriptor);

/*! @ingroup pooling
 * @brief Creates the miopenPoolingDescriptor_t type
 *
 * Pooling descriptor is an object that allows the user to specify the dimension sizes of the
 * pooling windows, paddings, strides, and pooling mode.
 *
 */
MIOPEN_DECLARE_OBJECT(miopenPoolingDescriptor);

/*! @ingroup LRN
 *  @brief Creates the miopenLRNDescriptor_t type
 *
 * LRN descriptor is an object that allows the user to specify the LRN mode, the number of elements
 * in the normalization window, and the LRN k-parameter.
 *
 */
MIOPEN_DECLARE_OBJECT(miopenLRNDescriptor);

/*! @ingroup activation
 * @brief Creates the miopenActivationDescriptor_t type
 *
 * Activation descriptor is an object that allows the user to specify the activation mode.
 *
 */
MIOPEN_DECLARE_OBJECT(miopenActivationDescriptor);

/*! @ingroup RNN
 * @brief Creates the miopenRNNDescriptor_t type
 */
MIOPEN_DECLARE_OBJECT(miopenRNNDescriptor);

/*! @ingroup LossFunction
 * @brief Creates the miopenCTCLossDescriptor_t type
 */
MIOPEN_DECLARE_OBJECT(miopenCTCLossDescriptor);

/*! @ingroup Dropout
 * @brief Creates the miopenDropoutDescriptor_t type
 */
MIOPEN_DECLARE_OBJECT(miopenDropoutDescriptor);

/*! @ingroup TensorReduce
 * @brief Creates the miopenReduceTensorDescriptor_t type
 */
MIOPEN_DECLARE_OBJECT(miopenReduceTensorDescriptor);

/*! @ingroup mha
 * @brief Creates the miopenMhaDescriptor_t type
 */
MIOPEN_DECLARE_OBJECT(miopenMhaDescriptor);

/*! @ingroup softmax
 * @brief Creates the miopenSoftmaxDescriptor_t type
 */
MIOPEN_DECLARE_OBJECT(miopenSoftmaxDescriptor);

/*! @ingroup tensor
 * @enum miopenDataType_t
 * MIOpen floating point datatypes. Both 32-bit and 16-bit floats are supported in MIOpen.
 */
typedef enum
{
    miopenHalf  = 0, /*!< 16-bit floating point (Fully supported) */
    miopenFloat = 1, /*!< 32-bit floating point (Fully supported) */
    miopenInt32 = 2, /*!< 32-bit integer (Partially supported) */
    miopenInt8  = 3, /*!< 8-bit integer (Partially supported) */
    // miopenInt8x4   = 4, /*!< Pack of 4x Int8 in NCHW_VECT_C format (Support discontinued) */
    miopenBFloat16 = 5, /*!< 16-bit binary floating point (8-bit exponent, 7-bit fraction)
                           (Partially supported) */
    miopenDouble = 6,   /*!< 64-bit floating point (Partially supported) */
#ifdef MIOPEN_BETA_API
    miopenFloat8  = 7,
    miopenBFloat8 = 8,
#else
// miopenReserved1 = 7,
// miopenReserved2 = 8,
#endif
    miopenInt64 = 9,
} miopenDataType_t;

/*! @ingroup tensor
 * @enum miopenTensorLayout_t
 * Tensor layouts supported by MIOpen.
 * miopenTensorCHWNc4 and miopenTensorCHWNc8 layout only support weight tensor.
 */
typedef enum
{
    miopenTensorNCHW   = 0, /*!< NCHW memory layout (Fully supported) */
    miopenTensorNHWC   = 1, /*!< NHWC memory layout (Fully supported) */
    miopenTensorCHWN   = 2, /*!< CHWN memory layout (Not supported) */
    miopenTensorNCHWc4 = 3, /*!< NCHWc4 memory layout (Partially supported) */
    miopenTensorNCHWc8 = 4, /*!< NCHWc8 memory layout (Partially supported) */
    miopenTensorCHWNc4 = 5, /*!< CHWNc4 memory layout (Partially supported) */
    miopenTensorCHWNc8 = 6, /*!< CHWNc8 memory layout (Partially supported) */
    miopenTensorNCDHW  = 7, /*!< NCDHW memory layout (Fully supported) */
    miopenTensorNDHWC  = 8, /*!< NCDHW memory layout (Fully supported) */
} miopenTensorLayout_t;

/*! @ingroup pooling
 * @enum miopenIndexType_t
 * MIOpen index datatypes.
 */
typedef enum
{
    miopenIndexUint8  = 0, /*!<  8-bit unsigned */
    miopenIndexUint16 = 1, /*!< 16-bit unsigned */
    miopenIndexUint32 = 2, /*!< 32-bit unsigned */
    miopenIndexUint64 = 3, /*!< 64-bit unsigned */
} miopenIndexType_t;

/*! @ingroup tensor
 * @enum miopenTensorOp_t
 * Element-wise tensor operation modes
 */
typedef enum
{
    miopenTensorOpAdd = 0, /*!< Add tensors element-wise */
    miopenTensorOpMul = 1, /*!< Multiply two tensors element-wise */
    miopenTensorOpMin = 2, /*!< Minimum of tensor element pairs */
    miopenTensorOpMax = 3, /*!< Maximum of tensor element pairs */
} miopenTensorOp_t;

/*! @ingroup convolutions
 *  @enum miopenConvolutionMode_t
 * Convolution mode selection for convolution layer preference.
 */
typedef enum
{
    miopenConvolution = 0, /*!< Cross-Correlation convolution */
    miopenTranspose   = 1, /*!< Transpose convolutions -- deconvolution */
    miopenGroupConv   = 2, /*!< Deprecated Group convolution legacy, ToBe Removed */
    miopenDepthwise   = 3, /*!< Deprecated Depthwise convolution legacy, ToBe Removed */
} miopenConvolutionMode_t;

/*! @ingroup padding
 *  @enum miopenPaddingMode_t
 * Padding mode selection for convolution/Pooling layer preference
 */
typedef enum
{
    miopenPaddingDefault = 0, /*!< MIOPEN Default Padding */
    miopenPaddingSame    = 1, /*!< Tensorflow SAME Padding */
    miopenPaddingValid   = 2, /*!< Tensorflow VALID Padding */
} miopenPaddingMode_t;

/*! @ingroup pooling
 * @enum miopenPoolingMode_t
 * Pooling layer mode
 */
typedef enum
{
    miopenPoolingMax              = 0, /*!< Maximum pooling */
    miopenPoolingAverage          = 1, /*!< Average pooling */
    miopenPoolingAverageInclusive = 2, /*!< Inclusive Average pooling */
} miopenPoolingMode_t;

/*! @ingroup pooling
 * @enum miopenPoolingWorkspaceIndexMode_t
 * Pooling layer workspace index mode. miopenPoolingWorkspaceIndexMask mode records indices
 * indicating the max values' positions in the filter/mask. miopenPoolingWorkspaceIndexImage mode
 * records indices indicating the max values' positions in the image.
 */
typedef enum
{
    miopenPoolingWorkspaceIndexMask  = 0, /*!< Use mask indices, 2D pooling only */
    miopenPoolingWorkspaceIndexImage = 1, /*!< Use image indices */
} miopenPoolingWorkspaceIndexMode_t;

/*! @ingroup LRN
 * @enum miopenLRNMode_t
 * Local Response Normalization layer mode
 */
typedef enum
{
    miopenLRNWithinChannel = 0, /*!< Channel independent */
    miopenLRNCrossChannel  = 1, /*!< Cross Channel */
} miopenLRNMode_t;
#ifdef MIOPEN_BETA_API
/*! @ingroup layernorm
 * @enum miopenNormMode_t
 * LayerNorm mode
 */
typedef enum
{
    MIOPEN_ELEMENTWISE_AFFINE = 0, /*!< initialized to ones for weights and zeros for biases */
    MIOPEN_WEIGHT_BIAS =
        1, /*!< learnable weights and biases of the module of shape normalized_shape */
    MIOPEN_ELEMENTWISE_AFFINE_FUSED_ADD =
        2, /*!< initialized to ones for weights and zeros for biases in addlayernorm */
    MIOPEN_WEIGHT_BIAS_FUSED_ADD = 3, /*!< learnable weights and biases of the module of shape
                                         normalized_shape in addlayernorm */
    MIOPEN_ELEMENTWISE_AFFINE_T5 =
        4, /*!< initialized to ones for weights and zeros for biases in t5layernorm */
    MIOPEN_WEIGHT_BIAS_T5 = 5, /*!< learnable weights and biases of the module of shape
                                  normalized_shape in t5layernorm */
} miopenNormMode_t;
#endif
/*! @ingroup batchnorm
 * @enum miopenBatchNormMode_t
 * Batch Normalization layer mode
 */
typedef enum
{
    miopenBNPerActivation = 0, /*!< Element-wise normalization for fully connected layer */
    miopenBNSpatial       = 1, /*!< Mini-batch spatial normalization for convolutional layers */
} miopenBatchNormMode_t;

/*! @ingroup activation
 * @enum miopenActivationMode_t
 * Activation layer modes
 */
typedef enum
{
    miopenActivationPASTHRU  = 0, /*!< No activation, pass through the data */
    miopenActivationLOGISTIC = 1, /*!< Sigmoid function: \f$1 / (1 + e^{-x})\f$ */
    miopenActivationTANH     = 2, /*!< Tanh activation \f$ \beta * tanh( \alpha * x) \f$ */
    miopenActivationRELU     = 3, /*!< Rectified Linear Unit \f$ max(0, x) \f$ */
    miopenActivationSOFTRELU = 4, /*!< \f$log(1 + e^x)\f$ */
    miopenActivationABS      = 5, /*!< Absolute value \f$abs(x)\f$ */
    miopenActivationPOWER = 6, /*!< Scaled and shifted power \f$(\alpha + \beta * x)^{gamma}\f$ */
    miopenActivationCLIPPEDRELU =
        7, /*!< Clipped Rectified Linear Unit \f$ min(\alpha, max(0,x)) \f$ */
    miopenActivationLEAKYRELU =
        8, /*!< Leaky Rectified Linear Unit \f$ \alpha * x | x <= 0; x | x > 0 \f$ */
    miopenActivationELU =
        9, /*!< Exponential Rectified Linear Unit \f$ \alpha * (e^{x} - 1) | x <= 0; x | x > 0 \f$
            */
} miopenActivationMode_t;

/*! @ingroup softmax
 * @enum miopenSoftmaxAlgorithm_t
 * Softmax implementation algorithms
 */
typedef enum
{
    MIOPEN_SOFTMAX_FAST     = 0, /*!< straightforward softmax */
    MIOPEN_SOFTMAX_ACCURATE = 1, /*!< scaled softmax by maximum value in input domain */
    MIOPEN_SOFTMAX_LOG      = 2, /*!< log softmax */
} miopenSoftmaxAlgorithm_t;

/*! @ingroup softmax
 * @enum miopenSoftmaxMode_t
 * Softmax modes
 */
typedef enum
{
    MIOPEN_SOFTMAX_MODE_INSTANCE = 0, /*!< compute per image (N) across C, H, W */
    MIOPEN_SOFTMAX_MODE_CHANNEL =
        1, /*!< compute per spatial location (H, W) per image (N) across C */
} miopenSoftmaxMode_t;

/*! @ingroup TensorReduce
 * @brief Version of TensorReduce API. Applications may use it to ensure
 * backward compatibility with older library versions.
 *
 * - 0 or undefined - Initial API. Supported operations: ADD, MIN, MIN, MAX.
 * - 1 - Added AMAX, AVG, NORM1, NORM2 ops.
 */
#define MIOPEN_API_VERSION_REDUCE_TENSOR 1

/*! @ingroup TensorReduce
 * @enum miopenReduceTensorOp_t
 * Tensor Reduction operation types
 */
typedef enum
{
    MIOPEN_REDUCE_TENSOR_ADD = 0, /*!< the operation is adding the values of the reduced elements */
    MIOPEN_REDUCE_TENSOR_MUL =
        1, /*!< the operation is multiplying the values of the reduced elements */
    MIOPEN_REDUCE_TENSOR_MIN =
        2, /*!< the operation is getting the minimum value of the reduced elements */
    MIOPEN_REDUCE_TENSOR_MAX =
        3, /*!< the operation is getting the maximum value of the reduced elements */
    MIOPEN_REDUCE_TENSOR_AMAX =
        4, /*!< the operation is getting the maximum absolute value of the reduced elements */
    MIOPEN_REDUCE_TENSOR_AVG =
        5, /*!< the operation is getting the averaged value of the reduced elements */
    MIOPEN_REDUCE_TENSOR_NORM1 =
        6, /*!< the operation is adding the absolute values of the reduced elements */
    MIOPEN_REDUCE_TENSOR_NORM2 = 7, /*!< the operation is getting the square root of the sum of
                                     squares of the reduced elements */
    // MIOPEN_REDUCE_TENSOR_MUL_NO_ZEROS =
    //    8, /*!< the operation is same as MUL, but does not have the zero values considered */
} miopenReduceTensorOp_t;

/*! @ingroup TensorReduce
 * @enum miopenReduceTensorOp_t
 * Nan numbers propagation modes
 */
typedef enum
{
    MIOPEN_NOT_PROPAGATE_NAN = 0, /*!< does not propagate Nan number */
    MIOPEN_PROPAGATE_NAN     = 1, /*!< propagate the Nan number by the Reduction operation */
} miopenNanPropagation_t;

/*! @ingroup TensorReduce
 * @enum miopenReduceTensorIndices_t
 * Reduction Indices computation modes
 */
typedef enum
{
    MIOPEN_REDUCE_TENSOR_NO_INDICES        = 0, /*!< Does not compuate indices */
    MIOPEN_REDUCE_TENSOR_FLATTENED_INDICES = 1, /*!< Compute the relative, flatted indices */
} miopenReduceTensorIndices_t;

/*! @ingroup TensorReduce
 * @enum miopenIndicesType_t
 * Reduction Indices types
 */
typedef enum
{
    MIOPEN_32BIT_INDICES = 0, /*!< 32-bit unsigned integer indices */
    MIOPEN_64BIT_INDICES = 1, /*!< 64-bit unsigned integer indices */
    MIOPEN_16BIT_INDICES = 2, /*!< 16-bit unsigned integer indices */
    MIOPEN_8BIT_INDICES  = 3, /*!< 8-bit unsigned integer indices */
} miopenIndicesType_t;

/*! @ingroup convolutions
 *  @enum miopenConvolutionAttrib_t
 * Attribute for convolution descriptor, used for alternating the convolution behavior
 */
typedef enum
{
    MIOPEN_CONVOLUTION_ATTRIB_FP16_ALT_IMPL =
        0, /*!< Use alternative fp16 implementation.
            Only supported for gfx90a; has no effect for other targets.
            0 - disabled, 1 - enabled, -1 or unset - default (F0B1W1) >*/
    MIOPEN_CONVOLUTION_ATTRIB_DETERMINISTIC =
        1, /*!< Restrict MIOpen convolutions to kernels which produce numerically deterministic
              results. 0 - disabled (default), 1 - enabled >*/
#ifdef MIOPEN_BETA_API
    MIOPEN_CONVOLUTION_ATTRIB_FP8_ROUNDING_MODE =
        2, /*!<Specifies the rounding mode for the 8-bit floating data types. Currently, two
              rounding modes are supported miopenF8RoundingModeStandard and
              miopenF8RoundingModeStochastic. These are listed as part of the miopenF8RoundingMode_t
              enum.>*/
#else
// miopenReserved1 = 2,
#endif
} miopenConvolutionAttrib_t;

/** @addtogroup tensor
 *
 *  @{
 */

/*! @brief Create a Tensor Descriptor
 *
 * API for creating an uninitialized tensor descriptor.
 * @param tensorDesc Pointer to a tensor descriptor type (output)
 * @return           miopenStatus_t
 */
MIOPEN_EXPORT miopenStatus_t miopenCreateTensorDescriptor(miopenTensorDescriptor_t* tensorDesc);

/*! @brief Set shape of 4D tensor
 *
 * Interface for setting 4-D tensor shape. MIOpen currently implements NCHW and NHWC layout.
 *
 * @param tensorDesc Tensor descriptor (input/output)
 * @param dataType   MIOpen datatype (input)
 * @param n          Mini-batch size (input)
 * @param c          Number of channels (input)
 * @param h          Data height dimension size (input)
 * @param w          Data width dimension size (input)
 * @return           miopenStatus_t
 */
MIOPEN_EXPORT miopenStatus_t miopenSet4dTensorDescriptor(
    miopenTensorDescriptor_t tensorDesc, miopenDataType_t dataType, int n, int c, int h, int w);

/*! @brief Set shape of ND tensor with specific layout
 *
 * Interface for setting N-D packed tensor shape. This interface support NHWC, NCHW, NCHWc*, CHWNc*
 * @param tensorDesc   Tensor descriptor (input/output)
 * @param dataType     MIOpen datatype (input)
 * @param tensorLayout Tensor layout (input)
 * @param lens         Tensor dimensions (input)
 * @param num_lens     Tensor dimension size (input)
 * @return             miopenStatus_t
 */
MIOPEN_EXPORT miopenStatus_t
miopenSetNdTensorDescriptorWithLayout(miopenTensorDescriptor_t tensorDesc,
                                      miopenDataType_t dataType,
                                      miopenTensorLayout_t tensorLayout,
                                      const int* lens,
                                      int num_lens);
/*! @brief Set shape and stride of 4D tensor
 *
 * Interface for setting 4-D tensor shape and stride. It allows to create the non-packed tensor.
 * A non-packed tensor refers to the tensor where the elements are not compressed or packed in any
 * specific way. Each element in the tensor is stored individually, and there is no special
 * compression applied to the storage.
 *
 * @param tensorDesc Tensor descriptor (input/output)
 * @param dataType   MIOpen datatype (input)
 * @param n          Mini-batch size (input)
 * @param c          Number of channels (input)
 * @param h          Data height dimension size (input)
 * @param w          Data width dimension size (input)
 * @param nStride    Mini-batch dimension stride (input)
 * @param cStride    Channel dimension stride (input)
 * @param hStride    Height dimension stride (input)
 * @param wStride    Width dimension stride (input)
 * @return           miopenStatus_t
 */
MIOPEN_EXPORT miopenStatus_t miopenSet4dTensorDescriptorEx(miopenTensorDescriptor_t tensorDesc,
                                                           miopenDataType_t dataType,
                                                           int n,
                                                           int c,
                                                           int h,
                                                           int w,
                                                           int nStride,
                                                           int cStride,
                                                           int hStride,
                                                           int wStride);

/*! @brief Get the details of the tensor descriptor
 *
 * Interface to query the 4-D tensor shape.
 *
 * @param tensorDesc Tensor descriptor (input)
 * @param dataType   MIOpen datatype (output)
 * @param n          Mini-batch size (output)
 * @param c          Number of channels (output)
 * @param h          Data height dimension size (output)
 * @param w          Data width dimension size (output)
 * @param nStride    Mini-batch dimension stride (output)
 * @param cStride    Channel dimension stride (output)
 * @param hStride    Height dimension stride (output)
 * @param wStride    Width dimension stride (output)
 * @return           miopenStatus_t
 */
MIOPEN_EXPORT miopenStatus_t miopenGet4dTensorDescriptor(miopenTensorDescriptor_t tensorDesc,
                                                         miopenDataType_t* dataType,
                                                         int* n,
                                                         int* c,
                                                         int* h,
                                                         int* w,
                                                         int* nStride,
                                                         int* cStride,
                                                         int* hStride,
                                                         int* wStride);

/*! @brief Set shape of N-dimensional tensor
 *
 * Interface for setting non-packed tensor shape.
 * @param tensorDesc   Tensor descriptor (input/output)
 * @param dataType     MIOpen datatype (input)
 * @param nbDims       Number of dimensions in the dimsA array (input)
 * @param dimsA        Array containing the size of dimensions (input)
 * @param stridesA     Array containing the size of stride (input)
 * @return             miopenStatus_t
 */
MIOPEN_EXPORT miopenStatus_t miopenSetTensorDescriptor(miopenTensorDescriptor_t tensorDesc,
                                                       miopenDataType_t dataType,
                                                       int nbDims,
                                                       const int* dimsA,
                                                       const int* stridesA);

#ifdef MIOPEN_BETA_API
/*! @copydoc miopenSetTensorDescriptor()
 */
MIOPEN_EXPORT miopenStatus_t miopenSetTensorDescriptorV2(miopenTensorDescriptor_t tensorDesc,
                                                         miopenDataType_t dataType,
                                                         int nbDims,
                                                         const size_t* dimsA,
                                                         const size_t* stridesA);
#endif

#ifdef MIOPEN_BETA_API
/*! @brief Set the tensor cast type
 *
 *  For tensors where the cast_type attribute is set, the tensor elements would be converted to the
 * target type before the target operation is applied. Currently, only supported for convolution
 * operations targeting the FP8 datatype
 *
 *  @param tensorDesc Tensor descriptor type (input)
 *  @param cast_type  MIOpen datatype (input)
 */
MIOPEN_EXPORT miopenStatus_t miopenSetTensorCastType(miopenTensorDescriptor_t tensorDesc,
                                                     miopenDataType_t cast_type);
#endif

/*! @brief Set shape of N-dimensional tensor
 *
 * Interface for querying tensor size. MIOpen has support for 1, 2, 3, 4, 5 dimensional tensor of
 * layout.
 * @param tensorDesc   Tensor descriptor (input)
 * @param size         number of elements in tensor described by the descriptor (output)
 * @return             miopenStatus_t
 */
MIOPEN_EXPORT miopenStatus_t miopenGetTensorDescriptorSize(miopenTensorDescriptor_t tensorDesc,
                                                           int* size);

/*! @brief Get the details of the N-dimensional tensor descriptor.
 *
 * @param tensorDesc Tensor descriptor (input)
 * @param dataType   MIOpen datatype (output)
 * @param dimsA      Array containing the size of dimensions (output)
 * @param stridesA   Array containing the size of stride (output)
 * @return           miopenStatus_t
 */
MIOPEN_EXPORT miopenStatus_t miopenGetTensorDescriptor(miopenTensorDescriptor_t tensorDesc,
                                                       miopenDataType_t* dataType,
                                                       int* dimsA,
                                                       int* stridesA);

/*! @brief Destroys the tensor descriptor
 *
 * @param tensorDesc Tensor descriptor (input)
 * @return           miopenStatus_t
 */
MIOPEN_EXPORT miopenStatus_t miopenDestroyTensorDescriptor(miopenTensorDescriptor_t tensorDesc);

/*! @brief Create a Tensor Descriptor for sequence data
 *
 * API for creating an uninitialized sequence data tensor descriptor.
 * @param tensorDesc Pointer to a sequence data tensor descriptor type (output)
 * @return           miopenStatus_t
 */
MIOPEN_EXPORT miopenStatus_t
miopenCreateSeqTensorDescriptor(miopenSeqTensorDescriptor_t* tensorDesc);

/*! @brief Destroys the sequence data tensor descriptor
 *
 * @param tensorDesc Tensor descriptor (input)
 * @return           miopenStatus_t
 */
MIOPEN_EXPORT miopenStatus_t
miopenDestroySeqTensorDescriptor(miopenSeqTensorDescriptor_t tensorDesc);

/*! @brief Execute element-wise tensor operations
 *
 * This function implements: \f$ C = op ( alpha1[0] * A, alpha2[0] * B ) + beta[0] * C \f$
 *
 * For Forward Bias one can also use, miopenConvolutionForwardBias()
 *
 * @param handle     MIOpen handle (input)
 * @param tensorOp   Operation from miopenTensorOp_t (input)
 * @param alpha1     Tensor A's floating point scaling factor, allocated on the host (input)
 * @param aDesc      Tensor descriptor for tensor A (input)
 * @param A          Tensor A (input)
 * @param alpha2     Tensor B's floating point scaling factor, allocated on the host (input)
 * @param bDesc      Tensor descriptor for tensor B (input)
 * @param B          Tensor B (input)
 * @param beta       Tensor C's floating point scaling factor, allocated on the host (input)
 * @param cDesc      Tensor descriptor for tensor C (input)
 * @param C          Tensor C (input and output)
 * @return           miopenStatus_t
 */
MIOPEN_EXPORT miopenStatus_t miopenOpTensor(miopenHandle_t handle,
                                            miopenTensorOp_t tensorOp,
                                            const void* alpha1,
                                            const miopenTensorDescriptor_t aDesc,
                                            const void* A,
                                            const void* alpha2,
                                            const miopenTensorDescriptor_t bDesc,
                                            const void* B,
                                            const void* beta,
                                            const miopenTensorDescriptor_t cDesc,
                                            void* C);

/*! @brief Fills a tensor with a single value.
 *
 * Supported datatypes are fp32, fp16, and bfp16
 *
 * @param handle     MIOpen handle (input)
 * @param yDesc      Tensor descriptor for tensor y (input)
 * @param y          Tensor y (input)
 * @param alpha      Pointer to fill value (input)
 * @return           miopenStatus_t
 */
MIOPEN_EXPORT miopenStatus_t miopenSetTensor(miopenHandle_t handle,
                                             const miopenTensorDescriptor_t yDesc,
                                             void* y,
                                             const void* alpha);

/*! @brief Scales all elements in a tensor by a single value.
 *
 * Supported datatypes are fp32 and fp16
 *
 * @param handle     MIOpen handle (input)
 * @param yDesc      Tensor descriptor for tensor y (input)
 * @param y          Tensor y (input and output)
 * @param alpha      Floating point scaling factor, allocated on the host (input)
 * @return           miopenStatus_t
 */
MIOPEN_EXPORT miopenStatus_t miopenScaleTensor(miopenHandle_t handle,
                                               const miopenTensorDescriptor_t yDesc,
                                               void* y,
                                               const void* alpha);

/*! @brief Returns number of bytes associated with tensor descriptor
 *
 * @param tensorDesc Tensor descriptor (input)
 * @param numBytes   Number of bytes associated with tensor descriptor (output)
 * @return           miopenStatus_t
 */
MIOPEN_EXPORT miopenStatus_t miopenGetTensorNumBytes(miopenTensorDescriptor_t tensorDesc,
                                                     size_t* numBytes);

/*! @brief Copies one tensor to another tensor with a different layout/scale.
 *
 * This function implements:
 * 1. \f$ Y = alpha * X + beta * Y \f$ for fp32 and fp16 datatype
 * 2. Vectorize/de-vectorize along channel dimension C for int8 datatype
 *
 * Currently this is used for transforming from int8 to int8x4 vector datatypes
 *
 * @param handle     MIOpen handle (input)
 * @param alpha      Floating point scaling factor, allocated on the host (input)
 * @param xDesc      Source Tensor descriptor for tensor x (input)
 * @param x          Source Tensor x (input)
 * @param beta       Floating point scaling factor, allocated on the host (input)
 * @param yDesc      Destination Tensor descriptor for tensor y (input)
 * @param y          Destination Tensor y (output)
 * @return           miopenStatus_t
 */
MIOPEN_EXPORT miopenStatus_t miopenTransformTensor(miopenHandle_t handle,
                                                   const void* alpha,
                                                   const miopenTensorDescriptor_t xDesc,
                                                   const void* x,
                                                   const void* beta,
                                                   const miopenTensorDescriptor_t yDesc,
                                                   void* y);

/** @} */
// CLOSEOUT TENSOR DOXYGEN GROUP

/** @addtogroup convolutions
 *
 *  @{
 */

/*! @brief Creates a convolution layer descriptor
 *
 * @param convDesc   Convolution layer descriptor
 * @return           miopenStatus_t
 */
MIOPEN_EXPORT miopenStatus_t
miopenCreateConvolutionDescriptor(miopenConvolutionDescriptor_t* convDesc);

/*! @brief Creates a 2-D convolution layer descriptor
 *
 * For group/depthwise convolution dilation height and width, only a dilation value of 1 is
 * supported.
 *
 * @param convDesc   Convolution layer descriptor (output)
 * @param c_mode     Convolutional mode (input)
 * @param pad_h      Height input data padding (input)
 * @param pad_w      Width input data padding (input)
 * @param stride_h   Stride for the height of input data (input)
 * @param stride_w   Stride for the width of input data (input)
 * @param dilation_h Dilation height (input)
 * @param dilation_w Dilation width (input)
 * @return           miopenStatus_t
 */
MIOPEN_EXPORT miopenStatus_t miopenInitConvolutionDescriptor(miopenConvolutionDescriptor_t convDesc,
                                                             miopenConvolutionMode_t c_mode,
                                                             int pad_h,
                                                             int pad_w,
                                                             int stride_h,
                                                             int stride_w,
                                                             int dilation_h,
                                                             int dilation_w);

/*! @brief Creates a N-dimensional convolution layer descriptor
 *
 * @param convDesc      Convolution layer descriptor (output)
 * @param spatialDim    Convolutional spatial dimension (input)
 * @param padA          Array of input data padding (input)
 * @param strideA       Array of convolution stride (input)
 * @param dilationA     Array of convolution dilation (input)
 * @param c_mode        Convolutional mode (input)
 * @return              miopenStatus_t
 */
MIOPEN_EXPORT miopenStatus_t
miopenInitConvolutionNdDescriptor(miopenConvolutionDescriptor_t convDesc,
                                  int spatialDim,
                                  const int* padA,
                                  const int* strideA,
                                  const int* dilationA,
                                  miopenConvolutionMode_t c_mode);

/*! @brief Retrieves the spatial dimension of a convolution layer descriptor
 *
 * @param convDesc              Convolution layer descriptor (input)
 * @param spatialDim            Spatial dimension of convolution descriptor (output)
 * @return                      miopenStatus_t
 */
MIOPEN_EXPORT miopenStatus_t miopenGetConvolutionSpatialDim(miopenConvolutionDescriptor_t convDesc,
                                                            int* spatialDim);

/*! @brief Retrieves a 2-D convolution layer descriptor's details
 *
 * For group/depthwise convolution dilation height and width, only a dilation value of 1 is
 * supported.
 *
 * @param convDesc   Convolution layer descriptor (input)
 * @param c_mode     Convolutional mode (output)
 * @param pad_h      Height input data padding (output)
 * @param pad_w      Width input data padding (output)
 * @param stride_h   Stride for the height of input data (output)
 * @param stride_w   Stride for the width of input data (output)
 * @param dilation_h Dilation height (output)
 * @param dilation_w Dilation width (output)
 * @return           miopenStatus_t
 */
MIOPEN_EXPORT miopenStatus_t miopenGetConvolutionDescriptor(miopenConvolutionDescriptor_t convDesc,
                                                            miopenConvolutionMode_t* c_mode,
                                                            int* pad_h,
                                                            int* pad_w,
                                                            int* stride_h,
                                                            int* stride_w,
                                                            int* dilation_h,
                                                            int* dilation_w);

/*! @brief Retrieves a N-dimensional convolution layer descriptor's details
 *
 * @param convDesc               Convolution layer descriptor (input)
 * @param requestedSpatialDim    Expected convolution spatial dimension (intput)
 * @param spatialDim             Convolutional spatial dimension (output)
 * @param padA                   Array of input data padding (output)
 * @param strideA                Array of convolution stride (output)
 * @param dilationA              Array of convolution dilation (output)
 * @param c_mode                 Convolutional mode (output)
 * @return                       miopenStatus_t
 */
MIOPEN_EXPORT miopenStatus_t
miopenGetConvolutionNdDescriptor(miopenConvolutionDescriptor_t convDesc,
                                 int requestedSpatialDim,
                                 int* spatialDim,
                                 int* padA,
                                 int* strideA,
                                 int* dilationA,
                                 miopenConvolutionMode_t* c_mode);

/*! @brief Get the number of groups to be used in Group/Depthwise convolution
 *
 * @param convDesc   Convolution layer descriptor (input)
 * @param groupCount Pointer to number of groups in group/depthwise convolution (output)
 * @return           miopenStatus_t
 */
MIOPEN_EXPORT miopenStatus_t miopenGetConvolutionGroupCount(miopenConvolutionDescriptor_t convDesc,
                                                            int* groupCount);

/*! @brief Set the number of groups to be used in Group/Depthwise convolution
 *
 * Must be called before all computational APIs of group/depthwise convolution, it is preferable to
 * call miopenInitConvolutionDescriptor() first, then miopenSetConvolutionGroupCount() to fully
 * initialize group convolutions. Both Convolution Mode and Transpose Convolution Mode support
 * group/depthwise convolution. To run depthwise convolution, set groupCount value equal to number
 * of channels.
 *
 * @param convDesc   Convolution layer descriptor (output)
 * @param groupCount      number of groups, in depthwise conv using filter_number/channel_multiplier
 * (input)
 * @return           miopenStatus_t
 */
MIOPEN_EXPORT miopenStatus_t miopenSetConvolutionGroupCount(miopenConvolutionDescriptor_t convDesc,
                                                            int groupCount);

/*! @brief Set the output padding to be used in 2-D Transpose convolution
 *
 * This function is optional for initialization of Transpose convolution. If applicable, it must be
 * called before all computational APIs of Transpose convolution. It is preferable to call
 * miopenInitConvolutionDescriptor() first, then miopenSetTransposeConvOutputPadding() to fully
 * initialize transpose convolutions.
 *
 * @param convDesc   Convolution layer descriptor (output)
 * @param adj_h      output padding for the height of output data (input)
 * @param adj_w      output padding for the width of output data (input)
 * @return           miopenStatus_t
 */
MIOPEN_EXPORT miopenStatus_t
miopenSetTransposeConvOutputPadding(miopenConvolutionDescriptor_t convDesc, int adj_h, int adj_w);

/*! @brief Set the output padding to be used in N-dimensional Transpose convolution
 *
 * This function is optional for initialization of Transpose convolution. If applicable, it must be
 * called before all computational APIs of Transpose convolution. It is preferable to call
 * miopenInitConvolutionNdDescriptor() first, then miopenSetTransposeConvNdOutputPadding() to fully
 * initialize transpose convolutions. Currently, 2-D and 3-D convolutions are supported.
 *
 * @param convDesc      Convolution layer descriptor (output)
 * @param spatialDim    Convolutional spatial dimension (input)
 * @param adjA          array of output padding for output data (input)
 * @return              miopenStatus_t
 */
MIOPEN_EXPORT miopenStatus_t miopenSetTransposeConvNdOutputPadding(
    miopenConvolutionDescriptor_t convDesc, int spatialDim, const int* adjA);

/*! @brief Get the shape of a resulting 4-D tensor from a 2-D convolution
 *
 * This function returns the dimensions of the resulting 4D tensor of a 2D
 * convolution, given the convolution descriptor, the input tensor descriptor
 * and the filter descriptor. This function can help to setup the output tensor
 * and allocate the proper amount of memory prior to launch the actual
 * convolution.
 *
 * @param convDesc          Convolution layer descriptor (input)
 * @param inputTensorDesc   Input data tensor descriptor (input)
 * @param filterDesc        Weight descriptor (input)
 * @param n                 Mini-batch size (output)
 * @param c                 Number of channels (output)
 * @param h                 Data height dimension size (output)
 * @param w                 Data width dimension size (output)
 * @return                  miopenStatus_t
 */
MIOPEN_EXPORT miopenStatus_t
miopenGetConvolutionForwardOutputDim(miopenConvolutionDescriptor_t convDesc,
                                     const miopenTensorDescriptor_t inputTensorDesc,
                                     const miopenTensorDescriptor_t filterDesc,
                                     int* n,
                                     int* c,
                                     int* h,
                                     int* w);

/*! @brief Get the shape of a resulting N-dimensional tensor from a (N-2)-dimensional convolution
 *
 * This function returns the dimensions of the resulting N-dimensional tensor of a (N-2)-dimensional
 * convolution, given the convolution descriptor, the input tensor descriptor
 * and the filter descriptor. It is used to setup the output tensor descriptor prior to executing
 * the convolution layer.
 *
 * @param convDesc          Convolution layer descriptor (input)
 * @param inputTensorDesc   Input data tensor descriptor (input)
 * @param filterDesc        Weight descriptor (input)
 * @param nDim              Pointer to Output data tensor dimension (output)
 * @param outputTensorDimA  Array of Output data tensor length (output)
 */
MIOPEN_EXPORT miopenStatus_t
miopenGetConvolutionNdForwardOutputDim(miopenConvolutionDescriptor_t convDesc,
                                       const miopenTensorDescriptor_t inputTensorDesc,
                                       const miopenTensorDescriptor_t filterDesc,
                                       int* nDim,
                                       int* outputTensorDimA);

/*! @brief Destroys the tensor descriptor object
 *
 * @param convDesc Convolution tensor descriptor type (input)
 * @return           miopenStatus_t
 */
MIOPEN_EXPORT miopenStatus_t
miopenDestroyConvolutionDescriptor(miopenConvolutionDescriptor_t convDesc);

/*! @brief Set the attribute of the convolution descriptor
 *
 * @param convDesc          Convolution layer descriptor (input)
 * @param attr              Attribute of this convolution to set (input)
 * @param value             Value of this attribute (input)
 */
MIOPEN_EXPORT miopenStatus_t miopenSetConvolutionAttribute(miopenConvolutionDescriptor_t convDesc,
                                                           const miopenConvolutionAttrib_t attr,
                                                           int value);

/*! @brief Get the attribute of the convolution descriptor
 *
 * @param convDesc          Convolution layer descriptor (input)
 * @param attr              Attribute of this convolution to get (input)
 * @param value             Value of this attribute (output)
 */
MIOPEN_EXPORT miopenStatus_t miopenGetConvolutionAttribute(miopenConvolutionDescriptor_t convDesc,
                                                           const miopenConvolutionAttrib_t attr,
                                                           int* value);

/*! @enum miopenConvFwdAlgorithm_t
 * Convolutional algorithm mode for forward propagation. MIOpen use cross-correlation for its
 * convolution implementation.
 */
typedef enum
{
    miopenConvolutionFwdAlgoGEMM         = 0, /*!< GEMM variant */
    miopenConvolutionFwdAlgoDirect       = 1, /*!< Direct convolutions */
    miopenConvolutionFwdAlgoFFT          = 2, /*!< Fast Fourier Transform indirect convolutions */
    miopenConvolutionFwdAlgoWinograd     = 3, /*!< Winograd indirect convolutions */
    miopenConvolutionFwdAlgoImplicitGEMM = 5, /*!< Implicit GEMM convolutions */
} miopenConvFwdAlgorithm_t;

/*! @enum miopenConvBwdWeightsAlgorithm_t
 * Convolutional algorithm mode for back propagation on weights.
 */
typedef enum
{
    miopenConvolutionBwdWeightsAlgoGEMM         = 0, /*!< GEMM variant */
    miopenConvolutionBwdWeightsAlgoDirect       = 1, /*!< Direct convolution algorithm */
    miopenConvolutionBwdWeightsAlgoWinograd     = 3, /*!< Winograd convolutions */
    miopenConvolutionBwdWeightsAlgoImplicitGEMM = 5, /*!< Implicit GEMM convolutions */
} miopenConvBwdWeightsAlgorithm_t;

/*! @enum miopenConvBwdDataAlgorithm_t
 * Convolutional algorithm mode for back propagation on data.
 */
typedef enum
{
    miopenConvolutionBwdDataAlgoGEMM     = 0, /*!< GEMM variant */
    miopenConvolutionBwdDataAlgoDirect   = 1, /*!< Direct convolutions */
    miopenConvolutionBwdDataAlgoFFT      = 2, /*!< Fast Fourier Transform indirect convolutions */
    miopenConvolutionBwdDataAlgoWinograd = 3, /*!< Winograd indirect convolutions */
    miopenTransposeBwdDataAlgoGEMM =
        4, /*!< Deprecated Transpose GEMM variant legacy, ToBe Removed */
    miopenConvolutionBwdDataAlgoImplicitGEMM = 5, /*!< Implicit GEMM convolutions */
} miopenConvBwdDataAlgorithm_t;

/*! @enum miopenConvAlgorithm_t
 * Top-level convolutional algorithm mode
 */
typedef enum
{
    miopenConvolutionAlgoGEMM         = 0, /*!< GEMM variant */
    miopenConvolutionAlgoDirect       = 1, /*!< Direct convolutions */
    miopenConvolutionAlgoFFT          = 2, /*!< Fast Fourier Transform indirect convolutions */
    miopenConvolutionAlgoWinograd     = 3, /*!< Winograd indirect convolutions */
    miopenConvolutionAlgoImplicitGEMM = 5, /*!< Implicit GEMM convolutions */
} miopenConvAlgorithm_t;

/*! @brief Perf struct for forward, backward filter, or backward data algorithms
 *
 * Contains the union to hold the selected convolution algorithm for forward, or backwards layers,
 * and also contains the time it took to run the algorithm and the workspace required to run the
 * algorithm. The workspace in this structure can be used when executing the convolution layer.
 */
typedef struct
{
    union
    {
        miopenConvFwdAlgorithm_t fwd_algo; /*!< Forward convolution algorithm enum selection */
        miopenConvBwdWeightsAlgorithm_t bwd_weights_algo; /*!< Back propagation on weights
                                                             convolution algorithm enum selection */
        miopenConvBwdDataAlgorithm_t
            bwd_data_algo; /*!< Back propagation on data convolution algorithm enum selection */
    };

    float time;    /*!< Time to exectued the selected algorithm represented in the union */
    size_t memory; /*!< Workspace required to run the selected algorithm represented in the union */

} miopenConvAlgoPerf_t;

/*! @brief Performance struct for forward, backward filter, or backward data algorithms in
 * immediate mode
 *
 * Contains a 64-bit integer identifying the solution and the algorithm for the solution,
 * as well as the runtime, workspace size and a boolean flag indicating whether the returned
 * solution is a heuristic or resulting from an actual run
 *
 */
typedef struct
{
    float time; /*!< Represents the approximate time required to execute this solution on the GPU,
                     in milliseconds. This value may either be based on an acutal kernel run or an
                     estimate based on a heuristic.*/
    size_t workspace_size; /*!< Workspace required to run the selected algorithm represented in the
                              union */
    uint64_t solution_id;  /*!< Identifier for the returned solution */
    miopenConvAlgorithm_t algorithm; /*!< The algorithm used to compute the solution */

} miopenConvSolution_t;

/*! @brief Query the maximum number of solutions applicable for the given input/output and weights
 *  tensor descriptor for Convolution in the Forward direction.
 *
 * This call returns the maximum number of applicable solutions for a forward convolution problem.
 * The \c solutionCount returned may be used to allocate the memory required for the
 * \c miopenConvAlgoPerf_t which is required by miopenConvolutionGetSolution API calls.
 *
 * @param handle         MIOpen handle (input)
 * @param wDesc          Tensor descriptor for weight tensor w (input)
 * @param xDesc          Tensor descriptor for input data tensor x (input)
 * @param convDesc       Convolution layer descriptor (input)
 * @param yDesc          Tensor descriptor for output data tensor y (input)
 * @param solutionCount  Pointer to memory to return number of applicable solutions (output)
 * @return               miopenStatus_t
 */
MIOPEN_EXPORT miopenStatus_t
miopenConvolutionForwardGetSolutionCount(miopenHandle_t handle,
                                         const miopenTensorDescriptor_t wDesc,
                                         const miopenTensorDescriptor_t xDesc,
                                         const miopenConvolutionDescriptor_t convDesc,
                                         const miopenTensorDescriptor_t yDesc,
                                         size_t* solutionCount);

/*! @brief Query the applicable solutions for a convolution configuration described by
 *  input, output and convolution descriptors.
 *
 *  The returned solutions array is sorted in the order of decreasing performance. The returned
 * solutions
 * might be based
 *  on heuristics and for more consistent performance results the user the advised to run the Find
 * step.
 *  The maximum length of the solutions array may be queried using
 * miopenConvolutionForwardGetSolutionCount
 *
 * @param handle         MIOpen handle (input)
 * @param wDesc          Tensor descriptor for weight tensor w (input)
 * @param xDesc          Tensor descriptor for input data tensor x (input)
 * @param convDesc       Convolution layer descriptor (input)
 * @param yDesc          Tensor descriptor for output data tensor y (input)
 * @param maxSolutionCount The size of the solutions array passed in below (input)
 * @param solutionCount The size of the solutions array returned (output)
 * @param solutions      A pointer to an array of type miopenConvSolution_t allocated by the user,
 *                      filled in by MIOpen with applicable solutions. (output)
 * @return               miopenStatus_t
 *
 */
MIOPEN_EXPORT miopenStatus_t
miopenConvolutionForwardGetSolution(miopenHandle_t handle,
                                    const miopenTensorDescriptor_t wDesc,
                                    const miopenTensorDescriptor_t xDesc,
                                    const miopenConvolutionDescriptor_t convDesc,
                                    const miopenTensorDescriptor_t yDesc,
                                    const size_t maxSolutionCount,
                                    size_t* solutionCount,
                                    miopenConvSolution_t* solutions);

/*! @brief Returns the workspace size required for a particular solution id.
 *
 * This is an optional call for users who may have serialized the solution id and just need the
 * workspace
 * size for it. The same information is returned by the miopenConvolutionForwardGetSolution as part
 * of the
 * miopenConvSolution_t struct.
 *
 * @param handle         MIOpen handle (input)
 * @param wDesc          Tensor descriptor for weight tensor w (input)
 * @param xDesc          Tensor descriptor for input data tensor x (input)
 * @param convDesc       Convolution layer descriptor (input)
 * @param yDesc          Tensor descriptor for output data tensor y (input)
 * @param solution_id      ID of the solution for which workspace size is required (input)
 * @param workSpaceSize  The size of the workspace (output)
 * @return               miopenStatus_t
 */
MIOPEN_EXPORT miopenStatus_t
miopenConvolutionForwardGetSolutionWorkspaceSize(miopenHandle_t handle,
                                                 const miopenTensorDescriptor_t wDesc,
                                                 const miopenTensorDescriptor_t xDesc,
                                                 const miopenConvolutionDescriptor_t convDesc,
                                                 const miopenTensorDescriptor_t yDesc,
                                                 const uint64_t solution_id,
                                                 size_t* workSpaceSize);

/*! @brief Compiles the solution provided by the user, this solution may be acquired by the
 * miopenConvolutionForwardGetSolution API call above.
 *   Compiling the solution ensures that the first API call to miopenConvolutionForwardImmediate
 * does
 * not cause a compile.
 *
 *   This is an optional step and may be skipped if a slow first miopenConvolutionForwardImmediate
 * invocation is acceptable.
 *
 * @param handle         MIOpen handle (input)
 * @param wDesc          Tensor descriptor for weight tensor w (input)
 * @param xDesc          Tensor descriptor for input data tensor x (input)
 * @param convDesc       Convolution layer descriptor (input)
 * @param yDesc          Tensor descriptor for output data tensor y (input)
 * @param solution_id      ID of the solution to be compiled, as chosen by the user
 * @return               miopenStatus_t
 */
MIOPEN_EXPORT miopenStatus_t
miopenConvolutionForwardCompileSolution(miopenHandle_t handle,
                                        const miopenTensorDescriptor_t wDesc,
                                        const miopenTensorDescriptor_t xDesc,
                                        const miopenConvolutionDescriptor_t convDesc,
                                        const miopenTensorDescriptor_t yDesc,
                                        const uint64_t solution_id);

/*! @brief Executes the Forward convolution operation based on the provided solution ID.
 *
 * Supported datatypes are fp32, fp16, bfp16, and int8
 *
 * @param handle         MIOpen handle (input)
 * @param wDesc          Tensor descriptor for weight tensor w (input)
 * @param w              Weights tensor w (input)
 * @param xDesc          Tensor descriptor for input data tensor x (input)
 * @param x              Data tensor x (input)
 * @param convDesc       Convolution layer descriptor (input)
 * @param yDesc          Tensor descriptor for output data tensor y (input)
 * @param y              Data tensor y (output)
 * @param workSpace      Workspace tensor (input)
 * @param workSpaceSize  Size of the memory in bytes pointed to by workSpace above
 * @param solution_id      ID of the solution to be compiled, as chosen by the user
 * @return               miopenStatus_t
 */
MIOPEN_EXPORT miopenStatus_t
miopenConvolutionForwardImmediate(miopenHandle_t handle,
                                  const miopenTensorDescriptor_t wDesc,
                                  const void* w,
                                  const miopenTensorDescriptor_t xDesc,
                                  const void* x,
                                  const miopenConvolutionDescriptor_t convDesc,
                                  const miopenTensorDescriptor_t yDesc,
                                  void* y,
                                  void* workSpace,
                                  size_t workSpaceSize,
                                  const uint64_t solution_id);

/*! @brief Query the maximum number of solutions applicable for the given input/output and weights
 *  tensor descriptor for backward Convolution w-r-t Data.
 *
 *  This call returns the maximum number of applicable solutions for a the convolution problem, the
 * number
 *  returned may be used to allocate the memory required for the miopenConvAlgoPert2_t which is
 * required
 *  by miopenConvolutionBackwardDataGetSolution API calls.
 *
 * @param handle         MIOpen handle (input)
 * @param dyDesc         Tensor descriptor for data input tensor dy (input)
 * @param wDesc          Tensor descriptor for weight tensor w (input)
 * @param convDesc       Convolution layer descriptor (input)
 * @param dxDesc         Tensor descriptor for output data tensor dx (input)
 * @param solutionCount  Pointer to memory to return number of applicable solutions (output)
 * @return               miopenStatus_t
 */
MIOPEN_EXPORT miopenStatus_t
miopenConvolutionBackwardDataGetSolutionCount(miopenHandle_t handle,
                                              const miopenTensorDescriptor_t dyDesc,
                                              const miopenTensorDescriptor_t wDesc,
                                              const miopenConvolutionDescriptor_t convDesc,
                                              const miopenTensorDescriptor_t dxDesc,
                                              size_t* solutionCount);

/*! @brief Query the applicable solutions for a backward convolution w-r-t data as described by
 *  input, output and convolution descriptors.
 *
 *  The returned solutions array is sorted in the order of decreasing performance. The returned
 * solutions
 *  ns
 * might be based
 *  on heuristics and for more consistent performance results the user the advised to run the Find
 * step.
 *  The maximum length of the solutions array may be queried using
 * miopenConvolutionBackwardDataGetSolutionCount
 *
 * @param handle           MIOpen handle (input)
 * @param dyDesc           Tensor descriptor for data input tensor dy (input)
 * @param wDesc            Tensor descriptor for weight tensor w (input)
 * @param convDesc         Convolution layer descriptor (input)
 * @param dxDesc           Tensor descriptor for output data tensor dx (input)
 * @param maxSolutionCount The size of the solutions array passed in below (input)
 * @param solutionCount    The size of the solutions array returned (output)
 * @param solutions        A pointer to an array of type miopenConvSolution_t allocated by the user,
 *                         filled in by MIOpen with applicable solutions. (output)
 * @return                 miopenStatus_t
 *
 */
MIOPEN_EXPORT miopenStatus_t
miopenConvolutionBackwardDataGetSolution(miopenHandle_t handle,
                                         const miopenTensorDescriptor_t dyDesc,
                                         const miopenTensorDescriptor_t wDesc,
                                         const miopenConvolutionDescriptor_t convDesc,
                                         const miopenTensorDescriptor_t dxDesc,
                                         const size_t maxSolutionCount,
                                         size_t* solutionCount,
                                         miopenConvSolution_t* solutions);

/*! @brief Returns the workspace size required for a particular solution id.
 *
 * This is an optional call for users who may have serialized the solution id and just need the
 * workspace
 * size for it. The same information is returned by the miopenConvolutionBackwardDataGetSolution as
 * part of the
 * miopenConvSolution_t struct.
 *
 * @param handle         MIOpen handle (input)
 * @param dyDesc           Tensor descriptor for data input tensor dy (input)
 * @param wDesc            Tensor descriptor for weight tensor w (input)
 * @param convDesc         Convolution layer descriptor (input)
 * @param dxDesc           Tensor descriptor for output data tensor dx (input)
 * @param solution_id      ID of the solution for which workspace size is required (input)
 * @param workSpaceSize  The size of the workspace (output)
 * @return               miopenStatus_t
 */
MIOPEN_EXPORT miopenStatus_t
miopenConvolutionBackwardDataGetSolutionWorkspaceSize(miopenHandle_t handle,
                                                      const miopenTensorDescriptor_t dyDesc,
                                                      const miopenTensorDescriptor_t wDesc,
                                                      const miopenConvolutionDescriptor_t convDesc,
                                                      const miopenTensorDescriptor_t dxDesc,
                                                      const uint64_t solution_id,
                                                      size_t* workSpaceSize);

/*! @brief Compiles the solution provided by the user, this solution may be acquired by the
 * miopenConvolutionBackwardDataGetSolution API call above.
 *   Compiling the solution ensures that the first API call to
 * miopenConvolutionBackwardDataImmediate
 * does not cause a compile.
 *
 *   This is an optional step and may be skipped if a slow first
 * miopenConvolutionBackwardDataImmediate
 * invocation is acceptable.
 *
 * @param handle         MIOpen handle (input)
 * @param dyDesc         Tensor descriptor for data input tensor dy (input)
 * @param wDesc          Tensor descriptor for weight tensor w (input)
 * @param convDesc       Convolution layer descriptor (input)
 * @param dxDesc         Tensor descriptor for output data tensor dx (input)
 * @param solution_id      ID of the solution to be compiled, as chosen by the user
 * @return               miopenStatus_t
 */
MIOPEN_EXPORT miopenStatus_t
miopenConvolutionBackwardDataCompileSolution(miopenHandle_t handle,
                                             const miopenTensorDescriptor_t dyDesc,
                                             const miopenTensorDescriptor_t wDesc,
                                             const miopenConvolutionDescriptor_t convDesc,
                                             const miopenTensorDescriptor_t dxDesc,
                                             const uint64_t solution_id);

/*! @brief Executes the Backward convolution w-r-t data  operation based on the provided solution
 * ID.
 *
 *
 * @param handle         MIOpen handle (input)
 * @param dyDesc         Tensor descriptor for data input tensor dy (input)
 * @param dy             Data delta tensor dy (input)
 * @param wDesc          Tensor descriptor for weight tensor w (input)
 * @param w              Weights tensor w (input)
 * @param convDesc       Convolution layer descriptor (input)
 * @param dxDesc         Tensor descriptor for output data tensor dx (input)
 * @param dx             Data delta tensor dx (output)
 * @param workSpace      Workspace tensor (input)
 * @param workSpaceSize  Size in bytes of the workspace memory pointed to by workSpace
 * @param solution_id      ID of the solution to be compiled, as chosen by the user
 * @return               miopenStatus_t
 */
MIOPEN_EXPORT miopenStatus_t
miopenConvolutionBackwardDataImmediate(miopenHandle_t handle,
                                       const miopenTensorDescriptor_t dyDesc,
                                       const void* dy,
                                       const miopenTensorDescriptor_t wDesc,
                                       const void* w,
                                       const miopenConvolutionDescriptor_t convDesc,
                                       const miopenTensorDescriptor_t dxDesc,
                                       void* dx,
                                       void* workSpace,
                                       size_t workSpaceSize,
                                       const uint64_t solution_id);

/*! @brief Query the maximum number of solutions applicable for the given input/output and weights
 *  tensor descriptor for backward Convolution w-r-t Weights.
 *
 *  This call returns the maximum number of applicable solutions for a the convolution problem, the
 * number
 *  returned may be used to allocate the memory required for the miopenConvAlgoPert2_t which is
 * required
 *  by miopenConvolutionBackwardWeightsGetSolution API calls.
 *
 * @param handle         MIOpen handle (input)
 * @param dyDesc         Tensor descriptor for data tensor dy (input)
 * @param xDesc          Tensor descriptor for data tensor x (input)
 * @param convDesc       Convolution layer descriptor (input)
 * @param dwDesc         Tensor descriptor for weight tensor dw (input)
 * @param solutionCount  Pointer to memory to return number of applicable solutions (output)
 * @return               miopenStatus_t
 */
MIOPEN_EXPORT miopenStatus_t
miopenConvolutionBackwardWeightsGetSolutionCount(miopenHandle_t handle,
                                                 const miopenTensorDescriptor_t dyDesc,
                                                 const miopenTensorDescriptor_t xDesc,
                                                 const miopenConvolutionDescriptor_t convDesc,
                                                 const miopenTensorDescriptor_t dwDesc,
                                                 size_t* solutionCount);

/*! @brief Query the applicable solutions for a backward convolution w-r-t weights as described by
 *  input, output and convolution descriptors.
 *
 *  The returned solutions array is sorted in the order of decreasing performance. The returned
 * solutions
 * might be based
 *  on heuristics and for more consistent performance results the user the advised to run the Find
 * step.
 *  The maximum length of the solutions array may be queried using
 * miopenConvolutionBackwardWeightsGetSolutionCount
 *
 * @param handle           MIOpen handle (input)
 * @param dyDesc           Tensor descriptor for data tensor dy (input)
 * @param xDesc            Tensor descriptor for data tensor x (input)
 * @param convDesc         Convolution layer descriptor (input)
 * @param dwDesc           Tensor descriptor for weight tensor dw (input)
 * @param maxSolutionCount The size of the solutions array passed in below (input)
 * @param solutionCount    The size of the solutions array returned (output)
 * @param solutions        A pointer to an array of type miopenConvSolution_t allocated by the user,
 *                         filled in by MIOpen with applicable solutions. (output)
 * @return                 miopenStatus_t
 *
 */
MIOPEN_EXPORT miopenStatus_t
miopenConvolutionBackwardWeightsGetSolution(miopenHandle_t handle,
                                            const miopenTensorDescriptor_t dyDesc,
                                            const miopenTensorDescriptor_t xDesc,
                                            const miopenConvolutionDescriptor_t convDesc,
                                            const miopenTensorDescriptor_t dwDesc,
                                            const size_t maxSolutionCount,
                                            size_t* solutionCount,
                                            miopenConvSolution_t* solutions);

/*! @brief Returns the workspace size required for a particular solution id.
 *
 * This is an optional call for users who may have serialized the solution id and just need the
 * workspace
 * size for it. The same information is returned by the miopenConvolutionBackwardWeightsGetSolution
 * as part of the
 * miopenConvSolution_t struct.
 *
 * @param handle         MIOpen handle (input)
 * @param dyDesc         Tensor descriptor for data tensor dy (input)
 * @param xDesc          Tensor descriptor for data tensor x (input)
 * @param convDesc       Convolution layer descriptor (input)
 * @param dwDesc         Tensor descriptor for weight tensor dw (input)
 * @param solution_id      ID of the solution for which workspace size is required (input)
 * @param workSpaceSize  The size of the workspace (output)
 * @return               miopenStatus_t
 */
MIOPEN_EXPORT miopenStatus_t miopenConvolutionBackwardWeightsGetSolutionWorkspaceSize(
    miopenHandle_t handle,
    const miopenTensorDescriptor_t dyDesc,
    const miopenTensorDescriptor_t xDesc,
    const miopenConvolutionDescriptor_t convDesc,
    const miopenTensorDescriptor_t dwDesc,
    const uint64_t solution_id,
    size_t* workSpaceSize);

/*! @brief Compiles the solution provided by the user, this solution may be acquired by the
 * miopenConvolutionBackwardWeightsGetSolution API call above.
 *   Compiling the solution ensures that the first API call to
 * miopenConvolutionBackwardWeightsImmediate
 * does not cause a compile.
 *
 *   This is an optional step and may be skipped if a slow first
 * miopenConvolutionBackwardWeightsImmediate invocation is acceptable.
 *
 * @param handle         MIOpen handle (input)
 * @param dyDesc         Tensor descriptor for data tensor dy (input)
 * @param xDesc          Tensor descriptor for data tensor x (input)
 * @param convDesc       Convolution layer descriptor (input)
 * @param dwDesc         Tensor descriptor for weight tensor dw (input)
 * @param solution_id      ID of the solution to be compiled, as chosen by the user
 * @return               miopenStatus_t
 */
MIOPEN_EXPORT miopenStatus_t
miopenConvolutionBackwardWeightsCompileSolution(miopenHandle_t handle,
                                                const miopenTensorDescriptor_t dyDesc,
                                                const miopenTensorDescriptor_t xDesc,
                                                const miopenConvolutionDescriptor_t convDesc,
                                                const miopenTensorDescriptor_t dwDesc,
                                                const uint64_t solution_id);

/*! @brief Executes the Backward convolution w-r-t weights  operation based on the provided solution
 * ID.
 *
 *
 * @param handle         MIOpen handle (input)
 * @param dyDesc         Tensor descriptor for data tensor dy (input)
 * @param dy             Data delta tensor dy (input)
 * @param xDesc          Tensor descriptor for data tensor x (input)
 * @param x              Data tensor x (input)
 * @param convDesc       Convolution layer descriptor (input)
 * @param dwDesc         Tensor descriptor for weight tensor dw (input)
 * @param dw             Weights delta tensor dw (output)
 * @param workSpace      Workspace tensor (input)
 * @param workSpaceSize  Size in bytes of the memory passed in, pointed to by workSpace pointer
 * above
 * @param solution_id      ID of the solution to be compiled, as chosen by the user
 * @return               miopenStatus_t
 */
MIOPEN_EXPORT miopenStatus_t
miopenConvolutionBackwardWeightsImmediate(miopenHandle_t handle,
                                          const miopenTensorDescriptor_t dyDesc,
                                          const void* dy,
                                          const miopenTensorDescriptor_t xDesc,
                                          const void* x,
                                          const miopenConvolutionDescriptor_t convDesc,
                                          const miopenTensorDescriptor_t dwDesc,
                                          void* dw,
                                          void* workSpace,
                                          size_t workSpaceSize,
                                          const uint64_t solution_id);

/*! @brief Query the workspace size required for a forward convolution algorithm.
 *
 * For given tensor and convolution descriptors, this function calculates and returns the minimum
 * size of the workspace that must be provided to miopenFindConvolutionForwardAlgorithm() in order
 * for the latter to find the best candidate from the available forward data convolution algorithms.
 *
 * WARNING: Providing smaller workspace may result in the selection of a slow convolution
 * algorithm, and therefore affect library performance.
 *
 * It should be assumed that the required workspace size is different for each convolution
 * configuration. Therefore, typically this function should be called at least once for each
 * convolution configuration used.
 *
 * Since the convolution configuration is determined by tensor and convolution descriptors, the user
 * should ensure that all descriptors contain complete information. For example, if Group/Depthwise
 * convolution mode is used, then miopenSetConvolutionGroupCount() should be called before running
 * this, and so on.
 *
 * @param handle         MIOpen handle (input)
 * @param wDesc          Tensor descriptor for weight tensor w (input)
 * @param xDesc          Tensor descriptor for input data tensor x (input)
 * @param convDesc       Convolution layer descriptor (input)
 * @param yDesc          Tensor descriptor for output data tensor y (input)
 * @param workSpaceSize  Pointer to memory to return size in bytes (output)
 * @return               miopenStatus_t
 */
MIOPEN_EXPORT miopenStatus_t
miopenConvolutionForwardGetWorkSpaceSize(miopenHandle_t handle,
                                         const miopenTensorDescriptor_t wDesc,
                                         const miopenTensorDescriptor_t xDesc,
                                         const miopenConvolutionDescriptor_t convDesc,
                                         const miopenTensorDescriptor_t yDesc,
                                         size_t* workSpaceSize);

/*! @brief Search and run the forward convolutional algorithms and return a list of kernel times.
 *
 * This function attempts all MIOpen forward convolution algorithms based on
 * the input configuration, and outputs performance metrics to a
 * user-allocated array of type miopenConvAlgoPerf_t. These metrics are written
 * in a sorted fashion where the first element has the lowest compute time.
 * Users can chose the top-most algorithm if they only care about the fastest
 * algorithm.
 *
 * This function is mandatory before using miopenConvolutionForward(). In order
 * to execute this function, miopenConvolutionForwardGetWorkSpaceSize() must be
 * run to determine the required memory for this search.
 *
 * * If exhaustiveSearch == 0, MIOpen will look for the first kernel with a configuration match. If
 * a configuration match is not found, a default configuration will be returned.
 *
 * * If exhaustiveSearch == 1, MIOpen will look for the best kernel for the provided configuration.
 * If a match is not found, an exhaustive search is performed by running individual algorithms.
 *
 * If using Group/Depthwise convolution mode, call miopenSetConvolutionGroupCount() before running
 * this.
 *
 * @param handle             MIOpen handle (input)
 * @param xDesc              Tensor descriptor for data input tensor x (input)
 * @param x                  Data tensor x (input)
 * @param wDesc              Tensor descriptor for weight tensor w (input)
 * @param w                  Weights tensor w (input)
 * @param convDesc           Convolution layer descriptor (input)
 * @param yDesc              Tensor descriptor for output data tensor y (input)
 * @param y                  Data tensor y (output)
 * @param requestAlgoCount   Number of algorithms to return kernel times (input)
 * @param returnedAlgoCount  Pointer to number of algorithms returned (output)
 * @param perfResults        Pointer to union of best algorithm for forward and backwards (input)
 * @param workSpace          Pointer to workspace buffer (input).
 * @param workSpaceSize      Size in bytes of the workspace buffer (input).
 *                           The buffer must be allocated on the device by the caller.
 *                           The size of the buffer should be determined by calling
 *                           miopenConvolutionForwardGetWorkSpaceSize(), see its
 *                           documentation for details.
 * @param exhaustiveSearch   A boolean to toggle a full search of all algorithms
 *                           and configurations (input)
 * @return                   miopenStatus_t
 */
MIOPEN_EXPORT miopenStatus_t
miopenFindConvolutionForwardAlgorithm(miopenHandle_t handle,
                                      const miopenTensorDescriptor_t xDesc,
                                      const void* x,
                                      const miopenTensorDescriptor_t wDesc,
                                      const void* w,
                                      const miopenConvolutionDescriptor_t convDesc,
                                      const miopenTensorDescriptor_t yDesc,
                                      void* y,
                                      const int requestAlgoCount,
                                      int* returnedAlgoCount,
                                      miopenConvAlgoPerf_t* perfResults,
                                      void* workSpace,
                                      size_t workSpaceSize,
                                      bool exhaustiveSearch);

/*! @brief Execute a forward convolution layer
 *
 * Runs the forward convolution layer based on the selected algorithm. The function
 * miopenFindConvolutionForwardAlgorithm() must have been executed previously to
 * determine the required memory needed for the workspace and the best convolutional algorithm.
 * The scaling parameter alpha (float) and shift parameter beta (float) are only supported for
 * alpha = 1 and beta = 0 in 2D. In 3D, these parameters can take other values.
 *
 * The forward convolution is designed to accommodate both packed and non-packed tensor strides for
 * multiple data types and dimensions across various platforms. This flexibility ensures optimal
 * performance in handling diverse computational scenarios. To configure tensor parameters,
 * including strides, users can utilize the APIs miopenSetTensorDescriptor() and
 * miopenGetTensorDescriptor(). These APIs empower developers to seamlessly set and retrieve tensor
 * information, facilitating a more intuitive and efficient workflow. The tensor strides are
 * non-packed by default.
 *
 * If using Group/Depthwise convolution mode, call miopenSetConvolutionGroupCount() before running
 * this.
 *
 * @param handle         MIOpen handle (input)
 * @param alpha          Floating point scaling factor, allocated on the host (input)
 * @param xDesc          Tensor descriptor for data input tensor x (input)
 * @param x              Data tensor x (input)
 * @param wDesc          Tensor descriptor for weight tensor w (input)
 * @param w              Weights tensor w (inputs)
 * @param convDesc       Convolution layer descriptor (inputs)
 * @param algo           Algorithm selected (inputs)
 * @param beta           Floating point shift factor, allocated on the host (input)
 * @param yDesc          Tensor descriptor for output data tensor y (input)
 * @param y              Data tensor y (output)
 * @param workSpace      Pointer to workspace required (input)
 * @param workSpaceSize  Size in bytes of the memory determined by the find step (input)
 * @return               miopenStatus_t
 */
MIOPEN_EXPORT miopenStatus_t miopenConvolutionForward(miopenHandle_t handle,
                                                      const void* alpha,
                                                      const miopenTensorDescriptor_t xDesc,
                                                      const void* x,
                                                      const miopenTensorDescriptor_t wDesc,
                                                      const void* w,
                                                      const miopenConvolutionDescriptor_t convDesc,
                                                      miopenConvFwdAlgorithm_t algo,
                                                      const void* beta,
                                                      const miopenTensorDescriptor_t yDesc,
                                                      void* y,
                                                      void* workSpace,
                                                      size_t workSpaceSize);

/*! @brief Calculate element-wise scale and shift of a tensor via a bias tensor
 *
 *  This function applies an element-wise bias to a data tensor from an input bias tensor.
 *  The scaling parameter alpha (float) and shift parameter beta (float) are only supported for
 *  alpha = 1 and beta = 0.
 *
 * @param handle         MIOpen handle (input)
 * @param alpha          Floating point scaling factor, allocated on the host (input)
 * @param bDesc          Tensor descriptor for bias tensor b (input)
 * @param b              Bias tensor b (input)
 * @param beta           Floating point shift factor, allocated on the host (input)
 * @param yDesc          Tensor descriptor for data tensor y (input)
 * @param y              Data tensor y (input and output)
 * @return               miopenStatus_t
 */
MIOPEN_EXPORT miopenStatus_t miopenConvolutionForwardBias(miopenHandle_t handle,
                                                          const void* alpha,
                                                          const miopenTensorDescriptor_t bDesc,
                                                          const void* b,
                                                          const void* beta,
                                                          const miopenTensorDescriptor_t yDesc,
                                                          void* y);

/*! @brief Query the workspace size required for a backward data convolution algorithm.
 *
 * For given tensor and convolution descriptors, this function calculates and returns the minimum
 * size of the workspace that must be provided to miopenFindConvolutionBackwardDataAlgorithm() in
 * order for the latter to find the best candidate from the available backward data convolution
 * algorithms.
 *
 * WARNING: Providing smaller workspace may result in the selection of a slow convolution
 * algorithm, and therefore affect library performance.
 *
 * It should be assumed that the required workspace size is different for each convolution
 * configuration. Therefore, typically this function should be called at least once for each
 * convolution configuration used.
 *
 * Since the convolution configuration is determined by tensor and convolution descriptors, the user
 * should ensure that all descriptors contain complete information. For example, if Group/Depthwise
 * convolution mode is used, then miopenSetConvolutionGroupCount() should be called before running
 * this, and so on.
 *
 * @param handle         MIOpen handle (input)
 * @param dyDesc         Tensor descriptor for data input tensor dy (input)
 * @param wDesc          Tensor descriptor for weight tensor w (input)
 * @param convDesc       Convolution layer descriptor (input)
 * @param dxDesc         Tensor descriptor for output data tensor dx (input)
 * @param workSpaceSize  Size in bytes of the memory required (output)
 * @return               miopenStatus_t
 */
MIOPEN_EXPORT miopenStatus_t
miopenConvolutionBackwardDataGetWorkSpaceSize(miopenHandle_t handle,
                                              const miopenTensorDescriptor_t dyDesc,
                                              const miopenTensorDescriptor_t wDesc,
                                              const miopenConvolutionDescriptor_t convDesc,
                                              const miopenTensorDescriptor_t dxDesc,
                                              size_t* workSpaceSize);

/*! @brief Search and run the backwards data convolution algorithms and return a list of kernel
 * times.
 *
 * This function attempts all MIOpen backward data convolution algorithms, and outputs the
 * performance metrics to a user-allocated array of type miopenConvAlgoPerf_t.
 * These metrics are written in sorted fashion where the first element has the lowest compute time.
 * This function is mandatory before using backwards convolutions. Users can chose the top-most
 * algorithm if they only care about the fastest algorithm.
 *
 * This function is mandatory before using miopenConvolutionBackwardData(). In order to
 * execute this function, miopenConvolutionBackwardsDataGetWorkSpaceSize() must be run to determine
 * the required memory for this search.
 *
 * * If exhaustiveSearch == 0, MIOpen will look for the first kernel with a configuration match. If
 * a configuration match is not found, a default configuration will be returned.
 *
 * * If exhaustiveSearch == 1, MIOpen will look for the best kernel for the provided configuration.
 * If a match is not found, an exhaustive search is performed by running individual algorithms.
 *
 * If using Group/Depthwise convolution mode, call miopenSetConvolutionGroupCount() before running
 * this.
 *
 * @param handle             MIOpen handle (input)
 * @param dyDesc             Tensor descriptor for data input tensor dy (input)
 * @param dy                 Data delta tensor dy (input)
 * @param wDesc              Tensor descriptor for weight tensor w (input)
 * @param w                  Weights tensor w (input)
 * @param convDesc           Convolution layer descriptor (input)
 * @param dxDesc             Tensor descriptor for output data tensor dx (input)
 * @param dx                 Data delta tensor dx (input)
 * @param requestAlgoCount   Number of algorithms to return kernel times (input)
 * @param returnedAlgoCount  Pointer to number of algorithms returned (output)
 * @param perfResults        Pointer to union of best algorithm for forward and backwards (output)
 * @param workSpace          Pointer to workspace buffer (input).
 * @param workSpaceSize      Size in bytes of the workspace buffer (input).
 *                           The buffer must be allocated on the device by the caller.
 *                           The size of the buffer should be determined by calling
 *                           miopenConvolutionBackwardDataGetWorkSpaceSize(), see its
 *                           documentation for details.
 * @param exhaustiveSearch   A boolean to toggle a full search of all algorithms
 *                           and configurations (input)
 * @return                   miopenStatus_t
 */
MIOPEN_EXPORT miopenStatus_t
miopenFindConvolutionBackwardDataAlgorithm(miopenHandle_t handle,
                                           const miopenTensorDescriptor_t dyDesc,
                                           const void* dy,
                                           const miopenTensorDescriptor_t wDesc,
                                           const void* w,
                                           const miopenConvolutionDescriptor_t convDesc,
                                           const miopenTensorDescriptor_t dxDesc,
                                           void* dx,
                                           const int requestAlgoCount,
                                           int* returnedAlgoCount,
                                           miopenConvAlgoPerf_t* perfResults,
                                           void* workSpace,
                                           size_t workSpaceSize,
                                           bool exhaustiveSearch);

/*! @brief Execute a backward data convolution layer
 *
 * Runs the backward data convolution layer based on the selected algorithm. The function
 * miopenFindConvolutionBackwardDataAlgorithm() must have been executed previously to
 * determine the required memory needed for the workspace and the best convolutional
 * algorithm.
 *
 * The backward data convolution is designed to accommodate both packed and non-packed tensor
 * strides for multiple data types and dimensions across various platforms. This flexibility ensures
 * optimal performance in handling diverse computational scenarios. To configure tensor parameters,
 * including strides, users can utilize the APIs miopenSetTensorDescriptor() and
 * miopenGetTensorDescriptor(). These APIs empower developers to seamlessly set and retrieve tensor
 * information, facilitating a more intuitive and efficient workflow. The tensor strides are
 * non-packed by default.
 *
 * If using Group/Depthwise convolution mode, call miopenSetConvolutionGroupCount() before running
 * this.
 *
 * @param handle         MIOpen handle (input)
 * @param alpha          Floating point scaling factor, allocated on the host (input)
 * @param dyDesc         Tensor descriptor for data input tensor dy (input)
 * @param dy             Data delta tensor dy (input)
 * @param wDesc          Tensor descriptor for weight tensor w (input)
 * @param w              Weights tensor w (input)
 * @param convDesc       Convolution layer descriptor (input)
 * @param algo           Algorithm selected (input)
 * @param beta           Floating point shift factor, allocated on the host (input)
 * @param dxDesc         Tensor descriptor for output data tensor dx (input)
 * @param dx             Data delta tensor dx (output)
 * @param workSpace      Pointer to workspace required for the search (input)
 * @param workSpaceSize  Size in bytes of the memory needed for find (input)
 * @return               miopenStatus_t
 */
MIOPEN_EXPORT miopenStatus_t
miopenConvolutionBackwardData(miopenHandle_t handle,
                              const void* alpha,
                              const miopenTensorDescriptor_t dyDesc,
                              const void* dy,
                              const miopenTensorDescriptor_t wDesc,
                              const void* w,
                              const miopenConvolutionDescriptor_t convDesc,
                              miopenConvBwdDataAlgorithm_t algo,
                              const void* beta,
                              const miopenTensorDescriptor_t dxDesc,
                              void* dx,
                              void* workSpace,
                              size_t workSpaceSize);

/*! @brief Get the GPU memory required for the backward weights convolution algorithm.
 *
 * For given tensor and convolution descriptors, this function calculates and returns the minimum
 * size of the workspace that must be provided to miopenFindConvolutionBackwardWeightsAlgorithm() in
 * order for the latter to find the best candidate from the available backward weights convolution
 * algorithms.
 *
 * WARNING: Providing smaller workspace may result in the selection of a slow convolution
 * algorithm, and therefore affect library performance.
 *
 * It should be assumed that the required workspace size is different for each convolution
 * configuration. Therefore, typically this function should be called at least once for each
 * convolution configuration used.
 *
 * Since the convolution configuration is determined by tensor and convolution descriptors, the user
 * should ensure that all descriptors contain complete information. For example, if Group/Depthwise
 * convolution mode is used, then miopenSetConvolutionGroupCount() should be called before running
 * this, and so on.
 *
 * @param handle         MIOpen handle (input)
 * @param dyDesc         Tensor descriptor for data input tensor dy (input)
 * @param xDesc          Tensor descriptor for data tensor x (input)
 * @param convDesc       Convolution layer descriptor (input)
 * @param dwDesc         Tensor descriptor for output weights tensor dw (input)
 * @param workSpaceSize  Size in bytes of the memory required (output)
 * @return               miopenStatus_t
 */
MIOPEN_EXPORT miopenStatus_t
miopenConvolutionBackwardWeightsGetWorkSpaceSize(miopenHandle_t handle,
                                                 const miopenTensorDescriptor_t dyDesc,
                                                 const miopenTensorDescriptor_t xDesc,
                                                 const miopenConvolutionDescriptor_t convDesc,
                                                 const miopenTensorDescriptor_t dwDesc,
                                                 size_t* workSpaceSize);

/*! @brief Search and run the backwards weights convolutional algorithms and return a list of kernel
 * times.
 *
 * This function attempts all MIOpen backward weights convolution algorithms, and outputs
 * the performance metrics to a user-allocated array of type miopenConvAlgoPerf_t. These metrics are
 * written in sorted fashion where the first element has the lowest compute time.
 * This function is mandatory before using backwards weight convolutions. Users can chose the
 * top-most algorithm if they only care about the fastest algorithm.
 *
 * This function is mandatory before using miopenConvolutionBackwardWeights(). In order to
 * execute this function, miopenConvolutionBackwardsWeightsGetWorkSpaceSize() must be run to
 * determine the required memory for this search.
 *
 * * If exhaustiveSearch == 0, MIOpen will look for the first kernel with a configuration match. If
 * a configuration match is not found, a default configuration will be returned.
 *
 * * If exhaustiveSearch == 1, MIOpen will look for the best kernel for the provided configuration.
 * If a match is not found, an exhaustive search is performed by running individual algorithms.
 *
 * If using Group/Depthwise convolution mode, call miopenSetConvolutionGroupCount() before running
 * this.
 *
 * @param handle             MIOpen handle (input)
 * @param dyDesc             Tensor descriptor for data input tensor dy (input)
 * @param dy                 Data delta tensor dy (input)
 * @param xDesc              Tensor descriptor for output data tensor x (input)
 * @param x                  Data delta tensor dx (input)
 * @param convDesc           Convolution layer descriptor (input)
 * @param dwDesc             Tensor descriptor for weight tensor dw (input)
 * @param dw                 Weights delta tensor dw (input)
 * @param requestAlgoCount   Number of algorithms to return kernel times (input)
 * @param returnedAlgoCount  Pointer to number of algorithms returned (output)
 * @param perfResults        Pointer to union of best algorithm for forward and backwards (output)
 * @param workSpace          Pointer to workspace buffer (input).
 * @param workSpaceSize      Size in bytes of the workspace buffer (input).
 *                           The buffer must be allocated on the device by the caller.
 *                           The size of the buffer should be determined by calling
 *                           miopenConvolutionBackwardWeightsGetWorkSpaceSize(), see its
 *                           documentation for details.
 * @param exhaustiveSearch   A boolean to toggle a full search of all algorithms
 *                           and configurations (input)
 * @return                   miopenStatus_t
 */
MIOPEN_EXPORT miopenStatus_t
miopenFindConvolutionBackwardWeightsAlgorithm(miopenHandle_t handle,
                                              const miopenTensorDescriptor_t dyDesc,
                                              const void* dy,
                                              const miopenTensorDescriptor_t xDesc,
                                              const void* x,
                                              const miopenConvolutionDescriptor_t convDesc,
                                              const miopenTensorDescriptor_t dwDesc,
                                              void* dw,
                                              const int requestAlgoCount,
                                              int* returnedAlgoCount,
                                              miopenConvAlgoPerf_t* perfResults,
                                              void* workSpace,
                                              size_t workSpaceSize,
                                              bool exhaustiveSearch);

/*! @brief Execute a backward weights convolution layer
 *
 * Runs the backward weights convolution layer based on the selected algorithm. The function
 * miopenFindConvolutionBackwardWeightsAlgorithm() must have
 * been executed previously to determine the required memory needed for the workspace and the
 * best convolutional algorithm.
 *
 * The backward weights convolution is designed to accommodate both packed and non-packed tensor
 * strides for multiple data types and dimensions across various platforms. This flexibility ensures
 * optimal performance in handling diverse computational scenarios. To configure tensor parameters,
 * including strides, users can utilize the APIs miopenSetTensorDescriptor() and
 * miopenGetTensorDescriptor(). These APIs empower developers to seamlessly set and retrieve tensor
 * information, facilitating a more intuitive and efficient workflow. The tensor strides are
 * non-packed by default.
 *
 * If using Group/Depthwise convolution mode, call miopenSetConvolutionGroupCount() before running
 * this.
 *
 * @param handle         MIOpen handle (input)
 * @param alpha          Floating point scaling factor, allocated on the host (input)
 * @param dyDesc         Tensor descriptor for data tensor dy (input)
 * @param dy             Data delta tensor dy (input)
 * @param xDesc          Tensor descriptor for data tensor x (input)
 * @param x              Data tensor x (input)
 * @param convDesc       Convolution layer descriptor (input)
 * @param algo           Algorithm selected (input)
 * @param beta           Floating point shift factor, allocated on the host (input)
 * @param dwDesc         Tensor descriptor for weight tensor dw (input)
 * @param dw             Weights delta tensor dw (output)
 * @param workSpace      Pointer to workspace required for the search (input)
 * @param workSpaceSize  Size in bytes of the memory needed for find (input)
 * @return               miopenStatus_t
 */
MIOPEN_EXPORT miopenStatus_t
miopenConvolutionBackwardWeights(miopenHandle_t handle,
                                 const void* alpha,
                                 const miopenTensorDescriptor_t dyDesc,
                                 const void* dy,
                                 const miopenTensorDescriptor_t xDesc,
                                 const void* x,
                                 const miopenConvolutionDescriptor_t convDesc,
                                 miopenConvBwdWeightsAlgorithm_t algo,
                                 const void* beta,
                                 const miopenTensorDescriptor_t dwDesc,
                                 void* dw,
                                 void* workSpace,
                                 size_t workSpaceSize);

/*! @brief Calculates the gradient with respect to the bias.
 *
 * Compute the convolution backwards gradient with respect to the bias tensor.
 * The scaling parameter alpha (float) and shift parameter beta (float) are only supported for
 * alpha = 1 and beta = 0.
 *
 * @param handle         MIOpen handle (input)
 * @param alpha          Floating point scaling factor, allocated on the host (input)
 * @param dyDesc         Tensor descriptor for data input tensor dy (input)
 * @param dy             Data delta tensor dy (input)
 * @param beta           Floating point shift factor, allocated on the host (input)
 * @param dbDesc         Tensor descriptor for input bias tensor db (input)
 * @param db             Bias delta tensor db (output)
 * @return               miopenStatus_t
 */
MIOPEN_EXPORT miopenStatus_t miopenConvolutionBackwardBias(miopenHandle_t handle,
                                                           const void* alpha,
                                                           const miopenTensorDescriptor_t dyDesc,
                                                           const void* dy,
                                                           const void* beta,
                                                           const miopenTensorDescriptor_t dbDesc,
                                                           void* db);

/** @} */
// CLOSEOUT CONVOLUTIONS DOXYGEN GROUP

// Pooling APIs
/** @addtogroup pooling
 *
 *  @{
 */

/*! @brief Creates a pooling layer descriptor
 *
 * @param poolDesc   Pointer to a pooling layer descriptor (output)
 * @return           miopenStatus_t
 */
MIOPEN_EXPORT miopenStatus_t miopenCreatePoolingDescriptor(miopenPoolingDescriptor_t* poolDesc);

/*! @brief Set index data type for pooling layer. The default indexing type is uint8_t.
 * Users can set the index type to any of the miopenIndexType_t sizes; 8, 16, 32, or 64 bit
 * unsigned integers.
 *
 * @param poolDesc     Pointer to a pooling layer descriptor (input)
 * @param index_type   Index type (input)
 * @return             miopenStatus_t
 */
MIOPEN_EXPORT miopenStatus_t miopenSetPoolingIndexType(miopenPoolingDescriptor_t poolDesc,
                                                       miopenIndexType_t index_type);

/*! @brief Get the index data type for pooling layer. The index type to any of the
 * miopenIndexType_t sizes; 8, 16, 32, or 64 bit unsigned integers.
 *
 * @param poolDesc     Pointer to a pooling layer descriptor (input)
 * @param index_type   Index type (output)
 * @return             miopenStatus_t
 */
MIOPEN_EXPORT miopenStatus_t miopenGetPoolingIndexType(miopenPoolingDescriptor_t poolDesc,
                                                       miopenIndexType_t* index_type);

/*! @brief Set workspace index mode for pooling layer. The default mode is
 * miopenPoolingWorkSpaceIndexMask.
 *
 * @param poolDesc         Pointer to a pooling layer descriptor (input/output)
 * @param workspace_index  Workspace index mode (input)
 * @return                 miopenStatus_t
 */
MIOPEN_EXPORT miopenStatus_t miopenSetPoolingWorkSpaceIndexMode(
    miopenPoolingDescriptor_t poolDesc, miopenPoolingWorkspaceIndexMode_t workspace_index);

/*! @brief Get workspace index mode for pooling layer.
 *
 * @param poolDesc         Pointer to a pooling layer descriptor (input)
 * @param workspace_index  Workspace index mode (output)
 * @return                 miopenStatus_t
 */
MIOPEN_EXPORT miopenStatus_t miopenGetPoolingWorkSpaceIndexMode(
    miopenPoolingDescriptor_t poolDesc, miopenPoolingWorkspaceIndexMode_t* workspace_index);

/*! @brief Sets a 2-D pooling layer descriptor details.
 *
 * Sets the window shape, padding, and stride for a previously created 2-D pooling descriptor.
 *
 * @param poolDesc       Pointer to a pooling layer descriptor (output)
 * @param mode           Pooling mode enum (input)
 * @param windowHeight   Input window height dimension (input)
 * @param windowWidth    Input window width dimension (input)
 * @param pad_h          Number of elements to pad height (input)
 * @param pad_w          Number of elements to pad width (input)
 * @param stride_h       Vertical stride (input)
 * @param stride_w       Horizontal stride (input)
 * @return               miopenStatus_t
 */
MIOPEN_EXPORT miopenStatus_t miopenSet2dPoolingDescriptor(miopenPoolingDescriptor_t poolDesc,
                                                          miopenPoolingMode_t mode,
                                                          int windowHeight,
                                                          int windowWidth,
                                                          int pad_h,
                                                          int pad_w,
                                                          int stride_h,
                                                          int stride_w);

/*! @brief Gets a 2-D pooling layer descriptor details
 *
 * Gets the window shape, padding, and stride for a previously created 2-D pooling descriptor.
 *
 * @param poolDesc       Pointer to a pooling layer descriptor (input)
 * @param mode           Pooling mode enum (output)
 * @param windowHeight   Input window height dimension (output)
 * @param windowWidth    Input window width dimension (output)
 * @param pad_h          Number of elements to pad height (output)
 * @param pad_w          Number of elements to pad width (output)
 * @param stride_h       Vertical stride (output)
 * @param stride_w       Horizontal stride (output)
 * @return               miopenStatus_t
 */
MIOPEN_EXPORT miopenStatus_t miopenGet2dPoolingDescriptor(const miopenPoolingDescriptor_t poolDesc,
                                                          miopenPoolingMode_t* mode,
                                                          int* windowHeight,
                                                          int* windowWidth,
                                                          int* pad_h,
                                                          int* pad_w,
                                                          int* stride_h,
                                                          int* stride_w);

/*! @brief Gets the shape of the output tensor for 2-D pooling
 *
 * Retrieve the tensor dimensions for the forward 2-D pooling. This call is required for
 * the forward if the output dimensions are different than the input tensor
 * dimensions.
 *
 * @param poolDesc   Pointer to a pooling layer descriptor (input)
 * @param tensorDesc Input tensor descriptor (input)
 * @param n	         Mini-batch dim (output)
 * @param c	         Number of channels (output)
 * @param h          Heights of input map (output)
 * @param w          Width of input map (output)
 * @return           miopenStatus_t
 */
MIOPEN_EXPORT miopenStatus_t
miopenGetPoolingForwardOutputDim(const miopenPoolingDescriptor_t poolDesc,
                                 const miopenTensorDescriptor_t tensorDesc,
                                 int* n,
                                 int* c,
                                 int* h,
                                 int* w);

/*! @brief Set details of a N-D pooling layer descriptor
 *
 * Set the window shape, padding, and stride for a previously created N-D pooling descriptor.
 *
 * @param poolDesc     Pointer to a pooling layer descriptor (input/output)
 * @param mode         Pooling mode enum (input)
 * @param nbDims       Dimension of the pooling (input)
 * @param windowDimA   Array of input window dimensions with length equal to or larger than
 * dimsRequested (input)
 * @param padA         Array of number of elements to padding with length equal to or larger than
 * dimsRequested (input)
 * @param stridesA     Array of stride parameter with length equal to or larger than dimsRequested
 * (input)
 * @return               miopenStatus_t
 */
MIOPEN_EXPORT miopenStatus_t miopenSetNdPoolingDescriptor(miopenPoolingDescriptor_t poolDesc,
                                                          const miopenPoolingMode_t mode,
                                                          int nbDims,
                                                          const int* windowDimA,
                                                          const int* padA,
                                                          const int* stridesA);

/*! @brief Get details of a N-D pooling layer descriptor
 *
 * Get the window shape, padding, and stride for a previously created N-D pooling descriptor.
 *
 * @param poolDesc         Pointer to a pooling layer descriptor (input)
 * @param nbDimsRequested  Dimension of the expected pooling descriptor (input)
 * @param mode             Pooling mode enum (output)
 * @param nbDims           Actual dimension of the pooling descriptor (output)
 * @param windowDimA       Array of input window dimensions with length equal to or larger than
 * dimsRequested (output)
 * @param padA             Array of number of elements to padding with length equal to or larger
 * than dimsRequested (output)
 * @param stridesA         Array of stride parameter with length equal to or larger than
 * dimsRequested (output)
 * @return                 miopenStatus_t
 */
MIOPEN_EXPORT miopenStatus_t miopenGetNdPoolingDescriptor(const miopenPoolingDescriptor_t poolDesc,
                                                          int nbDimsRequested,
                                                          miopenPoolingMode_t* mode,
                                                          int* nbDims,
                                                          int* windowDimA,
                                                          int* padA,
                                                          int* stridesA);

/*! @brief Gets the shape of the output tensor for N-D pooling
 *
 * Retrieve the tensor dimensions for the forward N-D pooling. This call is required for
 * the forward if the output dimensions are different than the input tensor
 * dimensions.
 *
 * @param poolDesc      Pointer to a pooling layer descriptor (input)
 * @param tensorDesc    Input tensor descriptor (input)
 * @param dims          Dimension of the pooling (input)
 * @param tensorDimArr  Array of tensor dimension (output)
 * @return           miopenStatus_t
 */
MIOPEN_EXPORT miopenStatus_t
miopenGetPoolingNdForwardOutputDim(const miopenPoolingDescriptor_t poolDesc,
                                   const miopenTensorDescriptor_t tensorDesc,
                                   int dims,
                                   int* tensorDimArr);

/*! @brief Get the amount of GPU memory required for pooling
 *
 * Retrieves the amount of workspace in bytes require for pooling. This call is required to
 * determine the amount of GPU memory needed for the backwards pooling algorithms. For max-
 * pooling, an assumption is that index data type is uint8_t, therefore the returned
 * workspace size will be based on this assumption even if the user sets the index type with
 * miopenSetPoolingIndexType().
 *
 * @param yDesc          Descriptor for pooling layer (input)
 * @param workSpaceSize  Pointer to workSpaceSize (output)
 * @return               miopenStatus_t
 */
MIOPEN_EXPORT miopenStatus_t miopenPoolingGetWorkSpaceSize(const miopenTensorDescriptor_t yDesc,
                                                           size_t* workSpaceSize);

/*! @brief Get the amount of GPU memory required for pooling
 *
 * Retrieves the amount of workspace in bytes require for pooling. This call is required to
 * determine the amount of GPU memory needed for the backwards pooling algorithms. For max-
 * pooling, there is no assumption on index data type. As the user can set the index datatype
 * size using miopenSetPoolingIndexType().
 *
 * @param poolDesc       Pointer to a pooling layer descriptor (input)
 * @param yDesc          Descriptor for pooling layer (input)
 * @param workSpaceSize  Pointer to workSpaceSize (output)
 * @return               miopenStatus_t
 */
MIOPEN_EXPORT miopenStatus_t
miopenPoolingGetWorkSpaceSizeV2(const miopenPoolingDescriptor_t poolDesc,
                                const miopenTensorDescriptor_t yDesc,
                                size_t* workSpaceSize);

/*! @brief Execute a forward pooling layer
 *
 * Runs forward pooling. miopenGetPoolingForwardOutputDim() should be called before
 * miopenPoolingForward().
 * If the parameter do_backward == 0, then set workSpace = nullptr and workSpaceSize = 0. However,
 * for back-propagation do_backwards must be set to 1 in miopenPoolingForward().
 *
 * @param handle         MIOpen handle (input)
 * @param poolDesc       Descriptor for pooling layer (input)
 * @param alpha          Floating point scaling factor, allocated on the host (input)
 * @param xDesc          Tensor descriptor for data input tensor x (input)
 * @param x              Data tensor x (input)
 * @param beta           Floating point shift factor, allocated on the host (input)
 * @param yDesc          Tensor descriptor for output data tensor y (input)
 * @param y              Data tensor y (output)
 * @param do_backward    Boolean to toggle save data in workspace for backwards pass (input)
 * @param workSpace      Pointer user allocated memory (input)
 * @param workSpaceSize  Size in bytes of the memory needed (input)
 * @return               miopenStatus_t
 */
MIOPEN_EXPORT miopenStatus_t miopenPoolingForward(miopenHandle_t handle,
                                                  const miopenPoolingDescriptor_t poolDesc,
                                                  const void* alpha,
                                                  const miopenTensorDescriptor_t xDesc,
                                                  const void* x,
                                                  const void* beta,
                                                  const miopenTensorDescriptor_t yDesc,
                                                  void* y,
                                                  bool do_backward,
                                                  void* workSpace,
                                                  size_t workSpaceSize);

/*! @brief Execute a backward pooling layer
 *
 * Runs backward pooling. miopenPoolingGetWorkSpaceSize() must be called before
 * miopenPoolingBackward() to determine the amount of workSpace to be allocated.
 *
 * @param handle         MIOpen handle (input)
 * @param poolDesc       Descriptor for pooling layer (input)
 * @param alpha          Floating point scaling factor, allocated on the host (input)
 * @param yDesc          Tensor descriptor for output data tensor y (input)
 * @param y              Data tensor y (input)
 * @param dyDesc         Tensor descriptor for data input tensor dy (input)
 * @param dy             Data delta tensor dy (input)
 * @param xDesc          Tensor descriptor for output data tensor x (input)
 * @param x              Data tensor x (output)
 * @param beta           Floating point shift factor, allocated on the host (input)
 * @param dxDesc         Tensor descriptor for tensor dx (input)
 * @param dx             Weights delta tensor dx (output)
 * @param workSpace      Pointer to user allocated workspace (input)
 * @return               miopenStatus_t
 */
MIOPEN_EXPORT miopenStatus_t miopenPoolingBackward(miopenHandle_t handle,
                                                   const miopenPoolingDescriptor_t poolDesc,
                                                   const void* alpha,
                                                   const miopenTensorDescriptor_t yDesc,
                                                   const void* y,
                                                   const miopenTensorDescriptor_t dyDesc,
                                                   const void* dy,
                                                   const miopenTensorDescriptor_t xDesc,
                                                   const void* x,
                                                   const void* beta,
                                                   const miopenTensorDescriptor_t dxDesc,
                                                   void* dx,
                                                   void* workSpace);

/*! @brief Destroys the pooling descriptor object
 *
 * @param poolDesc Pooling tensor descriptor type (input)
 * @return           miopenStatus_t
 */
MIOPEN_EXPORT miopenStatus_t miopenDestroyPoolingDescriptor(miopenPoolingDescriptor_t poolDesc);

/** @} */
// CLOSEOUT POOLING DOXYGEN GROUP

// LRN APIs
/** @addtogroup LRN
 *
 *  @{
 */
/*! @brief Creates a local response normalization (LRN) layer descriptor
 *
 * @param lrnDesc    Pointer to a local response normalization layer descriptor type
 * @return           miopenStatus_t
 */
MIOPEN_EXPORT miopenStatus_t miopenCreateLRNDescriptor(miopenLRNDescriptor_t* lrnDesc);

/*! @brief Sets a LRN layer descriptor details
 *
 * Sets all of the descriptor details for the LRN layer. The number of window elements lrnN is
 * a diameter and always odd.
 *
 * @param lrnDesc      Pointer to a LRN layer descriptor (output)
 * @param mode         LRN mode enum (input)
 * @param lrnN         Number of normalization window elements (input)
 * @param lrnAlpha     Scaling factor (input)
 * @param lrnBeta      Shift factor (input)
 * @param lrnK         K factor (input)
 * @return             miopenStatus_t
 */
MIOPEN_EXPORT miopenStatus_t miopenSetLRNDescriptor(const miopenLRNDescriptor_t lrnDesc,
                                                    miopenLRNMode_t mode,
                                                    unsigned int lrnN,
                                                    double lrnAlpha,
                                                    double lrnBeta,
                                                    double lrnK);

/*! @brief Gets a LRN layer descriptor details
 *
 * Retrieve the LRN descriptor details.
 *
 * @param lrnDesc      Pointer to a LRN layer descriptor (input)
 * @param mode         LRN mode enum (output)
 * @param lrnN         Number of normalization window elements (output)
 * @param lrnAlpha     Scaling factor (output)
 * @param lrnBeta      Shift factor (output)
 * @param lrnK         K factor (output)
 * @return             miopenStatus_t
 */
MIOPEN_EXPORT miopenStatus_t miopenGetLRNDescriptor(const miopenLRNDescriptor_t lrnDesc,
                                                    miopenLRNMode_t* mode,
                                                    unsigned int* lrnN,
                                                    double* lrnAlpha,
                                                    double* lrnBeta,
                                                    double* lrnK);

/*! @brief Determine the workspace requirements.
 *
 * This function determines the GPU memory allocation required to execute the LRN layer based on the
 * LRN descriptor.
 *
 * @param yDesc           Pointer to a LRN layer descriptor (input)
 * @param workSpaceSize   Output variable for workspace size (output)
 * @return                miopenStatus_t
 */
MIOPEN_EXPORT miopenStatus_t miopenLRNGetWorkSpaceSize(const miopenTensorDescriptor_t yDesc,
                                                       size_t* workSpaceSize);

/*! @brief Execute a LRN forward layer
 *
 * Runs the forward layer normalization in the forward direction. If do_backward == 0, then
 * set workSpace = nullptr and workSpaceSize = 0. However, if the user wishes to execute backwards,
 * then they must set do_backwards = 1 in miopenLRNForward().
 *
 * @param handle         MIOpen handle (input)
 * @param lrnDesc        Descriptor for LRN layer (input)
 * @param alpha          Floating point scaling factor, allocated on the host (input)
 * @param xDesc          Tensor descriptor for data input tensor x (input)
 * @param x              Data tensor x (input)
 * @param beta           Floating point shift factor, allocated on the host (input)
 * @param yDesc          Tensor descriptor for output data tensor y (input)
 * @param y              Data tensor y (output)
 * @param do_backward    Boolean to toggle save data in workspace for backwards pass (input)
 * @param workSpace      Pointer user allocated memory (input)
 * @return               miopenStatus_t
 */
MIOPEN_EXPORT miopenStatus_t miopenLRNForward(miopenHandle_t handle,
                                              const miopenLRNDescriptor_t lrnDesc,
                                              const void* alpha,
                                              const miopenTensorDescriptor_t xDesc,
                                              const void* x,
                                              const void* beta,
                                              const miopenTensorDescriptor_t yDesc,
                                              void* y,
                                              bool do_backward,
                                              void* workSpace);

/*! @brief Execute a LRN backward layer
 *
 * @param handle         MIOpen handle (input)
 * @param lrnDesc        Descriptor for LRN layer (input)
 * @param alpha          Floating point scaling factor, allocated on the host (input)
 * @param yDesc          Tensor descriptor for data input tensor y (input)
 * @param y              Data tensor y (input)
 * @param dyDesc         Tensor descriptor for data input tensor dy (input)
 * @param dy             Data delta tensor dy (input)
 * @param xDesc          Tensor descriptor for input data tensor x (input)
 * @param x              Data tensor x (input)
 * @param beta           Floating point shift factor, allocated on the host (input)
 * @param dxDesc         Tensor descriptor for output data tensor dx(input)
 * @param dx             Data delta tensor x (output)
 * @param workSpace      Pointer user allocated memory (input)
 * @return               miopenStatus_t
 */
MIOPEN_EXPORT miopenStatus_t miopenLRNBackward(miopenHandle_t handle,
                                               const miopenLRNDescriptor_t lrnDesc,
                                               const void* alpha,
                                               const miopenTensorDescriptor_t yDesc,
                                               const void* y,
                                               const miopenTensorDescriptor_t dyDesc,
                                               const void* dy,
                                               const miopenTensorDescriptor_t xDesc,
                                               const void* x,
                                               const void* beta,
                                               const miopenTensorDescriptor_t dxDesc,
                                               void* dx,
                                               const void* workSpace);

/*! @brief Destroys the LRN descriptor object
 *
 * @param lrnDesc   LRN tensor descriptor type (input)
 * @return          miopenStatus_t
 */
MIOPEN_EXPORT miopenStatus_t miopenDestroyLRNDescriptor(miopenLRNDescriptor_t lrnDesc);

/** @} */
// CLOSEOUT LRN DOXYGEN GROUP

#ifdef MIOPEN_BETA_API
// LayerNorm APIs
/** @addtogroup layernorm
 *
 *  @{
 */
/*! @brief Execute a layernorm forward layer
 *
 * @param handle         MIOpen handle (input)
 * @param mode           LayerNorm mode (input)
 * @param xDesc          Tensor descriptor for data input tensor x (input)
 * @param x              Data tensor x (input)
 * @param weightDesc     Tensor descriptor for data input tensor weight (input)
 * @param weight         Data tensor weight (input)
 * @param biasDesc       Tensor descriptor for data input tensor bias (input)
 * @param bias           Data tensor bias (input)
 * @param epsilon        Value to stablize inverse variance calculation (input)
 * @param normalized_dim Nomalized dimensions in the input array (input)
 * @param yDesc          Tensor descriptor for output data tensor y (input)
 * @param y              Data tensor y (output)
 * @param meanDesc       Tensor descriptor for output data tensor mean (input)
 * @param mean           Data tensor mean (output)
 * @param rstdDesc       Tensor descriptor for output data tensor rstd (input)
 * @param rstd           Data tensor rstd (output)
 * @return               miopenStatus_t
 */
MIOPEN_EXPORT miopenStatus_t miopenLayerNormForward(miopenHandle_t handle,
                                                    miopenNormMode_t mode,
                                                    const miopenTensorDescriptor_t xDesc,
                                                    const void* x,
                                                    const miopenTensorDescriptor_t weightDesc,
                                                    const void* weight,
                                                    const miopenTensorDescriptor_t biasDesc,
                                                    const void* bias,
                                                    const float epsilon,
                                                    const int32_t normalized_dim,
                                                    const miopenTensorDescriptor_t yDesc,
                                                    void* y,
                                                    const miopenTensorDescriptor_t meanDesc,
                                                    void* mean,
                                                    const miopenTensorDescriptor_t rstdDesc,
                                                    void* rstd);

/** @} */
// CLOSEOUT LAYERNORM DOXYGEN GROUP
#endif

#ifdef MIOPEN_BETA_API
// Cat APIs
/** @addtogroup cat
 *
 *  @{
 */
/*! @brief Execute a cat forward layer
 *
 * @param handle         MIOpen handle (input)
 * @param xCount         Number of input tensor x (input)
 * @param xDescs         Tensor descriptor of input tensor x (input)
 * @param xs             Source data tensor x (input)
 * @param yDesc          Tensor descriptor of output tensor y (input)
 * @param y              Data tensor y (output)
 * @param dim            Concatenation dimension (input)
 * @return               miopenStatus_t
 */
MIOPEN_EXPORT miopenStatus_t miopenCatForward(miopenHandle_t handle,
                                              const int32_t xCount,
                                              const miopenTensorDescriptor_t* xDescs,
                                              const void* const* xs,
                                              const miopenTensorDescriptor_t yDesc,
                                              void* y,
                                              const int32_t dim);

/** @} */
// CLOSEOUT CAT DOXYGEN GROUP
#endif

// Batch-Normalization APIs
/** @addtogroup batchnorm
 *
 *  @{
 */

/*! @brief Derive tensor for gamma and beta from input tensor descriptor
 *
 * This function takes the input tensor descriptor and outputs a derived tensor for the
 * normalization scale (gamma) and shift (beta) tensors.
 *
 * For an input tensor NCHW and spatial mode, the output derived tensor is 1C11, while for
 * per-activation the derived tensor is 1CHW.
 *
 * For an input tensor NCDHW and spatial mode, the output derived tensor is 1C111, while for
 * per-activation the derived tensor is 1CDHW.
 *
 * @param derivedBnDesc   Output derived tensor descriptor (output)
 * @param xDesc           Input tensor descriptor (input)
 * @param bn_mode         Batch Normalization mode (input)
 * @return                miopenStatus_t
 */
MIOPEN_EXPORT miopenStatus_t miopenDeriveBNTensorDescriptor(miopenTensorDescriptor_t derivedBnDesc,
                                                            const miopenTensorDescriptor_t xDesc,
                                                            miopenBatchNormMode_t bn_mode);

/*! @brief Execute forward training layer for batch normalization
 *
 * Batch normalization pass for forward training pass.
 * Takes in batch normalization mode bn_mode and input tensor x, output tensor y, bnBias and bnScale
 * with their descriptor.
 *
 * If either resultSaveMean, or resultSaveInvVariance are null pointers then the values for the mean
 * and inverse variance will not be used.
 *
 * Likewise, if either resultRunningMean, or resultRunningVariance are null pointers then the values
 * for the running mean and variance will not be saved.
 * Running averages and variances are scaled using an exponential averaging factor: \f[
 * \mu_{old} = \mu_{new}*factor + \mu_{old}*(1-factor)
 * \f]
 * where \f[
 * factor=1/(1+iteration)
 * \f]
 *
 * @param handle                    MIOpen handle (input)
 * @param bn_mode                   Batch normalization mode (input)
 * @param alpha                     Floating point scaling factor, allocated on the host (input)
 * @param beta                      Floating point shift factor, allocated on the host (input)
 * @param xDesc                     Tensor descriptor for data input tensor x (input)
 * @param x                         Data tensor x (input)
 * @param yDesc                     Tensor descriptor for output data tensor y (input)
 * @param y                         Data tensor y (output)
 * @param bnScaleBiasMeanVarDesc    Tensor descriptor for BN scaling, shifting, saved variance and
 * mean (input)
 * @param bnScale                   Batch norm scaling, gamma, tensor (input)
 * @param bnBias                    Batch norm bias, beta, tensor (input)
 * @param expAvgFactor              Exponential averaging factor (input)
 * @param resultRunningMean         Running average saved for inference (output)
 * @param resultRunningVariance     Running variance saved for inference (output)
 * @param epsilon                   Value to stablize inverse variance calculation (input)
 * @param resultSaveMean            Saved mini-batch mean for backwards pass (output)
 * @param resultSaveInvVariance     Saved mini-batch inverse variance for backwards pass (output)
 * @return                          miopenStatus_t
 */
MIOPEN_EXPORT miopenStatus_t
miopenBatchNormalizationForwardTraining(miopenHandle_t handle,
                                        miopenBatchNormMode_t bn_mode,
                                        void* alpha,
                                        void* beta,
                                        const miopenTensorDescriptor_t xDesc,
                                        const void* x,
                                        const miopenTensorDescriptor_t yDesc,
                                        void* y,
                                        const miopenTensorDescriptor_t bnScaleBiasMeanVarDesc,
                                        void* bnScale,
                                        void* bnBias,
                                        double expAvgFactor,
                                        void* resultRunningMean,
                                        void* resultRunningVariance,
                                        double epsilon,
                                        void* resultSaveMean,
                                        void* resultSaveInvVariance);

/*! @brief Execute forward inference layer for batch normalization
 *
 * Batch normalization pass for forward inference pass.
 * Takes in batch normalization mode bn_mode and input tensor x, output tensor y, bnBias and bnScale
 * with their descriptor.
 *
 * If either estimatedMean, or estimatedVariance are null pointers then the values for the mean and
 * variance will be calculated from input data and this calculated mean and variance will be used
 * to update input values.
 * If variance is zero and epsilon is also zero, this function outputs NAN values.  Input espilon
 * value should always be non zero positive value.
 *
 * @param handle                    MIOpen handle (input)
 * @param bn_mode                   Batch normalization mode (input)
 * @param alpha                     Floating point scaling factor, allocated on the host (input)
 * @param beta                      Floating point shift factor, allocated on the host (input)
 * @param xDesc                     Tensor descriptor for data input tensor x (input)
 * @param x                         Data tensor x (input)
 * @param yDesc                     Tensor descriptor for output data tensor y (input)
 * @param y                         Data tensor y (output)
 * @param bnScaleBiasMeanVarDesc    Tensor descriptor for BN scaling, shifting, saved variance and
 * mean (input)
 * @param bnScale                   Batch norm scaling, gamma, tensor (input)
 * @param bnBias                    Batch norm bias, beta, tensor (input)
 * @param estimatedMean             Running average saved during forward training (input)
 * @param estimatedVariance         Running variance saved during forward training (input)
 * @param epsilon                   Value to stabilize inverse variance calculation (input)
 * @return                          miopenStatus_t
 */
MIOPEN_EXPORT miopenStatus_t
miopenBatchNormalizationForwardInference(miopenHandle_t handle,
                                         miopenBatchNormMode_t bn_mode,
                                         void* alpha,
                                         void* beta,
                                         const miopenTensorDescriptor_t xDesc,
                                         const void* x,
                                         const miopenTensorDescriptor_t yDesc,
                                         void* y,
                                         const miopenTensorDescriptor_t bnScaleBiasMeanVarDesc,
                                         void* bnScale,
                                         void* bnBias,
                                         void* estimatedMean,
                                         void* estimatedVariance,
                                         double epsilon);

/*! @brief Execute backwards propagation layer for batch normalization
 *
 * Batch normalization pass for backwards propagation training pass.
 * The method for backwards propagation batch normalization.
 *
 * Takes in batch normalization mode bn_mode and input tensor data x, input activation tensor dy,
 * output tensor dx, the learned tensors resultBNBiasDiff and resultBNScaleDiff with their
 * descriptor.
 *
 * If BOTH savedMean, and savedVariance are not null pointers then the method will use the saved
 * mean and variance calculated by the forward training phase.
 *
 * @param handle                    MIOpen handle (input)
 * @param bn_mode                   Batch normalization mode (input)
 * @param alphaDataDiff             Floating point scaling factor, allocated on the host (input)
 * @param betaDataDiff              Floating point shift factor, allocated on the host (input)
 * @param alphaParamDiff            Floating point scaling factor, allocated on the host (input)
 * @param betaParamDiff             Floating point shift factor, allocated on the host (input)
 * @param xDesc                     Tensor descriptor for data input tensor x (input)
 * @param x                         Data tensor x (input)
 * @param dyDesc                    Tensor descriptor for output data tensor y (input)
 * @param dy                        Data tensor y (input)
 * @param dxDesc                    Tensor descriptor for output data tensor dx (input)
 * @param dx                        Data delta tensor dx (output)
 * @param bnScaleBiasDiffDesc       Tensor descriptor for BN scaling, shifting, saved variance and
 * mean (input)
 * @param bnScale                   Batch norm scaling, gamma, tensor (input)
 * @param resultBnScaleDiff         Tensor for dscale (output)
 * @param resultBnBiasDiff          Tensor for dbias (output)
 * @param epsilon                   Value to stabilize inverse variance calculation (input)
 * @param savedMean                 Saved mini-batch mean for backwards pass (input)
 * @param savedInvVariance          Saved mini-bathc inverse variance for backwards pass (input)
 * @return                          miopenStatus_t
 */
MIOPEN_EXPORT miopenStatus_t
miopenBatchNormalizationBackward(miopenHandle_t handle,
                                 miopenBatchNormMode_t bn_mode,
                                 const void* alphaDataDiff,
                                 const void* betaDataDiff,
                                 const void* alphaParamDiff,
                                 const void* betaParamDiff,
                                 const miopenTensorDescriptor_t xDesc,
                                 const void* x,
                                 const miopenTensorDescriptor_t dyDesc,
                                 const void* dy,
                                 const miopenTensorDescriptor_t dxDesc,
                                 void* dx,
                                 const miopenTensorDescriptor_t bnScaleBiasDiffDesc,
                                 const void* bnScale,
                                 void* resultBnScaleDiff,
                                 void* resultBnBiasDiff,
                                 double epsilon,
                                 const void* savedMean,
                                 const void* savedInvVariance);

/** @} */
// CLOSEOUT BATCHNORM DOXYGEN GROUP

// Activation APIs
/** @addtogroup activation
 *
 *  @{
 */
/*! @brief Creates the Activation descriptor object
 *
 * @param activDesc Pointer to an activation tensor descriptor type
 * @return          miopenStatus_t
 */
MIOPEN_EXPORT miopenStatus_t
miopenCreateActivationDescriptor(miopenActivationDescriptor_t* activDesc);

/*! @brief Sets the activation layer descriptor details
 *
 * Sets all of the descriptor details for the activation layer
 *
 * @param activDesc    Pointer to a activation layer descriptor (output)
 * @param mode         Activation mode enum (input)
 * @param activAlpha   Alpha value for some activation modes (input)
 * @param activBeta    Beta value for some activation modes (input)
 * @param activGamma   Gamma value for some activation modes (input)
 * @return             miopenStatus_t
 */
MIOPEN_EXPORT miopenStatus_t
miopenSetActivationDescriptor(const miopenActivationDescriptor_t activDesc,
                              miopenActivationMode_t mode,
                              double activAlpha,
                              double activBeta,
                              double activGamma);

/*! @brief Gets the activation layer descriptor details
 *
 * Retrieves all of the descriptor details for the activation layer.
 *
 * @param activDesc    Pointer to a activation layer descriptor (input)
 * @param mode         Activation mode enum (output)
 * @param activAlpha   Alpha value for some activation modes (output)
 * @param activBeta    Beta value for some activation modes (output)
 * @param activGamma   Gamma value for some activation modes (output)
 * @return             miopenStatus_t
 */
MIOPEN_EXPORT miopenStatus_t
miopenGetActivationDescriptor(const miopenActivationDescriptor_t activDesc,
                              miopenActivationMode_t* mode,
                              double* activAlpha,
                              double* activBeta,
                              double* activGamma);

/*! @brief Execute an activation forward layer
 *
 * @param handle         MIOpen handle (input)
 * @param activDesc      Descriptor for activation layer (input)
 * @param alpha          Floating point scaling factor, allocated on the host (input)
 * @param xDesc          Tensor descriptor for data input tensor x (input)
 * @param x              Data tensor x (input)
 * @param beta           Floating point shift factor, allocated on the host (input)
 * @param yDesc          Tensor descriptor for output data tensor y (input)
 * @param y              Data tensor y (output)
 * @return               miopenStatus_t
 */
MIOPEN_EXPORT miopenStatus_t miopenActivationForward(miopenHandle_t handle,
                                                     const miopenActivationDescriptor_t activDesc,
                                                     const void* alpha,
                                                     const miopenTensorDescriptor_t xDesc,
                                                     const void* x,
                                                     const void* beta,
                                                     const miopenTensorDescriptor_t yDesc,
                                                     void* y);

/*! @brief Execute a activation backwards layer
 *
 * @param handle         MIOpen handle (input)
 * @param activDesc      Descriptor for activation layer (input)
 * @param alpha          Floating point scaling factor, allocated on the host (input)
 * @param yDesc          Tensor descriptor for input data tensor y (input)
 * @param y              Data tensor y (input)
 * @param dyDesc         Tensor descriptor for input data tensor dy (input)
 * @param dy             Data delta tensor dy (input)
 * @param xDesc          Tensor descriptor for data input tensor x (input)
 * @param x              Data tensor x (input)
 * @param beta           Floating point shift factor, allocated on the host (input)
 * @param dxDesc         Tensor descriptor for data output tensor dx (input)
 * @param dx             Output data delta tensor dx (output)
 * @return               miopenStatus_t
 */
MIOPEN_EXPORT miopenStatus_t miopenActivationBackward(miopenHandle_t handle,
                                                      const miopenActivationDescriptor_t activDesc,
                                                      const void* alpha,
                                                      const miopenTensorDescriptor_t yDesc,
                                                      const void* y,
                                                      const miopenTensorDescriptor_t dyDesc,
                                                      const void* dy,
                                                      const miopenTensorDescriptor_t xDesc,
                                                      const void* x,
                                                      const void* beta,
                                                      const miopenTensorDescriptor_t dxDesc,
                                                      void* dx);

/*! @brief Destroys the activation descriptor object
 *
 * @param activDesc   Activation tensor descriptor type (input)
 * @return            miopenStatus_t
 */
MIOPEN_EXPORT miopenStatus_t
miopenDestroyActivationDescriptor(miopenActivationDescriptor_t activDesc);

/** @} */
// CLOSEOUT ACTIVATION DOXYGEN GROUP

// Softmax APIs
/** @addtogroup softmax
 *
 *  @{
 */
/*! @brief Execute a softmax forward layer
 *
 * This API only implements the SOFTMAX_MODE_CHANNEL in SOFTMAX_ACCURATE path.
 *
 * @param handle         MIOpen handle (input)
 * @param alpha          Floating point scaling factor, allocated on the host (input)
 * @param xDesc          Tensor descriptor for data input tensor x (input)
 * @param x              Data tensor x (input)
 * @param beta           Floating point shift factor, allocated on the host (input)
 * @param yDesc          Tensor descriptor for output data tensor y (input)
 * @param y              Data tensor y (output)
 * @return               miopenStatus_t
 */
MIOPEN_EXPORT miopenStatus_t miopenSoftmaxForward(miopenHandle_t handle,
                                                  const void* alpha,
                                                  const miopenTensorDescriptor_t xDesc,
                                                  const void* x,
                                                  const void* beta,
                                                  const miopenTensorDescriptor_t yDesc,
                                                  void* y);

/*! @brief Execute a softmax backwards layer
 *
 * This API only implements the SOFTMAX_MODE_CHANNEL in SOFTMAX_ACCURATE path.
 *
 * @param handle         MIOpen handle (input)
 * @param alpha          Floating point scaling factor, allocated on the host (input)
 * @param yDesc          Tensor descriptor for input data tensor y (input)
 * @param y              Data tensor y (input)
 * @param dyDesc         Tensor descriptor for input data tensor dy (input)
 * @param dy             Data delta tensor dy (input)
 * @param beta           Floating point shift factor, allocated on the host (input)
 * @param dxDesc         Tensor descriptor for data output tensor dx (input)
 * @param dx             Output data delta tensor dx (output)
 * @return               miopenStatus_t
 */
MIOPEN_EXPORT miopenStatus_t miopenSoftmaxBackward(miopenHandle_t handle,
                                                   const void* alpha,
                                                   const miopenTensorDescriptor_t yDesc,
                                                   const void* y,
                                                   const miopenTensorDescriptor_t dyDesc,
                                                   const void* dy,
                                                   const void* beta,
                                                   const miopenTensorDescriptor_t dxDesc,
                                                   void* dx);

/*! @brief Execute a softmax forward layer with expanded modes and algorithms
 *
 * @param handle         MIOpen handle (input)
 * @param alpha          Floating point scaling factor, allocated on the host (input)
 * @param xDesc          Tensor descriptor for data input tensor x (input)
 * @param x              Data tensor x (input)
 * @param beta           Floating point shift factor, allocated on the host (input)
 * @param yDesc          Tensor descriptor for output data tensor y (input)
 * @param y              Data tensor y (output)
 * @param algorithm      Softmax implementation algorithm (input)
 * @param mode           Softmax mode (input)
 * @return               miopenStatus_t
 */
MIOPEN_EXPORT miopenStatus_t miopenSoftmaxForward_V2(miopenHandle_t handle,
                                                     const void* alpha,
                                                     const miopenTensorDescriptor_t xDesc,
                                                     const void* x,
                                                     const void* beta,
                                                     const miopenTensorDescriptor_t yDesc,
                                                     void* y,
                                                     miopenSoftmaxAlgorithm_t algorithm,
                                                     miopenSoftmaxMode_t mode);

/*! @brief Execute a softmax backwards layer with expanded modes and algorithms
 *
 * @param handle         MIOpen handle (input)
 * @param alpha          Floating point scaling factor, allocated on the host (input)
 * @param yDesc          Tensor descriptor for input data tensor y (input)
 * @param y              Data tensor y (input)
 * @param dyDesc         Tensor descriptor for input data tensor dy (input)
 * @param dy             Data delta tensor dy (input)
 * @param beta           Floating point shift factor, allocated on the host (input)
 * @param dxDesc         Tensor descriptor for data output tensor dx (input)
 * @param dx             Output data delta tensor dx (output)
 * @param algorithm      Softmax implementation algorithm (input)
 * @param mode           Softmax mode (input)
 * @return               miopenStatus_t
 */
MIOPEN_EXPORT miopenStatus_t miopenSoftmaxBackward_V2(miopenHandle_t handle,
                                                      const void* alpha,
                                                      const miopenTensorDescriptor_t yDesc,
                                                      const void* y,
                                                      const miopenTensorDescriptor_t dyDesc,
                                                      const void* dy,
                                                      const void* beta,
                                                      const miopenTensorDescriptor_t dxDesc,
                                                      void* dx,
                                                      miopenSoftmaxAlgorithm_t algorithm,
                                                      miopenSoftmaxMode_t mode);

/** @} */
// CLOSEOUT SOFTMAX DOXYGEN GROUP

/*! @ingroup FUSION
 * @brief MIOpen fusion interface
 */
MIOPEN_DECLARE_OBJECT(miopenFusionPlanDescriptor);
MIOPEN_DECLARE_OBJECT(miopenOperatorDescriptor);
MIOPEN_DECLARE_OBJECT(miopenOperatorArgs);

/** @addtogroup FUSION
 *
 *  @{
 */

/*! @enum miopenFusionDirection_t
 * @brief Kernel fusion direction in the network
 */
typedef enum
{
    miopenVerticalFusion   = 0, /*!< fuses layers vertically, current the only supported mode */
    miopenHorizontalFusion = 1, /*!< fuses layers horizontally, this is unimplemented */
} miopenFusionDirection_t;

/*! @brief Creates the kenrel fusion plan descriptor object
 *
 * @param fusePlanDesc  Pointer to a fusion plan (output)
 * @param fuseDirection Horizontal or Vertical fusion (input)
 * @param inputDesc     Descriptor to tensor for the input (input)
 * @return              miopenStatus_t
 */
MIOPEN_EXPORT miopenStatus_t miopenCreateFusionPlan(miopenFusionPlanDescriptor_t* fusePlanDesc,
                                                    const miopenFusionDirection_t fuseDirection,
                                                    const miopenTensorDescriptor_t inputDesc);

/*! @brief Destroy the fusion plan descriptor object
 *
 * @param fusePlanDesc  A fusion plan descriptor type
 * @return              miopenStatus_t
 */
MIOPEN_EXPORT miopenStatus_t miopenDestroyFusionPlan(miopenFusionPlanDescriptor_t fusePlanDesc);

/*! @brief Compiles the fusion plan
 *
 * @param handle           MIOpen handle (input)
 * @param fusePlanDesc A fusion plan descriptor (input)
 * @return             miopenStatus_t
 */
MIOPEN_EXPORT miopenStatus_t miopenCompileFusionPlan(miopenHandle_t handle,
                                                     miopenFusionPlanDescriptor_t fusePlanDesc);

/*!
 * @brief Allows access to the operators in a fusion plan
 * @details This api call does bounds checking on the supplied op_idx and would
 *          return miopenStatusError if the index is out of bounds
 *
 * @param fusePlanDesc A fusion plan descriptor (input)
 * @param op_idx Index of the required operator in the fusion plan, in the order of insertion
 * @param op returned pointer to the operator
 * @return miopenStatus_t
 */
MIOPEN_EXPORT miopenStatus_t miopenFusionPlanGetOp(miopenFusionPlanDescriptor_t fusePlanDesc,
                                                   const int op_idx,
                                                   miopenFusionOpDescriptor_t* op);

/*! @brief Query the workspace size required for the fusion plan
 * @param handle         MIOpen handle (input)
 * @param fusePlanDesc   A fusion plan descriptor (input)
 * @param workSpaceSize  Pointer to memory to return size in bytes (output)
 * @param algo           Algorithm selected (inputs)
 * @return               miopenStatus_t
 */
MIOPEN_EXPORT miopenStatus_t
miopenFusionPlanGetWorkSpaceSize(miopenHandle_t handle,
                                 miopenFusionPlanDescriptor_t fusePlanDesc,
                                 size_t* workSpaceSize,
                                 miopenConvFwdAlgorithm_t algo);

/*!
 * @brief Returns the supported algorithms for the convolution operator in the Fusion Plan
 *
 * @details A Convolution operator in a fusion plan may be implemented by different algorithms
 * representing different tradeoffs of memory and performance. The returned list of algorithms
 * is sorted in decreasing order of priority. Therefore, if the user does not request an
 * algorithm to be set using the miopenFusionPlanConvolutionSetAlgo call, the first algorithm
 * in the list would be used to execute the convolution in the fusion plan. Moreover this call
 * must be immediately preceded by the miopenCreateOpConvForward call for the op in question.
 *
 * @param fusePlanDesc A fusion plan descriptor (input)
 * @param requestAlgoCount Number of algorithms to return (input)
 * @param returnedAlgoCount The actual number of returned algorithms; always be less than
 * equal to requestAlgoCount (output)
 * @param returnedAlgos Pointer to the list of supported algorithms
 * @return miopenStatus_t
 */
MIOPEN_EXPORT miopenStatus_t
miopenFusionPlanConvolutionGetAlgo(miopenFusionPlanDescriptor_t fusePlanDesc,
                                   const int requestAlgoCount,
                                   int* returnedAlgoCount,
                                   miopenConvFwdAlgorithm_t* returnedAlgos);

/*! @brief Requests the fusion runtime to choose a particular algorithm for the added convolution
 * operation
 *
 * @details Please see the description for miopenFusionPlanConvolutionGetAlgo
 *
 * @param fusePlanDesc A fusion plan descriptor (input)
 * @param algo Requested algorithm for the convolution operator (input)
 * @return miopenStatus_t
 */
MIOPEN_EXPORT miopenStatus_t miopenFusionPlanConvolutionSetAlgo(
    miopenFusionPlanDescriptor_t fusePlanDesc, miopenConvFwdAlgorithm_t algo);

/*! @brief Creates forward convolution operator.
 *
 * @param fusePlanDesc   A fusion plan descriptor (input)
 * @param convOp         Pointer to an operator type (output)
 * @param convDesc       Convolution layer descriptor (input)
 * @param wDesc          Descriptor for the weights tensor (input)
 * @return               miopenStatus_t
 */
MIOPEN_EXPORT miopenStatus_t miopenCreateOpConvForward(miopenFusionPlanDescriptor_t fusePlanDesc,
                                                       miopenFusionOpDescriptor_t* convOp,
                                                       miopenConvolutionDescriptor_t convDesc,
                                                       const miopenTensorDescriptor_t wDesc);

//---

// Activation forward create ops ---
/*! @brief Creates a forward activation operator.
 *
 * @param fusePlanDesc    A fusion plan descriptor (input)
 * @param activFwdOp         Pointer to an operator type (output)
 * @param mode            Activation version (input)
 * @return                miopenStatus_t
 */
MIOPEN_EXPORT miopenStatus_t
miopenCreateOpActivationForward(miopenFusionPlanDescriptor_t fusePlanDesc,
                                miopenFusionOpDescriptor_t* activFwdOp,
                                miopenActivationMode_t mode);

// Activation backward create ops ---
/*! @brief Creates a backward activation operator.
 *
 * @param fusePlanDesc    A fusion plan descriptor (input)
 * @param activBwdOp         Pointer to an operator type (output)
 * @param mode            Activation version (input)
 * @return                miopenStatus_t
 */
MIOPEN_EXPORT miopenStatus_t
miopenCreateOpActivationBackward(miopenFusionPlanDescriptor_t fusePlanDesc,
                                 miopenFusionOpDescriptor_t* activBwdOp,
                                 miopenActivationMode_t mode);

// Bias create ops ---
/*! @brief Creates a forward bias operator.
 *
 * @param fusePlanDesc   A fusion plan descriptor (input)
 * @param biasOp         Pointer to an operator type (output)
 * @param bDesc          bias tensor descriptor (input)
 * @return               miopenStatus_t
 */
MIOPEN_EXPORT miopenStatus_t miopenCreateOpBiasForward(miopenFusionPlanDescriptor_t fusePlanDesc,
                                                       miopenFusionOpDescriptor_t* biasOp,
                                                       const miopenTensorDescriptor_t bDesc);

// Batch normalization create ops ---
/*! @brief Creates a forward inference batch normalization operator.
 *
 * @param fusePlanDesc           A fusion plan descriptor (input)
 * @param bnOp                   Pointer to an operator type (output)
 * @param bn_mode                Batch normalization layer mode (input)
 * @param bnScaleBiasMeanVarDesc Gamma, beta, mean, variance tensor descriptor (input)
 * @return                       miopenStatus_t
 */
MIOPEN_EXPORT miopenStatus_t
miopenCreateOpBatchNormInference(miopenFusionPlanDescriptor_t fusePlanDesc,
                                 miopenFusionOpDescriptor_t* bnOp,
                                 const miopenBatchNormMode_t bn_mode,
                                 const miopenTensorDescriptor_t bnScaleBiasMeanVarDesc);

/*! @brief Creates a forward training batch normalization operator.
 *
 * @param fusePlanDesc           A fusion plan descriptor (input)
 * @param bnFwdOp                   Pointer to an operator type (output)
 * @param bn_mode                Batch normalization layer mode (input)
 * @param runningMeanVariance    Toggles whether or not to save population statistics for inference;
 * batch statistic are required (input)
 * @return                       miopenStatus_t
 */
MIOPEN_EXPORT miopenStatus_t
miopenCreateOpBatchNormForward(miopenFusionPlanDescriptor_t fusePlanDesc,
                               miopenFusionOpDescriptor_t* bnFwdOp,
                               const miopenBatchNormMode_t bn_mode,
                               bool runningMeanVariance);

/*! @brief Creates a back propagation batch normalization operator.
 *
 * @param fusePlanDesc           A fusion plan descriptor (input)
 * @param bnBwdOp                   Pointer to an operator type (output)
 * @param bn_mode                Batch normalization layer mode (input)
 * @return                       miopenStatus_t
 */
MIOPEN_EXPORT miopenStatus_t
miopenCreateOpBatchNormBackward(miopenFusionPlanDescriptor_t fusePlanDesc,
                                miopenFusionOpDescriptor_t* bnBwdOp,
                                const miopenBatchNormMode_t bn_mode);

//---
/*! @brief Creates an operator argument object
 *
 * @param args        Pointer to an operator argument type (output)
 * @return            miopenStatus_t
 */
MIOPEN_EXPORT miopenStatus_t miopenCreateOperatorArgs(miopenOperatorArgs_t* args);

/*! @brief Destroys an operator argument object
 *
 * @param args        An operator argument type (output)
 * @return            miopenStatus_t
 */
MIOPEN_EXPORT miopenStatus_t miopenDestroyOperatorArgs(miopenOperatorArgs_t args);

// Convolution set arguments ---
/*! @brief Sets the arguments for forward convolution op
 *
 * @param args    An arguments object type (output)
 * @param convOp  Forward convolution operator (input)
 * @param alpha   Floating point scaling factor, allocated on the host (input)
 * @param beta    Floating point shift factor, allocated on the host (input)
 * @param w       Pointer to tensor memory  (input)
 * @return        miopenStatus_t
 */
MIOPEN_EXPORT miopenStatus_t miopenSetOpArgsConvForward(miopenOperatorArgs_t args,
                                                        const miopenFusionOpDescriptor_t convOp,
                                                        const void* alpha,
                                                        const void* beta,
                                                        const void* w);
// Activation set arguments ---
/*! @brief Sets the arguments for forward activation op
 *
 * @param args    An arguments object type (output)
 * @param activFwdOp   Activation backwards operator (input)
 * @param alpha   Floating point scaling factor, allocated on the host (input)
 * @param beta    Floating point shift factor, allocated on the host (input)
 * @param activAlpha  Double precision activation parameter which depends on activation mode (input)
 * @param activBeta   Double precision activation parameter which depends on activation mode (input)
 * @param activGamma  Double precision activation parameter which depends on activation mode (input)
 * @return        miopenStatus_t
 */
MIOPEN_EXPORT miopenStatus_t
miopenSetOpArgsActivForward(miopenOperatorArgs_t args,
                            const miopenFusionOpDescriptor_t activFwdOp,
                            const void* alpha,
                            const void* beta,
                            double activAlpha,
                            double activBeta,
                            double activGamma);

/*! @brief Sets the arguments for backward activation op
 *
 * @param args    An arguments object type (output)
 * @param activBwdOp   Activation backwards operator (input)
 * @param alpha   Floating point scaling factor, allocated on the host (input)
 * @param beta    Floating point shift factor, allocated on the host (input)
 * @param y        Data tensor y, output of activations in the forward direction (input)
 * @param reserved    Data tensor reserved memory space; currently should be nullptr (input)
 * @param activAlpha  Double precision activation parameter which depends on activation mode (input)
 * @param activBeta   Double precision activation parameter which depends on activation mode (input)
 * @param activGamma  Double precision activation parameter which depends on activation mode (input)
 * @return        miopenStatus_t
 */
MIOPEN_EXPORT miopenStatus_t
miopenSetOpArgsActivBackward(miopenOperatorArgs_t args,
                             const miopenFusionOpDescriptor_t activBwdOp,
                             const void* alpha,
                             const void* beta,
                             const void* y,
                             const void* reserved,
                             double activAlpha,
                             double activBeta,
                             double activGamma);

// Batch Normalization set arguments ---
/*! @brief Sets the arguments for inference batch normalization op
 *
 * @param args               An arguments object type (output)
 * @param bnOp               Batch normalization inference operator (input)
 * @param alpha              Floating point scaling factor, allocated on the host (input)
 * @param beta               Floating point shift factor, allocated on the host (input)
 * @param bnScale            Pointer to the gamma tensor memory  (input)
 * @param bnBias             Pointer to the beta tensor memory  (input)
 * @param estimatedMean      Pointer to population mean memory  (input)
 * @param estimatedVariance  Pointer to population variance memory  (input)
 * @param epsilon            Scalar value for numerical stability (input)
 * @return                   miopenStatus_t
 */
MIOPEN_EXPORT miopenStatus_t
miopenSetOpArgsBatchNormInference(miopenOperatorArgs_t args,
                                  const miopenFusionOpDescriptor_t bnOp,
                                  const void* alpha,
                                  const void* beta,
                                  const void* bnScale,
                                  const void* bnBias,
                                  const void* estimatedMean,
                                  const void* estimatedVariance,
                                  double epsilon);

/*! @brief Sets the arguments for forward batch normalization op
 *
 * @param args               An arguments object type (output)
 * @param bnOp               Batch normalization forward operator (input)
 * @param alpha              Floating point scaling factor, allocated on the host (input)
 * @param beta               Floating point shift factor, allocated on the host (input)
 * @param bnScale            Pointer to the gamma tensor memory  (input)
 * @param bnBias             Pointer to the beta tensor memory  (input)
 * @param savedMean          Pointer to batch mean memory  (input)
 * @param savedInvVariance   Pointer to batch inverse variance memory  (input)
 * @param runningMean        Pointer to population mean memory  (input)
 * @param runningVariance    Pointer to population variance memory  (input)
 * @param expAvgFactor       Scalar value for control of population statistics (input)
 * @param epsilon            Scalar value for numerical stability (input)
 * @return                   miopenStatus_t
 */
MIOPEN_EXPORT miopenStatus_t miopenSetOpArgsBatchNormForward(miopenOperatorArgs_t args,
                                                             const miopenFusionOpDescriptor_t bnOp,
                                                             const void* alpha,
                                                             const void* beta,
                                                             const void* bnScale,
                                                             const void* bnBias,
                                                             void* savedMean,
                                                             void* savedInvVariance,
                                                             void* runningMean,
                                                             void* runningVariance,
                                                             double expAvgFactor,
                                                             double epsilon);

/*! @brief Sets the arguments for backward batch normalization op
 *
 * @param args               An arguments object type (output)
 * @param bnOp               Batch normalization forward operator (input)
 * @param alpha              Floating point scaling factor, allocated on the host (input)
 * @param beta               Floating point shift factor, allocated on the host (input)
 * @param x                  Pointer to the forward input tensor memory  (input)
 * @param bnScale            Pointer to the gamma tensor memory  (input)
 * @param bnBias             Pointer to the beta tensor memory  (input)
 * @param resultBnScaleDiff  Pointer to the gamma gradient tensor memory  (output)
 * @param resultBnBiasDiff   Pointer to the beta gradient tensor memory  (output)
 * @param savedMean          Pointer to batch mean memory  (input)
 * @param savedInvVariance   Pointer to batch inverse variance memory  (input)
 * @return                   miopenStatus_t
 */
MIOPEN_EXPORT miopenStatus_t miopenSetOpArgsBatchNormBackward(miopenOperatorArgs_t args,
                                                              const miopenFusionOpDescriptor_t bnOp,
                                                              const void* alpha,
                                                              const void* beta,
                                                              const void* x,
                                                              const void* bnScale,
                                                              const void* bnBias,
                                                              void* resultBnScaleDiff,
                                                              void* resultBnBiasDiff,
                                                              const void* savedMean,
                                                              const void* savedInvVariance);

// Bias forward set arguments ---
/*! @brief Sets the arguments for forward bias op
 *
 * @param args           An arguments object type (output)
 * @param biasOp         Forward bias operator (input)
 * @param alpha          Floating point scaling factor, allocated on the host (input)
 * @param beta           Floating point shift factor, allocated on the host (input)
 * @param bias           Pointer to the forward bias input tensor memory  (input)
 * @return               miopenStatus_t
 */
MIOPEN_EXPORT miopenStatus_t miopenSetOpArgsBiasForward(miopenOperatorArgs_t args,
                                                        const miopenFusionOpDescriptor_t biasOp,
                                                        const void* alpha,
                                                        const void* beta,
                                                        const void* bias);
/*! @brief Executes the fusion plan
 *
 *
 * @param handle           MIOpen handle (input)
 * @param fusePlanDesc     fused plan descriptor (input)
 * @param inputDesc        Descriptor of the input tensor (input)
 * @param input            Source data tensor  (input)
 * @param outputDesc       Decriptor of the output tensor (input)
 * @param output           Destination data tensor  (output)
 * @param args             An argument object of the fused kernel (input)
 * @return           miopenStatus_t
 */
MIOPEN_EXPORT miopenStatus_t
miopenExecuteFusionPlan(const miopenHandle_t handle,
                        const miopenFusionPlanDescriptor_t fusePlanDesc,
                        const miopenTensorDescriptor_t inputDesc,
                        const void* input,
                        const miopenTensorDescriptor_t outputDesc,
                        void* output,
                        miopenOperatorArgs_t args);

/*! @brief Prepares and executes the Convlution+Bias+Activation Fusion.
 *
 *
 * @param handle               MIOpen handle (input)
 * @param alpha1               floating point scaling factor, allocated on the host (input)
 * @param xDesc                Tensor descriptor for input data tensor x (input)
 * @param x                    Data tensor x (input)
 * @param wDesc                Tensor descriptor for weight tensor w (input)
 * @param w                    Weights tensor w (input)
 * @param convDesc             Convolution layer descriptor (input)
 * @param algo                 Algorithm selected (inputs)
 * @param workspace            Pointer to workspace required (input)
 * @param workspaceSizeInBytes Size of the memory in bytes pointed to by workSpace above
 * @param alpha2               floating point scaling factor, allocated on the host (input)
 * @param zDesc                Tensor descriptor for tensor z (input)
 * @param z                    Data tensor z (input)
 * @param biasDesc             Tensor descriptor for input data tensor x (input)
 * @param bias                 Data tensor bias (input)
 * @param activationDesc       Activation descriptor that specifies the activation mode
 * @param yDesc                Tensor descriptor for output data tensor y (input)
 * @param y                    Output data tensor
 */

MIOPEN_EXPORT miopenStatus_t
miopenConvolutionBiasActivationForward(miopenHandle_t handle,
                                       const void* alpha1,
                                       const miopenTensorDescriptor_t xDesc,
                                       const void* x,
                                       const miopenTensorDescriptor_t wDesc,
                                       const void* w,
                                       const miopenConvolutionDescriptor_t convDesc,
                                       miopenConvFwdAlgorithm_t algo,
                                       void* workspace,
                                       size_t workspaceSizeInBytes,
                                       const void* alpha2,
                                       const miopenTensorDescriptor_t zDesc,
                                       const void* z,
                                       const miopenTensorDescriptor_t biasDesc,
                                       const void* bias,
                                       const miopenActivationDescriptor_t activationDesc,
                                       const miopenTensorDescriptor_t yDesc,
                                       void* y);
/** @} */
// CLOSEOUT FUSION DOXYGEN GROUP

/** @addtogroup RNN
 *
 *  @{
 */

/*!  @enum miopenRNNMode_t
 * RNN mode selection for rnn layer preference
 */
typedef enum
{
    miopenRNNRELU = 0, /*!< RNN with ReLU activation */
    miopenRNNTANH = 1, /*!< RNN with tanh activation */
    miopenLSTM    = 2, /*!< LSTM */
    miopenGRU     = 3, /*!< GRU */
} miopenRNNMode_t;

/*! @enum miopenRNNInputMode_t
 * Recurrent Neural Network layer initial input mode
 */
typedef enum
{
    miopenRNNlinear = 0, /*!< Matrix multiplication at the input of the first layer */
    miopenRNNskip   = 1, /*!< No operation is performed at the input of the first layer. */
} miopenRNNInputMode_t;

/*! @enum miopenRNNAlgo_t
 * Recurrent Neural Network algorithm mode
 */
typedef enum
{
    miopenRNNdefault = 0, /*!< Use dedicated gate-operation kernel for LSTM and fundamental
                             algorithm for vanilla RNN & GRU */
    miopenRNNfundamental =
        1, /*!< Function by basic tesnsor operations, supported for vanilla RNN, LSTM, GRU */
} miopenRNNAlgo_t;

/*! @enum miopenRNNDirectionMode_t
 * Recurrent Neural Network bi-directional behavior
 */
typedef enum
{
    miopenRNNunidirection = 0, /*!< Forward in time only. */
    miopenRNNbidirection  = 1, /*!< Forward and backwards in time. */
} miopenRNNDirectionMode_t;

/*! @enum miopenRNNBiasMode_t
 * Recurrent Neural Network add on bias
 */
typedef enum
{
    miopenRNNNoBias   = 0, /*!< No Biases will be applied to GEMM operations */
    miopenRNNwithBias = 1, /*!< Biases will be applied to GEMM operations */
} miopenRNNBiasMode_t;

/*! @enum miopenRNNGEMMalgoMode_t
 * Recurrent Neural Network add on bias
 */
typedef enum
{
    miopenRNNAlgoGEMM = 0,
} miopenRNNGEMMalgoMode_t;

/*! @enum miopenRNNPaddingMode_t
 * Recurrent Neural Network input/output data padding mode
 */
typedef enum
{
    miopenRNNIONotPadded   = 0, /*!< Not padded data at RNN input/output */
    miopenRNNIOWithPadding = 1, /*!< Padded data at RNN input/output */
} miopenRNNPaddingMode_t;

/*! @enum miopenRNNFWDMode_t
 * Recurrent Neural Network Training/Inference mode
 */
typedef enum
{
    miopenRNNTraining  = 0, /*!< FWD, BWD, WRW */
    miopenRNNInference = 1, /*!< Only FWD-inference no back-propagation */
} miopenRNNFWDMode_t;

/*! @enum miopenRNNBaseLayout_t
 * Data layouts for RNN operations
 */
typedef enum
{
    miopenRNNDataUnknownLayout     = 0,
    miopenRNNDataSeqMajorNotPadded = 1,
    miopenRNNDataSeqMajorPadded    = 2,
    miopenRNNDataBatchMajorPadded  = 3,
} miopenRNNBaseLayout_t;

/*! @brief Create a RNN layer Descriptor
 *
 * API for creating an uninitialized RNN layer descriptor.
 * @param rnnDesc    Pointer to a tensor descriptor type
 * @return           miopenStatus_t
 */
MIOPEN_EXPORT miopenStatus_t miopenCreateRNNDescriptor(miopenRNNDescriptor_t* rnnDesc);

/*! @brief Retrieves a RNN layer descriptor's details
 *
 * @param rnnDesc    RNN layer descriptor (input)
 * @param rnnMode    RNN mode (output)
 * @param algoMode   RNN algorithm mode (output)
 * @param inputMode  RNN data input mode (output)
 * @param dirMode    Uni or bi direction mode (output)
 * @param biasMode   Bias used (output)
 * @param hiddenSize Size of hidden state (output)
 * @param layer      Number of stacked layers (output)
 * @return           miopenStatus_t
 */
MIOPEN_EXPORT miopenStatus_t miopenGetRNNDescriptor(miopenRNNDescriptor_t rnnDesc,
                                                    miopenRNNMode_t* rnnMode,
                                                    miopenRNNAlgo_t* algoMode,
                                                    miopenRNNInputMode_t* inputMode,
                                                    miopenRNNDirectionMode_t* dirMode,
                                                    miopenRNNBiasMode_t* biasMode,
                                                    int* hiddenSize,
                                                    int* layer);

/*! @brief Retrieves a RNN layer descriptor's details version 2. This version enables retrieving
 * information of the dropout descriptor of the rnn descriptor.
 *
 * @param rnnDesc     RNN layer descriptor (input)
 * @param hiddenSize  Size of hidden state (output)
 * @param layer       Number of stacked layers (output)
 * @param dropoutDesc Pre-configured dropout descriptor for dropout layer in between RNN layers
 * (output)
 * @param inputMode   RNN data input mode (output)
 * @param dirMode     Uni or bi direction mode (output)
 * @param rnnMode     RNN mode (output)
 * @param biasMode    Bias used (output)
 * @param algoMode    RNN algorithm mode (output)
 * @param dataType    Data type of RNN (output)
 * @return            miopenStatus_t
 */
MIOPEN_EXPORT miopenStatus_t miopenGetRNNDescriptor_V2(miopenRNNDescriptor_t rnnDesc,
                                                       int* hiddenSize,
                                                       int* layer,
                                                       miopenDropoutDescriptor_t* dropoutDesc,
                                                       miopenRNNInputMode_t* inputMode,
                                                       miopenRNNDirectionMode_t* dirMode,
                                                       miopenRNNMode_t* rnnMode,
                                                       miopenRNNBiasMode_t* biasMode,
                                                       miopenRNNAlgo_t* algoMode,
                                                       miopenDataType_t* dataType);

/*! @brief Destroys the tensor descriptor object
 *
 * @param rnnDesc RNN tensor descriptor type (input)
 * @return           miopenStatus_t
 */
MIOPEN_EXPORT miopenStatus_t miopenDestroyRNNDescriptor(miopenRNNDescriptor_t rnnDesc);

/*! @brief Set the details of the RNN descriptor
 *
 * Interface for setting the values of the RNN descriptor object. This function requires specific
 * algorithm selection.
 * @param rnnDesc      RNN layer descriptor type (input)
 * @param hsize        Hidden layer size (input)
 * @param nlayers      Number of layers (input)
 * @param inMode       RNN first layer input mode (input)
 * @param direction    RNN direction (input)
 * @param rnnMode      RNN model type (input)
 * @param biasMode     RNN bias included (input)
 * @param algo         RNN algorithm selected (input)
 * @param dataType     MIOpen datatype (input)
 * @return             miopenStatus_t
 */
MIOPEN_EXPORT miopenStatus_t miopenSetRNNDescriptor(miopenRNNDescriptor_t rnnDesc,
                                                    const int hsize,
                                                    const int nlayers,
                                                    miopenRNNInputMode_t inMode,
                                                    miopenRNNDirectionMode_t direction,
                                                    miopenRNNMode_t rnnMode,
                                                    miopenRNNBiasMode_t biasMode,
                                                    miopenRNNAlgo_t algo,
                                                    miopenDataType_t dataType);

/*! @brief Set the details of the RNN descriptor version 2. This version enables the use of dropout
 * in rnn.
 *
 * Interface for setting the values of the RNN descriptor object. This function requires specific
 * algorithm selection.
 * @param rnnDesc      RNN layer descriptor type (input/output)
 * @param hsize        Hidden layer size (input)
 * @param nlayers      Number of layers (input)
 * @param dropoutDesc  Pre-initialized dropout descriptor for dropout layer in between RNN layers
 * (input)
 * @param inMode       RNN first layer input mode (input)
 * @param direction    RNN direction (input)
 * @param rnnMode      RNN model type (input)
 * @param biasMode     RNN bias included (input)
 * @param algo         RNN algorithm selected (input)
 * @param dataType     MIOpen datatype (input)
 * @return             miopenStatus_t
 */
MIOPEN_EXPORT miopenStatus_t miopenSetRNNDescriptor_V2(miopenRNNDescriptor_t rnnDesc,
                                                       const int hsize,
                                                       const int nlayers,
                                                       miopenDropoutDescriptor_t dropoutDesc,
                                                       miopenRNNInputMode_t inMode,
                                                       miopenRNNDirectionMode_t direction,
                                                       miopenRNNMode_t rnnMode,
                                                       miopenRNNBiasMode_t biasMode,
                                                       miopenRNNAlgo_t algo,
                                                       miopenDataType_t dataType);

/*! @brief Set shape of RNN seqData tensor
 *
 * Interface for setting tensor shape to be used as RNN input data
 *
 * @param seqTensorDesc     Tensor descriptor (input/output)
 * @param dataType          MIOpen datatype (input)
 * @param layout            One of the main supported layouts for RNN data(input)
 * @param maxSequenceLen      Sequence length limit within this SeqTensor(input)
 * @param batchSize         Number of sequences within this SeqTensor (input)
 * @param vectorSize        Vector size (input)
 * @param sequenceLenArray  Array containing the length of each sequence in the SeqTensor(input)
 * @param paddingMarker     Not used, should be NULL (input)
 * @return                  miopenStatus_t
 */
MIOPEN_EXPORT miopenStatus_t
miopenSetRNNDataSeqTensorDescriptor(miopenSeqTensorDescriptor_t seqTensorDesc,
                                    miopenDataType_t dataType,
                                    miopenRNNBaseLayout_t layout,
                                    int maxSequenceLen,
                                    int batchSize,
                                    int vectorSize,
                                    const int* sequenceLenArray,
                                    void* paddingMarker);

/*! @brief Get shape of RNN seqData tensor
 *
 * Interface for setting tensor shape to be used as RNN input data
 *
 * @param seqTensorDesc             Tensor descriptor (input)
 * @param dataType                  MIOpen datatype (output)
 * @param layout                    One of the main supported layouts for RNN data(output)
 * @param maxSequenceLen              Sequence length limit within this SeqTensor(output)
 * @param batchSize                 Number of sequences within this SeqTensor (output)
 * @param vectorSize                Vector size (output)
 * @param sequenceLenArrayLimit  Limit for number of elements that can be returned to user
 * by sequenceLenArray (input)
 * @param sequenceLenArray          Array containing the length of each sequence in the
 * SeqTensor. This is allowed to be a NULL pointer if sequenceLenArrayLimit is 0 (output)
 * @param paddingMarker             Not used, should be NULL (input)
 * @return                          miopenStatus_t
 */

MIOPEN_EXPORT miopenStatus_t
miopenGetRNNDataSeqTensorDescriptor(miopenSeqTensorDescriptor_t seqTensorDesc,
                                    miopenDataType_t* dataType,
                                    miopenRNNBaseLayout_t* layout,
                                    int* maxSequenceLen,
                                    int* batchSize,
                                    int* vectorSize,
                                    int sequenceLenArrayLimit,
                                    int* sequenceLenArray,
                                    void* paddingMarker);

/*! @brief Query the amount of memory required to execute the RNN layer
 *
 * This function calculates the amount of memory required to run the RNN layer given an RNN
 * descriptor and a tensor descriptor.
 *
 * @param handle          MIOpen handle (input)
 * @param rnnDesc         RNN layer descriptor type (input)
 * @param sequenceLen     Number of iteration unrolls (input)
 * @param xDesc           An array of tensor descriptors. These are the
 * input descriptors to each time step. The first dimension of each descriptor is the
 * batch size and may decrease from element n to element n+1 and not increase in size.
 * The second dimension is the same for all descriptors in the array and is the input
 * vector length. (input)
 * @param numBytes        Number of bytes required for RNN layer execution (output)
 * @return                miopenStatus_t
 */
MIOPEN_EXPORT miopenStatus_t miopenGetRNNWorkspaceSize(miopenHandle_t handle,
                                                       const miopenRNNDescriptor_t rnnDesc,
                                                       const int sequenceLen,
                                                       const miopenTensorDescriptor_t* xDesc,
                                                       size_t* numBytes);

/*! @brief Query the amount of memory required for RNN training
 *
 * This function calculates the amount of memory required to train the RNN layer given an
 * RNN descriptor and a tensor descriptor.
 *
 * @param handle          MIOpen handle (input)
 * @param rnnDesc         RNN layer descriptor type (input)
 * @param sequenceLen     Number of iteration unrolls (input)
 * @param xDesc           An array of tensor descriptors. These are the
 * input descriptors to each time step. The first dimension of each descriptor is the
 * batch size and may decrease from element n to element n+1 and not increase in size.
 * The second dimension is the same for all descriptors in the array and is the input
 * vector length. (input)
 * @param numBytes        Number of bytes required for RNN layer execution (output)
 * @return                miopenStatus_t
 */
MIOPEN_EXPORT miopenStatus_t miopenGetRNNTrainingReserveSize(miopenHandle_t handle,
                                                             miopenRNNDescriptor_t rnnDesc,
                                                             const int sequenceLen,
                                                             const miopenTensorDescriptor_t* xDesc,
                                                             size_t* numBytes);

/*! @brief Query the amount of additional memory required for this RNN layer execution.
 *
 * This function calculates the size of extra buffers, depending on the layer configuration, which
 * is determined by: RNN descriptor, isInference, and data descriptor. If isInference is True,
 * reserve_space_size is always zero, because the reserve_space buffer is not used in Inference
 * computation.
 *
 * @param handle           MIOpen handle (input)
 * @param rnnDesc          RNN layer descriptor type (input)
 * @param xDesc            Sequence data tensor descriptor (input)
 * @param fwdMode          Specifies in which mode the buffers will be used.
 * @param workSpaceSize    Minimum WorkSpace buffer size required for RNN layer execution (output)
 * @param reserveSpaceSize Minimum ReserveSpaceSize buffer size required for RNN layer execution
 * (output)
 * @return                 miopenStatus_t
 */
MIOPEN_EXPORT miopenStatus_t miopenGetRNNTempSpaceSizes(miopenHandle_t handle,
                                                        miopenRNNDescriptor_t rnnDesc,
                                                        miopenSeqTensorDescriptor_t xDesc,
                                                        miopenRNNFWDMode_t fwdMode,
                                                        size_t* workSpaceSize,
                                                        size_t* reserveSpaceSize);

/*! @brief Query the amount of parameter memory required for RNN training
 *
 * This function calculates the amount of parameter memory required to train the RNN layer given an
 * RNN descriptor and a tensor descriptor.
 *
 * @param handle          MIOpen handle (input)
 * @param rnnDesc         RNN layer descriptor type (input)
 * @param xDesc           A tensor descriptor (input)
 * @param numBytes        Number of bytes required for RNN layer execution (output)
 * @param dtype           MIOpen data type enum (input)
 * @return                miopenStatus_t
 */
MIOPEN_EXPORT miopenStatus_t miopenGetRNNParamsSize(miopenHandle_t handle,
                                                    miopenRNNDescriptor_t rnnDesc,
                                                    miopenTensorDescriptor_t xDesc,
                                                    size_t* numBytes,
                                                    miopenDataType_t dtype);

/*! @brief Obtain a weight tensor descriptor for RNNs
 *
 * This function populates a weight descriptor that describes the memory layout of the
 * weight matrix.
 *
 * @param handle          MIOpen handle (input)
 * @param rnnDesc         Fully populated RNN layer descriptor type (input)
 * @param xDesc           A previously populated tensor descriptor (input)
 * @param wDesc           A previously allocated tensor descriptor (output)
 * @param dtype           MIOpen data type enum (input)
 * @return                miopenStatus_t
 */
MIOPEN_EXPORT miopenStatus_t miopenGetRNNParamsDescriptor(miopenHandle_t handle,
                                                          miopenRNNDescriptor_t rnnDesc,
                                                          miopenTensorDescriptor_t xDesc,
                                                          miopenTensorDescriptor_t wDesc,
                                                          miopenDataType_t dtype);

/*! @brief Obtain a the size in bytes of the RNN input tensor
 *
 * This function determines the size in bytes of the allocation needed for the input data
 * tensor for an RNN layer. The number of bytes is derived from the array of
 * tensor descriptors.
 *
 * @param handle          MIOpen handle (input)
 * @param rnnDesc         Fully populated RNN layer descriptor (input)
 * @param seqLen          Number of iteration unrolls (input)
 * @param xDesc           An array of tensor descriptors. These are the
 * input descriptors to each time step. The first dimension of each descriptor is the
 * batch size and may decrease from element n to element n+1 and not increase in size.
 * The second dimension is the same for all descriptors in the array and is the input
 * vector length. (input)
 * @param numBytes        Number of bytes required for input tensor (output)
 * @return                miopenStatus_t
 */
MIOPEN_EXPORT miopenStatus_t miopenGetRNNInputTensorSize(miopenHandle_t handle,
                                                         miopenRNNDescriptor_t rnnDesc,
                                                         const int seqLen,
                                                         miopenTensorDescriptor_t* xDesc,
                                                         size_t* numBytes);

/*! @brief Obtain a the size in bytes of the RNN hidden tensor
 *
 * This function determines the size in bytes of the allocation needed for the
 * hidden tensor over all layers
 *
 * @param handle          MIOpen handle (input)
 * @param rnnDesc         Fully populated RNN layer descriptor type (input)
 * @param seqLen          Number of iteration unrolls (input)
 * @param xDesc           An array of previously populated tensor descriptors (input)
 * @param numBytes        Number of bytes required for input tensor (output)
 * @return                miopenStatus_t
 */
MIOPEN_EXPORT miopenStatus_t miopenGetRNNHiddenTensorSize(miopenHandle_t handle,
                                                          miopenRNNDescriptor_t rnnDesc,
                                                          const int seqLen,
                                                          miopenTensorDescriptor_t* xDesc,
                                                          size_t* numBytes);

/*! @brief Gets the number of bytes of a parameter matrix
 *
 *
 * For RNN vanilla miopenRNNRELU and miopenRNNTANH, paramID == 0 retrieves the
 * weight matrix associated with the in input GEMM, while paramID == 1 retrieves
 * the weight matrix associated with the hidden state GEMM.
 *
 * For miopenLSTM paramID 0 to 3 refer to the weight matrices associated
 * with the input GEMM, 4-7 are associated with matrices associated with the
 * hidden state GEMM.
 *
 * * paramID 0 and 4 are for the input gate.
 *
 * * paramID 1 and 5 are for the forget gate.
 *
 * * paramID 2 and 6 are for the output gate.
 *
 * * paramID 3 and 7 are for the new memory gate.
 *
 * For miopenGRU paramID 0 to 2 refer to the weight matrix offset associated
 * with the input GEMM, while 3 through 5 are associated with the hidden state
 * GEMM.
 *
 * * paramID 0 and 3 are for the update gate.
 *
 * * paramID 1 and 4 are for the reset gate.
 *
 * * paramID 2 and 5 are for the new memory gate.
 *
 * For bi-directional RNNs the backwards in time direction is numbered as the layer
 * directly after the forward in time direction.
 *
 * @param handle          MIOpen handle (input)
 * @param rnnDesc         RNN layer descriptor type (input)
 * @param layer           The layer number in the RNN stack (input)
 * @param xDesc           A tensor descriptor to input (input)
 * @param paramID         ID of the internal parameter tensor (input)
 * @param numBytes        The number of bytes of the layer's parameter matrix (output)
 * @return                miopenStatus_t
 */
MIOPEN_EXPORT miopenStatus_t miopenGetRNNLayerParamSize(miopenHandle_t handle,
                                                        miopenRNNDescriptor_t rnnDesc,
                                                        const int layer,
                                                        miopenTensorDescriptor_t xDesc,
                                                        const int paramID,
                                                        size_t* numBytes);

/*! @brief Gets the number of bytes of a bias
 *
 * For RNN vanilla miopenRNNRELU and miopenRNNTANH, biasID == 0 retrieves the
 * weight matrix associated with the in input GEMM, while biasID == 1 retrieves
 * the bias associated with the hidden state GEMM.
 *
 * For miopenLSTM biasID 0 to 3 refer to the biases associated
 * with the input GEMM, 4-7 are associated with biases associated with the
 * hidden state GEMM.
 *
 * * biasID 0 and 4 are for the input gate.
 *
 * * biasID 1 and 5 are for the forget gate.
 *
 * * biasID 2 and 6 are for the output gate.
 *
 * * biasID 3 and 7 are for the new memory gate.
 *
 * For miopenGRU biasID 0 to 2 refer to the biases associated with the input GEMM,
 * while 3 through 5 are associated with the hidden state GEMM.
 *
 * * biasID 0 and 3 are for the update gate.
 *
 * * biasID 1 and 4 are for the reset gate.
 *
 * * biasID 2 and 5 are for the new memory gate.
 *
 * For bi-directional RNNs the backwards in time direction is numbered as the layer
 * directly after the forward in time direction.
 *
 * @param handle          MIOpen handle (input)
 * @param rnnDesc         RNN layer descriptor type (input)
 * @param layer           The layer number in the RNN stack (input)
 * @param biasID          ID of the internal parameter tensor (input)
 * @param numBytes        The number of bytes of the layer's bias (output)
 * @return                miopenStatus_t
 */
MIOPEN_EXPORT miopenStatus_t miopenGetRNNLayerBiasSize(miopenHandle_t handle,
                                                       miopenRNNDescriptor_t rnnDesc,
                                                       const int layer,
                                                       const int biasID,
                                                       size_t* numBytes);

/*! @brief Gets a weight matrix for a specific layer in an RNN stack
 *
 * This function retrieves the weight matrix data for a specific layer and parameter ID
 * and copies the data into previously allocated device memory.
 *
 * For RNN vanilla miopenRNNRELU and miopenRNNTANH, paramID == 0 retrieves the
 * weight matrix associated with the in input GEMM, while paramID == 1 retrieves
 * the weight matrix associated with the hidden state GEMM.
 *
 * For miopenLSTM paramID 0 to 3 refer to the weight matrices associated
 * with the input GEMM, 4-7 are associated with matrices associated with the
 * hidden state GEMM.
 *
 * * paramID 0 and 4 are for the input gate.
 *
 * * paramID 1 and 5 are for the forget gate.
 *
 * * paramID 2 and 6 are for the output gate.
 *
 * * paramID 3 and 7 are for the new memory gate.
 *
 * For miopenGRU paramID 0 to 2 refer to the weight matrix offset associated
 * with the input GEMM, while 3 through 5 are associated with the hidden state
 * GEMM.
 *
 * * paramID 0 and 3 are for the update gate.
 *
 * * paramID 1 and 4 are for the reset gate.
 *
 * * paramID 2 and 5 are for the new memory gate.
 *
 * For bi-directional RNNs the backwards in time direction is numbered as the layer
 * directly after the forward in time direction.
 *
 * The output argument paramDesc is a previously created tensor descriptor that is populated
 * to describe the memory layout of the parameter matrix. It is full packed and is used when
 * calling to miopenSetRNNLayerParam()
 *
 * The argument layerParam should either be nullptr, or have device memory allocated
 * to allow copying of the entire layer parameter matrix into it. If layerParam is
 * nullptr then only the paramDesc is populated and returned. The size in bytes of the
 * layer parameter matrix can be determined by using miopenGetRNNLayerParamSize().
 *
 * Note: When inputSkip mode is selected there is no input layer matrix operation,
 * and therefore no associated memory. In this case miopenGetRNNLayerParam() will return
 * a error status miopenStatusBadParm for input paramID associated with the input GEMM.
 *
 * @param handle          MIOpen handle (input)
 * @param rnnDesc         RNN layer descriptor type (input)
 * @param layer           The layer number in the RNN stack (input)
 * @param xDesc           A tensor descriptor to input (input)
 * @param wDesc           A tensor descriptor to the parameter tensor (input)
 * @param w               Pointer to memory containing parameter tensor (input)
 * @param paramID         ID of the internal parameter tensor (input)
 * @param paramDesc       Tensor descriptor for the fully packed output parameter tensor (output)
 * @param layerParam      Pointer to the memory location of the parameter tensor (output)
 * @return                miopenStatus_t
 */
MIOPEN_EXPORT miopenStatus_t miopenGetRNNLayerParam(miopenHandle_t handle,
                                                    miopenRNNDescriptor_t rnnDesc,
                                                    const int layer,
                                                    miopenTensorDescriptor_t xDesc,
                                                    miopenTensorDescriptor_t wDesc,
                                                    const void* w,
                                                    const int paramID,
                                                    miopenTensorDescriptor_t paramDesc,
                                                    void* layerParam);

/*! @brief Gets a bias for a specific layer in an RNN stack
 *
 * This function retrieves the bias data for a specific layer and bias ID and copies
 * the data into previously allocated device memory.
 *
 * For RNN vanilla miopenRNNRELU and miopenRNNTANH, biasID == 0 retrieves the
 * bias associated with the in input GEMM, while biasID == 1 retrieves
 * the bias associated with the hidden state GEMM.
 *
 * For miopenLSTM biasID 0 to 3 refer to the biases associated
 * with the input GEMM, 4-7 are associated with biases associated with the
 * hidden state GEMM.
 *
 * * biasID 0 and 4 are for the input gate.
 *
 * * biasID 1 and 5 are for the forget gate.
 *
 * * biasID 2 and 6 are for the output gate.
 *
 * * biasID 3 and 7 are for the new memory gate.
 *
 * For miopenGRU biasID 0 to 2 refer to the biases associated with the input GEMM,
 * while 3 through 5 are associated with the hidden state GEMM.
 *
 * * biasID 0 and 3 are for the update gate.
 *
 * * biasID 1 and 4 are for the reset gate.
 *
 * * biasID 2 and 5 are for the new memory gate.
 *
 * For bi-directional RNNs the backwards in time direction is numbered as the layer
 * directly after the forward in time direction.
 *
 * The output argument biasDesc is a previously created tensor descriptor that is populated
 * to describe the memory layout of the bias. It is full packed and is used when
 * calling to miopenSetRNNLayerBias()
 *
 * The argument layerBias should either be nullptr, or have device memory allocated
 * to allow copying of the entire layer bias into it. If layerBias is
 * nullptr then only the biasDesc is populated and returned. The size in bytes of the
 * layer bias can be determined by using miopenGetRNNLayerBiasSize().
 *
 * Note: When inputSkip mode is selected there is no input layer matrix operation,
 * and therefore no associated memory. In this case miopenGetRNNLayerBias() will return
 * a error status miopenStatusBadParm for input biasID associated with the input GEMM.
 *
 * @param handle          MIOpen handle (input)
 * @param rnnDesc         RNN layer descriptor type (input)
 * @param layer           The layer number in the RNN stack (input)
 * @param xDesc           A tensor descriptor to input (input)
 * @param wDesc           A tensor descriptor to the parameter tensor (input)
 * @param w               Pointer to memory containing parameter tensor (input)
 * @param biasID          ID of the internal parameter tensor (input)
 * @param biasDesc        Descriptor of the parameter tensor (output)
 * @param layerBias       Pointer to the memory location of the bias tensor (output)
 * @return                miopenStatus_t
 */
MIOPEN_EXPORT miopenStatus_t miopenGetRNNLayerBias(miopenHandle_t handle,
                                                   miopenRNNDescriptor_t rnnDesc,
                                                   const int layer,
                                                   miopenTensorDescriptor_t xDesc,
                                                   miopenTensorDescriptor_t wDesc,
                                                   const void* w,
                                                   const int biasID,
                                                   miopenTensorDescriptor_t biasDesc,
                                                   void* layerBias);

/*! @brief Gets an index offset for a specific weight matrix for a layer in the
 *  RNN stack
 *
 * This function retrieves the index offset for a weight matrix in a layer.
 *
 * For RNN vanilla miopenRNNRELU and miopenRNNTANH, paramID == 0 retrieves the
 * weight matrix offset associated with the in input GEMM, while paramID == 1
 * retrieves the weight matrix offset associated with the hidden state GEMM.
 *
 * For miopenLSTM paramID 0 to 3 refer to the weight matrix offsets associated
 * with the input GEMM, 4-7 are associated with matrix offset associated with the
 * hidden state GEMM.
 *
 * * paramID 0 and 4 are for the input gate.
 *
 * * paramID 1 and 5 are for the forget gate.
 *
 * * paramID 2 and 6 are for the output gate.
 *
 * * paramID 3 and 7 are for the new memory gate.
 *
 * For miopenGRU paramID 0 to 2 refer to the weight matrix offset associated
 * with the input GEMM, while 3 through 5 are associated with the hidden state
 * GEMM.
 *
 * * paramID 0 and 3 are for the update gate.
 *
 * * paramID 1 and 4 are for the reset gate.
 *
 * * paramID 2 and 5 are for the new memory gate.
 *
 * For bi-directional RNNs the backwards in time direction is numbered as the layer
 * directly after the forward in time direction.
 *
 * The output argument paramDesc is a previously created tensor descriptor that is populated
 * to describe the memory layout of the parameter matrix. It is full packed and is used when
 * calling to miopenSetRNNLayerParam().
 *
 * The argument layerParamOffset should either be nullptr, or an address to place the
 * offset. If layerParamOffset is nullptr then only the paramDesc is populated and returned.
 *
 * Note: When inputSkip mode is selected there is no input layer matrix operation,
 * and therefore no associated memory. In this case miopenGetRNNLayerParamOffset() will return
 * a error status miopenStatusBadParm for input paramID associated with the input GEMM.
 *
 *
 * @param rnnDesc           RNN layer descriptor type (input)
 * @param layer             The layer number in the RNN stack (input)
 * @param xDesc             A tensor descriptor to input (input)
 * @param paramID           ID of the internal parameter tensor (input)
 * @param paramDesc         Tensor descriptor for the fully packed output parameter tensor (output)
 * @param layerParamOffset  Location for the parameter offset (output)
 * @return                  miopenStatus_t
 */
MIOPEN_EXPORT miopenStatus_t miopenGetRNNLayerParamOffset(miopenRNNDescriptor_t rnnDesc,
                                                          const int layer,
                                                          miopenTensorDescriptor_t xDesc,
                                                          const int paramID,
                                                          miopenTensorDescriptor_t paramDesc,
                                                          size_t* layerParamOffset);

/*! @brief Gets a bias index offset for a specific layer in an RNN stack
 *
 * This function retrieves the bias index offset for a specific layer and bias ID.
 *
 * For RNN vanilla miopenRNNRELU and miopenRNNTANH, biasID == 0 retrieves the
 * bias associated with the in input GEMM, while biasID == 1 retrieves
 * the weight matrix associated with the hidden state GEMM.
 *
 * For miopenLSTM biasID 0 to 3 refer to the bias offset associated
 * with the input GEMM, 4-7 are the bias offsets associated with the hidden state GEMM.
 *
 * * biasID 0 and 4 are for the input gate.
 *
 * * biasID 1 and 5 are for the forget gate.
 *
 * * biasID 2 and 6 are for the output gate.
 *
 * * biasID 3 and 7 are for the new memory gate.
 *
 * For miopenGRU biasID 0 to 2 refer to the biases associated with the input GEMM,
 * while 3 through 5 are associated with the hidden state GEMM.
 *
 * * biasID 0 and 3 are for the update gate.
 *
 * * biasID 1 and 4 are for the reset gate.
 *
 * * biasID 2 and 5 are for the new memory gate.
 *
 * For bi-directional RNNs the backwards in time direction is numbered as the layer
 * directly after the forward in time direction.
 *
 * The output argument biasDesc is a previously created tensor descriptor that is populated
 * to describe the memory layout of the bias. It is full packed and is used when
 * calling to miopenSetRNNLayerBias()
 *
 * The argument layerBiasOffset should either be nullptr, or point to an output address.
 * If layerBias is nullptr then only the biasDesc is populated and returned.
 *
 * Note: When inputSkip mode is selected there is no input layer matrix operation,
 * and therefore no associated memory. In this case miopenGetRNNLayerBiasOffset() will return
 * a error status miopenStatusBadParm for input biasID associated with the input GEMM.
 *
 * @param rnnDesc         RNN layer descriptor type (input)
 * @param layer           The layer number in the RNN stack (input)
 * @param xDesc           A tensor descriptor to input (input)
 * @param biasID          ID of the internal parameter tensor (input)
 * @param biasDesc        Descriptor of the parameter tensor (output)
 * @param layerBiasOffset Pointer to the memory location of the bias tensor (output)
 * @return                miopenStatus_t
 */
MIOPEN_EXPORT miopenStatus_t miopenGetRNNLayerBiasOffset(miopenRNNDescriptor_t rnnDesc,
                                                         const int layer,
                                                         miopenTensorDescriptor_t xDesc,
                                                         const int biasID,
                                                         miopenTensorDescriptor_t biasDesc,
                                                         size_t* layerBiasOffset);

/*! @brief Sets a weight matrix for a specific layer in an RNN stack
 *
 * This function sets the weight matrix data for a specific layer and parameter ID.
 *
 * For RNN vanilla miopenRNNRELU and miopenRNNTANH, paramID == 0 sets the
 * weight matrix associated with the in input GEMM, while paramID == 1 sets
 * the weight matrix associated with the hidden state GEMM.
 *
 *
 * For miopenLSTM paramID 0 to 3 refer to the weight matrices associated
 * with the input GEMM, 4-7 are associated with matrices associated with the
 * hidden state GEMM.
 *
 * * paramID 0 and 4 are for the input gate.
 *
 * * paramID 1 and 5 are for the forget gate.
 *
 * * paramID 2 and 6 are for the output gate.
 *
 * * paramID 3 and 7 are for the new memory gate.
 *
 * For miopenGRU paramID 0 to 2 refer to the weight matrix offset associated
 * with the input GEMM, while 3 through 5 are associated with the hidden state
 * GEMM.
 *
 * * paramID 0 and 3 are for the update gate.
 *
 * * paramID 1 and 4 are for the reset gate.
 *
 * * paramID 2 and 5 are for the new memory gate.
 *
 * For bi-directional RNNs the backwards in time direction is numbered as the layer
 * directly after the forward in time direction.
 *
 * The input argument paramDesc is a previously populated tensor descriptor typically
 * by first calling miopenGetRNNLayerParam().
 *
 * Note: When inputSkip mode is selected there is no input layer matrix operation,
 * and therefore no associated memory. In this case miopenSetRNNLayerParam() will return
 * a error status miopenStatusBadParm for input paramID associated with the input GEMM.
 *
 * @param handle          MIOpen handle (input)
 * @param rnnDesc         RNN layer descriptor type (input)
 * @param layer           The layer number in the RNN stack (input)
 * @param xDesc           A tensor descriptor to input (input)
 * @param wDesc           A tensor descriptor to the parameter tensor (input)
 * @param w               Pointer to memory containing parameter tensor (input)
 * @param paramID         ID of the internal parameter tensor (input)
 * @param paramDesc       Descriptor of the parameter tensor (input)
 * @param layerParam      Pointer to the memory location of the parameter tensor (input)
 * @return                miopenStatus_t
 */
MIOPEN_EXPORT miopenStatus_t miopenSetRNNLayerParam(miopenHandle_t handle,
                                                    miopenRNNDescriptor_t rnnDesc,
                                                    const int layer,
                                                    miopenTensorDescriptor_t xDesc,
                                                    miopenTensorDescriptor_t wDesc,
                                                    void* w,
                                                    const int paramID,
                                                    miopenTensorDescriptor_t paramDesc,
                                                    const void* layerParam);

/*! @brief Sets a bias for a specific layer in an RNN stack
 *
 * This function sets the bias data for a specific layer and bias ID.
 *
 * For RNN vanilla miopenRNNRELU and miopenRNNTANH, biasID == 0 retrieves the
 * weight matrix associated with the in input GEMM, while biasID == 1 retrieves
 * the bias associated with the hidden state GEMM.
 *
 * For miopenLSTM biasID 0 to 3 refer to the biases associated
 * with the input GEMM, 4-7 are associated with the biases associated with the
 * hidden state GEMM.
 *
 * * biasID 0 and 4 are for the input gate.
 *
 * * biasID 1 and 5 are for the forget gate.
 *
 * * biasID 2 and 6 are for the output gate.
 *
 * * biasID 3 and 7 are for the new memory gate.
 *
 * For miopenGRU biasID 0 to 2 refer to the biases associated with the input GEMM,
 * while 3 through 5 are associated with the hidden state GEMM.
 *
 * * biasID 0 and 3 are for the update gate.
 *
 * * biasID 1 and 4 are for the reset gate.
 *
 * * biasID 2 and 5 are for the new new memory gate.
 *
 * For bi-directional RNNs the backwards in time direction is numbered as the layer
 * directly after the forward in time direction.
 *
 * The input argument biasDesc is a previously populated tensor descriptor typically
 * by first calling miopenGetRNNLayeBias().
 *
 * Note: When inputSkip mode is selected there is no input layer matrix operation,
 * and therefore no associated memory. In this case miopenSetRNNLayerBias will return
 * a error status miopenStatusBadParm for input biasID associated with the input GEMM.
 *
 * @param handle          MIOpen handle (input)
 * @param rnnDesc         RNN layer descriptor type (input)
 * @param layer           The layer number in the RNN stack (input)
 * @param xDesc           A tensor descriptor to input (input)
 * @param wDesc           A tensor descriptor to the bias tensor (input)
 * @param w               Pointer to memory containing bias tensor (input)
 * @param biasID          ID of the internal bias tensor (input)
 * @param biasDesc        Descriptor of the bias tensor (output)
 * @param layerBias       Pointer to the memory location of the bias tensor (output)
 * @return                miopenStatus_t
 */
MIOPEN_EXPORT miopenStatus_t miopenSetRNNLayerBias(miopenHandle_t handle,
                                                   miopenRNNDescriptor_t rnnDesc,
                                                   const int layer,
                                                   miopenTensorDescriptor_t xDesc,
                                                   miopenTensorDescriptor_t wDesc,
                                                   void* w,
                                                   const int biasID,
                                                   miopenTensorDescriptor_t biasDesc,
                                                   const void* layerBias);

/*! @brief Sets a bias for a specific layer in an RNN stack
 *
 * This function changes padidng mode at previously created and initialized RNN descriptor.
 * This function must be called before using miopenGetRNNWorkspaceSize()
 * and miopenGetRNNTrainingReserveSize() functions.
 * By default, not padded data is expected at the RNN input/output.
 *
 * @param rnnDesc         RNN layer descriptor type (input/output)
 * @param paddingMode     RNN input/output data padding mode (input)
 * @return                miopenStatus_t
 */
MIOPEN_EXPORT miopenStatus_t miopenSetRNNPaddingMode(miopenRNNDescriptor_t rnnDesc,
                                                     miopenRNNPaddingMode_t paddingMode);

/*! @brief This function retrieves the RNN padding mode from the RNN descriptor.
 *
 * @param rnnDesc         RNN layer descriptor type (input)
 * @param paddingMode     Pointer to the RNN padding mode (output)
 * @return                miopenStatus_t
 */

MIOPEN_EXPORT miopenStatus_t miopenGetRNNPaddingMode(miopenRNNDescriptor_t rnnDesc,
                                                     miopenRNNPaddingMode_t* paddingMode);

/*! @brief Execute forward training for recurrent layer.
 *
 * Interface for executing the forward training / inference pass on a RNN.
 *
 * @param handle                MIOpen handle (input)
 * @param rnnDesc               RNN layer descriptor type (input)
 * @param fwdMode          Specifies in which mode the buffers will be used.
 * @param xDesc                 An input tensor descriptor for sequenced RNN data. This
 * miopenSeqTensorDescriptor_t should be initialyzed by `miopenSetRNNDataSeqTensorDescriptor`
 * function.(input)
 * @param x                     Pointer to input tensor (input)
 *
 * @param hDesc                A hidden tensor descriptor that has as its first dimension
 * of the number of layers if the direction mode is unidirectional and twice the
 * number of layers if the direction mode is bidirectional. The second dimension of
 * the descriptor must equal the largest first dimension of the xDesc tensor descriptor
 * array. The third dimension equals the hiddenSize. (input)
 * @param hx                    Pointer to the hidden layer input tensor. If hx is NULL,
 * then the initial hidden state will be zero initialized. (input)
 * @param hy                    Pointer to the hidden layer output tensor. If hy is NULL,
 * then the final hidden state will not be saved. (output)
 *
 * @param cDesc                A cell tensor descriptor that has as its first dimension
 * of the number of layers if the direction mode is unidirectional and twice the
 * number of layers if the direction mode is bidirectional. The second dimension of
 * the descriptor must equal the largest first dimension of the xDesc tensor descriptor
 * array. The third dimension equals the hiddenSize. (input)
 * @param cx                    Pointer to the cell layer input tensor. If cx is NULL,
 * then the initial cell state will be zero initialized. (input)
 * @param cy                    Pointer to the cell layer output tensor. If hy is NULL,
 * then the final cell state will not be saved. (output)
 *
 * @param yDesc                 An array of fully packed tensor descriptors associated
 * with the output from each time step. The first dimension of the tensor descriptors
 * must equal the first dimension of the first descriptor (batch size) in the xDesc
 * tensor array. The second dimension of the element of the descriptor array
 * depends on the direction mode selected. If the direction mode is unidirectional,
 * the second dimension is the hiddenSize. If direction mode is bidirectional
 * the second dimension is twice the hiddenSize. (input)
 * @param y                     Pointer to output tensor (output)
 *
 * @param w                     Pointer to input weights tensor (input)
 * @param weightSpaceSize       Number of allocated bytes in memory for the weights tensor
 * @param workSpace             Pointer to memory allocated for forward (input / output)
 * @param workSpaceNumBytes     Number of allocated bytes in memory for the workspace (input)
 * @param reserveSpace          Pointer to memory allocated for hidden states used durning training
 * (input / output)
 * @param reserveSpaceNumBytes  Number of allocated bytes in memory for use in the forward  (input)
 * @return                      miopenStatus_t
 */
MIOPEN_EXPORT miopenStatus_t miopenRNNForward(miopenHandle_t handle,
                                              const miopenRNNDescriptor_t rnnDesc,
                                              miopenRNNFWDMode_t fwdMode,
                                              const miopenSeqTensorDescriptor_t xDesc,
                                              const void* x,
                                              const miopenTensorDescriptor_t hDesc,
                                              const void* hx,
                                              void* hy,
                                              const miopenTensorDescriptor_t cDesc,
                                              const void* cx,
                                              void* cy,
                                              const miopenSeqTensorDescriptor_t yDesc,
                                              void* y,
                                              const void* w,
                                              size_t weightSpaceSize,
                                              void* workSpace,
                                              size_t workSpaceNumBytes,
                                              void* reserveSpace,
                                              size_t reserveSpaceNumBytes);

/*! @brief Execute backward data for recurrent layer
 *
 * Interface for executing the backward data pass on a RNN.
 *
 * @param handle                MIOpen handle (input)
 * @param rnnDesc               RNN layer descriptor type (input)

 * @param yDesc                 An output tensor descriptor for sequenced RNN data. This
 * miopenSeqTensorDescriptor_t should be initialyzed by `miopenSetRNNDataSeqTensorDescriptor`
 function.(input)
 * @param y                     Pointer to input tensor (input)
 * @param dy                    Pointer to the hidden layer input tensor (input)
 *
 * @param hDesc                An input hidden tensor descriptor that has as its first dimension
 * of the number of layers if the direction mode is unidirectional and twice the
 * number of layers if the direction mode is bidirectional. The second dimension of
 * the descriptor must equal the largest first dimension of the xDesc tensor descriptor
 * array. The third dimension equals the hiddenSize. (input)
 * @param hx                    Pointer to the hidden layer input tensor. If hx is NULL,
 * then the initial hidden state will be zero initialized. (input)
 * @param dhy                   Pointer to the cell layer input tensor (input)
 * @param dhx                   Pointer to the delta hidden layer output tensor. If dhx is NULL
 * the hidden gradient will not ouput. (output)
 *
 * @param cDesc                A input cell tensor descriptor that has as its first dimension
 * of the number of layers if the direction mode is unidirectional and twice the
 * number of layers if the direction mode is bidirectional. The second dimension of
 * the descriptor must equal the largest first dimension of the xDesc tensor descriptor
 * array. The third dimension equals the hiddenSize. (input)
 * @param cx                    Pointer to the hidden layer input tensor. If cx is NULL,
 * then the initial cell state will be zero initialized. (input)
 * @param dcy                   Pointer to the cell layer input tensor. If dcy is NULL,
 * then the initial delta cell state will be zero initialized. (input)
 * @param dcx                   Pointer to the cell layer output tensor. If dcx is NULL
 * the cell gradient will not ouput. (output)

 * @param xDesc                 An input tensor descriptor for sequenced RNN data. This
 * miopenSeqTensorDescriptor_t should be initialyzed by `miopenSetRNNDataSeqTensorDescriptor`
 function.(input)
 * @param dx                    Pointer to the cell layer output tensor (output)
 *
 * @param w                     Pointer to input weights tensor (input)
 * @param weightSpaceSize       Number of allocated bytes in memory for the weights tensor
 * @param workSpace             Pointer to memory allocated for forward training (input)
 * @param workSpaceNumBytes     Number of allocated bytes in memory for the workspace (input)
 * @param reserveSpace          Pointer to memory allocated for random states (input / output)
 * @param reserveSpaceNumBytes  Number of allocated bytes in memory for use in the forward (input)
 * @return                      miopenStatus_t
 */
MIOPEN_EXPORT miopenStatus_t miopenRNNBackwardSeqData(miopenHandle_t handle,
                                                      const miopenRNNDescriptor_t rnnDesc,
                                                      const miopenSeqTensorDescriptor_t yDesc,
                                                      const void* y,
                                                      const void* dy,
                                                      const miopenTensorDescriptor_t hDesc,
                                                      const void* hx,
                                                      const void* dhy,
                                                      void* dhx,
                                                      const miopenTensorDescriptor_t cDesc,
                                                      const void* cx,
                                                      const void* dcy,
                                                      void* dcx,
                                                      const miopenSeqTensorDescriptor_t xDesc,
                                                      void* dx,
                                                      const void* w,
                                                      size_t weightSpaceSize,
                                                      void* workSpace,
                                                      size_t workSpaceNumBytes,
                                                      void* reserveSpace,
                                                      size_t reserveSpaceNumBytes);

/*! @brief Execute backward weights for recurrent layer
 *
 * Interface for executing the backward weights pass on a RNN.
 *
 * @param handle                MIOpen handle (input)
 * @param rnnDesc               RNN layer descriptor type (input)

 * @param xDesc                 An input tensor descriptor for sequenced RNN data. This
 * miopenSeqTensorDescriptor_t should be initialyzed by `miopenSetRNNDataSeqTensorDescriptor`
 function.(input)
 * @param x                     Pointer to input tensor (input)
 *
 * @param hDesc                A hidden tensor descriptor that has as its first dimension
 * of the number of layers if the direction mode is unidirectional and twice the
 * number of layers if the direction mode is bidirectional. The second dimension of
 * the descriptor must equal the largest first dimension of the xDesc tensor descriptor
 * array. The third dimension equals the hiddenSize. (input)
 * @param hx                    Pointer to the hidden layer input tensor. If hx is NULL,
 * then the initial hidden state will be zero initialized. (input)
 *
 * @param yDesc                 An output tensor descriptor for sequenced RNN data. This
 * miopenSeqTensorDescriptor_t should be initialyzed by `miopenSetRNNDataSeqTensorDescriptor`
 function.(input)
 * @param y                     Pointer to the output tensor (input)
 *
 * @param dw                    Pointer to input weights tensor (input / output)
 * @param weightSpaceSize       Number of allocated bytes in memory for the weights tensor
 * @param workSpace             Pointer to memory allocated for forward training (input)
 * @param workSpaceNumBytes     Number of allocated bytes in memory for the workspace (input)
 * @param reserveSpace          Pointer to memory allocated for random states (input)
 * @param reserveSpaceNumBytes  Number of allocated bytes in memory for use in the forward (input)
 * @return                      miopenStatus_t
 */
MIOPEN_EXPORT miopenStatus_t
miopenRNNBackwardWeightsSeqTensor(miopenHandle_t handle,
                                  const miopenRNNDescriptor_t rnnDesc,
                                  const miopenSeqTensorDescriptor_t xDesc,
                                  const void* x,
                                  const miopenTensorDescriptor_t hDesc,
                                  const void* hx,
                                  const miopenSeqTensorDescriptor_t yDesc,
                                  const void* y,
                                  void* dw,
                                  size_t weightSpaceSize,
                                  void* workSpace,
                                  size_t workSpaceNumBytes,
                                  const void* reserveSpace,
                                  size_t reserveSpaceNumBytes);

/*! @brief Execute forward training for recurrent layer
 *
 * Interface for executing the forward training pass on a RNN.
 *
 * @param handle                MIOpen handle (input)
 * @param rnnDesc               RNN layer descriptor type (input)
 * @param sequenceLen           Temporal iterations to unroll (input)
 * @param xDesc                 An array of tensor descriptors. These are the
 * input descriptors to each time step. The first dimension of each descriptor is the
 * batch size and may decrease from element n to element n+1 and not increase in size.
 * The second dimension is the same for all descriptors in the array and is the input
 * vector length. (input)
 * @param x                     Pointer to input tensor (input)
 * @param hxDesc                A hidden tensor descriptor that has as its first dimension
 * of the number of layers if the direction mode is unidirectional and twice the
 * number of layers if the direction mode is bidirectional. The second dimension of
 * the descriptor must equal the largest first dimension of the xDesc tensor descriptor
 * array. The third dimension equals the hiddenSize. (input)
 * @param hx                    Pointer to the hidden layer input tensor. If hx is NULL,
 * then the initial hidden state will be zero initialized. (input)
 * @param cxDesc                A cell tensor descriptor that has as its first dimension
 * of the number of layers if the direction mode is unidirectional and twice the
 * number of layers if the direction mode is bidirectional. The second dimension of
 * the descriptor must equal the largest first dimension of the xDesc tensor descriptor
 * array. The third dimension equals the hiddenSize. (input)
 * @param cx                    Pointer to the cell layer input tensor. If cx is NULL,
 * then the initial cell state will be zero initialized. (input)
 * @param wDesc                 A weights tensor descriptor (input)
 * @param w                     Pointer to input weights tensor (input)
 * @param yDesc                 An array of fully packed tensor descriptors associated
 * with the output from each time step. The first dimension of the tensor descriptors
 * must equal the first dimension of the first descriptor (batch size) in the xDesc
 * tensor array. The second dimension of the element of the descriptor array
 * depends on the direction mode selected. If the direction mode is unidirectional,
 * the second dimension is the hiddenSize. If direction mode is bidirectional
 * the second dimension is twice the hiddenSize. (input)
 * @param y                     Pointer to output tensor (output)
 * @param hyDesc                A hidden tensor descriptor that has as its first dimension
 * of the number of layers if the direction mode is unidirectional and twice the
 * number of layers if the direction mode is bidirectional. The second dimension of
 * the descriptor must equal the largest first dimension of the xDesc tensor descriptor
 * array. The third dimension equals the hiddenSize. (input)
 * @param hy                    Pointer to the hidden layer output tensor. If hy is NULL,
 * then the final hidden state will not be saved. (output)
 * @param cyDesc                A cell tensor descriptor that has as its first dimension
 * of the number of layers if the direction mode is unidirectional and twice the
 * number of layers if the direction mode is bidirectional. The second dimension of
 * the descriptor must equal the largest first dimension of the xDesc tensor descriptor
 * array. The third dimension equals the hiddenSize. (input)
 * @param cy                    Pointer to the cell layer output tensor. If hy is NULL,
 * then the final cell state will not be saved. (output)
 * @param workSpace             Pointer to memory allocated for forward training (input)
 * @param workSpaceNumBytes     Number of allocated bytes in memory for the workspace (input)
 * @param reserveSpace          Pointer to memory allocated for random states (input / output)
 * @param reserveSpaceNumBytes  Number of allocated bytes in memory for use in the forward  (input)
 * @return                      miopenStatus_t
 */
MIOPEN_EXPORT miopenStatus_t miopenRNNForwardTraining(miopenHandle_t handle,
                                                      const miopenRNNDescriptor_t rnnDesc,
                                                      const int sequenceLen,
                                                      const miopenTensorDescriptor_t* xDesc,
                                                      const void* x,
                                                      const miopenTensorDescriptor_t hxDesc,
                                                      const void* hx,
                                                      const miopenTensorDescriptor_t cxDesc,
                                                      const void* cx,
                                                      const miopenTensorDescriptor_t wDesc,
                                                      const void* w,
                                                      const miopenTensorDescriptor_t* yDesc,
                                                      void* y,
                                                      const miopenTensorDescriptor_t hyDesc,
                                                      void* hy,
                                                      const miopenTensorDescriptor_t cyDesc,
                                                      void* cy,
                                                      void* workSpace,
                                                      size_t workSpaceNumBytes,
                                                      void* reserveSpace,
                                                      size_t reserveSpaceNumBytes);

/*! @brief Execute backward data for recurrent layer
 *
 * Interface for executing the backward data pass on a RNN.
 *
 * @param handle                MIOpen handle (input)
 * @param rnnDesc               RNN layer descriptor type (input)
 * @param sequenceLen           Temporal iterations to unroll (input)
 * @param yDesc                 An array of tensor descriptors (input)
 * @param y                     Pointer to input tensor (input)
 * @param dyDesc                An array of fully packed tensor descriptors associated
 * with the output from each time step. The first dimension of the tensor descriptors
 * must equal the first dimension of the first descriptor (batch size) in the xDesc
 * tensor array. The second dimension of the element of the descriptor array
 * depends on the direction mode selected. If the direction mode is unidirectional,
 * the second dimension is the hiddenSize. If direction mode is bidirectional
 * the second dimension is twice the hiddenSize. (input)
 * @param dy                    Pointer to the hidden layer input tensor (input)
 * @param dhyDesc               A hidden tensor descriptor that has as its first dimension
 * of the number of layers if the direction mode is unidirectional and twice the
 * number of layers if the direction mode is bidirectional. The second dimension of
 * the descriptor must equal the largest first dimension of the xDesc tensor descriptor
 * array. The third dimension equals the hiddenSize. (input)
 * @param dhy                   Pointer to the cell layer input tensor (input)
 * @param dcyDesc               A cell tensor descriptor that has as its first dimension
 * of the number of layers if the direction mode is unidirectional and twice the
 * number of layers if the direction mode is bidirectional. The second dimension of
 * the descriptor must equal the largest first dimension of the xDesc tensor descriptor
 * array. The third dimension equals the hiddenSize. (input)
 * @param dcy                   Pointer to the cell layer input tensor. If dcy is NULL,
 * then the initial delta cell state will be zero initialized. (input)
 * @param wDesc                 A weights tensor descriptor (input)
 * @param w                     Pointer to input weights tensor (input)
 * @param hxDesc                An input hidden tensor descriptor that has as its first dimension
 * of the number of layers if the direction mode is unidirectional and twice the
 * number of layers if the direction mode is bidirectional. The second dimension of
 * the descriptor must equal the largest first dimension of the xDesc tensor descriptor
 * array. The third dimension equals the hiddenSize. (input)
 * @param hx                    Pointer to the hidden layer input tensor. If hx is NULL,
 * then the initial hidden state will be zero initialized. (input)
 * @param cxDesc                A input cell tensor descriptor that has as its first dimension
 * of the number of layers if the direction mode is unidirectional and twice the
 * number of layers if the direction mode is bidirectional. The second dimension of
 * the descriptor must equal the largest first dimension of the xDesc tensor descriptor
 * array. The third dimension equals the hiddenSize. (input)
 * @param cx                    Pointer to the hidden layer input tensor. If cx is NULL,
 * then the initial cell state will be zero initialized. (input)
 * @param dxDesc                An array of tensor descriptors. These are the
 * input descriptors to each time step. The first dimension of each descriptor is the
 * batch size and may decrease from element n to element n+1 and not increase in size.
 * The second dimension is the same for all descriptors in the array and is the input
 * vector length. (input)
 * @param dx                    Pointer to the cell layer output tensor (output)
 * @param dhxDesc               A hidden tensor descriptor that has as its first dimension
 * of the number of layers if the direction mode is unidirectional and twice the
 * number of layers if the direction mode is bidirectional. The second dimension of
 * the descriptor must equal the largest first dimension of the xDesc tensor descriptor
 * array. The third dimension equals the hiddenSize. (input)
 * @param dhx                   Pointer to the delta hidden layer output tensor. If dhx is NULL
 * the hidden gradient will not ouput. (output)
 * @param dcxDesc               A tensor descriptor that has as its first dimension
 * of the number of layers if the direction mode is unidirectional and twice the
 * number of layers if the direction mode is bidirectional. The second dimension of
 * the descriptor must equal the largest first dimension of the xDesc tensor descriptor
 * array. The third dimension equals the hiddenSize. (input)
 * @param dcx                   Pointer to the cell layer output tensor. If dcx is NULL
 * the cell gradient will not ouput. (output)
 * @param workSpace             Pointer to memory allocated for forward training (input)
 * @param workSpaceNumBytes     Number of allocated bytes in memory for the workspace (input)
 * @param reserveSpace          Pointer to memory allocated for random states (input / output)
 * @param reserveSpaceNumBytes  Number of allocated bytes in memory for use in the forward (input)
 * @return                      miopenStatus_t
 */
MIOPEN_EXPORT miopenStatus_t miopenRNNBackwardData(miopenHandle_t handle,
                                                   const miopenRNNDescriptor_t rnnDesc,
                                                   const int sequenceLen,
                                                   const miopenTensorDescriptor_t* yDesc,
                                                   const void* y,
                                                   const miopenTensorDescriptor_t* dyDesc,
                                                   const void* dy,
                                                   const miopenTensorDescriptor_t dhyDesc,
                                                   const void* dhy,
                                                   const miopenTensorDescriptor_t dcyDesc,
                                                   const void* dcy,
                                                   const miopenTensorDescriptor_t wDesc,
                                                   const void* w,
                                                   const miopenTensorDescriptor_t hxDesc,
                                                   const void* hx,
                                                   const miopenTensorDescriptor_t cxDesc,
                                                   const void* cx,
                                                   const miopenTensorDescriptor_t* dxDesc,
                                                   void* dx,
                                                   const miopenTensorDescriptor_t dhxDesc,
                                                   void* dhx,
                                                   const miopenTensorDescriptor_t dcxDesc,
                                                   void* dcx,
                                                   void* workSpace,
                                                   size_t workSpaceNumBytes,
                                                   void* reserveSpace,
                                                   size_t reserveSpaceNumBytes);

/*! @brief Execute backward weights for recurrent layer
 *
 * Interface for executing the backward weights pass on a RNN.
 *
 * @param handle                MIOpen handle (input)
 * @param rnnDesc               RNN layer descriptor type (input)
 * @param sequenceLen           Temporal iterations to unroll (input)
 * @param xDesc                 An array of tensor descriptors. These are the
 * input descriptors to each time step. The first dimension of each descriptor is the
 * batch size and may decrease from element n to element n+1 and not increase in size.
 * The second dimension is the same for all descriptors in the array and is the input
 * vector length. (input)
 * @param x                     Pointer to input tensor (input)
 * @param hxDesc                A hidden tensor descriptor that has as its first dimension
 * of the number of layers if the direction mode is unidirectional and twice the
 * number of layers if the direction mode is bidirectional. The second dimension of
 * the descriptor must equal the largest first dimension of the xDesc tensor descriptor
 * array. The third dimension equals the hiddenSize. (input)
 * @param hx                    Pointer to the hidden layer input tensor. If hx is NULL,
 * then the initial hidden state will be zero initialized. (input)
 * @param yDesc                 An array of fully packed tensor descriptors associated
 * with the output from each time step. The first dimension of the tensor descriptors
 * must equal the first dimension of the first descriptor (batch size) in the xDesc
 * tensor array. The second dimension of the element of the descriptor array
 * depends on the direction mode selected. If the direction mode is unidirectional,
 * the second dimension is the hiddenSize. If direction mode is bidirectional
 * the second dimension is twice the hiddenSize. (input)
 * @param y                     Pointer to the output tensor (input)
 * @param dwDesc                A weights tensor descriptor (input)
 * @param dw                    Pointer to input weights tensor (input / output)
 * @param workSpace             Pointer to memory allocated for forward training (input)
 * @param workSpaceNumBytes     Number of allocated bytes in memory for the workspace (input)
 * @param reserveSpace          Pointer to memory allocated for random states (input)
 * @param reserveSpaceNumBytes  Number of allocated bytes in memory for use in the forward (input)
 * @return                      miopenStatus_t
 */
MIOPEN_EXPORT miopenStatus_t miopenRNNBackwardWeights(miopenHandle_t handle,
                                                      const miopenRNNDescriptor_t rnnDesc,
                                                      const int sequenceLen,
                                                      const miopenTensorDescriptor_t* xDesc,
                                                      const void* x,
                                                      const miopenTensorDescriptor_t hxDesc,
                                                      const void* hx,
                                                      const miopenTensorDescriptor_t* yDesc,
                                                      const void* y,
                                                      const miopenTensorDescriptor_t dwDesc,
                                                      void* dw,
                                                      void* workSpace,
                                                      size_t workSpaceNumBytes,
                                                      const void* reserveSpace,
                                                      size_t reserveSpaceNumBytes);

/*! @brief Execute forward inference for RNN layer
 *
 * Interface for executing the forward inference pass on a RNN.
 *
 * @param handle                MIOpen handle (input)
 * @param rnnDesc               RNN layer descriptor type (input)
 * @param sequenceLen           Temporal iterations to unroll (input)
 * @param xDesc                 An array of tensor descriptors. These are the
 * input descriptors to each time step. The first dimension of each descriptor is the
 * batch size and may decrease from element n to element n+1 and not increase in size.
 * The second dimension is the same for all descriptors in the array and is the input
 * vector length. (input)
 * @param x                     Pointer to input tensor (input)
 * @param hxDesc                A hidden tensor descriptor that has as its first dimension
 * of the number of layers if the direction mode is unidirectional and twice the
 * number of layers if the direction mode is bidirectional. The second dimension of
 * the descriptor must equal the largest first dimension of the xDesc tensor descriptor
 * array. The third dimension equals the hiddenSize. (input)
 * @param hx                    Pointer to the hidden layer input tensor. If hx is NULL,
 * then the initial hidden state will be zero initialized. (input)
 * @param cxDesc                A cell tensor descriptor that has as its first dimension
 * of the number of layers if the direction mode is unidirectional and twice the
 * number of layers if the direction mode is bidirectional. The second dimension of
 * the descriptor must equal the largest first dimension of the xDesc tensor descriptor
 * array. The third dimension equals the hiddenSize. (input)
 * @param cx                    Pointer to the cell layer input tensor. If cx is NULL,
 * then the initial cell state will be zero initialized. (input)
 * @param wDesc                 A weights tensor descriptor (input)
 * @param w                     Pointer to input weights tensor (input)
 * @param yDesc                 An array of fully packed tensor descriptors associated
 * with the output from each time step. The first dimension of the tensor descriptors
 * must equal the first dimension of the first descriptor (batch size) in the xDesc
 * tensor array. The second dimension of the element of the descriptor array
 * depends on the direction mode selected. If the direction mode is unidirectional,
 * the second dimension is the hiddenSize. If direction mode is bidirectional
 * the second dimension is twice the hiddenSize. (input)
 * @param y                     Pointer to output tensor (output)
 * @param hyDesc                A hidden tensor descriptor that has as its first dimension
 * of the number of layers if the direction mode is unidirectional and twice the
 * number of layers if the direction mode is bidirectional. The second dimension of
 * the descriptor must equal the largest first dimension of the xDesc tensor descriptor
 * array. The third dimension equals the hiddenSize. (input)
 * @param hy                    Pointer to the hidden layer output tensor. If hy is NULL,
 * then the final hidden state will not be saved. (output)
 * @param cyDesc                A output cell tensor descriptor that has as its first dimension
 * of the number of layers if the direction mode is unidirectional and twice the
 * number of layers if the direction mode is bidirectional. The second dimension of
 * the descriptor must equal the largest first dimension of the xDesc tensor descriptor
 * array. The third dimension equals the hiddenSize. (input)
 * @param cy                    Pointer to the cell layer output tensor. If cy is NULL,
 * then the final cell state will not be saved. (output)
 * @param workSpace             Pointer to memory allocated for forward training (input)
 * @param workSpaceNumBytes     Number of allocated bytes in memory for the workspace (input)
 * @return                      miopenStatus_t
 */
MIOPEN_EXPORT miopenStatus_t miopenRNNForwardInference(miopenHandle_t handle,
                                                       miopenRNNDescriptor_t rnnDesc,
                                                       const int sequenceLen,
                                                       const miopenTensorDescriptor_t* xDesc,
                                                       const void* x,
                                                       const miopenTensorDescriptor_t hxDesc,
                                                       const void* hx,
                                                       const miopenTensorDescriptor_t cxDesc,
                                                       const void* cx,
                                                       const miopenTensorDescriptor_t wDesc,
                                                       const void* w,
                                                       const miopenTensorDescriptor_t* yDesc,
                                                       void* y,
                                                       const miopenTensorDescriptor_t hyDesc,
                                                       void* hy,
                                                       const miopenTensorDescriptor_t cyDesc,
                                                       void* cy,
                                                       void* workSpace,
                                                       size_t workSpaceNumBytes);

/** @} */
// CLOSEOUT RNN DOXYGEN GROUP

/** @addtogroup LossFunction
 *
 *  @{
 */

/*! @enum miopenCTCLossAlgo_t
 * Algorithms available to execute the CTC loss operation
 */
typedef enum
{
    MIOPEN_CTC_LOSS_ALGO_DETERMINISTIC = 0, /*!< Results are guaranteed to be reproducible */
} miopenCTCLossAlgo_t;

/*! @brief Create a CTC loss function Descriptor
 *
 * API for creating an uninitialized CTC loss function descriptor.
 * @param ctcLossDesc  Pointer to the CTC loss function descriptor type (output)
 * @return             miopenStatus_t
 */
MIOPEN_EXPORT miopenStatus_t miopenCreateCTCLossDescriptor(miopenCTCLossDescriptor_t* ctcLossDesc);

/*! @brief Retrieves a CTC loss function descriptor's details
 *
 * @param ctcLossDesc          CTC loss function descriptor (input)
 * @param dataType             Data type used in this CTC loss operation, only fp32 currently
 * supported (output)
 * @param blank_label_id       User defined index for blank label (output)
 * @param apply_softmax_layer  Boolean to toggle input layer property (output)
 * @return                     miopenStatus_t
 */
MIOPEN_EXPORT miopenStatus_t miopenGetCTCLossDescriptor(miopenCTCLossDescriptor_t ctcLossDesc,
                                                        miopenDataType_t* dataType,
                                                        int* blank_label_id,
                                                        bool* apply_softmax_layer);

/*! @brief Destroys a CTC loss function descriptor object
 *
 * @param ctcLossDesc  CTC loss function descriptor type (input)
 * @return             miopenStatus_t
 */
MIOPEN_EXPORT miopenStatus_t miopenDestroyCTCLossDescriptor(miopenCTCLossDescriptor_t ctcLossDesc);

/*! @brief Set the details of a CTC loss function descriptor
 *
 * @param ctcLossDesc          CTC loss function descriptor type (input)
 * @param dataType             Data type used in this CTC loss operation, only fp32 currently
 * supported (input)
 * @param blank_label_id       User defined index for blank label, default 0 (input)
 * @param apply_softmax_layer  Boolean to toggle input layer property (input)
 * @return             miopenStatus_t
 */
MIOPEN_EXPORT miopenStatus_t miopenSetCTCLossDescriptor(miopenCTCLossDescriptor_t ctcLossDesc,
                                                        miopenDataType_t dataType,
                                                        const int blank_label_id,
                                                        bool apply_softmax_layer);

/*! @brief Query the amount of memory required to execute miopenCTCLoss
 *
 * This function calculates the amount of memory required to run the CTC loss function given a CTC
 * loss function descriptor with the specified algorithm.
 * @param handle         MIOpen handle (input)
 * @param probsDesc      Tensor descriptor for probabilities (input)
 * @param gradientsDesc  Tensor descriptor for gradients (input)
 * @param labels         Pointer to the flattened labels list (input)
 * @param labelLengths   Pointer to the lengths list for "labels" (input)
 * @param inputLengths   Pointer to the list of the time steps in each batch (input)
 * @param algo           CTC loss algorithm selected (input)
 * @param ctcLossDesc    CTC loss function descriptor type (input)
 * @param workSpaceSize  Number of bytes of workspace required for CTC loss operation with selected
 * algorithm (output)
 * @return               miopenStatus_t
 */
MIOPEN_EXPORT miopenStatus_t
miopenGetCTCLossWorkspaceSize(miopenHandle_t handle,
                              const miopenTensorDescriptor_t probsDesc,
                              const miopenTensorDescriptor_t gradientsDesc,
                              const int* labels,
                              const int* labelLengths,
                              const int* inputLengths,
                              miopenCTCLossAlgo_t algo,
                              const miopenCTCLossDescriptor_t ctcLossDesc,
                              size_t* workSpaceSize);

/*! @brief Execute forward inference for CTCLoss layer
 *
 * Interface for executing the forward inference pass on a CTCLoss.
 * @param handle         MIOpen handle (input)
 * @param probsDesc      Tensor descriptor for probabilities (input)
 * @param probs          Pointer to the probabilities tensor (input)
 * @param labels         Pointer to the flattened labels list (input)
 * @param labelLengths   Pointer to the lengths list for "labels" (input)
 * @param inputLengths   Pointer to the list of the time steps in each batch (input)
 * @param losses         Pointer to the computed losses of CTC (Output)
 * @param gradientsDesc  Tensor descriptor for gradients (input)
 * @param gradients      Pointer to the computed gradients of CTC (Output)
 * @param algo           CTC loss algorithm selected (input)
 * @param ctcLossDesc    CTC loss function descriptor type (input)
 * @param workSpace      Pointer to memory allocated for execute CTC loss operation (input)
 * @param workSpaceSize  Number of bytes of workspace required for CTC loss operation with selected
 * algorithm (input)
 * @return               miopenStatus_t
 */
MIOPEN_EXPORT miopenStatus_t miopenCTCLoss(miopenHandle_t handle,
                                           const miopenTensorDescriptor_t probsDesc,
                                           const void* probs,
                                           const int* labels,
                                           const int* labelLengths,
                                           const int* inputLengths,
                                           void* losses,
                                           const miopenTensorDescriptor_t gradientsDesc,
                                           void* gradients,
                                           miopenCTCLossAlgo_t algo,
                                           const miopenCTCLossDescriptor_t ctcLossDesc,
                                           void* workSpace,
                                           size_t workSpaceSize);

/** @} */
// CLOSEOUT LossFunction DOXYGEN GROUP

// Dropout APIs
/** @addtogroup dropout
 *
 *  @{
 */

/*!  @enum miopenRNGType_t
 * random number generator type
 */
typedef enum
{
    MIOPEN_RNG_PSEUDO_XORWOW = 0, /*!< XORWOW pseudorandom generator */
} miopenRNGType_t;

/*! @brief Creates the dropout descriptor object
 *
 * @param dropoutDesc Pointer to a dropout descriptor type
 * @return            miopenStatus_t
 */
MIOPEN_EXPORT miopenStatus_t miopenCreateDropoutDescriptor(miopenDropoutDescriptor_t* dropoutDesc);

/*! @brief Destroys the dropout descriptor object
 *
 * @param dropoutDesc Dropout descriptor type (input)
 * @return            miopenStatus_t
 */
MIOPEN_EXPORT miopenStatus_t miopenDestroyDropoutDescriptor(miopenDropoutDescriptor_t dropoutDesc);

/*! @brief Query the amount of memory required to run dropout
 *
 * This function calculates the amount of memory required to run dropout.
 * @param xDesc                    Tensor descriptor for data tensor x (input)
 * @param reserveSpaceSizeInBytes  Number of bytes of reservespace required for executing dropout
 * (Output)
 * @return                         miopenStatus_t
 */
MIOPEN_EXPORT miopenStatus_t miopenDropoutGetReserveSpaceSize(const miopenTensorDescriptor_t xDesc,
                                                              size_t* reserveSpaceSizeInBytes);

/*! @brief Query the amount of memory required to store the states of the random number generators
 *
 * This function calculates the amount of memory required to store the states of the random number
 * generators used by miopenDropoutForward.
 * @param handle            MIOpen handle (input)
 * @param stateSizeInBytes  Number of bytes required to store random generator states (Output)
 * @return                  miopenStatus_t
 */
MIOPEN_EXPORT miopenStatus_t miopenDropoutGetStatesSize(miopenHandle_t handle,
                                                        size_t* stateSizeInBytes);

/*! @brief Get the details of the dropout descriptor
 *
 * Interface for querying the dropout descriptor
 * @param dropoutDesc  Dropout layer descriptor (input)
 * @param handle       MIOpen handle (input)
 * @param dropout      The probability by which the input is set to 0 in the dropout layer (Output)
 * @param states       Pointer to memory that holds random number generator states (Output)
 * @param seed         Seed used to initialize random number generator states (Output)
 * @param use_mask     Boolean flag indicating whether to use a saved mask (an existing or
 * user-defined dropout layout) in reserveSpace (Output)
 * @param state_evo    Boolean flag indicating whether to adopt state evolution strategy to update
 * the PRNG states by the end of each implementation (Output placeholder, currently not enabled)
 * @param rng_mode     Random number generator used to generate parallel random number sequences
 * (Output)
 * @return             miopenStatus_t
 */
MIOPEN_EXPORT miopenStatus_t miopenGetDropoutDescriptor(miopenDropoutDescriptor_t dropoutDesc,
                                                        miopenHandle_t handle,
                                                        float* dropout,
                                                        void** states,
                                                        unsigned long long* seed,
                                                        bool* use_mask,
                                                        bool* state_evo,
                                                        miopenRNGType_t* rng_mode);

/*! @brief Restore the dropout descriptor to a saved state
 *
 * This function restores the state of dropout descriptor using the address of a state buffer with
 * previously saved PRNG state pattern, without launching the expensive PRNG initialization process.
 *
 * Interface for restoring the dropout descriptor
 * @param dropoutDesc       Dropout layer descriptor (input/Output)
 * @param handle            MIOpen handle (input)
 * @param dropout           The probability by which the input is set to 0 in the dropout layer
 * (input)
 * @param states            Pointer to memory that holds random number generator states (input)
 * @param stateSizeInBytes  Number of bytes holding random generator states (input)
 * @param seed              Seed used to initialize random number generator states (input)
 * @param use_mask          Boolean flag indicating whether to use a saved mask (an existing or
 * user-defined dropout layout) in reserveSpace (input)
 * @param state_evo         Boolean flag indicating whether to adopt state evolution strategy to
 * update the PRNG states by the end of each implementation (input placeholder, currently not
 * enabled)
 * @param rng_mode          Random number generator used to generate parallel random number
 * sequences (input)
 * @return                  miopenStatus_t
 */
MIOPEN_EXPORT miopenStatus_t miopenRestoreDropoutDescriptor(miopenDropoutDescriptor_t dropoutDesc,
                                                            miopenHandle_t handle,
                                                            float dropout,
                                                            void* states,
                                                            size_t stateSizeInBytes,
                                                            unsigned long long seed,
                                                            bool use_mask,
                                                            bool state_evo,
                                                            miopenRNGType_t rng_mode);

/*! @brief Initialize the dropout descriptor
 *
 * Interface for setting up the dropout descriptor
 * @param dropoutDesc       Dropout layer descriptor (input/Output)
 * @param handle            MIOpen handle (input)
 * @param dropout           The probability by which the input is set to 0 in the dropout layer
 * (input)
 * @param states            Pointer to memory that holds random number generator states (input)
 * @param stateSizeInBytes  Number of bytes provided for random generator states (input)
 * @param seed              Seed used to initialize random number generator states (input)
 * @param use_mask          Boolean flag indicating whether to use a saved mask (an existing or
 * user-defined dropout layout) in reserveSpace (input)
 * @param state_evo         Boolean flag indicating whether to adopt state evolution strategy to
 * update the PRNG states by the end of each implementation (input placeholder, currently not
 * enabled)
 * @param rng_mode          Random number generator used to generate parallel random number
 * sequences (input)
 * @return                  miopenStatus_t
 */
MIOPEN_EXPORT miopenStatus_t miopenSetDropoutDescriptor(miopenDropoutDescriptor_t dropoutDesc,
                                                        miopenHandle_t handle,
                                                        float dropout,
                                                        void* states,
                                                        size_t stateSizeInBytes,
                                                        unsigned long long seed,
                                                        bool use_mask,
                                                        bool state_evo,
                                                        miopenRNGType_t rng_mode);

/*! @brief Execute forward dropout operation
 *
 * Interface for executing the forward pass on a Dropout.
 * @param handle                   MIOpen handle (input)
 * @param dropoutDesc              Dropout layer descriptor (input)
 * @param noise_shape              Tensor descriptor for noise shape (input placeholder, currently
 * not enabled)
 * @param xDesc                    Tensor descriptor for data tensor x (input)
 * @param x                        Data tensor x (input)
 * @param yDesc                    Tensor descriptor for data tensor y (input)
 * @param y                        Data tensor y (Output)
 * @param reserveSpace             Pointer to memory allocated for executing forward dropout,
 * expecting reserveSpace unchanged before next call of miopenDropoutBackward (Output)
 * @param reserveSpaceSizeInBytes  Number of bytes of reservespace required for executing forward
 * dropout (input)
 * @return                         miopenStatus_t
 */
MIOPEN_EXPORT miopenStatus_t miopenDropoutForward(miopenHandle_t handle,
                                                  const miopenDropoutDescriptor_t dropoutDesc,
                                                  const miopenTensorDescriptor_t noise_shape,
                                                  const miopenTensorDescriptor_t xDesc,
                                                  const void* x,
                                                  const miopenTensorDescriptor_t yDesc,
                                                  void* y,
                                                  void* reserveSpace,
                                                  size_t reserveSpaceSizeInBytes);

/*! @brief Execute backward dropout operation
 *
 * Interface for executing the backward pass on a Dropout.
 * @param handle                   MIOpen handle (input)
 * @param dropoutDesc              Dropout layer descriptor (input)
 * @param noise_shape              Tensor descriptor for noise shape (input placeholder, currently
 * not enabled)
 * @param dyDesc                   Tensor descriptor for data delta tensor dy (input)
 * @param dy                       Data delta tensor dy (input)
 * @param dxDesc                   Tensor descriptor for data delta tensor dx (input)
 * @param dx                       Data delta tensor dx (Output)
 * @param reserveSpace             Pointer to memory allocated for executing backward dropout,
 * expecting reserveSpace unchanged after previous call of miopenDropoutForward (input)
 * @param reserveSpaceSizeInBytes  Number of bytes of reservespace required for executing backward
 * dropout (input)
 * @return                         miopenStatus_t
 */
MIOPEN_EXPORT miopenStatus_t miopenDropoutBackward(miopenHandle_t handle,
                                                   const miopenDropoutDescriptor_t dropoutDesc,
                                                   const miopenTensorDescriptor_t noise_shape,
                                                   const miopenTensorDescriptor_t dyDesc,
                                                   const void* dy,
                                                   const miopenTensorDescriptor_t dxDesc,
                                                   void* dx,
                                                   void* reserveSpace,
                                                   size_t reserveSpaceSizeInBytes);

/** @} */
// CLOSEOUT DROPOUT DOXYGEN GROUP

// TensorReduce APIs
/** @addtogroup TensorReduce
 *
 *  @{
 */

/*! @brief Creates the ReduceTensor descriptor object
 *
 * @param reduceTensorDesc Pointer to a ReduceTensor descriptor type
 * @return            miopenStatus_t
 */
MIOPEN_EXPORT miopenStatus_t
miopenCreateReduceTensorDescriptor(miopenReduceTensorDescriptor_t* reduceTensorDesc);

/*! @brief Destroy the ReduceTensor descriptor object
 *
 * @param reduceTensorDesc  ReduceTensor descriptor type (input)
 * @return            miopenStatus_t
 */
MIOPEN_EXPORT miopenStatus_t
miopenDestroyReduceTensorDescriptor(miopenReduceTensorDescriptor_t reduceTensorDesc);

/*! @brief Initialize a ReduceTensor descriptor object
 *
 * @param reduceTensorDesc         Pointer to the ReduceTensor descriptor object (output)
 * @param reduceTensorOp           Enumerant specifying the operation used by ReduceTensor (input)
 * @param reduceTensorCompType     Enumerant specifying the data type used with ReduceTensor
 * operation (input)
 * @param reduceTensorNanOpt       Enumerant specifying the Nan number propagation mode (input)
 * @param reduceTensorIndices      Enumerant specifying the indices modes used by ReduceTensor
 * (input)
 * @param reduceTensorIndicesType  Enumerant specifying the data type of the indices (input)
 * @return           miopenStatus_t
 */
MIOPEN_EXPORT miopenStatus_t
miopenSetReduceTensorDescriptor(miopenReduceTensorDescriptor_t reduceTensorDesc,
                                miopenReduceTensorOp_t reduceTensorOp,
                                miopenDataType_t reduceTensorCompType,
                                miopenNanPropagation_t reduceTensorNanOpt,
                                miopenReduceTensorIndices_t reduceTensorIndices,
                                miopenIndicesType_t reduceTensorIndicesType);

/*! @brief Query a ReduceTensor descriptor object
 *
 * @param reduceTensorDesc         Pointer to the ReduceTensor descriptor object (input)
 * @param reduceTensorOp           Pointer to enumerant specifying the operation used by
 * ReduceTensor (output)
 * @param reduceTensorCompType     Pointer to enumerant specifying the data type used with
 * ReduceTensor operation (output)
 * @param reduceTensorNanOpt       Pointer to enumerant specifying the Nan number propagation mode
 * (output)
 * @param reduceTensorIndices      Pointer to enumerant specifying the indices modes used by
 * ReduceTensor (output)
 * @param reduceTensorIndicesType  Pointer to enumerant specifying the data type of the indices
 * (output)
 * @return           miopenStatus_t
 */
MIOPEN_EXPORT miopenStatus_t
miopenGetReduceTensorDescriptor(const miopenReduceTensorDescriptor_t reduceTensorDesc,
                                miopenReduceTensorOp_t* reduceTensorOp,
                                miopenDataType_t* reduceTensorCompType,
                                miopenNanPropagation_t* reduceTensorNanOpt,
                                miopenReduceTensorIndices_t* reduceTensorIndices,
                                miopenIndicesType_t* reduceTensorIndicesType);

/*! @brief Helper function to query the minimum index space size required by the ReduceTensor call
 *
 * @param handle                   MIOpen Handle (input)
 * @param reduceTensorDesc         Pointer to the ReduceTensor descriptor object (input)
 * @param aDesc                    Pointer to the input tensor descriptor (input)
 * @param cDesc                    Pointer to the output tensor descriptor (input)
 * @param sizeInBytes              Pointer to data to return the minimum index space size
 * @return           miopenStatus_t
 */
MIOPEN_EXPORT miopenStatus_t
miopenGetReductionIndicesSize(miopenHandle_t handle,
                              const miopenReduceTensorDescriptor_t reduceTensorDesc,
                              const miopenTensorDescriptor_t aDesc,
                              const miopenTensorDescriptor_t cDesc,
                              size_t* sizeInBytes);

/*! @brief Helper function to query the minimum workspace size required by the ReduceTensor call
 *
 * @param handle                   MIOpen Handle (input)
 * @param reduceTensorDesc         Pointer to the ReduceTensor descriptor object (input)
 * @param aDesc                    Pointer to the input tensor descriptor (input)
 * @param cDesc                    Pointer to the output tensor descriptor (input)
 * @param sizeInBytes              Pointer to data to return the minimum workspace size
 * @return           miopenStatus_t
 */
MIOPEN_EXPORT miopenStatus_t
miopenGetReductionWorkspaceSize(miopenHandle_t handle,
                                const miopenReduceTensorDescriptor_t reduceTensorDesc,
                                const miopenTensorDescriptor_t aDesc,
                                const miopenTensorDescriptor_t cDesc,
                                size_t* sizeInBytes);

/*! @brief TensorReduce function doing reduction on tensor A by implementing C = alpha * reduceOp(A)
 * + beta * C
 *
 * The length of each dimension of output tensor C must match the length of the corresponding
 * dimension of
 * input tensor A or must be equal to 1. The dimensions with length equal to 1 indicate the
 * dimensions
 * of A to be reduced.
 *
 * @param handle                   MIOpen Handle (input)
 * @param reduceTensorDesc         Pointer to the ReduceTensor descriptor object (input)
 * @param indices                  Address of the allocated indices data space (output)
 * @param indicesSizeInBytes       Size in bytes of the allocated indices data space (input)
 * @param workspace                Address of the allocated workspace data (input)
 * @param workspaceSizeInBytes     Size in bytes of the allocated workspace data (input)
 * @param alpha                    Pointer to scale factor for data in input tensor A (input)
 * @param aDesc                    Pointer to the tensor descriptor for input tensor A (input)
 * @param A                        Pointer to the data of input tensor A (input)
 * @param beta                     Pointer to scale factor for data in output tensor C (input)
 * @param cDesc                    Pointer to the tensor descriptor for output tensor C (input)
 * @param C                        Pointer to the data of output tensor C (output)
 * @return           miopenStatus_t
 */
MIOPEN_EXPORT miopenStatus_t
miopenReduceTensor(miopenHandle_t handle,
                   const miopenReduceTensorDescriptor_t reduceTensorDesc,
                   void* indices,
                   size_t indicesSizeInBytes,
                   void* workspace,
                   size_t workspaceSizeInBytes,
                   const void* alpha,
                   const miopenTensorDescriptor_t aDesc,
                   const void* A,
                   const void* beta,
                   const miopenTensorDescriptor_t cDesc,
                   void* C);

/** @} */
// CLOSEOUT TensorReduce DOXYGEN GROUP

// Find 2.0 API
/** @addtogroup find2
 *
 *  @{
 */

/*! @brief Describes a problem for different miopen operations.
 *
 * For now, this is only used for convolution, but could be used for other
 * operators in the future(such as GEMM, Pooling, etc)
 */
MIOPEN_DECLARE_OBJECT(miopenProblem);

/*! @enum miopenProblemDirection_t
 * Directions of miopen operation.
 */
typedef enum
{
    miopenProblemDirectionForward         = 0,
    miopenProblemDirectionBackward        = 1,
    miopenProblemDirectionBackwardWeights = 2,
#ifdef MIOPEN_BETA_API
    miopenProblemDirectionInference = 4,
#endif
} miopenProblemDirection_t;

/*! @enum miopenTensorArgumentId_t
 * Identifiers for tensor arguments of problems and operations.
 */
typedef enum
{
    miopenTensorArgumentIdInvalid = 0,
    miopenTensorConvolutionX      = 1,
    miopenTensorConvolutionW      = 2,
    miopenTensorConvolutionY      = 3,

    miopenTensorMhaK                  = 4,
    miopenTensorMhaQ                  = 5,
    miopenTensorMhaV                  = 6,
    miopenTensorMhaDescaleK           = 7,
    miopenTensorMhaDescaleQ           = 8,
    miopenTensorMhaDescaleV           = 9,
    miopenTensorMhaDescaleS           = 10,
    miopenTensorMhaScaleS             = 11,
    miopenTensorMhaScaleO             = 12,
    miopenTensorMhaDropoutProbability = 13,
    miopenTensorMhaDropoutSeed        = 14,
    miopenTensorMhaDropoutOffset      = 15,
    miopenTensorMhaO                  = 16,
    miopenTensorMhaAmaxO              = 17,
    miopenTensorMhaAmaxS              = 18,
    miopenTensorMhaM                  = 19,
    miopenTensorMhaZInv               = 20,
    miopenTensorMhaDO                 = 21,
    miopenTensorMhaDescaleO           = 22,
    miopenTensorMhaDescaleDO          = 23,
    miopenTensorMhaDescaleDS          = 24,
    miopenTensorMhaScaleDS            = 25,
    miopenTensorMhaScaleDQ            = 26,
    miopenTensorMhaScaleDK            = 27,
    miopenTensorMhaScaleDV            = 28,
    miopenTensorMhaDQ                 = 29,
    miopenTensorMhaDK                 = 30,
    miopenTensorMhaDV                 = 31,
    miopenTensorMhaAmaxDQ             = 32,
    miopenTensorMhaAmaxDK             = 33,
    miopenTensorMhaAmaxDV             = 34,
    miopenTensorMhaAmaxDS             = 35,

#ifdef MIOPEN_BETA_API
    miopenTensorActivationX                = 36,
    miopenTensorActivationY                = 37,
    miopenTensorActivationDX               = 38,
    miopenTensorActivationDY               = 39,
    miopenTensorBiasX                      = 40,
    miopenTensorBiasY                      = 41,
    miopenTensorBias                       = 42,
    miopenTensorSoftmaxX                   = 43,
    miopenTensorSoftmaxY                   = 44,
    miopenTensorSoftmaxDX                  = 45,
    miopenTensorSoftmaxDY                  = 46,
    miopenTensorBatchnormX                 = 47,
    miopenTensorBatchnormY                 = 48,
    miopenTensorBatchnormRunningMean       = 49,
    miopenTensorBatchnormRunningVariance   = 50,
    miopenTensorBatchnormSavedMean         = 51,
    miopenTensorBatchnormSavedVariance     = 52,
    miopenTensorBatchnormScale             = 53,
    miopenTensorBatchnormScaleDiff         = 54,
    miopenTensorBatchnormEstimatedMean     = 55,
    miopenTensorBatchnormEstimatedVariance = 56,
    miopenTensorBatchnormBias              = 57,
    miopenTensorBatchnormBiasDiff          = 58,
    miopenTensorBatchnormDX                = 59,
    miopenTensorBatchnormDY                = 60,
#endif

    miopenTensorArgumentIsScalar = 1U << 31,

#ifdef MIOPEN_BETA_API
    miopenScalarBatchnormExpAvgFactor = miopenTensorArgumentIsScalar | 1,
    miopenScalarBatchnormEpsilon      = miopenTensorArgumentIsScalar | 2,
#endif
} miopenTensorArgumentId_t;

/*! @enum miopenTensorArgumentId_t
 * Different ways to sort results of the find call.
 */
typedef enum
{
    miopenFindResultsOrderByTime          = 0,
    miopenFindResultsOrderByWorkspaceSize = 1,
} miopenFindResultsOrder_t;

/*! @brief Initializes a problem object describing a convolution operation.
 *
 * @param problem      Pointer to the problem to initialize
 * @param operatorDesc Descriptor of the operator to be used
 * @param direction    Direction of the operation
 * @return             miopenStatus_t
 */
MIOPEN_EXPORT miopenStatus_t miopenCreateConvProblem(miopenProblem_t* problem,
                                                     miopenConvolutionDescriptor_t operatorDesc,
                                                     miopenProblemDirection_t direction);

/*! @brief Initializes a problem object describing a Mha operation.
 *
 * @param problem      Pointer to the problem to initialize
 * @param operatorDesc Descriptor of the operator to be used
 * @param direction    Direction of the operation
 * @return             miopenStatus_t
 */

MIOPEN_EXPORT miopenStatus_t miopenCreateMhaProblem(miopenProblem_t* problem,
                                                    miopenMhaDescriptor_t operatorDesc,
                                                    miopenProblemDirection_t direction);

/*! @brief Creates the mha descriptor object
 *
 * @param mhaDesc     Pointer to a mha descriptor type
 * @return            miopenStatus_t
 */

MIOPEN_EXPORT miopenStatus_t miopenCreateMhaDescriptor(miopenMhaDescriptor_t* mhaDesc);

/*! @brief Sets the Mha descriptor details
 *
 * Sets all of the descriptor details for the Mha
 *
 * @param mhaDesc               Pointer to a Mha descriptor
 * @param scale                 Scale
 * @return                      miopenStatus_t
 */

MIOPEN_EXPORT miopenStatus_t miopenSetMhaDescriptor(miopenMhaDescriptor_t mhaDesc, float scale);

/*! @brief Gets the Mha descriptor details
 *
 * Retrieves all of the descriptor details for the Mha.
 *
 * @param mhaDesc       Pointer to a Mha descriptor
 * @param scale         Scale (output)
 * @return              miopenStatus_t
 */

MIOPEN_EXPORT miopenStatus_t miopenGetMhaDescriptor(miopenMhaDescriptor_t mhaDesc, float* scale);

/*! @brief Creates the Softmax descriptor object
 *
 * @param softmaxDesc Pointer to an softmax descriptor type
 * @return            miopenStatus_t
 */

MIOPEN_EXPORT miopenStatus_t miopenCreateSoftmaxDescriptor(miopenSoftmaxDescriptor_t* softmaxDesc);

/*! @brief Sets the softmax descriptor details
 *
 * Sets all of the descriptor details for the softmax layer
 *
 * @param softmaxDesc  Pointer to a softmax layer descriptor
 * @param alpha        Softmax alpha parameter
 * @param beta         Softmax beta parameter
 * @param algorithm    Softmax algorithm
 * @param mode         Softmax mode
 * @return             miopenStatus_t
 */
MIOPEN_EXPORT miopenStatus_t miopenSetSoftmaxDescriptor(miopenSoftmaxDescriptor_t softmaxDesc,
                                                        float alpha,
                                                        float beta,
                                                        miopenSoftmaxAlgorithm_t algorithm,
                                                        miopenSoftmaxMode_t mode);

/*! @brief Gets the softmax layer descriptor details
 *
 * Retrieves all of the descriptor details for the softmax layer.
 *
 * @param softmaxDesc   Pointer to a softmax layer descriptor (input)
 * @param alpha         Softmax alpha parameter (output)
 * @param beta          Softmax beta parameter (output)
 * @param algorithm     Softmax algorithm (output)
 * @param mode          Softmax mode (output)
 * @return              miopenStatus_t
 */
MIOPEN_EXPORT miopenStatus_t miopenGetSoftmaxDescriptor(const miopenSoftmaxDescriptor_t softmaxDesc,
                                                        float* alpha,
                                                        float* beta,
                                                        miopenSoftmaxAlgorithm_t* algorithm,
                                                        miopenSoftmaxMode_t* mode);

/*! @brief Destroys a problem object.
 *
 * @param problem Problem to destroy
 * @return        miopenStatus_t
 */
MIOPEN_EXPORT miopenStatus_t miopenDestroyProblem(miopenProblem_t problem);

/*! @brief Sets a tensor descriptor for the specified argument.
 *
 * @param problem    Problem to update
 * @param id         Id of the argument for the descriptor
 * @param descriptor Tensor descriptor to set
 * @return           miopenStatus_t
 */
MIOPEN_EXPORT miopenStatus_t
miopenSetProblemTensorDescriptor(miopenProblem_t problem,
                                 miopenTensorArgumentId_t id,
                                 const miopenTensorDescriptor_t descriptor);

/*! @brief The miopenFindOptions allows the user to configure how find will be used.
 */
MIOPEN_DECLARE_OBJECT(miopenFindOptions);

/*! @brief Initializes miopenFindOptions object.
 *
 * @param options    Pointer to options object to initialze
 * @return           miopenStatus_t
 */
MIOPEN_EXPORT miopenStatus_t miopenCreateFindOptions(miopenFindOptions_t* options);

/*! @brief Destroys miopenFindOptions object.
 *
 * @param options    Options object to destroy
 * @return           miopenStatus_t
 */
MIOPEN_EXPORT miopenStatus_t miopenDestroyFindOptions(miopenFindOptions_t options);

/*! @brief Sets the tuning find option. Default value is zero.
 *
 * @param options    Options object to update
 * @param value      Value of zero means no tuning, value of one means tuning enabled
 * @return           miopenStatus_t
 */
MIOPEN_EXPORT miopenStatus_t miopenSetFindOptionTuning(miopenFindOptions_t options, int value);

/*! @brief Sets the results order find option. Default value is miopenFindResultsOrderByTime.
 *
 * @param options    Options object to update
 * @param value      Specifies what order should find results have
 * @return           miopenStatus_t
 */
MIOPEN_EXPORT miopenStatus_t miopenSetFindOptionResultsOrder(miopenFindOptions_t options,
                                                             miopenFindResultsOrder_t value);

/*! @brief Sets the workspace limit find option. Default value is maximum of size_t
 *
 * @param options    Options object to update
 * @param value      Specifies the workspace limit for find call. All solvers exceeding the limit
 * would be ignored.
 * @return           miopenStatus_t
 */
MIOPEN_EXPORT miopenStatus_t miopenSetFindOptionWorkspaceLimit(miopenFindOptions_t options,
                                                               size_t value);

/*! @brief Attaches the preallocated workspace to find options. Allocated by the library by default.
 *
 * @param options    Options object to update
 * @param buffer     Specifies the workspace for find call
 * @param size       Specifies the size of the buffer passed
 * @return           miopenStatus_t
 */
MIOPEN_EXPORT miopenStatus_t miopenSetFindOptionPreallocatedWorkspace(miopenFindOptions_t options,
                                                                      void* buffer,
                                                                      size_t size);

/*! @brief Attaches a preallocated tensor to find options. If not used, buffers are allocated by
 * MIOpen internally, which is not recommended.
 *
 * @param options    Options object to update
 * @param id         Specifies the id of the tensor passed
 * @param buffer     Specifies the tensor for find call
 * @return           miopenStatus_t
 */
MIOPEN_EXPORT miopenStatus_t miopenSetFindOptionPreallocatedTensor(miopenFindOptions_t options,
                                                                   miopenTensorArgumentId_t id,
                                                                   void* buffer);

/*! @brief Forces library to attach kernel binaries to solutions for later saving. This allows zero
 * lookup miopenRunSolution calls after miopenLoadSolution. Default value is 0.
 *
 * @param options    Options object to update
 * @param attach     1 means attaching, 0 - skipping, any other value - reserved for future use
 * @return           miopenStatus_t
 */
MIOPEN_EXPORT miopenStatus_t miopenSetFindOptionAttachBinaries(miopenFindOptions_t options,
                                                               unsigned attach);

/*! @brief The miopenSolution object describes a prepared solution.
 */
MIOPEN_DECLARE_OBJECT(miopenSolution);

/*! @brief Finds solutions to a problem by running different applicable solutions. Memory is
 * automatically allocated.
 *
 * @param handle       Handle to execute the kernels
 * @param problem      Problem to solve
 * @param options      Find options. When null default values would be used
 * @param solutions    Pointer to the first result. Must not be null
 * @param numSolutions Pointer to the amount of results. Ignored if null
 * @param maxSolutions Limits the amount of results
 * @return             miopenStatus_t
 */
MIOPEN_EXPORT miopenStatus_t miopenFindSolutions(miopenHandle_t handle,
                                                 miopenProblem_t problem,
                                                 miopenFindOptions_t options,
                                                 miopenSolution_t* solutions,
                                                 size_t* numSolutions,
                                                 size_t maxSolutions);

/*! @brief Values of a tensor or scalar argument for the miopenRunSolution function.
 */
struct miopenTensorArgument_t
{
    /* @brief Identifier of the tensor argument.
     */
    miopenTensorArgumentId_t id;
    /* @brief Tensor descriptor to override the value stored in the solution.
     *
     * Some solvers may support overriding input and output tensor descriptors, but right now there
     * is no way to tell from the API. Intended for the future use.
     */
    miopenTensorDescriptor_t* descriptor;
    /* @brief Pointer to the device memory buffer to use for the operation or to the host memory if
     * the value is scalar.
     */
    void* buffer;
};

/*! @brief Runs the solution using the passed in buffers.
 *
 * @param handle        Handle to execute the kernels
 * @param solution      Solution to execute
 * @param nInputs       Amount to inputs for the solution
 * @param tensors       Tensor arguments described by miopenTensorArgument_t
 * @param workspace     Pointer to device buffer used as workspace. May be null when not required.
 * Should not be less than expected
 * @param workspaceSize Size of the workspace buffer
 * @return              miopenStatus_t
 */
MIOPEN_EXPORT miopenStatus_t miopenRunSolution(miopenHandle_t handle,
                                               miopenSolution_t solution,
                                               size_t nInputs,
                                               const miopenTensorArgument_t* tensors,
                                               void* workspace,
                                               size_t workspaceSize);

/*! @brief Destroys solution object.
 *
 * @param solution   Solution to destroy
 * @return           miopenStatus_t
 */
MIOPEN_EXPORT miopenStatus_t miopenDestroySolution(miopenSolution_t solution);

/*! @brief Loads solution object from binary data.
 *
 * @param solution   Pointer to the solution to load
 * @param data       Data to load the solution from
 * @param size       Size of the solution blob
 * @return           miopenStatus_t
 */
MIOPEN_EXPORT miopenStatus_t miopenLoadSolution(miopenSolution_t* solution,
                                                const char* data,
                                                size_t size);

/*! @brief Saves a solution object as binary data.
 *
 * @param solution   Solution to save
 * @param data       Pointer to a buffer to save soltuion to
 * @return           miopenStatus_t
 */
MIOPEN_EXPORT miopenStatus_t miopenSaveSolution(miopenSolution_t solution, char* data);

/*! @brief Reads the expected size of a solution.
 *
 * @param solution   Solution to get size
 * @param size       Pointer to a location where to write the size of the solution blob
 * @return           miopenStatus_t
 */
MIOPEN_EXPORT miopenStatus_t miopenGetSolutionSize(miopenSolution_t solution, size_t* size);

/*! @brief Reads the amount of workspace required to exectute the solution.
 *
 * @param solution      Solution to get required workspace size
 * @param workspaceSize Pointer to a location where to write the workspace size
 * @return              miopenStatus_t
 */
MIOPEN_EXPORT miopenStatus_t miopenGetSolutionWorkspaceSize(miopenSolution_t solution,
                                                            size_t* workspaceSize);

/*! @brief Reads the time spent to execute the solution the last it was run.
 *
 * @param solution Solution to get exection time
 * @param time     Pointer to a location where to write the execution time
 * @return         miopenStatus_t
 */
MIOPEN_EXPORT miopenStatus_t miopenGetSolutionTime(miopenSolution_t solution, float* time);

/*! @brief Reads id of the solver referred by the solution.
 *
 * @param solution Solution to get solver id from
 * @param solverId Pointer to a location where to write the solver id
 * @return         miopenStatus_t
 */
MIOPEN_EXPORT miopenStatus_t miopenGetSolutionSolverId(miopenSolution_t solution,
                                                       uint64_t* solverId);

/*! @brief Gets the convolution algorithm implemented by a solver.
 *
 * @param solverId Solver id to get convolution algorithm of
 * @param result   Pointer to a location where to write the algorithm
 * @return         miopenStatus_t
 */
MIOPEN_EXPORT miopenStatus_t miopenGetSolverIdConvAlgorithm(uint64_t solverId,
                                                            miopenConvAlgorithm_t* result);

#ifdef MIOPEN_BETA_API

/*! @brief Initializes a problem object describing an activation operation.
 * @note As of now there is no way to actually get any solution for this kind of problems.
 *
 * @param problem      Pointer to the problem to initialize
 * @param operatorDesc Descriptor of the operator to be used
 * @param direction    Direction of the operation
 * @return             miopenStatus_t
 */
MIOPEN_EXPORT miopenStatus_t
miopenCreateActivationProblem(miopenProblem_t* problem,
                              miopenActivationDescriptor_t operatorDesc,
                              miopenProblemDirection_t direction);

/*! @brief Initializes a problem object describing an activation operation.
 * @note As of now there is no way to actually get any solution for this kind of problems.
 *
 * @param problem   Pointer to the problem to initialize
 * @param mode      Batchnorm mode
 * @param direction Direction of the operation
 * @return          miopenStatus_t
 */
MIOPEN_EXPORT miopenStatus_t miopenCreateBatchnormProblem(miopenProblem_t* problem,
                                                          miopenBatchNormMode_t mode,
                                                          bool runningMeanVariance,
                                                          miopenProblemDirection_t direction);

/*! @brief Fuse two problems into a single one. Problems can be either regular, or fused. No
 * problems are disposed in the process, so the problem2 should be destroyed manually if it is not
 * needed anymore.
 * @example
 * miopenProblem_t problem = makeSomeProblem1();
 * miopenProblem_t problem2 = makeSomeProblem2();
 * miopenProblem_t problem3 = makeSomeProblem3();
 * miopenFuseProblems(problem, problem2);
 * // Now problem contains {problem1, problem2}
 * miopenFuseProblems(problem, problem3);
 * // Now problem contains {problem1, problem2, problem3}
 * miopenDestroyProblem(problem2);
 * miopenDestroyProblem(problem3);
 * @note As of now there is no way to actually get any solution for this kind of problems.
 *
 * @param problem1     The first problem to fuse. The result would be stored here.
 * @param problem2     The second problem to fuse.
 * @return             miopenStatus_t
 */
MIOPEN_EXPORT miopenStatus_t miopenFuseProblems(miopenProblem_t problem1, miopenProblem_t problem2);

/*! @brief Initializes a problem object describing an bias operation.
 * @note As of now there is no way to actually get any solution for this kind of problems.
 *
 * @param problem        Pointer to the problem to initialize
 * @param direction      Direction of the operation
 * @return               miopenStatus_t
 */
MIOPEN_EXPORT miopenStatus_t miopenCreateBiasProblem(miopenProblem_t* problem,
                                                     miopenProblemDirection_t direction);

/*! @brief Initializes a problem object describing a softmax operation.
 *
 * @param problem      Pointer to the problem to initialize
 * @param operatorDesc Descriptor of the operator to be used
 * @param direction    Direction of the operation
 * @return             miopenStatus_t
 */

MIOPEN_EXPORT miopenStatus_t miopenCreateSoftmaxProblem(miopenProblem_t* problem,
                                                        miopenSoftmaxDescriptor_t operatorDesc,
                                                        miopenProblemDirection_t direction);

#endif

/** @} */
// CLOSEOUT find2 DOXYGEN GROUP

#ifdef MIOPEN_BETA_API

/*! @ingroup ReduceCalculation
 * @enum miopenReduceCalculationNanPropagation_t
 * Nan numbers propagation modes for reduce calculation
 */
typedef enum
{
    MIOPEN_REDUCE_CALCULATION_NOT_PROPAGATE_NAN = 0, /*!< does not propagate Nan number */
    MIOPEN_REDUCE_CALCULATION_PROPAGATE_NAN =
        1, /*!< propagate the Nan number by the Reduction operation */
} miopenReduceCalculationNanPropagation_t;

// ReduceCalculation APIs
/** @addtogroup reducecalculation
 *
 *  @{
 */

/*! @enum miopenReduceCalculationOp_t
 * Reduction Calculation operation types
 */
typedef enum
{
    MIOPEN_REDUCE_CALCULATION_PROD =
        1, /*!< the operation is multiplying the values of the reduced elements */
    MIOPEN_REDUCE_CALCULATION_SUM =
        2, /*!< the operation is adding the values of the reduced elements */
} miopenReduceCalculationOp_t;

/*! @brief Helper function to query the minimum workspace size required by the ReduceTensor call
 *
 * @param [in]   handle                   MIOpen Handle
 * @param [in]   xDesc                    Tensor descriptor for data input tensor x
 * @param [in]   dim                      Dimension to calculation.
 * @param [in]   yDesc                    Tensor descriptor for output data tensor y
 * @param [out]  sizeInBytes              Pointer to data to return the minimum workspace size
 * @return                                miopenStatus_t
 */
MIOPEN_EXPORT miopenStatus_t
miopenGetReduceCalculationWorkspaceSize(miopenHandle_t handle,
                                        const miopenTensorDescriptor_t xDesc,
                                        const int32_t dim,
                                        const miopenReduceCalculationOp_t reduceCalculationOp,
                                        const miopenTensorDescriptor_t reduceDesc,
                                        size_t* sizeInBytes);

/*! @brief Execute a reducecalculation forward layer
 *
 * @param [in]   handle                   MIOpen handle
 * @param [in]   nanPropagation           Nan number propagation mode
 * @param [in]   workspace                Address of the allocated workspace data
 * @param [in]   workspaceSizeInBytes     Size in bytes of the allocated workspace data
 * @param [in]   xDesc                    Tensor descriptor for data input tensor x
 * @param [in]   x                        Data tensor x
 * @param [in]   dim                      Dimension to calculation.
 * @param [in]   yDesc                    Tensor descriptor for output data tensor y
 * @param [out]  y                        Data tensor y
 * @return                                miopenStatus_t
 */
MIOPEN_EXPORT miopenStatus_t
miopenReduceCalculationForward(miopenHandle_t handle,
                               miopenReduceCalculationNanPropagation_t nanPropagation,
                               void* workspace,
                               size_t workspaceSizeInBytes,
                               const miopenTensorDescriptor_t xDesc,
                               const void* x,
                               const int32_t dim,
                               const miopenReduceCalculationOp_t reduceCalculationOp,
                               const miopenTensorDescriptor_t reduceDesc,
                               void* y);

/** @} */
// CLOSEOUT REDUCE CALCULATION DOXYGEN GROUP
#endif // MIOPEN_BETA_API

#ifdef MIOPEN_BETA_API

/*! @ingroup ReduceExtreme
 * @enum miopenReduceExtremeOp_t
 * Reduction Extreme operation types
 */
typedef enum
{
    MIOPEN_REDUCE_EXTREME_ARGMIN =
        1, /*!< the operation is getting the minimum index of the reduced elements */
    MIOPEN_REDUCE_EXTREME_ARGMAX =
        2, /*!< the operation is getting the maximum index of the reduced elements */
    MIOPEN_REDUCE_EXTREME_MIN =
        3, /*!< the operation is getting the minimum value and index of the reduced elements */
    MIOPEN_REDUCE_EXTREME_MAX =
        4, /*!< the operation is getting the maximum value and index of the reduced elements */
} miopenReduceExtremeOp_t;

// ReduceExtreme APIs
/** @addtogroup ReduceExtreme
 *
 *  @{
 */

/*! @brief Find the the extreme (minimum, maximum) value and index of a tensor across Dimension.
 *
 * @param handle                   MIOpen handle (input)
 * @param xDesc                    Tensor descriptor for data input tensor x (input)
 * @param x                        Data tensor x (input)
 * @param dim                      Dimension to reduce argmax. (input)
 * @param reduceExtremeOp          Enumerant specifying the operation used by ReduceExtreme (input)
 * @param yDesc                    Tensor descriptor for reduce data tensor y (input)
 * @param y                        Data tensor y (output)
 * @param indiceDesc               Tensor descriptor for reduce data tensor indice only int32_t
 * (input)
 * @param indice                   Data tensor indice (output)
 * @return                         miopenStatus_t
 */
MIOPEN_EXPORT miopenStatus_t
miopenReduceExtremeForward(miopenHandle_t handle,
                           const miopenTensorDescriptor_t xDesc,
                           const void* x,
                           const int32_t dim,
                           const miopenReduceExtremeOp_t reduceExtremeOp,
                           const miopenTensorDescriptor_t yDesc,
                           void* y,
                           const miopenTensorDescriptor_t indiceDesc,
                           void* indice);

/** @} */
// CLOSEOUT REDUCEEXTREME DOXYGEN GROUP
#endif // MIOPEN_BETA_API

#ifdef MIOPEN_BETA_API
// GroupNorm APIs
/** @addtogroup groupnorm
 *
 *  @{
 */
/*! @brief Execute a groupnorm forward layer
 *
 * @param handle         MIOpen handle (input)
 * @param mode           GroupNorm mode (input)
 * @param xDesc          Tensor descriptor for data input tensor x (input)
 * @param x              Data tensor x (input)
 * @param weightDesc     Tensor descriptor for data input tensor weight (input)
 * @param weight         Data tensor weight (input)
 * @param biasDesc       Tensor descriptor for data input tensor bias (input)
 * @param bias           Data tensor bias (input)
 * @param num_groups     nNmber of groups to separate the channels into (input)
 * @param epsilon        Value to stablize inverse variance calculation (input)
 * @param yDesc          Tensor descriptor for output data tensor y (input)
 * @param y              Data tensor y (output)
 * @param meanDesc       Tensor descriptor for output data tensor mean (input)
 * @param mean           Data tensor mean (output)
 * @param rstdDesc       Tensor descriptor for output data tensor rstd (input)
 * @param rstd           Data tensor rstd (output)
 * @return               miopenStatus_t
 */
MIOPEN_EXPORT miopenStatus_t miopenGroupNormForward(miopenHandle_t handle,
                                                    miopenNormMode_t mode,
                                                    const miopenTensorDescriptor_t xDesc,
                                                    const void* x,
                                                    const miopenTensorDescriptor_t weightDesc,
                                                    const void* weight,
                                                    const miopenTensorDescriptor_t biasDesc,
                                                    const void* bias,
                                                    const uint64_t num_groups,
                                                    const float epsilon,
                                                    const miopenTensorDescriptor_t yDesc,
                                                    void* y,
                                                    const miopenTensorDescriptor_t meanDesc,
                                                    void* mean,
                                                    const miopenTensorDescriptor_t rstdDesc,
                                                    void* rstd);

/** @} */
// CLOSEOUT groupnorm DOXYGEN GROUP
#endif // MIOPEN_BETA_API

#ifdef MIOPEN_BETA_API
// LayerNorm APIs
/** @addtogroup layernorm
 *
 *  @{
 */
/*! @brief Execute a add and layernorm forward layer
 *
 * @param handle         MIOpen handle (input)
 * @param mode           LayerNorm mode (input)
 * @param xDesc          Tensor descriptor for data input tensor x (input)
 * @param x              Data tensor x (input)
 * @param x2Desc         Tensor descriptor for data input tensor x2 (input)
 * @param x2             Data tensor x2 (input)
 * @param weightDesc     Tensor descriptor for data input tensor weight (input)
 * @param weight         Data tensor weight (input)
 * @param biasDesc       Tensor descriptor for data input tensor bias (input)
 * @param bias           Data tensor bias (input)
 * @param epsilon        Value to stablize inverse variance calculation (input)
 * @param normalized_dim Nomalized dimensions in the input array (input)
 * @param yDesc          Tensor descriptor for output data tensor y (input)
 * @param y              Data tensor y (output)
 * @param meanDesc       Tensor descriptor for output data tensor mean (input)
 * @param mean           Data tensor mean (output)
 * @param rstdDesc       Tensor descriptor for output data tensor rstd (input)
 * @param rstd           Data tensor rstd (output)
 * @return               miopenStatus_t
 */
MIOPEN_EXPORT miopenStatus_t miopenAddLayerNormForward(miopenHandle_t handle,
                                                       miopenNormMode_t mode,
                                                       const miopenTensorDescriptor_t xDesc,
                                                       const void* x,
                                                       const miopenTensorDescriptor_t x2Desc,
                                                       const void* x2,
                                                       const miopenTensorDescriptor_t weightDesc,
                                                       const void* weight,
                                                       const miopenTensorDescriptor_t biasDesc,
                                                       const void* bias,
                                                       const float epsilon,
                                                       const int32_t normalized_dim,
                                                       const miopenTensorDescriptor_t yDesc,
                                                       void* y,
                                                       const miopenTensorDescriptor_t meanDesc,
                                                       void* mean,
                                                       const miopenTensorDescriptor_t rstdDesc,
                                                       void* rstd);

/** @} */
// CLOSEOUT LAYERNORM DOXYGEN GROUP
#endif // MIOPEN_BETA_API

#ifdef MIOPEN_BETA_API
// LayerNorm APIs
/** @addtogroup layernorm
 *
 *  @{
 */
/*! @brief Execute a T5layernorm forward layer
 *
 * @param handle         MIOpen handle (input)
 * @param mode           LayerNorm mode (input)
 * @param xDesc          Tensor descriptor for data input tensor x (input)
 * @param x              Data tensor x (input)
 * @param weightDesc     Tensor descriptor for data input tensor weight (input)
 * @param weight         Data tensor weight (input)
 * @param epsilon        Value to stablize inverse variance calculation (input)
 * @param yDesc          Tensor descriptor for output data tensor y (input)
 * @param y              Data tensor y (output)
 * @param rstdDesc       Tensor descriptor for output data tensor rstd (input)
 * @param rstd           Data tensor rstd (output)
 * @return               miopenStatus_t
 */
MIOPEN_EXPORT miopenStatus_t miopenT5LayerNormForward(miopenHandle_t handle,
                                                      miopenNormMode_t mode,
                                                      const miopenTensorDescriptor_t xDesc,
                                                      const void* x,
                                                      const miopenTensorDescriptor_t weightDesc,
                                                      const void* weight,
                                                      const float epsilon,
                                                      const miopenTensorDescriptor_t yDesc,
                                                      void* y,
                                                      const miopenTensorDescriptor_t rstdDesc,
                                                      void* rstd);

/*! @brief Helper function to query the minimum workspace size required by the T5layernorm backward
 * call
 *
 * @param handle                   MIOpen Handle (input)
 * @param mode                     LayerNorm mode (input)
 * @param dyDesc                   Tensor descriptor for data input tensor dy (input)
 * @param xDesc                    Tensor descriptor for data input tensor x (input)
 * @param weightDesc               Tensor descriptor for data input tensor weight (input)
 * @param rstdDesc                 Tensor descriptor for data input tensor rstd (input)
 * @param dxDesc                   Tensor descriptor for output data tensor dx (input)
 * @param dwDesc                   Tensor descriptor for output data tensor dw (input)
 * @param sizeInBytes              Pointer to data to return the minimum workspace size
 * @return                         miopenStatus_t
 */
MIOPEN_EXPORT miopenStatus_t
miopenGetT5LayerNormBackwardWorkspaceSize(miopenHandle_t handle,
                                          miopenNormMode_t mode,
                                          const miopenTensorDescriptor_t dyDesc,
                                          const miopenTensorDescriptor_t xDesc,
                                          const miopenTensorDescriptor_t weightDesc,
                                          const miopenTensorDescriptor_t rstdDesc,
                                          const miopenTensorDescriptor_t dxDesc,
                                          const miopenTensorDescriptor_t dwDesc,
                                          size_t* sizeInBytes);

/*! @brief Execute a T5layernorm backward layer
 *
 * @param handle                   MIOpen handle (input)
 * @param mode                     LayerNorm mode (input)
 * @param workspace                Address of the allocated workspace data (input)
 * @param workspaceSizeInBytes     Size in bytes of the allocated workspace data (input)
 * @param dyDesc                   Tensor descriptor for data input tensor dy (input)
 * @param dy                       Data tensor dy (input)
 * @param xDesc                    Tensor descriptor for output data tensor x (input)
 * @param x                        Data tensor x (input)
 * @param weightDesc               Tensor descriptor for data input tensor weight (input)
 * @param weight                   Data tensor weight (input)
 * @param rstdDesc                 Tensor descriptor for output data tensor rstd (input)
 * @param rstd                     Data tensor rstd (output)
 * @param dxDesc                   Tensor descriptor for output data tensor dx (input)
 * @param dx                       Data tensor dx (output)
 * @param dwDesc                   Tensor descriptor for output data tensor dw (input)
 * @param dw                       Data tensor dw (output)
 * @return                         miopenStatus_t
 */
MIOPEN_EXPORT miopenStatus_t miopenT5LayerNormBackward(miopenHandle_t handle,
                                                       miopenNormMode_t mode,
                                                       void* workspace,
                                                       size_t workspaceSizeInBytes,
                                                       const miopenTensorDescriptor_t dyDesc,
                                                       const void* dy,
                                                       const miopenTensorDescriptor_t xDesc,
                                                       const void* x,
                                                       const miopenTensorDescriptor_t weightDesc,
                                                       const void* weight,
                                                       const miopenTensorDescriptor_t rstdDesc,
                                                       const void* rstd,
                                                       const miopenTensorDescriptor_t dxDesc,
                                                       void* dx,
                                                       const miopenTensorDescriptor_t dwDesc,
                                                       void* dw);
/** @} */
// CLOSEOUT LAYERNORM DOXYGEN GROUP
#endif // MIOPEN_BETA_API

#ifdef MIOPEN_BETA_API
// Graph API
/** @addtogroup GraphAPI
 *
 *  @{
 */

/*! @brief Descriptor type
 *
 * An enumerated type that indicates the type of backend descriptors. Users create a backend
 * descriptor of a particular type by passing a value from this enumerate to the
 * miopenBackendCreateDescriptor() function.
 */
typedef enum
{
    MIOPEN_BACKEND_CONVOLUTION_DESCRIPTOR,
    MIOPEN_BACKEND_ENGINE_DESCRIPTOR,
    MIOPEN_BACKEND_ENGINECFG_DESCRIPTOR,
    MIOPEN_BACKEND_ENGINEHEUR_DESCRIPTOR,
    MIOPEN_BACKEND_EXECUTION_PLAN_DESCRIPTOR,
    MIOPEN_BACKEND_INTERMEDIATE_INFO_DESCRIPTOR,
    MIOPEN_BACKEND_KNOB_CHOICE_DESCRIPTOR,
    MIOPEN_BACKEND_KNOB_INFO_DESCRIPTOR,
    MIOPEN_BACKEND_LAYOUT_INFO_DESCRIPTOR,
    MIOPEN_BACKEND_MATMUL_DESCRIPTOR,
    MIOPEN_BACKEND_OPERATION_CONCAT_DESCRIPTOR,
    MIOPEN_BACKEND_OPERATION_CONVOLUTION_BACKWARD_DATA_DESCRIPTOR,
    MIOPEN_BACKEND_OPERATION_CONVOLUTION_BACKWARD_FILTER_DESCRIPTOR,
    MIOPEN_BACKEND_OPERATION_CONVOLUTION_FORWARD_DESCRIPTOR,
    MIOPEN_BACKEND_OPERATION_GEN_STATS_DESCRIPTOR,
    MIOPEN_BACKEND_OPERATION_MATMUL_DESCRIPTOR,
    MIOPEN_BACKEND_OPERATION_NORM_BACKWARD_DESCRIPTOR,
    MIOPEN_BACKEND_OPERATION_NORM_FORWARD_DESCRIPTOR,
    MIOPEN_BACKEND_OPERATION_POINTWISE_DESCRIPTOR,
    MIOPEN_BACKEND_OPERATION_REDUCTION_DESCRIPTOR,
    MIOPEN_BACKEND_OPERATION_RESAMPLE_BWD_DESCRIPTOR,
    MIOPEN_BACKEND_OPERATION_RESAMPLE_FWD_DESCRIPTOR,
    MIOPEN_BACKEND_OPERATION_RESHAPE_DESCRIPTOR,
    MIOPEN_BACKEND_OPERATION_RNG_DESCRIPTOR,
    MIOPEN_BACKEND_OPERATION_SIGNAL_DESCRIPTOR,
    MIOPEN_BACKEND_OPERATIONGRAPH_DESCRIPTOR,
    MIOPEN_BACKEND_POINTWISE_DESCRIPTOR,
    MIOPEN_BACKEND_REDUCTION_DESCRIPTOR,
    MIOPEN_BACKEND_RESAMPLE_DESCRIPTOR,
    MIOPEN_BACKEND_RNG_DESCRIPTOR,
    MIOPEN_BACKEND_TENSOR_DESCRIPTOR,
    MIOPEN_BACKEND_VARIANT_PACK_DESCRIPTOR,
} miopenBackendDescriptorType_t;

/*! @brief Backend Descriptor's Attribute
 *
 * An enumerated type that indicates the backend descriptor attributes
 * that can be set or get using miopenBackendSetAttribute() and miopenBackendGetAttribute()
 * functions. The backend descriptor to which an attribute belongs is
 * identified by the prefix of the attribute name.
 */
typedef enum
{
    MIOPEN_ATTR_POINTWISE_MODE                  = 0,
    MIOPEN_ATTR_POINTWISE_MATH_PREC             = 1,
    MIOPEN_ATTR_POINTWISE_NAN_PROPAGATION       = 2,
    MIOPEN_ATTR_POINTWISE_RELU_LOWER_CLIP       = 3,
    MIOPEN_ATTR_POINTWISE_RELU_UPPER_CLIP       = 4,
    MIOPEN_ATTR_POINTWISE_RELU_LOWER_CLIP_SLOPE = 5,
    MIOPEN_ATTR_POINTWISE_ELU_ALPHA             = 6,
    MIOPEN_ATTR_POINTWISE_SOFTPLUS_BETA         = 7,
    MIOPEN_ATTR_POINTWISE_SWISH_BETA            = 8,
    MIOPEN_ATTR_POINTWISE_AXIS                  = 9,

    MIOPEN_ATTR_CONVOLUTION_COMP_TYPE      = 100,
    MIOPEN_ATTR_CONVOLUTION_CONV_MODE      = 101,
    MIOPEN_ATTR_CONVOLUTION_DILATIONS      = 102,
    MIOPEN_ATTR_CONVOLUTION_FILTER_STRIDES = 103,
    MIOPEN_ATTR_CONVOLUTION_POST_PADDINGS  = 104,
    MIOPEN_ATTR_CONVOLUTION_PRE_PADDINGS   = 105,
    MIOPEN_ATTR_CONVOLUTION_SPATIAL_DIMS   = 106,

    MIOPEN_ATTR_ENGINEHEUR_MODE            = 200,
    MIOPEN_ATTR_ENGINEHEUR_OPERATION_GRAPH = 201,
    MIOPEN_ATTR_ENGINEHEUR_RESULTS         = 202,
    MIOPEN_ATTR_ENGINEHEUR_SM_COUNT_TARGET = 203,

    MIOPEN_ATTR_ENGINECFG_ENGINE            = 300,
    MIOPEN_ATTR_ENGINECFG_INTERMEDIATE_INFO = 301,
    MIOPEN_ATTR_ENGINECFG_KNOB_CHOICES      = 302,

    MIOPEN_ATTR_EXECUTION_PLAN_HANDLE                     = 400,
    MIOPEN_ATTR_EXECUTION_PLAN_ENGINE_CONFIG              = 401,
    MIOPEN_ATTR_EXECUTION_PLAN_WORKSPACE_SIZE             = 402,
    MIOPEN_ATTR_EXECUTION_PLAN_COMPUTED_INTERMEDIATE_UIDS = 403,
    MIOPEN_ATTR_EXECUTION_PLAN_RUN_ONLY_INTERMEDIATE_UIDS = 404,
    MIOPEN_ATTR_EXECUTION_PLAN_JSON_REPRESENTATION        = 405,

    MIOPEN_ATTR_INTERMEDIATE_INFO_UNIQUE_ID            = 500,
    MIOPEN_ATTR_INTERMEDIATE_INFO_SIZE                 = 501,
    MIOPEN_ATTR_INTERMEDIATE_INFO_DEPENDENT_DATA_UIDS  = 502,
    MIOPEN_ATTR_INTERMEDIATE_INFO_DEPENDENT_ATTRIBUTES = 503,

    MIOPEN_ATTR_KNOB_CHOICE_KNOB_TYPE  = 600,
    MIOPEN_ATTR_KNOB_CHOICE_KNOB_VALUE = 601,

    MIOPEN_ATTR_OPERATION_CONVOLUTION_FORWARD_ALPHA        = 700,
    MIOPEN_ATTR_OPERATION_CONVOLUTION_FORWARD_BETA         = 701,
    MIOPEN_ATTR_OPERATION_CONVOLUTION_FORWARD_CONV_DESC    = 702,
    MIOPEN_ATTR_OPERATION_CONVOLUTION_FORWARD_W            = 703,
    MIOPEN_ATTR_OPERATION_CONVOLUTION_FORWARD_X            = 704,
    MIOPEN_ATTR_OPERATION_CONVOLUTION_FORWARD_Y            = 705,
    MIOPEN_ATTR_OPERATION_CONVOLUTION_BWD_DATA_ALPHA       = 706,
    MIOPEN_ATTR_OPERATION_CONVOLUTION_BWD_DATA_BETA        = 707,
    MIOPEN_ATTR_OPERATION_CONVOLUTION_BWD_DATA_CONV_DESC   = 708,
    MIOPEN_ATTR_OPERATION_CONVOLUTION_BWD_DATA_W           = 709,
    MIOPEN_ATTR_OPERATION_CONVOLUTION_BWD_DATA_DX          = 710,
    MIOPEN_ATTR_OPERATION_CONVOLUTION_BWD_DATA_DY          = 711,
    MIOPEN_ATTR_OPERATION_CONVOLUTION_BWD_FILTER_ALPHA     = 712,
    MIOPEN_ATTR_OPERATION_CONVOLUTION_BWD_FILTER_BETA      = 713,
    MIOPEN_ATTR_OPERATION_CONVOLUTION_BWD_FILTER_CONV_DESC = 714,
    MIOPEN_ATTR_OPERATION_CONVOLUTION_BWD_FILTER_DW        = 715,
    MIOPEN_ATTR_OPERATION_CONVOLUTION_BWD_FILTER_X         = 716,
    MIOPEN_ATTR_OPERATION_CONVOLUTION_BWD_FILTER_DY        = 717,
    MIOPEN_ATTR_OPERATION_POINTWISE_PW_DESCRIPTOR          = 750,
    MIOPEN_ATTR_OPERATION_POINTWISE_XDESC                  = 751,
    MIOPEN_ATTR_OPERATION_POINTWISE_BDESC                  = 752,
    MIOPEN_ATTR_OPERATION_POINTWISE_YDESC                  = 753,
    MIOPEN_ATTR_OPERATION_POINTWISE_ALPHA1                 = 754,
    MIOPEN_ATTR_OPERATION_POINTWISE_ALPHA2                 = 755,
    MIOPEN_ATTR_OPERATION_POINTWISE_DXDESC                 = 756,
    MIOPEN_ATTR_OPERATION_POINTWISE_DYDESC                 = 757,
    MIOPEN_ATTR_OPERATION_POINTWISE_TDESC                  = 758,

    MIOPEN_ATTR_OPERATION_GENSTATS_MODE      = 770,
    MIOPEN_ATTR_OPERATION_GENSTATS_MATH_PREC = 771,
    MIOPEN_ATTR_OPERATION_GENSTATS_XDESC     = 772,
    MIOPEN_ATTR_OPERATION_GENSTATS_SUMDESC   = 773,
    MIOPEN_ATTR_OPERATION_GENSTATS_SQSUMDESC = 774,

    MIOPEN_ATTR_OPERATION_BN_FINALIZE_STATS_MODE                = 780,
    MIOPEN_ATTR_OPERATION_BN_FINALIZE_MATH_PREC                 = 781,
    MIOPEN_ATTR_OPERATION_BN_FINALIZE_Y_SUM_DESC                = 782,
    MIOPEN_ATTR_OPERATION_BN_FINALIZE_Y_SQ_SUM_DESC             = 783,
    MIOPEN_ATTR_OPERATION_BN_FINALIZE_SCALE_DESC                = 784,
    MIOPEN_ATTR_OPERATION_BN_FINALIZE_BIAS_DESC                 = 785,
    MIOPEN_ATTR_OPERATION_BN_FINALIZE_PREV_RUNNING_MEAN_DESC    = 786,
    MIOPEN_ATTR_OPERATION_BN_FINALIZE_PREV_RUNNING_VAR_DESC     = 787,
    MIOPEN_ATTR_OPERATION_BN_FINALIZE_UPDATED_RUNNING_MEAN_DESC = 788,
    MIOPEN_ATTR_OPERATION_BN_FINALIZE_UPDATED_RUNNING_VAR_DESC  = 789,
    MIOPEN_ATTR_OPERATION_BN_FINALIZE_SAVED_MEAN_DESC           = 790,
    MIOPEN_ATTR_OPERATION_BN_FINALIZE_SAVED_INV_STD_DESC        = 791,
    MIOPEN_ATTR_OPERATION_BN_FINALIZE_EQ_SCALE_DESC             = 792,
    MIOPEN_ATTR_OPERATION_BN_FINALIZE_EQ_BIAS_DESC              = 793,
    MIOPEN_ATTR_OPERATION_BN_FINALIZE_ACCUM_COUNT_DESC          = 794,
    MIOPEN_ATTR_OPERATION_BN_FINALIZE_EPSILON_DESC              = 795,
    MIOPEN_ATTR_OPERATION_BN_FINALIZE_EXP_AVERATE_FACTOR_DESC   = 796,

    MIOPEN_ATTR_OPERATIONGRAPH_HANDLE              = 800,
    MIOPEN_ATTR_OPERATIONGRAPH_OPS                 = 801,
    MIOPEN_ATTR_OPERATIONGRAPH_ENGINE_GLOBAL_COUNT = 802,

    MIOPEN_ATTR_TENSOR_BYTE_ALIGNMENT       = 900,
    MIOPEN_ATTR_TENSOR_DATA_TYPE            = 901,
    MIOPEN_ATTR_TENSOR_DIMENSIONS           = 902,
    MIOPEN_ATTR_TENSOR_STRIDES              = 903,
    MIOPEN_ATTR_TENSOR_VECTOR_COUNT         = 904,
    MIOPEN_ATTR_TENSOR_VECTORIZED_DIMENSION = 905,
    MIOPEN_ATTR_TENSOR_UNIQUE_ID            = 906,
    MIOPEN_ATTR_TENSOR_IS_VIRTUAL           = 907,
    MIOPEN_ATTR_TENSOR_IS_BY_VALUE          = 908,
    MIOPEN_ATTR_TENSOR_REORDERING_MODE      = 909,
    MIOPEN_ATTR_TENSOR_RAGGED_OFFSET_DESC   = 910,

    MIOPEN_ATTR_VARIANT_PACK_UNIQUE_IDS    = 1000,
    MIOPEN_ATTR_VARIANT_PACK_DATA_POINTERS = 1001,
    MIOPEN_ATTR_VARIANT_PACK_INTERMEDIATES = 1002,
    MIOPEN_ATTR_VARIANT_PACK_WORKSPACE     = 1003,

    MIOPEN_ATTR_LAYOUT_INFO_TENSOR_UID = 1100,
    MIOPEN_ATTR_LAYOUT_INFO_TYPES      = 1101,

    MIOPEN_ATTR_KNOB_INFO_TYPE          = 1200,
    MIOPEN_ATTR_KNOB_INFO_MAXIMUM_VALUE = 1201,
    MIOPEN_ATTR_KNOB_INFO_MINIMUM_VALUE = 1202,
    MIOPEN_ATTR_KNOB_INFO_STRIDE        = 1203,

    MIOPEN_ATTR_ENGINE_OPERATION_GRAPH = 1300,
    MIOPEN_ATTR_ENGINE_GLOBAL_INDEX    = 1301,
    MIOPEN_ATTR_ENGINE_KNOB_INFO       = 1302,
    MIOPEN_ATTR_ENGINE_NUMERICAL_NOTE  = 1303,
    MIOPEN_ATTR_ENGINE_LAYOUT_INFO     = 1304,
    MIOPEN_ATTR_ENGINE_BEHAVIOR_NOTE   = 1305,
    MIOPEN_ATTR_ENGINE_SM_COUNT_TARGET = 1306,

    MIOPEN_ATTR_MATMUL_COMP_TYPE     = 1500,
    MIOPEN_ATTR_MATMUL_PADDING_VALUE = 1501,

    MIOPEN_ATTR_OPERATION_MATMUL_ADESC                           = 1520,
    MIOPEN_ATTR_OPERATION_MATMUL_BDESC                           = 1521,
    MIOPEN_ATTR_OPERATION_MATMUL_CDESC                           = 1522,
    MIOPEN_ATTR_OPERATION_MATMUL_DESC                            = 1523,
    MIOPEN_ATTR_OPERATION_MATMUL_IRREGULARLY_STRIDED_BATCH_COUNT = 1524,
    MIOPEN_ATTR_OPERATION_MATMUL_GEMM_M_OVERRIDE_DESC            = 1525,
    MIOPEN_ATTR_OPERATION_MATMUL_GEMM_N_OVERRIDE_DESC            = 1526,
    MIOPEN_ATTR_OPERATION_MATMUL_GEMM_K_OVERRIDE_DESC            = 1527,

    MIOPEN_ATTR_REDUCTION_OPERATOR  = 1600,
    MIOPEN_ATTR_REDUCTION_COMP_TYPE = 1601,

    MIOPEN_ATTR_OPERATION_REDUCTION_XDESC = 1610,
    MIOPEN_ATTR_OPERATION_REDUCTION_YDESC = 1611,
    MIOPEN_ATTR_OPERATION_REDUCTION_DESC  = 1612,

    MIOPEN_ATTR_OPERATION_BN_BWD_WEIGHTS_MATH_PREC        = 1620,
    MIOPEN_ATTR_OPERATION_BN_BWD_WEIGHTS_MEAN_DESC        = 1621,
    MIOPEN_ATTR_OPERATION_BN_BWD_WEIGHTS_INVSTD_DESC      = 1622,
    MIOPEN_ATTR_OPERATION_BN_BWD_WEIGHTS_BN_SCALE_DESC    = 1623,
    MIOPEN_ATTR_OPERATION_BN_BWD_WEIGHTS_X_DESC           = 1624,
    MIOPEN_ATTR_OPERATION_BN_BWD_WEIGHTS_DY_DESC          = 1625,
    MIOPEN_ATTR_OPERATION_BN_BWD_WEIGHTS_DBN_SCALE_DESC   = 1626,
    MIOPEN_ATTR_OPERATION_BN_BWD_WEIGHTS_DBN_BIAS_DESC    = 1627,
    MIOPEN_ATTR_OPERATION_BN_BWD_WEIGHTS_EQ_DY_SCALE_DESC = 1628,
    MIOPEN_ATTR_OPERATION_BN_BWD_WEIGHTS_EQ_X_SCALE_DESC  = 1629,
    MIOPEN_ATTR_OPERATION_BN_BWD_WEIGHTS_EQ_BIAS          = 1630,

    MIOPEN_ATTR_RESAMPLE_MODE            = 1700,
    MIOPEN_ATTR_RESAMPLE_COMP_TYPE       = 1701,
    MIOPEN_ATTR_RESAMPLE_SPATIAL_DIMS    = 1702,
    MIOPEN_ATTR_RESAMPLE_POST_PADDINGS   = 1703,
    MIOPEN_ATTR_RESAMPLE_PRE_PADDINGS    = 1704,
    MIOPEN_ATTR_RESAMPLE_STRIDES         = 1705,
    MIOPEN_ATTR_RESAMPLE_WINDOW_DIMS     = 1706,
    MIOPEN_ATTR_RESAMPLE_NAN_PROPAGATION = 1707,
    MIOPEN_ATTR_RESAMPLE_PADDING_MODE    = 1708,

    MIOPEN_ATTR_OPERATION_RESAMPLE_FWD_XDESC   = 1710,
    MIOPEN_ATTR_OPERATION_RESAMPLE_FWD_YDESC   = 1711,
    MIOPEN_ATTR_OPERATION_RESAMPLE_FWD_IDXDESC = 1712,
    MIOPEN_ATTR_OPERATION_RESAMPLE_FWD_ALPHA   = 1713,
    MIOPEN_ATTR_OPERATION_RESAMPLE_FWD_BETA    = 1714,
    MIOPEN_ATTR_OPERATION_RESAMPLE_FWD_DESC    = 1716,

    MIOPEN_ATTR_OPERATION_RESAMPLE_BWD_DXDESC  = 1720,
    MIOPEN_ATTR_OPERATION_RESAMPLE_BWD_DYDESC  = 1721,
    MIOPEN_ATTR_OPERATION_RESAMPLE_BWD_IDXDESC = 1722,
    MIOPEN_ATTR_OPERATION_RESAMPLE_BWD_ALPHA   = 1723,
    MIOPEN_ATTR_OPERATION_RESAMPLE_BWD_BETA    = 1724,
    MIOPEN_ATTR_OPERATION_RESAMPLE_BWD_DESC    = 1725,
    MIOPEN_ATTR_OPERATION_RESAMPLE_BWD_XDESC   = 1726,
    MIOPEN_ATTR_OPERATION_RESAMPLE_BWD_YDESC   = 1727,

    MIOPEN_ATTR_OPERATION_CONCAT_AXIS          = 1800,
    MIOPEN_ATTR_OPERATION_CONCAT_INPUT_DESCS   = 1801,
    MIOPEN_ATTR_OPERATION_CONCAT_INPLACE_INDEX = 1802,
    MIOPEN_ATTR_OPERATION_CONCAT_OUTPUT_DESC   = 1803,

    MIOPEN_ATTR_OPERATION_SIGNAL_MODE     = 1900,
    MIOPEN_ATTR_OPERATION_SIGNAL_FLAGDESC = 1901,
    MIOPEN_ATTR_OPERATION_SIGNAL_VALUE    = 1902,
    MIOPEN_ATTR_OPERATION_SIGNAL_XDESC    = 1903,
    MIOPEN_ATTR_OPERATION_SIGNAL_YDESC    = 1904,

    MIOPEN_ATTR_OPERATION_NORM_FWD_MODE                     = 2000,
    MIOPEN_ATTR_OPERATION_NORM_FWD_PHASE                    = 2001,
    MIOPEN_ATTR_OPERATION_NORM_FWD_XDESC                    = 2002,
    MIOPEN_ATTR_OPERATION_NORM_FWD_MEAN_DESC                = 2003,
    MIOPEN_ATTR_OPERATION_NORM_FWD_INV_VARIANCE_DESC        = 2004,
    MIOPEN_ATTR_OPERATION_NORM_FWD_SCALE_DESC               = 2005,
    MIOPEN_ATTR_OPERATION_NORM_FWD_BIAS_DESC                = 2006,
    MIOPEN_ATTR_OPERATION_NORM_FWD_EPSILON_DESC             = 2007,
    MIOPEN_ATTR_OPERATION_NORM_FWD_EXP_AVG_FACTOR_DESC      = 2008,
    MIOPEN_ATTR_OPERATION_NORM_FWD_INPUT_RUNNING_MEAN_DESC  = 2009,
    MIOPEN_ATTR_OPERATION_NORM_FWD_INPUT_RUNNING_VAR_DESC   = 2010,
    MIOPEN_ATTR_OPERATION_NORM_FWD_OUTPUT_RUNNING_MEAN_DESC = 2011,
    MIOPEN_ATTR_OPERATION_NORM_FWD_OUTPUT_RUNNING_VAR_DESC  = 2012,
    MIOPEN_ATTR_OPERATION_NORM_FWD_YDESC                    = 2013,
    MIOPEN_ATTR_OPERATION_NORM_FWD_PEER_STAT_DESCS          = 2014,

    MIOPEN_ATTR_OPERATION_NORM_BWD_MODE              = 2100,
    MIOPEN_ATTR_OPERATION_NORM_BWD_XDESC             = 2101,
    MIOPEN_ATTR_OPERATION_NORM_BWD_MEAN_DESC         = 2102,
    MIOPEN_ATTR_OPERATION_NORM_BWD_INV_VARIANCE_DESC = 2103,
    MIOPEN_ATTR_OPERATION_NORM_BWD_DYDESC            = 2104,
    MIOPEN_ATTR_OPERATION_NORM_BWD_SCALE_DESC        = 2105,
    MIOPEN_ATTR_OPERATION_NORM_BWD_EPSILON_DESC      = 2106,
    MIOPEN_ATTR_OPERATION_NORM_BWD_DSCALE_DESC       = 2107,
    MIOPEN_ATTR_OPERATION_NORM_BWD_DBIAS_DESC        = 2108,
    MIOPEN_ATTR_OPERATION_NORM_BWD_DXDESC            = 2109,
    MIOPEN_ATTR_OPERATION_NORM_BWD_PEER_STAT_DESCS   = 2110,

    MIOPEN_ATTR_OPERATION_RESHAPE_XDESC = 2200,
    MIOPEN_ATTR_OPERATION_RESHAPE_YDESC = 2201,

    MIOPEN_ATTR_RNG_DISTRIBUTION                   = 2300,
    MIOPEN_ATTR_RNG_NORMAL_DIST_MEAN               = 2301,
    MIOPEN_ATTR_RNG_NORMAL_DIST_STANDARD_DEVIATION = 2302,
    MIOPEN_ATTR_RNG_UNIFORM_DIST_MAXIMUM           = 2303,
    MIOPEN_ATTR_RNG_UNIFORM_DIST_MINIMUM           = 2304,
    MIOPEN_ATTR_RNG_BERNOULLI_DIST_PROBABILITY     = 2305,

    MIOPEN_ATTR_OPERATION_RNG_YDESC       = 2310,
    MIOPEN_ATTR_OPERATION_RNG_SEED        = 2311,
    MIOPEN_ATTR_OPERATION_RNG_DESC        = 2312,
    MIOPEN_ATTR_OPERATION_RNG_OFFSET_DESC = 2313,

} miopenBackendAttributeName_t;

/*! @brief Data type of an attribute of a backend descriptor
 *
 * Specifies the data type of an attribute of a backend descriptor.
 * It is used to specify the type of data pointed to by the
 * void *arrayOfElements argument of miopenBackendSetAttribute()
 * and miopenBackendGetAttribute()
 */
typedef enum
{
    MIOPEN_TYPE_HANDLE = 0,              /*!< miopenHandle_t */
    MIOPEN_TYPE_DATA_TYPE,               /*!< miopenDataType_t */
    MIOPEN_TYPE_BOOLEAN,                 /*!< bool */
    MIOPEN_TYPE_INT64,                   /*!< int64_t */
    MIOPEN_TYPE_FLOAT,                   /*!< float */
    MIOPEN_TYPE_DOUBLE,                  /*!< double */
    MIOPEN_TYPE_VOID_PTR,                /*!< void * */
    MIOPEN_TYPE_CONVOLUTION_MODE,        /*!< miopenConvolutionMode_t */
    MIOPEN_TYPE_HEUR_MODE,               /*!< miopenBackendHeurMode_t */
    MIOPEN_TYPE_KNOB_TYPE,               /*!< miopenBackendKnobType_t */
    MIOPEN_TYPE_NAN_PROPOGATION,         /*!< miopenNanPropagation_t */
    MIOPEN_TYPE_NUMERICAL_NOTE,          /*!< miopenBackendNumericalNote_t */
    MIOPEN_TYPE_LAYOUT_TYPE,             /*!< miopenBackendLayoutType_t */
    MIOPEN_TYPE_ATTRIB_NAME,             /*!< miopenBackendAttributeName_t */
    MIOPEN_TYPE_POINTWISE_MODE,          /*!< miopenPointwiseMode_t */
    MIOPEN_TYPE_BACKEND_DESCRIPTOR,      /*!< miopenBackendDescriptor_t */
    MIOPEN_TYPE_GENSTATS_MODE,           /*!< miopenGenStatsMode_t */
    MIOPEN_TYPE_BN_FINALIZE_STATS_MODE,  /*!< miopenBnFinalizeStatsMode_t */
    MIOPEN_TYPE_REDUCTION_OPERATOR_TYPE, /*!< miopenReduceTensorOp_t */
    MIOPEN_TYPE_BEHAVIOR_NOTE,           /*!< miopenBackendBehaviorNote_t */
    MIOPEN_TYPE_TENSOR_REORDERING_MODE,  /*!< miopenBackendTensorReordering_t */
    MIOPEN_TYPE_RESAMPLE_MODE,           /*!< miopenResampleMode_t */
    MIOPEN_TYPE_PADDING_MODE,            /*!< miopenPaddingMode_t */
    MIOPEN_TYPE_INT32,                   /*!< int32_t */
    MIOPEN_TYPE_CHAR,                    /*!< char */
    MIOPEN_TYPE_SIGNAL_MODE,             /*!< miopenSignalMode_t */
    MIOPEN_TYPE_FRACTION,                /*!< miopenFraction_t */
    MIOPEN_TYPE_NORM_MODE,               /*!< miopenBackendNormMode_t */
    MIOPEN_TYPE_NORM_FWD_PHASE,          /*!< miopenBackendNormFwdPhase_t */
    MIOPEN_TYPE_RNG_DISTRIBUTION         /*!< miopenRngDistribution_t */
} miopenBackendAttributeType_t;

/*! @brief Intended poinwise math operation for a pointwise operation descriptor
 *
 * An enumerated type to indicate the intended pointwise math operation in the backend pointwise
 * operation descriptor
 */
typedef enum
{
    /*! A pointwise addition between two tensors is computed.*/
    MIOPEN_POINTWISE_ADD,

    /*! A pointwise addition between the first tensor and the square of the second tensor is
       computed. */
    MIOPEN_POINTWISE_ADD_SQUARE,

    /*! A pointwise true division of the first tensor by second tensor is computed. */
    MIOPEN_POINTWISE_DIV,

    /*! A pointwise maximum is taken between two tensors. */
    MIOPEN_POINTWISE_MAX,

    /*! A pointwise minimum is taken between two tensors. */
    MIOPEN_POINTWISE_MIN,

    /*! A pointwise floating-point remainder of the first tensor’s division by the second tensor is
       computed. */
    MIOPEN_POINTWISE_MOD,

    /*! A pointwise multiplication between two tensors is computed. */
    MIOPEN_POINTWISE_MUL,

    /*! A pointwise value from the first tensor to the power of the second tensor is computed. */
    MIOPEN_POINTWISE_POW,

    /*! A pointwise subtraction between two tensors is computed. */
    MIOPEN_POINTWISE_SUB,

    /*! A pointwise absolute value of the input tensor is computed. */
    MIOPEN_POINTWISE_ABS,

    /*! A pointwise ceiling of the input tensor is computed. */
    MIOPEN_POINTWISE_CEIL,

    /*! A pointwise trigonometric cosine of the input tensor is computed. */
    MIOPEN_POINTWISE_COS,

    /*! A pointwise exponential of the input tensor is computed. */
    MIOPEN_POINTWISE_EXP,

    /*! A pointwise floor of the input tensor is computed. */
    MIOPEN_POINTWISE_FLOOR,

    /*! A pointwise natural logarithm of the input tensor is computed. */
    MIOPEN_POINTWISE_LOG,

    /*! A pointwise numerical negative of the input tensor is computed. */
    MIOPEN_POINTWISE_NEG,

    /*! A pointwise reciprocal of the square root of the input tensor is computed. */
    MIOPEN_POINTWISE_RSQRT,

    /*! A pointwise trigonometric sine of the input tensor is computed. */
    MIOPEN_POINTWISE_SIN,

    /*! A pointwise square root of the input tensor is computed. */
    MIOPEN_POINTWISE_SQRT,

    /*! A pointwise trigonometric tangent of the input tensor is computed. */
    MIOPEN_POINTWISE_TAN,

    /*! A pointwise Error Function is computed. */
    MIOPEN_POINTWISE_ERF,

    /*! No computation is performed. As with other pointwise modes, this mode provides implicit
       conversions by specifying the data type of the input tensor as one type, and the data type of
       the output tensor as another. */
    MIOPEN_POINTWISE_IDENTITY,

    /*! A pointwise rectified linear activation function of the input tensor is computed. */
    MIOPEN_POINTWISE_RELU_FWD,

    /*! A pointwise tanh activation function of the input tensor is computed. */
    MIOPEN_POINTWISE_TANH_FWD,

    /*! A pointwise sigmoid activation function of the input tensor is computed. */
    MIOPEN_POINTWISE_SIGMOID_FWD,

    /*! A pointwise Exponential Linear Unit activation function of the input tensor is computed. */
    MIOPEN_POINTWISE_ELU_FWD,

    /*! A pointwise Gaussian Error Linear Unit activation function of the input tensor is computed.
     */
    MIOPEN_POINTWISE_GELU_FWD,

    /*! A pointwise softplus activation function of the input tensor is computed. */
    MIOPEN_POINTWISE_SOFTPLUS_FWD,

    /*! A pointwise swish activation function of the input tensor is computed. */
    MIOPEN_POINTWISE_SWISH_FWD,

    /*! A pointwise tanh approximation of the Gaussian Error Linear Unit activation function of the
       input tensor is computed. The tanh GELU approximation is computed as \f$0.5x\left(
       1+\tanh\left[ \sqrt{2/\pi}\left( x+0.044715x^{3} \right) \right] \right)\f$ */
    MIOPEN_POINTWISE_GELU_APPROX_TANH_FWD,

    /*! A pointwise first derivative of rectified linear activation of the input tensor is computed.
     */
    MIOPEN_POINTWISE_RELU_BWD,

    /*! A pointwise first derivative of tanh activation of the input tensor is computed. */
    MIOPEN_POINTWISE_TANH_BWD,

    /*! A pointwise first derivative of sigmoid activation of the input tensor is computed. */
    MIOPEN_POINTWISE_SIGMOID_BWD,

    /*! A pointwise first derivative of Exponential Linear Unit activation of the input tensor is
       computed. */
    MIOPEN_POINTWISE_ELU_BWD,

    /*! A pointwise first derivative of Gaussian Error Linear Unit activation of the input tensor is
       computed. */
    MIOPEN_POINTWISE_GELU_BWD,

    /*! A pointwise first derivative of softplus activation of the input tensor is computed. */
    MIOPEN_POINTWISE_SOFTPLUS_BWD,

    /*! A pointwise first derivative of swish activation of the input tensor is computed. */
    MIOPEN_POINTWISE_SWISH_BWD,

    /*! A pointwise first derivative of the tanh approximation of the Gaussian Error Linear Unit
       activation of the input tensor is computed. This is computed as \f$0.5\left( 1+\tanh\left(
       b\left( x+cx^{3} \right) \right)+bxsech^{2}\left( b\left( cx^{3}+x \right) \right)\left(
       3cx^{2}+1 \right)dy \right)\f$ where \f$b\f$ is \f$\sqrt{2/\pi}\f$ and \f$c\f$ is
       \f$0.044715\f$ */
    MIOPEN_POINTWISE_GELU_APPROX_TANH_BWD,

    /*! A pointwise truth value of the first tensor equal to the second tensor is computed. */
    MIOPEN_POINTWISE_CMP_EQ,

    /*! A pointwise truth value of the first tensor not equal to the second tensor is computed. */
    MIOPEN_POINTWISE_CMP_NEQ,

    /*! A pointwise truth value of the first tensor greater than the second tensor is computed. */
    MIOPEN_POINTWISE_CMP_GT,

    /*! A pointwise truth value of the first tensor greater than equal to the second tensor is
       computed. */
    MIOPEN_POINTWISE_CMP_GE,

    /*! A pointwise truth value of the first tensor less than the second tensor is computed. */
    MIOPEN_POINTWISE_CMP_LT,

    /*! A pointwise truth value of the first tensor less than equal to the second tensor is
       computed. */
    MIOPEN_POINTWISE_CMP_LE,

    /*! A pointwise truth value of the first tensor logical AND second tensor is computed. */
    MIOPEN_POINTWISE_LOGICAL_AND,

    /*! A pointwise truth value of the first tensor logical OR second tensor is computed. */
    MIOPEN_POINTWISE_LOGICAL_OR,

    /*! A pointwise truth value of input tensors logical NOT is computed. */
    MIOPEN_POINTWISE_LOGICAL_NOT,

    /*! A pointwise index value of the input tensor is generated along a given axis. */
    MIOPEN_POINTWISE_GEN_INDEX,

    /*! A pointwise value is selected amongst two input tensors based on a given predicate tensor.
     */
    MIOPEN_POINTWISE_BINARY_SELECT,

    /*! A pointwise reciprocal of the input tensor is computed. In other words, for every element x
       in the input tensor, 1/x is computed. */
    MIOPEN_POINTWISE_RECIPROCAL
} miopenPointwiseMode_t;

/*! @brief Distribution for random number generation
 *
 * An enumerated type to indicate the distribution to be used in the backend Rng (random number
 * generator) operation.
 */
typedef enum
{
    MIOPEN_RNG_DISTRIBUTION_BERNOULLI,
    MIOPEN_RNG_DISTRIBUTION_UNIFORM,
    MIOPEN_RNG_DISTRIBUTION_NORMAL,
} miopenRngDistribution_t;

typedef enum
{
    /* IDENTITY      alpha = 1.0 and beta = 0.0 */
    /* SCALE         alpha = 4.2 and beta = 0.0 */
    /* BILINEAR      alpha = 3.2 and beta = 1.1 */
    /* ERROR_STATE   alpha = 0.0 and beta = 3.1 */

    DEFAULT     = 0, /* alpha = 1.0 and beta = 0.0.*/
    SCALE       = 1, /* alpha with some value and beta 0.0*/
    BILINEAR    = 2, /* both alpha and beta with some value*/
    ERROR_STATE = 3, /* alpha 0.0 and beta with some value, this should not occur.
                        But used to check for errors.*/
} miopenAlphaBetaCase_t;
/*! @brief Operation mode of CUDNN_BACKEND_ENGINEHEUR_DESCRIPTOR
 *
 *  An enumerated type to indicate the operation mode of a CUDNN_BACKEND_ENGINEHEUR_DESCRIPTOR
 */
typedef enum
{
    MIOPEN_HEUR_MODE_INSTANT  = 0,
    MIOPEN_HEUR_MODE_B        = 1,
    MIOPEN_HEUR_MODE_FALLBACK = 2,
    MIOPEN_HEUR_MODE_A        = 3,
    MIOPEN_HEUR_MODES_COUNT   = 4,
} miopenBackendHeurMode_t;

/*! @brief Backend descriptor
 *
 * A typedef void pointer to one of many opaque descriptor structures.
 * The type of structure that it points to is determined by the argument when allocating the memory
 * for the opaque structure using miopenBackendCreateDescriptor().
 *
 * Attributes of a descriptor can be set using miopenBackendSetAttribute(). After all required
 * attributes of a descriptor are set, the descriptor can be finalized by miopenBackendFinalize().
 * From a finalized descriptor, one can query its queryable attributes using
 * miopenBackendGetAttribute(). Finally, the memory allocated for a descriptor can be freed using
 * miopenBackendDestroyDescriptor().
 */
MIOPEN_DECLARE_OBJECT(miopenBackendDescriptor)

/*! @brief Creates a backend descriptor
 *
 * Allocates memory for a given descriptorType at the location pointed
 * by the descriptor
 *
 * @param [in]   descriptorType  One among the enumerated miopenBackendDescriptorType_t
 * @param [out]  descriptor      Pointer to a descriptor
 *
 * @retval  miopenStatusSuccess        The creation was successful
 * @retval  miopenStatusUnsupportedOp  Creating a descriptor of a given type is not supported
 * @retval  miopenStatusAllocFailed    The memory allocation failed
 * @retval  miopenStatusUnknownError   The error information was not gathered
 */
MIOPEN_EXPORT miopenStatus_t miopenBackendCreateDescriptor(
    miopenBackendDescriptorType_t descriptorType, miopenBackendDescriptor_t* descriptor);

/*! @brief Sets an attribute of a descriptor
 *
 * This function sets an attribute of a descriptor to values provided as a pointer.
 * Returns miopenStatusUnsupportedOp if the descriptor is already
 * successfully finalized using miopenBackendFinalize().
 *
 * @param  [in]  descriptor       Instance of miopenBackendDescriptor_t whose attribute is being set
 * @param  [in]  attributeName    The name of the attribute being set on the descriptor
 * @param  [in]  attributeType    The type of attribute
 * @param  [in]  elementCount     Number of elements being set
 * @param  [in]  arrayOfElements  The starting location for an array from where to read the values
 *                                from. The elements of the array are expected to be of the datatype
 *                                of the attributeType. The datatype of the attributeType is listed
 *                                in the mapping table of miopenBackendAttributeType_t.
 *
 * @retval  miopenStatusSuccess         The attributeName was set to the descriptor
 * @retval  miopenStatusNotInitialized  The backend descriptor pointed to by the descriptor is
 *                                      already in the finalized state
 * @retval  miopenStatusBadParm         The function is called with arguments that correspond to
 *                                      invalid values. Some examples include:
 *                                      * attributeName is not a settable attribute of descriptor.
 *                                      * attributeType is incorrect for this attributeName.
 *                                      * elemCount value is unexpected.
 *                                      * arrayOfElements contains values invalid for the
 *                                        attributeType.
 * @retval  miopenStatusUnsupportedOp  The values to which the attributes are being set are not
 *                                     supported by the current version
 * @retval  miopenStatusUnknownError   The error information was not gathered
 */
MIOPEN_EXPORT miopenStatus_t miopenBackendSetAttribute(miopenBackendDescriptor_t descriptor,
                                                       miopenBackendAttributeName_t attributeName,
                                                       miopenBackendAttributeType_t attributeType,
                                                       int64_t elementCount,
                                                       void* arrayOfElements);

/*! @brief Finalizes a backend descriptor
 *
 * Finalizes the memory pointed to by the descriptor. The type of finalization is done depending on
 * the descriptorType argument with which the descriptor was created using
 * miopenBackendCreateDescriptor() or initialized using miopenBackendInitialize().
 *
 * @param  [in]  descriptor  Instance of miopenBackendDescriptor_t to finalize
 *
 * @retval  miopenStatusSuccess        The descriptor was finalized successfully
 * @retval  miopenStatusBadParm        Invalid descriptor attribute values or combination thereof is
 *                                     encountered
 * @retval  miopenStatusUnsupportedOp  Descriptor attribute values or combinations therefore not
 *                                     supported by the current version
 * @retval  miopenStatusInternalError  Some internal errors are encountered
 * @retval  miopenStatusUnknownError   The error information was not gathered
 */
MIOPEN_EXPORT miopenStatus_t miopenBackendFinalize(miopenBackendDescriptor_t descriptor);

/*! @brief Retrieves backend descriptor's attribute
 *
 * This function retrieves the values of an attribute of a descriptor. attributeName is the name of
 * the attribute whose value is requested. attributeType is the type of attribute.
 * requestsedElementCount is the number of elements to be potentially retrieved. The number of
 * elements for the requested attribute is stored in elementCount. The retrieved values are stored
 * in arrayOfElements. When the attribute is expected to have a single value, arrayOfElements can be
 * pointer to the output value. This function will return miopenStatusNotInitialized if the
 * descriptor has not been successfully finalized using miopenBackendFinalize()
 *
 * @param  [in]   descriptor             Instance of miopenBackendDescriptor_t whose attribute to
 *                                       retrieve
 * @param  [in]   attributeName          The name of the attribute being get from the descriptor
 * @param  [in]   attributeType          The type of attribute
 * @param  [in]   requestedElementCount  Number of elements to output to arrayOfElements
 * @param  [out]  elementCount           Output pointer for the number of elements the descriptor
 *                                       attribute has. Note that miopenBackendGetAttribute() will
 *                                       only write the least of this and requestedElementCount
 *                                       elements to arrayOfElements
 * @param  [out]  arrayOfElements        Array of elements of the datatype of the attributeType. The
 *                                       data type of the attributeType is listed in the mapping
 *                                       table of miopenBackendAttributeType_t
 *
 * @retval  miopenStatusSuccess         The attributeName was retrieved from the descriptor
 *                                      successfully
 * @retval  miopenStatusBadParm         One or more invalid or inconsistent argument values were
 *                                      encountered. Some examples include:
 *                                      * attributeName is not a valid attribute for the descriptor.
 *                                      * attributeType is not one of the valid types for the
 *                                        attribute.
 * @retval  miopenStatusNotInitialized  The descriptor has not been successfully finalized using
 *                                      miopenBackendFinalize()
 * @retval  miopenStatusUnknownError    The error information was not gathered
 */
MIOPEN_EXPORT miopenStatus_t miopenBackendGetAttribute(miopenBackendDescriptor_t descriptor,
                                                       miopenBackendAttributeName_t attributeName,
                                                       miopenBackendAttributeType_t attributeType,
                                                       int64_t requestedElementCount,
                                                       int64_t* elementCount,
                                                       void* arrayOfElements);

/*! @brief Executes a graph
 *
 * Executes the given Engine Configuration Plan on the VariantPack and the finalized ExecutionPlan
 * on the data. The data and the working space are encapsulated in the VariantPack
 *
 * @param  [in]  handle         An instance of miopenHandle_t
 * @param  [in]  executionPlan  Descriptor of the finalized ExecutionPlan
 * @param  [in]  variantPack    Descriptor of the finalized VariantPack consisting of:
 *                              * Data pointer for each non-virtual pointer of the operation set in
 *                                the execution plan.
 *                              * Pointer to user-allocated workspace in global memory at least as
 *                              large as the size queried
 *
 * @retval  miopenStatusSuccess        The ExecutionPlan was executed successfully
 * @retval  miopenStatusBadParm        An incorrect or inconsistent value is encountered. For
 *                                     example, a required data pointer is invalid
 * @retval  miopenStatusInternalError  Some internal errors were encountered
 * @retval  miopenStatusUnknownError   The error information was not gathered
 */
MIOPEN_EXPORT miopenStatus_t miopenBackendExecute(miopenHandle_t handle,
                                                  miopenBackendDescriptor_t executionPlan,
                                                  miopenBackendDescriptor_t variantPack);

/*! @brief Destroys an instance of miopenBackendDescriptor_t
 *
 * Destroys instances of miopenBackendDescriptor_t that were previously created using
 * miopenBackendCreateDescriptor(). The value pointed by the descriptor will be undefined after the
 * memory is free and done.
 *
 * **Undefined Behavior** if the descriptor was altered between the 'Create' and 'Destroy
 * Descriptor'
 *
 * @param  [in]  descriptor  Instance of miopenBackendDescriptor_t previously created by
 *                           miopenBackendCreateDescriptor()
 *
 * @retval  miopenStatusSuccess       The memory was destroyed successfully
 * @retval  miopenStatusAllocFailed   The destruction of memory failed
 * @retval  miopenStatusUnknownError  The error information was not gathered
 */
MIOPEN_EXPORT miopenStatus_t miopenBackendDestroyDescriptor(miopenBackendDescriptor_t descriptor);

/*! @brief Repurposes an instance of miopenBackendDescriptor_t
 *
 * Repurposes a pre-allocated memory pointed to by a descriptor of size sizeInByte to a backend
 * descriptor of type descriptorType. The finalized state of the descriptor is set to false.
 *
 * @param  [in]  descriptor      Instance of miopenBackendDescriptor_t to be initialized
 * @param  [in]  descriptorType  Enumerated value for the type miopenBackendDescriptorType_t
 * @param  [in]  sizeInBytes     Size of memory pointed to by descriptor
 *
 * @retval  miopenStatusSuccess       The memory was initialized successfully
 * @retval  miopenStatusBadParm       An invalid or inconsistent argument value is encountered. Some
 *                                    examples include:
 *                                    * descriptor is a nullptr
 *                                    * sizeInBytes is less than the size required by the descriptor
 *                                      type
 * @retval  miopenStatusUnknownError  The error information was not gathered
 */
MIOPEN_EXPORT miopenStatus_t miopenBackendInitialize(miopenBackendDescriptor_t descriptor,
                                                     miopenBackendDescriptorType_t descriptorType,
                                                     size_t sizeInBytes);

/** @} */
// CLOSEOUT BackendAPI DOXYGEN GROUP
#endif // MIOPEN_BETA_API

#ifdef MIOPEN_BETA_API
// FusedAdam APIs
/** @addtogroup SGD
 *
 *  @{
 */
/*! @brief Perform Fused Adam optimization for a single tensor (Adaptive Moment Estimation).
 *
 * This function implements the Fused Adam optimization algorithm. Adam, short for Adaptive Moment
 * Estimation, extends the RMSProp optimizer. It combines the advantages of AdaGrad and RMSProp by
 * adaptively adjusting learning rates for each parameter using the first and second moments of
 * gradients. Fused Adam optimization efficiently combines multiple operations into a single kernel,
 * reducing memory access overhead and improving performance.
 *
 * Additionally, Fused Adam can be utilized in both adam w and Automatic Mixed Precision (AMP),
 * enabling accelerated model training and reduced memory consumption. AMP supports FP16
 * computation, optimizing model calculations using a mixture of FP32 and FP16 precision to enhance
 * training speed. When utilizing AMP, FoundInf, ScaleGrad, and step tensors should be employed. In
 * AMP mode, the execution of Adam is determined based on the FoundInf value. State Step accepts
 * both int values and int tensors. If a Step tensor is employed, the step received as an int is
 * disregarded, and if Adam is executed, the step tensor is incremented by 1.
 *
 * @code
 * // Execute Adam
 * miopenFusedAdam(handle,
 *                 paramDesc,
 *                 param,
 *                 gradDesc,
 *                 grad,
 *                 expAvgDesc,
 *                 expAvg,
 *                 expAvgSqDesc,
 *                 expAvgSq,
 *                 NULL,     // Unused maxExpAvgSqDesc because amsgrad is false
 *                 NULL,
 *                 NULL,     // Unused stateStep Tensor because use step integer argument
 *                 NULL,
 *                 step,
 *                 lr,
 *                 beta1,
 *                 beta2,
 *                 weight_decay,
 *                 eps,
 *                 false,    // amsgrad
 *                 false,    // maximize
 *                 false,    // adamw
 *                 NULL,     // Unused gradScale Tensor because not amp
 *                 NULL,
 *                 NULL,     // Unused foundInf Tensor because not amp
 *                 NULL);
 *
 * // Execute AdamW
 * miopenFusedAdam(handle,
 *                 paramDesc,
 *                 param,
 *                 gradDesc,
 *                 grad,
 *                 expAvgDesc,
 *                 expAvg,
 *                 expAvgSqDesc,
 *                 expAvgSq,
 *                 NULL,     // Unused maxExpAvgSqDesc because amsgrad is false
 *                 NULL,
 *                 NULL,     // Unused stateStep Tensor because use step integer argument
 *                 NULL,
 *                 step,
 *                 lr,
 *                 beta1,
 *                 beta2,
 *                 weight_decay,
 *                 eps,
 *                 false,    // amsgrad
 *                 false,    // maximize
 *                 true,     // adamw
 *                 NULL,     // Unused gradScale Tensor because not amp
 *                 NULL,
 *                 NULL,     // Unused foundInf Tensor because not amp
 *                 NULL);
 *
 * // Execute AMP Adam
 * miopenFusedAdam(handle,
 *                 paramDesc,
 *                 param,
 *                 gradDesc,
 *                 grad,
 *                 expAvgDesc,
 *                 expAvg,
 *                 expAvgSqDesc,
 *                 expAvgSq,
 *                 NULL,     // Unused maxExpAvgSqDesc because amsgrad is false
 *                 NULL,
 *                 stateStepDesc,
 *                 stateStep,
 *                 -1,       // Ignore step value because stateStep Tensor is used
 *                 lr,
 *                 beta1,
 *                 beta2,
 *                 weight_decay,
 *                 eps,
 *                 false,    // amsgrad
 *                 false,    // maximize
 *                 false,    // adamw
 *                 gradScaleDesc,
 *                 gradScale,
 *                 foundInfDesc,
 *                 foundInf);
 * @endcode
 *
 * @param handle              MIOpen handle (input)
 * @param paramDesc           Tensor descriptor for the input parameter tensor (input)
 * @param param               Input parameter tensor (input)
 * @param gradDesc            Tensor descriptor for the input gradient tensor (input)
 * @param grad                Input gradient tensor (input)
 * @param expAvgDesc          Tensor descriptor for the input exponential moving average tensor
 *                            (input)
 * @param expAvg              Input exponential moving average tensor (input)
 * @param expAvgSqDesc        Tensor descriptor for the input exponential moving average squared
 *                            tensor (input)
 * @param expAvgSq            Input exponential moving average squared tensor (input)
 * @param maxExpAvgSqDesc     Tensor descriptor for the input maximum exponential moving average
 *                            squared tensor. Used when amsgrad is true (input, optional)
 * @param maxExpAvgSq         Input maximum exponential moving average squared tensor. Used when
 *                            amsgrad is true (input, optional)
 * @param stateStepDesc       Tensor descriptor for the input state step tensor (input)
 * @param stateStep           Input state step tensor (input)
 * @param state_step          Input state step. used when the step tensor is null (input)
 * @param lr                  Learning rate (input)
 * @param beta1               Coefficient used for computing the first moment running average of
 *                            gradient (input)
 * @param beta2               Coefficient used for computing the second moment running average of
 *                            gradient (input)
 * @param weight_decay        Weight decay (input)
 * @param eps                 Term added to the denominator to improve numerical stability (input)
 * @param amsgrad             Flag indicating whether to use the AMSGrad variant of Adam (input)
 * @param maximize            Flag indicating whether to maximize the objective with respect to the
 *                            parameters (input)
 * @param adamw               If true, the operation becomes AdamW (input)
 * @param gradScaleDesc       Tensor descriptor for the input grad scale tensor (input, optional)
 * @param gradScale           Input grad scale tensor (input, optional)
 * @param foundInfDesc        Tensor descriptor for the input found inf tensor (input, optional)
 * @param foundInf            Tensor indicating the presence of inf or NaN in gradients. If true,
 *                            skips operation and step update (input, optional)
 * @return                    miopenStatus_t
 */
MIOPEN_EXPORT miopenStatus_t miopenFusedAdam(miopenHandle_t handle,
                                             const miopenTensorDescriptor_t paramDesc,
                                             void* param,
                                             const miopenTensorDescriptor_t gradDesc,
                                             const void* grad,
                                             const miopenTensorDescriptor_t expAvgDesc,
                                             void* expAvg,
                                             const miopenTensorDescriptor_t expAvgSqDesc,
                                             void* expAvgSq,
                                             const miopenTensorDescriptor_t maxExpAvgSqDesc,
                                             void* maxExpAvgSq,
                                             const miopenTensorDescriptor_t stateStepDesc,
                                             void* stateStep,
                                             const unsigned int state_step,
                                             const float lr,
                                             const float beta1,
                                             const float beta2,
                                             const float weight_decay,
                                             const float eps,
                                             const bool amsgrad,
                                             const bool maximize,
                                             const bool adamw,
                                             const miopenTensorDescriptor_t gradScaleDesc,
                                             const void* gradScale,
                                             const miopenTensorDescriptor_t foundInfDesc,
                                             const void* foundInf);

/*! @brief Execute single tensor Adam optimization and receive the result in a separate output
 * tensor.
 *
 * This function is equivalent to miopenFusedAdam but receives the result in a separate output
 * tensor.
 * @see miopenFusedAdam
 *
 * @code
 * // Execute Adam
 * miopenFusedAdamWithOutput(handle,
 *                           paramInDesc,
 *                           paramIn,
 *                           paramOutDesc,
 *                           paramOut,
 *                           NULL,   // Unused paramOutFloat16 tensor because is not amp
 *                           NULL,
 *                           gradInDesc,
 *                           gradIn,
 *                           expAvgInDesc,
 *                           expAvgIn,
 *                           expAvgOutDesc,
 *                           expAvgOut,
 *                           expAvgInSqDesc,
 *                           expAvgSqIn,
 *                           expAvgSqOutDesc,
 *                           expAvgSqOut,
 *                           NULL,   // Unused maxExpAvgSqIn tensor because amsgrad is false
 *                           NULL,
 *                           NULL,   // Unused maxExpAvgSqOut tensor because amsgrad is false
 *                           NULL,
 *                           NULL,   // Unused stateStepIn tensor because use step integer argument
 *                           NULL,
 *                           NULL,   // Unused stateStepOut tensor because use step integer argument
 *                           NULL,
 *                           step,
 *                           lr,
 *                           beta1,
 *                           beta2,
 *                           weight_decay,
 *                           eps,
 *                           false,  // amsgrad
 *                           false,  // maximize
 *                           false,  // adamw
 *                           NULL,   // Unused gradScale Tensor because not amp
 *                           NULL,
 *                           NULL,   // Unused foundInf Tensor because not amp
 *                           NULL);
 *
 * // Execute Amp Adam
 * miopenFusedAdamWithOutput(handle,
 *                           paramInDesc,
 *                           paramIn,
 *                           paramOutDesc,
 *                           paramOut,
 *                           paramOutFloat16Desc,  // paramOutFloat16 tensor is optional in amp
 *                           paramOutFloat16,
 *                           gradInDesc,
 *                           gradIn,
 *                           expAvgInDesc,
 *                           expAvgIn,
 *                           expAvgOutDesc,
 *                           expAvgOut,
 *                           expAvgInSqDesc,
 *                           expAvgSqIn,
 *                           expAvgSqIn,
 *                           expAvgSqOutDesc,
 *                           expAvgSqOut,
 *                           NULL,         // Unused maxExpAvgSqIn tensor because amsgrad is false
 *                           NULL,
 *                           NULL,         // Unused maxExpAvgSqOut tensor because amsgrad is false
 *                           NULL,
 *                           stateStepInDesc,
 *                           stateStepIn,
 *                           stateStepOutDesc,
 *                           stateStepOut
 *                           -1,           // Ignore step value because stateStep Tensor is used
 *                           lr, beta1, beta2, weight_decay, eps,
 *                           false,        // amsgrad
 *                           false,        // maximize
 *                           false,        // adamw
 *                           gradScaleDesc,
 *                           gradScale,
 *                           foundInfDesc,
 *                           foundInf);
 * @endcode
 *
 * @param handle              MIOpen handle (input)
 * @param paramInDesc         Tensor descriptor for the input parameter tensor (input)
 * @param paramIn             Input parameter tensor (input)
 * @param paramOutDesc        Tensor descriptor for the output parameter tensor (input)
 * @param paramOut            Output parameter tensor (output)
 * @param paramOutFloat16Desc Tensor descriptor for the output parameter tensor float16 (input,
 *                            optional)
 * @param paramOutFloat16     Output parameter tensor (output, optional)
 * @param gradInDesc          Tensor descriptor for the input gradient tensor (input)
 * @param gradIn              Input gradient tensor (input)
 * @param expAvgInDesc        Tensor descriptor for the input exponential moving average tensor
 *                            (input)
 * @param expAvgIn            Input exponential moving average tensor (input)
 * @param expAvgOutDesc       Tensor descriptor for the output exponential moving average tensor
 *                            (input)
 * @param expAvgOut           Output exponential moving average tensor (output)
 * @param expAvgSqInDesc      Tensor descriptor for the input exponential moving average squared
 *                            tensor (input)
 * @param expAvgSqIn          Input exponential moving average squared tensor (input)
 * @param expAvgSqOutDesc     Tensor descriptor for the output exponential moving average squared
 *                            tensor (input)
 * @param expAvgSqOut         Output exponential moving average squared tensor (output)
 * @param maxExpAvgSqInDesc   Tensor descriptor for the input maximum exponential moving average
 *                            squared tensor. Used when amsgrad is true (input, optional)
 * @param maxExpAvgSqIn       Input maximum exponential moving average squared tensor. Used when
 *                            amsgrad is true (input, optional)
 * @param maxExpAvgSqOutDesc  Tensor descriptor for the output maximum exponential moving average
 *                            squared tensor. Used when amsgrad is true (input, optional)
 * @param maxExpAvgSqOut      Output maximum exponential moving average squared tensor. Used when
 *                            amsgrad is true (output, optional)
 * @param stateStepInDesc     Tensor descriptor for the input state step tensor (input, optional)
 * @param stateStepIn         Input state step tensor (input, optional)
 * @param stateStepOutDesc    Tensor descriptor for the output state step tensor (input, optional)
 * @param stateStepOut        Output state step tensor that stores the updated step value. (output,
 *                            optional)
 * @param state_step          Input state step, It is used when the step tensor is null. (input)
 * @param lr                  Learning rate (input)
 * @param beta1               Coefficient used for computing the first moment running average of
 *                            gradient (input)
 * @param beta2               Coefficient used for computing the second moment running average of
 *                            gradient (input)
 * @param weight_decay        Weight decay (input)
 * @param eps                 Term added to the denominator to improve numerical stability (input)
 * @param amsgrad             Flag indicating whether to use the AMSGrad variant of Adam (input)
 * @param maximize            Flag indicating whether to maximize the objective with respect to the
 *                            parameters (input)
 * @param adamw               If it is true, the operation becomes AdamW (input)
 * @param gradScaleDesc       Tensor descriptor for the input grad scale tensor (input, optional)
 * @param gradScale           Input grad scale tensor (input, optional)
 * @param foundInfDesc        Tensor descriptor for the input found inf tensor (input, optional)
 * @param foundInf            Tensor indicating presence of inf or nan in gradients. If true, skips
 *                            operation and step update. (input, optional)
 * @return                    miopenStatus_t
 */
MIOPEN_EXPORT miopenStatus_t
miopenFusedAdamWithOutput(miopenHandle_t handle,
                          const miopenTensorDescriptor_t paramInDesc,
                          void* paramIn,
                          const miopenTensorDescriptor_t paramOutDesc,
                          void* paramOut,
                          const miopenTensorDescriptor_t paramOutFloat16Desc,
                          void* paramOutFloat16,
                          const miopenTensorDescriptor_t gradInDesc,
                          const void* gradIn,
                          const miopenTensorDescriptor_t expAvgInDesc,
                          void* expAvgIn,
                          const miopenTensorDescriptor_t expAvgOutDesc,
                          void* expAvgOut,
                          const miopenTensorDescriptor_t expAvgSqInDesc,
                          void* expAvgSqIn,
                          const miopenTensorDescriptor_t expAvgSqOutDesc,
                          void* expAvgSqOut,
                          const miopenTensorDescriptor_t maxExpAvgSqInDesc,
                          void* maxExpAvgSqIn,
                          const miopenTensorDescriptor_t maxExpAvgSqOutDesc,
                          void* maxExpAvgSqOut,
                          const miopenTensorDescriptor_t stateStepInDesc,
                          void* stateStepIn,
                          const miopenTensorDescriptor_t stateStepOutDesc,
                          void* stateStepOut,
                          const unsigned int state_step,
                          const float lr,
                          const float beta1,
                          const float beta2,
                          const float weight_decay,
                          const float eps,
                          const bool amsgrad,
                          const bool maximize,
                          const bool adamw,
                          const miopenTensorDescriptor_t gradScaleDesc,
                          const void* gradScale,
                          const miopenTensorDescriptor_t foundInfDesc,
                          const void* foundInf);

/** @} */
// CLOSEOUT SGD DOXYGEN GROUP
#endif // MIOPEN_BETA_API

#ifdef MIOPEN_BETA_API
// TransformersAdamW APIs
/** @addtogroup SGD
 *
 *  @{
 */
/*! @brief Implements Adam algorithm with weight decay fix as introduced in
 * <a href="https://arxiv.org/abs/1711.05101">Decoupled Weight Decay Regularization</a>.
 * This is the fused kernel version of AdamW included in the Hugging Face Transformers module.
 *
 * @see miopenFusedAdam
 *
 * @code
 * // Execute Adam
 * miopenTransformersAdamW(handle,
 *                         paramDesc,
 *                         param,
 *                         gradDesc,
 *                         grad,
 *                         expAvgDesc,
 *                         expAvg,
 *                         expAvgSqDesc,
 *                         expAvgSq,
 *                         NULL,     // Unused stateStep Tensor because use step integer argument
 *                         NULL,
 *                         step,
 *                         lr,
 *                         beta1,
 *                         beta2,
 *                         weight_decay,
 *                         eps,
 *                         true,     // correct_bias
 *                         NULL,     // Unused gradScale Tensor because not amp
 *                         NULL,
 *                         NULL,     // Unused foundInf Tensor because not amp
 *                         NULL);
 *
 * // Execute AMP Adam
 * miopenTransformersAdamW(handle,
 *                         paramDesc,
 *                         param,
 *                         gradDesc,
 *                         grad,
 *                         expAvgDesc,
 *                         expAvg,
 *                         expAvgSqDesc,
 *                         expAvgSq,
 *                         stateStepDesc,
 *                         stateStep,
 *                         -1,       // Ignore step value because stateStep Tensor is used
 *                         lr,
 *                         beta1,
 *                         beta2,
 *                         weight_decay,
 *                         eps,
 *                         true,     // correct_bias
 *                         gradScaleDesc,
 *                         gradScale,
 *                         foundInfDesc,
 *                         foundInf);
 * @endcode
 *
 * @param handle              MIOpen handle (input)
 * @param paramDesc           Tensor descriptor for the input parameter tensor (input)
 * @param param               Input parameter tensor (input)
 * @param gradDesc            Tensor descriptor for the input gradient tensor (input)
 * @param grad                Input gradient tensor (input)
 * @param expAvgDesc          Tensor descriptor for the input exponential moving average tensor
 *                            (input)
 * @param expAvg              Input exponential moving average tensor (input)
 * @param expAvgSqDesc        Tensor descriptor for the input exponential moving average squared
 *                            tensor (input)
 * @param expAvgSq            Input exponential moving average squared tensor (input)
 * @param stateStepDesc       Tensor descriptor for the input state step tensor (input)
 * @param stateStep           Input state step tensor (input)
 * @param state_step          Input state step. used when the step tensor is null (input)
 * @param lr                  Learning rate (input)
 * @param beta1               Coefficient used for computing the first moment running average of
 *                            gradient (input)
 * @param beta2               Coefficient used for computing the second moment running average of
 *                            gradient (input)
 * @param weight_decay        Weight decay (input)
 * @param eps                 Term added to the denominator to improve numerical stability (input)
 * @param correct_bias        Whether or not to correct bias in Adam (for instance, in Bert TF
 *                            repository they use False).
 * @param gradScaleDesc       Tensor descriptor for the input grad scale tensor (input, optional)
 * @param gradScale           Input grad scale tensor (input, optional)
 * @param foundInfDesc        Tensor descriptor for the input found inf tensor (input, optional)
 * @param foundInf            Tensor indicating the presence of inf or NaN in gradients. If true,
 *                            skips operation and step update (input, optional)
 * @return                    miopenStatus_t
 */
MIOPEN_EXPORT miopenStatus_t miopenTransformersAdamW(miopenHandle_t handle,
                                                     const miopenTensorDescriptor_t paramDesc,
                                                     void* param,
                                                     const miopenTensorDescriptor_t gradDesc,
                                                     const void* grad,
                                                     const miopenTensorDescriptor_t expAvgDesc,
                                                     void* expAvg,
                                                     const miopenTensorDescriptor_t expAvgSqDesc,
                                                     void* expAvgSq,
                                                     const miopenTensorDescriptor_t stateStepDesc,
                                                     void* stateStep,
                                                     const unsigned int state_step,
                                                     const float lr,
                                                     const float beta1,
                                                     const float beta2,
                                                     const float weight_decay,
                                                     const float eps,
                                                     const bool correct_bias,
                                                     const miopenTensorDescriptor_t gradScaleDesc,
                                                     const void* gradScale,
                                                     const miopenTensorDescriptor_t foundInfDesc,
                                                     const void* foundInf);

/*! @brief Execute single tensor Adam optimization and receive the result in a separate output
 * tensor.
 *
 * This function is equivalent to miopenTransformersAdam but receives the result in a separate
 * output tensor.
 * @see miopenTransformersAdamW
 * @see miopenFusedAdamWithOutput
 *
 * @code
 * // Execute Adam
 * miopenTransformersAdamWWithOutput(handle,
 *                                   paramInDesc,
 *                                   paramIn,
 *                                   paramOutDesc,
 *                                   paramOut,
 *                                   NULL,   // Unused paramOutFloat16 tensor because is not amp
 *                                   NULL,
 *                                   gradInDesc,
 *                                   gradIn,
 *                                   expAvgInDesc,
 *                                   expAvgIn,
 *                                   expAvgOutDesc,
 *                                   expAvgOut,
 *                                   expAvgInSqDesc,
 *                                   expAvgSqIn,
 *                                   expAvgSqOutDesc,
 *                                   expAvgSqOut,
 *                                   NULL,   // Unused stateStepIn tensor because use step int
 *                                   NULL,
 *                                   NULL,   // Unused stateStepOut tensor because use step int
 *                                   NULL,
 *                                   step,
 *                                   lr,
 *                                   beta1,
 *                                   beta2,
 *                                   weight_decay,
 *                                   eps,
 *                                   -1,     // step_size
 *                                   true,   // correct_bias
 *                                   NULL,   // Unused gradScale Tensor because not amp
 *                                   NULL,
 *                                   NULL,   // Unused foundInf Tensor because not amp
 *                                   NULL);
 *
 * // Execute Amp Adam
 * miopenTransformersAdamWWithOutput(handle,
 *                                   paramInDesc,
 *                                   paramIn,
 *                                   paramOutDesc,
 *                                   paramOut,
 *                                   paramOutFloat16Desc,  // optional in amp
 *                                   paramOutFloat16,
 *                                   gradInDesc,
 *                                   gradIn,
 *                                   expAvgInDesc,
 *                                   expAvgIn,
 *                                   expAvgOutDesc,
 *                                   expAvgOut,
 *                                   expAvgInSqDesc,
 *                                   expAvgSqIn,
 *                                   expAvgSqIn,
 *                                   expAvgSqOutDesc,
 *                                   expAvgSqOut,
 *                                   stateStepInDesc,
 *                                   stateStepIn,
 *                                   stateStepOutDesc,
 *                                   stateStepOut
 *                                   -1,   // Ignore step value because stateStep Tensor is used
 *                                   lr,
 *                                   beta1,
 *                                   beta2,
 *                                   weight_decay,
 *                                   eps,
 *                                   -1,   // step_size
 *                                   true, // correct_bias
 *                                   NULL, // Unused gradScale Tensor because not amp
 *                                   NULL,
 *                                   NULL, // Unused foundInf Tensor because not amp
 *                                   NULL);
 * @endcode
 *
 * @param handle              MIOpen handle (input)
 * @param paramInDesc         Tensor descriptor for the input parameter tensor (input)
 * @param paramIn             Input parameter tensor (input)
 * @param paramOutDesc        Tensor descriptor for the output parameter tensor (input)
 * @param paramOut            Output parameter tensor (output)
 * @param paramOutFloat16Desc Tensor descriptor for the output parameter tensor float16 (input,
 *                            optional)
 * @param paramOutFloat16     Output parameter tensor (output, optional)
 * @param gradInDesc          Tensor descriptor for the input gradient tensor (input)
 * @param gradIn              Input gradient tensor (input)
 * @param expAvgInDesc        Tensor descriptor for the input exponential moving average tensor
 *                            (input)
 * @param expAvgIn            Input exponential moving average tensor (input)
 * @param expAvgOutDesc       Tensor descriptor for the output exponential moving average tensor
 *                            (input)
 * @param expAvgOut           Output exponential moving average tensor (output)
 * @param expAvgSqInDesc      Tensor descriptor for the input exponential moving average squared
 *                            tensor (input)
 * @param expAvgSqIn          Input exponential moving average squared tensor (input)
 * @param expAvgSqOutDesc     Tensor descriptor for the output exponential moving average squared
 *                            tensor (input)
 * @param expAvgSqOut         Output exponential moving average squared tensor (output)
 * @param stateStepInDesc     Tensor descriptor for the input state step tensor (input, optional)
 * @param stateStepIn         Input state step tensor (input, optional)
 * @param stateStepOutDesc    Tensor descriptor for the output state step tensor (input, optional)
 * @param stateStepOut        Output state step tensor that stores the updated step value. (output,
 *                            optional)
 * @param state_step          Input state step, It is used when the step tensor is null. (input)
 * @param lr                  Learning rate (input)
 * @param beta1               Coefficient used for computing the first moment running average of
 *                            gradient (input)
 * @param beta2               Coefficient used for computing the second moment running average of
 *                            gradient (input)
 * @param weight_decay        Weight decay (input)
 * @param eps                 Term added to the denominator to improve numerical stability (input)
 * @param step_size           Pre-calculated step_size, used for performance enhancement (input)
 * @param correct_bias        Whether or not to correct bias in Adam (for instance, in Bert TF
 *                            repository they use False) (input)
 * @param gradScaleDesc       Tensor descriptor for the input grad scale tensor (input, optional)
 * @param gradScale           Input grad scale tensor (input, optional)
 * @param foundInfDesc        Tensor descriptor for the input found inf tensor (input, optional)
 * @param foundInf            Tensor indicating presence of inf or nan in gradients. If true, skips
 *                            operation and step update. (input, optional)
 * @return                    miopenStatus_t
 */
MIOPEN_EXPORT miopenStatus_t
miopenTransformersAdamWWithOutput(miopenHandle_t handle,
                                  const miopenTensorDescriptor_t paramInDesc,
                                  void* paramIn,
                                  const miopenTensorDescriptor_t paramOutDesc,
                                  void* paramOut,
                                  const miopenTensorDescriptor_t paramOutFloat16Desc,
                                  void* paramOutFloat16,
                                  const miopenTensorDescriptor_t gradInDesc,
                                  const void* gradIn,
                                  const miopenTensorDescriptor_t expAvgInDesc,
                                  void* expAvgIn,
                                  const miopenTensorDescriptor_t expAvgOutDesc,
                                  void* expAvgOut,
                                  const miopenTensorDescriptor_t expAvgSqInDesc,
                                  void* expAvgSqIn,
                                  const miopenTensorDescriptor_t expAvgSqOutDesc,
                                  void* expAvgSqOut,
                                  const miopenTensorDescriptor_t stateStepInDesc,
                                  void* stateStepIn,
                                  const miopenTensorDescriptor_t stateStepOutDesc,
                                  void* stateStepOut,
                                  const unsigned int state_step,
                                  const float lr,
                                  const float beta1,
                                  const float beta2,
                                  const float weight_decay,
                                  const float eps,
                                  const float step_size,
                                  const bool correct_bias,
                                  const miopenTensorDescriptor_t gradScaleDesc,
                                  const void* gradScale,
                                  const miopenTensorDescriptor_t foundInfDesc,
                                  const void* foundInf);

/** @} */
// CLOSEOUT SGD DOXYGEN GROUP
#endif // MIOPEN_BETA_API

#ifdef MIOPEN_BETA_API
// GetItem APIs
/** @addtogroup getitem
 *
 *  @{
 */
/*! @brief Helper function to query the minimum workspace size required by the getitem call
 *
 * @param [in]   handle                  MIOpen Handle
 * @param [in]   indexCount              Number of input tensor indexs
 * @param [in]   indexDescs              Tensor descriptor of input tensor indexs
 * @param [out]  sizeInBytes             Pointer to data to return the minimum workspace size
 * @return                        miopenStatus_t
 */
MIOPEN_EXPORT miopenStatus_t
miopenGetGetitemWorkspaceSize(miopenHandle_t handle,
                              uint32_t indexCount,
                              const miopenTensorDescriptor_t* indexDescs,
                              size_t* sizeInBytes);

/*! @brief Execute a getitem backward layer
 *
 * Backward of getitem for tensor indexing, slicing, masking.
 *
 * @param [in]   handle                  MIOpen handle
 * @param [in]   workspace               Address of the allocated workspace data
 * @param [in]   workspaceSizeInBytes    Size in bytes of the allocated workspace data
 * @param [in]   dyDesc                  Tensor descriptor of input tensor dy
 * @param [in]   dy                      Source data tensor dy
 * @param [in]   indexCount              Number of input tensor indexs
 * @param [in]   indexDescs              Tensor descriptor of input tensor indexs(All indexs same
 * size)
 * @param [in]   indexs                  Source data tensor indexs
 * @param [in]   dxDesc                  Tensor descriptor of output tensor dx
 * @param [out]  dx                      Data tensor dx(It must be initialized to 0)
 * @param [in]   errorDesc               Tensor descriptor of output tensor error
 * @param [out]  error                   Data tensor error(It must be initialized to 0)
 * @param [in]   dimCount                Number of dimensions
 * @param [in]   dims                    Dimensions
 * @param [in]   sliceCount              Number of slices
 * @param [in]   slices                  Slices
 * @param [in]   offset                  Offset of output tensor dx
 * @return                               miopenStatus_t
 */
MIOPEN_EXPORT miopenStatus_t miopenGetitemBackward(miopenHandle_t handle,
                                                   void* workspace,
                                                   size_t workspaceSizeInBytes,
                                                   const miopenTensorDescriptor_t dyDesc,
                                                   const void* dy,
                                                   uint32_t indexCount,
                                                   const miopenTensorDescriptor_t* indexDescs,
                                                   const void* const* indexs,
                                                   const miopenTensorDescriptor_t dxDesc,
                                                   void* dx,
                                                   const miopenTensorDescriptor_t errorDesc,
                                                   void* error,
                                                   uint32_t dimCount,
                                                   const int32_t* dims,
                                                   uint32_t sliceCount,
                                                   const int32_t* slices,
                                                   uint32_t offset);

/** @} */
// CLOSEOUT GETITEM DOXYGEN GROUP
#endif // MIOPEN_BETA_API

#ifdef MIOPEN_BETA_API
<<<<<<< HEAD
// Fold APIs
/** @addtogroup FOLD
 *
 *  @{
 */
/*! @brief Execute an fold forward layer
 *
 * @param handle              MIOpen handle (input)
 * @param inputDesc           Tensor descriptor for data input tensor input (input)
 * @param input               Data tensor input (input)
 * @param outputDesc          Tensor descriptor for data output tensor output (input)
 * @param output              Data tensor output (output)
 * @param kernel_size         Size of the sliding box array (input)
 * @param kernel_size_size    Size of the kernel_size array (input)
 * @param stride              Stride array of the sliding box (input)
 * @param stride_size         Size of the stride array (input)
 * @param padding             Padding array to be added on input (input)
 * @param padding_size        Size of the padding array (input)
 * @param dilation            Dilation array control the stride of the elements within the
 * neighborhood (input)
 * @param dilation_size       Size of the dilation array (input)
 * @return                    miopenStatus_t
 */
MIOPEN_EXPORT miopenStatus_t miopenFoldForward(miopenHandle_t handle,
                                               const miopenTensorDescriptor_t inputDesc,
                                               const void* input,
                                               const miopenTensorDescriptor_t outputDesc,
                                               void* output,
                                               const int32_t* kernel_size,
                                               const int32_t kernel_size_size,
                                               const int32_t* stride,
                                               const int32_t stride_size,
                                               const int32_t* padding,
                                               const int32_t padding_size,
                                               const int32_t* dilation,
                                               const int32_t dilation_size);

/*! @brief Execute an fold backward layer
*
* @param handle              MIOpen handle (input)
* @param dinputDesc          Tensor descriptor for data input grad tensor (input)
* @param dinput              Data tensor input grad (output)
* @param doutputDesc         Tensor descriptor for data output grad tensor (input)
* @param doutput             Data tensor output grad (input)
* @param kernel_size         Size of the sliding box array (input)
* @param kernel_size_size    Size of the kernel_size array (input)
* @param stride              Stride array of the sliding box (input)
* @param stride_size         Size of the stride array (input)
* @param padding             Padding array to be added on input (input)
* @param padding_size        Size of the padding array (input)
* @param dilation            Dilation array control the stride of the elements within the
neighborhood (input)
* @param dilation_size       Size of the dilation array (input)
* @return                    miopenStatus_t
*/
MIOPEN_EXPORT miopenStatus_t miopenFoldBackward(miopenHandle_t handle,
                                                const miopenTensorDescriptor_t dinputDesc,
                                                void* dinput,
                                                const miopenTensorDescriptor_t doutputDesc,
                                                const void* doutput,
                                                const int32_t* kernel_size,
                                                const int32_t kernel_size_size,
                                                const int32_t* stride,
                                                const int32_t stride_size,
                                                const int32_t* padding,
                                                const int32_t padding_size,
                                                const int32_t* dilation,
                                                const int32_t dilation_size);

/*! @brief Execute an unfold forward layer
 *
 * @param handle              MIOpen handle (input)
 * @param inputDesc           Tensor descriptor for data input tensor input (input)
 * @param input               Data tensor input (input)
 * @param outputDesc          Tensor descriptor for data output tensor output (input)
 * @param output              Data tensor output (output)
 * @param kernel_size         Size of the sliding box array (input)
 * @param kernel_size_size    Size of the kernel_size array (input)
 * @param stride              Stride array of the sliding box (input)
 * @param stride_size         Size of the stride array (input)
 * @param padding             Padding array to be added on input (input)
 * @param padding_size        Size of the padding array (input)
 * @param dilation            Dilation array control the stride of the elements within the
 * neighborhood (input)
 * @param dilation_size       Size of the dilation array (input)
 * @return                    miopenStatus_t
 */
MIOPEN_EXPORT miopenStatus_t miopenUnfoldForward(miopenHandle_t handle,
                                                 const miopenTensorDescriptor_t inputDesc,
                                                 const void* input,
                                                 const miopenTensorDescriptor_t outputDesc,
                                                 void* output,
                                                 const int32_t* kernel_size,
                                                 const int32_t kernel_size_size,
                                                 const int32_t* stride,
                                                 const int32_t stride_size,
                                                 const int32_t* padding,
                                                 const int32_t padding_size,
                                                 const int32_t* dilation,
                                                 const int32_t dilation_size);

/*! @brief Execute an unfold backward layer
 *
 * @param handle              MIOpen handle (input)
 * @param dinputDesc          Tensor descriptor for data input grad tensor (input)
 * @param dinput              Data tensor input grad (output)
 * @param doutputDesc         Tensor descriptor for data output grad tensor (input)
 * @param doutput             Data tensor output grad (input)
 * @param kernel_size         Size of the sliding box array (input)
 * @param kernel_size_size    Size of the kernel_size array (input)
 * @param stride              Stride array of the sliding box (input)
 * @param stride_size         Size of the stride array (input)
 * @param padding             Padding array to be added on input (input)
 * @param padding_size        Size of the padding array (input)
 * @param dilation            Dilation array control the stride of the elements within the
 neighborhood (input)
 * @param dilation_size       Size of the dilation array (input)
 * @return                    miopenStatus_t
 */
MIOPEN_EXPORT miopenStatus_t miopenUnfoldBackward(miopenHandle_t handle,
                                                  const miopenTensorDescriptor_t dinputDesc,
                                                  void* dinput,
                                                  const miopenTensorDescriptor_t doutputDesc,
                                                  const void* doutput,
                                                  const int32_t* kernel_size,
                                                  const int32_t kernel_size_size,
                                                  const int32_t* stride,
                                                  const int32_t stride_size,
                                                  const int32_t* padding,
                                                  const int32_t padding_size,
                                                  const int32_t* dilation,
                                                  const int32_t dilation_size);

/** @} */
// CLOSEOUT FOLD DOXYGEN GROUP
#endif
=======
// RotaryPositionalEmbeddings APIs
/** @addtogroup RotaryPositionalEmbeddings
 *
 *  @{
 */
/*! @brief Execute a rope forward layer
 *
 * @param [in]   handle         MIOpen handle
 * @param [in]   xDesc          Tensor descriptor for data input tensor x
 * @param [in]   x              Data tensor x
 * @param [in]   cosDesc        Tensor descriptor for data input tensor cos
 * @param [in]   cos            Data tensor cos
 * @param [in]   sinDesc        Tensor descriptor for data input tensor sin
 * @param [in]   sin            Data tensor sin
 * @param [in]   yDesc          Tensor descriptor for output data tensor y
 * @param [out]  y              Data tensor y
 * @return                      miopenStatus_t
 */
MIOPEN_EXPORT miopenStatus_t miopenRoPEForward(miopenHandle_t handle,
                                               const miopenTensorDescriptor_t xDesc,
                                               const void* x,
                                               const miopenTensorDescriptor_t cosDesc,
                                               const void* cos,
                                               const miopenTensorDescriptor_t sinDesc,
                                               const void* sin,
                                               const miopenTensorDescriptor_t yDesc,
                                               void* y);

/*! @brief Execute a rope backward layer
 *
 * @param [in]   handle         MIOpen handle
 * @param [in]   dyDesc         Tensor descriptor for data input tensor dy
 * @param [in]   dy             Data tensor dy
 * @param [in]   cosDesc        Tensor descriptor for output data tensor cos
 * @param [in]   cos            Data tensor cos
 * @param [in]   sinDesc        Tensor descriptor for data input tensor sin
 * @param [in]   sin            Data tensor sin
 * @param [in]   dxDesc         Tensor descriptor for output data tensor dx
 * @param [out]  dx             Data tensor dx
 * @return                      miopenStatus_t
 */
MIOPEN_EXPORT miopenStatus_t miopenRoPEBackward(miopenHandle_t handle,
                                                const miopenTensorDescriptor_t dyDesc,
                                                const void* dy,
                                                const miopenTensorDescriptor_t cosDesc,
                                                const void* cos,
                                                const miopenTensorDescriptor_t sinDesc,
                                                const void* sin,
                                                const miopenTensorDescriptor_t dxDesc,
                                                void* dx);
/** @} */
// CLOSEOUT ROPE DOXYGEN GROUP
#endif // MIOPEN_BETA_API
>>>>>>> 326d7348

#ifdef __cplusplus
}
#endif

#ifdef __clang__
#pragma clang diagnostic pop
#endif

#endif // MIOPEN_GUARD_MIOPEN_H_<|MERGE_RESOLUTION|>--- conflicted
+++ resolved
@@ -7623,7 +7623,6 @@
 #endif // MIOPEN_BETA_API
 
 #ifdef MIOPEN_BETA_API
-<<<<<<< HEAD
 // Fold APIs
 /** @addtogroup FOLD
  *
@@ -7760,7 +7759,8 @@
 /** @} */
 // CLOSEOUT FOLD DOXYGEN GROUP
 #endif
-=======
+
+#ifdef MIOPEN_BETA_API
 // RotaryPositionalEmbeddings APIs
 /** @addtogroup RotaryPositionalEmbeddings
  *
@@ -7814,7 +7814,6 @@
 /** @} */
 // CLOSEOUT ROPE DOXYGEN GROUP
 #endif // MIOPEN_BETA_API
->>>>>>> 326d7348
 
 #ifdef __cplusplus
 }
