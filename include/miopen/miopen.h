/*******************************************************************************
 *
 * MIT License
 *
 * Copyright (c) 2023 Advanced Micro Devices, Inc.
 *
 * Permission is hereby granted, free of charge, to any person obtaining a copy
 * of this software and associated documentation files (the "Software"), to deal
 * in the Software without restriction, including without limitation the rights
 * to use, copy, modify, merge, publish, distribute, sublicense, and/or sell
 * copies of the Software, and to permit persons to whom the Software is
 * furnished to do so, subject to the following conditions:
 *
 * The above copyright notice and this permission notice shall be included in all
 * copies or substantial portions of the Software.
 *
 * THE SOFTWARE IS PROVIDED "AS IS", WITHOUT WARRANTY OF ANY KIND, EXPRESS OR
 * IMPLIED, INCLUDING BUT NOT LIMITED TO THE WARRANTIES OF MERCHANTABILITY,
 * FITNESS FOR A PARTICULAR PURPOSE AND NONINFRINGEMENT. IN NO EVENT SHALL THE
 * AUTHORS OR COPYRIGHT HOLDERS BE LIABLE FOR ANY CLAIM, DAMAGES OR OTHER
 * LIABILITY, WHETHER IN AN ACTION OF CONTRACT, TORT OR OTHERWISE, ARISING FROM,
 * OUT OF OR IN CONNECTION WITH THE SOFTWARE OR THE USE OR OTHER DEALINGS IN THE
 * SOFTWARE.
 *
 *******************************************************************************/
#ifndef MIOPEN_GUARD_MIOPEN_H_
#define MIOPEN_GUARD_MIOPEN_H_

#ifdef __clang__
#pragma clang diagnostic push
#pragma clang diagnostic ignored "-Wextern-c-compat"
#endif

#include <stddef.h>
#include <stdbool.h>
#include <miopen/config.h>
#include <miopen/export.h>

#if MIOPEN_BACKEND_OPENCL
#define CL_TARGET_OPENCL_VERSION 120
#if defined(__APPLE__) || defined(__MACOSX)
#include <OpenCL/cl.h>
#else
#define CL_USE_DEPRECATED_OPENCL_1_2_APIS
#include <CL/cl.h>
#endif

#elif MIOPEN_BACKEND_HIP
#include <hip/hip_runtime_api.h>
#endif

/*
 * @defgroup convolutions
 * @defgroup pooling
 * @defgroup handle
 * @defgroup layernorm
 * @defgroup LRN
 * @defgroup batchnorm
 * @defgroup activation
 * @defgroup tensor
 * @defgroup softmax
 * @defgroup RNN
 * @defgroup fusion
 * @defgroup LossFunction
 * @defgroup TensorReduce
 * @defgroup find2
 * @defgroup sum
 * @defgroup argmax
 * @defgroup groupnorm
 * @defgroup cat
<<<<<<< HEAD
 * @defgroup getitem
=======
 * @defgroup SGD
>>>>>>> 70070045
 *
 */

/*! Constructs type name from a struct */
#define MIOPEN_DECLARE_OBJECT(name) \
    struct name                     \
    {                               \
    };                              \
    typedef struct name* name##_t;

#ifdef __cplusplus
extern "C" {
#endif

#if MIOPEN_BACKEND_OPENCL
typedef cl_command_queue miopenAcceleratorQueue_t;
#elif MIOPEN_BACKEND_HIP
typedef hipStream_t miopenAcceleratorQueue_t;
#endif

/*! @ingroup handle
 * @brief Creates the miopenHandle_t type
 */
MIOPEN_DECLARE_OBJECT(miopenHandle);

/** @addtogroup handle
 *
 *  @{
 */

/*! @enum miopenStatus_t
 * Error codes that are returned by all MIOpen API calls.
 */
typedef enum
{
    miopenStatusSuccess              = 0, /*!< No errors */
    miopenStatusNotInitialized       = 1, /*!< Data not initialized. */
    miopenStatusInvalidValue         = 2, /*!< Incorrect variable value. */
    miopenStatusBadParm              = 3, /*!< Incorrect parameter detected. */
    miopenStatusAllocFailed          = 4, /*!< Memory allocation error. */
    miopenStatusInternalError        = 5, /*!< MIOpen failure. */
    miopenStatusNotImplemented       = 6, /*!< Use of unimplemented feature. */
    miopenStatusUnknownError         = 7, /*!< Unknown error occurred. */
    miopenStatusUnsupportedOp        = 8, /*!< Unsupported operator for fusion. */
    miopenStatusGpuOperationsSkipped = 9, /*!< This is not an error. */
    miopenStatusVersionMismatch = 10, /*!< Version mismatch of the supplied binary data argment. */
} miopenStatus_t;

#ifdef MIOPEN_BETA_API
typedef enum
{
    miopenF8RoundingModeStandard   = 0,
    miopenF8RoundingModeStochastic = 1,
} miopenF8RoundingMode_t;
#endif

/*! @brief Get character string for an error code.
 *
 * A function which returns a NULL terminated character string of the error code.
 *
 * @param error  miopenStatus_t type error status (input)
 * @return       errorString
 */
MIOPEN_EXPORT const char* miopenGetErrorString(miopenStatus_t error);

/*! @brief Custom allocator function
 *
 * This function allow for user-defined custom allocator
 *
 * @param context     A pointer a context (input)
 * @param sizeBytes   Number of bytes to allocate (input)
 *
 */
typedef void* (*miopenAllocatorFunction)(void* context, size_t sizeBytes);

/*! @brief Custom deallocator function
 *
 * This function allow for user-defined custom deallocation function
 *
 * @param context     A pointer context (input)
 * @param memory      A pointer allocated memory (input)
 *
 */
typedef void (*miopenDeallocatorFunction)(void* context, void* memory);

/*! @brief Method to return version of MIOpen
 *
 * The output values of this call follow from the versioning
 * format major.minor.patch
 *
 * Pointers that are NULL will be ignored.
 *
 * @param major     Major version number (output)
 * @param minor     Minor version number (output)
 * @param patch     Patch version number (output)
 *
 * @return          miopenStatus_t
 */
MIOPEN_EXPORT miopenStatus_t miopenGetVersion(size_t* major, size_t* minor, size_t* patch);

/*! @brief Method to create the MIOpen handle object.
 *
 * This function creates a MIOpen handle. This is called at the very start to initialize the MIOpen
 * environment.
 * @param handle     A pointer to a MIOpen handle type (output)
 *
 * @return           miopenStatus_t
 */
MIOPEN_EXPORT miopenStatus_t miopenCreate(miopenHandle_t* handle);

/*! @brief Create a MIOpen handle with an accelerator stream.
 *
 * The HIP side uses a hipStream_t type for the stream, while OpenCL will use a
 * cl_command_queue.
 *
 * Create a handle with a previously created accelerator command queue.
 * @param handle     A pointer to a MIOpen handle type (output)
 * @param stream      An accelerator queue type (input)
 *
 * @return           miopenStatus_t
 */
MIOPEN_EXPORT miopenStatus_t miopenCreateWithStream(miopenHandle_t* handle,
                                                    miopenAcceleratorQueue_t stream);

/*! @brief Destroys the MIOpen handle.
 *
 * This is called when breaking down the MIOpen environment.
 * @param handle     MIOpen handle (input)
 * @return           miopenStatus_t
 */
MIOPEN_EXPORT miopenStatus_t miopenDestroy(miopenHandle_t handle);

/*! @brief Set accelerator command queue previously created
 *
 * Set a command queue for an accelerator device
 * @param handle     MIOpen handle (input)
 * @param streamID   An accelerator queue type (input)
 * @return           miopenStatus_t
 */
MIOPEN_EXPORT miopenStatus_t miopenSetStream(miopenHandle_t handle,
                                             miopenAcceleratorQueue_t streamID);

/*! @brief Get the previously created accelerator command queue
 *
 * Creates a command queue for an accelerator device
 * @param handle     MIOpen handle (input)
 * @param streamID   Pointer to a accelerator queue type (output)
 * @return           miopenStatus_t
 */
MIOPEN_EXPORT miopenStatus_t miopenGetStream(miopenHandle_t handle,
                                             miopenAcceleratorQueue_t* streamID);

/*! @brief Set allocator for previously created miopenHandle
 *
 * Set a command queue for an accelerator device
 * @param handle     MIOpen handle
 * @param allocator  A callback function MIOpen will use for internal memory allocations.
 *      The provided callback function should allocate device memory with requested size
 *      and return a pointer to this memory.
 *      Passing 0 will restore the default MIOpen allocator and deallocator.
 * @param deallocator  A callback function MIOpen will use to for internal memory deallocation.
 *      The provided callback function should free the specified memory pointer
 * @param allocatorContext  User-specified pointer which is passed to \p allocator and \p
 * deallocator
 *      This allows the callback function to access state set by the caller to this function,
 *      for example a stateful heap allocator or a c++ class.
 * @return           miopenStatus_t
 */
MIOPEN_EXPORT miopenStatus_t miopenSetAllocator(miopenHandle_t handle,
                                                miopenAllocatorFunction allocator,
                                                miopenDeallocatorFunction deallocator,
                                                void* allocatorContext);

/*! @brief Get time for last kernel launched
 *
 * This function is used only when profiling mode has been enabled.
 * Kernel timings are based on the MIOpen handle and is not thread-safe.
 * In order to use multi-threaded profiling, create an MIOpen handle for each
 * concurrent thread.
 *
 * @param handle     MIOpen handle (input)
 * @param time       Pointer to a float type to contain kernel time in milliseconds (output)
 * @return           miopenStatus_t
 */
MIOPEN_EXPORT miopenStatus_t miopenGetKernelTime(miopenHandle_t handle, float* time);

/*! @brief Enable profiling to retrieve kernel time
 *
 * Enable or disable kernel profiling. This profiling is only for kernel time.
 * @param handle     MIOpen handle (input)
 * @param enable     Boolean to toggle profiling (input)
 * @return           miopenStatus_t
 */
MIOPEN_EXPORT miopenStatus_t miopenEnableProfiling(miopenHandle_t handle, bool enable);
/** @} */
// CLOSEOUT HANDLE DOXYGEN GROUP

/*! @ingroup fusion
 * @brief Creates the miopenFusionOpDescriptor_t type
 *
 * Fusion Operator Descriptor contains the meta-data associated with an operator
 * to be fused in a compute graph
 *
 */
MIOPEN_DECLARE_OBJECT(miopenFusionOpDescriptor);

/*! @ingroup tensor
 * @brief Creates the miopenTensorDescriptor_t type
 *
 * Tensor descriptor is an object that allows the user to specify a layer's size for each
 * dimension and dimension strides.
 *
 */
MIOPEN_DECLARE_OBJECT(miopenTensorDescriptor);

/*! @ingroup tensor
 * @brief Creates the miopenSeqTensorDescriptor_t type
 *
 * SeqTensor descriptor is an object that allows the user to specify tensor with sequence dimension.
 *
 */
MIOPEN_DECLARE_OBJECT(miopenSeqTensorDescriptor);

/*! @ingroup convolutions
 * @brief Creates the miopenConvolutionDescriptor_t type
 *
 * Convolution descriptor is an object that allows the user to specify a layer's padding, stride,
 * and dilation of the convolutional filter. Parameters must all be non-negative.
 *
 */
MIOPEN_DECLARE_OBJECT(miopenConvolutionDescriptor);

/*! @ingroup pooling
 * @brief Creates the miopenPoolingDescriptor_t type
 *
 * Pooling descriptor is an object that allows the user to specify the dimension sizes of the
 * pooling windows, paddings, strides, and pooling mode.
 *
 */
MIOPEN_DECLARE_OBJECT(miopenPoolingDescriptor);

/*! @ingroup LRN
 *  @brief Creates the miopenLRNDescriptor_t type
 *
 * LRN descriptor is an object that allows the user to specify the LRN mode, the number of elements
 * in the normalization window, and the LRN k-parameter.
 *
 */
MIOPEN_DECLARE_OBJECT(miopenLRNDescriptor);

/*! @ingroup activation
 * @brief Creates the miopenActivationDescriptor_t type
 *
 * Activation descriptor is an object that allows the user to specify the activation mode.
 *
 */
MIOPEN_DECLARE_OBJECT(miopenActivationDescriptor);

/*! @ingroup RNN
 * @brief Creates the miopenRNNDescriptor_t type
 */
MIOPEN_DECLARE_OBJECT(miopenRNNDescriptor);

/*! @ingroup LossFunction
 * @brief Creates the miopenCTCLossDescriptor_t type
 */
MIOPEN_DECLARE_OBJECT(miopenCTCLossDescriptor);

/*! @ingroup Dropout
 * @brief Creates the miopenDropoutDescriptor_t type
 */
MIOPEN_DECLARE_OBJECT(miopenDropoutDescriptor);

/*! @ingroup TensorReduce
 * @brief Creates the miopenReduceTensorDescriptor_t type
 */
MIOPEN_DECLARE_OBJECT(miopenReduceTensorDescriptor);

/*! @ingroup mha
 * @brief Creates the miopenMhaDescriptor_t type
 */
MIOPEN_DECLARE_OBJECT(miopenMhaDescriptor);

/*! @ingroup softmax
 * @brief Creates the miopenSoftmaxDescriptor_t type
 */
MIOPEN_DECLARE_OBJECT(miopenSoftmaxDescriptor);

/*! @ingroup tensor
 * @enum miopenDataType_t
 * MIOpen floating point datatypes. Both 32-bit and 16-bit floats are supported in MIOpen.
 */
typedef enum
{
    miopenHalf  = 0, /*!< 16-bit floating point (Fully supported) */
    miopenFloat = 1, /*!< 32-bit floating point (Fully supported) */
    miopenInt32 = 2, /*!< 32-bit integer (Partially supported) */
    miopenInt8  = 3, /*!< 8-bit integer (Partially supported) */
    // miopenInt8x4   = 4, /*!< Pack of 4x Int8 in NCHW_VECT_C format (Support discontinued) */
    miopenBFloat16 = 5, /*!< 16-bit binary floating point (8-bit exponent, 7-bit fraction)
                           (Partially supported) */
    miopenDouble = 6,   /*!< 64-bit floating point (Partially supported) */
#ifdef MIOPEN_BETA_API
    miopenFloat8  = 7,
    miopenBFloat8 = 8,
#else
// miopenReserved1 = 7,
// miopenReserved2 = 8,
#endif
} miopenDataType_t;

/*! @ingroup tensor
 * @enum miopenTensorLayout_t
 * Tensor layouts supported by MIOpen.
 * miopenTensorCHWNc4 and miopenTensorCHWNc8 layout only support weight tensor.
 */
typedef enum
{
    miopenTensorNCHW   = 0, /*!< NCHW memory layout (Fully supported) */
    miopenTensorNHWC   = 1, /*!< NHWC memory layout (Fully supported) */
    miopenTensorCHWN   = 2, /*!< CHWN memory layout (Not supported) */
    miopenTensorNCHWc4 = 3, /*!< NCHWc4 memory layout (Partially supported) */
    miopenTensorNCHWc8 = 4, /*!< NCHWc8 memory layout (Partially supported) */
    miopenTensorCHWNc4 = 5, /*!< CHWNc4 memory layout (Partially supported) */
    miopenTensorCHWNc8 = 6, /*!< CHWNc8 memory layout (Partially supported) */
    miopenTensorNCDHW  = 7, /*!< NCDHW memory layout (Fully supported) */
    miopenTensorNDHWC  = 8, /*!< NCDHW memory layout (Fully supported) */
} miopenTensorLayout_t;

/*! @ingroup pooling
 * @enum miopenIndexType_t
 * MIOpen index datatypes.
 */
typedef enum
{
    miopenIndexUint8  = 0, /*!<  8-bit unsigned */
    miopenIndexUint16 = 1, /*!< 16-bit unsigned */
    miopenIndexUint32 = 2, /*!< 32-bit unsigned */
    miopenIndexUint64 = 3, /*!< 64-bit unsigned */
} miopenIndexType_t;

/*! @ingroup tensor
 * @enum miopenTensorOp_t
 * Element-wise tensor operation modes
 */
typedef enum
{
    miopenTensorOpAdd = 0, /*!< Add tensors element-wise */
    miopenTensorOpMul = 1, /*!< Multiply two tensors element-wise */
    miopenTensorOpMin = 2, /*!< Minimum of tensor element pairs */
    miopenTensorOpMax = 3, /*!< Maximum of tensor element pairs */
} miopenTensorOp_t;

/*! @ingroup convolutions
 *  @enum miopenConvolutionMode_t
 * Convolution mode selection for convolution layer preference.
 */
typedef enum
{
    miopenConvolution = 0, /*!< Cross-Correlation convolution */
    miopenTranspose   = 1, /*!< Transpose convolutions -- deconvolution */
    miopenGroupConv   = 2, /*!< Deprecated Group convolution legacy, ToBe Removed */
    miopenDepthwise   = 3, /*!< Deprecated Depthwise convolution legacy, ToBe Removed */
} miopenConvolutionMode_t;

/*! @ingroup padding
 *  @enum miopenPaddingMode_t
 * Padding mode selection for convolution/Pooling layer preference
 */
typedef enum
{
    miopenPaddingDefault = 0, /*!< MIOPEN Default Padding */
    miopenPaddingSame    = 1, /*!< Tensorflow SAME Padding */
    miopenPaddingValid   = 2, /*!< Tensorflow VALID Padding */
} miopenPaddingMode_t;

/*! @ingroup pooling
 * @enum miopenPoolingMode_t
 * Pooling layer mode
 */
typedef enum
{
    miopenPoolingMax              = 0, /*!< Maximum pooling */
    miopenPoolingAverage          = 1, /*!< Average pooling */
    miopenPoolingAverageInclusive = 2, /*!< Inclusive Average pooling */
} miopenPoolingMode_t;

/*! @ingroup pooling
 * @enum miopenPoolingWorkspaceIndexMode_t
 * Pooling layer workspace index mode. miopenPoolingWorkspaceIndexMask mode records indices
 * indicating the max values' positions in the filter/mask. miopenPoolingWorkspaceIndexImage mode
 * records indices indicating the max values' positions in the image.
 */
typedef enum
{
    miopenPoolingWorkspaceIndexMask  = 0, /*!< Use mask indices, 2D pooling only */
    miopenPoolingWorkspaceIndexImage = 1, /*!< Use image indices */
} miopenPoolingWorkspaceIndexMode_t;

/*! @ingroup LRN
 * @enum miopenLRNMode_t
 * Local Response Normalization layer mode
 */
typedef enum
{
    miopenLRNWithinChannel = 0, /*!< Channel independent */
    miopenLRNCrossChannel  = 1, /*!< Cross Channel */
} miopenLRNMode_t;
#ifdef MIOPEN_BETA_API
/*! @ingroup layernorm
 * @enum miopenNormMode_t
 * LayerNorm mode
 */
typedef enum
{
    MIOPEN_ELEMENTWISE_AFFINE = 0, /*!< initialized to ones for weights and zeros for biases */
    MIOPEN_WEIGHT_BIAS =
        1, /*!< learnable weights and biases of the module of shape normalized_shape */
    MIOPEN_ELEMENTWISE_AFFINE_FUSED_ADD =
        2, /*!< initialized to ones for weights and zeros for biases in addlayernorm */
    MIOPEN_WEIGHT_BIAS_FUSED_ADD = 3, /*!< learnable weights and biases of the module of shape
                                         normalized_shape in addlayernorm */
    MIOPEN_ELEMENTWISE_AFFINE_T5 =
        4, /*!< initialized to ones for weights and zeros for biases in t5layernorm */
    MIOPEN_WEIGHT_BIAS_T5 = 5, /*!< learnable weights and biases of the module of shape
                                  normalized_shape in t5layernorm */
} miopenNormMode_t;
#endif
/*! @ingroup batchnorm
 * @enum miopenBatchNormMode_t
 * Batch Normalization layer mode
 */
typedef enum
{
    miopenBNPerActivation = 0, /*!< Element-wise normalization for fully connected layer */
    miopenBNSpatial       = 1, /*!< Mini-batch spatial normalization for convolutional layers */
} miopenBatchNormMode_t;

/*! @ingroup activation
 * @enum miopenActivationMode_t
 * Activation layer modes
 */
typedef enum
{
    miopenActivationPASTHRU  = 0, /*!< No activation, pass through the data */
    miopenActivationLOGISTIC = 1, /*!< Sigmoid function: \f$1 / (1 + e^{-x})\f$ */
    miopenActivationTANH     = 2, /*!< Tanh activation \f$ \beta * tanh( \alpha * x) \f$ */
    miopenActivationRELU     = 3, /*!< Rectified Linear Unit \f$ max(0, x) \f$ */
    miopenActivationSOFTRELU = 4, /*!< \f$log(1 + e^x)\f$ */
    miopenActivationABS      = 5, /*!< Absolute value \f$abs(x)\f$ */
    miopenActivationPOWER = 6, /*!< Scaled and shifted power \f$(\alpha + \beta * x)^{gamma}\f$ */
    miopenActivationCLIPPEDRELU =
        7, /*!< Clipped Rectified Linear Unit \f$ min(\alpha, max(0,x)) \f$ */
    miopenActivationLEAKYRELU =
        8, /*!< Leaky Rectified Linear Unit \f$ \alpha * x | x <= 0; x | x > 0 \f$ */
    miopenActivationELU =
        9, /*!< Exponential Rectified Linear Unit \f$ \alpha * (e^{x} - 1) | x <= 0; x | x > 0 \f$
            */
} miopenActivationMode_t;

/*! @ingroup softmax
 * @enum miopenSoftmaxAlgorithm_t
 * Softmax implementation algorithms
 */
typedef enum
{
    MIOPEN_SOFTMAX_FAST     = 0, /*!< straightforward softmax */
    MIOPEN_SOFTMAX_ACCURATE = 1, /*!< scaled softmax by maximum value in input domain */
    MIOPEN_SOFTMAX_LOG      = 2, /*!< log softmax */
} miopenSoftmaxAlgorithm_t;

/*! @ingroup softmax
 * @enum miopenSoftmaxMode_t
 * Softmax modes
 */
typedef enum
{
    MIOPEN_SOFTMAX_MODE_INSTANCE = 0, /*!< compute per image (N) across C, H, W */
    MIOPEN_SOFTMAX_MODE_CHANNEL =
        1, /*!< compute per spatial location (H, W) per image (N) across C */
} miopenSoftmaxMode_t;

/*! @ingroup TensorReduce
 * @brief Version of TensorReduce API. Applications may use it to ensure
 * backward compatibility with older library versions.
 *
 * - 0 or undefined - Initial API. Supported operations: ADD, MIN, MIN, MAX.
 * - 1 - Added AMAX, AVG, NORM1, NORM2 ops.
 */
#define MIOPEN_API_VERSION_REDUCE_TENSOR 1

/*! @ingroup TensorReduce
 * @enum miopenReduceTensorOp_t
 * Tensor Reduction operation types
 */
typedef enum
{
    MIOPEN_REDUCE_TENSOR_ADD = 0, /*!< the operation is adding the values of the reduced elements */
    MIOPEN_REDUCE_TENSOR_MUL =
        1, /*!< the operation is multiplying the values of the reduced elements */
    MIOPEN_REDUCE_TENSOR_MIN =
        2, /*!< the operation is getting the minimum value of the reduced elements */
    MIOPEN_REDUCE_TENSOR_MAX =
        3, /*!< the operation is getting the maximum value of the reduced elements */
    MIOPEN_REDUCE_TENSOR_AMAX =
        4, /*!< the operation is getting the maximum absolute value of the reduced elements */
    MIOPEN_REDUCE_TENSOR_AVG =
        5, /*!< the operation is getting the averaged value of the reduced elements */
    MIOPEN_REDUCE_TENSOR_NORM1 =
        6, /*!< the operation is adding the absolute values of the reduced elements */
    MIOPEN_REDUCE_TENSOR_NORM2 = 7, /*!< the operation is getting the square root of the sum of
                                     squares of the reduced elements */
    // MIOPEN_REDUCE_TENSOR_MUL_NO_ZEROS =
    //    8, /*!< the operation is same as MUL, but does not have the zero values considered */
} miopenReduceTensorOp_t;

/*! @ingroup TensorReduce
 * @enum miopenReduceTensorOp_t
 * Nan numbers propagation modes
 */
typedef enum
{
    MIOPEN_NOT_PROPAGATE_NAN = 0, /*!< does not propagate Nan number */
    MIOPEN_PROPAGATE_NAN     = 1, /*!< propagate the Nan number by the Reduction operation */
} miopenNanPropagation_t;

/*! @ingroup TensorReduce
 * @enum miopenReduceTensorIndices_t
 * Reduction Indices computation modes
 */
typedef enum
{
    MIOPEN_REDUCE_TENSOR_NO_INDICES        = 0, /*!< Does not compuate indices */
    MIOPEN_REDUCE_TENSOR_FLATTENED_INDICES = 1, /*!< Compute the relative, flatted indices */
} miopenReduceTensorIndices_t;

/*! @ingroup TensorReduce
 * @enum miopenIndicesType_t
 * Reduction Indices types
 */
typedef enum
{
    MIOPEN_32BIT_INDICES = 0, /*!< 32-bit unsigned integer indices */
    MIOPEN_64BIT_INDICES = 1, /*!< 64-bit unsigned integer indices */
    MIOPEN_16BIT_INDICES = 2, /*!< 16-bit unsigned integer indices */
    MIOPEN_8BIT_INDICES  = 3, /*!< 8-bit unsigned integer indices */
} miopenIndicesType_t;

/*! @ingroup convolutions
 *  @enum miopenConvolutionAttrib_t
 * Attribute for convolution descriptor, used for alternating the convolution behavior
 */
typedef enum
{
    MIOPEN_CONVOLUTION_ATTRIB_FP16_ALT_IMPL =
        0, /*!< Use alternative fp16 implementation.
            Only supported for gfx90a; has no effect for other targets.
            0 - disabled, 1 - enabled, -1 or unset - default (F0B1W1) >*/
    MIOPEN_CONVOLUTION_ATTRIB_DETERMINISTIC =
        1, /*!< Restrict MIOpen convolutions to kernels which produce numerically deterministic
              results. 0 - disabled (default), 1 - enabled >*/
#ifdef MIOPEN_BETA_API
    MIOPEN_CONVOLUTION_ATTRIB_FP8_ROUNDING_MODE =
        2, /*!<Specifies the rounding mode for the 8-bit floating data types. Currently, two
              rounding modes are supported miopenF8RoundingModeStandard and
              miopenF8RoundingModeStochastic. These are listed as part of the miopenF8RoundingMode_t
              enum.>*/
#else
// miopenReserved1 = 2,
#endif
} miopenConvolutionAttrib_t;

/** @addtogroup tensor
 *
 *  @{
 */

/*! @brief Create a Tensor Descriptor
 *
 * API for creating an uninitialized tensor descriptor.
 * @param tensorDesc Pointer to a tensor descriptor type (output)
 * @return           miopenStatus_t
 */
MIOPEN_EXPORT miopenStatus_t miopenCreateTensorDescriptor(miopenTensorDescriptor_t* tensorDesc);

/*! @brief Set shape of 4D tensor
 *
 * Interface for setting 4-D tensor shape. MIOpen currently implements NCHW and NHWC layout.
 *
 * @param tensorDesc Tensor descriptor (input/output)
 * @param dataType   MIOpen datatype (input)
 * @param n          Mini-batch size (input)
 * @param c          Number of channels (input)
 * @param h          Data height dimension size (input)
 * @param w          Data width dimension size (input)
 * @return           miopenStatus_t
 */
MIOPEN_EXPORT miopenStatus_t miopenSet4dTensorDescriptor(
    miopenTensorDescriptor_t tensorDesc, miopenDataType_t dataType, int n, int c, int h, int w);

/*! @brief Set shape of ND tensor with specific layout
 *
 * Interface for setting N-D packed tensor shape. This interface support NHWC, NCHW, NCHWc*, CHWNc*
 * @param tensorDesc   Tensor descriptor (input/output)
 * @param dataType     MIOpen datatype (input)
 * @param tensorLayout Tensor layout (input)
 * @param lens         Tensor dimensions (input)
 * @param num_lens     Tensor dimension size (input)
 * @return             miopenStatus_t
 */
MIOPEN_EXPORT miopenStatus_t
miopenSetNdTensorDescriptorWithLayout(miopenTensorDescriptor_t tensorDesc,
                                      miopenDataType_t dataType,
                                      miopenTensorLayout_t tensorLayout,
                                      const int* lens,
                                      int num_lens);
/*! @brief Set shape and stride of 4D tensor
 *
 * Interface for setting 4-D tensor shape and stride. It allows to create the non-packed tensor.
 * A non-packed tensor refers to the tensor where the elements are not compressed or packed in any
 * specific way. Each element in the tensor is stored individually, and there is no special
 * compression applied to the storage.
 *
 * @param tensorDesc Tensor descriptor (input/output)
 * @param dataType   MIOpen datatype (input)
 * @param n          Mini-batch size (input)
 * @param c          Number of channels (input)
 * @param h          Data height dimension size (input)
 * @param w          Data width dimension size (input)
 * @param nStride    Mini-batch dimension stride (input)
 * @param cStride    Channel dimension stride (input)
 * @param hStride    Height dimension stride (input)
 * @param wStride    Width dimension stride (input)
 * @return           miopenStatus_t
 */
MIOPEN_EXPORT miopenStatus_t miopenSet4dTensorDescriptorEx(miopenTensorDescriptor_t tensorDesc,
                                                           miopenDataType_t dataType,
                                                           int n,
                                                           int c,
                                                           int h,
                                                           int w,
                                                           int nStride,
                                                           int cStride,
                                                           int hStride,
                                                           int wStride);

/*! @brief Get the details of the tensor descriptor
 *
 * Interface to query the 4-D tensor shape.
 *
 * @param tensorDesc Tensor descriptor (input)
 * @param dataType   MIOpen datatype (output)
 * @param n          Mini-batch size (output)
 * @param c          Number of channels (output)
 * @param h          Data height dimension size (output)
 * @param w          Data width dimension size (output)
 * @param nStride    Mini-batch dimension stride (output)
 * @param cStride    Channel dimension stride (output)
 * @param hStride    Height dimension stride (output)
 * @param wStride    Width dimension stride (output)
 * @return           miopenStatus_t
 */
MIOPEN_EXPORT miopenStatus_t miopenGet4dTensorDescriptor(miopenTensorDescriptor_t tensorDesc,
                                                         miopenDataType_t* dataType,
                                                         int* n,
                                                         int* c,
                                                         int* h,
                                                         int* w,
                                                         int* nStride,
                                                         int* cStride,
                                                         int* hStride,
                                                         int* wStride);

/*! @brief Set shape of N-dimensional tensor
 *
 * Interface for setting non-packed tensor shape.
 * @param tensorDesc   Tensor descriptor (input/output)
 * @param dataType     MIOpen datatype (input)
 * @param nbDims       Number of dimensions in the dimsA array (input)
 * @param dimsA        Array containing the size of dimensions (input)
 * @param stridesA     Array containing the size of stride (input)
 * @return             miopenStatus_t
 */
MIOPEN_EXPORT miopenStatus_t miopenSetTensorDescriptor(miopenTensorDescriptor_t tensorDesc,
                                                       miopenDataType_t dataType,
                                                       int nbDims,
                                                       const int* dimsA,
                                                       const int* stridesA);

#ifdef MIOPEN_BETA_API
/*! @copydoc miopenSetTensorDescriptor()
 */
MIOPEN_EXPORT miopenStatus_t miopenSetTensorDescriptorV2(miopenTensorDescriptor_t tensorDesc,
                                                         miopenDataType_t dataType,
                                                         int nbDims,
                                                         const size_t* dimsA,
                                                         const size_t* stridesA);
#endif

#ifdef MIOPEN_BETA_API
/*! @brief Set the tensor cast type
 *
 *  For tensors where the cast_type attribute is set, the tensor elements would be converted to the
 * target type before the target operation is applied. Currently, only supported for convolution
 * operations targeting the FP8 datatype
 *
 *  @param tensorDesc Tensor descriptor type (input)
 *  @param cast_type  MIOpen datatype (input)
 */
MIOPEN_EXPORT miopenStatus_t miopenSetTensorCastType(miopenTensorDescriptor_t tensorDesc,
                                                     miopenDataType_t cast_type);
#endif

/*! @brief Set shape of N-dimensional tensor
 *
 * Interface for querying tensor size. MIOpen has support for 1, 2, 3, 4, 5 dimensional tensor of
 * layout.
 * @param tensorDesc   Tensor descriptor (input)
 * @param size         number of elements in tensor described by the descriptor (output)
 * @return             miopenStatus_t
 */
MIOPEN_EXPORT miopenStatus_t miopenGetTensorDescriptorSize(miopenTensorDescriptor_t tensorDesc,
                                                           int* size);

/*! @brief Get the details of the N-dimensional tensor descriptor.
 *
 * @param tensorDesc Tensor descriptor (input)
 * @param dataType   MIOpen datatype (output)
 * @param dimsA      Array containing the size of dimensions (output)
 * @param stridesA   Array containing the size of stride (output)
 * @return           miopenStatus_t
 */
MIOPEN_EXPORT miopenStatus_t miopenGetTensorDescriptor(miopenTensorDescriptor_t tensorDesc,
                                                       miopenDataType_t* dataType,
                                                       int* dimsA,
                                                       int* stridesA);

/*! @brief Destroys the tensor descriptor
 *
 * @param tensorDesc Tensor descriptor (input)
 * @return           miopenStatus_t
 */
MIOPEN_EXPORT miopenStatus_t miopenDestroyTensorDescriptor(miopenTensorDescriptor_t tensorDesc);

/*! @brief Create a Tensor Descriptor for sequence data
 *
 * API for creating an uninitialized sequence data tensor descriptor.
 * @param tensorDesc Pointer to a sequence data tensor descriptor type (output)
 * @return           miopenStatus_t
 */
MIOPEN_EXPORT miopenStatus_t
miopenCreateSeqTensorDescriptor(miopenSeqTensorDescriptor_t* tensorDesc);

/*! @brief Destroys the sequence data tensor descriptor
 *
 * @param tensorDesc Tensor descriptor (input)
 * @return           miopenStatus_t
 */
MIOPEN_EXPORT miopenStatus_t
miopenDestroySeqTensorDescriptor(miopenSeqTensorDescriptor_t tensorDesc);

/*! @brief Execute element-wise tensor operations
 *
 * This function implements: \f$ C = op ( alpha1[0] * A, alpha2[0] * B ) + beta[0] * C \f$
 *
 * For Forward Bias one can also use, miopenConvolutionForwardBias()
 *
 * @param handle     MIOpen handle (input)
 * @param tensorOp   Operation from miopenTensorOp_t (input)
 * @param alpha1     Tensor A's floating point scaling factor, allocated on the host (input)
 * @param aDesc      Tensor descriptor for tensor A (input)
 * @param A          Tensor A (input)
 * @param alpha2     Tensor B's floating point scaling factor, allocated on the host (input)
 * @param bDesc      Tensor descriptor for tensor B (input)
 * @param B          Tensor B (input)
 * @param beta       Tensor C's floating point scaling factor, allocated on the host (input)
 * @param cDesc      Tensor descriptor for tensor C (input)
 * @param C          Tensor C (input and output)
 * @return           miopenStatus_t
 */
MIOPEN_EXPORT miopenStatus_t miopenOpTensor(miopenHandle_t handle,
                                            miopenTensorOp_t tensorOp,
                                            const void* alpha1,
                                            const miopenTensorDescriptor_t aDesc,
                                            const void* A,
                                            const void* alpha2,
                                            const miopenTensorDescriptor_t bDesc,
                                            const void* B,
                                            const void* beta,
                                            const miopenTensorDescriptor_t cDesc,
                                            void* C);

/*! @brief Fills a tensor with a single value.
 *
 * Supported datatypes are fp32, fp16, and bfp16
 *
 * @param handle     MIOpen handle (input)
 * @param yDesc      Tensor descriptor for tensor y (input)
 * @param y          Tensor y (input)
 * @param alpha      Pointer to fill value (input)
 * @return           miopenStatus_t
 */
MIOPEN_EXPORT miopenStatus_t miopenSetTensor(miopenHandle_t handle,
                                             const miopenTensorDescriptor_t yDesc,
                                             void* y,
                                             const void* alpha);

/*! @brief Scales all elements in a tensor by a single value.
 *
 * Supported datatypes are fp32 and fp16
 *
 * @param handle     MIOpen handle (input)
 * @param yDesc      Tensor descriptor for tensor y (input)
 * @param y          Tensor y (input and output)
 * @param alpha      Floating point scaling factor, allocated on the host (input)
 * @return           miopenStatus_t
 */
MIOPEN_EXPORT miopenStatus_t miopenScaleTensor(miopenHandle_t handle,
                                               const miopenTensorDescriptor_t yDesc,
                                               void* y,
                                               const void* alpha);

/*! @brief Returns number of bytes associated with tensor descriptor
 *
 * @param tensorDesc Tensor descriptor (input)
 * @param numBytes   Number of bytes associated with tensor descriptor (output)
 * @return           miopenStatus_t
 */
MIOPEN_EXPORT miopenStatus_t miopenGetTensorNumBytes(miopenTensorDescriptor_t tensorDesc,
                                                     size_t* numBytes);

/*! @brief Copies one tensor to another tensor with a different layout/scale.
 *
 * This function implements:
 * 1. \f$ Y = alpha * X + beta * Y \f$ for fp32 and fp16 datatype
 * 2. Vectorize/de-vectorize along channel dimension C for int8 datatype
 *
 * Currently this is used for transforming from int8 to int8x4 vector datatypes
 *
 * @param handle     MIOpen handle (input)
 * @param alpha      Floating point scaling factor, allocated on the host (input)
 * @param xDesc      Source Tensor descriptor for tensor x (input)
 * @param x          Source Tensor x (input)
 * @param beta       Floating point scaling factor, allocated on the host (input)
 * @param yDesc      Destination Tensor descriptor for tensor y (input)
 * @param y          Destination Tensor y (output)
 * @return           miopenStatus_t
 */
MIOPEN_EXPORT miopenStatus_t miopenTransformTensor(miopenHandle_t handle,
                                                   const void* alpha,
                                                   const miopenTensorDescriptor_t xDesc,
                                                   const void* x,
                                                   const void* beta,
                                                   const miopenTensorDescriptor_t yDesc,
                                                   void* y);

/** @} */
// CLOSEOUT TENSOR DOXYGEN GROUP

/** @addtogroup convolutions
 *
 *  @{
 */

/*! @brief Creates a convolution layer descriptor
 *
 * @param convDesc   Convolution layer descriptor
 * @return           miopenStatus_t
 */
MIOPEN_EXPORT miopenStatus_t
miopenCreateConvolutionDescriptor(miopenConvolutionDescriptor_t* convDesc);

/*! @brief Creates a 2-D convolution layer descriptor
 *
 * For group/depthwise convolution dilation height and width, only a dilation value of 1 is
 * supported.
 *
 * @param convDesc   Convolution layer descriptor (output)
 * @param c_mode     Convolutional mode (input)
 * @param pad_h      Height input data padding (input)
 * @param pad_w      Width input data padding (input)
 * @param stride_h   Stride for the height of input data (input)
 * @param stride_w   Stride for the width of input data (input)
 * @param dilation_h Dilation height (input)
 * @param dilation_w Dilation width (input)
 * @return           miopenStatus_t
 */
MIOPEN_EXPORT miopenStatus_t miopenInitConvolutionDescriptor(miopenConvolutionDescriptor_t convDesc,
                                                             miopenConvolutionMode_t c_mode,
                                                             int pad_h,
                                                             int pad_w,
                                                             int stride_h,
                                                             int stride_w,
                                                             int dilation_h,
                                                             int dilation_w);

/*! @brief Creates a N-dimensional convolution layer descriptor
 *
 * @param convDesc      Convolution layer descriptor (output)
 * @param spatialDim    Convolutional spatial dimension (input)
 * @param padA          Array of input data padding (input)
 * @param strideA       Array of convolution stride (input)
 * @param dilationA     Array of convolution dilation (input)
 * @param c_mode        Convolutional mode (input)
 * @return              miopenStatus_t
 */
MIOPEN_EXPORT miopenStatus_t
miopenInitConvolutionNdDescriptor(miopenConvolutionDescriptor_t convDesc,
                                  int spatialDim,
                                  const int* padA,
                                  const int* strideA,
                                  const int* dilationA,
                                  miopenConvolutionMode_t c_mode);

/*! @brief Retrieves the spatial dimension of a convolution layer descriptor
 *
 * @param convDesc              Convolution layer descriptor (input)
 * @param spatialDim            Spatial dimension of convolution descriptor (output)
 * @return                      miopenStatus_t
 */
MIOPEN_EXPORT miopenStatus_t miopenGetConvolutionSpatialDim(miopenConvolutionDescriptor_t convDesc,
                                                            int* spatialDim);

/*! @brief Retrieves a 2-D convolution layer descriptor's details
 *
 * For group/depthwise convolution dilation height and width, only a dilation value of 1 is
 * supported.
 *
 * @param convDesc   Convolution layer descriptor (input)
 * @param c_mode     Convolutional mode (output)
 * @param pad_h      Height input data padding (output)
 * @param pad_w      Width input data padding (output)
 * @param stride_h   Stride for the height of input data (output)
 * @param stride_w   Stride for the width of input data (output)
 * @param dilation_h Dilation height (output)
 * @param dilation_w Dilation width (output)
 * @return           miopenStatus_t
 */
MIOPEN_EXPORT miopenStatus_t miopenGetConvolutionDescriptor(miopenConvolutionDescriptor_t convDesc,
                                                            miopenConvolutionMode_t* c_mode,
                                                            int* pad_h,
                                                            int* pad_w,
                                                            int* stride_h,
                                                            int* stride_w,
                                                            int* dilation_h,
                                                            int* dilation_w);

/*! @brief Retrieves a N-dimensional convolution layer descriptor's details
 *
 * @param convDesc               Convolution layer descriptor (input)
 * @param requestedSpatialDim    Expected convolution spatial dimension (intput)
 * @param spatialDim             Convolutional spatial dimension (output)
 * @param padA                   Array of input data padding (output)
 * @param strideA                Array of convolution stride (output)
 * @param dilationA              Array of convolution dilation (output)
 * @param c_mode                 Convolutional mode (output)
 * @return                       miopenStatus_t
 */
MIOPEN_EXPORT miopenStatus_t
miopenGetConvolutionNdDescriptor(miopenConvolutionDescriptor_t convDesc,
                                 int requestedSpatialDim,
                                 int* spatialDim,
                                 int* padA,
                                 int* strideA,
                                 int* dilationA,
                                 miopenConvolutionMode_t* c_mode);

/*! @brief Get the number of groups to be used in Group/Depthwise convolution
 *
 * @param convDesc   Convolution layer descriptor (input)
 * @param groupCount Pointer to number of groups in group/depthwise convolution (output)
 * @return           miopenStatus_t
 */
MIOPEN_EXPORT miopenStatus_t miopenGetConvolutionGroupCount(miopenConvolutionDescriptor_t convDesc,
                                                            int* groupCount);

/*! @brief Set the number of groups to be used in Group/Depthwise convolution
 *
 * Must be called before all computational APIs of group/depthwise convolution, it is preferable to
 * call miopenInitConvolutionDescriptor() first, then miopenSetConvolutionGroupCount() to fully
 * initialize group convolutions. Both Convolution Mode and Transpose Convolution Mode support
 * group/depthwise convolution. To run depthwise convolution, set groupCount value equal to number
 * of channels.
 *
 * @param convDesc   Convolution layer descriptor (output)
 * @param groupCount      number of groups, in depthwise conv using filter_number/channel_multiplier
 * (input)
 * @return           miopenStatus_t
 */
MIOPEN_EXPORT miopenStatus_t miopenSetConvolutionGroupCount(miopenConvolutionDescriptor_t convDesc,
                                                            int groupCount);

/*! @brief Set the output padding to be used in 2-D Transpose convolution
 *
 * This function is optional for initialization of Transpose convolution. If applicable, it must be
 * called before all computational APIs of Transpose convolution. It is preferable to call
 * miopenInitConvolutionDescriptor() first, then miopenSetTransposeConvOutputPadding() to fully
 * initialize transpose convolutions.
 *
 * @param convDesc   Convolution layer descriptor (output)
 * @param adj_h      output padding for the height of output data (input)
 * @param adj_w      output padding for the width of output data (input)
 * @return           miopenStatus_t
 */
MIOPEN_EXPORT miopenStatus_t
miopenSetTransposeConvOutputPadding(miopenConvolutionDescriptor_t convDesc, int adj_h, int adj_w);

/*! @brief Set the output padding to be used in N-dimensional Transpose convolution
 *
 * This function is optional for initialization of Transpose convolution. If applicable, it must be
 * called before all computational APIs of Transpose convolution. It is preferable to call
 * miopenInitConvolutionNdDescriptor() first, then miopenSetTransposeConvNdOutputPadding() to fully
 * initialize transpose convolutions. Currently, 2-D and 3-D convolutions are supported.
 *
 * @param convDesc      Convolution layer descriptor (output)
 * @param spatialDim    Convolutional spatial dimension (input)
 * @param adjA          array of output padding for output data (input)
 * @return              miopenStatus_t
 */
MIOPEN_EXPORT miopenStatus_t miopenSetTransposeConvNdOutputPadding(
    miopenConvolutionDescriptor_t convDesc, int spatialDim, const int* adjA);

/*! @brief Get the shape of a resulting 4-D tensor from a 2-D convolution
 *
 * This function returns the dimensions of the resulting 4D tensor of a 2D
 * convolution, given the convolution descriptor, the input tensor descriptor
 * and the filter descriptor. This function can help to setup the output tensor
 * and allocate the proper amount of memory prior to launch the actual
 * convolution.
 *
 * @param convDesc          Convolution layer descriptor (input)
 * @param inputTensorDesc   Input data tensor descriptor (input)
 * @param filterDesc        Weight descriptor (input)
 * @param n                 Mini-batch size (output)
 * @param c                 Number of channels (output)
 * @param h                 Data height dimension size (output)
 * @param w                 Data width dimension size (output)
 * @return                  miopenStatus_t
 */
MIOPEN_EXPORT miopenStatus_t
miopenGetConvolutionForwardOutputDim(miopenConvolutionDescriptor_t convDesc,
                                     const miopenTensorDescriptor_t inputTensorDesc,
                                     const miopenTensorDescriptor_t filterDesc,
                                     int* n,
                                     int* c,
                                     int* h,
                                     int* w);

/*! @brief Get the shape of a resulting N-dimensional tensor from a (N-2)-dimensional convolution
 *
 * This function returns the dimensions of the resulting N-dimensional tensor of a (N-2)-dimensional
 * convolution, given the convolution descriptor, the input tensor descriptor
 * and the filter descriptor. It is used to setup the output tensor descriptor prior to executing
 * the convolution layer.
 *
 * @param convDesc          Convolution layer descriptor (input)
 * @param inputTensorDesc   Input data tensor descriptor (input)
 * @param filterDesc        Weight descriptor (input)
 * @param nDim              Pointer to Output data tensor dimension (output)
 * @param outputTensorDimA  Array of Output data tensor length (output)
 */
MIOPEN_EXPORT miopenStatus_t
miopenGetConvolutionNdForwardOutputDim(miopenConvolutionDescriptor_t convDesc,
                                       const miopenTensorDescriptor_t inputTensorDesc,
                                       const miopenTensorDescriptor_t filterDesc,
                                       int* nDim,
                                       int* outputTensorDimA);

/*! @brief Destroys the tensor descriptor object
 *
 * @param convDesc Convolution tensor descriptor type (input)
 * @return           miopenStatus_t
 */
MIOPEN_EXPORT miopenStatus_t
miopenDestroyConvolutionDescriptor(miopenConvolutionDescriptor_t convDesc);

/*! @brief Set the attribute of the convolution descriptor
 *
 * @param convDesc          Convolution layer descriptor (input)
 * @param attr              Attribute of this convolution to set (input)
 * @param value             Value of this attribute (input)
 */
MIOPEN_EXPORT miopenStatus_t miopenSetConvolutionAttribute(miopenConvolutionDescriptor_t convDesc,
                                                           const miopenConvolutionAttrib_t attr,
                                                           int value);

/*! @brief Get the attribute of the convolution descriptor
 *
 * @param convDesc          Convolution layer descriptor (input)
 * @param attr              Attribute of this convolution to get (input)
 * @param value             Value of this attribute (output)
 */
MIOPEN_EXPORT miopenStatus_t miopenGetConvolutionAttribute(miopenConvolutionDescriptor_t convDesc,
                                                           const miopenConvolutionAttrib_t attr,
                                                           int* value);

/*! @enum miopenConvFwdAlgorithm_t
 * Convolutional algorithm mode for forward propagation. MIOpen use cross-correlation for its
 * convolution implementation.
 */
typedef enum
{
    miopenConvolutionFwdAlgoGEMM         = 0, /*!< GEMM variant */
    miopenConvolutionFwdAlgoDirect       = 1, /*!< Direct convolutions */
    miopenConvolutionFwdAlgoFFT          = 2, /*!< Fast Fourier Transform indirect convolutions */
    miopenConvolutionFwdAlgoWinograd     = 3, /*!< Winograd indirect convolutions */
    miopenConvolutionFwdAlgoImplicitGEMM = 5, /*!< Implicit GEMM convolutions */
} miopenConvFwdAlgorithm_t;

/*! @enum miopenConvBwdWeightsAlgorithm_t
 * Convolutional algorithm mode for back propagation on weights.
 */
typedef enum
{
    miopenConvolutionBwdWeightsAlgoGEMM         = 0, /*!< GEMM variant */
    miopenConvolutionBwdWeightsAlgoDirect       = 1, /*!< Direct convolution algorithm */
    miopenConvolutionBwdWeightsAlgoWinograd     = 3, /*!< Winograd convolutions */
    miopenConvolutionBwdWeightsAlgoImplicitGEMM = 5, /*!< Implicit GEMM convolutions */
} miopenConvBwdWeightsAlgorithm_t;

/*! @enum miopenConvBwdDataAlgorithm_t
 * Convolutional algorithm mode for back propagation on data.
 */
typedef enum
{
    miopenConvolutionBwdDataAlgoGEMM     = 0, /*!< GEMM variant */
    miopenConvolutionBwdDataAlgoDirect   = 1, /*!< Direct convolutions */
    miopenConvolutionBwdDataAlgoFFT      = 2, /*!< Fast Fourier Transform indirect convolutions */
    miopenConvolutionBwdDataAlgoWinograd = 3, /*!< Winograd indirect convolutions */
    miopenTransposeBwdDataAlgoGEMM =
        4, /*!< Deprecated Transpose GEMM variant legacy, ToBe Removed */
    miopenConvolutionBwdDataAlgoImplicitGEMM = 5, /*!< Implicit GEMM convolutions */
} miopenConvBwdDataAlgorithm_t;

/*! @enum miopenConvAlgorithm_t
 * Top-level convolutional algorithm mode
 */
typedef enum
{
    miopenConvolutionAlgoGEMM         = 0, /*!< GEMM variant */
    miopenConvolutionAlgoDirect       = 1, /*!< Direct convolutions */
    miopenConvolutionAlgoFFT          = 2, /*!< Fast Fourier Transform indirect convolutions */
    miopenConvolutionAlgoWinograd     = 3, /*!< Winograd indirect convolutions */
    miopenConvolutionAlgoImplicitGEMM = 5, /*!< Implicit GEMM convolutions */
} miopenConvAlgorithm_t;

/*! @brief Perf struct for forward, backward filter, or backward data algorithms
 *
 * Contains the union to hold the selected convolution algorithm for forward, or backwards layers,
 * and also contains the time it took to run the algorithm and the workspace required to run the
 * algorithm. The workspace in this structure can be used when executing the convolution layer.
 */
typedef struct
{
    union
    {
        miopenConvFwdAlgorithm_t fwd_algo; /*!< Forward convolution algorithm enum selection */
        miopenConvBwdWeightsAlgorithm_t bwd_weights_algo; /*!< Back propagation on weights
                                                             convolution algorithm enum selection */
        miopenConvBwdDataAlgorithm_t
            bwd_data_algo; /*!< Back propagation on data convolution algorithm enum selection */
    };

    float time;    /*!< Time to exectued the selected algorithm represented in the union */
    size_t memory; /*!< Workspace required to run the selected algorithm represented in the union */

} miopenConvAlgoPerf_t;

/*! @brief Performance struct for forward, backward filter, or backward data algorithms in
 * immediate mode
 *
 * Contains a 64-bit integer identifying the solution and the algorithm for the solution,
 * as well as the runtime, workspace size and a boolean flag indicating whether the returned
 * solution is a heuristic or resulting from an actual run
 *
 */
typedef struct
{
    float time; /*!< Represents the approximate time required to execute this solution on the GPU,
                     in milliseconds. This value may either be based on an acutal kernel run or an
                     estimate based on a heuristic.*/
    size_t workspace_size; /*!< Workspace required to run the selected algorithm represented in the
                              union */
    uint64_t solution_id;  /*!< Identifier for the returned solution */
    miopenConvAlgorithm_t algorithm; /*!< The algorithm used to compute the solution */

} miopenConvSolution_t;

/*! @brief Query the maximum number of solutions applicable for the given input/output and weights
 *  tensor descriptor for Convolution in the Forward direction.
 *
 * This call returns the maximum number of applicable solutions for a forward convolution problem.
 * The \c solutionCount returned may be used to allocate the memory required for the
 * \c miopenConvAlgoPerf_t which is required by miopenConvolutionGetSolution API calls.
 *
 * @param handle         MIOpen handle (input)
 * @param wDesc          Tensor descriptor for weight tensor w (input)
 * @param xDesc          Tensor descriptor for input data tensor x (input)
 * @param convDesc       Convolution layer descriptor (input)
 * @param yDesc          Tensor descriptor for output data tensor y (input)
 * @param solutionCount  Pointer to memory to return number of applicable solutions (output)
 * @return               miopenStatus_t
 */
MIOPEN_EXPORT miopenStatus_t
miopenConvolutionForwardGetSolutionCount(miopenHandle_t handle,
                                         const miopenTensorDescriptor_t wDesc,
                                         const miopenTensorDescriptor_t xDesc,
                                         const miopenConvolutionDescriptor_t convDesc,
                                         const miopenTensorDescriptor_t yDesc,
                                         size_t* solutionCount);

/*! @brief Query the applicable solutions for a convolution configuration described by
 *  input, output and convolution descriptors.
 *
 *  The returned solutions array is sorted in the order of decreasing performance. The returned
 * solutions
 * might be based
 *  on heuristics and for more consistent performance results the user the advised to run the Find
 * step.
 *  The maximum length of the solutions array may be queried using
 * miopenConvolutionForwardGetSolutionCount
 *
 * @param handle         MIOpen handle (input)
 * @param wDesc          Tensor descriptor for weight tensor w (input)
 * @param xDesc          Tensor descriptor for input data tensor x (input)
 * @param convDesc       Convolution layer descriptor (input)
 * @param yDesc          Tensor descriptor for output data tensor y (input)
 * @param maxSolutionCount The size of the solutions array passed in below (input)
 * @param solutionCount The size of the solutions array returned (output)
 * @param solutions      A pointer to an array of type miopenConvSolution_t allocated by the user,
 *                      filled in by MIOpen with applicable solutions. (output)
 * @return               miopenStatus_t
 *
 */
MIOPEN_EXPORT miopenStatus_t
miopenConvolutionForwardGetSolution(miopenHandle_t handle,
                                    const miopenTensorDescriptor_t wDesc,
                                    const miopenTensorDescriptor_t xDesc,
                                    const miopenConvolutionDescriptor_t convDesc,
                                    const miopenTensorDescriptor_t yDesc,
                                    const size_t maxSolutionCount,
                                    size_t* solutionCount,
                                    miopenConvSolution_t* solutions);

/*! @brief Returns the workspace size required for a particular solution id.
 *
 * This is an optional call for users who may have serialized the solution id and just need the
 * workspace
 * size for it. The same information is returned by the miopenConvolutionForwardGetSolution as part
 * of the
 * miopenConvSolution_t struct.
 *
 * @param handle         MIOpen handle (input)
 * @param wDesc          Tensor descriptor for weight tensor w (input)
 * @param xDesc          Tensor descriptor for input data tensor x (input)
 * @param convDesc       Convolution layer descriptor (input)
 * @param yDesc          Tensor descriptor for output data tensor y (input)
 * @param solution_id      ID of the solution for which workspace size is required (input)
 * @param workSpaceSize  The size of the workspace (output)
 * @return               miopenStatus_t
 */
MIOPEN_EXPORT miopenStatus_t
miopenConvolutionForwardGetSolutionWorkspaceSize(miopenHandle_t handle,
                                                 const miopenTensorDescriptor_t wDesc,
                                                 const miopenTensorDescriptor_t xDesc,
                                                 const miopenConvolutionDescriptor_t convDesc,
                                                 const miopenTensorDescriptor_t yDesc,
                                                 const uint64_t solution_id,
                                                 size_t* workSpaceSize);

/*! @brief Compiles the solution provided by the user, this solution may be acquired by the
 * miopenConvolutionForwardGetSolution API call above.
 *   Compiling the solution ensures that the first API call to miopenConvolutionForwardImmediate
 * does
 * not cause a compile.
 *
 *   This is an optional step and may be skipped if a slow first miopenConvolutionForwardImmediate
 * invocation is acceptable.
 *
 * @param handle         MIOpen handle (input)
 * @param wDesc          Tensor descriptor for weight tensor w (input)
 * @param xDesc          Tensor descriptor for input data tensor x (input)
 * @param convDesc       Convolution layer descriptor (input)
 * @param yDesc          Tensor descriptor for output data tensor y (input)
 * @param solution_id      ID of the solution to be compiled, as chosen by the user
 * @return               miopenStatus_t
 */
MIOPEN_EXPORT miopenStatus_t
miopenConvolutionForwardCompileSolution(miopenHandle_t handle,
                                        const miopenTensorDescriptor_t wDesc,
                                        const miopenTensorDescriptor_t xDesc,
                                        const miopenConvolutionDescriptor_t convDesc,
                                        const miopenTensorDescriptor_t yDesc,
                                        const uint64_t solution_id);

/*! @brief Executes the Forward convolution operation based on the provided solution ID.
 *
 * Supported datatypes are fp32, fp16, bfp16, and int8
 *
 * @param handle         MIOpen handle (input)
 * @param wDesc          Tensor descriptor for weight tensor w (input)
 * @param w              Weights tensor w (input)
 * @param xDesc          Tensor descriptor for input data tensor x (input)
 * @param x              Data tensor x (input)
 * @param convDesc       Convolution layer descriptor (input)
 * @param yDesc          Tensor descriptor for output data tensor y (input)
 * @param y              Data tensor y (output)
 * @param workSpace      Workspace tensor (input)
 * @param workSpaceSize  Size of the memory in bytes pointed to by workSpace above
 * @param solution_id      ID of the solution to be compiled, as chosen by the user
 * @return               miopenStatus_t
 */
MIOPEN_EXPORT miopenStatus_t
miopenConvolutionForwardImmediate(miopenHandle_t handle,
                                  const miopenTensorDescriptor_t wDesc,
                                  const void* w,
                                  const miopenTensorDescriptor_t xDesc,
                                  const void* x,
                                  const miopenConvolutionDescriptor_t convDesc,
                                  const miopenTensorDescriptor_t yDesc,
                                  void* y,
                                  void* workSpace,
                                  size_t workSpaceSize,
                                  const uint64_t solution_id);

/*! @brief Query the maximum number of solutions applicable for the given input/output and weights
 *  tensor descriptor for backward Convolution w-r-t Data.
 *
 *  This call returns the maximum number of applicable solutions for a the convolution problem, the
 * number
 *  returned may be used to allocate the memory required for the miopenConvAlgoPert2_t which is
 * required
 *  by miopenConvolutionBackwardDataGetSolution API calls.
 *
 * @param handle         MIOpen handle (input)
 * @param dyDesc         Tensor descriptor for data input tensor dy (input)
 * @param wDesc          Tensor descriptor for weight tensor w (input)
 * @param convDesc       Convolution layer descriptor (input)
 * @param dxDesc         Tensor descriptor for output data tensor dx (input)
 * @param solutionCount  Pointer to memory to return number of applicable solutions (output)
 * @return               miopenStatus_t
 */
MIOPEN_EXPORT miopenStatus_t
miopenConvolutionBackwardDataGetSolutionCount(miopenHandle_t handle,
                                              const miopenTensorDescriptor_t dyDesc,
                                              const miopenTensorDescriptor_t wDesc,
                                              const miopenConvolutionDescriptor_t convDesc,
                                              const miopenTensorDescriptor_t dxDesc,
                                              size_t* solutionCount);

/*! @brief Query the applicable solutions for a backward convolution w-r-t data as described by
 *  input, output and convolution descriptors.
 *
 *  The returned solutions array is sorted in the order of decreasing performance. The returned
 * solutions
 *  ns
 * might be based
 *  on heuristics and for more consistent performance results the user the advised to run the Find
 * step.
 *  The maximum length of the solutions array may be queried using
 * miopenConvolutionBackwardDataGetSolutionCount
 *
 * @param handle           MIOpen handle (input)
 * @param dyDesc           Tensor descriptor for data input tensor dy (input)
 * @param wDesc            Tensor descriptor for weight tensor w (input)
 * @param convDesc         Convolution layer descriptor (input)
 * @param dxDesc           Tensor descriptor for output data tensor dx (input)
 * @param maxSolutionCount The size of the solutions array passed in below (input)
 * @param solutionCount    The size of the solutions array returned (output)
 * @param solutions        A pointer to an array of type miopenConvSolution_t allocated by the user,
 *                         filled in by MIOpen with applicable solutions. (output)
 * @return                 miopenStatus_t
 *
 */
MIOPEN_EXPORT miopenStatus_t
miopenConvolutionBackwardDataGetSolution(miopenHandle_t handle,
                                         const miopenTensorDescriptor_t dyDesc,
                                         const miopenTensorDescriptor_t wDesc,
                                         const miopenConvolutionDescriptor_t convDesc,
                                         const miopenTensorDescriptor_t dxDesc,
                                         const size_t maxSolutionCount,
                                         size_t* solutionCount,
                                         miopenConvSolution_t* solutions);

/*! @brief Returns the workspace size required for a particular solution id.
 *
 * This is an optional call for users who may have serialized the solution id and just need the
 * workspace
 * size for it. The same information is returned by the miopenConvolutionBackwardDataGetSolution as
 * part of the
 * miopenConvSolution_t struct.
 *
 * @param handle         MIOpen handle (input)
 * @param dyDesc           Tensor descriptor for data input tensor dy (input)
 * @param wDesc            Tensor descriptor for weight tensor w (input)
 * @param convDesc         Convolution layer descriptor (input)
 * @param dxDesc           Tensor descriptor for output data tensor dx (input)
 * @param solution_id      ID of the solution for which workspace size is required (input)
 * @param workSpaceSize  The size of the workspace (output)
 * @return               miopenStatus_t
 */
MIOPEN_EXPORT miopenStatus_t
miopenConvolutionBackwardDataGetSolutionWorkspaceSize(miopenHandle_t handle,
                                                      const miopenTensorDescriptor_t dyDesc,
                                                      const miopenTensorDescriptor_t wDesc,
                                                      const miopenConvolutionDescriptor_t convDesc,
                                                      const miopenTensorDescriptor_t dxDesc,
                                                      const uint64_t solution_id,
                                                      size_t* workSpaceSize);

/*! @brief Compiles the solution provided by the user, this solution may be acquired by the
 * miopenConvolutionBackwardDataGetSolution API call above.
 *   Compiling the solution ensures that the first API call to
 * miopenConvolutionBackwardDataImmediate
 * does not cause a compile.
 *
 *   This is an optional step and may be skipped if a slow first
 * miopenConvolutionBackwardDataImmediate
 * invocation is acceptable.
 *
 * @param handle         MIOpen handle (input)
 * @param dyDesc         Tensor descriptor for data input tensor dy (input)
 * @param wDesc          Tensor descriptor for weight tensor w (input)
 * @param convDesc       Convolution layer descriptor (input)
 * @param dxDesc         Tensor descriptor for output data tensor dx (input)
 * @param solution_id      ID of the solution to be compiled, as chosen by the user
 * @return               miopenStatus_t
 */
MIOPEN_EXPORT miopenStatus_t
miopenConvolutionBackwardDataCompileSolution(miopenHandle_t handle,
                                             const miopenTensorDescriptor_t dyDesc,
                                             const miopenTensorDescriptor_t wDesc,
                                             const miopenConvolutionDescriptor_t convDesc,
                                             const miopenTensorDescriptor_t dxDesc,
                                             const uint64_t solution_id);

/*! @brief Executes the Backward convolution w-r-t data  operation based on the provided solution
 * ID.
 *
 *
 * @param handle         MIOpen handle (input)
 * @param dyDesc         Tensor descriptor for data input tensor dy (input)
 * @param dy             Data delta tensor dy (input)
 * @param wDesc          Tensor descriptor for weight tensor w (input)
 * @param w              Weights tensor w (input)
 * @param convDesc       Convolution layer descriptor (input)
 * @param dxDesc         Tensor descriptor for output data tensor dx (input)
 * @param dx             Data delta tensor dx (output)
 * @param workSpace      Workspace tensor (input)
 * @param workSpaceSize  Size in bytes of the workspace memory pointed to by workSpace
 * @param solution_id      ID of the solution to be compiled, as chosen by the user
 * @return               miopenStatus_t
 */
MIOPEN_EXPORT miopenStatus_t
miopenConvolutionBackwardDataImmediate(miopenHandle_t handle,
                                       const miopenTensorDescriptor_t dyDesc,
                                       const void* dy,
                                       const miopenTensorDescriptor_t wDesc,
                                       const void* w,
                                       const miopenConvolutionDescriptor_t convDesc,
                                       const miopenTensorDescriptor_t dxDesc,
                                       void* dx,
                                       void* workSpace,
                                       size_t workSpaceSize,
                                       const uint64_t solution_id);

/*! @brief Query the maximum number of solutions applicable for the given input/output and weights
 *  tensor descriptor for backward Convolution w-r-t Weights.
 *
 *  This call returns the maximum number of applicable solutions for a the convolution problem, the
 * number
 *  returned may be used to allocate the memory required for the miopenConvAlgoPert2_t which is
 * required
 *  by miopenConvolutionBackwardWeightsGetSolution API calls.
 *
 * @param handle         MIOpen handle (input)
 * @param dyDesc         Tensor descriptor for data tensor dy (input)
 * @param xDesc          Tensor descriptor for data tensor x (input)
 * @param convDesc       Convolution layer descriptor (input)
 * @param dwDesc         Tensor descriptor for weight tensor dw (input)
 * @param solutionCount  Pointer to memory to return number of applicable solutions (output)
 * @return               miopenStatus_t
 */
MIOPEN_EXPORT miopenStatus_t
miopenConvolutionBackwardWeightsGetSolutionCount(miopenHandle_t handle,
                                                 const miopenTensorDescriptor_t dyDesc,
                                                 const miopenTensorDescriptor_t xDesc,
                                                 const miopenConvolutionDescriptor_t convDesc,
                                                 const miopenTensorDescriptor_t dwDesc,
                                                 size_t* solutionCount);

/*! @brief Query the applicable solutions for a backward convolution w-r-t weights as described by
 *  input, output and convolution descriptors.
 *
 *  The returned solutions array is sorted in the order of decreasing performance. The returned
 * solutions
 * might be based
 *  on heuristics and for more consistent performance results the user the advised to run the Find
 * step.
 *  The maximum length of the solutions array may be queried using
 * miopenConvolutionBackwardWeightsGetSolutionCount
 *
 * @param handle           MIOpen handle (input)
 * @param dyDesc           Tensor descriptor for data tensor dy (input)
 * @param xDesc            Tensor descriptor for data tensor x (input)
 * @param convDesc         Convolution layer descriptor (input)
 * @param dwDesc           Tensor descriptor for weight tensor dw (input)
 * @param maxSolutionCount The size of the solutions array passed in below (input)
 * @param solutionCount    The size of the solutions array returned (output)
 * @param solutions        A pointer to an array of type miopenConvSolution_t allocated by the user,
 *                         filled in by MIOpen with applicable solutions. (output)
 * @return                 miopenStatus_t
 *
 */
MIOPEN_EXPORT miopenStatus_t
miopenConvolutionBackwardWeightsGetSolution(miopenHandle_t handle,
                                            const miopenTensorDescriptor_t dyDesc,
                                            const miopenTensorDescriptor_t xDesc,
                                            const miopenConvolutionDescriptor_t convDesc,
                                            const miopenTensorDescriptor_t dwDesc,
                                            const size_t maxSolutionCount,
                                            size_t* solutionCount,
                                            miopenConvSolution_t* solutions);

/*! @brief Returns the workspace size required for a particular solution id.
 *
 * This is an optional call for users who may have serialized the solution id and just need the
 * workspace
 * size for it. The same information is returned by the miopenConvolutionBackwardWeightsGetSolution
 * as part of the
 * miopenConvSolution_t struct.
 *
 * @param handle         MIOpen handle (input)
 * @param dyDesc         Tensor descriptor for data tensor dy (input)
 * @param xDesc          Tensor descriptor for data tensor x (input)
 * @param convDesc       Convolution layer descriptor (input)
 * @param dwDesc         Tensor descriptor for weight tensor dw (input)
 * @param solution_id      ID of the solution for which workspace size is required (input)
 * @param workSpaceSize  The size of the workspace (output)
 * @return               miopenStatus_t
 */
MIOPEN_EXPORT miopenStatus_t miopenConvolutionBackwardWeightsGetSolutionWorkspaceSize(
    miopenHandle_t handle,
    const miopenTensorDescriptor_t dyDesc,
    const miopenTensorDescriptor_t xDesc,
    const miopenConvolutionDescriptor_t convDesc,
    const miopenTensorDescriptor_t dwDesc,
    const uint64_t solution_id,
    size_t* workSpaceSize);

/*! @brief Compiles the solution provided by the user, this solution may be acquired by the
 * miopenConvolutionBackwardWeightsGetSolution API call above.
 *   Compiling the solution ensures that the first API call to
 * miopenConvolutionBackwardWeightsImmediate
 * does not cause a compile.
 *
 *   This is an optional step and may be skipped if a slow first
 * miopenConvolutionBackwardWeightsImmediate invocation is acceptable.
 *
 * @param handle         MIOpen handle (input)
 * @param dyDesc         Tensor descriptor for data tensor dy (input)
 * @param xDesc          Tensor descriptor for data tensor x (input)
 * @param convDesc       Convolution layer descriptor (input)
 * @param dwDesc         Tensor descriptor for weight tensor dw (input)
 * @param solution_id      ID of the solution to be compiled, as chosen by the user
 * @return               miopenStatus_t
 */
MIOPEN_EXPORT miopenStatus_t
miopenConvolutionBackwardWeightsCompileSolution(miopenHandle_t handle,
                                                const miopenTensorDescriptor_t dyDesc,
                                                const miopenTensorDescriptor_t xDesc,
                                                const miopenConvolutionDescriptor_t convDesc,
                                                const miopenTensorDescriptor_t dwDesc,
                                                const uint64_t solution_id);

/*! @brief Executes the Backward convolution w-r-t weights  operation based on the provided solution
 * ID.
 *
 *
 * @param handle         MIOpen handle (input)
 * @param dyDesc         Tensor descriptor for data tensor dy (input)
 * @param dy             Data delta tensor dy (input)
 * @param xDesc          Tensor descriptor for data tensor x (input)
 * @param x              Data tensor x (input)
 * @param convDesc       Convolution layer descriptor (input)
 * @param dwDesc         Tensor descriptor for weight tensor dw (input)
 * @param dw             Weights delta tensor dw (output)
 * @param workSpace      Workspace tensor (input)
 * @param workSpaceSize  Size in bytes of the memory passed in, pointed to by workSpace pointer
 * above
 * @param solution_id      ID of the solution to be compiled, as chosen by the user
 * @return               miopenStatus_t
 */
MIOPEN_EXPORT miopenStatus_t
miopenConvolutionBackwardWeightsImmediate(miopenHandle_t handle,
                                          const miopenTensorDescriptor_t dyDesc,
                                          const void* dy,
                                          const miopenTensorDescriptor_t xDesc,
                                          const void* x,
                                          const miopenConvolutionDescriptor_t convDesc,
                                          const miopenTensorDescriptor_t dwDesc,
                                          void* dw,
                                          void* workSpace,
                                          size_t workSpaceSize,
                                          const uint64_t solution_id);

/*! @brief Query the workspace size required for a forward convolution layer
 *
 * This call is required and must be executed once before running
 * miopenFindConvolutionForwardAlgorithm()
 * in order to determine the largest required allocation for the algorithm search; i.e., the maximum
 * size
 * of the memory needed from the set of potential forward convolution algorithm is returned.
 *
 * If using Group/Depthwise convolution mode, call miopenSetConvolutionGroupCount() before running
 * this.
 *
 * @param handle         MIOpen handle (input)
 * @param wDesc          Tensor descriptor for weight tensor w (input)
 * @param xDesc          Tensor descriptor for input data tensor x (input)
 * @param convDesc       Convolution layer descriptor (input)
 * @param yDesc          Tensor descriptor for output data tensor y (input)
 * @param workSpaceSize  Pointer to memory to return size in bytes (output)
 * @return               miopenStatus_t
 */
MIOPEN_EXPORT miopenStatus_t
miopenConvolutionForwardGetWorkSpaceSize(miopenHandle_t handle,
                                         const miopenTensorDescriptor_t wDesc,
                                         const miopenTensorDescriptor_t xDesc,
                                         const miopenConvolutionDescriptor_t convDesc,
                                         const miopenTensorDescriptor_t yDesc,
                                         size_t* workSpaceSize);

/*! @brief Search and run the forward convolutional algorithms and return a list of kernel times.
 *
 * This function attempts all MIOpen forward convolution algorithms based on
 * the input configuration, and outputs performance metrics to a
 * user-allocated array of type miopenConvAlgoPerf_t. These metrics are written
 * in a sorted fashion where the first element has the lowest compute time.
 * Users can chose the top-most algorithm if they only care about the fastest
 * algorithm.
 *
 * This function is mandatory before using miopenConvolutionForward(). In order
 * to execute this function, miopenConvolutionForwardGetWorkSpaceSize() must be
 * run to determine the required memory for this search.
 *
 * * If exhaustiveSearch == 0, MIOpen will look for the first kernel with a configuration match. If
 * a configuration match is not found, a default configuration will be returned.
 *
 * * If exhaustiveSearch == 1, MIOpen will look for the best kernel for the provided configuration.
 * If a match is not found, an exhaustive search is performed by running individual algorithms.
 *
 * If using Group/Depthwise convolution mode, call miopenSetConvolutionGroupCount() before running
 * this.
 *
 * @param handle             MIOpen handle (input)
 * @param xDesc              Tensor descriptor for data input tensor x (input)
 * @param x                  Data tensor x (input)
 * @param wDesc              Tensor descriptor for weight tensor w (input)
 * @param w                  Weights tensor w (input)
 * @param convDesc           Convolution layer descriptor (input)
 * @param yDesc              Tensor descriptor for output data tensor y (input)
 * @param y                  Data tensor y (output)
 * @param requestAlgoCount   Number of algorithms to return kernel times (input)
 * @param returnedAlgoCount  Pointer to number of algorithms returned (output)
 * @param perfResults        Pointer to union of best algorithm for forward and backwards (input)
 * @param workSpace          Pointer to workspace required for the search (output)
 * @param workSpaceSize      Size in bytes of the memory needed for find (output)
 * @param exhaustiveSearch   A boolean to toggle a full search of all algorithms and configurations
 * (input)
 * @return                   miopenStatus_t
 */
MIOPEN_EXPORT miopenStatus_t
miopenFindConvolutionForwardAlgorithm(miopenHandle_t handle,
                                      const miopenTensorDescriptor_t xDesc,
                                      const void* x,
                                      const miopenTensorDescriptor_t wDesc,
                                      const void* w,
                                      const miopenConvolutionDescriptor_t convDesc,
                                      const miopenTensorDescriptor_t yDesc,
                                      void* y,
                                      const int requestAlgoCount,
                                      int* returnedAlgoCount,
                                      miopenConvAlgoPerf_t* perfResults,
                                      void* workSpace,
                                      size_t workSpaceSize,
                                      bool exhaustiveSearch);

/*! @brief Execute a forward convolution layer
 *
 * Runs the forward convolution layer based on the selected algorithm. The function
 * miopenFindConvolutionForwardAlgorithm() must have been executed previously to
 * determine the required memory needed for the workspace and the best convolutional algorithm.
 * The scaling parameter alpha (float) and shift parameter beta (float) are only supported for
 * alpha = 1 and beta = 0.
 *
 * The forward convolution is designed to accommodate both packed and non-packed tensor strides for
 * multiple data types and dimensions across various platforms. This flexibility ensures optimal
 * performance in handling diverse computational scenarios. To configure tensor parameters,
 * including strides, users can utilize the APIs miopenSetTensorDescriptor() and
 * miopenGetTensorDescriptor(). These APIs empower developers to seamlessly set and retrieve tensor
 * information, facilitating a more intuitive and efficient workflow. The tensor strides are
 * non-packed by default.
 *
 * If using Group/Depthwise convolution mode, call miopenSetConvolutionGroupCount() before running
 * this.
 *
 * @param handle         MIOpen handle (input)
 * @param alpha          Floating point scaling factor, allocated on the host (input)
 * @param xDesc          Tensor descriptor for data input tensor x (input)
 * @param x              Data tensor x (input)
 * @param wDesc          Tensor descriptor for weight tensor w (input)
 * @param w              Weights tensor w (inputs)
 * @param convDesc       Convolution layer descriptor (inputs)
 * @param algo           Algorithm selected (inputs)
 * @param beta           Floating point shift factor, allocated on the host (input)
 * @param yDesc          Tensor descriptor for output data tensor y (input)
 * @param y              Data tensor y (output)
 * @param workSpace      Pointer to workspace required (input)
 * @param workSpaceSize  Size in bytes of the memory determined by the find step (input)
 * @return               miopenStatus_t
 */
MIOPEN_EXPORT miopenStatus_t miopenConvolutionForward(miopenHandle_t handle,
                                                      const void* alpha,
                                                      const miopenTensorDescriptor_t xDesc,
                                                      const void* x,
                                                      const miopenTensorDescriptor_t wDesc,
                                                      const void* w,
                                                      const miopenConvolutionDescriptor_t convDesc,
                                                      miopenConvFwdAlgorithm_t algo,
                                                      const void* beta,
                                                      const miopenTensorDescriptor_t yDesc,
                                                      void* y,
                                                      void* workSpace,
                                                      size_t workSpaceSize);

/*! @brief Calculate element-wise scale and shift of a tensor via a bias tensor
 *
 *  This function applies an element-wise bias to a data tensor from an input bias tensor.
 *  The scaling parameter alpha (float) and shift parameter beta (float) are only supported for
 *  alpha = 1 and beta = 0.
 *
 * @param handle         MIOpen handle (input)
 * @param alpha          Floating point scaling factor, allocated on the host (input)
 * @param bDesc          Tensor descriptor for bias tensor b (input)
 * @param b              Bias tensor b (input)
 * @param beta           Floating point shift factor, allocated on the host (input)
 * @param yDesc          Tensor descriptor for data tensor y (input)
 * @param y              Data tensor y (input and output)
 * @return               miopenStatus_t
 */
MIOPEN_EXPORT miopenStatus_t miopenConvolutionForwardBias(miopenHandle_t handle,
                                                          const void* alpha,
                                                          const miopenTensorDescriptor_t bDesc,
                                                          const void* b,
                                                          const void* beta,
                                                          const miopenTensorDescriptor_t yDesc,
                                                          void* y);

/*! @brief Get the GPU memory required for the backward data convolution algorithm.
 *
 * For a provided tensor descriptors and algorithm selection, this function calculates and returns
 * the workspace size required for back propagation on data. This call is required and must be
 * executed once before running miopenFindConvolutionBackwardDataAlgorithm() in order to determine
 * the largest required allocation for the algorithm search; i.e., the maximum size of the memory
 * needed from the set of potential backward convolution algorithm is returned.
 *
 * If using Group/Depthwise convolution mode, call miopenSetConvolutionGroupCount() before running
 * this.
 *
 * @param handle         MIOpen handle (input)
 * @param dyDesc         Tensor descriptor for data input tensor dy (input)
 * @param wDesc          Tensor descriptor for weight tensor w (input)
 * @param convDesc       Convolution layer descriptor (input)
 * @param dxDesc         Tensor descriptor for output data tensor dx (input)
 * @param workSpaceSize  Size in bytes of the memory required (output)
 * @return               miopenStatus_t
 */
MIOPEN_EXPORT miopenStatus_t
miopenConvolutionBackwardDataGetWorkSpaceSize(miopenHandle_t handle,
                                              const miopenTensorDescriptor_t dyDesc,
                                              const miopenTensorDescriptor_t wDesc,
                                              const miopenConvolutionDescriptor_t convDesc,
                                              const miopenTensorDescriptor_t dxDesc,
                                              size_t* workSpaceSize);

/*! @brief Search and run the backwards data convolution algorithms and return a list of kernel
 * times.
 *
 * This function attempts all MIOpen backward data convolution algorithms, and outputs the
 * performance metrics to a user-allocated array of type miopenConvAlgoPerf_t.
 * These metrics are written in sorted fashion where the first element has the lowest compute time.
 * This function is mandatory before using backwards convolutions. Users can chose the top-most
 * algorithm if they only care about the fastest algorithm.
 *
 * This function is mandatory before using miopenConvolutionBackwardData(). In order to
 * execute this function, miopenConvolutionBackwardsDataGetWorkSpaceSize() must be run to determine
 * the required memory for this search.
 *
 * * If exhaustiveSearch == 0, MIOpen will look for the first kernel with a configuration match. If
 * a configuration match is not found, a default configuration will be returned.
 *
 * * If exhaustiveSearch == 1, MIOpen will look for the best kernel for the provided configuration.
 * If a match is not found, an exhaustive search is performed by running individual algorithms.
 *
 * If using Group/Depthwise convolution mode, call miopenSetConvolutionGroupCount() before running
 * this.
 *
 * @param handle             MIOpen handle (input)
 * @param dyDesc             Tensor descriptor for data input tensor dy (input)
 * @param dy                 Data delta tensor dy (input)
 * @param wDesc              Tensor descriptor for weight tensor w (input)
 * @param w                  Weights tensor w (input)
 * @param convDesc           Convolution layer descriptor (input)
 * @param dxDesc             Tensor descriptor for output data tensor dx (input)
 * @param dx                 Data delta tensor dx (input)
 * @param requestAlgoCount   Number of algorithms to return kernel times (input)
 * @param returnedAlgoCount  Pointer to number of algorithms returned (output)
 * @param perfResults        Pointer to union of best algorithm for forward and backwards (output)
 * @param workSpace          Pointer to workspace required for the search (output)
 * @param workSpaceSize      Size in bytes of the memory needed for find (output)
 * @param exhaustiveSearch   A boolean to toggle a full search of all algorithms and configurations
 * (input)
 * @return                   miopenStatus_t
 */
MIOPEN_EXPORT miopenStatus_t
miopenFindConvolutionBackwardDataAlgorithm(miopenHandle_t handle,
                                           const miopenTensorDescriptor_t dyDesc,
                                           const void* dy,
                                           const miopenTensorDescriptor_t wDesc,
                                           const void* w,
                                           const miopenConvolutionDescriptor_t convDesc,
                                           const miopenTensorDescriptor_t dxDesc,
                                           void* dx,
                                           const int requestAlgoCount,
                                           int* returnedAlgoCount,
                                           miopenConvAlgoPerf_t* perfResults,
                                           void* workSpace,
                                           size_t workSpaceSize,
                                           bool exhaustiveSearch);

/*! @brief Execute a backward data convolution layer
 *
 * Runs the backward data convolution layer based on the selected algorithm. The function
 * miopenFindConvolutionBackwardDataAlgorithm() must have been executed previously to
 * determine the required memory needed for the workspace and the best convolutional
 * algorithm.
 *
 * The backward data convolution is designed to accommodate both packed and non-packed tensor
 * strides for multiple data types and dimensions across various platforms. This flexibility ensures
 * optimal performance in handling diverse computational scenarios. To configure tensor parameters,
 * including strides, users can utilize the APIs miopenSetTensorDescriptor() and
 * miopenGetTensorDescriptor(). These APIs empower developers to seamlessly set and retrieve tensor
 * information, facilitating a more intuitive and efficient workflow. The tensor strides are
 * non-packed by default.
 *
 * If using Group/Depthwise convolution mode, call miopenSetConvolutionGroupCount() before running
 * this.
 *
 * @param handle         MIOpen handle (input)
 * @param alpha          Floating point scaling factor, allocated on the host (input)
 * @param dyDesc         Tensor descriptor for data input tensor dy (input)
 * @param dy             Data delta tensor dy (input)
 * @param wDesc          Tensor descriptor for weight tensor w (input)
 * @param w              Weights tensor w (input)
 * @param convDesc       Convolution layer descriptor (input)
 * @param algo           Algorithm selected (input)
 * @param beta           Floating point shift factor, allocated on the host (input)
 * @param dxDesc         Tensor descriptor for output data tensor dx (input)
 * @param dx             Data delta tensor dx (output)
 * @param workSpace      Pointer to workspace required for the search (input)
 * @param workSpaceSize  Size in bytes of the memory needed for find (input)
 * @return               miopenStatus_t
 */
MIOPEN_EXPORT miopenStatus_t
miopenConvolutionBackwardData(miopenHandle_t handle,
                              const void* alpha,
                              const miopenTensorDescriptor_t dyDesc,
                              const void* dy,
                              const miopenTensorDescriptor_t wDesc,
                              const void* w,
                              const miopenConvolutionDescriptor_t convDesc,
                              miopenConvBwdDataAlgorithm_t algo,
                              const void* beta,
                              const miopenTensorDescriptor_t dxDesc,
                              void* dx,
                              void* workSpace,
                              size_t workSpaceSize);

/*! @brief Get the GPU memory required for the backward weights convolution algorithm.
 *
 *
 * For a provided tensor descriptors and algorithm selection, this function calculates and returns
 * the workspace size required for back propagation on data. This call is required and must be
 * executed once before running miopenFindConvolutionBackwardWeightsAlgorithm() in order to
 * determine
 * the largest required allocation for the algorithm search; i.e., the maximum size of the memory
 * needed from the set of potential backward weights convolution algorithm is returned.
 *
 * If using Group/Depthwise convolution mode, call miopenSetConvolutionGroupCount() before running
 * this.
 *
 * @param handle         MIOpen handle (input)
 * @param dyDesc         Tensor descriptor for data input tensor dy (input)
 * @param xDesc          Tensor descriptor for data tensor x (input)
 * @param convDesc       Convolution layer descriptor (input)
 * @param dwDesc         Tensor descriptor for output weights tensor dw (input)
 * @param workSpaceSize  Size in bytes of the memory required (output)
 * @return               miopenStatus_t
 */
MIOPEN_EXPORT miopenStatus_t
miopenConvolutionBackwardWeightsGetWorkSpaceSize(miopenHandle_t handle,
                                                 const miopenTensorDescriptor_t dyDesc,
                                                 const miopenTensorDescriptor_t xDesc,
                                                 const miopenConvolutionDescriptor_t convDesc,
                                                 const miopenTensorDescriptor_t dwDesc,
                                                 size_t* workSpaceSize);

/*! @brief Search and run the backwards weights convolutional algorithms and return a list of kernel
 * times.
 *
 * This function attempts all MIOpen backward weights convolution algorithms, and outputs
 * the performance metrics to a user-allocated array of type miopenConvAlgoPerf_t. These metrics are
 * written in sorted fashion where the first element has the lowest compute time.
 * This function is mandatory before using backwards weight convolutions. Users can chose the
 * top-most algorithm if they only care about the fastest algorithm.
 *
 * This function is mandatory before using miopenConvolutionBackwardWeights(). In order to
 * execute this function, miopenConvolutionBackwardsWeightsGetWorkSpaceSize() must be run to
 * determine the required memory for this search.
 *
 * * If exhaustiveSearch == 0, MIOpen will look for the first kernel with a configuration match. If
 * a configuration match is not found, a default configuration will be returned.
 *
 * * If exhaustiveSearch == 1, MIOpen will look for the best kernel for the provided configuration.
 * If a match is not found, an exhaustive search is performed by running individual algorithms.
 *
 * If using Group/Depthwise convolution mode, call miopenSetConvolutionGroupCount() before running
 * this.
 *
 * @param handle             MIOpen handle (input)
 * @param dyDesc             Tensor descriptor for data input tensor dy (input)
 * @param dy                 Data delta tensor dy (input)
 * @param xDesc              Tensor descriptor for output data tensor x (input)
 * @param x                  Data delta tensor dx (input)
 * @param convDesc           Convolution layer descriptor (input)
 * @param dwDesc             Tensor descriptor for weight tensor dw (input)
 * @param dw                 Weights delta tensor dw (input)
 * @param requestAlgoCount   Number of algorithms to return kernel times (input)
 * @param returnedAlgoCount  Pointer to number of algorithms returned (output)
 * @param perfResults        Pointer to union of best algorithm for forward and backwards (output)
 * @param workSpace          Pointer to workspace required for the search (output)
 * @param workSpaceSize      Size in bytes of the memory needed for find (output)
 * @param exhaustiveSearch   A boolean to toggle a full search of all algorithms and configurations
 * (input)
 * @return                   miopenStatus_t
 */
MIOPEN_EXPORT miopenStatus_t
miopenFindConvolutionBackwardWeightsAlgorithm(miopenHandle_t handle,
                                              const miopenTensorDescriptor_t dyDesc,
                                              const void* dy,
                                              const miopenTensorDescriptor_t xDesc,
                                              const void* x,
                                              const miopenConvolutionDescriptor_t convDesc,
                                              const miopenTensorDescriptor_t dwDesc,
                                              void* dw,
                                              const int requestAlgoCount,
                                              int* returnedAlgoCount,
                                              miopenConvAlgoPerf_t* perfResults,
                                              void* workSpace,
                                              size_t workSpaceSize,
                                              bool exhaustiveSearch);

/*! @brief Execute a backward weights convolution layer
 *
 * Runs the backward weights convolution layer based on the selected algorithm. The function
 * miopenFindConvolutionBackwardWeightsAlgorithm() must have
 * been executed previously to determine the required memory needed for the workspace and the
 * best convolutional algorithm.
 *
 * The backward weights convolution is designed to accommodate both packed and non-packed tensor
 * strides for multiple data types and dimensions across various platforms. This flexibility ensures
 * optimal performance in handling diverse computational scenarios. To configure tensor parameters,
 * including strides, users can utilize the APIs miopenSetTensorDescriptor() and
 * miopenGetTensorDescriptor(). These APIs empower developers to seamlessly set and retrieve tensor
 * information, facilitating a more intuitive and efficient workflow. The tensor strides are
 * non-packed by default.
 *
 * If using Group/Depthwise convolution mode, call miopenSetConvolutionGroupCount() before running
 * this.
 *
 * @param handle         MIOpen handle (input)
 * @param alpha          Floating point scaling factor, allocated on the host (input)
 * @param dyDesc         Tensor descriptor for data tensor dy (input)
 * @param dy             Data delta tensor dy (input)
 * @param xDesc          Tensor descriptor for data tensor x (input)
 * @param x              Data tensor x (input)
 * @param convDesc       Convolution layer descriptor (input)
 * @param algo           Algorithm selected (input)
 * @param beta           Floating point shift factor, allocated on the host (input)
 * @param dwDesc         Tensor descriptor for weight tensor dw (input)
 * @param dw             Weights delta tensor dw (output)
 * @param workSpace      Pointer to workspace required for the search (input)
 * @param workSpaceSize  Size in bytes of the memory needed for find (input)
 * @return               miopenStatus_t
 */
MIOPEN_EXPORT miopenStatus_t
miopenConvolutionBackwardWeights(miopenHandle_t handle,
                                 const void* alpha,
                                 const miopenTensorDescriptor_t dyDesc,
                                 const void* dy,
                                 const miopenTensorDescriptor_t xDesc,
                                 const void* x,
                                 const miopenConvolutionDescriptor_t convDesc,
                                 miopenConvBwdWeightsAlgorithm_t algo,
                                 const void* beta,
                                 const miopenTensorDescriptor_t dwDesc,
                                 void* dw,
                                 void* workSpace,
                                 size_t workSpaceSize);

/*! @brief Calculates the gradient with respect to the bias.
 *
 * Compute the convolution backwards gradient with respect to the bias tensor.
 * The scaling parameter alpha (float) and shift parameter beta (float) are only supported for
 * alpha = 1 and beta = 0.
 *
 * @param handle         MIOpen handle (input)
 * @param alpha          Floating point scaling factor, allocated on the host (input)
 * @param dyDesc         Tensor descriptor for data input tensor dy (input)
 * @param dy             Data delta tensor dy (input)
 * @param beta           Floating point shift factor, allocated on the host (input)
 * @param dbDesc         Tensor descriptor for input bias tensor db (input)
 * @param db             Bias delta tensor db (output)
 * @return               miopenStatus_t
 */
MIOPEN_EXPORT miopenStatus_t miopenConvolutionBackwardBias(miopenHandle_t handle,
                                                           const void* alpha,
                                                           const miopenTensorDescriptor_t dyDesc,
                                                           const void* dy,
                                                           const void* beta,
                                                           const miopenTensorDescriptor_t dbDesc,
                                                           void* db);

/** @} */
// CLOSEOUT CONVOLUTIONS DOXYGEN GROUP

// Pooling APIs
/** @addtogroup pooling
 *
 *  @{
 */

/*! @brief Creates a pooling layer descriptor
 *
 * @param poolDesc   Pointer to a pooling layer descriptor (output)
 * @return           miopenStatus_t
 */
MIOPEN_EXPORT miopenStatus_t miopenCreatePoolingDescriptor(miopenPoolingDescriptor_t* poolDesc);

/*! @brief Set index data type for pooling layer. The default indexing type is uint8_t.
 * Users can set the index type to any of the miopenIndexType_t sizes; 8, 16, 32, or 64 bit
 * unsigned integers.
 *
 * @param poolDesc     Pointer to a pooling layer descriptor (input)
 * @param index_type   Index type (input)
 * @return             miopenStatus_t
 */
MIOPEN_EXPORT miopenStatus_t miopenSetPoolingIndexType(miopenPoolingDescriptor_t poolDesc,
                                                       miopenIndexType_t index_type);

/*! @brief Get the index data type for pooling layer. The index type to any of the
 * miopenIndexType_t sizes; 8, 16, 32, or 64 bit unsigned integers.
 *
 * @param poolDesc     Pointer to a pooling layer descriptor (input)
 * @param index_type   Index type (output)
 * @return             miopenStatus_t
 */
MIOPEN_EXPORT miopenStatus_t miopenGetPoolingIndexType(miopenPoolingDescriptor_t poolDesc,
                                                       miopenIndexType_t* index_type);

/*! @brief Set workspace index mode for pooling layer. The default mode is
 * miopenPoolingWorkSpaceIndexMask.
 *
 * @param poolDesc         Pointer to a pooling layer descriptor (input/output)
 * @param workspace_index  Workspace index mode (input)
 * @return                 miopenStatus_t
 */
MIOPEN_EXPORT miopenStatus_t miopenSetPoolingWorkSpaceIndexMode(
    miopenPoolingDescriptor_t poolDesc, miopenPoolingWorkspaceIndexMode_t workspace_index);

/*! @brief Get workspace index mode for pooling layer.
 *
 * @param poolDesc         Pointer to a pooling layer descriptor (input)
 * @param workspace_index  Workspace index mode (output)
 * @return                 miopenStatus_t
 */
MIOPEN_EXPORT miopenStatus_t miopenGetPoolingWorkSpaceIndexMode(
    miopenPoolingDescriptor_t poolDesc, miopenPoolingWorkspaceIndexMode_t* workspace_index);

/*! @brief Sets a 2-D pooling layer descriptor details.
 *
 * Sets the window shape, padding, and stride for a previously created 2-D pooling descriptor.
 *
 * @param poolDesc       Pointer to a pooling layer descriptor (output)
 * @param mode           Pooling mode enum (input)
 * @param windowHeight   Input window height dimension (input)
 * @param windowWidth    Input window width dimension (input)
 * @param pad_h          Number of elements to pad height (input)
 * @param pad_w          Number of elements to pad width (input)
 * @param stride_h       Vertical stride (input)
 * @param stride_w       Horizontal stride (input)
 * @return               miopenStatus_t
 */
MIOPEN_EXPORT miopenStatus_t miopenSet2dPoolingDescriptor(miopenPoolingDescriptor_t poolDesc,
                                                          miopenPoolingMode_t mode,
                                                          int windowHeight,
                                                          int windowWidth,
                                                          int pad_h,
                                                          int pad_w,
                                                          int stride_h,
                                                          int stride_w);

/*! @brief Gets a 2-D pooling layer descriptor details
 *
 * Gets the window shape, padding, and stride for a previously created 2-D pooling descriptor.
 *
 * @param poolDesc       Pointer to a pooling layer descriptor (input)
 * @param mode           Pooling mode enum (output)
 * @param windowHeight   Input window height dimension (output)
 * @param windowWidth    Input window width dimension (output)
 * @param pad_h          Number of elements to pad height (output)
 * @param pad_w          Number of elements to pad width (output)
 * @param stride_h       Vertical stride (output)
 * @param stride_w       Horizontal stride (output)
 * @return               miopenStatus_t
 */
MIOPEN_EXPORT miopenStatus_t miopenGet2dPoolingDescriptor(const miopenPoolingDescriptor_t poolDesc,
                                                          miopenPoolingMode_t* mode,
                                                          int* windowHeight,
                                                          int* windowWidth,
                                                          int* pad_h,
                                                          int* pad_w,
                                                          int* stride_h,
                                                          int* stride_w);

/*! @brief Gets the shape of the output tensor for 2-D pooling
 *
 * Retrieve the tensor dimensions for the forward 2-D pooling. This call is required for
 * the forward if the output dimensions are different than the input tensor
 * dimensions.
 *
 * @param poolDesc   Pointer to a pooling layer descriptor (input)
 * @param tensorDesc Input tensor descriptor (input)
 * @param n	         Mini-batch dim (output)
 * @param c	         Number of channels (output)
 * @param h          Heights of input map (output)
 * @param w          Width of input map (output)
 * @return           miopenStatus_t
 */
MIOPEN_EXPORT miopenStatus_t
miopenGetPoolingForwardOutputDim(const miopenPoolingDescriptor_t poolDesc,
                                 const miopenTensorDescriptor_t tensorDesc,
                                 int* n,
                                 int* c,
                                 int* h,
                                 int* w);

/*! @brief Set details of a N-D pooling layer descriptor
 *
 * Set the window shape, padding, and stride for a previously created N-D pooling descriptor.
 *
 * @param poolDesc     Pointer to a pooling layer descriptor (input/output)
 * @param mode         Pooling mode enum (input)
 * @param nbDims       Dimension of the pooling (input)
 * @param windowDimA   Array of input window dimensions with length equal to or larger than
 * dimsRequested (input)
 * @param padA         Array of number of elements to padding with length equal to or larger than
 * dimsRequested (input)
 * @param stridesA     Array of stride parameter with length equal to or larger than dimsRequested
 * (input)
 * @return               miopenStatus_t
 */
MIOPEN_EXPORT miopenStatus_t miopenSetNdPoolingDescriptor(miopenPoolingDescriptor_t poolDesc,
                                                          const miopenPoolingMode_t mode,
                                                          int nbDims,
                                                          const int* windowDimA,
                                                          const int* padA,
                                                          const int* stridesA);

/*! @brief Get details of a N-D pooling layer descriptor
 *
 * Get the window shape, padding, and stride for a previously created N-D pooling descriptor.
 *
 * @param poolDesc         Pointer to a pooling layer descriptor (input)
 * @param nbDimsRequested  Dimension of the expected pooling descriptor (input)
 * @param mode             Pooling mode enum (output)
 * @param nbDims           Actual dimension of the pooling descriptor (output)
 * @param windowDimA       Array of input window dimensions with length equal to or larger than
 * dimsRequested (output)
 * @param padA             Array of number of elements to padding with length equal to or larger
 * than dimsRequested (output)
 * @param stridesA         Array of stride parameter with length equal to or larger than
 * dimsRequested (output)
 * @return                 miopenStatus_t
 */
MIOPEN_EXPORT miopenStatus_t miopenGetNdPoolingDescriptor(const miopenPoolingDescriptor_t poolDesc,
                                                          int nbDimsRequested,
                                                          miopenPoolingMode_t* mode,
                                                          int* nbDims,
                                                          int* windowDimA,
                                                          int* padA,
                                                          int* stridesA);

/*! @brief Gets the shape of the output tensor for N-D pooling
 *
 * Retrieve the tensor dimensions for the forward N-D pooling. This call is required for
 * the forward if the output dimensions are different than the input tensor
 * dimensions.
 *
 * @param poolDesc      Pointer to a pooling layer descriptor (input)
 * @param tensorDesc    Input tensor descriptor (input)
 * @param dims          Dimension of the pooling (input)
 * @param tensorDimArr  Array of tensor dimension (output)
 * @return           miopenStatus_t
 */
MIOPEN_EXPORT miopenStatus_t
miopenGetPoolingNdForwardOutputDim(const miopenPoolingDescriptor_t poolDesc,
                                   const miopenTensorDescriptor_t tensorDesc,
                                   int dims,
                                   int* tensorDimArr);

/*! @brief Get the amount of GPU memory required for pooling
 *
 * Retrieves the amount of workspace in bytes require for pooling. This call is required to
 * determine the amount of GPU memory needed for the backwards pooling algorithms. For max-
 * pooling, an assumption is that index data type is uint8_t, therefore the returned
 * workspace size will be based on this assumption even if the user sets the index type with
 * miopenSetPoolingIndexType().
 *
 * @param yDesc          Descriptor for pooling layer (input)
 * @param workSpaceSize  Pointer to workSpaceSize (output)
 * @return               miopenStatus_t
 */
MIOPEN_EXPORT miopenStatus_t miopenPoolingGetWorkSpaceSize(const miopenTensorDescriptor_t yDesc,
                                                           size_t* workSpaceSize);

/*! @brief Get the amount of GPU memory required for pooling
 *
 * Retrieves the amount of workspace in bytes require for pooling. This call is required to
 * determine the amount of GPU memory needed for the backwards pooling algorithms. For max-
 * pooling, there is no assumption on index data type. As the user can set the index datatype
 * size using miopenSetPoolingIndexType().
 *
 * @param poolDesc       Pointer to a pooling layer descriptor (input)
 * @param yDesc          Descriptor for pooling layer (input)
 * @param workSpaceSize  Pointer to workSpaceSize (output)
 * @return               miopenStatus_t
 */
MIOPEN_EXPORT miopenStatus_t
miopenPoolingGetWorkSpaceSizeV2(const miopenPoolingDescriptor_t poolDesc,
                                const miopenTensorDescriptor_t yDesc,
                                size_t* workSpaceSize);

/*! @brief Execute a forward pooling layer
 *
 * Runs forward pooling. miopenGetPoolingForwardOutputDim() should be called before
 * miopenPoolingForward().
 * If the parameter do_backward == 0, then set workSpace = nullptr and workSpaceSize = 0. However,
 * for back-propagation do_backwards must be set to 1 in miopenPoolingForward().
 *
 * @param handle         MIOpen handle (input)
 * @param poolDesc       Descriptor for pooling layer (input)
 * @param alpha          Floating point scaling factor, allocated on the host (input)
 * @param xDesc          Tensor descriptor for data input tensor x (input)
 * @param x              Data tensor x (input)
 * @param beta           Floating point shift factor, allocated on the host (input)
 * @param yDesc          Tensor descriptor for output data tensor y (input)
 * @param y              Data tensor y (output)
 * @param do_backward    Boolean to toggle save data in workspace for backwards pass (input)
 * @param workSpace      Pointer user allocated memory (input)
 * @param workSpaceSize  Size in bytes of the memory needed (input)
 * @return               miopenStatus_t
 */
MIOPEN_EXPORT miopenStatus_t miopenPoolingForward(miopenHandle_t handle,
                                                  const miopenPoolingDescriptor_t poolDesc,
                                                  const void* alpha,
                                                  const miopenTensorDescriptor_t xDesc,
                                                  const void* x,
                                                  const void* beta,
                                                  const miopenTensorDescriptor_t yDesc,
                                                  void* y,
                                                  bool do_backward,
                                                  void* workSpace,
                                                  size_t workSpaceSize);

/*! @brief Execute a backward pooling layer
 *
 * Runs backward pooling. miopenPoolingGetWorkSpaceSize() must be called before
 * miopenPoolingBackward() to determine the amount of workSpace to be allocated.
 *
 * @param handle         MIOpen handle (input)
 * @param poolDesc       Descriptor for pooling layer (input)
 * @param alpha          Floating point scaling factor, allocated on the host (input)
 * @param yDesc          Tensor descriptor for output data tensor y (input)
 * @param y              Data tensor y (input)
 * @param dyDesc         Tensor descriptor for data input tensor dy (input)
 * @param dy             Data delta tensor dy (input)
 * @param xDesc          Tensor descriptor for output data tensor x (input)
 * @param x              Data tensor x (output)
 * @param beta           Floating point shift factor, allocated on the host (input)
 * @param dxDesc         Tensor descriptor for tensor dx (input)
 * @param dx             Weights delta tensor dx (output)
 * @param workSpace      Pointer to user allocated workspace (input)
 * @return               miopenStatus_t
 */
MIOPEN_EXPORT miopenStatus_t miopenPoolingBackward(miopenHandle_t handle,
                                                   const miopenPoolingDescriptor_t poolDesc,
                                                   const void* alpha,
                                                   const miopenTensorDescriptor_t yDesc,
                                                   const void* y,
                                                   const miopenTensorDescriptor_t dyDesc,
                                                   const void* dy,
                                                   const miopenTensorDescriptor_t xDesc,
                                                   const void* x,
                                                   const void* beta,
                                                   const miopenTensorDescriptor_t dxDesc,
                                                   void* dx,
                                                   void* workSpace);

/*! @brief Destroys the pooling descriptor object
 *
 * @param poolDesc Pooling tensor descriptor type (input)
 * @return           miopenStatus_t
 */
MIOPEN_EXPORT miopenStatus_t miopenDestroyPoolingDescriptor(miopenPoolingDescriptor_t poolDesc);

/** @} */
// CLOSEOUT POOLING DOXYGEN GROUP

// LRN APIs
/** @addtogroup LRN
 *
 *  @{
 */
/*! @brief Creates a local response normalization (LRN) layer descriptor
 *
 * @param lrnDesc    Pointer to a local response normalization layer descriptor type
 * @return           miopenStatus_t
 */
MIOPEN_EXPORT miopenStatus_t miopenCreateLRNDescriptor(miopenLRNDescriptor_t* lrnDesc);

/*! @brief Sets a LRN layer descriptor details
 *
 * Sets all of the descriptor details for the LRN layer. The number of window elements lrnN is
 * a diameter and always odd.
 *
 * @param lrnDesc      Pointer to a LRN layer descriptor (output)
 * @param mode         LRN mode enum (input)
 * @param lrnN         Number of normalization window elements (input)
 * @param lrnAlpha     Scaling factor (input)
 * @param lrnBeta      Shift factor (input)
 * @param lrnK         K factor (input)
 * @return             miopenStatus_t
 */
MIOPEN_EXPORT miopenStatus_t miopenSetLRNDescriptor(const miopenLRNDescriptor_t lrnDesc,
                                                    miopenLRNMode_t mode,
                                                    unsigned int lrnN,
                                                    double lrnAlpha,
                                                    double lrnBeta,
                                                    double lrnK);

/*! @brief Gets a LRN layer descriptor details
 *
 * Retrieve the LRN descriptor details.
 *
 * @param lrnDesc      Pointer to a LRN layer descriptor (input)
 * @param mode         LRN mode enum (output)
 * @param lrnN         Number of normalization window elements (output)
 * @param lrnAlpha     Scaling factor (output)
 * @param lrnBeta      Shift factor (output)
 * @param lrnK         K factor (output)
 * @return             miopenStatus_t
 */
MIOPEN_EXPORT miopenStatus_t miopenGetLRNDescriptor(const miopenLRNDescriptor_t lrnDesc,
                                                    miopenLRNMode_t* mode,
                                                    unsigned int* lrnN,
                                                    double* lrnAlpha,
                                                    double* lrnBeta,
                                                    double* lrnK);

/*! @brief Determine the workspace requirements.
 *
 * This function determines the GPU memory allocation required to execute the LRN layer based on the
 * LRN descriptor.
 *
 * @param yDesc           Pointer to a LRN layer descriptor (input)
 * @param workSpaceSize   Output variable for workspace size (output)
 * @return                miopenStatus_t
 */
MIOPEN_EXPORT miopenStatus_t miopenLRNGetWorkSpaceSize(const miopenTensorDescriptor_t yDesc,
                                                       size_t* workSpaceSize);

/*! @brief Execute a LRN forward layer
 *
 * Runs the forward layer normalization in the forward direction. If do_backward == 0, then
 * set workSpace = nullptr and workSpaceSize = 0. However, if the user wishes to execute backwards,
 * then they must set do_backwards = 1 in miopenLRNForward().
 *
 * @param handle         MIOpen handle (input)
 * @param lrnDesc        Descriptor for LRN layer (input)
 * @param alpha          Floating point scaling factor, allocated on the host (input)
 * @param xDesc          Tensor descriptor for data input tensor x (input)
 * @param x              Data tensor x (input)
 * @param beta           Floating point shift factor, allocated on the host (input)
 * @param yDesc          Tensor descriptor for output data tensor y (input)
 * @param y              Data tensor y (output)
 * @param do_backward    Boolean to toggle save data in workspace for backwards pass (input)
 * @param workSpace      Pointer user allocated memory (input)
 * @return               miopenStatus_t
 */
MIOPEN_EXPORT miopenStatus_t miopenLRNForward(miopenHandle_t handle,
                                              const miopenLRNDescriptor_t lrnDesc,
                                              const void* alpha,
                                              const miopenTensorDescriptor_t xDesc,
                                              const void* x,
                                              const void* beta,
                                              const miopenTensorDescriptor_t yDesc,
                                              void* y,
                                              bool do_backward,
                                              void* workSpace);

/*! @brief Execute a LRN backward layer
 *
 * @param handle         MIOpen handle (input)
 * @param lrnDesc        Descriptor for LRN layer (input)
 * @param alpha          Floating point scaling factor, allocated on the host (input)
 * @param yDesc          Tensor descriptor for data input tensor y (input)
 * @param y              Data tensor y (input)
 * @param dyDesc         Tensor descriptor for data input tensor dy (input)
 * @param dy             Data delta tensor dy (input)
 * @param xDesc          Tensor descriptor for input data tensor x (input)
 * @param x              Data tensor x (input)
 * @param beta           Floating point shift factor, allocated on the host (input)
 * @param dxDesc         Tensor descriptor for output data tensor dx(input)
 * @param dx             Data delta tensor x (output)
 * @param workSpace      Pointer user allocated memory (input)
 * @return               miopenStatus_t
 */
MIOPEN_EXPORT miopenStatus_t miopenLRNBackward(miopenHandle_t handle,
                                               const miopenLRNDescriptor_t lrnDesc,
                                               const void* alpha,
                                               const miopenTensorDescriptor_t yDesc,
                                               const void* y,
                                               const miopenTensorDescriptor_t dyDesc,
                                               const void* dy,
                                               const miopenTensorDescriptor_t xDesc,
                                               const void* x,
                                               const void* beta,
                                               const miopenTensorDescriptor_t dxDesc,
                                               void* dx,
                                               const void* workSpace);

/*! @brief Destroys the LRN descriptor object
 *
 * @param lrnDesc   LRN tensor descriptor type (input)
 * @return          miopenStatus_t
 */
MIOPEN_EXPORT miopenStatus_t miopenDestroyLRNDescriptor(miopenLRNDescriptor_t lrnDesc);

/** @} */
// CLOSEOUT LRN DOXYGEN GROUP

#ifdef MIOPEN_BETA_API
// LayerNorm APIs
/** @addtogroup layernorm
 *
 *  @{
 */
/*! @brief Execute a layernorm forward layer
 *
 * @param handle         MIOpen handle (input)
 * @param mode           LayerNorm mode (input)
 * @param xDesc          Tensor descriptor for data input tensor x (input)
 * @param x              Data tensor x (input)
 * @param weightDesc     Tensor descriptor for data input tensor weight (input)
 * @param weight         Data tensor weight (input)
 * @param biasDesc       Tensor descriptor for data input tensor bias (input)
 * @param bias           Data tensor bias (input)
 * @param epsilon        Value to stablize inverse variance calculation (input)
 * @param normalized_dim Nomalized dimensions in the input array (input)
 * @param yDesc          Tensor descriptor for output data tensor y (input)
 * @param y              Data tensor y (output)
 * @param meanDesc       Tensor descriptor for output data tensor mean (input)
 * @param mean           Data tensor mean (output)
 * @param rstdDesc       Tensor descriptor for output data tensor rstd (input)
 * @param rstd           Data tensor rstd (output)
 * @return               miopenStatus_t
 */
MIOPEN_EXPORT miopenStatus_t miopenLayerNormForward(miopenHandle_t handle,
                                                    miopenNormMode_t mode,
                                                    const miopenTensorDescriptor_t xDesc,
                                                    const void* x,
                                                    const miopenTensorDescriptor_t weightDesc,
                                                    const void* weight,
                                                    const miopenTensorDescriptor_t biasDesc,
                                                    const void* bias,
                                                    const float epsilon,
                                                    const int32_t normalized_dim,
                                                    const miopenTensorDescriptor_t yDesc,
                                                    void* y,
                                                    const miopenTensorDescriptor_t meanDesc,
                                                    void* mean,
                                                    const miopenTensorDescriptor_t rstdDesc,
                                                    void* rstd);

/** @} */
// CLOSEOUT LAYERNORM DOXYGEN GROUP
#endif

#ifdef MIOPEN_BETA_API
// Cat APIs
/** @addtogroup cat
 *
 *  @{
 */
/*! @brief Execute a cat forward layer
 *
 * @param handle         MIOpen handle (input)
 * @param xCount         Number of input tensor x (input)
 * @param xDescs         Tensor descriptor of input tensor x (input)
 * @param xs             Source data tensor x (input)
 * @param yDesc          Tensor descriptor of output tensor y (input)
 * @param y              Data tensor y (output)
 * @param dim            Concatenation dimension (input)
 * @return               miopenStatus_t
 */
MIOPEN_EXPORT miopenStatus_t miopenCatForward(miopenHandle_t handle,
                                              const int32_t xCount,
                                              const miopenTensorDescriptor_t* xDescs,
                                              const void* const* xs,
                                              const miopenTensorDescriptor_t yDesc,
                                              void* y,
                                              const int32_t dim);

/** @} */
// CLOSEOUT CAT DOXYGEN GROUP
#endif

// Batch-Normalization APIs
/** @addtogroup batchnorm
 *
 *  @{
 */

/*! @brief Derive tensor for gamma and beta from input tensor descriptor
 *
 * This function takes the input tensor descriptor and outputs a derived tensor for the
 * normalization scale (gamma) and shift (beta) tensors.
 *
 * For an input tensor NCHW and spatial mode, the output derived tensor is 1C11, while for
 * per-activation the derived tensor is 1CHW.
 *
 * For an input tensor NCDHW and spatial mode, the output derived tensor is 1C111, while for
 * per-activation the derived tensor is 1CDHW.
 *
 * @param derivedBnDesc   Output derived tensor descriptor (output)
 * @param xDesc           Input tensor descriptor (input)
 * @param bn_mode         Batch Normalization mode (input)
 * @return                miopenStatus_t
 */
MIOPEN_EXPORT miopenStatus_t miopenDeriveBNTensorDescriptor(miopenTensorDescriptor_t derivedBnDesc,
                                                            const miopenTensorDescriptor_t xDesc,
                                                            miopenBatchNormMode_t bn_mode);

/*! @brief Execute forward training layer for batch normalization
 *
 * Batch normalization pass for forward training pass.
 * Takes in batch normalization mode bn_mode and input tensor x, output tensor y, bnBias and bnScale
 * with their descriptor.
 *
 * If either resultSaveMean, or resultSaveInvVariance are null pointers then the values for the mean
 * and inverse variance will not be used.
 *
 * Likewise, if either resultRunningMean, or resultRunningVariance are null pointers then the values
 * for the running mean and variance will not be saved.
 * Running averages and variances are scaled using an exponential averaging factor: \f[
 * \mu_{old} = \mu_{new}*factor + \mu_{old}*(1-factor)
 * \f]
 * where \f[
 * factor=1/(1+iteration)
 * \f]
 *
 * @param handle                    MIOpen handle (input)
 * @param bn_mode                   Batch normalization mode (input)
 * @param alpha                     Floating point scaling factor, allocated on the host (input)
 * @param beta                      Floating point shift factor, allocated on the host (input)
 * @param xDesc                     Tensor descriptor for data input tensor x (input)
 * @param x                         Data tensor x (input)
 * @param yDesc                     Tensor descriptor for output data tensor y (input)
 * @param y                         Data tensor y (output)
 * @param bnScaleBiasMeanVarDesc    Tensor descriptor for BN scaling, shifting, saved variance and
 * mean (input)
 * @param bnScale                   Batch norm scaling, gamma, tensor (input)
 * @param bnBias                    Batch norm bias, beta, tensor (input)
 * @param expAvgFactor              Exponential averaging factor (input)
 * @param resultRunningMean         Running average saved for inference (output)
 * @param resultRunningVariance     Running variance saved for inference (output)
 * @param epsilon                   Value to stablize inverse variance calculation (input)
 * @param resultSaveMean            Saved mini-batch mean for backwards pass (output)
 * @param resultSaveInvVariance     Saved mini-batch inverse variance for backwards pass (output)
 * @return                          miopenStatus_t
 */
MIOPEN_EXPORT miopenStatus_t
miopenBatchNormalizationForwardTraining(miopenHandle_t handle,
                                        miopenBatchNormMode_t bn_mode,
                                        void* alpha,
                                        void* beta,
                                        const miopenTensorDescriptor_t xDesc,
                                        const void* x,
                                        const miopenTensorDescriptor_t yDesc,
                                        void* y,
                                        const miopenTensorDescriptor_t bnScaleBiasMeanVarDesc,
                                        void* bnScale,
                                        void* bnBias,
                                        double expAvgFactor,
                                        void* resultRunningMean,
                                        void* resultRunningVariance,
                                        double epsilon,
                                        void* resultSaveMean,
                                        void* resultSaveInvVariance);

/*! @brief Execute forward inference layer for batch normalization
 *
 * Batch normalization pass for forward inference pass.
 * Takes in batch normalization mode bn_mode and input tensor x, output tensor y, bnBias and bnScale
 * with their descriptor.
 *
 * If either estimatedMean, or estimatedVariance are null pointers then the values for the mean and
 * variance will be calculated from input data and this calculated mean and variance will be used
 * to update input values.
 * If variance is zero and epsilon is also zero, this function outputs NAN values.  Input espilon
 * value should always be non zero positive value.
 *
 * @param handle                    MIOpen handle (input)
 * @param bn_mode                   Batch normalization mode (input)
 * @param alpha                     Floating point scaling factor, allocated on the host (input)
 * @param beta                      Floating point shift factor, allocated on the host (input)
 * @param xDesc                     Tensor descriptor for data input tensor x (input)
 * @param x                         Data tensor x (input)
 * @param yDesc                     Tensor descriptor for output data tensor y (input)
 * @param y                         Data tensor y (output)
 * @param bnScaleBiasMeanVarDesc    Tensor descriptor for BN scaling, shifting, saved variance and
 * mean (input)
 * @param bnScale                   Batch norm scaling, gamma, tensor (input)
 * @param bnBias                    Batch norm bias, beta, tensor (input)
 * @param estimatedMean             Running average saved during forward training (input)
 * @param estimatedVariance         Running variance saved during forward training (input)
 * @param epsilon                   Value to stabilize inverse variance calculation (input)
 * @return                          miopenStatus_t
 */
MIOPEN_EXPORT miopenStatus_t
miopenBatchNormalizationForwardInference(miopenHandle_t handle,
                                         miopenBatchNormMode_t bn_mode,
                                         void* alpha,
                                         void* beta,
                                         const miopenTensorDescriptor_t xDesc,
                                         const void* x,
                                         const miopenTensorDescriptor_t yDesc,
                                         void* y,
                                         const miopenTensorDescriptor_t bnScaleBiasMeanVarDesc,
                                         void* bnScale,
                                         void* bnBias,
                                         void* estimatedMean,
                                         void* estimatedVariance,
                                         double epsilon);

/*! @brief Execute backwards propagation layer for batch normalization
 *
 * Batch normalization pass for backwards propagation training pass.
 * The method for backwards propagation batch normalization.
 *
 * Takes in batch normalization mode bn_mode and input tensor data x, input activation tensor dy,
 * output tensor dx, the learned tensors resultBNBiasDiff and resultBNScaleDiff with their
 * descriptor.
 *
 * If BOTH savedMean, and savedVariance are not null pointers then the method will use the saved
 * mean and variance calculated by the forward training phase.
 *
 * @param handle                    MIOpen handle (input)
 * @param bn_mode                   Batch normalization mode (input)
 * @param alphaDataDiff             Floating point scaling factor, allocated on the host (input)
 * @param betaDataDiff              Floating point shift factor, allocated on the host (input)
 * @param alphaParamDiff            Floating point scaling factor, allocated on the host (input)
 * @param betaParamDiff             Floating point shift factor, allocated on the host (input)
 * @param xDesc                     Tensor descriptor for data input tensor x (input)
 * @param x                         Data tensor x (input)
 * @param dyDesc                    Tensor descriptor for output data tensor y (input)
 * @param dy                        Data tensor y (input)
 * @param dxDesc                    Tensor descriptor for output data tensor dx (input)
 * @param dx                        Data delta tensor dx (output)
 * @param bnScaleBiasDiffDesc       Tensor descriptor for BN scaling, shifting, saved variance and
 * mean (input)
 * @param bnScale                   Batch norm scaling, gamma, tensor (input)
 * @param resultBnScaleDiff         Tensor for dscale (output)
 * @param resultBnBiasDiff          Tensor for dbias (output)
 * @param epsilon                   Value to stabilize inverse variance calculation (input)
 * @param savedMean                 Saved mini-batch mean for backwards pass (input)
 * @param savedInvVariance          Saved mini-bathc inverse variance for backwards pass (input)
 * @return                          miopenStatus_t
 */
MIOPEN_EXPORT miopenStatus_t
miopenBatchNormalizationBackward(miopenHandle_t handle,
                                 miopenBatchNormMode_t bn_mode,
                                 const void* alphaDataDiff,
                                 const void* betaDataDiff,
                                 const void* alphaParamDiff,
                                 const void* betaParamDiff,
                                 const miopenTensorDescriptor_t xDesc,
                                 const void* x,
                                 const miopenTensorDescriptor_t dyDesc,
                                 const void* dy,
                                 const miopenTensorDescriptor_t dxDesc,
                                 void* dx,
                                 const miopenTensorDescriptor_t bnScaleBiasDiffDesc,
                                 const void* bnScale,
                                 void* resultBnScaleDiff,
                                 void* resultBnBiasDiff,
                                 double epsilon,
                                 const void* savedMean,
                                 const void* savedInvVariance);

/** @} */
// CLOSEOUT BATCHNORM DOXYGEN GROUP

// Activation APIs
/** @addtogroup activation
 *
 *  @{
 */
/*! @brief Creates the Activation descriptor object
 *
 * @param activDesc Pointer to an activation tensor descriptor type
 * @return          miopenStatus_t
 */
MIOPEN_EXPORT miopenStatus_t
miopenCreateActivationDescriptor(miopenActivationDescriptor_t* activDesc);

/*! @brief Sets the activation layer descriptor details
 *
 * Sets all of the descriptor details for the activation layer
 *
 * @param activDesc    Pointer to a activation layer descriptor (output)
 * @param mode         Activation mode enum (input)
 * @param activAlpha   Alpha value for some activation modes (input)
 * @param activBeta    Beta value for some activation modes (input)
 * @param activGamma   Gamma value for some activation modes (input)
 * @return             miopenStatus_t
 */
MIOPEN_EXPORT miopenStatus_t
miopenSetActivationDescriptor(const miopenActivationDescriptor_t activDesc,
                              miopenActivationMode_t mode,
                              double activAlpha,
                              double activBeta,
                              double activGamma);

/*! @brief Gets the activation layer descriptor details
 *
 * Retrieves all of the descriptor details for the activation layer.
 *
 * @param activDesc    Pointer to a activation layer descriptor (input)
 * @param mode         Activation mode enum (output)
 * @param activAlpha   Alpha value for some activation modes (output)
 * @param activBeta    Beta value for some activation modes (output)
 * @param activGamma   Gamma value for some activation modes (output)
 * @return             miopenStatus_t
 */
MIOPEN_EXPORT miopenStatus_t
miopenGetActivationDescriptor(const miopenActivationDescriptor_t activDesc,
                              miopenActivationMode_t* mode,
                              double* activAlpha,
                              double* activBeta,
                              double* activGamma);

/*! @brief Execute an activation forward layer
 *
 * @param handle         MIOpen handle (input)
 * @param activDesc      Descriptor for activation layer (input)
 * @param alpha          Floating point scaling factor, allocated on the host (input)
 * @param xDesc          Tensor descriptor for data input tensor x (input)
 * @param x              Data tensor x (input)
 * @param beta           Floating point shift factor, allocated on the host (input)
 * @param yDesc          Tensor descriptor for output data tensor y (input)
 * @param y              Data tensor y (output)
 * @return               miopenStatus_t
 */
MIOPEN_EXPORT miopenStatus_t miopenActivationForward(miopenHandle_t handle,
                                                     const miopenActivationDescriptor_t activDesc,
                                                     const void* alpha,
                                                     const miopenTensorDescriptor_t xDesc,
                                                     const void* x,
                                                     const void* beta,
                                                     const miopenTensorDescriptor_t yDesc,
                                                     void* y);

/*! @brief Execute a activation backwards layer
 *
 * @param handle         MIOpen handle (input)
 * @param activDesc      Descriptor for activation layer (input)
 * @param alpha          Floating point scaling factor, allocated on the host (input)
 * @param yDesc          Tensor descriptor for input data tensor y (input)
 * @param y              Data tensor y (input)
 * @param dyDesc         Tensor descriptor for input data tensor dy (input)
 * @param dy             Data delta tensor dy (input)
 * @param xDesc          Tensor descriptor for data input tensor x (input)
 * @param x              Data tensor x (input)
 * @param beta           Floating point shift factor, allocated on the host (input)
 * @param dxDesc         Tensor descriptor for data output tensor dx (input)
 * @param dx             Output data delta tensor dx (output)
 * @return               miopenStatus_t
 */
MIOPEN_EXPORT miopenStatus_t miopenActivationBackward(miopenHandle_t handle,
                                                      const miopenActivationDescriptor_t activDesc,
                                                      const void* alpha,
                                                      const miopenTensorDescriptor_t yDesc,
                                                      const void* y,
                                                      const miopenTensorDescriptor_t dyDesc,
                                                      const void* dy,
                                                      const miopenTensorDescriptor_t xDesc,
                                                      const void* x,
                                                      const void* beta,
                                                      const miopenTensorDescriptor_t dxDesc,
                                                      void* dx);

/*! @brief Destroys the activation descriptor object
 *
 * @param activDesc   Activation tensor descriptor type (input)
 * @return            miopenStatus_t
 */
MIOPEN_EXPORT miopenStatus_t
miopenDestroyActivationDescriptor(miopenActivationDescriptor_t activDesc);

/** @} */
// CLOSEOUT ACTIVATION DOXYGEN GROUP

// Softmax APIs
/** @addtogroup softmax
 *
 *  @{
 */
/*! @brief Execute a softmax forward layer
 *
 * This API only implements the SOFTMAX_MODE_CHANNEL in SOFTMAX_ACCURATE path.
 *
 * @param handle         MIOpen handle (input)
 * @param alpha          Floating point scaling factor, allocated on the host (input)
 * @param xDesc          Tensor descriptor for data input tensor x (input)
 * @param x              Data tensor x (input)
 * @param beta           Floating point shift factor, allocated on the host (input)
 * @param yDesc          Tensor descriptor for output data tensor y (input)
 * @param y              Data tensor y (output)
 * @return               miopenStatus_t
 */
MIOPEN_EXPORT miopenStatus_t miopenSoftmaxForward(miopenHandle_t handle,
                                                  const void* alpha,
                                                  const miopenTensorDescriptor_t xDesc,
                                                  const void* x,
                                                  const void* beta,
                                                  const miopenTensorDescriptor_t yDesc,
                                                  void* y);

/*! @brief Execute a softmax backwards layer
 *
 * This API only implements the SOFTMAX_MODE_CHANNEL in SOFTMAX_ACCURATE path.
 *
 * @param handle         MIOpen handle (input)
 * @param alpha          Floating point scaling factor, allocated on the host (input)
 * @param yDesc          Tensor descriptor for input data tensor y (input)
 * @param y              Data tensor y (input)
 * @param dyDesc         Tensor descriptor for input data tensor dy (input)
 * @param dy             Data delta tensor dy (input)
 * @param beta           Floating point shift factor, allocated on the host (input)
 * @param dxDesc         Tensor descriptor for data output tensor dx (input)
 * @param dx             Output data delta tensor dx (output)
 * @return               miopenStatus_t
 */
MIOPEN_EXPORT miopenStatus_t miopenSoftmaxBackward(miopenHandle_t handle,
                                                   const void* alpha,
                                                   const miopenTensorDescriptor_t yDesc,
                                                   const void* y,
                                                   const miopenTensorDescriptor_t dyDesc,
                                                   const void* dy,
                                                   const void* beta,
                                                   const miopenTensorDescriptor_t dxDesc,
                                                   void* dx);

/*! @brief Execute a softmax forward layer with expanded modes and algorithms
 *
 * @param handle         MIOpen handle (input)
 * @param alpha          Floating point scaling factor, allocated on the host (input)
 * @param xDesc          Tensor descriptor for data input tensor x (input)
 * @param x              Data tensor x (input)
 * @param beta           Floating point shift factor, allocated on the host (input)
 * @param yDesc          Tensor descriptor for output data tensor y (input)
 * @param y              Data tensor y (output)
 * @param algorithm      Softmax implementation algorithm (input)
 * @param mode           Softmax mode (input)
 * @return               miopenStatus_t
 */
MIOPEN_EXPORT miopenStatus_t miopenSoftmaxForward_V2(miopenHandle_t handle,
                                                     const void* alpha,
                                                     const miopenTensorDescriptor_t xDesc,
                                                     const void* x,
                                                     const void* beta,
                                                     const miopenTensorDescriptor_t yDesc,
                                                     void* y,
                                                     miopenSoftmaxAlgorithm_t algorithm,
                                                     miopenSoftmaxMode_t mode);

/*! @brief Execute a softmax backwards layer with expanded modes and algorithms
 *
 * @param handle         MIOpen handle (input)
 * @param alpha          Floating point scaling factor, allocated on the host (input)
 * @param yDesc          Tensor descriptor for input data tensor y (input)
 * @param y              Data tensor y (input)
 * @param dyDesc         Tensor descriptor for input data tensor dy (input)
 * @param dy             Data delta tensor dy (input)
 * @param beta           Floating point shift factor, allocated on the host (input)
 * @param dxDesc         Tensor descriptor for data output tensor dx (input)
 * @param dx             Output data delta tensor dx (output)
 * @param algorithm      Softmax implementation algorithm (input)
 * @param mode           Softmax mode (input)
 * @return               miopenStatus_t
 */
MIOPEN_EXPORT miopenStatus_t miopenSoftmaxBackward_V2(miopenHandle_t handle,
                                                      const void* alpha,
                                                      const miopenTensorDescriptor_t yDesc,
                                                      const void* y,
                                                      const miopenTensorDescriptor_t dyDesc,
                                                      const void* dy,
                                                      const void* beta,
                                                      const miopenTensorDescriptor_t dxDesc,
                                                      void* dx,
                                                      miopenSoftmaxAlgorithm_t algorithm,
                                                      miopenSoftmaxMode_t mode);

/** @} */
// CLOSEOUT SOFTMAX DOXYGEN GROUP

/*! @ingroup FUSION
 * @brief MIOpen fusion interface
 */
MIOPEN_DECLARE_OBJECT(miopenFusionPlanDescriptor);
MIOPEN_DECLARE_OBJECT(miopenOperatorDescriptor);
MIOPEN_DECLARE_OBJECT(miopenOperatorArgs);

/** @addtogroup FUSION
 *
 *  @{
 */

/*! @enum miopenFusionDirection_t
 * @brief Kernel fusion direction in the network
 */
typedef enum
{
    miopenVerticalFusion   = 0, /*!< fuses layers vertically, current the only supported mode */
    miopenHorizontalFusion = 1, /*!< fuses layers horizontally, this is unimplemented */
} miopenFusionDirection_t;

/*! @brief Creates the kenrel fusion plan descriptor object
 *
 * @param fusePlanDesc  Pointer to a fusion plan (output)
 * @param fuseDirection Horizontal or Vertical fusion (input)
 * @param inputDesc     Descriptor to tensor for the input (input)
 * @return              miopenStatus_t
 */
MIOPEN_EXPORT miopenStatus_t miopenCreateFusionPlan(miopenFusionPlanDescriptor_t* fusePlanDesc,
                                                    const miopenFusionDirection_t fuseDirection,
                                                    const miopenTensorDescriptor_t inputDesc);

/*! @brief Destroy the fusion plan descriptor object
 *
 * @param fusePlanDesc  A fusion plan descriptor type
 * @return              miopenStatus_t
 */
MIOPEN_EXPORT miopenStatus_t miopenDestroyFusionPlan(miopenFusionPlanDescriptor_t fusePlanDesc);

/*! @brief Compiles the fusion plan
 *
 * @param handle           MIOpen handle (input)
 * @param fusePlanDesc A fusion plan descriptor (input)
 * @return             miopenStatus_t
 */
MIOPEN_EXPORT miopenStatus_t miopenCompileFusionPlan(miopenHandle_t handle,
                                                     miopenFusionPlanDescriptor_t fusePlanDesc);

/*!
 * @brief Allows access to the operators in a fusion plan
 * @details This api call does bounds checking on the supplied op_idx and would
 *          return miopenStatusError if the index is out of bounds
 *
 * @param fusePlanDesc A fusion plan descriptor (input)
 * @param op_idx Index of the required operator in the fusion plan, in the order of insertion
 * @param op returned pointer to the operator
 * @return miopenStatus_t
 */
MIOPEN_EXPORT miopenStatus_t miopenFusionPlanGetOp(miopenFusionPlanDescriptor_t fusePlanDesc,
                                                   const int op_idx,
                                                   miopenFusionOpDescriptor_t* op);

/*! @brief Query the workspace size required for the fusion plan
 * @param handle         MIOpen handle (input)
 * @param fusePlanDesc   A fusion plan descriptor (input)
 * @param workSpaceSize  Pointer to memory to return size in bytes (output)
 * @param algo           Algorithm selected (inputs)
 * @return               miopenStatus_t
 */
MIOPEN_EXPORT miopenStatus_t
miopenFusionPlanGetWorkSpaceSize(miopenHandle_t handle,
                                 miopenFusionPlanDescriptor_t fusePlanDesc,
                                 size_t* workSpaceSize,
                                 miopenConvFwdAlgorithm_t algo);

/*!
 * @brief Returns the supported algorithms for the convolution operator in the Fusion Plan
 *
 * @details A Convolution operator in a fusion plan may be implemented by different algorithms
 * representing different tradeoffs of memory and performance. The returned list of algorithms
 * is sorted in decreasing order of priority. Therefore, if the user does not request an
 * algorithm to be set using the miopenFusionPlanConvolutionSetAlgo call, the first algorithm
 * in the list would be used to execute the convolution in the fusion plan. Moreover this call
 * must be immediately preceded by the miopenCreateOpConvForward call for the op in question.
 *
 * @param fusePlanDesc A fusion plan descriptor (input)
 * @param requestAlgoCount Number of algorithms to return (input)
 * @param returnedAlgoCount The actual number of returned algorithms; always be less than
 * equal to requestAlgoCount (output)
 * @param returnedAlgos Pointer to the list of supported algorithms
 * @return miopenStatus_t
 */
MIOPEN_EXPORT miopenStatus_t
miopenFusionPlanConvolutionGetAlgo(miopenFusionPlanDescriptor_t fusePlanDesc,
                                   const int requestAlgoCount,
                                   int* returnedAlgoCount,
                                   miopenConvFwdAlgorithm_t* returnedAlgos);

/*! @brief Requests the fusion runtime to choose a particular algorithm for the added convolution
 * operation
 *
 * @details Please see the description for miopenFusionPlanConvolutionGetAlgo
 *
 * @param fusePlanDesc A fusion plan descriptor (input)
 * @param algo Requested algorithm for the convolution operator (input)
 * @return miopenStatus_t
 */
MIOPEN_EXPORT miopenStatus_t miopenFusionPlanConvolutionSetAlgo(
    miopenFusionPlanDescriptor_t fusePlanDesc, miopenConvFwdAlgorithm_t algo);

/*! @brief Creates forward convolution operator.
 *
 * @param fusePlanDesc   A fusion plan descriptor (input)
 * @param convOp         Pointer to an operator type (output)
 * @param convDesc       Convolution layer descriptor (input)
 * @param wDesc          Descriptor for the weights tensor (input)
 * @return               miopenStatus_t
 */
MIOPEN_EXPORT miopenStatus_t miopenCreateOpConvForward(miopenFusionPlanDescriptor_t fusePlanDesc,
                                                       miopenFusionOpDescriptor_t* convOp,
                                                       miopenConvolutionDescriptor_t convDesc,
                                                       const miopenTensorDescriptor_t wDesc);

//---

// Activation forward create ops ---
/*! @brief Creates a forward activation operator.
 *
 * @param fusePlanDesc    A fusion plan descriptor (input)
 * @param activFwdOp         Pointer to an operator type (output)
 * @param mode            Activation version (input)
 * @return                miopenStatus_t
 */
MIOPEN_EXPORT miopenStatus_t
miopenCreateOpActivationForward(miopenFusionPlanDescriptor_t fusePlanDesc,
                                miopenFusionOpDescriptor_t* activFwdOp,
                                miopenActivationMode_t mode);

// Activation backward create ops ---
/*! @brief Creates a backward activation operator.
 *
 * @param fusePlanDesc    A fusion plan descriptor (input)
 * @param activBwdOp         Pointer to an operator type (output)
 * @param mode            Activation version (input)
 * @return                miopenStatus_t
 */
MIOPEN_EXPORT miopenStatus_t
miopenCreateOpActivationBackward(miopenFusionPlanDescriptor_t fusePlanDesc,
                                 miopenFusionOpDescriptor_t* activBwdOp,
                                 miopenActivationMode_t mode);

// Bias create ops ---
/*! @brief Creates a forward bias operator.
 *
 * @param fusePlanDesc   A fusion plan descriptor (input)
 * @param biasOp         Pointer to an operator type (output)
 * @param bDesc          bias tensor descriptor (input)
 * @return               miopenStatus_t
 */
MIOPEN_EXPORT miopenStatus_t miopenCreateOpBiasForward(miopenFusionPlanDescriptor_t fusePlanDesc,
                                                       miopenFusionOpDescriptor_t* biasOp,
                                                       const miopenTensorDescriptor_t bDesc);

// Batch normalization create ops ---
/*! @brief Creates a forward inference batch normalization operator.
 *
 * @param fusePlanDesc           A fusion plan descriptor (input)
 * @param bnOp                   Pointer to an operator type (output)
 * @param bn_mode                Batch normalization layer mode (input)
 * @param bnScaleBiasMeanVarDesc Gamma, beta, mean, variance tensor descriptor (input)
 * @return                       miopenStatus_t
 */
MIOPEN_EXPORT miopenStatus_t
miopenCreateOpBatchNormInference(miopenFusionPlanDescriptor_t fusePlanDesc,
                                 miopenFusionOpDescriptor_t* bnOp,
                                 const miopenBatchNormMode_t bn_mode,
                                 const miopenTensorDescriptor_t bnScaleBiasMeanVarDesc);

/*! @brief Creates a forward training batch normalization operator.
 *
 * @param fusePlanDesc           A fusion plan descriptor (input)
 * @param bnFwdOp                   Pointer to an operator type (output)
 * @param bn_mode                Batch normalization layer mode (input)
 * @param runningMeanVariance    Toggles whether or not to save population statistics for inference;
 * batch statistic are required (input)
 * @return                       miopenStatus_t
 */
MIOPEN_EXPORT miopenStatus_t
miopenCreateOpBatchNormForward(miopenFusionPlanDescriptor_t fusePlanDesc,
                               miopenFusionOpDescriptor_t* bnFwdOp,
                               const miopenBatchNormMode_t bn_mode,
                               bool runningMeanVariance);

/*! @brief Creates a back propagation batch normalization operator.
 *
 * @param fusePlanDesc           A fusion plan descriptor (input)
 * @param bnBwdOp                   Pointer to an operator type (output)
 * @param bn_mode                Batch normalization layer mode (input)
 * @return                       miopenStatus_t
 */
MIOPEN_EXPORT miopenStatus_t
miopenCreateOpBatchNormBackward(miopenFusionPlanDescriptor_t fusePlanDesc,
                                miopenFusionOpDescriptor_t* bnBwdOp,
                                const miopenBatchNormMode_t bn_mode);

//---
/*! @brief Creates an operator argument object
 *
 * @param args        Pointer to an operator argument type (output)
 * @return            miopenStatus_t
 */
MIOPEN_EXPORT miopenStatus_t miopenCreateOperatorArgs(miopenOperatorArgs_t* args);

/*! @brief Destroys an operator argument object
 *
 * @param args        An operator argument type (output)
 * @return            miopenStatus_t
 */
MIOPEN_EXPORT miopenStatus_t miopenDestroyOperatorArgs(miopenOperatorArgs_t args);

// Convolution set arguments ---
/*! @brief Sets the arguments for forward convolution op
 *
 * @param args    An arguments object type (output)
 * @param convOp  Forward convolution operator (input)
 * @param alpha   Floating point scaling factor, allocated on the host (input)
 * @param beta    Floating point shift factor, allocated on the host (input)
 * @param w       Pointer to tensor memory  (input)
 * @return        miopenStatus_t
 */
MIOPEN_EXPORT miopenStatus_t miopenSetOpArgsConvForward(miopenOperatorArgs_t args,
                                                        const miopenFusionOpDescriptor_t convOp,
                                                        const void* alpha,
                                                        const void* beta,
                                                        const void* w);
// Activation set arguments ---
/*! @brief Sets the arguments for forward activation op
 *
 * @param args    An arguments object type (output)
 * @param activFwdOp   Activation backwards operator (input)
 * @param alpha   Floating point scaling factor, allocated on the host (input)
 * @param beta    Floating point shift factor, allocated on the host (input)
 * @param activAlpha  Double precision activation parameter which depends on activation mode (input)
 * @param activBeta   Double precision activation parameter which depends on activation mode (input)
 * @param activGamma  Double precision activation parameter which depends on activation mode (input)
 * @return        miopenStatus_t
 */
MIOPEN_EXPORT miopenStatus_t
miopenSetOpArgsActivForward(miopenOperatorArgs_t args,
                            const miopenFusionOpDescriptor_t activFwdOp,
                            const void* alpha,
                            const void* beta,
                            double activAlpha,
                            double activBeta,
                            double activGamma);

/*! @brief Sets the arguments for backward activation op
 *
 * @param args    An arguments object type (output)
 * @param activBwdOp   Activation backwards operator (input)
 * @param alpha   Floating point scaling factor, allocated on the host (input)
 * @param beta    Floating point shift factor, allocated on the host (input)
 * @param y        Data tensor y, output of activations in the forward direction (input)
 * @param reserved    Data tensor reserved memory space; currently should be nullptr (input)
 * @param activAlpha  Double precision activation parameter which depends on activation mode (input)
 * @param activBeta   Double precision activation parameter which depends on activation mode (input)
 * @param activGamma  Double precision activation parameter which depends on activation mode (input)
 * @return        miopenStatus_t
 */
MIOPEN_EXPORT miopenStatus_t
miopenSetOpArgsActivBackward(miopenOperatorArgs_t args,
                             const miopenFusionOpDescriptor_t activBwdOp,
                             const void* alpha,
                             const void* beta,
                             const void* y,
                             const void* reserved,
                             double activAlpha,
                             double activBeta,
                             double activGamma);

// Batch Normalization set arguments ---
/*! @brief Sets the arguments for inference batch normalization op
 *
 * @param args               An arguments object type (output)
 * @param bnOp               Batch normalization inference operator (input)
 * @param alpha              Floating point scaling factor, allocated on the host (input)
 * @param beta               Floating point shift factor, allocated on the host (input)
 * @param bnScale            Pointer to the gamma tensor memory  (input)
 * @param bnBias             Pointer to the beta tensor memory  (input)
 * @param estimatedMean      Pointer to population mean memory  (input)
 * @param estimatedVariance  Pointer to population variance memory  (input)
 * @param epsilon            Scalar value for numerical stability (input)
 * @return                   miopenStatus_t
 */
MIOPEN_EXPORT miopenStatus_t
miopenSetOpArgsBatchNormInference(miopenOperatorArgs_t args,
                                  const miopenFusionOpDescriptor_t bnOp,
                                  const void* alpha,
                                  const void* beta,
                                  const void* bnScale,
                                  const void* bnBias,
                                  const void* estimatedMean,
                                  const void* estimatedVariance,
                                  double epsilon);

/*! @brief Sets the arguments for forward batch normalization op
 *
 * @param args               An arguments object type (output)
 * @param bnOp               Batch normalization forward operator (input)
 * @param alpha              Floating point scaling factor, allocated on the host (input)
 * @param beta               Floating point shift factor, allocated on the host (input)
 * @param bnScale            Pointer to the gamma tensor memory  (input)
 * @param bnBias             Pointer to the beta tensor memory  (input)
 * @param savedMean          Pointer to batch mean memory  (input)
 * @param savedInvVariance   Pointer to batch inverse variance memory  (input)
 * @param runningMean        Pointer to population mean memory  (input)
 * @param runningVariance    Pointer to population variance memory  (input)
 * @param expAvgFactor       Scalar value for control of population statistics (input)
 * @param epsilon            Scalar value for numerical stability (input)
 * @return                   miopenStatus_t
 */
MIOPEN_EXPORT miopenStatus_t miopenSetOpArgsBatchNormForward(miopenOperatorArgs_t args,
                                                             const miopenFusionOpDescriptor_t bnOp,
                                                             const void* alpha,
                                                             const void* beta,
                                                             const void* bnScale,
                                                             const void* bnBias,
                                                             void* savedMean,
                                                             void* savedInvVariance,
                                                             void* runningMean,
                                                             void* runningVariance,
                                                             double expAvgFactor,
                                                             double epsilon);

/*! @brief Sets the arguments for backward batch normalization op
 *
 * @param args               An arguments object type (output)
 * @param bnOp               Batch normalization forward operator (input)
 * @param alpha              Floating point scaling factor, allocated on the host (input)
 * @param beta               Floating point shift factor, allocated on the host (input)
 * @param x                  Pointer to the forward input tensor memory  (input)
 * @param bnScale            Pointer to the gamma tensor memory  (input)
 * @param bnBias             Pointer to the beta tensor memory  (input)
 * @param resultBnScaleDiff  Pointer to the gamma gradient tensor memory  (output)
 * @param resultBnBiasDiff   Pointer to the beta gradient tensor memory  (output)
 * @param savedMean          Pointer to batch mean memory  (input)
 * @param savedInvVariance   Pointer to batch inverse variance memory  (input)
 * @return                   miopenStatus_t
 */
MIOPEN_EXPORT miopenStatus_t miopenSetOpArgsBatchNormBackward(miopenOperatorArgs_t args,
                                                              const miopenFusionOpDescriptor_t bnOp,
                                                              const void* alpha,
                                                              const void* beta,
                                                              const void* x,
                                                              const void* bnScale,
                                                              const void* bnBias,
                                                              void* resultBnScaleDiff,
                                                              void* resultBnBiasDiff,
                                                              const void* savedMean,
                                                              const void* savedInvVariance);

// Bias forward set arguments ---
/*! @brief Sets the arguments for forward bias op
 *
 * @param args           An arguments object type (output)
 * @param biasOp         Forward bias operator (input)
 * @param alpha          Floating point scaling factor, allocated on the host (input)
 * @param beta           Floating point shift factor, allocated on the host (input)
 * @param bias           Pointer to the forward bias input tensor memory  (input)
 * @return               miopenStatus_t
 */
MIOPEN_EXPORT miopenStatus_t miopenSetOpArgsBiasForward(miopenOperatorArgs_t args,
                                                        const miopenFusionOpDescriptor_t biasOp,
                                                        const void* alpha,
                                                        const void* beta,
                                                        const void* bias);
/*! @brief Executes the fusion plan
 *
 *
 * @param handle           MIOpen handle (input)
 * @param fusePlanDesc     fused plan descriptor (input)
 * @param inputDesc        Descriptor of the input tensor (input)
 * @param input            Source data tensor  (input)
 * @param outputDesc       Decriptor of the output tensor (input)
 * @param output           Destination data tensor  (output)
 * @param args             An argument object of the fused kernel (input)
 * @return           miopenStatus_t
 */
MIOPEN_EXPORT miopenStatus_t
miopenExecuteFusionPlan(const miopenHandle_t handle,
                        const miopenFusionPlanDescriptor_t fusePlanDesc,
                        const miopenTensorDescriptor_t inputDesc,
                        const void* input,
                        const miopenTensorDescriptor_t outputDesc,
                        void* output,
                        miopenOperatorArgs_t args);

/*! @brief Prepares and executes the Convlution+Bias+Activation Fusion.
 *
 *
 * @param handle               MIOpen handle (input)
 * @param alpha1               floating point scaling factor, allocated on the host (input)
 * @param xDesc                Tensor descriptor for input data tensor x (input)
 * @param x                    Data tensor x (input)
 * @param wDesc                Tensor descriptor for weight tensor w (input)
 * @param w                    Weights tensor w (input)
 * @param convDesc             Convolution layer descriptor (input)
 * @param algo                 Algorithm selected (inputs)
 * @param workspace            Pointer to workspace required (input)
 * @param workspaceSizeInBytes Size of the memory in bytes pointed to by workSpace above
 * @param alpha2               floating point scaling factor, allocated on the host (input)
 * @param zDesc                Tensor descriptor for tensor z (input)
 * @param z                    Data tensor z (input)
 * @param biasDesc             Tensor descriptor for input data tensor x (input)
 * @param bias                 Data tensor bias (input)
 * @param activationDesc       Activation descriptor that specifies the activation mode
 * @param yDesc                Tensor descriptor for output data tensor y (input)
 * @param y                    Output data tensor
 */

MIOPEN_EXPORT miopenStatus_t
miopenConvolutionBiasActivationForward(miopenHandle_t handle,
                                       const void* alpha1,
                                       const miopenTensorDescriptor_t xDesc,
                                       const void* x,
                                       const miopenTensorDescriptor_t wDesc,
                                       const void* w,
                                       const miopenConvolutionDescriptor_t convDesc,
                                       miopenConvFwdAlgorithm_t algo,
                                       void* workspace,
                                       size_t workspaceSizeInBytes,
                                       const void* alpha2,
                                       const miopenTensorDescriptor_t zDesc,
                                       const void* z,
                                       const miopenTensorDescriptor_t biasDesc,
                                       const void* bias,
                                       const miopenActivationDescriptor_t activationDesc,
                                       const miopenTensorDescriptor_t yDesc,
                                       void* y);
/** @} */
// CLOSEOUT FUSION DOXYGEN GROUP

/** @addtogroup RNN
 *
 *  @{
 */

/*!  @enum miopenRNNMode_t
 * RNN mode selection for rnn layer preference
 */
typedef enum
{
    miopenRNNRELU = 0, /*!< RNN with ReLU activation */
    miopenRNNTANH = 1, /*!< RNN with tanh activation */
    miopenLSTM    = 2, /*!< LSTM */
    miopenGRU     = 3, /*!< GRU */
} miopenRNNMode_t;

/*! @enum miopenRNNInputMode_t
 * Recurrent Neural Network layer initial input mode
 */
typedef enum
{
    miopenRNNlinear = 0, /*!< Matrix multiplication at the input of the first layer */
    miopenRNNskip   = 1, /*!< No operation is performed at the input of the first layer. */
} miopenRNNInputMode_t;

/*! @enum miopenRNNAlgo_t
 * Recurrent Neural Network algorithm mode
 */
typedef enum
{
    miopenRNNdefault = 0, /*!< Use dedicated gate-operation kernel for LSTM and fundamental
                             algorithm for vanilla RNN & GRU */
    miopenRNNfundamental =
        1, /*!< Function by basic tesnsor operations, supported for vanilla RNN, LSTM, GRU */
} miopenRNNAlgo_t;

/*! @enum miopenRNNDirectionMode_t
 * Recurrent Neural Network bi-directional behavior
 */
typedef enum
{
    miopenRNNunidirection = 0, /*!< Forward in time only. */
    miopenRNNbidirection  = 1, /*!< Forward and backwards in time. */
} miopenRNNDirectionMode_t;

/*! @enum miopenRNNBiasMode_t
 * Recurrent Neural Network add on bias
 */
typedef enum
{
    miopenRNNNoBias   = 0, /*!< No Biases will be applied to GEMM operations */
    miopenRNNwithBias = 1, /*!< Biases will be applied to GEMM operations */
} miopenRNNBiasMode_t;

/*! @enum miopenRNNGEMMalgoMode_t
 * Recurrent Neural Network add on bias
 */
typedef enum
{
    miopenRNNAlgoGEMM = 0,
} miopenRNNGEMMalgoMode_t;

/*! @enum miopenRNNPaddingMode_t
 * Recurrent Neural Network input/output data padding mode
 */
typedef enum
{
    miopenRNNIONotPadded   = 0, /*!< Not padded data at RNN input/output */
    miopenRNNIOWithPadding = 1, /*!< Padded data at RNN input/output */
} miopenRNNPaddingMode_t;

/*! @enum miopenRNNFWDMode_t
 * Recurrent Neural Network Training/Inference mode
 */
typedef enum
{
    miopenRNNTraining  = 0, /*!< FWD, BWD, WRW */
    miopenRNNInference = 1, /*!< Only FWD-inference no back-propagation */
} miopenRNNFWDMode_t;

/*! @enum miopenRNNBaseLayout_t
 * Data layouts for RNN operations
 */
typedef enum
{
    miopenRNNDataUnknownLayout     = 0,
    miopenRNNDataSeqMajorNotPadded = 1,
    miopenRNNDataSeqMajorPadded    = 2,
    miopenRNNDataBatchMajorPadded  = 3,
} miopenRNNBaseLayout_t;

/*! @brief Create a RNN layer Descriptor
 *
 * API for creating an uninitialized RNN layer descriptor.
 * @param rnnDesc    Pointer to a tensor descriptor type
 * @return           miopenStatus_t
 */
MIOPEN_EXPORT miopenStatus_t miopenCreateRNNDescriptor(miopenRNNDescriptor_t* rnnDesc);

/*! @brief Retrieves a RNN layer descriptor's details
 *
 * @param rnnDesc    RNN layer descriptor (input)
 * @param rnnMode    RNN mode (output)
 * @param algoMode   RNN algorithm mode (output)
 * @param inputMode  RNN data input mode (output)
 * @param dirMode    Uni or bi direction mode (output)
 * @param biasMode   Bias used (output)
 * @param hiddenSize Size of hidden state (output)
 * @param layer      Number of stacked layers (output)
 * @return           miopenStatus_t
 */
MIOPEN_EXPORT miopenStatus_t miopenGetRNNDescriptor(miopenRNNDescriptor_t rnnDesc,
                                                    miopenRNNMode_t* rnnMode,
                                                    miopenRNNAlgo_t* algoMode,
                                                    miopenRNNInputMode_t* inputMode,
                                                    miopenRNNDirectionMode_t* dirMode,
                                                    miopenRNNBiasMode_t* biasMode,
                                                    int* hiddenSize,
                                                    int* layer);

/*! @brief Retrieves a RNN layer descriptor's details version 2. This version enables retrieving
 * information of the dropout descriptor of the rnn descriptor.
 *
 * @param rnnDesc     RNN layer descriptor (input)
 * @param hiddenSize  Size of hidden state (output)
 * @param layer       Number of stacked layers (output)
 * @param dropoutDesc Pre-configured dropout descriptor for dropout layer in between RNN layers
 * (output)
 * @param inputMode   RNN data input mode (output)
 * @param dirMode     Uni or bi direction mode (output)
 * @param rnnMode     RNN mode (output)
 * @param biasMode    Bias used (output)
 * @param algoMode    RNN algorithm mode (output)
 * @param dataType    Data type of RNN (output)
 * @return            miopenStatus_t
 */
MIOPEN_EXPORT miopenStatus_t miopenGetRNNDescriptor_V2(miopenRNNDescriptor_t rnnDesc,
                                                       int* hiddenSize,
                                                       int* layer,
                                                       miopenDropoutDescriptor_t* dropoutDesc,
                                                       miopenRNNInputMode_t* inputMode,
                                                       miopenRNNDirectionMode_t* dirMode,
                                                       miopenRNNMode_t* rnnMode,
                                                       miopenRNNBiasMode_t* biasMode,
                                                       miopenRNNAlgo_t* algoMode,
                                                       miopenDataType_t* dataType);

/*! @brief Destroys the tensor descriptor object
 *
 * @param rnnDesc RNN tensor descriptor type (input)
 * @return           miopenStatus_t
 */
MIOPEN_EXPORT miopenStatus_t miopenDestroyRNNDescriptor(miopenRNNDescriptor_t rnnDesc);

/*! @brief Set the details of the RNN descriptor
 *
 * Interface for setting the values of the RNN descriptor object. This function requires specific
 * algorithm selection.
 * @param rnnDesc      RNN layer descriptor type (input)
 * @param hsize        Hidden layer size (input)
 * @param nlayers      Number of layers (input)
 * @param inMode       RNN first layer input mode (input)
 * @param direction    RNN direction (input)
 * @param rnnMode      RNN model type (input)
 * @param biasMode     RNN bias included (input)
 * @param algo         RNN algorithm selected (input)
 * @param dataType     MIOpen datatype (input)
 * @return             miopenStatus_t
 */
MIOPEN_EXPORT miopenStatus_t miopenSetRNNDescriptor(miopenRNNDescriptor_t rnnDesc,
                                                    const int hsize,
                                                    const int nlayers,
                                                    miopenRNNInputMode_t inMode,
                                                    miopenRNNDirectionMode_t direction,
                                                    miopenRNNMode_t rnnMode,
                                                    miopenRNNBiasMode_t biasMode,
                                                    miopenRNNAlgo_t algo,
                                                    miopenDataType_t dataType);

/*! @brief Set the details of the RNN descriptor version 2. This version enables the use of dropout
 * in rnn.
 *
 * Interface for setting the values of the RNN descriptor object. This function requires specific
 * algorithm selection.
 * @param rnnDesc      RNN layer descriptor type (input/output)
 * @param hsize        Hidden layer size (input)
 * @param nlayers      Number of layers (input)
 * @param dropoutDesc  Pre-initialized dropout descriptor for dropout layer in between RNN layers
 * (input)
 * @param inMode       RNN first layer input mode (input)
 * @param direction    RNN direction (input)
 * @param rnnMode      RNN model type (input)
 * @param biasMode     RNN bias included (input)
 * @param algo         RNN algorithm selected (input)
 * @param dataType     MIOpen datatype (input)
 * @return             miopenStatus_t
 */
MIOPEN_EXPORT miopenStatus_t miopenSetRNNDescriptor_V2(miopenRNNDescriptor_t rnnDesc,
                                                       const int hsize,
                                                       const int nlayers,
                                                       miopenDropoutDescriptor_t dropoutDesc,
                                                       miopenRNNInputMode_t inMode,
                                                       miopenRNNDirectionMode_t direction,
                                                       miopenRNNMode_t rnnMode,
                                                       miopenRNNBiasMode_t biasMode,
                                                       miopenRNNAlgo_t algo,
                                                       miopenDataType_t dataType);

/*! @brief Set shape of RNN seqData tensor
 *
 * Interface for setting tensor shape to be used as RNN input data
 *
 * @param seqTensorDesc     Tensor descriptor (input/output)
 * @param dataType          MIOpen datatype (input)
 * @param layout            One of the main supported layouts for RNN data(input)
 * @param maxSequenceLen      Sequence length limit within this SeqTensor(input)
 * @param batchSize         Number of sequences within this SeqTensor (input)
 * @param vectorSize        Vector size (input)
 * @param sequenceLenArray  Array containing the length of each sequence in the SeqTensor(input)
 * @param paddingMarker     Not used, should be NULL (input)
 * @return                  miopenStatus_t
 */
MIOPEN_EXPORT miopenStatus_t
miopenSetRNNDataSeqTensorDescriptor(miopenSeqTensorDescriptor_t seqTensorDesc,
                                    miopenDataType_t dataType,
                                    miopenRNNBaseLayout_t layout,
                                    int maxSequenceLen,
                                    int batchSize,
                                    int vectorSize,
                                    const int* sequenceLenArray,
                                    void* paddingMarker);

/*! @brief Get shape of RNN seqData tensor
 *
 * Interface for setting tensor shape to be used as RNN input data
 *
 * @param seqTensorDesc             Tensor descriptor (input)
 * @param dataType                  MIOpen datatype (output)
 * @param layout                    One of the main supported layouts for RNN data(output)
 * @param maxSequenceLen              Sequence length limit within this SeqTensor(output)
 * @param batchSize                 Number of sequences within this SeqTensor (output)
 * @param vectorSize                Vector size (output)
 * @param sequenceLenArrayLimit  Limit for number of elements that can be returned to user
 * by sequenceLenArray (input)
 * @param sequenceLenArray          Array containing the length of each sequence in the
 * SeqTensor. This is allowed to be a NULL pointer if sequenceLenArrayLimit is 0 (output)
 * @param paddingMarker             Not used, should be NULL (input)
 * @return                          miopenStatus_t
 */

MIOPEN_EXPORT miopenStatus_t
miopenGetRNNDataSeqTensorDescriptor(miopenSeqTensorDescriptor_t seqTensorDesc,
                                    miopenDataType_t* dataType,
                                    miopenRNNBaseLayout_t* layout,
                                    int* maxSequenceLen,
                                    int* batchSize,
                                    int* vectorSize,
                                    int sequenceLenArrayLimit,
                                    int* sequenceLenArray,
                                    void* paddingMarker);

/*! @brief Query the amount of memory required to execute the RNN layer
 *
 * This function calculates the amount of memory required to run the RNN layer given an RNN
 * descriptor and a tensor descriptor.
 *
 * @param handle          MIOpen handle (input)
 * @param rnnDesc         RNN layer descriptor type (input)
 * @param sequenceLen     Number of iteration unrolls (input)
 * @param xDesc           An array of tensor descriptors. These are the
 * input descriptors to each time step. The first dimension of each descriptor is the
 * batch size and may decrease from element n to element n+1 and not increase in size.
 * The second dimension is the same for all descriptors in the array and is the input
 * vector length. (input)
 * @param numBytes        Number of bytes required for RNN layer execution (output)
 * @return                miopenStatus_t
 */
MIOPEN_EXPORT miopenStatus_t miopenGetRNNWorkspaceSize(miopenHandle_t handle,
                                                       const miopenRNNDescriptor_t rnnDesc,
                                                       const int sequenceLen,
                                                       const miopenTensorDescriptor_t* xDesc,
                                                       size_t* numBytes);

/*! @brief Query the amount of memory required for RNN training
 *
 * This function calculates the amount of memory required to train the RNN layer given an
 * RNN descriptor and a tensor descriptor.
 *
 * @param handle          MIOpen handle (input)
 * @param rnnDesc         RNN layer descriptor type (input)
 * @param sequenceLen     Number of iteration unrolls (input)
 * @param xDesc           An array of tensor descriptors. These are the
 * input descriptors to each time step. The first dimension of each descriptor is the
 * batch size and may decrease from element n to element n+1 and not increase in size.
 * The second dimension is the same for all descriptors in the array and is the input
 * vector length. (input)
 * @param numBytes        Number of bytes required for RNN layer execution (output)
 * @return                miopenStatus_t
 */
MIOPEN_EXPORT miopenStatus_t miopenGetRNNTrainingReserveSize(miopenHandle_t handle,
                                                             miopenRNNDescriptor_t rnnDesc,
                                                             const int sequenceLen,
                                                             const miopenTensorDescriptor_t* xDesc,
                                                             size_t* numBytes);

/*! @brief Query the amount of additional memory required for this RNN layer execution.
 *
 * This function calculates the size of extra buffers, depending on the layer configuration, which
 * is determined by: RNN descriptor, isInference, and data descriptor. If isInference is True,
 * reserve_space_size is always zero, because the reserve_space buffer is not used in Inference
 * computation.
 *
 * @param handle           MIOpen handle (input)
 * @param rnnDesc          RNN layer descriptor type (input)
 * @param xDesc            Sequence data tensor descriptor (input)
 * @param fwdMode          Specifies in which mode the buffers will be used.
 * @param workSpaceSize    Minimum WorkSpace buffer size required for RNN layer execution (output)
 * @param reserveSpaceSize Minimum ReserveSpaceSize buffer size required for RNN layer execution
 * (output)
 * @return                 miopenStatus_t
 */
MIOPEN_EXPORT miopenStatus_t miopenGetRNNTempSpaceSizes(miopenHandle_t handle,
                                                        miopenRNNDescriptor_t rnnDesc,
                                                        miopenSeqTensorDescriptor_t xDesc,
                                                        miopenRNNFWDMode_t fwdMode,
                                                        size_t* workSpaceSize,
                                                        size_t* reserveSpaceSize);

/*! @brief Query the amount of parameter memory required for RNN training
 *
 * This function calculates the amount of parameter memory required to train the RNN layer given an
 * RNN descriptor and a tensor descriptor.
 *
 * @param handle          MIOpen handle (input)
 * @param rnnDesc         RNN layer descriptor type (input)
 * @param xDesc           A tensor descriptor (input)
 * @param numBytes        Number of bytes required for RNN layer execution (output)
 * @param dtype           MIOpen data type enum (input)
 * @return                miopenStatus_t
 */
MIOPEN_EXPORT miopenStatus_t miopenGetRNNParamsSize(miopenHandle_t handle,
                                                    miopenRNNDescriptor_t rnnDesc,
                                                    miopenTensorDescriptor_t xDesc,
                                                    size_t* numBytes,
                                                    miopenDataType_t dtype);

/*! @brief Obtain a weight tensor descriptor for RNNs
 *
 * This function populates a weight descriptor that describes the memory layout of the
 * weight matrix.
 *
 * @param handle          MIOpen handle (input)
 * @param rnnDesc         Fully populated RNN layer descriptor type (input)
 * @param xDesc           A previously populated tensor descriptor (input)
 * @param wDesc           A previously allocated tensor descriptor (output)
 * @param dtype           MIOpen data type enum (input)
 * @return                miopenStatus_t
 */
MIOPEN_EXPORT miopenStatus_t miopenGetRNNParamsDescriptor(miopenHandle_t handle,
                                                          miopenRNNDescriptor_t rnnDesc,
                                                          miopenTensorDescriptor_t xDesc,
                                                          miopenTensorDescriptor_t wDesc,
                                                          miopenDataType_t dtype);

/*! @brief Obtain a the size in bytes of the RNN input tensor
 *
 * This function determines the size in bytes of the allocation needed for the input data
 * tensor for an RNN layer. The number of bytes is derived from the array of
 * tensor descriptors.
 *
 * @param handle          MIOpen handle (input)
 * @param rnnDesc         Fully populated RNN layer descriptor (input)
 * @param seqLen          Number of iteration unrolls (input)
 * @param xDesc           An array of tensor descriptors. These are the
 * input descriptors to each time step. The first dimension of each descriptor is the
 * batch size and may decrease from element n to element n+1 and not increase in size.
 * The second dimension is the same for all descriptors in the array and is the input
 * vector length. (input)
 * @param numBytes        Number of bytes required for input tensor (output)
 * @return                miopenStatus_t
 */
MIOPEN_EXPORT miopenStatus_t miopenGetRNNInputTensorSize(miopenHandle_t handle,
                                                         miopenRNNDescriptor_t rnnDesc,
                                                         const int seqLen,
                                                         miopenTensorDescriptor_t* xDesc,
                                                         size_t* numBytes);

/*! @brief Obtain a the size in bytes of the RNN hidden tensor
 *
 * This function determines the size in bytes of the allocation needed for the
 * hidden tensor over all layers
 *
 * @param handle          MIOpen handle (input)
 * @param rnnDesc         Fully populated RNN layer descriptor type (input)
 * @param seqLen          Number of iteration unrolls (input)
 * @param xDesc           An array of previously populated tensor descriptors (input)
 * @param numBytes        Number of bytes required for input tensor (output)
 * @return                miopenStatus_t
 */
MIOPEN_EXPORT miopenStatus_t miopenGetRNNHiddenTensorSize(miopenHandle_t handle,
                                                          miopenRNNDescriptor_t rnnDesc,
                                                          const int seqLen,
                                                          miopenTensorDescriptor_t* xDesc,
                                                          size_t* numBytes);

/*! @brief Gets the number of bytes of a parameter matrix
 *
 *
 * For RNN vanilla miopenRNNRELU and miopenRNNTANH, paramID == 0 retrieves the
 * weight matrix associated with the in input GEMM, while paramID == 1 retrieves
 * the weight matrix associated with the hidden state GEMM.
 *
 * For miopenLSTM paramID 0 to 3 refer to the weight matrices associated
 * with the input GEMM, 4-7 are associated with matrices associated with the
 * hidden state GEMM.
 *
 * * paramID 0 and 4 are for the input gate.
 *
 * * paramID 1 and 5 are for the forget gate.
 *
 * * paramID 2 and 6 are for the output gate.
 *
 * * paramID 3 and 7 are for the new memory gate.
 *
 * For miopenGRU paramID 0 to 2 refer to the weight matrix offset associated
 * with the input GEMM, while 3 through 5 are associated with the hidden state
 * GEMM.
 *
 * * paramID 0 and 3 are for the update gate.
 *
 * * paramID 1 and 4 are for the reset gate.
 *
 * * paramID 2 and 5 are for the new memory gate.
 *
 * For bi-directional RNNs the backwards in time direction is numbered as the layer
 * directly after the forward in time direction.
 *
 * @param handle          MIOpen handle (input)
 * @param rnnDesc         RNN layer descriptor type (input)
 * @param layer           The layer number in the RNN stack (input)
 * @param xDesc           A tensor descriptor to input (input)
 * @param paramID         ID of the internal parameter tensor (input)
 * @param numBytes        The number of bytes of the layer's parameter matrix (output)
 * @return                miopenStatus_t
 */
MIOPEN_EXPORT miopenStatus_t miopenGetRNNLayerParamSize(miopenHandle_t handle,
                                                        miopenRNNDescriptor_t rnnDesc,
                                                        const int layer,
                                                        miopenTensorDescriptor_t xDesc,
                                                        const int paramID,
                                                        size_t* numBytes);

/*! @brief Gets the number of bytes of a bias
 *
 * For RNN vanilla miopenRNNRELU and miopenRNNTANH, biasID == 0 retrieves the
 * weight matrix associated with the in input GEMM, while biasID == 1 retrieves
 * the bias associated with the hidden state GEMM.
 *
 * For miopenLSTM biasID 0 to 3 refer to the biases associated
 * with the input GEMM, 4-7 are associated with biases associated with the
 * hidden state GEMM.
 *
 * * biasID 0 and 4 are for the input gate.
 *
 * * biasID 1 and 5 are for the forget gate.
 *
 * * biasID 2 and 6 are for the output gate.
 *
 * * biasID 3 and 7 are for the new memory gate.
 *
 * For miopenGRU biasID 0 to 2 refer to the biases associated with the input GEMM,
 * while 3 through 5 are associated with the hidden state GEMM.
 *
 * * biasID 0 and 3 are for the update gate.
 *
 * * biasID 1 and 4 are for the reset gate.
 *
 * * biasID 2 and 5 are for the new memory gate.
 *
 * For bi-directional RNNs the backwards in time direction is numbered as the layer
 * directly after the forward in time direction.
 *
 * @param handle          MIOpen handle (input)
 * @param rnnDesc         RNN layer descriptor type (input)
 * @param layer           The layer number in the RNN stack (input)
 * @param biasID          ID of the internal parameter tensor (input)
 * @param numBytes        The number of bytes of the layer's bias (output)
 * @return                miopenStatus_t
 */
MIOPEN_EXPORT miopenStatus_t miopenGetRNNLayerBiasSize(miopenHandle_t handle,
                                                       miopenRNNDescriptor_t rnnDesc,
                                                       const int layer,
                                                       const int biasID,
                                                       size_t* numBytes);

/*! @brief Gets a weight matrix for a specific layer in an RNN stack
 *
 * This function retrieves the weight matrix data for a specific layer and parameter ID
 * and copies the data into previously allocated device memory.
 *
 * For RNN vanilla miopenRNNRELU and miopenRNNTANH, paramID == 0 retrieves the
 * weight matrix associated with the in input GEMM, while paramID == 1 retrieves
 * the weight matrix associated with the hidden state GEMM.
 *
 * For miopenLSTM paramID 0 to 3 refer to the weight matrices associated
 * with the input GEMM, 4-7 are associated with matrices associated with the
 * hidden state GEMM.
 *
 * * paramID 0 and 4 are for the input gate.
 *
 * * paramID 1 and 5 are for the forget gate.
 *
 * * paramID 2 and 6 are for the output gate.
 *
 * * paramID 3 and 7 are for the new memory gate.
 *
 * For miopenGRU paramID 0 to 2 refer to the weight matrix offset associated
 * with the input GEMM, while 3 through 5 are associated with the hidden state
 * GEMM.
 *
 * * paramID 0 and 3 are for the update gate.
 *
 * * paramID 1 and 4 are for the reset gate.
 *
 * * paramID 2 and 5 are for the new memory gate.
 *
 * For bi-directional RNNs the backwards in time direction is numbered as the layer
 * directly after the forward in time direction.
 *
 * The output argument paramDesc is a previously created tensor descriptor that is populated
 * to describe the memory layout of the parameter matrix. It is full packed and is used when
 * calling to miopenSetRNNLayerParam()
 *
 * The argument layerParam should either be nullptr, or have device memory allocated
 * to allow copying of the entire layer parameter matrix into it. If layerParam is
 * nullptr then only the paramDesc is populated and returned. The size in bytes of the
 * layer parameter matrix can be determined by using miopenGetRNNLayerParamSize().
 *
 * Note: When inputSkip mode is selected there is no input layer matrix operation,
 * and therefore no associated memory. In this case miopenGetRNNLayerParam() will return
 * a error status miopenStatusBadParm for input paramID associated with the input GEMM.
 *
 * @param handle          MIOpen handle (input)
 * @param rnnDesc         RNN layer descriptor type (input)
 * @param layer           The layer number in the RNN stack (input)
 * @param xDesc           A tensor descriptor to input (input)
 * @param wDesc           A tensor descriptor to the parameter tensor (input)
 * @param w               Pointer to memory containing parameter tensor (input)
 * @param paramID         ID of the internal parameter tensor (input)
 * @param paramDesc       Tensor descriptor for the fully packed output parameter tensor (output)
 * @param layerParam      Pointer to the memory location of the parameter tensor (output)
 * @return                miopenStatus_t
 */
MIOPEN_EXPORT miopenStatus_t miopenGetRNNLayerParam(miopenHandle_t handle,
                                                    miopenRNNDescriptor_t rnnDesc,
                                                    const int layer,
                                                    miopenTensorDescriptor_t xDesc,
                                                    miopenTensorDescriptor_t wDesc,
                                                    const void* w,
                                                    const int paramID,
                                                    miopenTensorDescriptor_t paramDesc,
                                                    void* layerParam);

/*! @brief Gets a bias for a specific layer in an RNN stack
 *
 * This function retrieves the bias data for a specific layer and bias ID and copies
 * the data into previously allocated device memory.
 *
 * For RNN vanilla miopenRNNRELU and miopenRNNTANH, biasID == 0 retrieves the
 * bias associated with the in input GEMM, while biasID == 1 retrieves
 * the bias associated with the hidden state GEMM.
 *
 * For miopenLSTM biasID 0 to 3 refer to the biases associated
 * with the input GEMM, 4-7 are associated with biases associated with the
 * hidden state GEMM.
 *
 * * biasID 0 and 4 are for the input gate.
 *
 * * biasID 1 and 5 are for the forget gate.
 *
 * * biasID 2 and 6 are for the output gate.
 *
 * * biasID 3 and 7 are for the new memory gate.
 *
 * For miopenGRU biasID 0 to 2 refer to the biases associated with the input GEMM,
 * while 3 through 5 are associated with the hidden state GEMM.
 *
 * * biasID 0 and 3 are for the update gate.
 *
 * * biasID 1 and 4 are for the reset gate.
 *
 * * biasID 2 and 5 are for the new memory gate.
 *
 * For bi-directional RNNs the backwards in time direction is numbered as the layer
 * directly after the forward in time direction.
 *
 * The output argument biasDesc is a previously created tensor descriptor that is populated
 * to describe the memory layout of the bias. It is full packed and is used when
 * calling to miopenSetRNNLayerBias()
 *
 * The argument layerBias should either be nullptr, or have device memory allocated
 * to allow copying of the entire layer bias into it. If layerBias is
 * nullptr then only the biasDesc is populated and returned. The size in bytes of the
 * layer bias can be determined by using miopenGetRNNLayerBiasSize().
 *
 * Note: When inputSkip mode is selected there is no input layer matrix operation,
 * and therefore no associated memory. In this case miopenGetRNNLayerBias() will return
 * a error status miopenStatusBadParm for input biasID associated with the input GEMM.
 *
 * @param handle          MIOpen handle (input)
 * @param rnnDesc         RNN layer descriptor type (input)
 * @param layer           The layer number in the RNN stack (input)
 * @param xDesc           A tensor descriptor to input (input)
 * @param wDesc           A tensor descriptor to the parameter tensor (input)
 * @param w               Pointer to memory containing parameter tensor (input)
 * @param biasID          ID of the internal parameter tensor (input)
 * @param biasDesc        Descriptor of the parameter tensor (output)
 * @param layerBias       Pointer to the memory location of the bias tensor (output)
 * @return                miopenStatus_t
 */
MIOPEN_EXPORT miopenStatus_t miopenGetRNNLayerBias(miopenHandle_t handle,
                                                   miopenRNNDescriptor_t rnnDesc,
                                                   const int layer,
                                                   miopenTensorDescriptor_t xDesc,
                                                   miopenTensorDescriptor_t wDesc,
                                                   const void* w,
                                                   const int biasID,
                                                   miopenTensorDescriptor_t biasDesc,
                                                   void* layerBias);

/*! @brief Gets an index offset for a specific weight matrix for a layer in the
 *  RNN stack
 *
 * This function retrieves the index offset for a weight matrix in a layer.
 *
 * For RNN vanilla miopenRNNRELU and miopenRNNTANH, paramID == 0 retrieves the
 * weight matrix offset associated with the in input GEMM, while paramID == 1
 * retrieves the weight matrix offset associated with the hidden state GEMM.
 *
 * For miopenLSTM paramID 0 to 3 refer to the weight matrix offsets associated
 * with the input GEMM, 4-7 are associated with matrix offset associated with the
 * hidden state GEMM.
 *
 * * paramID 0 and 4 are for the input gate.
 *
 * * paramID 1 and 5 are for the forget gate.
 *
 * * paramID 2 and 6 are for the output gate.
 *
 * * paramID 3 and 7 are for the new memory gate.
 *
 * For miopenGRU paramID 0 to 2 refer to the weight matrix offset associated
 * with the input GEMM, while 3 through 5 are associated with the hidden state
 * GEMM.
 *
 * * paramID 0 and 3 are for the update gate.
 *
 * * paramID 1 and 4 are for the reset gate.
 *
 * * paramID 2 and 5 are for the new memory gate.
 *
 * For bi-directional RNNs the backwards in time direction is numbered as the layer
 * directly after the forward in time direction.
 *
 * The output argument paramDesc is a previously created tensor descriptor that is populated
 * to describe the memory layout of the parameter matrix. It is full packed and is used when
 * calling to miopenSetRNNLayerParam().
 *
 * The argument layerParamOffset should either be nullptr, or an address to place the
 * offset. If layerParamOffset is nullptr then only the paramDesc is populated and returned.
 *
 * Note: When inputSkip mode is selected there is no input layer matrix operation,
 * and therefore no associated memory. In this case miopenGetRNNLayerParamOffset() will return
 * a error status miopenStatusBadParm for input paramID associated with the input GEMM.
 *
 *
 * @param rnnDesc           RNN layer descriptor type (input)
 * @param layer             The layer number in the RNN stack (input)
 * @param xDesc             A tensor descriptor to input (input)
 * @param paramID           ID of the internal parameter tensor (input)
 * @param paramDesc         Tensor descriptor for the fully packed output parameter tensor (output)
 * @param layerParamOffset  Location for the parameter offset (output)
 * @return                  miopenStatus_t
 */
MIOPEN_EXPORT miopenStatus_t miopenGetRNNLayerParamOffset(miopenRNNDescriptor_t rnnDesc,
                                                          const int layer,
                                                          miopenTensorDescriptor_t xDesc,
                                                          const int paramID,
                                                          miopenTensorDescriptor_t paramDesc,
                                                          size_t* layerParamOffset);

/*! @brief Gets a bias index offset for a specific layer in an RNN stack
 *
 * This function retrieves the bias index offset for a specific layer and bias ID.
 *
 * For RNN vanilla miopenRNNRELU and miopenRNNTANH, biasID == 0 retrieves the
 * bias associated with the in input GEMM, while biasID == 1 retrieves
 * the weight matrix associated with the hidden state GEMM.
 *
 * For miopenLSTM biasID 0 to 3 refer to the bias offset associated
 * with the input GEMM, 4-7 are the bias offsets associated with the hidden state GEMM.
 *
 * * biasID 0 and 4 are for the input gate.
 *
 * * biasID 1 and 5 are for the forget gate.
 *
 * * biasID 2 and 6 are for the output gate.
 *
 * * biasID 3 and 7 are for the new memory gate.
 *
 * For miopenGRU biasID 0 to 2 refer to the biases associated with the input GEMM,
 * while 3 through 5 are associated with the hidden state GEMM.
 *
 * * biasID 0 and 3 are for the update gate.
 *
 * * biasID 1 and 4 are for the reset gate.
 *
 * * biasID 2 and 5 are for the new memory gate.
 *
 * For bi-directional RNNs the backwards in time direction is numbered as the layer
 * directly after the forward in time direction.
 *
 * The output argument biasDesc is a previously created tensor descriptor that is populated
 * to describe the memory layout of the bias. It is full packed and is used when
 * calling to miopenSetRNNLayerBias()
 *
 * The argument layerBiasOffset should either be nullptr, or point to an output address.
 * If layerBias is nullptr then only the biasDesc is populated and returned.
 *
 * Note: When inputSkip mode is selected there is no input layer matrix operation,
 * and therefore no associated memory. In this case miopenGetRNNLayerBiasOffset() will return
 * a error status miopenStatusBadParm for input biasID associated with the input GEMM.
 *
 * @param rnnDesc         RNN layer descriptor type (input)
 * @param layer           The layer number in the RNN stack (input)
 * @param xDesc           A tensor descriptor to input (input)
 * @param biasID          ID of the internal parameter tensor (input)
 * @param biasDesc        Descriptor of the parameter tensor (output)
 * @param layerBiasOffset Pointer to the memory location of the bias tensor (output)
 * @return                miopenStatus_t
 */
MIOPEN_EXPORT miopenStatus_t miopenGetRNNLayerBiasOffset(miopenRNNDescriptor_t rnnDesc,
                                                         const int layer,
                                                         miopenTensorDescriptor_t xDesc,
                                                         const int biasID,
                                                         miopenTensorDescriptor_t biasDesc,
                                                         size_t* layerBiasOffset);

/*! @brief Sets a weight matrix for a specific layer in an RNN stack
 *
 * This function sets the weight matrix data for a specific layer and parameter ID.
 *
 * For RNN vanilla miopenRNNRELU and miopenRNNTANH, paramID == 0 sets the
 * weight matrix associated with the in input GEMM, while paramID == 1 sets
 * the weight matrix associated with the hidden state GEMM.
 *
 *
 * For miopenLSTM paramID 0 to 3 refer to the weight matrices associated
 * with the input GEMM, 4-7 are associated with matrices associated with the
 * hidden state GEMM.
 *
 * * paramID 0 and 4 are for the input gate.
 *
 * * paramID 1 and 5 are for the forget gate.
 *
 * * paramID 2 and 6 are for the output gate.
 *
 * * paramID 3 and 7 are for the new memory gate.
 *
 * For miopenGRU paramID 0 to 2 refer to the weight matrix offset associated
 * with the input GEMM, while 3 through 5 are associated with the hidden state
 * GEMM.
 *
 * * paramID 0 and 3 are for the update gate.
 *
 * * paramID 1 and 4 are for the reset gate.
 *
 * * paramID 2 and 5 are for the new memory gate.
 *
 * For bi-directional RNNs the backwards in time direction is numbered as the layer
 * directly after the forward in time direction.
 *
 * The input argument paramDesc is a previously populated tensor descriptor typically
 * by first calling miopenGetRNNLayerParam().
 *
 * Note: When inputSkip mode is selected there is no input layer matrix operation,
 * and therefore no associated memory. In this case miopenSetRNNLayerParam() will return
 * a error status miopenStatusBadParm for input paramID associated with the input GEMM.
 *
 * @param handle          MIOpen handle (input)
 * @param rnnDesc         RNN layer descriptor type (input)
 * @param layer           The layer number in the RNN stack (input)
 * @param xDesc           A tensor descriptor to input (input)
 * @param wDesc           A tensor descriptor to the parameter tensor (input)
 * @param w               Pointer to memory containing parameter tensor (input)
 * @param paramID         ID of the internal parameter tensor (input)
 * @param paramDesc       Descriptor of the parameter tensor (input)
 * @param layerParam      Pointer to the memory location of the parameter tensor (input)
 * @return                miopenStatus_t
 */
MIOPEN_EXPORT miopenStatus_t miopenSetRNNLayerParam(miopenHandle_t handle,
                                                    miopenRNNDescriptor_t rnnDesc,
                                                    const int layer,
                                                    miopenTensorDescriptor_t xDesc,
                                                    miopenTensorDescriptor_t wDesc,
                                                    void* w,
                                                    const int paramID,
                                                    miopenTensorDescriptor_t paramDesc,
                                                    const void* layerParam);

/*! @brief Sets a bias for a specific layer in an RNN stack
 *
 * This function sets the bias data for a specific layer and bias ID.
 *
 * For RNN vanilla miopenRNNRELU and miopenRNNTANH, biasID == 0 retrieves the
 * weight matrix associated with the in input GEMM, while biasID == 1 retrieves
 * the bias associated with the hidden state GEMM.
 *
 * For miopenLSTM biasID 0 to 3 refer to the biases associated
 * with the input GEMM, 4-7 are associated with the biases associated with the
 * hidden state GEMM.
 *
 * * biasID 0 and 4 are for the input gate.
 *
 * * biasID 1 and 5 are for the forget gate.
 *
 * * biasID 2 and 6 are for the output gate.
 *
 * * biasID 3 and 7 are for the new memory gate.
 *
 * For miopenGRU biasID 0 to 2 refer to the biases associated with the input GEMM,
 * while 3 through 5 are associated with the hidden state GEMM.
 *
 * * biasID 0 and 3 are for the update gate.
 *
 * * biasID 1 and 4 are for the reset gate.
 *
 * * biasID 2 and 5 are for the new new memory gate.
 *
 * For bi-directional RNNs the backwards in time direction is numbered as the layer
 * directly after the forward in time direction.
 *
 * The input argument biasDesc is a previously populated tensor descriptor typically
 * by first calling miopenGetRNNLayeBias().
 *
 * Note: When inputSkip mode is selected there is no input layer matrix operation,
 * and therefore no associated memory. In this case miopenSetRNNLayerBias will return
 * a error status miopenStatusBadParm for input biasID associated with the input GEMM.
 *
 * @param handle          MIOpen handle (input)
 * @param rnnDesc         RNN layer descriptor type (input)
 * @param layer           The layer number in the RNN stack (input)
 * @param xDesc           A tensor descriptor to input (input)
 * @param wDesc           A tensor descriptor to the bias tensor (input)
 * @param w               Pointer to memory containing bias tensor (input)
 * @param biasID          ID of the internal bias tensor (input)
 * @param biasDesc        Descriptor of the bias tensor (output)
 * @param layerBias       Pointer to the memory location of the bias tensor (output)
 * @return                miopenStatus_t
 */
MIOPEN_EXPORT miopenStatus_t miopenSetRNNLayerBias(miopenHandle_t handle,
                                                   miopenRNNDescriptor_t rnnDesc,
                                                   const int layer,
                                                   miopenTensorDescriptor_t xDesc,
                                                   miopenTensorDescriptor_t wDesc,
                                                   void* w,
                                                   const int biasID,
                                                   miopenTensorDescriptor_t biasDesc,
                                                   const void* layerBias);

/*! @brief Sets a bias for a specific layer in an RNN stack
 *
 * This function changes padidng mode at previously created and initialized RNN descriptor.
 * This function must be called before using miopenGetRNNWorkspaceSize()
 * and miopenGetRNNTrainingReserveSize() functions.
 * By default, not padded data is expected at the RNN input/output.
 *
 * @param rnnDesc         RNN layer descriptor type (input/output)
 * @param paddingMode     RNN input/output data padding mode (input)
 * @return                miopenStatus_t
 */
MIOPEN_EXPORT miopenStatus_t miopenSetRNNPaddingMode(miopenRNNDescriptor_t rnnDesc,
                                                     miopenRNNPaddingMode_t paddingMode);

/*! @brief This function retrieves the RNN padding mode from the RNN descriptor.
 *
 * @param rnnDesc         RNN layer descriptor type (input)
 * @param paddingMode     Pointer to the RNN padding mode (output)
 * @return                miopenStatus_t
 */

MIOPEN_EXPORT miopenStatus_t miopenGetRNNPaddingMode(miopenRNNDescriptor_t rnnDesc,
                                                     miopenRNNPaddingMode_t* paddingMode);

/*! @brief Execute forward training for recurrent layer.
 *
 * Interface for executing the forward training / inference pass on a RNN.
 *
 * @param handle                MIOpen handle (input)
 * @param rnnDesc               RNN layer descriptor type (input)
 * @param fwdMode          Specifies in which mode the buffers will be used.
 * @param xDesc                 An input tensor descriptor for sequenced RNN data. This
 * miopenSeqTensorDescriptor_t should be initialyzed by `miopenSetRNNDataSeqTensorDescriptor`
 * function.(input)
 * @param x                     Pointer to input tensor (input)
 *
 * @param hDesc                A hidden tensor descriptor that has as its first dimension
 * of the number of layers if the direction mode is unidirectional and twice the
 * number of layers if the direction mode is bidirectional. The second dimension of
 * the descriptor must equal the largest first dimension of the xDesc tensor descriptor
 * array. The third dimension equals the hiddenSize. (input)
 * @param hx                    Pointer to the hidden layer input tensor. If hx is NULL,
 * then the initial hidden state will be zero initialized. (input)
 * @param hy                    Pointer to the hidden layer output tensor. If hy is NULL,
 * then the final hidden state will not be saved. (output)
 *
 * @param cDesc                A cell tensor descriptor that has as its first dimension
 * of the number of layers if the direction mode is unidirectional and twice the
 * number of layers if the direction mode is bidirectional. The second dimension of
 * the descriptor must equal the largest first dimension of the xDesc tensor descriptor
 * array. The third dimension equals the hiddenSize. (input)
 * @param cx                    Pointer to the cell layer input tensor. If cx is NULL,
 * then the initial cell state will be zero initialized. (input)
 * @param cy                    Pointer to the cell layer output tensor. If hy is NULL,
 * then the final cell state will not be saved. (output)
 *
 * @param yDesc                 An array of fully packed tensor descriptors associated
 * with the output from each time step. The first dimension of the tensor descriptors
 * must equal the first dimension of the first descriptor (batch size) in the xDesc
 * tensor array. The second dimension of the element of the descriptor array
 * depends on the direction mode selected. If the direction mode is unidirectional,
 * the second dimension is the hiddenSize. If direction mode is bidirectional
 * the second dimension is twice the hiddenSize. (input)
 * @param y                     Pointer to output tensor (output)
 *
 * @param w                     Pointer to input weights tensor (input)
 * @param weightSpaceSize       Number of allocated bytes in memory for the weights tensor
 * @param workSpace             Pointer to memory allocated for forward (input / output)
 * @param workSpaceNumBytes     Number of allocated bytes in memory for the workspace (input)
 * @param reserveSpace          Pointer to memory allocated for hidden states used durning training
 * (input / output)
 * @param reserveSpaceNumBytes  Number of allocated bytes in memory for use in the forward  (input)
 * @return                      miopenStatus_t
 */
MIOPEN_EXPORT miopenStatus_t miopenRNNForward(miopenHandle_t handle,
                                              const miopenRNNDescriptor_t rnnDesc,
                                              miopenRNNFWDMode_t fwdMode,
                                              const miopenSeqTensorDescriptor_t xDesc,
                                              const void* x,
                                              const miopenTensorDescriptor_t hDesc,
                                              const void* hx,
                                              void* hy,
                                              const miopenTensorDescriptor_t cDesc,
                                              const void* cx,
                                              void* cy,
                                              const miopenSeqTensorDescriptor_t yDesc,
                                              void* y,
                                              const void* w,
                                              size_t weightSpaceSize,
                                              void* workSpace,
                                              size_t workSpaceNumBytes,
                                              void* reserveSpace,
                                              size_t reserveSpaceNumBytes);

/*! @brief Execute backward data for recurrent layer
 *
 * Interface for executing the backward data pass on a RNN.
 *
 * @param handle                MIOpen handle (input)
 * @param rnnDesc               RNN layer descriptor type (input)

 * @param yDesc                 An output tensor descriptor for sequenced RNN data. This
 * miopenSeqTensorDescriptor_t should be initialyzed by `miopenSetRNNDataSeqTensorDescriptor`
 function.(input)
 * @param y                     Pointer to input tensor (input)
 * @param dy                    Pointer to the hidden layer input tensor (input)
 *
 * @param hDesc                An input hidden tensor descriptor that has as its first dimension
 * of the number of layers if the direction mode is unidirectional and twice the
 * number of layers if the direction mode is bidirectional. The second dimension of
 * the descriptor must equal the largest first dimension of the xDesc tensor descriptor
 * array. The third dimension equals the hiddenSize. (input)
 * @param hx                    Pointer to the hidden layer input tensor. If hx is NULL,
 * then the initial hidden state will be zero initialized. (input)
 * @param dhy                   Pointer to the cell layer input tensor (input)
 * @param dhx                   Pointer to the delta hidden layer output tensor. If dhx is NULL
 * the hidden gradient will not ouput. (output)
 *
 * @param cDesc                A input cell tensor descriptor that has as its first dimension
 * of the number of layers if the direction mode is unidirectional and twice the
 * number of layers if the direction mode is bidirectional. The second dimension of
 * the descriptor must equal the largest first dimension of the xDesc tensor descriptor
 * array. The third dimension equals the hiddenSize. (input)
 * @param cx                    Pointer to the hidden layer input tensor. If cx is NULL,
 * then the initial cell state will be zero initialized. (input)
 * @param dcy                   Pointer to the cell layer input tensor. If dcy is NULL,
 * then the initial delta cell state will be zero initialized. (input)
 * @param dcx                   Pointer to the cell layer output tensor. If dcx is NULL
 * the cell gradient will not ouput. (output)

 * @param xDesc                 An input tensor descriptor for sequenced RNN data. This
 * miopenSeqTensorDescriptor_t should be initialyzed by `miopenSetRNNDataSeqTensorDescriptor`
 function.(input)
 * @param dx                    Pointer to the cell layer output tensor (output)
 *
 * @param w                     Pointer to input weights tensor (input)
 * @param weightSpaceSize       Number of allocated bytes in memory for the weights tensor
 * @param workSpace             Pointer to memory allocated for forward training (input)
 * @param workSpaceNumBytes     Number of allocated bytes in memory for the workspace (input)
 * @param reserveSpace          Pointer to memory allocated for random states (input / output)
 * @param reserveSpaceNumBytes  Number of allocated bytes in memory for use in the forward (input)
 * @return                      miopenStatus_t
 */
MIOPEN_EXPORT miopenStatus_t miopenRNNBackwardSeqData(miopenHandle_t handle,
                                                      const miopenRNNDescriptor_t rnnDesc,
                                                      const miopenSeqTensorDescriptor_t yDesc,
                                                      const void* y,
                                                      const void* dy,
                                                      const miopenTensorDescriptor_t hDesc,
                                                      const void* hx,
                                                      const void* dhy,
                                                      void* dhx,
                                                      const miopenTensorDescriptor_t cDesc,
                                                      const void* cx,
                                                      const void* dcy,
                                                      void* dcx,
                                                      const miopenSeqTensorDescriptor_t xDesc,
                                                      void* dx,
                                                      const void* w,
                                                      size_t weightSpaceSize,
                                                      void* workSpace,
                                                      size_t workSpaceNumBytes,
                                                      void* reserveSpace,
                                                      size_t reserveSpaceNumBytes);

/*! @brief Execute backward weights for recurrent layer
 *
 * Interface for executing the backward weights pass on a RNN.
 *
 * @param handle                MIOpen handle (input)
 * @param rnnDesc               RNN layer descriptor type (input)

 * @param xDesc                 An input tensor descriptor for sequenced RNN data. This
 * miopenSeqTensorDescriptor_t should be initialyzed by `miopenSetRNNDataSeqTensorDescriptor`
 function.(input)
 * @param x                     Pointer to input tensor (input)
 *
 * @param hDesc                A hidden tensor descriptor that has as its first dimension
 * of the number of layers if the direction mode is unidirectional and twice the
 * number of layers if the direction mode is bidirectional. The second dimension of
 * the descriptor must equal the largest first dimension of the xDesc tensor descriptor
 * array. The third dimension equals the hiddenSize. (input)
 * @param hx                    Pointer to the hidden layer input tensor. If hx is NULL,
 * then the initial hidden state will be zero initialized. (input)
 *
 * @param yDesc                 An output tensor descriptor for sequenced RNN data. This
 * miopenSeqTensorDescriptor_t should be initialyzed by `miopenSetRNNDataSeqTensorDescriptor`
 function.(input)
 * @param y                     Pointer to the output tensor (input)
 *
 * @param dw                    Pointer to input weights tensor (input / output)
 * @param weightSpaceSize       Number of allocated bytes in memory for the weights tensor
 * @param workSpace             Pointer to memory allocated for forward training (input)
 * @param workSpaceNumBytes     Number of allocated bytes in memory for the workspace (input)
 * @param reserveSpace          Pointer to memory allocated for random states (input)
 * @param reserveSpaceNumBytes  Number of allocated bytes in memory for use in the forward (input)
 * @return                      miopenStatus_t
 */
MIOPEN_EXPORT miopenStatus_t
miopenRNNBackwardWeightsSeqTensor(miopenHandle_t handle,
                                  const miopenRNNDescriptor_t rnnDesc,
                                  const miopenSeqTensorDescriptor_t xDesc,
                                  const void* x,
                                  const miopenTensorDescriptor_t hDesc,
                                  const void* hx,
                                  const miopenSeqTensorDescriptor_t yDesc,
                                  const void* y,
                                  void* dw,
                                  size_t weightSpaceSize,
                                  void* workSpace,
                                  size_t workSpaceNumBytes,
                                  const void* reserveSpace,
                                  size_t reserveSpaceNumBytes);

/*! @brief Execute forward training for recurrent layer
 *
 * Interface for executing the forward training pass on a RNN.
 *
 * @param handle                MIOpen handle (input)
 * @param rnnDesc               RNN layer descriptor type (input)
 * @param sequenceLen           Temporal iterations to unroll (input)
 * @param xDesc                 An array of tensor descriptors. These are the
 * input descriptors to each time step. The first dimension of each descriptor is the
 * batch size and may decrease from element n to element n+1 and not increase in size.
 * The second dimension is the same for all descriptors in the array and is the input
 * vector length. (input)
 * @param x                     Pointer to input tensor (input)
 * @param hxDesc                A hidden tensor descriptor that has as its first dimension
 * of the number of layers if the direction mode is unidirectional and twice the
 * number of layers if the direction mode is bidirectional. The second dimension of
 * the descriptor must equal the largest first dimension of the xDesc tensor descriptor
 * array. The third dimension equals the hiddenSize. (input)
 * @param hx                    Pointer to the hidden layer input tensor. If hx is NULL,
 * then the initial hidden state will be zero initialized. (input)
 * @param cxDesc                A cell tensor descriptor that has as its first dimension
 * of the number of layers if the direction mode is unidirectional and twice the
 * number of layers if the direction mode is bidirectional. The second dimension of
 * the descriptor must equal the largest first dimension of the xDesc tensor descriptor
 * array. The third dimension equals the hiddenSize. (input)
 * @param cx                    Pointer to the cell layer input tensor. If cx is NULL,
 * then the initial cell state will be zero initialized. (input)
 * @param wDesc                 A weights tensor descriptor (input)
 * @param w                     Pointer to input weights tensor (input)
 * @param yDesc                 An array of fully packed tensor descriptors associated
 * with the output from each time step. The first dimension of the tensor descriptors
 * must equal the first dimension of the first descriptor (batch size) in the xDesc
 * tensor array. The second dimension of the element of the descriptor array
 * depends on the direction mode selected. If the direction mode is unidirectional,
 * the second dimension is the hiddenSize. If direction mode is bidirectional
 * the second dimension is twice the hiddenSize. (input)
 * @param y                     Pointer to output tensor (output)
 * @param hyDesc                A hidden tensor descriptor that has as its first dimension
 * of the number of layers if the direction mode is unidirectional and twice the
 * number of layers if the direction mode is bidirectional. The second dimension of
 * the descriptor must equal the largest first dimension of the xDesc tensor descriptor
 * array. The third dimension equals the hiddenSize. (input)
 * @param hy                    Pointer to the hidden layer output tensor. If hy is NULL,
 * then the final hidden state will not be saved. (output)
 * @param cyDesc                A cell tensor descriptor that has as its first dimension
 * of the number of layers if the direction mode is unidirectional and twice the
 * number of layers if the direction mode is bidirectional. The second dimension of
 * the descriptor must equal the largest first dimension of the xDesc tensor descriptor
 * array. The third dimension equals the hiddenSize. (input)
 * @param cy                    Pointer to the cell layer output tensor. If hy is NULL,
 * then the final cell state will not be saved. (output)
 * @param workSpace             Pointer to memory allocated for forward training (input)
 * @param workSpaceNumBytes     Number of allocated bytes in memory for the workspace (input)
 * @param reserveSpace          Pointer to memory allocated for random states (input / output)
 * @param reserveSpaceNumBytes  Number of allocated bytes in memory for use in the forward  (input)
 * @return                      miopenStatus_t
 */
MIOPEN_EXPORT miopenStatus_t miopenRNNForwardTraining(miopenHandle_t handle,
                                                      const miopenRNNDescriptor_t rnnDesc,
                                                      const int sequenceLen,
                                                      const miopenTensorDescriptor_t* xDesc,
                                                      const void* x,
                                                      const miopenTensorDescriptor_t hxDesc,
                                                      const void* hx,
                                                      const miopenTensorDescriptor_t cxDesc,
                                                      const void* cx,
                                                      const miopenTensorDescriptor_t wDesc,
                                                      const void* w,
                                                      const miopenTensorDescriptor_t* yDesc,
                                                      void* y,
                                                      const miopenTensorDescriptor_t hyDesc,
                                                      void* hy,
                                                      const miopenTensorDescriptor_t cyDesc,
                                                      void* cy,
                                                      void* workSpace,
                                                      size_t workSpaceNumBytes,
                                                      void* reserveSpace,
                                                      size_t reserveSpaceNumBytes);

/*! @brief Execute backward data for recurrent layer
 *
 * Interface for executing the backward data pass on a RNN.
 *
 * @param handle                MIOpen handle (input)
 * @param rnnDesc               RNN layer descriptor type (input)
 * @param sequenceLen           Temporal iterations to unroll (input)
 * @param yDesc                 An array of tensor descriptors (input)
 * @param y                     Pointer to input tensor (input)
 * @param dyDesc                An array of fully packed tensor descriptors associated
 * with the output from each time step. The first dimension of the tensor descriptors
 * must equal the first dimension of the first descriptor (batch size) in the xDesc
 * tensor array. The second dimension of the element of the descriptor array
 * depends on the direction mode selected. If the direction mode is unidirectional,
 * the second dimension is the hiddenSize. If direction mode is bidirectional
 * the second dimension is twice the hiddenSize. (input)
 * @param dy                    Pointer to the hidden layer input tensor (input)
 * @param dhyDesc               A hidden tensor descriptor that has as its first dimension
 * of the number of layers if the direction mode is unidirectional and twice the
 * number of layers if the direction mode is bidirectional. The second dimension of
 * the descriptor must equal the largest first dimension of the xDesc tensor descriptor
 * array. The third dimension equals the hiddenSize. (input)
 * @param dhy                   Pointer to the cell layer input tensor (input)
 * @param dcyDesc               A cell tensor descriptor that has as its first dimension
 * of the number of layers if the direction mode is unidirectional and twice the
 * number of layers if the direction mode is bidirectional. The second dimension of
 * the descriptor must equal the largest first dimension of the xDesc tensor descriptor
 * array. The third dimension equals the hiddenSize. (input)
 * @param dcy                   Pointer to the cell layer input tensor. If dcy is NULL,
 * then the initial delta cell state will be zero initialized. (input)
 * @param wDesc                 A weights tensor descriptor (input)
 * @param w                     Pointer to input weights tensor (input)
 * @param hxDesc                An input hidden tensor descriptor that has as its first dimension
 * of the number of layers if the direction mode is unidirectional and twice the
 * number of layers if the direction mode is bidirectional. The second dimension of
 * the descriptor must equal the largest first dimension of the xDesc tensor descriptor
 * array. The third dimension equals the hiddenSize. (input)
 * @param hx                    Pointer to the hidden layer input tensor. If hx is NULL,
 * then the initial hidden state will be zero initialized. (input)
 * @param cxDesc                A input cell tensor descriptor that has as its first dimension
 * of the number of layers if the direction mode is unidirectional and twice the
 * number of layers if the direction mode is bidirectional. The second dimension of
 * the descriptor must equal the largest first dimension of the xDesc tensor descriptor
 * array. The third dimension equals the hiddenSize. (input)
 * @param cx                    Pointer to the hidden layer input tensor. If cx is NULL,
 * then the initial cell state will be zero initialized. (input)
 * @param dxDesc                An array of tensor descriptors. These are the
 * input descriptors to each time step. The first dimension of each descriptor is the
 * batch size and may decrease from element n to element n+1 and not increase in size.
 * The second dimension is the same for all descriptors in the array and is the input
 * vector length. (input)
 * @param dx                    Pointer to the cell layer output tensor (output)
 * @param dhxDesc               A hidden tensor descriptor that has as its first dimension
 * of the number of layers if the direction mode is unidirectional and twice the
 * number of layers if the direction mode is bidirectional. The second dimension of
 * the descriptor must equal the largest first dimension of the xDesc tensor descriptor
 * array. The third dimension equals the hiddenSize. (input)
 * @param dhx                   Pointer to the delta hidden layer output tensor. If dhx is NULL
 * the hidden gradient will not ouput. (output)
 * @param dcxDesc               A tensor descriptor that has as its first dimension
 * of the number of layers if the direction mode is unidirectional and twice the
 * number of layers if the direction mode is bidirectional. The second dimension of
 * the descriptor must equal the largest first dimension of the xDesc tensor descriptor
 * array. The third dimension equals the hiddenSize. (input)
 * @param dcx                   Pointer to the cell layer output tensor. If dcx is NULL
 * the cell gradient will not ouput. (output)
 * @param workSpace             Pointer to memory allocated for forward training (input)
 * @param workSpaceNumBytes     Number of allocated bytes in memory for the workspace (input)
 * @param reserveSpace          Pointer to memory allocated for random states (input / output)
 * @param reserveSpaceNumBytes  Number of allocated bytes in memory for use in the forward (input)
 * @return                      miopenStatus_t
 */
MIOPEN_EXPORT miopenStatus_t miopenRNNBackwardData(miopenHandle_t handle,
                                                   const miopenRNNDescriptor_t rnnDesc,
                                                   const int sequenceLen,
                                                   const miopenTensorDescriptor_t* yDesc,
                                                   const void* y,
                                                   const miopenTensorDescriptor_t* dyDesc,
                                                   const void* dy,
                                                   const miopenTensorDescriptor_t dhyDesc,
                                                   const void* dhy,
                                                   const miopenTensorDescriptor_t dcyDesc,
                                                   const void* dcy,
                                                   const miopenTensorDescriptor_t wDesc,
                                                   const void* w,
                                                   const miopenTensorDescriptor_t hxDesc,
                                                   const void* hx,
                                                   const miopenTensorDescriptor_t cxDesc,
                                                   const void* cx,
                                                   const miopenTensorDescriptor_t* dxDesc,
                                                   void* dx,
                                                   const miopenTensorDescriptor_t dhxDesc,
                                                   void* dhx,
                                                   const miopenTensorDescriptor_t dcxDesc,
                                                   void* dcx,
                                                   void* workSpace,
                                                   size_t workSpaceNumBytes,
                                                   void* reserveSpace,
                                                   size_t reserveSpaceNumBytes);

/*! @brief Execute backward weights for recurrent layer
 *
 * Interface for executing the backward weights pass on a RNN.
 *
 * @param handle                MIOpen handle (input)
 * @param rnnDesc               RNN layer descriptor type (input)
 * @param sequenceLen           Temporal iterations to unroll (input)
 * @param xDesc                 An array of tensor descriptors. These are the
 * input descriptors to each time step. The first dimension of each descriptor is the
 * batch size and may decrease from element n to element n+1 and not increase in size.
 * The second dimension is the same for all descriptors in the array and is the input
 * vector length. (input)
 * @param x                     Pointer to input tensor (input)
 * @param hxDesc                A hidden tensor descriptor that has as its first dimension
 * of the number of layers if the direction mode is unidirectional and twice the
 * number of layers if the direction mode is bidirectional. The second dimension of
 * the descriptor must equal the largest first dimension of the xDesc tensor descriptor
 * array. The third dimension equals the hiddenSize. (input)
 * @param hx                    Pointer to the hidden layer input tensor. If hx is NULL,
 * then the initial hidden state will be zero initialized. (input)
 * @param yDesc                 An array of fully packed tensor descriptors associated
 * with the output from each time step. The first dimension of the tensor descriptors
 * must equal the first dimension of the first descriptor (batch size) in the xDesc
 * tensor array. The second dimension of the element of the descriptor array
 * depends on the direction mode selected. If the direction mode is unidirectional,
 * the second dimension is the hiddenSize. If direction mode is bidirectional
 * the second dimension is twice the hiddenSize. (input)
 * @param y                     Pointer to the output tensor (input)
 * @param dwDesc                A weights tensor descriptor (input)
 * @param dw                    Pointer to input weights tensor (input / output)
 * @param workSpace             Pointer to memory allocated for forward training (input)
 * @param workSpaceNumBytes     Number of allocated bytes in memory for the workspace (input)
 * @param reserveSpace          Pointer to memory allocated for random states (input)
 * @param reserveSpaceNumBytes  Number of allocated bytes in memory for use in the forward (input)
 * @return                      miopenStatus_t
 */
MIOPEN_EXPORT miopenStatus_t miopenRNNBackwardWeights(miopenHandle_t handle,
                                                      const miopenRNNDescriptor_t rnnDesc,
                                                      const int sequenceLen,
                                                      const miopenTensorDescriptor_t* xDesc,
                                                      const void* x,
                                                      const miopenTensorDescriptor_t hxDesc,
                                                      const void* hx,
                                                      const miopenTensorDescriptor_t* yDesc,
                                                      const void* y,
                                                      const miopenTensorDescriptor_t dwDesc,
                                                      void* dw,
                                                      void* workSpace,
                                                      size_t workSpaceNumBytes,
                                                      const void* reserveSpace,
                                                      size_t reserveSpaceNumBytes);

/*! @brief Execute forward inference for RNN layer
 *
 * Interface for executing the forward inference pass on a RNN.
 *
 * @param handle                MIOpen handle (input)
 * @param rnnDesc               RNN layer descriptor type (input)
 * @param sequenceLen           Temporal iterations to unroll (input)
 * @param xDesc                 An array of tensor descriptors. These are the
 * input descriptors to each time step. The first dimension of each descriptor is the
 * batch size and may decrease from element n to element n+1 and not increase in size.
 * The second dimension is the same for all descriptors in the array and is the input
 * vector length. (input)
 * @param x                     Pointer to input tensor (input)
 * @param hxDesc                A hidden tensor descriptor that has as its first dimension
 * of the number of layers if the direction mode is unidirectional and twice the
 * number of layers if the direction mode is bidirectional. The second dimension of
 * the descriptor must equal the largest first dimension of the xDesc tensor descriptor
 * array. The third dimension equals the hiddenSize. (input)
 * @param hx                    Pointer to the hidden layer input tensor. If hx is NULL,
 * then the initial hidden state will be zero initialized. (input)
 * @param cxDesc                A cell tensor descriptor that has as its first dimension
 * of the number of layers if the direction mode is unidirectional and twice the
 * number of layers if the direction mode is bidirectional. The second dimension of
 * the descriptor must equal the largest first dimension of the xDesc tensor descriptor
 * array. The third dimension equals the hiddenSize. (input)
 * @param cx                    Pointer to the cell layer input tensor. If cx is NULL,
 * then the initial cell state will be zero initialized. (input)
 * @param wDesc                 A weights tensor descriptor (input)
 * @param w                     Pointer to input weights tensor (input)
 * @param yDesc                 An array of fully packed tensor descriptors associated
 * with the output from each time step. The first dimension of the tensor descriptors
 * must equal the first dimension of the first descriptor (batch size) in the xDesc
 * tensor array. The second dimension of the element of the descriptor array
 * depends on the direction mode selected. If the direction mode is unidirectional,
 * the second dimension is the hiddenSize. If direction mode is bidirectional
 * the second dimension is twice the hiddenSize. (input)
 * @param y                     Pointer to output tensor (output)
 * @param hyDesc                A hidden tensor descriptor that has as its first dimension
 * of the number of layers if the direction mode is unidirectional and twice the
 * number of layers if the direction mode is bidirectional. The second dimension of
 * the descriptor must equal the largest first dimension of the xDesc tensor descriptor
 * array. The third dimension equals the hiddenSize. (input)
 * @param hy                    Pointer to the hidden layer output tensor. If hy is NULL,
 * then the final hidden state will not be saved. (output)
 * @param cyDesc                A output cell tensor descriptor that has as its first dimension
 * of the number of layers if the direction mode is unidirectional and twice the
 * number of layers if the direction mode is bidirectional. The second dimension of
 * the descriptor must equal the largest first dimension of the xDesc tensor descriptor
 * array. The third dimension equals the hiddenSize. (input)
 * @param cy                    Pointer to the cell layer output tensor. If cy is NULL,
 * then the final cell state will not be saved. (output)
 * @param workSpace             Pointer to memory allocated for forward training (input)
 * @param workSpaceNumBytes     Number of allocated bytes in memory for the workspace (input)
 * @return                      miopenStatus_t
 */
MIOPEN_EXPORT miopenStatus_t miopenRNNForwardInference(miopenHandle_t handle,
                                                       miopenRNNDescriptor_t rnnDesc,
                                                       const int sequenceLen,
                                                       const miopenTensorDescriptor_t* xDesc,
                                                       const void* x,
                                                       const miopenTensorDescriptor_t hxDesc,
                                                       const void* hx,
                                                       const miopenTensorDescriptor_t cxDesc,
                                                       const void* cx,
                                                       const miopenTensorDescriptor_t wDesc,
                                                       const void* w,
                                                       const miopenTensorDescriptor_t* yDesc,
                                                       void* y,
                                                       const miopenTensorDescriptor_t hyDesc,
                                                       void* hy,
                                                       const miopenTensorDescriptor_t cyDesc,
                                                       void* cy,
                                                       void* workSpace,
                                                       size_t workSpaceNumBytes);

/** @} */
// CLOSEOUT RNN DOXYGEN GROUP

/** @addtogroup LossFunction
 *
 *  @{
 */

/*! @enum miopenCTCLossAlgo_t
 * Algorithms available to execute the CTC loss operation
 */
typedef enum
{
    MIOPEN_CTC_LOSS_ALGO_DETERMINISTIC = 0, /*!< Results are guaranteed to be reproducible */
} miopenCTCLossAlgo_t;

/*! @brief Create a CTC loss function Descriptor
 *
 * API for creating an uninitialized CTC loss function descriptor.
 * @param ctcLossDesc  Pointer to the CTC loss function descriptor type (output)
 * @return             miopenStatus_t
 */
MIOPEN_EXPORT miopenStatus_t miopenCreateCTCLossDescriptor(miopenCTCLossDescriptor_t* ctcLossDesc);

/*! @brief Retrieves a CTC loss function descriptor's details
 *
 * @param ctcLossDesc          CTC loss function descriptor (input)
 * @param dataType             Data type used in this CTC loss operation, only fp32 currently
 * supported (output)
 * @param blank_label_id       User defined index for blank label (output)
 * @param apply_softmax_layer  Boolean to toggle input layer property (output)
 * @return                     miopenStatus_t
 */
MIOPEN_EXPORT miopenStatus_t miopenGetCTCLossDescriptor(miopenCTCLossDescriptor_t ctcLossDesc,
                                                        miopenDataType_t* dataType,
                                                        int* blank_label_id,
                                                        bool* apply_softmax_layer);

/*! @brief Destroys a CTC loss function descriptor object
 *
 * @param ctcLossDesc  CTC loss function descriptor type (input)
 * @return             miopenStatus_t
 */
MIOPEN_EXPORT miopenStatus_t miopenDestroyCTCLossDescriptor(miopenCTCLossDescriptor_t ctcLossDesc);

/*! @brief Set the details of a CTC loss function descriptor
 *
 * @param ctcLossDesc          CTC loss function descriptor type (input)
 * @param dataType             Data type used in this CTC loss operation, only fp32 currently
 * supported (input)
 * @param blank_label_id       User defined index for blank label, default 0 (input)
 * @param apply_softmax_layer  Boolean to toggle input layer property (input)
 * @return             miopenStatus_t
 */
MIOPEN_EXPORT miopenStatus_t miopenSetCTCLossDescriptor(miopenCTCLossDescriptor_t ctcLossDesc,
                                                        miopenDataType_t dataType,
                                                        const int blank_label_id,
                                                        bool apply_softmax_layer);

/*! @brief Query the amount of memory required to execute miopenCTCLoss
 *
 * This function calculates the amount of memory required to run the CTC loss function given a CTC
 * loss function descriptor with the specified algorithm.
 * @param handle         MIOpen handle (input)
 * @param probsDesc      Tensor descriptor for probabilities (input)
 * @param gradientsDesc  Tensor descriptor for gradients (input)
 * @param labels         Pointer to the flattened labels list (input)
 * @param labelLengths   Pointer to the lengths list for "labels" (input)
 * @param inputLengths   Pointer to the list of the time steps in each batch (input)
 * @param algo           CTC loss algorithm selected (input)
 * @param ctcLossDesc    CTC loss function descriptor type (input)
 * @param workSpaceSize  Number of bytes of workspace required for CTC loss operation with selected
 * algorithm (output)
 * @return               miopenStatus_t
 */
MIOPEN_EXPORT miopenStatus_t
miopenGetCTCLossWorkspaceSize(miopenHandle_t handle,
                              const miopenTensorDescriptor_t probsDesc,
                              const miopenTensorDescriptor_t gradientsDesc,
                              const int* labels,
                              const int* labelLengths,
                              const int* inputLengths,
                              miopenCTCLossAlgo_t algo,
                              const miopenCTCLossDescriptor_t ctcLossDesc,
                              size_t* workSpaceSize);

/*! @brief Execute forward inference for CTCLoss layer
 *
 * Interface for executing the forward inference pass on a CTCLoss.
 * @param handle         MIOpen handle (input)
 * @param probsDesc      Tensor descriptor for probabilities (input)
 * @param probs          Pointer to the probabilities tensor (input)
 * @param labels         Pointer to the flattened labels list (input)
 * @param labelLengths   Pointer to the lengths list for "labels" (input)
 * @param inputLengths   Pointer to the list of the time steps in each batch (input)
 * @param losses         Pointer to the computed losses of CTC (Output)
 * @param gradientsDesc  Tensor descriptor for gradients (input)
 * @param gradients      Pointer to the computed gradients of CTC (Output)
 * @param algo           CTC loss algorithm selected (input)
 * @param ctcLossDesc    CTC loss function descriptor type (input)
 * @param workSpace      Pointer to memory allocated for execute CTC loss operation (input)
 * @param workSpaceSize  Number of bytes of workspace required for CTC loss operation with selected
 * algorithm (input)
 * @return               miopenStatus_t
 */
MIOPEN_EXPORT miopenStatus_t miopenCTCLoss(miopenHandle_t handle,
                                           const miopenTensorDescriptor_t probsDesc,
                                           const void* probs,
                                           const int* labels,
                                           const int* labelLengths,
                                           const int* inputLengths,
                                           void* losses,
                                           const miopenTensorDescriptor_t gradientsDesc,
                                           void* gradients,
                                           miopenCTCLossAlgo_t algo,
                                           const miopenCTCLossDescriptor_t ctcLossDesc,
                                           void* workSpace,
                                           size_t workSpaceSize);

/** @} */
// CLOSEOUT LossFunction DOXYGEN GROUP

// Dropout APIs
/** @addtogroup dropout
 *
 *  @{
 */

/*!  @enum miopenRNGType_t
 * random number generator type
 */
typedef enum
{
    MIOPEN_RNG_PSEUDO_XORWOW = 0, /*!< XORWOW pseudorandom generator */
} miopenRNGType_t;

/*! @brief Creates the dropout descriptor object
 *
 * @param dropoutDesc Pointer to a dropout descriptor type
 * @return            miopenStatus_t
 */
MIOPEN_EXPORT miopenStatus_t miopenCreateDropoutDescriptor(miopenDropoutDescriptor_t* dropoutDesc);

/*! @brief Destroys the dropout descriptor object
 *
 * @param dropoutDesc Dropout descriptor type (input)
 * @return            miopenStatus_t
 */
MIOPEN_EXPORT miopenStatus_t miopenDestroyDropoutDescriptor(miopenDropoutDescriptor_t dropoutDesc);

/*! @brief Query the amount of memory required to run dropout
 *
 * This function calculates the amount of memory required to run dropout.
 * @param xDesc                    Tensor descriptor for data tensor x (input)
 * @param reserveSpaceSizeInBytes  Number of bytes of reservespace required for executing dropout
 * (Output)
 * @return                         miopenStatus_t
 */
MIOPEN_EXPORT miopenStatus_t miopenDropoutGetReserveSpaceSize(const miopenTensorDescriptor_t xDesc,
                                                              size_t* reserveSpaceSizeInBytes);

/*! @brief Query the amount of memory required to store the states of the random number generators
 *
 * This function calculates the amount of memory required to store the states of the random number
 * generators used by miopenDropoutForward.
 * @param handle            MIOpen handle (input)
 * @param stateSizeInBytes  Number of bytes required to store random generator states (Output)
 * @return                  miopenStatus_t
 */
MIOPEN_EXPORT miopenStatus_t miopenDropoutGetStatesSize(miopenHandle_t handle,
                                                        size_t* stateSizeInBytes);

/*! @brief Get the details of the dropout descriptor
 *
 * Interface for querying the dropout descriptor
 * @param dropoutDesc  Dropout layer descriptor (input)
 * @param handle       MIOpen handle (input)
 * @param dropout      The probability by which the input is set to 0 in the dropout layer (Output)
 * @param states       Pointer to memory that holds random number generator states (Output)
 * @param seed         Seed used to initialize random number generator states (Output)
 * @param use_mask     Boolean flag indicating whether to use a saved mask (an existing or
 * user-defined dropout layout) in reserveSpace (Output)
 * @param state_evo    Boolean flag indicating whether to adopt state evolution strategy to update
 * the PRNG states by the end of each implementation (Output placeholder, currently not enabled)
 * @param rng_mode     Random number generator used to generate parallel random number sequences
 * (Output)
 * @return             miopenStatus_t
 */
MIOPEN_EXPORT miopenStatus_t miopenGetDropoutDescriptor(miopenDropoutDescriptor_t dropoutDesc,
                                                        miopenHandle_t handle,
                                                        float* dropout,
                                                        void** states,
                                                        unsigned long long* seed,
                                                        bool* use_mask,
                                                        bool* state_evo,
                                                        miopenRNGType_t* rng_mode);

/*! @brief Restore the dropout descriptor to a saved state
 *
 * This function restores the state of dropout descriptor using the address of a state buffer with
 * previously saved PRNG state pattern, without launching the expensive PRNG initialization process.
 *
 * Interface for restoring the dropout descriptor
 * @param dropoutDesc       Dropout layer descriptor (input/Output)
 * @param handle            MIOpen handle (input)
 * @param dropout           The probability by which the input is set to 0 in the dropout layer
 * (input)
 * @param states            Pointer to memory that holds random number generator states (input)
 * @param stateSizeInBytes  Number of bytes holding random generator states (input)
 * @param seed              Seed used to initialize random number generator states (input)
 * @param use_mask          Boolean flag indicating whether to use a saved mask (an existing or
 * user-defined dropout layout) in reserveSpace (input)
 * @param state_evo         Boolean flag indicating whether to adopt state evolution strategy to
 * update the PRNG states by the end of each implementation (input placeholder, currently not
 * enabled)
 * @param rng_mode          Random number generator used to generate parallel random number
 * sequences (input)
 * @return                  miopenStatus_t
 */
MIOPEN_EXPORT miopenStatus_t miopenRestoreDropoutDescriptor(miopenDropoutDescriptor_t dropoutDesc,
                                                            miopenHandle_t handle,
                                                            float dropout,
                                                            void* states,
                                                            size_t stateSizeInBytes,
                                                            unsigned long long seed,
                                                            bool use_mask,
                                                            bool state_evo,
                                                            miopenRNGType_t rng_mode);

/*! @brief Initialize the dropout descriptor
 *
 * Interface for setting up the dropout descriptor
 * @param dropoutDesc       Dropout layer descriptor (input/Output)
 * @param handle            MIOpen handle (input)
 * @param dropout           The probability by which the input is set to 0 in the dropout layer
 * (input)
 * @param states            Pointer to memory that holds random number generator states (input)
 * @param stateSizeInBytes  Number of bytes provided for random generator states (input)
 * @param seed              Seed used to initialize random number generator states (input)
 * @param use_mask          Boolean flag indicating whether to use a saved mask (an existing or
 * user-defined dropout layout) in reserveSpace (input)
 * @param state_evo         Boolean flag indicating whether to adopt state evolution strategy to
 * update the PRNG states by the end of each implementation (input placeholder, currently not
 * enabled)
 * @param rng_mode          Random number generator used to generate parallel random number
 * sequences (input)
 * @return                  miopenStatus_t
 */
MIOPEN_EXPORT miopenStatus_t miopenSetDropoutDescriptor(miopenDropoutDescriptor_t dropoutDesc,
                                                        miopenHandle_t handle,
                                                        float dropout,
                                                        void* states,
                                                        size_t stateSizeInBytes,
                                                        unsigned long long seed,
                                                        bool use_mask,
                                                        bool state_evo,
                                                        miopenRNGType_t rng_mode);

/*! @brief Execute forward dropout operation
 *
 * Interface for executing the forward pass on a Dropout.
 * @param handle                   MIOpen handle (input)
 * @param dropoutDesc              Dropout layer descriptor (input)
 * @param noise_shape              Tensor descriptor for noise shape (input placeholder, currently
 * not enabled)
 * @param xDesc                    Tensor descriptor for data tensor x (input)
 * @param x                        Data tensor x (input)
 * @param yDesc                    Tensor descriptor for data tensor y (input)
 * @param y                        Data tensor y (Output)
 * @param reserveSpace             Pointer to memory allocated for executing forward dropout,
 * expecting reserveSpace unchanged before next call of miopenDropoutBackward (Output)
 * @param reserveSpaceSizeInBytes  Number of bytes of reservespace required for executing forward
 * dropout (input)
 * @return                         miopenStatus_t
 */
MIOPEN_EXPORT miopenStatus_t miopenDropoutForward(miopenHandle_t handle,
                                                  const miopenDropoutDescriptor_t dropoutDesc,
                                                  const miopenTensorDescriptor_t noise_shape,
                                                  const miopenTensorDescriptor_t xDesc,
                                                  const void* x,
                                                  const miopenTensorDescriptor_t yDesc,
                                                  void* y,
                                                  void* reserveSpace,
                                                  size_t reserveSpaceSizeInBytes);

/*! @brief Execute backward dropout operation
 *
 * Interface for executing the backward pass on a Dropout.
 * @param handle                   MIOpen handle (input)
 * @param dropoutDesc              Dropout layer descriptor (input)
 * @param noise_shape              Tensor descriptor for noise shape (input placeholder, currently
 * not enabled)
 * @param dyDesc                   Tensor descriptor for data delta tensor dy (input)
 * @param dy                       Data delta tensor dy (input)
 * @param dxDesc                   Tensor descriptor for data delta tensor dx (input)
 * @param dx                       Data delta tensor dx (Output)
 * @param reserveSpace             Pointer to memory allocated for executing backward dropout,
 * expecting reserveSpace unchanged after previous call of miopenDropoutForward (input)
 * @param reserveSpaceSizeInBytes  Number of bytes of reservespace required for executing backward
 * dropout (input)
 * @return                         miopenStatus_t
 */
MIOPEN_EXPORT miopenStatus_t miopenDropoutBackward(miopenHandle_t handle,
                                                   const miopenDropoutDescriptor_t dropoutDesc,
                                                   const miopenTensorDescriptor_t noise_shape,
                                                   const miopenTensorDescriptor_t dyDesc,
                                                   const void* dy,
                                                   const miopenTensorDescriptor_t dxDesc,
                                                   void* dx,
                                                   void* reserveSpace,
                                                   size_t reserveSpaceSizeInBytes);

/** @} */
// CLOSEOUT DROPOUT DOXYGEN GROUP

// TensorReduce APIs
/** @addtogroup TensorReduce
 *
 *  @{
 */

/*! @brief Creates the ReduceTensor descriptor object
 *
 * @param reduceTensorDesc Pointer to a ReduceTensor descriptor type
 * @return            miopenStatus_t
 */
MIOPEN_EXPORT miopenStatus_t
miopenCreateReduceTensorDescriptor(miopenReduceTensorDescriptor_t* reduceTensorDesc);

/*! @brief Destroy the ReduceTensor descriptor object
 *
 * @param reduceTensorDesc  ReduceTensor descriptor type (input)
 * @return            miopenStatus_t
 */
MIOPEN_EXPORT miopenStatus_t
miopenDestroyReduceTensorDescriptor(miopenReduceTensorDescriptor_t reduceTensorDesc);

/*! @brief Initialize a ReduceTensor descriptor object
 *
 * @param reduceTensorDesc         Pointer to the ReduceTensor descriptor object (output)
 * @param reduceTensorOp           Enumerant specifying the operation used by ReduceTensor (input)
 * @param reduceTensorCompType     Enumerant specifying the data type used with ReduceTensor
 * operation (input)
 * @param reduceTensorNanOpt       Enumerant specifying the Nan number propagation mode (input)
 * @param reduceTensorIndices      Enumerant specifying the indices modes used by ReduceTensor
 * (input)
 * @param reduceTensorIndicesType  Enumerant specifying the data type of the indices (input)
 * @return           miopenStatus_t
 */
MIOPEN_EXPORT miopenStatus_t
miopenSetReduceTensorDescriptor(miopenReduceTensorDescriptor_t reduceTensorDesc,
                                miopenReduceTensorOp_t reduceTensorOp,
                                miopenDataType_t reduceTensorCompType,
                                miopenNanPropagation_t reduceTensorNanOpt,
                                miopenReduceTensorIndices_t reduceTensorIndices,
                                miopenIndicesType_t reduceTensorIndicesType);

/*! @brief Query a ReduceTensor descriptor object
 *
 * @param reduceTensorDesc         Pointer to the ReduceTensor descriptor object (input)
 * @param reduceTensorOp           Pointer to enumerant specifying the operation used by
 * ReduceTensor (output)
 * @param reduceTensorCompType     Pointer to enumerant specifying the data type used with
 * ReduceTensor operation (output)
 * @param reduceTensorNanOpt       Pointer to enumerant specifying the Nan number propagation mode
 * (output)
 * @param reduceTensorIndices      Pointer to enumerant specifying the indices modes used by
 * ReduceTensor (output)
 * @param reduceTensorIndicesType  Pointer to enumerant specifying the data type of the indices
 * (output)
 * @return           miopenStatus_t
 */
MIOPEN_EXPORT miopenStatus_t
miopenGetReduceTensorDescriptor(const miopenReduceTensorDescriptor_t reduceTensorDesc,
                                miopenReduceTensorOp_t* reduceTensorOp,
                                miopenDataType_t* reduceTensorCompType,
                                miopenNanPropagation_t* reduceTensorNanOpt,
                                miopenReduceTensorIndices_t* reduceTensorIndices,
                                miopenIndicesType_t* reduceTensorIndicesType);

/*! @brief Helper function to query the minimum index space size required by the ReduceTensor call
 *
 * @param handle                   MIOpen Handle (input)
 * @param reduceTensorDesc         Pointer to the ReduceTensor descriptor object (input)
 * @param aDesc                    Pointer to the input tensor descriptor (input)
 * @param cDesc                    Pointer to the output tensor descriptor (input)
 * @param sizeInBytes              Pointer to data to return the minimum index space size
 * @return           miopenStatus_t
 */
MIOPEN_EXPORT miopenStatus_t
miopenGetReductionIndicesSize(miopenHandle_t handle,
                              const miopenReduceTensorDescriptor_t reduceTensorDesc,
                              const miopenTensorDescriptor_t aDesc,
                              const miopenTensorDescriptor_t cDesc,
                              size_t* sizeInBytes);

/*! @brief Helper function to query the minimum workspace size required by the ReduceTensor call
 *
 * @param handle                   MIOpen Handle (input)
 * @param reduceTensorDesc         Pointer to the ReduceTensor descriptor object (input)
 * @param aDesc                    Pointer to the input tensor descriptor (input)
 * @param cDesc                    Pointer to the output tensor descriptor (input)
 * @param sizeInBytes              Pointer to data to return the minimum workspace size
 * @return           miopenStatus_t
 */
MIOPEN_EXPORT miopenStatus_t
miopenGetReductionWorkspaceSize(miopenHandle_t handle,
                                const miopenReduceTensorDescriptor_t reduceTensorDesc,
                                const miopenTensorDescriptor_t aDesc,
                                const miopenTensorDescriptor_t cDesc,
                                size_t* sizeInBytes);

/*! @brief TensorReduce function doing reduction on tensor A by implementing C = alpha * reduceOp(A)
 * + beta * C
 *
 * The length of each dimension of output tensor C must match the length of the corresponding
 * dimension of
 * input tensor A or must be equal to 1. The dimensions with length equal to 1 indicate the
 * dimensions
 * of A to be reduced.
 *
 * @param handle                   MIOpen Handle (input)
 * @param reduceTensorDesc         Pointer to the ReduceTensor descriptor object (input)
 * @param indices                  Address of the allocated indices data space (output)
 * @param indicesSizeInBytes       Size in bytes of the allocated indices data space (input)
 * @param workspace                Address of the allocated workspace data (input)
 * @param workspaceSizeInBytes     Size in bytes of the allocated workspace data (input)
 * @param alpha                    Pointer to scale factor for data in input tensor A (input)
 * @param aDesc                    Pointer to the tensor descriptor for input tensor A (input)
 * @param A                        Pointer to the data of input tensor A (input)
 * @param beta                     Pointer to scale factor for data in output tensor C (input)
 * @param cDesc                    Pointer to the tensor descriptor for output tensor C (input)
 * @param C                        Pointer to the data of output tensor C (output)
 * @return           miopenStatus_t
 */
MIOPEN_EXPORT miopenStatus_t
miopenReduceTensor(miopenHandle_t handle,
                   const miopenReduceTensorDescriptor_t reduceTensorDesc,
                   void* indices,
                   size_t indicesSizeInBytes,
                   void* workspace,
                   size_t workspaceSizeInBytes,
                   const void* alpha,
                   const miopenTensorDescriptor_t aDesc,
                   const void* A,
                   const void* beta,
                   const miopenTensorDescriptor_t cDesc,
                   void* C);

/** @} */
// CLOSEOUT TensorReduce DOXYGEN GROUP

// Find 2.0 API
/** @addtogroup find2
 *
 *  @{
 */

/*! @brief Describes a problem for different miopen operations.
 *
 * For now, this is only used for convolution, but could be used for other
 * operators in the future(such as GEMM, Pooling, etc)
 */
MIOPEN_DECLARE_OBJECT(miopenProblem);

/*! @enum miopenProblemDirection_t
 * Directions of miopen operation.
 */
typedef enum
{
    miopenProblemDirectionForward         = 0,
    miopenProblemDirectionBackward        = 1,
    miopenProblemDirectionBackwardWeights = 2,
} miopenProblemDirection_t;

/*! @enum miopenTensorArgumentId_t
 * Identifiers for tensor arguments of problems and operations.
 */
typedef enum
{
    miopenTensorArgumentIdInvalid = 0,
    miopenTensorConvolutionX      = 1,
    miopenTensorConvolutionW      = 2,
    miopenTensorConvolutionY      = 3,

    miopenTensorMhaK                  = 4,
    miopenTensorMhaQ                  = 5,
    miopenTensorMhaV                  = 6,
    miopenTensorMhaDescaleK           = 7,
    miopenTensorMhaDescaleQ           = 8,
    miopenTensorMhaDescaleV           = 9,
    miopenTensorMhaDescaleS           = 10,
    miopenTensorMhaScaleS             = 11,
    miopenTensorMhaScaleO             = 12,
    miopenTensorMhaDropoutProbability = 13,
    miopenTensorMhaDropoutSeed        = 14,
    miopenTensorMhaDropoutOffset      = 15,
    miopenTensorMhaO                  = 16,
    miopenTensorMhaAmaxO              = 17,
    miopenTensorMhaAmaxS              = 18,
    miopenTensorMhaM                  = 19,
    miopenTensorMhaZInv               = 20,
    miopenTensorMhaDO                 = 21,
    miopenTensorMhaDescaleO           = 22,
    miopenTensorMhaDescaleDO          = 23,
    miopenTensorMhaDescaleDS          = 24,
    miopenTensorMhaScaleDS            = 25,
    miopenTensorMhaScaleDQ            = 26,
    miopenTensorMhaScaleDK            = 27,
    miopenTensorMhaScaleDV            = 28,
    miopenTensorMhaDQ                 = 29,
    miopenTensorMhaDK                 = 30,
    miopenTensorMhaDV                 = 31,
    miopenTensorMhaAmaxDQ             = 32,
    miopenTensorMhaAmaxDK             = 33,
    miopenTensorMhaAmaxDV             = 34,
    miopenTensorMhaAmaxDS             = 35,

#ifdef MIOPEN_BETA_API
    miopenTensorActivationX  = 36,
    miopenTensorActivationY  = 37,
    miopenTensorActivationDX = 38,
    miopenTensorActivationDY = 39,
    miopenTensorBiasX        = 40,
    miopenTensorBiasY        = 41,
    miopenTensorBias         = 42,
    miopenTensorSoftmaxX     = 43,
    miopenTensorSoftmaxY     = 44,
    miopenTensorSoftmaxDX    = 45,
    miopenTensorSoftmaxDY    = 46,
#endif

    miopenTensorArgumentIsScalar = 1U << 31,
} miopenTensorArgumentId_t;

/*! @enum miopenTensorArgumentId_t
 * Different ways to sort results of the find call.
 */
typedef enum
{
    miopenFindResultsOrderByTime          = 0,
    miopenFindResultsOrderByWorkspaceSize = 1,
} miopenFindResultsOrder_t;

/*! @brief Initializes a problem object describing a convolution operation.
 *
 * @param problem      Pointer to the problem to initialize
 * @param operatorDesc Descriptor of the operator to be used
 * @param direction    Direction of the operation
 * @return             miopenStatus_t
 */
MIOPEN_EXPORT miopenStatus_t miopenCreateConvProblem(miopenProblem_t* problem,
                                                     miopenConvolutionDescriptor_t operatorDesc,
                                                     miopenProblemDirection_t direction);

/*! @brief Initializes a problem object describing a Mha operation.
 *
 * @param problem      Pointer to the problem to initialize
 * @param operatorDesc Descriptor of the operator to be used
 * @param direction    Direction of the operation
 * @return             miopenStatus_t
 */

MIOPEN_EXPORT miopenStatus_t miopenCreateMhaProblem(miopenProblem_t* problem,
                                                    miopenMhaDescriptor_t operatorDesc,
                                                    miopenProblemDirection_t direction);

/*! @brief Creates the mha descriptor object
 *
 * @param mhaDesc     Pointer to a mha descriptor type
 * @return            miopenStatus_t
 */

MIOPEN_EXPORT miopenStatus_t miopenCreateMhaDescriptor(miopenMhaDescriptor_t* mhaDesc);

/*! @brief Sets the Mha descriptor details
 *
 * Sets all of the descriptor details for the Mha
 *
 * @param mhaDesc               Pointer to a Mha descriptor
 * @param scale                 Scale
 * @return                      miopenStatus_t
 */

MIOPEN_EXPORT miopenStatus_t miopenSetMhaDescriptor(miopenMhaDescriptor_t mhaDesc, float scale);

/*! @brief Gets the Mha descriptor details
 *
 * Retrieves all of the descriptor details for the Mha.
 *
 * @param mhaDesc       Pointer to a Mha descriptor
 * @param scale         Scale (output)
 * @return              miopenStatus_t
 */

MIOPEN_EXPORT miopenStatus_t miopenGetMhaDescriptor(miopenMhaDescriptor_t mhaDesc, float* scale);

/*! @brief Creates the Softmax descriptor object
 *
 * @param softmaxDesc Pointer to an softmax descriptor type
 * @return            miopenStatus_t
 */

MIOPEN_EXPORT miopenStatus_t miopenCreateSoftmaxDescriptor(miopenSoftmaxDescriptor_t* softmaxDesc);

/*! @brief Sets the softmax descriptor details
 *
 * Sets all of the descriptor details for the softmax layer
 *
 * @param softmaxDesc  Pointer to a softmax layer descriptor
 * @param alpha        Softmax alpha parameter
 * @param beta         Softmax beta parameter
 * @param algorithm    Softmax algorithm
 * @param mode         Softmax mode
 * @return             miopenStatus_t
 */
MIOPEN_EXPORT miopenStatus_t miopenSetSoftmaxDescriptor(miopenSoftmaxDescriptor_t softmaxDesc,
                                                        float alpha,
                                                        float beta,
                                                        miopenSoftmaxAlgorithm_t algorithm,
                                                        miopenSoftmaxMode_t mode);

/*! @brief Gets the softmax layer descriptor details
 *
 * Retrieves all of the descriptor details for the softmax layer.
 *
 * @param softmaxDesc   Pointer to a softmax layer descriptor (input)
 * @param alpha         Softmax alpha parameter (output)
 * @param beta          Softmax beta parameter (output)
 * @param algorithm     Softmax algorithm (output)
 * @param mode          Softmax mode (output)
 * @return              miopenStatus_t
 */
MIOPEN_EXPORT miopenStatus_t miopenGetSoftmaxDescriptor(const miopenSoftmaxDescriptor_t softmaxDesc,
                                                        float* alpha,
                                                        float* beta,
                                                        miopenSoftmaxAlgorithm_t* algorithm,
                                                        miopenSoftmaxMode_t* mode);

/*! @brief Destroys a problem object.
 *
 * @param problem Problem to destroy
 * @return        miopenStatus_t
 */
MIOPEN_EXPORT miopenStatus_t miopenDestroyProblem(miopenProblem_t problem);

/*! @brief Sets a tensor descriptor for the specified argument.
 *
 * @param problem    Problem to update
 * @param id         Id of the argument for the descriptor
 * @param descriptor Tensor descriptor to set
 * @return           miopenStatus_t
 */
MIOPEN_EXPORT miopenStatus_t
miopenSetProblemTensorDescriptor(miopenProblem_t problem,
                                 miopenTensorArgumentId_t id,
                                 const miopenTensorDescriptor_t descriptor);

/*! @brief The miopenFindOptions allows the user to configure how find will be used.
 */
MIOPEN_DECLARE_OBJECT(miopenFindOptions);

/*! @brief Initializes miopenFindOptions object.
 *
 * @param options    Pointer to options object to initialze
 * @return           miopenStatus_t
 */
MIOPEN_EXPORT miopenStatus_t miopenCreateFindOptions(miopenFindOptions_t* options);

/*! @brief Destroys miopenFindOptions object.
 *
 * @param options    Options object to destroy
 * @return           miopenStatus_t
 */
MIOPEN_EXPORT miopenStatus_t miopenDestroyFindOptions(miopenFindOptions_t options);

/*! @brief Sets the tuning find option. Default value is zero.
 *
 * @param options    Options object to update
 * @param value      Value of zero means no tuning, value of one means tuning enabled
 * @return           miopenStatus_t
 */
MIOPEN_EXPORT miopenStatus_t miopenSetFindOptionTuning(miopenFindOptions_t options, int value);

/*! @brief Sets the results order find option. Default value is miopenFindResultsOrderByTime.
 *
 * @param options    Options object to update
 * @param value      Specifies what order should find results have
 * @return           miopenStatus_t
 */
MIOPEN_EXPORT miopenStatus_t miopenSetFindOptionResultsOrder(miopenFindOptions_t options,
                                                             miopenFindResultsOrder_t value);

/*! @brief Sets the workspace limit find option. Default value is maximum of size_t
 *
 * @param options    Options object to update
 * @param value      Specifies the workspace limit for find call. All solvers exceeding the limit
 * would be ignored.
 * @return           miopenStatus_t
 */
MIOPEN_EXPORT miopenStatus_t miopenSetFindOptionWorkspaceLimit(miopenFindOptions_t options,
                                                               size_t value);

/*! @brief Attaches the preallocated workspace to find options. Allocated by the library by default.
 *
 * @param options    Options object to update
 * @param buffer     Specifies the workspace for find call
 * @param size       Specifies the size of the buffer passed
 * @return           miopenStatus_t
 */
MIOPEN_EXPORT miopenStatus_t miopenSetFindOptionPreallocatedWorkspace(miopenFindOptions_t options,
                                                                      void* buffer,
                                                                      size_t size);

/*! @brief Attaches a preallocated tensor to find options. If not used, buffers are allocated by
 * MIOpen internally, which is not recommended.
 *
 * @param options    Options object to update
 * @param id         Specifies the id of the tensor passed
 * @param buffer     Specifies the tensor for find call
 * @return           miopenStatus_t
 */
MIOPEN_EXPORT miopenStatus_t miopenSetFindOptionPreallocatedTensor(miopenFindOptions_t options,
                                                                   miopenTensorArgumentId_t id,
                                                                   void* buffer);

/*! @brief The miopenSolution object describes a prepared solution.
 */
MIOPEN_DECLARE_OBJECT(miopenSolution);

/*! @brief Finds solutions to a problem by running different applicable solutions. Memory is
 * automatically allocated.
 *
 * @param handle       Handle to execute the kernels
 * @param problem      Problem to solve
 * @param options      Find options. When null default values would be used
 * @param solutions    Pointer to the first result. Must not be null
 * @param numSolutions Pointer to the amount of results. Ignored if null
 * @param maxSolutions Limits the amount of results
 * @return             miopenStatus_t
 */
MIOPEN_EXPORT miopenStatus_t miopenFindSolutions(miopenHandle_t handle,
                                                 miopenProblem_t problem,
                                                 miopenFindOptions_t options,
                                                 miopenSolution_t* solutions,
                                                 size_t* numSolutions,
                                                 size_t maxSolutions);

/*! @brief Values of a tensor or scalar argument for the miopenRunSolution function.
 */
struct miopenTensorArgument_t
{
    /* @brief Identifier of the tensor argument.
     */
    miopenTensorArgumentId_t id;
    /* @brief Tensor descriptor to override the value stored in the solution.
     *
     * Some solvers may support overriding input and output tensor descriptors, but right now there
     * is no way to tell from the API. Intended for the future use.
     */
    miopenTensorDescriptor_t* descriptor;
    /* @brief Pointer to the device memory buffer to use for the operation or to the host memory if
     * the value is scalar.
     */
    void* buffer;
};

/*! @brief Runs the solution using the passed in buffers.
 *
 * @param handle        Handle to execute the kernels
 * @param solution      Solution to execute
 * @param nInputs       Amount to inputs for the solution
 * @param tensors       Tensor arguments described by miopenTensorArgument_t
 * @param workspace     Pointer to device buffer used as workspace. May be null when not required.
 * Should not be less than expected
 * @param workspaceSize Size of the workspace buffer
 * @return              miopenStatus_t
 */
MIOPEN_EXPORT miopenStatus_t miopenRunSolution(miopenHandle_t handle,
                                               miopenSolution_t solution,
                                               size_t nInputs,
                                               const miopenTensorArgument_t* tensors,
                                               void* workspace,
                                               size_t workspaceSize);

/*! @brief Destroys solution object.
 *
 * @param solution   Solution to destroy
 * @return           miopenStatus_t
 */
MIOPEN_EXPORT miopenStatus_t miopenDestroySolution(miopenSolution_t solution);

/*! @brief Loads solution object from binary data.
 *
 * @param solution   Pointer to the solution to load
 * @param data       Data to load the solution from
 * @param size       Size of the solution blob
 * @return           miopenStatus_t
 */
MIOPEN_EXPORT miopenStatus_t miopenLoadSolution(miopenSolution_t* solution,
                                                const char* data,
                                                size_t size);

/*! @brief Saves a solution object as binary data.
 *
 * @param solution   Solution to save
 * @param data       Pointer to a buffer to save soltuion to
 * @return           miopenStatus_t
 */
MIOPEN_EXPORT miopenStatus_t miopenSaveSolution(miopenSolution_t solution, char* data);

/*! @brief Reads the expected size of a solution.
 *
 * @param solution   Solution to get size
 * @param size       Pointer to a location where to write the size of the solution blob
 * @return           miopenStatus_t
 */
MIOPEN_EXPORT miopenStatus_t miopenGetSolutionSize(miopenSolution_t solution, size_t* size);

/*! @brief Reads the amount of workspace required to exectute the solution.
 *
 * @param solution      Solution to get required workspace size
 * @param workspaceSize Pointer to a location where to write the workspace size
 * @return              miopenStatus_t
 */
MIOPEN_EXPORT miopenStatus_t miopenGetSolutionWorkspaceSize(miopenSolution_t solution,
                                                            size_t* workspaceSize);

/*! @brief Reads the time spent to execute the solution the last it was run.
 *
 * @param solution Solution to get exection time
 * @param time     Pointer to a location where to write the execution time
 * @return         miopenStatus_t
 */
MIOPEN_EXPORT miopenStatus_t miopenGetSolutionTime(miopenSolution_t solution, float* time);

/*! @brief Reads id of the solver referred by the solution.
 *
 * @param solution Solution to get solver id from
 * @param solverId Pointer to a location where to write the solver id
 * @return         miopenStatus_t
 */
MIOPEN_EXPORT miopenStatus_t miopenGetSolutionSolverId(miopenSolution_t solution,
                                                       uint64_t* solverId);

/*! @brief Gets the convolution algorithm implemented by a solver.
 *
 * @param solverId Solver id to get convolution algorithm of
 * @param result   Pointer to a location where to write the algorithm
 * @return         miopenStatus_t
 */
MIOPEN_EXPORT miopenStatus_t miopenGetSolverIdConvAlgorithm(uint64_t solverId,
                                                            miopenConvAlgorithm_t* result);

#ifdef MIOPEN_BETA_API

/*! @brief Initializes a problem object describing an activation operation.
 * @note As of now there is no way to actually get any solution for this kind of problems.
 *
 * @param problem      Pointer to the problem to initialize
 * @param operatorDesc Descriptor of the operator to be used
 * @param direction    Direction of the operation
 * @return             miopenStatus_t
 */
MIOPEN_EXPORT miopenStatus_t
miopenCreateActivationProblem(miopenProblem_t* problem,
                              miopenActivationDescriptor_t operatorDesc,
                              miopenProblemDirection_t direction);

/*! @brief Fuse two problems into a single one. Problems can be either regular, or fused. No
 * problems are disposed in the process, so the problem2 should be destroyed manually if it is not
 * needed anymore.
 * @example
 * miopenProblem_t problem = makeSomeProblem1();
 * miopenProblem_t problem2 = makeSomeProblem2();
 * miopenProblem_t problem3 = makeSomeProblem3();
 * miopenFuseProblems(problem, problem2);
 * // Now problem contains {problem1, problem2}
 * miopenFuseProblems(problem, problem3);
 * // Now problem contains {problem1, problem2, problem3}
 * miopenDestroyProblem(problem2);
 * miopenDestroyProblem(problem3);
 * @note As of now there is no way to actually get any solution for this kind of problems.
 *
 * @param problem1     The first problem to fuse. The result would be stored here.
 * @param problem2     The second problem to fuse.
 * @return             miopenStatus_t
 */
MIOPEN_EXPORT miopenStatus_t miopenFuseProblems(miopenProblem_t problem1, miopenProblem_t problem2);

/*! @brief Initializes a problem object describing an bias operation.
 * @note As of now there is no way to actually get any solution for this kind of problems.
 *
 * @param problem        Pointer to the problem to initialize
 * @param direction      Direction of the operation
 * @return               miopenStatus_t
 */
MIOPEN_EXPORT miopenStatus_t miopenCreateBiasProblem(miopenProblem_t* problem,
                                                     miopenProblemDirection_t direction);

/*! @brief Initializes a problem object describing a softmax operation.
 *
 * @param problem      Pointer to the problem to initialize
 * @param operatorDesc Descriptor of the operator to be used
 * @param direction    Direction of the operation
 * @return             miopenStatus_t
 */

MIOPEN_EXPORT miopenStatus_t miopenCreateSoftmaxProblem(miopenProblem_t* problem,
                                                        miopenSoftmaxDescriptor_t operatorDesc,
                                                        miopenProblemDirection_t direction);

#endif

/** @} */
// CLOSEOUT find2 DOXYGEN GROUP

#ifdef MIOPEN_BETA_API

/*! @ingroup sum
 * @enum miopenSumNanPropagation_t
 * Nan numbers propagation modes for sum
 */
typedef enum
{
    MIOPEN_SUM_NOT_PROPAGATE_NAN = 0, /*!< does not propagate Nan number */
    MIOPEN_SUM_PROPAGATE_NAN     = 1, /*!< propagate the Nan number by the Reduction operation */
} miopenSumNanPropagation_t;

// Sum APIs
/** @addtogroup sum
 *
 *  @{
 */

/*! @brief Helper function to query the minimum workspace size required by the ReduceTensor call
 *
 * @param handle                   MIOpen Handle (input)
 * @param xDesc                    Tensor descriptor for data input tensor x (input)
 * @param dim                      Dimensions to sum. (input)
 * @param yDesc                    Tensor descriptor for output data tensor y (input)
 * @param sizeInBytes              Pointer to data to return the minimum workspace size
 * @return                         miopenStatus_t
 */
MIOPEN_EXPORT miopenStatus_t miopenGetSumWorkspaceSize(miopenHandle_t handle,
                                                       const miopenTensorDescriptor_t xDesc,
                                                       const int32_t dim,
                                                       const miopenTensorDescriptor_t yDesc,
                                                       size_t* sizeInBytes);

/*! @brief Execute a sum forward layer
 *
 * @param handle                   MIOpen handle (input)
 * @param nanPropagation           Nan number propagation mode (input)
 * @param workspace                Address of the allocated workspace data (input)
 * @param workspaceSizeInBytes     Size in bytes of the allocated workspace data (input)
 * @param xDesc                    Tensor descriptor for data input tensor x (input)
 * @param x                        Data tensor x (input)
 * @param dim                      Dimensions to sum. (input)
 * @param yDesc                    Tensor descriptor for output data tensor y (input)
 * @param y                        Data tensor y (output)
 * @return                         miopenStatus_t
 */
MIOPEN_EXPORT miopenStatus_t miopenSumForward(miopenHandle_t handle,
                                              miopenSumNanPropagation_t nanPropagation,
                                              void* workspace,
                                              size_t workspaceSizeInBytes,
                                              const miopenTensorDescriptor_t xDesc,
                                              const void* x,
                                              const int32_t dim,
                                              const miopenTensorDescriptor_t yDesc,
                                              void* y);

/** @} */
// CLOSEOUT SUM DOXYGEN GROUP
#endif

#ifdef MIOPEN_BETA_API
// Argmax APIs
/*! @addtogroup argmax
 *
 * @{
 */
/*! @brief Find the index of the maximum value of a tensor across dimensions.
 * To enable this, define `MIOPEN_BETA_API` before including `miopen.h`.
 *
 * @param handle                   MIOpen handle (input)
 * @param xDesc                    Tensor descriptor for data input tensor x (input)
 * @param x                        Data tensor x (input)
 * @param dim                      Dimensions to reduce argmax. (input)
 * @param yDesc                    Tensor descriptor for output indice data tensor y (input)
 * @param y                        Data tensor y (output)
 * @return                         miopenStatus_t
 */
MIOPEN_EXPORT miopenStatus_t miopenArgmaxForward(miopenHandle_t handle,
                                                 const miopenTensorDescriptor_t xDesc,
                                                 const void* x,
                                                 const int32_t dim,
                                                 const miopenTensorDescriptor_t yDesc,
                                                 void* y);
/** @} */
#endif

#ifdef MIOPEN_BETA_API
// GroupNorm APIs
/** @addtogroup groupnorm
 *
 *  @{
 */
/*! @brief Execute a groupnorm forward layer
 *
 * @param handle         MIOpen handle (input)
 * @param mode           GroupNorm mode (input)
 * @param xDesc          Tensor descriptor for data input tensor x (input)
 * @param x              Data tensor x (input)
 * @param weightDesc     Tensor descriptor for data input tensor weight (input)
 * @param weight         Data tensor weight (input)
 * @param biasDesc       Tensor descriptor for data input tensor bias (input)
 * @param bias           Data tensor bias (input)
 * @param num_groups     nNmber of groups to separate the channels into (input)
 * @param epsilon        Value to stablize inverse variance calculation (input)
 * @param yDesc          Tensor descriptor for output data tensor y (input)
 * @param y              Data tensor y (output)
 * @param meanDesc       Tensor descriptor for output data tensor mean (input)
 * @param mean           Data tensor mean (output)
 * @param rstdDesc       Tensor descriptor for output data tensor rstd (input)
 * @param rstd           Data tensor rstd (output)
 * @return               miopenStatus_t
 */
MIOPEN_EXPORT miopenStatus_t miopenGroupNormForward(miopenHandle_t handle,
                                                    miopenNormMode_t mode,
                                                    const miopenTensorDescriptor_t xDesc,
                                                    const void* x,
                                                    const miopenTensorDescriptor_t weightDesc,
                                                    const void* weight,
                                                    const miopenTensorDescriptor_t biasDesc,
                                                    const void* bias,
                                                    const uint64_t num_groups,
                                                    const float epsilon,
                                                    const miopenTensorDescriptor_t yDesc,
                                                    void* y,
                                                    const miopenTensorDescriptor_t meanDesc,
                                                    void* mean,
                                                    const miopenTensorDescriptor_t rstdDesc,
                                                    void* rstd);

/** @} */
// CLOSEOUT groupnorm DOXYGEN GROUP
#endif

#ifdef MIOPEN_BETA_API
// LayerNorm APIs
/** @addtogroup layernorm
 *
 *  @{
 */
/*! @brief Execute a add and layernorm forward layer
 *
 * @param handle         MIOpen handle (input)
 * @param mode           LayerNorm mode (input)
 * @param xDesc          Tensor descriptor for data input tensor x (input)
 * @param x              Data tensor x (input)
 * @param x2Desc         Tensor descriptor for data input tensor x2 (input)
 * @param x2             Data tensor x2 (input)
 * @param weightDesc     Tensor descriptor for data input tensor weight (input)
 * @param weight         Data tensor weight (input)
 * @param biasDesc       Tensor descriptor for data input tensor bias (input)
 * @param bias           Data tensor bias (input)
 * @param epsilon        Value to stablize inverse variance calculation (input)
 * @param normalized_dim Nomalized dimensions in the input array (input)
 * @param yDesc          Tensor descriptor for output data tensor y (input)
 * @param y              Data tensor y (output)
 * @param meanDesc       Tensor descriptor for output data tensor mean (input)
 * @param mean           Data tensor mean (output)
 * @param rstdDesc       Tensor descriptor for output data tensor rstd (input)
 * @param rstd           Data tensor rstd (output)
 * @return               miopenStatus_t
 */
MIOPEN_EXPORT miopenStatus_t miopenAddLayerNormForward(miopenHandle_t handle,
                                                       miopenNormMode_t mode,
                                                       const miopenTensorDescriptor_t xDesc,
                                                       const void* x,
                                                       const miopenTensorDescriptor_t x2Desc,
                                                       const void* x2,
                                                       const miopenTensorDescriptor_t weightDesc,
                                                       const void* weight,
                                                       const miopenTensorDescriptor_t biasDesc,
                                                       const void* bias,
                                                       const float epsilon,
                                                       const int32_t normalized_dim,
                                                       const miopenTensorDescriptor_t yDesc,
                                                       void* y,
                                                       const miopenTensorDescriptor_t meanDesc,
                                                       void* mean,
                                                       const miopenTensorDescriptor_t rstdDesc,
                                                       void* rstd);

/** @} */
// CLOSEOUT LAYERNORM DOXYGEN GROUP
#endif

#ifdef MIOPEN_BETA_API
// LayerNorm APIs
/** @addtogroup layernorm
 *
 *  @{
 */
/*! @brief Execute a T5layernorm forward layer
 *
 * @param handle         MIOpen handle (input)
 * @param mode           LayerNorm mode (input)
 * @param xDesc          Tensor descriptor for data input tensor x (input)
 * @param x              Data tensor x (input)
 * @param weightDesc     Tensor descriptor for data input tensor weight (input)
 * @param weight         Data tensor weight (input)
 * @param epsilon        Value to stablize inverse variance calculation (input)
 * @param yDesc          Tensor descriptor for output data tensor y (input)
 * @param y              Data tensor y (output)
 * @param rstdDesc       Tensor descriptor for output data tensor rstd (input)
 * @param rstd           Data tensor rstd (output)
 * @return               miopenStatus_t
 */
MIOPEN_EXPORT miopenStatus_t miopenT5LayerNormForward(miopenHandle_t handle,
                                                      miopenNormMode_t mode,
                                                      const miopenTensorDescriptor_t xDesc,
                                                      const void* x,
                                                      const miopenTensorDescriptor_t weightDesc,
                                                      const void* weight,
                                                      const float epsilon,
                                                      const miopenTensorDescriptor_t yDesc,
                                                      void* y,
                                                      const miopenTensorDescriptor_t rstdDesc,
                                                      void* rstd);

/*! @brief Helper function to query the minimum workspace size required by the T5layernorm backward
 * call
 *
 * @param handle                   MIOpen Handle (input)
 * @param mode                     LayerNorm mode (input)
 * @param dyDesc                   Tensor descriptor for data input tensor dy (input)
 * @param xDesc                    Tensor descriptor for data input tensor x (input)
 * @param weightDesc               Tensor descriptor for data input tensor weight (input)
 * @param rstdDesc                 Tensor descriptor for data input tensor rstd (input)
 * @param dxDesc                   Tensor descriptor for output data tensor dx (input)
 * @param dwDesc                   Tensor descriptor for output data tensor dw (input)
 * @param sizeInBytes              Pointer to data to return the minimum workspace size
 * @return                         miopenStatus_t
 */
extern "C" miopenStatus_t
miopenGetT5LayerNormBackwardWorkspaceSize(miopenHandle_t handle,
                                          miopenNormMode_t mode,
                                          const miopenTensorDescriptor_t dyDesc,
                                          const miopenTensorDescriptor_t xDesc,
                                          const miopenTensorDescriptor_t weightDesc,
                                          const miopenTensorDescriptor_t rstdDesc,
                                          const miopenTensorDescriptor_t dxDesc,
                                          const miopenTensorDescriptor_t dwDesc,
                                          size_t* sizeInBytes);

/*! @brief Execute a T5layernorm backward layer
 *
 * @param handle                   MIOpen handle (input)
 * @param mode                     LayerNorm mode (input)
 * @param workspace                Address of the allocated workspace data (input)
 * @param workspaceSizeInBytes     Size in bytes of the allocated workspace data (input)
 * @param dyDesc                   Tensor descriptor for data input tensor dy (input)
 * @param dy                       Data tensor dy (input)
 * @param xDesc                    Tensor descriptor for output data tensor x (input)
 * @param x                        Data tensor x (input)
 * @param weightDesc               Tensor descriptor for data input tensor weight (input)
 * @param weight                   Data tensor weight (input)
 * @param rstdDesc                 Tensor descriptor for output data tensor rstd (input)
 * @param rstd                     Data tensor rstd (output)
 * @param dxDesc                   Tensor descriptor for output data tensor dx (input)
 * @param dx                       Data tensor dx (output)
 * @param dwDesc                   Tensor descriptor for output data tensor dw (input)
 * @param dw                       Data tensor dw (output)
 * @return                         miopenStatus_t
 */
MIOPEN_EXPORT miopenStatus_t miopenT5LayerNormBackward(miopenHandle_t handle,
                                                       miopenNormMode_t mode,
                                                       void* workspace,
                                                       size_t workspaceSizeInBytes,
                                                       const miopenTensorDescriptor_t dyDesc,
                                                       const void* dy,
                                                       const miopenTensorDescriptor_t xDesc,
                                                       const void* x,
                                                       const miopenTensorDescriptor_t weightDesc,
                                                       const void* weight,
                                                       const miopenTensorDescriptor_t rstdDesc,
                                                       const void* rstd,
                                                       const miopenTensorDescriptor_t dxDesc,
                                                       void* dx,
                                                       const miopenTensorDescriptor_t dwDesc,
                                                       void* dw);
/** @} */
// CLOSEOUT LAYERNORM DOXYGEN GROUP
#endif

#ifdef MIOPEN_BETA_API
// Graph API
/** @addtogroup GraphAPI
 *
 *  @{
 */

/*! @brief Descriptor type
 *
 * An enumerated type that indicates the type of backend descriptors. Users create a backend
 * descriptor of a particular type by passing a value from this enumerate to the
 * miopenBackendCreateDescriptor() function.
 */
typedef enum
{
    MIOPEN_BACKEND_CONVOLUTION_DESCRIPTOR,
    MIOPEN_BACKEND_ENGINE_DESCRIPTOR,
    MIOPEN_BACKEND_ENGINECFG_DESCRIPTOR,
    MIOPEN_BACKEND_ENGINEHEUR_DESCRIPTOR,
    MIOPEN_BACKEND_EXECUTION_PLAN_DESCRIPTOR,
    MIOPEN_BACKEND_INTERMEDIATE_INFO_DESCRIPTOR,
    MIOPEN_BACKEND_KNOB_CHOICE_DESCRIPTOR,
    MIOPEN_BACKEND_KNOB_INFO_DESCRIPTOR,
    MIOPEN_BACKEND_LAYOUT_INFO_DESCRIPTOR,
    MIOPEN_BACKEND_MATMUL_DESCRIPTOR,
    MIOPEN_BACKEND_OPERATION_CONCAT_DESCRIPTOR,
    MIOPEN_BACKEND_OPERATION_CONVOLUTION_BACKWARD_DATA_DESCRIPTOR,
    MIOPEN_BACKEND_OPERATION_CONVOLUTION_BACKWARD_FILTER_DESCRIPTOR,
    MIOPEN_BACKEND_OPERATION_CONVOLUTION_FORWARD_DESCRIPTOR,
    MIOPEN_BACKEND_OPERATION_GEN_STATS_DESCRIPTOR,
    MIOPEN_BACKEND_OPERATION_MATMUL_DESCRIPTOR,
    MIOPEN_BACKEND_OPERATION_NORM_BACKWARD_DESCRIPTOR,
    MIOPEN_BACKEND_OPERATION_NORM_FORWARD_DESCRIPTOR,
    MIOPEN_BACKEND_OPERATION_POINTWISE_DESCRIPTOR,
    MIOPEN_BACKEND_OPERATION_REDUCTION_DESCRIPTOR,
    MIOPEN_BACKEND_OPERATION_RESAMPLE_BWD_DESCRIPTOR,
    MIOPEN_BACKEND_OPERATION_RESAMPLE_FWD_DESCRIPTOR,
    MIOPEN_BACKEND_OPERATION_RNG_DESCRIPTOR,
    MIOPEN_BACKEND_OPERATION_SIGNAL_DESCRIPTOR,
    MIOPEN_BACKEND_OPERATIONGRAPH_DESCRIPTOR,
    MIOPEN_BACKEND_POINTWISE_DESCRIPTOR,
    MIOPEN_BACKEND_REDUCTION_DESCRIPTOR,
    MIOPEN_BACKEND_RESAMPLE_DESCRIPTOR,
    MIOPEN_BACKEND_RNG_DESCRIPTOR,
    MIOPEN_BACKEND_TENSOR_DESCRIPTOR,
    MIOPEN_BACKEND_VARIANT_PACK_DESCRIPTOR,
} miopenBackendDescriptorType_t;

/*! @brief Backend Descriptor's Attribute
 *
 * An enumerated type that indicates the backend descriptor attributes
 * that can be set or get using miopenBackendSetAttribute() and miopenBackendGetAttribute()
 * functions. The backend descriptor to which an attribute belongs is
 * identified by the prefix of the attribute name.
 */
typedef enum
{
    MIOPEN_ATTR_POINTWISE_MODE                  = 0,
    MIOPEN_ATTR_POINTWISE_MATH_PREC             = 1,
    MIOPEN_ATTR_POINTWISE_NAN_PROPAGATION       = 2,
    MIOPEN_ATTR_POINTWISE_RELU_LOWER_CLIP       = 3,
    MIOPEN_ATTR_POINTWISE_RELU_UPPER_CLIP       = 4,
    MIOPEN_ATTR_POINTWISE_RELU_LOWER_CLIP_SLOPE = 5,
    MIOPEN_ATTR_POINTWISE_ELU_ALPHA             = 6,
    MIOPEN_ATTR_POINTWISE_SOFTPLUS_BETA         = 7,
    MIOPEN_ATTR_POINTWISE_SWISH_BETA            = 8,
    MIOPEN_ATTR_POINTWISE_AXIS                  = 9,

    MIOPEN_ATTR_CONVOLUTION_COMP_TYPE      = 100,
    MIOPEN_ATTR_CONVOLUTION_CONV_MODE      = 101,
    MIOPEN_ATTR_CONVOLUTION_DILATIONS      = 102,
    MIOPEN_ATTR_CONVOLUTION_FILTER_STRIDES = 103,
    MIOPEN_ATTR_CONVOLUTION_POST_PADDINGS  = 104,
    MIOPEN_ATTR_CONVOLUTION_PRE_PADDINGS   = 105,
    MIOPEN_ATTR_CONVOLUTION_SPATIAL_DIMS   = 106,

    MIOPEN_ATTR_ENGINEHEUR_MODE            = 200,
    MIOPEN_ATTR_ENGINEHEUR_OPERATION_GRAPH = 201,
    MIOPEN_ATTR_ENGINEHEUR_RESULTS         = 202,
    MIOPEN_ATTR_ENGINEHEUR_SM_COUNT_TARGET = 203,

    MIOPEN_ATTR_ENGINECFG_ENGINE            = 300,
    MIOPEN_ATTR_ENGINECFG_INTERMEDIATE_INFO = 301,
    MIOPEN_ATTR_ENGINECFG_KNOB_CHOICES      = 302,

    MIOPEN_ATTR_EXECUTION_PLAN_HANDLE                     = 400,
    MIOPEN_ATTR_EXECUTION_PLAN_ENGINE_CONFIG              = 401,
    MIOPEN_ATTR_EXECUTION_PLAN_WORKSPACE_SIZE             = 402,
    MIOPEN_ATTR_EXECUTION_PLAN_COMPUTED_INTERMEDIATE_UIDS = 403,
    MIOPEN_ATTR_EXECUTION_PLAN_RUN_ONLY_INTERMEDIATE_UIDS = 404,
    MIOPEN_ATTR_EXECUTION_PLAN_JSON_REPRESENTATION        = 405,

    MIOPEN_ATTR_INTERMEDIATE_INFO_UNIQUE_ID            = 500,
    MIOPEN_ATTR_INTERMEDIATE_INFO_SIZE                 = 501,
    MIOPEN_ATTR_INTERMEDIATE_INFO_DEPENDENT_DATA_UIDS  = 502,
    MIOPEN_ATTR_INTERMEDIATE_INFO_DEPENDENT_ATTRIBUTES = 503,

    MIOPEN_ATTR_KNOB_CHOICE_KNOB_TYPE  = 600,
    MIOPEN_ATTR_KNOB_CHOICE_KNOB_VALUE = 601,

    MIOPEN_ATTR_OPERATION_CONVOLUTION_FORWARD_ALPHA        = 700,
    MIOPEN_ATTR_OPERATION_CONVOLUTION_FORWARD_BETA         = 701,
    MIOPEN_ATTR_OPERATION_CONVOLUTION_FORWARD_CONV_DESC    = 702,
    MIOPEN_ATTR_OPERATION_CONVOLUTION_FORWARD_W            = 703,
    MIOPEN_ATTR_OPERATION_CONVOLUTION_FORWARD_X            = 704,
    MIOPEN_ATTR_OPERATION_CONVOLUTION_FORWARD_Y            = 705,
    MIOPEN_ATTR_OPERATION_CONVOLUTION_BWD_DATA_ALPHA       = 706,
    MIOPEN_ATTR_OPERATION_CONVOLUTION_BWD_DATA_BETA        = 707,
    MIOPEN_ATTR_OPERATION_CONVOLUTION_BWD_DATA_CONV_DESC   = 708,
    MIOPEN_ATTR_OPERATION_CONVOLUTION_BWD_DATA_W           = 709,
    MIOPEN_ATTR_OPERATION_CONVOLUTION_BWD_DATA_DX          = 710,
    MIOPEN_ATTR_OPERATION_CONVOLUTION_BWD_DATA_DY          = 711,
    MIOPEN_ATTR_OPERATION_CONVOLUTION_BWD_FILTER_ALPHA     = 712,
    MIOPEN_ATTR_OPERATION_CONVOLUTION_BWD_FILTER_BETA      = 713,
    MIOPEN_ATTR_OPERATION_CONVOLUTION_BWD_FILTER_CONV_DESC = 714,
    MIOPEN_ATTR_OPERATION_CONVOLUTION_BWD_FILTER_DW        = 715,
    MIOPEN_ATTR_OPERATION_CONVOLUTION_BWD_FILTER_X         = 716,
    MIOPEN_ATTR_OPERATION_CONVOLUTION_BWD_FILTER_DY        = 717,
    MIOPEN_ATTR_OPERATION_POINTWISE_PW_DESCRIPTOR          = 750,
    MIOPEN_ATTR_OPERATION_POINTWISE_XDESC                  = 751,
    MIOPEN_ATTR_OPERATION_POINTWISE_BDESC                  = 752,
    MIOPEN_ATTR_OPERATION_POINTWISE_YDESC                  = 753,
    MIOPEN_ATTR_OPERATION_POINTWISE_ALPHA1                 = 754,
    MIOPEN_ATTR_OPERATION_POINTWISE_ALPHA2                 = 755,
    MIOPEN_ATTR_OPERATION_POINTWISE_DXDESC                 = 756,
    MIOPEN_ATTR_OPERATION_POINTWISE_DYDESC                 = 757,
    MIOPEN_ATTR_OPERATION_POINTWISE_TDESC                  = 758,

    MIOPEN_ATTR_OPERATION_GENSTATS_MODE      = 770,
    MIOPEN_ATTR_OPERATION_GENSTATS_MATH_PREC = 771,
    MIOPEN_ATTR_OPERATION_GENSTATS_XDESC     = 772,
    MIOPEN_ATTR_OPERATION_GENSTATS_SUMDESC   = 773,
    MIOPEN_ATTR_OPERATION_GENSTATS_SQSUMDESC = 774,

    MIOPEN_ATTR_OPERATION_BN_FINALIZE_STATS_MODE                = 780,
    MIOPEN_ATTR_OPERATION_BN_FINALIZE_MATH_PREC                 = 781,
    MIOPEN_ATTR_OPERATION_BN_FINALIZE_Y_SUM_DESC                = 782,
    MIOPEN_ATTR_OPERATION_BN_FINALIZE_Y_SQ_SUM_DESC             = 783,
    MIOPEN_ATTR_OPERATION_BN_FINALIZE_SCALE_DESC                = 784,
    MIOPEN_ATTR_OPERATION_BN_FINALIZE_BIAS_DESC                 = 785,
    MIOPEN_ATTR_OPERATION_BN_FINALIZE_PREV_RUNNING_MEAN_DESC    = 786,
    MIOPEN_ATTR_OPERATION_BN_FINALIZE_PREV_RUNNING_VAR_DESC     = 787,
    MIOPEN_ATTR_OPERATION_BN_FINALIZE_UPDATED_RUNNING_MEAN_DESC = 788,
    MIOPEN_ATTR_OPERATION_BN_FINALIZE_UPDATED_RUNNING_VAR_DESC  = 789,
    MIOPEN_ATTR_OPERATION_BN_FINALIZE_SAVED_MEAN_DESC           = 790,
    MIOPEN_ATTR_OPERATION_BN_FINALIZE_SAVED_INV_STD_DESC        = 791,
    MIOPEN_ATTR_OPERATION_BN_FINALIZE_EQ_SCALE_DESC             = 792,
    MIOPEN_ATTR_OPERATION_BN_FINALIZE_EQ_BIAS_DESC              = 793,
    MIOPEN_ATTR_OPERATION_BN_FINALIZE_ACCUM_COUNT_DESC          = 794,
    MIOPEN_ATTR_OPERATION_BN_FINALIZE_EPSILON_DESC              = 795,
    MIOPEN_ATTR_OPERATION_BN_FINALIZE_EXP_AVERATE_FACTOR_DESC   = 796,

    MIOPEN_ATTR_OPERATIONGRAPH_HANDLE              = 800,
    MIOPEN_ATTR_OPERATIONGRAPH_OPS                 = 801,
    MIOPEN_ATTR_OPERATIONGRAPH_ENGINE_GLOBAL_COUNT = 802,

    MIOPEN_ATTR_TENSOR_BYTE_ALIGNMENT       = 900,
    MIOPEN_ATTR_TENSOR_DATA_TYPE            = 901,
    MIOPEN_ATTR_TENSOR_DIMENSIONS           = 902,
    MIOPEN_ATTR_TENSOR_STRIDES              = 903,
    MIOPEN_ATTR_TENSOR_VECTOR_COUNT         = 904,
    MIOPEN_ATTR_TENSOR_VECTORIZED_DIMENSION = 905,
    MIOPEN_ATTR_TENSOR_UNIQUE_ID            = 906,
    MIOPEN_ATTR_TENSOR_IS_VIRTUAL           = 907,
    MIOPEN_ATTR_TENSOR_IS_BY_VALUE          = 908,
    MIOPEN_ATTR_TENSOR_REORDERING_MODE      = 909,
    MIOPEN_ATTR_TENSOR_RAGGED_OFFSET_DESC   = 910,

    MIOPEN_ATTR_VARIANT_PACK_UNIQUE_IDS    = 1000,
    MIOPEN_ATTR_VARIANT_PACK_DATA_POINTERS = 1001,
    MIOPEN_ATTR_VARIANT_PACK_INTERMEDIATES = 1002,
    MIOPEN_ATTR_VARIANT_PACK_WORKSPACE     = 1003,

    MIOPEN_ATTR_LAYOUT_INFO_TENSOR_UID = 1100,
    MIOPEN_ATTR_LAYOUT_INFO_TYPES      = 1101,

    MIOPEN_ATTR_KNOB_INFO_TYPE          = 1200,
    MIOPEN_ATTR_KNOB_INFO_MAXIMUM_VALUE = 1201,
    MIOPEN_ATTR_KNOB_INFO_MINIMUM_VALUE = 1202,
    MIOPEN_ATTR_KNOB_INFO_STRIDE        = 1203,

    MIOPEN_ATTR_ENGINE_OPERATION_GRAPH = 1300,
    MIOPEN_ATTR_ENGINE_GLOBAL_INDEX    = 1301,
    MIOPEN_ATTR_ENGINE_KNOB_INFO       = 1302,
    MIOPEN_ATTR_ENGINE_NUMERICAL_NOTE  = 1303,
    MIOPEN_ATTR_ENGINE_LAYOUT_INFO     = 1304,
    MIOPEN_ATTR_ENGINE_BEHAVIOR_NOTE   = 1305,
    MIOPEN_ATTR_ENGINE_SM_COUNT_TARGET = 1306,

    MIOPEN_ATTR_MATMUL_COMP_TYPE     = 1500,
    MIOPEN_ATTR_MATMUL_PADDING_VALUE = 1501,

    MIOPEN_ATTR_OPERATION_MATMUL_ADESC                           = 1520,
    MIOPEN_ATTR_OPERATION_MATMUL_BDESC                           = 1521,
    MIOPEN_ATTR_OPERATION_MATMUL_CDESC                           = 1522,
    MIOPEN_ATTR_OPERATION_MATMUL_DESC                            = 1523,
    MIOPEN_ATTR_OPERATION_MATMUL_IRREGULARLY_STRIDED_BATCH_COUNT = 1524,
    MIOPEN_ATTR_OPERATION_MATMUL_GEMM_M_OVERRIDE_DESC            = 1525,
    MIOPEN_ATTR_OPERATION_MATMUL_GEMM_N_OVERRIDE_DESC            = 1526,
    MIOPEN_ATTR_OPERATION_MATMUL_GEMM_K_OVERRIDE_DESC            = 1527,

    MIOPEN_ATTR_REDUCTION_OPERATOR  = 1600,
    MIOPEN_ATTR_REDUCTION_COMP_TYPE = 1601,

    MIOPEN_ATTR_OPERATION_REDUCTION_XDESC = 1610,
    MIOPEN_ATTR_OPERATION_REDUCTION_YDESC = 1611,
    MIOPEN_ATTR_OPERATION_REDUCTION_DESC  = 1612,

    MIOPEN_ATTR_OPERATION_BN_BWD_WEIGHTS_MATH_PREC        = 1620,
    MIOPEN_ATTR_OPERATION_BN_BWD_WEIGHTS_MEAN_DESC        = 1621,
    MIOPEN_ATTR_OPERATION_BN_BWD_WEIGHTS_INVSTD_DESC      = 1622,
    MIOPEN_ATTR_OPERATION_BN_BWD_WEIGHTS_BN_SCALE_DESC    = 1623,
    MIOPEN_ATTR_OPERATION_BN_BWD_WEIGHTS_X_DESC           = 1624,
    MIOPEN_ATTR_OPERATION_BN_BWD_WEIGHTS_DY_DESC          = 1625,
    MIOPEN_ATTR_OPERATION_BN_BWD_WEIGHTS_DBN_SCALE_DESC   = 1626,
    MIOPEN_ATTR_OPERATION_BN_BWD_WEIGHTS_DBN_BIAS_DESC    = 1627,
    MIOPEN_ATTR_OPERATION_BN_BWD_WEIGHTS_EQ_DY_SCALE_DESC = 1628,
    MIOPEN_ATTR_OPERATION_BN_BWD_WEIGHTS_EQ_X_SCALE_DESC  = 1629,
    MIOPEN_ATTR_OPERATION_BN_BWD_WEIGHTS_EQ_BIAS          = 1630,

    MIOPEN_ATTR_RESAMPLE_MODE            = 1700,
    MIOPEN_ATTR_RESAMPLE_COMP_TYPE       = 1701,
    MIOPEN_ATTR_RESAMPLE_SPATIAL_DIMS    = 1702,
    MIOPEN_ATTR_RESAMPLE_POST_PADDINGS   = 1703,
    MIOPEN_ATTR_RESAMPLE_PRE_PADDINGS    = 1704,
    MIOPEN_ATTR_RESAMPLE_STRIDES         = 1705,
    MIOPEN_ATTR_RESAMPLE_WINDOW_DIMS     = 1706,
    MIOPEN_ATTR_RESAMPLE_NAN_PROPAGATION = 1707,
    MIOPEN_ATTR_RESAMPLE_PADDING_MODE    = 1708,

    MIOPEN_ATTR_OPERATION_RESAMPLE_FWD_XDESC   = 1710,
    MIOPEN_ATTR_OPERATION_RESAMPLE_FWD_YDESC   = 1711,
    MIOPEN_ATTR_OPERATION_RESAMPLE_FWD_IDXDESC = 1712,
    MIOPEN_ATTR_OPERATION_RESAMPLE_FWD_ALPHA   = 1713,
    MIOPEN_ATTR_OPERATION_RESAMPLE_FWD_BETA    = 1714,
    MIOPEN_ATTR_OPERATION_RESAMPLE_FWD_DESC    = 1716,

    MIOPEN_ATTR_OPERATION_RESAMPLE_BWD_DXDESC  = 1720,
    MIOPEN_ATTR_OPERATION_RESAMPLE_BWD_DYDESC  = 1721,
    MIOPEN_ATTR_OPERATION_RESAMPLE_BWD_IDXDESC = 1722,
    MIOPEN_ATTR_OPERATION_RESAMPLE_BWD_ALPHA   = 1723,
    MIOPEN_ATTR_OPERATION_RESAMPLE_BWD_BETA    = 1724,
    MIOPEN_ATTR_OPERATION_RESAMPLE_BWD_DESC    = 1725,
    MIOPEN_ATTR_OPERATION_RESAMPLE_BWD_XDESC   = 1726,
    MIOPEN_ATTR_OPERATION_RESAMPLE_BWD_YDESC   = 1727,

    MIOPEN_ATTR_OPERATION_CONCAT_AXIS          = 1800,
    MIOPEN_ATTR_OPERATION_CONCAT_INPUT_DESCS   = 1801,
    MIOPEN_ATTR_OPERATION_CONCAT_INPLACE_INDEX = 1802,
    MIOPEN_ATTR_OPERATION_CONCAT_OUTPUT_DESC   = 1803,

    MIOPEN_ATTR_OPERATION_SIGNAL_MODE     = 1900,
    MIOPEN_ATTR_OPERATION_SIGNAL_FLAGDESC = 1901,
    MIOPEN_ATTR_OPERATION_SIGNAL_VALUE    = 1902,
    MIOPEN_ATTR_OPERATION_SIGNAL_XDESC    = 1903,
    MIOPEN_ATTR_OPERATION_SIGNAL_YDESC    = 1904,

    MIOPEN_ATTR_OPERATION_NORM_FWD_MODE                     = 2000,
    MIOPEN_ATTR_OPERATION_NORM_FWD_PHASE                    = 2001,
    MIOPEN_ATTR_OPERATION_NORM_FWD_XDESC                    = 2002,
    MIOPEN_ATTR_OPERATION_NORM_FWD_MEAN_DESC                = 2003,
    MIOPEN_ATTR_OPERATION_NORM_FWD_INV_VARIANCE_DESC        = 2004,
    MIOPEN_ATTR_OPERATION_NORM_FWD_SCALE_DESC               = 2005,
    MIOPEN_ATTR_OPERATION_NORM_FWD_BIAS_DESC                = 2006,
    MIOPEN_ATTR_OPERATION_NORM_FWD_EPSILON_DESC             = 2007,
    MIOPEN_ATTR_OPERATION_NORM_FWD_EXP_AVG_FACTOR_DESC      = 2008,
    MIOPEN_ATTR_OPERATION_NORM_FWD_INPUT_RUNNING_MEAN_DESC  = 2009,
    MIOPEN_ATTR_OPERATION_NORM_FWD_INPUT_RUNNING_VAR_DESC   = 2010,
    MIOPEN_ATTR_OPERATION_NORM_FWD_OUTPUT_RUNNING_MEAN_DESC = 2011,
    MIOPEN_ATTR_OPERATION_NORM_FWD_OUTPUT_RUNNING_VAR_DESC  = 2012,
    MIOPEN_ATTR_OPERATION_NORM_FWD_YDESC                    = 2013,
    MIOPEN_ATTR_OPERATION_NORM_FWD_PEER_STAT_DESCS          = 2014,

    MIOPEN_ATTR_OPERATION_NORM_BWD_MODE              = 2100,
    MIOPEN_ATTR_OPERATION_NORM_BWD_XDESC             = 2101,
    MIOPEN_ATTR_OPERATION_NORM_BWD_MEAN_DESC         = 2102,
    MIOPEN_ATTR_OPERATION_NORM_BWD_INV_VARIANCE_DESC = 2103,
    MIOPEN_ATTR_OPERATION_NORM_BWD_DYDESC            = 2104,
    MIOPEN_ATTR_OPERATION_NORM_BWD_SCALE_DESC        = 2105,
    MIOPEN_ATTR_OPERATION_NORM_BWD_EPSILON_DESC      = 2106,
    MIOPEN_ATTR_OPERATION_NORM_BWD_DSCALE_DESC       = 2107,
    MIOPEN_ATTR_OPERATION_NORM_BWD_DBIAS_DESC        = 2108,
    MIOPEN_ATTR_OPERATION_NORM_BWD_DXDESC            = 2109,
    MIOPEN_ATTR_OPERATION_NORM_BWD_PEER_STAT_DESCS   = 2110,

    MIOPEN_ATTR_OPERATION_RESHAPE_XDESC = 2200,
    MIOPEN_ATTR_OPERATION_RESHAPE_YDESC = 2201,

    MIOPEN_ATTR_RNG_DISTRIBUTION                   = 2300,
    MIOPEN_ATTR_RNG_NORMAL_DIST_MEAN               = 2301,
    MIOPEN_ATTR_RNG_NORMAL_DIST_STANDARD_DEVIATION = 2302,
    MIOPEN_ATTR_RNG_UNIFORM_DIST_MAXIMUM           = 2303,
    MIOPEN_ATTR_RNG_UNIFORM_DIST_MINIMUM           = 2304,
    MIOPEN_ATTR_RNG_BERNOULLI_DIST_PROBABILITY     = 2305,

    MIOPEN_ATTR_OPERATION_RNG_YDESC       = 2310,
    MIOPEN_ATTR_OPERATION_RNG_SEED        = 2311,
    MIOPEN_ATTR_OPERATION_RNG_DESC        = 2312,
    MIOPEN_ATTR_OPERATION_RNG_OFFSET_DESC = 2313,

} miopenBackendAttributeName_t;

/*! @brief Data type of an attribute of a backend descriptor
 *
 * Specifies the data type of an attribute of a backend descriptor.
 * It is used to specify the type of data pointed to by the
 * void *arrayOfElements argument of miopenBackendSetAttribute()
 * and miopenBackendGetAttribute()
 */
typedef enum
{
    MIOPEN_TYPE_HANDLE = 0,              /*!< miopenHandle_t */
    MIOPEN_TYPE_DATA_TYPE,               /*!< miopenDataType_t */
    MIOPEN_TYPE_BOOLEAN,                 /*!< bool */
    MIOPEN_TYPE_INT64,                   /*!< int64_t */
    MIOPEN_TYPE_FLOAT,                   /*!< float */
    MIOPEN_TYPE_DOUBLE,                  /*!< double */
    MIOPEN_TYPE_VOID_PTR,                /*!< void * */
    MIOPEN_TYPE_CONVOLUTION_MODE,        /*!< miopenConvolutionMode_t */
    MIOPEN_TYPE_HEUR_MODE,               /*!< miopenBackendHeurMode_t */
    MIOPEN_TYPE_KNOB_TYPE,               /*!< miopenBackendKnobType_t */
    MIOPEN_TYPE_NAN_PROPOGATION,         /*!< miopenNanPropagation_t */
    MIOPEN_TYPE_NUMERICAL_NOTE,          /*!< miopenBackendNumericalNote_t */
    MIOPEN_TYPE_LAYOUT_TYPE,             /*!< miopenBackendLayoutType_t */
    MIOPEN_TYPE_ATTRIB_NAME,             /*!< miopenBackendAttributeName_t */
    MIOPEN_TYPE_POINTWISE_MODE,          /*!< miopenPointwiseMode_t */
    MIOPEN_TYPE_BACKEND_DESCRIPTOR,      /*!< miopenBackendDescriptor_t */
    MIOPEN_TYPE_GENSTATS_MODE,           /*!< miopenGenStatsMode_t */
    MIOPEN_TYPE_BN_FINALIZE_STATS_MODE,  /*!< miopenBnFinalizeStatsMode_t */
    MIOPEN_TYPE_REDUCTION_OPERATOR_TYPE, /*!< miopenReduceTensorOp_t */
    MIOPEN_TYPE_BEHAVIOR_NOTE,           /*!< miopenBackendBehaviorNote_t */
    MIOPEN_TYPE_TENSOR_REORDERING_MODE,  /*!< miopenBackendTensorReordering_t */
    MIOPEN_TYPE_RESAMPLE_MODE,           /*!< miopenResampleMode_t */
    MIOPEN_TYPE_PADDING_MODE,            /*!< miopenPaddingMode_t */
    MIOPEN_TYPE_INT32,                   /*!< int32_t */
    MIOPEN_TYPE_CHAR,                    /*!< char */
    MIOPEN_TYPE_SIGNAL_MODE,             /*!< miopenSignalMode_t */
    MIOPEN_TYPE_FRACTION,                /*!< miopenFraction_t */
    MIOPEN_TYPE_NORM_MODE,               /*!< miopenBackendNormMode_t */
    MIOPEN_TYPE_NORM_FWD_PHASE,          /*!< miopenBackendNormFwdPhase_t */
    MIOPEN_TYPE_RNG_DISTRIBUTION         /*!< miopenRngDistribution_t */
} miopenBackendAttributeType_t;

/*! @brief Intended poinwise math operation for a pointwise operation descriptor
 *
 * An enumerated type to indicate the intended pointwise math operation in the backend pointwise
 * operation descriptor
 */
typedef enum
{
    /*! A pointwise addition between two tensors is computed.*/
    MIOPEN_POINTWISE_ADD,

    /*! A pointwise addition between the first tensor and the square of the second tensor is
       computed. */
    MIOPEN_POINTWISE_ADD_SQUARE,

    /*! A pointwise true division of the first tensor by second tensor is computed. */
    MIOPEN_POINTWISE_DIV,

    /*! A pointwise maximum is taken between two tensors. */
    MIOPEN_POINTWISE_MAX,

    /*! A pointwise minimum is taken between two tensors. */
    MIOPEN_POINTWISE_MIN,

    /*! A pointwise floating-point remainder of the first tensor’s division by the second tensor is
       computed. */
    MIOPEN_POINTWISE_MOD,

    /*! A pointwise multiplication between two tensors is computed. */
    MIOPEN_POINTWISE_MUL,

    /*! A pointwise value from the first tensor to the power of the second tensor is computed. */
    MIOPEN_POINTWISE_POW,

    /*! A pointwise subtraction between two tensors is computed. */
    MIOPEN_POINTWISE_SUB,

    /*! A pointwise absolute value of the input tensor is computed. */
    MIOPEN_POINTWISE_ABS,

    /*! A pointwise ceiling of the input tensor is computed. */
    MIOPEN_POINTWISE_CEIL,

    /*! A pointwise trigonometric cosine of the input tensor is computed. */
    MIOPEN_POINTWISE_COS,

    /*! A pointwise exponential of the input tensor is computed. */
    MIOPEN_POINTWISE_EXP,

    /*! A pointwise floor of the input tensor is computed. */
    MIOPEN_POINTWISE_FLOOR,

    /*! A pointwise natural logarithm of the input tensor is computed. */
    MIOPEN_POINTWISE_LOG,

    /*! A pointwise numerical negative of the input tensor is computed. */
    MIOPEN_POINTWISE_NEG,

    /*! A pointwise reciprocal of the square root of the input tensor is computed. */
    MIOPEN_POINTWISE_RSQRT,

    /*! A pointwise trigonometric sine of the input tensor is computed. */
    MIOPEN_POINTWISE_SIN,

    /*! A pointwise square root of the input tensor is computed. */
    MIOPEN_POINTWISE_SQRT,

    /*! A pointwise trigonometric tangent of the input tensor is computed. */
    MIOPEN_POINTWISE_TAN,

    /*! A pointwise Error Function is computed. */
    MIOPEN_POINTWISE_ERF,

    /*! No computation is performed. As with other pointwise modes, this mode provides implicit
       conversions by specifying the data type of the input tensor as one type, and the data type of
       the output tensor as another. */
    MIOPEN_POINTWISE_IDENTITY,

    /*! A pointwise rectified linear activation function of the input tensor is computed. */
    MIOPEN_POINTWISE_RELU_FWD,

    /*! A pointwise tanh activation function of the input tensor is computed. */
    MIOPEN_POINTWISE_TANH_FWD,

    /*! A pointwise sigmoid activation function of the input tensor is computed. */
    MIOPEN_POINTWISE_SIGMOID_FWD,

    /*! A pointwise Exponential Linear Unit activation function of the input tensor is computed. */
    MIOPEN_POINTWISE_ELU_FWD,

    /*! A pointwise Gaussian Error Linear Unit activation function of the input tensor is computed.
     */
    MIOPEN_POINTWISE_GELU_FWD,

    /*! A pointwise softplus activation function of the input tensor is computed. */
    MIOPEN_POINTWISE_SOFTPLUS_FWD,

    /*! A pointwise swish activation function of the input tensor is computed. */
    MIOPEN_POINTWISE_SWISH_FWD,

    /*! A pointwise tanh approximation of the Gaussian Error Linear Unit activation function of the
       input tensor is computed. The tanh GELU approximation is computed as \f$0.5x\left(
       1+\tanh\left[ \sqrt{2/\pi}\left( x+0.044715x^{3} \right) \right] \right)\f$ */
    MIOPEN_POINTWISE_GELU_APPROX_TANH_FWD,

    /*! A pointwise first derivative of rectified linear activation of the input tensor is computed.
     */
    MIOPEN_POINTWISE_RELU_BWD,

    /*! A pointwise first derivative of tanh activation of the input tensor is computed. */
    MIOPEN_POINTWISE_TANH_BWD,

    /*! A pointwise first derivative of sigmoid activation of the input tensor is computed. */
    MIOPEN_POINTWISE_SIGMOID_BWD,

    /*! A pointwise first derivative of Exponential Linear Unit activation of the input tensor is
       computed. */
    MIOPEN_POINTWISE_ELU_BWD,

    /*! A pointwise first derivative of Gaussian Error Linear Unit activation of the input tensor is
       computed. */
    MIOPEN_POINTWISE_GELU_BWD,

    /*! A pointwise first derivative of softplus activation of the input tensor is computed. */
    MIOPEN_POINTWISE_SOFTPLUS_BWD,

    /*! A pointwise first derivative of swish activation of the input tensor is computed. */
    MIOPEN_POINTWISE_SWISH_BWD,

    /*! A pointwise first derivative of the tanh approximation of the Gaussian Error Linear Unit
       activation of the input tensor is computed. This is computed as \f$0.5\left( 1+\tanh\left(
       b\left( x+cx^{3} \right) \right)+bxsech^{2}\left( b\left( cx^{3}+x \right) \right)\left(
       3cx^{2}+1 \right)dy \right)\f$ where \f$b\f$ is \f$\sqrt{2/\pi}\f$ and \f$c\f$ is
       \f$0.044715\f$ */
    MIOPEN_POINTWISE_GELU_APPROX_TANH_BWD,

    /*! A pointwise truth value of the first tensor equal to the second tensor is computed. */
    MIOPEN_POINTWISE_CMP_EQ,

    /*! A pointwise truth value of the first tensor not equal to the second tensor is computed. */
    MIOPEN_POINTWISE_CMP_NEQ,

    /*! A pointwise truth value of the first tensor greater than the second tensor is computed. */
    MIOPEN_POINTWISE_CMP_GT,

    /*! A pointwise truth value of the first tensor greater than equal to the second tensor is
       computed. */
    MIOPEN_POINTWISE_CMP_GE,

    /*! A pointwise truth value of the first tensor less than the second tensor is computed. */
    MIOPEN_POINTWISE_CMP_LT,

    /*! A pointwise truth value of the first tensor less than equal to the second tensor is
       computed. */
    MIOPEN_POINTWISE_CMP_LE,

    /*! A pointwise truth value of the first tensor logical AND second tensor is computed. */
    MIOPEN_POINTWISE_LOGICAL_AND,

    /*! A pointwise truth value of the first tensor logical OR second tensor is computed. */
    MIOPEN_POINTWISE_LOGICAL_OR,

    /*! A pointwise truth value of input tensors logical NOT is computed. */
    MIOPEN_POINTWISE_LOGICAL_NOT,

    /*! A pointwise index value of the input tensor is generated along a given axis. */
    MIOPEN_POINTWISE_GEN_INDEX,

    /*! A pointwise value is selected amongst two input tensors based on a given predicate tensor.
     */
    MIOPEN_POINTWISE_BINARY_SELECT,

    /*! A pointwise reciprocal of the input tensor is computed. In other words, for every element x
       in the input tensor, 1/x is computed. */
    MIOPEN_POINTWISE_RECIPROCAL
} miopenPointwiseMode_t;

/*! @brief Distribution for random number generation
 *
 * An enumerated type to indicate the distribution to be used in the backend Rng (random number
 * generator) operation.
 */
typedef enum
{
    MIOPEN_RNG_DISTRIBUTION_BERNOULLI,
    MIOPEN_RNG_DISTRIBUTION_UNIFORM,
    MIOPEN_RNG_DISTRIBUTION_NORMAL,
} miopenRngDistribution_t;

/*! @brief Operation mode of CUDNN_BACKEND_ENGINEHEUR_DESCRIPTOR
 *
 *  An enumerated type to indicate the operation mode of a CUDNN_BACKEND_ENGINEHEUR_DESCRIPTOR
 */
typedef enum
{
    MIOPEN_HEUR_MODE_INSTANT  = 0,
    MIOPEN_HEUR_MODE_B        = 1,
    MIOPEN_HEUR_MODE_FALLBACK = 2,
    MIOPEN_HEUR_MODE_A        = 3,
    MIOPEN_HEUR_MODES_COUNT   = 4,
} miopenBackendHeurMode_t;

/*! @brief Backend descriptor
 *
 * A typedef void pointer to one of many opaque descriptor structures.
 * The type of structure that it points to is determined by the argument when allocating the memory
 * for the opaque structure using miopenBackendCreateDescriptor().
 *
 * Attributes of a descriptor can be set using miopenBackendSetAttribute(). After all required
 * attributes of a descriptor are set, the descriptor can be finalized by miopenBackendFinalize().
 * From a finalized descriptor, one can query its queryable attributes using
 * miopenBackendGetAttribute(). Finally, the memory allocated for a descriptor can be freed using
 * miopenBackendDestroyDescriptor().
 */
MIOPEN_DECLARE_OBJECT(miopenBackendDescriptor)

/*! @brief Creates a backend descriptor
 *
 * Allocates memory for a given descriptorType at the location pointed
 * by the descriptor
 *
 * @param [in]   descriptorType  One among the enumerated miopenBackendDescriptorType_t
 * @param [out]  descriptor      Pointer to a descriptor
 *
 * @retval  miopenStatusSuccess        The creation was successful
 * @retval  miopenStatusUnsupportedOp  Creating a descriptor of a given type is not supported
 * @retval  miopenStatusAllocFailed    The memory allocation failed
 * @retval  miopenStatusUnknownError   The error information was not gathered
 */
MIOPEN_EXPORT miopenStatus_t miopenBackendCreateDescriptor(
    miopenBackendDescriptorType_t descriptorType, miopenBackendDescriptor_t* descriptor);

/*! @brief Sets an attribute of a descriptor
 *
 * This function sets an attribute of a descriptor to values provided as a pointer.
 * Returns miopenStatusUnsupportedOp if the descriptor is already
 * successfully finalized using miopenBackendFinalize().
 *
 * @param  [in]  descriptor       Instance of miopenBackendDescriptor_t whose attribute is being set
 * @param  [in]  attributeName    The name of the attribute being set on the descriptor
 * @param  [in]  attributeType    The type of attribute
 * @param  [in]  elementCount     Number of elements being set
 * @param  [in]  arrayOfElements  The starting location for an array from where to read the values
 *                                from. The elements of the array are expected to be of the datatype
 *                                of the attributeType. The datatype of the attributeType is listed
 *                                in the mapping table of miopenBackendAttributeType_t.
 *
 * @retval  miopenStatusSuccess         The attributeName was set to the descriptor
 * @retval  miopenStatusNotInitialized  The backend descriptor pointed to by the descriptor is
 *                                      already in the finalized state
 * @retval  miopenStatusBadParm         The function is called with arguments that correspond to
 *                                      invalid values. Some examples include:
 *                                      * attributeName is not a settable attribute of descriptor.
 *                                      * attributeType is incorrect for this attributeName.
 *                                      * elemCount value is unexpected.
 *                                      * arrayOfElements contains values invalid for the
 *                                        attributeType.
 * @retval  miopenStatusUnsupportedOp  The values to which the attributes are being set are not
 *                                     supported by the current version
 * @retval  miopenStatusUnknownError   The error information was not gathered
 */
MIOPEN_EXPORT miopenStatus_t miopenBackendSetAttribute(miopenBackendDescriptor_t descriptor,
                                                       miopenBackendAttributeName_t attributeName,
                                                       miopenBackendAttributeType_t attributeType,
                                                       int64_t elementCount,
                                                       void* arrayOfElements);

/*! @brief Finalizes a backend descriptor
 *
 * Finalizes the memory pointed to by the descriptor. The type of finalization is done depending on
 * the descriptorType argument with which the descriptor was created using
 * miopenBackendCreateDescriptor() or initialized using miopenBackendInitialize().
 *
 * @param  [in]  descriptor  Instance of miopenBackendDescriptor_t to finalize
 *
 * @retval  miopenStatusSuccess        The descriptor was finalized successfully
 * @retval  miopenStatusBadParm        Invalid descriptor attribute values or combination thereof is
 *                                     encountered
 * @retval  miopenStatusUnsupportedOp  Descriptor attribute values or combinations therefore not
 *                                     supported by the current version
 * @retval  miopenStatusInternalError  Some internal errors are encountered
 * @retval  miopenStatusUnknownError   The error information was not gathered
 */
MIOPEN_EXPORT miopenStatus_t miopenBackendFinalize(miopenBackendDescriptor_t descriptor);

/*! @brief Retrieves backend descriptor's attribute
 *
 * This function retrieves the values of an attribute of a descriptor. attributeName is the name of
 * the attribute whose value is requested. attributeType is the type of attribute.
 * requestsedElementCount is the number of elements to be potentially retrieved. The number of
 * elements for the requested attribute is stored in elementCount. The retrieved values are stored
 * in arrayOfElements. When the attribute is expected to have a single value, arrayOfElements can be
 * pointer to the output value. This function will return miopenStatusNotInitialized if the
 * descriptor has not been successfully finalized using miopenBackendFinalize()
 *
 * @param  [in]   descriptor             Instance of miopenBackendDescriptor_t whose attribute to
 *                                       retrieve
 * @param  [in]   attributeName          The name of the attribute being get from the descriptor
 * @param  [in]   attributeType          The type of attribute
 * @param  [in]   requestedElementCount  Number of elements to output to arrayOfElements
 * @param  [out]  elementCount           Output pointer for the number of elements the descriptor
 *                                       attribute has. Note that miopenBackendGetAttribute() will
 *                                       only write the least of this and requestedElementCount
 *                                       elements to arrayOfElements
 * @param  [out]  arrayOfElements        Array of elements of the datatype of the attributeType. The
 *                                       data type of the attributeType is listed in the mapping
 *                                       table of miopenBackendAttributeType_t
 *
 * @retval  miopenStatusSuccess         The attributeName was retrieved from the descriptor
 *                                      successfully
 * @retval  miopenStatusBadParm         One or more invalid or inconsistent argument values were
 *                                      encountered. Some examples include:
 *                                      * attributeName is not a valid attribute for the descriptor.
 *                                      * attributeType is not one of the valid types for the
 *                                        attribute.
 * @retval  miopenStatusNotInitialized  The descriptor has not been successfully finalized using
 *                                      miopenBackendFinalize()
 * @retval  miopenStatusUnknownError    The error information was not gathered
 */
MIOPEN_EXPORT miopenStatus_t miopenBackendGetAttribute(miopenBackendDescriptor_t descriptor,
                                                       miopenBackendAttributeName_t attributeName,
                                                       miopenBackendAttributeType_t attributeType,
                                                       int64_t requestedElementCount,
                                                       int64_t* elementCount,
                                                       void* arrayOfElements);

/*! @brief Executes a graph
 *
 * Executes the given Engine Configuration Plan on the VariantPack and the finalized ExecutionPlan
 * on the data. The data and the working space are encapsulated in the VariantPack
 *
 * @param  [in]  handle         An instance of miopenHandle_t
 * @param  [in]  executionPlan  Descriptor of the finalized ExecutionPlan
 * @param  [in]  variantPack    Descriptor of the finalized VariantPack consisting of:
 *                              * Data pointer for each non-virtual pointer of the operation set in
 *                                the execution plan.
 *                              * Pointer to user-allocated workspace in global memory at least as
 *                              large as the size queried
 *
 * @retval  miopenStatusSuccess        The ExecutionPlan was executed successfully
 * @retval  miopenStatusBadParm        An incorrect or inconsistent value is encountered. For
 *                                     example, a required data pointer is invalid
 * @retval  miopenStatusInternalError  Some internal errors were encountered
 * @retval  miopenStatusUnknownError   The error information was not gathered
 */
MIOPEN_EXPORT miopenStatus_t miopenBackendExecute(miopenHandle_t handle,
                                                  miopenBackendDescriptor_t executionPlan,
                                                  miopenBackendDescriptor_t variantPack);

/*! @brief Destroys an instance of miopenBackendDescriptor_t
 *
 * Destroys instances of miopenBackendDescriptor_t that were previously created using
 * miopenBackendCreateDescriptor(). The value pointed by the descriptor will be undefined after the
 * memory is free and done.
 *
 * **Undefined Behavior** if the descriptor was altered between the 'Create' and 'Destroy
 * Descriptor'
 *
 * @param  [in]  descriptor  Instance of miopenBackendDescriptor_t previously created by
 *                           miopenBackendCreateDescriptor()
 *
 * @retval  miopenStatusSuccess       The memory was destroyed successfully
 * @retval  miopenStatusAllocFailed   The destruction of memory failed
 * @retval  miopenStatusUnknownError  The error information was not gathered
 */
MIOPEN_EXPORT miopenStatus_t miopenBackendDestroyDescriptor(miopenBackendDescriptor_t descriptor);

/*! @brief Repurposes an instance of miopenBackendDescriptor_t
 *
 * Repurposes a pre-allocated memory pointed to by a descriptor of size sizeInByte to a backend
 * descriptor of type descriptorType. The finalized state of the descriptor is set to false.
 *
 * @param  [in]  descriptor      Instance of miopenBackendDescriptor_t to be initialized
 * @param  [in]  descriptorType  Enumerated value for the type miopenBackendDescriptorType_t
 * @param  [in]  sizeInBytes     Size of memory pointed to by descriptor
 *
 * @retval  miopenStatusSuccess       The memory was initialized successfully
 * @retval  miopenStatusBadParm       An invalid or inconsistent argument value is encountered. Some
 *                                    examples include:
 *                                    * descriptor is a nullptr
 *                                    * sizeInBytes is less than the size required by the descriptor
 *                                      type
 * @retval  miopenStatusUnknownError  The error information was not gathered
 */
MIOPEN_EXPORT miopenStatus_t miopenBackendInitialize(miopenBackendDescriptor_t descriptor,
                                                     miopenBackendDescriptorType_t descriptorType,
                                                     size_t sizeInBytes);

/** @} */
// CLOSEOUT BackendAPI DOXYGEN GROUP
#endif // MIOPEN_BETA_API

#ifdef MIOPEN_BETA_API
<<<<<<< HEAD
// GetItem APIs
/** @addtogroup getitem
 *
 *  @{
 */
/*! @brief Helper function to query the minimum workspace size required by the getitem call
 *
 * @param handle                  MIOpen Handle (input)
 * @param indexCount              Number of input tensor indexs (input)
 * @param indexDescs              Tensor descriptor of input tensor indexs (input)
 * @param sizeInBytes             Pointer to data to return the minimum workspace size
 * @return                        miopenStatus_t
 */
MIOPEN_EXPORT miopenStatus_t
miopenGetGetitemWorkspaceSize(miopenHandle_t handle,
                              int32_t indexCount,
                              const miopenTensorDescriptor_t* indexDescs,
                              size_t* sizeInBytes);

/*! @brief Execute a getitem backward layer
 *
 * @param handle                  MIOpen handle (input)
 * @param workspace               Address of the allocated workspace data (input)
 * @param workspaceSizeInBytes    Size in bytes of the allocated workspace data (input)
 * @param dyDesc                  Tensor descriptor of input tensor dy (input)
 * @param dy                      Source data tensor dyy (input)
 * @param indexCount              Number of input tensor indexs (input)
 * @param indexDescs              Tensor descriptor of input tensor indexs (input)
 * @param indexs                  Source data tensor indexs (input)
 * @param dxDesc                  Tensor descriptor of output tensor dx (input)
 * @param dx                      Data tensor dx (output)
 * @param dimCount                Number of dimensions (input)
 * @param dims                    Dimensions (input)
 * @param sliceCount              Number of slices (input)
 * @param slices                  Slices (input)
 * @param offset                  Offset of output tensor dx (input)
 * @return                        miopenStatus_t
 */
MIOPEN_EXPORT miopenStatus_t miopenGetitemBackward(miopenHandle_t handle,
                                                   void* workspace,
                                                   size_t workspaceSizeInBytes,
                                                   const miopenTensorDescriptor_t dyDesc,
                                                   const void* dy,
                                                   int32_t indexCount,
                                                   const miopenTensorDescriptor_t* indexDescs,
                                                   const void* const* indexs,
                                                   const miopenTensorDescriptor_t dxDesc,
                                                   void* dx,
                                                   const miopenTensorDescriptor_t errorDesc,
                                                   void* error,
                                                   int32_t dimCount,
                                                   const int32_t* dims,
                                                   int32_t sliceCount,
                                                   const int32_t* slices,
                                                   int32_t offset);

/** @} */
// CLOSEOUT GETITEM DOXYGEN GROUP
#endif
=======
// FusedAdam APIs
/** @addtogroup SGD
 *
 *  @{
 */
/*! @brief Perform Fused Adam optimization for a single tensor (Adaptive Moment Estimation).
 *
 * This function implements the Fused Adam optimization algorithm. Adam, short for Adaptive Moment
 * Estimation, extends the RMSProp optimizer. It combines the advantages of AdaGrad and RMSProp by
 * adaptively adjusting learning rates for each parameter using the first and second moments of
 * gradients. Fused Adam optimization efficiently combines multiple operations into a single kernel,
 * reducing memory access overhead and improving performance.
 *
 * @code
 * // Execute Adam
 * miopenFusedAdam(handle,
 *                 paramDesc,
 *                 param,
 *                 gradDesc,
 *                 grad,
 *                 expAvgDesc,
 *                 expAvg,
 *                 expAvgSqDesc,
 *                 expAvgSq,
 *                 NULL,     // Unused maxExpAvgSqDesc because amsgrad is false
 *                 NULL,
 *                 NULL,     // Unused stateStep Tensor because use step integer argument
 *                 NULL,
 *                 step,
 *                 lr,
 *                 beta1,
 *                 beta2,
 *                 weight_decay,
 *                 eps,
 *                 false,    // amsgrad
 *                 false,    // maximize
 *                 false,    // adamw
 *                 NULL,     // Unused gradScale Tensor because not amp
 *                 NULL,
 *                 NULL,     // Unused foundInf Tensor because not amp
 *                 NULL);
 *
 * // Execute AMP Adam
 * miopenFusedAdam(handle,
 *                 paramDesc,
 *                 param,
 *                 gradDesc,
 *                 grad,
 *                 expAvgDesc,
 *                 expAvg,
 *                 expAvgSqDesc,
 *                 expAvgSq,
 *                 NULL,     // Unused maxExpAvgSqDesc because amsgrad is false
 *                 NULL,
 *                 stateStepDesc,
 *                 stateStep,
 *                 -1,       // Ignore step value because stateStep Tensor is used
 *                 lr,
 *                 beta1,
 *                 beta2,
 *                 weight_decay,
 *                 eps,
 *                 false,    // amsgrad
 *                 false,    // maximize
 *                 false,    // adamw
 *                 gradScaleDesc,
 *                 gradScale,
 *                 foundInfDesc,
 *                 foundInf);
 * @endcode
 *
 * @param handle              MIOpen handle (input)
 * @param paramDesc           Tensor descriptor for the input parameter tensor (input)
 * @param param               Input parameter tensor (input)
 * @param gradDesc            Tensor descriptor for the input gradient tensor (input)
 * @param grad                Input gradient tensor (input)
 * @param expAvgDesc          Tensor descriptor for the input exponential moving average tensor
 *                            (input)
 * @param expAvg              Input exponential moving average tensor (input)
 * @param expAvgSqDesc        Tensor descriptor for the input exponential moving average squared
 *                            tensor (input)
 * @param expAvgSq            Input exponential moving average squared tensor (input)
 * @param maxExpAvgSqDesc     Tensor descriptor for the input maximum exponential moving average
 *                            squared tensor. Used when amsgrad is true (input, optional)
 * @param maxExpAvgSq         Input maximum exponential moving average squared tensor. Used when
 *                            amsgrad is true (input, optional)
 * @param stateStepDesc       Tensor descriptor for the input state step tensor (input)
 * @param stateStep           Input state step tensor (input)
 * @param state_step          Input state step. used when the step tensor is null (input)
 * @param lr                  Learning rate (input)
 * @param beta1               Coefficient used for computing the first moment running average of
 *                            gradient (input)
 * @param beta2               Coefficient used for computing the second moment running average of
 *                            gradient (input)
 * @param weight_decay        Weight decay (input)
 * @param eps                 Term added to the denominator to improve numerical stability (input)
 * @param amsgrad             Flag indicating whether to use the AMSGrad variant of Adam (input)
 * @param maximize            Flag indicating whether to maximize the objective with respect to the
 *                            parameters (input)
 * @param adamw               If true, the operation becomes AdamW (input) (not supported)
 * @param gradScaleDesc       Tensor descriptor for the input grad scale tensor (input, optional)
 * @param gradScale           Input grad scale tensor (input, optional)
 * @param foundInfDesc        Tensor descriptor for the input found inf tensor (input, optional)
 * @param foundInf            Tensor indicating the presence of inf or NaN in gradients. If true,
 *                            skips operation and step update (input, optional)
 * @return                    miopenStatus_t
 */
MIOPEN_EXPORT miopenStatus_t miopenFusedAdam(miopenHandle_t handle,
                                             const miopenTensorDescriptor_t paramDesc,
                                             void* param,
                                             const miopenTensorDescriptor_t gradDesc,
                                             const void* grad,
                                             const miopenTensorDescriptor_t expAvgDesc,
                                             void* expAvg,
                                             const miopenTensorDescriptor_t expAvgSqDesc,
                                             void* expAvgSq,
                                             const miopenTensorDescriptor_t maxExpAvgSqDesc,
                                             void* maxExpAvgSq,
                                             const miopenTensorDescriptor_t stateStepDesc,
                                             void* stateStep,
                                             const unsigned int state_step,
                                             const float lr,
                                             const float beta1,
                                             const float beta2,
                                             const float weight_decay,
                                             const float eps,
                                             const bool amsgrad,
                                             const bool maximize,
                                             const bool adamw,
                                             const miopenTensorDescriptor_t gradScaleDesc,
                                             const void* gradScale,
                                             const miopenTensorDescriptor_t foundInfDesc,
                                             const void* foundInf);

/*! @brief Execute single tensor Adam optimization and receive the result in a separate output
 * tensor.
 *
 * This function is equivalent to miopenFusedAdam but receives the result in a separate output
 * tensor.
 * @see miopenFusedAdam
 *
 * @code
 * // Execute Adam
 * miopenFusedAdamWithOutput(handle,
 *                           paramInDesc,
 *                           paramIn,
 *                           paramOutDesc,
 *                           paramOut,
 *                           NULL,   // Unused paramOutFloat16 tensor because is not amp
 *                           NULL,
 *                           gradInDesc,
 *                           gradIn,
 *                           expAvgInDesc,
 *                           expAvgIn,
 *                           expAvgOutDesc,
 *                           expAvgOut,
 *                           expAvgInSqDesc,
 *                           expAvgSqIn,
 *                           expAvgSqOutDesc,
 *                           expAvgSqOut,
 *                           NULL,   // Unused maxExpAvgSqIn tensor because amsgrad is false
 *                           NULL,
 *                           NULL,   // Unused maxExpAvgSqOut tensor because amsgrad is false
 *                           NULL,
 *                           NULL,   // Unused stateStepIn tensor because use step integer argument
 *                           NULL,
 *                           NULL,   // Unused stateStepOut tensor because use step integer argument
 *                           NULL,
 *                           step,
 *                           lr,
 *                           beta1,
 *                           beta2,
 *                           weight_decay,
 *                           eps,
 *                           false,  // amsgrad
 *                           false,  // maximize
 *                           false,  // adamw
 *                           NULL,   // Unused gradScale Tensor because not amp
 *                           NULL,
 *                           NULL,   // Unused foundInf Tensor because not amp
 *                           NULL);
 *
 * // Execute Amp Adam
 * miopenFusedAdamWithOutput(handle,
 *                           paramInDesc,
 *                           paramIn,
 *                           paramOutDesc,
 *                           paramOut,
 *                           paramOutFloat16Desc,  // paramOutFloat16 tensor is optional in amp
 *                           paramOutFloat16,
 *                           gradInDesc,
 *                           gradIn,
 *                           expAvgInDesc,
 *                           expAvgIn,
 *                           expAvgOutDesc,
 *                           expAvgOut,
 *                           expAvgInSqDesc,
 *                           expAvgSqIn,
 *                           expAvgSqIn,
 *                           expAvgSqOutDesc,
 *                           expAvgSqOut,
 *                           NULL,         // Unused maxExpAvgSqIn tensor because amsgrad is false
 *                           NULL,
 *                           NULL,         // Unused maxExpAvgSqOut tensor because amsgrad is false
 *                           NULL,
 *                           stateStepInDesc,
 *                           stateStepIn,
 *                           stateStepOutDesc,
 *                           stateStepOut
 *                           -1,           // Ignore step value because stateStep Tensor is used
 *                           lr, beta1, beta2, weight_decay, eps,
 *                           false,        // amsgrad
 *                           false,        // maximize
 *                           false,        // adamw
 *                           gradScaleDesc,
 *                           gradScale,
 *                           foundInfDesc,
 *                           foundInf);
 * @endcode
 *
 * @param handle              MIOpen handle (input)
 * @param paramInDesc         Tensor descriptor for the input parameter tensor (input)
 * @param paramIn             Input parameter tensor (input)
 * @param paramOutDesc        Tensor descriptor for the output parameter tensor (input)
 * @param paramOut            Output parameter tensor (output)
 * @param paramOutFloat16Desc Tensor descriptor for the output parameter tensor float16 (input,
 *                            optional)
 * @param paramOutFloat16     Output parameter tensor (output, optional)
 * @param gradInDesc          Tensor descriptor for the input gradient tensor (input)
 * @param gradIn              Input gradient tensor (input)
 * @param expAvgInDesc        Tensor descriptor for the input exponential moving average tensor
 *                            (input)
 * @param expAvgIn            Input exponential moving average tensor (input)
 * @param expAvgOutDesc       Tensor descriptor for the output exponential moving average tensor
 *                            (input)
 * @param expAvgOut           Output exponential moving average tensor (output)
 * @param expAvgSqInDesc      Tensor descriptor for the input exponential moving average squared
 *                            tensor (input)
 * @param expAvgSqIn          Input exponential moving average squared tensor (input)
 * @param expAvgSqOutDesc     Tensor descriptor for the output exponential moving average squared
 *                            tensor (input)
 * @param expAvgSqOut         Output exponential moving average squared tensor (output)
 * @param maxExpAvgSqInDesc   Tensor descriptor for the input maximum exponential moving average
 *                            squared tensor. Used when amsgrad is true (input, optional)
 * @param maxExpAvgSqIn       Input maximum exponential moving average squared tensor. Used when
 *                            amsgrad is true (input, optional)
 * @param maxExpAvgSqOutDesc  Tensor descriptor for the output maximum exponential moving average
 *                            squared tensor. Used when amsgrad is true (input, optional)
 * @param maxExpAvgSqOut      Output maximum exponential moving average squared tensor. Used when
 *                            amsgrad is true (output, optional)
 * @param stateStepInDesc     Tensor descriptor for the input state step tensor (input, optional)
 * @param stateStepIn         Input state step tensor (input, optional)
 * @param stateStepOutDesc    Tensor descriptor for the output state step tensor (input, optional)
 * @param stateStepOut        Output state step tensor that stores the updated step value. (output,
 *                            optional)
 * @param state_step          Input state step, It is used when the step tensor is null. (input)
 * @param lr                  Learning rate (input)
 * @param beta1               Coefficient used for computing the first moment running average of
 *                            gradient (input)
 * @param beta2               Coefficient used for computing the second moment running average of
 *                            gradient (input)
 * @param weight_decay        Weight decay (input)
 * @param eps                 Term added to the denominator to improve numerical stability (input)
 * @param amsgrad             Flag indicating whether to use the AMSGrad variant of Adam (input)
 * @param maximize            Flag indicating whether to maximize the objective with respect to the
 *                            parameters (input)
 * @param adamw               If it is true, the operation becomes AdamW (input) (not supported)
 * @param gradScaleDesc       Tensor descriptor for the input grad scale tensor (input, optional)
 * @param gradScale           Input grad scale tensor (input, optional)
 * @param foundInfDesc        Tensor descriptor for the input found inf tensor (input, optional)
 * @param foundInf            Tensor indicating presence of inf or nan in gradients. If true, skips
 *                            operation and step update. (input, optional)
 * @return                    miopenStatus_t
 */
MIOPEN_EXPORT miopenStatus_t
miopenFusedAdamWithOutput(miopenHandle_t handle,
                          const miopenTensorDescriptor_t paramInDesc,
                          void* paramIn,
                          const miopenTensorDescriptor_t paramOutDesc,
                          void* paramOut,
                          const miopenTensorDescriptor_t paramOutFloat16Desc,
                          void* paramOutFloat16,
                          const miopenTensorDescriptor_t gradInDesc,
                          const void* gradIn,
                          const miopenTensorDescriptor_t expAvgInDesc,
                          void* expAvgIn,
                          const miopenTensorDescriptor_t expAvgOutDesc,
                          void* expAvgOut,
                          const miopenTensorDescriptor_t expAvgSqInDesc,
                          void* expAvgSqIn,
                          const miopenTensorDescriptor_t expAvgSqOutDesc,
                          void* expAvgSqOut,
                          const miopenTensorDescriptor_t maxExpAvgSqInDesc,
                          void* maxExpAvgSqIn,
                          const miopenTensorDescriptor_t maxExpAvgSqOutDesc,
                          void* maxExpAvgSqOut,
                          const miopenTensorDescriptor_t stateStepInDesc,
                          void* stateStepIn,
                          const miopenTensorDescriptor_t stateStepOutDesc,
                          void* stateStepOut,
                          const unsigned int state_step,
                          const float lr,
                          const float beta1,
                          const float beta2,
                          const float weight_decay,
                          const float eps,
                          const bool amsgrad,
                          const bool maximize,
                          const bool adamw,
                          const miopenTensorDescriptor_t gradScaleDesc,
                          const void* gradScale,
                          const miopenTensorDescriptor_t foundInfDesc,
                          const void* foundInf);

/** @} */
// CLOSEOUT SGD DOXYGEN GROUP
#endif // MIOPEN_BETA_API
>>>>>>> 70070045

#ifdef __cplusplus
}
#endif

#ifdef __clang__
#pragma clang diagnostic pop
#endif

#endif // MIOPEN_GUARD_MIOPEN_H_<|MERGE_RESOLUTION|>--- conflicted
+++ resolved
@@ -68,11 +68,8 @@
  * @defgroup argmax
  * @defgroup groupnorm
  * @defgroup cat
-<<<<<<< HEAD
+ * @defgroup SGD
  * @defgroup getitem
-=======
- * @defgroup SGD
->>>>>>> 70070045
  *
  */
 
@@ -6788,67 +6785,6 @@
 #endif // MIOPEN_BETA_API
 
 #ifdef MIOPEN_BETA_API
-<<<<<<< HEAD
-// GetItem APIs
-/** @addtogroup getitem
- *
- *  @{
- */
-/*! @brief Helper function to query the minimum workspace size required by the getitem call
- *
- * @param handle                  MIOpen Handle (input)
- * @param indexCount              Number of input tensor indexs (input)
- * @param indexDescs              Tensor descriptor of input tensor indexs (input)
- * @param sizeInBytes             Pointer to data to return the minimum workspace size
- * @return                        miopenStatus_t
- */
-MIOPEN_EXPORT miopenStatus_t
-miopenGetGetitemWorkspaceSize(miopenHandle_t handle,
-                              int32_t indexCount,
-                              const miopenTensorDescriptor_t* indexDescs,
-                              size_t* sizeInBytes);
-
-/*! @brief Execute a getitem backward layer
- *
- * @param handle                  MIOpen handle (input)
- * @param workspace               Address of the allocated workspace data (input)
- * @param workspaceSizeInBytes    Size in bytes of the allocated workspace data (input)
- * @param dyDesc                  Tensor descriptor of input tensor dy (input)
- * @param dy                      Source data tensor dyy (input)
- * @param indexCount              Number of input tensor indexs (input)
- * @param indexDescs              Tensor descriptor of input tensor indexs (input)
- * @param indexs                  Source data tensor indexs (input)
- * @param dxDesc                  Tensor descriptor of output tensor dx (input)
- * @param dx                      Data tensor dx (output)
- * @param dimCount                Number of dimensions (input)
- * @param dims                    Dimensions (input)
- * @param sliceCount              Number of slices (input)
- * @param slices                  Slices (input)
- * @param offset                  Offset of output tensor dx (input)
- * @return                        miopenStatus_t
- */
-MIOPEN_EXPORT miopenStatus_t miopenGetitemBackward(miopenHandle_t handle,
-                                                   void* workspace,
-                                                   size_t workspaceSizeInBytes,
-                                                   const miopenTensorDescriptor_t dyDesc,
-                                                   const void* dy,
-                                                   int32_t indexCount,
-                                                   const miopenTensorDescriptor_t* indexDescs,
-                                                   const void* const* indexs,
-                                                   const miopenTensorDescriptor_t dxDesc,
-                                                   void* dx,
-                                                   const miopenTensorDescriptor_t errorDesc,
-                                                   void* error,
-                                                   int32_t dimCount,
-                                                   const int32_t* dims,
-                                                   int32_t sliceCount,
-                                                   const int32_t* slices,
-                                                   int32_t offset);
-
-/** @} */
-// CLOSEOUT GETITEM DOXYGEN GROUP
-#endif
-=======
 // FusedAdam APIs
 /** @addtogroup SGD
  *
@@ -7166,7 +7102,67 @@
 /** @} */
 // CLOSEOUT SGD DOXYGEN GROUP
 #endif // MIOPEN_BETA_API
->>>>>>> 70070045
+
+#ifdef MIOPEN_BETA_API
+// GetItem APIs
+/** @addtogroup getitem
+ *
+ *  @{
+ */
+/*! @brief Helper function to query the minimum workspace size required by the getitem call
+ *
+ * @param handle                  MIOpen Handle (input)
+ * @param indexCount              Number of input tensor indexs (input)
+ * @param indexDescs              Tensor descriptor of input tensor indexs (input)
+ * @param sizeInBytes             Pointer to data to return the minimum workspace size
+ * @return                        miopenStatus_t
+ */
+MIOPEN_EXPORT miopenStatus_t
+miopenGetGetitemWorkspaceSize(miopenHandle_t handle,
+                              int32_t indexCount,
+                              const miopenTensorDescriptor_t* indexDescs,
+                              size_t* sizeInBytes);
+
+/*! @brief Execute a getitem backward layer
+ *
+ * @param handle                  MIOpen handle (input)
+ * @param workspace               Address of the allocated workspace data (input)
+ * @param workspaceSizeInBytes    Size in bytes of the allocated workspace data (input)
+ * @param dyDesc                  Tensor descriptor of input tensor dy (input)
+ * @param dy                      Source data tensor dyy (input)
+ * @param indexCount              Number of input tensor indexs (input)
+ * @param indexDescs              Tensor descriptor of input tensor indexs (input)
+ * @param indexs                  Source data tensor indexs (input)
+ * @param dxDesc                  Tensor descriptor of output tensor dx (input)
+ * @param dx                      Data tensor dx (output)
+ * @param dimCount                Number of dimensions (input)
+ * @param dims                    Dimensions (input)
+ * @param sliceCount              Number of slices (input)
+ * @param slices                  Slices (input)
+ * @param offset                  Offset of output tensor dx (input)
+ * @return                        miopenStatus_t
+ */
+MIOPEN_EXPORT miopenStatus_t miopenGetitemBackward(miopenHandle_t handle,
+                                                   void* workspace,
+                                                   size_t workspaceSizeInBytes,
+                                                   const miopenTensorDescriptor_t dyDesc,
+                                                   const void* dy,
+                                                   int32_t indexCount,
+                                                   const miopenTensorDescriptor_t* indexDescs,
+                                                   const void* const* indexs,
+                                                   const miopenTensorDescriptor_t dxDesc,
+                                                   void* dx,
+                                                   const miopenTensorDescriptor_t errorDesc,
+                                                   void* error,
+                                                   int32_t dimCount,
+                                                   const int32_t* dims,
+                                                   int32_t sliceCount,
+                                                   const int32_t* slices,
+                                                   int32_t offset);
+
+/** @} */
+// CLOSEOUT GETITEM DOXYGEN GROUP
+#endif // MIOPEN_BETA_API
 
 #ifdef __cplusplus
 }
