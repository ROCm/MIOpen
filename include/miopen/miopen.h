/*******************************************************************************
 *
 * MIT License
 *
 * Copyright (c) 2023 Advanced Micro Devices, Inc.
 *
 * Permission is hereby granted, free of charge, to any person obtaining a copy
 * of this software and associated documentation files (the "Software"), to deal
 * in the Software without restriction, including without limitation the rights
 * to use, copy, modify, merge, publish, distribute, sublicense, and/or sell
 * copies of the Software, and to permit persons to whom the Software is
 * furnished to do so, subject to the following conditions:
 *
 * The above copyright notice and this permission notice shall be included in all
 * copies or substantial portions of the Software.
 *
 * THE SOFTWARE IS PROVIDED "AS IS", WITHOUT WARRANTY OF ANY KIND, EXPRESS OR
 * IMPLIED, INCLUDING BUT NOT LIMITED TO THE WARRANTIES OF MERCHANTABILITY,
 * FITNESS FOR A PARTICULAR PURPOSE AND NONINFRINGEMENT. IN NO EVENT SHALL THE
 * AUTHORS OR COPYRIGHT HOLDERS BE LIABLE FOR ANY CLAIM, DAMAGES OR OTHER
 * LIABILITY, WHETHER IN AN ACTION OF CONTRACT, TORT OR OTHERWISE, ARISING FROM,
 * OUT OF OR IN CONNECTION WITH THE SOFTWARE OR THE USE OR OTHER DEALINGS IN THE
 * SOFTWARE.
 *
 *******************************************************************************/
#ifndef MIOPEN_GUARD_MIOPEN_H_
#define MIOPEN_GUARD_MIOPEN_H_

#ifdef __clang__
#pragma clang diagnostic push
#pragma clang diagnostic ignored "-Wextern-c-compat"
#endif

#include <stddef.h>
#include <stdbool.h>
#include <miopen/config.h>
#include <miopen/export.h>

#if MIOPEN_BACKEND_OPENCL
#define CL_TARGET_OPENCL_VERSION 120
#if defined(__APPLE__) || defined(__MACOSX)
#include <OpenCL/cl.h>
#else
#define CL_USE_DEPRECATED_OPENCL_1_2_APIS
#include <CL/cl.h>
#endif

#elif MIOPEN_BACKEND_HIP
#include <hip/hip_runtime_api.h>
#endif

/*
 * @defgroup convolutions
 * @defgroup pooling
 * @defgroup handle
 * @defgroup layernorm
 * @defgroup LRN
 * @defgroup batchnorm
 * @defgroup activation
 * @defgroup tensor
 * @defgroup softmax
 * @defgroup RNN
 * @defgroup fusion
 * @defgroup LossFunction
 * @defgroup TensorReduce
 * @defgroup find2
 * @defgroup ReduceExtreme
 * @defgroup groupnorm
 * @defgroup cat
 * @defgroup SGD
 * @defgroup getitem
 * @defgroup ReduceCalculation
 * @defgroup RotaryPositionalEmbeddings
 * @defgroup ReLU
 *
 */

/*! Constructs type name from a struct */
#define MIOPEN_DECLARE_OBJECT(name) \
    struct name                     \
    {                               \
    };                              \
    typedef struct name* name##_t;

#ifdef __cplusplus
extern "C" {
#endif

#if MIOPEN_BACKEND_OPENCL
typedef cl_command_queue miopenAcceleratorQueue_t;
#elif MIOPEN_BACKEND_HIP
typedef hipStream_t miopenAcceleratorQueue_t;
#endif

/*! @ingroup handle
 * @brief Creates the miopenHandle_t type
 */
MIOPEN_DECLARE_OBJECT(miopenHandle);

/** @addtogroup handle
 *
 *  @{
 */

/*! @enum miopenStatus_t
 * Error codes that are returned by all MIOpen API calls.
 */
typedef enum
{
    miopenStatusSuccess              = 0, /*!< No errors */
    miopenStatusNotInitialized       = 1, /*!< Data not initialized. */
    miopenStatusInvalidValue         = 2, /*!< Incorrect variable value. */
    miopenStatusBadParm              = 3, /*!< Incorrect parameter detected. */
    miopenStatusAllocFailed          = 4, /*!< Memory allocation error. */
    miopenStatusInternalError        = 5, /*!< MIOpen failure. */
    miopenStatusNotImplemented       = 6, /*!< Use of unimplemented feature. */
    miopenStatusUnknownError         = 7, /*!< Unknown error occurred. */
    miopenStatusUnsupportedOp        = 8, /*!< Unsupported operator for fusion. */
    miopenStatusGpuOperationsSkipped = 9, /*!< This is not an error. */
    miopenStatusVersionMismatch = 10, /*!< Version mismatch of the supplied binary data argment. */
} miopenStatus_t;

#ifdef MIOPEN_BETA_API
typedef enum
{
    miopenF8RoundingModeStandard   = 0,
    miopenF8RoundingModeStochastic = 1,
} miopenF8RoundingMode_t;
#endif

/*! @brief Get character string for an error code.
 *
 * A function which returns a NULL terminated character string of the error code.
 *
 * @param error  miopenStatus_t type error status (input)
 * @return       errorString
 */
MIOPEN_EXPORT const char* miopenGetErrorString(miopenStatus_t error);

/*! @brief Custom allocator function
 *
 * This function allow for user-defined custom allocator
 *
 * @param context     A pointer a context (input)
 * @param sizeBytes   Number of bytes to allocate (input)
 *
 */
typedef void* (*miopenAllocatorFunction)(void* context, size_t sizeBytes);

/*! @brief Custom deallocator function
 *
 * This function allow for user-defined custom deallocation function
 *
 * @param context     A pointer context (input)
 * @param memory      A pointer allocated memory (input)
 *
 */
typedef void (*miopenDeallocatorFunction)(void* context, void* memory);

/*! @brief Method to return version of MIOpen
 *
 * The output values of this call follow from the versioning
 * format major.minor.patch
 *
 * Pointers that are NULL will be ignored.
 *
 * @param major     Major version number (output)
 * @param minor     Minor version number (output)
 * @param patch     Patch version number (output)
 *
 * @return          miopenStatus_t
 */
MIOPEN_EXPORT miopenStatus_t miopenGetVersion(size_t* major, size_t* minor, size_t* patch);

/*! @brief Method to create the MIOpen handle object.
 *
 * This function creates a MIOpen handle. This is called at the very start to initialize the MIOpen
 * environment.
 * @param handle     A pointer to a MIOpen handle type (output)
 *
 * @return           miopenStatus_t
 */
MIOPEN_EXPORT miopenStatus_t miopenCreate(miopenHandle_t* handle);

/*! @brief Create a MIOpen handle with an accelerator stream.
 *
 * The HIP side uses a hipStream_t type for the stream, while OpenCL will use a
 * cl_command_queue.
 *
 * Create a handle with a previously created accelerator command queue.
 * @param handle     A pointer to a MIOpen handle type (output)
 * @param stream      An accelerator queue type (input)
 *
 * @return           miopenStatus_t
 */
MIOPEN_EXPORT miopenStatus_t miopenCreateWithStream(miopenHandle_t* handle,
                                                    miopenAcceleratorQueue_t stream);

/*! @brief Destroys the MIOpen handle.
 *
 * This is called when breaking down the MIOpen environment.
 * @param handle     MIOpen handle (input)
 * @return           miopenStatus_t
 */
MIOPEN_EXPORT miopenStatus_t miopenDestroy(miopenHandle_t handle);

/*! @brief Set accelerator command queue previously created
 *
 * Set a command queue for an accelerator device
 * @param handle     MIOpen handle (input)
 * @param streamID   An accelerator queue type (input)
 * @return           miopenStatus_t
 */
MIOPEN_EXPORT miopenStatus_t miopenSetStream(miopenHandle_t handle,
                                             miopenAcceleratorQueue_t streamID);

/*! @brief Get the previously created accelerator command queue
 *
 * Creates a command queue for an accelerator device
 * @param handle     MIOpen handle (input)
 * @param streamID   Pointer to a accelerator queue type (output)
 * @return           miopenStatus_t
 */
MIOPEN_EXPORT miopenStatus_t miopenGetStream(miopenHandle_t handle,
                                             miopenAcceleratorQueue_t* streamID);

/*! @brief Set allocator for previously created miopenHandle
 *
 * Set a command queue for an accelerator device
 * @param handle     MIOpen handle
 * @param allocator  A callback function MIOpen will use for internal memory allocations.
 *      The provided callback function should allocate device memory with requested size
 *      and return a pointer to this memory.
 *      Passing 0 will restore the default MIOpen allocator and deallocator.
 * @param deallocator  A callback function MIOpen will use to for internal memory deallocation.
 *      The provided callback function should free the specified memory pointer
 * @param allocatorContext  User-specified pointer which is passed to \p allocator and \p
 * deallocator
 *      This allows the callback function to access state set by the caller to this function,
 *      for example a stateful heap allocator or a c++ class.
 * @return           miopenStatus_t
 */
MIOPEN_EXPORT miopenStatus_t miopenSetAllocator(miopenHandle_t handle,
                                                miopenAllocatorFunction allocator,
                                                miopenDeallocatorFunction deallocator,
                                                void* allocatorContext);

/*! @brief Get time for last kernel launched
 *
 * This function is used only when profiling mode has been enabled.
 * Kernel timings are based on the MIOpen handle and is not thread-safe.
 * In order to use multi-threaded profiling, create an MIOpen handle for each
 * concurrent thread.
 *
 * @param handle     MIOpen handle (input)
 * @param time       Pointer to a float type to contain kernel time in milliseconds (output)
 * @return           miopenStatus_t
 */
MIOPEN_EXPORT miopenStatus_t miopenGetKernelTime(miopenHandle_t handle, float* time);

/*! @brief Enable profiling to retrieve kernel time
 *
 * Enable or disable kernel profiling. This profiling is only for kernel time.
 * @param handle     MIOpen handle (input)
 * @param enable     Boolean to toggle profiling (input)
 * @return           miopenStatus_t
 */
MIOPEN_EXPORT miopenStatus_t miopenEnableProfiling(miopenHandle_t handle, bool enable);
/** @} */
// CLOSEOUT HANDLE DOXYGEN GROUP

/*! @ingroup fusion
 * @brief Creates the miopenFusionOpDescriptor_t type
 *
 * Fusion Operator Descriptor contains the meta-data associated with an operator
 * to be fused in a compute graph
 *
 */
MIOPEN_DECLARE_OBJECT(miopenFusionOpDescriptor);

/*! @ingroup tensor
 * @brief Creates the miopenTensorDescriptor_t type
 *
 * Tensor descriptor is an object that allows the user to specify a layer's size for each
 * dimension and dimension strides.
 *
 */
MIOPEN_DECLARE_OBJECT(miopenTensorDescriptor);

/*! @ingroup tensor
 * @brief Creates the miopenSeqTensorDescriptor_t type
 *
 * SeqTensor descriptor is an object that allows the user to specify tensor with sequence dimension.
 *
 */
MIOPEN_DECLARE_OBJECT(miopenSeqTensorDescriptor);

/*! @ingroup convolutions
 * @brief Creates the miopenConvolutionDescriptor_t type
 *
 * Convolution descriptor is an object that allows the user to specify a layer's padding, stride,
 * and dilation of the convolutional filter. Parameters must all be non-negative.
 *
 */
MIOPEN_DECLARE_OBJECT(miopenConvolutionDescriptor);

/*! @ingroup pooling
 * @brief Creates the miopenPoolingDescriptor_t type
 *
 * Pooling descriptor is an object that allows the user to specify the dimension sizes of the
 * pooling windows, paddings, strides, and pooling mode.
 *
 */
MIOPEN_DECLARE_OBJECT(miopenPoolingDescriptor);

/*! @ingroup LRN
 *  @brief Creates the miopenLRNDescriptor_t type
 *
 * LRN descriptor is an object that allows the user to specify the LRN mode, the number of elements
 * in the normalization window, and the LRN k-parameter.
 *
 */
MIOPEN_DECLARE_OBJECT(miopenLRNDescriptor);

/*! @ingroup activation
 * @brief Creates the miopenActivationDescriptor_t type
 *
 * Activation descriptor is an object that allows the user to specify the activation mode.
 *
 */
MIOPEN_DECLARE_OBJECT(miopenActivationDescriptor);

/*! @ingroup RNN
 * @brief Creates the miopenRNNDescriptor_t type
 */
MIOPEN_DECLARE_OBJECT(miopenRNNDescriptor);

/*! @ingroup LossFunction
 * @brief Creates the miopenCTCLossDescriptor_t type
 */
MIOPEN_DECLARE_OBJECT(miopenCTCLossDescriptor);

/*! @ingroup Dropout
 * @brief Creates the miopenDropoutDescriptor_t type
 */
MIOPEN_DECLARE_OBJECT(miopenDropoutDescriptor);

/*! @ingroup TensorReduce
 * @brief Creates the miopenReduceTensorDescriptor_t type
 */
MIOPEN_DECLARE_OBJECT(miopenReduceTensorDescriptor);

/*! @ingroup mha
 * @brief Creates the miopenMhaDescriptor_t type
 */
MIOPEN_DECLARE_OBJECT(miopenMhaDescriptor);

/*! @ingroup softmax
 * @brief Creates the miopenSoftmaxDescriptor_t type
 */
MIOPEN_DECLARE_OBJECT(miopenSoftmaxDescriptor);

/*! @ingroup tensor
 * @enum miopenDataType_t
 * MIOpen floating point datatypes. Both 32-bit and 16-bit floats are supported in MIOpen.
 */
typedef enum
{
    miopenHalf  = 0, /*!< 16-bit floating point (Fully supported) */
    miopenFloat = 1, /*!< 32-bit floating point (Fully supported) */
    miopenInt32 = 2, /*!< 32-bit integer (Partially supported) */
    miopenInt8  = 3, /*!< 8-bit integer (Partially supported) */
    // miopenInt8x4   = 4, /*!< Pack of 4x Int8 in NCHW_VECT_C format (Support discontinued) */
    miopenBFloat16 = 5, /*!< 16-bit binary floating point (8-bit exponent, 7-bit fraction)
                           (Partially supported) */
    miopenDouble = 6,   /*!< 64-bit floating point (Partially supported) */
#ifdef MIOPEN_BETA_API
    miopenFloat8  = 7,
    miopenBFloat8 = 8,
#else
// miopenReserved1 = 7,
// miopenReserved2 = 8,
#endif
    miopenInt64 = 9,
} miopenDataType_t;

/*! @ingroup tensor
 * @enum miopenTensorLayout_t
 * Tensor layouts supported by MIOpen.
 * miopenTensorCHWNc4 and miopenTensorCHWNc8 layout only support weight tensor.
 */
typedef enum
{
    miopenTensorNCHW   = 0, /*!< NCHW memory layout (Fully supported) */
    miopenTensorNHWC   = 1, /*!< NHWC memory layout (Fully supported) */
    miopenTensorCHWN   = 2, /*!< CHWN memory layout (Not supported) */
    miopenTensorNCHWc4 = 3, /*!< NCHWc4 memory layout (Partially supported) */
    miopenTensorNCHWc8 = 4, /*!< NCHWc8 memory layout (Partially supported) */
    miopenTensorCHWNc4 = 5, /*!< CHWNc4 memory layout (Partially supported) */
    miopenTensorCHWNc8 = 6, /*!< CHWNc8 memory layout (Partially supported) */
    miopenTensorNCDHW  = 7, /*!< NCDHW memory layout (Fully supported) */
    miopenTensorNDHWC  = 8, /*!< NCDHW memory layout (Fully supported) */
} miopenTensorLayout_t;

/*! @ingroup pooling
 * @enum miopenIndexType_t
 * MIOpen index datatypes.
 */
typedef enum
{
    miopenIndexUint8  = 0, /*!<  8-bit unsigned */
    miopenIndexUint16 = 1, /*!< 16-bit unsigned */
    miopenIndexUint32 = 2, /*!< 32-bit unsigned */
    miopenIndexUint64 = 3, /*!< 64-bit unsigned */
} miopenIndexType_t;

/*! @ingroup tensor
 * @enum miopenTensorOp_t
 * Element-wise tensor operation modes
 */
typedef enum
{
    miopenTensorOpAdd = 0, /*!< Add tensors element-wise */
    miopenTensorOpMul = 1, /*!< Multiply two tensors element-wise */
    miopenTensorOpMin = 2, /*!< Minimum of tensor element pairs */
    miopenTensorOpMax = 3, /*!< Maximum of tensor element pairs */
} miopenTensorOp_t;

/*! @ingroup convolutions
 *  @enum miopenConvolutionMode_t
 * Convolution mode selection for convolution layer preference.
 */
typedef enum
{
    miopenConvolution = 0, /*!< Cross-Correlation convolution */
    miopenTranspose   = 1, /*!< Transpose convolutions -- deconvolution */
    miopenGroupConv   = 2, /*!< Deprecated Group convolution legacy, ToBe Removed */
    miopenDepthwise   = 3, /*!< Deprecated Depthwise convolution legacy, ToBe Removed */
} miopenConvolutionMode_t;

/*! @ingroup padding
 *  @enum miopenPaddingMode_t
 * Padding mode selection for convolution/Pooling layer preference
 */
typedef enum
{
    miopenPaddingDefault = 0, /*!< MIOPEN Default Padding */
    miopenPaddingSame    = 1, /*!< Tensorflow SAME Padding */
    miopenPaddingValid   = 2, /*!< Tensorflow VALID Padding */
} miopenPaddingMode_t;

/*! @ingroup pooling
 * @enum miopenPoolingMode_t
 * Pooling layer mode
 */
typedef enum
{
    miopenPoolingMax              = 0, /*!< Maximum pooling */
    miopenPoolingAverage          = 1, /*!< Average pooling */
    miopenPoolingAverageInclusive = 2, /*!< Inclusive Average pooling */
} miopenPoolingMode_t;

/*! @ingroup pooling
 * @enum miopenPoolingWorkspaceIndexMode_t
 * Pooling layer workspace index mode. miopenPoolingWorkspaceIndexMask mode records indices
 * indicating the max values' positions in the filter/mask. miopenPoolingWorkspaceIndexImage mode
 * records indices indicating the max values' positions in the image.
 */
typedef enum
{
    miopenPoolingWorkspaceIndexMask  = 0, /*!< Use mask indices, 2D pooling only */
    miopenPoolingWorkspaceIndexImage = 1, /*!< Use image indices */
} miopenPoolingWorkspaceIndexMode_t;

/*! @ingroup LRN
 * @enum miopenLRNMode_t
 * Local Response Normalization layer mode
 */
typedef enum
{
    miopenLRNWithinChannel = 0, /*!< Channel independent */
    miopenLRNCrossChannel  = 1, /*!< Cross Channel */
} miopenLRNMode_t;
#ifdef MIOPEN_BETA_API
/*! @ingroup layernorm
 * @enum miopenNormMode_t
 * LayerNorm mode
 */
typedef enum
{
    MIOPEN_ELEMENTWISE_AFFINE = 0, /*!< initialized to ones for weights and zeros for biases */
    MIOPEN_WEIGHT_BIAS =
        1, /*!< learnable weights and biases of the module of shape normalized_shape */
    MIOPEN_ELEMENTWISE_AFFINE_FUSED_ADD =
        2, /*!< initialized to ones for weights and zeros for biases in addlayernorm */
    MIOPEN_WEIGHT_BIAS_FUSED_ADD = 3, /*!< learnable weights and biases of the module of shape
                                         normalized_shape in addlayernorm */
    MIOPEN_ELEMENTWISE_AFFINE_T5 =
        4, /*!< initialized to ones for weights and zeros for biases in t5layernorm */
    MIOPEN_WEIGHT_BIAS_T5 = 5, /*!< learnable weights and biases of the module of shape
                                  normalized_shape in t5layernorm */
} miopenNormMode_t;
#endif
/*! @ingroup batchnorm
 * @enum miopenBatchNormMode_t
 * Batch Normalization layer mode
 */
typedef enum
{
    miopenBNPerActivation = 0, /*!< Element-wise normalization for fully connected layer */
    miopenBNSpatial       = 1, /*!< Mini-batch spatial normalization for convolutional layers */
} miopenBatchNormMode_t;

/*! @ingroup activation
 * @enum miopenActivationMode_t
 * Activation layer modes
 */
typedef enum
{
    miopenActivationPASTHRU  = 0, /*!< No activation, pass through the data */
    miopenActivationLOGISTIC = 1, /*!< Sigmoid function: \f$1 / (1 + e^{-x})\f$ */
    miopenActivationTANH     = 2, /*!< Tanh activation \f$ \beta * tanh( \alpha * x) \f$ */
    miopenActivationRELU     = 3, /*!< Rectified Linear Unit \f$ max(0, x) \f$ */
    miopenActivationSOFTRELU = 4, /*!< \f$log(1 + e^x)\f$ */
    miopenActivationABS      = 5, /*!< Absolute value \f$abs(x)\f$ */
    miopenActivationPOWER = 6, /*!< Scaled and shifted power \f$(\alpha + \beta * x)^{gamma}\f$ */
    miopenActivationCLIPPEDRELU =
        7,                     /*!< Clipped Rectified Linear Unit \f$ min(\alpha, max(0,x)) \f$ */
    miopenActivationLEAKYRELU =
        8, /*!< Leaky Rectified Linear Unit \f$ \alpha * x | x <= 0; x | x > 0 \f$ */
    miopenActivationELU =
        9, /*!< Exponential Rectified Linear Unit \f$ \alpha * (e^{x} - 1) | x <= 0; x | x > 0 \f$
            */
} miopenActivationMode_t;

/*! @ingroup softmax
 * @enum miopenSoftmaxAlgorithm_t
 * Softmax implementation algorithms
 */
typedef enum
{
    MIOPEN_SOFTMAX_FAST     = 0, /*!< straightforward softmax */
    MIOPEN_SOFTMAX_ACCURATE = 1, /*!< scaled softmax by maximum value in input domain */
    MIOPEN_SOFTMAX_LOG      = 2, /*!< log softmax */
} miopenSoftmaxAlgorithm_t;

/*! @ingroup softmax
 * @enum miopenSoftmaxMode_t
 * Softmax modes
 */
typedef enum
{
    MIOPEN_SOFTMAX_MODE_INSTANCE = 0, /*!< compute per image (N) across C, H, W */
    MIOPEN_SOFTMAX_MODE_CHANNEL =
        1, /*!< compute per spatial location (H, W) per image (N) across C */
} miopenSoftmaxMode_t;

/*! @ingroup TensorReduce
 * @brief Version of TensorReduce API. Applications may use it to ensure
 * backward compatibility with older library versions.
 *
 * - 0 or undefined - Initial API. Supported operations: ADD, MIN, MIN, MAX.
 * - 1 - Added AMAX, AVG, NORM1, NORM2 ops.
 */
#define MIOPEN_API_VERSION_REDUCE_TENSOR 1

/*! @ingroup TensorReduce
 * @enum miopenReduceTensorOp_t
 * Tensor Reduction operation types
 */
typedef enum
{
    MIOPEN_REDUCE_TENSOR_ADD = 0, /*!< the operation is adding the values of the reduced elements */
    MIOPEN_REDUCE_TENSOR_MUL =
        1, /*!< the operation is multiplying the values of the reduced elements */
    MIOPEN_REDUCE_TENSOR_MIN =
        2, /*!< the operation is getting the minimum value of the reduced elements */
    MIOPEN_REDUCE_TENSOR_MAX =
        3, /*!< the operation is getting the maximum value of the reduced elements */
    MIOPEN_REDUCE_TENSOR_AMAX =
        4, /*!< the operation is getting the maximum absolute value of the reduced elements */
    MIOPEN_REDUCE_TENSOR_AVG =
        5, /*!< the operation is getting the averaged value of the reduced elements */
    MIOPEN_REDUCE_TENSOR_NORM1 =
        6, /*!< the operation is adding the absolute values of the reduced elements */
    MIOPEN_REDUCE_TENSOR_NORM2 = 7, /*!< the operation is getting the square root of the sum of
                                     squares of the reduced elements */
    // MIOPEN_REDUCE_TENSOR_MUL_NO_ZEROS =
    //    8, /*!< the operation is same as MUL, but does not have the zero values considered */
} miopenReduceTensorOp_t;

/*! @ingroup TensorReduce
 * @enum miopenReduceTensorOp_t
 * Nan numbers propagation modes
 */
typedef enum
{
    MIOPEN_NOT_PROPAGATE_NAN = 0, /*!< does not propagate Nan number */
    MIOPEN_PROPAGATE_NAN     = 1, /*!< propagate the Nan number by the Reduction operation */
} miopenNanPropagation_t;

/*! @ingroup TensorReduce
 * @enum miopenReduceTensorIndices_t
 * Reduction Indices computation modes
 */
typedef enum
{
    MIOPEN_REDUCE_TENSOR_NO_INDICES        = 0, /*!< Does not compuate indices */
    MIOPEN_REDUCE_TENSOR_FLATTENED_INDICES = 1, /*!< Compute the relative, flatted indices */
} miopenReduceTensorIndices_t;

/*! @ingroup TensorReduce
 * @enum miopenIndicesType_t
 * Reduction Indices types
 */
typedef enum
{
    MIOPEN_32BIT_INDICES = 0, /*!< 32-bit unsigned integer indices */
    MIOPEN_64BIT_INDICES = 1, /*!< 64-bit unsigned integer indices */
    MIOPEN_16BIT_INDICES = 2, /*!< 16-bit unsigned integer indices */
    MIOPEN_8BIT_INDICES  = 3, /*!< 8-bit unsigned integer indices */
} miopenIndicesType_t;

/*! @ingroup convolutions
 *  @enum miopenConvolutionAttrib_t
 * Attribute for convolution descriptor, used for alternating the convolution behavior
 */
typedef enum
{
    MIOPEN_CONVOLUTION_ATTRIB_FP16_ALT_IMPL =
        0, /*!< Use alternative fp16 implementation.
            Only supported for gfx90a; has no effect for other targets.
            0 - disabled, 1 - enabled, -1 or unset - default (F0B1W1) >*/
    MIOPEN_CONVOLUTION_ATTRIB_DETERMINISTIC =
        1, /*!< Restrict MIOpen convolutions to kernels which produce numerically deterministic
              results. 0 - disabled (default), 1 - enabled >*/
#ifdef MIOPEN_BETA_API
    MIOPEN_CONVOLUTION_ATTRIB_FP8_ROUNDING_MODE =
        2, /*!<Specifies the rounding mode for the 8-bit floating data types. Currently, two
              rounding modes are supported miopenF8RoundingModeStandard and
              miopenF8RoundingModeStochastic. These are listed as part of the miopenF8RoundingMode_t
              enum.>*/
#else
// miopenReserved1 = 2,
#endif
} miopenConvolutionAttrib_t;

/** @addtogroup tensor
 *
 *  @{
 */

/*! @brief Create a Tensor Descriptor
 *
 * API for creating an uninitialized tensor descriptor.
 * @param tensorDesc Pointer to a tensor descriptor type (output)
 * @return           miopenStatus_t
 */
MIOPEN_EXPORT miopenStatus_t miopenCreateTensorDescriptor(miopenTensorDescriptor_t* tensorDesc);

/*! @brief Set shape of 4D tensor
 *
 * Interface for setting 4-D tensor shape. MIOpen currently implements NCHW and NHWC layout.
 *
 * @param tensorDesc Tensor descriptor (input/output)
 * @param dataType   MIOpen datatype (input)
 * @param n          Mini-batch size (input)
 * @param c          Number of channels (input)
 * @param h          Data height dimension size (input)
 * @param w          Data width dimension size (input)
 * @return           miopenStatus_t
 */
MIOPEN_EXPORT miopenStatus_t miopenSet4dTensorDescriptor(
    miopenTensorDescriptor_t tensorDesc, miopenDataType_t dataType, int n, int c, int h, int w);

/*! @brief Set shape of ND tensor with specific layout
 *
 * Interface for setting N-D packed tensor shape. This interface support NHWC, NCHW, NCHWc*, CHWNc*
 * @param tensorDesc   Tensor descriptor (input/output)
 * @param dataType     MIOpen datatype (input)
 * @param tensorLayout Tensor layout (input)
 * @param lens         Tensor dimensions (input)
 * @param num_lens     Tensor dimension size (input)
 * @return             miopenStatus_t
 */
MIOPEN_EXPORT miopenStatus_t
miopenSetNdTensorDescriptorWithLayout(miopenTensorDescriptor_t tensorDesc,
                                      miopenDataType_t dataType,
                                      miopenTensorLayout_t tensorLayout,
                                      const int* lens,
                                      int num_lens);
/*! @brief Set shape and stride of 4D tensor
 *
 * Interface for setting 4-D tensor shape and stride. It allows to create the non-packed tensor.
 * A non-packed tensor refers to the tensor where the elements are not compressed or packed in any
 * specific way. Each element in the tensor is stored individually, and there is no special
 * compression applied to the storage.
 *
 * @param tensorDesc Tensor descriptor (input/output)
 * @param dataType   MIOpen datatype (input)
 * @param n          Mini-batch size (input)
 * @param c          Number of channels (input)
 * @param h          Data height dimension size (input)
 * @param w          Data width dimension size (input)
 * @param nStride    Mini-batch dimension stride (input)
 * @param cStride    Channel dimension stride (input)
 * @param hStride    Height dimension stride (input)
 * @param wStride    Width dimension stride (input)
 * @return           miopenStatus_t
 */
MIOPEN_EXPORT miopenStatus_t miopenSet4dTensorDescriptorEx(miopenTensorDescriptor_t tensorDesc,
                                                           miopenDataType_t dataType,
                                                           int n,
                                                           int c,
                                                           int h,
                                                           int w,
                                                           int nStride,
                                                           int cStride,
                                                           int hStride,
                                                           int wStride);

/*! @brief Get the details of the tensor descriptor
 *
 * Interface to query the 4-D tensor shape.
 *
 * @param tensorDesc Tensor descriptor (input)
 * @param dataType   MIOpen datatype (output)
 * @param n          Mini-batch size (output)
 * @param c          Number of channels (output)
 * @param h          Data height dimension size (output)
 * @param w          Data width dimension size (output)
 * @param nStride    Mini-batch dimension stride (output)
 * @param cStride    Channel dimension stride (output)
 * @param hStride    Height dimension stride (output)
 * @param wStride    Width dimension stride (output)
 * @return           miopenStatus_t
 */
MIOPEN_EXPORT miopenStatus_t miopenGet4dTensorDescriptor(miopenTensorDescriptor_t tensorDesc,
                                                         miopenDataType_t* dataType,
                                                         int* n,
                                                         int* c,
                                                         int* h,
                                                         int* w,
                                                         int* nStride,
                                                         int* cStride,
                                                         int* hStride,
                                                         int* wStride);

/*! @brief Set shape of N-dimensional tensor
 *
 * Interface for setting non-packed tensor shape.
 * @param tensorDesc   Tensor descriptor (input/output)
 * @param dataType     MIOpen datatype (input)
 * @param nbDims       Number of dimensions in the dimsA array (input)
 * @param dimsA        Array containing the size of dimensions (input)
 * @param stridesA     Array containing the size of stride (input)
 * @return             miopenStatus_t
 */
MIOPEN_EXPORT miopenStatus_t miopenSetTensorDescriptor(miopenTensorDescriptor_t tensorDesc,
                                                       miopenDataType_t dataType,
                                                       int nbDims,
                                                       const int* dimsA,
                                                       const int* stridesA);

#ifdef MIOPEN_BETA_API
/*! @copydoc miopenSetTensorDescriptor()
 */
MIOPEN_EXPORT miopenStatus_t miopenSetTensorDescriptorV2(miopenTensorDescriptor_t tensorDesc,
                                                         miopenDataType_t dataType,
                                                         int nbDims,
                                                         const size_t* dimsA,
                                                         const size_t* stridesA);
#endif

#ifdef MIOPEN_BETA_API
/*! @brief Set the tensor cast type
 *
 *  For tensors where the cast_type attribute is set, the tensor elements would be converted to the
 * target type before the target operation is applied. Currently, only supported for convolution
 * operations targeting the FP8 datatype
 *
 *  @param tensorDesc Tensor descriptor type (input)
 *  @param cast_type  MIOpen datatype (input)
 */
MIOPEN_EXPORT miopenStatus_t miopenSetTensorCastType(miopenTensorDescriptor_t tensorDesc,
                                                     miopenDataType_t cast_type);
#endif

/*! @brief Set shape of N-dimensional tensor
 *
 * Interface for querying tensor size. MIOpen has support for 1, 2, 3, 4, 5 dimensional tensor of
 * layout.
 * @param tensorDesc   Tensor descriptor (input)
 * @param size         number of elements in tensor described by the descriptor (output)
 * @return             miopenStatus_t
 */
MIOPEN_EXPORT miopenStatus_t miopenGetTensorDescriptorSize(miopenTensorDescriptor_t tensorDesc,
                                                           int* size);

/*! @brief Get the details of the N-dimensional tensor descriptor.
 *
 * @param tensorDesc Tensor descriptor (input)
 * @param dataType   MIOpen datatype (output)
 * @param dimsA      Array containing the size of dimensions (output)
 * @param stridesA   Array containing the size of stride (output)
 * @return           miopenStatus_t
 */
MIOPEN_EXPORT miopenStatus_t miopenGetTensorDescriptor(miopenTensorDescriptor_t tensorDesc,
                                                       miopenDataType_t* dataType,
                                                       int* dimsA,
                                                       int* stridesA);

/*! @brief Destroys the tensor descriptor
 *
 * @param tensorDesc Tensor descriptor (input)
 * @return           miopenStatus_t
 */
MIOPEN_EXPORT miopenStatus_t miopenDestroyTensorDescriptor(miopenTensorDescriptor_t tensorDesc);

/*! @brief Create a Tensor Descriptor for sequence data
 *
 * API for creating an uninitialized sequence data tensor descriptor.
 * @param tensorDesc Pointer to a sequence data tensor descriptor type (output)
 * @return           miopenStatus_t
 */
MIOPEN_EXPORT miopenStatus_t
miopenCreateSeqTensorDescriptor(miopenSeqTensorDescriptor_t* tensorDesc);

/*! @brief Destroys the sequence data tensor descriptor
 *
 * @param tensorDesc Tensor descriptor (input)
 * @return           miopenStatus_t
 */
MIOPEN_EXPORT miopenStatus_t
miopenDestroySeqTensorDescriptor(miopenSeqTensorDescriptor_t tensorDesc);

/*! @brief Execute element-wise tensor operations
 *
 * This function implements: \f$ C = op ( alpha1[0] * A, alpha2[0] * B ) + beta[0] * C \f$
 *
 * For Forward Bias one can also use, miopenConvolutionForwardBias()
 *
 * @param handle     MIOpen handle (input)
 * @param tensorOp   Operation from miopenTensorOp_t (input)
 * @param alpha1     Tensor A's floating point scaling factor, allocated on the host (input)
 * @param aDesc      Tensor descriptor for tensor A (input)
 * @param A          Tensor A (input)
 * @param alpha2     Tensor B's floating point scaling factor, allocated on the host (input)
 * @param bDesc      Tensor descriptor for tensor B (input)
 * @param B          Tensor B (input)
 * @param beta       Tensor C's floating point scaling factor, allocated on the host (input)
 * @param cDesc      Tensor descriptor for tensor C (input)
 * @param C          Tensor C (input and output)
 * @return           miopenStatus_t
 */
MIOPEN_EXPORT miopenStatus_t miopenOpTensor(miopenHandle_t handle,
                                            miopenTensorOp_t tensorOp,
                                            const void* alpha1,
                                            const miopenTensorDescriptor_t aDesc,
                                            const void* A,
                                            const void* alpha2,
                                            const miopenTensorDescriptor_t bDesc,
                                            const void* B,
                                            const void* beta,
                                            const miopenTensorDescriptor_t cDesc,
                                            void* C);

/*! @brief Fills a tensor with a single value.
 *
 * Supported datatypes are fp32, fp16, and bfp16
 *
 * @param handle     MIOpen handle (input)
 * @param yDesc      Tensor descriptor for tensor y (input)
 * @param y          Tensor y (input)
 * @param alpha      Pointer to fill value (input)
 * @return           miopenStatus_t
 */
MIOPEN_EXPORT miopenStatus_t miopenSetTensor(miopenHandle_t handle,
                                             const miopenTensorDescriptor_t yDesc,
                                             void* y,
                                             const void* alpha);

/*! @brief Scales all elements in a tensor by a single value.
 *
 * Supported datatypes are fp32 and fp16
 *
 * @param handle     MIOpen handle (input)
 * @param yDesc      Tensor descriptor for tensor y (input)
 * @param y          Tensor y (input and output)
 * @param alpha      Floating point scaling factor, allocated on the host (input)
 * @return           miopenStatus_t
 */
MIOPEN_EXPORT miopenStatus_t miopenScaleTensor(miopenHandle_t handle,
                                               const miopenTensorDescriptor_t yDesc,
                                               void* y,
                                               const void* alpha);

/*! @brief Returns number of bytes associated with tensor descriptor
 *
 * @param tensorDesc Tensor descriptor (input)
 * @param numBytes   Number of bytes associated with tensor descriptor (output)
 * @return           miopenStatus_t
 */
MIOPEN_EXPORT miopenStatus_t miopenGetTensorNumBytes(miopenTensorDescriptor_t tensorDesc,
                                                     size_t* numBytes);

/*! @brief Copies one tensor to another tensor with a different layout/scale.
 *
 * This function implements:
 * 1. \f$ Y = alpha * X + beta * Y \f$ for fp32 and fp16 datatype
 * 2. Vectorize/de-vectorize along channel dimension C for int8 datatype
 *
 * Currently this is used for transforming from int8 to int8x4 vector datatypes
 *
 * @param handle     MIOpen handle (input)
 * @param alpha      Floating point scaling factor, allocated on the host (input)
 * @param xDesc      Source Tensor descriptor for tensor x (input)
 * @param x          Source Tensor x (input)
 * @param beta       Floating point scaling factor, allocated on the host (input)
 * @param yDesc      Destination Tensor descriptor for tensor y (input)
 * @param y          Destination Tensor y (output)
 * @return           miopenStatus_t
 */
MIOPEN_EXPORT miopenStatus_t miopenTransformTensor(miopenHandle_t handle,
                                                   const void* alpha,
                                                   const miopenTensorDescriptor_t xDesc,
                                                   const void* x,
                                                   const void* beta,
                                                   const miopenTensorDescriptor_t yDesc,
                                                   void* y);

/** @} */
// CLOSEOUT TENSOR DOXYGEN GROUP

/** @addtogroup convolutions
 *
 *  @{
 */

/*! @brief Creates a convolution layer descriptor
 *
 * @param convDesc   Convolution layer descriptor
 * @return           miopenStatus_t
 */
MIOPEN_EXPORT miopenStatus_t
miopenCreateConvolutionDescriptor(miopenConvolutionDescriptor_t* convDesc);

/*! @brief Creates a 2-D convolution layer descriptor
 *
 * For group/depthwise convolution dilation height and width, only a dilation value of 1 is
 * supported.
 *
 * @param convDesc   Convolution layer descriptor (output)
 * @param c_mode     Convolutional mode (input)
 * @param pad_h      Height input data padding (input)
 * @param pad_w      Width input data padding (input)
 * @param stride_h   Stride for the height of input data (input)
 * @param stride_w   Stride for the width of input data (input)
 * @param dilation_h Dilation height (input)
 * @param dilation_w Dilation width (input)
 * @return           miopenStatus_t
 */
MIOPEN_EXPORT miopenStatus_t miopenInitConvolutionDescriptor(miopenConvolutionDescriptor_t convDesc,
                                                             miopenConvolutionMode_t c_mode,
                                                             int pad_h,
                                                             int pad_w,
                                                             int stride_h,
                                                             int stride_w,
                                                             int dilation_h,
                                                             int dilation_w);

/*! @brief Creates a N-dimensional convolution layer descriptor
 *
 * @param convDesc      Convolution layer descriptor (output)
 * @param spatialDim    Convolutional spatial dimension (input)
 * @param padA          Array of input data padding (input)
 * @param strideA       Array of convolution stride (input)
 * @param dilationA     Array of convolution dilation (input)
 * @param c_mode        Convolutional mode (input)
 * @return              miopenStatus_t
 */
MIOPEN_EXPORT miopenStatus_t
miopenInitConvolutionNdDescriptor(miopenConvolutionDescriptor_t convDesc,
                                  int spatialDim,
                                  const int* padA,
                                  const int* strideA,
                                  const int* dilationA,
                                  miopenConvolutionMode_t c_mode);

/*! @brief Retrieves the spatial dimension of a convolution layer descriptor
 *
 * @param convDesc              Convolution layer descriptor (input)
 * @param spatialDim            Spatial dimension of convolution descriptor (output)
 * @return                      miopenStatus_t
 */
MIOPEN_EXPORT miopenStatus_t miopenGetConvolutionSpatialDim(miopenConvolutionDescriptor_t convDesc,
                                                            int* spatialDim);

/*! @brief Retrieves a 2-D convolution layer descriptor's details
 *
 * For group/depthwise convolution dilation height and width, only a dilation value of 1 is
 * supported.
 *
 * @param convDesc   Convolution layer descriptor (input)
 * @param c_mode     Convolutional mode (output)
 * @param pad_h      Height input data padding (output)
 * @param pad_w      Width input data padding (output)
 * @param stride_h   Stride for the height of input data (output)
 * @param stride_w   Stride for the width of input data (output)
 * @param dilation_h Dilation height (output)
 * @param dilation_w Dilation width (output)
 * @return           miopenStatus_t
 */
MIOPEN_EXPORT miopenStatus_t miopenGetConvolutionDescriptor(miopenConvolutionDescriptor_t convDesc,
                                                            miopenConvolutionMode_t* c_mode,
                                                            int* pad_h,
                                                            int* pad_w,
                                                            int* stride_h,
                                                            int* stride_w,
                                                            int* dilation_h,
                                                            int* dilation_w);

/*! @brief Retrieves a N-dimensional convolution layer descriptor's details
 *
 * @param convDesc               Convolution layer descriptor (input)
 * @param requestedSpatialDim    Expected convolution spatial dimension (intput)
 * @param spatialDim             Convolutional spatial dimension (output)
 * @param padA                   Array of input data padding (output)
 * @param strideA                Array of convolution stride (output)
 * @param dilationA              Array of convolution dilation (output)
 * @param c_mode                 Convolutional mode (output)
 * @return                       miopenStatus_t
 */
MIOPEN_EXPORT miopenStatus_t
miopenGetConvolutionNdDescriptor(miopenConvolutionDescriptor_t convDesc,
                                 int requestedSpatialDim,
                                 int* spatialDim,
                                 int* padA,
                                 int* strideA,
                                 int* dilationA,
                                 miopenConvolutionMode_t* c_mode);

/*! @brief Get the number of groups to be used in Group/Depthwise convolution
 *
 * @param convDesc   Convolution layer descriptor (input)
 * @param groupCount Pointer to number of groups in group/depthwise convolution (output)
 * @return           miopenStatus_t
 */
MIOPEN_EXPORT miopenStatus_t miopenGetConvolutionGroupCount(miopenConvolutionDescriptor_t convDesc,
                                                            int* groupCount);

/*! @brief Set the number of groups to be used in Group/Depthwise convolution
 *
 * Must be called before all computational APIs of group/depthwise convolution, it is preferable to
 * call miopenInitConvolutionDescriptor() first, then miopenSetConvolutionGroupCount() to fully
 * initialize group convolutions. Both Convolution Mode and Transpose Convolution Mode support
 * group/depthwise convolution. To run depthwise convolution, set groupCount value equal to number
 * of channels.
 *
 * @param convDesc   Convolution layer descriptor (output)
 * @param groupCount      number of groups, in depthwise conv using filter_number/channel_multiplier
 * (input)
 * @return           miopenStatus_t
 */
MIOPEN_EXPORT miopenStatus_t miopenSetConvolutionGroupCount(miopenConvolutionDescriptor_t convDesc,
                                                            int groupCount);

/*! @brief Set the output padding to be used in 2-D Transpose convolution
 *
 * This function is optional for initialization of Transpose convolution. If applicable, it must be
 * called before all computational APIs of Transpose convolution. It is preferable to call
 * miopenInitConvolutionDescriptor() first, then miopenSetTransposeConvOutputPadding() to fully
 * initialize transpose convolutions.
 *
 * @param convDesc   Convolution layer descriptor (output)
 * @param adj_h      output padding for the height of output data (input)
 * @param adj_w      output padding for the width of output data (input)
 * @return           miopenStatus_t
 */
MIOPEN_EXPORT miopenStatus_t
miopenSetTransposeConvOutputPadding(miopenConvolutionDescriptor_t convDesc, int adj_h, int adj_w);

/*! @brief Set the output padding to be used in N-dimensional Transpose convolution
 *
 * This function is optional for initialization of Transpose convolution. If applicable, it must be
 * called before all computational APIs of Transpose convolution. It is preferable to call
 * miopenInitConvolutionNdDescriptor() first, then miopenSetTransposeConvNdOutputPadding() to fully
 * initialize transpose convolutions. Currently, 2-D and 3-D convolutions are supported.
 *
 * @param convDesc      Convolution layer descriptor (output)
 * @param spatialDim    Convolutional spatial dimension (input)
 * @param adjA          array of output padding for output data (input)
 * @return              miopenStatus_t
 */
MIOPEN_EXPORT miopenStatus_t miopenSetTransposeConvNdOutputPadding(
    miopenConvolutionDescriptor_t convDesc, int spatialDim, const int* adjA);

/*! @brief Get the shape of a resulting 4-D tensor from a 2-D convolution
 *
 * This function returns the dimensions of the resulting 4D tensor of a 2D
 * convolution, given the convolution descriptor, the input tensor descriptor
 * and the filter descriptor. This function can help to setup the output tensor
 * and allocate the proper amount of memory prior to launch the actual
 * convolution.
 *
 * @param convDesc          Convolution layer descriptor (input)
 * @param inputTensorDesc   Input data tensor descriptor (input)
 * @param filterDesc        Weight descriptor (input)
 * @param n                 Mini-batch size (output)
 * @param c                 Number of channels (output)
 * @param h                 Data height dimension size (output)
 * @param w                 Data width dimension size (output)
 * @return                  miopenStatus_t
 */
MIOPEN_EXPORT miopenStatus_t
miopenGetConvolutionForwardOutputDim(miopenConvolutionDescriptor_t convDesc,
                                     const miopenTensorDescriptor_t inputTensorDesc,
                                     const miopenTensorDescriptor_t filterDesc,
                                     int* n,
                                     int* c,
                                     int* h,
                                     int* w);

/*! @brief Get the shape of a resulting N-dimensional tensor from a (N-2)-dimensional convolution
 *
 * This function returns the dimensions of the resulting N-dimensional tensor of a (N-2)-dimensional
 * convolution, given the convolution descriptor, the input tensor descriptor
 * and the filter descriptor. It is used to setup the output tensor descriptor prior to executing
 * the convolution layer.
 *
 * @param convDesc          Convolution layer descriptor (input)
 * @param inputTensorDesc   Input data tensor descriptor (input)
 * @param filterDesc        Weight descriptor (input)
 * @param nDim              Pointer to Output data tensor dimension (output)
 * @param outputTensorDimA  Array of Output data tensor length (output)
 */
MIOPEN_EXPORT miopenStatus_t
miopenGetConvolutionNdForwardOutputDim(miopenConvolutionDescriptor_t convDesc,
                                       const miopenTensorDescriptor_t inputTensorDesc,
                                       const miopenTensorDescriptor_t filterDesc,
                                       int* nDim,
                                       int* outputTensorDimA);

/*! @brief Destroys the tensor descriptor object
 *
 * @param convDesc Convolution tensor descriptor type (input)
 * @return           miopenStatus_t
 */
MIOPEN_EXPORT miopenStatus_t
miopenDestroyConvolutionDescriptor(miopenConvolutionDescriptor_t convDesc);

/*! @brief Set the attribute of the convolution descriptor
 *
 * @param convDesc          Convolution layer descriptor (input)
 * @param attr              Attribute of this convolution to set (input)
 * @param value             Value of this attribute (input)
 */
MIOPEN_EXPORT miopenStatus_t miopenSetConvolutionAttribute(miopenConvolutionDescriptor_t convDesc,
                                                           const miopenConvolutionAttrib_t attr,
                                                           int value);

/*! @brief Get the attribute of the convolution descriptor
 *
 * @param convDesc          Convolution layer descriptor (input)
 * @param attr              Attribute of this convolution to get (input)
 * @param value             Value of this attribute (output)
 */
MIOPEN_EXPORT miopenStatus_t miopenGetConvolutionAttribute(miopenConvolutionDescriptor_t convDesc,
                                                           const miopenConvolutionAttrib_t attr,
                                                           int* value);

/*! @enum miopenConvFwdAlgorithm_t
 * Convolutional algorithm mode for forward propagation. MIOpen use cross-correlation for its
 * convolution implementation.
 */
typedef enum
{
    miopenConvolutionFwdAlgoGEMM         = 0, /*!< GEMM variant */
    miopenConvolutionFwdAlgoDirect       = 1, /*!< Direct convolutions */
    miopenConvolutionFwdAlgoFFT          = 2, /*!< Fast Fourier Transform indirect convolutions */
    miopenConvolutionFwdAlgoWinograd     = 3, /*!< Winograd indirect convolutions */
    miopenConvolutionFwdAlgoImplicitGEMM = 5, /*!< Implicit GEMM convolutions */
} miopenConvFwdAlgorithm_t;

/*! @enum miopenConvBwdWeightsAlgorithm_t
 * Convolutional algorithm mode for back propagation on weights.
 */
typedef enum
{
    miopenConvolutionBwdWeightsAlgoGEMM         = 0, /*!< GEMM variant */
    miopenConvolutionBwdWeightsAlgoDirect       = 1, /*!< Direct convolution algorithm */
    miopenConvolutionBwdWeightsAlgoWinograd     = 3, /*!< Winograd convolutions */
    miopenConvolutionBwdWeightsAlgoImplicitGEMM = 5, /*!< Implicit GEMM convolutions */
} miopenConvBwdWeightsAlgorithm_t;

/*! @enum miopenConvBwdDataAlgorithm_t
 * Convolutional algorithm mode for back propagation on data.
 */
typedef enum
{
    miopenConvolutionBwdDataAlgoGEMM     = 0, /*!< GEMM variant */
    miopenConvolutionBwdDataAlgoDirect   = 1, /*!< Direct convolutions */
    miopenConvolutionBwdDataAlgoFFT      = 2, /*!< Fast Fourier Transform indirect convolutions */
    miopenConvolutionBwdDataAlgoWinograd = 3, /*!< Winograd indirect convolutions */
    miopenTransposeBwdDataAlgoGEMM =
        4, /*!< Deprecated Transpose GEMM variant legacy, ToBe Removed */
    miopenConvolutionBwdDataAlgoImplicitGEMM = 5, /*!< Implicit GEMM convolutions */
} miopenConvBwdDataAlgorithm_t;

/*! @enum miopenConvAlgorithm_t
 * Top-level convolutional algorithm mode
 */
typedef enum
{
    miopenConvolutionAlgoGEMM         = 0, /*!< GEMM variant */
    miopenConvolutionAlgoDirect       = 1, /*!< Direct convolutions */
    miopenConvolutionAlgoFFT          = 2, /*!< Fast Fourier Transform indirect convolutions */
    miopenConvolutionAlgoWinograd     = 3, /*!< Winograd indirect convolutions */
    miopenConvolutionAlgoImplicitGEMM = 5, /*!< Implicit GEMM convolutions */
} miopenConvAlgorithm_t;

/*! @brief Perf struct for forward, backward filter, or backward data algorithms
 *
 * Contains the union to hold the selected convolution algorithm for forward, or backwards layers,
 * and also contains the time it took to run the algorithm and the workspace required to run the
 * algorithm. The workspace in this structure can be used when executing the convolution layer.
 */
typedef struct
{
    union
    {
        miopenConvFwdAlgorithm_t fwd_algo; /*!< Forward convolution algorithm enum selection */
        miopenConvBwdWeightsAlgorithm_t bwd_weights_algo; /*!< Back propagation on weights
                                                             convolution algorithm enum selection */
        miopenConvBwdDataAlgorithm_t
            bwd_data_algo; /*!< Back propagation on data convolution algorithm enum selection */
    };

    float time;    /*!< Time to exectued the selected algorithm represented in the union */
    size_t memory; /*!< Workspace required to run the selected algorithm represented in the union */

} miopenConvAlgoPerf_t;

/*! @brief Performance struct for forward, backward filter, or backward data algorithms in
 * immediate mode
 *
 * Contains a 64-bit integer identifying the solution and the algorithm for the solution,
 * as well as the runtime, workspace size and a boolean flag indicating whether the returned
 * solution is a heuristic or resulting from an actual run
 *
 */
typedef struct
{
    float time; /*!< Represents the approximate time required to execute this solution on the GPU,
                     in milliseconds. This value may either be based on an acutal kernel run or an
                     estimate based on a heuristic.*/
    size_t workspace_size; /*!< Workspace required to run the selected algorithm represented in the
                              union */
    uint64_t solution_id;  /*!< Identifier for the returned solution */
    miopenConvAlgorithm_t algorithm; /*!< The algorithm used to compute the solution */

} miopenConvSolution_t;

/*! @brief Query the maximum number of solutions applicable for the given input/output and weights
 *  tensor descriptor for Convolution in the Forward direction.
 *
 * This call returns the maximum number of applicable solutions for a forward convolution problem.
 * The \c solutionCount returned may be used to allocate the memory required for the
 * \c miopenConvAlgoPerf_t which is required by miopenConvolutionGetSolution API calls.
 *
 * @param handle         MIOpen handle (input)
 * @param wDesc          Tensor descriptor for weight tensor w (input)
 * @param xDesc          Tensor descriptor for input data tensor x (input)
 * @param convDesc       Convolution layer descriptor (input)
 * @param yDesc          Tensor descriptor for output data tensor y (input)
 * @param solutionCount  Pointer to memory to return number of applicable solutions (output)
 * @return               miopenStatus_t
 */
MIOPEN_EXPORT miopenStatus_t
miopenConvolutionForwardGetSolutionCount(miopenHandle_t handle,
                                         const miopenTensorDescriptor_t wDesc,
                                         const miopenTensorDescriptor_t xDesc,
                                         const miopenConvolutionDescriptor_t convDesc,
                                         const miopenTensorDescriptor_t yDesc,
                                         size_t* solutionCount);

/*! @brief Query the applicable solutions for a convolution configuration described by
 *  input, output and convolution descriptors.
 *
 *  The returned solutions array is sorted in the order of decreasing performance. The returned
 * solutions
 * might be based
 *  on heuristics and for more consistent performance results the user the advised to run the Find
 * step.
 *  The maximum length of the solutions array may be queried using
 * miopenConvolutionForwardGetSolutionCount
 *
 * @param handle         MIOpen handle (input)
 * @param wDesc          Tensor descriptor for weight tensor w (input)
 * @param xDesc          Tensor descriptor for input data tensor x (input)
 * @param convDesc       Convolution layer descriptor (input)
 * @param yDesc          Tensor descriptor for output data tensor y (input)
 * @param maxSolutionCount The size of the solutions array passed in below (input)
 * @param solutionCount The size of the solutions array returned (output)
 * @param solutions      A pointer to an array of type miopenConvSolution_t allocated by the user,
 *                      filled in by MIOpen with applicable solutions. (output)
 * @return               miopenStatus_t
 *
 */
MIOPEN_EXPORT miopenStatus_t
miopenConvolutionForwardGetSolution(miopenHandle_t handle,
                                    const miopenTensorDescriptor_t wDesc,
                                    const miopenTensorDescriptor_t xDesc,
                                    const miopenConvolutionDescriptor_t convDesc,
                                    const miopenTensorDescriptor_t yDesc,
                                    const size_t maxSolutionCount,
                                    size_t* solutionCount,
                                    miopenConvSolution_t* solutions);

/*! @brief Returns the workspace size required for a particular solution id.
 *
 * This is an optional call for users who may have serialized the solution id and just need the
 * workspace
 * size for it. The same information is returned by the miopenConvolutionForwardGetSolution as part
 * of the
 * miopenConvSolution_t struct.
 *
 * @param handle         MIOpen handle (input)
 * @param wDesc          Tensor descriptor for weight tensor w (input)
 * @param xDesc          Tensor descriptor for input data tensor x (input)
 * @param convDesc       Convolution layer descriptor (input)
 * @param yDesc          Tensor descriptor for output data tensor y (input)
 * @param solution_id      ID of the solution for which workspace size is required (input)
 * @param workSpaceSize  The size of the workspace (output)
 * @return               miopenStatus_t
 */
MIOPEN_EXPORT miopenStatus_t
miopenConvolutionForwardGetSolutionWorkspaceSize(miopenHandle_t handle,
                                                 const miopenTensorDescriptor_t wDesc,
                                                 const miopenTensorDescriptor_t xDesc,
                                                 const miopenConvolutionDescriptor_t convDesc,
                                                 const miopenTensorDescriptor_t yDesc,
                                                 const uint64_t solution_id,
                                                 size_t* workSpaceSize);

/*! @brief Compiles the solution provided by the user, this solution may be acquired by the
 * miopenConvolutionForwardGetSolution API call above.
 *   Compiling the solution ensures that the first API call to miopenConvolutionForwardImmediate
 * does
 * not cause a compile.
 *
 *   This is an optional step and may be skipped if a slow first miopenConvolutionForwardImmediate
 * invocation is acceptable.
 *
 * @param handle         MIOpen handle (input)
 * @param wDesc          Tensor descriptor for weight tensor w (input)
 * @param xDesc          Tensor descriptor for input data tensor x (input)
 * @param convDesc       Convolution layer descriptor (input)
 * @param yDesc          Tensor descriptor for output data tensor y (input)
 * @param solution_id      ID of the solution to be compiled, as chosen by the user
 * @return               miopenStatus_t
 */
MIOPEN_EXPORT miopenStatus_t
miopenConvolutionForwardCompileSolution(miopenHandle_t handle,
                                        const miopenTensorDescriptor_t wDesc,
                                        const miopenTensorDescriptor_t xDesc,
                                        const miopenConvolutionDescriptor_t convDesc,
                                        const miopenTensorDescriptor_t yDesc,
                                        const uint64_t solution_id);

/*! @brief Executes the Forward convolution operation based on the provided solution ID.
 *
 * Supported datatypes are fp32, fp16, bfp16, and int8
 *
 * @param handle         MIOpen handle (input)
 * @param wDesc          Tensor descriptor for weight tensor w (input)
 * @param w              Weights tensor w (input)
 * @param xDesc          Tensor descriptor for input data tensor x (input)
 * @param x              Data tensor x (input)
 * @param convDesc       Convolution layer descriptor (input)
 * @param yDesc          Tensor descriptor for output data tensor y (input)
 * @param y              Data tensor y (output)
 * @param workSpace      Workspace tensor (input)
 * @param workSpaceSize  Size of the memory in bytes pointed to by workSpace above
 * @param solution_id      ID of the solution to be compiled, as chosen by the user
 * @return               miopenStatus_t
 */
MIOPEN_EXPORT miopenStatus_t
miopenConvolutionForwardImmediate(miopenHandle_t handle,
                                  const miopenTensorDescriptor_t wDesc,
                                  const void* w,
                                  const miopenTensorDescriptor_t xDesc,
                                  const void* x,
                                  const miopenConvolutionDescriptor_t convDesc,
                                  const miopenTensorDescriptor_t yDesc,
                                  void* y,
                                  void* workSpace,
                                  size_t workSpaceSize,
                                  const uint64_t solution_id);

/*! @brief Query the maximum number of solutions applicable for the given input/output and weights
 *  tensor descriptor for backward Convolution w-r-t Data.
 *
 *  This call returns the maximum number of applicable solutions for a the convolution problem, the
 * number
 *  returned may be used to allocate the memory required for the miopenConvAlgoPert2_t which is
 * required
 *  by miopenConvolutionBackwardDataGetSolution API calls.
 *
 * @param handle         MIOpen handle (input)
 * @param dyDesc         Tensor descriptor for data input tensor dy (input)
 * @param wDesc          Tensor descriptor for weight tensor w (input)
 * @param convDesc       Convolution layer descriptor (input)
 * @param dxDesc         Tensor descriptor for output data tensor dx (input)
 * @param solutionCount  Pointer to memory to return number of applicable solutions (output)
 * @return               miopenStatus_t
 */
MIOPEN_EXPORT miopenStatus_t
miopenConvolutionBackwardDataGetSolutionCount(miopenHandle_t handle,
                                              const miopenTensorDescriptor_t dyDesc,
                                              const miopenTensorDescriptor_t wDesc,
                                              const miopenConvolutionDescriptor_t convDesc,
                                              const miopenTensorDescriptor_t dxDesc,
                                              size_t* solutionCount);

/*! @brief Query the applicable solutions for a backward convolution w-r-t data as described by
 *  input, output and convolution descriptors.
 *
 *  The returned solutions array is sorted in the order of decreasing performance. The returned
 * solutions
 *  ns
 * might be based
 *  on heuristics and for more consistent performance results the user the advised to run the Find
 * step.
 *  The maximum length of the solutions array may be queried using
 * miopenConvolutionBackwardDataGetSolutionCount
 *
 * @param handle           MIOpen handle (input)
 * @param dyDesc           Tensor descriptor for data input tensor dy (input)
 * @param wDesc            Tensor descriptor for weight tensor w (input)
 * @param convDesc         Convolution layer descriptor (input)
 * @param dxDesc           Tensor descriptor for output data tensor dx (input)
 * @param maxSolutionCount The size of the solutions array passed in below (input)
 * @param solutionCount    The size of the solutions array returned (output)
 * @param solutions        A pointer to an array of type miopenConvSolution_t allocated by the user,
 *                         filled in by MIOpen with applicable solutions. (output)
 * @return                 miopenStatus_t
 *
 */
MIOPEN_EXPORT miopenStatus_t
miopenConvolutionBackwardDataGetSolution(miopenHandle_t handle,
                                         const miopenTensorDescriptor_t dyDesc,
                                         const miopenTensorDescriptor_t wDesc,
                                         const miopenConvolutionDescriptor_t convDesc,
                                         const miopenTensorDescriptor_t dxDesc,
                                         const size_t maxSolutionCount,
                                         size_t* solutionCount,
                                         miopenConvSolution_t* solutions);

/*! @brief Returns the workspace size required for a particular solution id.
 *
 * This is an optional call for users who may have serialized the solution id and just need the
 * workspace
 * size for it. The same information is returned by the miopenConvolutionBackwardDataGetSolution as
 * part of the
 * miopenConvSolution_t struct.
 *
 * @param handle         MIOpen handle (input)
 * @param dyDesc           Tensor descriptor for data input tensor dy (input)
 * @param wDesc            Tensor descriptor for weight tensor w (input)
 * @param convDesc         Convolution layer descriptor (input)
 * @param dxDesc           Tensor descriptor for output data tensor dx (input)
 * @param solution_id      ID of the solution for which workspace size is required (input)
 * @param workSpaceSize  The size of the workspace (output)
 * @return               miopenStatus_t
 */
MIOPEN_EXPORT miopenStatus_t
miopenConvolutionBackwardDataGetSolutionWorkspaceSize(miopenHandle_t handle,
                                                      const miopenTensorDescriptor_t dyDesc,
                                                      const miopenTensorDescriptor_t wDesc,
                                                      const miopenConvolutionDescriptor_t convDesc,
                                                      const miopenTensorDescriptor_t dxDesc,
                                                      const uint64_t solution_id,
                                                      size_t* workSpaceSize);

/*! @brief Compiles the solution provided by the user, this solution may be acquired by the
 * miopenConvolutionBackwardDataGetSolution API call above.
 *   Compiling the solution ensures that the first API call to
 * miopenConvolutionBackwardDataImmediate
 * does not cause a compile.
 *
 *   This is an optional step and may be skipped if a slow first
 * miopenConvolutionBackwardDataImmediate
 * invocation is acceptable.
 *
 * @param handle         MIOpen handle (input)
 * @param dyDesc         Tensor descriptor for data input tensor dy (input)
 * @param wDesc          Tensor descriptor for weight tensor w (input)
 * @param convDesc       Convolution layer descriptor (input)
 * @param dxDesc         Tensor descriptor for output data tensor dx (input)
 * @param solution_id      ID of the solution to be compiled, as chosen by the user
 * @return               miopenStatus_t
 */
MIOPEN_EXPORT miopenStatus_t
miopenConvolutionBackwardDataCompileSolution(miopenHandle_t handle,
                                             const miopenTensorDescriptor_t dyDesc,
                                             const miopenTensorDescriptor_t wDesc,
                                             const miopenConvolutionDescriptor_t convDesc,
                                             const miopenTensorDescriptor_t dxDesc,
                                             const uint64_t solution_id);

/*! @brief Executes the Backward convolution w-r-t data  operation based on the provided solution
 * ID.
 *
 *
 * @param handle         MIOpen handle (input)
 * @param dyDesc         Tensor descriptor for data input tensor dy (input)
 * @param dy             Data delta tensor dy (input)
 * @param wDesc          Tensor descriptor for weight tensor w (input)
 * @param w              Weights tensor w (input)
 * @param convDesc       Convolution layer descriptor (input)
 * @param dxDesc         Tensor descriptor for output data tensor dx (input)
 * @param dx             Data delta tensor dx (output)
 * @param workSpace      Workspace tensor (input)
 * @param workSpaceSize  Size in bytes of the workspace memory pointed to by workSpace
 * @param solution_id      ID of the solution to be compiled, as chosen by the user
 * @return               miopenStatus_t
 */
MIOPEN_EXPORT miopenStatus_t
miopenConvolutionBackwardDataImmediate(miopenHandle_t handle,
                                       const miopenTensorDescriptor_t dyDesc,
                                       const void* dy,
                                       const miopenTensorDescriptor_t wDesc,
                                       const void* w,
                                       const miopenConvolutionDescriptor_t convDesc,
                                       const miopenTensorDescriptor_t dxDesc,
                                       void* dx,
                                       void* workSpace,
                                       size_t workSpaceSize,
                                       const uint64_t solution_id);

/*! @brief Query the maximum number of solutions applicable for the given input/output and weights
 *  tensor descriptor for backward Convolution w-r-t Weights.
 *
 *  This call returns the maximum number of applicable solutions for a the convolution problem, the
 * number
 *  returned may be used to allocate the memory required for the miopenConvAlgoPert2_t which is
 * required
 *  by miopenConvolutionBackwardWeightsGetSolution API calls.
 *
 * @param handle         MIOpen handle (input)
 * @param dyDesc         Tensor descriptor for data tensor dy (input)
 * @param xDesc          Tensor descriptor for data tensor x (input)
 * @param convDesc       Convolution layer descriptor (input)
 * @param dwDesc         Tensor descriptor for weight tensor dw (input)
 * @param solutionCount  Pointer to memory to return number of applicable solutions (output)
 * @return               miopenStatus_t
 */
MIOPEN_EXPORT miopenStatus_t
miopenConvolutionBackwardWeightsGetSolutionCount(miopenHandle_t handle,
                                                 const miopenTensorDescriptor_t dyDesc,
                                                 const miopenTensorDescriptor_t xDesc,
                                                 const miopenConvolutionDescriptor_t convDesc,
                                                 const miopenTensorDescriptor_t dwDesc,
                                                 size_t* solutionCount);

/*! @brief Query the applicable solutions for a backward convolution w-r-t weights as described by
 *  input, output and convolution descriptors.
 *
 *  The returned solutions array is sorted in the order of decreasing performance. The returned
 * solutions
 * might be based
 *  on heuristics and for more consistent performance results the user the advised to run the Find
 * step.
 *  The maximum length of the solutions array may be queried using
 * miopenConvolutionBackwardWeightsGetSolutionCount
 *
 * @param handle           MIOpen handle (input)
 * @param dyDesc           Tensor descriptor for data tensor dy (input)
 * @param xDesc            Tensor descriptor for data tensor x (input)
 * @param convDesc         Convolution layer descriptor (input)
 * @param dwDesc           Tensor descriptor for weight tensor dw (input)
 * @param maxSolutionCount The size of the solutions array passed in below (input)
 * @param solutionCount    The size of the solutions array returned (output)
 * @param solutions        A pointer to an array of type miopenConvSolution_t allocated by the user,
 *                         filled in by MIOpen with applicable solutions. (output)
 * @return                 miopenStatus_t
 *
 */
MIOPEN_EXPORT miopenStatus_t
miopenConvolutionBackwardWeightsGetSolution(miopenHandle_t handle,
                                            const miopenTensorDescriptor_t dyDesc,
                                            const miopenTensorDescriptor_t xDesc,
                                            const miopenConvolutionDescriptor_t convDesc,
                                            const miopenTensorDescriptor_t dwDesc,
                                            const size_t maxSolutionCount,
                                            size_t* solutionCount,
                                            miopenConvSolution_t* solutions);

/*! @brief Returns the workspace size required for a particular solution id.
 *
 * This is an optional call for users who may have serialized the solution id and just need the
 * workspace
 * size for it. The same information is returned by the miopenConvolutionBackwardWeightsGetSolution
 * as part of the
 * miopenConvSolution_t struct.
 *
 * @param handle         MIOpen handle (input)
 * @param dyDesc         Tensor descriptor for data tensor dy (input)
 * @param xDesc          Tensor descriptor for data tensor x (input)
 * @param convDesc       Convolution layer descriptor (input)
 * @param dwDesc         Tensor descriptor for weight tensor dw (input)
 * @param solution_id      ID of the solution for which workspace size is required (input)
 * @param workSpaceSize  The size of the workspace (output)
 * @return               miopenStatus_t
 */
MIOPEN_EXPORT miopenStatus_t miopenConvolutionBackwardWeightsGetSolutionWorkspaceSize(
    miopenHandle_t handle,
    const miopenTensorDescriptor_t dyDesc,
    const miopenTensorDescriptor_t xDesc,
    const miopenConvolutionDescriptor_t convDesc,
    const miopenTensorDescriptor_t dwDesc,
    const uint64_t solution_id,
    size_t* workSpaceSize);

/*! @brief Compiles the solution provided by the user, this solution may be acquired by the
 * miopenConvolutionBackwardWeightsGetSolution API call above.
 *   Compiling the solution ensures that the first API call to
 * miopenConvolutionBackwardWeightsImmediate
 * does not cause a compile.
 *
 *   This is an optional step and may be skipped if a slow first
 * miopenConvolutionBackwardWeightsImmediate invocation is acceptable.
 *
 * @param handle         MIOpen handle (input)
 * @param dyDesc         Tensor descriptor for data tensor dy (input)
 * @param xDesc          Tensor descriptor for data tensor x (input)
 * @param convDesc       Convolution layer descriptor (input)
 * @param dwDesc         Tensor descriptor for weight tensor dw (input)
 * @param solution_id      ID of the solution to be compiled, as chosen by the user
 * @return               miopenStatus_t
 */
MIOPEN_EXPORT miopenStatus_t
miopenConvolutionBackwardWeightsCompileSolution(miopenHandle_t handle,
                                                const miopenTensorDescriptor_t dyDesc,
                                                const miopenTensorDescriptor_t xDesc,
                                                const miopenConvolutionDescriptor_t convDesc,
                                                const miopenTensorDescriptor_t dwDesc,
                                                const uint64_t solution_id);

/*! @brief Executes the Backward convolution w-r-t weights  operation based on the provided solution
 * ID.
 *
 *
 * @param handle         MIOpen handle (input)
 * @param dyDesc         Tensor descriptor for data tensor dy (input)
 * @param dy             Data delta tensor dy (input)
 * @param xDesc          Tensor descriptor for data tensor x (input)
 * @param x              Data tensor x (input)
 * @param convDesc       Convolution layer descriptor (input)
 * @param dwDesc         Tensor descriptor for weight tensor dw (input)
 * @param dw             Weights delta tensor dw (output)
 * @param workSpace      Workspace tensor (input)
 * @param workSpaceSize  Size in bytes of the memory passed in, pointed to by workSpace pointer
 * above
 * @param solution_id      ID of the solution to be compiled, as chosen by the user
 * @return               miopenStatus_t
 */
MIOPEN_EXPORT miopenStatus_t
miopenConvolutionBackwardWeightsImmediate(miopenHandle_t handle,
                                          const miopenTensorDescriptor_t dyDesc,
                                          const void* dy,
                                          const miopenTensorDescriptor_t xDesc,
                                          const void* x,
                                          const miopenConvolutionDescriptor_t convDesc,
                                          const miopenTensorDescriptor_t dwDesc,
                                          void* dw,
                                          void* workSpace,
                                          size_t workSpaceSize,
                                          const uint64_t solution_id);

/*! @brief Query the workspace size required for a forward convolution algorithm.
 *
 * For given tensor and convolution descriptors, this function calculates and returns the minimum
 * size of the workspace that must be provided to miopenFindConvolutionForwardAlgorithm() in order
 * for the latter to find the best candidate from the available forward data convolution algorithms.
 *
 * WARNING: Providing smaller workspace may result in the selection of a slow convolution
 * algorithm, and therefore affect library performance.
 *
 * It should be assumed that the required workspace size is different for each convolution
 * configuration. Therefore, typically this function should be called at least once for each
 * convolution configuration used.
 *
 * Since the convolution configuration is determined by tensor and convolution descriptors, the user
 * should ensure that all descriptors contain complete information. For example, if Group/Depthwise
 * convolution mode is used, then miopenSetConvolutionGroupCount() should be called before running
 * this, and so on.
 *
 * @param handle         MIOpen handle (input)
 * @param wDesc          Tensor descriptor for weight tensor w (input)
 * @param xDesc          Tensor descriptor for input data tensor x (input)
 * @param convDesc       Convolution layer descriptor (input)
 * @param yDesc          Tensor descriptor for output data tensor y (input)
 * @param workSpaceSize  Pointer to memory to return size in bytes (output)
 * @return               miopenStatus_t
 */
MIOPEN_EXPORT miopenStatus_t
miopenConvolutionForwardGetWorkSpaceSize(miopenHandle_t handle,
                                         const miopenTensorDescriptor_t wDesc,
                                         const miopenTensorDescriptor_t xDesc,
                                         const miopenConvolutionDescriptor_t convDesc,
                                         const miopenTensorDescriptor_t yDesc,
                                         size_t* workSpaceSize);

/*! @brief Search and run the forward convolutional algorithms and return a list of kernel times.
 *
 * This function attempts all MIOpen forward convolution algorithms based on
 * the input configuration, and outputs performance metrics to a
 * user-allocated array of type miopenConvAlgoPerf_t. These metrics are written
 * in a sorted fashion where the first element has the lowest compute time.
 * Users can chose the top-most algorithm if they only care about the fastest
 * algorithm.
 *
 * This function is mandatory before using miopenConvolutionForward(). In order
 * to execute this function, miopenConvolutionForwardGetWorkSpaceSize() must be
 * run to determine the required memory for this search.
 *
 * * If exhaustiveSearch == 0, MIOpen will look for the first kernel with a configuration match. If
 * a configuration match is not found, a default configuration will be returned.
 *
 * * If exhaustiveSearch == 1, MIOpen will look for the best kernel for the provided configuration.
 * If a match is not found, an exhaustive search is performed by running individual algorithms.
 *
 * If using Group/Depthwise convolution mode, call miopenSetConvolutionGroupCount() before running
 * this.
 *
 * @param handle             MIOpen handle (input)
 * @param xDesc              Tensor descriptor for data input tensor x (input)
 * @param x                  Data tensor x (input)
 * @param wDesc              Tensor descriptor for weight tensor w (input)
 * @param w                  Weights tensor w (input)
 * @param convDesc           Convolution layer descriptor (input)
 * @param yDesc              Tensor descriptor for output data tensor y (input)
 * @param y                  Data tensor y (output)
 * @param requestAlgoCount   Number of algorithms to return kernel times (input)
 * @param returnedAlgoCount  Pointer to number of algorithms returned (output)
 * @param perfResults        Pointer to union of best algorithm for forward and backwards (input)
 * @param workSpace          Pointer to workspace buffer (input).
 * @param workSpaceSize      Size in bytes of the workspace buffer (input).
 *                           The buffer must be allocated on the device by the caller.
 *                           The size of the buffer should be determined by calling
 *                           miopenConvolutionForwardGetWorkSpaceSize(), see its
 *                           documentation for details.
 * @param exhaustiveSearch   A boolean to toggle a full search of all algorithms
 *                           and configurations (input)
 * @return                   miopenStatus_t
 */
MIOPEN_EXPORT miopenStatus_t
miopenFindConvolutionForwardAlgorithm(miopenHandle_t handle,
                                      const miopenTensorDescriptor_t xDesc,
                                      const void* x,
                                      const miopenTensorDescriptor_t wDesc,
                                      const void* w,
                                      const miopenConvolutionDescriptor_t convDesc,
                                      const miopenTensorDescriptor_t yDesc,
                                      void* y,
                                      const int requestAlgoCount,
                                      int* returnedAlgoCount,
                                      miopenConvAlgoPerf_t* perfResults,
                                      void* workSpace,
                                      size_t workSpaceSize,
                                      bool exhaustiveSearch);

/*! @brief Execute a forward convolution layer
 *
 * Runs the forward convolution layer based on the selected algorithm. The function
 * miopenFindConvolutionForwardAlgorithm() must have been executed previously to
 * determine the required memory needed for the workspace and the best convolutional algorithm.
 * The scaling parameter alpha (float) and shift parameter beta (float) are only supported for
 * alpha = 1 and beta = 0 in 2D. In 3D, these parameters can take other values.
 *
 * The forward convolution is designed to accommodate both packed and non-packed tensor strides for
 * multiple data types and dimensions across various platforms. This flexibility ensures optimal
 * performance in handling diverse computational scenarios. To configure tensor parameters,
 * including strides, users can utilize the APIs miopenSetTensorDescriptor() and
 * miopenGetTensorDescriptor(). These APIs empower developers to seamlessly set and retrieve tensor
 * information, facilitating a more intuitive and efficient workflow. The tensor strides are
 * non-packed by default.
 *
 * If using Group/Depthwise convolution mode, call miopenSetConvolutionGroupCount() before running
 * this.
 *
 * @param handle         MIOpen handle (input)
 * @param alpha          Floating point scaling factor, allocated on the host (input)
 * @param xDesc          Tensor descriptor for data input tensor x (input)
 * @param x              Data tensor x (input)
 * @param wDesc          Tensor descriptor for weight tensor w (input)
 * @param w              Weights tensor w (inputs)
 * @param convDesc       Convolution layer descriptor (inputs)
 * @param algo           Algorithm selected (inputs)
 * @param beta           Floating point shift factor, allocated on the host (input)
 * @param yDesc          Tensor descriptor for output data tensor y (input)
 * @param y              Data tensor y (output)
 * @param workSpace      Pointer to workspace required (input)
 * @param workSpaceSize  Size in bytes of the memory determined by the find step (input)
 * @return               miopenStatus_t
 */
MIOPEN_EXPORT miopenStatus_t miopenConvolutionForward(miopenHandle_t handle,
                                                      const void* alpha,
                                                      const miopenTensorDescriptor_t xDesc,
                                                      const void* x,
                                                      const miopenTensorDescriptor_t wDesc,
                                                      const void* w,
                                                      const miopenConvolutionDescriptor_t convDesc,
                                                      miopenConvFwdAlgorithm_t algo,
                                                      const void* beta,
                                                      const miopenTensorDescriptor_t yDesc,
                                                      void* y,
                                                      void* workSpace,
                                                      size_t workSpaceSize);

/*! @brief Calculate element-wise scale and shift of a tensor via a bias tensor
 *
 *  This function applies an element-wise bias to a data tensor from an input bias tensor.
 *  The scaling parameter alpha (float) and shift parameter beta (float) are only supported for
 *  alpha = 1 and beta = 0.
 *
 * @param handle         MIOpen handle (input)
 * @param alpha          Floating point scaling factor, allocated on the host (input)
 * @param bDesc          Tensor descriptor for bias tensor b (input)
 * @param b              Bias tensor b (input)
 * @param beta           Floating point shift factor, allocated on the host (input)
 * @param yDesc          Tensor descriptor for data tensor y (input)
 * @param y              Data tensor y (input and output)
 * @return               miopenStatus_t
 */
MIOPEN_EXPORT miopenStatus_t miopenConvolutionForwardBias(miopenHandle_t handle,
                                                          const void* alpha,
                                                          const miopenTensorDescriptor_t bDesc,
                                                          const void* b,
                                                          const void* beta,
                                                          const miopenTensorDescriptor_t yDesc,
                                                          void* y);

/*! @brief Query the workspace size required for a backward data convolution algorithm.
 *
 * For given tensor and convolution descriptors, this function calculates and returns the minimum
 * size of the workspace that must be provided to miopenFindConvolutionBackwardDataAlgorithm() in
 * order for the latter to find the best candidate from the available backward data convolution
 * algorithms.
 *
 * WARNING: Providing smaller workspace may result in the selection of a slow convolution
 * algorithm, and therefore affect library performance.
 *
 * It should be assumed that the required workspace size is different for each convolution
 * configuration. Therefore, typically this function should be called at least once for each
 * convolution configuration used.
 *
 * Since the convolution configuration is determined by tensor and convolution descriptors, the user
 * should ensure that all descriptors contain complete information. For example, if Group/Depthwise
 * convolution mode is used, then miopenSetConvolutionGroupCount() should be called before running
 * this, and so on.
 *
 * @param handle         MIOpen handle (input)
 * @param dyDesc         Tensor descriptor for data input tensor dy (input)
 * @param wDesc          Tensor descriptor for weight tensor w (input)
 * @param convDesc       Convolution layer descriptor (input)
 * @param dxDesc         Tensor descriptor for output data tensor dx (input)
 * @param workSpaceSize  Size in bytes of the memory required (output)
 * @return               miopenStatus_t
 */
MIOPEN_EXPORT miopenStatus_t
miopenConvolutionBackwardDataGetWorkSpaceSize(miopenHandle_t handle,
                                              const miopenTensorDescriptor_t dyDesc,
                                              const miopenTensorDescriptor_t wDesc,
                                              const miopenConvolutionDescriptor_t convDesc,
                                              const miopenTensorDescriptor_t dxDesc,
                                              size_t* workSpaceSize);

/*! @brief Search and run the backwards data convolution algorithms and return a list of kernel
 * times.
 *
 * This function attempts all MIOpen backward data convolution algorithms, and outputs the
 * performance metrics to a user-allocated array of type miopenConvAlgoPerf_t.
 * These metrics are written in sorted fashion where the first element has the lowest compute time.
 * This function is mandatory before using backwards convolutions. Users can chose the top-most
 * algorithm if they only care about the fastest algorithm.
 *
 * This function is mandatory before using miopenConvolutionBackwardData(). In order to
 * execute this function, miopenConvolutionBackwardsDataGetWorkSpaceSize() must be run to determine
 * the required memory for this search.
 *
 * * If exhaustiveSearch == 0, MIOpen will look for the first kernel with a configuration match. If
 * a configuration match is not found, a default configuration will be returned.
 *
 * * If exhaustiveSearch == 1, MIOpen will look for the best kernel for the provided configuration.
 * If a match is not found, an exhaustive search is performed by running individual algorithms.
 *
 * If using Group/Depthwise convolution mode, call miopenSetConvolutionGroupCount() before running
 * this.
 *
 * @param handle             MIOpen handle (input)
 * @param dyDesc             Tensor descriptor for data input tensor dy (input)
 * @param dy                 Data delta tensor dy (input)
 * @param wDesc              Tensor descriptor for weight tensor w (input)
 * @param w                  Weights tensor w (input)
 * @param convDesc           Convolution layer descriptor (input)
 * @param dxDesc             Tensor descriptor for output data tensor dx (input)
 * @param dx                 Data delta tensor dx (input)
 * @param requestAlgoCount   Number of algorithms to return kernel times (input)
 * @param returnedAlgoCount  Pointer to number of algorithms returned (output)
 * @param perfResults        Pointer to union of best algorithm for forward and backwards (output)
 * @param workSpace          Pointer to workspace buffer (input).
 * @param workSpaceSize      Size in bytes of the workspace buffer (input).
 *                           The buffer must be allocated on the device by the caller.
 *                           The size of the buffer should be determined by calling
 *                           miopenConvolutionBackwardDataGetWorkSpaceSize(), see its
 *                           documentation for details.
 * @param exhaustiveSearch   A boolean to toggle a full search of all algorithms
 *                           and configurations (input)
 * @return                   miopenStatus_t
 */
MIOPEN_EXPORT miopenStatus_t
miopenFindConvolutionBackwardDataAlgorithm(miopenHandle_t handle,
                                           const miopenTensorDescriptor_t dyDesc,
                                           const void* dy,
                                           const miopenTensorDescriptor_t wDesc,
                                           const void* w,
                                           const miopenConvolutionDescriptor_t convDesc,
                                           const miopenTensorDescriptor_t dxDesc,
                                           void* dx,
                                           const int requestAlgoCount,
                                           int* returnedAlgoCount,
                                           miopenConvAlgoPerf_t* perfResults,
                                           void* workSpace,
                                           size_t workSpaceSize,
                                           bool exhaustiveSearch);

/*! @brief Execute a backward data convolution layer
 *
 * Runs the backward data convolution layer based on the selected algorithm. The function
 * miopenFindConvolutionBackwardDataAlgorithm() must have been executed previously to
 * determine the required memory needed for the workspace and the best convolutional
 * algorithm.
 *
 * The backward data convolution is designed to accommodate both packed and non-packed tensor
 * strides for multiple data types and dimensions across various platforms. This flexibility ensures
 * optimal performance in handling diverse computational scenarios. To configure tensor parameters,
 * including strides, users can utilize the APIs miopenSetTensorDescriptor() and
 * miopenGetTensorDescriptor(). These APIs empower developers to seamlessly set and retrieve tensor
 * information, facilitating a more intuitive and efficient workflow. The tensor strides are
 * non-packed by default.
 *
 * If using Group/Depthwise convolution mode, call miopenSetConvolutionGroupCount() before running
 * this.
 *
 * @param handle         MIOpen handle (input)
 * @param alpha          Floating point scaling factor, allocated on the host (input)
 * @param dyDesc         Tensor descriptor for data input tensor dy (input)
 * @param dy             Data delta tensor dy (input)
 * @param wDesc          Tensor descriptor for weight tensor w (input)
 * @param w              Weights tensor w (input)
 * @param convDesc       Convolution layer descriptor (input)
 * @param algo           Algorithm selected (input)
 * @param beta           Floating point shift factor, allocated on the host (input)
 * @param dxDesc         Tensor descriptor for output data tensor dx (input)
 * @param dx             Data delta tensor dx (output)
 * @param workSpace      Pointer to workspace required for the search (input)
 * @param workSpaceSize  Size in bytes of the memory needed for find (input)
 * @return               miopenStatus_t
 */
MIOPEN_EXPORT miopenStatus_t
miopenConvolutionBackwardData(miopenHandle_t handle,
                              const void* alpha,
                              const miopenTensorDescriptor_t dyDesc,
                              const void* dy,
                              const miopenTensorDescriptor_t wDesc,
                              const void* w,
                              const miopenConvolutionDescriptor_t convDesc,
                              miopenConvBwdDataAlgorithm_t algo,
                              const void* beta,
                              const miopenTensorDescriptor_t dxDesc,
                              void* dx,
                              void* workSpace,
                              size_t workSpaceSize);

/*! @brief Get the GPU memory required for the backward weights convolution algorithm.
 *
 * For given tensor and convolution descriptors, this function calculates and returns the minimum
 * size of the workspace that must be provided to miopenFindConvolutionBackwardWeightsAlgorithm() in
 * order for the latter to find the best candidate from the available backward weights convolution
 * algorithms.
 *
 * WARNING: Providing smaller workspace may result in the selection of a slow convolution
 * algorithm, and therefore affect library performance.
 *
 * It should be assumed that the required workspace size is different for each convolution
 * configuration. Therefore, typically this function should be called at least once for each
 * convolution configuration used.
 *
 * Since the convolution configuration is determined by tensor and convolution descriptors, the user
 * should ensure that all descriptors contain complete information. For example, if Group/Depthwise
 * convolution mode is used, then miopenSetConvolutionGroupCount() should be called before running
 * this, and so on.
 *
 * @param handle         MIOpen handle (input)
 * @param dyDesc         Tensor descriptor for data input tensor dy (input)
 * @param xDesc          Tensor descriptor for data tensor x (input)
 * @param convDesc       Convolution layer descriptor (input)
 * @param dwDesc         Tensor descriptor for output weights tensor dw (input)
 * @param workSpaceSize  Size in bytes of the memory required (output)
 * @return               miopenStatus_t
 */
MIOPEN_EXPORT miopenStatus_t
miopenConvolutionBackwardWeightsGetWorkSpaceSize(miopenHandle_t handle,
                                                 const miopenTensorDescriptor_t dyDesc,
                                                 const miopenTensorDescriptor_t xDesc,
                                                 const miopenConvolutionDescriptor_t convDesc,
                                                 const miopenTensorDescriptor_t dwDesc,
                                                 size_t* workSpaceSize);

/*! @brief Search and run the backwards weights convolutional algorithms and return a list of kernel
 * times.
 *
 * This function attempts all MIOpen backward weights convolution algorithms, and outputs
 * the performance metrics to a user-allocated array of type miopenConvAlgoPerf_t. These metrics are
 * written in sorted fashion where the first element has the lowest compute time.
 * This function is mandatory before using backwards weight convolutions. Users can chose the
 * top-most algorithm if they only care about the fastest algorithm.
 *
 * This function is mandatory before using miopenConvolutionBackwardWeights(). In order to
 * execute this function, miopenConvolutionBackwardsWeightsGetWorkSpaceSize() must be run to
 * determine the required memory for this search.
 *
 * * If exhaustiveSearch == 0, MIOpen will look for the first kernel with a configuration match. If
 * a configuration match is not found, a default configuration will be returned.
 *
 * * If exhaustiveSearch == 1, MIOpen will look for the best kernel for the provided configuration.
 * If a match is not found, an exhaustive search is performed by running individual algorithms.
 *
 * If using Group/Depthwise convolution mode, call miopenSetConvolutionGroupCount() before running
 * this.
 *
 * @param handle             MIOpen handle (input)
 * @param dyDesc             Tensor descriptor for data input tensor dy (input)
 * @param dy                 Data delta tensor dy (input)
 * @param xDesc              Tensor descriptor for output data tensor x (input)
 * @param x                  Data delta tensor dx (input)
 * @param convDesc           Convolution layer descriptor (input)
 * @param dwDesc             Tensor descriptor for weight tensor dw (input)
 * @param dw                 Weights delta tensor dw (input)
 * @param requestAlgoCount   Number of algorithms to return kernel times (input)
 * @param returnedAlgoCount  Pointer to number of algorithms returned (output)
 * @param perfResults        Pointer to union of best algorithm for forward and backwards (output)
 * @param workSpace          Pointer to workspace buffer (input).
 * @param workSpaceSize      Size in bytes of the workspace buffer (input).
 *                           The buffer must be allocated on the device by the caller.
 *                           The size of the buffer should be determined by calling
 *                           miopenConvolutionBackwardWeightsGetWorkSpaceSize(), see its
 *                           documentation for details.
 * @param exhaustiveSearch   A boolean to toggle a full search of all algorithms
 *                           and configurations (input)
 * @return                   miopenStatus_t
 */
MIOPEN_EXPORT miopenStatus_t
miopenFindConvolutionBackwardWeightsAlgorithm(miopenHandle_t handle,
                                              const miopenTensorDescriptor_t dyDesc,
                                              const void* dy,
                                              const miopenTensorDescriptor_t xDesc,
                                              const void* x,
                                              const miopenConvolutionDescriptor_t convDesc,
                                              const miopenTensorDescriptor_t dwDesc,
                                              void* dw,
                                              const int requestAlgoCount,
                                              int* returnedAlgoCount,
                                              miopenConvAlgoPerf_t* perfResults,
                                              void* workSpace,
                                              size_t workSpaceSize,
                                              bool exhaustiveSearch);

/*! @brief Execute a backward weights convolution layer
 *
 * Runs the backward weights convolution layer based on the selected algorithm. The function
 * miopenFindConvolutionBackwardWeightsAlgorithm() must have
 * been executed previously to determine the required memory needed for the workspace and the
 * best convolutional algorithm.
 *
 * The backward weights convolution is designed to accommodate both packed and non-packed tensor
 * strides for multiple data types and dimensions across various platforms. This flexibility ensures
 * optimal performance in handling diverse computational scenarios. To configure tensor parameters,
 * including strides, users can utilize the APIs miopenSetTensorDescriptor() and
 * miopenGetTensorDescriptor(). These APIs empower developers to seamlessly set and retrieve tensor
 * information, facilitating a more intuitive and efficient workflow. The tensor strides are
 * non-packed by default.
 *
 * If using Group/Depthwise convolution mode, call miopenSetConvolutionGroupCount() before running
 * this.
 *
 * @param handle         MIOpen handle (input)
 * @param alpha          Floating point scaling factor, allocated on the host (input)
 * @param dyDesc         Tensor descriptor for data tensor dy (input)
 * @param dy             Data delta tensor dy (input)
 * @param xDesc          Tensor descriptor for data tensor x (input)
 * @param x              Data tensor x (input)
 * @param convDesc       Convolution layer descriptor (input)
 * @param algo           Algorithm selected (input)
 * @param beta           Floating point shift factor, allocated on the host (input)
 * @param dwDesc         Tensor descriptor for weight tensor dw (input)
 * @param dw             Weights delta tensor dw (output)
 * @param workSpace      Pointer to workspace required for the search (input)
 * @param workSpaceSize  Size in bytes of the memory needed for find (input)
 * @return               miopenStatus_t
 */
MIOPEN_EXPORT miopenStatus_t
miopenConvolutionBackwardWeights(miopenHandle_t handle,
                                 const void* alpha,
                                 const miopenTensorDescriptor_t dyDesc,
                                 const void* dy,
                                 const miopenTensorDescriptor_t xDesc,
                                 const void* x,
                                 const miopenConvolutionDescriptor_t convDesc,
                                 miopenConvBwdWeightsAlgorithm_t algo,
                                 const void* beta,
                                 const miopenTensorDescriptor_t dwDesc,
                                 void* dw,
                                 void* workSpace,
                                 size_t workSpaceSize);

/*! @brief Calculates the gradient with respect to the bias.
 *
 * Compute the convolution backwards gradient with respect to the bias tensor.
 * The scaling parameter alpha (float) and shift parameter beta (float) are only supported for
 * alpha = 1 and beta = 0.
 *
 * @param handle         MIOpen handle (input)
 * @param alpha          Floating point scaling factor, allocated on the host (input)
 * @param dyDesc         Tensor descriptor for data input tensor dy (input)
 * @param dy             Data delta tensor dy (input)
 * @param beta           Floating point shift factor, allocated on the host (input)
 * @param dbDesc         Tensor descriptor for input bias tensor db (input)
 * @param db             Bias delta tensor db (output)
 * @return               miopenStatus_t
 */
MIOPEN_EXPORT miopenStatus_t miopenConvolutionBackwardBias(miopenHandle_t handle,
                                                           const void* alpha,
                                                           const miopenTensorDescriptor_t dyDesc,
                                                           const void* dy,
                                                           const void* beta,
                                                           const miopenTensorDescriptor_t dbDesc,
                                                           void* db);

/** @} */
// CLOSEOUT CONVOLUTIONS DOXYGEN GROUP

// Pooling APIs
/** @addtogroup pooling
 *
 *  @{
 */

/*! @brief Creates a pooling layer descriptor
 *
 * @param poolDesc   Pointer to a pooling layer descriptor (output)
 * @return           miopenStatus_t
 */
MIOPEN_EXPORT miopenStatus_t miopenCreatePoolingDescriptor(miopenPoolingDescriptor_t* poolDesc);

/*! @brief Set index data type for pooling layer. The default indexing type is uint8_t.
 * Users can set the index type to any of the miopenIndexType_t sizes; 8, 16, 32, or 64 bit
 * unsigned integers.
 *
 * @param poolDesc     Pointer to a pooling layer descriptor (input)
 * @param index_type   Index type (input)
 * @return             miopenStatus_t
 */
MIOPEN_EXPORT miopenStatus_t miopenSetPoolingIndexType(miopenPoolingDescriptor_t poolDesc,
                                                       miopenIndexType_t index_type);

/*! @brief Get the index data type for pooling layer. The index type to any of the
 * miopenIndexType_t sizes; 8, 16, 32, or 64 bit unsigned integers.
 *
 * @param poolDesc     Pointer to a pooling layer descriptor (input)
 * @param index_type   Index type (output)
 * @return             miopenStatus_t
 */
MIOPEN_EXPORT miopenStatus_t miopenGetPoolingIndexType(miopenPoolingDescriptor_t poolDesc,
                                                       miopenIndexType_t* index_type);

/*! @brief Set workspace index mode for pooling layer. The default mode is
 * miopenPoolingWorkSpaceIndexMask.
 *
 * @param poolDesc         Pointer to a pooling layer descriptor (input/output)
 * @param workspace_index  Workspace index mode (input)
 * @return                 miopenStatus_t
 */
MIOPEN_EXPORT miopenStatus_t miopenSetPoolingWorkSpaceIndexMode(
    miopenPoolingDescriptor_t poolDesc, miopenPoolingWorkspaceIndexMode_t workspace_index);

/*! @brief Get workspace index mode for pooling layer.
 *
 * @param poolDesc         Pointer to a pooling layer descriptor (input)
 * @param workspace_index  Workspace index mode (output)
 * @return                 miopenStatus_t
 */
MIOPEN_EXPORT miopenStatus_t miopenGetPoolingWorkSpaceIndexMode(
    miopenPoolingDescriptor_t poolDesc, miopenPoolingWorkspaceIndexMode_t* workspace_index);

/*! @brief Sets a 2-D pooling layer descriptor details.
 *
 * Sets the window shape, padding, and stride for a previously created 2-D pooling descriptor.
 *
 * @param poolDesc       Pointer to a pooling layer descriptor (output)
 * @param mode           Pooling mode enum (input)
 * @param windowHeight   Input window height dimension (input)
 * @param windowWidth    Input window width dimension (input)
 * @param pad_h          Number of elements to pad height (input)
 * @param pad_w          Number of elements to pad width (input)
 * @param stride_h       Vertical stride (input)
 * @param stride_w       Horizontal stride (input)
 * @return               miopenStatus_t
 */
MIOPEN_EXPORT miopenStatus_t miopenSet2dPoolingDescriptor(miopenPoolingDescriptor_t poolDesc,
                                                          miopenPoolingMode_t mode,
                                                          int windowHeight,
                                                          int windowWidth,
                                                          int pad_h,
                                                          int pad_w,
                                                          int stride_h,
                                                          int stride_w);

/*! @brief Gets a 2-D pooling layer descriptor details
 *
 * Gets the window shape, padding, and stride for a previously created 2-D pooling descriptor.
 *
 * @param poolDesc       Pointer to a pooling layer descriptor (input)
 * @param mode           Pooling mode enum (output)
 * @param windowHeight   Input window height dimension (output)
 * @param windowWidth    Input window width dimension (output)
 * @param pad_h          Number of elements to pad height (output)
 * @param pad_w          Number of elements to pad width (output)
 * @param stride_h       Vertical stride (output)
 * @param stride_w       Horizontal stride (output)
 * @return               miopenStatus_t
 */
MIOPEN_EXPORT miopenStatus_t miopenGet2dPoolingDescriptor(const miopenPoolingDescriptor_t poolDesc,
                                                          miopenPoolingMode_t* mode,
                                                          int* windowHeight,
                                                          int* windowWidth,
                                                          int* pad_h,
                                                          int* pad_w,
                                                          int* stride_h,
                                                          int* stride_w);

/*! @brief Gets the shape of the output tensor for 2-D pooling
 *
 * Retrieve the tensor dimensions for the forward 2-D pooling. This call is required for
 * the forward if the output dimensions are different than the input tensor
 * dimensions.
 *
 * @param poolDesc   Pointer to a pooling layer descriptor (input)
 * @param tensorDesc Input tensor descriptor (input)
 * @param n	         Mini-batch dim (output)
 * @param c	         Number of channels (output)
 * @param h          Heights of input map (output)
 * @param w          Width of input map (output)
 * @return           miopenStatus_t
 */
MIOPEN_EXPORT miopenStatus_t
miopenGetPoolingForwardOutputDim(const miopenPoolingDescriptor_t poolDesc,
                                 const miopenTensorDescriptor_t tensorDesc,
                                 int* n,
                                 int* c,
                                 int* h,
                                 int* w);

/*! @brief Set details of a N-D pooling layer descriptor
 *
 * Set the window shape, padding, and stride for a previously created N-D pooling descriptor.
 *
 * @param poolDesc     Pointer to a pooling layer descriptor (input/output)
 * @param mode         Pooling mode enum (input)
 * @param nbDims       Dimension of the pooling (input)
 * @param windowDimA   Array of input window dimensions with length equal to or larger than
 * dimsRequested (input)
 * @param padA         Array of number of elements to padding with length equal to or larger than
 * dimsRequested (input)
 * @param stridesA     Array of stride parameter with length equal to or larger than dimsRequested
 * (input)
 * @return               miopenStatus_t
 */
MIOPEN_EXPORT miopenStatus_t miopenSetNdPoolingDescriptor(miopenPoolingDescriptor_t poolDesc,
                                                          const miopenPoolingMode_t mode,
                                                          int nbDims,
                                                          const int* windowDimA,
                                                          const int* padA,
                                                          const int* stridesA);

/*! @brief Get details of a N-D pooling layer descriptor
 *
 * Get the window shape, padding, and stride for a previously created N-D pooling descriptor.
 *
 * @param poolDesc         Pointer to a pooling layer descriptor (input)
 * @param nbDimsRequested  Dimension of the expected pooling descriptor (input)
 * @param mode             Pooling mode enum (output)
 * @param nbDims           Actual dimension of the pooling descriptor (output)
 * @param windowDimA       Array of input window dimensions with length equal to or larger than
 * dimsRequested (output)
 * @param padA             Array of number of elements to padding with length equal to or larger
 * than dimsRequested (output)
 * @param stridesA         Array of stride parameter with length equal to or larger than
 * dimsRequested (output)
 * @return                 miopenStatus_t
 */
MIOPEN_EXPORT miopenStatus_t miopenGetNdPoolingDescriptor(const miopenPoolingDescriptor_t poolDesc,
                                                          int nbDimsRequested,
                                                          miopenPoolingMode_t* mode,
                                                          int* nbDims,
                                                          int* windowDimA,
                                                          int* padA,
                                                          int* stridesA);

/*! @brief Gets the shape of the output tensor for N-D pooling
 *
 * Retrieve the tensor dimensions for the forward N-D pooling. This call is required for
 * the forward if the output dimensions are different than the input tensor
 * dimensions.
 *
 * @param poolDesc      Pointer to a pooling layer descriptor (input)
 * @param tensorDesc    Input tensor descriptor (input)
 * @param dims          Dimension of the pooling (input)
 * @param tensorDimArr  Array of tensor dimension (output)
 * @return           miopenStatus_t
 */
MIOPEN_EXPORT miopenStatus_t
miopenGetPoolingNdForwardOutputDim(const miopenPoolingDescriptor_t poolDesc,
                                   const miopenTensorDescriptor_t tensorDesc,
                                   int dims,
                                   int* tensorDimArr);

/*! @brief Get the amount of GPU memory required for pooling
 *
 * Retrieves the amount of workspace in bytes require for pooling. This call is required to
 * determine the amount of GPU memory needed for the backwards pooling algorithms. For max-
 * pooling, an assumption is that index data type is uint8_t, therefore the returned
 * workspace size will be based on this assumption even if the user sets the index type with
 * miopenSetPoolingIndexType().
 *
 * @param yDesc          Descriptor for pooling layer (input)
 * @param workSpaceSize  Pointer to workSpaceSize (output)
 * @return               miopenStatus_t
 */
MIOPEN_EXPORT miopenStatus_t miopenPoolingGetWorkSpaceSize(const miopenTensorDescriptor_t yDesc,
                                                           size_t* workSpaceSize);

/*! @brief Get the amount of GPU memory required for pooling
 *
 * Retrieves the amount of workspace in bytes require for pooling. This call is required to
 * determine the amount of GPU memory needed for the backwards pooling algorithms. For max-
 * pooling, there is no assumption on index data type. As the user can set the index datatype
 * size using miopenSetPoolingIndexType().
 *
 * @param poolDesc       Pointer to a pooling layer descriptor (input)
 * @param yDesc          Descriptor for pooling layer (input)
 * @param workSpaceSize  Pointer to workSpaceSize (output)
 * @return               miopenStatus_t
 */
MIOPEN_EXPORT miopenStatus_t
miopenPoolingGetWorkSpaceSizeV2(const miopenPoolingDescriptor_t poolDesc,
                                const miopenTensorDescriptor_t yDesc,
                                size_t* workSpaceSize);

/*! @brief Execute a forward pooling layer
 *
 * Runs forward pooling. miopenGetPoolingForwardOutputDim() should be called before
 * miopenPoolingForward().
 * If the parameter do_backward == 0, then set workSpace = nullptr and workSpaceSize = 0. However,
 * for back-propagation do_backwards must be set to 1 in miopenPoolingForward().
 *
 * @param handle         MIOpen handle (input)
 * @param poolDesc       Descriptor for pooling layer (input)
 * @param alpha          Floating point scaling factor, allocated on the host (input)
 * @param xDesc          Tensor descriptor for data input tensor x (input)
 * @param x              Data tensor x (input)
 * @param beta           Floating point shift factor, allocated on the host (input)
 * @param yDesc          Tensor descriptor for output data tensor y (input)
 * @param y              Data tensor y (output)
 * @param do_backward    Boolean to toggle save data in workspace for backwards pass (input)
 * @param workSpace      Pointer user allocated memory (input)
 * @param workSpaceSize  Size in bytes of the memory needed (input)
 * @return               miopenStatus_t
 */
MIOPEN_EXPORT miopenStatus_t miopenPoolingForward(miopenHandle_t handle,
                                                  const miopenPoolingDescriptor_t poolDesc,
                                                  const void* alpha,
                                                  const miopenTensorDescriptor_t xDesc,
                                                  const void* x,
                                                  const void* beta,
                                                  const miopenTensorDescriptor_t yDesc,
                                                  void* y,
                                                  bool do_backward,
                                                  void* workSpace,
                                                  size_t workSpaceSize);

/*! @brief Execute a backward pooling layer
 *
 * Runs backward pooling. miopenPoolingGetWorkSpaceSize() must be called before
 * miopenPoolingBackward() to determine the amount of workSpace to be allocated.
 *
 * @param handle         MIOpen handle (input)
 * @param poolDesc       Descriptor for pooling layer (input)
 * @param alpha          Floating point scaling factor, allocated on the host (input)
 * @param yDesc          Tensor descriptor for output data tensor y (input)
 * @param y              Data tensor y (input)
 * @param dyDesc         Tensor descriptor for data input tensor dy (input)
 * @param dy             Data delta tensor dy (input)
 * @param xDesc          Tensor descriptor for output data tensor x (input)
 * @param x              Data tensor x (output)
 * @param beta           Floating point shift factor, allocated on the host (input)
 * @param dxDesc         Tensor descriptor for tensor dx (input)
 * @param dx             Weights delta tensor dx (output)
 * @param workSpace      Pointer to user allocated workspace (input)
 * @return               miopenStatus_t
 */
MIOPEN_EXPORT miopenStatus_t miopenPoolingBackward(miopenHandle_t handle,
                                                   const miopenPoolingDescriptor_t poolDesc,
                                                   const void* alpha,
                                                   const miopenTensorDescriptor_t yDesc,
                                                   const void* y,
                                                   const miopenTensorDescriptor_t dyDesc,
                                                   const void* dy,
                                                   const miopenTensorDescriptor_t xDesc,
                                                   const void* x,
                                                   const void* beta,
                                                   const miopenTensorDescriptor_t dxDesc,
                                                   void* dx,
                                                   void* workSpace);

/*! @brief Destroys the pooling descriptor object
 *
 * @param poolDesc Pooling tensor descriptor type (input)
 * @return           miopenStatus_t
 */
MIOPEN_EXPORT miopenStatus_t miopenDestroyPoolingDescriptor(miopenPoolingDescriptor_t poolDesc);

/** @} */
// CLOSEOUT POOLING DOXYGEN GROUP

// LRN APIs
/** @addtogroup LRN
 *
 *  @{
 */
/*! @brief Creates a local response normalization (LRN) layer descriptor
 *
 * @param lrnDesc    Pointer to a local response normalization layer descriptor type
 * @return           miopenStatus_t
 */
MIOPEN_EXPORT miopenStatus_t miopenCreateLRNDescriptor(miopenLRNDescriptor_t* lrnDesc);

/*! @brief Sets a LRN layer descriptor details
 *
 * Sets all of the descriptor details for the LRN layer. The number of window elements lrnN is
 * a diameter and always odd.
 *
 * @param lrnDesc      Pointer to a LRN layer descriptor (output)
 * @param mode         LRN mode enum (input)
 * @param lrnN         Number of normalization window elements (input)
 * @param lrnAlpha     Scaling factor (input)
 * @param lrnBeta      Shift factor (input)
 * @param lrnK         K factor (input)
 * @return             miopenStatus_t
 */
MIOPEN_EXPORT miopenStatus_t miopenSetLRNDescriptor(const miopenLRNDescriptor_t lrnDesc,
                                                    miopenLRNMode_t mode,
                                                    unsigned int lrnN,
                                                    double lrnAlpha,
                                                    double lrnBeta,
                                                    double lrnK);

/*! @brief Gets a LRN layer descriptor details
 *
 * Retrieve the LRN descriptor details.
 *
 * @param lrnDesc      Pointer to a LRN layer descriptor (input)
 * @param mode         LRN mode enum (output)
 * @param lrnN         Number of normalization window elements (output)
 * @param lrnAlpha     Scaling factor (output)
 * @param lrnBeta      Shift factor (output)
 * @param lrnK         K factor (output)
 * @return             miopenStatus_t
 */
MIOPEN_EXPORT miopenStatus_t miopenGetLRNDescriptor(const miopenLRNDescriptor_t lrnDesc,
                                                    miopenLRNMode_t* mode,
                                                    unsigned int* lrnN,
                                                    double* lrnAlpha,
                                                    double* lrnBeta,
                                                    double* lrnK);

/*! @brief Determine the workspace requirements.
 *
 * This function determines the GPU memory allocation required to execute the LRN layer based on the
 * LRN descriptor.
 *
 * @param yDesc           Pointer to a LRN layer descriptor (input)
 * @param workSpaceSize   Output variable for workspace size (output)
 * @return                miopenStatus_t
 */
MIOPEN_EXPORT miopenStatus_t miopenLRNGetWorkSpaceSize(const miopenTensorDescriptor_t yDesc,
                                                       size_t* workSpaceSize);

/*! @brief Execute a LRN forward layer
 *
 * Runs the forward layer normalization in the forward direction. If do_backward == 0, then
 * set workSpace = nullptr and workSpaceSize = 0. However, if the user wishes to execute backwards,
 * then they must set do_backwards = 1 in miopenLRNForward().
 *
 * @param handle         MIOpen handle (input)
 * @param lrnDesc        Descriptor for LRN layer (input)
 * @param alpha          Floating point scaling factor, allocated on the host (input)
 * @param xDesc          Tensor descriptor for data input tensor x (input)
 * @param x              Data tensor x (input)
 * @param beta           Floating point shift factor, allocated on the host (input)
 * @param yDesc          Tensor descriptor for output data tensor y (input)
 * @param y              Data tensor y (output)
 * @param do_backward    Boolean to toggle save data in workspace for backwards pass (input)
 * @param workSpace      Pointer user allocated memory (input)
 * @return               miopenStatus_t
 */
MIOPEN_EXPORT miopenStatus_t miopenLRNForward(miopenHandle_t handle,
                                              const miopenLRNDescriptor_t lrnDesc,
                                              const void* alpha,
                                              const miopenTensorDescriptor_t xDesc,
                                              const void* x,
                                              const void* beta,
                                              const miopenTensorDescriptor_t yDesc,
                                              void* y,
                                              bool do_backward,
                                              void* workSpace);

/*! @brief Execute a LRN backward layer
 *
 * @param handle         MIOpen handle (input)
 * @param lrnDesc        Descriptor for LRN layer (input)
 * @param alpha          Floating point scaling factor, allocated on the host (input)
 * @param yDesc          Tensor descriptor for data input tensor y (input)
 * @param y              Data tensor y (input)
 * @param dyDesc         Tensor descriptor for data input tensor dy (input)
 * @param dy             Data delta tensor dy (input)
 * @param xDesc          Tensor descriptor for input data tensor x (input)
 * @param x              Data tensor x (input)
 * @param beta           Floating point shift factor, allocated on the host (input)
 * @param dxDesc         Tensor descriptor for output data tensor dx(input)
 * @param dx             Data delta tensor x (output)
 * @param workSpace      Pointer user allocated memory (input)
 * @return               miopenStatus_t
 */
MIOPEN_EXPORT miopenStatus_t miopenLRNBackward(miopenHandle_t handle,
                                               const miopenLRNDescriptor_t lrnDesc,
                                               const void* alpha,
                                               const miopenTensorDescriptor_t yDesc,
                                               const void* y,
                                               const miopenTensorDescriptor_t dyDesc,
                                               const void* dy,
                                               const miopenTensorDescriptor_t xDesc,
                                               const void* x,
                                               const void* beta,
                                               const miopenTensorDescriptor_t dxDesc,
                                               void* dx,
                                               const void* workSpace);

/*! @brief Destroys the LRN descriptor object
 *
 * @param lrnDesc   LRN tensor descriptor type (input)
 * @return          miopenStatus_t
 */
MIOPEN_EXPORT miopenStatus_t miopenDestroyLRNDescriptor(miopenLRNDescriptor_t lrnDesc);

/** @} */
// CLOSEOUT LRN DOXYGEN GROUP

#ifdef MIOPEN_BETA_API
// LayerNorm APIs
/** @addtogroup layernorm
 *
 *  @{
 */
/*! @brief Execute a layernorm forward layer
 *
 * @param handle         MIOpen handle (input)
 * @param mode           LayerNorm mode (input)
 * @param xDesc          Tensor descriptor for data input tensor x (input)
 * @param x              Data tensor x (input)
 * @param weightDesc     Tensor descriptor for data input tensor weight (input)
 * @param weight         Data tensor weight (input)
 * @param biasDesc       Tensor descriptor for data input tensor bias (input)
 * @param bias           Data tensor bias (input)
 * @param epsilon        Value to stablize inverse variance calculation (input)
 * @param normalized_dim Nomalized dimensions in the input array (input)
 * @param yDesc          Tensor descriptor for output data tensor y (input)
 * @param y              Data tensor y (output)
 * @param meanDesc       Tensor descriptor for output data tensor mean (input)
 * @param mean           Data tensor mean (output)
 * @param rstdDesc       Tensor descriptor for output data tensor rstd (input)
 * @param rstd           Data tensor rstd (output)
 * @return               miopenStatus_t
 */
MIOPEN_EXPORT miopenStatus_t miopenLayerNormForward(miopenHandle_t handle,
                                                    miopenNormMode_t mode,
                                                    const miopenTensorDescriptor_t xDesc,
                                                    const void* x,
                                                    const miopenTensorDescriptor_t weightDesc,
                                                    const void* weight,
                                                    const miopenTensorDescriptor_t biasDesc,
                                                    const void* bias,
                                                    const float epsilon,
                                                    const int32_t normalized_dim,
                                                    const miopenTensorDescriptor_t yDesc,
                                                    void* y,
                                                    const miopenTensorDescriptor_t meanDesc,
                                                    void* mean,
                                                    const miopenTensorDescriptor_t rstdDesc,
                                                    void* rstd);

/** @} */
// CLOSEOUT LAYERNORM DOXYGEN GROUP
#endif

#ifdef MIOPEN_BETA_API
// Cat APIs
/** @addtogroup cat
 *
 *  @{
 */
/*! @brief Execute a cat forward layer
 *
 * @param handle         MIOpen handle (input)
 * @param xCount         Number of input tensor x (input)
 * @param xDescs         Tensor descriptor of input tensor x (input)
 * @param xs             Source data tensor x (input)
 * @param yDesc          Tensor descriptor of output tensor y (input)
 * @param y              Data tensor y (output)
 * @param dim            Concatenation dimension (input)
 * @return               miopenStatus_t
 */
MIOPEN_EXPORT miopenStatus_t miopenCatForward(miopenHandle_t handle,
                                              const int32_t xCount,
                                              const miopenTensorDescriptor_t* xDescs,
                                              const void* const* xs,
                                              const miopenTensorDescriptor_t yDesc,
                                              void* y,
                                              const int32_t dim);

/** @} */
// CLOSEOUT CAT DOXYGEN GROUP
#endif

// Batch-Normalization APIs
/** @addtogroup batchnorm
 *
 *  @{
 */

/*! @brief Derive tensor for gamma and beta from input tensor descriptor
 *
 * This function takes the input tensor descriptor and outputs a derived tensor for the
 * normalization scale (gamma) and shift (beta) tensors.
 *
 * For an input tensor NCHW and spatial mode, the output derived tensor is 1C11, while for
 * per-activation the derived tensor is 1CHW.
 *
 * For an input tensor NCDHW and spatial mode, the output derived tensor is 1C111, while for
 * per-activation the derived tensor is 1CDHW.
 *
 * @param derivedBnDesc   Output derived tensor descriptor (output)
 * @param xDesc           Input tensor descriptor (input)
 * @param bn_mode         Batch Normalization mode (input)
 * @return                miopenStatus_t
 */
MIOPEN_EXPORT miopenStatus_t miopenDeriveBNTensorDescriptor(miopenTensorDescriptor_t derivedBnDesc,
                                                            const miopenTensorDescriptor_t xDesc,
                                                            miopenBatchNormMode_t bn_mode);

/*! @brief Execute forward training layer for batch normalization
 *
 * Batch normalization pass for forward training pass.
 * Takes in batch normalization mode bn_mode and input tensor x, output tensor y, bnBias and bnScale
 * with their descriptor.
 *
 * If either resultSaveMean, or resultSaveInvVariance are null pointers then the values for the mean
 * and inverse variance will not be used.
 *
 * Likewise, if either resultRunningMean, or resultRunningVariance are null pointers then the values
 * for the running mean and variance will not be saved.
 * Running averages and variances are scaled using an exponential averaging factor: \f[
 * \mu_{old} = \mu_{new}*factor + \mu_{old}*(1-factor)
 * \f]
 * where \f[
 * factor=1/(1+iteration)
 * \f]
 *
 * @param handle                    MIOpen handle (input)
 * @param bn_mode                   Batch normalization mode (input)
 * @param alpha                     Floating point scaling factor, allocated on the host (input)
 * @param beta                      Floating point shift factor, allocated on the host (input)
 * @param xDesc                     Tensor descriptor for data input tensor x (input)
 * @param x                         Data tensor x (input)
 * @param yDesc                     Tensor descriptor for output data tensor y (input)
 * @param y                         Data tensor y (output)
 * @param bnScaleBiasMeanVarDesc    Tensor descriptor for BN scaling, shifting, saved variance and
 * mean (input)
 * @param bnScale                   Batch norm scaling, gamma, tensor (input)
 * @param bnBias                    Batch norm bias, beta, tensor (input)
 * @param expAvgFactor              Exponential averaging factor (input)
 * @param resultRunningMean         Running average saved for inference (output)
 * @param resultRunningVariance     Running variance saved for inference (output)
 * @param epsilon                   Value to stablize inverse variance calculation (input)
 * @param resultSaveMean            Saved mini-batch mean for backwards pass (output)
 * @param resultSaveInvVariance     Saved mini-batch inverse variance for backwards pass (output)
 * @return                          miopenStatus_t
 */
MIOPEN_EXPORT miopenStatus_t
miopenBatchNormalizationForwardTraining(miopenHandle_t handle,
                                        miopenBatchNormMode_t bn_mode,
                                        void* alpha,
                                        void* beta,
                                        const miopenTensorDescriptor_t xDesc,
                                        const void* x,
                                        const miopenTensorDescriptor_t yDesc,
                                        void* y,
                                        const miopenTensorDescriptor_t bnScaleBiasMeanVarDesc,
                                        void* bnScale,
                                        void* bnBias,
                                        double expAvgFactor,
                                        void* resultRunningMean,
                                        void* resultRunningVariance,
                                        double epsilon,
                                        void* resultSaveMean,
                                        void* resultSaveInvVariance);

/*! @brief Execute forward inference layer for batch normalization
 *
 * Batch normalization pass for forward inference pass.
 * Takes in batch normalization mode bn_mode and input tensor x, output tensor y, bnBias and bnScale
 * with their descriptor.
 *
 * If either estimatedMean, or estimatedVariance are null pointers then the values for the mean and
 * variance will be calculated from input data and this calculated mean and variance will be used
 * to update input values.
 * If variance is zero and epsilon is also zero, this function outputs NAN values.  Input espilon
 * value should always be non zero positive value.
 *
 * @param handle                    MIOpen handle (input)
 * @param bn_mode                   Batch normalization mode (input)
 * @param alpha                     Floating point scaling factor, allocated on the host (input)
 * @param beta                      Floating point shift factor, allocated on the host (input)
 * @param xDesc                     Tensor descriptor for data input tensor x (input)
 * @param x                         Data tensor x (input)
 * @param yDesc                     Tensor descriptor for output data tensor y (input)
 * @param y                         Data tensor y (output)
 * @param bnScaleBiasMeanVarDesc    Tensor descriptor for BN scaling, shifting, saved variance and
 * mean (input)
 * @param bnScale                   Batch norm scaling, gamma, tensor (input)
 * @param bnBias                    Batch norm bias, beta, tensor (input)
 * @param estimatedMean             Running average saved during forward training (input)
 * @param estimatedVariance         Running variance saved during forward training (input)
 * @param epsilon                   Value to stabilize inverse variance calculation (input)
 * @return                          miopenStatus_t
 */
MIOPEN_EXPORT miopenStatus_t
miopenBatchNormalizationForwardInference(miopenHandle_t handle,
                                         miopenBatchNormMode_t bn_mode,
                                         void* alpha,
                                         void* beta,
                                         const miopenTensorDescriptor_t xDesc,
                                         const void* x,
                                         const miopenTensorDescriptor_t yDesc,
                                         void* y,
                                         const miopenTensorDescriptor_t bnScaleBiasMeanVarDesc,
                                         void* bnScale,
                                         void* bnBias,
                                         void* estimatedMean,
                                         void* estimatedVariance,
                                         double epsilon);

/*! @brief Execute backwards propagation layer for batch normalization
 *
 * Batch normalization pass for backwards propagation training pass.
 * The method for backwards propagation batch normalization.
 *
 * Takes in batch normalization mode bn_mode and input tensor data x, input activation tensor dy,
 * output tensor dx, the learned tensors resultBNBiasDiff and resultBNScaleDiff with their
 * descriptor.
 *
 * If BOTH savedMean, and savedVariance are not null pointers then the method will use the saved
 * mean and variance calculated by the forward training phase.
 *
 * @param handle                    MIOpen handle (input)
 * @param bn_mode                   Batch normalization mode (input)
 * @param alphaDataDiff             Floating point scaling factor, allocated on the host (input)
 * @param betaDataDiff              Floating point shift factor, allocated on the host (input)
 * @param alphaParamDiff            Floating point scaling factor, allocated on the host (input)
 * @param betaParamDiff             Floating point shift factor, allocated on the host (input)
 * @param xDesc                     Tensor descriptor for data input tensor x (input)
 * @param x                         Data tensor x (input)
 * @param dyDesc                    Tensor descriptor for output data tensor y (input)
 * @param dy                        Data tensor y (input)
 * @param dxDesc                    Tensor descriptor for output data tensor dx (input)
 * @param dx                        Data delta tensor dx (output)
 * @param bnScaleBiasDiffDesc       Tensor descriptor for BN scaling, shifting, saved variance and
 * mean (input)
 * @param bnScale                   Batch norm scaling, gamma, tensor (input)
 * @param resultBnScaleDiff         Tensor for dscale (output)
 * @param resultBnBiasDiff          Tensor for dbias (output)
 * @param epsilon                   Value to stabilize inverse variance calculation (input)
 * @param savedMean                 Saved mini-batch mean for backwards pass (input)
 * @param savedInvVariance          Saved mini-bathc inverse variance for backwards pass (input)
 * @return                          miopenStatus_t
 */
MIOPEN_EXPORT miopenStatus_t
miopenBatchNormalizationBackward(miopenHandle_t handle,
                                 miopenBatchNormMode_t bn_mode,
                                 const void* alphaDataDiff,
                                 const void* betaDataDiff,
                                 const void* alphaParamDiff,
                                 const void* betaParamDiff,
                                 const miopenTensorDescriptor_t xDesc,
                                 const void* x,
                                 const miopenTensorDescriptor_t dyDesc,
                                 const void* dy,
                                 const miopenTensorDescriptor_t dxDesc,
                                 void* dx,
                                 const miopenTensorDescriptor_t bnScaleBiasDiffDesc,
                                 const void* bnScale,
                                 void* resultBnScaleDiff,
                                 void* resultBnBiasDiff,
                                 double epsilon,
                                 const void* savedMean,
                                 const void* savedInvVariance);

/** @} */
// CLOSEOUT BATCHNORM DOXYGEN GROUP

// Activation APIs
/** @addtogroup activation
 *
 *  @{
 */
/*! @brief Creates the Activation descriptor object
 *
 * @param activDesc Pointer to an activation tensor descriptor type
 * @return          miopenStatus_t
 */
MIOPEN_EXPORT miopenStatus_t
miopenCreateActivationDescriptor(miopenActivationDescriptor_t* activDesc);

/*! @brief Sets the activation layer descriptor details
 *
 * Sets all of the descriptor details for the activation layer
 *
 * @param activDesc    Pointer to a activation layer descriptor (output)
 * @param mode         Activation mode enum (input)
 * @param activAlpha   Alpha value for some activation modes (input)
 * @param activBeta    Beta value for some activation modes (input)
 * @param activGamma   Gamma value for some activation modes (input)
 * @return             miopenStatus_t
 */
MIOPEN_EXPORT miopenStatus_t
miopenSetActivationDescriptor(const miopenActivationDescriptor_t activDesc,
                              miopenActivationMode_t mode,
                              double activAlpha,
                              double activBeta,
                              double activGamma);

/*! @brief Gets the activation layer descriptor details
 *
 * Retrieves all of the descriptor details for the activation layer.
 *
 * @param activDesc    Pointer to a activation layer descriptor (input)
 * @param mode         Activation mode enum (output)
 * @param activAlpha   Alpha value for some activation modes (output)
 * @param activBeta    Beta value for some activation modes (output)
 * @param activGamma   Gamma value for some activation modes (output)
 * @return             miopenStatus_t
 */
MIOPEN_EXPORT miopenStatus_t
miopenGetActivationDescriptor(const miopenActivationDescriptor_t activDesc,
                              miopenActivationMode_t* mode,
                              double* activAlpha,
                              double* activBeta,
                              double* activGamma);

/*! @brief Execute an activation forward layer
 *
 * @param handle         MIOpen handle (input)
 * @param activDesc      Descriptor for activation layer (input)
 * @param alpha          Floating point scaling factor, allocated on the host (input)
 * @param xDesc          Tensor descriptor for data input tensor x (input)
 * @param x              Data tensor x (input)
 * @param beta           Floating point shift factor, allocated on the host (input)
 * @param yDesc          Tensor descriptor for output data tensor y (input)
 * @param y              Data tensor y (output)
 * @return               miopenStatus_t
 */
MIOPEN_EXPORT miopenStatus_t miopenActivationForward(miopenHandle_t handle,
                                                     const miopenActivationDescriptor_t activDesc,
                                                     const void* alpha,
                                                     const miopenTensorDescriptor_t xDesc,
                                                     const void* x,
                                                     const void* beta,
                                                     const miopenTensorDescriptor_t yDesc,
                                                     void* y);

/*! @brief Execute a activation backwards layer
 *
 * @param handle         MIOpen handle (input)
 * @param activDesc      Descriptor for activation layer (input)
 * @param alpha          Floating point scaling factor, allocated on the host (input)
 * @param yDesc          Tensor descriptor for input data tensor y (input)
 * @param y              Data tensor y (input)
 * @param dyDesc         Tensor descriptor for input data tensor dy (input)
 * @param dy             Data delta tensor dy (input)
 * @param xDesc          Tensor descriptor for data input tensor x (input)
 * @param x              Data tensor x (input)
 * @param beta           Floating point shift factor, allocated on the host (input)
 * @param dxDesc         Tensor descriptor for data output tensor dx (input)
 * @param dx             Output data delta tensor dx (output)
 * @return               miopenStatus_t
 */
MIOPEN_EXPORT miopenStatus_t miopenActivationBackward(miopenHandle_t handle,
                                                      const miopenActivationDescriptor_t activDesc,
                                                      const void* alpha,
                                                      const miopenTensorDescriptor_t yDesc,
                                                      const void* y,
                                                      const miopenTensorDescriptor_t dyDesc,
                                                      const void* dy,
                                                      const miopenTensorDescriptor_t xDesc,
                                                      const void* x,
                                                      const void* beta,
                                                      const miopenTensorDescriptor_t dxDesc,
                                                      void* dx);

/*! @brief Destroys the activation descriptor object
 *
 * @param activDesc   Activation tensor descriptor type (input)
 * @return            miopenStatus_t
 */
MIOPEN_EXPORT miopenStatus_t
miopenDestroyActivationDescriptor(miopenActivationDescriptor_t activDesc);

/** @} */
// CLOSEOUT ACTIVATION DOXYGEN GROUP

// Softmax APIs
/** @addtogroup softmax
 *
 *  @{
 */
/*! @brief Execute a softmax forward layer
 *
 * This API only implements the SOFTMAX_MODE_CHANNEL in SOFTMAX_ACCURATE path.
 *
 * @param handle         MIOpen handle (input)
 * @param alpha          Floating point scaling factor, allocated on the host (input)
 * @param xDesc          Tensor descriptor for data input tensor x (input)
 * @param x              Data tensor x (input)
 * @param beta           Floating point shift factor, allocated on the host (input)
 * @param yDesc          Tensor descriptor for output data tensor y (input)
 * @param y              Data tensor y (output)
 * @return               miopenStatus_t
 */
MIOPEN_EXPORT miopenStatus_t miopenSoftmaxForward(miopenHandle_t handle,
                                                  const void* alpha,
                                                  const miopenTensorDescriptor_t xDesc,
                                                  const void* x,
                                                  const void* beta,
                                                  const miopenTensorDescriptor_t yDesc,
                                                  void* y);

/*! @brief Execute a softmax backwards layer
 *
 * This API only implements the SOFTMAX_MODE_CHANNEL in SOFTMAX_ACCURATE path.
 *
 * @param handle         MIOpen handle (input)
 * @param alpha          Floating point scaling factor, allocated on the host (input)
 * @param yDesc          Tensor descriptor for input data tensor y (input)
 * @param y              Data tensor y (input)
 * @param dyDesc         Tensor descriptor for input data tensor dy (input)
 * @param dy             Data delta tensor dy (input)
 * @param beta           Floating point shift factor, allocated on the host (input)
 * @param dxDesc         Tensor descriptor for data output tensor dx (input)
 * @param dx             Output data delta tensor dx (output)
 * @return               miopenStatus_t
 */
MIOPEN_EXPORT miopenStatus_t miopenSoftmaxBackward(miopenHandle_t handle,
                                                   const void* alpha,
                                                   const miopenTensorDescriptor_t yDesc,
                                                   const void* y,
                                                   const miopenTensorDescriptor_t dyDesc,
                                                   const void* dy,
                                                   const void* beta,
                                                   const miopenTensorDescriptor_t dxDesc,
                                                   void* dx);

/*! @brief Execute a softmax forward layer with expanded modes and algorithms
 *
 * @param handle         MIOpen handle (input)
 * @param alpha          Floating point scaling factor, allocated on the host (input)
 * @param xDesc          Tensor descriptor for data input tensor x (input)
 * @param x              Data tensor x (input)
 * @param beta           Floating point shift factor, allocated on the host (input)
 * @param yDesc          Tensor descriptor for output data tensor y (input)
 * @param y              Data tensor y (output)
 * @param algorithm      Softmax implementation algorithm (input)
 * @param mode           Softmax mode (input)
 * @return               miopenStatus_t
 */
MIOPEN_EXPORT miopenStatus_t miopenSoftmaxForward_V2(miopenHandle_t handle,
                                                     const void* alpha,
                                                     const miopenTensorDescriptor_t xDesc,
                                                     const void* x,
                                                     const void* beta,
                                                     const miopenTensorDescriptor_t yDesc,
                                                     void* y,
                                                     miopenSoftmaxAlgorithm_t algorithm,
                                                     miopenSoftmaxMode_t mode);

/*! @brief Execute a softmax backwards layer with expanded modes and algorithms
 *
 * @param handle         MIOpen handle (input)
 * @param alpha          Floating point scaling factor, allocated on the host (input)
 * @param yDesc          Tensor descriptor for input data tensor y (input)
 * @param y              Data tensor y (input)
 * @param dyDesc         Tensor descriptor for input data tensor dy (input)
 * @param dy             Data delta tensor dy (input)
 * @param beta           Floating point shift factor, allocated on the host (input)
 * @param dxDesc         Tensor descriptor for data output tensor dx (input)
 * @param dx             Output data delta tensor dx (output)
 * @param algorithm      Softmax implementation algorithm (input)
 * @param mode           Softmax mode (input)
 * @return               miopenStatus_t
 */
MIOPEN_EXPORT miopenStatus_t miopenSoftmaxBackward_V2(miopenHandle_t handle,
                                                      const void* alpha,
                                                      const miopenTensorDescriptor_t yDesc,
                                                      const void* y,
                                                      const miopenTensorDescriptor_t dyDesc,
                                                      const void* dy,
                                                      const void* beta,
                                                      const miopenTensorDescriptor_t dxDesc,
                                                      void* dx,
                                                      miopenSoftmaxAlgorithm_t algorithm,
                                                      miopenSoftmaxMode_t mode);

/** @} */
// CLOSEOUT SOFTMAX DOXYGEN GROUP

/*! @ingroup FUSION
 * @brief MIOpen fusion interface
 */
MIOPEN_DECLARE_OBJECT(miopenFusionPlanDescriptor);
MIOPEN_DECLARE_OBJECT(miopenOperatorDescriptor);
MIOPEN_DECLARE_OBJECT(miopenOperatorArgs);

/** @addtogroup FUSION
 *
 *  @{
 */

/*! @enum miopenFusionDirection_t
 * @brief Kernel fusion direction in the network
 */
typedef enum
{
    miopenVerticalFusion   = 0, /*!< fuses layers vertically, current the only supported mode */
    miopenHorizontalFusion = 1, /*!< fuses layers horizontally, this is unimplemented */
} miopenFusionDirection_t;

/*! @brief Creates the kenrel fusion plan descriptor object
 *
 * @param fusePlanDesc  Pointer to a fusion plan (output)
 * @param fuseDirection Horizontal or Vertical fusion (input)
 * @param inputDesc     Descriptor to tensor for the input (input)
 * @return              miopenStatus_t
 */
MIOPEN_EXPORT miopenStatus_t miopenCreateFusionPlan(miopenFusionPlanDescriptor_t* fusePlanDesc,
                                                    const miopenFusionDirection_t fuseDirection,
                                                    const miopenTensorDescriptor_t inputDesc);

/*! @brief Destroy the fusion plan descriptor object
 *
 * @param fusePlanDesc  A fusion plan descriptor type
 * @return              miopenStatus_t
 */
MIOPEN_EXPORT miopenStatus_t miopenDestroyFusionPlan(miopenFusionPlanDescriptor_t fusePlanDesc);

/*! @brief Compiles the fusion plan
 *
 * @param handle           MIOpen handle (input)
 * @param fusePlanDesc A fusion plan descriptor (input)
 * @return             miopenStatus_t
 */
MIOPEN_EXPORT miopenStatus_t miopenCompileFusionPlan(miopenHandle_t handle,
                                                     miopenFusionPlanDescriptor_t fusePlanDesc);

/*!
 * @brief Allows access to the operators in a fusion plan
 * @details This api call does bounds checking on the supplied op_idx and would
 *          return miopenStatusError if the index is out of bounds
 *
 * @param fusePlanDesc A fusion plan descriptor (input)
 * @param op_idx Index of the required operator in the fusion plan, in the order of insertion
 * @param op returned pointer to the operator
 * @return miopenStatus_t
 */
MIOPEN_EXPORT miopenStatus_t miopenFusionPlanGetOp(miopenFusionPlanDescriptor_t fusePlanDesc,
                                                   const int op_idx,
                                                   miopenFusionOpDescriptor_t* op);

/*! @brief Query the workspace size required for the fusion plan
 * @param handle         MIOpen handle (input)
 * @param fusePlanDesc   A fusion plan descriptor (input)
 * @param workSpaceSize  Pointer to memory to return size in bytes (output)
 * @param algo           Algorithm selected (inputs)
 * @return               miopenStatus_t
 */
MIOPEN_EXPORT miopenStatus_t
miopenFusionPlanGetWorkSpaceSize(miopenHandle_t handle,
                                 miopenFusionPlanDescriptor_t fusePlanDesc,
                                 size_t* workSpaceSize,
                                 miopenConvFwdAlgorithm_t algo);

/*!
 * @brief Returns the supported algorithms for the convolution operator in the Fusion Plan
 *
 * @details A Convolution operator in a fusion plan may be implemented by different algorithms
 * representing different tradeoffs of memory and performance. The returned list of algorithms
 * is sorted in decreasing order of priority. Therefore, if the user does not request an
 * algorithm to be set using the miopenFusionPlanConvolutionSetAlgo call, the first algorithm
 * in the list would be used to execute the convolution in the fusion plan. Moreover this call
 * must be immediately preceded by the miopenCreateOpConvForward call for the op in question.
 *
 * @param fusePlanDesc A fusion plan descriptor (input)
 * @param requestAlgoCount Number of algorithms to return (input)
 * @param returnedAlgoCount The actual number of returned algorithms; always be less than
 * equal to requestAlgoCount (output)
 * @param returnedAlgos Pointer to the list of supported algorithms
 * @return miopenStatus_t
 */
MIOPEN_EXPORT miopenStatus_t
miopenFusionPlanConvolutionGetAlgo(miopenFusionPlanDescriptor_t fusePlanDesc,
                                   const int requestAlgoCount,
                                   int* returnedAlgoCount,
                                   miopenConvFwdAlgorithm_t* returnedAlgos);

/*! @brief Requests the fusion runtime to choose a particular algorithm for the added convolution
 * operation
 *
 * @details Please see the description for miopenFusionPlanConvolutionGetAlgo
 *
 * @param fusePlanDesc A fusion plan descriptor (input)
 * @param algo Requested algorithm for the convolution operator (input)
 * @return miopenStatus_t
 */
MIOPEN_EXPORT miopenStatus_t miopenFusionPlanConvolutionSetAlgo(
    miopenFusionPlanDescriptor_t fusePlanDesc, miopenConvFwdAlgorithm_t algo);

/*! @brief Creates forward convolution operator.
 *
 * @param fusePlanDesc   A fusion plan descriptor (input)
 * @param convOp         Pointer to an operator type (output)
 * @param convDesc       Convolution layer descriptor (input)
 * @param wDesc          Descriptor for the weights tensor (input)
 * @return               miopenStatus_t
 */
MIOPEN_EXPORT miopenStatus_t miopenCreateOpConvForward(miopenFusionPlanDescriptor_t fusePlanDesc,
                                                       miopenFusionOpDescriptor_t* convOp,
                                                       miopenConvolutionDescriptor_t convDesc,
                                                       const miopenTensorDescriptor_t wDesc);

//---

// Activation forward create ops ---
/*! @brief Creates a forward activation operator.
 *
 * @param fusePlanDesc    A fusion plan descriptor (input)
 * @param activFwdOp         Pointer to an operator type (output)
 * @param mode            Activation version (input)
 * @return                miopenStatus_t
 */
MIOPEN_EXPORT miopenStatus_t
miopenCreateOpActivationForward(miopenFusionPlanDescriptor_t fusePlanDesc,
                                miopenFusionOpDescriptor_t* activFwdOp,
                                miopenActivationMode_t mode);

// Activation backward create ops ---
/*! @brief Creates a backward activation operator.
 *
 * @param fusePlanDesc    A fusion plan descriptor (input)
 * @param activBwdOp         Pointer to an operator type (output)
 * @param mode            Activation version (input)
 * @return                miopenStatus_t
 */
MIOPEN_EXPORT miopenStatus_t
miopenCreateOpActivationBackward(miopenFusionPlanDescriptor_t fusePlanDesc,
                                 miopenFusionOpDescriptor_t* activBwdOp,
                                 miopenActivationMode_t mode);

// Bias create ops ---
/*! @brief Creates a forward bias operator.
 *
 * @param fusePlanDesc   A fusion plan descriptor (input)
 * @param biasOp         Pointer to an operator type (output)
 * @param bDesc          bias tensor descriptor (input)
 * @return               miopenStatus_t
 */
MIOPEN_EXPORT miopenStatus_t miopenCreateOpBiasForward(miopenFusionPlanDescriptor_t fusePlanDesc,
                                                       miopenFusionOpDescriptor_t* biasOp,
                                                       const miopenTensorDescriptor_t bDesc);

// Batch normalization create ops ---
/*! @brief Creates a forward inference batch normalization operator.
 *
 * @param fusePlanDesc           A fusion plan descriptor (input)
 * @param bnOp                   Pointer to an operator type (output)
 * @param bn_mode                Batch normalization layer mode (input)
 * @param bnScaleBiasMeanVarDesc Gamma, beta, mean, variance tensor descriptor (input)
 * @return                       miopenStatus_t
 */
MIOPEN_EXPORT miopenStatus_t
miopenCreateOpBatchNormInference(miopenFusionPlanDescriptor_t fusePlanDesc,
                                 miopenFusionOpDescriptor_t* bnOp,
                                 const miopenBatchNormMode_t bn_mode,
                                 const miopenTensorDescriptor_t bnScaleBiasMeanVarDesc);

/*! @brief Creates a forward training batch normalization operator.
 *
 * @param fusePlanDesc           A fusion plan descriptor (input)
 * @param bnFwdOp                   Pointer to an operator type (output)
 * @param bn_mode                Batch normalization layer mode (input)
 * @param runningMeanVariance    Toggles whether or not to save population statistics for inference;
 * batch statistic are required (input)
 * @return                       miopenStatus_t
 */
MIOPEN_EXPORT miopenStatus_t
miopenCreateOpBatchNormForward(miopenFusionPlanDescriptor_t fusePlanDesc,
                               miopenFusionOpDescriptor_t* bnFwdOp,
                               const miopenBatchNormMode_t bn_mode,
                               bool runningMeanVariance);

/*! @brief Creates a back propagation batch normalization operator.
 *
 * @param fusePlanDesc           A fusion plan descriptor (input)
 * @param bnBwdOp                   Pointer to an operator type (output)
 * @param bn_mode                Batch normalization layer mode (input)
 * @return                       miopenStatus_t
 */
MIOPEN_EXPORT miopenStatus_t
miopenCreateOpBatchNormBackward(miopenFusionPlanDescriptor_t fusePlanDesc,
                                miopenFusionOpDescriptor_t* bnBwdOp,
                                const miopenBatchNormMode_t bn_mode);

//---
/*! @brief Creates an operator argument object
 *
 * @param args        Pointer to an operator argument type (output)
 * @return            miopenStatus_t
 */
MIOPEN_EXPORT miopenStatus_t miopenCreateOperatorArgs(miopenOperatorArgs_t* args);

/*! @brief Destroys an operator argument object
 *
 * @param args        An operator argument type (output)
 * @return            miopenStatus_t
 */
MIOPEN_EXPORT miopenStatus_t miopenDestroyOperatorArgs(miopenOperatorArgs_t args);

// Convolution set arguments ---
/*! @brief Sets the arguments for forward convolution op
 *
 * @param args    An arguments object type (output)
 * @param convOp  Forward convolution operator (input)
 * @param alpha   Floating point scaling factor, allocated on the host (input)
 * @param beta    Floating point shift factor, allocated on the host (input)
 * @param w       Pointer to tensor memory  (input)
 * @return        miopenStatus_t
 */
MIOPEN_EXPORT miopenStatus_t miopenSetOpArgsConvForward(miopenOperatorArgs_t args,
                                                        const miopenFusionOpDescriptor_t convOp,
                                                        const void* alpha,
                                                        const void* beta,
                                                        const void* w);
// Activation set arguments ---
/*! @brief Sets the arguments for forward activation op
 *
 * @param args    An arguments object type (output)
 * @param activFwdOp   Activation backwards operator (input)
 * @param alpha   Floating point scaling factor, allocated on the host (input)
 * @param beta    Floating point shift factor, allocated on the host (input)
 * @param activAlpha  Double precision activation parameter which depends on activation mode (input)
 * @param activBeta   Double precision activation parameter which depends on activation mode (input)
 * @param activGamma  Double precision activation parameter which depends on activation mode (input)
 * @return        miopenStatus_t
 */
MIOPEN_EXPORT miopenStatus_t
miopenSetOpArgsActivForward(miopenOperatorArgs_t args,
                            const miopenFusionOpDescriptor_t activFwdOp,
                            const void* alpha,
                            const void* beta,
                            double activAlpha,
                            double activBeta,
                            double activGamma);

/*! @brief Sets the arguments for backward activation op
 *
 * @param args    An arguments object type (output)
 * @param activBwdOp   Activation backwards operator (input)
 * @param alpha   Floating point scaling factor, allocated on the host (input)
 * @param beta    Floating point shift factor, allocated on the host (input)
 * @param y        Data tensor y, output of activations in the forward direction (input)
 * @param reserved    Data tensor reserved memory space; currently should be nullptr (input)
 * @param activAlpha  Double precision activation parameter which depends on activation mode (input)
 * @param activBeta   Double precision activation parameter which depends on activation mode (input)
 * @param activGamma  Double precision activation parameter which depends on activation mode (input)
 * @return        miopenStatus_t
 */
MIOPEN_EXPORT miopenStatus_t
miopenSetOpArgsActivBackward(miopenOperatorArgs_t args,
                             const miopenFusionOpDescriptor_t activBwdOp,
                             const void* alpha,
                             const void* beta,
                             const void* y,
                             const void* reserved,
                             double activAlpha,
                             double activBeta,
                             double activGamma);

// Batch Normalization set arguments ---
/*! @brief Sets the arguments for inference batch normalization op
 *
 * @param args               An arguments object type (output)
 * @param bnOp               Batch normalization inference operator (input)
 * @param alpha              Floating point scaling factor, allocated on the host (input)
 * @param beta               Floating point shift factor, allocated on the host (input)
 * @param bnScale            Pointer to the gamma tensor memory  (input)
 * @param bnBias             Pointer to the beta tensor memory  (input)
 * @param estimatedMean      Pointer to population mean memory  (input)
 * @param estimatedVariance  Pointer to population variance memory  (input)
 * @param epsilon            Scalar value for numerical stability (input)
 * @return                   miopenStatus_t
 */
MIOPEN_EXPORT miopenStatus_t
miopenSetOpArgsBatchNormInference(miopenOperatorArgs_t args,
                                  const miopenFusionOpDescriptor_t bnOp,
                                  const void* alpha,
                                  const void* beta,
                                  const void* bnScale,
                                  const void* bnBias,
                                  const void* estimatedMean,
                                  const void* estimatedVariance,
                                  double epsilon);

/*! @brief Sets the arguments for forward batch normalization op
 *
 * @param args               An arguments object type (output)
 * @param bnOp               Batch normalization forward operator (input)
 * @param alpha              Floating point scaling factor, allocated on the host (input)
 * @param beta               Floating point shift factor, allocated on the host (input)
 * @param bnScale            Pointer to the gamma tensor memory  (input)
 * @param bnBias             Pointer to the beta tensor memory  (input)
 * @param savedMean          Pointer to batch mean memory  (input)
 * @param savedInvVariance   Pointer to batch inverse variance memory  (input)
 * @param runningMean        Pointer to population mean memory  (input)
 * @param runningVariance    Pointer to population variance memory  (input)
 * @param expAvgFactor       Scalar value for control of population statistics (input)
 * @param epsilon            Scalar value for numerical stability (input)
 * @return                   miopenStatus_t
 */
MIOPEN_EXPORT miopenStatus_t miopenSetOpArgsBatchNormForward(miopenOperatorArgs_t args,
                                                             const miopenFusionOpDescriptor_t bnOp,
                                                             const void* alpha,
                                                             const void* beta,
                                                             const void* bnScale,
                                                             const void* bnBias,
                                                             void* savedMean,
                                                             void* savedInvVariance,
                                                             void* runningMean,
                                                             void* runningVariance,
                                                             double expAvgFactor,
                                                             double epsilon);

/*! @brief Sets the arguments for backward batch normalization op
 *
 * @param args               An arguments object type (output)
 * @param bnOp               Batch normalization forward operator (input)
 * @param alpha              Floating point scaling factor, allocated on the host (input)
 * @param beta               Floating point shift factor, allocated on the host (input)
 * @param x                  Pointer to the forward input tensor memory  (input)
 * @param bnScale            Pointer to the gamma tensor memory  (input)
 * @param bnBias             Pointer to the beta tensor memory  (input)
 * @param resultBnScaleDiff  Pointer to the gamma gradient tensor memory  (output)
 * @param resultBnBiasDiff   Pointer to the beta gradient tensor memory  (output)
 * @param savedMean          Pointer to batch mean memory  (input)
 * @param savedInvVariance   Pointer to batch inverse variance memory  (input)
 * @return                   miopenStatus_t
 */
MIOPEN_EXPORT miopenStatus_t miopenSetOpArgsBatchNormBackward(miopenOperatorArgs_t args,
                                                              const miopenFusionOpDescriptor_t bnOp,
                                                              const void* alpha,
                                                              const void* beta,
                                                              const void* x,
                                                              const void* bnScale,
                                                              const void* bnBias,
                                                              void* resultBnScaleDiff,
                                                              void* resultBnBiasDiff,
                                                              const void* savedMean,
                                                              const void* savedInvVariance);

// Bias forward set arguments ---
/*! @brief Sets the arguments for forward bias op
 *
 * @param args           An arguments object type (output)
 * @param biasOp         Forward bias operator (input)
 * @param alpha          Floating point scaling factor, allocated on the host (input)
 * @param beta           Floating point shift factor, allocated on the host (input)
 * @param bias           Pointer to the forward bias input tensor memory  (input)
 * @return               miopenStatus_t
 */
MIOPEN_EXPORT miopenStatus_t miopenSetOpArgsBiasForward(miopenOperatorArgs_t args,
                                                        const miopenFusionOpDescriptor_t biasOp,
                                                        const void* alpha,
                                                        const void* beta,
                                                        const void* bias);
/*! @brief Executes the fusion plan
 *
 *
 * @param handle           MIOpen handle (input)
 * @param fusePlanDesc     fused plan descriptor (input)
 * @param inputDesc        Descriptor of the input tensor (input)
 * @param input            Source data tensor  (input)
 * @param outputDesc       Decriptor of the output tensor (input)
 * @param output           Destination data tensor  (output)
 * @param args             An argument object of the fused kernel (input)
 * @return           miopenStatus_t
 */
MIOPEN_EXPORT miopenStatus_t
miopenExecuteFusionPlan(const miopenHandle_t handle,
                        const miopenFusionPlanDescriptor_t fusePlanDesc,
                        const miopenTensorDescriptor_t inputDesc,
                        const void* input,
                        const miopenTensorDescriptor_t outputDesc,
                        void* output,
                        miopenOperatorArgs_t args);

/*! @brief Prepares and executes the Convlution+Bias+Activation Fusion.
 *
 *
 * @param handle               MIOpen handle (input)
 * @param alpha1               floating point scaling factor, allocated on the host (input)
 * @param xDesc                Tensor descriptor for input data tensor x (input)
 * @param x                    Data tensor x (input)
 * @param wDesc                Tensor descriptor for weight tensor w (input)
 * @param w                    Weights tensor w (input)
 * @param convDesc             Convolution layer descriptor (input)
 * @param algo                 Algorithm selected (inputs)
 * @param workspace            Pointer to workspace required (input)
 * @param workspaceSizeInBytes Size of the memory in bytes pointed to by workSpace above
 * @param alpha2               floating point scaling factor, allocated on the host (input)
 * @param zDesc                Tensor descriptor for tensor z (input)
 * @param z                    Data tensor z (input)
 * @param biasDesc             Tensor descriptor for input data tensor x (input)
 * @param bias                 Data tensor bias (input)
 * @param activationDesc       Activation descriptor that specifies the activation mode
 * @param yDesc                Tensor descriptor for output data tensor y (input)
 * @param y                    Output data tensor
 */

MIOPEN_EXPORT miopenStatus_t
miopenConvolutionBiasActivationForward(miopenHandle_t handle,
                                       const void* alpha1,
                                       const miopenTensorDescriptor_t xDesc,
                                       const void* x,
                                       const miopenTensorDescriptor_t wDesc,
                                       const void* w,
                                       const miopenConvolutionDescriptor_t convDesc,
                                       miopenConvFwdAlgorithm_t algo,
                                       void* workspace,
                                       size_t workspaceSizeInBytes,
                                       const void* alpha2,
                                       const miopenTensorDescriptor_t zDesc,
                                       const void* z,
                                       const miopenTensorDescriptor_t biasDesc,
                                       const void* bias,
                                       const miopenActivationDescriptor_t activationDesc,
                                       const miopenTensorDescriptor_t yDesc,
                                       void* y);
/** @} */
// CLOSEOUT FUSION DOXYGEN GROUP

/** @addtogroup RNN
 *
 *  @{
 */

/*!  @enum miopenRNNMode_t
 * RNN mode selection for rnn layer preference
 */
typedef enum
{
    miopenRNNRELU = 0, /*!< RNN with ReLU activation */
    miopenRNNTANH = 1, /*!< RNN with tanh activation */
    miopenLSTM    = 2, /*!< LSTM */
    miopenGRU     = 3, /*!< GRU */
} miopenRNNMode_t;

/*! @enum miopenRNNInputMode_t
 * Recurrent Neural Network layer initial input mode
 */
typedef enum
{
    miopenRNNlinear = 0, /*!< Matrix multiplication at the input of the first layer */
    miopenRNNskip   = 1, /*!< No operation is performed at the input of the first layer. */
} miopenRNNInputMode_t;

/*! @enum miopenRNNAlgo_t
 * Recurrent Neural Network algorithm mode
 */
typedef enum
{
    miopenRNNdefault = 0, /*!< Use dedicated gate-operation kernel for LSTM and fundamental
                             algorithm for vanilla RNN & GRU */
    miopenRNNfundamental =
        1, /*!< Function by basic tesnsor operations, supported for vanilla RNN, LSTM, GRU */
} miopenRNNAlgo_t;

/*! @enum miopenRNNDirectionMode_t
 * Recurrent Neural Network bi-directional behavior
 */
typedef enum
{
    miopenRNNunidirection = 0, /*!< Forward in time only. */
    miopenRNNbidirection  = 1, /*!< Forward and backwards in time. */
} miopenRNNDirectionMode_t;

/*! @enum miopenRNNBiasMode_t
 * Recurrent Neural Network add on bias
 */
typedef enum
{
    miopenRNNNoBias   = 0, /*!< No Biases will be applied to GEMM operations */
    miopenRNNwithBias = 1, /*!< Biases will be applied to GEMM operations */
} miopenRNNBiasMode_t;

/*! @enum miopenRNNGEMMalgoMode_t
 * Recurrent Neural Network add on bias
 */
typedef enum
{
    miopenRNNAlgoGEMM = 0,
} miopenRNNGEMMalgoMode_t;

/*! @enum miopenRNNPaddingMode_t
 * Recurrent Neural Network input/output data padding mode
 */
typedef enum
{
    miopenRNNIONotPadded   = 0, /*!< Not padded data at RNN input/output */
    miopenRNNIOWithPadding = 1, /*!< Padded data at RNN input/output */
} miopenRNNPaddingMode_t;

/*! @enum miopenRNNFWDMode_t
 * Recurrent Neural Network Training/Inference mode
 */
typedef enum
{
    miopenRNNTraining  = 0, /*!< FWD, BWD, WRW */
    miopenRNNInference = 1, /*!< Only FWD-inference no back-propagation */
} miopenRNNFWDMode_t;

/*! @enum miopenRNNBaseLayout_t
 * Data layouts for RNN operations
 */
typedef enum
{
    miopenRNNDataUnknownLayout     = 0,
    miopenRNNDataSeqMajorNotPadded = 1,
    miopenRNNDataSeqMajorPadded    = 2,
    miopenRNNDataBatchMajorPadded  = 3,
} miopenRNNBaseLayout_t;

/*! @brief Create a RNN layer Descriptor
 *
 * API for creating an uninitialized RNN layer descriptor.
 * @param rnnDesc    Pointer to a tensor descriptor type
 * @return           miopenStatus_t
 */
MIOPEN_EXPORT miopenStatus_t miopenCreateRNNDescriptor(miopenRNNDescriptor_t* rnnDesc);

/*! @brief Retrieves a RNN layer descriptor's details
 *
 * @param rnnDesc    RNN layer descriptor (input)
 * @param rnnMode    RNN mode (output)
 * @param algoMode   RNN algorithm mode (output)
 * @param inputMode  RNN data input mode (output)
 * @param dirMode    Uni or bi direction mode (output)
 * @param biasMode   Bias used (output)
 * @param hiddenSize Size of hidden state (output)
 * @param layer      Number of stacked layers (output)
 * @return           miopenStatus_t
 */
MIOPEN_EXPORT miopenStatus_t miopenGetRNNDescriptor(miopenRNNDescriptor_t rnnDesc,
                                                    miopenRNNMode_t* rnnMode,
                                                    miopenRNNAlgo_t* algoMode,
                                                    miopenRNNInputMode_t* inputMode,
                                                    miopenRNNDirectionMode_t* dirMode,
                                                    miopenRNNBiasMode_t* biasMode,
                                                    int* hiddenSize,
                                                    int* layer);

/*! @brief Retrieves a RNN layer descriptor's details version 2. This version enables retrieving
 * information of the dropout descriptor of the rnn descriptor.
 *
 * @param rnnDesc     RNN layer descriptor (input)
 * @param hiddenSize  Size of hidden state (output)
 * @param layer       Number of stacked layers (output)
 * @param dropoutDesc Pre-configured dropout descriptor for dropout layer in between RNN layers
 * (output)
 * @param inputMode   RNN data input mode (output)
 * @param dirMode     Uni or bi direction mode (output)
 * @param rnnMode     RNN mode (output)
 * @param biasMode    Bias used (output)
 * @param algoMode    RNN algorithm mode (output)
 * @param dataType    Data type of RNN (output)
 * @return            miopenStatus_t
 */
MIOPEN_EXPORT miopenStatus_t miopenGetRNNDescriptor_V2(miopenRNNDescriptor_t rnnDesc,
                                                       int* hiddenSize,
                                                       int* layer,
                                                       miopenDropoutDescriptor_t* dropoutDesc,
                                                       miopenRNNInputMode_t* inputMode,
                                                       miopenRNNDirectionMode_t* dirMode,
                                                       miopenRNNMode_t* rnnMode,
                                                       miopenRNNBiasMode_t* biasMode,
                                                       miopenRNNAlgo_t* algoMode,
                                                       miopenDataType_t* dataType);

/*! @brief Destroys the tensor descriptor object
 *
 * @param rnnDesc RNN tensor descriptor type (input)
 * @return           miopenStatus_t
 */
MIOPEN_EXPORT miopenStatus_t miopenDestroyRNNDescriptor(miopenRNNDescriptor_t rnnDesc);

/*! @brief Set the details of the RNN descriptor
 *
 * Interface for setting the values of the RNN descriptor object. This function requires specific
 * algorithm selection.
 * @param rnnDesc      RNN layer descriptor type (input)
 * @param hsize        Hidden layer size (input)
 * @param nlayers      Number of layers (input)
 * @param inMode       RNN first layer input mode (input)
 * @param direction    RNN direction (input)
 * @param rnnMode      RNN model type (input)
 * @param biasMode     RNN bias included (input)
 * @param algo         RNN algorithm selected (input)
 * @param dataType     MIOpen datatype (input)
 * @return             miopenStatus_t
 */
MIOPEN_EXPORT miopenStatus_t miopenSetRNNDescriptor(miopenRNNDescriptor_t rnnDesc,
                                                    const int hsize,
                                                    const int nlayers,
                                                    miopenRNNInputMode_t inMode,
                                                    miopenRNNDirectionMode_t direction,
                                                    miopenRNNMode_t rnnMode,
                                                    miopenRNNBiasMode_t biasMode,
                                                    miopenRNNAlgo_t algo,
                                                    miopenDataType_t dataType);

/*! @brief Set the details of the RNN descriptor version 2. This version enables the use of dropout
 * in rnn.
 *
 * Interface for setting the values of the RNN descriptor object. This function requires specific
 * algorithm selection.
 * @param rnnDesc      RNN layer descriptor type (input/output)
 * @param hsize        Hidden layer size (input)
 * @param nlayers      Number of layers (input)
 * @param dropoutDesc  Pre-initialized dropout descriptor for dropout layer in between RNN layers
 * (input)
 * @param inMode       RNN first layer input mode (input)
 * @param direction    RNN direction (input)
 * @param rnnMode      RNN model type (input)
 * @param biasMode     RNN bias included (input)
 * @param algo         RNN algorithm selected (input)
 * @param dataType     MIOpen datatype (input)
 * @return             miopenStatus_t
 */
MIOPEN_EXPORT miopenStatus_t miopenSetRNNDescriptor_V2(miopenRNNDescriptor_t rnnDesc,
                                                       const int hsize,
                                                       const int nlayers,
                                                       miopenDropoutDescriptor_t dropoutDesc,
                                                       miopenRNNInputMode_t inMode,
                                                       miopenRNNDirectionMode_t direction,
                                                       miopenRNNMode_t rnnMode,
                                                       miopenRNNBiasMode_t biasMode,
                                                       miopenRNNAlgo_t algo,
                                                       miopenDataType_t dataType);

/*! @brief Set shape of RNN seqData tensor
 *
 * Interface for setting tensor shape to be used as RNN input data
 *
 * @param seqTensorDesc     Tensor descriptor (input/output)
 * @param dataType          MIOpen datatype (input)
 * @param layout            One of the main supported layouts for RNN data(input)
 * @param maxSequenceLen      Sequence length limit within this SeqTensor(input)
 * @param batchSize         Number of sequences within this SeqTensor (input)
 * @param vectorSize        Vector size (input)
 * @param sequenceLenArray  Array containing the length of each sequence in the SeqTensor(input)
 * @param paddingMarker     Not used, should be NULL (input)
 * @return                  miopenStatus_t
 */
MIOPEN_EXPORT miopenStatus_t
miopenSetRNNDataSeqTensorDescriptor(miopenSeqTensorDescriptor_t seqTensorDesc,
                                    miopenDataType_t dataType,
                                    miopenRNNBaseLayout_t layout,
                                    int maxSequenceLen,
                                    int batchSize,
                                    int vectorSize,
                                    const int* sequenceLenArray,
                                    void* paddingMarker);

/*! @brief Get shape of RNN seqData tensor
 *
 * Interface for setting tensor shape to be used as RNN input data
 *
 * @param seqTensorDesc             Tensor descriptor (input)
 * @param dataType                  MIOpen datatype (output)
 * @param layout                    One of the main supported layouts for RNN data(output)
 * @param maxSequenceLen              Sequence length limit within this SeqTensor(output)
 * @param batchSize                 Number of sequences within this SeqTensor (output)
 * @param vectorSize                Vector size (output)
 * @param sequenceLenArrayLimit  Limit for number of elements that can be returned to user
 * by sequenceLenArray (input)
 * @param sequenceLenArray          Array containing the length of each sequence in the
 * SeqTensor. This is allowed to be a NULL pointer if sequenceLenArrayLimit is 0 (output)
 * @param paddingMarker             Not used, should be NULL (input)
 * @return                          miopenStatus_t
 */

MIOPEN_EXPORT miopenStatus_t
miopenGetRNNDataSeqTensorDescriptor(miopenSeqTensorDescriptor_t seqTensorDesc,
                                    miopenDataType_t* dataType,
                                    miopenRNNBaseLayout_t* layout,
                                    int* maxSequenceLen,
                                    int* batchSize,
                                    int* vectorSize,
                                    int sequenceLenArrayLimit,
                                    int* sequenceLenArray,
                                    void* paddingMarker);

/*! @brief Query the amount of memory required to execute the RNN layer
 *
 * This function calculates the amount of memory required to run the RNN layer given an RNN
 * descriptor and a tensor descriptor.
 *
 * @param handle          MIOpen handle (input)
 * @param rnnDesc         RNN layer descriptor type (input)
 * @param sequenceLen     Number of iteration unrolls (input)
 * @param xDesc           An array of tensor descriptors. These are the
 * input descriptors to each time step. The first dimension of each descriptor is the
 * batch size and may decrease from element n to element n+1 and not increase in size.
 * The second dimension is the same for all descriptors in the array and is the input
 * vector length. (input)
 * @param numBytes        Number of bytes required for RNN layer execution (output)
 * @return                miopenStatus_t
 */
MIOPEN_EXPORT miopenStatus_t miopenGetRNNWorkspaceSize(miopenHandle_t handle,
                                                       const miopenRNNDescriptor_t rnnDesc,
                                                       const int sequenceLen,
                                                       const miopenTensorDescriptor_t* xDesc,
                                                       size_t* numBytes);

/*! @brief Query the amount of memory required for RNN training
 *
 * This function calculates the amount of memory required to train the RNN layer given an
 * RNN descriptor and a tensor descriptor.
 *
 * @param handle          MIOpen handle (input)
 * @param rnnDesc         RNN layer descriptor type (input)
 * @param sequenceLen     Number of iteration unrolls (input)
 * @param xDesc           An array of tensor descriptors. These are the
 * input descriptors to each time step. The first dimension of each descriptor is the
 * batch size and may decrease from element n to element n+1 and not increase in size.
 * The second dimension is the same for all descriptors in the array and is the input
 * vector length. (input)
 * @param numBytes        Number of bytes required for RNN layer execution (output)
 * @return                miopenStatus_t
 */
MIOPEN_EXPORT miopenStatus_t miopenGetRNNTrainingReserveSize(miopenHandle_t handle,
                                                             miopenRNNDescriptor_t rnnDesc,
                                                             const int sequenceLen,
                                                             const miopenTensorDescriptor_t* xDesc,
                                                             size_t* numBytes);

/*! @brief Query the amount of additional memory required for this RNN layer execution.
 *
 * This function calculates the size of extra buffers, depending on the layer configuration, which
 * is determined by: RNN descriptor, isInference, and data descriptor. If isInference is True,
 * reserve_space_size is always zero, because the reserve_space buffer is not used in Inference
 * computation.
 *
 * @param handle           MIOpen handle (input)
 * @param rnnDesc          RNN layer descriptor type (input)
 * @param xDesc            Sequence data tensor descriptor (input)
 * @param fwdMode          Specifies in which mode the buffers will be used.
 * @param workSpaceSize    Minimum WorkSpace buffer size required for RNN layer execution (output)
 * @param reserveSpaceSize Minimum ReserveSpaceSize buffer size required for RNN layer execution
 * (output)
 * @return                 miopenStatus_t
 */
MIOPEN_EXPORT miopenStatus_t miopenGetRNNTempSpaceSizes(miopenHandle_t handle,
                                                        miopenRNNDescriptor_t rnnDesc,
                                                        miopenSeqTensorDescriptor_t xDesc,
                                                        miopenRNNFWDMode_t fwdMode,
                                                        size_t* workSpaceSize,
                                                        size_t* reserveSpaceSize);

/*! @brief Query the amount of parameter memory required for RNN training
 *
 * This function calculates the amount of parameter memory required to train the RNN layer given an
 * RNN descriptor and a tensor descriptor.
 *
 * @param handle          MIOpen handle (input)
 * @param rnnDesc         RNN layer descriptor type (input)
 * @param xDesc           A tensor descriptor (input)
 * @param numBytes        Number of bytes required for RNN layer execution (output)
 * @param dtype           MIOpen data type enum (input)
 * @return                miopenStatus_t
 */
MIOPEN_EXPORT miopenStatus_t miopenGetRNNParamsSize(miopenHandle_t handle,
                                                    miopenRNNDescriptor_t rnnDesc,
                                                    miopenTensorDescriptor_t xDesc,
                                                    size_t* numBytes,
                                                    miopenDataType_t dtype);

/*! @brief Obtain a weight tensor descriptor for RNNs
 *
 * This function populates a weight descriptor that describes the memory layout of the
 * weight matrix.
 *
 * @param handle          MIOpen handle (input)
 * @param rnnDesc         Fully populated RNN layer descriptor type (input)
 * @param xDesc           A previously populated tensor descriptor (input)
 * @param wDesc           A previously allocated tensor descriptor (output)
 * @param dtype           MIOpen data type enum (input)
 * @return                miopenStatus_t
 */
MIOPEN_EXPORT miopenStatus_t miopenGetRNNParamsDescriptor(miopenHandle_t handle,
                                                          miopenRNNDescriptor_t rnnDesc,
                                                          miopenTensorDescriptor_t xDesc,
                                                          miopenTensorDescriptor_t wDesc,
                                                          miopenDataType_t dtype);

/*! @brief Obtain a the size in bytes of the RNN input tensor
 *
 * This function determines the size in bytes of the allocation needed for the input data
 * tensor for an RNN layer. The number of bytes is derived from the array of
 * tensor descriptors.
 *
 * @param handle          MIOpen handle (input)
 * @param rnnDesc         Fully populated RNN layer descriptor (input)
 * @param seqLen          Number of iteration unrolls (input)
 * @param xDesc           An array of tensor descriptors. These are the
 * input descriptors to each time step. The first dimension of each descriptor is the
 * batch size and may decrease from element n to element n+1 and not increase in size.
 * The second dimension is the same for all descriptors in the array and is the input
 * vector length. (input)
 * @param numBytes        Number of bytes required for input tensor (output)
 * @return                miopenStatus_t
 */
MIOPEN_EXPORT miopenStatus_t miopenGetRNNInputTensorSize(miopenHandle_t handle,
                                                         miopenRNNDescriptor_t rnnDesc,
                                                         const int seqLen,
                                                         miopenTensorDescriptor_t* xDesc,
                                                         size_t* numBytes);

/*! @brief Obtain a the size in bytes of the RNN hidden tensor
 *
 * This function determines the size in bytes of the allocation needed for the
 * hidden tensor over all layers
 *
 * @param handle          MIOpen handle (input)
 * @param rnnDesc         Fully populated RNN layer descriptor type (input)
 * @param seqLen          Number of iteration unrolls (input)
 * @param xDesc           An array of previously populated tensor descriptors (input)
 * @param numBytes        Number of bytes required for input tensor (output)
 * @return                miopenStatus_t
 */
MIOPEN_EXPORT miopenStatus_t miopenGetRNNHiddenTensorSize(miopenHandle_t handle,
                                                          miopenRNNDescriptor_t rnnDesc,
                                                          const int seqLen,
                                                          miopenTensorDescriptor_t* xDesc,
                                                          size_t* numBytes);

/*! @brief Gets the number of bytes of a parameter matrix
 *
 *
 * For RNN vanilla miopenRNNRELU and miopenRNNTANH, paramID == 0 retrieves the
 * weight matrix associated with the in input GEMM, while paramID == 1 retrieves
 * the weight matrix associated with the hidden state GEMM.
 *
 * For miopenLSTM paramID 0 to 3 refer to the weight matrices associated
 * with the input GEMM, 4-7 are associated with matrices associated with the
 * hidden state GEMM.
 *
 * * paramID 0 and 4 are for the input gate.
 *
 * * paramID 1 and 5 are for the forget gate.
 *
 * * paramID 2 and 6 are for the output gate.
 *
 * * paramID 3 and 7 are for the new memory gate.
 *
 * For miopenGRU paramID 0 to 2 refer to the weight matrix offset associated
 * with the input GEMM, while 3 through 5 are associated with the hidden state
 * GEMM.
 *
 * * paramID 0 and 3 are for the update gate.
 *
 * * paramID 1 and 4 are for the reset gate.
 *
 * * paramID 2 and 5 are for the new memory gate.
 *
 * For bi-directional RNNs the backwards in time direction is numbered as the layer
 * directly after the forward in time direction.
 *
 * @param handle          MIOpen handle (input)
 * @param rnnDesc         RNN layer descriptor type (input)
 * @param layer           The layer number in the RNN stack (input)
 * @param xDesc           A tensor descriptor to input (input)
 * @param paramID         ID of the internal parameter tensor (input)
 * @param numBytes        The number of bytes of the layer's parameter matrix (output)
 * @return                miopenStatus_t
 */
MIOPEN_EXPORT miopenStatus_t miopenGetRNNLayerParamSize(miopenHandle_t handle,
                                                        miopenRNNDescriptor_t rnnDesc,
                                                        const int layer,
                                                        miopenTensorDescriptor_t xDesc,
                                                        const int paramID,
                                                        size_t* numBytes);

/*! @brief Gets the number of bytes of a bias
 *
 * For RNN vanilla miopenRNNRELU and miopenRNNTANH, biasID == 0 retrieves the
 * weight matrix associated with the in input GEMM, while biasID == 1 retrieves
 * the bias associated with the hidden state GEMM.
 *
 * For miopenLSTM biasID 0 to 3 refer to the biases associated
 * with the input GEMM, 4-7 are associated with biases associated with the
 * hidden state GEMM.
 *
 * * biasID 0 and 4 are for the input gate.
 *
 * * biasID 1 and 5 are for the forget gate.
 *
 * * biasID 2 and 6 are for the output gate.
 *
 * * biasID 3 and 7 are for the new memory gate.
 *
 * For miopenGRU biasID 0 to 2 refer to the biases associated with the input GEMM,
 * while 3 through 5 are associated with the hidden state GEMM.
 *
 * * biasID 0 and 3 are for the update gate.
 *
 * * biasID 1 and 4 are for the reset gate.
 *
 * * biasID 2 and 5 are for the new memory gate.
 *
 * For bi-directional RNNs the backwards in time direction is numbered as the layer
 * directly after the forward in time direction.
 *
 * @param handle          MIOpen handle (input)
 * @param rnnDesc         RNN layer descriptor type (input)
 * @param layer           The layer number in the RNN stack (input)
 * @param biasID          ID of the internal parameter tensor (input)
 * @param numBytes        The number of bytes of the layer's bias (output)
 * @return                miopenStatus_t
 */
MIOPEN_EXPORT miopenStatus_t miopenGetRNNLayerBiasSize(miopenHandle_t handle,
                                                       miopenRNNDescriptor_t rnnDesc,
                                                       const int layer,
                                                       const int biasID,
                                                       size_t* numBytes);

/*! @brief Gets a weight matrix for a specific layer in an RNN stack
 *
 * This function retrieves the weight matrix data for a specific layer and parameter ID
 * and copies the data into previously allocated device memory.
 *
 * For RNN vanilla miopenRNNRELU and miopenRNNTANH, paramID == 0 retrieves the
 * weight matrix associated with the in input GEMM, while paramID == 1 retrieves
 * the weight matrix associated with the hidden state GEMM.
 *
 * For miopenLSTM paramID 0 to 3 refer to the weight matrices associated
 * with the input GEMM, 4-7 are associated with matrices associated with the
 * hidden state GEMM.
 *
 * * paramID 0 and 4 are for the input gate.
 *
 * * paramID 1 and 5 are for the forget gate.
 *
 * * paramID 2 and 6 are for the output gate.
 *
 * * paramID 3 and 7 are for the new memory gate.
 *
 * For miopenGRU paramID 0 to 2 refer to the weight matrix offset associated
 * with the input GEMM, while 3 through 5 are associated with the hidden state
 * GEMM.
 *
 * * paramID 0 and 3 are for the update gate.
 *
 * * paramID 1 and 4 are for the reset gate.
 *
 * * paramID 2 and 5 are for the new memory gate.
 *
 * For bi-directional RNNs the backwards in time direction is numbered as the layer
 * directly after the forward in time direction.
 *
 * The output argument paramDesc is a previously created tensor descriptor that is populated
 * to describe the memory layout of the parameter matrix. It is full packed and is used when
 * calling to miopenSetRNNLayerParam()
 *
 * The argument layerParam should either be nullptr, or have device memory allocated
 * to allow copying of the entire layer parameter matrix into it. If layerParam is
 * nullptr then only the paramDesc is populated and returned. The size in bytes of the
 * layer parameter matrix can be determined by using miopenGetRNNLayerParamSize().
 *
 * Note: When inputSkip mode is selected there is no input layer matrix operation,
 * and therefore no associated memory. In this case miopenGetRNNLayerParam() will return
 * a error status miopenStatusBadParm for input paramID associated with the input GEMM.
 *
 * @param handle          MIOpen handle (input)
 * @param rnnDesc         RNN layer descriptor type (input)
 * @param layer           The layer number in the RNN stack (input)
 * @param xDesc           A tensor descriptor to input (input)
 * @param wDesc           A tensor descriptor to the parameter tensor (input)
 * @param w               Pointer to memory containing parameter tensor (input)
 * @param paramID         ID of the internal parameter tensor (input)
 * @param paramDesc       Tensor descriptor for the fully packed output parameter tensor (output)
 * @param layerParam      Pointer to the memory location of the parameter tensor (output)
 * @return                miopenStatus_t
 */
MIOPEN_EXPORT miopenStatus_t miopenGetRNNLayerParam(miopenHandle_t handle,
                                                    miopenRNNDescriptor_t rnnDesc,
                                                    const int layer,
                                                    miopenTensorDescriptor_t xDesc,
                                                    miopenTensorDescriptor_t wDesc,
                                                    const void* w,
                                                    const int paramID,
                                                    miopenTensorDescriptor_t paramDesc,
                                                    void* layerParam);

/*! @brief Gets a bias for a specific layer in an RNN stack
 *
 * This function retrieves the bias data for a specific layer and bias ID and copies
 * the data into previously allocated device memory.
 *
 * For RNN vanilla miopenRNNRELU and miopenRNNTANH, biasID == 0 retrieves the
 * bias associated with the in input GEMM, while biasID == 1 retrieves
 * the bias associated with the hidden state GEMM.
 *
 * For miopenLSTM biasID 0 to 3 refer to the biases associated
 * with the input GEMM, 4-7 are associated with biases associated with the
 * hidden state GEMM.
 *
 * * biasID 0 and 4 are for the input gate.
 *
 * * biasID 1 and 5 are for the forget gate.
 *
 * * biasID 2 and 6 are for the output gate.
 *
 * * biasID 3 and 7 are for the new memory gate.
 *
 * For miopenGRU biasID 0 to 2 refer to the biases associated with the input GEMM,
 * while 3 through 5 are associated with the hidden state GEMM.
 *
 * * biasID 0 and 3 are for the update gate.
 *
 * * biasID 1 and 4 are for the reset gate.
 *
 * * biasID 2 and 5 are for the new memory gate.
 *
 * For bi-directional RNNs the backwards in time direction is numbered as the layer
 * directly after the forward in time direction.
 *
 * The output argument biasDesc is a previously created tensor descriptor that is populated
 * to describe the memory layout of the bias. It is full packed and is used when
 * calling to miopenSetRNNLayerBias()
 *
 * The argument layerBias should either be nullptr, or have device memory allocated
 * to allow copying of the entire layer bias into it. If layerBias is
 * nullptr then only the biasDesc is populated and returned. The size in bytes of the
 * layer bias can be determined by using miopenGetRNNLayerBiasSize().
 *
 * Note: When inputSkip mode is selected there is no input layer matrix operation,
 * and therefore no associated memory. In this case miopenGetRNNLayerBias() will return
 * a error status miopenStatusBadParm for input biasID associated with the input GEMM.
 *
 * @param handle          MIOpen handle (input)
 * @param rnnDesc         RNN layer descriptor type (input)
 * @param layer           The layer number in the RNN stack (input)
 * @param xDesc           A tensor descriptor to input (input)
 * @param wDesc           A tensor descriptor to the parameter tensor (input)
 * @param w               Pointer to memory containing parameter tensor (input)
 * @param biasID          ID of the internal parameter tensor (input)
 * @param biasDesc        Descriptor of the parameter tensor (output)
 * @param layerBias       Pointer to the memory location of the bias tensor (output)
 * @return                miopenStatus_t
 */
MIOPEN_EXPORT miopenStatus_t miopenGetRNNLayerBias(miopenHandle_t handle,
                                                   miopenRNNDescriptor_t rnnDesc,
                                                   const int layer,
                                                   miopenTensorDescriptor_t xDesc,
                                                   miopenTensorDescriptor_t wDesc,
                                                   const void* w,
                                                   const int biasID,
                                                   miopenTensorDescriptor_t biasDesc,
                                                   void* layerBias);

/*! @brief Gets an index offset for a specific weight matrix for a layer in the
 *  RNN stack
 *
 * This function retrieves the index offset for a weight matrix in a layer.
 *
 * For RNN vanilla miopenRNNRELU and miopenRNNTANH, paramID == 0 retrieves the
 * weight matrix offset associated with the in input GEMM, while paramID == 1
 * retrieves the weight matrix offset associated with the hidden state GEMM.
 *
 * For miopenLSTM paramID 0 to 3 refer to the weight matrix offsets associated
 * with the input GEMM, 4-7 are associated with matrix offset associated with the
 * hidden state GEMM.
 *
 * * paramID 0 and 4 are for the input gate.
 *
 * * paramID 1 and 5 are for the forget gate.
 *
 * * paramID 2 and 6 are for the output gate.
 *
 * * paramID 3 and 7 are for the new memory gate.
 *
 * For miopenGRU paramID 0 to 2 refer to the weight matrix offset associated
 * with the input GEMM, while 3 through 5 are associated with the hidden state
 * GEMM.
 *
 * * paramID 0 and 3 are for the update gate.
 *
 * * paramID 1 and 4 are for the reset gate.
 *
 * * paramID 2 and 5 are for the new memory gate.
 *
 * For bi-directional RNNs the backwards in time direction is numbered as the layer
 * directly after the forward in time direction.
 *
 * The output argument paramDesc is a previously created tensor descriptor that is populated
 * to describe the memory layout of the parameter matrix. It is full packed and is used when
 * calling to miopenSetRNNLayerParam().
 *
 * The argument layerParamOffset should either be nullptr, or an address to place the
 * offset. If layerParamOffset is nullptr then only the paramDesc is populated and returned.
 *
 * Note: When inputSkip mode is selected there is no input layer matrix operation,
 * and therefore no associated memory. In this case miopenGetRNNLayerParamOffset() will return
 * a error status miopenStatusBadParm for input paramID associated with the input GEMM.
 *
 *
 * @param rnnDesc           RNN layer descriptor type (input)
 * @param layer             The layer number in the RNN stack (input)
 * @param xDesc             A tensor descriptor to input (input)
 * @param paramID           ID of the internal parameter tensor (input)
 * @param paramDesc         Tensor descriptor for the fully packed output parameter tensor (output)
 * @param layerParamOffset  Location for the parameter offset (output)
 * @return                  miopenStatus_t
 */
MIOPEN_EXPORT miopenStatus_t miopenGetRNNLayerParamOffset(miopenRNNDescriptor_t rnnDesc,
                                                          const int layer,
                                                          miopenTensorDescriptor_t xDesc,
                                                          const int paramID,
                                                          miopenTensorDescriptor_t paramDesc,
                                                          size_t* layerParamOffset);

/*! @brief Gets a bias index offset for a specific layer in an RNN stack
 *
 * This function retrieves the bias index offset for a specific layer and bias ID.
 *
 * For RNN vanilla miopenRNNRELU and miopenRNNTANH, biasID == 0 retrieves the
 * bias associated with the in input GEMM, while biasID == 1 retrieves
 * the weight matrix associated with the hidden state GEMM.
 *
 * For miopenLSTM biasID 0 to 3 refer to the bias offset associated
 * with the input GEMM, 4-7 are the bias offsets associated with the hidden state GEMM.
 *
 * * biasID 0 and 4 are for the input gate.
 *
 * * biasID 1 and 5 are for the forget gate.
 *
 * * biasID 2 and 6 are for the output gate.
 *
 * * biasID 3 and 7 are for the new memory gate.
 *
 * For miopenGRU biasID 0 to 2 refer to the biases associated with the input GEMM,
 * while 3 through 5 are associated with the hidden state GEMM.
 *
 * * biasID 0 and 3 are for the update gate.
 *
 * * biasID 1 and 4 are for the reset gate.
 *
 * * biasID 2 and 5 are for the new memory gate.
 *
 * For bi-directional RNNs the backwards in time direction is numbered as the layer
 * directly after the forward in time direction.
 *
 * The output argument biasDesc is a previously created tensor descriptor that is populated
 * to describe the memory layout of the bias. It is full packed and is used when
 * calling to miopenSetRNNLayerBias()
 *
 * The argument layerBiasOffset should either be nullptr, or point to an output address.
 * If layerBias is nullptr then only the biasDesc is populated and returned.
 *
 * Note: When inputSkip mode is selected there is no input layer matrix operation,
 * and therefore no associated memory. In this case miopenGetRNNLayerBiasOffset() will return
 * a error status miopenStatusBadParm for input biasID associated with the input GEMM.
 *
 * @param rnnDesc         RNN layer descriptor type (input)
 * @param layer           The layer number in the RNN stack (input)
 * @param xDesc           A tensor descriptor to input (input)
 * @param biasID          ID of the internal parameter tensor (input)
 * @param biasDesc        Descriptor of the parameter tensor (output)
 * @param layerBiasOffset Pointer to the memory location of the bias tensor (output)
 * @return                miopenStatus_t
 */
MIOPEN_EXPORT miopenStatus_t miopenGetRNNLayerBiasOffset(miopenRNNDescriptor_t rnnDesc,
                                                         const int layer,
                                                         miopenTensorDescriptor_t xDesc,
                                                         const int biasID,
                                                         miopenTensorDescriptor_t biasDesc,
                                                         size_t* layerBiasOffset);

/*! @brief Sets a weight matrix for a specific layer in an RNN stack
 *
 * This function sets the weight matrix data for a specific layer and parameter ID.
 *
 * For RNN vanilla miopenRNNRELU and miopenRNNTANH, paramID == 0 sets the
 * weight matrix associated with the in input GEMM, while paramID == 1 sets
 * the weight matrix associated with the hidden state GEMM.
 *
 *
 * For miopenLSTM paramID 0 to 3 refer to the weight matrices associated
 * with the input GEMM, 4-7 are associated with matrices associated with the
 * hidden state GEMM.
 *
 * * paramID 0 and 4 are for the input gate.
 *
 * * paramID 1 and 5 are for the forget gate.
 *
 * * paramID 2 and 6 are for the output gate.
 *
 * * paramID 3 and 7 are for the new memory gate.
 *
 * For miopenGRU paramID 0 to 2 refer to the weight matrix offset associated
 * with the input GEMM, while 3 through 5 are associated with the hidden state
 * GEMM.
 *
 * * paramID 0 and 3 are for the update gate.
 *
 * * paramID 1 and 4 are for the reset gate.
 *
 * * paramID 2 and 5 are for the new memory gate.
 *
 * For bi-directional RNNs the backwards in time direction is numbered as the layer
 * directly after the forward in time direction.
 *
 * The input argument paramDesc is a previously populated tensor descriptor typically
 * by first calling miopenGetRNNLayerParam().
 *
 * Note: When inputSkip mode is selected there is no input layer matrix operation,
 * and therefore no associated memory. In this case miopenSetRNNLayerParam() will return
 * a error status miopenStatusBadParm for input paramID associated with the input GEMM.
 *
 * @param handle          MIOpen handle (input)
 * @param rnnDesc         RNN layer descriptor type (input)
 * @param layer           The layer number in the RNN stack (input)
 * @param xDesc           A tensor descriptor to input (input)
 * @param wDesc           A tensor descriptor to the parameter tensor (input)
 * @param w               Pointer to memory containing parameter tensor (input)
 * @param paramID         ID of the internal parameter tensor (input)
 * @param paramDesc       Descriptor of the parameter tensor (input)
 * @param layerParam      Pointer to the memory location of the parameter tensor (input)
 * @return                miopenStatus_t
 */
MIOPEN_EXPORT miopenStatus_t miopenSetRNNLayerParam(miopenHandle_t handle,
                                                    miopenRNNDescriptor_t rnnDesc,
                                                    const int layer,
                                                    miopenTensorDescriptor_t xDesc,
                                                    miopenTensorDescriptor_t wDesc,
                                                    void* w,
                                                    const int paramID,
                                                    miopenTensorDescriptor_t paramDesc,
                                                    const void* layerParam);

/*! @brief Sets a bias for a specific layer in an RNN stack
 *
 * This function sets the bias data for a specific layer and bias ID.
 *
 * For RNN vanilla miopenRNNRELU and miopenRNNTANH, biasID == 0 retrieves the
 * weight matrix associated with the in input GEMM, while biasID == 1 retrieves
 * the bias associated with the hidden state GEMM.
 *
 * For miopenLSTM biasID 0 to 3 refer to the biases associated
 * with the input GEMM, 4-7 are associated with the biases associated with the
 * hidden state GEMM.
 *
 * * biasID 0 and 4 are for the input gate.
 *
 * * biasID 1 and 5 are for the forget gate.
 *
 * * biasID 2 and 6 are for the output gate.
 *
 * * biasID 3 and 7 are for the new memory gate.
 *
 * For miopenGRU biasID 0 to 2 refer to the biases associated with the input GEMM,
 * while 3 through 5 are associated with the hidden state GEMM.
 *
 * * biasID 0 and 3 are for the update gate.
 *
 * * biasID 1 and 4 are for the reset gate.
 *
 * * biasID 2 and 5 are for the new new memory gate.
 *
 * For bi-directional RNNs the backwards in time direction is numbered as the layer
 * directly after the forward in time direction.
 *
 * The input argument biasDesc is a previously populated tensor descriptor typically
 * by first calling miopenGetRNNLayeBias().
 *
 * Note: When inputSkip mode is selected there is no input layer matrix operation,
 * and therefore no associated memory. In this case miopenSetRNNLayerBias will return
 * a error status miopenStatusBadParm for input biasID associated with the input GEMM.
 *
 * @param handle          MIOpen handle (input)
 * @param rnnDesc         RNN layer descriptor type (input)
 * @param layer           The layer number in the RNN stack (input)
 * @param xDesc           A tensor descriptor to input (input)
 * @param wDesc           A tensor descriptor to the bias tensor (input)
 * @param w               Pointer to memory containing bias tensor (input)
 * @param biasID          ID of the internal bias tensor (input)
 * @param biasDesc        Descriptor of the bias tensor (output)
 * @param layerBias       Pointer to the memory location of the bias tensor (output)
 * @return                miopenStatus_t
 */
MIOPEN_EXPORT miopenStatus_t miopenSetRNNLayerBias(miopenHandle_t handle,
                                                   miopenRNNDescriptor_t rnnDesc,
                                                   const int layer,
                                                   miopenTensorDescriptor_t xDesc,
                                                   miopenTensorDescriptor_t wDesc,
                                                   void* w,
                                                   const int biasID,
                                                   miopenTensorDescriptor_t biasDesc,
                                                   const void* layerBias);

/*! @brief Sets a bias for a specific layer in an RNN stack
 *
 * This function changes padidng mode at previously created and initialized RNN descriptor.
 * This function must be called before using miopenGetRNNWorkspaceSize()
 * and miopenGetRNNTrainingReserveSize() functions.
 * By default, not padded data is expected at the RNN input/output.
 *
 * @param rnnDesc         RNN layer descriptor type (input/output)
 * @param paddingMode     RNN input/output data padding mode (input)
 * @return                miopenStatus_t
 */
MIOPEN_EXPORT miopenStatus_t miopenSetRNNPaddingMode(miopenRNNDescriptor_t rnnDesc,
                                                     miopenRNNPaddingMode_t paddingMode);

/*! @brief This function retrieves the RNN padding mode from the RNN descriptor.
 *
 * @param rnnDesc         RNN layer descriptor type (input)
 * @param paddingMode     Pointer to the RNN padding mode (output)
 * @return                miopenStatus_t
 */

MIOPEN_EXPORT miopenStatus_t miopenGetRNNPaddingMode(miopenRNNDescriptor_t rnnDesc,
                                                     miopenRNNPaddingMode_t* paddingMode);

/*! @brief Execute forward training for recurrent layer.
 *
 * Interface for executing the forward training / inference pass on a RNN.
 *
 * @param handle                MIOpen handle (input)
 * @param rnnDesc               RNN layer descriptor type (input)
 * @param fwdMode          Specifies in which mode the buffers will be used.
 * @param xDesc                 An input tensor descriptor for sequenced RNN data. This
 * miopenSeqTensorDescriptor_t should be initialyzed by `miopenSetRNNDataSeqTensorDescriptor`
 * function.(input)
 * @param x                     Pointer to input tensor (input)
 *
 * @param hDesc                A hidden tensor descriptor that has as its first dimension
 * of the number of layers if the direction mode is unidirectional and twice the
 * number of layers if the direction mode is bidirectional. The second dimension of
 * the descriptor must equal the largest first dimension of the xDesc tensor descriptor
 * array. The third dimension equals the hiddenSize. (input)
 * @param hx                    Pointer to the hidden layer input tensor. If hx is NULL,
 * then the initial hidden state will be zero initialized. (input)
 * @param hy                    Pointer to the hidden layer output tensor. If hy is NULL,
 * then the final hidden state will not be saved. (output)
 *
 * @param cDesc                A cell tensor descriptor that has as its first dimension
 * of the number of layers if the direction mode is unidirectional and twice the
 * number of layers if the direction mode is bidirectional. The second dimension of
 * the descriptor must equal the largest first dimension of the xDesc tensor descriptor
 * array. The third dimension equals the hiddenSize. (input)
 * @param cx                    Pointer to the cell layer input tensor. If cx is NULL,
 * then the initial cell state will be zero initialized. (input)
 * @param cy                    Pointer to the cell layer output tensor. If hy is NULL,
 * then the final cell state will not be saved. (output)
 *
 * @param yDesc                 An array of fully packed tensor descriptors associated
 * with the output from each time step. The first dimension of the tensor descriptors
 * must equal the first dimension of the first descriptor (batch size) in the xDesc
 * tensor array. The second dimension of the element of the descriptor array
 * depends on the direction mode selected. If the direction mode is unidirectional,
 * the second dimension is the hiddenSize. If direction mode is bidirectional
 * the second dimension is twice the hiddenSize. (input)
 * @param y                     Pointer to output tensor (output)
 *
 * @param w                     Pointer to input weights tensor (input)
 * @param weightSpaceSize       Number of allocated bytes in memory for the weights tensor
 * @param workSpace             Pointer to memory allocated for forward (input / output)
 * @param workSpaceNumBytes     Number of allocated bytes in memory for the workspace (input)
 * @param reserveSpace          Pointer to memory allocated for hidden states used durning training
 * (input / output)
 * @param reserveSpaceNumBytes  Number of allocated bytes in memory for use in the forward  (input)
 * @return                      miopenStatus_t
 */
MIOPEN_EXPORT miopenStatus_t miopenRNNForward(miopenHandle_t handle,
                                              const miopenRNNDescriptor_t rnnDesc,
                                              miopenRNNFWDMode_t fwdMode,
                                              const miopenSeqTensorDescriptor_t xDesc,
                                              const void* x,
                                              const miopenTensorDescriptor_t hDesc,
                                              const void* hx,
                                              void* hy,
                                              const miopenTensorDescriptor_t cDesc,
                                              const void* cx,
                                              void* cy,
                                              const miopenSeqTensorDescriptor_t yDesc,
                                              void* y,
                                              const void* w,
                                              size_t weightSpaceSize,
                                              void* workSpace,
                                              size_t workSpaceNumBytes,
                                              void* reserveSpace,
                                              size_t reserveSpaceNumBytes);

/*! @brief Execute backward data for recurrent layer
 *
 * Interface for executing the backward data pass on a RNN.
 *
 * @param handle                MIOpen handle (input)
 * @param rnnDesc               RNN layer descriptor type (input)

 * @param yDesc                 An output tensor descriptor for sequenced RNN data. This
 * miopenSeqTensorDescriptor_t should be initialyzed by `miopenSetRNNDataSeqTensorDescriptor`
 function.(input)
 * @param y                     Pointer to input tensor (input)
 * @param dy                    Pointer to the hidden layer input tensor (input)
 *
 * @param hDesc                An input hidden tensor descriptor that has as its first dimension
 * of the number of layers if the direction mode is unidirectional and twice the
 * number of layers if the direction mode is bidirectional. The second dimension of
 * the descriptor must equal the largest first dimension of the xDesc tensor descriptor
 * array. The third dimension equals the hiddenSize. (input)
 * @param hx                    Pointer to the hidden layer input tensor. If hx is NULL,
 * then the initial hidden state will be zero initialized. (input)
 * @param dhy                   Pointer to the cell layer input tensor (input)
 * @param dhx                   Pointer to the delta hidden layer output tensor. If dhx is NULL
 * the hidden gradient will not ouput. (output)
 *
 * @param cDesc                A input cell tensor descriptor that has as its first dimension
 * of the number of layers if the direction mode is unidirectional and twice the
 * number of layers if the direction mode is bidirectional. The second dimension of
 * the descriptor must equal the largest first dimension of the xDesc tensor descriptor
 * array. The third dimension equals the hiddenSize. (input)
 * @param cx                    Pointer to the hidden layer input tensor. If cx is NULL,
 * then the initial cell state will be zero initialized. (input)
 * @param dcy                   Pointer to the cell layer input tensor. If dcy is NULL,
 * then the initial delta cell state will be zero initialized. (input)
 * @param dcx                   Pointer to the cell layer output tensor. If dcx is NULL
 * the cell gradient will not ouput. (output)

 * @param xDesc                 An input tensor descriptor for sequenced RNN data. This
 * miopenSeqTensorDescriptor_t should be initialyzed by `miopenSetRNNDataSeqTensorDescriptor`
 function.(input)
 * @param dx                    Pointer to the cell layer output tensor (output)
 *
 * @param w                     Pointer to input weights tensor (input)
 * @param weightSpaceSize       Number of allocated bytes in memory for the weights tensor
 * @param workSpace             Pointer to memory allocated for forward training (input)
 * @param workSpaceNumBytes     Number of allocated bytes in memory for the workspace (input)
 * @param reserveSpace          Pointer to memory allocated for random states (input / output)
 * @param reserveSpaceNumBytes  Number of allocated bytes in memory for use in the forward (input)
 * @return                      miopenStatus_t
 */
MIOPEN_EXPORT miopenStatus_t miopenRNNBackwardSeqData(miopenHandle_t handle,
                                                      const miopenRNNDescriptor_t rnnDesc,
                                                      const miopenSeqTensorDescriptor_t yDesc,
                                                      const void* y,
                                                      const void* dy,
                                                      const miopenTensorDescriptor_t hDesc,
                                                      const void* hx,
                                                      const void* dhy,
                                                      void* dhx,
                                                      const miopenTensorDescriptor_t cDesc,
                                                      const void* cx,
                                                      const void* dcy,
                                                      void* dcx,
                                                      const miopenSeqTensorDescriptor_t xDesc,
                                                      void* dx,
                                                      const void* w,
                                                      size_t weightSpaceSize,
                                                      void* workSpace,
                                                      size_t workSpaceNumBytes,
                                                      void* reserveSpace,
                                                      size_t reserveSpaceNumBytes);

/*! @brief Execute backward weights for recurrent layer
 *
 * Interface for executing the backward weights pass on a RNN.
 *
 * @param handle                MIOpen handle (input)
 * @param rnnDesc               RNN layer descriptor type (input)

 * @param xDesc                 An input tensor descriptor for sequenced RNN data. This
 * miopenSeqTensorDescriptor_t should be initialyzed by `miopenSetRNNDataSeqTensorDescriptor`
 function.(input)
 * @param x                     Pointer to input tensor (input)
 *
 * @param hDesc                A hidden tensor descriptor that has as its first dimension
 * of the number of layers if the direction mode is unidirectional and twice the
 * number of layers if the direction mode is bidirectional. The second dimension of
 * the descriptor must equal the largest first dimension of the xDesc tensor descriptor
 * array. The third dimension equals the hiddenSize. (input)
 * @param hx                    Pointer to the hidden layer input tensor. If hx is NULL,
 * then the initial hidden state will be zero initialized. (input)
 *
 * @param yDesc                 An output tensor descriptor for sequenced RNN data. This
 * miopenSeqTensorDescriptor_t should be initialyzed by `miopenSetRNNDataSeqTensorDescriptor`
 function.(input)
 * @param y                     Pointer to the output tensor (input)
 *
 * @param dw                    Pointer to input weights tensor (input / output)
 * @param weightSpaceSize       Number of allocated bytes in memory for the weights tensor
 * @param workSpace             Pointer to memory allocated for forward training (input)
 * @param workSpaceNumBytes     Number of allocated bytes in memory for the workspace (input)
 * @param reserveSpace          Pointer to memory allocated for random states (input)
 * @param reserveSpaceNumBytes  Number of allocated bytes in memory for use in the forward (input)
 * @return                      miopenStatus_t
 */
MIOPEN_EXPORT miopenStatus_t
miopenRNNBackwardWeightsSeqTensor(miopenHandle_t handle,
                                  const miopenRNNDescriptor_t rnnDesc,
                                  const miopenSeqTensorDescriptor_t xDesc,
                                  const void* x,
                                  const miopenTensorDescriptor_t hDesc,
                                  const void* hx,
                                  const miopenSeqTensorDescriptor_t yDesc,
                                  const void* y,
                                  void* dw,
                                  size_t weightSpaceSize,
                                  void* workSpace,
                                  size_t workSpaceNumBytes,
                                  const void* reserveSpace,
                                  size_t reserveSpaceNumBytes);

/*! @brief Execute forward training for recurrent layer
 *
 * Interface for executing the forward training pass on a RNN.
 *
 * @param handle                MIOpen handle (input)
 * @param rnnDesc               RNN layer descriptor type (input)
 * @param sequenceLen           Temporal iterations to unroll (input)
 * @param xDesc                 An array of tensor descriptors. These are the
 * input descriptors to each time step. The first dimension of each descriptor is the
 * batch size and may decrease from element n to element n+1 and not increase in size.
 * The second dimension is the same for all descriptors in the array and is the input
 * vector length. (input)
 * @param x                     Pointer to input tensor (input)
 * @param hxDesc                A hidden tensor descriptor that has as its first dimension
 * of the number of layers if the direction mode is unidirectional and twice the
 * number of layers if the direction mode is bidirectional. The second dimension of
 * the descriptor must equal the largest first dimension of the xDesc tensor descriptor
 * array. The third dimension equals the hiddenSize. (input)
 * @param hx                    Pointer to the hidden layer input tensor. If hx is NULL,
 * then the initial hidden state will be zero initialized. (input)
 * @param cxDesc                A cell tensor descriptor that has as its first dimension
 * of the number of layers if the direction mode is unidirectional and twice the
 * number of layers if the direction mode is bidirectional. The second dimension of
 * the descriptor must equal the largest first dimension of the xDesc tensor descriptor
 * array. The third dimension equals the hiddenSize. (input)
 * @param cx                    Pointer to the cell layer input tensor. If cx is NULL,
 * then the initial cell state will be zero initialized. (input)
 * @param wDesc                 A weights tensor descriptor (input)
 * @param w                     Pointer to input weights tensor (input)
 * @param yDesc                 An array of fully packed tensor descriptors associated
 * with the output from each time step. The first dimension of the tensor descriptors
 * must equal the first dimension of the first descriptor (batch size) in the xDesc
 * tensor array. The second dimension of the element of the descriptor array
 * depends on the direction mode selected. If the direction mode is unidirectional,
 * the second dimension is the hiddenSize. If direction mode is bidirectional
 * the second dimension is twice the hiddenSize. (input)
 * @param y                     Pointer to output tensor (output)
 * @param hyDesc                A hidden tensor descriptor that has as its first dimension
 * of the number of layers if the direction mode is unidirectional and twice the
 * number of layers if the direction mode is bidirectional. The second dimension of
 * the descriptor must equal the largest first dimension of the xDesc tensor descriptor
 * array. The third dimension equals the hiddenSize. (input)
 * @param hy                    Pointer to the hidden layer output tensor. If hy is NULL,
 * then the final hidden state will not be saved. (output)
 * @param cyDesc                A cell tensor descriptor that has as its first dimension
 * of the number of layers if the direction mode is unidirectional and twice the
 * number of layers if the direction mode is bidirectional. The second dimension of
 * the descriptor must equal the largest first dimension of the xDesc tensor descriptor
 * array. The third dimension equals the hiddenSize. (input)
 * @param cy                    Pointer to the cell layer output tensor. If hy is NULL,
 * then the final cell state will not be saved. (output)
 * @param workSpace             Pointer to memory allocated for forward training (input)
 * @param workSpaceNumBytes     Number of allocated bytes in memory for the workspace (input)
 * @param reserveSpace          Pointer to memory allocated for random states (input / output)
 * @param reserveSpaceNumBytes  Number of allocated bytes in memory for use in the forward  (input)
 * @return                      miopenStatus_t
 */
MIOPEN_EXPORT miopenStatus_t miopenRNNForwardTraining(miopenHandle_t handle,
                                                      const miopenRNNDescriptor_t rnnDesc,
                                                      const int sequenceLen,
                                                      const miopenTensorDescriptor_t* xDesc,
                                                      const void* x,
                                                      const miopenTensorDescriptor_t hxDesc,
                                                      const void* hx,
                                                      const miopenTensorDescriptor_t cxDesc,
                                                      const void* cx,
                                                      const miopenTensorDescriptor_t wDesc,
                                                      const void* w,
                                                      const miopenTensorDescriptor_t* yDesc,
                                                      void* y,
                                                      const miopenTensorDescriptor_t hyDesc,
                                                      void* hy,
                                                      const miopenTensorDescriptor_t cyDesc,
                                                      void* cy,
                                                      void* workSpace,
                                                      size_t workSpaceNumBytes,
                                                      void* reserveSpace,
                                                      size_t reserveSpaceNumBytes);

/*! @brief Execute backward data for recurrent layer
 *
 * Interface for executing the backward data pass on a RNN.
 *
 * @param handle                MIOpen handle (input)
 * @param rnnDesc               RNN layer descriptor type (input)
 * @param sequenceLen           Temporal iterations to unroll (input)
 * @param yDesc                 An array of tensor descriptors (input)
 * @param y                     Pointer to input tensor (input)
 * @param dyDesc                An array of fully packed tensor descriptors associated
 * with the output from each time step. The first dimension of the tensor descriptors
 * must equal the first dimension of the first descriptor (batch size) in the xDesc
 * tensor array. The second dimension of the element of the descriptor array
 * depends on the direction mode selected. If the direction mode is unidirectional,
 * the second dimension is the hiddenSize. If direction mode is bidirectional
 * the second dimension is twice the hiddenSize. (input)
 * @param dy                    Pointer to the hidden layer input tensor (input)
 * @param dhyDesc               A hidden tensor descriptor that has as its first dimension
 * of the number of layers if the direction mode is unidirectional and twice the
 * number of layers if the direction mode is bidirectional. The second dimension of
 * the descriptor must equal the largest first dimension of the xDesc tensor descriptor
 * array. The third dimension equals the hiddenSize. (input)
 * @param dhy                   Pointer to the cell layer input tensor (input)
 * @param dcyDesc               A cell tensor descriptor that has as its first dimension
 * of the number of layers if the direction mode is unidirectional and twice the
 * number of layers if the direction mode is bidirectional. The second dimension of
 * the descriptor must equal the largest first dimension of the xDesc tensor descriptor
 * array. The third dimension equals the hiddenSize. (input)
 * @param dcy                   Pointer to the cell layer input tensor. If dcy is NULL,
 * then the initial delta cell state will be zero initialized. (input)
 * @param wDesc                 A weights tensor descriptor (input)
 * @param w                     Pointer to input weights tensor (input)
 * @param hxDesc                An input hidden tensor descriptor that has as its first dimension
 * of the number of layers if the direction mode is unidirectional and twice the
 * number of layers if the direction mode is bidirectional. The second dimension of
 * the descriptor must equal the largest first dimension of the xDesc tensor descriptor
 * array. The third dimension equals the hiddenSize. (input)
 * @param hx                    Pointer to the hidden layer input tensor. If hx is NULL,
 * then the initial hidden state will be zero initialized. (input)
 * @param cxDesc                A input cell tensor descriptor that has as its first dimension
 * of the number of layers if the direction mode is unidirectional and twice the
 * number of layers if the direction mode is bidirectional. The second dimension of
 * the descriptor must equal the largest first dimension of the xDesc tensor descriptor
 * array. The third dimension equals the hiddenSize. (input)
 * @param cx                    Pointer to the hidden layer input tensor. If cx is NULL,
 * then the initial cell state will be zero initialized. (input)
 * @param dxDesc                An array of tensor descriptors. These are the
 * input descriptors to each time step. The first dimension of each descriptor is the
 * batch size and may decrease from element n to element n+1 and not increase in size.
 * The second dimension is the same for all descriptors in the array and is the input
 * vector length. (input)
 * @param dx                    Pointer to the cell layer output tensor (output)
 * @param dhxDesc               A hidden tensor descriptor that has as its first dimension
 * of the number of layers if the direction mode is unidirectional and twice the
 * number of layers if the direction mode is bidirectional. The second dimension of
 * the descriptor must equal the largest first dimension of the xDesc tensor descriptor
 * array. The third dimension equals the hiddenSize. (input)
 * @param dhx                   Pointer to the delta hidden layer output tensor. If dhx is NULL
 * the hidden gradient will not ouput. (output)
 * @param dcxDesc               A tensor descriptor that has as its first dimension
 * of the number of layers if the direction mode is unidirectional and twice the
 * number of layers if the direction mode is bidirectional. The second dimension of
 * the descriptor must equal the largest first dimension of the xDesc tensor descriptor
 * array. The third dimension equals the hiddenSize. (input)
 * @param dcx                   Pointer to the cell layer output tensor. If dcx is NULL
 * the cell gradient will not ouput. (output)
 * @param workSpace             Pointer to memory allocated for forward training (input)
 * @param workSpaceNumBytes     Number of allocated bytes in memory for the workspace (input)
 * @param reserveSpace          Pointer to memory allocated for random states (input / output)
 * @param reserveSpaceNumBytes  Number of allocated bytes in memory for use in the forward (input)
 * @return                      miopenStatus_t
 */
MIOPEN_EXPORT miopenStatus_t miopenRNNBackwardData(miopenHandle_t handle,
                                                   const miopenRNNDescriptor_t rnnDesc,
                                                   const int sequenceLen,
                                                   const miopenTensorDescriptor_t* yDesc,
                                                   const void* y,
                                                   const miopenTensorDescriptor_t* dyDesc,
                                                   const void* dy,
                                                   const miopenTensorDescriptor_t dhyDesc,
                                                   const void* dhy,
                                                   const miopenTensorDescriptor_t dcyDesc,
                                                   const void* dcy,
                                                   const miopenTensorDescriptor_t wDesc,
                                                   const void* w,
                                                   const miopenTensorDescriptor_t hxDesc,
                                                   const void* hx,
                                                   const miopenTensorDescriptor_t cxDesc,
                                                   const void* cx,
                                                   const miopenTensorDescriptor_t* dxDesc,
                                                   void* dx,
                                                   const miopenTensorDescriptor_t dhxDesc,
                                                   void* dhx,
                                                   const miopenTensorDescriptor_t dcxDesc,
                                                   void* dcx,
                                                   void* workSpace,
                                                   size_t workSpaceNumBytes,
                                                   void* reserveSpace,
                                                   size_t reserveSpaceNumBytes);

/*! @brief Execute backward weights for recurrent layer
 *
 * Interface for executing the backward weights pass on a RNN.
 *
 * @param handle                MIOpen handle (input)
 * @param rnnDesc               RNN layer descriptor type (input)
 * @param sequenceLen           Temporal iterations to unroll (input)
 * @param xDesc                 An array of tensor descriptors. These are the
 * input descriptors to each time step. The first dimension of each descriptor is the
 * batch size and may decrease from element n to element n+1 and not increase in size.
 * The second dimension is the same for all descriptors in the array and is the input
 * vector length. (input)
 * @param x                     Pointer to input tensor (input)
 * @param hxDesc                A hidden tensor descriptor that has as its first dimension
 * of the number of layers if the direction mode is unidirectional and twice the
 * number of layers if the direction mode is bidirectional. The second dimension of
 * the descriptor must equal the largest first dimension of the xDesc tensor descriptor
 * array. The third dimension equals the hiddenSize. (input)
 * @param hx                    Pointer to the hidden layer input tensor. If hx is NULL,
 * then the initial hidden state will be zero initialized. (input)
 * @param yDesc                 An array of fully packed tensor descriptors associated
 * with the output from each time step. The first dimension of the tensor descriptors
 * must equal the first dimension of the first descriptor (batch size) in the xDesc
 * tensor array. The second dimension of the element of the descriptor array
 * depends on the direction mode selected. If the direction mode is unidirectional,
 * the second dimension is the hiddenSize. If direction mode is bidirectional
 * the second dimension is twice the hiddenSize. (input)
 * @param y                     Pointer to the output tensor (input)
 * @param dwDesc                A weights tensor descriptor (input)
 * @param dw                    Pointer to input weights tensor (input / output)
 * @param workSpace             Pointer to memory allocated for forward training (input)
 * @param workSpaceNumBytes     Number of allocated bytes in memory for the workspace (input)
 * @param reserveSpace          Pointer to memory allocated for random states (input)
 * @param reserveSpaceNumBytes  Number of allocated bytes in memory for use in the forward (input)
 * @return                      miopenStatus_t
 */
MIOPEN_EXPORT miopenStatus_t miopenRNNBackwardWeights(miopenHandle_t handle,
                                                      const miopenRNNDescriptor_t rnnDesc,
                                                      const int sequenceLen,
                                                      const miopenTensorDescriptor_t* xDesc,
                                                      const void* x,
                                                      const miopenTensorDescriptor_t hxDesc,
                                                      const void* hx,
                                                      const miopenTensorDescriptor_t* yDesc,
                                                      const void* y,
                                                      const miopenTensorDescriptor_t dwDesc,
                                                      void* dw,
                                                      void* workSpace,
                                                      size_t workSpaceNumBytes,
                                                      const void* reserveSpace,
                                                      size_t reserveSpaceNumBytes);

/*! @brief Execute forward inference for RNN layer
 *
 * Interface for executing the forward inference pass on a RNN.
 *
 * @param handle                MIOpen handle (input)
 * @param rnnDesc               RNN layer descriptor type (input)
 * @param sequenceLen           Temporal iterations to unroll (input)
 * @param xDesc                 An array of tensor descriptors. These are the
 * input descriptors to each time step. The first dimension of each descriptor is the
 * batch size and may decrease from element n to element n+1 and not increase in size.
 * The second dimension is the same for all descriptors in the array and is the input
 * vector length. (input)
 * @param x                     Pointer to input tensor (input)
 * @param hxDesc                A hidden tensor descriptor that has as its first dimension
 * of the number of layers if the direction mode is unidirectional and twice the
 * number of layers if the direction mode is bidirectional. The second dimension of
 * the descriptor must equal the largest first dimension of the xDesc tensor descriptor
 * array. The third dimension equals the hiddenSize. (input)
 * @param hx                    Pointer to the hidden layer input tensor. If hx is NULL,
 * then the initial hidden state will be zero initialized. (input)
 * @param cxDesc                A cell tensor descriptor that has as its first dimension
 * of the number of layers if the direction mode is unidirectional and twice the
 * number of layers if the direction mode is bidirectional. The second dimension of
 * the descriptor must equal the largest first dimension of the xDesc tensor descriptor
 * array. The third dimension equals the hiddenSize. (input)
 * @param cx                    Pointer to the cell layer input tensor. If cx is NULL,
 * then the initial cell state will be zero initialized. (input)
 * @param wDesc                 A weights tensor descriptor (input)
 * @param w                     Pointer to input weights tensor (input)
 * @param yDesc                 An array of fully packed tensor descriptors associated
 * with the output from each time step. The first dimension of the tensor descriptors
 * must equal the first dimension of the first descriptor (batch size) in the xDesc
 * tensor array. The second dimension of the element of the descriptor array
 * depends on the direction mode selected. If the direction mode is unidirectional,
 * the second dimension is the hiddenSize. If direction mode is bidirectional
 * the second dimension is twice the hiddenSize. (input)
 * @param y                     Pointer to output tensor (output)
 * @param hyDesc                A hidden tensor descriptor that has as its first dimension
 * of the number of layers if the direction mode is unidirectional and twice the
 * number of layers if the direction mode is bidirectional. The second dimension of
 * the descriptor must equal the largest first dimension of the xDesc tensor descriptor
 * array. The third dimension equals the hiddenSize. (input)
 * @param hy                    Pointer to the hidden layer output tensor. If hy is NULL,
 * then the final hidden state will not be saved. (output)
 * @param cyDesc                A output cell tensor descriptor that has as its first dimension
 * of the number of layers if the direction mode is unidirectional and twice the
 * number of layers if the direction mode is bidirectional. The second dimension of
 * the descriptor must equal the largest first dimension of the xDesc tensor descriptor
 * array. The third dimension equals the hiddenSize. (input)
 * @param cy                    Pointer to the cell layer output tensor. If cy is NULL,
 * then the final cell state will not be saved. (output)
 * @param workSpace             Pointer to memory allocated for forward training (input)
 * @param workSpaceNumBytes     Number of allocated bytes in memory for the workspace (input)
 * @return                      miopenStatus_t
 */
MIOPEN_EXPORT miopenStatus_t miopenRNNForwardInference(miopenHandle_t handle,
                                                       miopenRNNDescriptor_t rnnDesc,
                                                       const int sequenceLen,
                                                       const miopenTensorDescriptor_t* xDesc,
                                                       const void* x,
                                                       const miopenTensorDescriptor_t hxDesc,
                                                       const void* hx,
                                                       const miopenTensorDescriptor_t cxDesc,
                                                       const void* cx,
                                                       const miopenTensorDescriptor_t wDesc,
                                                       const void* w,
                                                       const miopenTensorDescriptor_t* yDesc,
                                                       void* y,
                                                       const miopenTensorDescriptor_t hyDesc,
                                                       void* hy,
                                                       const miopenTensorDescriptor_t cyDesc,
                                                       void* cy,
                                                       void* workSpace,
                                                       size_t workSpaceNumBytes);

/** @} */
// CLOSEOUT RNN DOXYGEN GROUP

/** @addtogroup LossFunction
 *
 *  @{
 */

/*! @enum miopenCTCLossAlgo_t
 * Algorithms available to execute the CTC loss operation
 */
typedef enum
{
    MIOPEN_CTC_LOSS_ALGO_DETERMINISTIC = 0, /*!< Results are guaranteed to be reproducible */
} miopenCTCLossAlgo_t;

/*! @brief Create a CTC loss function Descriptor
 *
 * API for creating an uninitialized CTC loss function descriptor.
 * @param ctcLossDesc  Pointer to the CTC loss function descriptor type (output)
 * @return             miopenStatus_t
 */
MIOPEN_EXPORT miopenStatus_t miopenCreateCTCLossDescriptor(miopenCTCLossDescriptor_t* ctcLossDesc);

/*! @brief Retrieves a CTC loss function descriptor's details
 *
 * @param ctcLossDesc          CTC loss function descriptor (input)
 * @param dataType             Data type used in this CTC loss operation, only fp32 currently
 * supported (output)
 * @param blank_label_id       User defined index for blank label (output)
 * @param apply_softmax_layer  Boolean to toggle input layer property (output)
 * @return                     miopenStatus_t
 */
MIOPEN_EXPORT miopenStatus_t miopenGetCTCLossDescriptor(miopenCTCLossDescriptor_t ctcLossDesc,
                                                        miopenDataType_t* dataType,
                                                        int* blank_label_id,
                                                        bool* apply_softmax_layer);

/*! @brief Destroys a CTC loss function descriptor object
 *
 * @param ctcLossDesc  CTC loss function descriptor type (input)
 * @return             miopenStatus_t
 */
MIOPEN_EXPORT miopenStatus_t miopenDestroyCTCLossDescriptor(miopenCTCLossDescriptor_t ctcLossDesc);

/*! @brief Set the details of a CTC loss function descriptor
 *
 * @param ctcLossDesc          CTC loss function descriptor type (input)
 * @param dataType             Data type used in this CTC loss operation, only fp32 currently
 * supported (input)
 * @param blank_label_id       User defined index for blank label, default 0 (input)
 * @param apply_softmax_layer  Boolean to toggle input layer property (input)
 * @return             miopenStatus_t
 */
MIOPEN_EXPORT miopenStatus_t miopenSetCTCLossDescriptor(miopenCTCLossDescriptor_t ctcLossDesc,
                                                        miopenDataType_t dataType,
                                                        const int blank_label_id,
                                                        bool apply_softmax_layer);

/*! @brief Query the amount of memory required to execute miopenCTCLoss
 *
 * This function calculates the amount of memory required to run the CTC loss function given a CTC
 * loss function descriptor with the specified algorithm.
 * @param handle         MIOpen handle (input)
 * @param probsDesc      Tensor descriptor for probabilities (input)
 * @param gradientsDesc  Tensor descriptor for gradients (input)
 * @param labels         Pointer to the flattened labels list (input)
 * @param labelLengths   Pointer to the lengths list for "labels" (input)
 * @param inputLengths   Pointer to the list of the time steps in each batch (input)
 * @param algo           CTC loss algorithm selected (input)
 * @param ctcLossDesc    CTC loss function descriptor type (input)
 * @param workSpaceSize  Number of bytes of workspace required for CTC loss operation with selected
 * algorithm (output)
 * @return               miopenStatus_t
 */
MIOPEN_EXPORT miopenStatus_t
miopenGetCTCLossWorkspaceSize(miopenHandle_t handle,
                              const miopenTensorDescriptor_t probsDesc,
                              const miopenTensorDescriptor_t gradientsDesc,
                              const int* labels,
                              const int* labelLengths,
                              const int* inputLengths,
                              miopenCTCLossAlgo_t algo,
                              const miopenCTCLossDescriptor_t ctcLossDesc,
                              size_t* workSpaceSize);

/*! @brief Execute forward inference for CTCLoss layer
 *
 * Interface for executing the forward inference pass on a CTCLoss.
 * @param handle         MIOpen handle (input)
 * @param probsDesc      Tensor descriptor for probabilities (input)
 * @param probs          Pointer to the probabilities tensor (input)
 * @param labels         Pointer to the flattened labels list (input)
 * @param labelLengths   Pointer to the lengths list for "labels" (input)
 * @param inputLengths   Pointer to the list of the time steps in each batch (input)
 * @param losses         Pointer to the computed losses of CTC (Output)
 * @param gradientsDesc  Tensor descriptor for gradients (input)
 * @param gradients      Pointer to the computed gradients of CTC (Output)
 * @param algo           CTC loss algorithm selected (input)
 * @param ctcLossDesc    CTC loss function descriptor type (input)
 * @param workSpace      Pointer to memory allocated for execute CTC loss operation (input)
 * @param workSpaceSize  Number of bytes of workspace required for CTC loss operation with selected
 * algorithm (input)
 * @return               miopenStatus_t
 */
MIOPEN_EXPORT miopenStatus_t miopenCTCLoss(miopenHandle_t handle,
                                           const miopenTensorDescriptor_t probsDesc,
                                           const void* probs,
                                           const int* labels,
                                           const int* labelLengths,
                                           const int* inputLengths,
                                           void* losses,
                                           const miopenTensorDescriptor_t gradientsDesc,
                                           void* gradients,
                                           miopenCTCLossAlgo_t algo,
                                           const miopenCTCLossDescriptor_t ctcLossDesc,
                                           void* workSpace,
                                           size_t workSpaceSize);

/** @} */
// CLOSEOUT LossFunction DOXYGEN GROUP

// Dropout APIs
/** @addtogroup dropout
 *
 *  @{
 */

/*!  @enum miopenRNGType_t
 * random number generator type
 */
typedef enum
{
    MIOPEN_RNG_PSEUDO_XORWOW = 0, /*!< XORWOW pseudorandom generator */
} miopenRNGType_t;

/*! @brief Creates the dropout descriptor object
 *
 * @param dropoutDesc Pointer to a dropout descriptor type
 * @return            miopenStatus_t
 */
MIOPEN_EXPORT miopenStatus_t miopenCreateDropoutDescriptor(miopenDropoutDescriptor_t* dropoutDesc);

/*! @brief Destroys the dropout descriptor object
 *
 * @param dropoutDesc Dropout descriptor type (input)
 * @return            miopenStatus_t
 */
MIOPEN_EXPORT miopenStatus_t miopenDestroyDropoutDescriptor(miopenDropoutDescriptor_t dropoutDesc);

/*! @brief Query the amount of memory required to run dropout
 *
 * This function calculates the amount of memory required to run dropout.
 * @param xDesc                    Tensor descriptor for data tensor x (input)
 * @param reserveSpaceSizeInBytes  Number of bytes of reservespace required for executing dropout
 * (Output)
 * @return                         miopenStatus_t
 */
MIOPEN_EXPORT miopenStatus_t miopenDropoutGetReserveSpaceSize(const miopenTensorDescriptor_t xDesc,
                                                              size_t* reserveSpaceSizeInBytes);

/*! @brief Query the amount of memory required to store the states of the random number generators
 *
 * This function calculates the amount of memory required to store the states of the random number
 * generators used by miopenDropoutForward.
 * @param handle            MIOpen handle (input)
 * @param stateSizeInBytes  Number of bytes required to store random generator states (Output)
 * @return                  miopenStatus_t
 */
MIOPEN_EXPORT miopenStatus_t miopenDropoutGetStatesSize(miopenHandle_t handle,
                                                        size_t* stateSizeInBytes);

/*! @brief Get the details of the dropout descriptor
 *
 * Interface for querying the dropout descriptor
 * @param dropoutDesc  Dropout layer descriptor (input)
 * @param handle       MIOpen handle (input)
 * @param dropout      The probability by which the input is set to 0 in the dropout layer (Output)
 * @param states       Pointer to memory that holds random number generator states (Output)
 * @param seed         Seed used to initialize random number generator states (Output)
 * @param use_mask     Boolean flag indicating whether to use a saved mask (an existing or
 * user-defined dropout layout) in reserveSpace (Output)
 * @param state_evo    Boolean flag indicating whether to adopt state evolution strategy to update
 * the PRNG states by the end of each implementation (Output placeholder, currently not enabled)
 * @param rng_mode     Random number generator used to generate parallel random number sequences
 * (Output)
 * @return             miopenStatus_t
 */
MIOPEN_EXPORT miopenStatus_t miopenGetDropoutDescriptor(miopenDropoutDescriptor_t dropoutDesc,
                                                        miopenHandle_t handle,
                                                        float* dropout,
                                                        void** states,
                                                        unsigned long long* seed,
                                                        bool* use_mask,
                                                        bool* state_evo,
                                                        miopenRNGType_t* rng_mode);

/*! @brief Restore the dropout descriptor to a saved state
 *
 * This function restores the state of dropout descriptor using the address of a state buffer with
 * previously saved PRNG state pattern, without launching the expensive PRNG initialization process.
 *
 * Interface for restoring the dropout descriptor
 * @param dropoutDesc       Dropout layer descriptor (input/Output)
 * @param handle            MIOpen handle (input)
 * @param dropout           The probability by which the input is set to 0 in the dropout layer
 * (input)
 * @param states            Pointer to memory that holds random number generator states (input)
 * @param stateSizeInBytes  Number of bytes holding random generator states (input)
 * @param seed              Seed used to initialize random number generator states (input)
 * @param use_mask          Boolean flag indicating whether to use a saved mask (an existing or
 * user-defined dropout layout) in reserveSpace (input)
 * @param state_evo         Boolean flag indicating whether to adopt state evolution strategy to
 * update the PRNG states by the end of each implementation (input placeholder, currently not
 * enabled)
 * @param rng_mode          Random number generator used to generate parallel random number
 * sequences (input)
 * @return                  miopenStatus_t
 */
MIOPEN_EXPORT miopenStatus_t miopenRestoreDropoutDescriptor(miopenDropoutDescriptor_t dropoutDesc,
                                                            miopenHandle_t handle,
                                                            float dropout,
                                                            void* states,
                                                            size_t stateSizeInBytes,
                                                            unsigned long long seed,
                                                            bool use_mask,
                                                            bool state_evo,
                                                            miopenRNGType_t rng_mode);

/*! @brief Initialize the dropout descriptor
 *
 * Interface for setting up the dropout descriptor
 * @param dropoutDesc       Dropout layer descriptor (input/Output)
 * @param handle            MIOpen handle (input)
 * @param dropout           The probability by which the input is set to 0 in the dropout layer
 * (input)
 * @param states            Pointer to memory that holds random number generator states (input)
 * @param stateSizeInBytes  Number of bytes provided for random generator states (input)
 * @param seed              Seed used to initialize random number generator states (input)
 * @param use_mask          Boolean flag indicating whether to use a saved mask (an existing or
 * user-defined dropout layout) in reserveSpace (input)
 * @param state_evo         Boolean flag indicating whether to adopt state evolution strategy to
 * update the PRNG states by the end of each implementation (input placeholder, currently not
 * enabled)
 * @param rng_mode          Random number generator used to generate parallel random number
 * sequences (input)
 * @return                  miopenStatus_t
 */
MIOPEN_EXPORT miopenStatus_t miopenSetDropoutDescriptor(miopenDropoutDescriptor_t dropoutDesc,
                                                        miopenHandle_t handle,
                                                        float dropout,
                                                        void* states,
                                                        size_t stateSizeInBytes,
                                                        unsigned long long seed,
                                                        bool use_mask,
                                                        bool state_evo,
                                                        miopenRNGType_t rng_mode);

/*! @brief Execute forward dropout operation
 *
 * Interface for executing the forward pass on a Dropout.
 * @param handle                   MIOpen handle (input)
 * @param dropoutDesc              Dropout layer descriptor (input)
 * @param noise_shape              Tensor descriptor for noise shape (input placeholder, currently
 * not enabled)
 * @param xDesc                    Tensor descriptor for data tensor x (input)
 * @param x                        Data tensor x (input)
 * @param yDesc                    Tensor descriptor for data tensor y (input)
 * @param y                        Data tensor y (Output)
 * @param reserveSpace             Pointer to memory allocated for executing forward dropout,
 * expecting reserveSpace unchanged before next call of miopenDropoutBackward (Output)
 * @param reserveSpaceSizeInBytes  Number of bytes of reservespace required for executing forward
 * dropout (input)
 * @return                         miopenStatus_t
 */
MIOPEN_EXPORT miopenStatus_t miopenDropoutForward(miopenHandle_t handle,
                                                  const miopenDropoutDescriptor_t dropoutDesc,
                                                  const miopenTensorDescriptor_t noise_shape,
                                                  const miopenTensorDescriptor_t xDesc,
                                                  const void* x,
                                                  const miopenTensorDescriptor_t yDesc,
                                                  void* y,
                                                  void* reserveSpace,
                                                  size_t reserveSpaceSizeInBytes);

/*! @brief Execute backward dropout operation
 *
 * Interface for executing the backward pass on a Dropout.
 * @param handle                   MIOpen handle (input)
 * @param dropoutDesc              Dropout layer descriptor (input)
 * @param noise_shape              Tensor descriptor for noise shape (input placeholder, currently
 * not enabled)
 * @param dyDesc                   Tensor descriptor for data delta tensor dy (input)
 * @param dy                       Data delta tensor dy (input)
 * @param dxDesc                   Tensor descriptor for data delta tensor dx (input)
 * @param dx                       Data delta tensor dx (Output)
 * @param reserveSpace             Pointer to memory allocated for executing backward dropout,
 * expecting reserveSpace unchanged after previous call of miopenDropoutForward (input)
 * @param reserveSpaceSizeInBytes  Number of bytes of reservespace required for executing backward
 * dropout (input)
 * @return                         miopenStatus_t
 */
MIOPEN_EXPORT miopenStatus_t miopenDropoutBackward(miopenHandle_t handle,
                                                   const miopenDropoutDescriptor_t dropoutDesc,
                                                   const miopenTensorDescriptor_t noise_shape,
                                                   const miopenTensorDescriptor_t dyDesc,
                                                   const void* dy,
                                                   const miopenTensorDescriptor_t dxDesc,
                                                   void* dx,
                                                   void* reserveSpace,
                                                   size_t reserveSpaceSizeInBytes);

/** @} */
// CLOSEOUT DROPOUT DOXYGEN GROUP

// TensorReduce APIs
/** @addtogroup TensorReduce
 *
 *  @{
 */

/*! @brief Creates the ReduceTensor descriptor object
 *
 * @param reduceTensorDesc Pointer to a ReduceTensor descriptor type
 * @return            miopenStatus_t
 */
MIOPEN_EXPORT miopenStatus_t
miopenCreateReduceTensorDescriptor(miopenReduceTensorDescriptor_t* reduceTensorDesc);

/*! @brief Destroy the ReduceTensor descriptor object
 *
 * @param reduceTensorDesc  ReduceTensor descriptor type (input)
 * @return            miopenStatus_t
 */
MIOPEN_EXPORT miopenStatus_t
miopenDestroyReduceTensorDescriptor(miopenReduceTensorDescriptor_t reduceTensorDesc);

/*! @brief Initialize a ReduceTensor descriptor object
 *
 * @param reduceTensorDesc         Pointer to the ReduceTensor descriptor object (output)
 * @param reduceTensorOp           Enumerant specifying the operation used by ReduceTensor (input)
 * @param reduceTensorCompType     Enumerant specifying the data type used with ReduceTensor
 * operation (input)
 * @param reduceTensorNanOpt       Enumerant specifying the Nan number propagation mode (input)
 * @param reduceTensorIndices      Enumerant specifying the indices modes used by ReduceTensor
 * (input)
 * @param reduceTensorIndicesType  Enumerant specifying the data type of the indices (input)
 * @return           miopenStatus_t
 */
MIOPEN_EXPORT miopenStatus_t
miopenSetReduceTensorDescriptor(miopenReduceTensorDescriptor_t reduceTensorDesc,
                                miopenReduceTensorOp_t reduceTensorOp,
                                miopenDataType_t reduceTensorCompType,
                                miopenNanPropagation_t reduceTensorNanOpt,
                                miopenReduceTensorIndices_t reduceTensorIndices,
                                miopenIndicesType_t reduceTensorIndicesType);

/*! @brief Query a ReduceTensor descriptor object
 *
 * @param reduceTensorDesc         Pointer to the ReduceTensor descriptor object (input)
 * @param reduceTensorOp           Pointer to enumerant specifying the operation used by
 * ReduceTensor (output)
 * @param reduceTensorCompType     Pointer to enumerant specifying the data type used with
 * ReduceTensor operation (output)
 * @param reduceTensorNanOpt       Pointer to enumerant specifying the Nan number propagation mode
 * (output)
 * @param reduceTensorIndices      Pointer to enumerant specifying the indices modes used by
 * ReduceTensor (output)
 * @param reduceTensorIndicesType  Pointer to enumerant specifying the data type of the indices
 * (output)
 * @return           miopenStatus_t
 */
MIOPEN_EXPORT miopenStatus_t
miopenGetReduceTensorDescriptor(const miopenReduceTensorDescriptor_t reduceTensorDesc,
                                miopenReduceTensorOp_t* reduceTensorOp,
                                miopenDataType_t* reduceTensorCompType,
                                miopenNanPropagation_t* reduceTensorNanOpt,
                                miopenReduceTensorIndices_t* reduceTensorIndices,
                                miopenIndicesType_t* reduceTensorIndicesType);

/*! @brief Helper function to query the minimum index space size required by the ReduceTensor call
 *
 * @param handle                   MIOpen Handle (input)
 * @param reduceTensorDesc         Pointer to the ReduceTensor descriptor object (input)
 * @param aDesc                    Pointer to the input tensor descriptor (input)
 * @param cDesc                    Pointer to the output tensor descriptor (input)
 * @param sizeInBytes              Pointer to data to return the minimum index space size
 * @return           miopenStatus_t
 */
MIOPEN_EXPORT miopenStatus_t
miopenGetReductionIndicesSize(miopenHandle_t handle,
                              const miopenReduceTensorDescriptor_t reduceTensorDesc,
                              const miopenTensorDescriptor_t aDesc,
                              const miopenTensorDescriptor_t cDesc,
                              size_t* sizeInBytes);

/*! @brief Helper function to query the minimum workspace size required by the ReduceTensor call
 *
 * @param handle                   MIOpen Handle (input)
 * @param reduceTensorDesc         Pointer to the ReduceTensor descriptor object (input)
 * @param aDesc                    Pointer to the input tensor descriptor (input)
 * @param cDesc                    Pointer to the output tensor descriptor (input)
 * @param sizeInBytes              Pointer to data to return the minimum workspace size
 * @return           miopenStatus_t
 */
MIOPEN_EXPORT miopenStatus_t
miopenGetReductionWorkspaceSize(miopenHandle_t handle,
                                const miopenReduceTensorDescriptor_t reduceTensorDesc,
                                const miopenTensorDescriptor_t aDesc,
                                const miopenTensorDescriptor_t cDesc,
                                size_t* sizeInBytes);

/*! @brief TensorReduce function doing reduction on tensor A by implementing C = alpha * reduceOp(A)
 * + beta * C
 *
 * The length of each dimension of output tensor C must match the length of the corresponding
 * dimension of
 * input tensor A or must be equal to 1. The dimensions with length equal to 1 indicate the
 * dimensions
 * of A to be reduced.
 *
 * @param handle                   MIOpen Handle (input)
 * @param reduceTensorDesc         Pointer to the ReduceTensor descriptor object (input)
 * @param indices                  Address of the allocated indices data space (output)
 * @param indicesSizeInBytes       Size in bytes of the allocated indices data space (input)
 * @param workspace                Address of the allocated workspace data (input)
 * @param workspaceSizeInBytes     Size in bytes of the allocated workspace data (input)
 * @param alpha                    Pointer to scale factor for data in input tensor A (input)
 * @param aDesc                    Pointer to the tensor descriptor for input tensor A (input)
 * @param A                        Pointer to the data of input tensor A (input)
 * @param beta                     Pointer to scale factor for data in output tensor C (input)
 * @param cDesc                    Pointer to the tensor descriptor for output tensor C (input)
 * @param C                        Pointer to the data of output tensor C (output)
 * @return           miopenStatus_t
 */
MIOPEN_EXPORT miopenStatus_t
miopenReduceTensor(miopenHandle_t handle,
                   const miopenReduceTensorDescriptor_t reduceTensorDesc,
                   void* indices,
                   size_t indicesSizeInBytes,
                   void* workspace,
                   size_t workspaceSizeInBytes,
                   const void* alpha,
                   const miopenTensorDescriptor_t aDesc,
                   const void* A,
                   const void* beta,
                   const miopenTensorDescriptor_t cDesc,
                   void* C);

/** @} */
// CLOSEOUT TensorReduce DOXYGEN GROUP

// Find 2.0 API
/** @addtogroup find2
 *
 *  @{
 */

/*! @brief Describes a problem for different miopen operations.
 *
 * For now, this is only used for convolution, but could be used for other
 * operators in the future(such as GEMM, Pooling, etc)
 */
MIOPEN_DECLARE_OBJECT(miopenProblem);

/*! @enum miopenProblemDirection_t
 * Directions of miopen operation.
 */
typedef enum
{
    miopenProblemDirectionForward         = 0,
    miopenProblemDirectionBackward        = 1,
    miopenProblemDirectionBackwardWeights = 2,
#ifdef MIOPEN_BETA_API
    miopenProblemDirectionInference = 4,
#endif
} miopenProblemDirection_t;

/*! @enum miopenTensorArgumentId_t
 * Identifiers for tensor arguments of problems and operations.
 */
typedef enum
{
    miopenTensorArgumentIdInvalid = 0,
    miopenTensorConvolutionX      = 1,
    miopenTensorConvolutionW      = 2,
    miopenTensorConvolutionY      = 3,

    miopenTensorMhaK                  = 4,
    miopenTensorMhaQ                  = 5,
    miopenTensorMhaV                  = 6,
    miopenTensorMhaDescaleK           = 7,
    miopenTensorMhaDescaleQ           = 8,
    miopenTensorMhaDescaleV           = 9,
    miopenTensorMhaDescaleS           = 10,
    miopenTensorMhaScaleS             = 11,
    miopenTensorMhaScaleO             = 12,
    miopenTensorMhaDropoutProbability = 13,
    miopenTensorMhaDropoutSeed        = 14,
    miopenTensorMhaDropoutOffset      = 15,
    miopenTensorMhaO                  = 16,
    miopenTensorMhaAmaxO              = 17,
    miopenTensorMhaAmaxS              = 18,
    miopenTensorMhaM                  = 19,
    miopenTensorMhaZInv               = 20,
    miopenTensorMhaDO                 = 21,
    miopenTensorMhaDescaleO           = 22,
    miopenTensorMhaDescaleDO          = 23,
    miopenTensorMhaDescaleDS          = 24,
    miopenTensorMhaScaleDS            = 25,
    miopenTensorMhaScaleDQ            = 26,
    miopenTensorMhaScaleDK            = 27,
    miopenTensorMhaScaleDV            = 28,
    miopenTensorMhaDQ                 = 29,
    miopenTensorMhaDK                 = 30,
    miopenTensorMhaDV                 = 31,
    miopenTensorMhaAmaxDQ             = 32,
    miopenTensorMhaAmaxDK             = 33,
    miopenTensorMhaAmaxDV             = 34,
    miopenTensorMhaAmaxDS             = 35,

#ifdef MIOPEN_BETA_API
    miopenTensorActivationX                = 36,
    miopenTensorActivationY                = 37,
    miopenTensorActivationDX               = 38,
    miopenTensorActivationDY               = 39,
    miopenTensorBiasX                      = 40,
    miopenTensorBiasY                      = 41,
    miopenTensorBias                       = 42,
    miopenTensorSoftmaxX                   = 43,
    miopenTensorSoftmaxY                   = 44,
    miopenTensorSoftmaxDX                  = 45,
    miopenTensorSoftmaxDY                  = 46,
    miopenTensorBatchnormX                 = 47,
    miopenTensorBatchnormY                 = 48,
    miopenTensorBatchnormRunningMean       = 49,
    miopenTensorBatchnormRunningVariance   = 50,
    miopenTensorBatchnormSavedMean         = 51,
    miopenTensorBatchnormSavedVariance     = 52,
    miopenTensorBatchnormScale             = 53,
    miopenTensorBatchnormScaleDiff         = 54,
    miopenTensorBatchnormEstimatedMean     = 55,
    miopenTensorBatchnormEstimatedVariance = 56,
    miopenTensorBatchnormBias              = 57,
    miopenTensorBatchnormBiasDiff          = 58,
    miopenTensorBatchnormDX                = 59,
    miopenTensorBatchnormDY                = 60,
#endif

    miopenTensorArgumentIsScalar = 1U << 31,

#ifdef MIOPEN_BETA_API
    miopenScalarBatchnormExpAvgFactor = miopenTensorArgumentIsScalar | 1,
    miopenScalarBatchnormEpsilon      = miopenTensorArgumentIsScalar | 2,
#endif
} miopenTensorArgumentId_t;

/*! @enum miopenTensorArgumentId_t
 * Different ways to sort results of the find call.
 */
typedef enum
{
    miopenFindResultsOrderByTime          = 0,
    miopenFindResultsOrderByWorkspaceSize = 1,
} miopenFindResultsOrder_t;

/*! @brief Initializes a problem object describing a convolution operation.
 *
 * @param problem      Pointer to the problem to initialize
 * @param operatorDesc Descriptor of the operator to be used
 * @param direction    Direction of the operation
 * @return             miopenStatus_t
 */
MIOPEN_EXPORT miopenStatus_t miopenCreateConvProblem(miopenProblem_t* problem,
                                                     miopenConvolutionDescriptor_t operatorDesc,
                                                     miopenProblemDirection_t direction);

/*! @brief Initializes a problem object describing a Mha operation.
 *
 * @param problem      Pointer to the problem to initialize
 * @param operatorDesc Descriptor of the operator to be used
 * @param direction    Direction of the operation
 * @return             miopenStatus_t
 */

MIOPEN_EXPORT miopenStatus_t miopenCreateMhaProblem(miopenProblem_t* problem,
                                                    miopenMhaDescriptor_t operatorDesc,
                                                    miopenProblemDirection_t direction);

/*! @brief Creates the mha descriptor object
 *
 * @param mhaDesc     Pointer to a mha descriptor type
 * @return            miopenStatus_t
 */

MIOPEN_EXPORT miopenStatus_t miopenCreateMhaDescriptor(miopenMhaDescriptor_t* mhaDesc);

/*! @brief Sets the Mha descriptor details
 *
 * Sets all of the descriptor details for the Mha
 *
 * @param mhaDesc               Pointer to a Mha descriptor
 * @param scale                 Scale
 * @return                      miopenStatus_t
 */

MIOPEN_EXPORT miopenStatus_t miopenSetMhaDescriptor(miopenMhaDescriptor_t mhaDesc, float scale);

/*! @brief Gets the Mha descriptor details
 *
 * Retrieves all of the descriptor details for the Mha.
 *
 * @param mhaDesc       Pointer to a Mha descriptor
 * @param scale         Scale (output)
 * @return              miopenStatus_t
 */

MIOPEN_EXPORT miopenStatus_t miopenGetMhaDescriptor(miopenMhaDescriptor_t mhaDesc, float* scale);

/*! @brief Creates the Softmax descriptor object
 *
 * @param softmaxDesc Pointer to an softmax descriptor type
 * @return            miopenStatus_t
 */

MIOPEN_EXPORT miopenStatus_t miopenCreateSoftmaxDescriptor(miopenSoftmaxDescriptor_t* softmaxDesc);

/*! @brief Sets the softmax descriptor details
 *
 * Sets all of the descriptor details for the softmax layer
 *
 * @param softmaxDesc  Pointer to a softmax layer descriptor
 * @param alpha        Softmax alpha parameter
 * @param beta         Softmax beta parameter
 * @param algorithm    Softmax algorithm
 * @param mode         Softmax mode
 * @return             miopenStatus_t
 */
MIOPEN_EXPORT miopenStatus_t miopenSetSoftmaxDescriptor(miopenSoftmaxDescriptor_t softmaxDesc,
                                                        float alpha,
                                                        float beta,
                                                        miopenSoftmaxAlgorithm_t algorithm,
                                                        miopenSoftmaxMode_t mode);

/*! @brief Gets the softmax layer descriptor details
 *
 * Retrieves all of the descriptor details for the softmax layer.
 *
 * @param softmaxDesc   Pointer to a softmax layer descriptor (input)
 * @param alpha         Softmax alpha parameter (output)
 * @param beta          Softmax beta parameter (output)
 * @param algorithm     Softmax algorithm (output)
 * @param mode          Softmax mode (output)
 * @return              miopenStatus_t
 */
MIOPEN_EXPORT miopenStatus_t miopenGetSoftmaxDescriptor(const miopenSoftmaxDescriptor_t softmaxDesc,
                                                        float* alpha,
                                                        float* beta,
                                                        miopenSoftmaxAlgorithm_t* algorithm,
                                                        miopenSoftmaxMode_t* mode);

/*! @brief Destroys a problem object.
 *
 * @param problem Problem to destroy
 * @return        miopenStatus_t
 */
MIOPEN_EXPORT miopenStatus_t miopenDestroyProblem(miopenProblem_t problem);

/*! @brief Sets a tensor descriptor for the specified argument.
 *
 * @param problem    Problem to update
 * @param id         Id of the argument for the descriptor
 * @param descriptor Tensor descriptor to set
 * @return           miopenStatus_t
 */
MIOPEN_EXPORT miopenStatus_t
miopenSetProblemTensorDescriptor(miopenProblem_t problem,
                                 miopenTensorArgumentId_t id,
                                 const miopenTensorDescriptor_t descriptor);

/*! @brief The miopenFindOptions allows the user to configure how find will be used.
 */
MIOPEN_DECLARE_OBJECT(miopenFindOptions);

/*! @brief Initializes miopenFindOptions object.
 *
 * @param options    Pointer to options object to initialze
 * @return           miopenStatus_t
 */
MIOPEN_EXPORT miopenStatus_t miopenCreateFindOptions(miopenFindOptions_t* options);

/*! @brief Destroys miopenFindOptions object.
 *
 * @param options    Options object to destroy
 * @return           miopenStatus_t
 */
MIOPEN_EXPORT miopenStatus_t miopenDestroyFindOptions(miopenFindOptions_t options);

/*! @brief Sets the tuning find option. Default value is zero.
 *
 * @param options    Options object to update
 * @param value      Value of zero means no tuning, value of one means tuning enabled
 * @return           miopenStatus_t
 */
MIOPEN_EXPORT miopenStatus_t miopenSetFindOptionTuning(miopenFindOptions_t options, int value);

/*! @brief Sets the results order find option. Default value is miopenFindResultsOrderByTime.
 *
 * @param options    Options object to update
 * @param value      Specifies what order should find results have
 * @return           miopenStatus_t
 */
MIOPEN_EXPORT miopenStatus_t miopenSetFindOptionResultsOrder(miopenFindOptions_t options,
                                                             miopenFindResultsOrder_t value);

/*! @brief Sets the workspace limit find option. Default value is maximum of size_t
 *
 * @param options    Options object to update
 * @param value      Specifies the workspace limit for find call. All solvers exceeding the limit
 * would be ignored.
 * @return           miopenStatus_t
 */
MIOPEN_EXPORT miopenStatus_t miopenSetFindOptionWorkspaceLimit(miopenFindOptions_t options,
                                                               size_t value);

/*! @brief Attaches the preallocated workspace to find options. Allocated by the library by default.
 *
 * @param options    Options object to update
 * @param buffer     Specifies the workspace for find call
 * @param size       Specifies the size of the buffer passed
 * @return           miopenStatus_t
 */
MIOPEN_EXPORT miopenStatus_t miopenSetFindOptionPreallocatedWorkspace(miopenFindOptions_t options,
                                                                      void* buffer,
                                                                      size_t size);

/*! @brief Attaches a preallocated tensor to find options. If not used, buffers are allocated by
 * MIOpen internally, which is not recommended.
 *
 * @param options    Options object to update
 * @param id         Specifies the id of the tensor passed
 * @param buffer     Specifies the tensor for find call
 * @return           miopenStatus_t
 */
MIOPEN_EXPORT miopenStatus_t miopenSetFindOptionPreallocatedTensor(miopenFindOptions_t options,
                                                                   miopenTensorArgumentId_t id,
                                                                   void* buffer);

/*! @brief Forces library to attach kernel binaries to solutions for later saving. This allows zero
 * lookup miopenRunSolution calls after miopenLoadSolution. Default value is 0.
 *
 * @param options    Options object to update
 * @param attach     1 means attaching, 0 - skipping, any other value - reserved for future use
 * @return           miopenStatus_t
 */
MIOPEN_EXPORT miopenStatus_t miopenSetFindOptionAttachBinaries(miopenFindOptions_t options,
                                                               unsigned attach);

/*! @brief The miopenSolution object describes a prepared solution.
 */
MIOPEN_DECLARE_OBJECT(miopenSolution);

/*! @brief Finds solutions to a problem by running different applicable solutions. Memory is
 * automatically allocated.
 *
 * @param handle       Handle to execute the kernels
 * @param problem      Problem to solve
 * @param options      Find options. When null default values would be used
 * @param solutions    Pointer to the first result. Must not be null
 * @param numSolutions Pointer to the amount of results. Ignored if null
 * @param maxSolutions Limits the amount of results
 * @return             miopenStatus_t
 */
MIOPEN_EXPORT miopenStatus_t miopenFindSolutions(miopenHandle_t handle,
                                                 miopenProblem_t problem,
                                                 miopenFindOptions_t options,
                                                 miopenSolution_t* solutions,
                                                 size_t* numSolutions,
                                                 size_t maxSolutions);

/*! @brief Values of a tensor or scalar argument for the miopenRunSolution function.
 */
struct miopenTensorArgument_t
{
    /* @brief Identifier of the tensor argument.
     */
    miopenTensorArgumentId_t id;
    /* @brief Tensor descriptor to override the value stored in the solution.
     *
     * Some solvers may support overriding input and output tensor descriptors, but right now there
     * is no way to tell from the API. Intended for the future use.
     */
    miopenTensorDescriptor_t* descriptor;
    /* @brief Pointer to the device memory buffer to use for the operation or to the host memory if
     * the value is scalar.
     */
    void* buffer;
};

/*! @brief Runs the solution using the passed in buffers.
 *
 * @param handle        Handle to execute the kernels
 * @param solution      Solution to execute
 * @param nInputs       Amount to inputs for the solution
 * @param tensors       Tensor arguments described by miopenTensorArgument_t
 * @param workspace     Pointer to device buffer used as workspace. May be null when not required.
 * Should not be less than expected
 * @param workspaceSize Size of the workspace buffer
 * @return              miopenStatus_t
 */
MIOPEN_EXPORT miopenStatus_t miopenRunSolution(miopenHandle_t handle,
                                               miopenSolution_t solution,
                                               size_t nInputs,
                                               const miopenTensorArgument_t* tensors,
                                               void* workspace,
                                               size_t workspaceSize);

/*! @brief Destroys solution object.
 *
 * @param solution   Solution to destroy
 * @return           miopenStatus_t
 */
MIOPEN_EXPORT miopenStatus_t miopenDestroySolution(miopenSolution_t solution);

/*! @brief Loads solution object from binary data.
 *
 * @param solution   Pointer to the solution to load
 * @param data       Data to load the solution from
 * @param size       Size of the solution blob
 * @return           miopenStatus_t
 */
MIOPEN_EXPORT miopenStatus_t miopenLoadSolution(miopenSolution_t* solution,
                                                const char* data,
                                                size_t size);

/*! @brief Saves a solution object as binary data.
 *
 * @param solution   Solution to save
 * @param data       Pointer to a buffer to save soltuion to
 * @return           miopenStatus_t
 */
MIOPEN_EXPORT miopenStatus_t miopenSaveSolution(miopenSolution_t solution, char* data);

/*! @brief Reads the expected size of a solution.
 *
 * @param solution   Solution to get size
 * @param size       Pointer to a location where to write the size of the solution blob
 * @return           miopenStatus_t
 */
MIOPEN_EXPORT miopenStatus_t miopenGetSolutionSize(miopenSolution_t solution, size_t* size);

/*! @brief Reads the amount of workspace required to exectute the solution.
 *
 * @param solution      Solution to get required workspace size
 * @param workspaceSize Pointer to a location where to write the workspace size
 * @return              miopenStatus_t
 */
MIOPEN_EXPORT miopenStatus_t miopenGetSolutionWorkspaceSize(miopenSolution_t solution,
                                                            size_t* workspaceSize);

/*! @brief Reads the time spent to execute the solution the last it was run.
 *
 * @param solution Solution to get exection time
 * @param time     Pointer to a location where to write the execution time
 * @return         miopenStatus_t
 */
MIOPEN_EXPORT miopenStatus_t miopenGetSolutionTime(miopenSolution_t solution, float* time);

/*! @brief Reads id of the solver referred by the solution.
 *
 * @param solution Solution to get solver id from
 * @param solverId Pointer to a location where to write the solver id
 * @return         miopenStatus_t
 */
MIOPEN_EXPORT miopenStatus_t miopenGetSolutionSolverId(miopenSolution_t solution,
                                                       uint64_t* solverId);

/*! @brief Gets the convolution algorithm implemented by a solver.
 *
 * @param solverId Solver id to get convolution algorithm of
 * @param result   Pointer to a location where to write the algorithm
 * @return         miopenStatus_t
 */
MIOPEN_EXPORT miopenStatus_t miopenGetSolverIdConvAlgorithm(uint64_t solverId,
                                                            miopenConvAlgorithm_t* result);

#ifdef MIOPEN_BETA_API

/*! @brief Initializes a problem object describing an activation operation.
 * @note As of now there is no way to actually get any solution for this kind of problems.
 *
 * @param problem      Pointer to the problem to initialize
 * @param operatorDesc Descriptor of the operator to be used
 * @param direction    Direction of the operation
 * @return             miopenStatus_t
 */
MIOPEN_EXPORT miopenStatus_t
miopenCreateActivationProblem(miopenProblem_t* problem,
                              miopenActivationDescriptor_t operatorDesc,
                              miopenProblemDirection_t direction);

/*! @brief Initializes a problem object describing an activation operation.
 * @note As of now there is no way to actually get any solution for this kind of problems.
 *
 * @param problem   Pointer to the problem to initialize
 * @param mode      Batchnorm mode
 * @param direction Direction of the operation
 * @return          miopenStatus_t
 */
MIOPEN_EXPORT miopenStatus_t miopenCreateBatchnormProblem(miopenProblem_t* problem,
                                                          miopenBatchNormMode_t mode,
                                                          bool runningMeanVariance,
                                                          miopenProblemDirection_t direction);

/*! @brief Fuse two problems into a single one. Problems can be either regular, or fused. No
 * problems are disposed in the process, so the problem2 should be destroyed manually if it is not
 * needed anymore.
 * @example
 * miopenProblem_t problem = makeSomeProblem1();
 * miopenProblem_t problem2 = makeSomeProblem2();
 * miopenProblem_t problem3 = makeSomeProblem3();
 * miopenFuseProblems(problem, problem2);
 * // Now problem contains {problem1, problem2}
 * miopenFuseProblems(problem, problem3);
 * // Now problem contains {problem1, problem2, problem3}
 * miopenDestroyProblem(problem2);
 * miopenDestroyProblem(problem3);
 * @note As of now there is no way to actually get any solution for this kind of problems.
 *
 * @param problem1     The first problem to fuse. The result would be stored here.
 * @param problem2     The second problem to fuse.
 * @return             miopenStatus_t
 */
MIOPEN_EXPORT miopenStatus_t miopenFuseProblems(miopenProblem_t problem1, miopenProblem_t problem2);

/*! @brief Initializes a problem object describing an bias operation.
 * @note As of now there is no way to actually get any solution for this kind of problems.
 *
 * @param problem        Pointer to the problem to initialize
 * @param direction      Direction of the operation
 * @return               miopenStatus_t
 */
MIOPEN_EXPORT miopenStatus_t miopenCreateBiasProblem(miopenProblem_t* problem,
                                                     miopenProblemDirection_t direction);

/*! @brief Initializes a problem object describing a softmax operation.
 *
 * @param problem      Pointer to the problem to initialize
 * @param operatorDesc Descriptor of the operator to be used
 * @param direction    Direction of the operation
 * @return             miopenStatus_t
 */

MIOPEN_EXPORT miopenStatus_t miopenCreateSoftmaxProblem(miopenProblem_t* problem,
                                                        miopenSoftmaxDescriptor_t operatorDesc,
                                                        miopenProblemDirection_t direction);

#endif

/** @} */
// CLOSEOUT find2 DOXYGEN GROUP

#ifdef MIOPEN_BETA_API

/*! @ingroup ReduceCalculation
 * @enum miopenReduceCalculationNanPropagation_t
 * Nan numbers propagation modes for reduce calculation
 */
typedef enum
{
    MIOPEN_REDUCE_CALCULATION_NOT_PROPAGATE_NAN = 0, /*!< does not propagate Nan number */
    MIOPEN_REDUCE_CALCULATION_PROPAGATE_NAN =
        1, /*!< propagate the Nan number by the Reduction operation */
} miopenReduceCalculationNanPropagation_t;

// ReduceCalculation APIs
/** @addtogroup reducecalculation
 *
 *  @{
 */

/*! @enum miopenReduceCalculationOp_t
 * Reduction Calculation operation types
 */
typedef enum
{
    MIOPEN_REDUCE_CALCULATION_PROD =
        1, /*!< the operation is multiplying the values of the reduced elements */
    MIOPEN_REDUCE_CALCULATION_SUM =
        2, /*!< the operation is adding the values of the reduced elements */
} miopenReduceCalculationOp_t;

/*! @brief Helper function to query the minimum workspace size required by the ReduceTensor call
 *
 * @param [in]   handle                   MIOpen Handle
 * @param [in]   xDesc                    Tensor descriptor for data input tensor x
 * @param [in]   dim                      Dimension to calculation.
 * @param [in]   yDesc                    Tensor descriptor for output data tensor y
 * @param [out]  sizeInBytes              Pointer to data to return the minimum workspace size
 * @return                                miopenStatus_t
 */
MIOPEN_EXPORT miopenStatus_t
miopenGetReduceCalculationWorkspaceSize(miopenHandle_t handle,
                                        const miopenTensorDescriptor_t xDesc,
                                        const int32_t dim,
                                        const miopenReduceCalculationOp_t reduceCalculationOp,
                                        const miopenTensorDescriptor_t reduceDesc,
                                        size_t* sizeInBytes);

/*! @brief Execute a reducecalculation forward layer
 *
 * @param [in]   handle                   MIOpen handle
 * @param [in]   nanPropagation           Nan number propagation mode
 * @param [in]   workspace                Address of the allocated workspace data
 * @param [in]   workspaceSizeInBytes     Size in bytes of the allocated workspace data
 * @param [in]   xDesc                    Tensor descriptor for data input tensor x
 * @param [in]   x                        Data tensor x
 * @param [in]   dim                      Dimension to calculation.
 * @param [in]   yDesc                    Tensor descriptor for output data tensor y
 * @param [out]  y                        Data tensor y
 * @return                                miopenStatus_t
 */
MIOPEN_EXPORT miopenStatus_t
miopenReduceCalculationForward(miopenHandle_t handle,
                               miopenReduceCalculationNanPropagation_t nanPropagation,
                               void* workspace,
                               size_t workspaceSizeInBytes,
                               const miopenTensorDescriptor_t xDesc,
                               const void* x,
                               const int32_t dim,
                               const miopenReduceCalculationOp_t reduceCalculationOp,
                               const miopenTensorDescriptor_t reduceDesc,
                               void* y);

/** @} */
// CLOSEOUT REDUCE CALCULATION DOXYGEN GROUP
#endif // MIOPEN_BETA_API

#ifdef MIOPEN_BETA_API

/*! @ingroup ReduceExtreme
 * @enum miopenReduceExtremeOp_t
 * Reduction Extreme operation types
 */
typedef enum
{
    MIOPEN_REDUCE_EXTREME_ARGMIN =
        1, /*!< the operation is getting the minimum index of the reduced elements */
    MIOPEN_REDUCE_EXTREME_ARGMAX =
        2, /*!< the operation is getting the maximum index of the reduced elements */
    MIOPEN_REDUCE_EXTREME_MIN =
        3, /*!< the operation is getting the minimum value and index of the reduced elements */
    MIOPEN_REDUCE_EXTREME_MAX =
        4, /*!< the operation is getting the maximum value and index of the reduced elements */
} miopenReduceExtremeOp_t;

// ReduceExtreme APIs
/** @addtogroup ReduceExtreme
 *
 *  @{
 */

/*! @brief Find the the extreme (minimum, maximum) value and index of a tensor across Dimension.
 *
 * @param handle                   MIOpen handle (input)
 * @param xDesc                    Tensor descriptor for data input tensor x (input)
 * @param x                        Data tensor x (input)
 * @param dim                      Dimension to reduce argmax. (input)
 * @param reduceExtremeOp          Enumerant specifying the operation used by ReduceExtreme (input)
 * @param yDesc                    Tensor descriptor for reduce data tensor y (input)
 * @param y                        Data tensor y (output)
 * @param indiceDesc               Tensor descriptor for reduce data tensor indice only int32_t
 * (input)
 * @param indice                   Data tensor indice (output)
 * @return                         miopenStatus_t
 */
MIOPEN_EXPORT miopenStatus_t
miopenReduceExtremeForward(miopenHandle_t handle,
                           const miopenTensorDescriptor_t xDesc,
                           const void* x,
                           const int32_t dim,
                           const miopenReduceExtremeOp_t reduceExtremeOp,
                           const miopenTensorDescriptor_t yDesc,
                           void* y,
                           const miopenTensorDescriptor_t indiceDesc,
                           void* indice);

/** @} */
// CLOSEOUT REDUCEEXTREME DOXYGEN GROUP
#endif // MIOPEN_BETA_API

#ifdef MIOPEN_BETA_API
// GroupNorm APIs
/** @addtogroup groupnorm
 *
 *  @{
 */
/*! @brief Execute a groupnorm forward layer
 *
 * @param handle         MIOpen handle (input)
 * @param mode           GroupNorm mode (input)
 * @param xDesc          Tensor descriptor for data input tensor x (input)
 * @param x              Data tensor x (input)
 * @param weightDesc     Tensor descriptor for data input tensor weight (input)
 * @param weight         Data tensor weight (input)
 * @param biasDesc       Tensor descriptor for data input tensor bias (input)
 * @param bias           Data tensor bias (input)
 * @param num_groups     nNmber of groups to separate the channels into (input)
 * @param epsilon        Value to stablize inverse variance calculation (input)
 * @param yDesc          Tensor descriptor for output data tensor y (input)
 * @param y              Data tensor y (output)
 * @param meanDesc       Tensor descriptor for output data tensor mean (input)
 * @param mean           Data tensor mean (output)
 * @param rstdDesc       Tensor descriptor for output data tensor rstd (input)
 * @param rstd           Data tensor rstd (output)
 * @return               miopenStatus_t
 */
MIOPEN_EXPORT miopenStatus_t miopenGroupNormForward(miopenHandle_t handle,
                                                    miopenNormMode_t mode,
                                                    const miopenTensorDescriptor_t xDesc,
                                                    const void* x,
                                                    const miopenTensorDescriptor_t weightDesc,
                                                    const void* weight,
                                                    const miopenTensorDescriptor_t biasDesc,
                                                    const void* bias,
                                                    const uint64_t num_groups,
                                                    const float epsilon,
                                                    const miopenTensorDescriptor_t yDesc,
                                                    void* y,
                                                    const miopenTensorDescriptor_t meanDesc,
                                                    void* mean,
                                                    const miopenTensorDescriptor_t rstdDesc,
                                                    void* rstd);

/** @} */
// CLOSEOUT groupnorm DOXYGEN GROUP
#endif // MIOPEN_BETA_API

#ifdef MIOPEN_BETA_API
// LayerNorm APIs
/** @addtogroup layernorm
 *
 *  @{
 */
/*! @brief Execute a add and layernorm forward layer
 *
 * @param handle         MIOpen handle (input)
 * @param mode           LayerNorm mode (input)
 * @param xDesc          Tensor descriptor for data input tensor x (input)
 * @param x              Data tensor x (input)
 * @param x2Desc         Tensor descriptor for data input tensor x2 (input)
 * @param x2             Data tensor x2 (input)
 * @param weightDesc     Tensor descriptor for data input tensor weight (input)
 * @param weight         Data tensor weight (input)
 * @param biasDesc       Tensor descriptor for data input tensor bias (input)
 * @param bias           Data tensor bias (input)
 * @param epsilon        Value to stablize inverse variance calculation (input)
 * @param normalized_dim Nomalized dimensions in the input array (input)
 * @param yDesc          Tensor descriptor for output data tensor y (input)
 * @param y              Data tensor y (output)
 * @param meanDesc       Tensor descriptor for output data tensor mean (input)
 * @param mean           Data tensor mean (output)
 * @param rstdDesc       Tensor descriptor for output data tensor rstd (input)
 * @param rstd           Data tensor rstd (output)
 * @return               miopenStatus_t
 */
MIOPEN_EXPORT miopenStatus_t miopenAddLayerNormForward(miopenHandle_t handle,
                                                       miopenNormMode_t mode,
                                                       const miopenTensorDescriptor_t xDesc,
                                                       const void* x,
                                                       const miopenTensorDescriptor_t x2Desc,
                                                       const void* x2,
                                                       const miopenTensorDescriptor_t weightDesc,
                                                       const void* weight,
                                                       const miopenTensorDescriptor_t biasDesc,
                                                       const void* bias,
                                                       const float epsilon,
                                                       const int32_t normalized_dim,
                                                       const miopenTensorDescriptor_t yDesc,
                                                       void* y,
                                                       const miopenTensorDescriptor_t meanDesc,
                                                       void* mean,
                                                       const miopenTensorDescriptor_t rstdDesc,
                                                       void* rstd);

/** @} */
// CLOSEOUT LAYERNORM DOXYGEN GROUP
#endif // MIOPEN_BETA_API

#ifdef MIOPEN_BETA_API
// LayerNorm APIs
/** @addtogroup layernorm
 *
 *  @{
 */
/*! @brief Execute a T5layernorm forward layer
 *
 * @param handle         MIOpen handle (input)
 * @param mode           LayerNorm mode (input)
 * @param xDesc          Tensor descriptor for data input tensor x (input)
 * @param x              Data tensor x (input)
 * @param weightDesc     Tensor descriptor for data input tensor weight (input)
 * @param weight         Data tensor weight (input)
 * @param epsilon        Value to stablize inverse variance calculation (input)
 * @param yDesc          Tensor descriptor for output data tensor y (input)
 * @param y              Data tensor y (output)
 * @param rstdDesc       Tensor descriptor for output data tensor rstd (input)
 * @param rstd           Data tensor rstd (output)
 * @return               miopenStatus_t
 */
MIOPEN_EXPORT miopenStatus_t miopenT5LayerNormForward(miopenHandle_t handle,
                                                      miopenNormMode_t mode,
                                                      const miopenTensorDescriptor_t xDesc,
                                                      const void* x,
                                                      const miopenTensorDescriptor_t weightDesc,
                                                      const void* weight,
                                                      const float epsilon,
                                                      const miopenTensorDescriptor_t yDesc,
                                                      void* y,
                                                      const miopenTensorDescriptor_t rstdDesc,
                                                      void* rstd);

/*! @brief Helper function to query the minimum workspace size required by the T5layernorm backward
 * call
 *
 * @param handle                   MIOpen Handle (input)
 * @param mode                     LayerNorm mode (input)
 * @param dyDesc                   Tensor descriptor for data input tensor dy (input)
 * @param xDesc                    Tensor descriptor for data input tensor x (input)
 * @param weightDesc               Tensor descriptor for data input tensor weight (input)
 * @param rstdDesc                 Tensor descriptor for data input tensor rstd (input)
 * @param dxDesc                   Tensor descriptor for output data tensor dx (input)
 * @param dwDesc                   Tensor descriptor for output data tensor dw (input)
 * @param sizeInBytes              Pointer to data to return the minimum workspace size
 * @return                         miopenStatus_t
 */
MIOPEN_EXPORT miopenStatus_t
miopenGetT5LayerNormBackwardWorkspaceSize(miopenHandle_t handle,
                                          miopenNormMode_t mode,
                                          const miopenTensorDescriptor_t dyDesc,
                                          const miopenTensorDescriptor_t xDesc,
                                          const miopenTensorDescriptor_t weightDesc,
                                          const miopenTensorDescriptor_t rstdDesc,
                                          const miopenTensorDescriptor_t dxDesc,
                                          const miopenTensorDescriptor_t dwDesc,
                                          size_t* sizeInBytes);

/*! @brief Execute a T5layernorm backward layer
 *
 * @param handle                   MIOpen handle (input)
 * @param mode                     LayerNorm mode (input)
 * @param workspace                Address of the allocated workspace data (input)
 * @param workspaceSizeInBytes     Size in bytes of the allocated workspace data (input)
 * @param dyDesc                   Tensor descriptor for data input tensor dy (input)
 * @param dy                       Data tensor dy (input)
 * @param xDesc                    Tensor descriptor for output data tensor x (input)
 * @param x                        Data tensor x (input)
 * @param weightDesc               Tensor descriptor for data input tensor weight (input)
 * @param weight                   Data tensor weight (input)
 * @param rstdDesc                 Tensor descriptor for output data tensor rstd (input)
 * @param rstd                     Data tensor rstd (output)
 * @param dxDesc                   Tensor descriptor for output data tensor dx (input)
 * @param dx                       Data tensor dx (output)
 * @param dwDesc                   Tensor descriptor for output data tensor dw (input)
 * @param dw                       Data tensor dw (output)
 * @return                         miopenStatus_t
 */
MIOPEN_EXPORT miopenStatus_t miopenT5LayerNormBackward(miopenHandle_t handle,
                                                       miopenNormMode_t mode,
                                                       void* workspace,
                                                       size_t workspaceSizeInBytes,
                                                       const miopenTensorDescriptor_t dyDesc,
                                                       const void* dy,
                                                       const miopenTensorDescriptor_t xDesc,
                                                       const void* x,
                                                       const miopenTensorDescriptor_t weightDesc,
                                                       const void* weight,
                                                       const miopenTensorDescriptor_t rstdDesc,
                                                       const void* rstd,
                                                       const miopenTensorDescriptor_t dxDesc,
                                                       void* dx,
                                                       const miopenTensorDescriptor_t dwDesc,
                                                       void* dw);
/** @} */
// CLOSEOUT LAYERNORM DOXYGEN GROUP
#endif // MIOPEN_BETA_API

#ifdef MIOPEN_BETA_API
// Graph API
/** @addtogroup GraphAPI
 *
 *  @{
 */

/*! @brief Descriptor type
 *
 * An enumerated type that indicates the type of backend descriptors. Users create a backend
 * descriptor of a particular type by passing a value from this enumerate to the
 * miopenBackendCreateDescriptor() function.
 */
typedef enum
{
    MIOPEN_BACKEND_CONVOLUTION_DESCRIPTOR,
    MIOPEN_BACKEND_ENGINE_DESCRIPTOR,
    MIOPEN_BACKEND_ENGINECFG_DESCRIPTOR,
    MIOPEN_BACKEND_ENGINEHEUR_DESCRIPTOR,
    MIOPEN_BACKEND_EXECUTION_PLAN_DESCRIPTOR,
    MIOPEN_BACKEND_INTERMEDIATE_INFO_DESCRIPTOR,
    MIOPEN_BACKEND_KNOB_CHOICE_DESCRIPTOR,
    MIOPEN_BACKEND_KNOB_INFO_DESCRIPTOR,
    MIOPEN_BACKEND_LAYOUT_INFO_DESCRIPTOR,
    MIOPEN_BACKEND_MATMUL_DESCRIPTOR,
    MIOPEN_BACKEND_OPERATION_CONCAT_DESCRIPTOR,
    MIOPEN_BACKEND_OPERATION_CONVOLUTION_BACKWARD_DATA_DESCRIPTOR,
    MIOPEN_BACKEND_OPERATION_CONVOLUTION_BACKWARD_FILTER_DESCRIPTOR,
    MIOPEN_BACKEND_OPERATION_CONVOLUTION_FORWARD_DESCRIPTOR,
    MIOPEN_BACKEND_OPERATION_GEN_STATS_DESCRIPTOR,
    MIOPEN_BACKEND_OPERATION_MATMUL_DESCRIPTOR,
    MIOPEN_BACKEND_OPERATION_NORM_BACKWARD_DESCRIPTOR,
    MIOPEN_BACKEND_OPERATION_NORM_FORWARD_DESCRIPTOR,
    MIOPEN_BACKEND_OPERATION_POINTWISE_DESCRIPTOR,
    MIOPEN_BACKEND_OPERATION_REDUCTION_DESCRIPTOR,
    MIOPEN_BACKEND_OPERATION_RESAMPLE_BWD_DESCRIPTOR,
    MIOPEN_BACKEND_OPERATION_RESAMPLE_FWD_DESCRIPTOR,
    MIOPEN_BACKEND_OPERATION_RESHAPE_DESCRIPTOR,
    MIOPEN_BACKEND_OPERATION_RNG_DESCRIPTOR,
    MIOPEN_BACKEND_OPERATION_SIGNAL_DESCRIPTOR,
    MIOPEN_BACKEND_OPERATIONGRAPH_DESCRIPTOR,
    MIOPEN_BACKEND_POINTWISE_DESCRIPTOR,
    MIOPEN_BACKEND_REDUCTION_DESCRIPTOR,
    MIOPEN_BACKEND_RESAMPLE_DESCRIPTOR,
    MIOPEN_BACKEND_RNG_DESCRIPTOR,
    MIOPEN_BACKEND_TENSOR_DESCRIPTOR,
    MIOPEN_BACKEND_VARIANT_PACK_DESCRIPTOR,
} miopenBackendDescriptorType_t;

/*! @brief Backend Descriptor's Attribute
 *
 * An enumerated type that indicates the backend descriptor attributes
 * that can be set or get using miopenBackendSetAttribute() and miopenBackendGetAttribute()
 * functions. The backend descriptor to which an attribute belongs is
 * identified by the prefix of the attribute name.
 */
typedef enum
{
    MIOPEN_ATTR_POINTWISE_MODE                  = 0,
    MIOPEN_ATTR_POINTWISE_MATH_PREC             = 1,
    MIOPEN_ATTR_POINTWISE_NAN_PROPAGATION       = 2,
    MIOPEN_ATTR_POINTWISE_RELU_LOWER_CLIP       = 3,
    MIOPEN_ATTR_POINTWISE_RELU_UPPER_CLIP       = 4,
    MIOPEN_ATTR_POINTWISE_RELU_LOWER_CLIP_SLOPE = 5,
    MIOPEN_ATTR_POINTWISE_ELU_ALPHA             = 6,
    MIOPEN_ATTR_POINTWISE_SOFTPLUS_BETA         = 7,
    MIOPEN_ATTR_POINTWISE_SWISH_BETA            = 8,
    MIOPEN_ATTR_POINTWISE_AXIS                  = 9,

    MIOPEN_ATTR_CONVOLUTION_COMP_TYPE      = 100,
    MIOPEN_ATTR_CONVOLUTION_CONV_MODE      = 101,
    MIOPEN_ATTR_CONVOLUTION_DILATIONS      = 102,
    MIOPEN_ATTR_CONVOLUTION_FILTER_STRIDES = 103,
    MIOPEN_ATTR_CONVOLUTION_POST_PADDINGS  = 104,
    MIOPEN_ATTR_CONVOLUTION_PRE_PADDINGS   = 105,
    MIOPEN_ATTR_CONVOLUTION_SPATIAL_DIMS   = 106,

    MIOPEN_ATTR_ENGINEHEUR_MODE            = 200,
    MIOPEN_ATTR_ENGINEHEUR_OPERATION_GRAPH = 201,
    MIOPEN_ATTR_ENGINEHEUR_RESULTS         = 202,
    MIOPEN_ATTR_ENGINEHEUR_SM_COUNT_TARGET = 203,

    MIOPEN_ATTR_ENGINECFG_ENGINE            = 300,
    MIOPEN_ATTR_ENGINECFG_INTERMEDIATE_INFO = 301,
    MIOPEN_ATTR_ENGINECFG_KNOB_CHOICES      = 302,

    MIOPEN_ATTR_EXECUTION_PLAN_HANDLE                     = 400,
    MIOPEN_ATTR_EXECUTION_PLAN_ENGINE_CONFIG              = 401,
    MIOPEN_ATTR_EXECUTION_PLAN_WORKSPACE_SIZE             = 402,
    MIOPEN_ATTR_EXECUTION_PLAN_COMPUTED_INTERMEDIATE_UIDS = 403,
    MIOPEN_ATTR_EXECUTION_PLAN_RUN_ONLY_INTERMEDIATE_UIDS = 404,
    MIOPEN_ATTR_EXECUTION_PLAN_JSON_REPRESENTATION        = 405,

    MIOPEN_ATTR_INTERMEDIATE_INFO_UNIQUE_ID            = 500,
    MIOPEN_ATTR_INTERMEDIATE_INFO_SIZE                 = 501,
    MIOPEN_ATTR_INTERMEDIATE_INFO_DEPENDENT_DATA_UIDS  = 502,
    MIOPEN_ATTR_INTERMEDIATE_INFO_DEPENDENT_ATTRIBUTES = 503,

    MIOPEN_ATTR_KNOB_CHOICE_KNOB_TYPE  = 600,
    MIOPEN_ATTR_KNOB_CHOICE_KNOB_VALUE = 601,

    MIOPEN_ATTR_OPERATION_CONVOLUTION_FORWARD_ALPHA        = 700,
    MIOPEN_ATTR_OPERATION_CONVOLUTION_FORWARD_BETA         = 701,
    MIOPEN_ATTR_OPERATION_CONVOLUTION_FORWARD_CONV_DESC    = 702,
    MIOPEN_ATTR_OPERATION_CONVOLUTION_FORWARD_W            = 703,
    MIOPEN_ATTR_OPERATION_CONVOLUTION_FORWARD_X            = 704,
    MIOPEN_ATTR_OPERATION_CONVOLUTION_FORWARD_Y            = 705,
    MIOPEN_ATTR_OPERATION_CONVOLUTION_BWD_DATA_ALPHA       = 706,
    MIOPEN_ATTR_OPERATION_CONVOLUTION_BWD_DATA_BETA        = 707,
    MIOPEN_ATTR_OPERATION_CONVOLUTION_BWD_DATA_CONV_DESC   = 708,
    MIOPEN_ATTR_OPERATION_CONVOLUTION_BWD_DATA_W           = 709,
    MIOPEN_ATTR_OPERATION_CONVOLUTION_BWD_DATA_DX          = 710,
    MIOPEN_ATTR_OPERATION_CONVOLUTION_BWD_DATA_DY          = 711,
    MIOPEN_ATTR_OPERATION_CONVOLUTION_BWD_FILTER_ALPHA     = 712,
    MIOPEN_ATTR_OPERATION_CONVOLUTION_BWD_FILTER_BETA      = 713,
    MIOPEN_ATTR_OPERATION_CONVOLUTION_BWD_FILTER_CONV_DESC = 714,
    MIOPEN_ATTR_OPERATION_CONVOLUTION_BWD_FILTER_DW        = 715,
    MIOPEN_ATTR_OPERATION_CONVOLUTION_BWD_FILTER_X         = 716,
    MIOPEN_ATTR_OPERATION_CONVOLUTION_BWD_FILTER_DY        = 717,
    MIOPEN_ATTR_OPERATION_POINTWISE_PW_DESCRIPTOR          = 750,
    MIOPEN_ATTR_OPERATION_POINTWISE_XDESC                  = 751,
    MIOPEN_ATTR_OPERATION_POINTWISE_BDESC                  = 752,
    MIOPEN_ATTR_OPERATION_POINTWISE_YDESC                  = 753,
    MIOPEN_ATTR_OPERATION_POINTWISE_ALPHA1                 = 754,
    MIOPEN_ATTR_OPERATION_POINTWISE_ALPHA2                 = 755,
    MIOPEN_ATTR_OPERATION_POINTWISE_DXDESC                 = 756,
    MIOPEN_ATTR_OPERATION_POINTWISE_DYDESC                 = 757,
    MIOPEN_ATTR_OPERATION_POINTWISE_TDESC                  = 758,

    MIOPEN_ATTR_OPERATION_GENSTATS_MODE      = 770,
    MIOPEN_ATTR_OPERATION_GENSTATS_MATH_PREC = 771,
    MIOPEN_ATTR_OPERATION_GENSTATS_XDESC     = 772,
    MIOPEN_ATTR_OPERATION_GENSTATS_SUMDESC   = 773,
    MIOPEN_ATTR_OPERATION_GENSTATS_SQSUMDESC = 774,

    MIOPEN_ATTR_OPERATION_BN_FINALIZE_STATS_MODE                = 780,
    MIOPEN_ATTR_OPERATION_BN_FINALIZE_MATH_PREC                 = 781,
    MIOPEN_ATTR_OPERATION_BN_FINALIZE_Y_SUM_DESC                = 782,
    MIOPEN_ATTR_OPERATION_BN_FINALIZE_Y_SQ_SUM_DESC             = 783,
    MIOPEN_ATTR_OPERATION_BN_FINALIZE_SCALE_DESC                = 784,
    MIOPEN_ATTR_OPERATION_BN_FINALIZE_BIAS_DESC                 = 785,
    MIOPEN_ATTR_OPERATION_BN_FINALIZE_PREV_RUNNING_MEAN_DESC    = 786,
    MIOPEN_ATTR_OPERATION_BN_FINALIZE_PREV_RUNNING_VAR_DESC     = 787,
    MIOPEN_ATTR_OPERATION_BN_FINALIZE_UPDATED_RUNNING_MEAN_DESC = 788,
    MIOPEN_ATTR_OPERATION_BN_FINALIZE_UPDATED_RUNNING_VAR_DESC  = 789,
    MIOPEN_ATTR_OPERATION_BN_FINALIZE_SAVED_MEAN_DESC           = 790,
    MIOPEN_ATTR_OPERATION_BN_FINALIZE_SAVED_INV_STD_DESC        = 791,
    MIOPEN_ATTR_OPERATION_BN_FINALIZE_EQ_SCALE_DESC             = 792,
    MIOPEN_ATTR_OPERATION_BN_FINALIZE_EQ_BIAS_DESC              = 793,
    MIOPEN_ATTR_OPERATION_BN_FINALIZE_ACCUM_COUNT_DESC          = 794,
    MIOPEN_ATTR_OPERATION_BN_FINALIZE_EPSILON_DESC              = 795,
    MIOPEN_ATTR_OPERATION_BN_FINALIZE_EXP_AVERATE_FACTOR_DESC   = 796,

    MIOPEN_ATTR_OPERATIONGRAPH_HANDLE              = 800,
    MIOPEN_ATTR_OPERATIONGRAPH_OPS                 = 801,
    MIOPEN_ATTR_OPERATIONGRAPH_ENGINE_GLOBAL_COUNT = 802,

    MIOPEN_ATTR_TENSOR_BYTE_ALIGNMENT       = 900,
    MIOPEN_ATTR_TENSOR_DATA_TYPE            = 901,
    MIOPEN_ATTR_TENSOR_DIMENSIONS           = 902,
    MIOPEN_ATTR_TENSOR_STRIDES              = 903,
    MIOPEN_ATTR_TENSOR_VECTOR_COUNT         = 904,
    MIOPEN_ATTR_TENSOR_VECTORIZED_DIMENSION = 905,
    MIOPEN_ATTR_TENSOR_UNIQUE_ID            = 906,
    MIOPEN_ATTR_TENSOR_IS_VIRTUAL           = 907,
    MIOPEN_ATTR_TENSOR_IS_BY_VALUE          = 908,
    MIOPEN_ATTR_TENSOR_REORDERING_MODE      = 909,
    MIOPEN_ATTR_TENSOR_RAGGED_OFFSET_DESC   = 910,

    MIOPEN_ATTR_VARIANT_PACK_UNIQUE_IDS    = 1000,
    MIOPEN_ATTR_VARIANT_PACK_DATA_POINTERS = 1001,
    MIOPEN_ATTR_VARIANT_PACK_INTERMEDIATES = 1002,
    MIOPEN_ATTR_VARIANT_PACK_WORKSPACE     = 1003,

    MIOPEN_ATTR_LAYOUT_INFO_TENSOR_UID = 1100,
    MIOPEN_ATTR_LAYOUT_INFO_TYPES      = 1101,

    MIOPEN_ATTR_KNOB_INFO_TYPE          = 1200,
    MIOPEN_ATTR_KNOB_INFO_MAXIMUM_VALUE = 1201,
    MIOPEN_ATTR_KNOB_INFO_MINIMUM_VALUE = 1202,
    MIOPEN_ATTR_KNOB_INFO_STRIDE        = 1203,

    MIOPEN_ATTR_ENGINE_OPERATION_GRAPH = 1300,
    MIOPEN_ATTR_ENGINE_GLOBAL_INDEX    = 1301,
    MIOPEN_ATTR_ENGINE_KNOB_INFO       = 1302,
    MIOPEN_ATTR_ENGINE_NUMERICAL_NOTE  = 1303,
    MIOPEN_ATTR_ENGINE_LAYOUT_INFO     = 1304,
    MIOPEN_ATTR_ENGINE_BEHAVIOR_NOTE   = 1305,
    MIOPEN_ATTR_ENGINE_SM_COUNT_TARGET = 1306,

    MIOPEN_ATTR_MATMUL_COMP_TYPE     = 1500,
    MIOPEN_ATTR_MATMUL_PADDING_VALUE = 1501,

    MIOPEN_ATTR_OPERATION_MATMUL_ADESC                           = 1520,
    MIOPEN_ATTR_OPERATION_MATMUL_BDESC                           = 1521,
    MIOPEN_ATTR_OPERATION_MATMUL_CDESC                           = 1522,
    MIOPEN_ATTR_OPERATION_MATMUL_DESC                            = 1523,
    MIOPEN_ATTR_OPERATION_MATMUL_IRREGULARLY_STRIDED_BATCH_COUNT = 1524,
    MIOPEN_ATTR_OPERATION_MATMUL_GEMM_M_OVERRIDE_DESC            = 1525,
    MIOPEN_ATTR_OPERATION_MATMUL_GEMM_N_OVERRIDE_DESC            = 1526,
    MIOPEN_ATTR_OPERATION_MATMUL_GEMM_K_OVERRIDE_DESC            = 1527,

    MIOPEN_ATTR_REDUCTION_OPERATOR  = 1600,
    MIOPEN_ATTR_REDUCTION_COMP_TYPE = 1601,

    MIOPEN_ATTR_OPERATION_REDUCTION_XDESC = 1610,
    MIOPEN_ATTR_OPERATION_REDUCTION_YDESC = 1611,
    MIOPEN_ATTR_OPERATION_REDUCTION_DESC  = 1612,

    MIOPEN_ATTR_OPERATION_BN_BWD_WEIGHTS_MATH_PREC        = 1620,
    MIOPEN_ATTR_OPERATION_BN_BWD_WEIGHTS_MEAN_DESC        = 1621,
    MIOPEN_ATTR_OPERATION_BN_BWD_WEIGHTS_INVSTD_DESC      = 1622,
    MIOPEN_ATTR_OPERATION_BN_BWD_WEIGHTS_BN_SCALE_DESC    = 1623,
    MIOPEN_ATTR_OPERATION_BN_BWD_WEIGHTS_X_DESC           = 1624,
    MIOPEN_ATTR_OPERATION_BN_BWD_WEIGHTS_DY_DESC          = 1625,
    MIOPEN_ATTR_OPERATION_BN_BWD_WEIGHTS_DBN_SCALE_DESC   = 1626,
    MIOPEN_ATTR_OPERATION_BN_BWD_WEIGHTS_DBN_BIAS_DESC    = 1627,
    MIOPEN_ATTR_OPERATION_BN_BWD_WEIGHTS_EQ_DY_SCALE_DESC = 1628,
    MIOPEN_ATTR_OPERATION_BN_BWD_WEIGHTS_EQ_X_SCALE_DESC  = 1629,
    MIOPEN_ATTR_OPERATION_BN_BWD_WEIGHTS_EQ_BIAS          = 1630,

    MIOPEN_ATTR_RESAMPLE_MODE            = 1700,
    MIOPEN_ATTR_RESAMPLE_COMP_TYPE       = 1701,
    MIOPEN_ATTR_RESAMPLE_SPATIAL_DIMS    = 1702,
    MIOPEN_ATTR_RESAMPLE_POST_PADDINGS   = 1703,
    MIOPEN_ATTR_RESAMPLE_PRE_PADDINGS    = 1704,
    MIOPEN_ATTR_RESAMPLE_STRIDES         = 1705,
    MIOPEN_ATTR_RESAMPLE_WINDOW_DIMS     = 1706,
    MIOPEN_ATTR_RESAMPLE_NAN_PROPAGATION = 1707,
    MIOPEN_ATTR_RESAMPLE_PADDING_MODE    = 1708,

    MIOPEN_ATTR_OPERATION_RESAMPLE_FWD_XDESC   = 1710,
    MIOPEN_ATTR_OPERATION_RESAMPLE_FWD_YDESC   = 1711,
    MIOPEN_ATTR_OPERATION_RESAMPLE_FWD_IDXDESC = 1712,
    MIOPEN_ATTR_OPERATION_RESAMPLE_FWD_ALPHA   = 1713,
    MIOPEN_ATTR_OPERATION_RESAMPLE_FWD_BETA    = 1714,
    MIOPEN_ATTR_OPERATION_RESAMPLE_FWD_DESC    = 1716,

    MIOPEN_ATTR_OPERATION_RESAMPLE_BWD_DXDESC  = 1720,
    MIOPEN_ATTR_OPERATION_RESAMPLE_BWD_DYDESC  = 1721,
    MIOPEN_ATTR_OPERATION_RESAMPLE_BWD_IDXDESC = 1722,
    MIOPEN_ATTR_OPERATION_RESAMPLE_BWD_ALPHA   = 1723,
    MIOPEN_ATTR_OPERATION_RESAMPLE_BWD_BETA    = 1724,
    MIOPEN_ATTR_OPERATION_RESAMPLE_BWD_DESC    = 1725,
    MIOPEN_ATTR_OPERATION_RESAMPLE_BWD_XDESC   = 1726,
    MIOPEN_ATTR_OPERATION_RESAMPLE_BWD_YDESC   = 1727,

    MIOPEN_ATTR_OPERATION_CONCAT_AXIS          = 1800,
    MIOPEN_ATTR_OPERATION_CONCAT_INPUT_DESCS   = 1801,
    MIOPEN_ATTR_OPERATION_CONCAT_INPLACE_INDEX = 1802,
    MIOPEN_ATTR_OPERATION_CONCAT_OUTPUT_DESC   = 1803,

    MIOPEN_ATTR_OPERATION_SIGNAL_MODE     = 1900,
    MIOPEN_ATTR_OPERATION_SIGNAL_FLAGDESC = 1901,
    MIOPEN_ATTR_OPERATION_SIGNAL_VALUE    = 1902,
    MIOPEN_ATTR_OPERATION_SIGNAL_XDESC    = 1903,
    MIOPEN_ATTR_OPERATION_SIGNAL_YDESC    = 1904,

    MIOPEN_ATTR_OPERATION_NORM_FWD_MODE                     = 2000,
    MIOPEN_ATTR_OPERATION_NORM_FWD_PHASE                    = 2001,
    MIOPEN_ATTR_OPERATION_NORM_FWD_XDESC                    = 2002,
    MIOPEN_ATTR_OPERATION_NORM_FWD_MEAN_DESC                = 2003,
    MIOPEN_ATTR_OPERATION_NORM_FWD_INV_VARIANCE_DESC        = 2004,
    MIOPEN_ATTR_OPERATION_NORM_FWD_SCALE_DESC               = 2005,
    MIOPEN_ATTR_OPERATION_NORM_FWD_BIAS_DESC                = 2006,
    MIOPEN_ATTR_OPERATION_NORM_FWD_EPSILON_DESC             = 2007,
    MIOPEN_ATTR_OPERATION_NORM_FWD_EXP_AVG_FACTOR_DESC      = 2008,
    MIOPEN_ATTR_OPERATION_NORM_FWD_INPUT_RUNNING_MEAN_DESC  = 2009,
    MIOPEN_ATTR_OPERATION_NORM_FWD_INPUT_RUNNING_VAR_DESC   = 2010,
    MIOPEN_ATTR_OPERATION_NORM_FWD_OUTPUT_RUNNING_MEAN_DESC = 2011,
    MIOPEN_ATTR_OPERATION_NORM_FWD_OUTPUT_RUNNING_VAR_DESC  = 2012,
    MIOPEN_ATTR_OPERATION_NORM_FWD_YDESC                    = 2013,
    MIOPEN_ATTR_OPERATION_NORM_FWD_PEER_STAT_DESCS          = 2014,

    MIOPEN_ATTR_OPERATION_NORM_BWD_MODE              = 2100,
    MIOPEN_ATTR_OPERATION_NORM_BWD_XDESC             = 2101,
    MIOPEN_ATTR_OPERATION_NORM_BWD_MEAN_DESC         = 2102,
    MIOPEN_ATTR_OPERATION_NORM_BWD_INV_VARIANCE_DESC = 2103,
    MIOPEN_ATTR_OPERATION_NORM_BWD_DYDESC            = 2104,
    MIOPEN_ATTR_OPERATION_NORM_BWD_SCALE_DESC        = 2105,
    MIOPEN_ATTR_OPERATION_NORM_BWD_EPSILON_DESC      = 2106,
    MIOPEN_ATTR_OPERATION_NORM_BWD_DSCALE_DESC       = 2107,
    MIOPEN_ATTR_OPERATION_NORM_BWD_DBIAS_DESC        = 2108,
    MIOPEN_ATTR_OPERATION_NORM_BWD_DXDESC            = 2109,
    MIOPEN_ATTR_OPERATION_NORM_BWD_PEER_STAT_DESCS   = 2110,

    MIOPEN_ATTR_OPERATION_RESHAPE_XDESC = 2200,
    MIOPEN_ATTR_OPERATION_RESHAPE_YDESC = 2201,

    MIOPEN_ATTR_RNG_DISTRIBUTION                   = 2300,
    MIOPEN_ATTR_RNG_NORMAL_DIST_MEAN               = 2301,
    MIOPEN_ATTR_RNG_NORMAL_DIST_STANDARD_DEVIATION = 2302,
    MIOPEN_ATTR_RNG_UNIFORM_DIST_MAXIMUM           = 2303,
    MIOPEN_ATTR_RNG_UNIFORM_DIST_MINIMUM           = 2304,
    MIOPEN_ATTR_RNG_BERNOULLI_DIST_PROBABILITY     = 2305,

    MIOPEN_ATTR_OPERATION_RNG_YDESC       = 2310,
    MIOPEN_ATTR_OPERATION_RNG_SEED        = 2311,
    MIOPEN_ATTR_OPERATION_RNG_DESC        = 2312,
    MIOPEN_ATTR_OPERATION_RNG_OFFSET_DESC = 2313,

} miopenBackendAttributeName_t;

/*! @brief Data type of an attribute of a backend descriptor
 *
 * Specifies the data type of an attribute of a backend descriptor.
 * It is used to specify the type of data pointed to by the
 * void *arrayOfElements argument of miopenBackendSetAttribute()
 * and miopenBackendGetAttribute()
 */
typedef enum
{
    MIOPEN_TYPE_HANDLE = 0,              /*!< miopenHandle_t */
    MIOPEN_TYPE_DATA_TYPE,               /*!< miopenDataType_t */
    MIOPEN_TYPE_BOOLEAN,                 /*!< bool */
    MIOPEN_TYPE_INT64,                   /*!< int64_t */
    MIOPEN_TYPE_FLOAT,                   /*!< float */
    MIOPEN_TYPE_DOUBLE,                  /*!< double */
    MIOPEN_TYPE_VOID_PTR,                /*!< void * */
    MIOPEN_TYPE_CONVOLUTION_MODE,        /*!< miopenConvolutionMode_t */
    MIOPEN_TYPE_HEUR_MODE,               /*!< miopenBackendHeurMode_t */
    MIOPEN_TYPE_KNOB_TYPE,               /*!< miopenBackendKnobType_t */
    MIOPEN_TYPE_NAN_PROPOGATION,         /*!< miopenNanPropagation_t */
    MIOPEN_TYPE_NUMERICAL_NOTE,          /*!< miopenBackendNumericalNote_t */
    MIOPEN_TYPE_LAYOUT_TYPE,             /*!< miopenBackendLayoutType_t */
    MIOPEN_TYPE_ATTRIB_NAME,             /*!< miopenBackendAttributeName_t */
    MIOPEN_TYPE_POINTWISE_MODE,          /*!< miopenPointwiseMode_t */
    MIOPEN_TYPE_BACKEND_DESCRIPTOR,      /*!< miopenBackendDescriptor_t */
    MIOPEN_TYPE_GENSTATS_MODE,           /*!< miopenGenStatsMode_t */
    MIOPEN_TYPE_BN_FINALIZE_STATS_MODE,  /*!< miopenBnFinalizeStatsMode_t */
    MIOPEN_TYPE_REDUCTION_OPERATOR_TYPE, /*!< miopenReduceTensorOp_t */
    MIOPEN_TYPE_BEHAVIOR_NOTE,           /*!< miopenBackendBehaviorNote_t */
    MIOPEN_TYPE_TENSOR_REORDERING_MODE,  /*!< miopenBackendTensorReordering_t */
    MIOPEN_TYPE_RESAMPLE_MODE,           /*!< miopenResampleMode_t */
    MIOPEN_TYPE_PADDING_MODE,            /*!< miopenPaddingMode_t */
    MIOPEN_TYPE_INT32,                   /*!< int32_t */
    MIOPEN_TYPE_CHAR,                    /*!< char */
    MIOPEN_TYPE_SIGNAL_MODE,             /*!< miopenSignalMode_t */
    MIOPEN_TYPE_FRACTION,                /*!< miopenFraction_t */
    MIOPEN_TYPE_NORM_MODE,               /*!< miopenBackendNormMode_t */
    MIOPEN_TYPE_NORM_FWD_PHASE,          /*!< miopenBackendNormFwdPhase_t */
    MIOPEN_TYPE_RNG_DISTRIBUTION         /*!< miopenRngDistribution_t */
} miopenBackendAttributeType_t;

/*! @brief Intended poinwise math operation for a pointwise operation descriptor
 *
 * An enumerated type to indicate the intended pointwise math operation in the backend pointwise
 * operation descriptor
 */
typedef enum
{
    /*! A pointwise addition between two tensors is computed.*/
    MIOPEN_POINTWISE_ADD,

    /*! A pointwise addition between the first tensor and the square of the second tensor is
       computed. */
    MIOPEN_POINTWISE_ADD_SQUARE,

    /*! A pointwise true division of the first tensor by second tensor is computed. */
    MIOPEN_POINTWISE_DIV,

    /*! A pointwise maximum is taken between two tensors. */
    MIOPEN_POINTWISE_MAX,

    /*! A pointwise minimum is taken between two tensors. */
    MIOPEN_POINTWISE_MIN,

    /*! A pointwise floating-point remainder of the first tensor’s division by the second tensor is
       computed. */
    MIOPEN_POINTWISE_MOD,

    /*! A pointwise multiplication between two tensors is computed. */
    MIOPEN_POINTWISE_MUL,

    /*! A pointwise value from the first tensor to the power of the second tensor is computed. */
    MIOPEN_POINTWISE_POW,

    /*! A pointwise subtraction between two tensors is computed. */
    MIOPEN_POINTWISE_SUB,

    /*! A pointwise absolute value of the input tensor is computed. */
    MIOPEN_POINTWISE_ABS,

    /*! A pointwise ceiling of the input tensor is computed. */
    MIOPEN_POINTWISE_CEIL,

    /*! A pointwise trigonometric cosine of the input tensor is computed. */
    MIOPEN_POINTWISE_COS,

    /*! A pointwise exponential of the input tensor is computed. */
    MIOPEN_POINTWISE_EXP,

    /*! A pointwise floor of the input tensor is computed. */
    MIOPEN_POINTWISE_FLOOR,

    /*! A pointwise natural logarithm of the input tensor is computed. */
    MIOPEN_POINTWISE_LOG,

    /*! A pointwise numerical negative of the input tensor is computed. */
    MIOPEN_POINTWISE_NEG,

    /*! A pointwise reciprocal of the square root of the input tensor is computed. */
    MIOPEN_POINTWISE_RSQRT,

    /*! A pointwise trigonometric sine of the input tensor is computed. */
    MIOPEN_POINTWISE_SIN,

    /*! A pointwise square root of the input tensor is computed. */
    MIOPEN_POINTWISE_SQRT,

    /*! A pointwise trigonometric tangent of the input tensor is computed. */
    MIOPEN_POINTWISE_TAN,

    /*! A pointwise Error Function is computed. */
    MIOPEN_POINTWISE_ERF,

    /*! No computation is performed. As with other pointwise modes, this mode provides implicit
       conversions by specifying the data type of the input tensor as one type, and the data type of
       the output tensor as another. */
    MIOPEN_POINTWISE_IDENTITY,

    /*! A pointwise rectified linear activation function of the input tensor is computed. */
    MIOPEN_POINTWISE_RELU_FWD,

    /*! A pointwise tanh activation function of the input tensor is computed. */
    MIOPEN_POINTWISE_TANH_FWD,

    /*! A pointwise sigmoid activation function of the input tensor is computed. */
    MIOPEN_POINTWISE_SIGMOID_FWD,

    /*! A pointwise Exponential Linear Unit activation function of the input tensor is computed. */
    MIOPEN_POINTWISE_ELU_FWD,

    /*! A pointwise Gaussian Error Linear Unit activation function of the input tensor is computed.
     */
    MIOPEN_POINTWISE_GELU_FWD,

    /*! A pointwise softplus activation function of the input tensor is computed. */
    MIOPEN_POINTWISE_SOFTPLUS_FWD,

    /*! A pointwise swish activation function of the input tensor is computed. */
    MIOPEN_POINTWISE_SWISH_FWD,

    /*! A pointwise tanh approximation of the Gaussian Error Linear Unit activation function of the
       input tensor is computed. The tanh GELU approximation is computed as \f$0.5x\left(
       1+\tanh\left[ \sqrt{2/\pi}\left( x+0.044715x^{3} \right) \right] \right)\f$ */
    MIOPEN_POINTWISE_GELU_APPROX_TANH_FWD,

    /*! A pointwise first derivative of rectified linear activation of the input tensor is computed.
     */
    MIOPEN_POINTWISE_RELU_BWD,

    /*! A pointwise first derivative of tanh activation of the input tensor is computed. */
    MIOPEN_POINTWISE_TANH_BWD,

    /*! A pointwise first derivative of sigmoid activation of the input tensor is computed. */
    MIOPEN_POINTWISE_SIGMOID_BWD,

    /*! A pointwise first derivative of Exponential Linear Unit activation of the input tensor is
       computed. */
    MIOPEN_POINTWISE_ELU_BWD,

    /*! A pointwise first derivative of Gaussian Error Linear Unit activation of the input tensor is
       computed. */
    MIOPEN_POINTWISE_GELU_BWD,

    /*! A pointwise first derivative of softplus activation of the input tensor is computed. */
    MIOPEN_POINTWISE_SOFTPLUS_BWD,

    /*! A pointwise first derivative of swish activation of the input tensor is computed. */
    MIOPEN_POINTWISE_SWISH_BWD,

    /*! A pointwise first derivative of the tanh approximation of the Gaussian Error Linear Unit
       activation of the input tensor is computed. This is computed as \f$0.5\left( 1+\tanh\left(
       b\left( x+cx^{3} \right) \right)+bxsech^{2}\left( b\left( cx^{3}+x \right) \right)\left(
       3cx^{2}+1 \right)dy \right)\f$ where \f$b\f$ is \f$\sqrt{2/\pi}\f$ and \f$c\f$ is
       \f$0.044715\f$ */
    MIOPEN_POINTWISE_GELU_APPROX_TANH_BWD,

    /*! A pointwise truth value of the first tensor equal to the second tensor is computed. */
    MIOPEN_POINTWISE_CMP_EQ,

    /*! A pointwise truth value of the first tensor not equal to the second tensor is computed. */
    MIOPEN_POINTWISE_CMP_NEQ,

    /*! A pointwise truth value of the first tensor greater than the second tensor is computed. */
    MIOPEN_POINTWISE_CMP_GT,

    /*! A pointwise truth value of the first tensor greater than equal to the second tensor is
       computed. */
    MIOPEN_POINTWISE_CMP_GE,

    /*! A pointwise truth value of the first tensor less than the second tensor is computed. */
    MIOPEN_POINTWISE_CMP_LT,

    /*! A pointwise truth value of the first tensor less than equal to the second tensor is
       computed. */
    MIOPEN_POINTWISE_CMP_LE,

    /*! A pointwise truth value of the first tensor logical AND second tensor is computed. */
    MIOPEN_POINTWISE_LOGICAL_AND,

    /*! A pointwise truth value of the first tensor logical OR second tensor is computed. */
    MIOPEN_POINTWISE_LOGICAL_OR,

    /*! A pointwise truth value of input tensors logical NOT is computed. */
    MIOPEN_POINTWISE_LOGICAL_NOT,

    /*! A pointwise index value of the input tensor is generated along a given axis. */
    MIOPEN_POINTWISE_GEN_INDEX,

    /*! A pointwise value is selected amongst two input tensors based on a given predicate tensor.
     */
    MIOPEN_POINTWISE_BINARY_SELECT,

    /*! A pointwise reciprocal of the input tensor is computed. In other words, for every element x
       in the input tensor, 1/x is computed. */
    MIOPEN_POINTWISE_RECIPROCAL
} miopenPointwiseMode_t;

/*! @brief Distribution for random number generation
 *
 * An enumerated type to indicate the distribution to be used in the backend Rng (random number
 * generator) operation.
 */
typedef enum
{
    MIOPEN_RNG_DISTRIBUTION_BERNOULLI,
    MIOPEN_RNG_DISTRIBUTION_UNIFORM,
    MIOPEN_RNG_DISTRIBUTION_NORMAL,
} miopenRngDistribution_t;

typedef enum
{
    /* IDENTITY      alpha = 1.0 and beta = 0.0 */
    /* SCALE         alpha = 4.2 and beta = 0.0 */
    /* BILINEAR      alpha = 3.2 and beta = 1.1 */
    /* ERROR_STATE   alpha = 0.0 and beta = 3.1 */

    DEFAULT     = 0, /* alpha = 1.0 and beta = 0.0.*/
    SCALE       = 1, /* alpha with some value and beta 0.0*/
    BILINEAR    = 2, /* both alpha and beta with some value*/
    ERROR_STATE = 3, /* alpha 0.0 and beta with some value, this should not occur.
                        But used to check for errors.*/
} miopenAlphaBetaCase_t;
/*! @brief Operation mode of CUDNN_BACKEND_ENGINEHEUR_DESCRIPTOR
 *
 *  An enumerated type to indicate the operation mode of a CUDNN_BACKEND_ENGINEHEUR_DESCRIPTOR
 */
typedef enum
{
    MIOPEN_HEUR_MODE_INSTANT  = 0,
    MIOPEN_HEUR_MODE_B        = 1,
    MIOPEN_HEUR_MODE_FALLBACK = 2,
    MIOPEN_HEUR_MODE_A        = 3,
    MIOPEN_HEUR_MODES_COUNT   = 4,
} miopenBackendHeurMode_t;

/*! @brief Backend descriptor
 *
 * A typedef void pointer to one of many opaque descriptor structures.
 * The type of structure that it points to is determined by the argument when allocating the memory
 * for the opaque structure using miopenBackendCreateDescriptor().
 *
 * Attributes of a descriptor can be set using miopenBackendSetAttribute(). After all required
 * attributes of a descriptor are set, the descriptor can be finalized by miopenBackendFinalize().
 * From a finalized descriptor, one can query its queryable attributes using
 * miopenBackendGetAttribute(). Finally, the memory allocated for a descriptor can be freed using
 * miopenBackendDestroyDescriptor().
 */
MIOPEN_DECLARE_OBJECT(miopenBackendDescriptor)

/*! @brief Creates a backend descriptor
 *
 * Allocates memory for a given descriptorType at the location pointed
 * by the descriptor
 *
 * @param [in]   descriptorType  One among the enumerated miopenBackendDescriptorType_t
 * @param [out]  descriptor      Pointer to a descriptor
 *
 * @retval  miopenStatusSuccess        The creation was successful
 * @retval  miopenStatusUnsupportedOp  Creating a descriptor of a given type is not supported
 * @retval  miopenStatusAllocFailed    The memory allocation failed
 * @retval  miopenStatusUnknownError   The error information was not gathered
 */
MIOPEN_EXPORT miopenStatus_t miopenBackendCreateDescriptor(
    miopenBackendDescriptorType_t descriptorType, miopenBackendDescriptor_t* descriptor);

/*! @brief Sets an attribute of a descriptor
 *
 * This function sets an attribute of a descriptor to values provided as a pointer.
 * Returns miopenStatusUnsupportedOp if the descriptor is already
 * successfully finalized using miopenBackendFinalize().
 *
 * @param  [in]  descriptor       Instance of miopenBackendDescriptor_t whose attribute is being set
 * @param  [in]  attributeName    The name of the attribute being set on the descriptor
 * @param  [in]  attributeType    The type of attribute
 * @param  [in]  elementCount     Number of elements being set
 * @param  [in]  arrayOfElements  The starting location for an array from where to read the values
 *                                from. The elements of the array are expected to be of the datatype
 *                                of the attributeType. The datatype of the attributeType is listed
 *                                in the mapping table of miopenBackendAttributeType_t.
 *
 * @retval  miopenStatusSuccess         The attributeName was set to the descriptor
 * @retval  miopenStatusNotInitialized  The backend descriptor pointed to by the descriptor is
 *                                      already in the finalized state
 * @retval  miopenStatusBadParm         The function is called with arguments that correspond to
 *                                      invalid values. Some examples include:
 *                                      * attributeName is not a settable attribute of descriptor.
 *                                      * attributeType is incorrect for this attributeName.
 *                                      * elemCount value is unexpected.
 *                                      * arrayOfElements contains values invalid for the
 *                                        attributeType.
 * @retval  miopenStatusUnsupportedOp  The values to which the attributes are being set are not
 *                                     supported by the current version
 * @retval  miopenStatusUnknownError   The error information was not gathered
 */
MIOPEN_EXPORT miopenStatus_t miopenBackendSetAttribute(miopenBackendDescriptor_t descriptor,
                                                       miopenBackendAttributeName_t attributeName,
                                                       miopenBackendAttributeType_t attributeType,
                                                       int64_t elementCount,
                                                       void* arrayOfElements);

/*! @brief Finalizes a backend descriptor
 *
 * Finalizes the memory pointed to by the descriptor. The type of finalization is done depending on
 * the descriptorType argument with which the descriptor was created using
 * miopenBackendCreateDescriptor() or initialized using miopenBackendInitialize().
 *
 * @param  [in]  descriptor  Instance of miopenBackendDescriptor_t to finalize
 *
 * @retval  miopenStatusSuccess        The descriptor was finalized successfully
 * @retval  miopenStatusBadParm        Invalid descriptor attribute values or combination thereof is
 *                                     encountered
 * @retval  miopenStatusUnsupportedOp  Descriptor attribute values or combinations therefore not
 *                                     supported by the current version
 * @retval  miopenStatusInternalError  Some internal errors are encountered
 * @retval  miopenStatusUnknownError   The error information was not gathered
 */
MIOPEN_EXPORT miopenStatus_t miopenBackendFinalize(miopenBackendDescriptor_t descriptor);

/*! @brief Retrieves backend descriptor's attribute
 *
 * This function retrieves the values of an attribute of a descriptor. attributeName is the name of
 * the attribute whose value is requested. attributeType is the type of attribute.
 * requestsedElementCount is the number of elements to be potentially retrieved. The number of
 * elements for the requested attribute is stored in elementCount. The retrieved values are stored
 * in arrayOfElements. When the attribute is expected to have a single value, arrayOfElements can be
 * pointer to the output value. This function will return miopenStatusNotInitialized if the
 * descriptor has not been successfully finalized using miopenBackendFinalize()
 *
 * @param  [in]   descriptor             Instance of miopenBackendDescriptor_t whose attribute to
 *                                       retrieve
 * @param  [in]   attributeName          The name of the attribute being get from the descriptor
 * @param  [in]   attributeType          The type of attribute
 * @param  [in]   requestedElementCount  Number of elements to output to arrayOfElements
 * @param  [out]  elementCount           Output pointer for the number of elements the descriptor
 *                                       attribute has. Note that miopenBackendGetAttribute() will
 *                                       only write the least of this and requestedElementCount
 *                                       elements to arrayOfElements
 * @param  [out]  arrayOfElements        Array of elements of the datatype of the attributeType. The
 *                                       data type of the attributeType is listed in the mapping
 *                                       table of miopenBackendAttributeType_t
 *
 * @retval  miopenStatusSuccess         The attributeName was retrieved from the descriptor
 *                                      successfully
 * @retval  miopenStatusBadParm         One or more invalid or inconsistent argument values were
 *                                      encountered. Some examples include:
 *                                      * attributeName is not a valid attribute for the descriptor.
 *                                      * attributeType is not one of the valid types for the
 *                                        attribute.
 * @retval  miopenStatusNotInitialized  The descriptor has not been successfully finalized using
 *                                      miopenBackendFinalize()
 * @retval  miopenStatusUnknownError    The error information was not gathered
 */
MIOPEN_EXPORT miopenStatus_t miopenBackendGetAttribute(miopenBackendDescriptor_t descriptor,
                                                       miopenBackendAttributeName_t attributeName,
                                                       miopenBackendAttributeType_t attributeType,
                                                       int64_t requestedElementCount,
                                                       int64_t* elementCount,
                                                       void* arrayOfElements);

/*! @brief Executes a graph
 *
 * Executes the given Engine Configuration Plan on the VariantPack and the finalized ExecutionPlan
 * on the data. The data and the working space are encapsulated in the VariantPack
 *
 * @param  [in]  handle         An instance of miopenHandle_t
 * @param  [in]  executionPlan  Descriptor of the finalized ExecutionPlan
 * @param  [in]  variantPack    Descriptor of the finalized VariantPack consisting of:
 *                              * Data pointer for each non-virtual pointer of the operation set in
 *                                the execution plan.
 *                              * Pointer to user-allocated workspace in global memory at least as
 *                              large as the size queried
 *
 * @retval  miopenStatusSuccess        The ExecutionPlan was executed successfully
 * @retval  miopenStatusBadParm        An incorrect or inconsistent value is encountered. For
 *                                     example, a required data pointer is invalid
 * @retval  miopenStatusInternalError  Some internal errors were encountered
 * @retval  miopenStatusUnknownError   The error information was not gathered
 */
MIOPEN_EXPORT miopenStatus_t miopenBackendExecute(miopenHandle_t handle,
                                                  miopenBackendDescriptor_t executionPlan,
                                                  miopenBackendDescriptor_t variantPack);

/*! @brief Destroys an instance of miopenBackendDescriptor_t
 *
 * Destroys instances of miopenBackendDescriptor_t that were previously created using
 * miopenBackendCreateDescriptor(). The value pointed by the descriptor will be undefined after the
 * memory is free and done.
 *
 * **Undefined Behavior** if the descriptor was altered between the 'Create' and 'Destroy
 * Descriptor'
 *
 * @param  [in]  descriptor  Instance of miopenBackendDescriptor_t previously created by
 *                           miopenBackendCreateDescriptor()
 *
 * @retval  miopenStatusSuccess       The memory was destroyed successfully
 * @retval  miopenStatusAllocFailed   The destruction of memory failed
 * @retval  miopenStatusUnknownError  The error information was not gathered
 */
MIOPEN_EXPORT miopenStatus_t miopenBackendDestroyDescriptor(miopenBackendDescriptor_t descriptor);

/*! @brief Repurposes an instance of miopenBackendDescriptor_t
 *
 * Repurposes a pre-allocated memory pointed to by a descriptor of size sizeInByte to a backend
 * descriptor of type descriptorType. The finalized state of the descriptor is set to false.
 *
 * @param  [in]  descriptor      Instance of miopenBackendDescriptor_t to be initialized
 * @param  [in]  descriptorType  Enumerated value for the type miopenBackendDescriptorType_t
 * @param  [in]  sizeInBytes     Size of memory pointed to by descriptor
 *
 * @retval  miopenStatusSuccess       The memory was initialized successfully
 * @retval  miopenStatusBadParm       An invalid or inconsistent argument value is encountered. Some
 *                                    examples include:
 *                                    * descriptor is a nullptr
 *                                    * sizeInBytes is less than the size required by the descriptor
 *                                      type
 * @retval  miopenStatusUnknownError  The error information was not gathered
 */
MIOPEN_EXPORT miopenStatus_t miopenBackendInitialize(miopenBackendDescriptor_t descriptor,
                                                     miopenBackendDescriptorType_t descriptorType,
                                                     size_t sizeInBytes);

/** @} */
// CLOSEOUT BackendAPI DOXYGEN GROUP
#endif // MIOPEN_BETA_API

#ifdef MIOPEN_BETA_API
<<<<<<< HEAD

/*! @ingroup LossFunction
 * @enum miopenLossReductionMode_t
 * Reduction mode for loss function
 */
typedef enum
{
    MIOPEN_LOSS_REDUCTION_NONE = 0, /*!< output tensor elements are not reduced */
    MIOPEN_LOSS_REDUCTION_SUM  = 1, /*!< output tensor elements are summed up */
    MIOPEN_LOSS_REDUCTION_MEAN = 2, /*!< output tensor elements are summed up and divided with total
                                       number of elements to get mean value */
} miopenLossReductionMode_t;

// SoftMarginLoss APIs
/** @addtogroup LossFunction
 *
 *  @{
 */

/*! @brief Helper function to query the minimum workspace size required by the
SoftMarginLossForward call
 *
 * @param [in]  handle              MIOpen Handle
 * @param [in]  inputDesc           Tensor descriptor for input tensor
 * @param [in]  targetDesc          Tensor descriptor for target tensor
 * @param [in]  outputDesc          Tensor descriptor for output tensor
*  @param [in]  reduction           Reduction mode (sum, mean). For none reduction we don't need to
use this function
 * @param [out] sizeInBytes         Pointer to data to return the minimum workspace size
 * @return                          miopenStatus_t
 */
MIOPEN_EXPORT miopenStatus_t
miopenGetSoftMarginLossForwardWorkspaceSize(miopenHandle_t handle,
                                            miopenTensorDescriptor_t inputDesc,
                                            miopenTensorDescriptor_t targetDesc,
                                            miopenTensorDescriptor_t outputDesc,
                                            miopenLossReductionMode_t reduction,
                                            size_t* sizeInBytes);

/*! @brief Execute a SoftMarginLoss forward layer
 *
 * @param [in]  handle                  MIOpen handle
 * @param [in]  inputDesc               Tensor descriptor for input tensor
 * @param [in]  input                   Data tensor input
 * @param [in]  targetDesc              Tensor descriptor for target tensor
 * @param [in]  target                  Data tensor target
 * @param [in]  outputDesc              Tensor descriptor for output tensor
 * @param [out] output                  Data tensor output
 * @param [in]  reduction               Reduction mode. If reduction mode is mean or sum, you must
 * provide param workspace and workspaceSizeInBytes. Call
 * miopenGetSoftMarginLossForwardWorkspaceSize to get workspaceSizeInBytes
 * @param [in]  workspace               Address of the allocated workspace data (Default = null)
 * @param [in]  workspaceSizeInBytes    Size in bytes of the allocated workspace data (Default = 0)
 * @return                              miopenStatus_t
 */
MIOPEN_EXPORT miopenStatus_t miopenSoftMarginLossForward(miopenHandle_t handle,
                                                         miopenTensorDescriptor_t inputDesc,
                                                         const void* input,
                                                         miopenTensorDescriptor_t targetDesc,
                                                         const void* target,
                                                         miopenTensorDescriptor_t outputDesc,
                                                         void* output,
                                                         miopenLossReductionMode_t reduction,
                                                         void* workspace             = nullptr,
                                                         size_t workspaceSizeInBytes = 0);

/*! @brief Execute a SoftMarginLoss backward layer
 *
 * @param [in]  handle                  MIOpen handle
 * @param [in]  inputDesc               Tensor descriptor for input tensor
 * @param [in]  input                   Data tensor input
 * @param [in]  targetDesc              Tensor descriptor for target tensor
 * @param [in]  target                  Data tensor target
 * @param [in]  doutputDesc             Tensor descriptor for output gradient
 * @param [in]  doutput                 Output gradient
 * @param [in]  dinputDesc              Tensor descriptor for input gradient
 * @param [out] dinput                  Input gradient
 * @param [in]  reduction               Reduction mode (none, sum, mean)
 * @return                              miopenStatus_t
 */
MIOPEN_EXPORT miopenStatus_t miopenSoftMarginLossBackward(miopenHandle_t handle,
                                                          miopenTensorDescriptor_t inputDesc,
                                                          const void* input,
                                                          miopenTensorDescriptor_t targetDesc,
                                                          const void* target,
                                                          miopenTensorDescriptor_t doutputDesc,
                                                          const void* doutput,
                                                          miopenTensorDescriptor_t dinputDesc,
                                                          void* dinput,
                                                          miopenLossReductionMode_t reduction);

/** @} */
// CLOSEOUT LossFunction DOXYGEN GROUP
#endif
=======
// FusedAdam APIs
/** @addtogroup SGD
 *
 *  @{
 */
/*! @brief Perform Fused Adam optimization for a single tensor (Adaptive Moment Estimation).
 *
 * This function implements the Fused Adam optimization algorithm. Adam, short for Adaptive Moment
 * Estimation, extends the RMSProp optimizer. It combines the advantages of AdaGrad and RMSProp by
 * adaptively adjusting learning rates for each parameter using the first and second moments of
 * gradients. Fused Adam optimization efficiently combines multiple operations into a single kernel,
 * reducing memory access overhead and improving performance.
 *
 * Additionally, Fused Adam can be utilized in both adam w and Automatic Mixed Precision (AMP),
 * enabling accelerated model training and reduced memory consumption. AMP supports FP16
 * computation, optimizing model calculations using a mixture of FP32 and FP16 precision to enhance
 * training speed. When utilizing AMP, FoundInf, ScaleGrad, and step tensors should be employed. In
 * AMP mode, the execution of Adam is determined based on the FoundInf value. State Step accepts
 * both int values and int tensors. If a Step tensor is employed, the step received as an int is
 * disregarded, and if Adam is executed, the step tensor is incremented by 1.
 *
 * @code
 * // Execute Adam
 * miopenFusedAdam(handle,
 *                 paramDesc,
 *                 param,
 *                 gradDesc,
 *                 grad,
 *                 expAvgDesc,
 *                 expAvg,
 *                 expAvgSqDesc,
 *                 expAvgSq,
 *                 NULL,     // Unused maxExpAvgSqDesc because amsgrad is false
 *                 NULL,
 *                 NULL,     // Unused stateStep Tensor because use step integer argument
 *                 NULL,
 *                 step,
 *                 lr,
 *                 beta1,
 *                 beta2,
 *                 weight_decay,
 *                 eps,
 *                 false,    // amsgrad
 *                 false,    // maximize
 *                 false,    // adamw
 *                 NULL,     // Unused gradScale Tensor because not amp
 *                 NULL,
 *                 NULL,     // Unused foundInf Tensor because not amp
 *                 NULL);
 *
 * // Execute AdamW
 * miopenFusedAdam(handle,
 *                 paramDesc,
 *                 param,
 *                 gradDesc,
 *                 grad,
 *                 expAvgDesc,
 *                 expAvg,
 *                 expAvgSqDesc,
 *                 expAvgSq,
 *                 NULL,     // Unused maxExpAvgSqDesc because amsgrad is false
 *                 NULL,
 *                 NULL,     // Unused stateStep Tensor because use step integer argument
 *                 NULL,
 *                 step,
 *                 lr,
 *                 beta1,
 *                 beta2,
 *                 weight_decay,
 *                 eps,
 *                 false,    // amsgrad
 *                 false,    // maximize
 *                 true,     // adamw
 *                 NULL,     // Unused gradScale Tensor because not amp
 *                 NULL,
 *                 NULL,     // Unused foundInf Tensor because not amp
 *                 NULL);
 *
 * // Execute AMP Adam
 * miopenFusedAdam(handle,
 *                 paramDesc,
 *                 param,
 *                 gradDesc,
 *                 grad,
 *                 expAvgDesc,
 *                 expAvg,
 *                 expAvgSqDesc,
 *                 expAvgSq,
 *                 NULL,     // Unused maxExpAvgSqDesc because amsgrad is false
 *                 NULL,
 *                 stateStepDesc,
 *                 stateStep,
 *                 -1,       // Ignore step value because stateStep Tensor is used
 *                 lr,
 *                 beta1,
 *                 beta2,
 *                 weight_decay,
 *                 eps,
 *                 false,    // amsgrad
 *                 false,    // maximize
 *                 false,    // adamw
 *                 gradScaleDesc,
 *                 gradScale,
 *                 foundInfDesc,
 *                 foundInf);
 * @endcode
 *
 * @param handle              MIOpen handle (input)
 * @param paramDesc           Tensor descriptor for the input parameter tensor (input)
 * @param param               Input parameter tensor (input)
 * @param gradDesc            Tensor descriptor for the input gradient tensor (input)
 * @param grad                Input gradient tensor (input)
 * @param expAvgDesc          Tensor descriptor for the input exponential moving average tensor
 *                            (input)
 * @param expAvg              Input exponential moving average tensor (input)
 * @param expAvgSqDesc        Tensor descriptor for the input exponential moving average squared
 *                            tensor (input)
 * @param expAvgSq            Input exponential moving average squared tensor (input)
 * @param maxExpAvgSqDesc     Tensor descriptor for the input maximum exponential moving average
 *                            squared tensor. Used when amsgrad is true (input, optional)
 * @param maxExpAvgSq         Input maximum exponential moving average squared tensor. Used when
 *                            amsgrad is true (input, optional)
 * @param stateStepDesc       Tensor descriptor for the input state step tensor (input)
 * @param stateStep           Input state step tensor (input)
 * @param state_step          Input state step. used when the step tensor is null (input)
 * @param lr                  Learning rate (input)
 * @param beta1               Coefficient used for computing the first moment running average of
 *                            gradient (input)
 * @param beta2               Coefficient used for computing the second moment running average of
 *                            gradient (input)
 * @param weight_decay        Weight decay (input)
 * @param eps                 Term added to the denominator to improve numerical stability (input)
 * @param amsgrad             Flag indicating whether to use the AMSGrad variant of Adam (input)
 * @param maximize            Flag indicating whether to maximize the objective with respect to the
 *                            parameters (input)
 * @param adamw               If true, the operation becomes AdamW (input)
 * @param gradScaleDesc       Tensor descriptor for the input grad scale tensor (input, optional)
 * @param gradScale           Input grad scale tensor (input, optional)
 * @param foundInfDesc        Tensor descriptor for the input found inf tensor (input, optional)
 * @param foundInf            Tensor indicating the presence of inf or NaN in gradients. If true,
 *                            skips operation and step update (input, optional)
 * @return                    miopenStatus_t
 */
MIOPEN_EXPORT miopenStatus_t miopenFusedAdam(miopenHandle_t handle,
                                             const miopenTensorDescriptor_t paramDesc,
                                             void* param,
                                             const miopenTensorDescriptor_t gradDesc,
                                             const void* grad,
                                             const miopenTensorDescriptor_t expAvgDesc,
                                             void* expAvg,
                                             const miopenTensorDescriptor_t expAvgSqDesc,
                                             void* expAvgSq,
                                             const miopenTensorDescriptor_t maxExpAvgSqDesc,
                                             void* maxExpAvgSq,
                                             const miopenTensorDescriptor_t stateStepDesc,
                                             void* stateStep,
                                             const unsigned int state_step,
                                             const float lr,
                                             const float beta1,
                                             const float beta2,
                                             const float weight_decay,
                                             const float eps,
                                             const bool amsgrad,
                                             const bool maximize,
                                             const bool adamw,
                                             const miopenTensorDescriptor_t gradScaleDesc,
                                             const void* gradScale,
                                             const miopenTensorDescriptor_t foundInfDesc,
                                             const void* foundInf);

/*! @brief Execute single tensor Adam optimization and receive the result in a separate output
 * tensor.
 *
 * This function is equivalent to miopenFusedAdam but receives the result in a separate output
 * tensor.
 * @see miopenFusedAdam
 *
 * @code
 * // Execute Adam
 * miopenFusedAdamWithOutput(handle,
 *                           paramInDesc,
 *                           paramIn,
 *                           paramOutDesc,
 *                           paramOut,
 *                           NULL,   // Unused paramOutFloat16 tensor because is not amp
 *                           NULL,
 *                           gradInDesc,
 *                           gradIn,
 *                           expAvgInDesc,
 *                           expAvgIn,
 *                           expAvgOutDesc,
 *                           expAvgOut,
 *                           expAvgInSqDesc,
 *                           expAvgSqIn,
 *                           expAvgSqOutDesc,
 *                           expAvgSqOut,
 *                           NULL,   // Unused maxExpAvgSqIn tensor because amsgrad is false
 *                           NULL,
 *                           NULL,   // Unused maxExpAvgSqOut tensor because amsgrad is false
 *                           NULL,
 *                           NULL,   // Unused stateStepIn tensor because use step integer argument
 *                           NULL,
 *                           NULL,   // Unused stateStepOut tensor because use step integer argument
 *                           NULL,
 *                           step,
 *                           lr,
 *                           beta1,
 *                           beta2,
 *                           weight_decay,
 *                           eps,
 *                           false,  // amsgrad
 *                           false,  // maximize
 *                           false,  // adamw
 *                           NULL,   // Unused gradScale Tensor because not amp
 *                           NULL,
 *                           NULL,   // Unused foundInf Tensor because not amp
 *                           NULL);
 *
 * // Execute Amp Adam
 * miopenFusedAdamWithOutput(handle,
 *                           paramInDesc,
 *                           paramIn,
 *                           paramOutDesc,
 *                           paramOut,
 *                           paramOutFloat16Desc,  // paramOutFloat16 tensor is optional in amp
 *                           paramOutFloat16,
 *                           gradInDesc,
 *                           gradIn,
 *                           expAvgInDesc,
 *                           expAvgIn,
 *                           expAvgOutDesc,
 *                           expAvgOut,
 *                           expAvgInSqDesc,
 *                           expAvgSqIn,
 *                           expAvgSqIn,
 *                           expAvgSqOutDesc,
 *                           expAvgSqOut,
 *                           NULL,         // Unused maxExpAvgSqIn tensor because amsgrad is false
 *                           NULL,
 *                           NULL,         // Unused maxExpAvgSqOut tensor because amsgrad is false
 *                           NULL,
 *                           stateStepInDesc,
 *                           stateStepIn,
 *                           stateStepOutDesc,
 *                           stateStepOut
 *                           -1,           // Ignore step value because stateStep Tensor is used
 *                           lr, beta1, beta2, weight_decay, eps,
 *                           false,        // amsgrad
 *                           false,        // maximize
 *                           false,        // adamw
 *                           gradScaleDesc,
 *                           gradScale,
 *                           foundInfDesc,
 *                           foundInf);
 * @endcode
 *
 * @param handle              MIOpen handle (input)
 * @param paramInDesc         Tensor descriptor for the input parameter tensor (input)
 * @param paramIn             Input parameter tensor (input)
 * @param paramOutDesc        Tensor descriptor for the output parameter tensor (input)
 * @param paramOut            Output parameter tensor (output)
 * @param paramOutFloat16Desc Tensor descriptor for the output parameter tensor float16 (input,
 *                            optional)
 * @param paramOutFloat16     Output parameter tensor (output, optional)
 * @param gradInDesc          Tensor descriptor for the input gradient tensor (input)
 * @param gradIn              Input gradient tensor (input)
 * @param expAvgInDesc        Tensor descriptor for the input exponential moving average tensor
 *                            (input)
 * @param expAvgIn            Input exponential moving average tensor (input)
 * @param expAvgOutDesc       Tensor descriptor for the output exponential moving average tensor
 *                            (input)
 * @param expAvgOut           Output exponential moving average tensor (output)
 * @param expAvgSqInDesc      Tensor descriptor for the input exponential moving average squared
 *                            tensor (input)
 * @param expAvgSqIn          Input exponential moving average squared tensor (input)
 * @param expAvgSqOutDesc     Tensor descriptor for the output exponential moving average squared
 *                            tensor (input)
 * @param expAvgSqOut         Output exponential moving average squared tensor (output)
 * @param maxExpAvgSqInDesc   Tensor descriptor for the input maximum exponential moving average
 *                            squared tensor. Used when amsgrad is true (input, optional)
 * @param maxExpAvgSqIn       Input maximum exponential moving average squared tensor. Used when
 *                            amsgrad is true (input, optional)
 * @param maxExpAvgSqOutDesc  Tensor descriptor for the output maximum exponential moving average
 *                            squared tensor. Used when amsgrad is true (input, optional)
 * @param maxExpAvgSqOut      Output maximum exponential moving average squared tensor. Used when
 *                            amsgrad is true (output, optional)
 * @param stateStepInDesc     Tensor descriptor for the input state step tensor (input, optional)
 * @param stateStepIn         Input state step tensor (input, optional)
 * @param stateStepOutDesc    Tensor descriptor for the output state step tensor (input, optional)
 * @param stateStepOut        Output state step tensor that stores the updated step value. (output,
 *                            optional)
 * @param state_step          Input state step, It is used when the step tensor is null. (input)
 * @param lr                  Learning rate (input)
 * @param beta1               Coefficient used for computing the first moment running average of
 *                            gradient (input)
 * @param beta2               Coefficient used for computing the second moment running average of
 *                            gradient (input)
 * @param weight_decay        Weight decay (input)
 * @param eps                 Term added to the denominator to improve numerical stability (input)
 * @param amsgrad             Flag indicating whether to use the AMSGrad variant of Adam (input)
 * @param maximize            Flag indicating whether to maximize the objective with respect to the
 *                            parameters (input)
 * @param adamw               If it is true, the operation becomes AdamW (input)
 * @param gradScaleDesc       Tensor descriptor for the input grad scale tensor (input, optional)
 * @param gradScale           Input grad scale tensor (input, optional)
 * @param foundInfDesc        Tensor descriptor for the input found inf tensor (input, optional)
 * @param foundInf            Tensor indicating presence of inf or nan in gradients. If true, skips
 *                            operation and step update. (input, optional)
 * @return                    miopenStatus_t
 */
MIOPEN_EXPORT miopenStatus_t
miopenFusedAdamWithOutput(miopenHandle_t handle,
                          const miopenTensorDescriptor_t paramInDesc,
                          void* paramIn,
                          const miopenTensorDescriptor_t paramOutDesc,
                          void* paramOut,
                          const miopenTensorDescriptor_t paramOutFloat16Desc,
                          void* paramOutFloat16,
                          const miopenTensorDescriptor_t gradInDesc,
                          const void* gradIn,
                          const miopenTensorDescriptor_t expAvgInDesc,
                          void* expAvgIn,
                          const miopenTensorDescriptor_t expAvgOutDesc,
                          void* expAvgOut,
                          const miopenTensorDescriptor_t expAvgSqInDesc,
                          void* expAvgSqIn,
                          const miopenTensorDescriptor_t expAvgSqOutDesc,
                          void* expAvgSqOut,
                          const miopenTensorDescriptor_t maxExpAvgSqInDesc,
                          void* maxExpAvgSqIn,
                          const miopenTensorDescriptor_t maxExpAvgSqOutDesc,
                          void* maxExpAvgSqOut,
                          const miopenTensorDescriptor_t stateStepInDesc,
                          void* stateStepIn,
                          const miopenTensorDescriptor_t stateStepOutDesc,
                          void* stateStepOut,
                          const unsigned int state_step,
                          const float lr,
                          const float beta1,
                          const float beta2,
                          const float weight_decay,
                          const float eps,
                          const bool amsgrad,
                          const bool maximize,
                          const bool adamw,
                          const miopenTensorDescriptor_t gradScaleDesc,
                          const void* gradScale,
                          const miopenTensorDescriptor_t foundInfDesc,
                          const void* foundInf);

/** @} */
// CLOSEOUT SGD DOXYGEN GROUP
#endif // MIOPEN_BETA_API

#ifdef MIOPEN_BETA_API
// TransformersAdamW APIs
/** @addtogroup SGD
 *
 *  @{
 */
/*! @brief Implements Adam algorithm with weight decay fix as introduced in
 * <a href="https://arxiv.org/abs/1711.05101">Decoupled Weight Decay Regularization</a>.
 * This is the fused kernel version of AdamW included in the Hugging Face Transformers module.
 *
 * @see miopenFusedAdam
 *
 * @code
 * // Execute Adam
 * miopenTransformersAdamW(handle,
 *                         paramDesc,
 *                         param,
 *                         gradDesc,
 *                         grad,
 *                         expAvgDesc,
 *                         expAvg,
 *                         expAvgSqDesc,
 *                         expAvgSq,
 *                         NULL,     // Unused stateStep Tensor because use step integer argument
 *                         NULL,
 *                         step,
 *                         lr,
 *                         beta1,
 *                         beta2,
 *                         weight_decay,
 *                         eps,
 *                         true,     // correct_bias
 *                         NULL,     // Unused gradScale Tensor because not amp
 *                         NULL,
 *                         NULL,     // Unused foundInf Tensor because not amp
 *                         NULL);
 *
 * // Execute AMP Adam
 * miopenTransformersAdamW(handle,
 *                         paramDesc,
 *                         param,
 *                         gradDesc,
 *                         grad,
 *                         expAvgDesc,
 *                         expAvg,
 *                         expAvgSqDesc,
 *                         expAvgSq,
 *                         stateStepDesc,
 *                         stateStep,
 *                         -1,       // Ignore step value because stateStep Tensor is used
 *                         lr,
 *                         beta1,
 *                         beta2,
 *                         weight_decay,
 *                         eps,
 *                         true,     // correct_bias
 *                         gradScaleDesc,
 *                         gradScale,
 *                         foundInfDesc,
 *                         foundInf);
 * @endcode
 *
 * @param handle              MIOpen handle (input)
 * @param paramDesc           Tensor descriptor for the input parameter tensor (input)
 * @param param               Input parameter tensor (input)
 * @param gradDesc            Tensor descriptor for the input gradient tensor (input)
 * @param grad                Input gradient tensor (input)
 * @param expAvgDesc          Tensor descriptor for the input exponential moving average tensor
 *                            (input)
 * @param expAvg              Input exponential moving average tensor (input)
 * @param expAvgSqDesc        Tensor descriptor for the input exponential moving average squared
 *                            tensor (input)
 * @param expAvgSq            Input exponential moving average squared tensor (input)
 * @param stateStepDesc       Tensor descriptor for the input state step tensor (input)
 * @param stateStep           Input state step tensor (input)
 * @param state_step          Input state step. used when the step tensor is null (input)
 * @param lr                  Learning rate (input)
 * @param beta1               Coefficient used for computing the first moment running average of
 *                            gradient (input)
 * @param beta2               Coefficient used for computing the second moment running average of
 *                            gradient (input)
 * @param weight_decay        Weight decay (input)
 * @param eps                 Term added to the denominator to improve numerical stability (input)
 * @param correct_bias        Whether or not to correct bias in Adam (for instance, in Bert TF
 *                            repository they use False).
 * @param gradScaleDesc       Tensor descriptor for the input grad scale tensor (input, optional)
 * @param gradScale           Input grad scale tensor (input, optional)
 * @param foundInfDesc        Tensor descriptor for the input found inf tensor (input, optional)
 * @param foundInf            Tensor indicating the presence of inf or NaN in gradients. If true,
 *                            skips operation and step update (input, optional)
 * @return                    miopenStatus_t
 */
MIOPEN_EXPORT miopenStatus_t miopenTransformersAdamW(miopenHandle_t handle,
                                                     const miopenTensorDescriptor_t paramDesc,
                                                     void* param,
                                                     const miopenTensorDescriptor_t gradDesc,
                                                     const void* grad,
                                                     const miopenTensorDescriptor_t expAvgDesc,
                                                     void* expAvg,
                                                     const miopenTensorDescriptor_t expAvgSqDesc,
                                                     void* expAvgSq,
                                                     const miopenTensorDescriptor_t stateStepDesc,
                                                     void* stateStep,
                                                     const unsigned int state_step,
                                                     const float lr,
                                                     const float beta1,
                                                     const float beta2,
                                                     const float weight_decay,
                                                     const float eps,
                                                     const bool correct_bias,
                                                     const miopenTensorDescriptor_t gradScaleDesc,
                                                     const void* gradScale,
                                                     const miopenTensorDescriptor_t foundInfDesc,
                                                     const void* foundInf);

/*! @brief Execute single tensor Adam optimization and receive the result in a separate output
 * tensor.
 *
 * This function is equivalent to miopenTransformersAdam but receives the result in a separate
 * output tensor.
 * @see miopenTransformersAdamW
 * @see miopenFusedAdamWithOutput
 *
 * @code
 * // Execute Adam
 * miopenTransformersAdamWWithOutput(handle,
 *                                   paramInDesc,
 *                                   paramIn,
 *                                   paramOutDesc,
 *                                   paramOut,
 *                                   NULL,   // Unused paramOutFloat16 tensor because is not amp
 *                                   NULL,
 *                                   gradInDesc,
 *                                   gradIn,
 *                                   expAvgInDesc,
 *                                   expAvgIn,
 *                                   expAvgOutDesc,
 *                                   expAvgOut,
 *                                   expAvgInSqDesc,
 *                                   expAvgSqIn,
 *                                   expAvgSqOutDesc,
 *                                   expAvgSqOut,
 *                                   NULL,   // Unused stateStepIn tensor because use step int
 *                                   NULL,
 *                                   NULL,   // Unused stateStepOut tensor because use step int
 *                                   NULL,
 *                                   step,
 *                                   lr,
 *                                   beta1,
 *                                   beta2,
 *                                   weight_decay,
 *                                   eps,
 *                                   -1,     // step_size
 *                                   true,   // correct_bias
 *                                   NULL,   // Unused gradScale Tensor because not amp
 *                                   NULL,
 *                                   NULL,   // Unused foundInf Tensor because not amp
 *                                   NULL);
 *
 * // Execute Amp Adam
 * miopenTransformersAdamWWithOutput(handle,
 *                                   paramInDesc,
 *                                   paramIn,
 *                                   paramOutDesc,
 *                                   paramOut,
 *                                   paramOutFloat16Desc,  // optional in amp
 *                                   paramOutFloat16,
 *                                   gradInDesc,
 *                                   gradIn,
 *                                   expAvgInDesc,
 *                                   expAvgIn,
 *                                   expAvgOutDesc,
 *                                   expAvgOut,
 *                                   expAvgInSqDesc,
 *                                   expAvgSqIn,
 *                                   expAvgSqIn,
 *                                   expAvgSqOutDesc,
 *                                   expAvgSqOut,
 *                                   stateStepInDesc,
 *                                   stateStepIn,
 *                                   stateStepOutDesc,
 *                                   stateStepOut
 *                                   -1,   // Ignore step value because stateStep Tensor is used
 *                                   lr,
 *                                   beta1,
 *                                   beta2,
 *                                   weight_decay,
 *                                   eps,
 *                                   -1,   // step_size
 *                                   true, // correct_bias
 *                                   NULL, // Unused gradScale Tensor because not amp
 *                                   NULL,
 *                                   NULL, // Unused foundInf Tensor because not amp
 *                                   NULL);
 * @endcode
 *
 * @param handle              MIOpen handle (input)
 * @param paramInDesc         Tensor descriptor for the input parameter tensor (input)
 * @param paramIn             Input parameter tensor (input)
 * @param paramOutDesc        Tensor descriptor for the output parameter tensor (input)
 * @param paramOut            Output parameter tensor (output)
 * @param paramOutFloat16Desc Tensor descriptor for the output parameter tensor float16 (input,
 *                            optional)
 * @param paramOutFloat16     Output parameter tensor (output, optional)
 * @param gradInDesc          Tensor descriptor for the input gradient tensor (input)
 * @param gradIn              Input gradient tensor (input)
 * @param expAvgInDesc        Tensor descriptor for the input exponential moving average tensor
 *                            (input)
 * @param expAvgIn            Input exponential moving average tensor (input)
 * @param expAvgOutDesc       Tensor descriptor for the output exponential moving average tensor
 *                            (input)
 * @param expAvgOut           Output exponential moving average tensor (output)
 * @param expAvgSqInDesc      Tensor descriptor for the input exponential moving average squared
 *                            tensor (input)
 * @param expAvgSqIn          Input exponential moving average squared tensor (input)
 * @param expAvgSqOutDesc     Tensor descriptor for the output exponential moving average squared
 *                            tensor (input)
 * @param expAvgSqOut         Output exponential moving average squared tensor (output)
 * @param stateStepInDesc     Tensor descriptor for the input state step tensor (input, optional)
 * @param stateStepIn         Input state step tensor (input, optional)
 * @param stateStepOutDesc    Tensor descriptor for the output state step tensor (input, optional)
 * @param stateStepOut        Output state step tensor that stores the updated step value. (output,
 *                            optional)
 * @param state_step          Input state step, It is used when the step tensor is null. (input)
 * @param lr                  Learning rate (input)
 * @param beta1               Coefficient used for computing the first moment running average of
 *                            gradient (input)
 * @param beta2               Coefficient used for computing the second moment running average of
 *                            gradient (input)
 * @param weight_decay        Weight decay (input)
 * @param eps                 Term added to the denominator to improve numerical stability (input)
 * @param step_size           Pre-calculated step_size, used for performance enhancement (input)
 * @param correct_bias        Whether or not to correct bias in Adam (for instance, in Bert TF
 *                            repository they use False) (input)
 * @param gradScaleDesc       Tensor descriptor for the input grad scale tensor (input, optional)
 * @param gradScale           Input grad scale tensor (input, optional)
 * @param foundInfDesc        Tensor descriptor for the input found inf tensor (input, optional)
 * @param foundInf            Tensor indicating presence of inf or nan in gradients. If true, skips
 *                            operation and step update. (input, optional)
 * @return                    miopenStatus_t
 */
MIOPEN_EXPORT miopenStatus_t
miopenTransformersAdamWWithOutput(miopenHandle_t handle,
                                  const miopenTensorDescriptor_t paramInDesc,
                                  void* paramIn,
                                  const miopenTensorDescriptor_t paramOutDesc,
                                  void* paramOut,
                                  const miopenTensorDescriptor_t paramOutFloat16Desc,
                                  void* paramOutFloat16,
                                  const miopenTensorDescriptor_t gradInDesc,
                                  const void* gradIn,
                                  const miopenTensorDescriptor_t expAvgInDesc,
                                  void* expAvgIn,
                                  const miopenTensorDescriptor_t expAvgOutDesc,
                                  void* expAvgOut,
                                  const miopenTensorDescriptor_t expAvgSqInDesc,
                                  void* expAvgSqIn,
                                  const miopenTensorDescriptor_t expAvgSqOutDesc,
                                  void* expAvgSqOut,
                                  const miopenTensorDescriptor_t stateStepInDesc,
                                  void* stateStepIn,
                                  const miopenTensorDescriptor_t stateStepOutDesc,
                                  void* stateStepOut,
                                  const unsigned int state_step,
                                  const float lr,
                                  const float beta1,
                                  const float beta2,
                                  const float weight_decay,
                                  const float eps,
                                  const float step_size,
                                  const bool correct_bias,
                                  const miopenTensorDescriptor_t gradScaleDesc,
                                  const void* gradScale,
                                  const miopenTensorDescriptor_t foundInfDesc,
                                  const void* foundInf);

/** @} */
// CLOSEOUT SGD DOXYGEN GROUP
#endif // MIOPEN_BETA_API

#ifdef MIOPEN_BETA_API
// GetItem APIs
/** @addtogroup getitem
 *
 *  @{
 */
/*! @brief Helper function to query the minimum workspace size required by the getitem call
 *
 * @param [in]   handle                  MIOpen Handle
 * @param [in]   indexCount              Number of input tensor indexs
 * @param [in]   indexDescs              Tensor descriptor of input tensor indexs
 * @param [out]  sizeInBytes             Pointer to data to return the minimum workspace size
 * @return                        miopenStatus_t
 */
MIOPEN_EXPORT miopenStatus_t
miopenGetGetitemWorkspaceSize(miopenHandle_t handle,
                              uint32_t indexCount,
                              const miopenTensorDescriptor_t* indexDescs,
                              size_t* sizeInBytes);

/*! @brief Execute a getitem backward layer
 *
 * Backward of getitem for tensor indexing, slicing, masking.
 *
 * @param [in]   handle                  MIOpen handle
 * @param [in]   workspace               Address of the allocated workspace data
 * @param [in]   workspaceSizeInBytes    Size in bytes of the allocated workspace data
 * @param [in]   dyDesc                  Tensor descriptor of input tensor dy
 * @param [in]   dy                      Source data tensor dy
 * @param [in]   indexCount              Number of input tensor indexs
 * @param [in]   indexDescs              Tensor descriptor of input tensor indexs(All indexs same
 * size)
 * @param [in]   indexs                  Source data tensor indexs
 * @param [in]   dxDesc                  Tensor descriptor of output tensor dx
 * @param [out]  dx                      Data tensor dx(It must be initialized to 0)
 * @param [in]   errorDesc               Tensor descriptor of output tensor error
 * @param [out]  error                   Data tensor error(It must be initialized to 0)
 * @param [in]   dimCount                Number of dimensions
 * @param [in]   dims                    Dimensions
 * @param [in]   sliceCount              Number of slices
 * @param [in]   slices                  Slices
 * @param [in]   offset                  Offset of output tensor dx
 * @return                               miopenStatus_t
 */
MIOPEN_EXPORT miopenStatus_t miopenGetitemBackward(miopenHandle_t handle,
                                                   void* workspace,
                                                   size_t workspaceSizeInBytes,
                                                   const miopenTensorDescriptor_t dyDesc,
                                                   const void* dy,
                                                   uint32_t indexCount,
                                                   const miopenTensorDescriptor_t* indexDescs,
                                                   const void* const* indexs,
                                                   const miopenTensorDescriptor_t dxDesc,
                                                   void* dx,
                                                   const miopenTensorDescriptor_t errorDesc,
                                                   void* error,
                                                   uint32_t dimCount,
                                                   const int32_t* dims,
                                                   uint32_t sliceCount,
                                                   const int32_t* slices,
                                                   uint32_t offset);

/** @} */
// CLOSEOUT GETITEM DOXYGEN GROUP
#endif // MIOPEN_BETA_API

#ifdef MIOPEN_BETA_API
// RotaryPositionalEmbeddings APIs
/** @addtogroup RotaryPositionalEmbeddings
 *
 *  @{
 */
/*! @brief Execute a rope forward layer
 *
 * @param [in]   handle         MIOpen handle
 * @param [in]   xDesc          Tensor descriptor for data input tensor x
 * @param [in]   x              Data tensor x
 * @param [in]   cosDesc        Tensor descriptor for data input tensor cos
 * @param [in]   cos            Data tensor cos
 * @param [in]   sinDesc        Tensor descriptor for data input tensor sin
 * @param [in]   sin            Data tensor sin
 * @param [in]   yDesc          Tensor descriptor for output data tensor y
 * @param [out]  y              Data tensor y
 * @return                      miopenStatus_t
 */
MIOPEN_EXPORT miopenStatus_t miopenRoPEForward(miopenHandle_t handle,
                                               const miopenTensorDescriptor_t xDesc,
                                               const void* x,
                                               const miopenTensorDescriptor_t cosDesc,
                                               const void* cos,
                                               const miopenTensorDescriptor_t sinDesc,
                                               const void* sin,
                                               const miopenTensorDescriptor_t yDesc,
                                               void* y);

/*! @brief Execute a rope backward layer
 *
 * @param [in]   handle         MIOpen handle
 * @param [in]   dyDesc         Tensor descriptor for data input tensor dy
 * @param [in]   dy             Data tensor dy
 * @param [in]   cosDesc        Tensor descriptor for output data tensor cos
 * @param [in]   cos            Data tensor cos
 * @param [in]   sinDesc        Tensor descriptor for data input tensor sin
 * @param [in]   sin            Data tensor sin
 * @param [in]   dxDesc         Tensor descriptor for output data tensor dx
 * @param [out]  dx             Data tensor dx
 * @return                      miopenStatus_t
 */
MIOPEN_EXPORT miopenStatus_t miopenRoPEBackward(miopenHandle_t handle,
                                                const miopenTensorDescriptor_t dyDesc,
                                                const void* dy,
                                                const miopenTensorDescriptor_t cosDesc,
                                                const void* cos,
                                                const miopenTensorDescriptor_t sinDesc,
                                                const void* sin,
                                                const miopenTensorDescriptor_t dxDesc,
                                                void* dx);
/** @} */
// CLOSEOUT ROPE DOXYGEN GROUP
#endif // MIOPEN_BETA_API

#ifdef MIOPEN_BETA_API
/** @addtogroup ReLU
 *
 *  @{
 */

/*! @brief Helper function to query the minimum workspace size required by the PReLU backward call
 *
 * @param handle                   MIOpen Handle (input)
 * @param inputDesc                Tensor descriptor for input tensor (input)
 * @param weightDesc               Tensor descriptor for weight tensor (input)
 * @param sizeInBytes              Pointer to data to return the minimum workspace size
 * @return                         miopenStatus_t
 */
MIOPEN_EXPORT miopenStatus_t
miopenGetPReLUBackwardWorkspaceSize(miopenHandle_t handle,
                                    miopenTensorDescriptor_t inputDesc,
                                    miopenTensorDescriptor_t weightDesc,
                                    size_t* sizeInBytes);

/*! @brief Execute a PReLU backward layer
 *
 * @param handle                   MIOpen handle (input)
 * @param workspace                Address of the allocated workspace data (input)
 * @param workspaceSizeInBytes     Size in bytes of the allocated workspace data (input)
 * @param inputDesc                Tensor descriptor for input tensor (input)
 * @param input                    Data tensor input (input)
 * @param weightDesc               Tensor descriptor for weight tensor (input)
 * @param weight                   Data tensor weight (input)
 * @param doutputDesc              Tensor descriptor for output gradient (input)
 * @param doutput                  Gradient of output (input)
 * @param dinputDesc               Tensor descriptor for input gradient (input)
 * @param dinput                   Gradient of input (output)
 * @param dweightDesc              Tensor descriptor for weight gradient (input)
 * @param dweight                  Gradient of weight (output)
 */
MIOPEN_EXPORT miopenStatus_t miopenPReLUBackward(miopenHandle_t handle,
                                                 void* workspace,
                                                 size_t workspaceSizeInBytes,
                                                 miopenTensorDescriptor_t inputDesc,
                                                 const void* input,
                                                 miopenTensorDescriptor_t weightDesc,
                                                 const void* weight,
                                                 miopenTensorDescriptor_t doutputDesc,
                                                 const void* doutput,
                                                 miopenTensorDescriptor_t dinputDesc,
                                                 void* dinput,
                                                 miopenTensorDescriptor_t dweightDesc,
                                                 void* dweight);

/** @} */
// CLOSEOUT RELU DOXYGEN GROUP
#endif // MIOPEN_BETA_API
>>>>>>> b6e2e7d4

#ifdef __cplusplus
}
#endif

#ifdef __clang__
#pragma clang diagnostic pop
#endif

#endif // MIOPEN_GUARD_MIOPEN_H_<|MERGE_RESOLUTION|>--- conflicted
+++ resolved
@@ -525,7 +525,7 @@
     miopenActivationABS      = 5, /*!< Absolute value \f$abs(x)\f$ */
     miopenActivationPOWER = 6, /*!< Scaled and shifted power \f$(\alpha + \beta * x)^{gamma}\f$ */
     miopenActivationCLIPPEDRELU =
-        7,                     /*!< Clipped Rectified Linear Unit \f$ min(\alpha, max(0,x)) \f$ */
+        7, /*!< Clipped Rectified Linear Unit \f$ min(\alpha, max(0,x)) \f$ */
     miopenActivationLEAKYRELU =
         8, /*!< Leaky Rectified Linear Unit \f$ \alpha * x | x <= 0; x | x > 0 \f$ */
     miopenActivationELU =
@@ -6923,102 +6923,6 @@
 #endif // MIOPEN_BETA_API
 
 #ifdef MIOPEN_BETA_API
-<<<<<<< HEAD
-
-/*! @ingroup LossFunction
- * @enum miopenLossReductionMode_t
- * Reduction mode for loss function
- */
-typedef enum
-{
-    MIOPEN_LOSS_REDUCTION_NONE = 0, /*!< output tensor elements are not reduced */
-    MIOPEN_LOSS_REDUCTION_SUM  = 1, /*!< output tensor elements are summed up */
-    MIOPEN_LOSS_REDUCTION_MEAN = 2, /*!< output tensor elements are summed up and divided with total
-                                       number of elements to get mean value */
-} miopenLossReductionMode_t;
-
-// SoftMarginLoss APIs
-/** @addtogroup LossFunction
- *
- *  @{
- */
-
-/*! @brief Helper function to query the minimum workspace size required by the
-SoftMarginLossForward call
- *
- * @param [in]  handle              MIOpen Handle
- * @param [in]  inputDesc           Tensor descriptor for input tensor
- * @param [in]  targetDesc          Tensor descriptor for target tensor
- * @param [in]  outputDesc          Tensor descriptor for output tensor
-*  @param [in]  reduction           Reduction mode (sum, mean). For none reduction we don't need to
-use this function
- * @param [out] sizeInBytes         Pointer to data to return the minimum workspace size
- * @return                          miopenStatus_t
- */
-MIOPEN_EXPORT miopenStatus_t
-miopenGetSoftMarginLossForwardWorkspaceSize(miopenHandle_t handle,
-                                            miopenTensorDescriptor_t inputDesc,
-                                            miopenTensorDescriptor_t targetDesc,
-                                            miopenTensorDescriptor_t outputDesc,
-                                            miopenLossReductionMode_t reduction,
-                                            size_t* sizeInBytes);
-
-/*! @brief Execute a SoftMarginLoss forward layer
- *
- * @param [in]  handle                  MIOpen handle
- * @param [in]  inputDesc               Tensor descriptor for input tensor
- * @param [in]  input                   Data tensor input
- * @param [in]  targetDesc              Tensor descriptor for target tensor
- * @param [in]  target                  Data tensor target
- * @param [in]  outputDesc              Tensor descriptor for output tensor
- * @param [out] output                  Data tensor output
- * @param [in]  reduction               Reduction mode. If reduction mode is mean or sum, you must
- * provide param workspace and workspaceSizeInBytes. Call
- * miopenGetSoftMarginLossForwardWorkspaceSize to get workspaceSizeInBytes
- * @param [in]  workspace               Address of the allocated workspace data (Default = null)
- * @param [in]  workspaceSizeInBytes    Size in bytes of the allocated workspace data (Default = 0)
- * @return                              miopenStatus_t
- */
-MIOPEN_EXPORT miopenStatus_t miopenSoftMarginLossForward(miopenHandle_t handle,
-                                                         miopenTensorDescriptor_t inputDesc,
-                                                         const void* input,
-                                                         miopenTensorDescriptor_t targetDesc,
-                                                         const void* target,
-                                                         miopenTensorDescriptor_t outputDesc,
-                                                         void* output,
-                                                         miopenLossReductionMode_t reduction,
-                                                         void* workspace             = nullptr,
-                                                         size_t workspaceSizeInBytes = 0);
-
-/*! @brief Execute a SoftMarginLoss backward layer
- *
- * @param [in]  handle                  MIOpen handle
- * @param [in]  inputDesc               Tensor descriptor for input tensor
- * @param [in]  input                   Data tensor input
- * @param [in]  targetDesc              Tensor descriptor for target tensor
- * @param [in]  target                  Data tensor target
- * @param [in]  doutputDesc             Tensor descriptor for output gradient
- * @param [in]  doutput                 Output gradient
- * @param [in]  dinputDesc              Tensor descriptor for input gradient
- * @param [out] dinput                  Input gradient
- * @param [in]  reduction               Reduction mode (none, sum, mean)
- * @return                              miopenStatus_t
- */
-MIOPEN_EXPORT miopenStatus_t miopenSoftMarginLossBackward(miopenHandle_t handle,
-                                                          miopenTensorDescriptor_t inputDesc,
-                                                          const void* input,
-                                                          miopenTensorDescriptor_t targetDesc,
-                                                          const void* target,
-                                                          miopenTensorDescriptor_t doutputDesc,
-                                                          const void* doutput,
-                                                          miopenTensorDescriptor_t dinputDesc,
-                                                          void* dinput,
-                                                          miopenLossReductionMode_t reduction);
-
-/** @} */
-// CLOSEOUT LossFunction DOXYGEN GROUP
-#endif
-=======
 // FusedAdam APIs
 /** @addtogroup SGD
  *
@@ -7827,7 +7731,912 @@
 /** @} */
 // CLOSEOUT RELU DOXYGEN GROUP
 #endif // MIOPEN_BETA_API
->>>>>>> b6e2e7d4
+
+#ifdef MIOPEN_BETA_API
+// FusedAdam APIs
+/** @addtogroup SGD
+ *
+ *  @{
+ */
+/*! @brief Perform Fused Adam optimization for a single tensor (Adaptive Moment Estimation).
+ *
+ * This function implements the Fused Adam optimization algorithm. Adam, short for Adaptive Moment
+ * Estimation, extends the RMSProp optimizer. It combines the advantages of AdaGrad and RMSProp by
+ * adaptively adjusting learning rates for each parameter using the first and second moments of
+ * gradients. Fused Adam optimization efficiently combines multiple operations into a single kernel,
+ * reducing memory access overhead and improving performance.
+ *
+ * Additionally, Fused Adam can be utilized in both adam w and Automatic Mixed Precision (AMP),
+ * enabling accelerated model training and reduced memory consumption. AMP supports FP16
+ * computation, optimizing model calculations using a mixture of FP32 and FP16 precision to enhance
+ * training speed. When utilizing AMP, FoundInf, ScaleGrad, and step tensors should be employed. In
+ * AMP mode, the execution of Adam is determined based on the FoundInf value. State Step accepts
+ * both int values and int tensors. If a Step tensor is employed, the step received as an int is
+ * disregarded, and if Adam is executed, the step tensor is incremented by 1.
+ *
+ * @code
+ * // Execute Adam
+ * miopenFusedAdam(handle,
+ *                 paramDesc,
+ *                 param,
+ *                 gradDesc,
+ *                 grad,
+ *                 expAvgDesc,
+ *                 expAvg,
+ *                 expAvgSqDesc,
+ *                 expAvgSq,
+ *                 NULL,     // Unused maxExpAvgSqDesc because amsgrad is false
+ *                 NULL,
+ *                 NULL,     // Unused stateStep Tensor because use step integer argument
+ *                 NULL,
+ *                 step,
+ *                 lr,
+ *                 beta1,
+ *                 beta2,
+ *                 weight_decay,
+ *                 eps,
+ *                 false,    // amsgrad
+ *                 false,    // maximize
+ *                 false,    // adamw
+ *                 NULL,     // Unused gradScale Tensor because not amp
+ *                 NULL,
+ *                 NULL,     // Unused foundInf Tensor because not amp
+ *                 NULL);
+ *
+ * // Execute AdamW
+ * miopenFusedAdam(handle,
+ *                 paramDesc,
+ *                 param,
+ *                 gradDesc,
+ *                 grad,
+ *                 expAvgDesc,
+ *                 expAvg,
+ *                 expAvgSqDesc,
+ *                 expAvgSq,
+ *                 NULL,     // Unused maxExpAvgSqDesc because amsgrad is false
+ *                 NULL,
+ *                 NULL,     // Unused stateStep Tensor because use step integer argument
+ *                 NULL,
+ *                 step,
+ *                 lr,
+ *                 beta1,
+ *                 beta2,
+ *                 weight_decay,
+ *                 eps,
+ *                 false,    // amsgrad
+ *                 false,    // maximize
+ *                 true,     // adamw
+ *                 NULL,     // Unused gradScale Tensor because not amp
+ *                 NULL,
+ *                 NULL,     // Unused foundInf Tensor because not amp
+ *                 NULL);
+ *
+ * // Execute AMP Adam
+ * miopenFusedAdam(handle,
+ *                 paramDesc,
+ *                 param,
+ *                 gradDesc,
+ *                 grad,
+ *                 expAvgDesc,
+ *                 expAvg,
+ *                 expAvgSqDesc,
+ *                 expAvgSq,
+ *                 NULL,     // Unused maxExpAvgSqDesc because amsgrad is false
+ *                 NULL,
+ *                 stateStepDesc,
+ *                 stateStep,
+ *                 -1,       // Ignore step value because stateStep Tensor is used
+ *                 lr,
+ *                 beta1,
+ *                 beta2,
+ *                 weight_decay,
+ *                 eps,
+ *                 false,    // amsgrad
+ *                 false,    // maximize
+ *                 false,    // adamw
+ *                 gradScaleDesc,
+ *                 gradScale,
+ *                 foundInfDesc,
+ *                 foundInf);
+ * @endcode
+ *
+ * @param handle              MIOpen handle (input)
+ * @param paramDesc           Tensor descriptor for the input parameter tensor (input)
+ * @param param               Input parameter tensor (input)
+ * @param gradDesc            Tensor descriptor for the input gradient tensor (input)
+ * @param grad                Input gradient tensor (input)
+ * @param expAvgDesc          Tensor descriptor for the input exponential moving average tensor
+ *                            (input)
+ * @param expAvg              Input exponential moving average tensor (input)
+ * @param expAvgSqDesc        Tensor descriptor for the input exponential moving average squared
+ *                            tensor (input)
+ * @param expAvgSq            Input exponential moving average squared tensor (input)
+ * @param maxExpAvgSqDesc     Tensor descriptor for the input maximum exponential moving average
+ *                            squared tensor. Used when amsgrad is true (input, optional)
+ * @param maxExpAvgSq         Input maximum exponential moving average squared tensor. Used when
+ *                            amsgrad is true (input, optional)
+ * @param stateStepDesc       Tensor descriptor for the input state step tensor (input)
+ * @param stateStep           Input state step tensor (input)
+ * @param state_step          Input state step. used when the step tensor is null (input)
+ * @param lr                  Learning rate (input)
+ * @param beta1               Coefficient used for computing the first moment running average of
+ *                            gradient (input)
+ * @param beta2               Coefficient used for computing the second moment running average of
+ *                            gradient (input)
+ * @param weight_decay        Weight decay (input)
+ * @param eps                 Term added to the denominator to improve numerical stability (input)
+ * @param amsgrad             Flag indicating whether to use the AMSGrad variant of Adam (input)
+ * @param maximize            Flag indicating whether to maximize the objective with respect to the
+ *                            parameters (input)
+ * @param adamw               If true, the operation becomes AdamW (input)
+ * @param gradScaleDesc       Tensor descriptor for the input grad scale tensor (input, optional)
+ * @param gradScale           Input grad scale tensor (input, optional)
+ * @param foundInfDesc        Tensor descriptor for the input found inf tensor (input, optional)
+ * @param foundInf            Tensor indicating the presence of inf or NaN in gradients. If true,
+ *                            skips operation and step update (input, optional)
+ * @return                    miopenStatus_t
+ */
+MIOPEN_EXPORT miopenStatus_t miopenFusedAdam(miopenHandle_t handle,
+                                             const miopenTensorDescriptor_t paramDesc,
+                                             void* param,
+                                             const miopenTensorDescriptor_t gradDesc,
+                                             const void* grad,
+                                             const miopenTensorDescriptor_t expAvgDesc,
+                                             void* expAvg,
+                                             const miopenTensorDescriptor_t expAvgSqDesc,
+                                             void* expAvgSq,
+                                             const miopenTensorDescriptor_t maxExpAvgSqDesc,
+                                             void* maxExpAvgSq,
+                                             const miopenTensorDescriptor_t stateStepDesc,
+                                             void* stateStep,
+                                             const unsigned int state_step,
+                                             const float lr,
+                                             const float beta1,
+                                             const float beta2,
+                                             const float weight_decay,
+                                             const float eps,
+                                             const bool amsgrad,
+                                             const bool maximize,
+                                             const bool adamw,
+                                             const miopenTensorDescriptor_t gradScaleDesc,
+                                             const void* gradScale,
+                                             const miopenTensorDescriptor_t foundInfDesc,
+                                             const void* foundInf);
+
+/*! @brief Execute single tensor Adam optimization and receive the result in a separate output
+ * tensor.
+ *
+ * This function is equivalent to miopenFusedAdam but receives the result in a separate output
+ * tensor.
+ * @see miopenFusedAdam
+ *
+ * @code
+ * // Execute Adam
+ * miopenFusedAdamWithOutput(handle,
+ *                           paramInDesc,
+ *                           paramIn,
+ *                           paramOutDesc,
+ *                           paramOut,
+ *                           NULL,   // Unused paramOutFloat16 tensor because is not amp
+ *                           NULL,
+ *                           gradInDesc,
+ *                           gradIn,
+ *                           expAvgInDesc,
+ *                           expAvgIn,
+ *                           expAvgOutDesc,
+ *                           expAvgOut,
+ *                           expAvgInSqDesc,
+ *                           expAvgSqIn,
+ *                           expAvgSqOutDesc,
+ *                           expAvgSqOut,
+ *                           NULL,   // Unused maxExpAvgSqIn tensor because amsgrad is false
+ *                           NULL,
+ *                           NULL,   // Unused maxExpAvgSqOut tensor because amsgrad is false
+ *                           NULL,
+ *                           NULL,   // Unused stateStepIn tensor because use step integer argument
+ *                           NULL,
+ *                           NULL,   // Unused stateStepOut tensor because use step integer argument
+ *                           NULL,
+ *                           step,
+ *                           lr,
+ *                           beta1,
+ *                           beta2,
+ *                           weight_decay,
+ *                           eps,
+ *                           false,  // amsgrad
+ *                           false,  // maximize
+ *                           false,  // adamw
+ *                           NULL,   // Unused gradScale Tensor because not amp
+ *                           NULL,
+ *                           NULL,   // Unused foundInf Tensor because not amp
+ *                           NULL);
+ *
+ * // Execute Amp Adam
+ * miopenFusedAdamWithOutput(handle,
+ *                           paramInDesc,
+ *                           paramIn,
+ *                           paramOutDesc,
+ *                           paramOut,
+ *                           paramOutFloat16Desc,  // paramOutFloat16 tensor is optional in amp
+ *                           paramOutFloat16,
+ *                           gradInDesc,
+ *                           gradIn,
+ *                           expAvgInDesc,
+ *                           expAvgIn,
+ *                           expAvgOutDesc,
+ *                           expAvgOut,
+ *                           expAvgInSqDesc,
+ *                           expAvgSqIn,
+ *                           expAvgSqIn,
+ *                           expAvgSqOutDesc,
+ *                           expAvgSqOut,
+ *                           NULL,         // Unused maxExpAvgSqIn tensor because amsgrad is false
+ *                           NULL,
+ *                           NULL,         // Unused maxExpAvgSqOut tensor because amsgrad is false
+ *                           NULL,
+ *                           stateStepInDesc,
+ *                           stateStepIn,
+ *                           stateStepOutDesc,
+ *                           stateStepOut
+ *                           -1,           // Ignore step value because stateStep Tensor is used
+ *                           lr, beta1, beta2, weight_decay, eps,
+ *                           false,        // amsgrad
+ *                           false,        // maximize
+ *                           false,        // adamw
+ *                           gradScaleDesc,
+ *                           gradScale,
+ *                           foundInfDesc,
+ *                           foundInf);
+ * @endcode
+ *
+ * @param handle              MIOpen handle (input)
+ * @param paramInDesc         Tensor descriptor for the input parameter tensor (input)
+ * @param paramIn             Input parameter tensor (input)
+ * @param paramOutDesc        Tensor descriptor for the output parameter tensor (input)
+ * @param paramOut            Output parameter tensor (output)
+ * @param paramOutFloat16Desc Tensor descriptor for the output parameter tensor float16 (input,
+ *                            optional)
+ * @param paramOutFloat16     Output parameter tensor (output, optional)
+ * @param gradInDesc          Tensor descriptor for the input gradient tensor (input)
+ * @param gradIn              Input gradient tensor (input)
+ * @param expAvgInDesc        Tensor descriptor for the input exponential moving average tensor
+ *                            (input)
+ * @param expAvgIn            Input exponential moving average tensor (input)
+ * @param expAvgOutDesc       Tensor descriptor for the output exponential moving average tensor
+ *                            (input)
+ * @param expAvgOut           Output exponential moving average tensor (output)
+ * @param expAvgSqInDesc      Tensor descriptor for the input exponential moving average squared
+ *                            tensor (input)
+ * @param expAvgSqIn          Input exponential moving average squared tensor (input)
+ * @param expAvgSqOutDesc     Tensor descriptor for the output exponential moving average squared
+ *                            tensor (input)
+ * @param expAvgSqOut         Output exponential moving average squared tensor (output)
+ * @param maxExpAvgSqInDesc   Tensor descriptor for the input maximum exponential moving average
+ *                            squared tensor. Used when amsgrad is true (input, optional)
+ * @param maxExpAvgSqIn       Input maximum exponential moving average squared tensor. Used when
+ *                            amsgrad is true (input, optional)
+ * @param maxExpAvgSqOutDesc  Tensor descriptor for the output maximum exponential moving average
+ *                            squared tensor. Used when amsgrad is true (input, optional)
+ * @param maxExpAvgSqOut      Output maximum exponential moving average squared tensor. Used when
+ *                            amsgrad is true (output, optional)
+ * @param stateStepInDesc     Tensor descriptor for the input state step tensor (input, optional)
+ * @param stateStepIn         Input state step tensor (input, optional)
+ * @param stateStepOutDesc    Tensor descriptor for the output state step tensor (input, optional)
+ * @param stateStepOut        Output state step tensor that stores the updated step value. (output,
+ *                            optional)
+ * @param state_step          Input state step, It is used when the step tensor is null. (input)
+ * @param lr                  Learning rate (input)
+ * @param beta1               Coefficient used for computing the first moment running average of
+ *                            gradient (input)
+ * @param beta2               Coefficient used for computing the second moment running average of
+ *                            gradient (input)
+ * @param weight_decay        Weight decay (input)
+ * @param eps                 Term added to the denominator to improve numerical stability (input)
+ * @param amsgrad             Flag indicating whether to use the AMSGrad variant of Adam (input)
+ * @param maximize            Flag indicating whether to maximize the objective with respect to the
+ *                            parameters (input)
+ * @param adamw               If it is true, the operation becomes AdamW (input)
+ * @param gradScaleDesc       Tensor descriptor for the input grad scale tensor (input, optional)
+ * @param gradScale           Input grad scale tensor (input, optional)
+ * @param foundInfDesc        Tensor descriptor for the input found inf tensor (input, optional)
+ * @param foundInf            Tensor indicating presence of inf or nan in gradients. If true, skips
+ *                            operation and step update. (input, optional)
+ * @return                    miopenStatus_t
+ */
+MIOPEN_EXPORT miopenStatus_t
+miopenFusedAdamWithOutput(miopenHandle_t handle,
+                          const miopenTensorDescriptor_t paramInDesc,
+                          void* paramIn,
+                          const miopenTensorDescriptor_t paramOutDesc,
+                          void* paramOut,
+                          const miopenTensorDescriptor_t paramOutFloat16Desc,
+                          void* paramOutFloat16,
+                          const miopenTensorDescriptor_t gradInDesc,
+                          const void* gradIn,
+                          const miopenTensorDescriptor_t expAvgInDesc,
+                          void* expAvgIn,
+                          const miopenTensorDescriptor_t expAvgOutDesc,
+                          void* expAvgOut,
+                          const miopenTensorDescriptor_t expAvgSqInDesc,
+                          void* expAvgSqIn,
+                          const miopenTensorDescriptor_t expAvgSqOutDesc,
+                          void* expAvgSqOut,
+                          const miopenTensorDescriptor_t maxExpAvgSqInDesc,
+                          void* maxExpAvgSqIn,
+                          const miopenTensorDescriptor_t maxExpAvgSqOutDesc,
+                          void* maxExpAvgSqOut,
+                          const miopenTensorDescriptor_t stateStepInDesc,
+                          void* stateStepIn,
+                          const miopenTensorDescriptor_t stateStepOutDesc,
+                          void* stateStepOut,
+                          const unsigned int state_step,
+                          const float lr,
+                          const float beta1,
+                          const float beta2,
+                          const float weight_decay,
+                          const float eps,
+                          const bool amsgrad,
+                          const bool maximize,
+                          const bool adamw,
+                          const miopenTensorDescriptor_t gradScaleDesc,
+                          const void* gradScale,
+                          const miopenTensorDescriptor_t foundInfDesc,
+                          const void* foundInf);
+
+/** @} */
+// CLOSEOUT SGD DOXYGEN GROUP
+#endif // MIOPEN_BETA_API
+
+#ifdef MIOPEN_BETA_API
+// TransformersAdamW APIs
+/** @addtogroup SGD
+ *
+ *  @{
+ */
+/*! @brief Implements Adam algorithm with weight decay fix as introduced in
+ * <a href="https://arxiv.org/abs/1711.05101">Decoupled Weight Decay Regularization</a>.
+ * This is the fused kernel version of AdamW included in the Hugging Face Transformers module.
+ *
+ * @see miopenFusedAdam
+ *
+ * @code
+ * // Execute Adam
+ * miopenTransformersAdamW(handle,
+ *                         paramDesc,
+ *                         param,
+ *                         gradDesc,
+ *                         grad,
+ *                         expAvgDesc,
+ *                         expAvg,
+ *                         expAvgSqDesc,
+ *                         expAvgSq,
+ *                         NULL,     // Unused stateStep Tensor because use step integer argument
+ *                         NULL,
+ *                         step,
+ *                         lr,
+ *                         beta1,
+ *                         beta2,
+ *                         weight_decay,
+ *                         eps,
+ *                         true,     // correct_bias
+ *                         NULL,     // Unused gradScale Tensor because not amp
+ *                         NULL,
+ *                         NULL,     // Unused foundInf Tensor because not amp
+ *                         NULL);
+ *
+ * // Execute AMP Adam
+ * miopenTransformersAdamW(handle,
+ *                         paramDesc,
+ *                         param,
+ *                         gradDesc,
+ *                         grad,
+ *                         expAvgDesc,
+ *                         expAvg,
+ *                         expAvgSqDesc,
+ *                         expAvgSq,
+ *                         stateStepDesc,
+ *                         stateStep,
+ *                         -1,       // Ignore step value because stateStep Tensor is used
+ *                         lr,
+ *                         beta1,
+ *                         beta2,
+ *                         weight_decay,
+ *                         eps,
+ *                         true,     // correct_bias
+ *                         gradScaleDesc,
+ *                         gradScale,
+ *                         foundInfDesc,
+ *                         foundInf);
+ * @endcode
+ *
+ * @param handle              MIOpen handle (input)
+ * @param paramDesc           Tensor descriptor for the input parameter tensor (input)
+ * @param param               Input parameter tensor (input)
+ * @param gradDesc            Tensor descriptor for the input gradient tensor (input)
+ * @param grad                Input gradient tensor (input)
+ * @param expAvgDesc          Tensor descriptor for the input exponential moving average tensor
+ *                            (input)
+ * @param expAvg              Input exponential moving average tensor (input)
+ * @param expAvgSqDesc        Tensor descriptor for the input exponential moving average squared
+ *                            tensor (input)
+ * @param expAvgSq            Input exponential moving average squared tensor (input)
+ * @param stateStepDesc       Tensor descriptor for the input state step tensor (input)
+ * @param stateStep           Input state step tensor (input)
+ * @param state_step          Input state step. used when the step tensor is null (input)
+ * @param lr                  Learning rate (input)
+ * @param beta1               Coefficient used for computing the first moment running average of
+ *                            gradient (input)
+ * @param beta2               Coefficient used for computing the second moment running average of
+ *                            gradient (input)
+ * @param weight_decay        Weight decay (input)
+ * @param eps                 Term added to the denominator to improve numerical stability (input)
+ * @param correct_bias        Whether or not to correct bias in Adam (for instance, in Bert TF
+ *                            repository they use False).
+ * @param gradScaleDesc       Tensor descriptor for the input grad scale tensor (input, optional)
+ * @param gradScale           Input grad scale tensor (input, optional)
+ * @param foundInfDesc        Tensor descriptor for the input found inf tensor (input, optional)
+ * @param foundInf            Tensor indicating the presence of inf or NaN in gradients. If true,
+ *                            skips operation and step update (input, optional)
+ * @return                    miopenStatus_t
+ */
+MIOPEN_EXPORT miopenStatus_t miopenTransformersAdamW(miopenHandle_t handle,
+                                                     const miopenTensorDescriptor_t paramDesc,
+                                                     void* param,
+                                                     const miopenTensorDescriptor_t gradDesc,
+                                                     const void* grad,
+                                                     const miopenTensorDescriptor_t expAvgDesc,
+                                                     void* expAvg,
+                                                     const miopenTensorDescriptor_t expAvgSqDesc,
+                                                     void* expAvgSq,
+                                                     const miopenTensorDescriptor_t stateStepDesc,
+                                                     void* stateStep,
+                                                     const unsigned int state_step,
+                                                     const float lr,
+                                                     const float beta1,
+                                                     const float beta2,
+                                                     const float weight_decay,
+                                                     const float eps,
+                                                     const bool correct_bias,
+                                                     const miopenTensorDescriptor_t gradScaleDesc,
+                                                     const void* gradScale,
+                                                     const miopenTensorDescriptor_t foundInfDesc,
+                                                     const void* foundInf);
+
+/*! @brief Execute single tensor Adam optimization and receive the result in a separate output
+ * tensor.
+ *
+ * This function is equivalent to miopenTransformersAdam but receives the result in a separate
+ * output tensor.
+ * @see miopenTransformersAdamW
+ * @see miopenFusedAdamWithOutput
+ *
+ * @code
+ * // Execute Adam
+ * miopenTransformersAdamWWithOutput(handle,
+ *                                   paramInDesc,
+ *                                   paramIn,
+ *                                   paramOutDesc,
+ *                                   paramOut,
+ *                                   NULL,   // Unused paramOutFloat16 tensor because is not amp
+ *                                   NULL,
+ *                                   gradInDesc,
+ *                                   gradIn,
+ *                                   expAvgInDesc,
+ *                                   expAvgIn,
+ *                                   expAvgOutDesc,
+ *                                   expAvgOut,
+ *                                   expAvgInSqDesc,
+ *                                   expAvgSqIn,
+ *                                   expAvgSqOutDesc,
+ *                                   expAvgSqOut,
+ *                                   NULL,   // Unused stateStepIn tensor because use step int
+ *                                   NULL,
+ *                                   NULL,   // Unused stateStepOut tensor because use step int
+ *                                   NULL,
+ *                                   step,
+ *                                   lr,
+ *                                   beta1,
+ *                                   beta2,
+ *                                   weight_decay,
+ *                                   eps,
+ *                                   -1,     // step_size
+ *                                   true,   // correct_bias
+ *                                   NULL,   // Unused gradScale Tensor because not amp
+ *                                   NULL,
+ *                                   NULL,   // Unused foundInf Tensor because not amp
+ *                                   NULL);
+ *
+ * // Execute Amp Adam
+ * miopenTransformersAdamWWithOutput(handle,
+ *                                   paramInDesc,
+ *                                   paramIn,
+ *                                   paramOutDesc,
+ *                                   paramOut,
+ *                                   paramOutFloat16Desc,  // optional in amp
+ *                                   paramOutFloat16,
+ *                                   gradInDesc,
+ *                                   gradIn,
+ *                                   expAvgInDesc,
+ *                                   expAvgIn,
+ *                                   expAvgOutDesc,
+ *                                   expAvgOut,
+ *                                   expAvgInSqDesc,
+ *                                   expAvgSqIn,
+ *                                   expAvgSqIn,
+ *                                   expAvgSqOutDesc,
+ *                                   expAvgSqOut,
+ *                                   stateStepInDesc,
+ *                                   stateStepIn,
+ *                                   stateStepOutDesc,
+ *                                   stateStepOut
+ *                                   -1,   // Ignore step value because stateStep Tensor is used
+ *                                   lr,
+ *                                   beta1,
+ *                                   beta2,
+ *                                   weight_decay,
+ *                                   eps,
+ *                                   -1,   // step_size
+ *                                   true, // correct_bias
+ *                                   NULL, // Unused gradScale Tensor because not amp
+ *                                   NULL,
+ *                                   NULL, // Unused foundInf Tensor because not amp
+ *                                   NULL);
+ * @endcode
+ *
+ * @param handle              MIOpen handle (input)
+ * @param paramInDesc         Tensor descriptor for the input parameter tensor (input)
+ * @param paramIn             Input parameter tensor (input)
+ * @param paramOutDesc        Tensor descriptor for the output parameter tensor (input)
+ * @param paramOut            Output parameter tensor (output)
+ * @param paramOutFloat16Desc Tensor descriptor for the output parameter tensor float16 (input,
+ *                            optional)
+ * @param paramOutFloat16     Output parameter tensor (output, optional)
+ * @param gradInDesc          Tensor descriptor for the input gradient tensor (input)
+ * @param gradIn              Input gradient tensor (input)
+ * @param expAvgInDesc        Tensor descriptor for the input exponential moving average tensor
+ *                            (input)
+ * @param expAvgIn            Input exponential moving average tensor (input)
+ * @param expAvgOutDesc       Tensor descriptor for the output exponential moving average tensor
+ *                            (input)
+ * @param expAvgOut           Output exponential moving average tensor (output)
+ * @param expAvgSqInDesc      Tensor descriptor for the input exponential moving average squared
+ *                            tensor (input)
+ * @param expAvgSqIn          Input exponential moving average squared tensor (input)
+ * @param expAvgSqOutDesc     Tensor descriptor for the output exponential moving average squared
+ *                            tensor (input)
+ * @param expAvgSqOut         Output exponential moving average squared tensor (output)
+ * @param stateStepInDesc     Tensor descriptor for the input state step tensor (input, optional)
+ * @param stateStepIn         Input state step tensor (input, optional)
+ * @param stateStepOutDesc    Tensor descriptor for the output state step tensor (input, optional)
+ * @param stateStepOut        Output state step tensor that stores the updated step value. (output,
+ *                            optional)
+ * @param state_step          Input state step, It is used when the step tensor is null. (input)
+ * @param lr                  Learning rate (input)
+ * @param beta1               Coefficient used for computing the first moment running average of
+ *                            gradient (input)
+ * @param beta2               Coefficient used for computing the second moment running average of
+ *                            gradient (input)
+ * @param weight_decay        Weight decay (input)
+ * @param eps                 Term added to the denominator to improve numerical stability (input)
+ * @param step_size           Pre-calculated step_size, used for performance enhancement (input)
+ * @param correct_bias        Whether or not to correct bias in Adam (for instance, in Bert TF
+ *                            repository they use False) (input)
+ * @param gradScaleDesc       Tensor descriptor for the input grad scale tensor (input, optional)
+ * @param gradScale           Input grad scale tensor (input, optional)
+ * @param foundInfDesc        Tensor descriptor for the input found inf tensor (input, optional)
+ * @param foundInf            Tensor indicating presence of inf or nan in gradients. If true, skips
+ *                            operation and step update. (input, optional)
+ * @return                    miopenStatus_t
+ */
+MIOPEN_EXPORT miopenStatus_t
+miopenTransformersAdamWWithOutput(miopenHandle_t handle,
+                                  const miopenTensorDescriptor_t paramInDesc,
+                                  void* paramIn,
+                                  const miopenTensorDescriptor_t paramOutDesc,
+                                  void* paramOut,
+                                  const miopenTensorDescriptor_t paramOutFloat16Desc,
+                                  void* paramOutFloat16,
+                                  const miopenTensorDescriptor_t gradInDesc,
+                                  const void* gradIn,
+                                  const miopenTensorDescriptor_t expAvgInDesc,
+                                  void* expAvgIn,
+                                  const miopenTensorDescriptor_t expAvgOutDesc,
+                                  void* expAvgOut,
+                                  const miopenTensorDescriptor_t expAvgSqInDesc,
+                                  void* expAvgSqIn,
+                                  const miopenTensorDescriptor_t expAvgSqOutDesc,
+                                  void* expAvgSqOut,
+                                  const miopenTensorDescriptor_t stateStepInDesc,
+                                  void* stateStepIn,
+                                  const miopenTensorDescriptor_t stateStepOutDesc,
+                                  void* stateStepOut,
+                                  const unsigned int state_step,
+                                  const float lr,
+                                  const float beta1,
+                                  const float beta2,
+                                  const float weight_decay,
+                                  const float eps,
+                                  const float step_size,
+                                  const bool correct_bias,
+                                  const miopenTensorDescriptor_t gradScaleDesc,
+                                  const void* gradScale,
+                                  const miopenTensorDescriptor_t foundInfDesc,
+                                  const void* foundInf);
+
+/** @} */
+// CLOSEOUT SGD DOXYGEN GROUP
+#endif // MIOPEN_BETA_API
+
+#ifdef MIOPEN_BETA_API
+// GetItem APIs
+/** @addtogroup getitem
+ *
+ *  @{
+ */
+/*! @brief Helper function to query the minimum workspace size required by the getitem call
+ *
+ * @param [in]   handle                  MIOpen Handle
+ * @param [in]   indexCount              Number of input tensor indexs
+ * @param [in]   indexDescs              Tensor descriptor of input tensor indexs
+ * @param [out]  sizeInBytes             Pointer to data to return the minimum workspace size
+ * @return                        miopenStatus_t
+ */
+MIOPEN_EXPORT miopenStatus_t
+miopenGetGetitemWorkspaceSize(miopenHandle_t handle,
+                              uint32_t indexCount,
+                              const miopenTensorDescriptor_t* indexDescs,
+                              size_t* sizeInBytes);
+
+/*! @brief Execute a getitem backward layer
+ *
+ * Backward of getitem for tensor indexing, slicing, masking.
+ *
+ * @param [in]   handle                  MIOpen handle
+ * @param [in]   workspace               Address of the allocated workspace data
+ * @param [in]   workspaceSizeInBytes    Size in bytes of the allocated workspace data
+ * @param [in]   dyDesc                  Tensor descriptor of input tensor dy
+ * @param [in]   dy                      Source data tensor dy
+ * @param [in]   indexCount              Number of input tensor indexs
+ * @param [in]   indexDescs              Tensor descriptor of input tensor indexs(All indexs same
+ * size)
+ * @param [in]   indexs                  Source data tensor indexs
+ * @param [in]   dxDesc                  Tensor descriptor of output tensor dx
+ * @param [out]  dx                      Data tensor dx(It must be initialized to 0)
+ * @param [in]   errorDesc               Tensor descriptor of output tensor error
+ * @param [out]  error                   Data tensor error(It must be initialized to 0)
+ * @param [in]   dimCount                Number of dimensions
+ * @param [in]   dims                    Dimensions
+ * @param [in]   sliceCount              Number of slices
+ * @param [in]   slices                  Slices
+ * @param [in]   offset                  Offset of output tensor dx
+ * @return                               miopenStatus_t
+ */
+MIOPEN_EXPORT miopenStatus_t miopenGetitemBackward(miopenHandle_t handle,
+                                                   void* workspace,
+                                                   size_t workspaceSizeInBytes,
+                                                   const miopenTensorDescriptor_t dyDesc,
+                                                   const void* dy,
+                                                   uint32_t indexCount,
+                                                   const miopenTensorDescriptor_t* indexDescs,
+                                                   const void* const* indexs,
+                                                   const miopenTensorDescriptor_t dxDesc,
+                                                   void* dx,
+                                                   const miopenTensorDescriptor_t errorDesc,
+                                                   void* error,
+                                                   uint32_t dimCount,
+                                                   const int32_t* dims,
+                                                   uint32_t sliceCount,
+                                                   const int32_t* slices,
+                                                   uint32_t offset);
+
+/** @} */
+// CLOSEOUT GETITEM DOXYGEN GROUP
+#endif // MIOPEN_BETA_API
+
+#ifdef MIOPEN_BETA_API
+// RotaryPositionalEmbeddings APIs
+/** @addtogroup RotaryPositionalEmbeddings
+ *
+ *  @{
+ */
+/*! @brief Execute a rope forward layer
+ *
+ * @param [in]   handle         MIOpen handle
+ * @param [in]   xDesc          Tensor descriptor for data input tensor x
+ * @param [in]   x              Data tensor x
+ * @param [in]   cosDesc        Tensor descriptor for data input tensor cos
+ * @param [in]   cos            Data tensor cos
+ * @param [in]   sinDesc        Tensor descriptor for data input tensor sin
+ * @param [in]   sin            Data tensor sin
+ * @param [in]   yDesc          Tensor descriptor for output data tensor y
+ * @param [out]  y              Data tensor y
+ * @return                      miopenStatus_t
+ */
+MIOPEN_EXPORT miopenStatus_t miopenRoPEForward(miopenHandle_t handle,
+                                               const miopenTensorDescriptor_t xDesc,
+                                               const void* x,
+                                               const miopenTensorDescriptor_t cosDesc,
+                                               const void* cos,
+                                               const miopenTensorDescriptor_t sinDesc,
+                                               const void* sin,
+                                               const miopenTensorDescriptor_t yDesc,
+                                               void* y);
+
+/*! @brief Execute a rope backward layer
+ *
+ * @param [in]   handle         MIOpen handle
+ * @param [in]   dyDesc         Tensor descriptor for data input tensor dy
+ * @param [in]   dy             Data tensor dy
+ * @param [in]   cosDesc        Tensor descriptor for output data tensor cos
+ * @param [in]   cos            Data tensor cos
+ * @param [in]   sinDesc        Tensor descriptor for data input tensor sin
+ * @param [in]   sin            Data tensor sin
+ * @param [in]   dxDesc         Tensor descriptor for output data tensor dx
+ * @param [out]  dx             Data tensor dx
+ * @return                      miopenStatus_t
+ */
+MIOPEN_EXPORT miopenStatus_t miopenRoPEBackward(miopenHandle_t handle,
+                                                const miopenTensorDescriptor_t dyDesc,
+                                                const void* dy,
+                                                const miopenTensorDescriptor_t cosDesc,
+                                                const void* cos,
+                                                const miopenTensorDescriptor_t sinDesc,
+                                                const void* sin,
+                                                const miopenTensorDescriptor_t dxDesc,
+                                                void* dx);
+/** @} */
+// CLOSEOUT ROPE DOXYGEN GROUP
+#endif // MIOPEN_BETA_API
+
+#ifdef MIOPEN_BETA_API
+/** @addtogroup ReLU
+ *
+ *  @{
+ */
+
+/*! @brief Helper function to query the minimum workspace size required by the PReLU backward call
+ *
+ * @param handle                   MIOpen Handle (input)
+ * @param inputDesc                Tensor descriptor for input tensor (input)
+ * @param weightDesc               Tensor descriptor for weight tensor (input)
+ * @param sizeInBytes              Pointer to data to return the minimum workspace size
+ * @return                         miopenStatus_t
+ */
+MIOPEN_EXPORT miopenStatus_t
+miopenGetPReLUBackwardWorkspaceSize(miopenHandle_t handle,
+                                    miopenTensorDescriptor_t inputDesc,
+                                    miopenTensorDescriptor_t weightDesc,
+                                    size_t* sizeInBytes);
+
+/*! @brief Execute a PReLU backward layer
+ *
+ * @param handle                   MIOpen handle (input)
+ * @param workspace                Address of the allocated workspace data (input)
+ * @param workspaceSizeInBytes     Size in bytes of the allocated workspace data (input)
+ * @param inputDesc                Tensor descriptor for input tensor (input)
+ * @param input                    Data tensor input (input)
+ * @param weightDesc               Tensor descriptor for weight tensor (input)
+ * @param weight                   Data tensor weight (input)
+ * @param doutputDesc              Tensor descriptor for output gradient (input)
+ * @param doutput                  Gradient of output (input)
+ * @param dinputDesc               Tensor descriptor for input gradient (input)
+ * @param dinput                   Gradient of input (output)
+ * @param dweightDesc              Tensor descriptor for weight gradient (input)
+ * @param dweight                  Gradient of weight (output)
+ */
+MIOPEN_EXPORT miopenStatus_t miopenPReLUBackward(miopenHandle_t handle,
+                                                 void* workspace,
+                                                 size_t workspaceSizeInBytes,
+                                                 miopenTensorDescriptor_t inputDesc,
+                                                 const void* input,
+                                                 miopenTensorDescriptor_t weightDesc,
+                                                 const void* weight,
+                                                 miopenTensorDescriptor_t doutputDesc,
+                                                 const void* doutput,
+                                                 miopenTensorDescriptor_t dinputDesc,
+                                                 void* dinput,
+                                                 miopenTensorDescriptor_t dweightDesc,
+                                                 void* dweight);
+
+/** @} */
+// CLOSEOUT RELU DOXYGEN GROUP
+#endif // MIOPEN_BETA_API
+
+#ifdef MIOPEN_BETA_API
+
+/*! @ingroup LossFunction
+ * @enum miopenLossReductionMode_t
+ * Reduction mode for loss function
+ */
+typedef enum
+{
+    MIOPEN_LOSS_REDUCTION_NONE = 0, /*!< output tensor elements are not reduced */
+    MIOPEN_LOSS_REDUCTION_SUM  = 1, /*!< output tensor elements are summed up */
+    MIOPEN_LOSS_REDUCTION_MEAN = 2, /*!< output tensor elements are summed up and divided with total
+                                       number of elements to get mean value */
+} miopenLossReductionMode_t;
+
+// SoftMarginLoss APIs
+/** @addtogroup LossFunction
+ *
+ *  @{
+ */
+
+/*! @brief Helper function to query the minimum workspace size required by the
+SoftMarginLossForward call
+ *
+ * @param [in]  handle              MIOpen Handle
+ * @param [in]  inputDesc           Tensor descriptor for input tensor
+ * @param [in]  targetDesc          Tensor descriptor for target tensor
+ * @param [in]  outputDesc          Tensor descriptor for output tensor
+*  @param [in]  reduction           Reduction mode (sum, mean). For none reduction we don't need to
+use this function
+ * @param [out] sizeInBytes         Pointer to data to return the minimum workspace size
+ * @return                          miopenStatus_t
+ */
+MIOPEN_EXPORT miopenStatus_t
+miopenGetSoftMarginLossForwardWorkspaceSize(miopenHandle_t handle,
+                                            miopenTensorDescriptor_t inputDesc,
+                                            miopenTensorDescriptor_t targetDesc,
+                                            miopenTensorDescriptor_t outputDesc,
+                                            miopenLossReductionMode_t reduction,
+                                            size_t* sizeInBytes);
+
+/*! @brief Execute a SoftMarginLoss forward layer
+ *
+ * @param [in]  handle                  MIOpen handle
+ * @param [in]  inputDesc               Tensor descriptor for input tensor
+ * @param [in]  input                   Data tensor input
+ * @param [in]  targetDesc              Tensor descriptor for target tensor
+ * @param [in]  target                  Data tensor target
+ * @param [in]  outputDesc              Tensor descriptor for output tensor
+ * @param [out] output                  Data tensor output
+ * @param [in]  reduction               Reduction mode. If reduction mode is mean or sum, you must
+ * provide param workspace and workspaceSizeInBytes. Call
+ * miopenGetSoftMarginLossForwardWorkspaceSize to get workspaceSizeInBytes
+ * @param [in]  workspace               Address of the allocated workspace data (Default = null)
+ * @param [in]  workspaceSizeInBytes    Size in bytes of the allocated workspace data (Default = 0)
+ * @return                              miopenStatus_t
+ */
+MIOPEN_EXPORT miopenStatus_t miopenSoftMarginLossForward(miopenHandle_t handle,
+                                                         miopenTensorDescriptor_t inputDesc,
+                                                         const void* input,
+                                                         miopenTensorDescriptor_t targetDesc,
+                                                         const void* target,
+                                                         miopenTensorDescriptor_t outputDesc,
+                                                         void* output,
+                                                         miopenLossReductionMode_t reduction,
+                                                         void* workspace             = nullptr,
+                                                         size_t workspaceSizeInBytes = 0);
+
+/*! @brief Execute a SoftMarginLoss backward layer
+ *
+ * @param [in]  handle                  MIOpen handle
+ * @param [in]  inputDesc               Tensor descriptor for input tensor
+ * @param [in]  input                   Data tensor input
+ * @param [in]  targetDesc              Tensor descriptor for target tensor
+ * @param [in]  target                  Data tensor target
+ * @param [in]  doutputDesc             Tensor descriptor for output gradient
+ * @param [in]  doutput                 Output gradient
+ * @param [in]  dinputDesc              Tensor descriptor for input gradient
+ * @param [out] dinput                  Input gradient
+ * @param [in]  reduction               Reduction mode (none, sum, mean)
+ * @return                              miopenStatus_t
+ */
+MIOPEN_EXPORT miopenStatus_t miopenSoftMarginLossBackward(miopenHandle_t handle,
+                                                          miopenTensorDescriptor_t inputDesc,
+                                                          const void* input,
+                                                          miopenTensorDescriptor_t targetDesc,
+                                                          const void* target,
+                                                          miopenTensorDescriptor_t doutputDesc,
+                                                          const void* doutput,
+                                                          miopenTensorDescriptor_t dinputDesc,
+                                                          void* dinput,
+                                                          miopenLossReductionMode_t reduction);
+
+/** @} */
+// CLOSEOUT LossFunction DOXYGEN GROUP
+#endif
 
 #ifdef __cplusplus
 }
