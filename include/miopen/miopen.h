/*******************************************************************************
 *
 * MIT License
 *
 * Copyright (c) 2023 Advanced Micro Devices, Inc.
 *
 * Permission is hereby granted, free of charge, to any person obtaining a copy
 * of this software and associated documentation files (the "Software"), to deal
 * in the Software without restriction, including without limitation the rights
 * to use, copy, modify, merge, publish, distribute, sublicense, and/or sell
 * copies of the Software, and to permit persons to whom the Software is
 * furnished to do so, subject to the following conditions:
 *
 * The above copyright notice and this permission notice shall be included in all
 * copies or substantial portions of the Software.
 *
 * THE SOFTWARE IS PROVIDED "AS IS", WITHOUT WARRANTY OF ANY KIND, EXPRESS OR
 * IMPLIED, INCLUDING BUT NOT LIMITED TO THE WARRANTIES OF MERCHANTABILITY,
 * FITNESS FOR A PARTICULAR PURPOSE AND NONINFRINGEMENT. IN NO EVENT SHALL THE
 * AUTHORS OR COPYRIGHT HOLDERS BE LIABLE FOR ANY CLAIM, DAMAGES OR OTHER
 * LIABILITY, WHETHER IN AN ACTION OF CONTRACT, TORT OR OTHERWISE, ARISING FROM,
 * OUT OF OR IN CONNECTION WITH THE SOFTWARE OR THE USE OR OTHER DEALINGS IN THE
 * SOFTWARE.
 *
 *******************************************************************************/
#ifndef MIOPEN_GUARD_MIOPEN_H_
#define MIOPEN_GUARD_MIOPEN_H_

#ifdef __clang__
#pragma clang diagnostic push
#pragma clang diagnostic ignored "-Wextern-c-compat"
#endif

#include <stddef.h>
#include <stdbool.h>
#include <miopen/config.h>
#include <miopen/export.h>

#if MIOPEN_BACKEND_OPENCL
#define CL_TARGET_OPENCL_VERSION 120
#if defined(__APPLE__) || defined(__MACOSX)
#include <OpenCL/cl.h>
#else
#define CL_USE_DEPRECATED_OPENCL_1_2_APIS
#include <CL/cl.h>
#endif

#elif MIOPEN_BACKEND_HIP
#include <hip/hip_runtime_api.h>
#endif

/*
 * @defgroup convolutions
 * @defgroup pooling
 * @defgroup handle
 * @defgroup layernorm
 * @defgroup LRN
 * @defgroup batchnorm
 * @defgroup activation
 * @defgroup tensor
 * @defgroup softmax
 * @defgroup RNN
 * @defgroup fusion
 * @defgroup LossFunction
 * @defgroup TensorReduce
 * @defgroup find2
 * @defgroup ReduceExtreme
 * @defgroup groupnorm
 * @defgroup cat
 * @defgroup SGD
 * @defgroup getitem
 * @defgroup ReduceCalculation
 * @defgroup RotaryPositionalEmbeddings
 * @defgroup ReLU
<<<<<<< HEAD
 * @defgroup avgpool
=======
>>>>>>> 93cfc7b2
 *
 */

/*! Constructs type name from a struct */
#define MIOPEN_DECLARE_OBJECT(name) \
    struct name                     \
    {                               \
    };                              \
    typedef struct name* name##_t;

#ifdef __cplusplus
extern "C" {
#endif

#if MIOPEN_BACKEND_OPENCL
typedef cl_command_queue miopenAcceleratorQueue_t;
#elif MIOPEN_BACKEND_HIP
typedef hipStream_t miopenAcceleratorQueue_t;
#endif

/*! @ingroup handle
 * @brief Creates the miopenHandle_t type
 */
MIOPEN_DECLARE_OBJECT(miopenHandle);

/** @addtogroup handle
 *
 *  @{
 */

/*! @enum miopenStatus_t
 * Error codes that are returned by all MIOpen API calls.
 */
typedef enum
{
    miopenStatusSuccess              = 0, /*!< No errors */
    miopenStatusNotInitialized       = 1, /*!< Data not initialized. */
    miopenStatusInvalidValue         = 2, /*!< Incorrect variable value. */
    miopenStatusBadParm              = 3, /*!< Incorrect parameter detected. */
    miopenStatusAllocFailed          = 4, /*!< Memory allocation error. */
    miopenStatusInternalError        = 5, /*!< MIOpen failure. */
    miopenStatusNotImplemented       = 6, /*!< Use of unimplemented feature. */
    miopenStatusUnknownError         = 7, /*!< Unknown error occurred. */
    miopenStatusUnsupportedOp        = 8, /*!< Unsupported operator for fusion. */
    miopenStatusGpuOperationsSkipped = 9, /*!< This is not an error. */
    miopenStatusVersionMismatch = 10, /*!< Version mismatch of the supplied binary data argment. */
} miopenStatus_t;

#ifdef MIOPEN_BETA_API
typedef enum
{
    miopenF8RoundingModeStandard   = 0,
    miopenF8RoundingModeStochastic = 1,
} miopenF8RoundingMode_t;
#endif

/*! @brief Get character string for an error code.
 *
 * A function which returns a NULL terminated character string of the error code.
 *
 * @param error  miopenStatus_t type error status (input)
 * @return       errorString
 */
MIOPEN_EXPORT const char* miopenGetErrorString(miopenStatus_t error);

/*! @brief Custom allocator function
 *
 * This function allow for user-defined custom allocator
 *
 * @param context     A pointer a context (input)
 * @param sizeBytes   Number of bytes to allocate (input)
 *
 */
typedef void* (*miopenAllocatorFunction)(void* context, size_t sizeBytes);

/*! @brief Custom deallocator function
 *
 * This function allow for user-defined custom deallocation function
 *
 * @param context     A pointer context (input)
 * @param memory      A pointer allocated memory (input)
 *
 */
typedef void (*miopenDeallocatorFunction)(void* context, void* memory);

/*! @brief Method to return version of MIOpen
 *
 * The output values of this call follow from the versioning
 * format major.minor.patch
 *
 * Pointers that are NULL will be ignored.
 *
 * @param major     Major version number (output)
 * @param minor     Minor version number (output)
 * @param patch     Patch version number (output)
 *
 * @return          miopenStatus_t
 */
MIOPEN_EXPORT miopenStatus_t miopenGetVersion(size_t* major, size_t* minor, size_t* patch);

/*! @brief Method to create the MIOpen handle object.
 *
 * This function creates a MIOpen handle. This is called at the very start to initialize the MIOpen
 * environment.
 * @param handle     A pointer to a MIOpen handle type (output)
 *
 * @return           miopenStatus_t
 */
MIOPEN_EXPORT miopenStatus_t miopenCreate(miopenHandle_t* handle);

/*! @brief Create a MIOpen handle with an accelerator stream.
 *
 * The HIP side uses a hipStream_t type for the stream, while OpenCL will use a
 * cl_command_queue.
 *
 * Create a handle with a previously created accelerator command queue.
 * @param handle     A pointer to a MIOpen handle type (output)
 * @param stream      An accelerator queue type (input)
 *
 * @return           miopenStatus_t
 */
MIOPEN_EXPORT miopenStatus_t miopenCreateWithStream(miopenHandle_t* handle,
                                                    miopenAcceleratorQueue_t stream);

/*! @brief Destroys the MIOpen handle.
 *
 * This is called when breaking down the MIOpen environment.
 * @param handle     MIOpen handle (input)
 * @return           miopenStatus_t
 */
MIOPEN_EXPORT miopenStatus_t miopenDestroy(miopenHandle_t handle);

/*! @brief Set accelerator command queue previously created
 *
 * Set a command queue for an accelerator device
 * @param handle     MIOpen handle (input)
 * @param streamID   An accelerator queue type (input)
 * @return           miopenStatus_t
 */
MIOPEN_EXPORT miopenStatus_t miopenSetStream(miopenHandle_t handle,
                                             miopenAcceleratorQueue_t streamID);

/*! @brief Get the previously created accelerator command queue
 *
 * Creates a command queue for an accelerator device
 * @param handle     MIOpen handle (input)
 * @param streamID   Pointer to a accelerator queue type (output)
 * @return           miopenStatus_t
 */
MIOPEN_EXPORT miopenStatus_t miopenGetStream(miopenHandle_t handle,
                                             miopenAcceleratorQueue_t* streamID);

/*! @brief Set allocator for previously created miopenHandle
 *
 * Set a command queue for an accelerator device
 * @param handle     MIOpen handle
 * @param allocator  A callback function MIOpen will use for internal memory allocations.
 *      The provided callback function should allocate device memory with requested size
 *      and return a pointer to this memory.
 *      Passing 0 will restore the default MIOpen allocator and deallocator.
 * @param deallocator  A callback function MIOpen will use to for internal memory deallocation.
 *      The provided callback function should free the specified memory pointer
 * @param allocatorContext  User-specified pointer which is passed to \p allocator and \p
 * deallocator
 *      This allows the callback function to access state set by the caller to this function,
 *      for example a stateful heap allocator or a c++ class.
 * @return           miopenStatus_t
 */
MIOPEN_EXPORT miopenStatus_t miopenSetAllocator(miopenHandle_t handle,
                                                miopenAllocatorFunction allocator,
                                                miopenDeallocatorFunction deallocator,
                                                void* allocatorContext);

/*! @brief Get time for last kernel launched
 *
 * This function is used only when profiling mode has been enabled.
 * Kernel timings are based on the MIOpen handle and is not thread-safe.
 * In order to use multi-threaded profiling, create an MIOpen handle for each
 * concurrent thread.
 *
 * @param handle     MIOpen handle (input)
 * @param time       Pointer to a float type to contain kernel time in milliseconds (output)
 * @return           miopenStatus_t
 */
MIOPEN_EXPORT miopenStatus_t miopenGetKernelTime(miopenHandle_t handle, float* time);

/*! @brief Enable profiling to retrieve kernel time
 *
 * Enable or disable kernel profiling. This profiling is only for kernel time.
 * @param handle     MIOpen handle (input)
 * @param enable     Boolean to toggle profiling (input)
 * @return           miopenStatus_t
 */
MIOPEN_EXPORT miopenStatus_t miopenEnableProfiling(miopenHandle_t handle, bool enable);
/** @} */
// CLOSEOUT HANDLE DOXYGEN GROUP

/*! @ingroup fusion
 * @brief Creates the miopenFusionOpDescriptor_t type
 *
 * Fusion Operator Descriptor contains the meta-data associated with an operator
 * to be fused in a compute graph
 *
 */
MIOPEN_DECLARE_OBJECT(miopenFusionOpDescriptor);

/*! @ingroup tensor
 * @brief Creates the miopenTensorDescriptor_t type
 *
 * Tensor descriptor is an object that allows the user to specify a layer's size for each
 * dimension and dimension strides.
 *
 */
MIOPEN_DECLARE_OBJECT(miopenTensorDescriptor);

/*! @ingroup tensor
 * @brief Creates the miopenSeqTensorDescriptor_t type
 *
 * SeqTensor descriptor is an object that allows the user to specify tensor with sequence dimension.
 *
 */
MIOPEN_DECLARE_OBJECT(miopenSeqTensorDescriptor);

/*! @ingroup convolutions
 * @brief Creates the miopenConvolutionDescriptor_t type
 *
 * Convolution descriptor is an object that allows the user to specify a layer's padding, stride,
 * and dilation of the convolutional filter. Parameters must all be non-negative.
 *
 */
MIOPEN_DECLARE_OBJECT(miopenConvolutionDescriptor);

/*! @ingroup pooling
 * @brief Creates the miopenPoolingDescriptor_t type
 *
 * Pooling descriptor is an object that allows the user to specify the dimension sizes of the
 * pooling windows, paddings, strides, and pooling mode.
 *
 */
MIOPEN_DECLARE_OBJECT(miopenPoolingDescriptor);

/*! @ingroup LRN
 *  @brief Creates the miopenLRNDescriptor_t type
 *
 * LRN descriptor is an object that allows the user to specify the LRN mode, the number of elements
 * in the normalization window, and the LRN k-parameter.
 *
 */
MIOPEN_DECLARE_OBJECT(miopenLRNDescriptor);

/*! @ingroup activation
 * @brief Creates the miopenActivationDescriptor_t type
 *
 * Activation descriptor is an object that allows the user to specify the activation mode.
 *
 */
MIOPEN_DECLARE_OBJECT(miopenActivationDescriptor);

/*! @ingroup RNN
 * @brief Creates the miopenRNNDescriptor_t type
 */
MIOPEN_DECLARE_OBJECT(miopenRNNDescriptor);

/*! @ingroup LossFunction
 * @brief Creates the miopenCTCLossDescriptor_t type
 */
MIOPEN_DECLARE_OBJECT(miopenCTCLossDescriptor);

/*! @ingroup Dropout
 * @brief Creates the miopenDropoutDescriptor_t type
 */
MIOPEN_DECLARE_OBJECT(miopenDropoutDescriptor);

/*! @ingroup TensorReduce
 * @brief Creates the miopenReduceTensorDescriptor_t type
 */
MIOPEN_DECLARE_OBJECT(miopenReduceTensorDescriptor);

/*! @ingroup mha
 * @brief Creates the miopenMhaDescriptor_t type
 */
MIOPEN_DECLARE_OBJECT(miopenMhaDescriptor);

/*! @ingroup softmax
 * @brief Creates the miopenSoftmaxDescriptor_t type
 */
MIOPEN_DECLARE_OBJECT(miopenSoftmaxDescriptor);

/*! @ingroup tensor
 * @enum miopenDataType_t
 * MIOpen floating point datatypes. Both 32-bit and 16-bit floats are supported in MIOpen.
 */
typedef enum
{
    miopenHalf  = 0, /*!< 16-bit floating point (Fully supported) */
    miopenFloat = 1, /*!< 32-bit floating point (Fully supported) */
    miopenInt32 = 2, /*!< 32-bit integer (Partially supported) */
    miopenInt8  = 3, /*!< 8-bit integer (Partially supported) */
    // miopenInt8x4   = 4, /*!< Pack of 4x Int8 in NCHW_VECT_C format (Support discontinued) */
    miopenBFloat16 = 5, /*!< 16-bit binary floating point (8-bit exponent, 7-bit fraction)
                           (Partially supported) */
    miopenDouble = 6,   /*!< 64-bit floating point (Partially supported) */
#ifdef MIOPEN_BETA_API
    miopenFloat8  = 7,
    miopenBFloat8 = 8,
#else
// miopenReserved1 = 7,
// miopenReserved2 = 8,
#endif
    miopenInt64 = 9,
} miopenDataType_t;

/*! @ingroup tensor
 * @enum miopenTensorLayout_t
 * Tensor layouts supported by MIOpen.
 * miopenTensorCHWNc4 and miopenTensorCHWNc8 layout only support weight tensor.
 */
typedef enum
{
    miopenTensorNCHW   = 0, /*!< NCHW memory layout (Fully supported) */
    miopenTensorNHWC   = 1, /*!< NHWC memory layout (Fully supported) */
    miopenTensorCHWN   = 2, /*!< CHWN memory layout (Not supported) */
    miopenTensorNCHWc4 = 3, /*!< NCHWc4 memory layout (Partially supported) */
    miopenTensorNCHWc8 = 4, /*!< NCHWc8 memory layout (Partially supported) */
    miopenTensorCHWNc4 = 5, /*!< CHWNc4 memory layout (Partially supported) */
    miopenTensorCHWNc8 = 6, /*!< CHWNc8 memory layout (Partially supported) */
    miopenTensorNCDHW  = 7, /*!< NCDHW memory layout (Fully supported) */
    miopenTensorNDHWC  = 8, /*!< NCDHW memory layout (Fully supported) */
} miopenTensorLayout_t;

/*! @ingroup pooling
 * @enum miopenIndexType_t
 * MIOpen index datatypes.
 */
typedef enum
{
    miopenIndexUint8  = 0, /*!<  8-bit unsigned */
    miopenIndexUint16 = 1, /*!< 16-bit unsigned */
    miopenIndexUint32 = 2, /*!< 32-bit unsigned */
    miopenIndexUint64 = 3, /*!< 64-bit unsigned */
} miopenIndexType_t;

/*! @ingroup tensor
 * @enum miopenTensorOp_t
 * Element-wise tensor operation modes
 */
typedef enum
{
    miopenTensorOpAdd = 0, /*!< Add tensors element-wise */
    miopenTensorOpMul = 1, /*!< Multiply two tensors element-wise */
    miopenTensorOpMin = 2, /*!< Minimum of tensor element pairs */
    miopenTensorOpMax = 3, /*!< Maximum of tensor element pairs */
} miopenTensorOp_t;

/*! @ingroup convolutions
 *  @enum miopenConvolutionMode_t
 * Convolution mode selection for convolution layer preference.
 */
typedef enum
{
    miopenConvolution = 0, /*!< Cross-Correlation convolution */
    miopenTranspose   = 1, /*!< Transpose convolutions -- deconvolution */
    miopenGroupConv   = 2, /*!< Deprecated Group convolution legacy, ToBe Removed */
    miopenDepthwise   = 3, /*!< Deprecated Depthwise convolution legacy, ToBe Removed */
} miopenConvolutionMode_t;

/*! @ingroup padding
 *  @enum miopenPaddingMode_t
 * Padding mode selection for convolution/Pooling layer preference
 */
typedef enum
{
    miopenPaddingDefault = 0, /*!< MIOPEN Default Padding */
    miopenPaddingSame    = 1, /*!< Tensorflow SAME Padding */
    miopenPaddingValid   = 2, /*!< Tensorflow VALID Padding */
} miopenPaddingMode_t;

/*! @ingroup pooling
 * @enum miopenPoolingMode_t
 * Pooling layer mode
 */
typedef enum
{
    miopenPoolingMax              = 0, /*!< Maximum pooling */
    miopenPoolingAverage          = 1, /*!< Average pooling */
    miopenPoolingAverageInclusive = 2, /*!< Inclusive Average pooling */
} miopenPoolingMode_t;

/*! @ingroup pooling
 * @enum miopenPoolingWorkspaceIndexMode_t
 * Pooling layer workspace index mode. miopenPoolingWorkspaceIndexMask mode records indices
 * indicating the max values' positions in the filter/mask. miopenPoolingWorkspaceIndexImage mode
 * records indices indicating the max values' positions in the image.
 */
typedef enum
{
    miopenPoolingWorkspaceIndexMask  = 0, /*!< Use mask indices, 2D pooling only */
    miopenPoolingWorkspaceIndexImage = 1, /*!< Use image indices */
} miopenPoolingWorkspaceIndexMode_t;

/*! @ingroup LRN
 * @enum miopenLRNMode_t
 * Local Response Normalization layer mode
 */
typedef enum
{
    miopenLRNWithinChannel = 0, /*!< Channel independent */
    miopenLRNCrossChannel  = 1, /*!< Cross Channel */
} miopenLRNMode_t;
#ifdef MIOPEN_BETA_API
/*! @ingroup layernorm
 * @enum miopenNormMode_t
 * LayerNorm mode
 */
typedef enum
{
    MIOPEN_ELEMENTWISE_AFFINE = 0, /*!< initialized to ones for weights and zeros for biases */
    MIOPEN_WEIGHT_BIAS =
        1, /*!< learnable weights and biases of the module of shape normalized_shape */
    MIOPEN_ELEMENTWISE_AFFINE_FUSED_ADD =
        2, /*!< initialized to ones for weights and zeros for biases in addlayernorm */
    MIOPEN_WEIGHT_BIAS_FUSED_ADD = 3, /*!< learnable weights and biases of the module of shape
                                         normalized_shape in addlayernorm */
    MIOPEN_ELEMENTWISE_AFFINE_T5 =
        4, /*!< initialized to ones for weights and zeros for biases in t5layernorm */
    MIOPEN_WEIGHT_BIAS_T5 = 5, /*!< learnable weights and biases of the module of shape
                                  normalized_shape in t5layernorm */
} miopenNormMode_t;
#endif
/*! @ingroup batchnorm
 * @enum miopenBatchNormMode_t
 * Batch Normalization layer mode
 */
typedef enum
{
    miopenBNPerActivation = 0, /*!< Element-wise normalization for fully connected layer */
    miopenBNSpatial       = 1, /*!< Mini-batch spatial normalization for convolutional layers */
} miopenBatchNormMode_t;

/*! @ingroup activation
 * @enum miopenActivationMode_t
 * Activation layer modes
 */
typedef enum
{
    miopenActivationPASTHRU  = 0, /*!< No activation, pass through the data */
    miopenActivationLOGISTIC = 1, /*!< Sigmoid function: \f$1 / (1 + e^{-x})\f$ */
    miopenActivationTANH     = 2, /*!< Tanh activation \f$ \beta * tanh( \alpha * x) \f$ */
    miopenActivationRELU     = 3, /*!< Rectified Linear Unit \f$ max(0, x) \f$ */
    miopenActivationSOFTRELU = 4, /*!< \f$log(1 + e^x)\f$ */
    miopenActivationABS      = 5, /*!< Absolute value \f$abs(x)\f$ */
    miopenActivationPOWER = 6, /*!< Scaled and shifted power \f$(\alpha + \beta * x)^{gamma}\f$ */
    miopenActivationCLIPPEDRELU =
        7, /*!< Clipped Rectified Linear Unit \f$ min(\alpha, max(0,x)) \f$ */
    miopenActivationLEAKYRELU =
        8, /*!< Leaky Rectified Linear Unit \f$ \alpha * x | x <= 0; x | x > 0 \f$ */
    miopenActivationELU =
        9, /*!< Exponential Rectified Linear Unit \f$ \alpha * (e^{x} - 1) | x <= 0; x | x > 0 \f$
            */
} miopenActivationMode_t;

/*! @ingroup softmax
 * @enum miopenSoftmaxAlgorithm_t
 * Softmax implementation algorithms
 */
typedef enum
{
    MIOPEN_SOFTMAX_FAST     = 0, /*!< straightforward softmax */
    MIOPEN_SOFTMAX_ACCURATE = 1, /*!< scaled softmax by maximum value in input domain */
    MIOPEN_SOFTMAX_LOG      = 2, /*!< log softmax */
} miopenSoftmaxAlgorithm_t;

/*! @ingroup softmax
 * @enum miopenSoftmaxMode_t
 * Softmax modes
 */
typedef enum
{
    MIOPEN_SOFTMAX_MODE_INSTANCE = 0, /*!< compute per image (N) across C, H, W */
    MIOPEN_SOFTMAX_MODE_CHANNEL =
        1, /*!< compute per spatial location (H, W) per image (N) across C */
} miopenSoftmaxMode_t;

/*! @ingroup TensorReduce
 * @brief Version of TensorReduce API. Applications may use it to ensure
 * backward compatibility with older library versions.
 *
 * - 0 or undefined - Initial API. Supported operations: ADD, MIN, MIN, MAX.
 * - 1 - Added AMAX, AVG, NORM1, NORM2 ops.
 */
#define MIOPEN_API_VERSION_REDUCE_TENSOR 1

/*! @ingroup TensorReduce
 * @enum miopenReduceTensorOp_t
 * Tensor Reduction operation types
 */
typedef enum
{
    MIOPEN_REDUCE_TENSOR_ADD = 0, /*!< the operation is adding the values of the reduced elements */
    MIOPEN_REDUCE_TENSOR_MUL =
        1, /*!< the operation is multiplying the values of the reduced elements */
    MIOPEN_REDUCE_TENSOR_MIN =
        2, /*!< the operation is getting the minimum value of the reduced elements */
    MIOPEN_REDUCE_TENSOR_MAX =
        3, /*!< the operation is getting the maximum value of the reduced elements */
    MIOPEN_REDUCE_TENSOR_AMAX =
        4, /*!< the operation is getting the maximum absolute value of the reduced elements */
    MIOPEN_REDUCE_TENSOR_AVG =
        5, /*!< the operation is getting the averaged value of the reduced elements */
    MIOPEN_REDUCE_TENSOR_NORM1 =
        6, /*!< the operation is adding the absolute values of the reduced elements */
    MIOPEN_REDUCE_TENSOR_NORM2 = 7, /*!< the operation is getting the square root of the sum of
                                     squares of the reduced elements */
    // MIOPEN_REDUCE_TENSOR_MUL_NO_ZEROS =
    //    8, /*!< the operation is same as MUL, but does not have the zero values considered */
} miopenReduceTensorOp_t;

/*! @ingroup TensorReduce
 * @enum miopenReduceTensorOp_t
 * Nan numbers propagation modes
 */
typedef enum
{
    MIOPEN_NOT_PROPAGATE_NAN = 0, /*!< does not propagate Nan number */
    MIOPEN_PROPAGATE_NAN     = 1, /*!< propagate the Nan number by the Reduction operation */
} miopenNanPropagation_t;

/*! @ingroup TensorReduce
 * @enum miopenReduceTensorIndices_t
 * Reduction Indices computation modes
 */
typedef enum
{
    MIOPEN_REDUCE_TENSOR_NO_INDICES        = 0, /*!< Does not compuate indices */
    MIOPEN_REDUCE_TENSOR_FLATTENED_INDICES = 1, /*!< Compute the relative, flatted indices */
} miopenReduceTensorIndices_t;

/*! @ingroup TensorReduce
 * @enum miopenIndicesType_t
 * Reduction Indices types
 */
typedef enum
{
    MIOPEN_32BIT_INDICES = 0, /*!< 32-bit unsigned integer indices */
    MIOPEN_64BIT_INDICES = 1, /*!< 64-bit unsigned integer indices */
    MIOPEN_16BIT_INDICES = 2, /*!< 16-bit unsigned integer indices */
    MIOPEN_8BIT_INDICES  = 3, /*!< 8-bit unsigned integer indices */
} miopenIndicesType_t;

/*! @ingroup convolutions
 *  @enum miopenConvolutionAttrib_t
 * Attribute for convolution descriptor, used for alternating the convolution behavior
 */
typedef enum
{
    MIOPEN_CONVOLUTION_ATTRIB_FP16_ALT_IMPL =
        0, /*!< Use alternative fp16 implementation.
            Only supported for gfx90a; has no effect for other targets.
            0 - disabled, 1 - enabled, -1 or unset - default (F0B1W1) >*/
    MIOPEN_CONVOLUTION_ATTRIB_DETERMINISTIC =
        1, /*!< Restrict MIOpen convolutions to kernels which produce numerically deterministic
              results. 0 - disabled (default), 1 - enabled >*/
#ifdef MIOPEN_BETA_API
    MIOPEN_CONVOLUTION_ATTRIB_FP8_ROUNDING_MODE =
        2, /*!<Specifies the rounding mode for the 8-bit floating data types. Currently, two
              rounding modes are supported miopenF8RoundingModeStandard and
              miopenF8RoundingModeStochastic. These are listed as part of the miopenF8RoundingMode_t
              enum.>*/
#else
// miopenReserved1 = 2,
#endif
} miopenConvolutionAttrib_t;

/** @addtogroup tensor
 *
 *  @{
 */

/*! @brief Create a Tensor Descriptor
 *
 * API for creating an uninitialized tensor descriptor.
 * @param tensorDesc Pointer to a tensor descriptor type (output)
 * @return           miopenStatus_t
 */
MIOPEN_EXPORT miopenStatus_t miopenCreateTensorDescriptor(miopenTensorDescriptor_t* tensorDesc);

/*! @brief Set shape of 4D tensor
 *
 * Interface for setting 4-D tensor shape. MIOpen currently implements NCHW and NHWC layout.
 *
 * @param tensorDesc Tensor descriptor (input/output)
 * @param dataType   MIOpen datatype (input)
 * @param n          Mini-batch size (input)
 * @param c          Number of channels (input)
 * @param h          Data height dimension size (input)
 * @param w          Data width dimension size (input)
 * @return           miopenStatus_t
 */
MIOPEN_EXPORT miopenStatus_t miopenSet4dTensorDescriptor(
    miopenTensorDescriptor_t tensorDesc, miopenDataType_t dataType, int n, int c, int h, int w);

/*! @brief Set shape of ND tensor with specific layout
 *
 * Interface for setting N-D packed tensor shape. This interface support NHWC, NCHW, NCHWc*, CHWNc*
 * @param tensorDesc   Tensor descriptor (input/output)
 * @param dataType     MIOpen datatype (input)
 * @param tensorLayout Tensor layout (input)
 * @param lens         Tensor dimensions (input)
 * @param num_lens     Tensor dimension size (input)
 * @return             miopenStatus_t
 */
MIOPEN_EXPORT miopenStatus_t
miopenSetNdTensorDescriptorWithLayout(miopenTensorDescriptor_t tensorDesc,
                                      miopenDataType_t dataType,
                                      miopenTensorLayout_t tensorLayout,
                                      const int* lens,
                                      int num_lens);
/*! @brief Set shape and stride of 4D tensor
 *
 * Interface for setting 4-D tensor shape and stride. It allows to create the non-packed tensor.
 * A non-packed tensor refers to the tensor where the elements are not compressed or packed in any
 * specific way. Each element in the tensor is stored individually, and there is no special
 * compression applied to the storage.
 *
 * @param tensorDesc Tensor descriptor (input/output)
 * @param dataType   MIOpen datatype (input)
 * @param n          Mini-batch size (input)
 * @param c          Number of channels (input)
 * @param h          Data height dimension size (input)
 * @param w          Data width dimension size (input)
 * @param nStride    Mini-batch dimension stride (input)
 * @param cStride    Channel dimension stride (input)
 * @param hStride    Height dimension stride (input)
 * @param wStride    Width dimension stride (input)
 * @return           miopenStatus_t
 */
MIOPEN_EXPORT miopenStatus_t miopenSet4dTensorDescriptorEx(miopenTensorDescriptor_t tensorDesc,
                                                           miopenDataType_t dataType,
                                                           int n,
                                                           int c,
                                                           int h,
                                                           int w,
                                                           int nStride,
                                                           int cStride,
                                                           int hStride,
                                                           int wStride);

/*! @brief Get the details of the tensor descriptor
 *
 * Interface to query the 4-D tensor shape.
 *
 * @param tensorDesc Tensor descriptor (input)
 * @param dataType   MIOpen datatype (output)
 * @param n          Mini-batch size (output)
 * @param c          Number of channels (output)
 * @param h          Data height dimension size (output)
 * @param w          Data width dimension size (output)
 * @param nStride    Mini-batch dimension stride (output)
 * @param cStride    Channel dimension stride (output)
 * @param hStride    Height dimension stride (output)
 * @param wStride    Width dimension stride (output)
 * @return           miopenStatus_t
 */
MIOPEN_EXPORT miopenStatus_t miopenGet4dTensorDescriptor(miopenTensorDescriptor_t tensorDesc,
                                                         miopenDataType_t* dataType,
                                                         int* n,
                                                         int* c,
                                                         int* h,
                                                         int* w,
                                                         int* nStride,
                                                         int* cStride,
                                                         int* hStride,
                                                         int* wStride);

/*! @brief Set shape of N-dimensional tensor
 *
 * Interface for setting non-packed tensor shape.
 * @param tensorDesc   Tensor descriptor (input/output)
 * @param dataType     MIOpen datatype (input)
 * @param nbDims       Number of dimensions in the dimsA array (input)
 * @param dimsA        Array containing the size of dimensions (input)
 * @param stridesA     Array containing the size of stride (input)
 * @return             miopenStatus_t
 */
MIOPEN_EXPORT miopenStatus_t miopenSetTensorDescriptor(miopenTensorDescriptor_t tensorDesc,
                                                       miopenDataType_t dataType,
                                                       int nbDims,
                                                       const int* dimsA,
                                                       const int* stridesA);

#ifdef MIOPEN_BETA_API
/*! @copydoc miopenSetTensorDescriptor()
 */
MIOPEN_EXPORT miopenStatus_t miopenSetTensorDescriptorV2(miopenTensorDescriptor_t tensorDesc,
                                                         miopenDataType_t dataType,
                                                         int nbDims,
                                                         const size_t* dimsA,
                                                         const size_t* stridesA);
#endif

#ifdef MIOPEN_BETA_API
/*! @brief Set the tensor cast type
 *
 *  For tensors where the cast_type attribute is set, the tensor elements would be converted to the
 * target type before the target operation is applied. Currently, only supported for convolution
 * operations targeting the FP8 datatype
 *
 *  @param tensorDesc Tensor descriptor type (input)
 *  @param cast_type  MIOpen datatype (input)
 */
MIOPEN_EXPORT miopenStatus_t miopenSetTensorCastType(miopenTensorDescriptor_t tensorDesc,
                                                     miopenDataType_t cast_type);
#endif

/*! @brief Set shape of N-dimensional tensor
 *
 * Interface for querying tensor size. MIOpen has support for 1, 2, 3, 4, 5 dimensional tensor of
 * layout.
 * @param tensorDesc   Tensor descriptor (input)
 * @param size         number of elements in tensor described by the descriptor (output)
 * @return             miopenStatus_t
 */
MIOPEN_EXPORT miopenStatus_t miopenGetTensorDescriptorSize(miopenTensorDescriptor_t tensorDesc,
                                                           int* size);

/*! @brief Get the details of the N-dimensional tensor descriptor.
 *
 * @param tensorDesc Tensor descriptor (input)
 * @param dataType   MIOpen datatype (output)
 * @param dimsA      Array containing the size of dimensions (output)
 * @param stridesA   Array containing the size of stride (output)
 * @return           miopenStatus_t
 */
MIOPEN_EXPORT miopenStatus_t miopenGetTensorDescriptor(miopenTensorDescriptor_t tensorDesc,
                                                       miopenDataType_t* dataType,
                                                       int* dimsA,
                                                       int* stridesA);

/*! @brief Destroys the tensor descriptor
 *
 * @param tensorDesc Tensor descriptor (input)
 * @return           miopenStatus_t
 */
MIOPEN_EXPORT miopenStatus_t miopenDestroyTensorDescriptor(miopenTensorDescriptor_t tensorDesc);

/*! @brief Create a Tensor Descriptor for sequence data
 *
 * API for creating an uninitialized sequence data tensor descriptor.
 * @param tensorDesc Pointer to a sequence data tensor descriptor type (output)
 * @return           miopenStatus_t
 */
MIOPEN_EXPORT miopenStatus_t
miopenCreateSeqTensorDescriptor(miopenSeqTensorDescriptor_t* tensorDesc);

/*! @brief Destroys the sequence data tensor descriptor
 *
 * @param tensorDesc Tensor descriptor (input)
 * @return           miopenStatus_t
 */
MIOPEN_EXPORT miopenStatus_t
miopenDestroySeqTensorDescriptor(miopenSeqTensorDescriptor_t tensorDesc);

/*! @brief Execute element-wise tensor operations
 *
 * This function implements: \f$ C = op ( alpha1[0] * A, alpha2[0] * B ) + beta[0] * C \f$
 *
 * For Forward Bias one can also use, miopenConvolutionForwardBias()
 *
 * @param handle     MIOpen handle (input)
 * @param tensorOp   Operation from miopenTensorOp_t (input)
 * @param alpha1     Tensor A's floating point scaling factor, allocated on the host (input)
 * @param aDesc      Tensor descriptor for tensor A (input)
 * @param A          Tensor A (input)
 * @param alpha2     Tensor B's floating point scaling factor, allocated on the host (input)
 * @param bDesc      Tensor descriptor for tensor B (input)
 * @param B          Tensor B (input)
 * @param beta       Tensor C's floating point scaling factor, allocated on the host (input)
 * @param cDesc      Tensor descriptor for tensor C (input)
 * @param C          Tensor C (input and output)
 * @return           miopenStatus_t
 */
MIOPEN_EXPORT miopenStatus_t miopenOpTensor(miopenHandle_t handle,
                                            miopenTensorOp_t tensorOp,
                                            const void* alpha1,
                                            const miopenTensorDescriptor_t aDesc,
                                            const void* A,
                                            const void* alpha2,
                                            const miopenTensorDescriptor_t bDesc,
                                            const void* B,
                                            const void* beta,
                                            const miopenTensorDescriptor_t cDesc,
                                            void* C);

/*! @brief Fills a tensor with a single value.
 *
 * Supported datatypes are fp32, fp16, and bfp16
 *
 * @param handle     MIOpen handle (input)
 * @param yDesc      Tensor descriptor for tensor y (input)
 * @param y          Tensor y (input)
 * @param alpha      Pointer to fill value (input)
 * @return           miopenStatus_t
 */
MIOPEN_EXPORT miopenStatus_t miopenSetTensor(miopenHandle_t handle,
                                             const miopenTensorDescriptor_t yDesc,
                                             void* y,
                                             const void* alpha);

/*! @brief Scales all elements in a tensor by a single value.
 *
 * Supported datatypes are fp32 and fp16
 *
 * @param handle     MIOpen handle (input)
 * @param yDesc      Tensor descriptor for tensor y (input)
 * @param y          Tensor y (input and output)
 * @param alpha      Floating point scaling factor, allocated on the host (input)
 * @return           miopenStatus_t
 */
MIOPEN_EXPORT miopenStatus_t miopenScaleTensor(miopenHandle_t handle,
                                               const miopenTensorDescriptor_t yDesc,
                                               void* y,
                                               const void* alpha);

/*! @brief Returns number of bytes associated with tensor descriptor
 *
 * @param tensorDesc Tensor descriptor (input)
 * @param numBytes   Number of bytes associated with tensor descriptor (output)
 * @return           miopenStatus_t
 */
MIOPEN_EXPORT miopenStatus_t miopenGetTensorNumBytes(miopenTensorDescriptor_t tensorDesc,
                                                     size_t* numBytes);

/*! @brief Copies one tensor to another tensor with a different layout/scale.
 *
 * This function implements:
 * 1. \f$ Y = alpha * X + beta * Y \f$ for fp32 and fp16 datatype
 * 2. Vectorize/de-vectorize along channel dimension C for int8 datatype
 *
 * Currently this is used for transforming from int8 to int8x4 vector datatypes
 *
 * @param handle     MIOpen handle (input)
 * @param alpha      Floating point scaling factor, allocated on the host (input)
 * @param xDesc      Source Tensor descriptor for tensor x (input)
 * @param x          Source Tensor x (input)
 * @param beta       Floating point scaling factor, allocated on the host (input)
 * @param yDesc      Destination Tensor descriptor for tensor y (input)
 * @param y          Destination Tensor y (output)
 * @return           miopenStatus_t
 */
MIOPEN_EXPORT miopenStatus_t miopenTransformTensor(miopenHandle_t handle,
                                                   const void* alpha,
                                                   const miopenTensorDescriptor_t xDesc,
                                                   const void* x,
                                                   const void* beta,
                                                   const miopenTensorDescriptor_t yDesc,
                                                   void* y);

/** @} */
// CLOSEOUT TENSOR DOXYGEN GROUP

/** @addtogroup convolutions
 *
 *  @{
 */

/*! @brief Creates a convolution layer descriptor
 *
 * @param convDesc   Convolution layer descriptor
 * @return           miopenStatus_t
 */
MIOPEN_EXPORT miopenStatus_t
miopenCreateConvolutionDescriptor(miopenConvolutionDescriptor_t* convDesc);

/*! @brief Creates a 2-D convolution layer descriptor
 *
 * For group/depthwise convolution dilation height and width, only a dilation value of 1 is
 * supported.
 *
 * @param convDesc   Convolution layer descriptor (output)
 * @param c_mode     Convolutional mode (input)
 * @param pad_h      Height input data padding (input)
 * @param pad_w      Width input data padding (input)
 * @param stride_h   Stride for the height of input data (input)
 * @param stride_w   Stride for the width of input data (input)
 * @param dilation_h Dilation height (input)
 * @param dilation_w Dilation width (input)
 * @return           miopenStatus_t
 */
MIOPEN_EXPORT miopenStatus_t miopenInitConvolutionDescriptor(miopenConvolutionDescriptor_t convDesc,
                                                             miopenConvolutionMode_t c_mode,
                                                             int pad_h,
                                                             int pad_w,
                                                             int stride_h,
                                                             int stride_w,
                                                             int dilation_h,
                                                             int dilation_w);

/*! @brief Creates a N-dimensional convolution layer descriptor
 *
 * @param convDesc      Convolution layer descriptor (output)
 * @param spatialDim    Convolutional spatial dimension (input)
 * @param padA          Array of input data padding (input)
 * @param strideA       Array of convolution stride (input)
 * @param dilationA     Array of convolution dilation (input)
 * @param c_mode        Convolutional mode (input)
 * @return              miopenStatus_t
 */
MIOPEN_EXPORT miopenStatus_t
miopenInitConvolutionNdDescriptor(miopenConvolutionDescriptor_t convDesc,
                                  int spatialDim,
                                  const int* padA,
                                  const int* strideA,
                                  const int* dilationA,
                                  miopenConvolutionMode_t c_mode);

/*! @brief Retrieves the spatial dimension of a convolution layer descriptor
 *
 * @param convDesc              Convolution layer descriptor (input)
 * @param spatialDim            Spatial dimension of convolution descriptor (output)
 * @return                      miopenStatus_t
 */
MIOPEN_EXPORT miopenStatus_t miopenGetConvolutionSpatialDim(miopenConvolutionDescriptor_t convDesc,
                                                            int* spatialDim);

/*! @brief Retrieves a 2-D convolution layer descriptor's details
 *
 * For group/depthwise convolution dilation height and width, only a dilation value of 1 is
 * supported.
 *
 * @param convDesc   Convolution layer descriptor (input)
 * @param c_mode     Convolutional mode (output)
 * @param pad_h      Height input data padding (output)
 * @param pad_w      Width input data padding (output)
 * @param stride_h   Stride for the height of input data (output)
 * @param stride_w   Stride for the width of input data (output)
 * @param dilation_h Dilation height (output)
 * @param dilation_w Dilation width (output)
 * @return           miopenStatus_t
 */
MIOPEN_EXPORT miopenStatus_t miopenGetConvolutionDescriptor(miopenConvolutionDescriptor_t convDesc,
                                                            miopenConvolutionMode_t* c_mode,
                                                            int* pad_h,
                                                            int* pad_w,
                                                            int* stride_h,
                                                            int* stride_w,
                                                            int* dilation_h,
                                                            int* dilation_w);

/*! @brief Retrieves a N-dimensional convolution layer descriptor's details
 *
 * @param convDesc               Convolution layer descriptor (input)
 * @param requestedSpatialDim    Expected convolution spatial dimension (intput)
 * @param spatialDim             Convolutional spatial dimension (output)
 * @param padA                   Array of input data padding (output)
 * @param strideA                Array of convolution stride (output)
 * @param dilationA              Array of convolution dilation (output)
 * @param c_mode                 Convolutional mode (output)
 * @return                       miopenStatus_t
 */
MIOPEN_EXPORT miopenStatus_t
miopenGetConvolutionNdDescriptor(miopenConvolutionDescriptor_t convDesc,
                                 int requestedSpatialDim,
                                 int* spatialDim,
                                 int* padA,
                                 int* strideA,
                                 int* dilationA,
                                 miopenConvolutionMode_t* c_mode);

/*! @brief Get the number of groups to be used in Group/Depthwise convolution
 *
 * @param convDesc   Convolution layer descriptor (input)
 * @param groupCount Pointer to number of groups in group/depthwise convolution (output)
 * @return           miopenStatus_t
 */
MIOPEN_EXPORT miopenStatus_t miopenGetConvolutionGroupCount(miopenConvolutionDescriptor_t convDesc,
                                                            int* groupCount);

/*! @brief Set the number of groups to be used in Group/Depthwise convolution
 *
 * Must be called before all computational APIs of group/depthwise convolution, it is preferable to
 * call miopenInitConvolutionDescriptor() first, then miopenSetConvolutionGroupCount() to fully
 * initialize group convolutions. Both Convolution Mode and Transpose Convolution Mode support
 * group/depthwise convolution. To run depthwise convolution, set groupCount value equal to number
 * of channels.
 *
 * @param convDesc   Convolution layer descriptor (output)
 * @param groupCount      number of groups, in depthwise conv using filter_number/channel_multiplier
 * (input)
 * @return           miopenStatus_t
 */
MIOPEN_EXPORT miopenStatus_t miopenSetConvolutionGroupCount(miopenConvolutionDescriptor_t convDesc,
                                                            int groupCount);

/*! @brief Set the output padding to be used in 2-D Transpose convolution
 *
 * This function is optional for initialization of Transpose convolution. If applicable, it must be
 * called before all computational APIs of Transpose convolution. It is preferable to call
 * miopenInitConvolutionDescriptor() first, then miopenSetTransposeConvOutputPadding() to fully
 * initialize transpose convolutions.
 *
 * @param convDesc   Convolution layer descriptor (output)
 * @param adj_h      output padding for the height of output data (input)
 * @param adj_w      output padding for the width of output data (input)
 * @return           miopenStatus_t
 */
MIOPEN_EXPORT miopenStatus_t
miopenSetTransposeConvOutputPadding(miopenConvolutionDescriptor_t convDesc, int adj_h, int adj_w);

/*! @brief Set the output padding to be used in N-dimensional Transpose convolution
 *
 * This function is optional for initialization of Transpose convolution. If applicable, it must be
 * called before all computational APIs of Transpose convolution. It is preferable to call
 * miopenInitConvolutionNdDescriptor() first, then miopenSetTransposeConvNdOutputPadding() to fully
 * initialize transpose convolutions. Currently, 2-D and 3-D convolutions are supported.
 *
 * @param convDesc      Convolution layer descriptor (output)
 * @param spatialDim    Convolutional spatial dimension (input)
 * @param adjA          array of output padding for output data (input)
 * @return              miopenStatus_t
 */
MIOPEN_EXPORT miopenStatus_t miopenSetTransposeConvNdOutputPadding(
    miopenConvolutionDescriptor_t convDesc, int spatialDim, const int* adjA);

/*! @brief Get the shape of a resulting 4-D tensor from a 2-D convolution
 *
 * This function returns the dimensions of the resulting 4D tensor of a 2D
 * convolution, given the convolution descriptor, the input tensor descriptor
 * and the filter descriptor. This function can help to setup the output tensor
 * and allocate the proper amount of memory prior to launch the actual
 * convolution.
 *
 * @param convDesc          Convolution layer descriptor (input)
 * @param inputTensorDesc   Input data tensor descriptor (input)
 * @param filterDesc        Weight descriptor (input)
 * @param n                 Mini-batch size (output)
 * @param c                 Number of channels (output)
 * @param h                 Data height dimension size (output)
 * @param w                 Data width dimension size (output)
 * @return                  miopenStatus_t
 */
MIOPEN_EXPORT miopenStatus_t
miopenGetConvolutionForwardOutputDim(miopenConvolutionDescriptor_t convDesc,
                                     const miopenTensorDescriptor_t inputTensorDesc,
                                     const miopenTensorDescriptor_t filterDesc,
                                     int* n,
                                     int* c,
                                     int* h,
                                     int* w);

/*! @brief Get the shape of a resulting N-dimensional tensor from a (N-2)-dimensional convolution
 *
 * This function returns the dimensions of the resulting N-dimensional tensor of a (N-2)-dimensional
 * convolution, given the convolution descriptor, the input tensor descriptor
 * and the filter descriptor. It is used to setup the output tensor descriptor prior to executing
 * the convolution layer.
 *
 * @param convDesc          Convolution layer descriptor (input)
 * @param inputTensorDesc   Input data tensor descriptor (input)
 * @param filterDesc        Weight descriptor (input)
 * @param nDim              Pointer to Output data tensor dimension (output)
 * @param outputTensorDimA  Array of Output data tensor length (output)
 */
MIOPEN_EXPORT miopenStatus_t
miopenGetConvolutionNdForwardOutputDim(miopenConvolutionDescriptor_t convDesc,
                                       const miopenTensorDescriptor_t inputTensorDesc,
                                       const miopenTensorDescriptor_t filterDesc,
                                       int* nDim,
                                       int* outputTensorDimA);

/*! @brief Destroys the tensor descriptor object
 *
 * @param convDesc Convolution tensor descriptor type (input)
 * @return           miopenStatus_t
 */
MIOPEN_EXPORT miopenStatus_t
miopenDestroyConvolutionDescriptor(miopenConvolutionDescriptor_t convDesc);

/*! @brief Set the attribute of the convolution descriptor
 *
 * @param convDesc          Convolution layer descriptor (input)
 * @param attr              Attribute of this convolution to set (input)
 * @param value             Value of this attribute (input)
 */
MIOPEN_EXPORT miopenStatus_t miopenSetConvolutionAttribute(miopenConvolutionDescriptor_t convDesc,
                                                           const miopenConvolutionAttrib_t attr,
                                                           int value);

/*! @brief Get the attribute of the convolution descriptor
 *
 * @param convDesc          Convolution layer descriptor (input)
 * @param attr              Attribute of this convolution to get (input)
 * @param value             Value of this attribute (output)
 */
MIOPEN_EXPORT miopenStatus_t miopenGetConvolutionAttribute(miopenConvolutionDescriptor_t convDesc,
                                                           const miopenConvolutionAttrib_t attr,
                                                           int* value);

/*! @enum miopenConvFwdAlgorithm_t
 * Convolutional algorithm mode for forward propagation. MIOpen use cross-correlation for its
 * convolution implementation.
 */
typedef enum
{
    miopenConvolutionFwdAlgoGEMM         = 0, /*!< GEMM variant */
    miopenConvolutionFwdAlgoDirect       = 1, /*!< Direct convolutions */
    miopenConvolutionFwdAlgoFFT          = 2, /*!< Fast Fourier Transform indirect convolutions */
    miopenConvolutionFwdAlgoWinograd     = 3, /*!< Winograd indirect convolutions */
    miopenConvolutionFwdAlgoImplicitGEMM = 5, /*!< Implicit GEMM convolutions */
} miopenConvFwdAlgorithm_t;

/*! @enum miopenConvBwdWeightsAlgorithm_t
 * Convolutional algorithm mode for back propagation on weights.
 */
typedef enum
{
    miopenConvolutionBwdWeightsAlgoGEMM         = 0, /*!< GEMM variant */
    miopenConvolutionBwdWeightsAlgoDirect       = 1, /*!< Direct convolution algorithm */
    miopenConvolutionBwdWeightsAlgoWinograd     = 3, /*!< Winograd convolutions */
    miopenConvolutionBwdWeightsAlgoImplicitGEMM = 5, /*!< Implicit GEMM convolutions */
} miopenConvBwdWeightsAlgorithm_t;

/*! @enum miopenConvBwdDataAlgorithm_t
 * Convolutional algorithm mode for back propagation on data.
 */
typedef enum
{
    miopenConvolutionBwdDataAlgoGEMM     = 0, /*!< GEMM variant */
    miopenConvolutionBwdDataAlgoDirect   = 1, /*!< Direct convolutions */
    miopenConvolutionBwdDataAlgoFFT      = 2, /*!< Fast Fourier Transform indirect convolutions */
    miopenConvolutionBwdDataAlgoWinograd = 3, /*!< Winograd indirect convolutions */
    miopenTransposeBwdDataAlgoGEMM =
        4, /*!< Deprecated Transpose GEMM variant legacy, ToBe Removed */
    miopenConvolutionBwdDataAlgoImplicitGEMM = 5, /*!< Implicit GEMM convolutions */
} miopenConvBwdDataAlgorithm_t;

/*! @enum miopenConvAlgorithm_t
 * Top-level convolutional algorithm mode
 */
typedef enum
{
    miopenConvolutionAlgoGEMM         = 0, /*!< GEMM variant */
    miopenConvolutionAlgoDirect       = 1, /*!< Direct convolutions */
    miopenConvolutionAlgoFFT          = 2, /*!< Fast Fourier Transform indirect convolutions */
    miopenConvolutionAlgoWinograd     = 3, /*!< Winograd indirect convolutions */
    miopenConvolutionAlgoImplicitGEMM = 5, /*!< Implicit GEMM convolutions */
} miopenConvAlgorithm_t;

/*! @brief Perf struct for forward, backward filter, or backward data algorithms
 *
 * Contains the union to hold the selected convolution algorithm for forward, or backwards layers,
 * and also contains the time it took to run the algorithm and the workspace required to run the
 * algorithm. The workspace in this structure can be used when executing the convolution layer.
 */
typedef struct
{
    union
    {
        miopenConvFwdAlgorithm_t fwd_algo; /*!< Forward convolution algorithm enum selection */
        miopenConvBwdWeightsAlgorithm_t bwd_weights_algo; /*!< Back propagation on weights
                                                             convolution algorithm enum selection */
        miopenConvBwdDataAlgorithm_t
            bwd_data_algo; /*!< Back propagation on data convolution algorithm enum selection */
    };

    float time;    /*!< Time to exectued the selected algorithm represented in the union */
    size_t memory; /*!< Workspace required to run the selected algorithm represented in the union */

} miopenConvAlgoPerf_t;

/*! @brief Performance struct for forward, backward filter, or backward data algorithms in
 * immediate mode
 *
 * Contains a 64-bit integer identifying the solution and the algorithm for the solution,
 * as well as the runtime, workspace size and a boolean flag indicating whether the returned
 * solution is a heuristic or resulting from an actual run
 *
 */
typedef struct
{
    float time; /*!< Represents the approximate time required to execute this solution on the GPU,
                     in milliseconds. This value may either be based on an acutal kernel run or an
                     estimate based on a heuristic.*/
    size_t workspace_size; /*!< Workspace required to run the selected algorithm represented in the
                              union */
    uint64_t solution_id;  /*!< Identifier for the returned solution */
    miopenConvAlgorithm_t algorithm; /*!< The algorithm used to compute the solution */

} miopenConvSolution_t;

/*! @brief Query the maximum number of solutions applicable for the given input/output and weights
 *  tensor descriptor for Convolution in the Forward direction.
 *
 * This call returns the maximum number of applicable solutions for a forward convolution problem.
 * The \c solutionCount returned may be used to allocate the memory required for the
 * \c miopenConvAlgoPerf_t which is required by miopenConvolutionGetSolution API calls.
 *
 * @param handle         MIOpen handle (input)
 * @param wDesc          Tensor descriptor for weight tensor w (input)
 * @param xDesc          Tensor descriptor for input data tensor x (input)
 * @param convDesc       Convolution layer descriptor (input)
 * @param yDesc          Tensor descriptor for output data tensor y (input)
 * @param solutionCount  Pointer to memory to return number of applicable solutions (output)
 * @return               miopenStatus_t
 */
MIOPEN_EXPORT miopenStatus_t
miopenConvolutionForwardGetSolutionCount(miopenHandle_t handle,
                                         const miopenTensorDescriptor_t wDesc,
                                         const miopenTensorDescriptor_t xDesc,
                                         const miopenConvolutionDescriptor_t convDesc,
                                         const miopenTensorDescriptor_t yDesc,
                                         size_t* solutionCount);

/*! @brief Query the applicable solutions for a convolution configuration described by
 *  input, output and convolution descriptors.
 *
 *  The returned solutions array is sorted in the order of decreasing performance. The returned
 * solutions
 * might be based
 *  on heuristics and for more consistent performance results the user the advised to run the Find
 * step.
 *  The maximum length of the solutions array may be queried using
 * miopenConvolutionForwardGetSolutionCount
 *
 * @param handle         MIOpen handle (input)
 * @param wDesc          Tensor descriptor for weight tensor w (input)
 * @param xDesc          Tensor descriptor for input data tensor x (input)
 * @param convDesc       Convolution layer descriptor (input)
 * @param yDesc          Tensor descriptor for output data tensor y (input)
 * @param maxSolutionCount The size of the solutions array passed in below (input)
 * @param solutionCount The size of the solutions array returned (output)
 * @param solutions      A pointer to an array of type miopenConvSolution_t allocated by the user,
 *                      filled in by MIOpen with applicable solutions. (output)
 * @return               miopenStatus_t
 *
 */
MIOPEN_EXPORT miopenStatus_t
miopenConvolutionForwardGetSolution(miopenHandle_t handle,
                                    const miopenTensorDescriptor_t wDesc,
                                    const miopenTensorDescriptor_t xDesc,
                                    const miopenConvolutionDescriptor_t convDesc,
                                    const miopenTensorDescriptor_t yDesc,
                                    const size_t maxSolutionCount,
                                    size_t* solutionCount,
                                    miopenConvSolution_t* solutions);

/*! @brief Returns the workspace size required for a particular solution id.
 *
 * This is an optional call for users who may have serialized the solution id and just need the
 * workspace
 * size for it. The same information is returned by the miopenConvolutionForwardGetSolution as part
 * of the
 * miopenConvSolution_t struct.
 *
 * @param handle         MIOpen handle (input)
 * @param wDesc          Tensor descriptor for weight tensor w (input)
 * @param xDesc          Tensor descriptor for input data tensor x (input)
 * @param convDesc       Convolution layer descriptor (input)
 * @param yDesc          Tensor descriptor for output data tensor y (input)
 * @param solution_id      ID of the solution for which workspace size is required (input)
 * @param workSpaceSize  The size of the workspace (output)
 * @return               miopenStatus_t
 */
MIOPEN_EXPORT miopenStatus_t
miopenConvolutionForwardGetSolutionWorkspaceSize(miopenHandle_t handle,
                                                 const miopenTensorDescriptor_t wDesc,
                                                 const miopenTensorDescriptor_t xDesc,
                                                 const miopenConvolutionDescriptor_t convDesc,
                                                 const miopenTensorDescriptor_t yDesc,
                                                 const uint64_t solution_id,
                                                 size_t* workSpaceSize);

/*! @brief Compiles the solution provided by the user, this solution may be acquired by the
 * miopenConvolutionForwardGetSolution API call above.
 *   Compiling the solution ensures that the first API call to miopenConvolutionForwardImmediate
 * does
 * not cause a compile.
 *
 *   This is an optional step and may be skipped if a slow first miopenConvolutionForwardImmediate
 * invocation is acceptable.
 *
 * @param handle         MIOpen handle (input)
 * @param wDesc          Tensor descriptor for weight tensor w (input)
 * @param xDesc          Tensor descriptor for input data tensor x (input)
 * @param convDesc       Convolution layer descriptor (input)
 * @param yDesc          Tensor descriptor for output data tensor y (input)
 * @param solution_id      ID of the solution to be compiled, as chosen by the user
 * @return               miopenStatus_t
 */
MIOPEN_EXPORT miopenStatus_t
miopenConvolutionForwardCompileSolution(miopenHandle_t handle,
                                        const miopenTensorDescriptor_t wDesc,
                                        const miopenTensorDescriptor_t xDesc,
                                        const miopenConvolutionDescriptor_t convDesc,
                                        const miopenTensorDescriptor_t yDesc,
                                        const uint64_t solution_id);

/*! @brief Executes the Forward convolution operation based on the provided solution ID.
 *
 * Supported datatypes are fp32, fp16, bfp16, and int8
 *
 * @param handle         MIOpen handle (input)
 * @param wDesc          Tensor descriptor for weight tensor w (input)
 * @param w              Weights tensor w (input)
 * @param xDesc          Tensor descriptor for input data tensor x (input)
 * @param x              Data tensor x (input)
 * @param convDesc       Convolution layer descriptor (input)
 * @param yDesc          Tensor descriptor for output data tensor y (input)
 * @param y              Data tensor y (output)
 * @param workSpace      Workspace tensor (input)
 * @param workSpaceSize  Size of the memory in bytes pointed to by workSpace above
 * @param solution_id      ID of the solution to be compiled, as chosen by the user
 * @return               miopenStatus_t
 */
MIOPEN_EXPORT miopenStatus_t
miopenConvolutionForwardImmediate(miopenHandle_t handle,
                                  const miopenTensorDescriptor_t wDesc,
                                  const void* w,
                                  const miopenTensorDescriptor_t xDesc,
                                  const void* x,
                                  const miopenConvolutionDescriptor_t convDesc,
                                  const miopenTensorDescriptor_t yDesc,
                                  void* y,
                                  void* workSpace,
                                  size_t workSpaceSize,
                                  const uint64_t solution_id);

/*! @brief Query the maximum number of solutions applicable for the given input/output and weights
 *  tensor descriptor for backward Convolution w-r-t Data.
 *
 *  This call returns the maximum number of applicable solutions for a the convolution problem, the
 * number
 *  returned may be used to allocate the memory required for the miopenConvAlgoPert2_t which is
 * required
 *  by miopenConvolutionBackwardDataGetSolution API calls.
 *
 * @param handle         MIOpen handle (input)
 * @param dyDesc         Tensor descriptor for data input tensor dy (input)
 * @param wDesc          Tensor descriptor for weight tensor w (input)
 * @param convDesc       Convolution layer descriptor (input)
 * @param dxDesc         Tensor descriptor for output data tensor dx (input)
 * @param solutionCount  Pointer to memory to return number of applicable solutions (output)
 * @return               miopenStatus_t
 */
MIOPEN_EXPORT miopenStatus_t
miopenConvolutionBackwardDataGetSolutionCount(miopenHandle_t handle,
                                              const miopenTensorDescriptor_t dyDesc,
                                              const miopenTensorDescriptor_t wDesc,
                                              const miopenConvolutionDescriptor_t convDesc,
                                              const miopenTensorDescriptor_t dxDesc,
                                              size_t* solutionCount);

/*! @brief Query the applicable solutions for a backward convolution w-r-t data as described by
 *  input, output and convolution descriptors.
 *
 *  The returned solutions array is sorted in the order of decreasing performance. The returned
 * solutions
 *  ns
 * might be based
 *  on heuristics and for more consistent performance results the user the advised to run the Find
 * step.
 *  The maximum length of the solutions array may be queried using
 * miopenConvolutionBackwardDataGetSolutionCount
 *
 * @param handle           MIOpen handle (input)
 * @param dyDesc           Tensor descriptor for data input tensor dy (input)
 * @param wDesc            Tensor descriptor for weight tensor w (input)
 * @param convDesc         Convolution layer descriptor (input)
 * @param dxDesc           Tensor descriptor for output data tensor dx (input)
 * @param maxSolutionCount The size of the solutions array passed in below (input)
 * @param solutionCount    The size of the solutions array returned (output)
 * @param solutions        A pointer to an array of type miopenConvSolution_t allocated by the user,
 *                         filled in by MIOpen with applicable solutions. (output)
 * @return                 miopenStatus_t
 *
 */
MIOPEN_EXPORT miopenStatus_t
miopenConvolutionBackwardDataGetSolution(miopenHandle_t handle,
                                         const miopenTensorDescriptor_t dyDesc,
                                         const miopenTensorDescriptor_t wDesc,
                                         const miopenConvolutionDescriptor_t convDesc,
                                         const miopenTensorDescriptor_t dxDesc,
                                         const size_t maxSolutionCount,
                                         size_t* solutionCount,
                                         miopenConvSolution_t* solutions);

/*! @brief Returns the workspace size required for a particular solution id.
 *
 * This is an optional call for users who may have serialized the solution id and just need the
 * workspace
 * size for it. The same information is returned by the miopenConvolutionBackwardDataGetSolution as
 * part of the
 * miopenConvSolution_t struct.
 *
 * @param handle         MIOpen handle (input)
 * @param dyDesc           Tensor descriptor for data input tensor dy (input)
 * @param wDesc            Tensor descriptor for weight tensor w (input)
 * @param convDesc         Convolution layer descriptor (input)
 * @param dxDesc           Tensor descriptor for output data tensor dx (input)
 * @param solution_id      ID of the solution for which workspace size is required (input)
 * @param workSpaceSize  The size of the workspace (output)
 * @return               miopenStatus_t
 */
MIOPEN_EXPORT miopenStatus_t
miopenConvolutionBackwardDataGetSolutionWorkspaceSize(miopenHandle_t handle,
                                                      const miopenTensorDescriptor_t dyDesc,
                                                      const miopenTensorDescriptor_t wDesc,
                                                      const miopenConvolutionDescriptor_t convDesc,
                                                      const miopenTensorDescriptor_t dxDesc,
                                                      const uint64_t solution_id,
                                                      size_t* workSpaceSize);

/*! @brief Compiles the solution provided by the user, this solution may be acquired by the
 * miopenConvolutionBackwardDataGetSolution API call above.
 *   Compiling the solution ensures that the first API call to
 * miopenConvolutionBackwardDataImmediate
 * does not cause a compile.
 *
 *   This is an optional step and may be skipped if a slow first
 * miopenConvolutionBackwardDataImmediate
 * invocation is acceptable.
 *
 * @param handle         MIOpen handle (input)
 * @param dyDesc         Tensor descriptor for data input tensor dy (input)
 * @param wDesc          Tensor descriptor for weight tensor w (input)
 * @param convDesc       Convolution layer descriptor (input)
 * @param dxDesc         Tensor descriptor for output data tensor dx (input)
 * @param solution_id      ID of the solution to be compiled, as chosen by the user
 * @return               miopenStatus_t
 */
MIOPEN_EXPORT miopenStatus_t
miopenConvolutionBackwardDataCompileSolution(miopenHandle_t handle,
                                             const miopenTensorDescriptor_t dyDesc,
                                             const miopenTensorDescriptor_t wDesc,
                                             const miopenConvolutionDescriptor_t convDesc,
                                             const miopenTensorDescriptor_t dxDesc,
                                             const uint64_t solution_id);

/*! @brief Executes the Backward convolution w-r-t data  operation based on the provided solution
 * ID.
 *
 *
 * @param handle         MIOpen handle (input)
 * @param dyDesc         Tensor descriptor for data input tensor dy (input)
 * @param dy             Data delta tensor dy (input)
 * @param wDesc          Tensor descriptor for weight tensor w (input)
 * @param w              Weights tensor w (input)
 * @param convDesc       Convolution layer descriptor (input)
 * @param dxDesc         Tensor descriptor for output data tensor dx (input)
 * @param dx             Data delta tensor dx (output)
 * @param workSpace      Workspace tensor (input)
 * @param workSpaceSize  Size in bytes of the workspace memory pointed to by workSpace
 * @param solution_id      ID of the solution to be compiled, as chosen by the user
 * @return               miopenStatus_t
 */
MIOPEN_EXPORT miopenStatus_t
miopenConvolutionBackwardDataImmediate(miopenHandle_t handle,
                                       const miopenTensorDescriptor_t dyDesc,
                                       const void* dy,
                                       const miopenTensorDescriptor_t wDesc,
                                       const void* w,
                                       const miopenConvolutionDescriptor_t convDesc,
                                       const miopenTensorDescriptor_t dxDesc,
                                       void* dx,
                                       void* workSpace,
                                       size_t workSpaceSize,
                                       const uint64_t solution_id);

/*! @brief Query the maximum number of solutions applicable for the given input/output and weights
 *  tensor descriptor for backward Convolution w-r-t Weights.
 *
 *  This call returns the maximum number of applicable solutions for a the convolution problem, the
 * number
 *  returned may be used to allocate the memory required for the miopenConvAlgoPert2_t which is
 * required
 *  by miopenConvolutionBackwardWeightsGetSolution API calls.
 *
 * @param handle         MIOpen handle (input)
 * @param dyDesc         Tensor descriptor for data tensor dy (input)
 * @param xDesc          Tensor descriptor for data tensor x (input)
 * @param convDesc       Convolution layer descriptor (input)
 * @param dwDesc         Tensor descriptor for weight tensor dw (input)
 * @param solutionCount  Pointer to memory to return number of applicable solutions (output)
 * @return               miopenStatus_t
 */
MIOPEN_EXPORT miopenStatus_t
miopenConvolutionBackwardWeightsGetSolutionCount(miopenHandle_t handle,
                                                 const miopenTensorDescriptor_t dyDesc,
                                                 const miopenTensorDescriptor_t xDesc,
                                                 const miopenConvolutionDescriptor_t convDesc,
                                                 const miopenTensorDescriptor_t dwDesc,
                                                 size_t* solutionCount);

/*! @brief Query the applicable solutions for a backward convolution w-r-t weights as described by
 *  input, output and convolution descriptors.
 *
 *  The returned solutions array is sorted in the order of decreasing performance. The returned
 * solutions
 * might be based
 *  on heuristics and for more consistent performance results the user the advised to run the Find
 * step.
 *  The maximum length of the solutions array may be queried using
 * miopenConvolutionBackwardWeightsGetSolutionCount
 *
 * @param handle           MIOpen handle (input)
 * @param dyDesc           Tensor descriptor for data tensor dy (input)
 * @param xDesc            Tensor descriptor for data tensor x (input)
 * @param convDesc         Convolution layer descriptor (input)
 * @param dwDesc           Tensor descriptor for weight tensor dw (input)
 * @param maxSolutionCount The size of the solutions array passed in below (input)
 * @param solutionCount    The size of the solutions array returned (output)
 * @param solutions        A pointer to an array of type miopenConvSolution_t allocated by the user,
 *                         filled in by MIOpen with applicable solutions. (output)
 * @return                 miopenStatus_t
 *
 */
MIOPEN_EXPORT miopenStatus_t
miopenConvolutionBackwardWeightsGetSolution(miopenHandle_t handle,
                                            const miopenTensorDescriptor_t dyDesc,
                                            const miopenTensorDescriptor_t xDesc,
                                            const miopenConvolutionDescriptor_t convDesc,
                                            const miopenTensorDescriptor_t dwDesc,
                                            const size_t maxSolutionCount,
                                            size_t* solutionCount,
                                            miopenConvSolution_t* solutions);

/*! @brief Returns the workspace size required for a particular solution id.
 *
 * This is an optional call for users who may have serialized the solution id and just need the
 * workspace
 * size for it. The same information is returned by the miopenConvolutionBackwardWeightsGetSolution
 * as part of the
 * miopenConvSolution_t struct.
 *
 * @param handle         MIOpen handle (input)
 * @param dyDesc         Tensor descriptor for data tensor dy (input)
 * @param xDesc          Tensor descriptor for data tensor x (input)
 * @param convDesc       Convolution layer descriptor (input)
 * @param dwDesc         Tensor descriptor for weight tensor dw (input)
 * @param solution_id      ID of the solution for which workspace size is required (input)
 * @param workSpaceSize  The size of the workspace (output)
 * @return               miopenStatus_t
 */
MIOPEN_EXPORT miopenStatus_t miopenConvolutionBackwardWeightsGetSolutionWorkspaceSize(
    miopenHandle_t handle,
    const miopenTensorDescriptor_t dyDesc,
    const miopenTensorDescriptor_t xDesc,
    const miopenConvolutionDescriptor_t convDesc,
    const miopenTensorDescriptor_t dwDesc,
    const uint64_t solution_id,
    size_t* workSpaceSize);

/*! @brief Compiles the solution provided by the user, this solution may be acquired by the
 * miopenConvolutionBackwardWeightsGetSolution API call above.
 *   Compiling the solution ensures that the first API call to
 * miopenConvolutionBackwardWeightsImmediate
 * does not cause a compile.
 *
 *   This is an optional step and may be skipped if a slow first
 * miopenConvolutionBackwardWeightsImmediate invocation is acceptable.
 *
 * @param handle         MIOpen handle (input)
 * @param dyDesc         Tensor descriptor for data tensor dy (input)
 * @param xDesc          Tensor descriptor for data tensor x (input)
 * @param convDesc       Convolution layer descriptor (input)
 * @param dwDesc         Tensor descriptor for weight tensor dw (input)
 * @param solution_id      ID of the solution to be compiled, as chosen by the user
 * @return               miopenStatus_t
 */
MIOPEN_EXPORT miopenStatus_t
miopenConvolutionBackwardWeightsCompileSolution(miopenHandle_t handle,
                                                const miopenTensorDescriptor_t dyDesc,
                                                const miopenTensorDescriptor_t xDesc,
                                                const miopenConvolutionDescriptor_t convDesc,
                                                const miopenTensorDescriptor_t dwDesc,
                                                const uint64_t solution_id);

/*! @brief Executes the Backward convolution w-r-t weights  operation based on the provided solution
 * ID.
 *
 *
 * @param handle         MIOpen handle (input)
 * @param dyDesc         Tensor descriptor for data tensor dy (input)
 * @param dy             Data delta tensor dy (input)
 * @param xDesc          Tensor descriptor for data tensor x (input)
 * @param x              Data tensor x (input)
 * @param convDesc       Convolution layer descriptor (input)
 * @param dwDesc         Tensor descriptor for weight tensor dw (input)
 * @param dw             Weights delta tensor dw (output)
 * @param workSpace      Workspace tensor (input)
 * @param workSpaceSize  Size in bytes of the memory passed in, pointed to by workSpace pointer
 * above
 * @param solution_id      ID of the solution to be compiled, as chosen by the user
 * @return               miopenStatus_t
 */
MIOPEN_EXPORT miopenStatus_t
miopenConvolutionBackwardWeightsImmediate(miopenHandle_t handle,
                                          const miopenTensorDescriptor_t dyDesc,
                                          const void* dy,
                                          const miopenTensorDescriptor_t xDesc,
                                          const void* x,
                                          const miopenConvolutionDescriptor_t convDesc,
                                          const miopenTensorDescriptor_t dwDesc,
                                          void* dw,
                                          void* workSpace,
                                          size_t workSpaceSize,
                                          const uint64_t solution_id);

/*! @brief Query the workspace size required for a forward convolution algorithm.
 *
 * For given tensor and convolution descriptors, this function calculates and returns the minimum
 * size of the workspace that must be provided to miopenFindConvolutionForwardAlgorithm() in order
 * for the latter to find the best candidate from the available forward data convolution algorithms.
 *
 * WARNING: Providing smaller workspace may result in the selection of a slow convolution
 * algorithm, and therefore affect library performance.
 *
 * It should be assumed that the required workspace size is different for each convolution
 * configuration. Therefore, typically this function should be called at least once for each
 * convolution configuration used.
 *
 * Since the convolution configuration is determined by tensor and convolution descriptors, the user
 * should ensure that all descriptors contain complete information. For example, if Group/Depthwise
 * convolution mode is used, then miopenSetConvolutionGroupCount() should be called before running
 * this, and so on.
 *
 * @param handle         MIOpen handle (input)
 * @param wDesc          Tensor descriptor for weight tensor w (input)
 * @param xDesc          Tensor descriptor for input data tensor x (input)
 * @param convDesc       Convolution layer descriptor (input)
 * @param yDesc          Tensor descriptor for output data tensor y (input)
 * @param workSpaceSize  Pointer to memory to return size in bytes (output)
 * @return               miopenStatus_t
 */
MIOPEN_EXPORT miopenStatus_t
miopenConvolutionForwardGetWorkSpaceSize(miopenHandle_t handle,
                                         const miopenTensorDescriptor_t wDesc,
                                         const miopenTensorDescriptor_t xDesc,
                                         const miopenConvolutionDescriptor_t convDesc,
                                         const miopenTensorDescriptor_t yDesc,
                                         size_t* workSpaceSize);

/*! @brief Search and run the forward convolutional algorithms and return a list of kernel times.
 *
 * This function attempts all MIOpen forward convolution algorithms based on
 * the input configuration, and outputs performance metrics to a
 * user-allocated array of type miopenConvAlgoPerf_t. These metrics are written
 * in a sorted fashion where the first element has the lowest compute time.
 * Users can chose the top-most algorithm if they only care about the fastest
 * algorithm.
 *
 * This function is mandatory before using miopenConvolutionForward(). In order
 * to execute this function, miopenConvolutionForwardGetWorkSpaceSize() must be
 * run to determine the required memory for this search.
 *
 * * If exhaustiveSearch == 0, MIOpen will look for the first kernel with a configuration match. If
 * a configuration match is not found, a default configuration will be returned.
 *
 * * If exhaustiveSearch == 1, MIOpen will look for the best kernel for the provided configuration.
 * If a match is not found, an exhaustive search is performed by running individual algorithms.
 *
 * If using Group/Depthwise convolution mode, call miopenSetConvolutionGroupCount() before running
 * this.
 *
 * @param handle             MIOpen handle (input)
 * @param xDesc              Tensor descriptor for data input tensor x (input)
 * @param x                  Data tensor x (input)
 * @param wDesc              Tensor descriptor for weight tensor w (input)
 * @param w                  Weights tensor w (input)
 * @param convDesc           Convolution layer descriptor (input)
 * @param yDesc              Tensor descriptor for output data tensor y (input)
 * @param y                  Data tensor y (output)
 * @param requestAlgoCount   Number of algorithms to return kernel times (input)
 * @param returnedAlgoCount  Pointer to number of algorithms returned (output)
 * @param perfResults        Pointer to union of best algorithm for forward and backwards (input)
 * @param workSpace          Pointer to workspace buffer (input).
 * @param workSpaceSize      Size in bytes of the workspace buffer (input).
 *                           The buffer must be allocated on the device by the caller.
 *                           The size of the buffer should be determined by calling
 *                           miopenConvolutionForwardGetWorkSpaceSize(), see its
 *                           documentation for details.
 * @param exhaustiveSearch   A boolean to toggle a full search of all algorithms
 *                           and configurations (input)
 * @return                   miopenStatus_t
 */
MIOPEN_EXPORT miopenStatus_t
miopenFindConvolutionForwardAlgorithm(miopenHandle_t handle,
                                      const miopenTensorDescriptor_t xDesc,
                                      const void* x,
                                      const miopenTensorDescriptor_t wDesc,
                                      const void* w,
                                      const miopenConvolutionDescriptor_t convDesc,
                                      const miopenTensorDescriptor_t yDesc,
                                      void* y,
                                      const int requestAlgoCount,
                                      int* returnedAlgoCount,
                                      miopenConvAlgoPerf_t* perfResults,
                                      void* workSpace,
                                      size_t workSpaceSize,
                                      bool exhaustiveSearch);

/*! @brief Execute a forward convolution layer
 *
 * Runs the forward convolution layer based on the selected algorithm. The function
 * miopenFindConvolutionForwardAlgorithm() must have been executed previously to
 * determine the required memory needed for the workspace and the best convolutional algorithm.
 * The scaling parameter alpha (float) and shift parameter beta (float) are only supported for
 * alpha = 1 and beta = 0 in 2D. In 3D, these parameters can take other values.
 *
 * The forward convolution is designed to accommodate both packed and non-packed tensor strides for
 * multiple data types and dimensions across various platforms. This flexibility ensures optimal
 * performance in handling diverse computational scenarios. To configure tensor parameters,
 * including strides, users can utilize the APIs miopenSetTensorDescriptor() and
 * miopenGetTensorDescriptor(). These APIs empower developers to seamlessly set and retrieve tensor
 * information, facilitating a more intuitive and efficient workflow. The tensor strides are
 * non-packed by default.
 *
 * If using Group/Depthwise convolution mode, call miopenSetConvolutionGroupCount() before running
 * this.
 *
 * @param handle         MIOpen handle (input)
 * @param alpha          Floating point scaling factor, allocated on the host (input)
 * @param xDesc          Tensor descriptor for data input tensor x (input)
 * @param x              Data tensor x (input)
 * @param wDesc          Tensor descriptor for weight tensor w (input)
 * @param w              Weights tensor w (inputs)
 * @param convDesc       Convolution layer descriptor (inputs)
 * @param algo           Algorithm selected (inputs)
 * @param beta           Floating point shift factor, allocated on the host (input)
 * @param yDesc          Tensor descriptor for output data tensor y (input)
 * @param y              Data tensor y (output)
 * @param workSpace      Pointer to workspace required (input)
 * @param workSpaceSize  Size in bytes of the memory determined by the find step (input)
 * @return               miopenStatus_t
 */
MIOPEN_EXPORT miopenStatus_t miopenConvolutionForward(miopenHandle_t handle,
                                                      const void* alpha,
                                                      const miopenTensorDescriptor_t xDesc,
                                                      const void* x,
                                                      const miopenTensorDescriptor_t wDesc,
                                                      const void* w,
                                                      const miopenConvolutionDescriptor_t convDesc,
                                                      miopenConvFwdAlgorithm_t algo,
                                                      const void* beta,
                                                      const miopenTensorDescriptor_t yDesc,
                                                      void* y,
                                                      void* workSpace,
                                                      size_t workSpaceSize);

/*! @brief Calculate element-wise scale and shift of a tensor via a bias tensor
 *
 *  This function applies an element-wise bias to a data tensor from an input bias tensor.
 *  The scaling parameter alpha (float) and shift parameter beta (float) are only supported for
 *  alpha = 1 and beta = 0.
 *
 * @param handle         MIOpen handle (input)
 * @param alpha          Floating point scaling factor, allocated on the host (input)
 * @param bDesc          Tensor descriptor for bias tensor b (input)
 * @param b              Bias tensor b (input)
 * @param beta           Floating point shift factor, allocated on the host (input)
 * @param yDesc          Tensor descriptor for data tensor y (input)
 * @param y              Data tensor y (input and output)
 * @return               miopenStatus_t
 */
MIOPEN_EXPORT miopenStatus_t miopenConvolutionForwardBias(miopenHandle_t handle,
                                                          const void* alpha,
                                                          const miopenTensorDescriptor_t bDesc,
                                                          const void* b,
                                                          const void* beta,
                                                          const miopenTensorDescriptor_t yDesc,
                                                          void* y);

/*! @brief Query the workspace size required for a backward data convolution algorithm.
 *
 * For given tensor and convolution descriptors, this function calculates and returns the minimum
 * size of the workspace that must be provided to miopenFindConvolutionBackwardDataAlgorithm() in
 * order for the latter to find the best candidate from the available backward data convolution
 * algorithms.
 *
 * WARNING: Providing smaller workspace may result in the selection of a slow convolution
 * algorithm, and therefore affect library performance.
 *
 * It should be assumed that the required workspace size is different for each convolution
 * configuration. Therefore, typically this function should be called at least once for each
 * convolution configuration used.
 *
 * Since the convolution configuration is determined by tensor and convolution descriptors, the user
 * should ensure that all descriptors contain complete information. For example, if Group/Depthwise
 * convolution mode is used, then miopenSetConvolutionGroupCount() should be called before running
 * this, and so on.
 *
 * @param handle         MIOpen handle (input)
 * @param dyDesc         Tensor descriptor for data input tensor dy (input)
 * @param wDesc          Tensor descriptor for weight tensor w (input)
 * @param convDesc       Convolution layer descriptor (input)
 * @param dxDesc         Tensor descriptor for output data tensor dx (input)
 * @param workSpaceSize  Size in bytes of the memory required (output)
 * @return               miopenStatus_t
 */
MIOPEN_EXPORT miopenStatus_t
miopenConvolutionBackwardDataGetWorkSpaceSize(miopenHandle_t handle,
                                              const miopenTensorDescriptor_t dyDesc,
                                              const miopenTensorDescriptor_t wDesc,
                                              const miopenConvolutionDescriptor_t convDesc,
                                              const miopenTensorDescriptor_t dxDesc,
                                              size_t* workSpaceSize);

/*! @brief Search and run the backwards data convolution algorithms and return a list of kernel
 * times.
 *
 * This function attempts all MIOpen backward data convolution algorithms, and outputs the
 * performance metrics to a user-allocated array of type miopenConvAlgoPerf_t.
 * These metrics are written in sorted fashion where the first element has the lowest compute time.
 * This function is mandatory before using backwards convolutions. Users can chose the top-most
 * algorithm if they only care about the fastest algorithm.
 *
 * This function is mandatory before using miopenConvolutionBackwardData(). In order to
 * execute this function, miopenConvolutionBackwardsDataGetWorkSpaceSize() must be run to determine
 * the required memory for this search.
 *
 * * If exhaustiveSearch == 0, MIOpen will look for the first kernel with a configuration match. If
 * a configuration match is not found, a default configuration will be returned.
 *
 * * If exhaustiveSearch == 1, MIOpen will look for the best kernel for the provided configuration.
 * If a match is not found, an exhaustive search is performed by running individual algorithms.
 *
 * If using Group/Depthwise convolution mode, call miopenSetConvolutionGroupCount() before running
 * this.
 *
 * @param handle             MIOpen handle (input)
 * @param dyDesc             Tensor descriptor for data input tensor dy (input)
 * @param dy                 Data delta tensor dy (input)
 * @param wDesc              Tensor descriptor for weight tensor w (input)
 * @param w                  Weights tensor w (input)
 * @param convDesc           Convolution layer descriptor (input)
 * @param dxDesc             Tensor descriptor for output data tensor dx (input)
 * @param dx                 Data delta tensor dx (input)
 * @param requestAlgoCount   Number of algorithms to return kernel times (input)
 * @param returnedAlgoCount  Pointer to number of algorithms returned (output)
 * @param perfResults        Pointer to union of best algorithm for forward and backwards (output)
 * @param workSpace          Pointer to workspace buffer (input).
 * @param workSpaceSize      Size in bytes of the workspace buffer (input).
 *                           The buffer must be allocated on the device by the caller.
 *                           The size of the buffer should be determined by calling
 *                           miopenConvolutionBackwardDataGetWorkSpaceSize(), see its
 *                           documentation for details.
 * @param exhaustiveSearch   A boolean to toggle a full search of all algorithms
 *                           and configurations (input)
 * @return                   miopenStatus_t
 */
MIOPEN_EXPORT miopenStatus_t
miopenFindConvolutionBackwardDataAlgorithm(miopenHandle_t handle,
                                           const miopenTensorDescriptor_t dyDesc,
                                           const void* dy,
                                           const miopenTensorDescriptor_t wDesc,
                                           const void* w,
                                           const miopenConvolutionDescriptor_t convDesc,
                                           const miopenTensorDescriptor_t dxDesc,
                                           void* dx,
                                           const int requestAlgoCount,
                                           int* returnedAlgoCount,
                                           miopenConvAlgoPerf_t* perfResults,
                                           void* workSpace,
                                           size_t workSpaceSize,
                                           bool exhaustiveSearch);

/*! @brief Execute a backward data convolution layer
 *
 * Runs the backward data convolution layer based on the selected algorithm. The function
 * miopenFindConvolutionBackwardDataAlgorithm() must have been executed previously to
 * determine the required memory needed for the workspace and the best convolutional
 * algorithm.
 *
 * The backward data convolution is designed to accommodate both packed and non-packed tensor
 * strides for multiple data types and dimensions across various platforms. This flexibility ensures
 * optimal performance in handling diverse computational scenarios. To configure tensor parameters,
 * including strides, users can utilize the APIs miopenSetTensorDescriptor() and
 * miopenGetTensorDescriptor(). These APIs empower developers to seamlessly set and retrieve tensor
 * information, facilitating a more intuitive and efficient workflow. The tensor strides are
 * non-packed by default.
 *
 * If using Group/Depthwise convolution mode, call miopenSetConvolutionGroupCount() before running
 * this.
 *
 * @param handle         MIOpen handle (input)
 * @param alpha          Floating point scaling factor, allocated on the host (input)
 * @param dyDesc         Tensor descriptor for data input tensor dy (input)
 * @param dy             Data delta tensor dy (input)
 * @param wDesc          Tensor descriptor for weight tensor w (input)
 * @param w              Weights tensor w (input)
 * @param convDesc       Convolution layer descriptor (input)
 * @param algo           Algorithm selected (input)
 * @param beta           Floating point shift factor, allocated on the host (input)
 * @param dxDesc         Tensor descriptor for output data tensor dx (input)
 * @param dx             Data delta tensor dx (output)
 * @param workSpace      Pointer to workspace required for the search (input)
 * @param workSpaceSize  Size in bytes of the memory needed for find (input)
 * @return               miopenStatus_t
 */
MIOPEN_EXPORT miopenStatus_t
miopenConvolutionBackwardData(miopenHandle_t handle,
                              const void* alpha,
                              const miopenTensorDescriptor_t dyDesc,
                              const void* dy,
                              const miopenTensorDescriptor_t wDesc,
                              const void* w,
                              const miopenConvolutionDescriptor_t convDesc,
                              miopenConvBwdDataAlgorithm_t algo,
                              const void* beta,
                              const miopenTensorDescriptor_t dxDesc,
                              void* dx,
                              void* workSpace,
                              size_t workSpaceSize);

/*! @brief Get the GPU memory required for the backward weights convolution algorithm.
 *
 * For given tensor and convolution descriptors, this function calculates and returns the minimum
 * size of the workspace that must be provided to miopenFindConvolutionBackwardWeightsAlgorithm() in
 * order for the latter to find the best candidate from the available backward weights convolution
 * algorithms.
 *
 * WARNING: Providing smaller workspace may result in the selection of a slow convolution
 * algorithm, and therefore affect library performance.
 *
 * It should be assumed that the required workspace size is different for each convolution
 * configuration. Therefore, typically this function should be called at least once for each
 * convolution configuration used.
 *
 * Since the convolution configuration is determined by tensor and convolution descriptors, the user
 * should ensure that all descriptors contain complete information. For example, if Group/Depthwise
 * convolution mode is used, then miopenSetConvolutionGroupCount() should be called before running
 * this, and so on.
 *
 * @param handle         MIOpen handle (input)
 * @param dyDesc         Tensor descriptor for data input tensor dy (input)
 * @param xDesc          Tensor descriptor for data tensor x (input)
 * @param convDesc       Convolution layer descriptor (input)
 * @param dwDesc         Tensor descriptor for output weights tensor dw (input)
 * @param workSpaceSize  Size in bytes of the memory required (output)
 * @return               miopenStatus_t
 */
MIOPEN_EXPORT miopenStatus_t
miopenConvolutionBackwardWeightsGetWorkSpaceSize(miopenHandle_t handle,
                                                 const miopenTensorDescriptor_t dyDesc,
                                                 const miopenTensorDescriptor_t xDesc,
                                                 const miopenConvolutionDescriptor_t convDesc,
                                                 const miopenTensorDescriptor_t dwDesc,
                                                 size_t* workSpaceSize);

/*! @brief Search and run the backwards weights convolutional algorithms and return a list of kernel
 * times.
 *
 * This function attempts all MIOpen backward weights convolution algorithms, and outputs
 * the performance metrics to a user-allocated array of type miopenConvAlgoPerf_t. These metrics are
 * written in sorted fashion where the first element has the lowest compute time.
 * This function is mandatory before using backwards weight convolutions. Users can chose the
 * top-most algorithm if they only care about the fastest algorithm.
 *
 * This function is mandatory before using miopenConvolutionBackwardWeights(). In order to
 * execute this function, miopenConvolutionBackwardsWeightsGetWorkSpaceSize() must be run to
 * determine the required memory for this search.
 *
 * * If exhaustiveSearch == 0, MIOpen will look for the first kernel with a configuration match. If
 * a configuration match is not found, a default configuration will be returned.
 *
 * * If exhaustiveSearch == 1, MIOpen will look for the best kernel for the provided configuration.
 * If a match is not found, an exhaustive search is performed by running individual algorithms.
 *
 * If using Group/Depthwise convolution mode, call miopenSetConvolutionGroupCount() before running
 * this.
 *
 * @param handle             MIOpen handle (input)
 * @param dyDesc             Tensor descriptor for data input tensor dy (input)
 * @param dy                 Data delta tensor dy (input)
 * @param xDesc              Tensor descriptor for output data tensor x (input)
 * @param x                  Data delta tensor dx (input)
 * @param convDesc           Convolution layer descriptor (input)
 * @param dwDesc             Tensor descriptor for weight tensor dw (input)
 * @param dw                 Weights delta tensor dw (input)
 * @param requestAlgoCount   Number of algorithms to return kernel times (input)
 * @param returnedAlgoCount  Pointer to number of algorithms returned (output)
 * @param perfResults        Pointer to union of best algorithm for forward and backwards (output)
 * @param workSpace          Pointer to workspace buffer (input).
 * @param workSpaceSize      Size in bytes of the workspace buffer (input).
 *                           The buffer must be allocated on the device by the caller.
 *                           The size of the buffer should be determined by calling
 *                           miopenConvolutionBackwardWeightsGetWorkSpaceSize(), see its
 *                           documentation for details.
 * @param exhaustiveSearch   A boolean to toggle a full search of all algorithms
 *                           and configurations (input)
 * @return                   miopenStatus_t
 */
MIOPEN_EXPORT miopenStatus_t
miopenFindConvolutionBackwardWeightsAlgorithm(miopenHandle_t handle,
                                              const miopenTensorDescriptor_t dyDesc,
                                              const void* dy,
                                              const miopenTensorDescriptor_t xDesc,
                                              const void* x,
                                              const miopenConvolutionDescriptor_t convDesc,
                                              const miopenTensorDescriptor_t dwDesc,
                                              void* dw,
                                              const int requestAlgoCount,
                                              int* returnedAlgoCount,
                                              miopenConvAlgoPerf_t* perfResults,
                                              void* workSpace,
                                              size_t workSpaceSize,
                                              bool exhaustiveSearch);

/*! @brief Execute a backward weights convolution layer
 *
 * Runs the backward weights convolution layer based on the selected algorithm. The function
 * miopenFindConvolutionBackwardWeightsAlgorithm() must have
 * been executed previously to determine the required memory needed for the workspace and the
 * best convolutional algorithm.
 *
 * The backward weights convolution is designed to accommodate both packed and non-packed tensor
 * strides for multiple data types and dimensions across various platforms. This flexibility ensures
 * optimal performance in handling diverse computational scenarios. To configure tensor parameters,
 * including strides, users can utilize the APIs miopenSetTensorDescriptor() and
 * miopenGetTensorDescriptor(). These APIs empower developers to seamlessly set and retrieve tensor
 * information, facilitating a more intuitive and efficient workflow. The tensor strides are
 * non-packed by default.
 *
 * If using Group/Depthwise convolution mode, call miopenSetConvolutionGroupCount() before running
 * this.
 *
 * @param handle         MIOpen handle (input)
 * @param alpha          Floating point scaling factor, allocated on the host (input)
 * @param dyDesc         Tensor descriptor for data tensor dy (input)
 * @param dy             Data delta tensor dy (input)
 * @param xDesc          Tensor descriptor for data tensor x (input)
 * @param x              Data tensor x (input)
 * @param convDesc       Convolution layer descriptor (input)
 * @param algo           Algorithm selected (input)
 * @param beta           Floating point shift factor, allocated on the host (input)
 * @param dwDesc         Tensor descriptor for weight tensor dw (input)
 * @param dw             Weights delta tensor dw (output)
 * @param workSpace      Pointer to workspace required for the search (input)
 * @param workSpaceSize  Size in bytes of the memory needed for find (input)
 * @return               miopenStatus_t
 */
MIOPEN_EXPORT miopenStatus_t
miopenConvolutionBackwardWeights(miopenHandle_t handle,
                                 const void* alpha,
                                 const miopenTensorDescriptor_t dyDesc,
                                 const void* dy,
                                 const miopenTensorDescriptor_t xDesc,
                                 const void* x,
                                 const miopenConvolutionDescriptor_t convDesc,
                                 miopenConvBwdWeightsAlgorithm_t algo,
                                 const void* beta,
                                 const miopenTensorDescriptor_t dwDesc,
                                 void* dw,
                                 void* workSpace,
                                 size_t workSpaceSize);

/*! @brief Calculates the gradient with respect to the bias.
 *
 * Compute the convolution backwards gradient with respect to the bias tensor.
 * The scaling parameter alpha (float) and shift parameter beta (float) are only supported for
 * alpha = 1 and beta = 0.
 *
 * @param handle         MIOpen handle (input)
 * @param alpha          Floating point scaling factor, allocated on the host (input)
 * @param dyDesc         Tensor descriptor for data input tensor dy (input)
 * @param dy             Data delta tensor dy (input)
 * @param beta           Floating point shift factor, allocated on the host (input)
 * @param dbDesc         Tensor descriptor for input bias tensor db (input)
 * @param db             Bias delta tensor db (output)
 * @return               miopenStatus_t
 */
MIOPEN_EXPORT miopenStatus_t miopenConvolutionBackwardBias(miopenHandle_t handle,
                                                           const void* alpha,
                                                           const miopenTensorDescriptor_t dyDesc,
                                                           const void* dy,
                                                           const void* beta,
                                                           const miopenTensorDescriptor_t dbDesc,
                                                           void* db);

/** @} */
// CLOSEOUT CONVOLUTIONS DOXYGEN GROUP

// Pooling APIs
/** @addtogroup pooling
 *
 *  @{
 */

/*! @brief Creates a pooling layer descriptor
 *
 * @param poolDesc   Pointer to a pooling layer descriptor (output)
 * @return           miopenStatus_t
 */
MIOPEN_EXPORT miopenStatus_t miopenCreatePoolingDescriptor(miopenPoolingDescriptor_t* poolDesc);

/*! @brief Set index data type for pooling layer. The default indexing type is uint8_t.
 * Users can set the index type to any of the miopenIndexType_t sizes; 8, 16, 32, or 64 bit
 * unsigned integers.
 *
 * @param poolDesc     Pointer to a pooling layer descriptor (input)
 * @param index_type   Index type (input)
 * @return             miopenStatus_t
 */
MIOPEN_EXPORT miopenStatus_t miopenSetPoolingIndexType(miopenPoolingDescriptor_t poolDesc,
                                                       miopenIndexType_t index_type);

/*! @brief Get the index data type for pooling layer. The index type to any of the
 * miopenIndexType_t sizes; 8, 16, 32, or 64 bit unsigned integers.
 *
 * @param poolDesc     Pointer to a pooling layer descriptor (input)
 * @param index_type   Index type (output)
 * @return             miopenStatus_t
 */
MIOPEN_EXPORT miopenStatus_t miopenGetPoolingIndexType(miopenPoolingDescriptor_t poolDesc,
                                                       miopenIndexType_t* index_type);

/*! @brief Set workspace index mode for pooling layer. The default mode is
 * miopenPoolingWorkSpaceIndexMask.
 *
 * @param poolDesc         Pointer to a pooling layer descriptor (input/output)
 * @param workspace_index  Workspace index mode (input)
 * @return                 miopenStatus_t
 */
MIOPEN_EXPORT miopenStatus_t miopenSetPoolingWorkSpaceIndexMode(
    miopenPoolingDescriptor_t poolDesc, miopenPoolingWorkspaceIndexMode_t workspace_index);

/*! @brief Get workspace index mode for pooling layer.
 *
 * @param poolDesc         Pointer to a pooling layer descriptor (input)
 * @param workspace_index  Workspace index mode (output)
 * @return                 miopenStatus_t
 */
MIOPEN_EXPORT miopenStatus_t miopenGetPoolingWorkSpaceIndexMode(
    miopenPoolingDescriptor_t poolDesc, miopenPoolingWorkspaceIndexMode_t* workspace_index);

/*! @brief Sets a 2-D pooling layer descriptor details.
 *
 * Sets the window shape, padding, and stride for a previously created 2-D pooling descriptor.
 *
 * @param poolDesc       Pointer to a pooling layer descriptor (output)
 * @param mode           Pooling mode enum (input)
 * @param windowHeight   Input window height dimension (input)
 * @param windowWidth    Input window width dimension (input)
 * @param pad_h          Number of elements to pad height (input)
 * @param pad_w          Number of elements to pad width (input)
 * @param stride_h       Vertical stride (input)
 * @param stride_w       Horizontal stride (input)
 * @return               miopenStatus_t
 */
MIOPEN_EXPORT miopenStatus_t miopenSet2dPoolingDescriptor(miopenPoolingDescriptor_t poolDesc,
                                                          miopenPoolingMode_t mode,
                                                          int windowHeight,
                                                          int windowWidth,
                                                          int pad_h,
                                                          int pad_w,
                                                          int stride_h,
                                                          int stride_w);

/*! @brief Gets a 2-D pooling layer descriptor details
 *
 * Gets the window shape, padding, and stride for a previously created 2-D pooling descriptor.
 *
 * @param poolDesc       Pointer to a pooling layer descriptor (input)
 * @param mode           Pooling mode enum (output)
 * @param windowHeight   Input window height dimension (output)
 * @param windowWidth    Input window width dimension (output)
 * @param pad_h          Number of elements to pad height (output)
 * @param pad_w          Number of elements to pad width (output)
 * @param stride_h       Vertical stride (output)
 * @param stride_w       Horizontal stride (output)
 * @return               miopenStatus_t
 */
MIOPEN_EXPORT miopenStatus_t miopenGet2dPoolingDescriptor(const miopenPoolingDescriptor_t poolDesc,
                                                          miopenPoolingMode_t* mode,
                                                          int* windowHeight,
                                                          int* windowWidth,
                                                          int* pad_h,
                                                          int* pad_w,
                                                          int* stride_h,
                                                          int* stride_w);

/*! @brief Gets the shape of the output tensor for 2-D pooling
 *
 * Retrieve the tensor dimensions for the forward 2-D pooling. This call is required for
 * the forward if the output dimensions are different than the input tensor
 * dimensions.
 *
 * @param poolDesc   Pointer to a pooling layer descriptor (input)
 * @param tensorDesc Input tensor descriptor (input)
 * @param n	         Mini-batch dim (output)
 * @param c	         Number of channels (output)
 * @param h          Heights of input map (output)
 * @param w          Width of input map (output)
 * @return           miopenStatus_t
 */
MIOPEN_EXPORT miopenStatus_t
miopenGetPoolingForwardOutputDim(const miopenPoolingDescriptor_t poolDesc,
                                 const miopenTensorDescriptor_t tensorDesc,
                                 int* n,
                                 int* c,
                                 int* h,
                                 int* w);

/*! @brief Set details of a N-D pooling layer descriptor
 *
 * Set the window shape, padding, and stride for a previously created N-D pooling descriptor.
 *
 * @param poolDesc     Pointer to a pooling layer descriptor (input/output)
 * @param mode         Pooling mode enum (input)
 * @param nbDims       Dimension of the pooling (input)
 * @param windowDimA   Array of input window dimensions with length equal to or larger than
 * dimsRequested (input)
 * @param padA         Array of number of elements to padding with length equal to or larger than
 * dimsRequested (input)
 * @param stridesA     Array of stride parameter with length equal to or larger than dimsRequested
 * (input)
 * @return               miopenStatus_t
 */
MIOPEN_EXPORT miopenStatus_t miopenSetNdPoolingDescriptor(miopenPoolingDescriptor_t poolDesc,
                                                          const miopenPoolingMode_t mode,
                                                          int nbDims,
                                                          const int* windowDimA,
                                                          const int* padA,
                                                          const int* stridesA);

/*! @brief Get details of a N-D pooling layer descriptor
 *
 * Get the window shape, padding, and stride for a previously created N-D pooling descriptor.
 *
 * @param poolDesc         Pointer to a pooling layer descriptor (input)
 * @param nbDimsRequested  Dimension of the expected pooling descriptor (input)
 * @param mode             Pooling mode enum (output)
 * @param nbDims           Actual dimension of the pooling descriptor (output)
 * @param windowDimA       Array of input window dimensions with length equal to or larger than
 * dimsRequested (output)
 * @param padA             Array of number of elements to padding with length equal to or larger
 * than dimsRequested (output)
 * @param stridesA         Array of stride parameter with length equal to or larger than
 * dimsRequested (output)
 * @return                 miopenStatus_t
 */
MIOPEN_EXPORT miopenStatus_t miopenGetNdPoolingDescriptor(const miopenPoolingDescriptor_t poolDesc,
                                                          int nbDimsRequested,
                                                          miopenPoolingMode_t* mode,
                                                          int* nbDims,
                                                          int* windowDimA,
                                                          int* padA,
                                                          int* stridesA);

/*! @brief Gets the shape of the output tensor for N-D pooling
 *
 * Retrieve the tensor dimensions for the forward N-D pooling. This call is required for
 * the forward if the output dimensions are different than the input tensor
 * dimensions.
 *
 * @param poolDesc      Pointer to a pooling layer descriptor (input)
 * @param tensorDesc    Input tensor descriptor (input)
 * @param dims          Dimension of the pooling (input)
 * @param tensorDimArr  Array of tensor dimension (output)
 * @return           miopenStatus_t
 */
MIOPEN_EXPORT miopenStatus_t
miopenGetPoolingNdForwardOutputDim(const miopenPoolingDescriptor_t poolDesc,
                                   const miopenTensorDescriptor_t tensorDesc,
                                   int dims,
                                   int* tensorDimArr);

/*! @brief Get the amount of GPU memory required for pooling
 *
 * Retrieves the amount of workspace in bytes require for pooling. This call is required to
 * determine the amount of GPU memory needed for the backwards pooling algorithms. For max-
 * pooling, an assumption is that index data type is uint8_t, therefore the returned
 * workspace size will be based on this assumption even if the user sets the index type with
 * miopenSetPoolingIndexType().
 *
 * @param yDesc          Descriptor for pooling layer (input)
 * @param workSpaceSize  Pointer to workSpaceSize (output)
 * @return               miopenStatus_t
 */
MIOPEN_EXPORT miopenStatus_t miopenPoolingGetWorkSpaceSize(const miopenTensorDescriptor_t yDesc,
                                                           size_t* workSpaceSize);

/*! @brief Get the amount of GPU memory required for pooling
 *
 * Retrieves the amount of workspace in bytes require for pooling. This call is required to
 * determine the amount of GPU memory needed for the backwards pooling algorithms. For max-
 * pooling, there is no assumption on index data type. As the user can set the index datatype
 * size using miopenSetPoolingIndexType().
 *
 * @param poolDesc       Pointer to a pooling layer descriptor (input)
 * @param yDesc          Descriptor for pooling layer (input)
 * @param workSpaceSize  Pointer to workSpaceSize (output)
 * @return               miopenStatus_t
 */
MIOPEN_EXPORT miopenStatus_t
miopenPoolingGetWorkSpaceSizeV2(const miopenPoolingDescriptor_t poolDesc,
                                const miopenTensorDescriptor_t yDesc,
                                size_t* workSpaceSize);

/*! @brief Execute a forward pooling layer
 *
 * Runs forward pooling. miopenGetPoolingForwardOutputDim() should be called before
 * miopenPoolingForward().
 * If the parameter do_backward == 0, then set workSpace = nullptr and workSpaceSize = 0. However,
 * for back-propagation do_backwards must be set to 1 in miopenPoolingForward().
 *
 * @param handle         MIOpen handle (input)
 * @param poolDesc       Descriptor for pooling layer (input)
 * @param alpha          Floating point scaling factor, allocated on the host (input)
 * @param xDesc          Tensor descriptor for data input tensor x (input)
 * @param x              Data tensor x (input)
 * @param beta           Floating point shift factor, allocated on the host (input)
 * @param yDesc          Tensor descriptor for output data tensor y (input)
 * @param y              Data tensor y (output)
 * @param do_backward    Boolean to toggle save data in workspace for backwards pass (input)
 * @param workSpace      Pointer user allocated memory (input)
 * @param workSpaceSize  Size in bytes of the memory needed (input)
 * @return               miopenStatus_t
 */
MIOPEN_EXPORT miopenStatus_t miopenPoolingForward(miopenHandle_t handle,
                                                  const miopenPoolingDescriptor_t poolDesc,
                                                  const void* alpha,
                                                  const miopenTensorDescriptor_t xDesc,
                                                  const void* x,
                                                  const void* beta,
                                                  const miopenTensorDescriptor_t yDesc,
                                                  void* y,
                                                  bool do_backward,
                                                  void* workSpace,
                                                  size_t workSpaceSize);

/*! @brief Execute a backward pooling layer
 *
 * Runs backward pooling. miopenPoolingGetWorkSpaceSize() must be called before
 * miopenPoolingBackward() to determine the amount of workSpace to be allocated.
 *
 * @param handle         MIOpen handle (input)
 * @param poolDesc       Descriptor for pooling layer (input)
 * @param alpha          Floating point scaling factor, allocated on the host (input)
 * @param yDesc          Tensor descriptor for output data tensor y (input)
 * @param y              Data tensor y (input)
 * @param dyDesc         Tensor descriptor for data input tensor dy (input)
 * @param dy             Data delta tensor dy (input)
 * @param xDesc          Tensor descriptor for output data tensor x (input)
 * @param x              Data tensor x (output)
 * @param beta           Floating point shift factor, allocated on the host (input)
 * @param dxDesc         Tensor descriptor for tensor dx (input)
 * @param dx             Weights delta tensor dx (output)
 * @param workSpace      Pointer to user allocated workspace (input)
 * @return               miopenStatus_t
 */
MIOPEN_EXPORT miopenStatus_t miopenPoolingBackward(miopenHandle_t handle,
                                                   const miopenPoolingDescriptor_t poolDesc,
                                                   const void* alpha,
                                                   const miopenTensorDescriptor_t yDesc,
                                                   const void* y,
                                                   const miopenTensorDescriptor_t dyDesc,
                                                   const void* dy,
                                                   const miopenTensorDescriptor_t xDesc,
                                                   const void* x,
                                                   const void* beta,
                                                   const miopenTensorDescriptor_t dxDesc,
                                                   void* dx,
                                                   void* workSpace);

/*! @brief Destroys the pooling descriptor object
 *
 * @param poolDesc Pooling tensor descriptor type (input)
 * @return           miopenStatus_t
 */
MIOPEN_EXPORT miopenStatus_t miopenDestroyPoolingDescriptor(miopenPoolingDescriptor_t poolDesc);

/** @} */
// CLOSEOUT POOLING DOXYGEN GROUP

// LRN APIs
/** @addtogroup LRN
 *
 *  @{
 */
/*! @brief Creates a local response normalization (LRN) layer descriptor
 *
 * @param lrnDesc    Pointer to a local response normalization layer descriptor type
 * @return           miopenStatus_t
 */
MIOPEN_EXPORT miopenStatus_t miopenCreateLRNDescriptor(miopenLRNDescriptor_t* lrnDesc);

/*! @brief Sets a LRN layer descriptor details
 *
 * Sets all of the descriptor details for the LRN layer. The number of window elements lrnN is
 * a diameter and always odd.
 *
 * @param lrnDesc      Pointer to a LRN layer descriptor (output)
 * @param mode         LRN mode enum (input)
 * @param lrnN         Number of normalization window elements (input)
 * @param lrnAlpha     Scaling factor (input)
 * @param lrnBeta      Shift factor (input)
 * @param lrnK         K factor (input)
 * @return             miopenStatus_t
 */
MIOPEN_EXPORT miopenStatus_t miopenSetLRNDescriptor(const miopenLRNDescriptor_t lrnDesc,
                                                    miopenLRNMode_t mode,
                                                    unsigned int lrnN,
                                                    double lrnAlpha,
                                                    double lrnBeta,
                                                    double lrnK);

/*! @brief Gets a LRN layer descriptor details
 *
 * Retrieve the LRN descriptor details.
 *
 * @param lrnDesc      Pointer to a LRN layer descriptor (input)
 * @param mode         LRN mode enum (output)
 * @param lrnN         Number of normalization window elements (output)
 * @param lrnAlpha     Scaling factor (output)
 * @param lrnBeta      Shift factor (output)
 * @param lrnK         K factor (output)
 * @return             miopenStatus_t
 */
MIOPEN_EXPORT miopenStatus_t miopenGetLRNDescriptor(const miopenLRNDescriptor_t lrnDesc,
                                                    miopenLRNMode_t* mode,
                                                    unsigned int* lrnN,
                                                    double* lrnAlpha,
                                                    double* lrnBeta,
                                                    double* lrnK);

/*! @brief Determine the workspace requirements.
 *
 * This function determines the GPU memory allocation required to execute the LRN layer based on the
 * LRN descriptor.
 *
 * @param yDesc           Pointer to a LRN layer descriptor (input)
 * @param workSpaceSize   Output variable for workspace size (output)
 * @return                miopenStatus_t
 */
MIOPEN_EXPORT miopenStatus_t miopenLRNGetWorkSpaceSize(const miopenTensorDescriptor_t yDesc,
                                                       size_t* workSpaceSize);

/*! @brief Execute a LRN forward layer
 *
 * Runs the forward layer normalization in the forward direction. If do_backward == 0, then
 * set workSpace = nullptr and workSpaceSize = 0. However, if the user wishes to execute backwards,
 * then they must set do_backwards = 1 in miopenLRNForward().
 *
 * @param handle         MIOpen handle (input)
 * @param lrnDesc        Descriptor for LRN layer (input)
 * @param alpha          Floating point scaling factor, allocated on the host (input)
 * @param xDesc          Tensor descriptor for data input tensor x (input)
 * @param x              Data tensor x (input)
 * @param beta           Floating point shift factor, allocated on the host (input)
 * @param yDesc          Tensor descriptor for output data tensor y (input)
 * @param y              Data tensor y (output)
 * @param do_backward    Boolean to toggle save data in workspace for backwards pass (input)
 * @param workSpace      Pointer user allocated memory (input)
 * @return               miopenStatus_t
 */
MIOPEN_EXPORT miopenStatus_t miopenLRNForward(miopenHandle_t handle,
                                              const miopenLRNDescriptor_t lrnDesc,
                                              const void* alpha,
                                              const miopenTensorDescriptor_t xDesc,
                                              const void* x,
                                              const void* beta,
                                              const miopenTensorDescriptor_t yDesc,
                                              void* y,
                                              bool do_backward,
                                              void* workSpace);

/*! @brief Execute a LRN backward layer
 *
 * @param handle         MIOpen handle (input)
 * @param lrnDesc        Descriptor for LRN layer (input)
 * @param alpha          Floating point scaling factor, allocated on the host (input)
 * @param yDesc          Tensor descriptor for data input tensor y (input)
 * @param y              Data tensor y (input)
 * @param dyDesc         Tensor descriptor for data input tensor dy (input)
 * @param dy             Data delta tensor dy (input)
 * @param xDesc          Tensor descriptor for input data tensor x (input)
 * @param x              Data tensor x (input)
 * @param beta           Floating point shift factor, allocated on the host (input)
 * @param dxDesc         Tensor descriptor for output data tensor dx(input)
 * @param dx             Data delta tensor x (output)
 * @param workSpace      Pointer user allocated memory (input)
 * @return               miopenStatus_t
 */
MIOPEN_EXPORT miopenStatus_t miopenLRNBackward(miopenHandle_t handle,
                                               const miopenLRNDescriptor_t lrnDesc,
                                               const void* alpha,
                                               const miopenTensorDescriptor_t yDesc,
                                               const void* y,
                                               const miopenTensorDescriptor_t dyDesc,
                                               const void* dy,
                                               const miopenTensorDescriptor_t xDesc,
                                               const void* x,
                                               const void* beta,
                                               const miopenTensorDescriptor_t dxDesc,
                                               void* dx,
                                               const void* workSpace);

/*! @brief Destroys the LRN descriptor object
 *
 * @param lrnDesc   LRN tensor descriptor type (input)
 * @return          miopenStatus_t
 */
MIOPEN_EXPORT miopenStatus_t miopenDestroyLRNDescriptor(miopenLRNDescriptor_t lrnDesc);

/** @} */
// CLOSEOUT LRN DOXYGEN GROUP

#ifdef MIOPEN_BETA_API
// LayerNorm APIs
/** @addtogroup layernorm
 *
 *  @{
 */
/*! @brief Execute a layernorm forward layer
 *
 * @param handle         MIOpen handle (input)
 * @param mode           LayerNorm mode (input)
 * @param xDesc          Tensor descriptor for data input tensor x (input)
 * @param x              Data tensor x (input)
 * @param weightDesc     Tensor descriptor for data input tensor weight (input)
 * @param weight         Data tensor weight (input)
 * @param biasDesc       Tensor descriptor for data input tensor bias (input)
 * @param bias           Data tensor bias (input)
 * @param epsilon        Value to stablize inverse variance calculation (input)
 * @param normalized_dim Nomalized dimensions in the input array (input)
 * @param yDesc          Tensor descriptor for output data tensor y (input)
 * @param y              Data tensor y (output)
 * @param meanDesc       Tensor descriptor for output data tensor mean (input)
 * @param mean           Data tensor mean (output)
 * @param rstdDesc       Tensor descriptor for output data tensor rstd (input)
 * @param rstd           Data tensor rstd (output)
 * @return               miopenStatus_t
 */
MIOPEN_EXPORT miopenStatus_t miopenLayerNormForward(miopenHandle_t handle,
                                                    miopenNormMode_t mode,
                                                    const miopenTensorDescriptor_t xDesc,
                                                    const void* x,
                                                    const miopenTensorDescriptor_t weightDesc,
                                                    const void* weight,
                                                    const miopenTensorDescriptor_t biasDesc,
                                                    const void* bias,
                                                    const float epsilon,
                                                    const int32_t normalized_dim,
                                                    const miopenTensorDescriptor_t yDesc,
                                                    void* y,
                                                    const miopenTensorDescriptor_t meanDesc,
                                                    void* mean,
                                                    const miopenTensorDescriptor_t rstdDesc,
                                                    void* rstd);

/** @} */
// CLOSEOUT LAYERNORM DOXYGEN GROUP
#endif

#ifdef MIOPEN_BETA_API
// Cat APIs
/** @addtogroup cat
 *
 *  @{
 */
/*! @brief Execute a cat forward layer
 *
 * @param handle         MIOpen handle (input)
 * @param xCount         Number of input tensor x (input)
 * @param xDescs         Tensor descriptor of input tensor x (input)
 * @param xs             Source data tensor x (input)
 * @param yDesc          Tensor descriptor of output tensor y (input)
 * @param y              Data tensor y (output)
 * @param dim            Concatenation dimension (input)
 * @return               miopenStatus_t
 */
MIOPEN_EXPORT miopenStatus_t miopenCatForward(miopenHandle_t handle,
                                              const int32_t xCount,
                                              const miopenTensorDescriptor_t* xDescs,
                                              const void* const* xs,
                                              const miopenTensorDescriptor_t yDesc,
                                              void* y,
                                              const int32_t dim);

/** @} */
// CLOSEOUT CAT DOXYGEN GROUP
#endif

// Batch-Normalization APIs
/** @addtogroup batchnorm
 *
 *  @{
 */

/*! @brief Derive tensor for gamma and beta from input tensor descriptor
 *
 * This function takes the input tensor descriptor and outputs a derived tensor for the
 * normalization scale (gamma) and shift (beta) tensors.
 *
 * For an input tensor NCHW and spatial mode, the output derived tensor is 1C11, while for
 * per-activation the derived tensor is 1CHW.
 *
 * For an input tensor NCDHW and spatial mode, the output derived tensor is 1C111, while for
 * per-activation the derived tensor is 1CDHW.
 *
 * @param derivedBnDesc   Output derived tensor descriptor (output)
 * @param xDesc           Input tensor descriptor (input)
 * @param bn_mode         Batch Normalization mode (input)
 * @return                miopenStatus_t
 */
MIOPEN_EXPORT miopenStatus_t miopenDeriveBNTensorDescriptor(miopenTensorDescriptor_t derivedBnDesc,
                                                            const miopenTensorDescriptor_t xDesc,
                                                            miopenBatchNormMode_t bn_mode);

/*! @brief Execute forward training layer for batch normalization
 *
 * Batch normalization pass for forward training pass.
 * Takes in batch normalization mode bn_mode and input tensor x, output tensor y, bnBias and bnScale
 * with their descriptor.
 *
 * If either resultSaveMean, or resultSaveInvVariance are null pointers then the values for the mean
 * and inverse variance will not be used.
 *
 * Likewise, if either resultRunningMean, or resultRunningVariance are null pointers then the values
 * for the running mean and variance will not be saved.
 * Running averages and variances are scaled using an exponential averaging factor: \f[
 * \mu_{old} = \mu_{new}*factor + \mu_{old}*(1-factor)
 * \f]
 * where \f[
 * factor=1/(1+iteration)
 * \f]
 *
 * @param handle                    MIOpen handle (input)
 * @param bn_mode                   Batch normalization mode (input)
 * @param alpha                     Floating point scaling factor, allocated on the host (input)
 * @param beta                      Floating point shift factor, allocated on the host (input)
 * @param xDesc                     Tensor descriptor for data input tensor x (input)
 * @param x                         Data tensor x (input)
 * @param yDesc                     Tensor descriptor for output data tensor y (input)
 * @param y                         Data tensor y (output)
 * @param bnScaleBiasMeanVarDesc    Tensor descriptor for BN scaling, shifting, saved variance and
 * mean (input)
 * @param bnScale                   Batch norm scaling, gamma, tensor (input)
 * @param bnBias                    Batch norm bias, beta, tensor (input)
 * @param expAvgFactor              Exponential averaging factor (input)
 * @param resultRunningMean         Running average saved for inference (output)
 * @param resultRunningVariance     Running variance saved for inference (output)
 * @param epsilon                   Value to stablize inverse variance calculation (input)
 * @param resultSaveMean            Saved mini-batch mean for backwards pass (output)
 * @param resultSaveInvVariance     Saved mini-batch inverse variance for backwards pass (output)
 * @return                          miopenStatus_t
 */
MIOPEN_EXPORT miopenStatus_t
miopenBatchNormalizationForwardTraining(miopenHandle_t handle,
                                        miopenBatchNormMode_t bn_mode,
                                        void* alpha,
                                        void* beta,
                                        const miopenTensorDescriptor_t xDesc,
                                        const void* x,
                                        const miopenTensorDescriptor_t yDesc,
                                        void* y,
                                        const miopenTensorDescriptor_t bnScaleBiasMeanVarDesc,
                                        void* bnScale,
                                        void* bnBias,
                                        double expAvgFactor,
                                        void* resultRunningMean,
                                        void* resultRunningVariance,
                                        double epsilon,
                                        void* resultSaveMean,
                                        void* resultSaveInvVariance);

/*! @brief Execute forward inference layer for batch normalization
 *
 * Batch normalization pass for forward inference pass.
 * Takes in batch normalization mode bn_mode and input tensor x, output tensor y, bnBias and bnScale
 * with their descriptor.
 *
 * If either estimatedMean, or estimatedVariance are null pointers then the values for the mean and
 * variance will be calculated from input data and this calculated mean and variance will be used
 * to update input values.
 * If variance is zero and epsilon is also zero, this function outputs NAN values.  Input espilon
 * value should always be non zero positive value.
 *
 * @param handle                    MIOpen handle (input)
 * @param bn_mode                   Batch normalization mode (input)
 * @param alpha                     Floating point scaling factor, allocated on the host (input)
 * @param beta                      Floating point shift factor, allocated on the host (input)
 * @param xDesc                     Tensor descriptor for data input tensor x (input)
 * @param x                         Data tensor x (input)
 * @param yDesc                     Tensor descriptor for output data tensor y (input)
 * @param y                         Data tensor y (output)
 * @param bnScaleBiasMeanVarDesc    Tensor descriptor for BN scaling, shifting, saved variance and
 * mean (input)
 * @param bnScale                   Batch norm scaling, gamma, tensor (input)
 * @param bnBias                    Batch norm bias, beta, tensor (input)
 * @param estimatedMean             Running average saved during forward training (input)
 * @param estimatedVariance         Running variance saved during forward training (input)
 * @param epsilon                   Value to stabilize inverse variance calculation (input)
 * @return                          miopenStatus_t
 */
MIOPEN_EXPORT miopenStatus_t
miopenBatchNormalizationForwardInference(miopenHandle_t handle,
                                         miopenBatchNormMode_t bn_mode,
                                         void* alpha,
                                         void* beta,
                                         const miopenTensorDescriptor_t xDesc,
                                         const void* x,
                                         const miopenTensorDescriptor_t yDesc,
                                         void* y,
                                         const miopenTensorDescriptor_t bnScaleBiasMeanVarDesc,
                                         void* bnScale,
                                         void* bnBias,
                                         void* estimatedMean,
                                         void* estimatedVariance,
                                         double epsilon);

/*! @brief Execute backwards propagation layer for batch normalization
 *
 * Batch normalization pass for backwards propagation training pass.
 * The method for backwards propagation batch normalization.
 *
 * Takes in batch normalization mode bn_mode and input tensor data x, input activation tensor dy,
 * output tensor dx, the learned tensors resultBNBiasDiff and resultBNScaleDiff with their
 * descriptor.
 *
 * If BOTH savedMean, and savedVariance are not null pointers then the method will use the saved
 * mean and variance calculated by the forward training phase.
 *
 * @param handle                    MIOpen handle (input)
 * @param bn_mode                   Batch normalization mode (input)
 * @param alphaDataDiff             Floating point scaling factor, allocated on the host (input)
 * @param betaDataDiff              Floating point shift factor, allocated on the host (input)
 * @param alphaParamDiff            Floating point scaling factor, allocated on the host (input)
 * @param betaParamDiff             Floating point shift factor, allocated on the host (input)
 * @param xDesc                     Tensor descriptor for data input tensor x (input)
 * @param x                         Data tensor x (input)
 * @param dyDesc                    Tensor descriptor for output data tensor y (input)
 * @param dy                        Data tensor y (input)
 * @param dxDesc                    Tensor descriptor for output data tensor dx (input)
 * @param dx                        Data delta tensor dx (output)
 * @param bnScaleBiasDiffDesc       Tensor descriptor for BN scaling, shifting, saved variance and
 * mean (input)
 * @param bnScale                   Batch norm scaling, gamma, tensor (input)
 * @param resultBnScaleDiff         Tensor for dscale (output)
 * @param resultBnBiasDiff          Tensor for dbias (output)
 * @param epsilon                   Value to stabilize inverse variance calculation (input)
 * @param savedMean                 Saved mini-batch mean for backwards pass (input)
 * @param savedInvVariance          Saved mini-bathc inverse variance for backwards pass (input)
 * @return                          miopenStatus_t
 */
MIOPEN_EXPORT miopenStatus_t
miopenBatchNormalizationBackward(miopenHandle_t handle,
                                 miopenBatchNormMode_t bn_mode,
                                 const void* alphaDataDiff,
                                 const void* betaDataDiff,
                                 const void* alphaParamDiff,
                                 const void* betaParamDiff,
                                 const miopenTensorDescriptor_t xDesc,
                                 const void* x,
                                 const miopenTensorDescriptor_t dyDesc,
                                 const void* dy,
                                 const miopenTensorDescriptor_t dxDesc,
                                 void* dx,
                                 const miopenTensorDescriptor_t bnScaleBiasDiffDesc,
                                 const void* bnScale,
                                 void* resultBnScaleDiff,
                                 void* resultBnBiasDiff,
                                 double epsilon,
                                 const void* savedMean,
                                 const void* savedInvVariance);

/** @} */
// CLOSEOUT BATCHNORM DOXYGEN GROUP

// Activation APIs
/** @addtogroup activation
 *
 *  @{
 */
/*! @brief Creates the Activation descriptor object
 *
 * @param activDesc Pointer to an activation tensor descriptor type
 * @return          miopenStatus_t
 */
MIOPEN_EXPORT miopenStatus_t
miopenCreateActivationDescriptor(miopenActivationDescriptor_t* activDesc);

/*! @brief Sets the activation layer descriptor details
 *
 * Sets all of the descriptor details for the activation layer
 *
 * @param activDesc    Pointer to a activation layer descriptor (output)
 * @param mode         Activation mode enum (input)
 * @param activAlpha   Alpha value for some activation modes (input)
 * @param activBeta    Beta value for some activation modes (input)
 * @param activGamma   Gamma value for some activation modes (input)
 * @return             miopenStatus_t
 */
MIOPEN_EXPORT miopenStatus_t
miopenSetActivationDescriptor(const miopenActivationDescriptor_t activDesc,
                              miopenActivationMode_t mode,
                              double activAlpha,
                              double activBeta,
                              double activGamma);

/*! @brief Gets the activation layer descriptor details
 *
 * Retrieves all of the descriptor details for the activation layer.
 *
 * @param activDesc    Pointer to a activation layer descriptor (input)
 * @param mode         Activation mode enum (output)
 * @param activAlpha   Alpha value for some activation modes (output)
 * @param activBeta    Beta value for some activation modes (output)
 * @param activGamma   Gamma value for some activation modes (output)
 * @return             miopenStatus_t
 */
MIOPEN_EXPORT miopenStatus_t
miopenGetActivationDescriptor(const miopenActivationDescriptor_t activDesc,
                              miopenActivationMode_t* mode,
                              double* activAlpha,
                              double* activBeta,
                              double* activGamma);

/*! @brief Execute an activation forward layer
 *
 * @param handle         MIOpen handle (input)
 * @param activDesc      Descriptor for activation layer (input)
 * @param alpha          Floating point scaling factor, allocated on the host (input)
 * @param xDesc          Tensor descriptor for data input tensor x (input)
 * @param x              Data tensor x (input)
 * @param beta           Floating point shift factor, allocated on the host (input)
 * @param yDesc          Tensor descriptor for output data tensor y (input)
 * @param y              Data tensor y (output)
 * @return               miopenStatus_t
 */
MIOPEN_EXPORT miopenStatus_t miopenActivationForward(miopenHandle_t handle,
                                                     const miopenActivationDescriptor_t activDesc,
                                                     const void* alpha,
                                                     const miopenTensorDescriptor_t xDesc,
                                                     const void* x,
                                                     const void* beta,
                                                     const miopenTensorDescriptor_t yDesc,
                                                     void* y);

/*! @brief Execute a activation backwards layer
 *
 * @param handle         MIOpen handle (input)
 * @param activDesc      Descriptor for activation layer (input)
 * @param alpha          Floating point scaling factor, allocated on the host (input)
 * @param yDesc          Tensor descriptor for input data tensor y (input)
 * @param y              Data tensor y (input)
 * @param dyDesc         Tensor descriptor for input data tensor dy (input)
 * @param dy             Data delta tensor dy (input)
 * @param xDesc          Tensor descriptor for data input tensor x (input)
 * @param x              Data tensor x (input)
 * @param beta           Floating point shift factor, allocated on the host (input)
 * @param dxDesc         Tensor descriptor for data output tensor dx (input)
 * @param dx             Output data delta tensor dx (output)
 * @return               miopenStatus_t
 */
MIOPEN_EXPORT miopenStatus_t miopenActivationBackward(miopenHandle_t handle,
                                                      const miopenActivationDescriptor_t activDesc,
                                                      const void* alpha,
                                                      const miopenTensorDescriptor_t yDesc,
                                                      const void* y,
                                                      const miopenTensorDescriptor_t dyDesc,
                                                      const void* dy,
                                                      const miopenTensorDescriptor_t xDesc,
                                                      const void* x,
                                                      const void* beta,
                                                      const miopenTensorDescriptor_t dxDesc,
                                                      void* dx);

/*! @brief Destroys the activation descriptor object
 *
 * @param activDesc   Activation tensor descriptor type (input)
 * @return            miopenStatus_t
 */
MIOPEN_EXPORT miopenStatus_t
miopenDestroyActivationDescriptor(miopenActivationDescriptor_t activDesc);

/** @} */
// CLOSEOUT ACTIVATION DOXYGEN GROUP

#ifdef MIOPEN_BETA_API
/** @addtogroup activation
 *
 *  @{
 */

/*! @brief Execute a GLU forward layer
 *
 * @param handle                   MIOpen handle (input)
 * @param inputDesc                Tensor descriptor for input tensor (input)
 * @param input                    Input tensor (input)
 * @param outputDesc               Tensor descriptor for output tensor (input)
 * @param output                   Output tensor (output)
 * @param dim                      Dimension to split the input (input)
 * @return                         miopenStatus_t
 */
MIOPEN_EXPORT miopenStatus_t miopenGLUForward(miopenHandle_t handle,
                                              const miopenTensorDescriptor_t inputDesc,
                                              const void* input,
                                              const miopenTensorDescriptor_t outputDesc,
                                              void* output,
                                              const uint32_t dim);

/*! @brief Execute a GLU backward layer
 *
 * @param handle                   MIOpen handle (input)
 * @param inputDesc                Tensor descriptor for input tensor (input)
 * @param input                    Input tensor (input)
 * @param outputGradDesc           Tensor descriptor for delta output tensor (input)
 * @param outputGrad               Delta output tensor (input)
 * @param inputGradDesc            Tensor descriptor for delta input tensor (input)
 * @param inputGrad                Delta input tensor (output)
 * @param dim                      Dimension to split the input (input)
 * @return                         miopenStatus_t
 */
MIOPEN_EXPORT miopenStatus_t miopenGLUBackward(miopenHandle_t handle,
                                               const miopenTensorDescriptor_t inputDesc,
                                               const void* input,
                                               const miopenTensorDescriptor_t outputGradDesc,
                                               const void* outputGrad,
                                               const miopenTensorDescriptor_t inputGradDesc,
                                               void* inputGrad,
                                               const uint32_t dim);

/** @} */
// CLOSEOUT ACTIVATION DOXYGEN GROUP
#endif // MIOPEN_BETA_API

// Softmax APIs
/** @addtogroup softmax
 *
 *  @{
 */
/*! @brief Execute a softmax forward layer
 *
 * This API only implements the SOFTMAX_MODE_CHANNEL in SOFTMAX_ACCURATE path.
 *
 * @param handle         MIOpen handle (input)
 * @param alpha          Floating point scaling factor, allocated on the host (input)
 * @param xDesc          Tensor descriptor for data input tensor x (input)
 * @param x              Data tensor x (input)
 * @param beta           Floating point shift factor, allocated on the host (input)
 * @param yDesc          Tensor descriptor for output data tensor y (input)
 * @param y              Data tensor y (output)
 * @return               miopenStatus_t
 */
MIOPEN_EXPORT miopenStatus_t miopenSoftmaxForward(miopenHandle_t handle,
                                                  const void* alpha,
                                                  const miopenTensorDescriptor_t xDesc,
                                                  const void* x,
                                                  const void* beta,
                                                  const miopenTensorDescriptor_t yDesc,
                                                  void* y);

/*! @brief Execute a softmax backwards layer
 *
 * This API only implements the SOFTMAX_MODE_CHANNEL in SOFTMAX_ACCURATE path.
 *
 * @param handle         MIOpen handle (input)
 * @param alpha          Floating point scaling factor, allocated on the host (input)
 * @param yDesc          Tensor descriptor for input data tensor y (input)
 * @param y              Data tensor y (input)
 * @param dyDesc         Tensor descriptor for input data tensor dy (input)
 * @param dy             Data delta tensor dy (input)
 * @param beta           Floating point shift factor, allocated on the host (input)
 * @param dxDesc         Tensor descriptor for data output tensor dx (input)
 * @param dx             Output data delta tensor dx (output)
 * @return               miopenStatus_t
 */
MIOPEN_EXPORT miopenStatus_t miopenSoftmaxBackward(miopenHandle_t handle,
                                                   const void* alpha,
                                                   const miopenTensorDescriptor_t yDesc,
                                                   const void* y,
                                                   const miopenTensorDescriptor_t dyDesc,
                                                   const void* dy,
                                                   const void* beta,
                                                   const miopenTensorDescriptor_t dxDesc,
                                                   void* dx);

/*! @brief Execute a softmax forward layer with expanded modes and algorithms
 *
 * @param handle         MIOpen handle (input)
 * @param alpha          Floating point scaling factor, allocated on the host (input)
 * @param xDesc          Tensor descriptor for data input tensor x (input)
 * @param x              Data tensor x (input)
 * @param beta           Floating point shift factor, allocated on the host (input)
 * @param yDesc          Tensor descriptor for output data tensor y (input)
 * @param y              Data tensor y (output)
 * @param algorithm      Softmax implementation algorithm (input)
 * @param mode           Softmax mode (input)
 * @return               miopenStatus_t
 */
MIOPEN_EXPORT miopenStatus_t miopenSoftmaxForward_V2(miopenHandle_t handle,
                                                     const void* alpha,
                                                     const miopenTensorDescriptor_t xDesc,
                                                     const void* x,
                                                     const void* beta,
                                                     const miopenTensorDescriptor_t yDesc,
                                                     void* y,
                                                     miopenSoftmaxAlgorithm_t algorithm,
                                                     miopenSoftmaxMode_t mode);

/*! @brief Execute a softmax backwards layer with expanded modes and algorithms
 *
 * @param handle         MIOpen handle (input)
 * @param alpha          Floating point scaling factor, allocated on the host (input)
 * @param yDesc          Tensor descriptor for input data tensor y (input)
 * @param y              Data tensor y (input)
 * @param dyDesc         Tensor descriptor for input data tensor dy (input)
 * @param dy             Data delta tensor dy (input)
 * @param beta           Floating point shift factor, allocated on the host (input)
 * @param dxDesc         Tensor descriptor for data output tensor dx (input)
 * @param dx             Output data delta tensor dx (output)
 * @param algorithm      Softmax implementation algorithm (input)
 * @param mode           Softmax mode (input)
 * @return               miopenStatus_t
 */
MIOPEN_EXPORT miopenStatus_t miopenSoftmaxBackward_V2(miopenHandle_t handle,
                                                      const void* alpha,
                                                      const miopenTensorDescriptor_t yDesc,
                                                      const void* y,
                                                      const miopenTensorDescriptor_t dyDesc,
                                                      const void* dy,
                                                      const void* beta,
                                                      const miopenTensorDescriptor_t dxDesc,
                                                      void* dx,
                                                      miopenSoftmaxAlgorithm_t algorithm,
                                                      miopenSoftmaxMode_t mode);

/** @} */
// CLOSEOUT SOFTMAX DOXYGEN GROUP

/*! @ingroup FUSION
 * @brief MIOpen fusion interface
 */
MIOPEN_DECLARE_OBJECT(miopenFusionPlanDescriptor);
MIOPEN_DECLARE_OBJECT(miopenOperatorDescriptor);
MIOPEN_DECLARE_OBJECT(miopenOperatorArgs);

/** @addtogroup FUSION
 *
 *  @{
 */

/*! @enum miopenFusionDirection_t
 * @brief Kernel fusion direction in the network
 */
typedef enum
{
    miopenVerticalFusion   = 0, /*!< fuses layers vertically, current the only supported mode */
    miopenHorizontalFusion = 1, /*!< fuses layers horizontally, this is unimplemented */
} miopenFusionDirection_t;

/*! @brief Creates the kenrel fusion plan descriptor object
 *
 * @param fusePlanDesc  Pointer to a fusion plan (output)
 * @param fuseDirection Horizontal or Vertical fusion (input)
 * @param inputDesc     Descriptor to tensor for the input (input)
 * @return              miopenStatus_t
 */
MIOPEN_EXPORT miopenStatus_t miopenCreateFusionPlan(miopenFusionPlanDescriptor_t* fusePlanDesc,
                                                    const miopenFusionDirection_t fuseDirection,
                                                    const miopenTensorDescriptor_t inputDesc);

/*! @brief Destroy the fusion plan descriptor object
 *
 * @param fusePlanDesc  A fusion plan descriptor type
 * @return              miopenStatus_t
 */
MIOPEN_EXPORT miopenStatus_t miopenDestroyFusionPlan(miopenFusionPlanDescriptor_t fusePlanDesc);

/*! @brief Compiles the fusion plan
 *
 * @param handle           MIOpen handle (input)
 * @param fusePlanDesc A fusion plan descriptor (input)
 * @return             miopenStatus_t
 */
MIOPEN_EXPORT miopenStatus_t miopenCompileFusionPlan(miopenHandle_t handle,
                                                     miopenFusionPlanDescriptor_t fusePlanDesc);

/*!
 * @brief Allows access to the operators in a fusion plan
 * @details This api call does bounds checking on the supplied op_idx and would
 *          return miopenStatusError if the index is out of bounds
 *
 * @param fusePlanDesc A fusion plan descriptor (input)
 * @param op_idx Index of the required operator in the fusion plan, in the order of insertion
 * @param op returned pointer to the operator
 * @return miopenStatus_t
 */
MIOPEN_EXPORT miopenStatus_t miopenFusionPlanGetOp(miopenFusionPlanDescriptor_t fusePlanDesc,
                                                   const int op_idx,
                                                   miopenFusionOpDescriptor_t* op);

/*! @brief Query the workspace size required for the fusion plan
 * @param handle         MIOpen handle (input)
 * @param fusePlanDesc   A fusion plan descriptor (input)
 * @param workSpaceSize  Pointer to memory to return size in bytes (output)
 * @param algo           Algorithm selected (inputs)
 * @return               miopenStatus_t
 */
MIOPEN_EXPORT miopenStatus_t
miopenFusionPlanGetWorkSpaceSize(miopenHandle_t handle,
                                 miopenFusionPlanDescriptor_t fusePlanDesc,
                                 size_t* workSpaceSize,
                                 miopenConvFwdAlgorithm_t algo);

/*!
 * @brief Returns the supported algorithms for the convolution operator in the Fusion Plan
 *
 * @details A Convolution operator in a fusion plan may be implemented by different algorithms
 * representing different tradeoffs of memory and performance. The returned list of algorithms
 * is sorted in decreasing order of priority. Therefore, if the user does not request an
 * algorithm to be set using the miopenFusionPlanConvolutionSetAlgo call, the first algorithm
 * in the list would be used to execute the convolution in the fusion plan. Moreover this call
 * must be immediately preceded by the miopenCreateOpConvForward call for the op in question.
 *
 * @param fusePlanDesc A fusion plan descriptor (input)
 * @param requestAlgoCount Number of algorithms to return (input)
 * @param returnedAlgoCount The actual number of returned algorithms; always be less than
 * equal to requestAlgoCount (output)
 * @param returnedAlgos Pointer to the list of supported algorithms
 * @return miopenStatus_t
 */
MIOPEN_EXPORT miopenStatus_t
miopenFusionPlanConvolutionGetAlgo(miopenFusionPlanDescriptor_t fusePlanDesc,
                                   const int requestAlgoCount,
                                   int* returnedAlgoCount,
                                   miopenConvFwdAlgorithm_t* returnedAlgos);

/*! @brief Requests the fusion runtime to choose a particular algorithm for the added convolution
 * operation
 *
 * @details Please see the description for miopenFusionPlanConvolutionGetAlgo
 *
 * @param fusePlanDesc A fusion plan descriptor (input)
 * @param algo Requested algorithm for the convolution operator (input)
 * @return miopenStatus_t
 */
MIOPEN_EXPORT miopenStatus_t miopenFusionPlanConvolutionSetAlgo(
    miopenFusionPlanDescriptor_t fusePlanDesc, miopenConvFwdAlgorithm_t algo);

/*! @brief Creates forward convolution operator.
 *
 * @param fusePlanDesc   A fusion plan descriptor (input)
 * @param convOp         Pointer to an operator type (output)
 * @param convDesc       Convolution layer descriptor (input)
 * @param wDesc          Descriptor for the weights tensor (input)
 * @return               miopenStatus_t
 */
MIOPEN_EXPORT miopenStatus_t miopenCreateOpConvForward(miopenFusionPlanDescriptor_t fusePlanDesc,
                                                       miopenFusionOpDescriptor_t* convOp,
                                                       miopenConvolutionDescriptor_t convDesc,
                                                       const miopenTensorDescriptor_t wDesc);

//---

// Activation forward create ops ---
/*! @brief Creates a forward activation operator.
 *
 * @param fusePlanDesc    A fusion plan descriptor (input)
 * @param activFwdOp         Pointer to an operator type (output)
 * @param mode            Activation version (input)
 * @return                miopenStatus_t
 */
MIOPEN_EXPORT miopenStatus_t
miopenCreateOpActivationForward(miopenFusionPlanDescriptor_t fusePlanDesc,
                                miopenFusionOpDescriptor_t* activFwdOp,
                                miopenActivationMode_t mode);

// Activation backward create ops ---
/*! @brief Creates a backward activation operator.
 *
 * @param fusePlanDesc    A fusion plan descriptor (input)
 * @param activBwdOp         Pointer to an operator type (output)
 * @param mode            Activation version (input)
 * @return                miopenStatus_t
 */
MIOPEN_EXPORT miopenStatus_t
miopenCreateOpActivationBackward(miopenFusionPlanDescriptor_t fusePlanDesc,
                                 miopenFusionOpDescriptor_t* activBwdOp,
                                 miopenActivationMode_t mode);

// Bias create ops ---
/*! @brief Creates a forward bias operator.
 *
 * @param fusePlanDesc   A fusion plan descriptor (input)
 * @param biasOp         Pointer to an operator type (output)
 * @param bDesc          bias tensor descriptor (input)
 * @return               miopenStatus_t
 */
MIOPEN_EXPORT miopenStatus_t miopenCreateOpBiasForward(miopenFusionPlanDescriptor_t fusePlanDesc,
                                                       miopenFusionOpDescriptor_t* biasOp,
                                                       const miopenTensorDescriptor_t bDesc);

// Batch normalization create ops ---
/*! @brief Creates a forward inference batch normalization operator.
 *
 * @param fusePlanDesc           A fusion plan descriptor (input)
 * @param bnOp                   Pointer to an operator type (output)
 * @param bn_mode                Batch normalization layer mode (input)
 * @param bnScaleBiasMeanVarDesc Gamma, beta, mean, variance tensor descriptor (input)
 * @return                       miopenStatus_t
 */
MIOPEN_EXPORT miopenStatus_t
miopenCreateOpBatchNormInference(miopenFusionPlanDescriptor_t fusePlanDesc,
                                 miopenFusionOpDescriptor_t* bnOp,
                                 const miopenBatchNormMode_t bn_mode,
                                 const miopenTensorDescriptor_t bnScaleBiasMeanVarDesc);

/*! @brief Creates a forward training batch normalization operator.
 *
 * @param fusePlanDesc           A fusion plan descriptor (input)
 * @param bnFwdOp                   Pointer to an operator type (output)
 * @param bn_mode                Batch normalization layer mode (input)
 * @param runningMeanVariance    Toggles whether or not to save population statistics for inference;
 * batch statistic are required (input)
 * @return                       miopenStatus_t
 */
MIOPEN_EXPORT miopenStatus_t
miopenCreateOpBatchNormForward(miopenFusionPlanDescriptor_t fusePlanDesc,
                               miopenFusionOpDescriptor_t* bnFwdOp,
                               const miopenBatchNormMode_t bn_mode,
                               bool runningMeanVariance);

/*! @brief Creates a back propagation batch normalization operator.
 *
 * @param fusePlanDesc           A fusion plan descriptor (input)
 * @param bnBwdOp                   Pointer to an operator type (output)
 * @param bn_mode                Batch normalization layer mode (input)
 * @return                       miopenStatus_t
 */
MIOPEN_EXPORT miopenStatus_t
miopenCreateOpBatchNormBackward(miopenFusionPlanDescriptor_t fusePlanDesc,
                                miopenFusionOpDescriptor_t* bnBwdOp,
                                const miopenBatchNormMode_t bn_mode);

//---
/*! @brief Creates an operator argument object
 *
 * @param args        Pointer to an operator argument type (output)
 * @return            miopenStatus_t
 */
MIOPEN_EXPORT miopenStatus_t miopenCreateOperatorArgs(miopenOperatorArgs_t* args);

/*! @brief Destroys an operator argument object
 *
 * @param args        An operator argument type (output)
 * @return            miopenStatus_t
 */
MIOPEN_EXPORT miopenStatus_t miopenDestroyOperatorArgs(miopenOperatorArgs_t args);

// Convolution set arguments ---
/*! @brief Sets the arguments for forward convolution op
 *
 * @param args    An arguments object type (output)
 * @param convOp  Forward convolution operator (input)
 * @param alpha   Floating point scaling factor, allocated on the host (input)
 * @param beta    Floating point shift factor, allocated on the host (input)
 * @param w       Pointer to tensor memory  (input)
 * @return        miopenStatus_t
 */
MIOPEN_EXPORT miopenStatus_t miopenSetOpArgsConvForward(miopenOperatorArgs_t args,
                                                        const miopenFusionOpDescriptor_t convOp,
                                                        const void* alpha,
                                                        const void* beta,
                                                        const void* w);
// Activation set arguments ---
/*! @brief Sets the arguments for forward activation op
 *
 * @param args    An arguments object type (output)
 * @param activFwdOp   Activation backwards operator (input)
 * @param alpha   Floating point scaling factor, allocated on the host (input)
 * @param beta    Floating point shift factor, allocated on the host (input)
 * @param activAlpha  Double precision activation parameter which depends on activation mode (input)
 * @param activBeta   Double precision activation parameter which depends on activation mode (input)
 * @param activGamma  Double precision activation parameter which depends on activation mode (input)
 * @return        miopenStatus_t
 */
MIOPEN_EXPORT miopenStatus_t
miopenSetOpArgsActivForward(miopenOperatorArgs_t args,
                            const miopenFusionOpDescriptor_t activFwdOp,
                            const void* alpha,
                            const void* beta,
                            double activAlpha,
                            double activBeta,
                            double activGamma);

/*! @brief Sets the arguments for backward activation op
 *
 * @param args    An arguments object type (output)
 * @param activBwdOp   Activation backwards operator (input)
 * @param alpha   Floating point scaling factor, allocated on the host (input)
 * @param beta    Floating point shift factor, allocated on the host (input)
 * @param y        Data tensor y, output of activations in the forward direction (input)
 * @param reserved    Data tensor reserved memory space; currently should be nullptr (input)
 * @param activAlpha  Double precision activation parameter which depends on activation mode (input)
 * @param activBeta   Double precision activation parameter which depends on activation mode (input)
 * @param activGamma  Double precision activation parameter which depends on activation mode (input)
 * @return        miopenStatus_t
 */
MIOPEN_EXPORT miopenStatus_t
miopenSetOpArgsActivBackward(miopenOperatorArgs_t args,
                             const miopenFusionOpDescriptor_t activBwdOp,
                             const void* alpha,
                             const void* beta,
                             const void* y,
                             const void* reserved,
                             double activAlpha,
                             double activBeta,
                             double activGamma);

// Batch Normalization set arguments ---
/*! @brief Sets the arguments for inference batch normalization op
 *
 * @param args               An arguments object type (output)
 * @param bnOp               Batch normalization inference operator (input)
 * @param alpha              Floating point scaling factor, allocated on the host (input)
 * @param beta               Floating point shift factor, allocated on the host (input)
 * @param bnScale            Pointer to the gamma tensor memory  (input)
 * @param bnBias             Pointer to the beta tensor memory  (input)
 * @param estimatedMean      Pointer to population mean memory  (input)
 * @param estimatedVariance  Pointer to population variance memory  (input)
 * @param epsilon            Scalar value for numerical stability (input)
 * @return                   miopenStatus_t
 */
MIOPEN_EXPORT miopenStatus_t
miopenSetOpArgsBatchNormInference(miopenOperatorArgs_t args,
                                  const miopenFusionOpDescriptor_t bnOp,
                                  const void* alpha,
                                  const void* beta,
                                  const void* bnScale,
                                  const void* bnBias,
                                  const void* estimatedMean,
                                  const void* estimatedVariance,
                                  double epsilon);

/*! @brief Sets the arguments for forward batch normalization op
 *
 * @param args               An arguments object type (output)
 * @param bnOp               Batch normalization forward operator (input)
 * @param alpha              Floating point scaling factor, allocated on the host (input)
 * @param beta               Floating point shift factor, allocated on the host (input)
 * @param bnScale            Pointer to the gamma tensor memory  (input)
 * @param bnBias             Pointer to the beta tensor memory  (input)
 * @param savedMean          Pointer to batch mean memory  (input)
 * @param savedInvVariance   Pointer to batch inverse variance memory  (input)
 * @param runningMean        Pointer to population mean memory  (input)
 * @param runningVariance    Pointer to population variance memory  (input)
 * @param expAvgFactor       Scalar value for control of population statistics (input)
 * @param epsilon            Scalar value for numerical stability (input)
 * @return                   miopenStatus_t
 */
MIOPEN_EXPORT miopenStatus_t miopenSetOpArgsBatchNormForward(miopenOperatorArgs_t args,
                                                             const miopenFusionOpDescriptor_t bnOp,
                                                             const void* alpha,
                                                             const void* beta,
                                                             const void* bnScale,
                                                             const void* bnBias,
                                                             void* savedMean,
                                                             void* savedInvVariance,
                                                             void* runningMean,
                                                             void* runningVariance,
                                                             double expAvgFactor,
                                                             double epsilon);

/*! @brief Sets the arguments for backward batch normalization op
 *
 * @param args               An arguments object type (output)
 * @param bnOp               Batch normalization forward operator (input)
 * @param alpha              Floating point scaling factor, allocated on the host (input)
 * @param beta               Floating point shift factor, allocated on the host (input)
 * @param x                  Pointer to the forward input tensor memory  (input)
 * @param bnScale            Pointer to the gamma tensor memory  (input)
 * @param bnBias             Pointer to the beta tensor memory  (input)
 * @param resultBnScaleDiff  Pointer to the gamma gradient tensor memory  (output)
 * @param resultBnBiasDiff   Pointer to the beta gradient tensor memory  (output)
 * @param savedMean          Pointer to batch mean memory  (input)
 * @param savedInvVariance   Pointer to batch inverse variance memory  (input)
 * @return                   miopenStatus_t
 */
MIOPEN_EXPORT miopenStatus_t miopenSetOpArgsBatchNormBackward(miopenOperatorArgs_t args,
                                                              const miopenFusionOpDescriptor_t bnOp,
                                                              const void* alpha,
                                                              const void* beta,
                                                              const void* x,
                                                              const void* bnScale,
                                                              const void* bnBias,
                                                              void* resultBnScaleDiff,
                                                              void* resultBnBiasDiff,
                                                              const void* savedMean,
                                                              const void* savedInvVariance);

// Bias forward set arguments ---
/*! @brief Sets the arguments for forward bias op
 *
 * @param args           An arguments object type (output)
 * @param biasOp         Forward bias operator (input)
 * @param alpha          Floating point scaling factor, allocated on the host (input)
 * @param beta           Floating point shift factor, allocated on the host (input)
 * @param bias           Pointer to the forward bias input tensor memory  (input)
 * @return               miopenStatus_t
 */
MIOPEN_EXPORT miopenStatus_t miopenSetOpArgsBiasForward(miopenOperatorArgs_t args,
                                                        const miopenFusionOpDescriptor_t biasOp,
                                                        const void* alpha,
                                                        const void* beta,
                                                        const void* bias);
/*! @brief Executes the fusion plan
 *
 *
 * @param handle           MIOpen handle (input)
 * @param fusePlanDesc     fused plan descriptor (input)
 * @param inputDesc        Descriptor of the input tensor (input)
 * @param input            Source data tensor  (input)
 * @param outputDesc       Decriptor of the output tensor (input)
 * @param output           Destination data tensor  (output)
 * @param args             An argument object of the fused kernel (input)
 * @return           miopenStatus_t
 */
MIOPEN_EXPORT miopenStatus_t
miopenExecuteFusionPlan(const miopenHandle_t handle,
                        const miopenFusionPlanDescriptor_t fusePlanDesc,
                        const miopenTensorDescriptor_t inputDesc,
                        const void* input,
                        const miopenTensorDescriptor_t outputDesc,
                        void* output,
                        miopenOperatorArgs_t args);

/*! @brief Prepares and executes the Convlution+Bias+Activation Fusion.
 *
 *
 * @param handle               MIOpen handle (input)
 * @param alpha1               floating point scaling factor, allocated on the host (input)
 * @param xDesc                Tensor descriptor for input data tensor x (input)
 * @param x                    Data tensor x (input)
 * @param wDesc                Tensor descriptor for weight tensor w (input)
 * @param w                    Weights tensor w (input)
 * @param convDesc             Convolution layer descriptor (input)
 * @param algo                 Algorithm selected (inputs)
 * @param workspace            Pointer to workspace required (input)
 * @param workspaceSizeInBytes Size of the memory in bytes pointed to by workSpace above
 * @param alpha2               floating point scaling factor, allocated on the host (input)
 * @param zDesc                Tensor descriptor for tensor z (input)
 * @param z                    Data tensor z (input)
 * @param biasDesc             Tensor descriptor for input data tensor x (input)
 * @param bias                 Data tensor bias (input)
 * @param activationDesc       Activation descriptor that specifies the activation mode
 * @param yDesc                Tensor descriptor for output data tensor y (input)
 * @param y                    Output data tensor
 */

MIOPEN_EXPORT miopenStatus_t
miopenConvolutionBiasActivationForward(miopenHandle_t handle,
                                       const void* alpha1,
                                       const miopenTensorDescriptor_t xDesc,
                                       const void* x,
                                       const miopenTensorDescriptor_t wDesc,
                                       const void* w,
                                       const miopenConvolutionDescriptor_t convDesc,
                                       miopenConvFwdAlgorithm_t algo,
                                       void* workspace,
                                       size_t workspaceSizeInBytes,
                                       const void* alpha2,
                                       const miopenTensorDescriptor_t zDesc,
                                       const void* z,
                                       const miopenTensorDescriptor_t biasDesc,
                                       const void* bias,
                                       const miopenActivationDescriptor_t activationDesc,
                                       const miopenTensorDescriptor_t yDesc,
                                       void* y);
/** @} */
// CLOSEOUT FUSION DOXYGEN GROUP

/** @addtogroup RNN
 *
 *  @{
 */

/*!  @enum miopenRNNMode_t
 * RNN mode selection for rnn layer preference
 */
typedef enum
{
    miopenRNNRELU = 0, /*!< RNN with ReLU activation */
    miopenRNNTANH = 1, /*!< RNN with tanh activation */
    miopenLSTM    = 2, /*!< LSTM */
    miopenGRU     = 3, /*!< GRU */
} miopenRNNMode_t;

/*! @enum miopenRNNInputMode_t
 * Recurrent Neural Network layer initial input mode
 */
typedef enum
{
    miopenRNNlinear = 0, /*!< Matrix multiplication at the input of the first layer */
    miopenRNNskip   = 1, /*!< No operation is performed at the input of the first layer. */
} miopenRNNInputMode_t;

/*! @enum miopenRNNAlgo_t
 * Recurrent Neural Network algorithm mode
 */
typedef enum
{
    miopenRNNdefault = 0, /*!< Use dedicated gate-operation kernel for LSTM and fundamental
                             algorithm for vanilla RNN & GRU */
    miopenRNNfundamental =
        1, /*!< Function by basic tesnsor operations, supported for vanilla RNN, LSTM, GRU */
} miopenRNNAlgo_t;

/*! @enum miopenRNNDirectionMode_t
 * Recurrent Neural Network bi-directional behavior
 */
typedef enum
{
    miopenRNNunidirection = 0, /*!< Forward in time only. */
    miopenRNNbidirection  = 1, /*!< Forward and backwards in time. */
} miopenRNNDirectionMode_t;

/*! @enum miopenRNNBiasMode_t
 * Recurrent Neural Network add on bias
 */
typedef enum
{
    miopenRNNNoBias   = 0, /*!< No Biases will be applied to GEMM operations */
    miopenRNNwithBias = 1, /*!< Biases will be applied to GEMM operations */
} miopenRNNBiasMode_t;

/*! @enum miopenRNNGEMMalgoMode_t
 * Recurrent Neural Network add on bias
 */
typedef enum
{
    miopenRNNAlgoGEMM = 0,
} miopenRNNGEMMalgoMode_t;

/*! @enum miopenRNNPaddingMode_t
 * Recurrent Neural Network input/output data padding mode
 */
typedef enum
{
    miopenRNNIONotPadded   = 0, /*!< Not padded data at RNN input/output */
    miopenRNNIOWithPadding = 1, /*!< Padded data at RNN input/output */
} miopenRNNPaddingMode_t;

/*! @enum miopenRNNFWDMode_t
 * Recurrent Neural Network Training/Inference mode
 */
typedef enum
{
    miopenRNNTraining  = 0, /*!< FWD, BWD, WRW */
    miopenRNNInference = 1, /*!< Only FWD-inference no back-propagation */
} miopenRNNFWDMode_t;

/*! @enum miopenRNNBaseLayout_t
 * Data layouts for RNN operations
 */
typedef enum
{
    miopenRNNDataUnknownLayout     = 0,
    miopenRNNDataSeqMajorNotPadded = 1,
    miopenRNNDataSeqMajorPadded    = 2,
    miopenRNNDataBatchMajorPadded  = 3,
} miopenRNNBaseLayout_t;

/*! @brief Create a RNN layer Descriptor
 *
 * API for creating an uninitialized RNN layer descriptor.
 * @param rnnDesc    Pointer to a tensor descriptor type
 * @return           miopenStatus_t
 */
MIOPEN_EXPORT miopenStatus_t miopenCreateRNNDescriptor(miopenRNNDescriptor_t* rnnDesc);

/*! @brief Retrieves a RNN layer descriptor's details
 *
 * @param rnnDesc    RNN layer descriptor (input)
 * @param rnnMode    RNN mode (output)
 * @param algoMode   RNN algorithm mode (output)
 * @param inputMode  RNN data input mode (output)
 * @param dirMode    Uni or bi direction mode (output)
 * @param biasMode   Bias used (output)
 * @param hiddenSize Size of hidden state (output)
 * @param layer      Number of stacked layers (output)
 * @return           miopenStatus_t
 */
MIOPEN_EXPORT miopenStatus_t miopenGetRNNDescriptor(miopenRNNDescriptor_t rnnDesc,
                                                    miopenRNNMode_t* rnnMode,
                                                    miopenRNNAlgo_t* algoMode,
                                                    miopenRNNInputMode_t* inputMode,
                                                    miopenRNNDirectionMode_t* dirMode,
                                                    miopenRNNBiasMode_t* biasMode,
                                                    int* hiddenSize,
                                                    int* layer);

/*! @brief Retrieves a RNN layer descriptor's details version 2. This version enables retrieving
 * information of the dropout descriptor of the rnn descriptor.
 *
 * @param rnnDesc     RNN layer descriptor (input)
 * @param hiddenSize  Size of hidden state (output)
 * @param layer       Number of stacked layers (output)
 * @param dropoutDesc Pre-configured dropout descriptor for dropout layer in between RNN layers
 * (output)
 * @param inputMode   RNN data input mode (output)
 * @param dirMode     Uni or bi direction mode (output)
 * @param rnnMode     RNN mode (output)
 * @param biasMode    Bias used (output)
 * @param algoMode    RNN algorithm mode (output)
 * @param dataType    Data type of RNN (output)
 * @return            miopenStatus_t
 */
MIOPEN_EXPORT miopenStatus_t miopenGetRNNDescriptor_V2(miopenRNNDescriptor_t rnnDesc,
                                                       int* hiddenSize,
                                                       int* layer,
                                                       miopenDropoutDescriptor_t* dropoutDesc,
                                                       miopenRNNInputMode_t* inputMode,
                                                       miopenRNNDirectionMode_t* dirMode,
                                                       miopenRNNMode_t* rnnMode,
                                                       miopenRNNBiasMode_t* biasMode,
                                                       miopenRNNAlgo_t* algoMode,
                                                       miopenDataType_t* dataType);

/*! @brief Destroys the tensor descriptor object
 *
 * @param rnnDesc RNN tensor descriptor type (input)
 * @return           miopenStatus_t
 */
MIOPEN_EXPORT miopenStatus_t miopenDestroyRNNDescriptor(miopenRNNDescriptor_t rnnDesc);

/*! @brief Set the details of the RNN descriptor
 *
 * Interface for setting the values of the RNN descriptor object. This function requires specific
 * algorithm selection.
 * @param rnnDesc      RNN layer descriptor type (input)
 * @param hsize        Hidden layer size (input)
 * @param nlayers      Number of layers (input)
 * @param inMode       RNN first layer input mode (input)
 * @param direction    RNN direction (input)
 * @param rnnMode      RNN model type (input)
 * @param biasMode     RNN bias included (input)
 * @param algo         RNN algorithm selected (input)
 * @param dataType     MIOpen datatype (input)
 * @return             miopenStatus_t
 */
MIOPEN_EXPORT miopenStatus_t miopenSetRNNDescriptor(miopenRNNDescriptor_t rnnDesc,
                                                    const int hsize,
                                                    const int nlayers,
                                                    miopenRNNInputMode_t inMode,
                                                    miopenRNNDirectionMode_t direction,
                                                    miopenRNNMode_t rnnMode,
                                                    miopenRNNBiasMode_t biasMode,
                                                    miopenRNNAlgo_t algo,
                                                    miopenDataType_t dataType);

/*! @brief Set the details of the RNN descriptor version 2. This version enables the use of dropout
 * in rnn.
 *
 * Interface for setting the values of the RNN descriptor object. This function requires specific
 * algorithm selection.
 * @param rnnDesc      RNN layer descriptor type (input/output)
 * @param hsize        Hidden layer size (input)
 * @param nlayers      Number of layers (input)
 * @param dropoutDesc  Pre-initialized dropout descriptor for dropout layer in between RNN layers
 * (input)
 * @param inMode       RNN first layer input mode (input)
 * @param direction    RNN direction (input)
 * @param rnnMode      RNN model type (input)
 * @param biasMode     RNN bias included (input)
 * @param algo         RNN algorithm selected (input)
 * @param dataType     MIOpen datatype (input)
 * @return             miopenStatus_t
 */
MIOPEN_EXPORT miopenStatus_t miopenSetRNNDescriptor_V2(miopenRNNDescriptor_t rnnDesc,
                                                       const int hsize,
                                                       const int nlayers,
                                                       miopenDropoutDescriptor_t dropoutDesc,
                                                       miopenRNNInputMode_t inMode,
                                                       miopenRNNDirectionMode_t direction,
                                                       miopenRNNMode_t rnnMode,
                                                       miopenRNNBiasMode_t biasMode,
                                                       miopenRNNAlgo_t algo,
                                                       miopenDataType_t dataType);

/*! @brief Set shape of RNN seqData tensor
 *
 * Interface for setting tensor shape to be used as RNN input data
 *
 * @param seqTensorDesc     Tensor descriptor (input/output)
 * @param dataType          MIOpen datatype (input)
 * @param layout            One of the main supported layouts for RNN data(input)
 * @param maxSequenceLen      Sequence length limit within this SeqTensor(input)
 * @param batchSize         Number of sequences within this SeqTensor (input)
 * @param vectorSize        Vector size (input)
 * @param sequenceLenArray  Array containing the length of each sequence in the SeqTensor(input)
 * @param paddingMarker     Not used, should be NULL (input)
 * @return                  miopenStatus_t
 */
MIOPEN_EXPORT miopenStatus_t
miopenSetRNNDataSeqTensorDescriptor(miopenSeqTensorDescriptor_t seqTensorDesc,
                                    miopenDataType_t dataType,
                                    miopenRNNBaseLayout_t layout,
                                    int maxSequenceLen,
                                    int batchSize,
                                    int vectorSize,
                                    const int* sequenceLenArray,
                                    void* paddingMarker);

/*! @brief Get shape of RNN seqData tensor
 *
 * Interface for setting tensor shape to be used as RNN input data
 *
 * @param seqTensorDesc             Tensor descriptor (input)
 * @param dataType                  MIOpen datatype (output)
 * @param layout                    One of the main supported layouts for RNN data(output)
 * @param maxSequenceLen              Sequence length limit within this SeqTensor(output)
 * @param batchSize                 Number of sequences within this SeqTensor (output)
 * @param vectorSize                Vector size (output)
 * @param sequenceLenArrayLimit  Limit for number of elements that can be returned to user
 * by sequenceLenArray (input)
 * @param sequenceLenArray          Array containing the length of each sequence in the
 * SeqTensor. This is allowed to be a NULL pointer if sequenceLenArrayLimit is 0 (output)
 * @param paddingMarker             Not used, should be NULL (input)
 * @return                          miopenStatus_t
 */

MIOPEN_EXPORT miopenStatus_t
miopenGetRNNDataSeqTensorDescriptor(miopenSeqTensorDescriptor_t seqTensorDesc,
                                    miopenDataType_t* dataType,
                                    miopenRNNBaseLayout_t* layout,
                                    int* maxSequenceLen,
                                    int* batchSize,
                                    int* vectorSize,
                                    int sequenceLenArrayLimit,
                                    int* sequenceLenArray,
                                    void* paddingMarker);

/*! @brief Query the amount of memory required to execute the RNN layer
 *
 * This function calculates the amount of memory required to run the RNN layer given an RNN
 * descriptor and a tensor descriptor.
 *
 * @param handle          MIOpen handle (input)
 * @param rnnDesc         RNN layer descriptor type (input)
 * @param sequenceLen     Number of iteration unrolls (input)
 * @param xDesc           An array of tensor descriptors. These are the
 * input descriptors to each time step. The first dimension of each descriptor is the
 * batch size and may decrease from element n to element n+1 and not increase in size.
 * The second dimension is the same for all descriptors in the array and is the input
 * vector length. (input)
 * @param numBytes        Number of bytes required for RNN layer execution (output)
 * @return                miopenStatus_t
 */
MIOPEN_EXPORT miopenStatus_t miopenGetRNNWorkspaceSize(miopenHandle_t handle,
                                                       const miopenRNNDescriptor_t rnnDesc,
                                                       const int sequenceLen,
                                                       const miopenTensorDescriptor_t* xDesc,
                                                       size_t* numBytes);

/*! @brief Query the amount of memory required for RNN training
 *
 * This function calculates the amount of memory required to train the RNN layer given an
 * RNN descriptor and a tensor descriptor.
 *
 * @param handle          MIOpen handle (input)
 * @param rnnDesc         RNN layer descriptor type (input)
 * @param sequenceLen     Number of iteration unrolls (input)
 * @param xDesc           An array of tensor descriptors. These are the
 * input descriptors to each time step. The first dimension of each descriptor is the
 * batch size and may decrease from element n to element n+1 and not increase in size.
 * The second dimension is the same for all descriptors in the array and is the input
 * vector length. (input)
 * @param numBytes        Number of bytes required for RNN layer execution (output)
 * @return                miopenStatus_t
 */
MIOPEN_EXPORT miopenStatus_t miopenGetRNNTrainingReserveSize(miopenHandle_t handle,
                                                             miopenRNNDescriptor_t rnnDesc,
                                                             const int sequenceLen,
                                                             const miopenTensorDescriptor_t* xDesc,
                                                             size_t* numBytes);

/*! @brief Query the amount of additional memory required for this RNN layer execution.
 *
 * This function calculates the size of extra buffers, depending on the layer configuration, which
 * is determined by: RNN descriptor, isInference, and data descriptor. If isInference is True,
 * reserve_space_size is always zero, because the reserve_space buffer is not used in Inference
 * computation.
 *
 * @param handle           MIOpen handle (input)
 * @param rnnDesc          RNN layer descriptor type (input)
 * @param xDesc            Sequence data tensor descriptor (input)
 * @param fwdMode          Specifies in which mode the buffers will be used.
 * @param workSpaceSize    Minimum WorkSpace buffer size required for RNN layer execution (output)
 * @param reserveSpaceSize Minimum ReserveSpaceSize buffer size required for RNN layer execution
 * (output)
 * @return                 miopenStatus_t
 */
MIOPEN_EXPORT miopenStatus_t miopenGetRNNTempSpaceSizes(miopenHandle_t handle,
                                                        miopenRNNDescriptor_t rnnDesc,
                                                        miopenSeqTensorDescriptor_t xDesc,
                                                        miopenRNNFWDMode_t fwdMode,
                                                        size_t* workSpaceSize,
                                                        size_t* reserveSpaceSize);

/*! @brief Query the amount of parameter memory required for RNN training
 *
 * This function calculates the amount of parameter memory required to train the RNN layer given an
 * RNN descriptor and a tensor descriptor.
 *
 * @param handle          MIOpen handle (input)
 * @param rnnDesc         RNN layer descriptor type (input)
 * @param xDesc           A tensor descriptor (input)
 * @param numBytes        Number of bytes required for RNN layer execution (output)
 * @param dtype           MIOpen data type enum (input)
 * @return                miopenStatus_t
 */
MIOPEN_EXPORT miopenStatus_t miopenGetRNNParamsSize(miopenHandle_t handle,
                                                    miopenRNNDescriptor_t rnnDesc,
                                                    miopenTensorDescriptor_t xDesc,
                                                    size_t* numBytes,
                                                    miopenDataType_t dtype);

/*! @brief Obtain a weight tensor descriptor for RNNs
 *
 * This function populates a weight descriptor that describes the memory layout of the
 * weight matrix.
 *
 * @param handle          MIOpen handle (input)
 * @param rnnDesc         Fully populated RNN layer descriptor type (input)
 * @param xDesc           A previously populated tensor descriptor (input)
 * @param wDesc           A previously allocated tensor descriptor (output)
 * @param dtype           MIOpen data type enum (input)
 * @return                miopenStatus_t
 */
MIOPEN_EXPORT miopenStatus_t miopenGetRNNParamsDescriptor(miopenHandle_t handle,
                                                          miopenRNNDescriptor_t rnnDesc,
                                                          miopenTensorDescriptor_t xDesc,
                                                          miopenTensorDescriptor_t wDesc,
                                                          miopenDataType_t dtype);

/*! @brief Obtain a the size in bytes of the RNN input tensor
 *
 * This function determines the size in bytes of the allocation needed for the input data
 * tensor for an RNN layer. The number of bytes is derived from the array of
 * tensor descriptors.
 *
 * @param handle          MIOpen handle (input)
 * @param rnnDesc         Fully populated RNN layer descriptor (input)
 * @param seqLen          Number of iteration unrolls (input)
 * @param xDesc           An array of tensor descriptors. These are the
 * input descriptors to each time step. The first dimension of each descriptor is the
 * batch size and may decrease from element n to element n+1 and not increase in size.
 * The second dimension is the same for all descriptors in the array and is the input
 * vector length. (input)
 * @param numBytes        Number of bytes required for input tensor (output)
 * @return                miopenStatus_t
 */
MIOPEN_EXPORT miopenStatus_t miopenGetRNNInputTensorSize(miopenHandle_t handle,
                                                         miopenRNNDescriptor_t rnnDesc,
                                                         const int seqLen,
                                                         miopenTensorDescriptor_t* xDesc,
                                                         size_t* numBytes);

/*! @brief Obtain a the size in bytes of the RNN hidden tensor
 *
 * This function determines the size in bytes of the allocation needed for the
 * hidden tensor over all layers
 *
 * @param handle          MIOpen handle (input)
 * @param rnnDesc         Fully populated RNN layer descriptor type (input)
 * @param seqLen          Number of iteration unrolls (input)
 * @param xDesc           An array of previously populated tensor descriptors (input)
 * @param numBytes        Number of bytes required for input tensor (output)
 * @return                miopenStatus_t
 */
MIOPEN_EXPORT miopenStatus_t miopenGetRNNHiddenTensorSize(miopenHandle_t handle,
                                                          miopenRNNDescriptor_t rnnDesc,
                                                          const int seqLen,
                                                          miopenTensorDescriptor_t* xDesc,
                                                          size_t* numBytes);

/*! @brief Gets the number of bytes of a parameter matrix
 *
 *
 * For RNN vanilla miopenRNNRELU and miopenRNNTANH, paramID == 0 retrieves the
 * weight matrix associated with the in input GEMM, while paramID == 1 retrieves
 * the weight matrix associated with the hidden state GEMM.
 *
 * For miopenLSTM paramID 0 to 3 refer to the weight matrices associated
 * with the input GEMM, 4-7 are associated with matrices associated with the
 * hidden state GEMM.
 *
 * * paramID 0 and 4 are for the input gate.
 *
 * * paramID 1 and 5 are for the forget gate.
 *
 * * paramID 2 and 6 are for the output gate.
 *
 * * paramID 3 and 7 are for the new memory gate.
 *
 * For miopenGRU paramID 0 to 2 refer to the weight matrix offset associated
 * with the input GEMM, while 3 through 5 are associated with the hidden state
 * GEMM.
 *
 * * paramID 0 and 3 are for the update gate.
 *
 * * paramID 1 and 4 are for the reset gate.
 *
 * * paramID 2 and 5 are for the new memory gate.
 *
 * For bi-directional RNNs the backwards in time direction is numbered as the layer
 * directly after the forward in time direction.
 *
 * @param handle          MIOpen handle (input)
 * @param rnnDesc         RNN layer descriptor type (input)
 * @param layer           The layer number in the RNN stack (input)
 * @param xDesc           A tensor descriptor to input (input)
 * @param paramID         ID of the internal parameter tensor (input)
 * @param numBytes        The number of bytes of the layer's parameter matrix (output)
 * @return                miopenStatus_t
 */
MIOPEN_EXPORT miopenStatus_t miopenGetRNNLayerParamSize(miopenHandle_t handle,
                                                        miopenRNNDescriptor_t rnnDesc,
                                                        const int layer,
                                                        miopenTensorDescriptor_t xDesc,
                                                        const int paramID,
                                                        size_t* numBytes);

/*! @brief Gets the number of bytes of a bias
 *
 * For RNN vanilla miopenRNNRELU and miopenRNNTANH, biasID == 0 retrieves the
 * weight matrix associated with the in input GEMM, while biasID == 1 retrieves
 * the bias associated with the hidden state GEMM.
 *
 * For miopenLSTM biasID 0 to 3 refer to the biases associated
 * with the input GEMM, 4-7 are associated with biases associated with the
 * hidden state GEMM.
 *
 * * biasID 0 and 4 are for the input gate.
 *
 * * biasID 1 and 5 are for the forget gate.
 *
 * * biasID 2 and 6 are for the output gate.
 *
 * * biasID 3 and 7 are for the new memory gate.
 *
 * For miopenGRU biasID 0 to 2 refer to the biases associated with the input GEMM,
 * while 3 through 5 are associated with the hidden state GEMM.
 *
 * * biasID 0 and 3 are for the update gate.
 *
 * * biasID 1 and 4 are for the reset gate.
 *
 * * biasID 2 and 5 are for the new memory gate.
 *
 * For bi-directional RNNs the backwards in time direction is numbered as the layer
 * directly after the forward in time direction.
 *
 * @param handle          MIOpen handle (input)
 * @param rnnDesc         RNN layer descriptor type (input)
 * @param layer           The layer number in the RNN stack (input)
 * @param biasID          ID of the internal parameter tensor (input)
 * @param numBytes        The number of bytes of the layer's bias (output)
 * @return                miopenStatus_t
 */
MIOPEN_EXPORT miopenStatus_t miopenGetRNNLayerBiasSize(miopenHandle_t handle,
                                                       miopenRNNDescriptor_t rnnDesc,
                                                       const int layer,
                                                       const int biasID,
                                                       size_t* numBytes);

/*! @brief Gets a weight matrix for a specific layer in an RNN stack
 *
 * This function retrieves the weight matrix data for a specific layer and parameter ID
 * and copies the data into previously allocated device memory.
 *
 * For RNN vanilla miopenRNNRELU and miopenRNNTANH, paramID == 0 retrieves the
 * weight matrix associated with the in input GEMM, while paramID == 1 retrieves
 * the weight matrix associated with the hidden state GEMM.
 *
 * For miopenLSTM paramID 0 to 3 refer to the weight matrices associated
 * with the input GEMM, 4-7 are associated with matrices associated with the
 * hidden state GEMM.
 *
 * * paramID 0 and 4 are for the input gate.
 *
 * * paramID 1 and 5 are for the forget gate.
 *
 * * paramID 2 and 6 are for the output gate.
 *
 * * paramID 3 and 7 are for the new memory gate.
 *
 * For miopenGRU paramID 0 to 2 refer to the weight matrix offset associated
 * with the input GEMM, while 3 through 5 are associated with the hidden state
 * GEMM.
 *
 * * paramID 0 and 3 are for the update gate.
 *
 * * paramID 1 and 4 are for the reset gate.
 *
 * * paramID 2 and 5 are for the new memory gate.
 *
 * For bi-directional RNNs the backwards in time direction is numbered as the layer
 * directly after the forward in time direction.
 *
 * The output argument paramDesc is a previously created tensor descriptor that is populated
 * to describe the memory layout of the parameter matrix. It is full packed and is used when
 * calling to miopenSetRNNLayerParam()
 *
 * The argument layerParam should either be nullptr, or have device memory allocated
 * to allow copying of the entire layer parameter matrix into it. If layerParam is
 * nullptr then only the paramDesc is populated and returned. The size in bytes of the
 * layer parameter matrix can be determined by using miopenGetRNNLayerParamSize().
 *
 * Note: When inputSkip mode is selected there is no input layer matrix operation,
 * and therefore no associated memory. In this case miopenGetRNNLayerParam() will return
 * a error status miopenStatusBadParm for input paramID associated with the input GEMM.
 *
 * @param handle          MIOpen handle (input)
 * @param rnnDesc         RNN layer descriptor type (input)
 * @param layer           The layer number in the RNN stack (input)
 * @param xDesc           A tensor descriptor to input (input)
 * @param wDesc           A tensor descriptor to the parameter tensor (input)
 * @param w               Pointer to memory containing parameter tensor (input)
 * @param paramID         ID of the internal parameter tensor (input)
 * @param paramDesc       Tensor descriptor for the fully packed output parameter tensor (output)
 * @param layerParam      Pointer to the memory location of the parameter tensor (output)
 * @return                miopenStatus_t
 */
MIOPEN_EXPORT miopenStatus_t miopenGetRNNLayerParam(miopenHandle_t handle,
                                                    miopenRNNDescriptor_t rnnDesc,
                                                    const int layer,
                                                    miopenTensorDescriptor_t xDesc,
                                                    miopenTensorDescriptor_t wDesc,
                                                    const void* w,
                                                    const int paramID,
                                                    miopenTensorDescriptor_t paramDesc,
                                                    void* layerParam);

/*! @brief Gets a bias for a specific layer in an RNN stack
 *
 * This function retrieves the bias data for a specific layer and bias ID and copies
 * the data into previously allocated device memory.
 *
 * For RNN vanilla miopenRNNRELU and miopenRNNTANH, biasID == 0 retrieves the
 * bias associated with the in input GEMM, while biasID == 1 retrieves
 * the bias associated with the hidden state GEMM.
 *
 * For miopenLSTM biasID 0 to 3 refer to the biases associated
 * with the input GEMM, 4-7 are associated with biases associated with the
 * hidden state GEMM.
 *
 * * biasID 0 and 4 are for the input gate.
 *
 * * biasID 1 and 5 are for the forget gate.
 *
 * * biasID 2 and 6 are for the output gate.
 *
 * * biasID 3 and 7 are for the new memory gate.
 *
 * For miopenGRU biasID 0 to 2 refer to the biases associated with the input GEMM,
 * while 3 through 5 are associated with the hidden state GEMM.
 *
 * * biasID 0 and 3 are for the update gate.
 *
 * * biasID 1 and 4 are for the reset gate.
 *
 * * biasID 2 and 5 are for the new memory gate.
 *
 * For bi-directional RNNs the backwards in time direction is numbered as the layer
 * directly after the forward in time direction.
 *
 * The output argument biasDesc is a previously created tensor descriptor that is populated
 * to describe the memory layout of the bias. It is full packed and is used when
 * calling to miopenSetRNNLayerBias()
 *
 * The argument layerBias should either be nullptr, or have device memory allocated
 * to allow copying of the entire layer bias into it. If layerBias is
 * nullptr then only the biasDesc is populated and returned. The size in bytes of the
 * layer bias can be determined by using miopenGetRNNLayerBiasSize().
 *
 * Note: When inputSkip mode is selected there is no input layer matrix operation,
 * and therefore no associated memory. In this case miopenGetRNNLayerBias() will return
 * a error status miopenStatusBadParm for input biasID associated with the input GEMM.
 *
 * @param handle          MIOpen handle (input)
 * @param rnnDesc         RNN layer descriptor type (input)
 * @param layer           The layer number in the RNN stack (input)
 * @param xDesc           A tensor descriptor to input (input)
 * @param wDesc           A tensor descriptor to the parameter tensor (input)
 * @param w               Pointer to memory containing parameter tensor (input)
 * @param biasID          ID of the internal parameter tensor (input)
 * @param biasDesc        Descriptor of the parameter tensor (output)
 * @param layerBias       Pointer to the memory location of the bias tensor (output)
 * @return                miopenStatus_t
 */
MIOPEN_EXPORT miopenStatus_t miopenGetRNNLayerBias(miopenHandle_t handle,
                                                   miopenRNNDescriptor_t rnnDesc,
                                                   const int layer,
                                                   miopenTensorDescriptor_t xDesc,
                                                   miopenTensorDescriptor_t wDesc,
                                                   const void* w,
                                                   const int biasID,
                                                   miopenTensorDescriptor_t biasDesc,
                                                   void* layerBias);

/*! @brief Gets an index offset for a specific weight matrix for a layer in the
 *  RNN stack
 *
 * This function retrieves the index offset for a weight matrix in a layer.
 *
 * For RNN vanilla miopenRNNRELU and miopenRNNTANH, paramID == 0 retrieves the
 * weight matrix offset associated with the in input GEMM, while paramID == 1
 * retrieves the weight matrix offset associated with the hidden state GEMM.
 *
 * For miopenLSTM paramID 0 to 3 refer to the weight matrix offsets associated
 * with the input GEMM, 4-7 are associated with matrix offset associated with the
 * hidden state GEMM.
 *
 * * paramID 0 and 4 are for the input gate.
 *
 * * paramID 1 and 5 are for the forget gate.
 *
 * * paramID 2 and 6 are for the output gate.
 *
 * * paramID 3 and 7 are for the new memory gate.
 *
 * For miopenGRU paramID 0 to 2 refer to the weight matrix offset associated
 * with the input GEMM, while 3 through 5 are associated with the hidden state
 * GEMM.
 *
 * * paramID 0 and 3 are for the update gate.
 *
 * * paramID 1 and 4 are for the reset gate.
 *
 * * paramID 2 and 5 are for the new memory gate.
 *
 * For bi-directional RNNs the backwards in time direction is numbered as the layer
 * directly after the forward in time direction.
 *
 * The output argument paramDesc is a previously created tensor descriptor that is populated
 * to describe the memory layout of the parameter matrix. It is full packed and is used when
 * calling to miopenSetRNNLayerParam().
 *
 * The argument layerParamOffset should either be nullptr, or an address to place the
 * offset. If layerParamOffset is nullptr then only the paramDesc is populated and returned.
 *
 * Note: When inputSkip mode is selected there is no input layer matrix operation,
 * and therefore no associated memory. In this case miopenGetRNNLayerParamOffset() will return
 * a error status miopenStatusBadParm for input paramID associated with the input GEMM.
 *
 *
 * @param rnnDesc           RNN layer descriptor type (input)
 * @param layer             The layer number in the RNN stack (input)
 * @param xDesc             A tensor descriptor to input (input)
 * @param paramID           ID of the internal parameter tensor (input)
 * @param paramDesc         Tensor descriptor for the fully packed output parameter tensor (output)
 * @param layerParamOffset  Location for the parameter offset (output)
 * @return                  miopenStatus_t
 */
MIOPEN_EXPORT miopenStatus_t miopenGetRNNLayerParamOffset(miopenRNNDescriptor_t rnnDesc,
                                                          const int layer,
                                                          miopenTensorDescriptor_t xDesc,
                                                          const int paramID,
                                                          miopenTensorDescriptor_t paramDesc,
                                                          size_t* layerParamOffset);

/*! @brief Gets a bias index offset for a specific layer in an RNN stack
 *
 * This function retrieves the bias index offset for a specific layer and bias ID.
 *
 * For RNN vanilla miopenRNNRELU and miopenRNNTANH, biasID == 0 retrieves the
 * bias associated with the in input GEMM, while biasID == 1 retrieves
 * the weight matrix associated with the hidden state GEMM.
 *
 * For miopenLSTM biasID 0 to 3 refer to the bias offset associated
 * with the input GEMM, 4-7 are the bias offsets associated with the hidden state GEMM.
 *
 * * biasID 0 and 4 are for the input gate.
 *
 * * biasID 1 and 5 are for the forget gate.
 *
 * * biasID 2 and 6 are for the output gate.
 *
 * * biasID 3 and 7 are for the new memory gate.
 *
 * For miopenGRU biasID 0 to 2 refer to the biases associated with the input GEMM,
 * while 3 through 5 are associated with the hidden state GEMM.
 *
 * * biasID 0 and 3 are for the update gate.
 *
 * * biasID 1 and 4 are for the reset gate.
 *
 * * biasID 2 and 5 are for the new memory gate.
 *
 * For bi-directional RNNs the backwards in time direction is numbered as the layer
 * directly after the forward in time direction.
 *
 * The output argument biasDesc is a previously created tensor descriptor that is populated
 * to describe the memory layout of the bias. It is full packed and is used when
 * calling to miopenSetRNNLayerBias()
 *
 * The argument layerBiasOffset should either be nullptr, or point to an output address.
 * If layerBias is nullptr then only the biasDesc is populated and returned.
 *
 * Note: When inputSkip mode is selected there is no input layer matrix operation,
 * and therefore no associated memory. In this case miopenGetRNNLayerBiasOffset() will return
 * a error status miopenStatusBadParm for input biasID associated with the input GEMM.
 *
 * @param rnnDesc         RNN layer descriptor type (input)
 * @param layer           The layer number in the RNN stack (input)
 * @param xDesc           A tensor descriptor to input (input)
 * @param biasID          ID of the internal parameter tensor (input)
 * @param biasDesc        Descriptor of the parameter tensor (output)
 * @param layerBiasOffset Pointer to the memory location of the bias tensor (output)
 * @return                miopenStatus_t
 */
MIOPEN_EXPORT miopenStatus_t miopenGetRNNLayerBiasOffset(miopenRNNDescriptor_t rnnDesc,
                                                         const int layer,
                                                         miopenTensorDescriptor_t xDesc,
                                                         const int biasID,
                                                         miopenTensorDescriptor_t biasDesc,
                                                         size_t* layerBiasOffset);

/*! @brief Sets a weight matrix for a specific layer in an RNN stack
 *
 * This function sets the weight matrix data for a specific layer and parameter ID.
 *
 * For RNN vanilla miopenRNNRELU and miopenRNNTANH, paramID == 0 sets the
 * weight matrix associated with the in input GEMM, while paramID == 1 sets
 * the weight matrix associated with the hidden state GEMM.
 *
 *
 * For miopenLSTM paramID 0 to 3 refer to the weight matrices associated
 * with the input GEMM, 4-7 are associated with matrices associated with the
 * hidden state GEMM.
 *
 * * paramID 0 and 4 are for the input gate.
 *
 * * paramID 1 and 5 are for the forget gate.
 *
 * * paramID 2 and 6 are for the output gate.
 *
 * * paramID 3 and 7 are for the new memory gate.
 *
 * For miopenGRU paramID 0 to 2 refer to the weight matrix offset associated
 * with the input GEMM, while 3 through 5 are associated with the hidden state
 * GEMM.
 *
 * * paramID 0 and 3 are for the update gate.
 *
 * * paramID 1 and 4 are for the reset gate.
 *
 * * paramID 2 and 5 are for the new memory gate.
 *
 * For bi-directional RNNs the backwards in time direction is numbered as the layer
 * directly after the forward in time direction.
 *
 * The input argument paramDesc is a previously populated tensor descriptor typically
 * by first calling miopenGetRNNLayerParam().
 *
 * Note: When inputSkip mode is selected there is no input layer matrix operation,
 * and therefore no associated memory. In this case miopenSetRNNLayerParam() will return
 * a error status miopenStatusBadParm for input paramID associated with the input GEMM.
 *
 * @param handle          MIOpen handle (input)
 * @param rnnDesc         RNN layer descriptor type (input)
 * @param layer           The layer number in the RNN stack (input)
 * @param xDesc           A tensor descriptor to input (input)
 * @param wDesc           A tensor descriptor to the parameter tensor (input)
 * @param w               Pointer to memory containing parameter tensor (input)
 * @param paramID         ID of the internal parameter tensor (input)
 * @param paramDesc       Descriptor of the parameter tensor (input)
 * @param layerParam      Pointer to the memory location of the parameter tensor (input)
 * @return                miopenStatus_t
 */
MIOPEN_EXPORT miopenStatus_t miopenSetRNNLayerParam(miopenHandle_t handle,
                                                    miopenRNNDescriptor_t rnnDesc,
                                                    const int layer,
                                                    miopenTensorDescriptor_t xDesc,
                                                    miopenTensorDescriptor_t wDesc,
                                                    void* w,
                                                    const int paramID,
                                                    miopenTensorDescriptor_t paramDesc,
                                                    const void* layerParam);

/*! @brief Sets a bias for a specific layer in an RNN stack
 *
 * This function sets the bias data for a specific layer and bias ID.
 *
 * For RNN vanilla miopenRNNRELU and miopenRNNTANH, biasID == 0 retrieves the
 * weight matrix associated with the in input GEMM, while biasID == 1 retrieves
 * the bias associated with the hidden state GEMM.
 *
 * For miopenLSTM biasID 0 to 3 refer to the biases associated
 * with the input GEMM, 4-7 are associated with the biases associated with the
 * hidden state GEMM.
 *
 * * biasID 0 and 4 are for the input gate.
 *
 * * biasID 1 and 5 are for the forget gate.
 *
 * * biasID 2 and 6 are for the output gate.
 *
 * * biasID 3 and 7 are for the new memory gate.
 *
 * For miopenGRU biasID 0 to 2 refer to the biases associated with the input GEMM,
 * while 3 through 5 are associated with the hidden state GEMM.
 *
 * * biasID 0 and 3 are for the update gate.
 *
 * * biasID 1 and 4 are for the reset gate.
 *
 * * biasID 2 and 5 are for the new new memory gate.
 *
 * For bi-directional RNNs the backwards in time direction is numbered as the layer
 * directly after the forward in time direction.
 *
 * The input argument biasDesc is a previously populated tensor descriptor typically
 * by first calling miopenGetRNNLayeBias().
 *
 * Note: When inputSkip mode is selected there is no input layer matrix operation,
 * and therefore no associated memory. In this case miopenSetRNNLayerBias will return
 * a error status miopenStatusBadParm for input biasID associated with the input GEMM.
 *
 * @param handle          MIOpen handle (input)
 * @param rnnDesc         RNN layer descriptor type (input)
 * @param layer           The layer number in the RNN stack (input)
 * @param xDesc           A tensor descriptor to input (input)
 * @param wDesc           A tensor descriptor to the bias tensor (input)
 * @param w               Pointer to memory containing bias tensor (input)
 * @param biasID          ID of the internal bias tensor (input)
 * @param biasDesc        Descriptor of the bias tensor (output)
 * @param layerBias       Pointer to the memory location of the bias tensor (output)
 * @return                miopenStatus_t
 */
MIOPEN_EXPORT miopenStatus_t miopenSetRNNLayerBias(miopenHandle_t handle,
                                                   miopenRNNDescriptor_t rnnDesc,
                                                   const int layer,
                                                   miopenTensorDescriptor_t xDesc,
                                                   miopenTensorDescriptor_t wDesc,
                                                   void* w,
                                                   const int biasID,
                                                   miopenTensorDescriptor_t biasDesc,
                                                   const void* layerBias);

/*! @brief Sets a bias for a specific layer in an RNN stack
 *
 * This function changes padidng mode at previously created and initialized RNN descriptor.
 * This function must be called before using miopenGetRNNWorkspaceSize()
 * and miopenGetRNNTrainingReserveSize() functions.
 * By default, not padded data is expected at the RNN input/output.
 *
 * @param rnnDesc         RNN layer descriptor type (input/output)
 * @param paddingMode     RNN input/output data padding mode (input)
 * @return                miopenStatus_t
 */
MIOPEN_EXPORT miopenStatus_t miopenSetRNNPaddingMode(miopenRNNDescriptor_t rnnDesc,
                                                     miopenRNNPaddingMode_t paddingMode);

/*! @brief This function retrieves the RNN padding mode from the RNN descriptor.
 *
 * @param rnnDesc         RNN layer descriptor type (input)
 * @param paddingMode     Pointer to the RNN padding mode (output)
 * @return                miopenStatus_t
 */

MIOPEN_EXPORT miopenStatus_t miopenGetRNNPaddingMode(miopenRNNDescriptor_t rnnDesc,
                                                     miopenRNNPaddingMode_t* paddingMode);

/*! @brief Execute forward training for recurrent layer.
 *
 * Interface for executing the forward training / inference pass on a RNN.
 *
 * @param handle                MIOpen handle (input)
 * @param rnnDesc               RNN layer descriptor type (input)
 * @param fwdMode          Specifies in which mode the buffers will be used.
 * @param xDesc                 An input tensor descriptor for sequenced RNN data. This
 * miopenSeqTensorDescriptor_t should be initialyzed by `miopenSetRNNDataSeqTensorDescriptor`
 * function.(input)
 * @param x                     Pointer to input tensor (input)
 *
 * @param hDesc                A hidden tensor descriptor that has as its first dimension
 * of the number of layers if the direction mode is unidirectional and twice the
 * number of layers if the direction mode is bidirectional. The second dimension of
 * the descriptor must equal the largest first dimension of the xDesc tensor descriptor
 * array. The third dimension equals the hiddenSize. (input)
 * @param hx                    Pointer to the hidden layer input tensor. If hx is NULL,
 * then the initial hidden state will be zero initialized. (input)
 * @param hy                    Pointer to the hidden layer output tensor. If hy is NULL,
 * then the final hidden state will not be saved. (output)
 *
 * @param cDesc                A cell tensor descriptor that has as its first dimension
 * of the number of layers if the direction mode is unidirectional and twice the
 * number of layers if the direction mode is bidirectional. The second dimension of
 * the descriptor must equal the largest first dimension of the xDesc tensor descriptor
 * array. The third dimension equals the hiddenSize. (input)
 * @param cx                    Pointer to the cell layer input tensor. If cx is NULL,
 * then the initial cell state will be zero initialized. (input)
 * @param cy                    Pointer to the cell layer output tensor. If hy is NULL,
 * then the final cell state will not be saved. (output)
 *
 * @param yDesc                 An array of fully packed tensor descriptors associated
 * with the output from each time step. The first dimension of the tensor descriptors
 * must equal the first dimension of the first descriptor (batch size) in the xDesc
 * tensor array. The second dimension of the element of the descriptor array
 * depends on the direction mode selected. If the direction mode is unidirectional,
 * the second dimension is the hiddenSize. If direction mode is bidirectional
 * the second dimension is twice the hiddenSize. (input)
 * @param y                     Pointer to output tensor (output)
 *
 * @param w                     Pointer to input weights tensor (input)
 * @param weightSpaceSize       Number of allocated bytes in memory for the weights tensor
 * @param workSpace             Pointer to memory allocated for forward (input / output)
 * @param workSpaceNumBytes     Number of allocated bytes in memory for the workspace (input)
 * @param reserveSpace          Pointer to memory allocated for hidden states used durning training
 * (input / output)
 * @param reserveSpaceNumBytes  Number of allocated bytes in memory for use in the forward  (input)
 * @return                      miopenStatus_t
 */
MIOPEN_EXPORT miopenStatus_t miopenRNNForward(miopenHandle_t handle,
                                              const miopenRNNDescriptor_t rnnDesc,
                                              miopenRNNFWDMode_t fwdMode,
                                              const miopenSeqTensorDescriptor_t xDesc,
                                              const void* x,
                                              const miopenTensorDescriptor_t hDesc,
                                              const void* hx,
                                              void* hy,
                                              const miopenTensorDescriptor_t cDesc,
                                              const void* cx,
                                              void* cy,
                                              const miopenSeqTensorDescriptor_t yDesc,
                                              void* y,
                                              const void* w,
                                              size_t weightSpaceSize,
                                              void* workSpace,
                                              size_t workSpaceNumBytes,
                                              void* reserveSpace,
                                              size_t reserveSpaceNumBytes);

/*! @brief Execute backward data for recurrent layer
 *
 * Interface for executing the backward data pass on a RNN.
 *
 * @param handle                MIOpen handle (input)
 * @param rnnDesc               RNN layer descriptor type (input)

 * @param yDesc                 An output tensor descriptor for sequenced RNN data. This
 * miopenSeqTensorDescriptor_t should be initialyzed by `miopenSetRNNDataSeqTensorDescriptor`
 function.(input)
 * @param y                     Pointer to input tensor (input)
 * @param dy                    Pointer to the hidden layer input tensor (input)
 *
 * @param hDesc                An input hidden tensor descriptor that has as its first dimension
 * of the number of layers if the direction mode is unidirectional and twice the
 * number of layers if the direction mode is bidirectional. The second dimension of
 * the descriptor must equal the largest first dimension of the xDesc tensor descriptor
 * array. The third dimension equals the hiddenSize. (input)
 * @param hx                    Pointer to the hidden layer input tensor. If hx is NULL,
 * then the initial hidden state will be zero initialized. (input)
 * @param dhy                   Pointer to the cell layer input tensor (input)
 * @param dhx                   Pointer to the delta hidden layer output tensor. If dhx is NULL
 * the hidden gradient will not ouput. (output)
 *
 * @param cDesc                A input cell tensor descriptor that has as its first dimension
 * of the number of layers if the direction mode is unidirectional and twice the
 * number of layers if the direction mode is bidirectional. The second dimension of
 * the descriptor must equal the largest first dimension of the xDesc tensor descriptor
 * array. The third dimension equals the hiddenSize. (input)
 * @param cx                    Pointer to the hidden layer input tensor. If cx is NULL,
 * then the initial cell state will be zero initialized. (input)
 * @param dcy                   Pointer to the cell layer input tensor. If dcy is NULL,
 * then the initial delta cell state will be zero initialized. (input)
 * @param dcx                   Pointer to the cell layer output tensor. If dcx is NULL
 * the cell gradient will not ouput. (output)

 * @param xDesc                 An input tensor descriptor for sequenced RNN data. This
 * miopenSeqTensorDescriptor_t should be initialyzed by `miopenSetRNNDataSeqTensorDescriptor`
 function.(input)
 * @param dx                    Pointer to the cell layer output tensor (output)
 *
 * @param w                     Pointer to input weights tensor (input)
 * @param weightSpaceSize       Number of allocated bytes in memory for the weights tensor
 * @param workSpace             Pointer to memory allocated for forward training (input)
 * @param workSpaceNumBytes     Number of allocated bytes in memory for the workspace (input)
 * @param reserveSpace          Pointer to memory allocated for random states (input / output)
 * @param reserveSpaceNumBytes  Number of allocated bytes in memory for use in the forward (input)
 * @return                      miopenStatus_t
 */
MIOPEN_EXPORT miopenStatus_t miopenRNNBackwardSeqData(miopenHandle_t handle,
                                                      const miopenRNNDescriptor_t rnnDesc,
                                                      const miopenSeqTensorDescriptor_t yDesc,
                                                      const void* y,
                                                      const void* dy,
                                                      const miopenTensorDescriptor_t hDesc,
                                                      const void* hx,
                                                      const void* dhy,
                                                      void* dhx,
                                                      const miopenTensorDescriptor_t cDesc,
                                                      const void* cx,
                                                      const void* dcy,
                                                      void* dcx,
                                                      const miopenSeqTensorDescriptor_t xDesc,
                                                      void* dx,
                                                      const void* w,
                                                      size_t weightSpaceSize,
                                                      void* workSpace,
                                                      size_t workSpaceNumBytes,
                                                      void* reserveSpace,
                                                      size_t reserveSpaceNumBytes);

/*! @brief Execute backward weights for recurrent layer
 *
 * Interface for executing the backward weights pass on a RNN.
 *
 * @param handle                MIOpen handle (input)
 * @param rnnDesc               RNN layer descriptor type (input)

 * @param xDesc                 An input tensor descriptor for sequenced RNN data. This
 * miopenSeqTensorDescriptor_t should be initialyzed by `miopenSetRNNDataSeqTensorDescriptor`
 function.(input)
 * @param x                     Pointer to input tensor (input)
 *
 * @param hDesc                A hidden tensor descriptor that has as its first dimension
 * of the number of layers if the direction mode is unidirectional and twice the
 * number of layers if the direction mode is bidirectional. The second dimension of
 * the descriptor must equal the largest first dimension of the xDesc tensor descriptor
 * array. The third dimension equals the hiddenSize. (input)
 * @param hx                    Pointer to the hidden layer input tensor. If hx is NULL,
 * then the initial hidden state will be zero initialized. (input)
 *
 * @param yDesc                 An output tensor descriptor for sequenced RNN data. This
 * miopenSeqTensorDescriptor_t should be initialyzed by `miopenSetRNNDataSeqTensorDescriptor`
 function.(input)
 * @param y                     Pointer to the output tensor (input)
 *
 * @param dw                    Pointer to input weights tensor (input / output)
 * @param weightSpaceSize       Number of allocated bytes in memory for the weights tensor
 * @param workSpace             Pointer to memory allocated for forward training (input)
 * @param workSpaceNumBytes     Number of allocated bytes in memory for the workspace (input)
 * @param reserveSpace          Pointer to memory allocated for random states (input)
 * @param reserveSpaceNumBytes  Number of allocated bytes in memory for use in the forward (input)
 * @return                      miopenStatus_t
 */
MIOPEN_EXPORT miopenStatus_t
miopenRNNBackwardWeightsSeqTensor(miopenHandle_t handle,
                                  const miopenRNNDescriptor_t rnnDesc,
                                  const miopenSeqTensorDescriptor_t xDesc,
                                  const void* x,
                                  const miopenTensorDescriptor_t hDesc,
                                  const void* hx,
                                  const miopenSeqTensorDescriptor_t yDesc,
                                  const void* y,
                                  void* dw,
                                  size_t weightSpaceSize,
                                  void* workSpace,
                                  size_t workSpaceNumBytes,
                                  const void* reserveSpace,
                                  size_t reserveSpaceNumBytes);

/*! @brief Execute forward training for recurrent layer
 *
 * Interface for executing the forward training pass on a RNN.
 *
 * @param handle                MIOpen handle (input)
 * @param rnnDesc               RNN layer descriptor type (input)
 * @param sequenceLen           Temporal iterations to unroll (input)
 * @param xDesc                 An array of tensor descriptors. These are the
 * input descriptors to each time step. The first dimension of each descriptor is the
 * batch size and may decrease from element n to element n+1 and not increase in size.
 * The second dimension is the same for all descriptors in the array and is the input
 * vector length. (input)
 * @param x                     Pointer to input tensor (input)
 * @param hxDesc                A hidden tensor descriptor that has as its first dimension
 * of the number of layers if the direction mode is unidirectional and twice the
 * number of layers if the direction mode is bidirectional. The second dimension of
 * the descriptor must equal the largest first dimension of the xDesc tensor descriptor
 * array. The third dimension equals the hiddenSize. (input)
 * @param hx                    Pointer to the hidden layer input tensor. If hx is NULL,
 * then the initial hidden state will be zero initialized. (input)
 * @param cxDesc                A cell tensor descriptor that has as its first dimension
 * of the number of layers if the direction mode is unidirectional and twice the
 * number of layers if the direction mode is bidirectional. The second dimension of
 * the descriptor must equal the largest first dimension of the xDesc tensor descriptor
 * array. The third dimension equals the hiddenSize. (input)
 * @param cx                    Pointer to the cell layer input tensor. If cx is NULL,
 * then the initial cell state will be zero initialized. (input)
 * @param wDesc                 A weights tensor descriptor (input)
 * @param w                     Pointer to input weights tensor (input)
 * @param yDesc                 An array of fully packed tensor descriptors associated
 * with the output from each time step. The first dimension of the tensor descriptors
 * must equal the first dimension of the first descriptor (batch size) in the xDesc
 * tensor array. The second dimension of the element of the descriptor array
 * depends on the direction mode selected. If the direction mode is unidirectional,
 * the second dimension is the hiddenSize. If direction mode is bidirectional
 * the second dimension is twice the hiddenSize. (input)
 * @param y                     Pointer to output tensor (output)
 * @param hyDesc                A hidden tensor descriptor that has as its first dimension
 * of the number of layers if the direction mode is unidirectional and twice the
 * number of layers if the direction mode is bidirectional. The second dimension of
 * the descriptor must equal the largest first dimension of the xDesc tensor descriptor
 * array. The third dimension equals the hiddenSize. (input)
 * @param hy                    Pointer to the hidden layer output tensor. If hy is NULL,
 * then the final hidden state will not be saved. (output)
 * @param cyDesc                A cell tensor descriptor that has as its first dimension
 * of the number of layers if the direction mode is unidirectional and twice the
 * number of layers if the direction mode is bidirectional. The second dimension of
 * the descriptor must equal the largest first dimension of the xDesc tensor descriptor
 * array. The third dimension equals the hiddenSize. (input)
 * @param cy                    Pointer to the cell layer output tensor. If hy is NULL,
 * then the final cell state will not be saved. (output)
 * @param workSpace             Pointer to memory allocated for forward training (input)
 * @param workSpaceNumBytes     Number of allocated bytes in memory for the workspace (input)
 * @param reserveSpace          Pointer to memory allocated for random states (input / output)
 * @param reserveSpaceNumBytes  Number of allocated bytes in memory for use in the forward  (input)
 * @return                      miopenStatus_t
 */
MIOPEN_EXPORT miopenStatus_t miopenRNNForwardTraining(miopenHandle_t handle,
                                                      const miopenRNNDescriptor_t rnnDesc,
                                                      const int sequenceLen,
                                                      const miopenTensorDescriptor_t* xDesc,
                                                      const void* x,
                                                      const miopenTensorDescriptor_t hxDesc,
                                                      const void* hx,
                                                      const miopenTensorDescriptor_t cxDesc,
                                                      const void* cx,
                                                      const miopenTensorDescriptor_t wDesc,
                                                      const void* w,
                                                      const miopenTensorDescriptor_t* yDesc,
                                                      void* y,
                                                      const miopenTensorDescriptor_t hyDesc,
                                                      void* hy,
                                                      const miopenTensorDescriptor_t cyDesc,
                                                      void* cy,
                                                      void* workSpace,
                                                      size_t workSpaceNumBytes,
                                                      void* reserveSpace,
                                                      size_t reserveSpaceNumBytes);

/*! @brief Execute backward data for recurrent layer
 *
 * Interface for executing the backward data pass on a RNN.
 *
 * @param handle                MIOpen handle (input)
 * @param rnnDesc               RNN layer descriptor type (input)
 * @param sequenceLen           Temporal iterations to unroll (input)
 * @param yDesc                 An array of tensor descriptors (input)
 * @param y                     Pointer to input tensor (input)
 * @param dyDesc                An array of fully packed tensor descriptors associated
 * with the output from each time step. The first dimension of the tensor descriptors
 * must equal the first dimension of the first descriptor (batch size) in the xDesc
 * tensor array. The second dimension of the element of the descriptor array
 * depends on the direction mode selected. If the direction mode is unidirectional,
 * the second dimension is the hiddenSize. If direction mode is bidirectional
 * the second dimension is twice the hiddenSize. (input)
 * @param dy                    Pointer to the hidden layer input tensor (input)
 * @param dhyDesc               A hidden tensor descriptor that has as its first dimension
 * of the number of layers if the direction mode is unidirectional and twice the
 * number of layers if the direction mode is bidirectional. The second dimension of
 * the descriptor must equal the largest first dimension of the xDesc tensor descriptor
 * array. The third dimension equals the hiddenSize. (input)
 * @param dhy                   Pointer to the cell layer input tensor (input)
 * @param dcyDesc               A cell tensor descriptor that has as its first dimension
 * of the number of layers if the direction mode is unidirectional and twice the
 * number of layers if the direction mode is bidirectional. The second dimension of
 * the descriptor must equal the largest first dimension of the xDesc tensor descriptor
 * array. The third dimension equals the hiddenSize. (input)
 * @param dcy                   Pointer to the cell layer input tensor. If dcy is NULL,
 * then the initial delta cell state will be zero initialized. (input)
 * @param wDesc                 A weights tensor descriptor (input)
 * @param w                     Pointer to input weights tensor (input)
 * @param hxDesc                An input hidden tensor descriptor that has as its first dimension
 * of the number of layers if the direction mode is unidirectional and twice the
 * number of layers if the direction mode is bidirectional. The second dimension of
 * the descriptor must equal the largest first dimension of the xDesc tensor descriptor
 * array. The third dimension equals the hiddenSize. (input)
 * @param hx                    Pointer to the hidden layer input tensor. If hx is NULL,
 * then the initial hidden state will be zero initialized. (input)
 * @param cxDesc                A input cell tensor descriptor that has as its first dimension
 * of the number of layers if the direction mode is unidirectional and twice the
 * number of layers if the direction mode is bidirectional. The second dimension of
 * the descriptor must equal the largest first dimension of the xDesc tensor descriptor
 * array. The third dimension equals the hiddenSize. (input)
 * @param cx                    Pointer to the hidden layer input tensor. If cx is NULL,
 * then the initial cell state will be zero initialized. (input)
 * @param dxDesc                An array of tensor descriptors. These are the
 * input descriptors to each time step. The first dimension of each descriptor is the
 * batch size and may decrease from element n to element n+1 and not increase in size.
 * The second dimension is the same for all descriptors in the array and is the input
 * vector length. (input)
 * @param dx                    Pointer to the cell layer output tensor (output)
 * @param dhxDesc               A hidden tensor descriptor that has as its first dimension
 * of the number of layers if the direction mode is unidirectional and twice the
 * number of layers if the direction mode is bidirectional. The second dimension of
 * the descriptor must equal the largest first dimension of the xDesc tensor descriptor
 * array. The third dimension equals the hiddenSize. (input)
 * @param dhx                   Pointer to the delta hidden layer output tensor. If dhx is NULL
 * the hidden gradient will not ouput. (output)
 * @param dcxDesc               A tensor descriptor that has as its first dimension
 * of the number of layers if the direction mode is unidirectional and twice the
 * number of layers if the direction mode is bidirectional. The second dimension of
 * the descriptor must equal the largest first dimension of the xDesc tensor descriptor
 * array. The third dimension equals the hiddenSize. (input)
 * @param dcx                   Pointer to the cell layer output tensor. If dcx is NULL
 * the cell gradient will not ouput. (output)
 * @param workSpace             Pointer to memory allocated for forward training (input)
 * @param workSpaceNumBytes     Number of allocated bytes in memory for the workspace (input)
 * @param reserveSpace          Pointer to memory allocated for random states (input / output)
 * @param reserveSpaceNumBytes  Number of allocated bytes in memory for use in the forward (input)
 * @return                      miopenStatus_t
 */
MIOPEN_EXPORT miopenStatus_t miopenRNNBackwardData(miopenHandle_t handle,
                                                   const miopenRNNDescriptor_t rnnDesc,
                                                   const int sequenceLen,
                                                   const miopenTensorDescriptor_t* yDesc,
                                                   const void* y,
                                                   const miopenTensorDescriptor_t* dyDesc,
                                                   const void* dy,
                                                   const miopenTensorDescriptor_t dhyDesc,
                                                   const void* dhy,
                                                   const miopenTensorDescriptor_t dcyDesc,
                                                   const void* dcy,
                                                   const miopenTensorDescriptor_t wDesc,
                                                   const void* w,
                                                   const miopenTensorDescriptor_t hxDesc,
                                                   const void* hx,
                                                   const miopenTensorDescriptor_t cxDesc,
                                                   const void* cx,
                                                   const miopenTensorDescriptor_t* dxDesc,
                                                   void* dx,
                                                   const miopenTensorDescriptor_t dhxDesc,
                                                   void* dhx,
                                                   const miopenTensorDescriptor_t dcxDesc,
                                                   void* dcx,
                                                   void* workSpace,
                                                   size_t workSpaceNumBytes,
                                                   void* reserveSpace,
                                                   size_t reserveSpaceNumBytes);

/*! @brief Execute backward weights for recurrent layer
 *
 * Interface for executing the backward weights pass on a RNN.
 *
 * @param handle                MIOpen handle (input)
 * @param rnnDesc               RNN layer descriptor type (input)
 * @param sequenceLen           Temporal iterations to unroll (input)
 * @param xDesc                 An array of tensor descriptors. These are the
 * input descriptors to each time step. The first dimension of each descriptor is the
 * batch size and may decrease from element n to element n+1 and not increase in size.
 * The second dimension is the same for all descriptors in the array and is the input
 * vector length. (input)
 * @param x                     Pointer to input tensor (input)
 * @param hxDesc                A hidden tensor descriptor that has as its first dimension
 * of the number of layers if the direction mode is unidirectional and twice the
 * number of layers if the direction mode is bidirectional. The second dimension of
 * the descriptor must equal the largest first dimension of the xDesc tensor descriptor
 * array. The third dimension equals the hiddenSize. (input)
 * @param hx                    Pointer to the hidden layer input tensor. If hx is NULL,
 * then the initial hidden state will be zero initialized. (input)
 * @param yDesc                 An array of fully packed tensor descriptors associated
 * with the output from each time step. The first dimension of the tensor descriptors
 * must equal the first dimension of the first descriptor (batch size) in the xDesc
 * tensor array. The second dimension of the element of the descriptor array
 * depends on the direction mode selected. If the direction mode is unidirectional,
 * the second dimension is the hiddenSize. If direction mode is bidirectional
 * the second dimension is twice the hiddenSize. (input)
 * @param y                     Pointer to the output tensor (input)
 * @param dwDesc                A weights tensor descriptor (input)
 * @param dw                    Pointer to input weights tensor (input / output)
 * @param workSpace             Pointer to memory allocated for forward training (input)
 * @param workSpaceNumBytes     Number of allocated bytes in memory for the workspace (input)
 * @param reserveSpace          Pointer to memory allocated for random states (input)
 * @param reserveSpaceNumBytes  Number of allocated bytes in memory for use in the forward (input)
 * @return                      miopenStatus_t
 */
MIOPEN_EXPORT miopenStatus_t miopenRNNBackwardWeights(miopenHandle_t handle,
                                                      const miopenRNNDescriptor_t rnnDesc,
                                                      const int sequenceLen,
                                                      const miopenTensorDescriptor_t* xDesc,
                                                      const void* x,
                                                      const miopenTensorDescriptor_t hxDesc,
                                                      const void* hx,
                                                      const miopenTensorDescriptor_t* yDesc,
                                                      const void* y,
                                                      const miopenTensorDescriptor_t dwDesc,
                                                      void* dw,
                                                      void* workSpace,
                                                      size_t workSpaceNumBytes,
                                                      const void* reserveSpace,
                                                      size_t reserveSpaceNumBytes);

/*! @brief Execute forward inference for RNN layer
 *
 * Interface for executing the forward inference pass on a RNN.
 *
 * @param handle                MIOpen handle (input)
 * @param rnnDesc               RNN layer descriptor type (input)
 * @param sequenceLen           Temporal iterations to unroll (input)
 * @param xDesc                 An array of tensor descriptors. These are the
 * input descriptors to each time step. The first dimension of each descriptor is the
 * batch size and may decrease from element n to element n+1 and not increase in size.
 * The second dimension is the same for all descriptors in the array and is the input
 * vector length. (input)
 * @param x                     Pointer to input tensor (input)
 * @param hxDesc                A hidden tensor descriptor that has as its first dimension
 * of the number of layers if the direction mode is unidirectional and twice the
 * number of layers if the direction mode is bidirectional. The second dimension of
 * the descriptor must equal the largest first dimension of the xDesc tensor descriptor
 * array. The third dimension equals the hiddenSize. (input)
 * @param hx                    Pointer to the hidden layer input tensor. If hx is NULL,
 * then the initial hidden state will be zero initialized. (input)
 * @param cxDesc                A cell tensor descriptor that has as its first dimension
 * of the number of layers if the direction mode is unidirectional and twice the
 * number of layers if the direction mode is bidirectional. The second dimension of
 * the descriptor must equal the largest first dimension of the xDesc tensor descriptor
 * array. The third dimension equals the hiddenSize. (input)
 * @param cx                    Pointer to the cell layer input tensor. If cx is NULL,
 * then the initial cell state will be zero initialized. (input)
 * @param wDesc                 A weights tensor descriptor (input)
 * @param w                     Pointer to input weights tensor (input)
 * @param yDesc                 An array of fully packed tensor descriptors associated
 * with the output from each time step. The first dimension of the tensor descriptors
 * must equal the first dimension of the first descriptor (batch size) in the xDesc
 * tensor array. The second dimension of the element of the descriptor array
 * depends on the direction mode selected. If the direction mode is unidirectional,
 * the second dimension is the hiddenSize. If direction mode is bidirectional
 * the second dimension is twice the hiddenSize. (input)
 * @param y                     Pointer to output tensor (output)
 * @param hyDesc                A hidden tensor descriptor that has as its first dimension
 * of the number of layers if the direction mode is unidirectional and twice the
 * number of layers if the direction mode is bidirectional. The second dimension of
 * the descriptor must equal the largest first dimension of the xDesc tensor descriptor
 * array. The third dimension equals the hiddenSize. (input)
 * @param hy                    Pointer to the hidden layer output tensor. If hy is NULL,
 * then the final hidden state will not be saved. (output)
 * @param cyDesc                A output cell tensor descriptor that has as its first dimension
 * of the number of layers if the direction mode is unidirectional and twice the
 * number of layers if the direction mode is bidirectional. The second dimension of
 * the descriptor must equal the largest first dimension of the xDesc tensor descriptor
 * array. The third dimension equals the hiddenSize. (input)
 * @param cy                    Pointer to the cell layer output tensor. If cy is NULL,
 * then the final cell state will not be saved. (output)
 * @param workSpace             Pointer to memory allocated for forward training (input)
 * @param workSpaceNumBytes     Number of allocated bytes in memory for the workspace (input)
 * @return                      miopenStatus_t
 */
MIOPEN_EXPORT miopenStatus_t miopenRNNForwardInference(miopenHandle_t handle,
                                                       miopenRNNDescriptor_t rnnDesc,
                                                       const int sequenceLen,
                                                       const miopenTensorDescriptor_t* xDesc,
                                                       const void* x,
                                                       const miopenTensorDescriptor_t hxDesc,
                                                       const void* hx,
                                                       const miopenTensorDescriptor_t cxDesc,
                                                       const void* cx,
                                                       const miopenTensorDescriptor_t wDesc,
                                                       const void* w,
                                                       const miopenTensorDescriptor_t* yDesc,
                                                       void* y,
                                                       const miopenTensorDescriptor_t hyDesc,
                                                       void* hy,
                                                       const miopenTensorDescriptor_t cyDesc,
                                                       void* cy,
                                                       void* workSpace,
                                                       size_t workSpaceNumBytes);

/** @} */
// CLOSEOUT RNN DOXYGEN GROUP

/** @addtogroup LossFunction
 *
 *  @{
 */

/*! @enum miopenCTCLossAlgo_t
 * Algorithms available to execute the CTC loss operation
 */
typedef enum
{
    MIOPEN_CTC_LOSS_ALGO_DETERMINISTIC = 0, /*!< Results are guaranteed to be reproducible */
} miopenCTCLossAlgo_t;

/*! @brief Create a CTC loss function Descriptor
 *
 * API for creating an uninitialized CTC loss function descriptor.
 * @param ctcLossDesc  Pointer to the CTC loss function descriptor type (output)
 * @return             miopenStatus_t
 */
MIOPEN_EXPORT miopenStatus_t miopenCreateCTCLossDescriptor(miopenCTCLossDescriptor_t* ctcLossDesc);

/*! @brief Retrieves a CTC loss function descriptor's details
 *
 * @param ctcLossDesc          CTC loss function descriptor (input)
 * @param dataType             Data type used in this CTC loss operation, only fp32 currently
 * supported (output)
 * @param blank_label_id       User defined index for blank label (output)
 * @param apply_softmax_layer  Boolean to toggle input layer property (output)
 * @return                     miopenStatus_t
 */
MIOPEN_EXPORT miopenStatus_t miopenGetCTCLossDescriptor(miopenCTCLossDescriptor_t ctcLossDesc,
                                                        miopenDataType_t* dataType,
                                                        int* blank_label_id,
                                                        bool* apply_softmax_layer);

/*! @brief Destroys a CTC loss function descriptor object
 *
 * @param ctcLossDesc  CTC loss function descriptor type (input)
 * @return             miopenStatus_t
 */
MIOPEN_EXPORT miopenStatus_t miopenDestroyCTCLossDescriptor(miopenCTCLossDescriptor_t ctcLossDesc);

/*! @brief Set the details of a CTC loss function descriptor
 *
 * @param ctcLossDesc          CTC loss function descriptor type (input)
 * @param dataType             Data type used in this CTC loss operation, only fp32 currently
 * supported (input)
 * @param blank_label_id       User defined index for blank label, default 0 (input)
 * @param apply_softmax_layer  Boolean to toggle input layer property (input)
 * @return             miopenStatus_t
 */
MIOPEN_EXPORT miopenStatus_t miopenSetCTCLossDescriptor(miopenCTCLossDescriptor_t ctcLossDesc,
                                                        miopenDataType_t dataType,
                                                        const int blank_label_id,
                                                        bool apply_softmax_layer);

/*! @brief Query the amount of memory required to execute miopenCTCLoss
 *
 * This function calculates the amount of memory required to run the CTC loss function given a CTC
 * loss function descriptor with the specified algorithm.
 * @param handle         MIOpen handle (input)
 * @param probsDesc      Tensor descriptor for probabilities (input)
 * @param gradientsDesc  Tensor descriptor for gradients (input)
 * @param labels         Pointer to the flattened labels list (input)
 * @param labelLengths   Pointer to the lengths list for "labels" (input)
 * @param inputLengths   Pointer to the list of the time steps in each batch (input)
 * @param algo           CTC loss algorithm selected (input)
 * @param ctcLossDesc    CTC loss function descriptor type (input)
 * @param workSpaceSize  Number of bytes of workspace required for CTC loss operation with selected
 * algorithm (output)
 * @return               miopenStatus_t
 */
MIOPEN_EXPORT miopenStatus_t
miopenGetCTCLossWorkspaceSize(miopenHandle_t handle,
                              const miopenTensorDescriptor_t probsDesc,
                              const miopenTensorDescriptor_t gradientsDesc,
                              const int* labels,
                              const int* labelLengths,
                              const int* inputLengths,
                              miopenCTCLossAlgo_t algo,
                              const miopenCTCLossDescriptor_t ctcLossDesc,
                              size_t* workSpaceSize);

/*! @brief Execute forward inference for CTCLoss layer
 *
 * Interface for executing the forward inference pass on a CTCLoss.
 * @param handle         MIOpen handle (input)
 * @param probsDesc      Tensor descriptor for probabilities (input)
 * @param probs          Pointer to the probabilities tensor (input)
 * @param labels         Pointer to the flattened labels list (input)
 * @param labelLengths   Pointer to the lengths list for "labels" (input)
 * @param inputLengths   Pointer to the list of the time steps in each batch (input)
 * @param losses         Pointer to the computed losses of CTC (Output)
 * @param gradientsDesc  Tensor descriptor for gradients (input)
 * @param gradients      Pointer to the computed gradients of CTC (Output)
 * @param algo           CTC loss algorithm selected (input)
 * @param ctcLossDesc    CTC loss function descriptor type (input)
 * @param workSpace      Pointer to memory allocated for execute CTC loss operation (input)
 * @param workSpaceSize  Number of bytes of workspace required for CTC loss operation with selected
 * algorithm (input)
 * @return               miopenStatus_t
 */
MIOPEN_EXPORT miopenStatus_t miopenCTCLoss(miopenHandle_t handle,
                                           const miopenTensorDescriptor_t probsDesc,
                                           const void* probs,
                                           const int* labels,
                                           const int* labelLengths,
                                           const int* inputLengths,
                                           void* losses,
                                           const miopenTensorDescriptor_t gradientsDesc,
                                           void* gradients,
                                           miopenCTCLossAlgo_t algo,
                                           const miopenCTCLossDescriptor_t ctcLossDesc,
                                           void* workSpace,
                                           size_t workSpaceSize);

/** @} */
// CLOSEOUT LossFunction DOXYGEN GROUP

// Dropout APIs
/** @addtogroup dropout
 *
 *  @{
 */

/*!  @enum miopenRNGType_t
 * random number generator type
 */
typedef enum
{
    MIOPEN_RNG_PSEUDO_XORWOW = 0, /*!< XORWOW pseudorandom generator */
} miopenRNGType_t;

/*! @brief Creates the dropout descriptor object
 *
 * @param dropoutDesc Pointer to a dropout descriptor type
 * @return            miopenStatus_t
 */
MIOPEN_EXPORT miopenStatus_t miopenCreateDropoutDescriptor(miopenDropoutDescriptor_t* dropoutDesc);

/*! @brief Destroys the dropout descriptor object
 *
 * @param dropoutDesc Dropout descriptor type (input)
 * @return            miopenStatus_t
 */
MIOPEN_EXPORT miopenStatus_t miopenDestroyDropoutDescriptor(miopenDropoutDescriptor_t dropoutDesc);

/*! @brief Query the amount of memory required to run dropout
 *
 * This function calculates the amount of memory required to run dropout.
 * @param xDesc                    Tensor descriptor for data tensor x (input)
 * @param reserveSpaceSizeInBytes  Number of bytes of reservespace required for executing dropout
 * (Output)
 * @return                         miopenStatus_t
 */
MIOPEN_EXPORT miopenStatus_t miopenDropoutGetReserveSpaceSize(const miopenTensorDescriptor_t xDesc,
                                                              size_t* reserveSpaceSizeInBytes);

/*! @brief Query the amount of memory required to store the states of the random number generators
 *
 * This function calculates the amount of memory required to store the states of the random number
 * generators used by miopenDropoutForward.
 * @param handle            MIOpen handle (input)
 * @param stateSizeInBytes  Number of bytes required to store random generator states (Output)
 * @return                  miopenStatus_t
 */
MIOPEN_EXPORT miopenStatus_t miopenDropoutGetStatesSize(miopenHandle_t handle,
                                                        size_t* stateSizeInBytes);

/*! @brief Get the details of the dropout descriptor
 *
 * Interface for querying the dropout descriptor
 * @param dropoutDesc  Dropout layer descriptor (input)
 * @param handle       MIOpen handle (input)
 * @param dropout      The probability by which the input is set to 0 in the dropout layer (Output)
 * @param states       Pointer to memory that holds random number generator states (Output)
 * @param seed         Seed used to initialize random number generator states (Output)
 * @param use_mask     Boolean flag indicating whether to use a saved mask (an existing or
 * user-defined dropout layout) in reserveSpace (Output)
 * @param state_evo    Boolean flag indicating whether to adopt state evolution strategy to update
 * the PRNG states by the end of each implementation (Output placeholder, currently not enabled)
 * @param rng_mode     Random number generator used to generate parallel random number sequences
 * (Output)
 * @return             miopenStatus_t
 */
MIOPEN_EXPORT miopenStatus_t miopenGetDropoutDescriptor(miopenDropoutDescriptor_t dropoutDesc,
                                                        miopenHandle_t handle,
                                                        float* dropout,
                                                        void** states,
                                                        unsigned long long* seed,
                                                        bool* use_mask,
                                                        bool* state_evo,
                                                        miopenRNGType_t* rng_mode);

/*! @brief Restore the dropout descriptor to a saved state
 *
 * This function restores the state of dropout descriptor using the address of a state buffer with
 * previously saved PRNG state pattern, without launching the expensive PRNG initialization process.
 *
 * Interface for restoring the dropout descriptor
 * @param dropoutDesc       Dropout layer descriptor (input/Output)
 * @param handle            MIOpen handle (input)
 * @param dropout           The probability by which the input is set to 0 in the dropout layer
 * (input)
 * @param states            Pointer to memory that holds random number generator states (input)
 * @param stateSizeInBytes  Number of bytes holding random generator states (input)
 * @param seed              Seed used to initialize random number generator states (input)
 * @param use_mask          Boolean flag indicating whether to use a saved mask (an existing or
 * user-defined dropout layout) in reserveSpace (input)
 * @param state_evo         Boolean flag indicating whether to adopt state evolution strategy to
 * update the PRNG states by the end of each implementation (input placeholder, currently not
 * enabled)
 * @param rng_mode          Random number generator used to generate parallel random number
 * sequences (input)
 * @return                  miopenStatus_t
 */
MIOPEN_EXPORT miopenStatus_t miopenRestoreDropoutDescriptor(miopenDropoutDescriptor_t dropoutDesc,
                                                            miopenHandle_t handle,
                                                            float dropout,
                                                            void* states,
                                                            size_t stateSizeInBytes,
                                                            unsigned long long seed,
                                                            bool use_mask,
                                                            bool state_evo,
                                                            miopenRNGType_t rng_mode);

/*! @brief Initialize the dropout descriptor
 *
 * Interface for setting up the dropout descriptor
 * @param dropoutDesc       Dropout layer descriptor (input/Output)
 * @param handle            MIOpen handle (input)
 * @param dropout           The probability by which the input is set to 0 in the dropout layer
 * (input)
 * @param states            Pointer to memory that holds random number generator states (input)
 * @param stateSizeInBytes  Number of bytes provided for random generator states (input)
 * @param seed              Seed used to initialize random number generator states (input)
 * @param use_mask          Boolean flag indicating whether to use a saved mask (an existing or
 * user-defined dropout layout) in reserveSpace (input)
 * @param state_evo         Boolean flag indicating whether to adopt state evolution strategy to
 * update the PRNG states by the end of each implementation (input placeholder, currently not
 * enabled)
 * @param rng_mode          Random number generator used to generate parallel random number
 * sequences (input)
 * @return                  miopenStatus_t
 */
MIOPEN_EXPORT miopenStatus_t miopenSetDropoutDescriptor(miopenDropoutDescriptor_t dropoutDesc,
                                                        miopenHandle_t handle,
                                                        float dropout,
                                                        void* states,
                                                        size_t stateSizeInBytes,
                                                        unsigned long long seed,
                                                        bool use_mask,
                                                        bool state_evo,
                                                        miopenRNGType_t rng_mode);

/*! @brief Execute forward dropout operation
 *
 * Interface for executing the forward pass on a Dropout.
 * @param handle                   MIOpen handle (input)
 * @param dropoutDesc              Dropout layer descriptor (input)
 * @param noise_shape              Tensor descriptor for noise shape (input placeholder, currently
 * not enabled)
 * @param xDesc                    Tensor descriptor for data tensor x (input)
 * @param x                        Data tensor x (input)
 * @param yDesc                    Tensor descriptor for data tensor y (input)
 * @param y                        Data tensor y (Output)
 * @param reserveSpace             Pointer to memory allocated for executing forward dropout,
 * expecting reserveSpace unchanged before next call of miopenDropoutBackward (Output)
 * @param reserveSpaceSizeInBytes  Number of bytes of reservespace required for executing forward
 * dropout (input)
 * @return                         miopenStatus_t
 */
MIOPEN_EXPORT miopenStatus_t miopenDropoutForward(miopenHandle_t handle,
                                                  const miopenDropoutDescriptor_t dropoutDesc,
                                                  const miopenTensorDescriptor_t noise_shape,
                                                  const miopenTensorDescriptor_t xDesc,
                                                  const void* x,
                                                  const miopenTensorDescriptor_t yDesc,
                                                  void* y,
                                                  void* reserveSpace,
                                                  size_t reserveSpaceSizeInBytes);

/*! @brief Execute backward dropout operation
 *
 * Interface for executing the backward pass on a Dropout.
 * @param handle                   MIOpen handle (input)
 * @param dropoutDesc              Dropout layer descriptor (input)
 * @param noise_shape              Tensor descriptor for noise shape (input placeholder, currently
 * not enabled)
 * @param dyDesc                   Tensor descriptor for data delta tensor dy (input)
 * @param dy                       Data delta tensor dy (input)
 * @param dxDesc                   Tensor descriptor for data delta tensor dx (input)
 * @param dx                       Data delta tensor dx (Output)
 * @param reserveSpace             Pointer to memory allocated for executing backward dropout,
 * expecting reserveSpace unchanged after previous call of miopenDropoutForward (input)
 * @param reserveSpaceSizeInBytes  Number of bytes of reservespace required for executing backward
 * dropout (input)
 * @return                         miopenStatus_t
 */
MIOPEN_EXPORT miopenStatus_t miopenDropoutBackward(miopenHandle_t handle,
                                                   const miopenDropoutDescriptor_t dropoutDesc,
                                                   const miopenTensorDescriptor_t noise_shape,
                                                   const miopenTensorDescriptor_t dyDesc,
                                                   const void* dy,
                                                   const miopenTensorDescriptor_t dxDesc,
                                                   void* dx,
                                                   void* reserveSpace,
                                                   size_t reserveSpaceSizeInBytes);

/** @} */
// CLOSEOUT DROPOUT DOXYGEN GROUP

// TensorReduce APIs
/** @addtogroup TensorReduce
 *
 *  @{
 */

/*! @brief Creates the ReduceTensor descriptor object
 *
 * @param reduceTensorDesc Pointer to a ReduceTensor descriptor type
 * @return            miopenStatus_t
 */
MIOPEN_EXPORT miopenStatus_t
miopenCreateReduceTensorDescriptor(miopenReduceTensorDescriptor_t* reduceTensorDesc);

/*! @brief Destroy the ReduceTensor descriptor object
 *
 * @param reduceTensorDesc  ReduceTensor descriptor type (input)
 * @return            miopenStatus_t
 */
MIOPEN_EXPORT miopenStatus_t
miopenDestroyReduceTensorDescriptor(miopenReduceTensorDescriptor_t reduceTensorDesc);

/*! @brief Initialize a ReduceTensor descriptor object
 *
 * @param reduceTensorDesc         Pointer to the ReduceTensor descriptor object (output)
 * @param reduceTensorOp           Enumerant specifying the operation used by ReduceTensor (input)
 * @param reduceTensorCompType     Enumerant specifying the data type used with ReduceTensor
 * operation (input)
 * @param reduceTensorNanOpt       Enumerant specifying the Nan number propagation mode (input)
 * @param reduceTensorIndices      Enumerant specifying the indices modes used by ReduceTensor
 * (input)
 * @param reduceTensorIndicesType  Enumerant specifying the data type of the indices (input)
 * @return           miopenStatus_t
 */
MIOPEN_EXPORT miopenStatus_t
miopenSetReduceTensorDescriptor(miopenReduceTensorDescriptor_t reduceTensorDesc,
                                miopenReduceTensorOp_t reduceTensorOp,
                                miopenDataType_t reduceTensorCompType,
                                miopenNanPropagation_t reduceTensorNanOpt,
                                miopenReduceTensorIndices_t reduceTensorIndices,
                                miopenIndicesType_t reduceTensorIndicesType);

/*! @brief Query a ReduceTensor descriptor object
 *
 * @param reduceTensorDesc         Pointer to the ReduceTensor descriptor object (input)
 * @param reduceTensorOp           Pointer to enumerant specifying the operation used by
 * ReduceTensor (output)
 * @param reduceTensorCompType     Pointer to enumerant specifying the data type used with
 * ReduceTensor operation (output)
 * @param reduceTensorNanOpt       Pointer to enumerant specifying the Nan number propagation mode
 * (output)
 * @param reduceTensorIndices      Pointer to enumerant specifying the indices modes used by
 * ReduceTensor (output)
 * @param reduceTensorIndicesType  Pointer to enumerant specifying the data type of the indices
 * (output)
 * @return           miopenStatus_t
 */
MIOPEN_EXPORT miopenStatus_t
miopenGetReduceTensorDescriptor(const miopenReduceTensorDescriptor_t reduceTensorDesc,
                                miopenReduceTensorOp_t* reduceTensorOp,
                                miopenDataType_t* reduceTensorCompType,
                                miopenNanPropagation_t* reduceTensorNanOpt,
                                miopenReduceTensorIndices_t* reduceTensorIndices,
                                miopenIndicesType_t* reduceTensorIndicesType);

/*! @brief Helper function to query the minimum index space size required by the ReduceTensor call
 *
 * @param handle                   MIOpen Handle (input)
 * @param reduceTensorDesc         Pointer to the ReduceTensor descriptor object (input)
 * @param aDesc                    Pointer to the input tensor descriptor (input)
 * @param cDesc                    Pointer to the output tensor descriptor (input)
 * @param sizeInBytes              Pointer to data to return the minimum index space size
 * @return           miopenStatus_t
 */
MIOPEN_EXPORT miopenStatus_t
miopenGetReductionIndicesSize(miopenHandle_t handle,
                              const miopenReduceTensorDescriptor_t reduceTensorDesc,
                              const miopenTensorDescriptor_t aDesc,
                              const miopenTensorDescriptor_t cDesc,
                              size_t* sizeInBytes);

/*! @brief Helper function to query the minimum workspace size required by the ReduceTensor call
 *
 * @param handle                   MIOpen Handle (input)
 * @param reduceTensorDesc         Pointer to the ReduceTensor descriptor object (input)
 * @param aDesc                    Pointer to the input tensor descriptor (input)
 * @param cDesc                    Pointer to the output tensor descriptor (input)
 * @param sizeInBytes              Pointer to data to return the minimum workspace size
 * @return           miopenStatus_t
 */
MIOPEN_EXPORT miopenStatus_t
miopenGetReductionWorkspaceSize(miopenHandle_t handle,
                                const miopenReduceTensorDescriptor_t reduceTensorDesc,
                                const miopenTensorDescriptor_t aDesc,
                                const miopenTensorDescriptor_t cDesc,
                                size_t* sizeInBytes);

/*! @brief TensorReduce function doing reduction on tensor A by implementing C = alpha * reduceOp(A)
 * + beta * C
 *
 * The length of each dimension of output tensor C must match the length of the corresponding
 * dimension of
 * input tensor A or must be equal to 1. The dimensions with length equal to 1 indicate the
 * dimensions
 * of A to be reduced.
 *
 * @param handle                   MIOpen Handle (input)
 * @param reduceTensorDesc         Pointer to the ReduceTensor descriptor object (input)
 * @param indices                  Address of the allocated indices data space (output)
 * @param indicesSizeInBytes       Size in bytes of the allocated indices data space (input)
 * @param workspace                Address of the allocated workspace data (input)
 * @param workspaceSizeInBytes     Size in bytes of the allocated workspace data (input)
 * @param alpha                    Pointer to scale factor for data in input tensor A (input)
 * @param aDesc                    Pointer to the tensor descriptor for input tensor A (input)
 * @param A                        Pointer to the data of input tensor A (input)
 * @param beta                     Pointer to scale factor for data in output tensor C (input)
 * @param cDesc                    Pointer to the tensor descriptor for output tensor C (input)
 * @param C                        Pointer to the data of output tensor C (output)
 * @return           miopenStatus_t
 */
MIOPEN_EXPORT miopenStatus_t
miopenReduceTensor(miopenHandle_t handle,
                   const miopenReduceTensorDescriptor_t reduceTensorDesc,
                   void* indices,
                   size_t indicesSizeInBytes,
                   void* workspace,
                   size_t workspaceSizeInBytes,
                   const void* alpha,
                   const miopenTensorDescriptor_t aDesc,
                   const void* A,
                   const void* beta,
                   const miopenTensorDescriptor_t cDesc,
                   void* C);

/** @} */
// CLOSEOUT TensorReduce DOXYGEN GROUP

// Find 2.0 API
/** @addtogroup find2
 *
 *  @{
 */

/*! @brief Describes a problem for different miopen operations.
 *
 * For now, this is only used for convolution, but could be used for other
 * operators in the future(such as GEMM, Pooling, etc)
 */
MIOPEN_DECLARE_OBJECT(miopenProblem);

/*! @enum miopenProblemDirection_t
 * Directions of miopen operation.
 */
typedef enum
{
    miopenProblemDirectionForward         = 0,
    miopenProblemDirectionBackward        = 1,
    miopenProblemDirectionBackwardWeights = 2,
#ifdef MIOPEN_BETA_API
    miopenProblemDirectionInference = 4,
#endif
} miopenProblemDirection_t;

/*! @enum miopenTensorArgumentId_t
 * Identifiers for tensor arguments of problems and operations.
 */
typedef enum
{
    miopenTensorArgumentIdInvalid = 0,
    miopenTensorConvolutionX      = 1,
    miopenTensorConvolutionW      = 2,
    miopenTensorConvolutionY      = 3,

    miopenTensorMhaK                  = 4,
    miopenTensorMhaQ                  = 5,
    miopenTensorMhaV                  = 6,
    miopenTensorMhaDescaleK           = 7,
    miopenTensorMhaDescaleQ           = 8,
    miopenTensorMhaDescaleV           = 9,
    miopenTensorMhaDescaleS           = 10,
    miopenTensorMhaScaleS             = 11,
    miopenTensorMhaScaleO             = 12,
    miopenTensorMhaDropoutProbability = 13,
    miopenTensorMhaDropoutSeed        = 14,
    miopenTensorMhaDropoutOffset      = 15,
    miopenTensorMhaO                  = 16,
    miopenTensorMhaAmaxO              = 17,
    miopenTensorMhaAmaxS              = 18,
    miopenTensorMhaM                  = 19,
    miopenTensorMhaZInv               = 20,
    miopenTensorMhaDO                 = 21,
    miopenTensorMhaDescaleO           = 22,
    miopenTensorMhaDescaleDO          = 23,
    miopenTensorMhaDescaleDS          = 24,
    miopenTensorMhaScaleDS            = 25,
    miopenTensorMhaScaleDQ            = 26,
    miopenTensorMhaScaleDK            = 27,
    miopenTensorMhaScaleDV            = 28,
    miopenTensorMhaDQ                 = 29,
    miopenTensorMhaDK                 = 30,
    miopenTensorMhaDV                 = 31,
    miopenTensorMhaAmaxDQ             = 32,
    miopenTensorMhaAmaxDK             = 33,
    miopenTensorMhaAmaxDV             = 34,
    miopenTensorMhaAmaxDS             = 35,
    miopenTensorMhaBias               = 36,

#ifdef MIOPEN_BETA_API
    miopenTensorActivationX                = 37,
    miopenTensorActivationY                = 38,
    miopenTensorActivationDX               = 39,
    miopenTensorActivationDY               = 40,
    miopenTensorBiasX                      = 41,
    miopenTensorBiasY                      = 42,
    miopenTensorBias                       = 43,
    miopenTensorSoftmaxX                   = 44,
    miopenTensorSoftmaxY                   = 45,
    miopenTensorSoftmaxDX                  = 46,
    miopenTensorSoftmaxDY                  = 47,
    miopenTensorBatchnormX                 = 48,
    miopenTensorBatchnormY                 = 49,
    miopenTensorBatchnormRunningMean       = 50,
    miopenTensorBatchnormRunningVariance   = 51,
    miopenTensorBatchnormSavedMean         = 52,
    miopenTensorBatchnormSavedVariance     = 53,
    miopenTensorBatchnormScale             = 54,
    miopenTensorBatchnormScaleDiff         = 55,
    miopenTensorBatchnormEstimatedMean     = 56,
    miopenTensorBatchnormEstimatedVariance = 57,
    miopenTensorBatchnormBias              = 58,
    miopenTensorBatchnormBiasDiff          = 59,
    miopenTensorBatchnormDX                = 60,
    miopenTensorBatchnormDY                = 61,
#endif

    miopenTensorArgumentIsScalar = 1U << 31,

    miopenTensorMhaMask = miopenTensorArgumentIsScalar | 1,
#ifdef MIOPEN_BETA_API
    miopenScalarBatchnormExpAvgFactor = miopenTensorArgumentIsScalar | 2,
    miopenScalarBatchnormEpsilon      = miopenTensorArgumentIsScalar | 3,
#endif
} miopenTensorArgumentId_t;

/*! @enum miopenTensorArgumentId_t
 * Different ways to sort results of the find call.
 */
typedef enum
{
    miopenFindResultsOrderByTime          = 0,
    miopenFindResultsOrderByWorkspaceSize = 1,
} miopenFindResultsOrder_t;

/*! @brief Initializes a problem object describing a convolution operation.
 *
 * @param problem      Pointer to the problem to initialize
 * @param operatorDesc Descriptor of the operator to be used
 * @param direction    Direction of the operation
 * @return             miopenStatus_t
 */
MIOPEN_EXPORT miopenStatus_t miopenCreateConvProblem(miopenProblem_t* problem,
                                                     miopenConvolutionDescriptor_t operatorDesc,
                                                     miopenProblemDirection_t direction);

/*! @brief Initializes a problem object describing a Mha operation.
 *
 * @param problem      Pointer to the problem to initialize
 * @param operatorDesc Descriptor of the operator to be used
 * @param direction    Direction of the operation
 * @return             miopenStatus_t
 */

/*! @enum miopenMhaMask_t
 * Different masks for Mha.
 */
typedef enum
{
    miopenMhaMaskNone   = 0,
    miopenMhaMaskCausal = 1,
} miopenMhaMask_t;

MIOPEN_EXPORT miopenStatus_t miopenCreateMhaProblem(miopenProblem_t* problem,
                                                    miopenMhaDescriptor_t operatorDesc,
                                                    miopenProblemDirection_t direction);

/*! @brief Creates the mha descriptor object
 *
 * @param mhaDesc     Pointer to a mha descriptor type
 * @return            miopenStatus_t
 */

MIOPEN_EXPORT miopenStatus_t miopenCreateMhaDescriptor(miopenMhaDescriptor_t* mhaDesc);

/*! @brief Sets the Mha descriptor details
 *
 * Sets all of the descriptor details for the Mha
 *
 * @param mhaDesc               Pointer to a Mha descriptor
 * @param scale                 Scale
 * @return                      miopenStatus_t
 */

MIOPEN_EXPORT miopenStatus_t miopenSetMhaDescriptor(miopenMhaDescriptor_t mhaDesc, float scale);

/*! @brief Gets the Mha descriptor details
 *
 * Retrieves all of the descriptor details for the Mha.
 *
 * @param mhaDesc       Pointer to a Mha descriptor
 * @param scale         Scale (output)
 * @return              miopenStatus_t
 */

MIOPEN_EXPORT miopenStatus_t miopenGetMhaDescriptor(miopenMhaDescriptor_t mhaDesc, float* scale);

/*! @brief Creates the Softmax descriptor object
 *
 * @param softmaxDesc Pointer to an softmax descriptor type
 * @return            miopenStatus_t
 */

MIOPEN_EXPORT miopenStatus_t miopenCreateSoftmaxDescriptor(miopenSoftmaxDescriptor_t* softmaxDesc);

/*! @brief Sets the softmax descriptor details
 *
 * Sets all of the descriptor details for the softmax layer
 *
 * @param softmaxDesc  Pointer to a softmax layer descriptor
 * @param alpha        Softmax alpha parameter
 * @param beta         Softmax beta parameter
 * @param algorithm    Softmax algorithm
 * @param mode         Softmax mode
 * @return             miopenStatus_t
 */
MIOPEN_EXPORT miopenStatus_t miopenSetSoftmaxDescriptor(miopenSoftmaxDescriptor_t softmaxDesc,
                                                        float alpha,
                                                        float beta,
                                                        miopenSoftmaxAlgorithm_t algorithm,
                                                        miopenSoftmaxMode_t mode);

/*! @brief Gets the softmax layer descriptor details
 *
 * Retrieves all of the descriptor details for the softmax layer.
 *
 * @param softmaxDesc   Pointer to a softmax layer descriptor (input)
 * @param alpha         Softmax alpha parameter (output)
 * @param beta          Softmax beta parameter (output)
 * @param algorithm     Softmax algorithm (output)
 * @param mode          Softmax mode (output)
 * @return              miopenStatus_t
 */
MIOPEN_EXPORT miopenStatus_t miopenGetSoftmaxDescriptor(const miopenSoftmaxDescriptor_t softmaxDesc,
                                                        float* alpha,
                                                        float* beta,
                                                        miopenSoftmaxAlgorithm_t* algorithm,
                                                        miopenSoftmaxMode_t* mode);

/*! @brief Destroys a problem object.
 *
 * @param problem Problem to destroy
 * @return        miopenStatus_t
 */
MIOPEN_EXPORT miopenStatus_t miopenDestroyProblem(miopenProblem_t problem);

/*! @brief Sets a tensor descriptor for the specified argument.
 *
 * @param problem    Problem to update
 * @param id         Id of the argument for the descriptor
 * @param descriptor Tensor descriptor to set
 * @return           miopenStatus_t
 */
MIOPEN_EXPORT miopenStatus_t
miopenSetProblemTensorDescriptor(miopenProblem_t problem,
                                 miopenTensorArgumentId_t id,
                                 const miopenTensorDescriptor_t descriptor);

/*! @brief The miopenFindOptions allows the user to configure how find will be used.
 */
MIOPEN_DECLARE_OBJECT(miopenFindOptions);

/*! @brief Initializes miopenFindOptions object.
 *
 * @param options    Pointer to options object to initialze
 * @return           miopenStatus_t
 */
MIOPEN_EXPORT miopenStatus_t miopenCreateFindOptions(miopenFindOptions_t* options);

/*! @brief Destroys miopenFindOptions object.
 *
 * @param options    Options object to destroy
 * @return           miopenStatus_t
 */
MIOPEN_EXPORT miopenStatus_t miopenDestroyFindOptions(miopenFindOptions_t options);

/*! @brief Sets the tuning find option. Default value is zero.
 *
 * @param options    Options object to update
 * @param value      Value of zero means no tuning, value of one means tuning enabled
 * @return           miopenStatus_t
 */
MIOPEN_EXPORT miopenStatus_t miopenSetFindOptionTuning(miopenFindOptions_t options, int value);

/*! @brief Sets the results order find option. Default value is miopenFindResultsOrderByTime.
 *
 * @param options    Options object to update
 * @param value      Specifies what order should find results have
 * @return           miopenStatus_t
 */
MIOPEN_EXPORT miopenStatus_t miopenSetFindOptionResultsOrder(miopenFindOptions_t options,
                                                             miopenFindResultsOrder_t value);

/*! @brief Sets the workspace limit find option. Default value is maximum of size_t
 *
 * @param options    Options object to update
 * @param value      Specifies the workspace limit for find call. All solvers exceeding the limit
 * would be ignored.
 * @return           miopenStatus_t
 */
MIOPEN_EXPORT miopenStatus_t miopenSetFindOptionWorkspaceLimit(miopenFindOptions_t options,
                                                               size_t value);

/*! @brief Attaches the preallocated workspace to find options. Allocated by the library by default.
 *
 * @param options    Options object to update
 * @param buffer     Specifies the workspace for find call
 * @param size       Specifies the size of the buffer passed
 * @return           miopenStatus_t
 */
MIOPEN_EXPORT miopenStatus_t miopenSetFindOptionPreallocatedWorkspace(miopenFindOptions_t options,
                                                                      void* buffer,
                                                                      size_t size);

/*! @brief Attaches a preallocated tensor to find options. If not used, buffers are allocated by
 * MIOpen internally, which is not recommended.
 *
 * @param options    Options object to update
 * @param id         Specifies the id of the tensor passed
 * @param buffer     Specifies the tensor for find call
 * @return           miopenStatus_t
 */
MIOPEN_EXPORT miopenStatus_t miopenSetFindOptionPreallocatedTensor(miopenFindOptions_t options,
                                                                   miopenTensorArgumentId_t id,
                                                                   void* buffer);

/*! @brief Forces library to attach kernel binaries to solutions for later saving. This allows zero
 * lookup miopenRunSolution calls after miopenLoadSolution. Default value is 0.
 *
 * @param options    Options object to update
 * @param attach     1 means attaching, 0 - skipping, any other value - reserved for future use
 * @return           miopenStatus_t
 */
MIOPEN_EXPORT miopenStatus_t miopenSetFindOptionAttachBinaries(miopenFindOptions_t options,
                                                               unsigned attach);

/*! @brief The miopenSolution object describes a prepared solution.
 */
MIOPEN_DECLARE_OBJECT(miopenSolution);

/*! @brief Finds solutions to a problem by running different applicable solutions. Memory is
 * automatically allocated.
 *
 * @param handle       Handle to execute the kernels
 * @param problem      Problem to solve
 * @param options      Find options. When null default values would be used
 * @param solutions    Pointer to the first result. Must not be null
 * @param numSolutions Pointer to the amount of results. Ignored if null
 * @param maxSolutions Limits the amount of results
 * @return             miopenStatus_t
 */
MIOPEN_EXPORT miopenStatus_t miopenFindSolutions(miopenHandle_t handle,
                                                 miopenProblem_t problem,
                                                 miopenFindOptions_t options,
                                                 miopenSolution_t* solutions,
                                                 size_t* numSolutions,
                                                 size_t maxSolutions);

/*! @brief Values of a tensor or scalar argument for the miopenRunSolution function.
 */
struct miopenTensorArgument_t
{
    /* @brief Identifier of the tensor argument.
     */
    miopenTensorArgumentId_t id;
    /* @brief Tensor descriptor to override the value stored in the solution.
     *
     * Some solvers may support overriding input and output tensor descriptors, but right now there
     * is no way to tell from the API. Intended for the future use.
     */
    miopenTensorDescriptor_t* descriptor;
    /* @brief Pointer to the device memory buffer to use for the operation or to the host memory if
     * the value is scalar.
     */
    void* buffer;
};

/*! @brief Runs the solution using the passed in buffers.
 *
 * @param handle        Handle to execute the kernels
 * @param solution      Solution to execute
 * @param nInputs       Amount to inputs for the solution
 * @param tensors       Tensor arguments described by miopenTensorArgument_t
 * @param workspace     Pointer to device buffer used as workspace. May be null when not required.
 * Should not be less than expected
 * @param workspaceSize Size of the workspace buffer
 * @return              miopenStatus_t
 */
MIOPEN_EXPORT miopenStatus_t miopenRunSolution(miopenHandle_t handle,
                                               miopenSolution_t solution,
                                               size_t nInputs,
                                               const miopenTensorArgument_t* tensors,
                                               void* workspace,
                                               size_t workspaceSize);

/*! @brief Destroys solution object.
 *
 * @param solution   Solution to destroy
 * @return           miopenStatus_t
 */
MIOPEN_EXPORT miopenStatus_t miopenDestroySolution(miopenSolution_t solution);

/*! @brief Loads solution object from binary data.
 *
 * @param solution   Pointer to the solution to load
 * @param data       Data to load the solution from
 * @param size       Size of the solution blob
 * @return           miopenStatus_t
 */
MIOPEN_EXPORT miopenStatus_t miopenLoadSolution(miopenSolution_t* solution,
                                                const char* data,
                                                size_t size);

/*! @brief Saves a solution object as binary data.
 *
 * @param solution   Solution to save
 * @param data       Pointer to a buffer to save soltuion to
 * @return           miopenStatus_t
 */
MIOPEN_EXPORT miopenStatus_t miopenSaveSolution(miopenSolution_t solution, char* data);

/*! @brief Reads the expected size of a solution.
 *
 * @param solution   Solution to get size
 * @param size       Pointer to a location where to write the size of the solution blob
 * @return           miopenStatus_t
 */
MIOPEN_EXPORT miopenStatus_t miopenGetSolutionSize(miopenSolution_t solution, size_t* size);

/*! @brief Reads the amount of workspace required to exectute the solution.
 *
 * @param solution      Solution to get required workspace size
 * @param workspaceSize Pointer to a location where to write the workspace size
 * @return              miopenStatus_t
 */
MIOPEN_EXPORT miopenStatus_t miopenGetSolutionWorkspaceSize(miopenSolution_t solution,
                                                            size_t* workspaceSize);

/*! @brief Reads the time spent to execute the solution the last it was run.
 *
 * @param solution Solution to get exection time
 * @param time     Pointer to a location where to write the execution time
 * @return         miopenStatus_t
 */
MIOPEN_EXPORT miopenStatus_t miopenGetSolutionTime(miopenSolution_t solution, float* time);

/*! @brief Reads id of the solver referred by the solution.
 *
 * @param solution Solution to get solver id from
 * @param solverId Pointer to a location where to write the solver id
 * @return         miopenStatus_t
 */
MIOPEN_EXPORT miopenStatus_t miopenGetSolutionSolverId(miopenSolution_t solution,
                                                       uint64_t* solverId);

/*! @brief Gets the convolution algorithm implemented by a solver.
 *
 * @param solverId Solver id to get convolution algorithm of
 * @param result   Pointer to a location where to write the algorithm
 * @return         miopenStatus_t
 */
MIOPEN_EXPORT miopenStatus_t miopenGetSolverIdConvAlgorithm(uint64_t solverId,
                                                            miopenConvAlgorithm_t* result);

#ifdef MIOPEN_BETA_API

/*! @brief Initializes a problem object describing an activation operation.
 * @note As of now there is no way to actually get any solution for this kind of problems.
 *
 * @param problem      Pointer to the problem to initialize
 * @param operatorDesc Descriptor of the operator to be used
 * @param direction    Direction of the operation
 * @return             miopenStatus_t
 */
MIOPEN_EXPORT miopenStatus_t
miopenCreateActivationProblem(miopenProblem_t* problem,
                              miopenActivationDescriptor_t operatorDesc,
                              miopenProblemDirection_t direction);

/*! @brief Initializes a problem object describing an activation operation.
 * @note As of now there is no way to actually get any solution for this kind of problems.
 *
 * @param problem   Pointer to the problem to initialize
 * @param mode      Batchnorm mode
 * @param direction Direction of the operation
 * @return          miopenStatus_t
 */
MIOPEN_EXPORT miopenStatus_t miopenCreateBatchnormProblem(miopenProblem_t* problem,
                                                          miopenBatchNormMode_t mode,
                                                          bool runningMeanVariance,
                                                          miopenProblemDirection_t direction);

/*! @brief Fuse two problems into a single one. Problems can be either regular, or fused. No
 * problems are disposed in the process, so the problem2 should be destroyed manually if it is not
 * needed anymore.
 * @example
 * miopenProblem_t problem = makeSomeProblem1();
 * miopenProblem_t problem2 = makeSomeProblem2();
 * miopenProblem_t problem3 = makeSomeProblem3();
 * miopenFuseProblems(problem, problem2);
 * // Now problem contains {problem1, problem2}
 * miopenFuseProblems(problem, problem3);
 * // Now problem contains {problem1, problem2, problem3}
 * miopenDestroyProblem(problem2);
 * miopenDestroyProblem(problem3);
 * @note As of now there is no way to actually get any solution for this kind of problems.
 *
 * @param problem1     The first problem to fuse. The result would be stored here.
 * @param problem2     The second problem to fuse.
 * @return             miopenStatus_t
 */
MIOPEN_EXPORT miopenStatus_t miopenFuseProblems(miopenProblem_t problem1, miopenProblem_t problem2);

/*! @brief Initializes a problem object describing an bias operation.
 * @note As of now there is no way to actually get any solution for this kind of problems.
 *
 * @param problem        Pointer to the problem to initialize
 * @param direction      Direction of the operation
 * @return               miopenStatus_t
 */
MIOPEN_EXPORT miopenStatus_t miopenCreateBiasProblem(miopenProblem_t* problem,
                                                     miopenProblemDirection_t direction);

/*! @brief Initializes a problem object describing a softmax operation.
 *
 * @param problem      Pointer to the problem to initialize
 * @param operatorDesc Descriptor of the operator to be used
 * @param direction    Direction of the operation
 * @return             miopenStatus_t
 */

MIOPEN_EXPORT miopenStatus_t miopenCreateSoftmaxProblem(miopenProblem_t* problem,
                                                        miopenSoftmaxDescriptor_t operatorDesc,
                                                        miopenProblemDirection_t direction);

#endif

/** @} */
// CLOSEOUT find2 DOXYGEN GROUP

#ifdef MIOPEN_BETA_API

/*! @ingroup ReduceCalculation
 * @enum miopenReduceCalculationNanPropagation_t
 * Nan numbers propagation modes for reduce calculation
 */
typedef enum
{
    MIOPEN_REDUCE_CALCULATION_NOT_PROPAGATE_NAN = 0, /*!< does not propagate Nan number */
    MIOPEN_REDUCE_CALCULATION_PROPAGATE_NAN =
        1, /*!< propagate the Nan number by the Reduction operation */
} miopenReduceCalculationNanPropagation_t;

// ReduceCalculation APIs
/** @addtogroup reducecalculation
 *
 *  @{
 */

/*! @enum miopenReduceCalculationOp_t
 * Reduction Calculation operation types
 */
typedef enum
{
    MIOPEN_REDUCE_CALCULATION_PROD =
        1, /*!< the operation is multiplying the values of the reduced elements */
    MIOPEN_REDUCE_CALCULATION_SUM =
        2, /*!< the operation is adding the values of the reduced elements */
} miopenReduceCalculationOp_t;

/*! @brief Helper function to query the minimum workspace size required by the ReduceTensor call
 *
 * @param [in]   handle                   MIOpen Handle
 * @param [in]   xDesc                    Tensor descriptor for data input tensor x
 * @param [in]   dim                      Dimension to calculation.
 * @param [in]   yDesc                    Tensor descriptor for output data tensor y
 * @param [out]  sizeInBytes              Pointer to data to return the minimum workspace size
 * @return                                miopenStatus_t
 */
MIOPEN_EXPORT miopenStatus_t
miopenGetReduceCalculationWorkspaceSize(miopenHandle_t handle,
                                        const miopenTensorDescriptor_t xDesc,
                                        const int32_t dim,
                                        const miopenReduceCalculationOp_t reduceCalculationOp,
                                        const miopenTensorDescriptor_t reduceDesc,
                                        size_t* sizeInBytes);

/*! @brief Execute a reducecalculation forward layer
 *
 * @param [in]   handle                   MIOpen handle
 * @param [in]   nanPropagation           Nan number propagation mode
 * @param [in]   workspace                Address of the allocated workspace data
 * @param [in]   workspaceSizeInBytes     Size in bytes of the allocated workspace data
 * @param [in]   xDesc                    Tensor descriptor for data input tensor x
 * @param [in]   x                        Data tensor x
 * @param [in]   dim                      Dimension to calculation.
 * @param [in]   yDesc                    Tensor descriptor for output data tensor y
 * @param [out]  y                        Data tensor y
 * @return                                miopenStatus_t
 */
MIOPEN_EXPORT miopenStatus_t
miopenReduceCalculationForward(miopenHandle_t handle,
                               miopenReduceCalculationNanPropagation_t nanPropagation,
                               void* workspace,
                               size_t workspaceSizeInBytes,
                               const miopenTensorDescriptor_t xDesc,
                               const void* x,
                               const int32_t dim,
                               const miopenReduceCalculationOp_t reduceCalculationOp,
                               const miopenTensorDescriptor_t reduceDesc,
                               void* y);

/** @} */
// CLOSEOUT REDUCE CALCULATION DOXYGEN GROUP
#endif // MIOPEN_BETA_API

#ifdef MIOPEN_BETA_API

/*! @ingroup ReduceExtreme
 * @enum miopenReduceExtremeOp_t
 * Reduction Extreme operation types
 */
typedef enum
{
    MIOPEN_REDUCE_EXTREME_ARGMIN =
        1, /*!< the operation is getting the minimum index of the reduced elements */
    MIOPEN_REDUCE_EXTREME_ARGMAX =
        2, /*!< the operation is getting the maximum index of the reduced elements */
    MIOPEN_REDUCE_EXTREME_MIN =
        3, /*!< the operation is getting the minimum value and index of the reduced elements */
    MIOPEN_REDUCE_EXTREME_MAX =
        4, /*!< the operation is getting the maximum value and index of the reduced elements */
} miopenReduceExtremeOp_t;

// ReduceExtreme APIs
/** @addtogroup ReduceExtreme
 *
 *  @{
 */

/*! @brief Find the the extreme (minimum, maximum) value and index of a tensor across Dimension.
 *
 * @param handle                   MIOpen handle (input)
 * @param xDesc                    Tensor descriptor for data input tensor x (input)
 * @param x                        Data tensor x (input)
 * @param dim                      Dimension to reduce argmax. (input)
 * @param reduceExtremeOp          Enumerant specifying the operation used by ReduceExtreme (input)
 * @param yDesc                    Tensor descriptor for reduce data tensor y (input)
 * @param y                        Data tensor y (output)
 * @param indiceDesc               Tensor descriptor for reduce data tensor indice only int32_t
 * (input)
 * @param indice                   Data tensor indice (output)
 * @return                         miopenStatus_t
 */
MIOPEN_EXPORT miopenStatus_t
miopenReduceExtremeForward(miopenHandle_t handle,
                           const miopenTensorDescriptor_t xDesc,
                           const void* x,
                           const int32_t dim,
                           const miopenReduceExtremeOp_t reduceExtremeOp,
                           const miopenTensorDescriptor_t yDesc,
                           void* y,
                           const miopenTensorDescriptor_t indiceDesc,
                           void* indice);

/** @} */
// CLOSEOUT REDUCEEXTREME DOXYGEN GROUP
#endif // MIOPEN_BETA_API

#ifdef MIOPEN_BETA_API
// GroupNorm APIs
/** @addtogroup groupnorm
 *
 *  @{
 */
/*! @brief Execute a groupnorm forward layer
 *
 * @param handle         MIOpen handle (input)
 * @param mode           GroupNorm mode (input)
 * @param xDesc          Tensor descriptor for data input tensor x (input)
 * @param x              Data tensor x (input)
 * @param weightDesc     Tensor descriptor for data input tensor weight (input)
 * @param weight         Data tensor weight (input)
 * @param biasDesc       Tensor descriptor for data input tensor bias (input)
 * @param bias           Data tensor bias (input)
 * @param num_groups     nNmber of groups to separate the channels into (input)
 * @param epsilon        Value to stablize inverse variance calculation (input)
 * @param yDesc          Tensor descriptor for output data tensor y (input)
 * @param y              Data tensor y (output)
 * @param meanDesc       Tensor descriptor for output data tensor mean (input)
 * @param mean           Data tensor mean (output)
 * @param rstdDesc       Tensor descriptor for output data tensor rstd (input)
 * @param rstd           Data tensor rstd (output)
 * @return               miopenStatus_t
 */
MIOPEN_EXPORT miopenStatus_t miopenGroupNormForward(miopenHandle_t handle,
                                                    miopenNormMode_t mode,
                                                    const miopenTensorDescriptor_t xDesc,
                                                    const void* x,
                                                    const miopenTensorDescriptor_t weightDesc,
                                                    const void* weight,
                                                    const miopenTensorDescriptor_t biasDesc,
                                                    const void* bias,
                                                    const uint64_t num_groups,
                                                    const float epsilon,
                                                    const miopenTensorDescriptor_t yDesc,
                                                    void* y,
                                                    const miopenTensorDescriptor_t meanDesc,
                                                    void* mean,
                                                    const miopenTensorDescriptor_t rstdDesc,
                                                    void* rstd);

/** @} */
// CLOSEOUT groupnorm DOXYGEN GROUP
#endif // MIOPEN_BETA_API

#ifdef MIOPEN_BETA_API
// LayerNorm APIs
/** @addtogroup layernorm
 *
 *  @{
 */
/*! @brief Execute a add and layernorm forward layer
 *
 * @param handle         MIOpen handle (input)
 * @param mode           LayerNorm mode (input)
 * @param xDesc          Tensor descriptor for data input tensor x (input)
 * @param x              Data tensor x (input)
 * @param x2Desc         Tensor descriptor for data input tensor x2 (input)
 * @param x2             Data tensor x2 (input)
 * @param weightDesc     Tensor descriptor for data input tensor weight (input)
 * @param weight         Data tensor weight (input)
 * @param biasDesc       Tensor descriptor for data input tensor bias (input)
 * @param bias           Data tensor bias (input)
 * @param epsilon        Value to stablize inverse variance calculation (input)
 * @param normalized_dim Nomalized dimensions in the input array (input)
 * @param yDesc          Tensor descriptor for output data tensor y (input)
 * @param y              Data tensor y (output)
 * @param meanDesc       Tensor descriptor for output data tensor mean (input)
 * @param mean           Data tensor mean (output)
 * @param rstdDesc       Tensor descriptor for output data tensor rstd (input)
 * @param rstd           Data tensor rstd (output)
 * @return               miopenStatus_t
 */
MIOPEN_EXPORT miopenStatus_t miopenAddLayerNormForward(miopenHandle_t handle,
                                                       miopenNormMode_t mode,
                                                       const miopenTensorDescriptor_t xDesc,
                                                       const void* x,
                                                       const miopenTensorDescriptor_t x2Desc,
                                                       const void* x2,
                                                       const miopenTensorDescriptor_t weightDesc,
                                                       const void* weight,
                                                       const miopenTensorDescriptor_t biasDesc,
                                                       const void* bias,
                                                       const float epsilon,
                                                       const int32_t normalized_dim,
                                                       const miopenTensorDescriptor_t yDesc,
                                                       void* y,
                                                       const miopenTensorDescriptor_t meanDesc,
                                                       void* mean,
                                                       const miopenTensorDescriptor_t rstdDesc,
                                                       void* rstd);

/** @} */
// CLOSEOUT LAYERNORM DOXYGEN GROUP
#endif // MIOPEN_BETA_API

#ifdef MIOPEN_BETA_API
// LayerNorm APIs
/** @addtogroup layernorm
 *
 *  @{
 */
/*! @brief Execute a T5layernorm forward layer
 *
 * @param handle         MIOpen handle (input)
 * @param mode           LayerNorm mode (input)
 * @param xDesc          Tensor descriptor for data input tensor x (input)
 * @param x              Data tensor x (input)
 * @param weightDesc     Tensor descriptor for data input tensor weight (input)
 * @param weight         Data tensor weight (input)
 * @param epsilon        Value to stablize inverse variance calculation (input)
 * @param yDesc          Tensor descriptor for output data tensor y (input)
 * @param y              Data tensor y (output)
 * @param rstdDesc       Tensor descriptor for output data tensor rstd (input)
 * @param rstd           Data tensor rstd (output)
 * @return               miopenStatus_t
 */
MIOPEN_EXPORT miopenStatus_t miopenT5LayerNormForward(miopenHandle_t handle,
                                                      miopenNormMode_t mode,
                                                      const miopenTensorDescriptor_t xDesc,
                                                      const void* x,
                                                      const miopenTensorDescriptor_t weightDesc,
                                                      const void* weight,
                                                      const float epsilon,
                                                      const miopenTensorDescriptor_t yDesc,
                                                      void* y,
                                                      const miopenTensorDescriptor_t rstdDesc,
                                                      void* rstd);

/*! @brief Helper function to query the minimum workspace size required by the T5layernorm backward
 * call
 *
 * @param handle                   MIOpen Handle (input)
 * @param mode                     LayerNorm mode (input)
 * @param dyDesc                   Tensor descriptor for data input tensor dy (input)
 * @param xDesc                    Tensor descriptor for data input tensor x (input)
 * @param weightDesc               Tensor descriptor for data input tensor weight (input)
 * @param rstdDesc                 Tensor descriptor for data input tensor rstd (input)
 * @param dxDesc                   Tensor descriptor for output data tensor dx (input)
 * @param dwDesc                   Tensor descriptor for output data tensor dw (input)
 * @param sizeInBytes              Pointer to data to return the minimum workspace size
 * @return                         miopenStatus_t
 */
MIOPEN_EXPORT miopenStatus_t
miopenGetT5LayerNormBackwardWorkspaceSize(miopenHandle_t handle,
                                          miopenNormMode_t mode,
                                          const miopenTensorDescriptor_t dyDesc,
                                          const miopenTensorDescriptor_t xDesc,
                                          const miopenTensorDescriptor_t weightDesc,
                                          const miopenTensorDescriptor_t rstdDesc,
                                          const miopenTensorDescriptor_t dxDesc,
                                          const miopenTensorDescriptor_t dwDesc,
                                          size_t* sizeInBytes);

/*! @brief Execute a T5layernorm backward layer
 *
 * @param handle                   MIOpen handle (input)
 * @param mode                     LayerNorm mode (input)
 * @param workspace                Address of the allocated workspace data (input)
 * @param workspaceSizeInBytes     Size in bytes of the allocated workspace data (input)
 * @param dyDesc                   Tensor descriptor for data input tensor dy (input)
 * @param dy                       Data tensor dy (input)
 * @param xDesc                    Tensor descriptor for output data tensor x (input)
 * @param x                        Data tensor x (input)
 * @param weightDesc               Tensor descriptor for data input tensor weight (input)
 * @param weight                   Data tensor weight (input)
 * @param rstdDesc                 Tensor descriptor for output data tensor rstd (input)
 * @param rstd                     Data tensor rstd (output)
 * @param dxDesc                   Tensor descriptor for output data tensor dx (input)
 * @param dx                       Data tensor dx (output)
 * @param dwDesc                   Tensor descriptor for output data tensor dw (input)
 * @param dw                       Data tensor dw (output)
 * @return                         miopenStatus_t
 */
MIOPEN_EXPORT miopenStatus_t miopenT5LayerNormBackward(miopenHandle_t handle,
                                                       miopenNormMode_t mode,
                                                       void* workspace,
                                                       size_t workspaceSizeInBytes,
                                                       const miopenTensorDescriptor_t dyDesc,
                                                       const void* dy,
                                                       const miopenTensorDescriptor_t xDesc,
                                                       const void* x,
                                                       const miopenTensorDescriptor_t weightDesc,
                                                       const void* weight,
                                                       const miopenTensorDescriptor_t rstdDesc,
                                                       const void* rstd,
                                                       const miopenTensorDescriptor_t dxDesc,
                                                       void* dx,
                                                       const miopenTensorDescriptor_t dwDesc,
                                                       void* dw);
/** @} */
// CLOSEOUT LAYERNORM DOXYGEN GROUP
#endif // MIOPEN_BETA_API

#ifdef MIOPEN_BETA_API
// Graph API
/** @addtogroup GraphAPI
 *
 *  @{
 */

/*! @brief Descriptor type
 *
 * An enumerated type that indicates the type of backend descriptors. Users create a backend
 * descriptor of a particular type by passing a value from this enumerate to the
 * miopenBackendCreateDescriptor() function.
 */
typedef enum
{
    MIOPEN_BACKEND_CONVOLUTION_DESCRIPTOR,
    MIOPEN_BACKEND_ENGINE_DESCRIPTOR,
    MIOPEN_BACKEND_ENGINECFG_DESCRIPTOR,
    MIOPEN_BACKEND_ENGINEHEUR_DESCRIPTOR,
    MIOPEN_BACKEND_EXECUTION_PLAN_DESCRIPTOR,
    MIOPEN_BACKEND_INTERMEDIATE_INFO_DESCRIPTOR,
    MIOPEN_BACKEND_KNOB_CHOICE_DESCRIPTOR,
    MIOPEN_BACKEND_KNOB_INFO_DESCRIPTOR,
    MIOPEN_BACKEND_LAYOUT_INFO_DESCRIPTOR,
    MIOPEN_BACKEND_MATMUL_DESCRIPTOR,
    MIOPEN_BACKEND_OPERATION_CONCAT_DESCRIPTOR,
    MIOPEN_BACKEND_OPERATION_CONVOLUTION_BACKWARD_DATA_DESCRIPTOR,
    MIOPEN_BACKEND_OPERATION_CONVOLUTION_BACKWARD_FILTER_DESCRIPTOR,
    MIOPEN_BACKEND_OPERATION_CONVOLUTION_FORWARD_DESCRIPTOR,
    MIOPEN_BACKEND_OPERATION_GEN_STATS_DESCRIPTOR,
    MIOPEN_BACKEND_OPERATION_MATMUL_DESCRIPTOR,
    MIOPEN_BACKEND_OPERATION_NORM_BACKWARD_DESCRIPTOR,
    MIOPEN_BACKEND_OPERATION_NORM_FORWARD_DESCRIPTOR,
    MIOPEN_BACKEND_OPERATION_POINTWISE_DESCRIPTOR,
    MIOPEN_BACKEND_OPERATION_REDUCTION_DESCRIPTOR,
    MIOPEN_BACKEND_OPERATION_RESAMPLE_BWD_DESCRIPTOR,
    MIOPEN_BACKEND_OPERATION_RESAMPLE_FWD_DESCRIPTOR,
    MIOPEN_BACKEND_OPERATION_RESHAPE_DESCRIPTOR,
    MIOPEN_BACKEND_OPERATION_RNG_DESCRIPTOR,
    MIOPEN_BACKEND_OPERATION_SIGNAL_DESCRIPTOR,
    MIOPEN_BACKEND_OPERATIONGRAPH_DESCRIPTOR,
    MIOPEN_BACKEND_POINTWISE_DESCRIPTOR,
    MIOPEN_BACKEND_REDUCTION_DESCRIPTOR,
    MIOPEN_BACKEND_RESAMPLE_DESCRIPTOR,
    MIOPEN_BACKEND_RNG_DESCRIPTOR,
    MIOPEN_BACKEND_TENSOR_DESCRIPTOR,
    MIOPEN_BACKEND_VARIANT_PACK_DESCRIPTOR,
} miopenBackendDescriptorType_t;

/*! @brief Backend Descriptor's Attribute
 *
 * An enumerated type that indicates the backend descriptor attributes
 * that can be set or get using miopenBackendSetAttribute() and miopenBackendGetAttribute()
 * functions. The backend descriptor to which an attribute belongs is
 * identified by the prefix of the attribute name.
 */
typedef enum
{
    MIOPEN_ATTR_POINTWISE_MODE                  = 0,
    MIOPEN_ATTR_POINTWISE_MATH_PREC             = 1,
    MIOPEN_ATTR_POINTWISE_NAN_PROPAGATION       = 2,
    MIOPEN_ATTR_POINTWISE_RELU_LOWER_CLIP       = 3,
    MIOPEN_ATTR_POINTWISE_RELU_UPPER_CLIP       = 4,
    MIOPEN_ATTR_POINTWISE_RELU_LOWER_CLIP_SLOPE = 5,
    MIOPEN_ATTR_POINTWISE_ELU_ALPHA             = 6,
    MIOPEN_ATTR_POINTWISE_SOFTPLUS_BETA         = 7,
    MIOPEN_ATTR_POINTWISE_SWISH_BETA            = 8,
    MIOPEN_ATTR_POINTWISE_AXIS                  = 9,

    MIOPEN_ATTR_CONVOLUTION_COMP_TYPE      = 100,
    MIOPEN_ATTR_CONVOLUTION_CONV_MODE      = 101,
    MIOPEN_ATTR_CONVOLUTION_DILATIONS      = 102,
    MIOPEN_ATTR_CONVOLUTION_FILTER_STRIDES = 103,
    MIOPEN_ATTR_CONVOLUTION_POST_PADDINGS  = 104,
    MIOPEN_ATTR_CONVOLUTION_PRE_PADDINGS   = 105,
    MIOPEN_ATTR_CONVOLUTION_SPATIAL_DIMS   = 106,

    MIOPEN_ATTR_ENGINEHEUR_MODE            = 200,
    MIOPEN_ATTR_ENGINEHEUR_OPERATION_GRAPH = 201,
    MIOPEN_ATTR_ENGINEHEUR_RESULTS         = 202,
    MIOPEN_ATTR_ENGINEHEUR_SM_COUNT_TARGET = 203,

    MIOPEN_ATTR_ENGINECFG_ENGINE            = 300,
    MIOPEN_ATTR_ENGINECFG_INTERMEDIATE_INFO = 301,
    MIOPEN_ATTR_ENGINECFG_KNOB_CHOICES      = 302,

    MIOPEN_ATTR_EXECUTION_PLAN_HANDLE                     = 400,
    MIOPEN_ATTR_EXECUTION_PLAN_ENGINE_CONFIG              = 401,
    MIOPEN_ATTR_EXECUTION_PLAN_WORKSPACE_SIZE             = 402,
    MIOPEN_ATTR_EXECUTION_PLAN_COMPUTED_INTERMEDIATE_UIDS = 403,
    MIOPEN_ATTR_EXECUTION_PLAN_RUN_ONLY_INTERMEDIATE_UIDS = 404,
    MIOPEN_ATTR_EXECUTION_PLAN_JSON_REPRESENTATION        = 405,

    MIOPEN_ATTR_INTERMEDIATE_INFO_UNIQUE_ID            = 500,
    MIOPEN_ATTR_INTERMEDIATE_INFO_SIZE                 = 501,
    MIOPEN_ATTR_INTERMEDIATE_INFO_DEPENDENT_DATA_UIDS  = 502,
    MIOPEN_ATTR_INTERMEDIATE_INFO_DEPENDENT_ATTRIBUTES = 503,

    MIOPEN_ATTR_KNOB_CHOICE_KNOB_TYPE  = 600,
    MIOPEN_ATTR_KNOB_CHOICE_KNOB_VALUE = 601,

    MIOPEN_ATTR_OPERATION_CONVOLUTION_FORWARD_ALPHA        = 700,
    MIOPEN_ATTR_OPERATION_CONVOLUTION_FORWARD_BETA         = 701,
    MIOPEN_ATTR_OPERATION_CONVOLUTION_FORWARD_CONV_DESC    = 702,
    MIOPEN_ATTR_OPERATION_CONVOLUTION_FORWARD_W            = 703,
    MIOPEN_ATTR_OPERATION_CONVOLUTION_FORWARD_X            = 704,
    MIOPEN_ATTR_OPERATION_CONVOLUTION_FORWARD_Y            = 705,
    MIOPEN_ATTR_OPERATION_CONVOLUTION_BWD_DATA_ALPHA       = 706,
    MIOPEN_ATTR_OPERATION_CONVOLUTION_BWD_DATA_BETA        = 707,
    MIOPEN_ATTR_OPERATION_CONVOLUTION_BWD_DATA_CONV_DESC   = 708,
    MIOPEN_ATTR_OPERATION_CONVOLUTION_BWD_DATA_W           = 709,
    MIOPEN_ATTR_OPERATION_CONVOLUTION_BWD_DATA_DX          = 710,
    MIOPEN_ATTR_OPERATION_CONVOLUTION_BWD_DATA_DY          = 711,
    MIOPEN_ATTR_OPERATION_CONVOLUTION_BWD_FILTER_ALPHA     = 712,
    MIOPEN_ATTR_OPERATION_CONVOLUTION_BWD_FILTER_BETA      = 713,
    MIOPEN_ATTR_OPERATION_CONVOLUTION_BWD_FILTER_CONV_DESC = 714,
    MIOPEN_ATTR_OPERATION_CONVOLUTION_BWD_FILTER_DW        = 715,
    MIOPEN_ATTR_OPERATION_CONVOLUTION_BWD_FILTER_X         = 716,
    MIOPEN_ATTR_OPERATION_CONVOLUTION_BWD_FILTER_DY        = 717,
    MIOPEN_ATTR_OPERATION_POINTWISE_PW_DESCRIPTOR          = 750,
    MIOPEN_ATTR_OPERATION_POINTWISE_XDESC                  = 751,
    MIOPEN_ATTR_OPERATION_POINTWISE_BDESC                  = 752,
    MIOPEN_ATTR_OPERATION_POINTWISE_YDESC                  = 753,
    MIOPEN_ATTR_OPERATION_POINTWISE_ALPHA1                 = 754,
    MIOPEN_ATTR_OPERATION_POINTWISE_ALPHA2                 = 755,
    MIOPEN_ATTR_OPERATION_POINTWISE_DXDESC                 = 756,
    MIOPEN_ATTR_OPERATION_POINTWISE_DYDESC                 = 757,
    MIOPEN_ATTR_OPERATION_POINTWISE_TDESC                  = 758,

    MIOPEN_ATTR_OPERATION_GENSTATS_MODE      = 770,
    MIOPEN_ATTR_OPERATION_GENSTATS_MATH_PREC = 771,
    MIOPEN_ATTR_OPERATION_GENSTATS_XDESC     = 772,
    MIOPEN_ATTR_OPERATION_GENSTATS_SUMDESC   = 773,
    MIOPEN_ATTR_OPERATION_GENSTATS_SQSUMDESC = 774,

    MIOPEN_ATTR_OPERATION_BN_FINALIZE_STATS_MODE                = 780,
    MIOPEN_ATTR_OPERATION_BN_FINALIZE_MATH_PREC                 = 781,
    MIOPEN_ATTR_OPERATION_BN_FINALIZE_Y_SUM_DESC                = 782,
    MIOPEN_ATTR_OPERATION_BN_FINALIZE_Y_SQ_SUM_DESC             = 783,
    MIOPEN_ATTR_OPERATION_BN_FINALIZE_SCALE_DESC                = 784,
    MIOPEN_ATTR_OPERATION_BN_FINALIZE_BIAS_DESC                 = 785,
    MIOPEN_ATTR_OPERATION_BN_FINALIZE_PREV_RUNNING_MEAN_DESC    = 786,
    MIOPEN_ATTR_OPERATION_BN_FINALIZE_PREV_RUNNING_VAR_DESC     = 787,
    MIOPEN_ATTR_OPERATION_BN_FINALIZE_UPDATED_RUNNING_MEAN_DESC = 788,
    MIOPEN_ATTR_OPERATION_BN_FINALIZE_UPDATED_RUNNING_VAR_DESC  = 789,
    MIOPEN_ATTR_OPERATION_BN_FINALIZE_SAVED_MEAN_DESC           = 790,
    MIOPEN_ATTR_OPERATION_BN_FINALIZE_SAVED_INV_STD_DESC        = 791,
    MIOPEN_ATTR_OPERATION_BN_FINALIZE_EQ_SCALE_DESC             = 792,
    MIOPEN_ATTR_OPERATION_BN_FINALIZE_EQ_BIAS_DESC              = 793,
    MIOPEN_ATTR_OPERATION_BN_FINALIZE_ACCUM_COUNT_DESC          = 794,
    MIOPEN_ATTR_OPERATION_BN_FINALIZE_EPSILON_DESC              = 795,
    MIOPEN_ATTR_OPERATION_BN_FINALIZE_EXP_AVERATE_FACTOR_DESC   = 796,

    MIOPEN_ATTR_OPERATIONGRAPH_HANDLE              = 800,
    MIOPEN_ATTR_OPERATIONGRAPH_OPS                 = 801,
    MIOPEN_ATTR_OPERATIONGRAPH_ENGINE_GLOBAL_COUNT = 802,

    MIOPEN_ATTR_TENSOR_BYTE_ALIGNMENT       = 900,
    MIOPEN_ATTR_TENSOR_DATA_TYPE            = 901,
    MIOPEN_ATTR_TENSOR_DIMENSIONS           = 902,
    MIOPEN_ATTR_TENSOR_STRIDES              = 903,
    MIOPEN_ATTR_TENSOR_VECTOR_COUNT         = 904,
    MIOPEN_ATTR_TENSOR_VECTORIZED_DIMENSION = 905,
    MIOPEN_ATTR_TENSOR_UNIQUE_ID            = 906,
    MIOPEN_ATTR_TENSOR_IS_VIRTUAL           = 907,
    MIOPEN_ATTR_TENSOR_IS_BY_VALUE          = 908,
    MIOPEN_ATTR_TENSOR_REORDERING_MODE      = 909,
    MIOPEN_ATTR_TENSOR_RAGGED_OFFSET_DESC   = 910,

    MIOPEN_ATTR_VARIANT_PACK_UNIQUE_IDS    = 1000,
    MIOPEN_ATTR_VARIANT_PACK_DATA_POINTERS = 1001,
    MIOPEN_ATTR_VARIANT_PACK_INTERMEDIATES = 1002,
    MIOPEN_ATTR_VARIANT_PACK_WORKSPACE     = 1003,

    MIOPEN_ATTR_LAYOUT_INFO_TENSOR_UID = 1100,
    MIOPEN_ATTR_LAYOUT_INFO_TYPES      = 1101,

    MIOPEN_ATTR_KNOB_INFO_TYPE          = 1200,
    MIOPEN_ATTR_KNOB_INFO_MAXIMUM_VALUE = 1201,
    MIOPEN_ATTR_KNOB_INFO_MINIMUM_VALUE = 1202,
    MIOPEN_ATTR_KNOB_INFO_STRIDE        = 1203,

    MIOPEN_ATTR_ENGINE_OPERATION_GRAPH = 1300,
    MIOPEN_ATTR_ENGINE_GLOBAL_INDEX    = 1301,
    MIOPEN_ATTR_ENGINE_KNOB_INFO       = 1302,
    MIOPEN_ATTR_ENGINE_NUMERICAL_NOTE  = 1303,
    MIOPEN_ATTR_ENGINE_LAYOUT_INFO     = 1304,
    MIOPEN_ATTR_ENGINE_BEHAVIOR_NOTE   = 1305,
    MIOPEN_ATTR_ENGINE_SM_COUNT_TARGET = 1306,

    MIOPEN_ATTR_MATMUL_COMP_TYPE     = 1500,
    MIOPEN_ATTR_MATMUL_PADDING_VALUE = 1501,

    MIOPEN_ATTR_OPERATION_MATMUL_ADESC                           = 1520,
    MIOPEN_ATTR_OPERATION_MATMUL_BDESC                           = 1521,
    MIOPEN_ATTR_OPERATION_MATMUL_CDESC                           = 1522,
    MIOPEN_ATTR_OPERATION_MATMUL_DESC                            = 1523,
    MIOPEN_ATTR_OPERATION_MATMUL_IRREGULARLY_STRIDED_BATCH_COUNT = 1524,
    MIOPEN_ATTR_OPERATION_MATMUL_GEMM_M_OVERRIDE_DESC            = 1525,
    MIOPEN_ATTR_OPERATION_MATMUL_GEMM_N_OVERRIDE_DESC            = 1526,
    MIOPEN_ATTR_OPERATION_MATMUL_GEMM_K_OVERRIDE_DESC            = 1527,

    MIOPEN_ATTR_REDUCTION_OPERATOR  = 1600,
    MIOPEN_ATTR_REDUCTION_COMP_TYPE = 1601,

    MIOPEN_ATTR_OPERATION_REDUCTION_XDESC = 1610,
    MIOPEN_ATTR_OPERATION_REDUCTION_YDESC = 1611,
    MIOPEN_ATTR_OPERATION_REDUCTION_DESC  = 1612,

    MIOPEN_ATTR_OPERATION_BN_BWD_WEIGHTS_MATH_PREC        = 1620,
    MIOPEN_ATTR_OPERATION_BN_BWD_WEIGHTS_MEAN_DESC        = 1621,
    MIOPEN_ATTR_OPERATION_BN_BWD_WEIGHTS_INVSTD_DESC      = 1622,
    MIOPEN_ATTR_OPERATION_BN_BWD_WEIGHTS_BN_SCALE_DESC    = 1623,
    MIOPEN_ATTR_OPERATION_BN_BWD_WEIGHTS_X_DESC           = 1624,
    MIOPEN_ATTR_OPERATION_BN_BWD_WEIGHTS_DY_DESC          = 1625,
    MIOPEN_ATTR_OPERATION_BN_BWD_WEIGHTS_DBN_SCALE_DESC   = 1626,
    MIOPEN_ATTR_OPERATION_BN_BWD_WEIGHTS_DBN_BIAS_DESC    = 1627,
    MIOPEN_ATTR_OPERATION_BN_BWD_WEIGHTS_EQ_DY_SCALE_DESC = 1628,
    MIOPEN_ATTR_OPERATION_BN_BWD_WEIGHTS_EQ_X_SCALE_DESC  = 1629,
    MIOPEN_ATTR_OPERATION_BN_BWD_WEIGHTS_EQ_BIAS          = 1630,

    MIOPEN_ATTR_RESAMPLE_MODE            = 1700,
    MIOPEN_ATTR_RESAMPLE_COMP_TYPE       = 1701,
    MIOPEN_ATTR_RESAMPLE_SPATIAL_DIMS    = 1702,
    MIOPEN_ATTR_RESAMPLE_POST_PADDINGS   = 1703,
    MIOPEN_ATTR_RESAMPLE_PRE_PADDINGS    = 1704,
    MIOPEN_ATTR_RESAMPLE_STRIDES         = 1705,
    MIOPEN_ATTR_RESAMPLE_WINDOW_DIMS     = 1706,
    MIOPEN_ATTR_RESAMPLE_NAN_PROPAGATION = 1707,
    MIOPEN_ATTR_RESAMPLE_PADDING_MODE    = 1708,

    MIOPEN_ATTR_OPERATION_RESAMPLE_FWD_XDESC   = 1710,
    MIOPEN_ATTR_OPERATION_RESAMPLE_FWD_YDESC   = 1711,
    MIOPEN_ATTR_OPERATION_RESAMPLE_FWD_IDXDESC = 1712,
    MIOPEN_ATTR_OPERATION_RESAMPLE_FWD_ALPHA   = 1713,
    MIOPEN_ATTR_OPERATION_RESAMPLE_FWD_BETA    = 1714,
    MIOPEN_ATTR_OPERATION_RESAMPLE_FWD_DESC    = 1716,

    MIOPEN_ATTR_OPERATION_RESAMPLE_BWD_DXDESC  = 1720,
    MIOPEN_ATTR_OPERATION_RESAMPLE_BWD_DYDESC  = 1721,
    MIOPEN_ATTR_OPERATION_RESAMPLE_BWD_IDXDESC = 1722,
    MIOPEN_ATTR_OPERATION_RESAMPLE_BWD_ALPHA   = 1723,
    MIOPEN_ATTR_OPERATION_RESAMPLE_BWD_BETA    = 1724,
    MIOPEN_ATTR_OPERATION_RESAMPLE_BWD_DESC    = 1725,
    MIOPEN_ATTR_OPERATION_RESAMPLE_BWD_XDESC   = 1726,
    MIOPEN_ATTR_OPERATION_RESAMPLE_BWD_YDESC   = 1727,

    MIOPEN_ATTR_OPERATION_CONCAT_AXIS          = 1800,
    MIOPEN_ATTR_OPERATION_CONCAT_INPUT_DESCS   = 1801,
    MIOPEN_ATTR_OPERATION_CONCAT_INPLACE_INDEX = 1802,
    MIOPEN_ATTR_OPERATION_CONCAT_OUTPUT_DESC   = 1803,

    MIOPEN_ATTR_OPERATION_SIGNAL_MODE     = 1900,
    MIOPEN_ATTR_OPERATION_SIGNAL_FLAGDESC = 1901,
    MIOPEN_ATTR_OPERATION_SIGNAL_VALUE    = 1902,
    MIOPEN_ATTR_OPERATION_SIGNAL_XDESC    = 1903,
    MIOPEN_ATTR_OPERATION_SIGNAL_YDESC    = 1904,

    MIOPEN_ATTR_OPERATION_NORM_FWD_MODE                     = 2000,
    MIOPEN_ATTR_OPERATION_NORM_FWD_PHASE                    = 2001,
    MIOPEN_ATTR_OPERATION_NORM_FWD_XDESC                    = 2002,
    MIOPEN_ATTR_OPERATION_NORM_FWD_MEAN_DESC                = 2003,
    MIOPEN_ATTR_OPERATION_NORM_FWD_INV_VARIANCE_DESC        = 2004,
    MIOPEN_ATTR_OPERATION_NORM_FWD_SCALE_DESC               = 2005,
    MIOPEN_ATTR_OPERATION_NORM_FWD_BIAS_DESC                = 2006,
    MIOPEN_ATTR_OPERATION_NORM_FWD_EPSILON_DESC             = 2007,
    MIOPEN_ATTR_OPERATION_NORM_FWD_EXP_AVG_FACTOR_DESC      = 2008,
    MIOPEN_ATTR_OPERATION_NORM_FWD_INPUT_RUNNING_MEAN_DESC  = 2009,
    MIOPEN_ATTR_OPERATION_NORM_FWD_INPUT_RUNNING_VAR_DESC   = 2010,
    MIOPEN_ATTR_OPERATION_NORM_FWD_OUTPUT_RUNNING_MEAN_DESC = 2011,
    MIOPEN_ATTR_OPERATION_NORM_FWD_OUTPUT_RUNNING_VAR_DESC  = 2012,
    MIOPEN_ATTR_OPERATION_NORM_FWD_YDESC                    = 2013,
    MIOPEN_ATTR_OPERATION_NORM_FWD_PEER_STAT_DESCS          = 2014,

    MIOPEN_ATTR_OPERATION_NORM_BWD_MODE              = 2100,
    MIOPEN_ATTR_OPERATION_NORM_BWD_XDESC             = 2101,
    MIOPEN_ATTR_OPERATION_NORM_BWD_MEAN_DESC         = 2102,
    MIOPEN_ATTR_OPERATION_NORM_BWD_INV_VARIANCE_DESC = 2103,
    MIOPEN_ATTR_OPERATION_NORM_BWD_DYDESC            = 2104,
    MIOPEN_ATTR_OPERATION_NORM_BWD_SCALE_DESC        = 2105,
    MIOPEN_ATTR_OPERATION_NORM_BWD_EPSILON_DESC      = 2106,
    MIOPEN_ATTR_OPERATION_NORM_BWD_DSCALE_DESC       = 2107,
    MIOPEN_ATTR_OPERATION_NORM_BWD_DBIAS_DESC        = 2108,
    MIOPEN_ATTR_OPERATION_NORM_BWD_DXDESC            = 2109,
    MIOPEN_ATTR_OPERATION_NORM_BWD_PEER_STAT_DESCS   = 2110,

    MIOPEN_ATTR_OPERATION_RESHAPE_XDESC = 2200,
    MIOPEN_ATTR_OPERATION_RESHAPE_YDESC = 2201,

    MIOPEN_ATTR_RNG_DISTRIBUTION                   = 2300,
    MIOPEN_ATTR_RNG_NORMAL_DIST_MEAN               = 2301,
    MIOPEN_ATTR_RNG_NORMAL_DIST_STANDARD_DEVIATION = 2302,
    MIOPEN_ATTR_RNG_UNIFORM_DIST_MAXIMUM           = 2303,
    MIOPEN_ATTR_RNG_UNIFORM_DIST_MINIMUM           = 2304,
    MIOPEN_ATTR_RNG_BERNOULLI_DIST_PROBABILITY     = 2305,

    MIOPEN_ATTR_OPERATION_RNG_YDESC       = 2310,
    MIOPEN_ATTR_OPERATION_RNG_SEED        = 2311,
    MIOPEN_ATTR_OPERATION_RNG_DESC        = 2312,
    MIOPEN_ATTR_OPERATION_RNG_OFFSET_DESC = 2313,

} miopenBackendAttributeName_t;

/*! @brief Data type of an attribute of a backend descriptor
 *
 * Specifies the data type of an attribute of a backend descriptor.
 * It is used to specify the type of data pointed to by the
 * void *arrayOfElements argument of miopenBackendSetAttribute()
 * and miopenBackendGetAttribute()
 */
typedef enum
{
    MIOPEN_TYPE_HANDLE = 0,              /*!< miopenHandle_t */
    MIOPEN_TYPE_DATA_TYPE,               /*!< miopenDataType_t */
    MIOPEN_TYPE_BOOLEAN,                 /*!< bool */
    MIOPEN_TYPE_INT64,                   /*!< int64_t */
    MIOPEN_TYPE_FLOAT,                   /*!< float */
    MIOPEN_TYPE_DOUBLE,                  /*!< double */
    MIOPEN_TYPE_VOID_PTR,                /*!< void * */
    MIOPEN_TYPE_CONVOLUTION_MODE,        /*!< miopenConvolutionMode_t */
    MIOPEN_TYPE_HEUR_MODE,               /*!< miopenBackendHeurMode_t */
    MIOPEN_TYPE_KNOB_TYPE,               /*!< miopenBackendKnobType_t */
    MIOPEN_TYPE_NAN_PROPOGATION,         /*!< miopenNanPropagation_t */
    MIOPEN_TYPE_NUMERICAL_NOTE,          /*!< miopenBackendNumericalNote_t */
    MIOPEN_TYPE_LAYOUT_TYPE,             /*!< miopenBackendLayoutType_t */
    MIOPEN_TYPE_ATTRIB_NAME,             /*!< miopenBackendAttributeName_t */
    MIOPEN_TYPE_POINTWISE_MODE,          /*!< miopenPointwiseMode_t */
    MIOPEN_TYPE_BACKEND_DESCRIPTOR,      /*!< miopenBackendDescriptor_t */
    MIOPEN_TYPE_GENSTATS_MODE,           /*!< miopenGenStatsMode_t */
    MIOPEN_TYPE_BN_FINALIZE_STATS_MODE,  /*!< miopenBnFinalizeStatsMode_t */
    MIOPEN_TYPE_REDUCTION_OPERATOR_TYPE, /*!< miopenReduceTensorOp_t */
    MIOPEN_TYPE_BEHAVIOR_NOTE,           /*!< miopenBackendBehaviorNote_t */
    MIOPEN_TYPE_TENSOR_REORDERING_MODE,  /*!< miopenBackendTensorReordering_t */
    MIOPEN_TYPE_RESAMPLE_MODE,           /*!< miopenResampleMode_t */
    MIOPEN_TYPE_PADDING_MODE,            /*!< miopenPaddingMode_t */
    MIOPEN_TYPE_INT32,                   /*!< int32_t */
    MIOPEN_TYPE_CHAR,                    /*!< char */
    MIOPEN_TYPE_SIGNAL_MODE,             /*!< miopenSignalMode_t */
    MIOPEN_TYPE_FRACTION,                /*!< miopenFraction_t */
    MIOPEN_TYPE_NORM_MODE,               /*!< miopenBackendNormMode_t */
    MIOPEN_TYPE_NORM_FWD_PHASE,          /*!< miopenBackendNormFwdPhase_t */
    MIOPEN_TYPE_RNG_DISTRIBUTION         /*!< miopenRngDistribution_t */
} miopenBackendAttributeType_t;

/*! @brief Intended poinwise math operation for a pointwise operation descriptor
 *
 * An enumerated type to indicate the intended pointwise math operation in the backend pointwise
 * operation descriptor
 */
typedef enum
{
    /*! A pointwise addition between two tensors is computed.*/
    MIOPEN_POINTWISE_ADD,

    /*! A pointwise addition between the first tensor and the square of the second tensor is
       computed. */
    MIOPEN_POINTWISE_ADD_SQUARE,

    /*! A pointwise true division of the first tensor by second tensor is computed. */
    MIOPEN_POINTWISE_DIV,

    /*! A pointwise maximum is taken between two tensors. */
    MIOPEN_POINTWISE_MAX,

    /*! A pointwise minimum is taken between two tensors. */
    MIOPEN_POINTWISE_MIN,

    /*! A pointwise floating-point remainder of the first tensor’s division by the second tensor is
       computed. */
    MIOPEN_POINTWISE_MOD,

    /*! A pointwise multiplication between two tensors is computed. */
    MIOPEN_POINTWISE_MUL,

    /*! A pointwise value from the first tensor to the power of the second tensor is computed. */
    MIOPEN_POINTWISE_POW,

    /*! A pointwise subtraction between two tensors is computed. */
    MIOPEN_POINTWISE_SUB,

    /*! A pointwise absolute value of the input tensor is computed. */
    MIOPEN_POINTWISE_ABS,

    /*! A pointwise ceiling of the input tensor is computed. */
    MIOPEN_POINTWISE_CEIL,

    /*! A pointwise trigonometric cosine of the input tensor is computed. */
    MIOPEN_POINTWISE_COS,

    /*! A pointwise exponential of the input tensor is computed. */
    MIOPEN_POINTWISE_EXP,

    /*! A pointwise floor of the input tensor is computed. */
    MIOPEN_POINTWISE_FLOOR,

    /*! A pointwise natural logarithm of the input tensor is computed. */
    MIOPEN_POINTWISE_LOG,

    /*! A pointwise numerical negative of the input tensor is computed. */
    MIOPEN_POINTWISE_NEG,

    /*! A pointwise reciprocal of the square root of the input tensor is computed. */
    MIOPEN_POINTWISE_RSQRT,

    /*! A pointwise trigonometric sine of the input tensor is computed. */
    MIOPEN_POINTWISE_SIN,

    /*! A pointwise square root of the input tensor is computed. */
    MIOPEN_POINTWISE_SQRT,

    /*! A pointwise trigonometric tangent of the input tensor is computed. */
    MIOPEN_POINTWISE_TAN,

    /*! A pointwise Error Function is computed. */
    MIOPEN_POINTWISE_ERF,

    /*! No computation is performed. As with other pointwise modes, this mode provides implicit
       conversions by specifying the data type of the input tensor as one type, and the data type of
       the output tensor as another. */
    MIOPEN_POINTWISE_IDENTITY,

    /*! A pointwise rectified linear activation function of the input tensor is computed. */
    MIOPEN_POINTWISE_RELU_FWD,

    /*! A pointwise tanh activation function of the input tensor is computed. */
    MIOPEN_POINTWISE_TANH_FWD,

    /*! A pointwise sigmoid activation function of the input tensor is computed. */
    MIOPEN_POINTWISE_SIGMOID_FWD,

    /*! A pointwise Exponential Linear Unit activation function of the input tensor is computed. */
    MIOPEN_POINTWISE_ELU_FWD,

    /*! A pointwise Gaussian Error Linear Unit activation function of the input tensor is computed.
     */
    MIOPEN_POINTWISE_GELU_FWD,

    /*! A pointwise softplus activation function of the input tensor is computed. */
    MIOPEN_POINTWISE_SOFTPLUS_FWD,

    /*! A pointwise swish activation function of the input tensor is computed. */
    MIOPEN_POINTWISE_SWISH_FWD,

    /*! A pointwise tanh approximation of the Gaussian Error Linear Unit activation function of the
       input tensor is computed. The tanh GELU approximation is computed as \f$0.5x\left(
       1+\tanh\left[ \sqrt{2/\pi}\left( x+0.044715x^{3} \right) \right] \right)\f$ */
    MIOPEN_POINTWISE_GELU_APPROX_TANH_FWD,

    /*! A pointwise first derivative of rectified linear activation of the input tensor is computed.
     */
    MIOPEN_POINTWISE_RELU_BWD,

    /*! A pointwise first derivative of tanh activation of the input tensor is computed. */
    MIOPEN_POINTWISE_TANH_BWD,

    /*! A pointwise first derivative of sigmoid activation of the input tensor is computed. */
    MIOPEN_POINTWISE_SIGMOID_BWD,

    /*! A pointwise first derivative of Exponential Linear Unit activation of the input tensor is
       computed. */
    MIOPEN_POINTWISE_ELU_BWD,

    /*! A pointwise first derivative of Gaussian Error Linear Unit activation of the input tensor is
       computed. */
    MIOPEN_POINTWISE_GELU_BWD,

    /*! A pointwise first derivative of softplus activation of the input tensor is computed. */
    MIOPEN_POINTWISE_SOFTPLUS_BWD,

    /*! A pointwise first derivative of swish activation of the input tensor is computed. */
    MIOPEN_POINTWISE_SWISH_BWD,

    /*! A pointwise first derivative of the tanh approximation of the Gaussian Error Linear Unit
       activation of the input tensor is computed. This is computed as \f$0.5\left( 1+\tanh\left(
       b\left( x+cx^{3} \right) \right)+bxsech^{2}\left( b\left( cx^{3}+x \right) \right)\left(
       3cx^{2}+1 \right)dy \right)\f$ where \f$b\f$ is \f$\sqrt{2/\pi}\f$ and \f$c\f$ is
       \f$0.044715\f$ */
    MIOPEN_POINTWISE_GELU_APPROX_TANH_BWD,

    /*! A pointwise truth value of the first tensor equal to the second tensor is computed. */
    MIOPEN_POINTWISE_CMP_EQ,

    /*! A pointwise truth value of the first tensor not equal to the second tensor is computed. */
    MIOPEN_POINTWISE_CMP_NEQ,

    /*! A pointwise truth value of the first tensor greater than the second tensor is computed. */
    MIOPEN_POINTWISE_CMP_GT,

    /*! A pointwise truth value of the first tensor greater than equal to the second tensor is
       computed. */
    MIOPEN_POINTWISE_CMP_GE,

    /*! A pointwise truth value of the first tensor less than the second tensor is computed. */
    MIOPEN_POINTWISE_CMP_LT,

    /*! A pointwise truth value of the first tensor less than equal to the second tensor is
       computed. */
    MIOPEN_POINTWISE_CMP_LE,

    /*! A pointwise truth value of the first tensor logical AND second tensor is computed. */
    MIOPEN_POINTWISE_LOGICAL_AND,

    /*! A pointwise truth value of the first tensor logical OR second tensor is computed. */
    MIOPEN_POINTWISE_LOGICAL_OR,

    /*! A pointwise truth value of input tensors logical NOT is computed. */
    MIOPEN_POINTWISE_LOGICAL_NOT,

    /*! A pointwise index value of the input tensor is generated along a given axis. */
    MIOPEN_POINTWISE_GEN_INDEX,

    /*! A pointwise value is selected amongst two input tensors based on a given predicate tensor.
     */
    MIOPEN_POINTWISE_BINARY_SELECT,

    /*! A pointwise reciprocal of the input tensor is computed. In other words, for every element x
       in the input tensor, 1/x is computed. */
    MIOPEN_POINTWISE_RECIPROCAL
} miopenPointwiseMode_t;

/*! @brief Distribution for random number generation
 *
 * An enumerated type to indicate the distribution to be used in the backend Rng (random number
 * generator) operation.
 */
typedef enum
{
    MIOPEN_RNG_DISTRIBUTION_BERNOULLI,
    MIOPEN_RNG_DISTRIBUTION_UNIFORM,
    MIOPEN_RNG_DISTRIBUTION_NORMAL,
} miopenRngDistribution_t;

typedef enum
{
    /* IDENTITY      alpha = 1.0 and beta = 0.0 */
    /* SCALE         alpha = 4.2 and beta = 0.0 */
    /* BILINEAR      alpha = 3.2 and beta = 1.1 */
    /* ERROR_STATE   alpha = 0.0 and beta = 3.1 */

    DEFAULT     = 0, /* alpha = 1.0 and beta = 0.0.*/
    SCALE       = 1, /* alpha with some value and beta 0.0*/
    BILINEAR    = 2, /* both alpha and beta with some value*/
    ERROR_STATE = 3, /* alpha 0.0 and beta with some value, this should not occur.
                        But used to check for errors.*/
} miopenAlphaBetaCase_t;
/*! @brief Operation mode of CUDNN_BACKEND_ENGINEHEUR_DESCRIPTOR
 *
 *  An enumerated type to indicate the operation mode of a CUDNN_BACKEND_ENGINEHEUR_DESCRIPTOR
 */
typedef enum
{
    MIOPEN_HEUR_MODE_INSTANT  = 0,
    MIOPEN_HEUR_MODE_B        = 1,
    MIOPEN_HEUR_MODE_FALLBACK = 2,
    MIOPEN_HEUR_MODE_A        = 3,
    MIOPEN_HEUR_MODES_COUNT   = 4,
} miopenBackendHeurMode_t;

/*! @brief Backend descriptor
 *
 * A typedef void pointer to one of many opaque descriptor structures.
 * The type of structure that it points to is determined by the argument when allocating the memory
 * for the opaque structure using miopenBackendCreateDescriptor().
 *
 * Attributes of a descriptor can be set using miopenBackendSetAttribute(). After all required
 * attributes of a descriptor are set, the descriptor can be finalized by miopenBackendFinalize().
 * From a finalized descriptor, one can query its queryable attributes using
 * miopenBackendGetAttribute(). Finally, the memory allocated for a descriptor can be freed using
 * miopenBackendDestroyDescriptor().
 */
MIOPEN_DECLARE_OBJECT(miopenBackendDescriptor)

/*! @brief Creates a backend descriptor
 *
 * Allocates memory for a given descriptorType at the location pointed
 * by the descriptor
 *
 * @param [in]   descriptorType  One among the enumerated miopenBackendDescriptorType_t
 * @param [out]  descriptor      Pointer to a descriptor
 *
 * @retval  miopenStatusSuccess        The creation was successful
 * @retval  miopenStatusUnsupportedOp  Creating a descriptor of a given type is not supported
 * @retval  miopenStatusAllocFailed    The memory allocation failed
 * @retval  miopenStatusUnknownError   The error information was not gathered
 */
MIOPEN_EXPORT miopenStatus_t miopenBackendCreateDescriptor(
    miopenBackendDescriptorType_t descriptorType, miopenBackendDescriptor_t* descriptor);

/*! @brief Sets an attribute of a descriptor
 *
 * This function sets an attribute of a descriptor to values provided as a pointer.
 * Returns miopenStatusUnsupportedOp if the descriptor is already
 * successfully finalized using miopenBackendFinalize().
 *
 * @param  [in]  descriptor       Instance of miopenBackendDescriptor_t whose attribute is being set
 * @param  [in]  attributeName    The name of the attribute being set on the descriptor
 * @param  [in]  attributeType    The type of attribute
 * @param  [in]  elementCount     Number of elements being set
 * @param  [in]  arrayOfElements  The starting location for an array from where to read the values
 *                                from. The elements of the array are expected to be of the datatype
 *                                of the attributeType. The datatype of the attributeType is listed
 *                                in the mapping table of miopenBackendAttributeType_t.
 *
 * @retval  miopenStatusSuccess         The attributeName was set to the descriptor
 * @retval  miopenStatusNotInitialized  The backend descriptor pointed to by the descriptor is
 *                                      already in the finalized state
 * @retval  miopenStatusBadParm         The function is called with arguments that correspond to
 *                                      invalid values. Some examples include:
 *                                      * attributeName is not a settable attribute of descriptor.
 *                                      * attributeType is incorrect for this attributeName.
 *                                      * elemCount value is unexpected.
 *                                      * arrayOfElements contains values invalid for the
 *                                        attributeType.
 * @retval  miopenStatusUnsupportedOp  The values to which the attributes are being set are not
 *                                     supported by the current version
 * @retval  miopenStatusUnknownError   The error information was not gathered
 */
MIOPEN_EXPORT miopenStatus_t miopenBackendSetAttribute(miopenBackendDescriptor_t descriptor,
                                                       miopenBackendAttributeName_t attributeName,
                                                       miopenBackendAttributeType_t attributeType,
                                                       int64_t elementCount,
                                                       void* arrayOfElements);

/*! @brief Finalizes a backend descriptor
 *
 * Finalizes the memory pointed to by the descriptor. The type of finalization is done depending on
 * the descriptorType argument with which the descriptor was created using
 * miopenBackendCreateDescriptor() or initialized using miopenBackendInitialize().
 *
 * @param  [in]  descriptor  Instance of miopenBackendDescriptor_t to finalize
 *
 * @retval  miopenStatusSuccess        The descriptor was finalized successfully
 * @retval  miopenStatusBadParm        Invalid descriptor attribute values or combination thereof is
 *                                     encountered
 * @retval  miopenStatusUnsupportedOp  Descriptor attribute values or combinations therefore not
 *                                     supported by the current version
 * @retval  miopenStatusInternalError  Some internal errors are encountered
 * @retval  miopenStatusUnknownError   The error information was not gathered
 */
MIOPEN_EXPORT miopenStatus_t miopenBackendFinalize(miopenBackendDescriptor_t descriptor);

/*! @brief Retrieves backend descriptor's attribute
 *
 * This function retrieves the values of an attribute of a descriptor. attributeName is the name of
 * the attribute whose value is requested. attributeType is the type of attribute.
 * requestsedElementCount is the number of elements to be potentially retrieved. The number of
 * elements for the requested attribute is stored in elementCount. The retrieved values are stored
 * in arrayOfElements. When the attribute is expected to have a single value, arrayOfElements can be
 * pointer to the output value. This function will return miopenStatusNotInitialized if the
 * descriptor has not been successfully finalized using miopenBackendFinalize()
 *
 * @param  [in]   descriptor             Instance of miopenBackendDescriptor_t whose attribute to
 *                                       retrieve
 * @param  [in]   attributeName          The name of the attribute being get from the descriptor
 * @param  [in]   attributeType          The type of attribute
 * @param  [in]   requestedElementCount  Number of elements to output to arrayOfElements
 * @param  [out]  elementCount           Output pointer for the number of elements the descriptor
 *                                       attribute has. Note that miopenBackendGetAttribute() will
 *                                       only write the least of this and requestedElementCount
 *                                       elements to arrayOfElements
 * @param  [out]  arrayOfElements        Array of elements of the datatype of the attributeType. The
 *                                       data type of the attributeType is listed in the mapping
 *                                       table of miopenBackendAttributeType_t
 *
 * @retval  miopenStatusSuccess         The attributeName was retrieved from the descriptor
 *                                      successfully
 * @retval  miopenStatusBadParm         One or more invalid or inconsistent argument values were
 *                                      encountered. Some examples include:
 *                                      * attributeName is not a valid attribute for the descriptor.
 *                                      * attributeType is not one of the valid types for the
 *                                        attribute.
 * @retval  miopenStatusNotInitialized  The descriptor has not been successfully finalized using
 *                                      miopenBackendFinalize()
 * @retval  miopenStatusUnknownError    The error information was not gathered
 */
MIOPEN_EXPORT miopenStatus_t miopenBackendGetAttribute(miopenBackendDescriptor_t descriptor,
                                                       miopenBackendAttributeName_t attributeName,
                                                       miopenBackendAttributeType_t attributeType,
                                                       int64_t requestedElementCount,
                                                       int64_t* elementCount,
                                                       void* arrayOfElements);

/*! @brief Executes a graph
 *
 * Executes the given Engine Configuration Plan on the VariantPack and the finalized ExecutionPlan
 * on the data. The data and the working space are encapsulated in the VariantPack
 *
 * @param  [in]  handle         An instance of miopenHandle_t
 * @param  [in]  executionPlan  Descriptor of the finalized ExecutionPlan
 * @param  [in]  variantPack    Descriptor of the finalized VariantPack consisting of:
 *                              * Data pointer for each non-virtual pointer of the operation set in
 *                                the execution plan.
 *                              * Pointer to user-allocated workspace in global memory at least as
 *                              large as the size queried
 *
 * @retval  miopenStatusSuccess        The ExecutionPlan was executed successfully
 * @retval  miopenStatusBadParm        An incorrect or inconsistent value is encountered. For
 *                                     example, a required data pointer is invalid
 * @retval  miopenStatusInternalError  Some internal errors were encountered
 * @retval  miopenStatusUnknownError   The error information was not gathered
 */
MIOPEN_EXPORT miopenStatus_t miopenBackendExecute(miopenHandle_t handle,
                                                  miopenBackendDescriptor_t executionPlan,
                                                  miopenBackendDescriptor_t variantPack);

/*! @brief Destroys an instance of miopenBackendDescriptor_t
 *
 * Destroys instances of miopenBackendDescriptor_t that were previously created using
 * miopenBackendCreateDescriptor(). The value pointed by the descriptor will be undefined after the
 * memory is free and done.
 *
 * **Undefined Behavior** if the descriptor was altered between the 'Create' and 'Destroy
 * Descriptor'
 *
 * @param  [in]  descriptor  Instance of miopenBackendDescriptor_t previously created by
 *                           miopenBackendCreateDescriptor()
 *
 * @retval  miopenStatusSuccess       The memory was destroyed successfully
 * @retval  miopenStatusAllocFailed   The destruction of memory failed
 * @retval  miopenStatusUnknownError  The error information was not gathered
 */
MIOPEN_EXPORT miopenStatus_t miopenBackendDestroyDescriptor(miopenBackendDescriptor_t descriptor);

/*! @brief Repurposes an instance of miopenBackendDescriptor_t
 *
 * Repurposes a pre-allocated memory pointed to by a descriptor of size sizeInByte to a backend
 * descriptor of type descriptorType. The finalized state of the descriptor is set to false.
 *
 * @param  [in]  descriptor      Instance of miopenBackendDescriptor_t to be initialized
 * @param  [in]  descriptorType  Enumerated value for the type miopenBackendDescriptorType_t
 * @param  [in]  sizeInBytes     Size of memory pointed to by descriptor
 *
 * @retval  miopenStatusSuccess       The memory was initialized successfully
 * @retval  miopenStatusBadParm       An invalid or inconsistent argument value is encountered. Some
 *                                    examples include:
 *                                    * descriptor is a nullptr
 *                                    * sizeInBytes is less than the size required by the descriptor
 *                                      type
 * @retval  miopenStatusUnknownError  The error information was not gathered
 */
MIOPEN_EXPORT miopenStatus_t miopenBackendInitialize(miopenBackendDescriptor_t descriptor,
                                                     miopenBackendDescriptorType_t descriptorType,
                                                     size_t sizeInBytes);

/** @} */
// CLOSEOUT BackendAPI DOXYGEN GROUP
#endif // MIOPEN_BETA_API

#ifdef MIOPEN_BETA_API
// FusedAdam APIs
/** @addtogroup SGD
 *
 *  @{
 */
/*! @brief Perform Fused Adam optimization for a single tensor (Adaptive Moment Estimation).
 *
 * This function implements the Fused Adam optimization algorithm. Adam, short for Adaptive Moment
 * Estimation, extends the RMSProp optimizer. It combines the advantages of AdaGrad and RMSProp by
 * adaptively adjusting learning rates for each parameter using the first and second moments of
 * gradients. Fused Adam optimization efficiently combines multiple operations into a single kernel,
 * reducing memory access overhead and improving performance.
 *
 * Additionally, Fused Adam can be utilized in both adam w and Automatic Mixed Precision (AMP),
 * enabling accelerated model training and reduced memory consumption. AMP supports FP16
 * computation, optimizing model calculations using a mixture of FP32 and FP16 precision to enhance
 * training speed. When utilizing AMP, FoundInf, ScaleGrad, and step tensors should be employed. In
 * AMP mode, the execution of Adam is determined based on the FoundInf value. State Step accepts
 * both int values and int tensors. If a Step tensor is employed, the step received as an int is
 * disregarded, and if Adam is executed, the step tensor is incremented by 1.
 *
 * @code
 * // Execute Adam
 * miopenFusedAdam(handle,
 *                 paramDesc,
 *                 param,
 *                 gradDesc,
 *                 grad,
 *                 expAvgDesc,
 *                 expAvg,
 *                 expAvgSqDesc,
 *                 expAvgSq,
 *                 NULL,     // Unused maxExpAvgSqDesc because amsgrad is false
 *                 NULL,
 *                 NULL,     // Unused stateStep Tensor because use step integer argument
 *                 NULL,
 *                 step,
 *                 lr,
 *                 beta1,
 *                 beta2,
 *                 weight_decay,
 *                 eps,
 *                 false,    // amsgrad
 *                 false,    // maximize
 *                 false,    // adamw
 *                 NULL,     // Unused gradScale Tensor because not amp
 *                 NULL,
 *                 NULL,     // Unused foundInf Tensor because not amp
 *                 NULL);
 *
 * // Execute AdamW
 * miopenFusedAdam(handle,
 *                 paramDesc,
 *                 param,
 *                 gradDesc,
 *                 grad,
 *                 expAvgDesc,
 *                 expAvg,
 *                 expAvgSqDesc,
 *                 expAvgSq,
 *                 NULL,     // Unused maxExpAvgSqDesc because amsgrad is false
 *                 NULL,
 *                 NULL,     // Unused stateStep Tensor because use step integer argument
 *                 NULL,
 *                 step,
 *                 lr,
 *                 beta1,
 *                 beta2,
 *                 weight_decay,
 *                 eps,
 *                 false,    // amsgrad
 *                 false,    // maximize
 *                 true,     // adamw
 *                 NULL,     // Unused gradScale Tensor because not amp
 *                 NULL,
 *                 NULL,     // Unused foundInf Tensor because not amp
 *                 NULL);
 *
 * // Execute AMP Adam
 * miopenFusedAdam(handle,
 *                 paramDesc,
 *                 param,
 *                 gradDesc,
 *                 grad,
 *                 expAvgDesc,
 *                 expAvg,
 *                 expAvgSqDesc,
 *                 expAvgSq,
 *                 NULL,     // Unused maxExpAvgSqDesc because amsgrad is false
 *                 NULL,
 *                 stateStepDesc,
 *                 stateStep,
 *                 -1,       // Ignore step value because stateStep Tensor is used
 *                 lr,
 *                 beta1,
 *                 beta2,
 *                 weight_decay,
 *                 eps,
 *                 false,    // amsgrad
 *                 false,    // maximize
 *                 false,    // adamw
 *                 gradScaleDesc,
 *                 gradScale,
 *                 foundInfDesc,
 *                 foundInf);
 * @endcode
 *
 * @param handle              MIOpen handle (input)
 * @param paramDesc           Tensor descriptor for the input parameter tensor (input)
 * @param param               Input parameter tensor (input)
 * @param gradDesc            Tensor descriptor for the input gradient tensor (input)
 * @param grad                Input gradient tensor (input)
 * @param expAvgDesc          Tensor descriptor for the input exponential moving average tensor
 *                            (input)
 * @param expAvg              Input exponential moving average tensor (input)
 * @param expAvgSqDesc        Tensor descriptor for the input exponential moving average squared
 *                            tensor (input)
 * @param expAvgSq            Input exponential moving average squared tensor (input)
 * @param maxExpAvgSqDesc     Tensor descriptor for the input maximum exponential moving average
 *                            squared tensor. Used when amsgrad is true (input, optional)
 * @param maxExpAvgSq         Input maximum exponential moving average squared tensor. Used when
 *                            amsgrad is true (input, optional)
 * @param stateStepDesc       Tensor descriptor for the input state step tensor (input)
 * @param stateStep           Input state step tensor (input)
 * @param state_step          Input state step. used when the step tensor is null (input)
 * @param lr                  Learning rate (input)
 * @param beta1               Coefficient used for computing the first moment running average of
 *                            gradient (input)
 * @param beta2               Coefficient used for computing the second moment running average of
 *                            gradient (input)
 * @param weight_decay        Weight decay (input)
 * @param eps                 Term added to the denominator to improve numerical stability (input)
 * @param amsgrad             Flag indicating whether to use the AMSGrad variant of Adam (input)
 * @param maximize            Flag indicating whether to maximize the objective with respect to the
 *                            parameters (input)
 * @param adamw               If true, the operation becomes AdamW (input)
 * @param gradScaleDesc       Tensor descriptor for the input grad scale tensor (input, optional)
 * @param gradScale           Input grad scale tensor (input, optional)
 * @param foundInfDesc        Tensor descriptor for the input found inf tensor (input, optional)
 * @param foundInf            Tensor indicating the presence of inf or NaN in gradients. If true,
 *                            skips operation and step update (input, optional)
 * @return                    miopenStatus_t
 */
MIOPEN_EXPORT miopenStatus_t miopenFusedAdam(miopenHandle_t handle,
                                             const miopenTensorDescriptor_t paramDesc,
                                             void* param,
                                             const miopenTensorDescriptor_t gradDesc,
                                             const void* grad,
                                             const miopenTensorDescriptor_t expAvgDesc,
                                             void* expAvg,
                                             const miopenTensorDescriptor_t expAvgSqDesc,
                                             void* expAvgSq,
                                             const miopenTensorDescriptor_t maxExpAvgSqDesc,
                                             void* maxExpAvgSq,
                                             const miopenTensorDescriptor_t stateStepDesc,
                                             void* stateStep,
                                             const unsigned int state_step,
                                             const float lr,
                                             const float beta1,
                                             const float beta2,
                                             const float weight_decay,
                                             const float eps,
                                             const bool amsgrad,
                                             const bool maximize,
                                             const bool adamw,
                                             const miopenTensorDescriptor_t gradScaleDesc,
                                             const void* gradScale,
                                             const miopenTensorDescriptor_t foundInfDesc,
                                             const void* foundInf);

/*! @brief Execute single tensor Adam optimization and receive the result in a separate output
 * tensor.
 *
 * This function is equivalent to miopenFusedAdam but receives the result in a separate output
 * tensor.
 * @see miopenFusedAdam
 *
 * @code
 * // Execute Adam
 * miopenFusedAdamWithOutput(handle,
 *                           paramInDesc,
 *                           paramIn,
 *                           paramOutDesc,
 *                           paramOut,
 *                           NULL,   // Unused paramOutFloat16 tensor because is not amp
 *                           NULL,
 *                           gradInDesc,
 *                           gradIn,
 *                           expAvgInDesc,
 *                           expAvgIn,
 *                           expAvgOutDesc,
 *                           expAvgOut,
 *                           expAvgInSqDesc,
 *                           expAvgSqIn,
 *                           expAvgSqOutDesc,
 *                           expAvgSqOut,
 *                           NULL,   // Unused maxExpAvgSqIn tensor because amsgrad is false
 *                           NULL,
 *                           NULL,   // Unused maxExpAvgSqOut tensor because amsgrad is false
 *                           NULL,
 *                           NULL,   // Unused stateStepIn tensor because use step integer argument
 *                           NULL,
 *                           NULL,   // Unused stateStepOut tensor because use step integer argument
 *                           NULL,
 *                           step,
 *                           lr,
 *                           beta1,
 *                           beta2,
 *                           weight_decay,
 *                           eps,
 *                           false,  // amsgrad
 *                           false,  // maximize
 *                           false,  // adamw
 *                           NULL,   // Unused gradScale Tensor because not amp
 *                           NULL,
 *                           NULL,   // Unused foundInf Tensor because not amp
 *                           NULL);
 *
 * // Execute Amp Adam
 * miopenFusedAdamWithOutput(handle,
 *                           paramInDesc,
 *                           paramIn,
 *                           paramOutDesc,
 *                           paramOut,
 *                           paramOutFloat16Desc,  // paramOutFloat16 tensor is optional in amp
 *                           paramOutFloat16,
 *                           gradInDesc,
 *                           gradIn,
 *                           expAvgInDesc,
 *                           expAvgIn,
 *                           expAvgOutDesc,
 *                           expAvgOut,
 *                           expAvgInSqDesc,
 *                           expAvgSqIn,
 *                           expAvgSqIn,
 *                           expAvgSqOutDesc,
 *                           expAvgSqOut,
 *                           NULL,         // Unused maxExpAvgSqIn tensor because amsgrad is false
 *                           NULL,
 *                           NULL,         // Unused maxExpAvgSqOut tensor because amsgrad is false
 *                           NULL,
 *                           stateStepInDesc,
 *                           stateStepIn,
 *                           stateStepOutDesc,
 *                           stateStepOut
 *                           -1,           // Ignore step value because stateStep Tensor is used
 *                           lr, beta1, beta2, weight_decay, eps,
 *                           false,        // amsgrad
 *                           false,        // maximize
 *                           false,        // adamw
 *                           gradScaleDesc,
 *                           gradScale,
 *                           foundInfDesc,
 *                           foundInf);
 * @endcode
 *
 * @param handle              MIOpen handle (input)
 * @param paramInDesc         Tensor descriptor for the input parameter tensor (input)
 * @param paramIn             Input parameter tensor (input)
 * @param paramOutDesc        Tensor descriptor for the output parameter tensor (input)
 * @param paramOut            Output parameter tensor (output)
 * @param paramOutFloat16Desc Tensor descriptor for the output parameter tensor float16 (input,
 *                            optional)
 * @param paramOutFloat16     Output parameter tensor (output, optional)
 * @param gradInDesc          Tensor descriptor for the input gradient tensor (input)
 * @param gradIn              Input gradient tensor (input)
 * @param expAvgInDesc        Tensor descriptor for the input exponential moving average tensor
 *                            (input)
 * @param expAvgIn            Input exponential moving average tensor (input)
 * @param expAvgOutDesc       Tensor descriptor for the output exponential moving average tensor
 *                            (input)
 * @param expAvgOut           Output exponential moving average tensor (output)
 * @param expAvgSqInDesc      Tensor descriptor for the input exponential moving average squared
 *                            tensor (input)
 * @param expAvgSqIn          Input exponential moving average squared tensor (input)
 * @param expAvgSqOutDesc     Tensor descriptor for the output exponential moving average squared
 *                            tensor (input)
 * @param expAvgSqOut         Output exponential moving average squared tensor (output)
 * @param maxExpAvgSqInDesc   Tensor descriptor for the input maximum exponential moving average
 *                            squared tensor. Used when amsgrad is true (input, optional)
 * @param maxExpAvgSqIn       Input maximum exponential moving average squared tensor. Used when
 *                            amsgrad is true (input, optional)
 * @param maxExpAvgSqOutDesc  Tensor descriptor for the output maximum exponential moving average
 *                            squared tensor. Used when amsgrad is true (input, optional)
 * @param maxExpAvgSqOut      Output maximum exponential moving average squared tensor. Used when
 *                            amsgrad is true (output, optional)
 * @param stateStepInDesc     Tensor descriptor for the input state step tensor (input, optional)
 * @param stateStepIn         Input state step tensor (input, optional)
 * @param stateStepOutDesc    Tensor descriptor for the output state step tensor (input, optional)
 * @param stateStepOut        Output state step tensor that stores the updated step value. (output,
 *                            optional)
 * @param state_step          Input state step, It is used when the step tensor is null. (input)
 * @param lr                  Learning rate (input)
 * @param beta1               Coefficient used for computing the first moment running average of
 *                            gradient (input)
 * @param beta2               Coefficient used for computing the second moment running average of
 *                            gradient (input)
 * @param weight_decay        Weight decay (input)
 * @param eps                 Term added to the denominator to improve numerical stability (input)
 * @param amsgrad             Flag indicating whether to use the AMSGrad variant of Adam (input)
 * @param maximize            Flag indicating whether to maximize the objective with respect to the
 *                            parameters (input)
 * @param adamw               If it is true, the operation becomes AdamW (input)
 * @param gradScaleDesc       Tensor descriptor for the input grad scale tensor (input, optional)
 * @param gradScale           Input grad scale tensor (input, optional)
 * @param foundInfDesc        Tensor descriptor for the input found inf tensor (input, optional)
 * @param foundInf            Tensor indicating presence of inf or nan in gradients. If true, skips
 *                            operation and step update. (input, optional)
 * @return                    miopenStatus_t
 */
MIOPEN_EXPORT miopenStatus_t
miopenFusedAdamWithOutput(miopenHandle_t handle,
                          const miopenTensorDescriptor_t paramInDesc,
                          void* paramIn,
                          const miopenTensorDescriptor_t paramOutDesc,
                          void* paramOut,
                          const miopenTensorDescriptor_t paramOutFloat16Desc,
                          void* paramOutFloat16,
                          const miopenTensorDescriptor_t gradInDesc,
                          const void* gradIn,
                          const miopenTensorDescriptor_t expAvgInDesc,
                          void* expAvgIn,
                          const miopenTensorDescriptor_t expAvgOutDesc,
                          void* expAvgOut,
                          const miopenTensorDescriptor_t expAvgSqInDesc,
                          void* expAvgSqIn,
                          const miopenTensorDescriptor_t expAvgSqOutDesc,
                          void* expAvgSqOut,
                          const miopenTensorDescriptor_t maxExpAvgSqInDesc,
                          void* maxExpAvgSqIn,
                          const miopenTensorDescriptor_t maxExpAvgSqOutDesc,
                          void* maxExpAvgSqOut,
                          const miopenTensorDescriptor_t stateStepInDesc,
                          void* stateStepIn,
                          const miopenTensorDescriptor_t stateStepOutDesc,
                          void* stateStepOut,
                          const unsigned int state_step,
                          const float lr,
                          const float beta1,
                          const float beta2,
                          const float weight_decay,
                          const float eps,
                          const bool amsgrad,
                          const bool maximize,
                          const bool adamw,
                          const miopenTensorDescriptor_t gradScaleDesc,
                          const void* gradScale,
                          const miopenTensorDescriptor_t foundInfDesc,
                          const void* foundInf);

/** @} */
// CLOSEOUT SGD DOXYGEN GROUP
#endif // MIOPEN_BETA_API

#ifdef MIOPEN_BETA_API
// TransformersAdamW APIs
/** @addtogroup SGD
 *
 *  @{
 */
/*! @brief Implements Adam algorithm with weight decay fix as introduced in
 * <a href="https://arxiv.org/abs/1711.05101">Decoupled Weight Decay Regularization</a>.
 * This is the fused kernel version of AdamW included in the Hugging Face Transformers module.
 *
 * @see miopenFusedAdam
 *
 * @code
 * // Execute Adam
 * miopenTransformersAdamW(handle,
 *                         paramDesc,
 *                         param,
 *                         gradDesc,
 *                         grad,
 *                         expAvgDesc,
 *                         expAvg,
 *                         expAvgSqDesc,
 *                         expAvgSq,
 *                         NULL,     // Unused stateStep Tensor because use step integer argument
 *                         NULL,
 *                         step,
 *                         lr,
 *                         beta1,
 *                         beta2,
 *                         weight_decay,
 *                         eps,
 *                         true,     // correct_bias
 *                         NULL,     // Unused gradScale Tensor because not amp
 *                         NULL,
 *                         NULL,     // Unused foundInf Tensor because not amp
 *                         NULL);
 *
 * // Execute AMP Adam
 * miopenTransformersAdamW(handle,
 *                         paramDesc,
 *                         param,
 *                         gradDesc,
 *                         grad,
 *                         expAvgDesc,
 *                         expAvg,
 *                         expAvgSqDesc,
 *                         expAvgSq,
 *                         stateStepDesc,
 *                         stateStep,
 *                         -1,       // Ignore step value because stateStep Tensor is used
 *                         lr,
 *                         beta1,
 *                         beta2,
 *                         weight_decay,
 *                         eps,
 *                         true,     // correct_bias
 *                         gradScaleDesc,
 *                         gradScale,
 *                         foundInfDesc,
 *                         foundInf);
 * @endcode
 *
 * @param handle              MIOpen handle (input)
 * @param paramDesc           Tensor descriptor for the input parameter tensor (input)
 * @param param               Input parameter tensor (input)
 * @param gradDesc            Tensor descriptor for the input gradient tensor (input)
 * @param grad                Input gradient tensor (input)
 * @param expAvgDesc          Tensor descriptor for the input exponential moving average tensor
 *                            (input)
 * @param expAvg              Input exponential moving average tensor (input)
 * @param expAvgSqDesc        Tensor descriptor for the input exponential moving average squared
 *                            tensor (input)
 * @param expAvgSq            Input exponential moving average squared tensor (input)
 * @param stateStepDesc       Tensor descriptor for the input state step tensor (input)
 * @param stateStep           Input state step tensor (input)
 * @param state_step          Input state step. used when the step tensor is null (input)
 * @param lr                  Learning rate (input)
 * @param beta1               Coefficient used for computing the first moment running average of
 *                            gradient (input)
 * @param beta2               Coefficient used for computing the second moment running average of
 *                            gradient (input)
 * @param weight_decay        Weight decay (input)
 * @param eps                 Term added to the denominator to improve numerical stability (input)
 * @param correct_bias        Whether or not to correct bias in Adam (for instance, in Bert TF
 *                            repository they use False).
 * @param gradScaleDesc       Tensor descriptor for the input grad scale tensor (input, optional)
 * @param gradScale           Input grad scale tensor (input, optional)
 * @param foundInfDesc        Tensor descriptor for the input found inf tensor (input, optional)
 * @param foundInf            Tensor indicating the presence of inf or NaN in gradients. If true,
 *                            skips operation and step update (input, optional)
 * @return                    miopenStatus_t
 */
MIOPEN_EXPORT miopenStatus_t miopenTransformersAdamW(miopenHandle_t handle,
                                                     const miopenTensorDescriptor_t paramDesc,
                                                     void* param,
                                                     const miopenTensorDescriptor_t gradDesc,
                                                     const void* grad,
                                                     const miopenTensorDescriptor_t expAvgDesc,
                                                     void* expAvg,
                                                     const miopenTensorDescriptor_t expAvgSqDesc,
                                                     void* expAvgSq,
                                                     const miopenTensorDescriptor_t stateStepDesc,
                                                     void* stateStep,
                                                     const unsigned int state_step,
                                                     const float lr,
                                                     const float beta1,
                                                     const float beta2,
                                                     const float weight_decay,
                                                     const float eps,
                                                     const bool correct_bias,
                                                     const miopenTensorDescriptor_t gradScaleDesc,
                                                     const void* gradScale,
                                                     const miopenTensorDescriptor_t foundInfDesc,
                                                     const void* foundInf);

/*! @brief Execute single tensor Adam optimization and receive the result in a separate output
 * tensor.
 *
 * This function is equivalent to miopenTransformersAdam but receives the result in a separate
 * output tensor.
 * @see miopenTransformersAdamW
 * @see miopenFusedAdamWithOutput
 *
 * @code
 * // Execute Adam
 * miopenTransformersAdamWWithOutput(handle,
 *                                   paramInDesc,
 *                                   paramIn,
 *                                   paramOutDesc,
 *                                   paramOut,
 *                                   NULL,   // Unused paramOutFloat16 tensor because is not amp
 *                                   NULL,
 *                                   gradInDesc,
 *                                   gradIn,
 *                                   expAvgInDesc,
 *                                   expAvgIn,
 *                                   expAvgOutDesc,
 *                                   expAvgOut,
 *                                   expAvgInSqDesc,
 *                                   expAvgSqIn,
 *                                   expAvgSqOutDesc,
 *                                   expAvgSqOut,
 *                                   NULL,   // Unused stateStepIn tensor because use step int
 *                                   NULL,
 *                                   NULL,   // Unused stateStepOut tensor because use step int
 *                                   NULL,
 *                                   step,
 *                                   lr,
 *                                   beta1,
 *                                   beta2,
 *                                   weight_decay,
 *                                   eps,
 *                                   -1,     // step_size
 *                                   true,   // correct_bias
 *                                   NULL,   // Unused gradScale Tensor because not amp
 *                                   NULL,
 *                                   NULL,   // Unused foundInf Tensor because not amp
 *                                   NULL);
 *
 * // Execute Amp Adam
 * miopenTransformersAdamWWithOutput(handle,
 *                                   paramInDesc,
 *                                   paramIn,
 *                                   paramOutDesc,
 *                                   paramOut,
 *                                   paramOutFloat16Desc,  // optional in amp
 *                                   paramOutFloat16,
 *                                   gradInDesc,
 *                                   gradIn,
 *                                   expAvgInDesc,
 *                                   expAvgIn,
 *                                   expAvgOutDesc,
 *                                   expAvgOut,
 *                                   expAvgInSqDesc,
 *                                   expAvgSqIn,
 *                                   expAvgSqIn,
 *                                   expAvgSqOutDesc,
 *                                   expAvgSqOut,
 *                                   stateStepInDesc,
 *                                   stateStepIn,
 *                                   stateStepOutDesc,
 *                                   stateStepOut
 *                                   -1,   // Ignore step value because stateStep Tensor is used
 *                                   lr,
 *                                   beta1,
 *                                   beta2,
 *                                   weight_decay,
 *                                   eps,
 *                                   -1,   // step_size
 *                                   true, // correct_bias
 *                                   NULL, // Unused gradScale Tensor because not amp
 *                                   NULL,
 *                                   NULL, // Unused foundInf Tensor because not amp
 *                                   NULL);
 * @endcode
 *
 * @param handle              MIOpen handle (input)
 * @param paramInDesc         Tensor descriptor for the input parameter tensor (input)
 * @param paramIn             Input parameter tensor (input)
 * @param paramOutDesc        Tensor descriptor for the output parameter tensor (input)
 * @param paramOut            Output parameter tensor (output)
 * @param paramOutFloat16Desc Tensor descriptor for the output parameter tensor float16 (input,
 *                            optional)
 * @param paramOutFloat16     Output parameter tensor (output, optional)
 * @param gradInDesc          Tensor descriptor for the input gradient tensor (input)
 * @param gradIn              Input gradient tensor (input)
 * @param expAvgInDesc        Tensor descriptor for the input exponential moving average tensor
 *                            (input)
 * @param expAvgIn            Input exponential moving average tensor (input)
 * @param expAvgOutDesc       Tensor descriptor for the output exponential moving average tensor
 *                            (input)
 * @param expAvgOut           Output exponential moving average tensor (output)
 * @param expAvgSqInDesc      Tensor descriptor for the input exponential moving average squared
 *                            tensor (input)
 * @param expAvgSqIn          Input exponential moving average squared tensor (input)
 * @param expAvgSqOutDesc     Tensor descriptor for the output exponential moving average squared
 *                            tensor (input)
 * @param expAvgSqOut         Output exponential moving average squared tensor (output)
 * @param stateStepInDesc     Tensor descriptor for the input state step tensor (input, optional)
 * @param stateStepIn         Input state step tensor (input, optional)
 * @param stateStepOutDesc    Tensor descriptor for the output state step tensor (input, optional)
 * @param stateStepOut        Output state step tensor that stores the updated step value. (output,
 *                            optional)
 * @param state_step          Input state step, It is used when the step tensor is null. (input)
 * @param lr                  Learning rate (input)
 * @param beta1               Coefficient used for computing the first moment running average of
 *                            gradient (input)
 * @param beta2               Coefficient used for computing the second moment running average of
 *                            gradient (input)
 * @param weight_decay        Weight decay (input)
 * @param eps                 Term added to the denominator to improve numerical stability (input)
 * @param step_size           Pre-calculated step_size, used for performance enhancement (input)
 * @param correct_bias        Whether or not to correct bias in Adam (for instance, in Bert TF
 *                            repository they use False) (input)
 * @param gradScaleDesc       Tensor descriptor for the input grad scale tensor (input, optional)
 * @param gradScale           Input grad scale tensor (input, optional)
 * @param foundInfDesc        Tensor descriptor for the input found inf tensor (input, optional)
 * @param foundInf            Tensor indicating presence of inf or nan in gradients. If true, skips
 *                            operation and step update. (input, optional)
 * @return                    miopenStatus_t
 */
MIOPEN_EXPORT miopenStatus_t
miopenTransformersAdamWWithOutput(miopenHandle_t handle,
                                  const miopenTensorDescriptor_t paramInDesc,
                                  void* paramIn,
                                  const miopenTensorDescriptor_t paramOutDesc,
                                  void* paramOut,
                                  const miopenTensorDescriptor_t paramOutFloat16Desc,
                                  void* paramOutFloat16,
                                  const miopenTensorDescriptor_t gradInDesc,
                                  const void* gradIn,
                                  const miopenTensorDescriptor_t expAvgInDesc,
                                  void* expAvgIn,
                                  const miopenTensorDescriptor_t expAvgOutDesc,
                                  void* expAvgOut,
                                  const miopenTensorDescriptor_t expAvgSqInDesc,
                                  void* expAvgSqIn,
                                  const miopenTensorDescriptor_t expAvgSqOutDesc,
                                  void* expAvgSqOut,
                                  const miopenTensorDescriptor_t stateStepInDesc,
                                  void* stateStepIn,
                                  const miopenTensorDescriptor_t stateStepOutDesc,
                                  void* stateStepOut,
                                  const unsigned int state_step,
                                  const float lr,
                                  const float beta1,
                                  const float beta2,
                                  const float weight_decay,
                                  const float eps,
                                  const float step_size,
                                  const bool correct_bias,
                                  const miopenTensorDescriptor_t gradScaleDesc,
                                  const void* gradScale,
                                  const miopenTensorDescriptor_t foundInfDesc,
                                  const void* foundInf);

/** @} */
// CLOSEOUT SGD DOXYGEN GROUP
#endif // MIOPEN_BETA_API

#ifdef MIOPEN_BETA_API
// GetItem APIs
/** @addtogroup getitem
 *
 *  @{
 */
/*! @brief Helper function to query the minimum workspace size required by the getitem call
 *
 * @param [in]   handle                  MIOpen Handle
 * @param [in]   indexCount              Number of input tensor indexs
 * @param [in]   indexDescs              Tensor descriptor of input tensor indexs
 * @param [out]  sizeInBytes             Pointer to data to return the minimum workspace size
 * @return                        miopenStatus_t
 */
MIOPEN_EXPORT miopenStatus_t
miopenGetGetitemWorkspaceSize(miopenHandle_t handle,
                              uint32_t indexCount,
                              const miopenTensorDescriptor_t* indexDescs,
                              size_t* sizeInBytes);

/*! @brief Execute a getitem backward layer
 *
 * Backward of getitem for tensor indexing, slicing, masking.
 *
 * @param [in]   handle                  MIOpen handle
 * @param [in]   workspace               Address of the allocated workspace data
 * @param [in]   workspaceSizeInBytes    Size in bytes of the allocated workspace data
 * @param [in]   dyDesc                  Tensor descriptor of input tensor dy
 * @param [in]   dy                      Source data tensor dy
 * @param [in]   indexCount              Number of input tensor indexs
 * @param [in]   indexDescs              Tensor descriptor of input tensor indexs(All indexs same
 * size)
 * @param [in]   indexs                  Source data tensor indexs
 * @param [in]   dxDesc                  Tensor descriptor of output tensor dx
 * @param [out]  dx                      Data tensor dx(It must be initialized to 0)
 * @param [in]   errorDesc               Tensor descriptor of output tensor error
 * @param [out]  error                   Data tensor error(It must be initialized to 0)
 * @param [in]   dimCount                Number of dimensions
 * @param [in]   dims                    Dimensions
 * @param [in]   sliceCount              Number of slices
 * @param [in]   slices                  Slices
 * @param [in]   offset                  Offset of output tensor dx
 * @return                               miopenStatus_t
 */
MIOPEN_EXPORT miopenStatus_t miopenGetitemBackward(miopenHandle_t handle,
                                                   void* workspace,
                                                   size_t workspaceSizeInBytes,
                                                   const miopenTensorDescriptor_t dyDesc,
                                                   const void* dy,
                                                   uint32_t indexCount,
                                                   const miopenTensorDescriptor_t* indexDescs,
                                                   const void* const* indexs,
                                                   const miopenTensorDescriptor_t dxDesc,
                                                   void* dx,
                                                   const miopenTensorDescriptor_t errorDesc,
                                                   void* error,
                                                   uint32_t dimCount,
                                                   const int32_t* dims,
                                                   uint32_t sliceCount,
                                                   const int32_t* slices,
                                                   uint32_t offset);

/** @} */
// CLOSEOUT GETITEM DOXYGEN GROUP
#endif // MIOPEN_BETA_API

#ifdef MIOPEN_BETA_API
// RotaryPositionalEmbeddings APIs
/** @addtogroup RotaryPositionalEmbeddings
 *
 *  @{
 */
/*! @brief Execute a rope forward layer
 *
 * @param [in]   handle         MIOpen handle
 * @param [in]   xDesc          Tensor descriptor for data input tensor x
 * @param [in]   x              Data tensor x
 * @param [in]   cosDesc        Tensor descriptor for data input tensor cos
 * @param [in]   cos            Data tensor cos
 * @param [in]   sinDesc        Tensor descriptor for data input tensor sin
 * @param [in]   sin            Data tensor sin
 * @param [in]   yDesc          Tensor descriptor for output data tensor y
 * @param [out]  y              Data tensor y
 * @return                      miopenStatus_t
 */
MIOPEN_EXPORT miopenStatus_t miopenRoPEForward(miopenHandle_t handle,
                                               const miopenTensorDescriptor_t xDesc,
                                               const void* x,
                                               const miopenTensorDescriptor_t cosDesc,
                                               const void* cos,
                                               const miopenTensorDescriptor_t sinDesc,
                                               const void* sin,
                                               const miopenTensorDescriptor_t yDesc,
                                               void* y);

/*! @brief Execute a rope backward layer
 *
 * @param [in]   handle         MIOpen handle
 * @param [in]   dyDesc         Tensor descriptor for data input tensor dy
 * @param [in]   dy             Data tensor dy
 * @param [in]   cosDesc        Tensor descriptor for output data tensor cos
 * @param [in]   cos            Data tensor cos
 * @param [in]   sinDesc        Tensor descriptor for data input tensor sin
 * @param [in]   sin            Data tensor sin
 * @param [in]   dxDesc         Tensor descriptor for output data tensor dx
 * @param [out]  dx             Data tensor dx
 * @return                      miopenStatus_t
 */
MIOPEN_EXPORT miopenStatus_t miopenRoPEBackward(miopenHandle_t handle,
                                                const miopenTensorDescriptor_t dyDesc,
                                                const void* dy,
                                                const miopenTensorDescriptor_t cosDesc,
                                                const void* cos,
                                                const miopenTensorDescriptor_t sinDesc,
                                                const void* sin,
                                                const miopenTensorDescriptor_t dxDesc,
                                                void* dx);
/** @} */
// CLOSEOUT ROPE DOXYGEN GROUP
#endif // MIOPEN_BETA_API

#ifdef MIOPEN_BETA_API
/** @addtogroup ReLU
 *
 *  @{
 */

/*! @brief Helper function to query the minimum workspace size required by the PReLU backward call
 *
 * @param handle                   MIOpen Handle (input)
 * @param inputDesc                Tensor descriptor for input tensor (input)
 * @param weightDesc               Tensor descriptor for weight tensor (input)
 * @param sizeInBytes              Pointer to data to return the minimum workspace size
 * @return                         miopenStatus_t
 */
MIOPEN_EXPORT miopenStatus_t
miopenGetPReLUBackwardWorkspaceSize(miopenHandle_t handle,
                                    miopenTensorDescriptor_t inputDesc,
                                    miopenTensorDescriptor_t weightDesc,
                                    size_t* sizeInBytes);

/*! @brief Execute a PReLU backward layer
 *
 * @param handle                   MIOpen handle (input)
 * @param workspace                Address of the allocated workspace data (input)
 * @param workspaceSizeInBytes     Size in bytes of the allocated workspace data (input)
 * @param inputDesc                Tensor descriptor for input tensor (input)
 * @param input                    Data tensor input (input)
 * @param weightDesc               Tensor descriptor for weight tensor (input)
 * @param weight                   Data tensor weight (input)
 * @param doutputDesc              Tensor descriptor for output gradient (input)
 * @param doutput                  Gradient of output (input)
 * @param dinputDesc               Tensor descriptor for input gradient (input)
 * @param dinput                   Gradient of input (output)
 * @param dweightDesc              Tensor descriptor for weight gradient (input)
 * @param dweight                  Gradient of weight (output)
 */
MIOPEN_EXPORT miopenStatus_t miopenPReLUBackward(miopenHandle_t handle,
                                                 void* workspace,
                                                 size_t workspaceSizeInBytes,
                                                 miopenTensorDescriptor_t inputDesc,
                                                 const void* input,
                                                 miopenTensorDescriptor_t weightDesc,
                                                 const void* weight,
                                                 miopenTensorDescriptor_t doutputDesc,
                                                 const void* doutput,
                                                 miopenTensorDescriptor_t dinputDesc,
                                                 void* dinput,
                                                 miopenTensorDescriptor_t dweightDesc,
                                                 void* dweight);

/** @} */
// CLOSEOUT RELU DOXYGEN GROUP
#endif // MIOPEN_BETA_API

<<<<<<< HEAD
#ifdef MIOPEN_BETA_API
// avgpool APIs
/** @addtogroup avgpool
 *
 *  @{
 */

/*! @brief Execute an avgpool forward layer
 *
 * @param handle                   MIOpen handle (input)
 * @param inputDesc                Tensor descriptor for input tensor (input)
 * @param input                    Data tensor input (input)
 * @param outputDesc               Tensor descriptor for output tensor (input)
 * @param output                   Data tensor output (output)
 * @param KD                       Kernel size in dimension D  (input)
 * @param KH                       Kernel size in dimension H (input)
 * @param KW                       Kernel size in dimension K (input)
 * @param SD                       Stride size in dimension D (input)
 * @param SH                       Stride size in dimension H (input)
 * @param SW                       Stride size in dimension K (input)
 * @param PD                       Padding size in dimension D (input)
 * @param PH                       Padding size in dimension H (input)
 * @param PW                       Padding size in dimension K (input)
 * @param count_include_pad        When True, will include the zero-padding in the averaging
 * calculation (input)
 * @param divisor_override         If non-zero, will use this value as the divisor, otherwise will
 * use the number of elements in the pooling window (input)
 * @return                         miopenStatus_t
 */
MIOPEN_EXPORT miopenStatus_t miopenAvgPoolForward(miopenHandle_t handle,
                                                  const miopenTensorDescriptor_t inputDesc,
                                                  const void* input,
                                                  const miopenTensorDescriptor_t outputDesc,
                                                  void* output,
                                                  const int64_t KD,
                                                  const int64_t KH,
                                                  const int64_t KW,
                                                  const int64_t SD,
                                                  const int64_t SH,
                                                  const int64_t SW,
                                                  const int64_t PD,
                                                  const int64_t PH,
                                                  const int64_t PW,
                                                  const bool count_include_pad,
                                                  const int64_t divisor_override);

/*! @brief Execute an avgpool backward layer
 *
 * @param handle                   MIOpen handle (input)
 * @param outputGradDesc           Tensor descriptor for output grad tensor (input)
 * @param output_grad              Data tensor output grad (input)
 * @param inputGradDesc            Tensor descriptor for input grad tensor (input)
 * @param input_grad               Data tensor input grad (output)
 * @param KD                       Kernel size in dimension D  (input)
 * @param KH                       Kernel size in dimension H (input)
 * @param KW                       Kernel size in dimension K (input)
 * @param SD                       Stride size in dimension D (input)
 * @param SH                       Stride size in dimension H (input)
 * @param SW                       Stride size in dimension K (input)
 * @param PD                       Padding size in dimension D (input)
 * @param PH                       Padding size in dimension H (input)
 * @param PW                       Padding size in dimension K (input)
 * @param count_include_pad        When True, will include the zero-padding in the averaging
 * calculation (input)
 * @param divisor_override         If non-zero, will use this value as the divisor, otherwise will
 * use the number of elements in the pooling window (input)
 * @return                         miopenStatus_t
 */
MIOPEN_EXPORT miopenStatus_t miopenAvgPoolBackward(miopenHandle_t handle,
                                                   const miopenTensorDescriptor_t outputGradDesc,
                                                   const void* output_grad,
                                                   const miopenTensorDescriptor_t inputGradDesc,
                                                   void* input_grad,
                                                   const int64_t KD,
                                                   const int64_t KH,
                                                   const int64_t KW,
                                                   const int64_t SD,
                                                   const int64_t SH,
                                                   const int64_t SW,
                                                   const int64_t PD,
                                                   const int64_t PH,
                                                   const int64_t PW,
                                                   const bool count_include_pad,
                                                   const int64_t divisor_override);
/** @} */
// CLOSEOUT avgpool DOXYGEN GROUP
#endif // MIOPEN_BETA_API

=======
>>>>>>> 93cfc7b2
#ifdef __cplusplus
}
#endif

#ifdef __clang__
#pragma clang diagnostic pop
#endif

#endif // MIOPEN_GUARD_MIOPEN_H_<|MERGE_RESOLUTION|>--- conflicted
+++ resolved
@@ -72,10 +72,7 @@
  * @defgroup ReduceCalculation
  * @defgroup RotaryPositionalEmbeddings
  * @defgroup ReLU
-<<<<<<< HEAD
  * @defgroup avgpool
-=======
->>>>>>> 93cfc7b2
  *
  */
 
@@ -7795,7 +7792,6 @@
 // CLOSEOUT RELU DOXYGEN GROUP
 #endif // MIOPEN_BETA_API
 
-<<<<<<< HEAD
 #ifdef MIOPEN_BETA_API
 // avgpool APIs
 /** @addtogroup avgpool
@@ -7884,8 +7880,6 @@
 // CLOSEOUT avgpool DOXYGEN GROUP
 #endif // MIOPEN_BETA_API
 
-=======
->>>>>>> 93cfc7b2
 #ifdef __cplusplus
 }
 #endif
