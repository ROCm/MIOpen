--- conflicted
+++ resolved
@@ -70,12 +70,9 @@
  * @defgroup SGD
  * @defgroup getitem
  * @defgroup ReduceCalculation
-<<<<<<< HEAD
- * @defgroup adaptiveavgpool
-=======
  * @defgroup RotaryPositionalEmbeddings
  * @defgroup ReLU
->>>>>>> 93cfc7b2
+ * @defgroup adaptiveavgpool
  *
  */
 
@@ -7687,46 +7684,6 @@
 #endif // MIOPEN_BETA_API
 
 #ifdef MIOPEN_BETA_API
-<<<<<<< HEAD
-// adaptiveavgpool APIs
-/** @addtogroup adaptiveavgpool
- *
- *  @{
- */
-
-/*! @brief Execute an adaptiveavgpool forward layer
- *
- * @param handle                   MIOpen handle (input)
- * @param inputDesc                Tensor descriptor for input tensor (input)
- * @param input                    Data tensor input (input)
- * @param outputDesc               Tensor descriptor for output tensor (input)
- * @param output                   Data tensor output (output)
- * @return                         miopenStatus_t
- */
-MIOPEN_EXPORT miopenStatus_t miopenAdaptiveAvgPoolForward(miopenHandle_t handle,
-                                                          const miopenTensorDescriptor_t inputDesc,
-                                                          const void* input,
-                                                          const miopenTensorDescriptor_t outputDesc,
-                                                          void* output);
-
-/*! @brief Execute an adaptiveavgpool backward layer
- *
- * @param handle                   MIOpen handle (input)
- * @param outputGradDesc           Tensor descriptor for output grad tensor (input)
- * @param output_grad              Data tensor output grad (input)
- * @param inputGradDesc            Tensor descriptor for input grad tensor (input)
- * @param input_grad               Data tensor input grad (output)
- * @return                         miopenStatus_t
- */
-MIOPEN_EXPORT miopenStatus_t
-miopenAdaptiveAvgPoolBackward(miopenHandle_t handle,
-                              const miopenTensorDescriptor_t outputGradDesc,
-                              const void* output_grad,
-                              const miopenTensorDescriptor_t inputGradDesc,
-                              void* input_grad);
-/** @} */
-// CLOSEOUT adaptiveavgpool DOXYGEN GROUP
-=======
 // RotaryPositionalEmbeddings APIs
 /** @addtogroup RotaryPositionalEmbeddings
  *
@@ -7833,7 +7790,47 @@
 
 /** @} */
 // CLOSEOUT RELU DOXYGEN GROUP
->>>>>>> 93cfc7b2
+#endif // MIOPEN_BETA_API
+
+#ifdef MIOPEN_BETA_API
+// adaptiveavgpool APIs
+/** @addtogroup adaptiveavgpool
+ *
+ *  @{
+ */
+
+/*! @brief Execute an adaptiveavgpool forward layer
+ *
+ * @param handle                   MIOpen handle (input)
+ * @param inputDesc                Tensor descriptor for input tensor (input)
+ * @param input                    Data tensor input (input)
+ * @param outputDesc               Tensor descriptor for output tensor (input)
+ * @param output                   Data tensor output (output)
+ * @return                         miopenStatus_t
+ */
+MIOPEN_EXPORT miopenStatus_t miopenAdaptiveAvgPoolForward(miopenHandle_t handle,
+                                                          const miopenTensorDescriptor_t inputDesc,
+                                                          const void* input,
+                                                          const miopenTensorDescriptor_t outputDesc,
+                                                          void* output);
+
+/*! @brief Execute an adaptiveavgpool backward layer
+ *
+ * @param handle                   MIOpen handle (input)
+ * @param outputGradDesc           Tensor descriptor for output grad tensor (input)
+ * @param output_grad              Data tensor output grad (input)
+ * @param inputGradDesc            Tensor descriptor for input grad tensor (input)
+ * @param input_grad               Data tensor input grad (output)
+ * @return                         miopenStatus_t
+ */
+MIOPEN_EXPORT miopenStatus_t
+miopenAdaptiveAvgPoolBackward(miopenHandle_t handle,
+                              const miopenTensorDescriptor_t outputGradDesc,
+                              const void* output_grad,
+                              const miopenTensorDescriptor_t inputGradDesc,
+                              void* input_grad);
+/** @} */
+// CLOSEOUT adaptiveavgpool DOXYGEN GROUP
 #endif // MIOPEN_BETA_API
 
 #ifdef __cplusplus
