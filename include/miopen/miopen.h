<<<<<<< HEAD
/*******************************************************************************
 *
 * MIT License
 *
 * Copyright (c) 2023 Advanced Micro Devices, Inc.
 *
 * Permission is hereby granted, free of charge, to any person obtaining a copy
 * of this software and associated documentation files (the "Software"), to deal
 * in the Software without restriction, including without limitation the rights
 * to use, copy, modify, merge, publish, distribute, sublicense, and/or sell
 * copies of the Software, and to permit persons to whom the Software is
 * furnished to do so, subject to the following conditions:
 *
 * The above copyright notice and this permission notice shall be included in all
 * copies or substantial portions of the Software.
 *
 * THE SOFTWARE IS PROVIDED "AS IS", WITHOUT WARRANTY OF ANY KIND, EXPRESS OR
 * IMPLIED, INCLUDING BUT NOT LIMITED TO THE WARRANTIES OF MERCHANTABILITY,
 * FITNESS FOR A PARTICULAR PURPOSE AND NONINFRINGEMENT. IN NO EVENT SHALL THE
 * AUTHORS OR COPYRIGHT HOLDERS BE LIABLE FOR ANY CLAIM, DAMAGES OR OTHER
 * LIABILITY, WHETHER IN AN ACTION OF CONTRACT, TORT OR OTHERWISE, ARISING FROM,
 * OUT OF OR IN CONNECTION WITH THE SOFTWARE OR THE USE OR OTHER DEALINGS IN THE
 * SOFTWARE.
 *
 *******************************************************************************/
#ifndef MIOPEN_GUARD_MIOPEN_H_
#define MIOPEN_GUARD_MIOPEN_H_

#ifdef __clang__
#pragma clang diagnostic push
#pragma clang diagnostic ignored "-Wextern-c-compat"
#endif

#include <stddef.h>
#include <stdbool.h>
#include <miopen/config.h>
#include <miopen/export.h>

#if MIOPEN_BACKEND_OPENCL
#define CL_TARGET_OPENCL_VERSION 120
#if defined(__APPLE__) || defined(__MACOSX)
#include <OpenCL/cl.h>
#else
#define CL_USE_DEPRECATED_OPENCL_1_2_APIS
#include <CL/cl.h>
#endif

#elif MIOPEN_BACKEND_HIP
#include <hip/hip_runtime_api.h>
#endif

/*
 * @defgroup convolutions
 * @defgroup pooling
 * @defgroup handle
 * @defgroup layernorm
 * @defgroup LRN
 * @defgroup batchnorm
 * @defgroup activation
 * @defgroup tensor
 * @defgroup softmax
 * @defgroup RNN
 * @defgroup fusion
 * @defgroup LossFunction
 * @defgroup TensorReduce
 * @defgroup find2
 * @defgroup ReduceExtreme
 * @defgroup groupnorm
 * @defgroup cat
 * @defgroup SGD
 * @defgroup getitem
 * @defgroup ReduceCalculation
 * @defgroup ReLU
 *
 */

/*! Constructs type name from a struct */
#define MIOPEN_DECLARE_OBJECT(name) \
    struct name                     \
    {                               \
    };                              \
    typedef struct name* name##_t;

#ifdef __cplusplus
extern "C" {
#endif

#if MIOPEN_BACKEND_OPENCL
typedef cl_command_queue miopenAcceleratorQueue_t;
#elif MIOPEN_BACKEND_HIP
typedef hipStream_t miopenAcceleratorQueue_t;
#endif

/*! @ingroup handle
 * @brief Creates the miopenHandle_t type
 */
MIOPEN_DECLARE_OBJECT(miopenHandle);

/** @addtogroup handle
 *
 *  @{
 */

/*! @enum miopenStatus_t
 * Error codes that are returned by all MIOpen API calls.
 */
typedef enum
{
    miopenStatusSuccess              = 0, /*!< No errors */
    miopenStatusNotInitialized       = 1, /*!< Data not initialized. */
    miopenStatusInvalidValue         = 2, /*!< Incorrect variable value. */
    miopenStatusBadParm              = 3, /*!< Incorrect parameter detected. */
    miopenStatusAllocFailed          = 4, /*!< Memory allocation error. */
    miopenStatusInternalError        = 5, /*!< MIOpen failure. */
    miopenStatusNotImplemented       = 6, /*!< Use of unimplemented feature. */
    miopenStatusUnknownError         = 7, /*!< Unknown error occurred. */
    miopenStatusUnsupportedOp        = 8, /*!< Unsupported operator for fusion. */
    miopenStatusGpuOperationsSkipped = 9, /*!< This is not an error. */
    miopenStatusVersionMismatch = 10, /*!< Version mismatch of the supplied binary data argment. */
} miopenStatus_t;

#ifdef MIOPEN_BETA_API
typedef enum
{
    miopenF8RoundingModeStandard   = 0,
    miopenF8RoundingModeStochastic = 1,
} miopenF8RoundingMode_t;
#endif

/*! @brief Get character string for an error code.
 *
 * A function which returns a NULL terminated character string of the error code.
 *
 * @param error  miopenStatus_t type error status (input)
 * @return       errorString
 */
MIOPEN_EXPORT const char* miopenGetErrorString(miopenStatus_t error);

/*! @brief Custom allocator function
 *
 * This function allow for user-defined custom allocator
 *
 * @param context     A pointer a context (input)
 * @param sizeBytes   Number of bytes to allocate (input)
 *
 */
typedef void* (*miopenAllocatorFunction)(void* context, size_t sizeBytes);

/*! @brief Custom deallocator function
 *
 * This function allow for user-defined custom deallocation function
 *
 * @param context     A pointer context (input)
 * @param memory      A pointer allocated memory (input)
 *
 */
typedef void (*miopenDeallocatorFunction)(void* context, void* memory);

/*! @brief Method to return version of MIOpen
 *
 * The output values of this call follow from the versioning
 * format major.minor.patch
 *
 * Pointers that are NULL will be ignored.
 *
 * @param major     Major version number (output)
 * @param minor     Minor version number (output)
 * @param patch     Patch version number (output)
 *
 * @return          miopenStatus_t
 */
MIOPEN_EXPORT miopenStatus_t miopenGetVersion(size_t* major, size_t* minor, size_t* patch);

/*! @brief Method to create the MIOpen handle object.
 *
 * This function creates a MIOpen handle. This is called at the very start to initialize the MIOpen
 * environment.
 * @param handle     A pointer to a MIOpen handle type (output)
 *
 * @return           miopenStatus_t
 */
MIOPEN_EXPORT miopenStatus_t miopenCreate(miopenHandle_t* handle);

/*! @brief Create a MIOpen handle with an accelerator stream.
 *
 * The HIP side uses a hipStream_t type for the stream, while OpenCL will use a
 * cl_command_queue.
 *
 * Create a handle with a previously created accelerator command queue.
 * @param handle     A pointer to a MIOpen handle type (output)
 * @param stream      An accelerator queue type (input)
 *
 * @return           miopenStatus_t
 */
MIOPEN_EXPORT miopenStatus_t miopenCreateWithStream(miopenHandle_t* handle,
                                                    miopenAcceleratorQueue_t stream);

/*! @brief Destroys the MIOpen handle.
 *
 * This is called when breaking down the MIOpen environment.
 * @param handle     MIOpen handle (input)
 * @return           miopenStatus_t
 */
MIOPEN_EXPORT miopenStatus_t miopenDestroy(miopenHandle_t handle);

/*! @brief Set accelerator command queue previously created
 *
 * Set a command queue for an accelerator device
 * @param handle     MIOpen handle (input)
 * @param streamID   An accelerator queue type (input)
 * @return           miopenStatus_t
 */
MIOPEN_EXPORT miopenStatus_t miopenSetStream(miopenHandle_t handle,
                                             miopenAcceleratorQueue_t streamID);

/*! @brief Get the previously created accelerator command queue
 *
 * Creates a command queue for an accelerator device
 * @param handle     MIOpen handle (input)
 * @param streamID   Pointer to a accelerator queue type (output)
 * @return           miopenStatus_t
 */
MIOPEN_EXPORT miopenStatus_t miopenGetStream(miopenHandle_t handle,
                                             miopenAcceleratorQueue_t* streamID);

/*! @brief Set allocator for previously created miopenHandle
 *
 * Set a command queue for an accelerator device
 * @param handle     MIOpen handle
 * @param allocator  A callback function MIOpen will use for internal memory allocations.
 *      The provided callback function should allocate device memory with requested size
 *      and return a pointer to this memory.
 *      Passing 0 will restore the default MIOpen allocator and deallocator.
 * @param deallocator  A callback function MIOpen will use to for internal memory deallocation.
 *      The provided callback function should free the specified memory pointer
 * @param allocatorContext  User-specified pointer which is passed to \p allocator and \p
 * deallocator
 *      This allows the callback function to access state set by the caller to this function,
 *      for example a stateful heap allocator or a c++ class.
 * @return           miopenStatus_t
 */
MIOPEN_EXPORT miopenStatus_t miopenSetAllocator(miopenHandle_t handle,
                                                miopenAllocatorFunction allocator,
                                                miopenDeallocatorFunction deallocator,
                                                void* allocatorContext);

/*! @brief Get time for last kernel launched
 *
 * This function is used only when profiling mode has been enabled.
 * Kernel timings are based on the MIOpen handle and is not thread-safe.
 * In order to use multi-threaded profiling, create an MIOpen handle for each
 * concurrent thread.
 *
 * @param handle     MIOpen handle (input)
 * @param time       Pointer to a float type to contain kernel time in milliseconds (output)
 * @return           miopenStatus_t
 */
MIOPEN_EXPORT miopenStatus_t miopenGetKernelTime(miopenHandle_t handle, float* time);

/*! @brief Enable profiling to retrieve kernel time
 *
 * Enable or disable kernel profiling. This profiling is only for kernel time.
 * @param handle     MIOpen handle (input)
 * @param enable     Boolean to toggle profiling (input)
 * @return           miopenStatus_t
 */
MIOPEN_EXPORT miopenStatus_t miopenEnableProfiling(miopenHandle_t handle, bool enable);
/** @} */
// CLOSEOUT HANDLE DOXYGEN GROUP

/*! @ingroup fusion
 * @brief Creates the miopenFusionOpDescriptor_t type
 *
 * Fusion Operator Descriptor contains the meta-data associated with an operator
 * to be fused in a compute graph
 *
 */
MIOPEN_DECLARE_OBJECT(miopenFusionOpDescriptor);

/*! @ingroup tensor
 * @brief Creates the miopenTensorDescriptor_t type
 *
 * Tensor descriptor is an object that allows the user to specify a layer's size for each
 * dimension and dimension strides.
 *
 */
MIOPEN_DECLARE_OBJECT(miopenTensorDescriptor);

/*! @ingroup tensor
 * @brief Creates the miopenSeqTensorDescriptor_t type
 *
 * SeqTensor descriptor is an object that allows the user to specify tensor with sequence dimension.
 *
 */
MIOPEN_DECLARE_OBJECT(miopenSeqTensorDescriptor);

/*! @ingroup convolutions
 * @brief Creates the miopenConvolutionDescriptor_t type
 *
 * Convolution descriptor is an object that allows the user to specify a layer's padding, stride,
 * and dilation of the convolutional filter. Parameters must all be non-negative.
 *
 */
MIOPEN_DECLARE_OBJECT(miopenConvolutionDescriptor);

/*! @ingroup pooling
 * @brief Creates the miopenPoolingDescriptor_t type
 *
 * Pooling descriptor is an object that allows the user to specify the dimension sizes of the
 * pooling windows, paddings, strides, and pooling mode.
 *
 */
MIOPEN_DECLARE_OBJECT(miopenPoolingDescriptor);

/*! @ingroup LRN
 *  @brief Creates the miopenLRNDescriptor_t type
 *
 * LRN descriptor is an object that allows the user to specify the LRN mode, the number of elements
 * in the normalization window, and the LRN k-parameter.
 *
 */
MIOPEN_DECLARE_OBJECT(miopenLRNDescriptor);

/*! @ingroup activation
 * @brief Creates the miopenActivationDescriptor_t type
 *
 * Activation descriptor is an object that allows the user to specify the activation mode.
 *
 */
MIOPEN_DECLARE_OBJECT(miopenActivationDescriptor);

/*! @ingroup RNN
 * @brief Creates the miopenRNNDescriptor_t type
 */
MIOPEN_DECLARE_OBJECT(miopenRNNDescriptor);

/*! @ingroup LossFunction
 * @brief Creates the miopenCTCLossDescriptor_t type
 */
MIOPEN_DECLARE_OBJECT(miopenCTCLossDescriptor);

/*! @ingroup Dropout
 * @brief Creates the miopenDropoutDescriptor_t type
 */
MIOPEN_DECLARE_OBJECT(miopenDropoutDescriptor);

/*! @ingroup TensorReduce
 * @brief Creates the miopenReduceTensorDescriptor_t type
 */
MIOPEN_DECLARE_OBJECT(miopenReduceTensorDescriptor);

/*! @ingroup mha
 * @brief Creates the miopenMhaDescriptor_t type
 */
MIOPEN_DECLARE_OBJECT(miopenMhaDescriptor);

/*! @ingroup softmax
 * @brief Creates the miopenSoftmaxDescriptor_t type
 */
MIOPEN_DECLARE_OBJECT(miopenSoftmaxDescriptor);

/*! @ingroup tensor
 * @enum miopenDataType_t
 * MIOpen floating point datatypes. Both 32-bit and 16-bit floats are supported in MIOpen.
 */
typedef enum
{
    miopenHalf  = 0, /*!< 16-bit floating point (Fully supported) */
    miopenFloat = 1, /*!< 32-bit floating point (Fully supported) */
    miopenInt32 = 2, /*!< 32-bit integer (Partially supported) */
    miopenInt8  = 3, /*!< 8-bit integer (Partially supported) */
    // miopenInt8x4   = 4, /*!< Pack of 4x Int8 in NCHW_VECT_C format (Support discontinued) */
    miopenBFloat16 = 5, /*!< 16-bit binary floating point (8-bit exponent, 7-bit fraction)
                           (Partially supported) */
    miopenDouble = 6,   /*!< 64-bit floating point (Partially supported) */
#ifdef MIOPEN_BETA_API
    miopenFloat8  = 7,
    miopenBFloat8 = 8,
#else
// miopenReserved1 = 7,
// miopenReserved2 = 8,
#endif
    miopenInt64 = 9,
} miopenDataType_t;

/*! @ingroup tensor
 * @enum miopenTensorLayout_t
 * Tensor layouts supported by MIOpen.
 * miopenTensorCHWNc4 and miopenTensorCHWNc8 layout only support weight tensor.
 */
typedef enum
{
    miopenTensorNCHW   = 0, /*!< NCHW memory layout (Fully supported) */
    miopenTensorNHWC   = 1, /*!< NHWC memory layout (Fully supported) */
    miopenTensorCHWN   = 2, /*!< CHWN memory layout (Not supported) */
    miopenTensorNCHWc4 = 3, /*!< NCHWc4 memory layout (Partially supported) */
    miopenTensorNCHWc8 = 4, /*!< NCHWc8 memory layout (Partially supported) */
    miopenTensorCHWNc4 = 5, /*!< CHWNc4 memory layout (Partially supported) */
    miopenTensorCHWNc8 = 6, /*!< CHWNc8 memory layout (Partially supported) */
    miopenTensorNCDHW  = 7, /*!< NCDHW memory layout (Fully supported) */
    miopenTensorNDHWC  = 8, /*!< NCDHW memory layout (Fully supported) */
} miopenTensorLayout_t;

/*! @ingroup pooling
 * @enum miopenIndexType_t
 * MIOpen index datatypes.
 */
typedef enum
{
    miopenIndexUint8  = 0, /*!<  8-bit unsigned */
    miopenIndexUint16 = 1, /*!< 16-bit unsigned */
    miopenIndexUint32 = 2, /*!< 32-bit unsigned */
    miopenIndexUint64 = 3, /*!< 64-bit unsigned */
} miopenIndexType_t;

/*! @ingroup tensor
 * @enum miopenTensorOp_t
 * Element-wise tensor operation modes
 */
typedef enum
{
    miopenTensorOpAdd = 0, /*!< Add tensors element-wise */
    miopenTensorOpMul = 1, /*!< Multiply two tensors element-wise */
    miopenTensorOpMin = 2, /*!< Minimum of tensor element pairs */
    miopenTensorOpMax = 3, /*!< Maximum of tensor element pairs */
} miopenTensorOp_t;

/*! @ingroup convolutions
 *  @enum miopenConvolutionMode_t
 * Convolution mode selection for convolution layer preference.
 */
typedef enum
{
    miopenConvolution = 0, /*!< Cross-Correlation convolution */
    miopenTranspose   = 1, /*!< Transpose convolutions -- deconvolution */
    miopenGroupConv   = 2, /*!< Deprecated Group convolution legacy, ToBe Removed */
    miopenDepthwise   = 3, /*!< Deprecated Depthwise convolution legacy, ToBe Removed */
} miopenConvolutionMode_t;

/*! @ingroup padding
 *  @enum miopenPaddingMode_t
 * Padding mode selection for convolution/Pooling layer preference
 */
typedef enum
{
    miopenPaddingDefault = 0, /*!< MIOPEN Default Padding */
    miopenPaddingSame    = 1, /*!< Tensorflow SAME Padding */
    miopenPaddingValid   = 2, /*!< Tensorflow VALID Padding */
} miopenPaddingMode_t;

/*! @ingroup pooling
 * @enum miopenPoolingMode_t
 * Pooling layer mode
 */
typedef enum
{
    miopenPoolingMax              = 0, /*!< Maximum pooling */
    miopenPoolingAverage          = 1, /*!< Average pooling */
    miopenPoolingAverageInclusive = 2, /*!< Inclusive Average pooling */
} miopenPoolingMode_t;

/*! @ingroup pooling
 * @enum miopenPoolingWorkspaceIndexMode_t
 * Pooling layer workspace index mode. miopenPoolingWorkspaceIndexMask mode records indices
 * indicating the max values' positions in the filter/mask. miopenPoolingWorkspaceIndexImage mode
 * records indices indicating the max values' positions in the image.
 */
typedef enum
{
    miopenPoolingWorkspaceIndexMask  = 0, /*!< Use mask indices, 2D pooling only */
    miopenPoolingWorkspaceIndexImage = 1, /*!< Use image indices */
} miopenPoolingWorkspaceIndexMode_t;

/*! @ingroup LRN
 * @enum miopenLRNMode_t
 * Local Response Normalization layer mode
 */
typedef enum
{
    miopenLRNWithinChannel = 0, /*!< Channel independent */
    miopenLRNCrossChannel  = 1, /*!< Cross Channel */
} miopenLRNMode_t;
#ifdef MIOPEN_BETA_API
/*! @ingroup layernorm
 * @enum miopenNormMode_t
 * LayerNorm mode
 */
typedef enum
{
    MIOPEN_ELEMENTWISE_AFFINE = 0, /*!< initialized to ones for weights and zeros for biases */
    MIOPEN_WEIGHT_BIAS =
        1, /*!< learnable weights and biases of the module of shape normalized_shape */
    MIOPEN_ELEMENTWISE_AFFINE_FUSED_ADD =
        2, /*!< initialized to ones for weights and zeros for biases in addlayernorm */
    MIOPEN_WEIGHT_BIAS_FUSED_ADD = 3, /*!< learnable weights and biases of the module of shape
                                         normalized_shape in addlayernorm */
    MIOPEN_ELEMENTWISE_AFFINE_T5 =
        4, /*!< initialized to ones for weights and zeros for biases in t5layernorm */
    MIOPEN_WEIGHT_BIAS_T5 = 5, /*!< learnable weights and biases of the module of shape
                                  normalized_shape in t5layernorm */
} miopenNormMode_t;
#endif
/*! @ingroup batchnorm
 * @enum miopenBatchNormMode_t
 * Batch Normalization layer mode
 */
typedef enum
{
    miopenBNPerActivation = 0, /*!< Element-wise normalization for fully connected layer */
    miopenBNSpatial       = 1, /*!< Mini-batch spatial normalization for convolutional layers */
} miopenBatchNormMode_t;

/*! @ingroup activation
 * @enum miopenActivationMode_t
 * Activation layer modes
 */
typedef enum
{
    miopenActivationPASTHRU  = 0, /*!< No activation, pass through the data */
    miopenActivationLOGISTIC = 1, /*!< Sigmoid function: \f$1 / (1 + e^{-x})\f$ */
    miopenActivationTANH     = 2, /*!< Tanh activation \f$ \beta * tanh( \alpha * x) \f$ */
    miopenActivationRELU     = 3, /*!< Rectified Linear Unit \f$ max(0, x) \f$ */
    miopenActivationSOFTRELU = 4, /*!< \f$log(1 + e^x)\f$ */
    miopenActivationABS      = 5, /*!< Absolute value \f$abs(x)\f$ */
    miopenActivationPOWER = 6, /*!< Scaled and shifted power \f$(\alpha + \beta * x)^{gamma}\f$ */
    miopenActivationCLIPPEDRELU =
        7, /*!< Clipped Rectified Linear Unit \f$ min(\alpha, max(0,x)) \f$ */
    miopenActivationLEAKYRELU =
        8, /*!< Leaky Rectified Linear Unit \f$ \alpha * x | x <= 0; x | x > 0 \f$ */
    miopenActivationELU =
        9, /*!< Exponential Rectified Linear Unit \f$ \alpha * (e^{x} - 1) | x <= 0; x | x > 0 \f$
            */
} miopenActivationMode_t;

/*! @ingroup softmax
 * @enum miopenSoftmaxAlgorithm_t
 * Softmax implementation algorithms
 */
typedef enum
{
    MIOPEN_SOFTMAX_FAST     = 0, /*!< straightforward softmax */
    MIOPEN_SOFTMAX_ACCURATE = 1, /*!< scaled softmax by maximum value in input domain */
    MIOPEN_SOFTMAX_LOG      = 2, /*!< log softmax */
} miopenSoftmaxAlgorithm_t;

/*! @ingroup softmax
 * @enum miopenSoftmaxMode_t
 * Softmax modes
 */
typedef enum
{
    MIOPEN_SOFTMAX_MODE_INSTANCE = 0, /*!< compute per image (N) across C, H, W */
    MIOPEN_SOFTMAX_MODE_CHANNEL =
        1, /*!< compute per spatial location (H, W) per image (N) across C */
} miopenSoftmaxMode_t;

/*! @ingroup TensorReduce
 * @brief Version of TensorReduce API. Applications may use it to ensure
 * backward compatibility with older library versions.
 *
 * - 0 or undefined - Initial API. Supported operations: ADD, MIN, MIN, MAX.
 * - 1 - Added AMAX, AVG, NORM1, NORM2 ops.
 */
#define MIOPEN_API_VERSION_REDUCE_TENSOR 1

/*! @ingroup TensorReduce
 * @enum miopenReduceTensorOp_t
 * Tensor Reduction operation types
 */
typedef enum
{
    MIOPEN_REDUCE_TENSOR_ADD = 0, /*!< the operation is adding the values of the reduced elements */
    MIOPEN_REDUCE_TENSOR_MUL =
        1, /*!< the operation is multiplying the values of the reduced elements */
    MIOPEN_REDUCE_TENSOR_MIN =
        2, /*!< the operation is getting the minimum value of the reduced elements */
    MIOPEN_REDUCE_TENSOR_MAX =
        3, /*!< the operation is getting the maximum value of the reduced elements */
    MIOPEN_REDUCE_TENSOR_AMAX =
        4, /*!< the operation is getting the maximum absolute value of the reduced elements */
    MIOPEN_REDUCE_TENSOR_AVG =
        5, /*!< the operation is getting the averaged value of the reduced elements */
    MIOPEN_REDUCE_TENSOR_NORM1 =
        6, /*!< the operation is adding the absolute values of the reduced elements */
    MIOPEN_REDUCE_TENSOR_NORM2 = 7, /*!< the operation is getting the square root of the sum of
                                     squares of the reduced elements */
    // MIOPEN_REDUCE_TENSOR_MUL_NO_ZEROS =
    //    8, /*!< the operation is same as MUL, but does not have the zero values considered */
} miopenReduceTensorOp_t;

/*! @ingroup TensorReduce
 * @enum miopenReduceTensorOp_t
 * Nan numbers propagation modes
 */
typedef enum
{
    MIOPEN_NOT_PROPAGATE_NAN = 0, /*!< does not propagate Nan number */
    MIOPEN_PROPAGATE_NAN     = 1, /*!< propagate the Nan number by the Reduction operation */
} miopenNanPropagation_t;

/*! @ingroup TensorReduce
 * @enum miopenReduceTensorIndices_t
 * Reduction Indices computation modes
 */
typedef enum
{
    MIOPEN_REDUCE_TENSOR_NO_INDICES        = 0, /*!< Does not compuate indices */
    MIOPEN_REDUCE_TENSOR_FLATTENED_INDICES = 1, /*!< Compute the relative, flatted indices */
} miopenReduceTensorIndices_t;

/*! @ingroup TensorReduce
 * @enum miopenIndicesType_t
 * Reduction Indices types
 */
typedef enum
{
    MIOPEN_32BIT_INDICES = 0, /*!< 32-bit unsigned integer indices */
    MIOPEN_64BIT_INDICES = 1, /*!< 64-bit unsigned integer indices */
    MIOPEN_16BIT_INDICES = 2, /*!< 16-bit unsigned integer indices */
    MIOPEN_8BIT_INDICES  = 3, /*!< 8-bit unsigned integer indices */
} miopenIndicesType_t;

/*! @ingroup convolutions
 *  @enum miopenConvolutionAttrib_t
 * Attribute for convolution descriptor, used for alternating the convolution behavior
 */
typedef enum
{
    MIOPEN_CONVOLUTION_ATTRIB_FP16_ALT_IMPL =
        0, /*!< Use alternative fp16 implementation.
            Only supported for gfx90a; has no effect for other targets.
            0 - disabled, 1 - enabled, -1 or unset - default (F0B1W1) >*/
    MIOPEN_CONVOLUTION_ATTRIB_DETERMINISTIC =
        1, /*!< Restrict MIOpen convolutions to kernels which produce numerically deterministic
              results. 0 - disabled (default), 1 - enabled >*/
#ifdef MIOPEN_BETA_API
    MIOPEN_CONVOLUTION_ATTRIB_FP8_ROUNDING_MODE =
        2, /*!<Specifies the rounding mode for the 8-bit floating data types. Currently, two
              rounding modes are supported miopenF8RoundingModeStandard and
              miopenF8RoundingModeStochastic. These are listed as part of the miopenF8RoundingMode_t
              enum.>*/
#else
// miopenReserved1 = 2,
#endif
} miopenConvolutionAttrib_t;

/** @addtogroup tensor
 *
 *  @{
 */

/*! @brief Create a Tensor Descriptor
 *
 * API for creating an uninitialized tensor descriptor.
 * @param tensorDesc Pointer to a tensor descriptor type (output)
 * @return           miopenStatus_t
 */
MIOPEN_EXPORT miopenStatus_t miopenCreateTensorDescriptor(miopenTensorDescriptor_t* tensorDesc);

/*! @brief Set shape of 4D tensor
 *
 * Interface for setting 4-D tensor shape. MIOpen currently implements NCHW and NHWC layout.
 *
 * @param tensorDesc Tensor descriptor (input/output)
 * @param dataType   MIOpen datatype (input)
 * @param n          Mini-batch size (input)
 * @param c          Number of channels (input)
 * @param h          Data height dimension size (input)
 * @param w          Data width dimension size (input)
 * @return           miopenStatus_t
 */
MIOPEN_EXPORT miopenStatus_t miopenSet4dTensorDescriptor(
    miopenTensorDescriptor_t tensorDesc, miopenDataType_t dataType, int n, int c, int h, int w);

/*! @brief Set shape of ND tensor with specific layout
 *
 * Interface for setting N-D packed tensor shape. This interface support NHWC, NCHW, NCHWc*, CHWNc*
 * @param tensorDesc   Tensor descriptor (input/output)
 * @param dataType     MIOpen datatype (input)
 * @param tensorLayout Tensor layout (input)
 * @param lens         Tensor dimensions (input)
 * @param num_lens     Tensor dimension size (input)
 * @return             miopenStatus_t
 */
MIOPEN_EXPORT miopenStatus_t
miopenSetNdTensorDescriptorWithLayout(miopenTensorDescriptor_t tensorDesc,
                                      miopenDataType_t dataType,
                                      miopenTensorLayout_t tensorLayout,
                                      const int* lens,
                                      int num_lens);
/*! @brief Set shape and stride of 4D tensor
 *
 * Interface for setting 4-D tensor shape and stride. It allows to create the non-packed tensor.
 * A non-packed tensor refers to the tensor where the elements are not compressed or packed in any
 * specific way. Each element in the tensor is stored individually, and there is no special
 * compression applied to the storage.
 *
 * @param tensorDesc Tensor descriptor (input/output)
 * @param dataType   MIOpen datatype (input)
 * @param n          Mini-batch size (input)
 * @param c          Number of channels (input)
 * @param h          Data height dimension size (input)
 * @param w          Data width dimension size (input)
 * @param nStride    Mini-batch dimension stride (input)
 * @param cStride    Channel dimension stride (input)
 * @param hStride    Height dimension stride (input)
 * @param wStride    Width dimension stride (input)
 * @return           miopenStatus_t
 */
MIOPEN_EXPORT miopenStatus_t miopenSet4dTensorDescriptorEx(miopenTensorDescriptor_t tensorDesc,
                                                           miopenDataType_t dataType,
                                                           int n,
                                                           int c,
                                                           int h,
                                                           int w,
                                                           int nStride,
                                                           int cStride,
                                                           int hStride,
                                                           int wStride);

/*! @brief Get the details of the tensor descriptor
 *
 * Interface to query the 4-D tensor shape.
 *
 * @param tensorDesc Tensor descriptor (input)
 * @param dataType   MIOpen datatype (output)
 * @param n          Mini-batch size (output)
 * @param c          Number of channels (output)
 * @param h          Data height dimension size (output)
 * @param w          Data width dimension size (output)
 * @param nStride    Mini-batch dimension stride (output)
 * @param cStride    Channel dimension stride (output)
 * @param hStride    Height dimension stride (output)
 * @param wStride    Width dimension stride (output)
 * @return           miopenStatus_t
 */
MIOPEN_EXPORT miopenStatus_t miopenGet4dTensorDescriptor(miopenTensorDescriptor_t tensorDesc,
                                                         miopenDataType_t* dataType,
                                                         int* n,
                                                         int* c,
                                                         int* h,
                                                         int* w,
                                                         int* nStride,
                                                         int* cStride,
                                                         int* hStride,
                                                         int* wStride);

/*! @brief Set shape of N-dimensional tensor
 *
 * Interface for setting non-packed tensor shape.
 * @param tensorDesc   Tensor descriptor (input/output)
 * @param dataType     MIOpen datatype (input)
 * @param nbDims       Number of dimensions in the dimsA array (input)
 * @param dimsA        Array containing the size of dimensions (input)
 * @param stridesA     Array containing the size of stride (input)
 * @return             miopenStatus_t
 */
MIOPEN_EXPORT miopenStatus_t miopenSetTensorDescriptor(miopenTensorDescriptor_t tensorDesc,
                                                       miopenDataType_t dataType,
                                                       int nbDims,
                                                       const int* dimsA,
                                                       const int* stridesA);

#ifdef MIOPEN_BETA_API
/*! @copydoc miopenSetTensorDescriptor()
 */
MIOPEN_EXPORT miopenStatus_t miopenSetTensorDescriptorV2(miopenTensorDescriptor_t tensorDesc,
                                                         miopenDataType_t dataType,
                                                         int nbDims,
                                                         const size_t* dimsA,
                                                         const size_t* stridesA);
#endif

#ifdef MIOPEN_BETA_API
/*! @brief Set the tensor cast type
 *
 *  For tensors where the cast_type attribute is set, the tensor elements would be converted to the
 * target type before the target operation is applied. Currently, only supported for convolution
 * operations targeting the FP8 datatype
 *
 *  @param tensorDesc Tensor descriptor type (input)
 *  @param cast_type  MIOpen datatype (input)
 */
MIOPEN_EXPORT miopenStatus_t miopenSetTensorCastType(miopenTensorDescriptor_t tensorDesc,
                                                     miopenDataType_t cast_type);
#endif

/*! @brief Set shape of N-dimensional tensor
 *
 * Interface for querying tensor size. MIOpen has support for 1, 2, 3, 4, 5 dimensional tensor of
 * layout.
 * @param tensorDesc   Tensor descriptor (input)
 * @param size         number of elements in tensor described by the descriptor (output)
 * @return             miopenStatus_t
 */
MIOPEN_EXPORT miopenStatus_t miopenGetTensorDescriptorSize(miopenTensorDescriptor_t tensorDesc,
                                                           int* size);

/*! @brief Get the details of the N-dimensional tensor descriptor.
 *
 * @param tensorDesc Tensor descriptor (input)
 * @param dataType   MIOpen datatype (output)
 * @param dimsA      Array containing the size of dimensions (output)
 * @param stridesA   Array containing the size of stride (output)
 * @return           miopenStatus_t
 */
MIOPEN_EXPORT miopenStatus_t miopenGetTensorDescriptor(miopenTensorDescriptor_t tensorDesc,
                                                       miopenDataType_t* dataType,
                                                       int* dimsA,
                                                       int* stridesA);

/*! @brief Destroys the tensor descriptor
 *
 * @param tensorDesc Tensor descriptor (input)
 * @return           miopenStatus_t
 */
MIOPEN_EXPORT miopenStatus_t miopenDestroyTensorDescriptor(miopenTensorDescriptor_t tensorDesc);

/*! @brief Create a Tensor Descriptor for sequence data
 *
 * API for creating an uninitialized sequence data tensor descriptor.
 * @param tensorDesc Pointer to a sequence data tensor descriptor type (output)
 * @return           miopenStatus_t
 */
MIOPEN_EXPORT miopenStatus_t
miopenCreateSeqTensorDescriptor(miopenSeqTensorDescriptor_t* tensorDesc);

/*! @brief Destroys the sequence data tensor descriptor
 *
 * @param tensorDesc Tensor descriptor (input)
 * @return           miopenStatus_t
 */
MIOPEN_EXPORT miopenStatus_t
miopenDestroySeqTensorDescriptor(miopenSeqTensorDescriptor_t tensorDesc);

/*! @brief Execute element-wise tensor operations
 *
 * This function implements: \f$ C = op ( alpha1[0] * A, alpha2[0] * B ) + beta[0] * C \f$
 *
 * For Forward Bias one can also use, miopenConvolutionForwardBias()
 *
 * @param handle     MIOpen handle (input)
 * @param tensorOp   Operation from miopenTensorOp_t (input)
 * @param alpha1     Tensor A's floating point scaling factor, allocated on the host (input)
 * @param aDesc      Tensor descriptor for tensor A (input)
 * @param A          Tensor A (input)
 * @param alpha2     Tensor B's floating point scaling factor, allocated on the host (input)
 * @param bDesc      Tensor descriptor for tensor B (input)
 * @param B          Tensor B (input)
 * @param beta       Tensor C's floating point scaling factor, allocated on the host (input)
 * @param cDesc      Tensor descriptor for tensor C (input)
 * @param C          Tensor C (input and output)
 * @return           miopenStatus_t
 */
MIOPEN_EXPORT miopenStatus_t miopenOpTensor(miopenHandle_t handle,
                                            miopenTensorOp_t tensorOp,
                                            const void* alpha1,
                                            const miopenTensorDescriptor_t aDesc,
                                            const void* A,
                                            const void* alpha2,
                                            const miopenTensorDescriptor_t bDesc,
                                            const void* B,
                                            const void* beta,
                                            const miopenTensorDescriptor_t cDesc,
                                            void* C);

/*! @brief Fills a tensor with a single value.
 *
 * Supported datatypes are fp32, fp16, and bfp16
 *
 * @param handle     MIOpen handle (input)
 * @param yDesc      Tensor descriptor for tensor y (input)
 * @param y          Tensor y (input)
 * @param alpha      Pointer to fill value (input)
 * @return           miopenStatus_t
 */
MIOPEN_EXPORT miopenStatus_t miopenSetTensor(miopenHandle_t handle,
                                             const miopenTensorDescriptor_t yDesc,
                                             void* y,
                                             const void* alpha);

/*! @brief Scales all elements in a tensor by a single value.
 *
 * Supported datatypes are fp32 and fp16
 *
 * @param handle     MIOpen handle (input)
 * @param yDesc      Tensor descriptor for tensor y (input)
 * @param y          Tensor y (input and output)
 * @param alpha      Floating point scaling factor, allocated on the host (input)
 * @return           miopenStatus_t
 */
MIOPEN_EXPORT miopenStatus_t miopenScaleTensor(miopenHandle_t handle,
                                               const miopenTensorDescriptor_t yDesc,
                                               void* y,
                                               const void* alpha);

/*! @brief Returns number of bytes associated with tensor descriptor
 *
 * @param tensorDesc Tensor descriptor (input)
 * @param numBytes   Number of bytes associated with tensor descriptor (output)
 * @return           miopenStatus_t
 */
MIOPEN_EXPORT miopenStatus_t miopenGetTensorNumBytes(miopenTensorDescriptor_t tensorDesc,
                                                     size_t* numBytes);

/*! @brief Copies one tensor to another tensor with a different layout/scale.
 *
 * This function implements:
 * 1. \f$ Y = alpha * X + beta * Y \f$ for fp32 and fp16 datatype
 * 2. Vectorize/de-vectorize along channel dimension C for int8 datatype
 *
 * Currently this is used for transforming from int8 to int8x4 vector datatypes
 *
 * @param handle     MIOpen handle (input)
 * @param alpha      Floating point scaling factor, allocated on the host (input)
 * @param xDesc      Source Tensor descriptor for tensor x (input)
 * @param x          Source Tensor x (input)
 * @param beta       Floating point scaling factor, allocated on the host (input)
 * @param yDesc      Destination Tensor descriptor for tensor y (input)
 * @param y          Destination Tensor y (output)
 * @return           miopenStatus_t
 */
MIOPEN_EXPORT miopenStatus_t miopenTransformTensor(miopenHandle_t handle,
                                                   const void* alpha,
                                                   const miopenTensorDescriptor_t xDesc,
                                                   const void* x,
                                                   const void* beta,
                                                   const miopenTensorDescriptor_t yDesc,
                                                   void* y);

/** @} */
// CLOSEOUT TENSOR DOXYGEN GROUP

/** @addtogroup convolutions
 *
 *  @{
 */

/*! @brief Creates a convolution layer descriptor
 *
 * @param convDesc   Convolution layer descriptor
 * @return           miopenStatus_t
 */
MIOPEN_EXPORT miopenStatus_t
miopenCreateConvolutionDescriptor(miopenConvolutionDescriptor_t* convDesc);

/*! @brief Creates a 2-D convolution layer descriptor
 *
 * For group/depthwise convolution dilation height and width, only a dilation value of 1 is
 * supported.
 *
 * @param convDesc   Convolution layer descriptor (output)
 * @param c_mode     Convolutional mode (input)
 * @param pad_h      Height input data padding (input)
 * @param pad_w      Width input data padding (input)
 * @param stride_h   Stride for the height of input data (input)
 * @param stride_w   Stride for the width of input data (input)
 * @param dilation_h Dilation height (input)
 * @param dilation_w Dilation width (input)
 * @return           miopenStatus_t
 */
MIOPEN_EXPORT miopenStatus_t miopenInitConvolutionDescriptor(miopenConvolutionDescriptor_t convDesc,
                                                             miopenConvolutionMode_t c_mode,
                                                             int pad_h,
                                                             int pad_w,
                                                             int stride_h,
                                                             int stride_w,
                                                             int dilation_h,
                                                             int dilation_w);

/*! @brief Creates a N-dimensional convolution layer descriptor
 *
 * @param convDesc      Convolution layer descriptor (output)
 * @param spatialDim    Convolutional spatial dimension (input)
 * @param padA          Array of input data padding (input)
 * @param strideA       Array of convolution stride (input)
 * @param dilationA     Array of convolution dilation (input)
 * @param c_mode        Convolutional mode (input)
 * @return              miopenStatus_t
 */
MIOPEN_EXPORT miopenStatus_t
miopenInitConvolutionNdDescriptor(miopenConvolutionDescriptor_t convDesc,
                                  int spatialDim,
                                  const int* padA,
                                  const int* strideA,
                                  const int* dilationA,
                                  miopenConvolutionMode_t c_mode);

/*! @brief Retrieves the spatial dimension of a convolution layer descriptor
 *
 * @param convDesc              Convolution layer descriptor (input)
 * @param spatialDim            Spatial dimension of convolution descriptor (output)
 * @return                      miopenStatus_t
 */
MIOPEN_EXPORT miopenStatus_t miopenGetConvolutionSpatialDim(miopenConvolutionDescriptor_t convDesc,
                                                            int* spatialDim);

/*! @brief Retrieves a 2-D convolution layer descriptor's details
 *
 * For group/depthwise convolution dilation height and width, only a dilation value of 1 is
 * supported.
 *
 * @param convDesc   Convolution layer descriptor (input)
 * @param c_mode     Convolutional mode (output)
 * @param pad_h      Height input data padding (output)
 * @param pad_w      Width input data padding (output)
 * @param stride_h   Stride for the height of input data (output)
 * @param stride_w   Stride for the width of input data (output)
 * @param dilation_h Dilation height (output)
 * @param dilation_w Dilation width (output)
 * @return           miopenStatus_t
 */
MIOPEN_EXPORT miopenStatus_t miopenGetConvolutionDescriptor(miopenConvolutionDescriptor_t convDesc,
                                                            miopenConvolutionMode_t* c_mode,
                                                            int* pad_h,
                                                            int* pad_w,
                                                            int* stride_h,
                                                            int* stride_w,
                                                            int* dilation_h,
                                                            int* dilation_w);

/*! @brief Retrieves a N-dimensional convolution layer descriptor's details
 *
 * @param convDesc               Convolution layer descriptor (input)
 * @param requestedSpatialDim    Expected convolution spatial dimension (intput)
 * @param spatialDim             Convolutional spatial dimension (output)
 * @param padA                   Array of input data padding (output)
 * @param strideA                Array of convolution stride (output)
 * @param dilationA              Array of convolution dilation (output)
 * @param c_mode                 Convolutional mode (output)
 * @return                       miopenStatus_t
 */
MIOPEN_EXPORT miopenStatus_t
miopenGetConvolutionNdDescriptor(miopenConvolutionDescriptor_t convDesc,
                                 int requestedSpatialDim,
                                 int* spatialDim,
                                 int* padA,
                                 int* strideA,
                                 int* dilationA,
                                 miopenConvolutionMode_t* c_mode);

/*! @brief Get the number of groups to be used in Group/Depthwise convolution
 *
 * @param convDesc   Convolution layer descriptor (input)
 * @param groupCount Pointer to number of groups in group/depthwise convolution (output)
 * @return           miopenStatus_t
 */
MIOPEN_EXPORT miopenStatus_t miopenGetConvolutionGroupCount(miopenConvolutionDescriptor_t convDesc,
                                                            int* groupCount);

/*! @brief Set the number of groups to be used in Group/Depthwise convolution
 *
 * Must be called before all computational APIs of group/depthwise convolution, it is preferable to
 * call miopenInitConvolutionDescriptor() first, then miopenSetConvolutionGroupCount() to fully
 * initialize group convolutions. Both Convolution Mode and Transpose Convolution Mode support
 * group/depthwise convolution. To run depthwise convolution, set groupCount value equal to number
 * of channels.
 *
 * @param convDesc   Convolution layer descriptor (output)
 * @param groupCount      number of groups, in depthwise conv using filter_number/channel_multiplier
 * (input)
 * @return           miopenStatus_t
 */
MIOPEN_EXPORT miopenStatus_t miopenSetConvolutionGroupCount(miopenConvolutionDescriptor_t convDesc,
                                                            int groupCount);

/*! @brief Set the output padding to be used in 2-D Transpose convolution
 *
 * This function is optional for initialization of Transpose convolution. If applicable, it must be
 * called before all computational APIs of Transpose convolution. It is preferable to call
 * miopenInitConvolutionDescriptor() first, then miopenSetTransposeConvOutputPadding() to fully
 * initialize transpose convolutions.
 *
 * @param convDesc   Convolution layer descriptor (output)
 * @param adj_h      output padding for the height of output data (input)
 * @param adj_w      output padding for the width of output data (input)
 * @return           miopenStatus_t
 */
MIOPEN_EXPORT miopenStatus_t
miopenSetTransposeConvOutputPadding(miopenConvolutionDescriptor_t convDesc, int adj_h, int adj_w);

/*! @brief Set the output padding to be used in N-dimensional Transpose convolution
 *
 * This function is optional for initialization of Transpose convolution. If applicable, it must be
 * called before all computational APIs of Transpose convolution. It is preferable to call
 * miopenInitConvolutionNdDescriptor() first, then miopenSetTransposeConvNdOutputPadding() to fully
 * initialize transpose convolutions. Currently, 2-D and 3-D convolutions are supported.
 *
 * @param convDesc      Convolution layer descriptor (output)
 * @param spatialDim    Convolutional spatial dimension (input)
 * @param adjA          array of output padding for output data (input)
 * @return              miopenStatus_t
 */
MIOPEN_EXPORT miopenStatus_t miopenSetTransposeConvNdOutputPadding(
    miopenConvolutionDescriptor_t convDesc, int spatialDim, const int* adjA);

/*! @brief Get the shape of a resulting 4-D tensor from a 2-D convolution
 *
 * This function returns the dimensions of the resulting 4D tensor of a 2D
 * convolution, given the convolution descriptor, the input tensor descriptor
 * and the filter descriptor. This function can help to setup the output tensor
 * and allocate the proper amount of memory prior to launch the actual
 * convolution.
 *
 * @param convDesc          Convolution layer descriptor (input)
 * @param inputTensorDesc   Input data tensor descriptor (input)
 * @param filterDesc        Weight descriptor (input)
 * @param n                 Mini-batch size (output)
 * @param c                 Number of channels (output)
 * @param h                 Data height dimension size (output)
 * @param w                 Data width dimension size (output)
 * @return                  miopenStatus_t
 */
MIOPEN_EXPORT miopenStatus_t
miopenGetConvolutionForwardOutputDim(miopenConvolutionDescriptor_t convDesc,
                                     const miopenTensorDescriptor_t inputTensorDesc,
                                     const miopenTensorDescriptor_t filterDesc,
                                     int* n,
                                     int* c,
                                     int* h,
                                     int* w);

/*! @brief Get the shape of a resulting N-dimensional tensor from a (N-2)-dimensional convolution
 *
 * This function returns the dimensions of the resulting N-dimensional tensor of a (N-2)-dimensional
 * convolution, given the convolution descriptor, the input tensor descriptor
 * and the filter descriptor. It is used to setup the output tensor descriptor prior to executing
 * the convolution layer.
 *
 * @param convDesc          Convolution layer descriptor (input)
 * @param inputTensorDesc   Input data tensor descriptor (input)
 * @param filterDesc        Weight descriptor (input)
 * @param nDim              Pointer to Output data tensor dimension (output)
 * @param outputTensorDimA  Array of Output data tensor length (output)
 */
MIOPEN_EXPORT miopenStatus_t
miopenGetConvolutionNdForwardOutputDim(miopenConvolutionDescriptor_t convDesc,
                                       const miopenTensorDescriptor_t inputTensorDesc,
                                       const miopenTensorDescriptor_t filterDesc,
                                       int* nDim,
                                       int* outputTensorDimA);

/*! @brief Destroys the tensor descriptor object
 *
 * @param convDesc Convolution tensor descriptor type (input)
 * @return           miopenStatus_t
 */
MIOPEN_EXPORT miopenStatus_t
miopenDestroyConvolutionDescriptor(miopenConvolutionDescriptor_t convDesc);

/*! @brief Set the attribute of the convolution descriptor
 *
 * @param convDesc          Convolution layer descriptor (input)
 * @param attr              Attribute of this convolution to set (input)
 * @param value             Value of this attribute (input)
 */
MIOPEN_EXPORT miopenStatus_t miopenSetConvolutionAttribute(miopenConvolutionDescriptor_t convDesc,
                                                           const miopenConvolutionAttrib_t attr,
                                                           int value);

/*! @brief Get the attribute of the convolution descriptor
 *
 * @param convDesc          Convolution layer descriptor (input)
 * @param attr              Attribute of this convolution to get (input)
 * @param value             Value of this attribute (output)
 */
MIOPEN_EXPORT miopenStatus_t miopenGetConvolutionAttribute(miopenConvolutionDescriptor_t convDesc,
                                                           const miopenConvolutionAttrib_t attr,
                                                           int* value);

/*! @enum miopenConvFwdAlgorithm_t
 * Convolutional algorithm mode for forward propagation. MIOpen use cross-correlation for its
 * convolution implementation.
 */
typedef enum
{
    miopenConvolutionFwdAlgoGEMM         = 0, /*!< GEMM variant */
    miopenConvolutionFwdAlgoDirect       = 1, /*!< Direct convolutions */
    miopenConvolutionFwdAlgoFFT          = 2, /*!< Fast Fourier Transform indirect convolutions */
    miopenConvolutionFwdAlgoWinograd     = 3, /*!< Winograd indirect convolutions */
    miopenConvolutionFwdAlgoImplicitGEMM = 5, /*!< Implicit GEMM convolutions */
} miopenConvFwdAlgorithm_t;

/*! @enum miopenConvBwdWeightsAlgorithm_t
 * Convolutional algorithm mode for back propagation on weights.
 */
typedef enum
{
    miopenConvolutionBwdWeightsAlgoGEMM         = 0, /*!< GEMM variant */
    miopenConvolutionBwdWeightsAlgoDirect       = 1, /*!< Direct convolution algorithm */
    miopenConvolutionBwdWeightsAlgoWinograd     = 3, /*!< Winograd convolutions */
    miopenConvolutionBwdWeightsAlgoImplicitGEMM = 5, /*!< Implicit GEMM convolutions */
} miopenConvBwdWeightsAlgorithm_t;

/*! @enum miopenConvBwdDataAlgorithm_t
 * Convolutional algorithm mode for back propagation on data.
 */
typedef enum
{
    miopenConvolutionBwdDataAlgoGEMM     = 0, /*!< GEMM variant */
    miopenConvolutionBwdDataAlgoDirect   = 1, /*!< Direct convolutions */
    miopenConvolutionBwdDataAlgoFFT      = 2, /*!< Fast Fourier Transform indirect convolutions */
    miopenConvolutionBwdDataAlgoWinograd = 3, /*!< Winograd indirect convolutions */
    miopenTransposeBwdDataAlgoGEMM =
        4, /*!< Deprecated Transpose GEMM variant legacy, ToBe Removed */
    miopenConvolutionBwdDataAlgoImplicitGEMM = 5, /*!< Implicit GEMM convolutions */
} miopenConvBwdDataAlgorithm_t;

/*! @enum miopenConvAlgorithm_t
 * Top-level convolutional algorithm mode
 */
typedef enum
{
    miopenConvolutionAlgoGEMM         = 0, /*!< GEMM variant */
    miopenConvolutionAlgoDirect       = 1, /*!< Direct convolutions */
    miopenConvolutionAlgoFFT          = 2, /*!< Fast Fourier Transform indirect convolutions */
    miopenConvolutionAlgoWinograd     = 3, /*!< Winograd indirect convolutions */
    miopenConvolutionAlgoImplicitGEMM = 5, /*!< Implicit GEMM convolutions */
} miopenConvAlgorithm_t;

/*! @brief Perf struct for forward, backward filter, or backward data algorithms
 *
 * Contains the union to hold the selected convolution algorithm for forward, or backwards layers,
 * and also contains the time it took to run the algorithm and the workspace required to run the
 * algorithm. The workspace in this structure can be used when executing the convolution layer.
 */
typedef struct
{
    union
    {
        miopenConvFwdAlgorithm_t fwd_algo; /*!< Forward convolution algorithm enum selection */
        miopenConvBwdWeightsAlgorithm_t bwd_weights_algo; /*!< Back propagation on weights
                                                             convolution algorithm enum selection */
        miopenConvBwdDataAlgorithm_t
            bwd_data_algo; /*!< Back propagation on data convolution algorithm enum selection */
    };

    float time;    /*!< Time to exectued the selected algorithm represented in the union */
    size_t memory; /*!< Workspace required to run the selected algorithm represented in the union */

} miopenConvAlgoPerf_t;

/*! @brief Performance struct for forward, backward filter, or backward data algorithms in
 * immediate mode
 *
 * Contains a 64-bit integer identifying the solution and the algorithm for the solution,
 * as well as the runtime, workspace size and a boolean flag indicating whether the returned
 * solution is a heuristic or resulting from an actual run
 *
 */
typedef struct
{
    float time; /*!< Represents the approximate time required to execute this solution on the GPU,
                     in milliseconds. This value may either be based on an acutal kernel run or an
                     estimate based on a heuristic.*/
    size_t workspace_size; /*!< Workspace required to run the selected algorithm represented in the
                              union */
    uint64_t solution_id;  /*!< Identifier for the returned solution */
    miopenConvAlgorithm_t algorithm; /*!< The algorithm used to compute the solution */

} miopenConvSolution_t;

/*! @brief Query the maximum number of solutions applicable for the given input/output and weights
 *  tensor descriptor for Convolution in the Forward direction.
 *
 * This call returns the maximum number of applicable solutions for a forward convolution problem.
 * The \c solutionCount returned may be used to allocate the memory required for the
 * \c miopenConvAlgoPerf_t which is required by miopenConvolutionGetSolution API calls.
 *
 * @param handle         MIOpen handle (input)
 * @param wDesc          Tensor descriptor for weight tensor w (input)
 * @param xDesc          Tensor descriptor for input data tensor x (input)
 * @param convDesc       Convolution layer descriptor (input)
 * @param yDesc          Tensor descriptor for output data tensor y (input)
 * @param solutionCount  Pointer to memory to return number of applicable solutions (output)
 * @return               miopenStatus_t
 */
MIOPEN_EXPORT miopenStatus_t
miopenConvolutionForwardGetSolutionCount(miopenHandle_t handle,
                                         const miopenTensorDescriptor_t wDesc,
                                         const miopenTensorDescriptor_t xDesc,
                                         const miopenConvolutionDescriptor_t convDesc,
                                         const miopenTensorDescriptor_t yDesc,
                                         size_t* solutionCount);

/*! @brief Query the applicable solutions for a convolution configuration described by
 *  input, output and convolution descriptors.
 *
 *  The returned solutions array is sorted in the order of decreasing performance. The returned
 * solutions
 * might be based
 *  on heuristics and for more consistent performance results the user the advised to run the Find
 * step.
 *  The maximum length of the solutions array may be queried using
 * miopenConvolutionForwardGetSolutionCount
 *
 * @param handle         MIOpen handle (input)
 * @param wDesc          Tensor descriptor for weight tensor w (input)
 * @param xDesc          Tensor descriptor for input data tensor x (input)
 * @param convDesc       Convolution layer descriptor (input)
 * @param yDesc          Tensor descriptor for output data tensor y (input)
 * @param maxSolutionCount The size of the solutions array passed in below (input)
 * @param solutionCount The size of the solutions array returned (output)
 * @param solutions      A pointer to an array of type miopenConvSolution_t allocated by the user,
 *                      filled in by MIOpen with applicable solutions. (output)
 * @return               miopenStatus_t
 *
 */
MIOPEN_EXPORT miopenStatus_t
miopenConvolutionForwardGetSolution(miopenHandle_t handle,
                                    const miopenTensorDescriptor_t wDesc,
                                    const miopenTensorDescriptor_t xDesc,
                                    const miopenConvolutionDescriptor_t convDesc,
                                    const miopenTensorDescriptor_t yDesc,
                                    const size_t maxSolutionCount,
                                    size_t* solutionCount,
                                    miopenConvSolution_t* solutions);

/*! @brief Returns the workspace size required for a particular solution id.
 *
 * This is an optional call for users who may have serialized the solution id and just need the
 * workspace
 * size for it. The same information is returned by the miopenConvolutionForwardGetSolution as part
 * of the
 * miopenConvSolution_t struct.
 *
 * @param handle         MIOpen handle (input)
 * @param wDesc          Tensor descriptor for weight tensor w (input)
 * @param xDesc          Tensor descriptor for input data tensor x (input)
 * @param convDesc       Convolution layer descriptor (input)
 * @param yDesc          Tensor descriptor for output data tensor y (input)
 * @param solution_id      ID of the solution for which workspace size is required (input)
 * @param workSpaceSize  The size of the workspace (output)
 * @return               miopenStatus_t
 */
MIOPEN_EXPORT miopenStatus_t
miopenConvolutionForwardGetSolutionWorkspaceSize(miopenHandle_t handle,
                                                 const miopenTensorDescriptor_t wDesc,
                                                 const miopenTensorDescriptor_t xDesc,
                                                 const miopenConvolutionDescriptor_t convDesc,
                                                 const miopenTensorDescriptor_t yDesc,
                                                 const uint64_t solution_id,
                                                 size_t* workSpaceSize);

/*! @brief Compiles the solution provided by the user, this solution may be acquired by the
 * miopenConvolutionForwardGetSolution API call above.
 *   Compiling the solution ensures that the first API call to miopenConvolutionForwardImmediate
 * does
 * not cause a compile.
 *
 *   This is an optional step and may be skipped if a slow first miopenConvolutionForwardImmediate
 * invocation is acceptable.
 *
 * @param handle         MIOpen handle (input)
 * @param wDesc          Tensor descriptor for weight tensor w (input)
 * @param xDesc          Tensor descriptor for input data tensor x (input)
 * @param convDesc       Convolution layer descriptor (input)
 * @param yDesc          Tensor descriptor for output data tensor y (input)
 * @param solution_id      ID of the solution to be compiled, as chosen by the user
 * @return               miopenStatus_t
 */
MIOPEN_EXPORT miopenStatus_t
miopenConvolutionForwardCompileSolution(miopenHandle_t handle,
                                        const miopenTensorDescriptor_t wDesc,
                                        const miopenTensorDescriptor_t xDesc,
                                        const miopenConvolutionDescriptor_t convDesc,
                                        const miopenTensorDescriptor_t yDesc,
                                        const uint64_t solution_id);

/*! @brief Executes the Forward convolution operation based on the provided solution ID.
 *
 * Supported datatypes are fp32, fp16, bfp16, and int8
 *
 * @param handle         MIOpen handle (input)
 * @param wDesc          Tensor descriptor for weight tensor w (input)
 * @param w              Weights tensor w (input)
 * @param xDesc          Tensor descriptor for input data tensor x (input)
 * @param x              Data tensor x (input)
 * @param convDesc       Convolution layer descriptor (input)
 * @param yDesc          Tensor descriptor for output data tensor y (input)
 * @param y              Data tensor y (output)
 * @param workSpace      Workspace tensor (input)
 * @param workSpaceSize  Size of the memory in bytes pointed to by workSpace above
 * @param solution_id      ID of the solution to be compiled, as chosen by the user
 * @return               miopenStatus_t
 */
MIOPEN_EXPORT miopenStatus_t
miopenConvolutionForwardImmediate(miopenHandle_t handle,
                                  const miopenTensorDescriptor_t wDesc,
                                  const void* w,
                                  const miopenTensorDescriptor_t xDesc,
                                  const void* x,
                                  const miopenConvolutionDescriptor_t convDesc,
                                  const miopenTensorDescriptor_t yDesc,
                                  void* y,
                                  void* workSpace,
                                  size_t workSpaceSize,
                                  const uint64_t solution_id);

/*! @brief Query the maximum number of solutions applicable for the given input/output and weights
 *  tensor descriptor for backward Convolution w-r-t Data.
 *
 *  This call returns the maximum number of applicable solutions for a the convolution problem, the
 * number
 *  returned may be used to allocate the memory required for the miopenConvAlgoPert2_t which is
 * required
 *  by miopenConvolutionBackwardDataGetSolution API calls.
 *
 * @param handle         MIOpen handle (input)
 * @param dyDesc         Tensor descriptor for data input tensor dy (input)
 * @param wDesc          Tensor descriptor for weight tensor w (input)
 * @param convDesc       Convolution layer descriptor (input)
 * @param dxDesc         Tensor descriptor for output data tensor dx (input)
 * @param solutionCount  Pointer to memory to return number of applicable solutions (output)
 * @return               miopenStatus_t
 */
MIOPEN_EXPORT miopenStatus_t
miopenConvolutionBackwardDataGetSolutionCount(miopenHandle_t handle,
                                              const miopenTensorDescriptor_t dyDesc,
                                              const miopenTensorDescriptor_t wDesc,
                                              const miopenConvolutionDescriptor_t convDesc,
                                              const miopenTensorDescriptor_t dxDesc,
                                              size_t* solutionCount);

/*! @brief Query the applicable solutions for a backward convolution w-r-t data as described by
 *  input, output and convolution descriptors.
 *
 *  The returned solutions array is sorted in the order of decreasing performance. The returned
 * solutions
 *  ns
 * might be based
 *  on heuristics and for more consistent performance results the user the advised to run the Find
 * step.
 *  The maximum length of the solutions array may be queried using
 * miopenConvolutionBackwardDataGetSolutionCount
 *
 * @param handle           MIOpen handle (input)
 * @param dyDesc           Tensor descriptor for data input tensor dy (input)
 * @param wDesc            Tensor descriptor for weight tensor w (input)
 * @param convDesc         Convolution layer descriptor (input)
 * @param dxDesc           Tensor descriptor for output data tensor dx (input)
 * @param maxSolutionCount The size of the solutions array passed in below (input)
 * @param solutionCount    The size of the solutions array returned (output)
 * @param solutions        A pointer to an array of type miopenConvSolution_t allocated by the user,
 *                         filled in by MIOpen with applicable solutions. (output)
 * @return                 miopenStatus_t
 *
 */
MIOPEN_EXPORT miopenStatus_t
miopenConvolutionBackwardDataGetSolution(miopenHandle_t handle,
                                         const miopenTensorDescriptor_t dyDesc,
                                         const miopenTensorDescriptor_t wDesc,
                                         const miopenConvolutionDescriptor_t convDesc,
                                         const miopenTensorDescriptor_t dxDesc,
                                         const size_t maxSolutionCount,
                                         size_t* solutionCount,
                                         miopenConvSolution_t* solutions);

/*! @brief Returns the workspace size required for a particular solution id.
 *
 * This is an optional call for users who may have serialized the solution id and just need the
 * workspace
 * size for it. The same information is returned by the miopenConvolutionBackwardDataGetSolution as
 * part of the
 * miopenConvSolution_t struct.
 *
 * @param handle         MIOpen handle (input)
 * @param dyDesc           Tensor descriptor for data input tensor dy (input)
 * @param wDesc            Tensor descriptor for weight tensor w (input)
 * @param convDesc         Convolution layer descriptor (input)
 * @param dxDesc           Tensor descriptor for output data tensor dx (input)
 * @param solution_id      ID of the solution for which workspace size is required (input)
 * @param workSpaceSize  The size of the workspace (output)
 * @return               miopenStatus_t
 */
MIOPEN_EXPORT miopenStatus_t
miopenConvolutionBackwardDataGetSolutionWorkspaceSize(miopenHandle_t handle,
                                                      const miopenTensorDescriptor_t dyDesc,
                                                      const miopenTensorDescriptor_t wDesc,
                                                      const miopenConvolutionDescriptor_t convDesc,
                                                      const miopenTensorDescriptor_t dxDesc,
                                                      const uint64_t solution_id,
                                                      size_t* workSpaceSize);

/*! @brief Compiles the solution provided by the user, this solution may be acquired by the
 * miopenConvolutionBackwardDataGetSolution API call above.
 *   Compiling the solution ensures that the first API call to
 * miopenConvolutionBackwardDataImmediate
 * does not cause a compile.
 *
 *   This is an optional step and may be skipped if a slow first
 * miopenConvolutionBackwardDataImmediate
 * invocation is acceptable.
 *
 * @param handle         MIOpen handle (input)
 * @param dyDesc         Tensor descriptor for data input tensor dy (input)
 * @param wDesc          Tensor descriptor for weight tensor w (input)
 * @param convDesc       Convolution layer descriptor (input)
 * @param dxDesc         Tensor descriptor for output data tensor dx (input)
 * @param solution_id      ID of the solution to be compiled, as chosen by the user
 * @return               miopenStatus_t
 */
MIOPEN_EXPORT miopenStatus_t
miopenConvolutionBackwardDataCompileSolution(miopenHandle_t handle,
                                             const miopenTensorDescriptor_t dyDesc,
                                             const miopenTensorDescriptor_t wDesc,
                                             const miopenConvolutionDescriptor_t convDesc,
                                             const miopenTensorDescriptor_t dxDesc,
                                             const uint64_t solution_id);

/*! @brief Executes the Backward convolution w-r-t data  operation based on the provided solution
 * ID.
 *
 *
 * @param handle         MIOpen handle (input)
 * @param dyDesc         Tensor descriptor for data input tensor dy (input)
 * @param dy             Data delta tensor dy (input)
 * @param wDesc          Tensor descriptor for weight tensor w (input)
 * @param w              Weights tensor w (input)
 * @param convDesc       Convolution layer descriptor (input)
 * @param dxDesc         Tensor descriptor for output data tensor dx (input)
 * @param dx             Data delta tensor dx (output)
 * @param workSpace      Workspace tensor (input)
 * @param workSpaceSize  Size in bytes of the workspace memory pointed to by workSpace
 * @param solution_id      ID of the solution to be compiled, as chosen by the user
 * @return               miopenStatus_t
 */
MIOPEN_EXPORT miopenStatus_t
miopenConvolutionBackwardDataImmediate(miopenHandle_t handle,
                                       const miopenTensorDescriptor_t dyDesc,
                                       const void* dy,
                                       const miopenTensorDescriptor_t wDesc,
                                       const void* w,
                                       const miopenConvolutionDescriptor_t convDesc,
                                       const miopenTensorDescriptor_t dxDesc,
                                       void* dx,
                                       void* workSpace,
                                       size_t workSpaceSize,
                                       const uint64_t solution_id);

/*! @brief Query the maximum number of solutions applicable for the given input/output and weights
 *  tensor descriptor for backward Convolution w-r-t Weights.
 *
 *  This call returns the maximum number of applicable solutions for a the convolution problem, the
 * number
 *  returned may be used to allocate the memory required for the miopenConvAlgoPert2_t which is
 * required
 *  by miopenConvolutionBackwardWeightsGetSolution API calls.
 *
 * @param handle         MIOpen handle (input)
 * @param dyDesc         Tensor descriptor for data tensor dy (input)
 * @param xDesc          Tensor descriptor for data tensor x (input)
 * @param convDesc       Convolution layer descriptor (input)
 * @param dwDesc         Tensor descriptor for weight tensor dw (input)
 * @param solutionCount  Pointer to memory to return number of applicable solutions (output)
 * @return               miopenStatus_t
 */
MIOPEN_EXPORT miopenStatus_t
miopenConvolutionBackwardWeightsGetSolutionCount(miopenHandle_t handle,
                                                 const miopenTensorDescriptor_t dyDesc,
                                                 const miopenTensorDescriptor_t xDesc,
                                                 const miopenConvolutionDescriptor_t convDesc,
                                                 const miopenTensorDescriptor_t dwDesc,
                                                 size_t* solutionCount);

/*! @brief Query the applicable solutions for a backward convolution w-r-t weights as described by
 *  input, output and convolution descriptors.
 *
 *  The returned solutions array is sorted in the order of decreasing performance. The returned
 * solutions
 * might be based
 *  on heuristics and for more consistent performance results the user the advised to run the Find
 * step.
 *  The maximum length of the solutions array may be queried using
 * miopenConvolutionBackwardWeightsGetSolutionCount
 *
 * @param handle           MIOpen handle (input)
 * @param dyDesc           Tensor descriptor for data tensor dy (input)
 * @param xDesc            Tensor descriptor for data tensor x (input)
 * @param convDesc         Convolution layer descriptor (input)
 * @param dwDesc           Tensor descriptor for weight tensor dw (input)
 * @param maxSolutionCount The size of the solutions array passed in below (input)
 * @param solutionCount    The size of the solutions array returned (output)
 * @param solutions        A pointer to an array of type miopenConvSolution_t allocated by the user,
 *                         filled in by MIOpen with applicable solutions. (output)
 * @return                 miopenStatus_t
 *
 */
MIOPEN_EXPORT miopenStatus_t
miopenConvolutionBackwardWeightsGetSolution(miopenHandle_t handle,
                                            const miopenTensorDescriptor_t dyDesc,
                                            const miopenTensorDescriptor_t xDesc,
                                            const miopenConvolutionDescriptor_t convDesc,
                                            const miopenTensorDescriptor_t dwDesc,
                                            const size_t maxSolutionCount,
                                            size_t* solutionCount,
                                            miopenConvSolution_t* solutions);

/*! @brief Returns the workspace size required for a particular solution id.
 *
 * This is an optional call for users who may have serialized the solution id and just need the
 * workspace
 * size for it. The same information is returned by the miopenConvolutionBackwardWeightsGetSolution
 * as part of the
 * miopenConvSolution_t struct.
 *
 * @param handle         MIOpen handle (input)
 * @param dyDesc         Tensor descriptor for data tensor dy (input)
 * @param xDesc          Tensor descriptor for data tensor x (input)
 * @param convDesc       Convolution layer descriptor (input)
 * @param dwDesc         Tensor descriptor for weight tensor dw (input)
 * @param solution_id      ID of the solution for which workspace size is required (input)
 * @param workSpaceSize  The size of the workspace (output)
 * @return               miopenStatus_t
 */
MIOPEN_EXPORT miopenStatus_t miopenConvolutionBackwardWeightsGetSolutionWorkspaceSize(
    miopenHandle_t handle,
    const miopenTensorDescriptor_t dyDesc,
    const miopenTensorDescriptor_t xDesc,
    const miopenConvolutionDescriptor_t convDesc,
    const miopenTensorDescriptor_t dwDesc,
    const uint64_t solution_id,
    size_t* workSpaceSize);

/*! @brief Compiles the solution provided by the user, this solution may be acquired by the
 * miopenConvolutionBackwardWeightsGetSolution API call above.
 *   Compiling the solution ensures that the first API call to
 * miopenConvolutionBackwardWeightsImmediate
 * does not cause a compile.
 *
 *   This is an optional step and may be skipped if a slow first
 * miopenConvolutionBackwardWeightsImmediate invocation is acceptable.
 *
 * @param handle         MIOpen handle (input)
 * @param dyDesc         Tensor descriptor for data tensor dy (input)
 * @param xDesc          Tensor descriptor for data tensor x (input)
 * @param convDesc       Convolution layer descriptor (input)
 * @param dwDesc         Tensor descriptor for weight tensor dw (input)
 * @param solution_id      ID of the solution to be compiled, as chosen by the user
 * @return               miopenStatus_t
 */
MIOPEN_EXPORT miopenStatus_t
miopenConvolutionBackwardWeightsCompileSolution(miopenHandle_t handle,
                                                const miopenTensorDescriptor_t dyDesc,
                                                const miopenTensorDescriptor_t xDesc,
                                                const miopenConvolutionDescriptor_t convDesc,
                                                const miopenTensorDescriptor_t dwDesc,
                                                const uint64_t solution_id);

/*! @brief Executes the Backward convolution w-r-t weights  operation based on the provided solution
 * ID.
 *
 *
 * @param handle         MIOpen handle (input)
 * @param dyDesc         Tensor descriptor for data tensor dy (input)
 * @param dy             Data delta tensor dy (input)
 * @param xDesc          Tensor descriptor for data tensor x (input)
 * @param x              Data tensor x (input)
 * @param convDesc       Convolution layer descriptor (input)
 * @param dwDesc         Tensor descriptor for weight tensor dw (input)
 * @param dw             Weights delta tensor dw (output)
 * @param workSpace      Workspace tensor (input)
 * @param workSpaceSize  Size in bytes of the memory passed in, pointed to by workSpace pointer
 * above
 * @param solution_id      ID of the solution to be compiled, as chosen by the user
 * @return               miopenStatus_t
 */
MIOPEN_EXPORT miopenStatus_t
miopenConvolutionBackwardWeightsImmediate(miopenHandle_t handle,
                                          const miopenTensorDescriptor_t dyDesc,
                                          const void* dy,
                                          const miopenTensorDescriptor_t xDesc,
                                          const void* x,
                                          const miopenConvolutionDescriptor_t convDesc,
                                          const miopenTensorDescriptor_t dwDesc,
                                          void* dw,
                                          void* workSpace,
                                          size_t workSpaceSize,
                                          const uint64_t solution_id);

/*! @brief Query the workspace size required for a forward convolution algorithm.
 *
 * For given tensor and convolution descriptors, this function calculates and returns the minimum
 * size of the workspace that must be provided to miopenFindConvolutionForwardAlgorithm() in order
 * for the latter to find the best candidate from the available forward data convolution algorithms.
 *
 * WARNING: Providing smaller workspace may result in the selection of a slow convolution
 * algorithm, and therefore affect library performance.
 *
 * It should be assumed that the required workspace size is different for each convolution
 * configuration. Therefore, typically this function should be called at least once for each
 * convolution configuration used.
 *
 * Since the convolution configuration is determined by tensor and convolution descriptors, the user
 * should ensure that all descriptors contain complete information. For example, if Group/Depthwise
 * convolution mode is used, then miopenSetConvolutionGroupCount() should be called before running
 * this, and so on.
 *
 * @param handle         MIOpen handle (input)
 * @param wDesc          Tensor descriptor for weight tensor w (input)
 * @param xDesc          Tensor descriptor for input data tensor x (input)
 * @param convDesc       Convolution layer descriptor (input)
 * @param yDesc          Tensor descriptor for output data tensor y (input)
 * @param workSpaceSize  Pointer to memory to return size in bytes (output)
 * @return               miopenStatus_t
 */
MIOPEN_EXPORT miopenStatus_t
miopenConvolutionForwardGetWorkSpaceSize(miopenHandle_t handle,
                                         const miopenTensorDescriptor_t wDesc,
                                         const miopenTensorDescriptor_t xDesc,
                                         const miopenConvolutionDescriptor_t convDesc,
                                         const miopenTensorDescriptor_t yDesc,
                                         size_t* workSpaceSize);

/*! @brief Search and run the forward convolutional algorithms and return a list of kernel times.
 *
 * This function attempts all MIOpen forward convolution algorithms based on
 * the input configuration, and outputs performance metrics to a
 * user-allocated array of type miopenConvAlgoPerf_t. These metrics are written
 * in a sorted fashion where the first element has the lowest compute time.
 * Users can chose the top-most algorithm if they only care about the fastest
 * algorithm.
 *
 * This function is mandatory before using miopenConvolutionForward(). In order
 * to execute this function, miopenConvolutionForwardGetWorkSpaceSize() must be
 * run to determine the required memory for this search.
 *
 * * If exhaustiveSearch == 0, MIOpen will look for the first kernel with a configuration match. If
 * a configuration match is not found, a default configuration will be returned.
 *
 * * If exhaustiveSearch == 1, MIOpen will look for the best kernel for the provided configuration.
 * If a match is not found, an exhaustive search is performed by running individual algorithms.
 *
 * If using Group/Depthwise convolution mode, call miopenSetConvolutionGroupCount() before running
 * this.
 *
 * @param handle             MIOpen handle (input)
 * @param xDesc              Tensor descriptor for data input tensor x (input)
 * @param x                  Data tensor x (input)
 * @param wDesc              Tensor descriptor for weight tensor w (input)
 * @param w                  Weights tensor w (input)
 * @param convDesc           Convolution layer descriptor (input)
 * @param yDesc              Tensor descriptor for output data tensor y (input)
 * @param y                  Data tensor y (output)
 * @param requestAlgoCount   Number of algorithms to return kernel times (input)
 * @param returnedAlgoCount  Pointer to number of algorithms returned (output)
 * @param perfResults        Pointer to union of best algorithm for forward and backwards (input)
 * @param workSpace          Pointer to workspace buffer (input).
 * @param workSpaceSize      Size in bytes of the workspace buffer (input).
 *                           The buffer must be allocated on the device by the caller.
 *                           The size of the buffer should be determined by calling
 *                           miopenConvolutionForwardGetWorkSpaceSize(), see its
 *                           documentation for details.
 * @param exhaustiveSearch   A boolean to toggle a full search of all algorithms
 *                           and configurations (input)
 * @return                   miopenStatus_t
 */
MIOPEN_EXPORT miopenStatus_t
miopenFindConvolutionForwardAlgorithm(miopenHandle_t handle,
                                      const miopenTensorDescriptor_t xDesc,
                                      const void* x,
                                      const miopenTensorDescriptor_t wDesc,
                                      const void* w,
                                      const miopenConvolutionDescriptor_t convDesc,
                                      const miopenTensorDescriptor_t yDesc,
                                      void* y,
                                      const int requestAlgoCount,
                                      int* returnedAlgoCount,
                                      miopenConvAlgoPerf_t* perfResults,
                                      void* workSpace,
                                      size_t workSpaceSize,
                                      bool exhaustiveSearch);

/*! @brief Execute a forward convolution layer
 *
 * Runs the forward convolution layer based on the selected algorithm. The function
 * miopenFindConvolutionForwardAlgorithm() must have been executed previously to
 * determine the required memory needed for the workspace and the best convolutional algorithm.
 * The scaling parameter alpha (float) and shift parameter beta (float) are only supported for
 * alpha = 1 and beta = 0 in 2D. In 3D, these parameters can take other values.
 *
 * The forward convolution is designed to accommodate both packed and non-packed tensor strides for
 * multiple data types and dimensions across various platforms. This flexibility ensures optimal
 * performance in handling diverse computational scenarios. To configure tensor parameters,
 * including strides, users can utilize the APIs miopenSetTensorDescriptor() and
 * miopenGetTensorDescriptor(). These APIs empower developers to seamlessly set and retrieve tensor
 * information, facilitating a more intuitive and efficient workflow. The tensor strides are
 * non-packed by default.
 *
 * If using Group/Depthwise convolution mode, call miopenSetConvolutionGroupCount() before running
 * this.
 *
 * @param handle         MIOpen handle (input)
 * @param alpha          Floating point scaling factor, allocated on the host (input)
 * @param xDesc          Tensor descriptor for data input tensor x (input)
 * @param x              Data tensor x (input)
 * @param wDesc          Tensor descriptor for weight tensor w (input)
 * @param w              Weights tensor w (inputs)
 * @param convDesc       Convolution layer descriptor (inputs)
 * @param algo           Algorithm selected (inputs)
 * @param beta           Floating point shift factor, allocated on the host (input)
 * @param yDesc          Tensor descriptor for output data tensor y (input)
 * @param y              Data tensor y (output)
 * @param workSpace      Pointer to workspace required (input)
 * @param workSpaceSize  Size in bytes of the memory determined by the find step (input)
 * @return               miopenStatus_t
 */
MIOPEN_EXPORT miopenStatus_t miopenConvolutionForward(miopenHandle_t handle,
                                                      const void* alpha,
                                                      const miopenTensorDescriptor_t xDesc,
                                                      const void* x,
                                                      const miopenTensorDescriptor_t wDesc,
                                                      const void* w,
                                                      const miopenConvolutionDescriptor_t convDesc,
                                                      miopenConvFwdAlgorithm_t algo,
                                                      const void* beta,
                                                      const miopenTensorDescriptor_t yDesc,
                                                      void* y,
                                                      void* workSpace,
                                                      size_t workSpaceSize);

/*! @brief Calculate element-wise scale and shift of a tensor via a bias tensor
 *
 *  This function applies an element-wise bias to a data tensor from an input bias tensor.
 *  The scaling parameter alpha (float) and shift parameter beta (float) are only supported for
 *  alpha = 1 and beta = 0.
 *
 * @param handle         MIOpen handle (input)
 * @param alpha          Floating point scaling factor, allocated on the host (input)
 * @param bDesc          Tensor descriptor for bias tensor b (input)
 * @param b              Bias tensor b (input)
 * @param beta           Floating point shift factor, allocated on the host (input)
 * @param yDesc          Tensor descriptor for data tensor y (input)
 * @param y              Data tensor y (input and output)
 * @return               miopenStatus_t
 */
MIOPEN_EXPORT miopenStatus_t miopenConvolutionForwardBias(miopenHandle_t handle,
                                                          const void* alpha,
                                                          const miopenTensorDescriptor_t bDesc,
                                                          const void* b,
                                                          const void* beta,
                                                          const miopenTensorDescriptor_t yDesc,
                                                          void* y);

/*! @brief Query the workspace size required for a backward data convolution algorithm.
 *
 * For given tensor and convolution descriptors, this function calculates and returns the minimum
 * size of the workspace that must be provided to miopenFindConvolutionBackwardDataAlgorithm() in
 * order for the latter to find the best candidate from the available backward data convolution
 * algorithms.
 *
 * WARNING: Providing smaller workspace may result in the selection of a slow convolution
 * algorithm, and therefore affect library performance.
 *
 * It should be assumed that the required workspace size is different for each convolution
 * configuration. Therefore, typically this function should be called at least once for each
 * convolution configuration used.
 *
 * Since the convolution configuration is determined by tensor and convolution descriptors, the user
 * should ensure that all descriptors contain complete information. For example, if Group/Depthwise
 * convolution mode is used, then miopenSetConvolutionGroupCount() should be called before running
 * this, and so on.
 *
 * @param handle         MIOpen handle (input)
 * @param dyDesc         Tensor descriptor for data input tensor dy (input)
 * @param wDesc          Tensor descriptor for weight tensor w (input)
 * @param convDesc       Convolution layer descriptor (input)
 * @param dxDesc         Tensor descriptor for output data tensor dx (input)
 * @param workSpaceSize  Size in bytes of the memory required (output)
 * @return               miopenStatus_t
 */
MIOPEN_EXPORT miopenStatus_t
miopenConvolutionBackwardDataGetWorkSpaceSize(miopenHandle_t handle,
                                              const miopenTensorDescriptor_t dyDesc,
                                              const miopenTensorDescriptor_t wDesc,
                                              const miopenConvolutionDescriptor_t convDesc,
                                              const miopenTensorDescriptor_t dxDesc,
                                              size_t* workSpaceSize);

/*! @brief Search and run the backwards data convolution algorithms and return a list of kernel
 * times.
 *
 * This function attempts all MIOpen backward data convolution algorithms, and outputs the
 * performance metrics to a user-allocated array of type miopenConvAlgoPerf_t.
 * These metrics are written in sorted fashion where the first element has the lowest compute time.
 * This function is mandatory before using backwards convolutions. Users can chose the top-most
 * algorithm if they only care about the fastest algorithm.
 *
 * This function is mandatory before using miopenConvolutionBackwardData(). In order to
 * execute this function, miopenConvolutionBackwardsDataGetWorkSpaceSize() must be run to determine
 * the required memory for this search.
 *
 * * If exhaustiveSearch == 0, MIOpen will look for the first kernel with a configuration match. If
 * a configuration match is not found, a default configuration will be returned.
 *
 * * If exhaustiveSearch == 1, MIOpen will look for the best kernel for the provided configuration.
 * If a match is not found, an exhaustive search is performed by running individual algorithms.
 *
 * If using Group/Depthwise convolution mode, call miopenSetConvolutionGroupCount() before running
 * this.
 *
 * @param handle             MIOpen handle (input)
 * @param dyDesc             Tensor descriptor for data input tensor dy (input)
 * @param dy                 Data delta tensor dy (input)
 * @param wDesc              Tensor descriptor for weight tensor w (input)
 * @param w                  Weights tensor w (input)
 * @param convDesc           Convolution layer descriptor (input)
 * @param dxDesc             Tensor descriptor for output data tensor dx (input)
 * @param dx                 Data delta tensor dx (input)
 * @param requestAlgoCount   Number of algorithms to return kernel times (input)
 * @param returnedAlgoCount  Pointer to number of algorithms returned (output)
 * @param perfResults        Pointer to union of best algorithm for forward and backwards (output)
 * @param workSpace          Pointer to workspace buffer (input).
 * @param workSpaceSize      Size in bytes of the workspace buffer (input).
 *                           The buffer must be allocated on the device by the caller.
 *                           The size of the buffer should be determined by calling
 *                           miopenConvolutionBackwardDataGetWorkSpaceSize(), see its
 *                           documentation for details.
 * @param exhaustiveSearch   A boolean to toggle a full search of all algorithms
 *                           and configurations (input)
 * @return                   miopenStatus_t
 */
MIOPEN_EXPORT miopenStatus_t
miopenFindConvolutionBackwardDataAlgorithm(miopenHandle_t handle,
                                           const miopenTensorDescriptor_t dyDesc,
                                           const void* dy,
                                           const miopenTensorDescriptor_t wDesc,
                                           const void* w,
                                           const miopenConvolutionDescriptor_t convDesc,
                                           const miopenTensorDescriptor_t dxDesc,
                                           void* dx,
                                           const int requestAlgoCount,
                                           int* returnedAlgoCount,
                                           miopenConvAlgoPerf_t* perfResults,
                                           void* workSpace,
                                           size_t workSpaceSize,
                                           bool exhaustiveSearch);

/*! @brief Execute a backward data convolution layer
 *
 * Runs the backward data convolution layer based on the selected algorithm. The function
 * miopenFindConvolutionBackwardDataAlgorithm() must have been executed previously to
 * determine the required memory needed for the workspace and the best convolutional
 * algorithm.
 *
 * The backward data convolution is designed to accommodate both packed and non-packed tensor
 * strides for multiple data types and dimensions across various platforms. This flexibility ensures
 * optimal performance in handling diverse computational scenarios. To configure tensor parameters,
 * including strides, users can utilize the APIs miopenSetTensorDescriptor() and
 * miopenGetTensorDescriptor(). These APIs empower developers to seamlessly set and retrieve tensor
 * information, facilitating a more intuitive and efficient workflow. The tensor strides are
 * non-packed by default.
 *
 * If using Group/Depthwise convolution mode, call miopenSetConvolutionGroupCount() before running
 * this.
 *
 * @param handle         MIOpen handle (input)
 * @param alpha          Floating point scaling factor, allocated on the host (input)
 * @param dyDesc         Tensor descriptor for data input tensor dy (input)
 * @param dy             Data delta tensor dy (input)
 * @param wDesc          Tensor descriptor for weight tensor w (input)
 * @param w              Weights tensor w (input)
 * @param convDesc       Convolution layer descriptor (input)
 * @param algo           Algorithm selected (input)
 * @param beta           Floating point shift factor, allocated on the host (input)
 * @param dxDesc         Tensor descriptor for output data tensor dx (input)
 * @param dx             Data delta tensor dx (output)
 * @param workSpace      Pointer to workspace required for the search (input)
 * @param workSpaceSize  Size in bytes of the memory needed for find (input)
 * @return               miopenStatus_t
 */
MIOPEN_EXPORT miopenStatus_t
miopenConvolutionBackwardData(miopenHandle_t handle,
                              const void* alpha,
                              const miopenTensorDescriptor_t dyDesc,
                              const void* dy,
                              const miopenTensorDescriptor_t wDesc,
                              const void* w,
                              const miopenConvolutionDescriptor_t convDesc,
                              miopenConvBwdDataAlgorithm_t algo,
                              const void* beta,
                              const miopenTensorDescriptor_t dxDesc,
                              void* dx,
                              void* workSpace,
                              size_t workSpaceSize);

/*! @brief Get the GPU memory required for the backward weights convolution algorithm.
 *
 * For given tensor and convolution descriptors, this function calculates and returns the minimum
 * size of the workspace that must be provided to miopenFindConvolutionBackwardWeightsAlgorithm() in
 * order for the latter to find the best candidate from the available backward weights convolution
 * algorithms.
 *
 * WARNING: Providing smaller workspace may result in the selection of a slow convolution
 * algorithm, and therefore affect library performance.
 *
 * It should be assumed that the required workspace size is different for each convolution
 * configuration. Therefore, typically this function should be called at least once for each
 * convolution configuration used.
 *
 * Since the convolution configuration is determined by tensor and convolution descriptors, the user
 * should ensure that all descriptors contain complete information. For example, if Group/Depthwise
 * convolution mode is used, then miopenSetConvolutionGroupCount() should be called before running
 * this, and so on.
 *
 * @param handle         MIOpen handle (input)
 * @param dyDesc         Tensor descriptor for data input tensor dy (input)
 * @param xDesc          Tensor descriptor for data tensor x (input)
 * @param convDesc       Convolution layer descriptor (input)
 * @param dwDesc         Tensor descriptor for output weights tensor dw (input)
 * @param workSpaceSize  Size in bytes of the memory required (output)
 * @return               miopenStatus_t
 */
MIOPEN_EXPORT miopenStatus_t
miopenConvolutionBackwardWeightsGetWorkSpaceSize(miopenHandle_t handle,
                                                 const miopenTensorDescriptor_t dyDesc,
                                                 const miopenTensorDescriptor_t xDesc,
                                                 const miopenConvolutionDescriptor_t convDesc,
                                                 const miopenTensorDescriptor_t dwDesc,
                                                 size_t* workSpaceSize);

/*! @brief Search and run the backwards weights convolutional algorithms and return a list of kernel
 * times.
 *
 * This function attempts all MIOpen backward weights convolution algorithms, and outputs
 * the performance metrics to a user-allocated array of type miopenConvAlgoPerf_t. These metrics are
 * written in sorted fashion where the first element has the lowest compute time.
 * This function is mandatory before using backwards weight convolutions. Users can chose the
 * top-most algorithm if they only care about the fastest algorithm.
 *
 * This function is mandatory before using miopenConvolutionBackwardWeights(). In order to
 * execute this function, miopenConvolutionBackwardsWeightsGetWorkSpaceSize() must be run to
 * determine the required memory for this search.
 *
 * * If exhaustiveSearch == 0, MIOpen will look for the first kernel with a configuration match. If
 * a configuration match is not found, a default configuration will be returned.
 *
 * * If exhaustiveSearch == 1, MIOpen will look for the best kernel for the provided configuration.
 * If a match is not found, an exhaustive search is performed by running individual algorithms.
 *
 * If using Group/Depthwise convolution mode, call miopenSetConvolutionGroupCount() before running
 * this.
 *
 * @param handle             MIOpen handle (input)
 * @param dyDesc             Tensor descriptor for data input tensor dy (input)
 * @param dy                 Data delta tensor dy (input)
 * @param xDesc              Tensor descriptor for output data tensor x (input)
 * @param x                  Data delta tensor dx (input)
 * @param convDesc           Convolution layer descriptor (input)
 * @param dwDesc             Tensor descriptor for weight tensor dw (input)
 * @param dw                 Weights delta tensor dw (input)
 * @param requestAlgoCount   Number of algorithms to return kernel times (input)
 * @param returnedAlgoCount  Pointer to number of algorithms returned (output)
 * @param perfResults        Pointer to union of best algorithm for forward and backwards (output)
 * @param workSpace          Pointer to workspace buffer (input).
 * @param workSpaceSize      Size in bytes of the workspace buffer (input).
 *                           The buffer must be allocated on the device by the caller.
 *                           The size of the buffer should be determined by calling
 *                           miopenConvolutionBackwardWeightsGetWorkSpaceSize(), see its
 *                           documentation for details.
 * @param exhaustiveSearch   A boolean to toggle a full search of all algorithms
 *                           and configurations (input)
 * @return                   miopenStatus_t
 */
MIOPEN_EXPORT miopenStatus_t
miopenFindConvolutionBackwardWeightsAlgorithm(miopenHandle_t handle,
                                              const miopenTensorDescriptor_t dyDesc,
                                              const void* dy,
                                              const miopenTensorDescriptor_t xDesc,
                                              const void* x,
                                              const miopenConvolutionDescriptor_t convDesc,
                                              const miopenTensorDescriptor_t dwDesc,
                                              void* dw,
                                              const int requestAlgoCount,
                                              int* returnedAlgoCount,
                                              miopenConvAlgoPerf_t* perfResults,
                                              void* workSpace,
                                              size_t workSpaceSize,
                                              bool exhaustiveSearch);

/*! @brief Execute a backward weights convolution layer
 *
 * Runs the backward weights convolution layer based on the selected algorithm. The function
 * miopenFindConvolutionBackwardWeightsAlgorithm() must have
 * been executed previously to determine the required memory needed for the workspace and the
 * best convolutional algorithm.
 *
 * The backward weights convolution is designed to accommodate both packed and non-packed tensor
 * strides for multiple data types and dimensions across various platforms. This flexibility ensures
 * optimal performance in handling diverse computational scenarios. To configure tensor parameters,
 * including strides, users can utilize the APIs miopenSetTensorDescriptor() and
 * miopenGetTensorDescriptor(). These APIs empower developers to seamlessly set and retrieve tensor
 * information, facilitating a more intuitive and efficient workflow. The tensor strides are
 * non-packed by default.
 *
 * If using Group/Depthwise convolution mode, call miopenSetConvolutionGroupCount() before running
 * this.
 *
 * @param handle         MIOpen handle (input)
 * @param alpha          Floating point scaling factor, allocated on the host (input)
 * @param dyDesc         Tensor descriptor for data tensor dy (input)
 * @param dy             Data delta tensor dy (input)
 * @param xDesc          Tensor descriptor for data tensor x (input)
 * @param x              Data tensor x (input)
 * @param convDesc       Convolution layer descriptor (input)
 * @param algo           Algorithm selected (input)
 * @param beta           Floating point shift factor, allocated on the host (input)
 * @param dwDesc         Tensor descriptor for weight tensor dw (input)
 * @param dw             Weights delta tensor dw (output)
 * @param workSpace      Pointer to workspace required for the search (input)
 * @param workSpaceSize  Size in bytes of the memory needed for find (input)
 * @return               miopenStatus_t
 */
MIOPEN_EXPORT miopenStatus_t
miopenConvolutionBackwardWeights(miopenHandle_t handle,
                                 const void* alpha,
                                 const miopenTensorDescriptor_t dyDesc,
                                 const void* dy,
                                 const miopenTensorDescriptor_t xDesc,
                                 const void* x,
                                 const miopenConvolutionDescriptor_t convDesc,
                                 miopenConvBwdWeightsAlgorithm_t algo,
                                 const void* beta,
                                 const miopenTensorDescriptor_t dwDesc,
                                 void* dw,
                                 void* workSpace,
                                 size_t workSpaceSize);

/*! @brief Calculates the gradient with respect to the bias.
 *
 * Compute the convolution backwards gradient with respect to the bias tensor.
 * The scaling parameter alpha (float) and shift parameter beta (float) are only supported for
 * alpha = 1 and beta = 0.
 *
 * @param handle         MIOpen handle (input)
 * @param alpha          Floating point scaling factor, allocated on the host (input)
 * @param dyDesc         Tensor descriptor for data input tensor dy (input)
 * @param dy             Data delta tensor dy (input)
 * @param beta           Floating point shift factor, allocated on the host (input)
 * @param dbDesc         Tensor descriptor for input bias tensor db (input)
 * @param db             Bias delta tensor db (output)
 * @return               miopenStatus_t
 */
MIOPEN_EXPORT miopenStatus_t miopenConvolutionBackwardBias(miopenHandle_t handle,
                                                           const void* alpha,
                                                           const miopenTensorDescriptor_t dyDesc,
                                                           const void* dy,
                                                           const void* beta,
                                                           const miopenTensorDescriptor_t dbDesc,
                                                           void* db);

/** @} */
// CLOSEOUT CONVOLUTIONS DOXYGEN GROUP

// Pooling APIs
/** @addtogroup pooling
 *
 *  @{
 */

/*! @brief Creates a pooling layer descriptor
 *
 * @param poolDesc   Pointer to a pooling layer descriptor (output)
 * @return           miopenStatus_t
 */
MIOPEN_EXPORT miopenStatus_t miopenCreatePoolingDescriptor(miopenPoolingDescriptor_t* poolDesc);

/*! @brief Set index data type for pooling layer. The default indexing type is uint8_t.
 * Users can set the index type to any of the miopenIndexType_t sizes; 8, 16, 32, or 64 bit
 * unsigned integers.
 *
 * @param poolDesc     Pointer to a pooling layer descriptor (input)
 * @param index_type   Index type (input)
 * @return             miopenStatus_t
 */
MIOPEN_EXPORT miopenStatus_t miopenSetPoolingIndexType(miopenPoolingDescriptor_t poolDesc,
                                                       miopenIndexType_t index_type);

/*! @brief Get the index data type for pooling layer. The index type to any of the
 * miopenIndexType_t sizes; 8, 16, 32, or 64 bit unsigned integers.
 *
 * @param poolDesc     Pointer to a pooling layer descriptor (input)
 * @param index_type   Index type (output)
 * @return             miopenStatus_t
 */
MIOPEN_EXPORT miopenStatus_t miopenGetPoolingIndexType(miopenPoolingDescriptor_t poolDesc,
                                                       miopenIndexType_t* index_type);

/*! @brief Set workspace index mode for pooling layer. The default mode is
 * miopenPoolingWorkSpaceIndexMask.
 *
 * @param poolDesc         Pointer to a pooling layer descriptor (input/output)
 * @param workspace_index  Workspace index mode (input)
 * @return                 miopenStatus_t
 */
MIOPEN_EXPORT miopenStatus_t miopenSetPoolingWorkSpaceIndexMode(
    miopenPoolingDescriptor_t poolDesc, miopenPoolingWorkspaceIndexMode_t workspace_index);

/*! @brief Get workspace index mode for pooling layer.
 *
 * @param poolDesc         Pointer to a pooling layer descriptor (input)
 * @param workspace_index  Workspace index mode (output)
 * @return                 miopenStatus_t
 */
MIOPEN_EXPORT miopenStatus_t miopenGetPoolingWorkSpaceIndexMode(
    miopenPoolingDescriptor_t poolDesc, miopenPoolingWorkspaceIndexMode_t* workspace_index);

/*! @brief Sets a 2-D pooling layer descriptor details.
 *
 * Sets the window shape, padding, and stride for a previously created 2-D pooling descriptor.
 *
 * @param poolDesc       Pointer to a pooling layer descriptor (output)
 * @param mode           Pooling mode enum (input)
 * @param windowHeight   Input window height dimension (input)
 * @param windowWidth    Input window width dimension (input)
 * @param pad_h          Number of elements to pad height (input)
 * @param pad_w          Number of elements to pad width (input)
 * @param stride_h       Vertical stride (input)
 * @param stride_w       Horizontal stride (input)
 * @return               miopenStatus_t
 */
MIOPEN_EXPORT miopenStatus_t miopenSet2dPoolingDescriptor(miopenPoolingDescriptor_t poolDesc,
                                                          miopenPoolingMode_t mode,
                                                          int windowHeight,
                                                          int windowWidth,
                                                          int pad_h,
                                                          int pad_w,
                                                          int stride_h,
                                                          int stride_w);

/*! @brief Gets a 2-D pooling layer descriptor details
 *
 * Gets the window shape, padding, and stride for a previously created 2-D pooling descriptor.
 *
 * @param poolDesc       Pointer to a pooling layer descriptor (input)
 * @param mode           Pooling mode enum (output)
 * @param windowHeight   Input window height dimension (output)
 * @param windowWidth    Input window width dimension (output)
 * @param pad_h          Number of elements to pad height (output)
 * @param pad_w          Number of elements to pad width (output)
 * @param stride_h       Vertical stride (output)
 * @param stride_w       Horizontal stride (output)
 * @return               miopenStatus_t
 */
MIOPEN_EXPORT miopenStatus_t miopenGet2dPoolingDescriptor(const miopenPoolingDescriptor_t poolDesc,
                                                          miopenPoolingMode_t* mode,
                                                          int* windowHeight,
                                                          int* windowWidth,
                                                          int* pad_h,
                                                          int* pad_w,
                                                          int* stride_h,
                                                          int* stride_w);

/*! @brief Gets the shape of the output tensor for 2-D pooling
 *
 * Retrieve the tensor dimensions for the forward 2-D pooling. This call is required for
 * the forward if the output dimensions are different than the input tensor
 * dimensions.
 *
 * @param poolDesc   Pointer to a pooling layer descriptor (input)
 * @param tensorDesc Input tensor descriptor (input)
 * @param n	         Mini-batch dim (output)
 * @param c	         Number of channels (output)
 * @param h          Heights of input map (output)
 * @param w          Width of input map (output)
 * @return           miopenStatus_t
 */
MIOPEN_EXPORT miopenStatus_t
miopenGetPoolingForwardOutputDim(const miopenPoolingDescriptor_t poolDesc,
                                 const miopenTensorDescriptor_t tensorDesc,
                                 int* n,
                                 int* c,
                                 int* h,
                                 int* w);

/*! @brief Set details of a N-D pooling layer descriptor
 *
 * Set the window shape, padding, and stride for a previously created N-D pooling descriptor.
 *
 * @param poolDesc     Pointer to a pooling layer descriptor (input/output)
 * @param mode         Pooling mode enum (input)
 * @param nbDims       Dimension of the pooling (input)
 * @param windowDimA   Array of input window dimensions with length equal to or larger than
 * dimsRequested (input)
 * @param padA         Array of number of elements to padding with length equal to or larger than
 * dimsRequested (input)
 * @param stridesA     Array of stride parameter with length equal to or larger than dimsRequested
 * (input)
 * @return               miopenStatus_t
 */
MIOPEN_EXPORT miopenStatus_t miopenSetNdPoolingDescriptor(miopenPoolingDescriptor_t poolDesc,
                                                          const miopenPoolingMode_t mode,
                                                          int nbDims,
                                                          const int* windowDimA,
                                                          const int* padA,
                                                          const int* stridesA);

/*! @brief Get details of a N-D pooling layer descriptor
 *
 * Get the window shape, padding, and stride for a previously created N-D pooling descriptor.
 *
 * @param poolDesc         Pointer to a pooling layer descriptor (input)
 * @param nbDimsRequested  Dimension of the expected pooling descriptor (input)
 * @param mode             Pooling mode enum (output)
 * @param nbDims           Actual dimension of the pooling descriptor (output)
 * @param windowDimA       Array of input window dimensions with length equal to or larger than
 * dimsRequested (output)
 * @param padA             Array of number of elements to padding with length equal to or larger
 * than dimsRequested (output)
 * @param stridesA         Array of stride parameter with length equal to or larger than
 * dimsRequested (output)
 * @return                 miopenStatus_t
 */
MIOPEN_EXPORT miopenStatus_t miopenGetNdPoolingDescriptor(const miopenPoolingDescriptor_t poolDesc,
                                                          int nbDimsRequested,
                                                          miopenPoolingMode_t* mode,
                                                          int* nbDims,
                                                          int* windowDimA,
                                                          int* padA,
                                                          int* stridesA);

/*! @brief Gets the shape of the output tensor for N-D pooling
 *
 * Retrieve the tensor dimensions for the forward N-D pooling. This call is required for
 * the forward if the output dimensions are different than the input tensor
 * dimensions.
 *
 * @param poolDesc      Pointer to a pooling layer descriptor (input)
 * @param tensorDesc    Input tensor descriptor (input)
 * @param dims          Dimension of the pooling (input)
 * @param tensorDimArr  Array of tensor dimension (output)
 * @return           miopenStatus_t
 */
MIOPEN_EXPORT miopenStatus_t
miopenGetPoolingNdForwardOutputDim(const miopenPoolingDescriptor_t poolDesc,
                                   const miopenTensorDescriptor_t tensorDesc,
                                   int dims,
                                   int* tensorDimArr);

/*! @brief Get the amount of GPU memory required for pooling
 *
 * Retrieves the amount of workspace in bytes require for pooling. This call is required to
 * determine the amount of GPU memory needed for the backwards pooling algorithms. For max-
 * pooling, an assumption is that index data type is uint8_t, therefore the returned
 * workspace size will be based on this assumption even if the user sets the index type with
 * miopenSetPoolingIndexType().
 *
 * @param yDesc          Descriptor for pooling layer (input)
 * @param workSpaceSize  Pointer to workSpaceSize (output)
 * @return               miopenStatus_t
 */
MIOPEN_EXPORT miopenStatus_t miopenPoolingGetWorkSpaceSize(const miopenTensorDescriptor_t yDesc,
                                                           size_t* workSpaceSize);

/*! @brief Get the amount of GPU memory required for pooling
 *
 * Retrieves the amount of workspace in bytes require for pooling. This call is required to
 * determine the amount of GPU memory needed for the backwards pooling algorithms. For max-
 * pooling, there is no assumption on index data type. As the user can set the index datatype
 * size using miopenSetPoolingIndexType().
 *
 * @param poolDesc       Pointer to a pooling layer descriptor (input)
 * @param yDesc          Descriptor for pooling layer (input)
 * @param workSpaceSize  Pointer to workSpaceSize (output)
 * @return               miopenStatus_t
 */
MIOPEN_EXPORT miopenStatus_t
miopenPoolingGetWorkSpaceSizeV2(const miopenPoolingDescriptor_t poolDesc,
                                const miopenTensorDescriptor_t yDesc,
                                size_t* workSpaceSize);

/*! @brief Execute a forward pooling layer
 *
 * Runs forward pooling. miopenGetPoolingForwardOutputDim() should be called before
 * miopenPoolingForward().
 * If the parameter do_backward == 0, then set workSpace = nullptr and workSpaceSize = 0. However,
 * for back-propagation do_backwards must be set to 1 in miopenPoolingForward().
 *
 * @param handle         MIOpen handle (input)
 * @param poolDesc       Descriptor for pooling layer (input)
 * @param alpha          Floating point scaling factor, allocated on the host (input)
 * @param xDesc          Tensor descriptor for data input tensor x (input)
 * @param x              Data tensor x (input)
 * @param beta           Floating point shift factor, allocated on the host (input)
 * @param yDesc          Tensor descriptor for output data tensor y (input)
 * @param y              Data tensor y (output)
 * @param do_backward    Boolean to toggle save data in workspace for backwards pass (input)
 * @param workSpace      Pointer user allocated memory (input)
 * @param workSpaceSize  Size in bytes of the memory needed (input)
 * @return               miopenStatus_t
 */
MIOPEN_EXPORT miopenStatus_t miopenPoolingForward(miopenHandle_t handle,
                                                  const miopenPoolingDescriptor_t poolDesc,
                                                  const void* alpha,
                                                  const miopenTensorDescriptor_t xDesc,
                                                  const void* x,
                                                  const void* beta,
                                                  const miopenTensorDescriptor_t yDesc,
                                                  void* y,
                                                  bool do_backward,
                                                  void* workSpace,
                                                  size_t workSpaceSize);

/*! @brief Execute a backward pooling layer
 *
 * Runs backward pooling. miopenPoolingGetWorkSpaceSize() must be called before
 * miopenPoolingBackward() to determine the amount of workSpace to be allocated.
 *
 * @param handle         MIOpen handle (input)
 * @param poolDesc       Descriptor for pooling layer (input)
 * @param alpha          Floating point scaling factor, allocated on the host (input)
 * @param yDesc          Tensor descriptor for output data tensor y (input)
 * @param y              Data tensor y (input)
 * @param dyDesc         Tensor descriptor for data input tensor dy (input)
 * @param dy             Data delta tensor dy (input)
 * @param xDesc          Tensor descriptor for output data tensor x (input)
 * @param x              Data tensor x (output)
 * @param beta           Floating point shift factor, allocated on the host (input)
 * @param dxDesc         Tensor descriptor for tensor dx (input)
 * @param dx             Weights delta tensor dx (output)
 * @param workSpace      Pointer to user allocated workspace (input)
 * @return               miopenStatus_t
 */
MIOPEN_EXPORT miopenStatus_t miopenPoolingBackward(miopenHandle_t handle,
                                                   const miopenPoolingDescriptor_t poolDesc,
                                                   const void* alpha,
                                                   const miopenTensorDescriptor_t yDesc,
                                                   const void* y,
                                                   const miopenTensorDescriptor_t dyDesc,
                                                   const void* dy,
                                                   const miopenTensorDescriptor_t xDesc,
                                                   const void* x,
                                                   const void* beta,
                                                   const miopenTensorDescriptor_t dxDesc,
                                                   void* dx,
                                                   void* workSpace);

/*! @brief Destroys the pooling descriptor object
 *
 * @param poolDesc Pooling tensor descriptor type (input)
 * @return           miopenStatus_t
 */
MIOPEN_EXPORT miopenStatus_t miopenDestroyPoolingDescriptor(miopenPoolingDescriptor_t poolDesc);

/** @} */
// CLOSEOUT POOLING DOXYGEN GROUP

// LRN APIs
/** @addtogroup LRN
 *
 *  @{
 */
/*! @brief Creates a local response normalization (LRN) layer descriptor
 *
 * @param lrnDesc    Pointer to a local response normalization layer descriptor type
 * @return           miopenStatus_t
 */
MIOPEN_EXPORT miopenStatus_t miopenCreateLRNDescriptor(miopenLRNDescriptor_t* lrnDesc);

/*! @brief Sets a LRN layer descriptor details
 *
 * Sets all of the descriptor details for the LRN layer. The number of window elements lrnN is
 * a diameter and always odd.
 *
 * @param lrnDesc      Pointer to a LRN layer descriptor (output)
 * @param mode         LRN mode enum (input)
 * @param lrnN         Number of normalization window elements (input)
 * @param lrnAlpha     Scaling factor (input)
 * @param lrnBeta      Shift factor (input)
 * @param lrnK         K factor (input)
 * @return             miopenStatus_t
 */
MIOPEN_EXPORT miopenStatus_t miopenSetLRNDescriptor(const miopenLRNDescriptor_t lrnDesc,
                                                    miopenLRNMode_t mode,
                                                    unsigned int lrnN,
                                                    double lrnAlpha,
                                                    double lrnBeta,
                                                    double lrnK);

/*! @brief Gets a LRN layer descriptor details
 *
 * Retrieve the LRN descriptor details.
 *
 * @param lrnDesc      Pointer to a LRN layer descriptor (input)
 * @param mode         LRN mode enum (output)
 * @param lrnN         Number of normalization window elements (output)
 * @param lrnAlpha     Scaling factor (output)
 * @param lrnBeta      Shift factor (output)
 * @param lrnK         K factor (output)
 * @return             miopenStatus_t
 */
MIOPEN_EXPORT miopenStatus_t miopenGetLRNDescriptor(const miopenLRNDescriptor_t lrnDesc,
                                                    miopenLRNMode_t* mode,
                                                    unsigned int* lrnN,
                                                    double* lrnAlpha,
                                                    double* lrnBeta,
                                                    double* lrnK);

/*! @brief Determine the workspace requirements.
 *
 * This function determines the GPU memory allocation required to execute the LRN layer based on the
 * LRN descriptor.
 *
 * @param yDesc           Pointer to a LRN layer descriptor (input)
 * @param workSpaceSize   Output variable for workspace size (output)
 * @return                miopenStatus_t
 */
MIOPEN_EXPORT miopenStatus_t miopenLRNGetWorkSpaceSize(const miopenTensorDescriptor_t yDesc,
                                                       size_t* workSpaceSize);

/*! @brief Execute a LRN forward layer
 *
 * Runs the forward layer normalization in the forward direction. If do_backward == 0, then
 * set workSpace = nullptr and workSpaceSize = 0. However, if the user wishes to execute backwards,
 * then they must set do_backwards = 1 in miopenLRNForward().
 *
 * @param handle         MIOpen handle (input)
 * @param lrnDesc        Descriptor for LRN layer (input)
 * @param alpha          Floating point scaling factor, allocated on the host (input)
 * @param xDesc          Tensor descriptor for data input tensor x (input)
 * @param x              Data tensor x (input)
 * @param beta           Floating point shift factor, allocated on the host (input)
 * @param yDesc          Tensor descriptor for output data tensor y (input)
 * @param y              Data tensor y (output)
 * @param do_backward    Boolean to toggle save data in workspace for backwards pass (input)
 * @param workSpace      Pointer user allocated memory (input)
 * @return               miopenStatus_t
 */
MIOPEN_EXPORT miopenStatus_t miopenLRNForward(miopenHandle_t handle,
                                              const miopenLRNDescriptor_t lrnDesc,
                                              const void* alpha,
                                              const miopenTensorDescriptor_t xDesc,
                                              const void* x,
                                              const void* beta,
                                              const miopenTensorDescriptor_t yDesc,
                                              void* y,
                                              bool do_backward,
                                              void* workSpace);

/*! @brief Execute a LRN backward layer
 *
 * @param handle         MIOpen handle (input)
 * @param lrnDesc        Descriptor for LRN layer (input)
 * @param alpha          Floating point scaling factor, allocated on the host (input)
 * @param yDesc          Tensor descriptor for data input tensor y (input)
 * @param y              Data tensor y (input)
 * @param dyDesc         Tensor descriptor for data input tensor dy (input)
 * @param dy             Data delta tensor dy (input)
 * @param xDesc          Tensor descriptor for input data tensor x (input)
 * @param x              Data tensor x (input)
 * @param beta           Floating point shift factor, allocated on the host (input)
 * @param dxDesc         Tensor descriptor for output data tensor dx(input)
 * @param dx             Data delta tensor x (output)
 * @param workSpace      Pointer user allocated memory (input)
 * @return               miopenStatus_t
 */
MIOPEN_EXPORT miopenStatus_t miopenLRNBackward(miopenHandle_t handle,
                                               const miopenLRNDescriptor_t lrnDesc,
                                               const void* alpha,
                                               const miopenTensorDescriptor_t yDesc,
                                               const void* y,
                                               const miopenTensorDescriptor_t dyDesc,
                                               const void* dy,
                                               const miopenTensorDescriptor_t xDesc,
                                               const void* x,
                                               const void* beta,
                                               const miopenTensorDescriptor_t dxDesc,
                                               void* dx,
                                               const void* workSpace);

/*! @brief Destroys the LRN descriptor object
 *
 * @param lrnDesc   LRN tensor descriptor type (input)
 * @return          miopenStatus_t
 */
MIOPEN_EXPORT miopenStatus_t miopenDestroyLRNDescriptor(miopenLRNDescriptor_t lrnDesc);

/** @} */
// CLOSEOUT LRN DOXYGEN GROUP

#ifdef MIOPEN_BETA_API
// LayerNorm APIs
/** @addtogroup layernorm
 *
 *  @{
 */
/*! @brief Execute a layernorm forward layer
 *
 * @param handle         MIOpen handle (input)
 * @param mode           LayerNorm mode (input)
 * @param xDesc          Tensor descriptor for data input tensor x (input)
 * @param x              Data tensor x (input)
 * @param weightDesc     Tensor descriptor for data input tensor weight (input)
 * @param weight         Data tensor weight (input)
 * @param biasDesc       Tensor descriptor for data input tensor bias (input)
 * @param bias           Data tensor bias (input)
 * @param epsilon        Value to stablize inverse variance calculation (input)
 * @param normalized_dim Nomalized dimensions in the input array (input)
 * @param yDesc          Tensor descriptor for output data tensor y (input)
 * @param y              Data tensor y (output)
 * @param meanDesc       Tensor descriptor for output data tensor mean (input)
 * @param mean           Data tensor mean (output)
 * @param rstdDesc       Tensor descriptor for output data tensor rstd (input)
 * @param rstd           Data tensor rstd (output)
 * @return               miopenStatus_t
 */
MIOPEN_EXPORT miopenStatus_t miopenLayerNormForward(miopenHandle_t handle,
                                                    miopenNormMode_t mode,
                                                    const miopenTensorDescriptor_t xDesc,
                                                    const void* x,
                                                    const miopenTensorDescriptor_t weightDesc,
                                                    const void* weight,
                                                    const miopenTensorDescriptor_t biasDesc,
                                                    const void* bias,
                                                    const float epsilon,
                                                    const int32_t normalized_dim,
                                                    const miopenTensorDescriptor_t yDesc,
                                                    void* y,
                                                    const miopenTensorDescriptor_t meanDesc,
                                                    void* mean,
                                                    const miopenTensorDescriptor_t rstdDesc,
                                                    void* rstd);

/** @} */
// CLOSEOUT LAYERNORM DOXYGEN GROUP
#endif

#ifdef MIOPEN_BETA_API
// Cat APIs
/** @addtogroup cat
 *
 *  @{
 */
/*! @brief Execute a cat forward layer
 *
 * @param handle         MIOpen handle (input)
 * @param xCount         Number of input tensor x (input)
 * @param xDescs         Tensor descriptor of input tensor x (input)
 * @param xs             Source data tensor x (input)
 * @param yDesc          Tensor descriptor of output tensor y (input)
 * @param y              Data tensor y (output)
 * @param dim            Concatenation dimension (input)
 * @return               miopenStatus_t
 */
MIOPEN_EXPORT miopenStatus_t miopenCatForward(miopenHandle_t handle,
                                              const int32_t xCount,
                                              const miopenTensorDescriptor_t* xDescs,
                                              const void* const* xs,
                                              const miopenTensorDescriptor_t yDesc,
                                              void* y,
                                              const int32_t dim);

/** @} */
// CLOSEOUT CAT DOXYGEN GROUP
#endif

// Batch-Normalization APIs
/** @addtogroup batchnorm
 *
 *  @{
 */

/*! @brief Derive tensor for gamma and beta from input tensor descriptor
 *
 * This function takes the input tensor descriptor and outputs a derived tensor for the
 * normalization scale (gamma) and shift (beta) tensors.
 *
 * For an input tensor NCHW and spatial mode, the output derived tensor is 1C11, while for
 * per-activation the derived tensor is 1CHW.
 *
 * For an input tensor NCDHW and spatial mode, the output derived tensor is 1C111, while for
 * per-activation the derived tensor is 1CDHW.
 *
 * @param derivedBnDesc   Output derived tensor descriptor (output)
 * @param xDesc           Input tensor descriptor (input)
 * @param bn_mode         Batch Normalization mode (input)
 * @return                miopenStatus_t
 */
MIOPEN_EXPORT miopenStatus_t miopenDeriveBNTensorDescriptor(miopenTensorDescriptor_t derivedBnDesc,
                                                            const miopenTensorDescriptor_t xDesc,
                                                            miopenBatchNormMode_t bn_mode);

/*! @brief Execute forward training layer for batch normalization
 *
 * Batch normalization pass for forward training pass.
 * Takes in batch normalization mode bn_mode and input tensor x, output tensor y, bnBias and bnScale
 * with their descriptor.
 *
 * If either resultSaveMean, or resultSaveInvVariance are null pointers then the values for the mean
 * and inverse variance will not be used.
 *
 * Likewise, if either resultRunningMean, or resultRunningVariance are null pointers then the values
 * for the running mean and variance will not be saved.
 * Running averages and variances are scaled using an exponential averaging factor: \f[
 * \mu_{old} = \mu_{new}*factor + \mu_{old}*(1-factor)
 * \f]
 * where \f[
 * factor=1/(1+iteration)
 * \f]
 *
 * @param handle                    MIOpen handle (input)
 * @param bn_mode                   Batch normalization mode (input)
 * @param alpha                     Floating point scaling factor, allocated on the host (input)
 * @param beta                      Floating point shift factor, allocated on the host (input)
 * @param xDesc                     Tensor descriptor for data input tensor x (input)
 * @param x                         Data tensor x (input)
 * @param yDesc                     Tensor descriptor for output data tensor y (input)
 * @param y                         Data tensor y (output)
 * @param bnScaleBiasMeanVarDesc    Tensor descriptor for BN scaling, shifting, saved variance and
 * mean (input)
 * @param bnScale                   Batch norm scaling, gamma, tensor (input)
 * @param bnBias                    Batch norm bias, beta, tensor (input)
 * @param expAvgFactor              Exponential averaging factor (input)
 * @param resultRunningMean         Running average saved for inference (output)
 * @param resultRunningVariance     Running variance saved for inference (output)
 * @param epsilon                   Value to stablize inverse variance calculation (input)
 * @param resultSaveMean            Saved mini-batch mean for backwards pass (output)
 * @param resultSaveInvVariance     Saved mini-batch inverse variance for backwards pass (output)
 * @return                          miopenStatus_t
 */
MIOPEN_EXPORT miopenStatus_t
miopenBatchNormalizationForwardTraining(miopenHandle_t handle,
                                        miopenBatchNormMode_t bn_mode,
                                        void* alpha,
                                        void* beta,
                                        const miopenTensorDescriptor_t xDesc,
                                        const void* x,
                                        const miopenTensorDescriptor_t yDesc,
                                        void* y,
                                        const miopenTensorDescriptor_t bnScaleBiasMeanVarDesc,
                                        void* bnScale,
                                        void* bnBias,
                                        double expAvgFactor,
                                        void* resultRunningMean,
                                        void* resultRunningVariance,
                                        double epsilon,
                                        void* resultSaveMean,
                                        void* resultSaveInvVariance);

/*! @brief Execute forward inference layer for batch normalization
 *
 * Batch normalization pass for forward inference pass.
 * Takes in batch normalization mode bn_mode and input tensor x, output tensor y, bnBias and bnScale
 * with their descriptor.
 *
 * If either estimatedMean, or estimatedVariance are null pointers then the values for the mean and
 * variance will be calculated from input data and this calculated mean and variance will be used
 * to update input values.
 * If variance is zero and epsilon is also zero, this function outputs NAN values.  Input espilon
 * value should always be non zero positive value.
 *
 * @param handle                    MIOpen handle (input)
 * @param bn_mode                   Batch normalization mode (input)
 * @param alpha                     Floating point scaling factor, allocated on the host (input)
 * @param beta                      Floating point shift factor, allocated on the host (input)
 * @param xDesc                     Tensor descriptor for data input tensor x (input)
 * @param x                         Data tensor x (input)
 * @param yDesc                     Tensor descriptor for output data tensor y (input)
 * @param y                         Data tensor y (output)
 * @param bnScaleBiasMeanVarDesc    Tensor descriptor for BN scaling, shifting, saved variance and
 * mean (input)
 * @param bnScale                   Batch norm scaling, gamma, tensor (input)
 * @param bnBias                    Batch norm bias, beta, tensor (input)
 * @param estimatedMean             Running average saved during forward training (input)
 * @param estimatedVariance         Running variance saved during forward training (input)
 * @param epsilon                   Value to stabilize inverse variance calculation (input)
 * @return                          miopenStatus_t
 */
MIOPEN_EXPORT miopenStatus_t
miopenBatchNormalizationForwardInference(miopenHandle_t handle,
                                         miopenBatchNormMode_t bn_mode,
                                         void* alpha,
                                         void* beta,
                                         const miopenTensorDescriptor_t xDesc,
                                         const void* x,
                                         const miopenTensorDescriptor_t yDesc,
                                         void* y,
                                         const miopenTensorDescriptor_t bnScaleBiasMeanVarDesc,
                                         void* bnScale,
                                         void* bnBias,
                                         void* estimatedMean,
                                         void* estimatedVariance,
                                         double epsilon);

/*! @brief Execute backwards propagation layer for batch normalization
 *
 * Batch normalization pass for backwards propagation training pass.
 * The method for backwards propagation batch normalization.
 *
 * Takes in batch normalization mode bn_mode and input tensor data x, input activation tensor dy,
 * output tensor dx, the learned tensors resultBNBiasDiff and resultBNScaleDiff with their
 * descriptor.
 *
 * If BOTH savedMean, and savedVariance are not null pointers then the method will use the saved
 * mean and variance calculated by the forward training phase.
 *
 * @param handle                    MIOpen handle (input)
 * @param bn_mode                   Batch normalization mode (input)
 * @param alphaDataDiff             Floating point scaling factor, allocated on the host (input)
 * @param betaDataDiff              Floating point shift factor, allocated on the host (input)
 * @param alphaParamDiff            Floating point scaling factor, allocated on the host (input)
 * @param betaParamDiff             Floating point shift factor, allocated on the host (input)
 * @param xDesc                     Tensor descriptor for data input tensor x (input)
 * @param x                         Data tensor x (input)
 * @param dyDesc                    Tensor descriptor for output data tensor y (input)
 * @param dy                        Data tensor y (input)
 * @param dxDesc                    Tensor descriptor for output data tensor dx (input)
 * @param dx                        Data delta tensor dx (output)
 * @param bnScaleBiasDiffDesc       Tensor descriptor for BN scaling, shifting, saved variance and
 * mean (input)
 * @param bnScale                   Batch norm scaling, gamma, tensor (input)
 * @param resultBnScaleDiff         Tensor for dscale (output)
 * @param resultBnBiasDiff          Tensor for dbias (output)
 * @param epsilon                   Value to stabilize inverse variance calculation (input)
 * @param savedMean                 Saved mini-batch mean for backwards pass (input)
 * @param savedInvVariance          Saved mini-bathc inverse variance for backwards pass (input)
 * @return                          miopenStatus_t
 */
MIOPEN_EXPORT miopenStatus_t
miopenBatchNormalizationBackward(miopenHandle_t handle,
                                 miopenBatchNormMode_t bn_mode,
                                 const void* alphaDataDiff,
                                 const void* betaDataDiff,
                                 const void* alphaParamDiff,
                                 const void* betaParamDiff,
                                 const miopenTensorDescriptor_t xDesc,
                                 const void* x,
                                 const miopenTensorDescriptor_t dyDesc,
                                 const void* dy,
                                 const miopenTensorDescriptor_t dxDesc,
                                 void* dx,
                                 const miopenTensorDescriptor_t bnScaleBiasDiffDesc,
                                 const void* bnScale,
                                 void* resultBnScaleDiff,
                                 void* resultBnBiasDiff,
                                 double epsilon,
                                 const void* savedMean,
                                 const void* savedInvVariance);

/** @} */
// CLOSEOUT BATCHNORM DOXYGEN GROUP

// Activation APIs
/** @addtogroup activation
 *
 *  @{
 */
/*! @brief Creates the Activation descriptor object
 *
 * @param activDesc Pointer to an activation tensor descriptor type
 * @return          miopenStatus_t
 */
MIOPEN_EXPORT miopenStatus_t
miopenCreateActivationDescriptor(miopenActivationDescriptor_t* activDesc);

/*! @brief Sets the activation layer descriptor details
 *
 * Sets all of the descriptor details for the activation layer
 *
 * @param activDesc    Pointer to a activation layer descriptor (output)
 * @param mode         Activation mode enum (input)
 * @param activAlpha   Alpha value for some activation modes (input)
 * @param activBeta    Beta value for some activation modes (input)
 * @param activGamma   Gamma value for some activation modes (input)
 * @return             miopenStatus_t
 */
MIOPEN_EXPORT miopenStatus_t
miopenSetActivationDescriptor(const miopenActivationDescriptor_t activDesc,
                              miopenActivationMode_t mode,
                              double activAlpha,
                              double activBeta,
                              double activGamma);

/*! @brief Gets the activation layer descriptor details
 *
 * Retrieves all of the descriptor details for the activation layer.
 *
 * @param activDesc    Pointer to a activation layer descriptor (input)
 * @param mode         Activation mode enum (output)
 * @param activAlpha   Alpha value for some activation modes (output)
 * @param activBeta    Beta value for some activation modes (output)
 * @param activGamma   Gamma value for some activation modes (output)
 * @return             miopenStatus_t
 */
MIOPEN_EXPORT miopenStatus_t
miopenGetActivationDescriptor(const miopenActivationDescriptor_t activDesc,
                              miopenActivationMode_t* mode,
                              double* activAlpha,
                              double* activBeta,
                              double* activGamma);

/*! @brief Execute an activation forward layer
 *
 * @param handle         MIOpen handle (input)
 * @param activDesc      Descriptor for activation layer (input)
 * @param alpha          Floating point scaling factor, allocated on the host (input)
 * @param xDesc          Tensor descriptor for data input tensor x (input)
 * @param x              Data tensor x (input)
 * @param beta           Floating point shift factor, allocated on the host (input)
 * @param yDesc          Tensor descriptor for output data tensor y (input)
 * @param y              Data tensor y (output)
 * @return               miopenStatus_t
 */
MIOPEN_EXPORT miopenStatus_t miopenActivationForward(miopenHandle_t handle,
                                                     const miopenActivationDescriptor_t activDesc,
                                                     const void* alpha,
                                                     const miopenTensorDescriptor_t xDesc,
                                                     const void* x,
                                                     const void* beta,
                                                     const miopenTensorDescriptor_t yDesc,
                                                     void* y);

/*! @brief Execute a activation backwards layer
 *
 * @param handle         MIOpen handle (input)
 * @param activDesc      Descriptor for activation layer (input)
 * @param alpha          Floating point scaling factor, allocated on the host (input)
 * @param yDesc          Tensor descriptor for input data tensor y (input)
 * @param y              Data tensor y (input)
 * @param dyDesc         Tensor descriptor for input data tensor dy (input)
 * @param dy             Data delta tensor dy (input)
 * @param xDesc          Tensor descriptor for data input tensor x (input)
 * @param x              Data tensor x (input)
 * @param beta           Floating point shift factor, allocated on the host (input)
 * @param dxDesc         Tensor descriptor for data output tensor dx (input)
 * @param dx             Output data delta tensor dx (output)
 * @return               miopenStatus_t
 */
MIOPEN_EXPORT miopenStatus_t miopenActivationBackward(miopenHandle_t handle,
                                                      const miopenActivationDescriptor_t activDesc,
                                                      const void* alpha,
                                                      const miopenTensorDescriptor_t yDesc,
                                                      const void* y,
                                                      const miopenTensorDescriptor_t dyDesc,
                                                      const void* dy,
                                                      const miopenTensorDescriptor_t xDesc,
                                                      const void* x,
                                                      const void* beta,
                                                      const miopenTensorDescriptor_t dxDesc,
                                                      void* dx);

/*! @brief Destroys the activation descriptor object
 *
 * @param activDesc   Activation tensor descriptor type (input)
 * @return            miopenStatus_t
 */
MIOPEN_EXPORT miopenStatus_t
miopenDestroyActivationDescriptor(miopenActivationDescriptor_t activDesc);

/** @} */
// CLOSEOUT ACTIVATION DOXYGEN GROUP

// Softmax APIs
/** @addtogroup softmax
 *
 *  @{
 */
/*! @brief Execute a softmax forward layer
 *
 * This API only implements the SOFTMAX_MODE_CHANNEL in SOFTMAX_ACCURATE path.
 *
 * @param handle         MIOpen handle (input)
 * @param alpha          Floating point scaling factor, allocated on the host (input)
 * @param xDesc          Tensor descriptor for data input tensor x (input)
 * @param x              Data tensor x (input)
 * @param beta           Floating point shift factor, allocated on the host (input)
 * @param yDesc          Tensor descriptor for output data tensor y (input)
 * @param y              Data tensor y (output)
 * @return               miopenStatus_t
 */
MIOPEN_EXPORT miopenStatus_t miopenSoftmaxForward(miopenHandle_t handle,
                                                  const void* alpha,
                                                  const miopenTensorDescriptor_t xDesc,
                                                  const void* x,
                                                  const void* beta,
                                                  const miopenTensorDescriptor_t yDesc,
                                                  void* y);

/*! @brief Execute a softmax backwards layer
 *
 * This API only implements the SOFTMAX_MODE_CHANNEL in SOFTMAX_ACCURATE path.
 *
 * @param handle         MIOpen handle (input)
 * @param alpha          Floating point scaling factor, allocated on the host (input)
 * @param yDesc          Tensor descriptor for input data tensor y (input)
 * @param y              Data tensor y (input)
 * @param dyDesc         Tensor descriptor for input data tensor dy (input)
 * @param dy             Data delta tensor dy (input)
 * @param beta           Floating point shift factor, allocated on the host (input)
 * @param dxDesc         Tensor descriptor for data output tensor dx (input)
 * @param dx             Output data delta tensor dx (output)
 * @return               miopenStatus_t
 */
MIOPEN_EXPORT miopenStatus_t miopenSoftmaxBackward(miopenHandle_t handle,
                                                   const void* alpha,
                                                   const miopenTensorDescriptor_t yDesc,
                                                   const void* y,
                                                   const miopenTensorDescriptor_t dyDesc,
                                                   const void* dy,
                                                   const void* beta,
                                                   const miopenTensorDescriptor_t dxDesc,
                                                   void* dx);

/*! @brief Execute a softmax forward layer with expanded modes and algorithms
 *
 * @param handle         MIOpen handle (input)
 * @param alpha          Floating point scaling factor, allocated on the host (input)
 * @param xDesc          Tensor descriptor for data input tensor x (input)
 * @param x              Data tensor x (input)
 * @param beta           Floating point shift factor, allocated on the host (input)
 * @param yDesc          Tensor descriptor for output data tensor y (input)
 * @param y              Data tensor y (output)
 * @param algorithm      Softmax implementation algorithm (input)
 * @param mode           Softmax mode (input)
 * @return               miopenStatus_t
 */
MIOPEN_EXPORT miopenStatus_t miopenSoftmaxForward_V2(miopenHandle_t handle,
                                                     const void* alpha,
                                                     const miopenTensorDescriptor_t xDesc,
                                                     const void* x,
                                                     const void* beta,
                                                     const miopenTensorDescriptor_t yDesc,
                                                     void* y,
                                                     miopenSoftmaxAlgorithm_t algorithm,
                                                     miopenSoftmaxMode_t mode);

/*! @brief Execute a softmax backwards layer with expanded modes and algorithms
 *
 * @param handle         MIOpen handle (input)
 * @param alpha          Floating point scaling factor, allocated on the host (input)
 * @param yDesc          Tensor descriptor for input data tensor y (input)
 * @param y              Data tensor y (input)
 * @param dyDesc         Tensor descriptor for input data tensor dy (input)
 * @param dy             Data delta tensor dy (input)
 * @param beta           Floating point shift factor, allocated on the host (input)
 * @param dxDesc         Tensor descriptor for data output tensor dx (input)
 * @param dx             Output data delta tensor dx (output)
 * @param algorithm      Softmax implementation algorithm (input)
 * @param mode           Softmax mode (input)
 * @return               miopenStatus_t
 */
MIOPEN_EXPORT miopenStatus_t miopenSoftmaxBackward_V2(miopenHandle_t handle,
                                                      const void* alpha,
                                                      const miopenTensorDescriptor_t yDesc,
                                                      const void* y,
                                                      const miopenTensorDescriptor_t dyDesc,
                                                      const void* dy,
                                                      const void* beta,
                                                      const miopenTensorDescriptor_t dxDesc,
                                                      void* dx,
                                                      miopenSoftmaxAlgorithm_t algorithm,
                                                      miopenSoftmaxMode_t mode);

/** @} */
// CLOSEOUT SOFTMAX DOXYGEN GROUP

/*! @ingroup FUSION
 * @brief MIOpen fusion interface
 */
MIOPEN_DECLARE_OBJECT(miopenFusionPlanDescriptor);
MIOPEN_DECLARE_OBJECT(miopenOperatorDescriptor);
MIOPEN_DECLARE_OBJECT(miopenOperatorArgs);

/** @addtogroup FUSION
 *
 *  @{
 */

/*! @enum miopenFusionDirection_t
 * @brief Kernel fusion direction in the network
 */
typedef enum
{
    miopenVerticalFusion   = 0, /*!< fuses layers vertically, current the only supported mode */
    miopenHorizontalFusion = 1, /*!< fuses layers horizontally, this is unimplemented */
} miopenFusionDirection_t;

/*! @brief Creates the kenrel fusion plan descriptor object
 *
 * @param fusePlanDesc  Pointer to a fusion plan (output)
 * @param fuseDirection Horizontal or Vertical fusion (input)
 * @param inputDesc     Descriptor to tensor for the input (input)
 * @return              miopenStatus_t
 */
MIOPEN_EXPORT miopenStatus_t miopenCreateFusionPlan(miopenFusionPlanDescriptor_t* fusePlanDesc,
                                                    const miopenFusionDirection_t fuseDirection,
                                                    const miopenTensorDescriptor_t inputDesc);

/*! @brief Destroy the fusion plan descriptor object
 *
 * @param fusePlanDesc  A fusion plan descriptor type
 * @return              miopenStatus_t
 */
MIOPEN_EXPORT miopenStatus_t miopenDestroyFusionPlan(miopenFusionPlanDescriptor_t fusePlanDesc);

/*! @brief Compiles the fusion plan
 *
 * @param handle           MIOpen handle (input)
 * @param fusePlanDesc A fusion plan descriptor (input)
 * @return             miopenStatus_t
 */
MIOPEN_EXPORT miopenStatus_t miopenCompileFusionPlan(miopenHandle_t handle,
                                                     miopenFusionPlanDescriptor_t fusePlanDesc);

/*!
 * @brief Allows access to the operators in a fusion plan
 * @details This api call does bounds checking on the supplied op_idx and would
 *          return miopenStatusError if the index is out of bounds
 *
 * @param fusePlanDesc A fusion plan descriptor (input)
 * @param op_idx Index of the required operator in the fusion plan, in the order of insertion
 * @param op returned pointer to the operator
 * @return miopenStatus_t
 */
MIOPEN_EXPORT miopenStatus_t miopenFusionPlanGetOp(miopenFusionPlanDescriptor_t fusePlanDesc,
                                                   const int op_idx,
                                                   miopenFusionOpDescriptor_t* op);

/*! @brief Query the workspace size required for the fusion plan
 * @param handle         MIOpen handle (input)
 * @param fusePlanDesc   A fusion plan descriptor (input)
 * @param workSpaceSize  Pointer to memory to return size in bytes (output)
 * @param algo           Algorithm selected (inputs)
 * @return               miopenStatus_t
 */
MIOPEN_EXPORT miopenStatus_t
miopenFusionPlanGetWorkSpaceSize(miopenHandle_t handle,
                                 miopenFusionPlanDescriptor_t fusePlanDesc,
                                 size_t* workSpaceSize,
                                 miopenConvFwdAlgorithm_t algo);

/*!
 * @brief Returns the supported algorithms for the convolution operator in the Fusion Plan
 *
 * @details A Convolution operator in a fusion plan may be implemented by different algorithms
 * representing different tradeoffs of memory and performance. The returned list of algorithms
 * is sorted in decreasing order of priority. Therefore, if the user does not request an
 * algorithm to be set using the miopenFusionPlanConvolutionSetAlgo call, the first algorithm
 * in the list would be used to execute the convolution in the fusion plan. Moreover this call
 * must be immediately preceded by the miopenCreateOpConvForward call for the op in question.
 *
 * @param fusePlanDesc A fusion plan descriptor (input)
 * @param requestAlgoCount Number of algorithms to return (input)
 * @param returnedAlgoCount The actual number of returned algorithms; always be less than
 * equal to requestAlgoCount (output)
 * @param returnedAlgos Pointer to the list of supported algorithms
 * @return miopenStatus_t
 */
MIOPEN_EXPORT miopenStatus_t
miopenFusionPlanConvolutionGetAlgo(miopenFusionPlanDescriptor_t fusePlanDesc,
                                   const int requestAlgoCount,
                                   int* returnedAlgoCount,
                                   miopenConvFwdAlgorithm_t* returnedAlgos);

/*! @brief Requests the fusion runtime to choose a particular algorithm for the added convolution
 * operation
 *
 * @details Please see the description for miopenFusionPlanConvolutionGetAlgo
 *
 * @param fusePlanDesc A fusion plan descriptor (input)
 * @param algo Requested algorithm for the convolution operator (input)
 * @return miopenStatus_t
 */
MIOPEN_EXPORT miopenStatus_t miopenFusionPlanConvolutionSetAlgo(
    miopenFusionPlanDescriptor_t fusePlanDesc, miopenConvFwdAlgorithm_t algo);

/*! @brief Creates forward convolution operator.
 *
 * @param fusePlanDesc   A fusion plan descriptor (input)
 * @param convOp         Pointer to an operator type (output)
 * @param convDesc       Convolution layer descriptor (input)
 * @param wDesc          Descriptor for the weights tensor (input)
 * @return               miopenStatus_t
 */
MIOPEN_EXPORT miopenStatus_t miopenCreateOpConvForward(miopenFusionPlanDescriptor_t fusePlanDesc,
                                                       miopenFusionOpDescriptor_t* convOp,
                                                       miopenConvolutionDescriptor_t convDesc,
                                                       const miopenTensorDescriptor_t wDesc);

//---

// Activation forward create ops ---
/*! @brief Creates a forward activation operator.
 *
 * @param fusePlanDesc    A fusion plan descriptor (input)
 * @param activFwdOp         Pointer to an operator type (output)
 * @param mode            Activation version (input)
 * @return                miopenStatus_t
 */
MIOPEN_EXPORT miopenStatus_t
miopenCreateOpActivationForward(miopenFusionPlanDescriptor_t fusePlanDesc,
                                miopenFusionOpDescriptor_t* activFwdOp,
                                miopenActivationMode_t mode);

// Activation backward create ops ---
/*! @brief Creates a backward activation operator.
 *
 * @param fusePlanDesc    A fusion plan descriptor (input)
 * @param activBwdOp         Pointer to an operator type (output)
 * @param mode            Activation version (input)
 * @return                miopenStatus_t
 */
MIOPEN_EXPORT miopenStatus_t
miopenCreateOpActivationBackward(miopenFusionPlanDescriptor_t fusePlanDesc,
                                 miopenFusionOpDescriptor_t* activBwdOp,
                                 miopenActivationMode_t mode);

// Bias create ops ---
/*! @brief Creates a forward bias operator.
 *
 * @param fusePlanDesc   A fusion plan descriptor (input)
 * @param biasOp         Pointer to an operator type (output)
 * @param bDesc          bias tensor descriptor (input)
 * @return               miopenStatus_t
 */
MIOPEN_EXPORT miopenStatus_t miopenCreateOpBiasForward(miopenFusionPlanDescriptor_t fusePlanDesc,
                                                       miopenFusionOpDescriptor_t* biasOp,
                                                       const miopenTensorDescriptor_t bDesc);

// Batch normalization create ops ---
/*! @brief Creates a forward inference batch normalization operator.
 *
 * @param fusePlanDesc           A fusion plan descriptor (input)
 * @param bnOp                   Pointer to an operator type (output)
 * @param bn_mode                Batch normalization layer mode (input)
 * @param bnScaleBiasMeanVarDesc Gamma, beta, mean, variance tensor descriptor (input)
 * @return                       miopenStatus_t
 */
MIOPEN_EXPORT miopenStatus_t
miopenCreateOpBatchNormInference(miopenFusionPlanDescriptor_t fusePlanDesc,
                                 miopenFusionOpDescriptor_t* bnOp,
                                 const miopenBatchNormMode_t bn_mode,
                                 const miopenTensorDescriptor_t bnScaleBiasMeanVarDesc);

/*! @brief Creates a forward training batch normalization operator.
 *
 * @param fusePlanDesc           A fusion plan descriptor (input)
 * @param bnFwdOp                   Pointer to an operator type (output)
 * @param bn_mode                Batch normalization layer mode (input)
 * @param runningMeanVariance    Toggles whether or not to save population statistics for inference;
 * batch statistic are required (input)
 * @return                       miopenStatus_t
 */
MIOPEN_EXPORT miopenStatus_t
miopenCreateOpBatchNormForward(miopenFusionPlanDescriptor_t fusePlanDesc,
                               miopenFusionOpDescriptor_t* bnFwdOp,
                               const miopenBatchNormMode_t bn_mode,
                               bool runningMeanVariance);

/*! @brief Creates a back propagation batch normalization operator.
 *
 * @param fusePlanDesc           A fusion plan descriptor (input)
 * @param bnBwdOp                   Pointer to an operator type (output)
 * @param bn_mode                Batch normalization layer mode (input)
 * @return                       miopenStatus_t
 */
MIOPEN_EXPORT miopenStatus_t
miopenCreateOpBatchNormBackward(miopenFusionPlanDescriptor_t fusePlanDesc,
                                miopenFusionOpDescriptor_t* bnBwdOp,
                                const miopenBatchNormMode_t bn_mode);

//---
/*! @brief Creates an operator argument object
 *
 * @param args        Pointer to an operator argument type (output)
 * @return            miopenStatus_t
 */
MIOPEN_EXPORT miopenStatus_t miopenCreateOperatorArgs(miopenOperatorArgs_t* args);

/*! @brief Destroys an operator argument object
 *
 * @param args        An operator argument type (output)
 * @return            miopenStatus_t
 */
MIOPEN_EXPORT miopenStatus_t miopenDestroyOperatorArgs(miopenOperatorArgs_t args);

// Convolution set arguments ---
/*! @brief Sets the arguments for forward convolution op
 *
 * @param args    An arguments object type (output)
 * @param convOp  Forward convolution operator (input)
 * @param alpha   Floating point scaling factor, allocated on the host (input)
 * @param beta    Floating point shift factor, allocated on the host (input)
 * @param w       Pointer to tensor memory  (input)
 * @return        miopenStatus_t
 */
MIOPEN_EXPORT miopenStatus_t miopenSetOpArgsConvForward(miopenOperatorArgs_t args,
                                                        const miopenFusionOpDescriptor_t convOp,
                                                        const void* alpha,
                                                        const void* beta,
                                                        const void* w);
// Activation set arguments ---
/*! @brief Sets the arguments for forward activation op
 *
 * @param args    An arguments object type (output)
 * @param activFwdOp   Activation backwards operator (input)
 * @param alpha   Floating point scaling factor, allocated on the host (input)
 * @param beta    Floating point shift factor, allocated on the host (input)
 * @param activAlpha  Double precision activation parameter which depends on activation mode (input)
 * @param activBeta   Double precision activation parameter which depends on activation mode (input)
 * @param activGamma  Double precision activation parameter which depends on activation mode (input)
 * @return        miopenStatus_t
 */
MIOPEN_EXPORT miopenStatus_t
miopenSetOpArgsActivForward(miopenOperatorArgs_t args,
                            const miopenFusionOpDescriptor_t activFwdOp,
                            const void* alpha,
                            const void* beta,
                            double activAlpha,
                            double activBeta,
                            double activGamma);

/*! @brief Sets the arguments for backward activation op
 *
 * @param args    An arguments object type (output)
 * @param activBwdOp   Activation backwards operator (input)
 * @param alpha   Floating point scaling factor, allocated on the host (input)
 * @param beta    Floating point shift factor, allocated on the host (input)
 * @param y        Data tensor y, output of activations in the forward direction (input)
 * @param reserved    Data tensor reserved memory space; currently should be nullptr (input)
 * @param activAlpha  Double precision activation parameter which depends on activation mode (input)
 * @param activBeta   Double precision activation parameter which depends on activation mode (input)
 * @param activGamma  Double precision activation parameter which depends on activation mode (input)
 * @return        miopenStatus_t
 */
MIOPEN_EXPORT miopenStatus_t
miopenSetOpArgsActivBackward(miopenOperatorArgs_t args,
                             const miopenFusionOpDescriptor_t activBwdOp,
                             const void* alpha,
                             const void* beta,
                             const void* y,
                             const void* reserved,
                             double activAlpha,
                             double activBeta,
                             double activGamma);

// Batch Normalization set arguments ---
/*! @brief Sets the arguments for inference batch normalization op
 *
 * @param args               An arguments object type (output)
 * @param bnOp               Batch normalization inference operator (input)
 * @param alpha              Floating point scaling factor, allocated on the host (input)
 * @param beta               Floating point shift factor, allocated on the host (input)
 * @param bnScale            Pointer to the gamma tensor memory  (input)
 * @param bnBias             Pointer to the beta tensor memory  (input)
 * @param estimatedMean      Pointer to population mean memory  (input)
 * @param estimatedVariance  Pointer to population variance memory  (input)
 * @param epsilon            Scalar value for numerical stability (input)
 * @return                   miopenStatus_t
 */
MIOPEN_EXPORT miopenStatus_t
miopenSetOpArgsBatchNormInference(miopenOperatorArgs_t args,
                                  const miopenFusionOpDescriptor_t bnOp,
                                  const void* alpha,
                                  const void* beta,
                                  const void* bnScale,
                                  const void* bnBias,
                                  const void* estimatedMean,
                                  const void* estimatedVariance,
                                  double epsilon);

/*! @brief Sets the arguments for forward batch normalization op
 *
 * @param args               An arguments object type (output)
 * @param bnOp               Batch normalization forward operator (input)
 * @param alpha              Floating point scaling factor, allocated on the host (input)
 * @param beta               Floating point shift factor, allocated on the host (input)
 * @param bnScale            Pointer to the gamma tensor memory  (input)
 * @param bnBias             Pointer to the beta tensor memory  (input)
 * @param savedMean          Pointer to batch mean memory  (input)
 * @param savedInvVariance   Pointer to batch inverse variance memory  (input)
 * @param runningMean        Pointer to population mean memory  (input)
 * @param runningVariance    Pointer to population variance memory  (input)
 * @param expAvgFactor       Scalar value for control of population statistics (input)
 * @param epsilon            Scalar value for numerical stability (input)
 * @return                   miopenStatus_t
 */
MIOPEN_EXPORT miopenStatus_t miopenSetOpArgsBatchNormForward(miopenOperatorArgs_t args,
                                                             const miopenFusionOpDescriptor_t bnOp,
                                                             const void* alpha,
                                                             const void* beta,
                                                             const void* bnScale,
                                                             const void* bnBias,
                                                             void* savedMean,
                                                             void* savedInvVariance,
                                                             void* runningMean,
                                                             void* runningVariance,
                                                             double expAvgFactor,
                                                             double epsilon);

/*! @brief Sets the arguments for backward batch normalization op
 *
 * @param args               An arguments object type (output)
 * @param bnOp               Batch normalization forward operator (input)
 * @param alpha              Floating point scaling factor, allocated on the host (input)
 * @param beta               Floating point shift factor, allocated on the host (input)
 * @param x                  Pointer to the forward input tensor memory  (input)
 * @param bnScale            Pointer to the gamma tensor memory  (input)
 * @param bnBias             Pointer to the beta tensor memory  (input)
 * @param resultBnScaleDiff  Pointer to the gamma gradient tensor memory  (output)
 * @param resultBnBiasDiff   Pointer to the beta gradient tensor memory  (output)
 * @param savedMean          Pointer to batch mean memory  (input)
 * @param savedInvVariance   Pointer to batch inverse variance memory  (input)
 * @return                   miopenStatus_t
 */
MIOPEN_EXPORT miopenStatus_t miopenSetOpArgsBatchNormBackward(miopenOperatorArgs_t args,
                                                              const miopenFusionOpDescriptor_t bnOp,
                                                              const void* alpha,
                                                              const void* beta,
                                                              const void* x,
                                                              const void* bnScale,
                                                              const void* bnBias,
                                                              void* resultBnScaleDiff,
                                                              void* resultBnBiasDiff,
                                                              const void* savedMean,
                                                              const void* savedInvVariance);

// Bias forward set arguments ---
/*! @brief Sets the arguments for forward bias op
 *
 * @param args           An arguments object type (output)
 * @param biasOp         Forward bias operator (input)
 * @param alpha          Floating point scaling factor, allocated on the host (input)
 * @param beta           Floating point shift factor, allocated on the host (input)
 * @param bias           Pointer to the forward bias input tensor memory  (input)
 * @return               miopenStatus_t
 */
MIOPEN_EXPORT miopenStatus_t miopenSetOpArgsBiasForward(miopenOperatorArgs_t args,
                                                        const miopenFusionOpDescriptor_t biasOp,
                                                        const void* alpha,
                                                        const void* beta,
                                                        const void* bias);
/*! @brief Executes the fusion plan
 *
 *
 * @param handle           MIOpen handle (input)
 * @param fusePlanDesc     fused plan descriptor (input)
 * @param inputDesc        Descriptor of the input tensor (input)
 * @param input            Source data tensor  (input)
 * @param outputDesc       Decriptor of the output tensor (input)
 * @param output           Destination data tensor  (output)
 * @param args             An argument object of the fused kernel (input)
 * @return           miopenStatus_t
 */
MIOPEN_EXPORT miopenStatus_t
miopenExecuteFusionPlan(const miopenHandle_t handle,
                        const miopenFusionPlanDescriptor_t fusePlanDesc,
                        const miopenTensorDescriptor_t inputDesc,
                        const void* input,
                        const miopenTensorDescriptor_t outputDesc,
                        void* output,
                        miopenOperatorArgs_t args);

/*! @brief Prepares and executes the Convlution+Bias+Activation Fusion.
 *
 *
 * @param handle               MIOpen handle (input)
 * @param alpha1               floating point scaling factor, allocated on the host (input)
 * @param xDesc                Tensor descriptor for input data tensor x (input)
 * @param x                    Data tensor x (input)
 * @param wDesc                Tensor descriptor for weight tensor w (input)
 * @param w                    Weights tensor w (input)
 * @param convDesc             Convolution layer descriptor (input)
 * @param algo                 Algorithm selected (inputs)
 * @param workspace            Pointer to workspace required (input)
 * @param workspaceSizeInBytes Size of the memory in bytes pointed to by workSpace above
 * @param alpha2               floating point scaling factor, allocated on the host (input)
 * @param zDesc                Tensor descriptor for tensor z (input)
 * @param z                    Data tensor z (input)
 * @param biasDesc             Tensor descriptor for input data tensor x (input)
 * @param bias                 Data tensor bias (input)
 * @param activationDesc       Activation descriptor that specifies the activation mode
 * @param yDesc                Tensor descriptor for output data tensor y (input)
 * @param y                    Output data tensor
 */

MIOPEN_EXPORT miopenStatus_t
miopenConvolutionBiasActivationForward(miopenHandle_t handle,
                                       const void* alpha1,
                                       const miopenTensorDescriptor_t xDesc,
                                       const void* x,
                                       const miopenTensorDescriptor_t wDesc,
                                       const void* w,
                                       const miopenConvolutionDescriptor_t convDesc,
                                       miopenConvFwdAlgorithm_t algo,
                                       void* workspace,
                                       size_t workspaceSizeInBytes,
                                       const void* alpha2,
                                       const miopenTensorDescriptor_t zDesc,
                                       const void* z,
                                       const miopenTensorDescriptor_t biasDesc,
                                       const void* bias,
                                       const miopenActivationDescriptor_t activationDesc,
                                       const miopenTensorDescriptor_t yDesc,
                                       void* y);
/** @} */
// CLOSEOUT FUSION DOXYGEN GROUP

/** @addtogroup RNN
 *
 *  @{
 */

/*!  @enum miopenRNNMode_t
 * RNN mode selection for rnn layer preference
 */
typedef enum
{
    miopenRNNRELU = 0, /*!< RNN with ReLU activation */
    miopenRNNTANH = 1, /*!< RNN with tanh activation */
    miopenLSTM    = 2, /*!< LSTM */
    miopenGRU     = 3, /*!< GRU */
} miopenRNNMode_t;

/*! @enum miopenRNNInputMode_t
 * Recurrent Neural Network layer initial input mode
 */
typedef enum
{
    miopenRNNlinear = 0, /*!< Matrix multiplication at the input of the first layer */
    miopenRNNskip   = 1, /*!< No operation is performed at the input of the first layer. */
} miopenRNNInputMode_t;

/*! @enum miopenRNNAlgo_t
 * Recurrent Neural Network algorithm mode
 */
typedef enum
{
    miopenRNNdefault = 0, /*!< Use dedicated gate-operation kernel for LSTM and fundamental
                             algorithm for vanilla RNN & GRU */
    miopenRNNfundamental =
        1, /*!< Function by basic tesnsor operations, supported for vanilla RNN, LSTM, GRU */
} miopenRNNAlgo_t;

/*! @enum miopenRNNDirectionMode_t
 * Recurrent Neural Network bi-directional behavior
 */
typedef enum
{
    miopenRNNunidirection = 0, /*!< Forward in time only. */
    miopenRNNbidirection  = 1, /*!< Forward and backwards in time. */
} miopenRNNDirectionMode_t;

/*! @enum miopenRNNBiasMode_t
 * Recurrent Neural Network add on bias
 */
typedef enum
{
    miopenRNNNoBias   = 0, /*!< No Biases will be applied to GEMM operations */
    miopenRNNwithBias = 1, /*!< Biases will be applied to GEMM operations */
} miopenRNNBiasMode_t;

/*! @enum miopenRNNGEMMalgoMode_t
 * Recurrent Neural Network add on bias
 */
typedef enum
{
    miopenRNNAlgoGEMM = 0,
} miopenRNNGEMMalgoMode_t;

/*! @enum miopenRNNPaddingMode_t
 * Recurrent Neural Network input/output data padding mode
 */
typedef enum
{
    miopenRNNIONotPadded   = 0, /*!< Not padded data at RNN input/output */
    miopenRNNIOWithPadding = 1, /*!< Padded data at RNN input/output */
} miopenRNNPaddingMode_t;

/*! @enum miopenRNNFWDMode_t
 * Recurrent Neural Network Training/Inference mode
 */
typedef enum
{
    miopenRNNTraining  = 0, /*!< FWD, BWD, WRW */
    miopenRNNInference = 1, /*!< Only FWD-inference no back-propagation */
} miopenRNNFWDMode_t;

/*! @enum miopenRNNBaseLayout_t
 * Data layouts for RNN operations
 */
typedef enum
{
    miopenRNNDataUnknownLayout     = 0,
    miopenRNNDataSeqMajorNotPadded = 1,
    miopenRNNDataSeqMajorPadded    = 2,
    miopenRNNDataBatchMajorPadded  = 3,
} miopenRNNBaseLayout_t;

/*! @brief Create a RNN layer Descriptor
 *
 * API for creating an uninitialized RNN layer descriptor.
 * @param rnnDesc    Pointer to a tensor descriptor type
 * @return           miopenStatus_t
 */
MIOPEN_EXPORT miopenStatus_t miopenCreateRNNDescriptor(miopenRNNDescriptor_t* rnnDesc);

/*! @brief Retrieves a RNN layer descriptor's details
 *
 * @param rnnDesc    RNN layer descriptor (input)
 * @param rnnMode    RNN mode (output)
 * @param algoMode   RNN algorithm mode (output)
 * @param inputMode  RNN data input mode (output)
 * @param dirMode    Uni or bi direction mode (output)
 * @param biasMode   Bias used (output)
 * @param hiddenSize Size of hidden state (output)
 * @param layer      Number of stacked layers (output)
 * @return           miopenStatus_t
 */
MIOPEN_EXPORT miopenStatus_t miopenGetRNNDescriptor(miopenRNNDescriptor_t rnnDesc,
                                                    miopenRNNMode_t* rnnMode,
                                                    miopenRNNAlgo_t* algoMode,
                                                    miopenRNNInputMode_t* inputMode,
                                                    miopenRNNDirectionMode_t* dirMode,
                                                    miopenRNNBiasMode_t* biasMode,
                                                    int* hiddenSize,
                                                    int* layer);

/*! @brief Retrieves a RNN layer descriptor's details version 2. This version enables retrieving
 * information of the dropout descriptor of the rnn descriptor.
 *
 * @param rnnDesc     RNN layer descriptor (input)
 * @param hiddenSize  Size of hidden state (output)
 * @param layer       Number of stacked layers (output)
 * @param dropoutDesc Pre-configured dropout descriptor for dropout layer in between RNN layers
 * (output)
 * @param inputMode   RNN data input mode (output)
 * @param dirMode     Uni or bi direction mode (output)
 * @param rnnMode     RNN mode (output)
 * @param biasMode    Bias used (output)
 * @param algoMode    RNN algorithm mode (output)
 * @param dataType    Data type of RNN (output)
 * @return            miopenStatus_t
 */
MIOPEN_EXPORT miopenStatus_t miopenGetRNNDescriptor_V2(miopenRNNDescriptor_t rnnDesc,
                                                       int* hiddenSize,
                                                       int* layer,
                                                       miopenDropoutDescriptor_t* dropoutDesc,
                                                       miopenRNNInputMode_t* inputMode,
                                                       miopenRNNDirectionMode_t* dirMode,
                                                       miopenRNNMode_t* rnnMode,
                                                       miopenRNNBiasMode_t* biasMode,
                                                       miopenRNNAlgo_t* algoMode,
                                                       miopenDataType_t* dataType);

/*! @brief Destroys the tensor descriptor object
 *
 * @param rnnDesc RNN tensor descriptor type (input)
 * @return           miopenStatus_t
 */
MIOPEN_EXPORT miopenStatus_t miopenDestroyRNNDescriptor(miopenRNNDescriptor_t rnnDesc);

/*! @brief Set the details of the RNN descriptor
 *
 * Interface for setting the values of the RNN descriptor object. This function requires specific
 * algorithm selection.
 * @param rnnDesc      RNN layer descriptor type (input)
 * @param hsize        Hidden layer size (input)
 * @param nlayers      Number of layers (input)
 * @param inMode       RNN first layer input mode (input)
 * @param direction    RNN direction (input)
 * @param rnnMode      RNN model type (input)
 * @param biasMode     RNN bias included (input)
 * @param algo         RNN algorithm selected (input)
 * @param dataType     MIOpen datatype (input)
 * @return             miopenStatus_t
 */
MIOPEN_EXPORT miopenStatus_t miopenSetRNNDescriptor(miopenRNNDescriptor_t rnnDesc,
                                                    const int hsize,
                                                    const int nlayers,
                                                    miopenRNNInputMode_t inMode,
                                                    miopenRNNDirectionMode_t direction,
                                                    miopenRNNMode_t rnnMode,
                                                    miopenRNNBiasMode_t biasMode,
                                                    miopenRNNAlgo_t algo,
                                                    miopenDataType_t dataType);

/*! @brief Set the details of the RNN descriptor version 2. This version enables the use of dropout
 * in rnn.
 *
 * Interface for setting the values of the RNN descriptor object. This function requires specific
 * algorithm selection.
 * @param rnnDesc      RNN layer descriptor type (input/output)
 * @param hsize        Hidden layer size (input)
 * @param nlayers      Number of layers (input)
 * @param dropoutDesc  Pre-initialized dropout descriptor for dropout layer in between RNN layers
 * (input)
 * @param inMode       RNN first layer input mode (input)
 * @param direction    RNN direction (input)
 * @param rnnMode      RNN model type (input)
 * @param biasMode     RNN bias included (input)
 * @param algo         RNN algorithm selected (input)
 * @param dataType     MIOpen datatype (input)
 * @return             miopenStatus_t
 */
MIOPEN_EXPORT miopenStatus_t miopenSetRNNDescriptor_V2(miopenRNNDescriptor_t rnnDesc,
                                                       const int hsize,
                                                       const int nlayers,
                                                       miopenDropoutDescriptor_t dropoutDesc,
                                                       miopenRNNInputMode_t inMode,
                                                       miopenRNNDirectionMode_t direction,
                                                       miopenRNNMode_t rnnMode,
                                                       miopenRNNBiasMode_t biasMode,
                                                       miopenRNNAlgo_t algo,
                                                       miopenDataType_t dataType);

/*! @brief Set shape of RNN seqData tensor
 *
 * Interface for setting tensor shape to be used as RNN input data
 *
 * @param seqTensorDesc     Tensor descriptor (input/output)
 * @param dataType          MIOpen datatype (input)
 * @param layout            One of the main supported layouts for RNN data(input)
 * @param maxSequenceLen      Sequence length limit within this SeqTensor(input)
 * @param batchSize         Number of sequences within this SeqTensor (input)
 * @param vectorSize        Vector size (input)
 * @param sequenceLenArray  Array containing the length of each sequence in the SeqTensor(input)
 * @param paddingMarker     Not used, should be NULL (input)
 * @return                  miopenStatus_t
 */
MIOPEN_EXPORT miopenStatus_t
miopenSetRNNDataSeqTensorDescriptor(miopenSeqTensorDescriptor_t seqTensorDesc,
                                    miopenDataType_t dataType,
                                    miopenRNNBaseLayout_t layout,
                                    int maxSequenceLen,
                                    int batchSize,
                                    int vectorSize,
                                    const int* sequenceLenArray,
                                    void* paddingMarker);

/*! @brief Get shape of RNN seqData tensor
 *
 * Interface for setting tensor shape to be used as RNN input data
 *
 * @param seqTensorDesc             Tensor descriptor (input)
 * @param dataType                  MIOpen datatype (output)
 * @param layout                    One of the main supported layouts for RNN data(output)
 * @param maxSequenceLen              Sequence length limit within this SeqTensor(output)
 * @param batchSize                 Number of sequences within this SeqTensor (output)
 * @param vectorSize                Vector size (output)
 * @param sequenceLenArrayLimit  Limit for number of elements that can be returned to user
 * by sequenceLenArray (input)
 * @param sequenceLenArray          Array containing the length of each sequence in the
 * SeqTensor. This is allowed to be a NULL pointer if sequenceLenArrayLimit is 0 (output)
 * @param paddingMarker             Not used, should be NULL (input)
 * @return                          miopenStatus_t
 */

MIOPEN_EXPORT miopenStatus_t
miopenGetRNNDataSeqTensorDescriptor(miopenSeqTensorDescriptor_t seqTensorDesc,
                                    miopenDataType_t* dataType,
                                    miopenRNNBaseLayout_t* layout,
                                    int* maxSequenceLen,
                                    int* batchSize,
                                    int* vectorSize,
                                    int sequenceLenArrayLimit,
                                    int* sequenceLenArray,
                                    void* paddingMarker);

/*! @brief Query the amount of memory required to execute the RNN layer
 *
 * This function calculates the amount of memory required to run the RNN layer given an RNN
 * descriptor and a tensor descriptor.
 *
 * @param handle          MIOpen handle (input)
 * @param rnnDesc         RNN layer descriptor type (input)
 * @param sequenceLen     Number of iteration unrolls (input)
 * @param xDesc           An array of tensor descriptors. These are the
 * input descriptors to each time step. The first dimension of each descriptor is the
 * batch size and may decrease from element n to element n+1 and not increase in size.
 * The second dimension is the same for all descriptors in the array and is the input
 * vector length. (input)
 * @param numBytes        Number of bytes required for RNN layer execution (output)
 * @return                miopenStatus_t
 */
MIOPEN_EXPORT miopenStatus_t miopenGetRNNWorkspaceSize(miopenHandle_t handle,
                                                       const miopenRNNDescriptor_t rnnDesc,
                                                       const int sequenceLen,
                                                       const miopenTensorDescriptor_t* xDesc,
                                                       size_t* numBytes);

/*! @brief Query the amount of memory required for RNN training
 *
 * This function calculates the amount of memory required to train the RNN layer given an
 * RNN descriptor and a tensor descriptor.
 *
 * @param handle          MIOpen handle (input)
 * @param rnnDesc         RNN layer descriptor type (input)
 * @param sequenceLen     Number of iteration unrolls (input)
 * @param xDesc           An array of tensor descriptors. These are the
 * input descriptors to each time step. The first dimension of each descriptor is the
 * batch size and may decrease from element n to element n+1 and not increase in size.
 * The second dimension is the same for all descriptors in the array and is the input
 * vector length. (input)
 * @param numBytes        Number of bytes required for RNN layer execution (output)
 * @return                miopenStatus_t
 */
MIOPEN_EXPORT miopenStatus_t miopenGetRNNTrainingReserveSize(miopenHandle_t handle,
                                                             miopenRNNDescriptor_t rnnDesc,
                                                             const int sequenceLen,
                                                             const miopenTensorDescriptor_t* xDesc,
                                                             size_t* numBytes);

/*! @brief Query the amount of additional memory required for this RNN layer execution.
 *
 * This function calculates the size of extra buffers, depending on the layer configuration, which
 * is determined by: RNN descriptor, isInference, and data descriptor. If isInference is True,
 * reserve_space_size is always zero, because the reserve_space buffer is not used in Inference
 * computation.
 *
 * @param handle           MIOpen handle (input)
 * @param rnnDesc          RNN layer descriptor type (input)
 * @param xDesc            Sequence data tensor descriptor (input)
 * @param fwdMode          Specifies in which mode the buffers will be used.
 * @param workSpaceSize    Minimum WorkSpace buffer size required for RNN layer execution (output)
 * @param reserveSpaceSize Minimum ReserveSpaceSize buffer size required for RNN layer execution
 * (output)
 * @return                 miopenStatus_t
 */
MIOPEN_EXPORT miopenStatus_t miopenGetRNNTempSpaceSizes(miopenHandle_t handle,
                                                        miopenRNNDescriptor_t rnnDesc,
                                                        miopenSeqTensorDescriptor_t xDesc,
                                                        miopenRNNFWDMode_t fwdMode,
                                                        size_t* workSpaceSize,
                                                        size_t* reserveSpaceSize);

/*! @brief Query the amount of parameter memory required for RNN training
 *
 * This function calculates the amount of parameter memory required to train the RNN layer given an
 * RNN descriptor and a tensor descriptor.
 *
 * @param handle          MIOpen handle (input)
 * @param rnnDesc         RNN layer descriptor type (input)
 * @param xDesc           A tensor descriptor (input)
 * @param numBytes        Number of bytes required for RNN layer execution (output)
 * @param dtype           MIOpen data type enum (input)
 * @return                miopenStatus_t
 */
MIOPEN_EXPORT miopenStatus_t miopenGetRNNParamsSize(miopenHandle_t handle,
                                                    miopenRNNDescriptor_t rnnDesc,
                                                    miopenTensorDescriptor_t xDesc,
                                                    size_t* numBytes,
                                                    miopenDataType_t dtype);

/*! @brief Obtain a weight tensor descriptor for RNNs
 *
 * This function populates a weight descriptor that describes the memory layout of the
 * weight matrix.
 *
 * @param handle          MIOpen handle (input)
 * @param rnnDesc         Fully populated RNN layer descriptor type (input)
 * @param xDesc           A previously populated tensor descriptor (input)
 * @param wDesc           A previously allocated tensor descriptor (output)
 * @param dtype           MIOpen data type enum (input)
 * @return                miopenStatus_t
 */
MIOPEN_EXPORT miopenStatus_t miopenGetRNNParamsDescriptor(miopenHandle_t handle,
                                                          miopenRNNDescriptor_t rnnDesc,
                                                          miopenTensorDescriptor_t xDesc,
                                                          miopenTensorDescriptor_t wDesc,
                                                          miopenDataType_t dtype);

/*! @brief Obtain a the size in bytes of the RNN input tensor
 *
 * This function determines the size in bytes of the allocation needed for the input data
 * tensor for an RNN layer. The number of bytes is derived from the array of
 * tensor descriptors.
 *
 * @param handle          MIOpen handle (input)
 * @param rnnDesc         Fully populated RNN layer descriptor (input)
 * @param seqLen          Number of iteration unrolls (input)
 * @param xDesc           An array of tensor descriptors. These are the
 * input descriptors to each time step. The first dimension of each descriptor is the
 * batch size and may decrease from element n to element n+1 and not increase in size.
 * The second dimension is the same for all descriptors in the array and is the input
 * vector length. (input)
 * @param numBytes        Number of bytes required for input tensor (output)
 * @return                miopenStatus_t
 */
MIOPEN_EXPORT miopenStatus_t miopenGetRNNInputTensorSize(miopenHandle_t handle,
                                                         miopenRNNDescriptor_t rnnDesc,
                                                         const int seqLen,
                                                         miopenTensorDescriptor_t* xDesc,
                                                         size_t* numBytes);

/*! @brief Obtain a the size in bytes of the RNN hidden tensor
 *
 * This function determines the size in bytes of the allocation needed for the
 * hidden tensor over all layers
 *
 * @param handle          MIOpen handle (input)
 * @param rnnDesc         Fully populated RNN layer descriptor type (input)
 * @param seqLen          Number of iteration unrolls (input)
 * @param xDesc           An array of previously populated tensor descriptors (input)
 * @param numBytes        Number of bytes required for input tensor (output)
 * @return                miopenStatus_t
 */
MIOPEN_EXPORT miopenStatus_t miopenGetRNNHiddenTensorSize(miopenHandle_t handle,
                                                          miopenRNNDescriptor_t rnnDesc,
                                                          const int seqLen,
                                                          miopenTensorDescriptor_t* xDesc,
                                                          size_t* numBytes);

/*! @brief Gets the number of bytes of a parameter matrix
 *
 *
 * For RNN vanilla miopenRNNRELU and miopenRNNTANH, paramID == 0 retrieves the
 * weight matrix associated with the in input GEMM, while paramID == 1 retrieves
 * the weight matrix associated with the hidden state GEMM.
 *
 * For miopenLSTM paramID 0 to 3 refer to the weight matrices associated
 * with the input GEMM, 4-7 are associated with matrices associated with the
 * hidden state GEMM.
 *
 * * paramID 0 and 4 are for the input gate.
 *
 * * paramID 1 and 5 are for the forget gate.
 *
 * * paramID 2 and 6 are for the output gate.
 *
 * * paramID 3 and 7 are for the new memory gate.
 *
 * For miopenGRU paramID 0 to 2 refer to the weight matrix offset associated
 * with the input GEMM, while 3 through 5 are associated with the hidden state
 * GEMM.
 *
 * * paramID 0 and 3 are for the update gate.
 *
 * * paramID 1 and 4 are for the reset gate.
 *
 * * paramID 2 and 5 are for the new memory gate.
 *
 * For bi-directional RNNs the backwards in time direction is numbered as the layer
 * directly after the forward in time direction.
 *
 * @param handle          MIOpen handle (input)
 * @param rnnDesc         RNN layer descriptor type (input)
 * @param layer           The layer number in the RNN stack (input)
 * @param xDesc           A tensor descriptor to input (input)
 * @param paramID         ID of the internal parameter tensor (input)
 * @param numBytes        The number of bytes of the layer's parameter matrix (output)
 * @return                miopenStatus_t
 */
MIOPEN_EXPORT miopenStatus_t miopenGetRNNLayerParamSize(miopenHandle_t handle,
                                                        miopenRNNDescriptor_t rnnDesc,
                                                        const int layer,
                                                        miopenTensorDescriptor_t xDesc,
                                                        const int paramID,
                                                        size_t* numBytes);

/*! @brief Gets the number of bytes of a bias
 *
 * For RNN vanilla miopenRNNRELU and miopenRNNTANH, biasID == 0 retrieves the
 * weight matrix associated with the in input GEMM, while biasID == 1 retrieves
 * the bias associated with the hidden state GEMM.
 *
 * For miopenLSTM biasID 0 to 3 refer to the biases associated
 * with the input GEMM, 4-7 are associated with biases associated with the
 * hidden state GEMM.
 *
 * * biasID 0 and 4 are for the input gate.
 *
 * * biasID 1 and 5 are for the forget gate.
 *
 * * biasID 2 and 6 are for the output gate.
 *
 * * biasID 3 and 7 are for the new memory gate.
 *
 * For miopenGRU biasID 0 to 2 refer to the biases associated with the input GEMM,
 * while 3 through 5 are associated with the hidden state GEMM.
 *
 * * biasID 0 and 3 are for the update gate.
 *
 * * biasID 1 and 4 are for the reset gate.
 *
 * * biasID 2 and 5 are for the new memory gate.
 *
 * For bi-directional RNNs the backwards in time direction is numbered as the layer
 * directly after the forward in time direction.
 *
 * @param handle          MIOpen handle (input)
 * @param rnnDesc         RNN layer descriptor type (input)
 * @param layer           The layer number in the RNN stack (input)
 * @param biasID          ID of the internal parameter tensor (input)
 * @param numBytes        The number of bytes of the layer's bias (output)
 * @return                miopenStatus_t
 */
MIOPEN_EXPORT miopenStatus_t miopenGetRNNLayerBiasSize(miopenHandle_t handle,
                                                       miopenRNNDescriptor_t rnnDesc,
                                                       const int layer,
                                                       const int biasID,
                                                       size_t* numBytes);

/*! @brief Gets a weight matrix for a specific layer in an RNN stack
 *
 * This function retrieves the weight matrix data for a specific layer and parameter ID
 * and copies the data into previously allocated device memory.
 *
 * For RNN vanilla miopenRNNRELU and miopenRNNTANH, paramID == 0 retrieves the
 * weight matrix associated with the in input GEMM, while paramID == 1 retrieves
 * the weight matrix associated with the hidden state GEMM.
 *
 * For miopenLSTM paramID 0 to 3 refer to the weight matrices associated
 * with the input GEMM, 4-7 are associated with matrices associated with the
 * hidden state GEMM.
 *
 * * paramID 0 and 4 are for the input gate.
 *
 * * paramID 1 and 5 are for the forget gate.
 *
 * * paramID 2 and 6 are for the output gate.
 *
 * * paramID 3 and 7 are for the new memory gate.
 *
 * For miopenGRU paramID 0 to 2 refer to the weight matrix offset associated
 * with the input GEMM, while 3 through 5 are associated with the hidden state
 * GEMM.
 *
 * * paramID 0 and 3 are for the update gate.
 *
 * * paramID 1 and 4 are for the reset gate.
 *
 * * paramID 2 and 5 are for the new memory gate.
 *
 * For bi-directional RNNs the backwards in time direction is numbered as the layer
 * directly after the forward in time direction.
 *
 * The output argument paramDesc is a previously created tensor descriptor that is populated
 * to describe the memory layout of the parameter matrix. It is full packed and is used when
 * calling to miopenSetRNNLayerParam()
 *
 * The argument layerParam should either be nullptr, or have device memory allocated
 * to allow copying of the entire layer parameter matrix into it. If layerParam is
 * nullptr then only the paramDesc is populated and returned. The size in bytes of the
 * layer parameter matrix can be determined by using miopenGetRNNLayerParamSize().
 *
 * Note: When inputSkip mode is selected there is no input layer matrix operation,
 * and therefore no associated memory. In this case miopenGetRNNLayerParam() will return
 * a error status miopenStatusBadParm for input paramID associated with the input GEMM.
 *
 * @param handle          MIOpen handle (input)
 * @param rnnDesc         RNN layer descriptor type (input)
 * @param layer           The layer number in the RNN stack (input)
 * @param xDesc           A tensor descriptor to input (input)
 * @param wDesc           A tensor descriptor to the parameter tensor (input)
 * @param w               Pointer to memory containing parameter tensor (input)
 * @param paramID         ID of the internal parameter tensor (input)
 * @param paramDesc       Tensor descriptor for the fully packed output parameter tensor (output)
 * @param layerParam      Pointer to the memory location of the parameter tensor (output)
 * @return                miopenStatus_t
 */
MIOPEN_EXPORT miopenStatus_t miopenGetRNNLayerParam(miopenHandle_t handle,
                                                    miopenRNNDescriptor_t rnnDesc,
                                                    const int layer,
                                                    miopenTensorDescriptor_t xDesc,
                                                    miopenTensorDescriptor_t wDesc,
                                                    const void* w,
                                                    const int paramID,
                                                    miopenTensorDescriptor_t paramDesc,
                                                    void* layerParam);

/*! @brief Gets a bias for a specific layer in an RNN stack
 *
 * This function retrieves the bias data for a specific layer and bias ID and copies
 * the data into previously allocated device memory.
 *
 * For RNN vanilla miopenRNNRELU and miopenRNNTANH, biasID == 0 retrieves the
 * bias associated with the in input GEMM, while biasID == 1 retrieves
 * the bias associated with the hidden state GEMM.
 *
 * For miopenLSTM biasID 0 to 3 refer to the biases associated
 * with the input GEMM, 4-7 are associated with biases associated with the
 * hidden state GEMM.
 *
 * * biasID 0 and 4 are for the input gate.
 *
 * * biasID 1 and 5 are for the forget gate.
 *
 * * biasID 2 and 6 are for the output gate.
 *
 * * biasID 3 and 7 are for the new memory gate.
 *
 * For miopenGRU biasID 0 to 2 refer to the biases associated with the input GEMM,
 * while 3 through 5 are associated with the hidden state GEMM.
 *
 * * biasID 0 and 3 are for the update gate.
 *
 * * biasID 1 and 4 are for the reset gate.
 *
 * * biasID 2 and 5 are for the new memory gate.
 *
 * For bi-directional RNNs the backwards in time direction is numbered as the layer
 * directly after the forward in time direction.
 *
 * The output argument biasDesc is a previously created tensor descriptor that is populated
 * to describe the memory layout of the bias. It is full packed and is used when
 * calling to miopenSetRNNLayerBias()
 *
 * The argument layerBias should either be nullptr, or have device memory allocated
 * to allow copying of the entire layer bias into it. If layerBias is
 * nullptr then only the biasDesc is populated and returned. The size in bytes of the
 * layer bias can be determined by using miopenGetRNNLayerBiasSize().
 *
 * Note: When inputSkip mode is selected there is no input layer matrix operation,
 * and therefore no associated memory. In this case miopenGetRNNLayerBias() will return
 * a error status miopenStatusBadParm for input biasID associated with the input GEMM.
 *
 * @param handle          MIOpen handle (input)
 * @param rnnDesc         RNN layer descriptor type (input)
 * @param layer           The layer number in the RNN stack (input)
 * @param xDesc           A tensor descriptor to input (input)
 * @param wDesc           A tensor descriptor to the parameter tensor (input)
 * @param w               Pointer to memory containing parameter tensor (input)
 * @param biasID          ID of the internal parameter tensor (input)
 * @param biasDesc        Descriptor of the parameter tensor (output)
 * @param layerBias       Pointer to the memory location of the bias tensor (output)
 * @return                miopenStatus_t
 */
MIOPEN_EXPORT miopenStatus_t miopenGetRNNLayerBias(miopenHandle_t handle,
                                                   miopenRNNDescriptor_t rnnDesc,
                                                   const int layer,
                                                   miopenTensorDescriptor_t xDesc,
                                                   miopenTensorDescriptor_t wDesc,
                                                   const void* w,
                                                   const int biasID,
                                                   miopenTensorDescriptor_t biasDesc,
                                                   void* layerBias);

/*! @brief Gets an index offset for a specific weight matrix for a layer in the
 *  RNN stack
 *
 * This function retrieves the index offset for a weight matrix in a layer.
 *
 * For RNN vanilla miopenRNNRELU and miopenRNNTANH, paramID == 0 retrieves the
 * weight matrix offset associated with the in input GEMM, while paramID == 1
 * retrieves the weight matrix offset associated with the hidden state GEMM.
 *
 * For miopenLSTM paramID 0 to 3 refer to the weight matrix offsets associated
 * with the input GEMM, 4-7 are associated with matrix offset associated with the
 * hidden state GEMM.
 *
 * * paramID 0 and 4 are for the input gate.
 *
 * * paramID 1 and 5 are for the forget gate.
 *
 * * paramID 2 and 6 are for the output gate.
 *
 * * paramID 3 and 7 are for the new memory gate.
 *
 * For miopenGRU paramID 0 to 2 refer to the weight matrix offset associated
 * with the input GEMM, while 3 through 5 are associated with the hidden state
 * GEMM.
 *
 * * paramID 0 and 3 are for the update gate.
 *
 * * paramID 1 and 4 are for the reset gate.
 *
 * * paramID 2 and 5 are for the new memory gate.
 *
 * For bi-directional RNNs the backwards in time direction is numbered as the layer
 * directly after the forward in time direction.
 *
 * The output argument paramDesc is a previously created tensor descriptor that is populated
 * to describe the memory layout of the parameter matrix. It is full packed and is used when
 * calling to miopenSetRNNLayerParam().
 *
 * The argument layerParamOffset should either be nullptr, or an address to place the
 * offset. If layerParamOffset is nullptr then only the paramDesc is populated and returned.
 *
 * Note: When inputSkip mode is selected there is no input layer matrix operation,
 * and therefore no associated memory. In this case miopenGetRNNLayerParamOffset() will return
 * a error status miopenStatusBadParm for input paramID associated with the input GEMM.
 *
 *
 * @param rnnDesc           RNN layer descriptor type (input)
 * @param layer             The layer number in the RNN stack (input)
 * @param xDesc             A tensor descriptor to input (input)
 * @param paramID           ID of the internal parameter tensor (input)
 * @param paramDesc         Tensor descriptor for the fully packed output parameter tensor (output)
 * @param layerParamOffset  Location for the parameter offset (output)
 * @return                  miopenStatus_t
 */
MIOPEN_EXPORT miopenStatus_t miopenGetRNNLayerParamOffset(miopenRNNDescriptor_t rnnDesc,
                                                          const int layer,
                                                          miopenTensorDescriptor_t xDesc,
                                                          const int paramID,
                                                          miopenTensorDescriptor_t paramDesc,
                                                          size_t* layerParamOffset);

/*! @brief Gets a bias index offset for a specific layer in an RNN stack
 *
 * This function retrieves the bias index offset for a specific layer and bias ID.
 *
 * For RNN vanilla miopenRNNRELU and miopenRNNTANH, biasID == 0 retrieves the
 * bias associated with the in input GEMM, while biasID == 1 retrieves
 * the weight matrix associated with the hidden state GEMM.
 *
 * For miopenLSTM biasID 0 to 3 refer to the bias offset associated
 * with the input GEMM, 4-7 are the bias offsets associated with the hidden state GEMM.
 *
 * * biasID 0 and 4 are for the input gate.
 *
 * * biasID 1 and 5 are for the forget gate.
 *
 * * biasID 2 and 6 are for the output gate.
 *
 * * biasID 3 and 7 are for the new memory gate.
 *
 * For miopenGRU biasID 0 to 2 refer to the biases associated with the input GEMM,
 * while 3 through 5 are associated with the hidden state GEMM.
 *
 * * biasID 0 and 3 are for the update gate.
 *
 * * biasID 1 and 4 are for the reset gate.
 *
 * * biasID 2 and 5 are for the new memory gate.
 *
 * For bi-directional RNNs the backwards in time direction is numbered as the layer
 * directly after the forward in time direction.
 *
 * The output argument biasDesc is a previously created tensor descriptor that is populated
 * to describe the memory layout of the bias. It is full packed and is used when
 * calling to miopenSetRNNLayerBias()
 *
 * The argument layerBiasOffset should either be nullptr, or point to an output address.
 * If layerBias is nullptr then only the biasDesc is populated and returned.
 *
 * Note: When inputSkip mode is selected there is no input layer matrix operation,
 * and therefore no associated memory. In this case miopenGetRNNLayerBiasOffset() will return
 * a error status miopenStatusBadParm for input biasID associated with the input GEMM.
 *
 * @param rnnDesc         RNN layer descriptor type (input)
 * @param layer           The layer number in the RNN stack (input)
 * @param xDesc           A tensor descriptor to input (input)
 * @param biasID          ID of the internal parameter tensor (input)
 * @param biasDesc        Descriptor of the parameter tensor (output)
 * @param layerBiasOffset Pointer to the memory location of the bias tensor (output)
 * @return                miopenStatus_t
 */
MIOPEN_EXPORT miopenStatus_t miopenGetRNNLayerBiasOffset(miopenRNNDescriptor_t rnnDesc,
                                                         const int layer,
                                                         miopenTensorDescriptor_t xDesc,
                                                         const int biasID,
                                                         miopenTensorDescriptor_t biasDesc,
                                                         size_t* layerBiasOffset);

/*! @brief Sets a weight matrix for a specific layer in an RNN stack
 *
 * This function sets the weight matrix data for a specific layer and parameter ID.
 *
 * For RNN vanilla miopenRNNRELU and miopenRNNTANH, paramID == 0 sets the
 * weight matrix associated with the in input GEMM, while paramID == 1 sets
 * the weight matrix associated with the hidden state GEMM.
 *
 *
 * For miopenLSTM paramID 0 to 3 refer to the weight matrices associated
 * with the input GEMM, 4-7 are associated with matrices associated with the
 * hidden state GEMM.
 *
 * * paramID 0 and 4 are for the input gate.
 *
 * * paramID 1 and 5 are for the forget gate.
 *
 * * paramID 2 and 6 are for the output gate.
 *
 * * paramID 3 and 7 are for the new memory gate.
 *
 * For miopenGRU paramID 0 to 2 refer to the weight matrix offset associated
 * with the input GEMM, while 3 through 5 are associated with the hidden state
 * GEMM.
 *
 * * paramID 0 and 3 are for the update gate.
 *
 * * paramID 1 and 4 are for the reset gate.
 *
 * * paramID 2 and 5 are for the new memory gate.
 *
 * For bi-directional RNNs the backwards in time direction is numbered as the layer
 * directly after the forward in time direction.
 *
 * The input argument paramDesc is a previously populated tensor descriptor typically
 * by first calling miopenGetRNNLayerParam().
 *
 * Note: When inputSkip mode is selected there is no input layer matrix operation,
 * and therefore no associated memory. In this case miopenSetRNNLayerParam() will return
 * a error status miopenStatusBadParm for input paramID associated with the input GEMM.
 *
 * @param handle          MIOpen handle (input)
 * @param rnnDesc         RNN layer descriptor type (input)
 * @param layer           The layer number in the RNN stack (input)
 * @param xDesc           A tensor descriptor to input (input)
 * @param wDesc           A tensor descriptor to the parameter tensor (input)
 * @param w               Pointer to memory containing parameter tensor (input)
 * @param paramID         ID of the internal parameter tensor (input)
 * @param paramDesc       Descriptor of the parameter tensor (input)
 * @param layerParam      Pointer to the memory location of the parameter tensor (input)
 * @return                miopenStatus_t
 */
MIOPEN_EXPORT miopenStatus_t miopenSetRNNLayerParam(miopenHandle_t handle,
                                                    miopenRNNDescriptor_t rnnDesc,
                                                    const int layer,
                                                    miopenTensorDescriptor_t xDesc,
                                                    miopenTensorDescriptor_t wDesc,
                                                    void* w,
                                                    const int paramID,
                                                    miopenTensorDescriptor_t paramDesc,
                                                    const void* layerParam);

/*! @brief Sets a bias for a specific layer in an RNN stack
 *
 * This function sets the bias data for a specific layer and bias ID.
 *
 * For RNN vanilla miopenRNNRELU and miopenRNNTANH, biasID == 0 retrieves the
 * weight matrix associated with the in input GEMM, while biasID == 1 retrieves
 * the bias associated with the hidden state GEMM.
 *
 * For miopenLSTM biasID 0 to 3 refer to the biases associated
 * with the input GEMM, 4-7 are associated with the biases associated with the
 * hidden state GEMM.
 *
 * * biasID 0 and 4 are for the input gate.
 *
 * * biasID 1 and 5 are for the forget gate.
 *
 * * biasID 2 and 6 are for the output gate.
 *
 * * biasID 3 and 7 are for the new memory gate.
 *
 * For miopenGRU biasID 0 to 2 refer to the biases associated with the input GEMM,
 * while 3 through 5 are associated with the hidden state GEMM.
 *
 * * biasID 0 and 3 are for the update gate.
 *
 * * biasID 1 and 4 are for the reset gate.
 *
 * * biasID 2 and 5 are for the new new memory gate.
 *
 * For bi-directional RNNs the backwards in time direction is numbered as the layer
 * directly after the forward in time direction.
 *
 * The input argument biasDesc is a previously populated tensor descriptor typically
 * by first calling miopenGetRNNLayeBias().
 *
 * Note: When inputSkip mode is selected there is no input layer matrix operation,
 * and therefore no associated memory. In this case miopenSetRNNLayerBias will return
 * a error status miopenStatusBadParm for input biasID associated with the input GEMM.
 *
 * @param handle          MIOpen handle (input)
 * @param rnnDesc         RNN layer descriptor type (input)
 * @param layer           The layer number in the RNN stack (input)
 * @param xDesc           A tensor descriptor to input (input)
 * @param wDesc           A tensor descriptor to the bias tensor (input)
 * @param w               Pointer to memory containing bias tensor (input)
 * @param biasID          ID of the internal bias tensor (input)
 * @param biasDesc        Descriptor of the bias tensor (output)
 * @param layerBias       Pointer to the memory location of the bias tensor (output)
 * @return                miopenStatus_t
 */
MIOPEN_EXPORT miopenStatus_t miopenSetRNNLayerBias(miopenHandle_t handle,
                                                   miopenRNNDescriptor_t rnnDesc,
                                                   const int layer,
                                                   miopenTensorDescriptor_t xDesc,
                                                   miopenTensorDescriptor_t wDesc,
                                                   void* w,
                                                   const int biasID,
                                                   miopenTensorDescriptor_t biasDesc,
                                                   const void* layerBias);

/*! @brief Sets a bias for a specific layer in an RNN stack
 *
 * This function changes padidng mode at previously created and initialized RNN descriptor.
 * This function must be called before using miopenGetRNNWorkspaceSize()
 * and miopenGetRNNTrainingReserveSize() functions.
 * By default, not padded data is expected at the RNN input/output.
 *
 * @param rnnDesc         RNN layer descriptor type (input/output)
 * @param paddingMode     RNN input/output data padding mode (input)
 * @return                miopenStatus_t
 */
MIOPEN_EXPORT miopenStatus_t miopenSetRNNPaddingMode(miopenRNNDescriptor_t rnnDesc,
                                                     miopenRNNPaddingMode_t paddingMode);

/*! @brief This function retrieves the RNN padding mode from the RNN descriptor.
 *
 * @param rnnDesc         RNN layer descriptor type (input)
 * @param paddingMode     Pointer to the RNN padding mode (output)
 * @return                miopenStatus_t
 */

MIOPEN_EXPORT miopenStatus_t miopenGetRNNPaddingMode(miopenRNNDescriptor_t rnnDesc,
                                                     miopenRNNPaddingMode_t* paddingMode);

/*! @brief Execute forward training for recurrent layer.
 *
 * Interface for executing the forward training / inference pass on a RNN.
 *
 * @param handle                MIOpen handle (input)
 * @param rnnDesc               RNN layer descriptor type (input)
 * @param fwdMode          Specifies in which mode the buffers will be used.
 * @param xDesc                 An input tensor descriptor for sequenced RNN data. This
 * miopenSeqTensorDescriptor_t should be initialyzed by `miopenSetRNNDataSeqTensorDescriptor`
 * function.(input)
 * @param x                     Pointer to input tensor (input)
 *
 * @param hDesc                A hidden tensor descriptor that has as its first dimension
 * of the number of layers if the direction mode is unidirectional and twice the
 * number of layers if the direction mode is bidirectional. The second dimension of
 * the descriptor must equal the largest first dimension of the xDesc tensor descriptor
 * array. The third dimension equals the hiddenSize. (input)
 * @param hx                    Pointer to the hidden layer input tensor. If hx is NULL,
 * then the initial hidden state will be zero initialized. (input)
 * @param hy                    Pointer to the hidden layer output tensor. If hy is NULL,
 * then the final hidden state will not be saved. (output)
 *
 * @param cDesc                A cell tensor descriptor that has as its first dimension
 * of the number of layers if the direction mode is unidirectional and twice the
 * number of layers if the direction mode is bidirectional. The second dimension of
 * the descriptor must equal the largest first dimension of the xDesc tensor descriptor
 * array. The third dimension equals the hiddenSize. (input)
 * @param cx                    Pointer to the cell layer input tensor. If cx is NULL,
 * then the initial cell state will be zero initialized. (input)
 * @param cy                    Pointer to the cell layer output tensor. If hy is NULL,
 * then the final cell state will not be saved. (output)
 *
 * @param yDesc                 An array of fully packed tensor descriptors associated
 * with the output from each time step. The first dimension of the tensor descriptors
 * must equal the first dimension of the first descriptor (batch size) in the xDesc
 * tensor array. The second dimension of the element of the descriptor array
 * depends on the direction mode selected. If the direction mode is unidirectional,
 * the second dimension is the hiddenSize. If direction mode is bidirectional
 * the second dimension is twice the hiddenSize. (input)
 * @param y                     Pointer to output tensor (output)
 *
 * @param w                     Pointer to input weights tensor (input)
 * @param weightSpaceSize       Number of allocated bytes in memory for the weights tensor
 * @param workSpace             Pointer to memory allocated for forward (input / output)
 * @param workSpaceNumBytes     Number of allocated bytes in memory for the workspace (input)
 * @param reserveSpace          Pointer to memory allocated for hidden states used durning training
 * (input / output)
 * @param reserveSpaceNumBytes  Number of allocated bytes in memory for use in the forward  (input)
 * @return                      miopenStatus_t
 */
MIOPEN_EXPORT miopenStatus_t miopenRNNForward(miopenHandle_t handle,
                                              const miopenRNNDescriptor_t rnnDesc,
                                              miopenRNNFWDMode_t fwdMode,
                                              const miopenSeqTensorDescriptor_t xDesc,
                                              const void* x,
                                              const miopenTensorDescriptor_t hDesc,
                                              const void* hx,
                                              void* hy,
                                              const miopenTensorDescriptor_t cDesc,
                                              const void* cx,
                                              void* cy,
                                              const miopenSeqTensorDescriptor_t yDesc,
                                              void* y,
                                              const void* w,
                                              size_t weightSpaceSize,
                                              void* workSpace,
                                              size_t workSpaceNumBytes,
                                              void* reserveSpace,
                                              size_t reserveSpaceNumBytes);

/*! @brief Execute backward data for recurrent layer
 *
 * Interface for executing the backward data pass on a RNN.
 *
 * @param handle                MIOpen handle (input)
 * @param rnnDesc               RNN layer descriptor type (input)

 * @param yDesc                 An output tensor descriptor for sequenced RNN data. This
 * miopenSeqTensorDescriptor_t should be initialyzed by `miopenSetRNNDataSeqTensorDescriptor`
 function.(input)
 * @param y                     Pointer to input tensor (input)
 * @param dy                    Pointer to the hidden layer input tensor (input)
 *
 * @param hDesc                An input hidden tensor descriptor that has as its first dimension
 * of the number of layers if the direction mode is unidirectional and twice the
 * number of layers if the direction mode is bidirectional. The second dimension of
 * the descriptor must equal the largest first dimension of the xDesc tensor descriptor
 * array. The third dimension equals the hiddenSize. (input)
 * @param hx                    Pointer to the hidden layer input tensor. If hx is NULL,
 * then the initial hidden state will be zero initialized. (input)
 * @param dhy                   Pointer to the cell layer input tensor (input)
 * @param dhx                   Pointer to the delta hidden layer output tensor. If dhx is NULL
 * the hidden gradient will not ouput. (output)
 *
 * @param cDesc                A input cell tensor descriptor that has as its first dimension
 * of the number of layers if the direction mode is unidirectional and twice the
 * number of layers if the direction mode is bidirectional. The second dimension of
 * the descriptor must equal the largest first dimension of the xDesc tensor descriptor
 * array. The third dimension equals the hiddenSize. (input)
 * @param cx                    Pointer to the hidden layer input tensor. If cx is NULL,
 * then the initial cell state will be zero initialized. (input)
 * @param dcy                   Pointer to the cell layer input tensor. If dcy is NULL,
 * then the initial delta cell state will be zero initialized. (input)
 * @param dcx                   Pointer to the cell layer output tensor. If dcx is NULL
 * the cell gradient will not ouput. (output)

 * @param xDesc                 An input tensor descriptor for sequenced RNN data. This
 * miopenSeqTensorDescriptor_t should be initialyzed by `miopenSetRNNDataSeqTensorDescriptor`
 function.(input)
 * @param dx                    Pointer to the cell layer output tensor (output)
 *
 * @param w                     Pointer to input weights tensor (input)
 * @param weightSpaceSize       Number of allocated bytes in memory for the weights tensor
 * @param workSpace             Pointer to memory allocated for forward training (input)
 * @param workSpaceNumBytes     Number of allocated bytes in memory for the workspace (input)
 * @param reserveSpace          Pointer to memory allocated for random states (input / output)
 * @param reserveSpaceNumBytes  Number of allocated bytes in memory for use in the forward (input)
 * @return                      miopenStatus_t
 */
MIOPEN_EXPORT miopenStatus_t miopenRNNBackwardSeqData(miopenHandle_t handle,
                                                      const miopenRNNDescriptor_t rnnDesc,
                                                      const miopenSeqTensorDescriptor_t yDesc,
                                                      const void* y,
                                                      const void* dy,
                                                      const miopenTensorDescriptor_t hDesc,
                                                      const void* hx,
                                                      const void* dhy,
                                                      void* dhx,
                                                      const miopenTensorDescriptor_t cDesc,
                                                      const void* cx,
                                                      const void* dcy,
                                                      void* dcx,
                                                      const miopenSeqTensorDescriptor_t xDesc,
                                                      void* dx,
                                                      const void* w,
                                                      size_t weightSpaceSize,
                                                      void* workSpace,
                                                      size_t workSpaceNumBytes,
                                                      void* reserveSpace,
                                                      size_t reserveSpaceNumBytes);

/*! @brief Execute backward weights for recurrent layer
 *
 * Interface for executing the backward weights pass on a RNN.
 *
 * @param handle                MIOpen handle (input)
 * @param rnnDesc               RNN layer descriptor type (input)

 * @param xDesc                 An input tensor descriptor for sequenced RNN data. This
 * miopenSeqTensorDescriptor_t should be initialyzed by `miopenSetRNNDataSeqTensorDescriptor`
 function.(input)
 * @param x                     Pointer to input tensor (input)
 *
 * @param hDesc                A hidden tensor descriptor that has as its first dimension
 * of the number of layers if the direction mode is unidirectional and twice the
 * number of layers if the direction mode is bidirectional. The second dimension of
 * the descriptor must equal the largest first dimension of the xDesc tensor descriptor
 * array. The third dimension equals the hiddenSize. (input)
 * @param hx                    Pointer to the hidden layer input tensor. If hx is NULL,
 * then the initial hidden state will be zero initialized. (input)
 *
 * @param yDesc                 An output tensor descriptor for sequenced RNN data. This
 * miopenSeqTensorDescriptor_t should be initialyzed by `miopenSetRNNDataSeqTensorDescriptor`
 function.(input)
 * @param y                     Pointer to the output tensor (input)
 *
 * @param dw                    Pointer to input weights tensor (input / output)
 * @param weightSpaceSize       Number of allocated bytes in memory for the weights tensor
 * @param workSpace             Pointer to memory allocated for forward training (input)
 * @param workSpaceNumBytes     Number of allocated bytes in memory for the workspace (input)
 * @param reserveSpace          Pointer to memory allocated for random states (input)
 * @param reserveSpaceNumBytes  Number of allocated bytes in memory for use in the forward (input)
 * @return                      miopenStatus_t
 */
MIOPEN_EXPORT miopenStatus_t
miopenRNNBackwardWeightsSeqTensor(miopenHandle_t handle,
                                  const miopenRNNDescriptor_t rnnDesc,
                                  const miopenSeqTensorDescriptor_t xDesc,
                                  const void* x,
                                  const miopenTensorDescriptor_t hDesc,
                                  const void* hx,
                                  const miopenSeqTensorDescriptor_t yDesc,
                                  const void* y,
                                  void* dw,
                                  size_t weightSpaceSize,
                                  void* workSpace,
                                  size_t workSpaceNumBytes,
                                  const void* reserveSpace,
                                  size_t reserveSpaceNumBytes);

/*! @brief Execute forward training for recurrent layer
 *
 * Interface for executing the forward training pass on a RNN.
 *
 * @param handle                MIOpen handle (input)
 * @param rnnDesc               RNN layer descriptor type (input)
 * @param sequenceLen           Temporal iterations to unroll (input)
 * @param xDesc                 An array of tensor descriptors. These are the
 * input descriptors to each time step. The first dimension of each descriptor is the
 * batch size and may decrease from element n to element n+1 and not increase in size.
 * The second dimension is the same for all descriptors in the array and is the input
 * vector length. (input)
 * @param x                     Pointer to input tensor (input)
 * @param hxDesc                A hidden tensor descriptor that has as its first dimension
 * of the number of layers if the direction mode is unidirectional and twice the
 * number of layers if the direction mode is bidirectional. The second dimension of
 * the descriptor must equal the largest first dimension of the xDesc tensor descriptor
 * array. The third dimension equals the hiddenSize. (input)
 * @param hx                    Pointer to the hidden layer input tensor. If hx is NULL,
 * then the initial hidden state will be zero initialized. (input)
 * @param cxDesc                A cell tensor descriptor that has as its first dimension
 * of the number of layers if the direction mode is unidirectional and twice the
 * number of layers if the direction mode is bidirectional. The second dimension of
 * the descriptor must equal the largest first dimension of the xDesc tensor descriptor
 * array. The third dimension equals the hiddenSize. (input)
 * @param cx                    Pointer to the cell layer input tensor. If cx is NULL,
 * then the initial cell state will be zero initialized. (input)
 * @param wDesc                 A weights tensor descriptor (input)
 * @param w                     Pointer to input weights tensor (input)
 * @param yDesc                 An array of fully packed tensor descriptors associated
 * with the output from each time step. The first dimension of the tensor descriptors
 * must equal the first dimension of the first descriptor (batch size) in the xDesc
 * tensor array. The second dimension of the element of the descriptor array
 * depends on the direction mode selected. If the direction mode is unidirectional,
 * the second dimension is the hiddenSize. If direction mode is bidirectional
 * the second dimension is twice the hiddenSize. (input)
 * @param y                     Pointer to output tensor (output)
 * @param hyDesc                A hidden tensor descriptor that has as its first dimension
 * of the number of layers if the direction mode is unidirectional and twice the
 * number of layers if the direction mode is bidirectional. The second dimension of
 * the descriptor must equal the largest first dimension of the xDesc tensor descriptor
 * array. The third dimension equals the hiddenSize. (input)
 * @param hy                    Pointer to the hidden layer output tensor. If hy is NULL,
 * then the final hidden state will not be saved. (output)
 * @param cyDesc                A cell tensor descriptor that has as its first dimension
 * of the number of layers if the direction mode is unidirectional and twice the
 * number of layers if the direction mode is bidirectional. The second dimension of
 * the descriptor must equal the largest first dimension of the xDesc tensor descriptor
 * array. The third dimension equals the hiddenSize. (input)
 * @param cy                    Pointer to the cell layer output tensor. If hy is NULL,
 * then the final cell state will not be saved. (output)
 * @param workSpace             Pointer to memory allocated for forward training (input)
 * @param workSpaceNumBytes     Number of allocated bytes in memory for the workspace (input)
 * @param reserveSpace          Pointer to memory allocated for random states (input / output)
 * @param reserveSpaceNumBytes  Number of allocated bytes in memory for use in the forward  (input)
 * @return                      miopenStatus_t
 */
MIOPEN_EXPORT miopenStatus_t miopenRNNForwardTraining(miopenHandle_t handle,
                                                      const miopenRNNDescriptor_t rnnDesc,
                                                      const int sequenceLen,
                                                      const miopenTensorDescriptor_t* xDesc,
                                                      const void* x,
                                                      const miopenTensorDescriptor_t hxDesc,
                                                      const void* hx,
                                                      const miopenTensorDescriptor_t cxDesc,
                                                      const void* cx,
                                                      const miopenTensorDescriptor_t wDesc,
                                                      const void* w,
                                                      const miopenTensorDescriptor_t* yDesc,
                                                      void* y,
                                                      const miopenTensorDescriptor_t hyDesc,
                                                      void* hy,
                                                      const miopenTensorDescriptor_t cyDesc,
                                                      void* cy,
                                                      void* workSpace,
                                                      size_t workSpaceNumBytes,
                                                      void* reserveSpace,
                                                      size_t reserveSpaceNumBytes);

/*! @brief Execute backward data for recurrent layer
 *
 * Interface for executing the backward data pass on a RNN.
 *
 * @param handle                MIOpen handle (input)
 * @param rnnDesc               RNN layer descriptor type (input)
 * @param sequenceLen           Temporal iterations to unroll (input)
 * @param yDesc                 An array of tensor descriptors (input)
 * @param y                     Pointer to input tensor (input)
 * @param dyDesc                An array of fully packed tensor descriptors associated
 * with the output from each time step. The first dimension of the tensor descriptors
 * must equal the first dimension of the first descriptor (batch size) in the xDesc
 * tensor array. The second dimension of the element of the descriptor array
 * depends on the direction mode selected. If the direction mode is unidirectional,
 * the second dimension is the hiddenSize. If direction mode is bidirectional
 * the second dimension is twice the hiddenSize. (input)
 * @param dy                    Pointer to the hidden layer input tensor (input)
 * @param dhyDesc               A hidden tensor descriptor that has as its first dimension
 * of the number of layers if the direction mode is unidirectional and twice the
 * number of layers if the direction mode is bidirectional. The second dimension of
 * the descriptor must equal the largest first dimension of the xDesc tensor descriptor
 * array. The third dimension equals the hiddenSize. (input)
 * @param dhy                   Pointer to the cell layer input tensor (input)
 * @param dcyDesc               A cell tensor descriptor that has as its first dimension
 * of the number of layers if the direction mode is unidirectional and twice the
 * number of layers if the direction mode is bidirectional. The second dimension of
 * the descriptor must equal the largest first dimension of the xDesc tensor descriptor
 * array. The third dimension equals the hiddenSize. (input)
 * @param dcy                   Pointer to the cell layer input tensor. If dcy is NULL,
 * then the initial delta cell state will be zero initialized. (input)
 * @param wDesc                 A weights tensor descriptor (input)
 * @param w                     Pointer to input weights tensor (input)
 * @param hxDesc                An input hidden tensor descriptor that has as its first dimension
 * of the number of layers if the direction mode is unidirectional and twice the
 * number of layers if the direction mode is bidirectional. The second dimension of
 * the descriptor must equal the largest first dimension of the xDesc tensor descriptor
 * array. The third dimension equals the hiddenSize. (input)
 * @param hx                    Pointer to the hidden layer input tensor. If hx is NULL,
 * then the initial hidden state will be zero initialized. (input)
 * @param cxDesc                A input cell tensor descriptor that has as its first dimension
 * of the number of layers if the direction mode is unidirectional and twice the
 * number of layers if the direction mode is bidirectional. The second dimension of
 * the descriptor must equal the largest first dimension of the xDesc tensor descriptor
 * array. The third dimension equals the hiddenSize. (input)
 * @param cx                    Pointer to the hidden layer input tensor. If cx is NULL,
 * then the initial cell state will be zero initialized. (input)
 * @param dxDesc                An array of tensor descriptors. These are the
 * input descriptors to each time step. The first dimension of each descriptor is the
 * batch size and may decrease from element n to element n+1 and not increase in size.
 * The second dimension is the same for all descriptors in the array and is the input
 * vector length. (input)
 * @param dx                    Pointer to the cell layer output tensor (output)
 * @param dhxDesc               A hidden tensor descriptor that has as its first dimension
 * of the number of layers if the direction mode is unidirectional and twice the
 * number of layers if the direction mode is bidirectional. The second dimension of
 * the descriptor must equal the largest first dimension of the xDesc tensor descriptor
 * array. The third dimension equals the hiddenSize. (input)
 * @param dhx                   Pointer to the delta hidden layer output tensor. If dhx is NULL
 * the hidden gradient will not ouput. (output)
 * @param dcxDesc               A tensor descriptor that has as its first dimension
 * of the number of layers if the direction mode is unidirectional and twice the
 * number of layers if the direction mode is bidirectional. The second dimension of
 * the descriptor must equal the largest first dimension of the xDesc tensor descriptor
 * array. The third dimension equals the hiddenSize. (input)
 * @param dcx                   Pointer to the cell layer output tensor. If dcx is NULL
 * the cell gradient will not ouput. (output)
 * @param workSpace             Pointer to memory allocated for forward training (input)
 * @param workSpaceNumBytes     Number of allocated bytes in memory for the workspace (input)
 * @param reserveSpace          Pointer to memory allocated for random states (input / output)
 * @param reserveSpaceNumBytes  Number of allocated bytes in memory for use in the forward (input)
 * @return                      miopenStatus_t
 */
MIOPEN_EXPORT miopenStatus_t miopenRNNBackwardData(miopenHandle_t handle,
                                                   const miopenRNNDescriptor_t rnnDesc,
                                                   const int sequenceLen,
                                                   const miopenTensorDescriptor_t* yDesc,
                                                   const void* y,
                                                   const miopenTensorDescriptor_t* dyDesc,
                                                   const void* dy,
                                                   const miopenTensorDescriptor_t dhyDesc,
                                                   const void* dhy,
                                                   const miopenTensorDescriptor_t dcyDesc,
                                                   const void* dcy,
                                                   const miopenTensorDescriptor_t wDesc,
                                                   const void* w,
                                                   const miopenTensorDescriptor_t hxDesc,
                                                   const void* hx,
                                                   const miopenTensorDescriptor_t cxDesc,
                                                   const void* cx,
                                                   const miopenTensorDescriptor_t* dxDesc,
                                                   void* dx,
                                                   const miopenTensorDescriptor_t dhxDesc,
                                                   void* dhx,
                                                   const miopenTensorDescriptor_t dcxDesc,
                                                   void* dcx,
                                                   void* workSpace,
                                                   size_t workSpaceNumBytes,
                                                   void* reserveSpace,
                                                   size_t reserveSpaceNumBytes);

/*! @brief Execute backward weights for recurrent layer
 *
 * Interface for executing the backward weights pass on a RNN.
 *
 * @param handle                MIOpen handle (input)
 * @param rnnDesc               RNN layer descriptor type (input)
 * @param sequenceLen           Temporal iterations to unroll (input)
 * @param xDesc                 An array of tensor descriptors. These are the
 * input descriptors to each time step. The first dimension of each descriptor is the
 * batch size and may decrease from element n to element n+1 and not increase in size.
 * The second dimension is the same for all descriptors in the array and is the input
 * vector length. (input)
 * @param x                     Pointer to input tensor (input)
 * @param hxDesc                A hidden tensor descriptor that has as its first dimension
 * of the number of layers if the direction mode is unidirectional and twice the
 * number of layers if the direction mode is bidirectional. The second dimension of
 * the descriptor must equal the largest first dimension of the xDesc tensor descriptor
 * array. The third dimension equals the hiddenSize. (input)
 * @param hx                    Pointer to the hidden layer input tensor. If hx is NULL,
 * then the initial hidden state will be zero initialized. (input)
 * @param yDesc                 An array of fully packed tensor descriptors associated
 * with the output from each time step. The first dimension of the tensor descriptors
 * must equal the first dimension of the first descriptor (batch size) in the xDesc
 * tensor array. The second dimension of the element of the descriptor array
 * depends on the direction mode selected. If the direction mode is unidirectional,
 * the second dimension is the hiddenSize. If direction mode is bidirectional
 * the second dimension is twice the hiddenSize. (input)
 * @param y                     Pointer to the output tensor (input)
 * @param dwDesc                A weights tensor descriptor (input)
 * @param dw                    Pointer to input weights tensor (input / output)
 * @param workSpace             Pointer to memory allocated for forward training (input)
 * @param workSpaceNumBytes     Number of allocated bytes in memory for the workspace (input)
 * @param reserveSpace          Pointer to memory allocated for random states (input)
 * @param reserveSpaceNumBytes  Number of allocated bytes in memory for use in the forward (input)
 * @return                      miopenStatus_t
 */
MIOPEN_EXPORT miopenStatus_t miopenRNNBackwardWeights(miopenHandle_t handle,
                                                      const miopenRNNDescriptor_t rnnDesc,
                                                      const int sequenceLen,
                                                      const miopenTensorDescriptor_t* xDesc,
                                                      const void* x,
                                                      const miopenTensorDescriptor_t hxDesc,
                                                      const void* hx,
                                                      const miopenTensorDescriptor_t* yDesc,
                                                      const void* y,
                                                      const miopenTensorDescriptor_t dwDesc,
                                                      void* dw,
                                                      void* workSpace,
                                                      size_t workSpaceNumBytes,
                                                      const void* reserveSpace,
                                                      size_t reserveSpaceNumBytes);

/*! @brief Execute forward inference for RNN layer
 *
 * Interface for executing the forward inference pass on a RNN.
 *
 * @param handle                MIOpen handle (input)
 * @param rnnDesc               RNN layer descriptor type (input)
 * @param sequenceLen           Temporal iterations to unroll (input)
 * @param xDesc                 An array of tensor descriptors. These are the
 * input descriptors to each time step. The first dimension of each descriptor is the
 * batch size and may decrease from element n to element n+1 and not increase in size.
 * The second dimension is the same for all descriptors in the array and is the input
 * vector length. (input)
 * @param x                     Pointer to input tensor (input)
 * @param hxDesc                A hidden tensor descriptor that has as its first dimension
 * of the number of layers if the direction mode is unidirectional and twice the
 * number of layers if the direction mode is bidirectional. The second dimension of
 * the descriptor must equal the largest first dimension of the xDesc tensor descriptor
 * array. The third dimension equals the hiddenSize. (input)
 * @param hx                    Pointer to the hidden layer input tensor. If hx is NULL,
 * then the initial hidden state will be zero initialized. (input)
 * @param cxDesc                A cell tensor descriptor that has as its first dimension
 * of the number of layers if the direction mode is unidirectional and twice the
 * number of layers if the direction mode is bidirectional. The second dimension of
 * the descriptor must equal the largest first dimension of the xDesc tensor descriptor
 * array. The third dimension equals the hiddenSize. (input)
 * @param cx                    Pointer to the cell layer input tensor. If cx is NULL,
 * then the initial cell state will be zero initialized. (input)
 * @param wDesc                 A weights tensor descriptor (input)
 * @param w                     Pointer to input weights tensor (input)
 * @param yDesc                 An array of fully packed tensor descriptors associated
 * with the output from each time step. The first dimension of the tensor descriptors
 * must equal the first dimension of the first descriptor (batch size) in the xDesc
 * tensor array. The second dimension of the element of the descriptor array
 * depends on the direction mode selected. If the direction mode is unidirectional,
 * the second dimension is the hiddenSize. If direction mode is bidirectional
 * the second dimension is twice the hiddenSize. (input)
 * @param y                     Pointer to output tensor (output)
 * @param hyDesc                A hidden tensor descriptor that has as its first dimension
 * of the number of layers if the direction mode is unidirectional and twice the
 * number of layers if the direction mode is bidirectional. The second dimension of
 * the descriptor must equal the largest first dimension of the xDesc tensor descriptor
 * array. The third dimension equals the hiddenSize. (input)
 * @param hy                    Pointer to the hidden layer output tensor. If hy is NULL,
 * then the final hidden state will not be saved. (output)
 * @param cyDesc                A output cell tensor descriptor that has as its first dimension
 * of the number of layers if the direction mode is unidirectional and twice the
 * number of layers if the direction mode is bidirectional. The second dimension of
 * the descriptor must equal the largest first dimension of the xDesc tensor descriptor
 * array. The third dimension equals the hiddenSize. (input)
 * @param cy                    Pointer to the cell layer output tensor. If cy is NULL,
 * then the final cell state will not be saved. (output)
 * @param workSpace             Pointer to memory allocated for forward training (input)
 * @param workSpaceNumBytes     Number of allocated bytes in memory for the workspace (input)
 * @return                      miopenStatus_t
 */
MIOPEN_EXPORT miopenStatus_t miopenRNNForwardInference(miopenHandle_t handle,
                                                       miopenRNNDescriptor_t rnnDesc,
                                                       const int sequenceLen,
                                                       const miopenTensorDescriptor_t* xDesc,
                                                       const void* x,
                                                       const miopenTensorDescriptor_t hxDesc,
                                                       const void* hx,
                                                       const miopenTensorDescriptor_t cxDesc,
                                                       const void* cx,
                                                       const miopenTensorDescriptor_t wDesc,
                                                       const void* w,
                                                       const miopenTensorDescriptor_t* yDesc,
                                                       void* y,
                                                       const miopenTensorDescriptor_t hyDesc,
                                                       void* hy,
                                                       const miopenTensorDescriptor_t cyDesc,
                                                       void* cy,
                                                       void* workSpace,
                                                       size_t workSpaceNumBytes);

/** @} */
// CLOSEOUT RNN DOXYGEN GROUP

/** @addtogroup LossFunction
 *
 *  @{
 */

/*! @enum miopenCTCLossAlgo_t
 * Algorithms available to execute the CTC loss operation
 */
typedef enum
{
    MIOPEN_CTC_LOSS_ALGO_DETERMINISTIC = 0, /*!< Results are guaranteed to be reproducible */
} miopenCTCLossAlgo_t;

/*! @brief Create a CTC loss function Descriptor
 *
 * API for creating an uninitialized CTC loss function descriptor.
 * @param ctcLossDesc  Pointer to the CTC loss function descriptor type (output)
 * @return             miopenStatus_t
 */
MIOPEN_EXPORT miopenStatus_t miopenCreateCTCLossDescriptor(miopenCTCLossDescriptor_t* ctcLossDesc);

/*! @brief Retrieves a CTC loss function descriptor's details
 *
 * @param ctcLossDesc          CTC loss function descriptor (input)
 * @param dataType             Data type used in this CTC loss operation, only fp32 currently
 * supported (output)
 * @param blank_label_id       User defined index for blank label (output)
 * @param apply_softmax_layer  Boolean to toggle input layer property (output)
 * @return                     miopenStatus_t
 */
MIOPEN_EXPORT miopenStatus_t miopenGetCTCLossDescriptor(miopenCTCLossDescriptor_t ctcLossDesc,
                                                        miopenDataType_t* dataType,
                                                        int* blank_label_id,
                                                        bool* apply_softmax_layer);

/*! @brief Destroys a CTC loss function descriptor object
 *
 * @param ctcLossDesc  CTC loss function descriptor type (input)
 * @return             miopenStatus_t
 */
MIOPEN_EXPORT miopenStatus_t miopenDestroyCTCLossDescriptor(miopenCTCLossDescriptor_t ctcLossDesc);

/*! @brief Set the details of a CTC loss function descriptor
 *
 * @param ctcLossDesc          CTC loss function descriptor type (input)
 * @param dataType             Data type used in this CTC loss operation, only fp32 currently
 * supported (input)
 * @param blank_label_id       User defined index for blank label, default 0 (input)
 * @param apply_softmax_layer  Boolean to toggle input layer property (input)
 * @return             miopenStatus_t
 */
MIOPEN_EXPORT miopenStatus_t miopenSetCTCLossDescriptor(miopenCTCLossDescriptor_t ctcLossDesc,
                                                        miopenDataType_t dataType,
                                                        const int blank_label_id,
                                                        bool apply_softmax_layer);

/*! @brief Query the amount of memory required to execute miopenCTCLoss
 *
 * This function calculates the amount of memory required to run the CTC loss function given a CTC
 * loss function descriptor with the specified algorithm.
 * @param handle         MIOpen handle (input)
 * @param probsDesc      Tensor descriptor for probabilities (input)
 * @param gradientsDesc  Tensor descriptor for gradients (input)
 * @param labels         Pointer to the flattened labels list (input)
 * @param labelLengths   Pointer to the lengths list for "labels" (input)
 * @param inputLengths   Pointer to the list of the time steps in each batch (input)
 * @param algo           CTC loss algorithm selected (input)
 * @param ctcLossDesc    CTC loss function descriptor type (input)
 * @param workSpaceSize  Number of bytes of workspace required for CTC loss operation with selected
 * algorithm (output)
 * @return               miopenStatus_t
 */
MIOPEN_EXPORT miopenStatus_t
miopenGetCTCLossWorkspaceSize(miopenHandle_t handle,
                              const miopenTensorDescriptor_t probsDesc,
                              const miopenTensorDescriptor_t gradientsDesc,
                              const int* labels,
                              const int* labelLengths,
                              const int* inputLengths,
                              miopenCTCLossAlgo_t algo,
                              const miopenCTCLossDescriptor_t ctcLossDesc,
                              size_t* workSpaceSize);

/*! @brief Execute forward inference for CTCLoss layer
 *
 * Interface for executing the forward inference pass on a CTCLoss.
 * @param handle         MIOpen handle (input)
 * @param probsDesc      Tensor descriptor for probabilities (input)
 * @param probs          Pointer to the probabilities tensor (input)
 * @param labels         Pointer to the flattened labels list (input)
 * @param labelLengths   Pointer to the lengths list for "labels" (input)
 * @param inputLengths   Pointer to the list of the time steps in each batch (input)
 * @param losses         Pointer to the computed losses of CTC (Output)
 * @param gradientsDesc  Tensor descriptor for gradients (input)
 * @param gradients      Pointer to the computed gradients of CTC (Output)
 * @param algo           CTC loss algorithm selected (input)
 * @param ctcLossDesc    CTC loss function descriptor type (input)
 * @param workSpace      Pointer to memory allocated for execute CTC loss operation (input)
 * @param workSpaceSize  Number of bytes of workspace required for CTC loss operation with selected
 * algorithm (input)
 * @return               miopenStatus_t
 */
MIOPEN_EXPORT miopenStatus_t miopenCTCLoss(miopenHandle_t handle,
                                           const miopenTensorDescriptor_t probsDesc,
                                           const void* probs,
                                           const int* labels,
                                           const int* labelLengths,
                                           const int* inputLengths,
                                           void* losses,
                                           const miopenTensorDescriptor_t gradientsDesc,
                                           void* gradients,
                                           miopenCTCLossAlgo_t algo,
                                           const miopenCTCLossDescriptor_t ctcLossDesc,
                                           void* workSpace,
                                           size_t workSpaceSize);

/** @} */
// CLOSEOUT LossFunction DOXYGEN GROUP

// Dropout APIs
/** @addtogroup dropout
 *
 *  @{
 */

/*!  @enum miopenRNGType_t
 * random number generator type
 */
typedef enum
{
    MIOPEN_RNG_PSEUDO_XORWOW = 0, /*!< XORWOW pseudorandom generator */
} miopenRNGType_t;

/*! @brief Creates the dropout descriptor object
 *
 * @param dropoutDesc Pointer to a dropout descriptor type
 * @return            miopenStatus_t
 */
MIOPEN_EXPORT miopenStatus_t miopenCreateDropoutDescriptor(miopenDropoutDescriptor_t* dropoutDesc);

/*! @brief Destroys the dropout descriptor object
 *
 * @param dropoutDesc Dropout descriptor type (input)
 * @return            miopenStatus_t
 */
MIOPEN_EXPORT miopenStatus_t miopenDestroyDropoutDescriptor(miopenDropoutDescriptor_t dropoutDesc);

/*! @brief Query the amount of memory required to run dropout
 *
 * This function calculates the amount of memory required to run dropout.
 * @param xDesc                    Tensor descriptor for data tensor x (input)
 * @param reserveSpaceSizeInBytes  Number of bytes of reservespace required for executing dropout
 * (Output)
 * @return                         miopenStatus_t
 */
MIOPEN_EXPORT miopenStatus_t miopenDropoutGetReserveSpaceSize(const miopenTensorDescriptor_t xDesc,
                                                              size_t* reserveSpaceSizeInBytes);

/*! @brief Query the amount of memory required to store the states of the random number generators
 *
 * This function calculates the amount of memory required to store the states of the random number
 * generators used by miopenDropoutForward.
 * @param handle            MIOpen handle (input)
 * @param stateSizeInBytes  Number of bytes required to store random generator states (Output)
 * @return                  miopenStatus_t
 */
MIOPEN_EXPORT miopenStatus_t miopenDropoutGetStatesSize(miopenHandle_t handle,
                                                        size_t* stateSizeInBytes);

/*! @brief Get the details of the dropout descriptor
 *
 * Interface for querying the dropout descriptor
 * @param dropoutDesc  Dropout layer descriptor (input)
 * @param handle       MIOpen handle (input)
 * @param dropout      The probability by which the input is set to 0 in the dropout layer (Output)
 * @param states       Pointer to memory that holds random number generator states (Output)
 * @param seed         Seed used to initialize random number generator states (Output)
 * @param use_mask     Boolean flag indicating whether to use a saved mask (an existing or
 * user-defined dropout layout) in reserveSpace (Output)
 * @param state_evo    Boolean flag indicating whether to adopt state evolution strategy to update
 * the PRNG states by the end of each implementation (Output placeholder, currently not enabled)
 * @param rng_mode     Random number generator used to generate parallel random number sequences
 * (Output)
 * @return             miopenStatus_t
 */
MIOPEN_EXPORT miopenStatus_t miopenGetDropoutDescriptor(miopenDropoutDescriptor_t dropoutDesc,
                                                        miopenHandle_t handle,
                                                        float* dropout,
                                                        void** states,
                                                        unsigned long long* seed,
                                                        bool* use_mask,
                                                        bool* state_evo,
                                                        miopenRNGType_t* rng_mode);

/*! @brief Restore the dropout descriptor to a saved state
 *
 * This function restores the state of dropout descriptor using the address of a state buffer with
 * previously saved PRNG state pattern, without launching the expensive PRNG initialization process.
 *
 * Interface for restoring the dropout descriptor
 * @param dropoutDesc       Dropout layer descriptor (input/Output)
 * @param handle            MIOpen handle (input)
 * @param dropout           The probability by which the input is set to 0 in the dropout layer
 * (input)
 * @param states            Pointer to memory that holds random number generator states (input)
 * @param stateSizeInBytes  Number of bytes holding random generator states (input)
 * @param seed              Seed used to initialize random number generator states (input)
 * @param use_mask          Boolean flag indicating whether to use a saved mask (an existing or
 * user-defined dropout layout) in reserveSpace (input)
 * @param state_evo         Boolean flag indicating whether to adopt state evolution strategy to
 * update the PRNG states by the end of each implementation (input placeholder, currently not
 * enabled)
 * @param rng_mode          Random number generator used to generate parallel random number
 * sequences (input)
 * @return                  miopenStatus_t
 */
MIOPEN_EXPORT miopenStatus_t miopenRestoreDropoutDescriptor(miopenDropoutDescriptor_t dropoutDesc,
                                                            miopenHandle_t handle,
                                                            float dropout,
                                                            void* states,
                                                            size_t stateSizeInBytes,
                                                            unsigned long long seed,
                                                            bool use_mask,
                                                            bool state_evo,
                                                            miopenRNGType_t rng_mode);

/*! @brief Initialize the dropout descriptor
 *
 * Interface for setting up the dropout descriptor
 * @param dropoutDesc       Dropout layer descriptor (input/Output)
 * @param handle            MIOpen handle (input)
 * @param dropout           The probability by which the input is set to 0 in the dropout layer
 * (input)
 * @param states            Pointer to memory that holds random number generator states (input)
 * @param stateSizeInBytes  Number of bytes provided for random generator states (input)
 * @param seed              Seed used to initialize random number generator states (input)
 * @param use_mask          Boolean flag indicating whether to use a saved mask (an existing or
 * user-defined dropout layout) in reserveSpace (input)
 * @param state_evo         Boolean flag indicating whether to adopt state evolution strategy to
 * update the PRNG states by the end of each implementation (input placeholder, currently not
 * enabled)
 * @param rng_mode          Random number generator used to generate parallel random number
 * sequences (input)
 * @return                  miopenStatus_t
 */
MIOPEN_EXPORT miopenStatus_t miopenSetDropoutDescriptor(miopenDropoutDescriptor_t dropoutDesc,
                                                        miopenHandle_t handle,
                                                        float dropout,
                                                        void* states,
                                                        size_t stateSizeInBytes,
                                                        unsigned long long seed,
                                                        bool use_mask,
                                                        bool state_evo,
                                                        miopenRNGType_t rng_mode);

/*! @brief Execute forward dropout operation
 *
 * Interface for executing the forward pass on a Dropout.
 * @param handle                   MIOpen handle (input)
 * @param dropoutDesc              Dropout layer descriptor (input)
 * @param noise_shape              Tensor descriptor for noise shape (input placeholder, currently
 * not enabled)
 * @param xDesc                    Tensor descriptor for data tensor x (input)
 * @param x                        Data tensor x (input)
 * @param yDesc                    Tensor descriptor for data tensor y (input)
 * @param y                        Data tensor y (Output)
 * @param reserveSpace             Pointer to memory allocated for executing forward dropout,
 * expecting reserveSpace unchanged before next call of miopenDropoutBackward (Output)
 * @param reserveSpaceSizeInBytes  Number of bytes of reservespace required for executing forward
 * dropout (input)
 * @return                         miopenStatus_t
 */
MIOPEN_EXPORT miopenStatus_t miopenDropoutForward(miopenHandle_t handle,
                                                  const miopenDropoutDescriptor_t dropoutDesc,
                                                  const miopenTensorDescriptor_t noise_shape,
                                                  const miopenTensorDescriptor_t xDesc,
                                                  const void* x,
                                                  const miopenTensorDescriptor_t yDesc,
                                                  void* y,
                                                  void* reserveSpace,
                                                  size_t reserveSpaceSizeInBytes);

/*! @brief Execute backward dropout operation
 *
 * Interface for executing the backward pass on a Dropout.
 * @param handle                   MIOpen handle (input)
 * @param dropoutDesc              Dropout layer descriptor (input)
 * @param noise_shape              Tensor descriptor for noise shape (input placeholder, currently
 * not enabled)
 * @param dyDesc                   Tensor descriptor for data delta tensor dy (input)
 * @param dy                       Data delta tensor dy (input)
 * @param dxDesc                   Tensor descriptor for data delta tensor dx (input)
 * @param dx                       Data delta tensor dx (Output)
 * @param reserveSpace             Pointer to memory allocated for executing backward dropout,
 * expecting reserveSpace unchanged after previous call of miopenDropoutForward (input)
 * @param reserveSpaceSizeInBytes  Number of bytes of reservespace required for executing backward
 * dropout (input)
 * @return                         miopenStatus_t
 */
MIOPEN_EXPORT miopenStatus_t miopenDropoutBackward(miopenHandle_t handle,
                                                   const miopenDropoutDescriptor_t dropoutDesc,
                                                   const miopenTensorDescriptor_t noise_shape,
                                                   const miopenTensorDescriptor_t dyDesc,
                                                   const void* dy,
                                                   const miopenTensorDescriptor_t dxDesc,
                                                   void* dx,
                                                   void* reserveSpace,
                                                   size_t reserveSpaceSizeInBytes);

/** @} */
// CLOSEOUT DROPOUT DOXYGEN GROUP

// TensorReduce APIs
/** @addtogroup TensorReduce
 *
 *  @{
 */

/*! @brief Creates the ReduceTensor descriptor object
 *
 * @param reduceTensorDesc Pointer to a ReduceTensor descriptor type
 * @return            miopenStatus_t
 */
MIOPEN_EXPORT miopenStatus_t
miopenCreateReduceTensorDescriptor(miopenReduceTensorDescriptor_t* reduceTensorDesc);

/*! @brief Destroy the ReduceTensor descriptor object
 *
 * @param reduceTensorDesc  ReduceTensor descriptor type (input)
 * @return            miopenStatus_t
 */
MIOPEN_EXPORT miopenStatus_t
miopenDestroyReduceTensorDescriptor(miopenReduceTensorDescriptor_t reduceTensorDesc);

/*! @brief Initialize a ReduceTensor descriptor object
 *
 * @param reduceTensorDesc         Pointer to the ReduceTensor descriptor object (output)
 * @param reduceTensorOp           Enumerant specifying the operation used by ReduceTensor (input)
 * @param reduceTensorCompType     Enumerant specifying the data type used with ReduceTensor
 * operation (input)
 * @param reduceTensorNanOpt       Enumerant specifying the Nan number propagation mode (input)
 * @param reduceTensorIndices      Enumerant specifying the indices modes used by ReduceTensor
 * (input)
 * @param reduceTensorIndicesType  Enumerant specifying the data type of the indices (input)
 * @return           miopenStatus_t
 */
MIOPEN_EXPORT miopenStatus_t
miopenSetReduceTensorDescriptor(miopenReduceTensorDescriptor_t reduceTensorDesc,
                                miopenReduceTensorOp_t reduceTensorOp,
                                miopenDataType_t reduceTensorCompType,
                                miopenNanPropagation_t reduceTensorNanOpt,
                                miopenReduceTensorIndices_t reduceTensorIndices,
                                miopenIndicesType_t reduceTensorIndicesType);

/*! @brief Query a ReduceTensor descriptor object
 *
 * @param reduceTensorDesc         Pointer to the ReduceTensor descriptor object (input)
 * @param reduceTensorOp           Pointer to enumerant specifying the operation used by
 * ReduceTensor (output)
 * @param reduceTensorCompType     Pointer to enumerant specifying the data type used with
 * ReduceTensor operation (output)
 * @param reduceTensorNanOpt       Pointer to enumerant specifying the Nan number propagation mode
 * (output)
 * @param reduceTensorIndices      Pointer to enumerant specifying the indices modes used by
 * ReduceTensor (output)
 * @param reduceTensorIndicesType  Pointer to enumerant specifying the data type of the indices
 * (output)
 * @return           miopenStatus_t
 */
MIOPEN_EXPORT miopenStatus_t
miopenGetReduceTensorDescriptor(const miopenReduceTensorDescriptor_t reduceTensorDesc,
                                miopenReduceTensorOp_t* reduceTensorOp,
                                miopenDataType_t* reduceTensorCompType,
                                miopenNanPropagation_t* reduceTensorNanOpt,
                                miopenReduceTensorIndices_t* reduceTensorIndices,
                                miopenIndicesType_t* reduceTensorIndicesType);

/*! @brief Helper function to query the minimum index space size required by the ReduceTensor call
 *
 * @param handle                   MIOpen Handle (input)
 * @param reduceTensorDesc         Pointer to the ReduceTensor descriptor object (input)
 * @param aDesc                    Pointer to the input tensor descriptor (input)
 * @param cDesc                    Pointer to the output tensor descriptor (input)
 * @param sizeInBytes              Pointer to data to return the minimum index space size
 * @return           miopenStatus_t
 */
MIOPEN_EXPORT miopenStatus_t
miopenGetReductionIndicesSize(miopenHandle_t handle,
                              const miopenReduceTensorDescriptor_t reduceTensorDesc,
                              const miopenTensorDescriptor_t aDesc,
                              const miopenTensorDescriptor_t cDesc,
                              size_t* sizeInBytes);

/*! @brief Helper function to query the minimum workspace size required by the ReduceTensor call
 *
 * @param handle                   MIOpen Handle (input)
 * @param reduceTensorDesc         Pointer to the ReduceTensor descriptor object (input)
 * @param aDesc                    Pointer to the input tensor descriptor (input)
 * @param cDesc                    Pointer to the output tensor descriptor (input)
 * @param sizeInBytes              Pointer to data to return the minimum workspace size
 * @return           miopenStatus_t
 */
MIOPEN_EXPORT miopenStatus_t
miopenGetReductionWorkspaceSize(miopenHandle_t handle,
                                const miopenReduceTensorDescriptor_t reduceTensorDesc,
                                const miopenTensorDescriptor_t aDesc,
                                const miopenTensorDescriptor_t cDesc,
                                size_t* sizeInBytes);

/*! @brief TensorReduce function doing reduction on tensor A by implementing C = alpha * reduceOp(A)
 * + beta * C
 *
 * The length of each dimension of output tensor C must match the length of the corresponding
 * dimension of
 * input tensor A or must be equal to 1. The dimensions with length equal to 1 indicate the
 * dimensions
 * of A to be reduced.
 *
 * @param handle                   MIOpen Handle (input)
 * @param reduceTensorDesc         Pointer to the ReduceTensor descriptor object (input)
 * @param indices                  Address of the allocated indices data space (output)
 * @param indicesSizeInBytes       Size in bytes of the allocated indices data space (input)
 * @param workspace                Address of the allocated workspace data (input)
 * @param workspaceSizeInBytes     Size in bytes of the allocated workspace data (input)
 * @param alpha                    Pointer to scale factor for data in input tensor A (input)
 * @param aDesc                    Pointer to the tensor descriptor for input tensor A (input)
 * @param A                        Pointer to the data of input tensor A (input)
 * @param beta                     Pointer to scale factor for data in output tensor C (input)
 * @param cDesc                    Pointer to the tensor descriptor for output tensor C (input)
 * @param C                        Pointer to the data of output tensor C (output)
 * @return           miopenStatus_t
 */
MIOPEN_EXPORT miopenStatus_t
miopenReduceTensor(miopenHandle_t handle,
                   const miopenReduceTensorDescriptor_t reduceTensorDesc,
                   void* indices,
                   size_t indicesSizeInBytes,
                   void* workspace,
                   size_t workspaceSizeInBytes,
                   const void* alpha,
                   const miopenTensorDescriptor_t aDesc,
                   const void* A,
                   const void* beta,
                   const miopenTensorDescriptor_t cDesc,
                   void* C);

/** @} */
// CLOSEOUT TensorReduce DOXYGEN GROUP

// Find 2.0 API
/** @addtogroup find2
 *
 *  @{
 */

/*! @brief Describes a problem for different miopen operations.
 *
 * For now, this is only used for convolution, but could be used for other
 * operators in the future(such as GEMM, Pooling, etc)
 */
MIOPEN_DECLARE_OBJECT(miopenProblem);

/*! @enum miopenProblemDirection_t
 * Directions of miopen operation.
 */
typedef enum
{
    miopenProblemDirectionForward         = 0,
    miopenProblemDirectionBackward        = 1,
    miopenProblemDirectionBackwardWeights = 2,
#ifdef MIOPEN_BETA_API
    miopenProblemDirectionInference = 4,
#endif
} miopenProblemDirection_t;

/*! @enum miopenTensorArgumentId_t
 * Identifiers for tensor arguments of problems and operations.
 */
typedef enum
{
    miopenTensorArgumentIdInvalid = 0,
    miopenTensorConvolutionX      = 1,
    miopenTensorConvolutionW      = 2,
    miopenTensorConvolutionY      = 3,

    miopenTensorMhaK                  = 4,
    miopenTensorMhaQ                  = 5,
    miopenTensorMhaV                  = 6,
    miopenTensorMhaDescaleK           = 7,
    miopenTensorMhaDescaleQ           = 8,
    miopenTensorMhaDescaleV           = 9,
    miopenTensorMhaDescaleS           = 10,
    miopenTensorMhaScaleS             = 11,
    miopenTensorMhaScaleO             = 12,
    miopenTensorMhaDropoutProbability = 13,
    miopenTensorMhaDropoutSeed        = 14,
    miopenTensorMhaDropoutOffset      = 15,
    miopenTensorMhaO                  = 16,
    miopenTensorMhaAmaxO              = 17,
    miopenTensorMhaAmaxS              = 18,
    miopenTensorMhaM                  = 19,
    miopenTensorMhaZInv               = 20,
    miopenTensorMhaDO                 = 21,
    miopenTensorMhaDescaleO           = 22,
    miopenTensorMhaDescaleDO          = 23,
    miopenTensorMhaDescaleDS          = 24,
    miopenTensorMhaScaleDS            = 25,
    miopenTensorMhaScaleDQ            = 26,
    miopenTensorMhaScaleDK            = 27,
    miopenTensorMhaScaleDV            = 28,
    miopenTensorMhaDQ                 = 29,
    miopenTensorMhaDK                 = 30,
    miopenTensorMhaDV                 = 31,
    miopenTensorMhaAmaxDQ             = 32,
    miopenTensorMhaAmaxDK             = 33,
    miopenTensorMhaAmaxDV             = 34,
    miopenTensorMhaAmaxDS             = 35,

#ifdef MIOPEN_BETA_API
    miopenTensorActivationX                = 36,
    miopenTensorActivationY                = 37,
    miopenTensorActivationDX               = 38,
    miopenTensorActivationDY               = 39,
    miopenTensorBiasX                      = 40,
    miopenTensorBiasY                      = 41,
    miopenTensorBias                       = 42,
    miopenTensorSoftmaxX                   = 43,
    miopenTensorSoftmaxY                   = 44,
    miopenTensorSoftmaxDX                  = 45,
    miopenTensorSoftmaxDY                  = 46,
    miopenTensorBatchnormX                 = 47,
    miopenTensorBatchnormY                 = 48,
    miopenTensorBatchnormRunningMean       = 49,
    miopenTensorBatchnormRunningVariance   = 50,
    miopenTensorBatchnormSavedMean         = 51,
    miopenTensorBatchnormSavedVariance     = 52,
    miopenTensorBatchnormScale             = 53,
    miopenTensorBatchnormScaleDiff         = 54,
    miopenTensorBatchnormEstimatedMean     = 55,
    miopenTensorBatchnormEstimatedVariance = 56,
    miopenTensorBatchnormBias              = 57,
    miopenTensorBatchnormBiasDiff          = 58,
    miopenTensorBatchnormDX                = 59,
    miopenTensorBatchnormDY                = 60,
#endif

    miopenTensorArgumentIsScalar = 1U << 31,

#ifdef MIOPEN_BETA_API
    miopenScalarBatchnormExpAvgFactor = miopenTensorArgumentIsScalar | 1,
    miopenScalarBatchnormEpsilon      = miopenTensorArgumentIsScalar | 2,
#endif
} miopenTensorArgumentId_t;

/*! @enum miopenTensorArgumentId_t
 * Different ways to sort results of the find call.
 */
typedef enum
{
    miopenFindResultsOrderByTime          = 0,
    miopenFindResultsOrderByWorkspaceSize = 1,
} miopenFindResultsOrder_t;

/*! @brief Initializes a problem object describing a convolution operation.
 *
 * @param problem      Pointer to the problem to initialize
 * @param operatorDesc Descriptor of the operator to be used
 * @param direction    Direction of the operation
 * @return             miopenStatus_t
 */
MIOPEN_EXPORT miopenStatus_t miopenCreateConvProblem(miopenProblem_t* problem,
                                                     miopenConvolutionDescriptor_t operatorDesc,
                                                     miopenProblemDirection_t direction);

/*! @brief Initializes a problem object describing a Mha operation.
 *
 * @param problem      Pointer to the problem to initialize
 * @param operatorDesc Descriptor of the operator to be used
 * @param direction    Direction of the operation
 * @return             miopenStatus_t
 */

MIOPEN_EXPORT miopenStatus_t miopenCreateMhaProblem(miopenProblem_t* problem,
                                                    miopenMhaDescriptor_t operatorDesc,
                                                    miopenProblemDirection_t direction);

/*! @brief Creates the mha descriptor object
 *
 * @param mhaDesc     Pointer to a mha descriptor type
 * @return            miopenStatus_t
 */

MIOPEN_EXPORT miopenStatus_t miopenCreateMhaDescriptor(miopenMhaDescriptor_t* mhaDesc);

/*! @brief Sets the Mha descriptor details
 *
 * Sets all of the descriptor details for the Mha
 *
 * @param mhaDesc               Pointer to a Mha descriptor
 * @param scale                 Scale
 * @return                      miopenStatus_t
 */

MIOPEN_EXPORT miopenStatus_t miopenSetMhaDescriptor(miopenMhaDescriptor_t mhaDesc, float scale);

/*! @brief Gets the Mha descriptor details
 *
 * Retrieves all of the descriptor details for the Mha.
 *
 * @param mhaDesc       Pointer to a Mha descriptor
 * @param scale         Scale (output)
 * @return              miopenStatus_t
 */

MIOPEN_EXPORT miopenStatus_t miopenGetMhaDescriptor(miopenMhaDescriptor_t mhaDesc, float* scale);

/*! @brief Creates the Softmax descriptor object
 *
 * @param softmaxDesc Pointer to an softmax descriptor type
 * @return            miopenStatus_t
 */

MIOPEN_EXPORT miopenStatus_t miopenCreateSoftmaxDescriptor(miopenSoftmaxDescriptor_t* softmaxDesc);

/*! @brief Sets the softmax descriptor details
 *
 * Sets all of the descriptor details for the softmax layer
 *
 * @param softmaxDesc  Pointer to a softmax layer descriptor
 * @param alpha        Softmax alpha parameter
 * @param beta         Softmax beta parameter
 * @param algorithm    Softmax algorithm
 * @param mode         Softmax mode
 * @return             miopenStatus_t
 */
MIOPEN_EXPORT miopenStatus_t miopenSetSoftmaxDescriptor(miopenSoftmaxDescriptor_t softmaxDesc,
                                                        float alpha,
                                                        float beta,
                                                        miopenSoftmaxAlgorithm_t algorithm,
                                                        miopenSoftmaxMode_t mode);

/*! @brief Gets the softmax layer descriptor details
 *
 * Retrieves all of the descriptor details for the softmax layer.
 *
 * @param softmaxDesc   Pointer to a softmax layer descriptor (input)
 * @param alpha         Softmax alpha parameter (output)
 * @param beta          Softmax beta parameter (output)
 * @param algorithm     Softmax algorithm (output)
 * @param mode          Softmax mode (output)
 * @return              miopenStatus_t
 */
MIOPEN_EXPORT miopenStatus_t miopenGetSoftmaxDescriptor(const miopenSoftmaxDescriptor_t softmaxDesc,
                                                        float* alpha,
                                                        float* beta,
                                                        miopenSoftmaxAlgorithm_t* algorithm,
                                                        miopenSoftmaxMode_t* mode);

/*! @brief Destroys a problem object.
 *
 * @param problem Problem to destroy
 * @return        miopenStatus_t
 */
MIOPEN_EXPORT miopenStatus_t miopenDestroyProblem(miopenProblem_t problem);

/*! @brief Sets a tensor descriptor for the specified argument.
 *
 * @param problem    Problem to update
 * @param id         Id of the argument for the descriptor
 * @param descriptor Tensor descriptor to set
 * @return           miopenStatus_t
 */
MIOPEN_EXPORT miopenStatus_t
miopenSetProblemTensorDescriptor(miopenProblem_t problem,
                                 miopenTensorArgumentId_t id,
                                 const miopenTensorDescriptor_t descriptor);

/*! @brief The miopenFindOptions allows the user to configure how find will be used.
 */
MIOPEN_DECLARE_OBJECT(miopenFindOptions);

/*! @brief Initializes miopenFindOptions object.
 *
 * @param options    Pointer to options object to initialze
 * @return           miopenStatus_t
 */
MIOPEN_EXPORT miopenStatus_t miopenCreateFindOptions(miopenFindOptions_t* options);

/*! @brief Destroys miopenFindOptions object.
 *
 * @param options    Options object to destroy
 * @return           miopenStatus_t
 */
MIOPEN_EXPORT miopenStatus_t miopenDestroyFindOptions(miopenFindOptions_t options);

/*! @brief Sets the tuning find option. Default value is zero.
 *
 * @param options    Options object to update
 * @param value      Value of zero means no tuning, value of one means tuning enabled
 * @return           miopenStatus_t
 */
MIOPEN_EXPORT miopenStatus_t miopenSetFindOptionTuning(miopenFindOptions_t options, int value);

/*! @brief Sets the results order find option. Default value is miopenFindResultsOrderByTime.
 *
 * @param options    Options object to update
 * @param value      Specifies what order should find results have
 * @return           miopenStatus_t
 */
MIOPEN_EXPORT miopenStatus_t miopenSetFindOptionResultsOrder(miopenFindOptions_t options,
                                                             miopenFindResultsOrder_t value);

/*! @brief Sets the workspace limit find option. Default value is maximum of size_t
 *
 * @param options    Options object to update
 * @param value      Specifies the workspace limit for find call. All solvers exceeding the limit
 * would be ignored.
 * @return           miopenStatus_t
 */
MIOPEN_EXPORT miopenStatus_t miopenSetFindOptionWorkspaceLimit(miopenFindOptions_t options,
                                                               size_t value);

/*! @brief Attaches the preallocated workspace to find options. Allocated by the library by default.
 *
 * @param options    Options object to update
 * @param buffer     Specifies the workspace for find call
 * @param size       Specifies the size of the buffer passed
 * @return           miopenStatus_t
 */
MIOPEN_EXPORT miopenStatus_t miopenSetFindOptionPreallocatedWorkspace(miopenFindOptions_t options,
                                                                      void* buffer,
                                                                      size_t size);

/*! @brief Attaches a preallocated tensor to find options. If not used, buffers are allocated by
 * MIOpen internally, which is not recommended.
 *
 * @param options    Options object to update
 * @param id         Specifies the id of the tensor passed
 * @param buffer     Specifies the tensor for find call
 * @return           miopenStatus_t
 */
MIOPEN_EXPORT miopenStatus_t miopenSetFindOptionPreallocatedTensor(miopenFindOptions_t options,
                                                                   miopenTensorArgumentId_t id,
                                                                   void* buffer);

/*! @brief Forces library to attach kernel binaries to solutions for later saving. This allows zero
 * lookup miopenRunSolution calls after miopenLoadSolution. Default value is 0.
 *
 * @param options    Options object to update
 * @param attach     1 means attaching, 0 - skipping, any other value - reserved for future use
 * @return           miopenStatus_t
 */
MIOPEN_EXPORT miopenStatus_t miopenSetFindOptionAttachBinaries(miopenFindOptions_t options,
                                                               unsigned attach);

/*! @brief The miopenSolution object describes a prepared solution.
 */
MIOPEN_DECLARE_OBJECT(miopenSolution);

/*! @brief Finds solutions to a problem by running different applicable solutions. Memory is
 * automatically allocated.
 *
 * @param handle       Handle to execute the kernels
 * @param problem      Problem to solve
 * @param options      Find options. When null default values would be used
 * @param solutions    Pointer to the first result. Must not be null
 * @param numSolutions Pointer to the amount of results. Ignored if null
 * @param maxSolutions Limits the amount of results
 * @return             miopenStatus_t
 */
MIOPEN_EXPORT miopenStatus_t miopenFindSolutions(miopenHandle_t handle,
                                                 miopenProblem_t problem,
                                                 miopenFindOptions_t options,
                                                 miopenSolution_t* solutions,
                                                 size_t* numSolutions,
                                                 size_t maxSolutions);

/*! @brief Values of a tensor or scalar argument for the miopenRunSolution function.
 */
struct miopenTensorArgument_t
{
    /* @brief Identifier of the tensor argument.
     */
    miopenTensorArgumentId_t id;
    /* @brief Tensor descriptor to override the value stored in the solution.
     *
     * Some solvers may support overriding input and output tensor descriptors, but right now there
     * is no way to tell from the API. Intended for the future use.
     */
    miopenTensorDescriptor_t* descriptor;
    /* @brief Pointer to the device memory buffer to use for the operation or to the host memory if
     * the value is scalar.
     */
    void* buffer;
};

/*! @brief Runs the solution using the passed in buffers.
 *
 * @param handle        Handle to execute the kernels
 * @param solution      Solution to execute
 * @param nInputs       Amount to inputs for the solution
 * @param tensors       Tensor arguments described by miopenTensorArgument_t
 * @param workspace     Pointer to device buffer used as workspace. May be null when not required.
 * Should not be less than expected
 * @param workspaceSize Size of the workspace buffer
 * @return              miopenStatus_t
 */
MIOPEN_EXPORT miopenStatus_t miopenRunSolution(miopenHandle_t handle,
                                               miopenSolution_t solution,
                                               size_t nInputs,
                                               const miopenTensorArgument_t* tensors,
                                               void* workspace,
                                               size_t workspaceSize);

/*! @brief Destroys solution object.
 *
 * @param solution   Solution to destroy
 * @return           miopenStatus_t
 */
MIOPEN_EXPORT miopenStatus_t miopenDestroySolution(miopenSolution_t solution);

/*! @brief Loads solution object from binary data.
 *
 * @param solution   Pointer to the solution to load
 * @param data       Data to load the solution from
 * @param size       Size of the solution blob
 * @return           miopenStatus_t
 */
MIOPEN_EXPORT miopenStatus_t miopenLoadSolution(miopenSolution_t* solution,
                                                const char* data,
                                                size_t size);

/*! @brief Saves a solution object as binary data.
 *
 * @param solution   Solution to save
 * @param data       Pointer to a buffer to save soltuion to
 * @return           miopenStatus_t
 */
MIOPEN_EXPORT miopenStatus_t miopenSaveSolution(miopenSolution_t solution, char* data);

/*! @brief Reads the expected size of a solution.
 *
 * @param solution   Solution to get size
 * @param size       Pointer to a location where to write the size of the solution blob
 * @return           miopenStatus_t
 */
MIOPEN_EXPORT miopenStatus_t miopenGetSolutionSize(miopenSolution_t solution, size_t* size);

/*! @brief Reads the amount of workspace required to exectute the solution.
 *
 * @param solution      Solution to get required workspace size
 * @param workspaceSize Pointer to a location where to write the workspace size
 * @return              miopenStatus_t
 */
MIOPEN_EXPORT miopenStatus_t miopenGetSolutionWorkspaceSize(miopenSolution_t solution,
                                                            size_t* workspaceSize);

/*! @brief Reads the time spent to execute the solution the last it was run.
 *
 * @param solution Solution to get exection time
 * @param time     Pointer to a location where to write the execution time
 * @return         miopenStatus_t
 */
MIOPEN_EXPORT miopenStatus_t miopenGetSolutionTime(miopenSolution_t solution, float* time);

/*! @brief Reads id of the solver referred by the solution.
 *
 * @param solution Solution to get solver id from
 * @param solverId Pointer to a location where to write the solver id
 * @return         miopenStatus_t
 */
MIOPEN_EXPORT miopenStatus_t miopenGetSolutionSolverId(miopenSolution_t solution,
                                                       uint64_t* solverId);

/*! @brief Gets the convolution algorithm implemented by a solver.
 *
 * @param solverId Solver id to get convolution algorithm of
 * @param result   Pointer to a location where to write the algorithm
 * @return         miopenStatus_t
 */
MIOPEN_EXPORT miopenStatus_t miopenGetSolverIdConvAlgorithm(uint64_t solverId,
                                                            miopenConvAlgorithm_t* result);

#ifdef MIOPEN_BETA_API

/*! @brief Initializes a problem object describing an activation operation.
 * @note As of now there is no way to actually get any solution for this kind of problems.
 *
 * @param problem      Pointer to the problem to initialize
 * @param operatorDesc Descriptor of the operator to be used
 * @param direction    Direction of the operation
 * @return             miopenStatus_t
 */
MIOPEN_EXPORT miopenStatus_t
miopenCreateActivationProblem(miopenProblem_t* problem,
                              miopenActivationDescriptor_t operatorDesc,
                              miopenProblemDirection_t direction);

/*! @brief Initializes a problem object describing an activation operation.
 * @note As of now there is no way to actually get any solution for this kind of problems.
 *
 * @param problem   Pointer to the problem to initialize
 * @param mode      Batchnorm mode
 * @param direction Direction of the operation
 * @return          miopenStatus_t
 */
MIOPEN_EXPORT miopenStatus_t miopenCreateBatchnormProblem(miopenProblem_t* problem,
                                                          miopenBatchNormMode_t mode,
                                                          bool runningMeanVariance,
                                                          miopenProblemDirection_t direction);

/*! @brief Fuse two problems into a single one. Problems can be either regular, or fused. No
 * problems are disposed in the process, so the problem2 should be destroyed manually if it is not
 * needed anymore.
 * @example
 * miopenProblem_t problem = makeSomeProblem1();
 * miopenProblem_t problem2 = makeSomeProblem2();
 * miopenProblem_t problem3 = makeSomeProblem3();
 * miopenFuseProblems(problem, problem2);
 * // Now problem contains {problem1, problem2}
 * miopenFuseProblems(problem, problem3);
 * // Now problem contains {problem1, problem2, problem3}
 * miopenDestroyProblem(problem2);
 * miopenDestroyProblem(problem3);
 * @note As of now there is no way to actually get any solution for this kind of problems.
 *
 * @param problem1     The first problem to fuse. The result would be stored here.
 * @param problem2     The second problem to fuse.
 * @return             miopenStatus_t
 */
MIOPEN_EXPORT miopenStatus_t miopenFuseProblems(miopenProblem_t problem1, miopenProblem_t problem2);

/*! @brief Initializes a problem object describing an bias operation.
 * @note As of now there is no way to actually get any solution for this kind of problems.
 *
 * @param problem        Pointer to the problem to initialize
 * @param direction      Direction of the operation
 * @return               miopenStatus_t
 */
MIOPEN_EXPORT miopenStatus_t miopenCreateBiasProblem(miopenProblem_t* problem,
                                                     miopenProblemDirection_t direction);

/*! @brief Initializes a problem object describing a softmax operation.
 *
 * @param problem      Pointer to the problem to initialize
 * @param operatorDesc Descriptor of the operator to be used
 * @param direction    Direction of the operation
 * @return             miopenStatus_t
 */

MIOPEN_EXPORT miopenStatus_t miopenCreateSoftmaxProblem(miopenProblem_t* problem,
                                                        miopenSoftmaxDescriptor_t operatorDesc,
                                                        miopenProblemDirection_t direction);

#endif

/** @} */
// CLOSEOUT find2 DOXYGEN GROUP

#ifdef MIOPEN_BETA_API

/*! @ingroup ReduceCalculation
 * @enum miopenReduceCalculationNanPropagation_t
 * Nan numbers propagation modes for reduce calculation
 */
typedef enum
{
    MIOPEN_REDUCE_CALCULATION_NOT_PROPAGATE_NAN = 0, /*!< does not propagate Nan number */
    MIOPEN_REDUCE_CALCULATION_PROPAGATE_NAN =
        1, /*!< propagate the Nan number by the Reduction operation */
} miopenReduceCalculationNanPropagation_t;

// ReduceCalculation APIs
/** @addtogroup reducecalculation
 *
 *  @{
 */

/*! @enum miopenReduceCalculationOp_t
 * Reduction Calculation operation types
 */
typedef enum
{
    MIOPEN_REDUCE_CALCULATION_PROD =
        1, /*!< the operation is multiplying the values of the reduced elements */
    MIOPEN_REDUCE_CALCULATION_SUM =
        2, /*!< the operation is adding the values of the reduced elements */
} miopenReduceCalculationOp_t;

/*! @brief Helper function to query the minimum workspace size required by the ReduceTensor call
 *
 * @param [in]   handle                   MIOpen Handle
 * @param [in]   xDesc                    Tensor descriptor for data input tensor x
 * @param [in]   dim                      Dimension to calculation.
 * @param [in]   yDesc                    Tensor descriptor for output data tensor y
 * @param [out]  sizeInBytes              Pointer to data to return the minimum workspace size
 * @return                                miopenStatus_t
 */
MIOPEN_EXPORT miopenStatus_t
miopenGetReduceCalculationWorkspaceSize(miopenHandle_t handle,
                                        const miopenTensorDescriptor_t xDesc,
                                        const int32_t dim,
                                        const miopenReduceCalculationOp_t reduceCalculationOp,
                                        const miopenTensorDescriptor_t reduceDesc,
                                        size_t* sizeInBytes);

/*! @brief Execute a reducecalculation forward layer
 *
 * @param [in]   handle                   MIOpen handle
 * @param [in]   nanPropagation           Nan number propagation mode
 * @param [in]   workspace                Address of the allocated workspace data
 * @param [in]   workspaceSizeInBytes     Size in bytes of the allocated workspace data
 * @param [in]   xDesc                    Tensor descriptor for data input tensor x
 * @param [in]   x                        Data tensor x
 * @param [in]   dim                      Dimension to calculation.
 * @param [in]   yDesc                    Tensor descriptor for output data tensor y
 * @param [out]  y                        Data tensor y
 * @return                                miopenStatus_t
 */
MIOPEN_EXPORT miopenStatus_t
miopenReduceCalculationForward(miopenHandle_t handle,
                               miopenReduceCalculationNanPropagation_t nanPropagation,
                               void* workspace,
                               size_t workspaceSizeInBytes,
                               const miopenTensorDescriptor_t xDesc,
                               const void* x,
                               const int32_t dim,
                               const miopenReduceCalculationOp_t reduceCalculationOp,
                               const miopenTensorDescriptor_t reduceDesc,
                               void* y);

/** @} */
// CLOSEOUT REDUCE CALCULATION DOXYGEN GROUP
#endif // MIOPEN_BETA_API

#ifdef MIOPEN_BETA_API

/*! @ingroup ReduceExtreme
 * @enum miopenReduceExtremeOp_t
 * Reduction Extreme operation types
 */
typedef enum
{
    MIOPEN_REDUCE_EXTREME_ARGMIN =
        1, /*!< the operation is getting the minimum index of the reduced elements */
    MIOPEN_REDUCE_EXTREME_ARGMAX =
        2, /*!< the operation is getting the maximum index of the reduced elements */
    MIOPEN_REDUCE_EXTREME_MIN =
        3, /*!< the operation is getting the minimum value and index of the reduced elements */
    MIOPEN_REDUCE_EXTREME_MAX =
        4, /*!< the operation is getting the maximum value and index of the reduced elements */
} miopenReduceExtremeOp_t;

// ReduceExtreme APIs
/** @addtogroup ReduceExtreme
 *
 *  @{
 */

/*! @brief Find the the extreme (minimum, maximum) value and index of a tensor across Dimension.
 *
 * @param handle                   MIOpen handle (input)
 * @param xDesc                    Tensor descriptor for data input tensor x (input)
 * @param x                        Data tensor x (input)
 * @param dim                      Dimension to reduce argmax. (input)
 * @param reduceExtremeOp          Enumerant specifying the operation used by ReduceExtreme (input)
 * @param yDesc                    Tensor descriptor for reduce data tensor y (input)
 * @param y                        Data tensor y (output)
 * @param indiceDesc               Tensor descriptor for reduce data tensor indice only int32_t
 * (input)
 * @param indice                   Data tensor indice (output)
 * @return                         miopenStatus_t
 */
MIOPEN_EXPORT miopenStatus_t
miopenReduceExtremeForward(miopenHandle_t handle,
                           const miopenTensorDescriptor_t xDesc,
                           const void* x,
                           const int32_t dim,
                           const miopenReduceExtremeOp_t reduceExtremeOp,
                           const miopenTensorDescriptor_t yDesc,
                           void* y,
                           const miopenTensorDescriptor_t indiceDesc,
                           void* indice);

/** @} */
// CLOSEOUT REDUCEEXTREME DOXYGEN GROUP
#endif // MIOPEN_BETA_API

#ifdef MIOPEN_BETA_API
// GroupNorm APIs
/** @addtogroup groupnorm
 *
 *  @{
 */
/*! @brief Execute a groupnorm forward layer
 *
 * @param handle         MIOpen handle (input)
 * @param mode           GroupNorm mode (input)
 * @param xDesc          Tensor descriptor for data input tensor x (input)
 * @param x              Data tensor x (input)
 * @param weightDesc     Tensor descriptor for data input tensor weight (input)
 * @param weight         Data tensor weight (input)
 * @param biasDesc       Tensor descriptor for data input tensor bias (input)
 * @param bias           Data tensor bias (input)
 * @param num_groups     nNmber of groups to separate the channels into (input)
 * @param epsilon        Value to stablize inverse variance calculation (input)
 * @param yDesc          Tensor descriptor for output data tensor y (input)
 * @param y              Data tensor y (output)
 * @param meanDesc       Tensor descriptor for output data tensor mean (input)
 * @param mean           Data tensor mean (output)
 * @param rstdDesc       Tensor descriptor for output data tensor rstd (input)
 * @param rstd           Data tensor rstd (output)
 * @return               miopenStatus_t
 */
MIOPEN_EXPORT miopenStatus_t miopenGroupNormForward(miopenHandle_t handle,
                                                    miopenNormMode_t mode,
                                                    const miopenTensorDescriptor_t xDesc,
                                                    const void* x,
                                                    const miopenTensorDescriptor_t weightDesc,
                                                    const void* weight,
                                                    const miopenTensorDescriptor_t biasDesc,
                                                    const void* bias,
                                                    const uint64_t num_groups,
                                                    const float epsilon,
                                                    const miopenTensorDescriptor_t yDesc,
                                                    void* y,
                                                    const miopenTensorDescriptor_t meanDesc,
                                                    void* mean,
                                                    const miopenTensorDescriptor_t rstdDesc,
                                                    void* rstd);

/** @} */
// CLOSEOUT groupnorm DOXYGEN GROUP
#endif // MIOPEN_BETA_API

#ifdef MIOPEN_BETA_API
// LayerNorm APIs
/** @addtogroup layernorm
 *
 *  @{
 */
/*! @brief Execute a add and layernorm forward layer
 *
 * @param handle         MIOpen handle (input)
 * @param mode           LayerNorm mode (input)
 * @param xDesc          Tensor descriptor for data input tensor x (input)
 * @param x              Data tensor x (input)
 * @param x2Desc         Tensor descriptor for data input tensor x2 (input)
 * @param x2             Data tensor x2 (input)
 * @param weightDesc     Tensor descriptor for data input tensor weight (input)
 * @param weight         Data tensor weight (input)
 * @param biasDesc       Tensor descriptor for data input tensor bias (input)
 * @param bias           Data tensor bias (input)
 * @param epsilon        Value to stablize inverse variance calculation (input)
 * @param normalized_dim Nomalized dimensions in the input array (input)
 * @param yDesc          Tensor descriptor for output data tensor y (input)
 * @param y              Data tensor y (output)
 * @param meanDesc       Tensor descriptor for output data tensor mean (input)
 * @param mean           Data tensor mean (output)
 * @param rstdDesc       Tensor descriptor for output data tensor rstd (input)
 * @param rstd           Data tensor rstd (output)
 * @return               miopenStatus_t
 */
MIOPEN_EXPORT miopenStatus_t miopenAddLayerNormForward(miopenHandle_t handle,
                                                       miopenNormMode_t mode,
                                                       const miopenTensorDescriptor_t xDesc,
                                                       const void* x,
                                                       const miopenTensorDescriptor_t x2Desc,
                                                       const void* x2,
                                                       const miopenTensorDescriptor_t weightDesc,
                                                       const void* weight,
                                                       const miopenTensorDescriptor_t biasDesc,
                                                       const void* bias,
                                                       const float epsilon,
                                                       const int32_t normalized_dim,
                                                       const miopenTensorDescriptor_t yDesc,
                                                       void* y,
                                                       const miopenTensorDescriptor_t meanDesc,
                                                       void* mean,
                                                       const miopenTensorDescriptor_t rstdDesc,
                                                       void* rstd);

/** @} */
// CLOSEOUT LAYERNORM DOXYGEN GROUP
#endif // MIOPEN_BETA_API

#ifdef MIOPEN_BETA_API
// LayerNorm APIs
/** @addtogroup layernorm
 *
 *  @{
 */
/*! @brief Execute a T5layernorm forward layer
 *
 * @param handle         MIOpen handle (input)
 * @param mode           LayerNorm mode (input)
 * @param xDesc          Tensor descriptor for data input tensor x (input)
 * @param x              Data tensor x (input)
 * @param weightDesc     Tensor descriptor for data input tensor weight (input)
 * @param weight         Data tensor weight (input)
 * @param epsilon        Value to stablize inverse variance calculation (input)
 * @param yDesc          Tensor descriptor for output data tensor y (input)
 * @param y              Data tensor y (output)
 * @param rstdDesc       Tensor descriptor for output data tensor rstd (input)
 * @param rstd           Data tensor rstd (output)
 * @return               miopenStatus_t
 */
MIOPEN_EXPORT miopenStatus_t miopenT5LayerNormForward(miopenHandle_t handle,
                                                      miopenNormMode_t mode,
                                                      const miopenTensorDescriptor_t xDesc,
                                                      const void* x,
                                                      const miopenTensorDescriptor_t weightDesc,
                                                      const void* weight,
                                                      const float epsilon,
                                                      const miopenTensorDescriptor_t yDesc,
                                                      void* y,
                                                      const miopenTensorDescriptor_t rstdDesc,
                                                      void* rstd);

/*! @brief Helper function to query the minimum workspace size required by the T5layernorm backward
 * call
 *
 * @param handle                   MIOpen Handle (input)
 * @param mode                     LayerNorm mode (input)
 * @param dyDesc                   Tensor descriptor for data input tensor dy (input)
 * @param xDesc                    Tensor descriptor for data input tensor x (input)
 * @param weightDesc               Tensor descriptor for data input tensor weight (input)
 * @param rstdDesc                 Tensor descriptor for data input tensor rstd (input)
 * @param dxDesc                   Tensor descriptor for output data tensor dx (input)
 * @param dwDesc                   Tensor descriptor for output data tensor dw (input)
 * @param sizeInBytes              Pointer to data to return the minimum workspace size
 * @return                         miopenStatus_t
 */
MIOPEN_EXPORT miopenStatus_t
miopenGetT5LayerNormBackwardWorkspaceSize(miopenHandle_t handle,
                                          miopenNormMode_t mode,
                                          const miopenTensorDescriptor_t dyDesc,
                                          const miopenTensorDescriptor_t xDesc,
                                          const miopenTensorDescriptor_t weightDesc,
                                          const miopenTensorDescriptor_t rstdDesc,
                                          const miopenTensorDescriptor_t dxDesc,
                                          const miopenTensorDescriptor_t dwDesc,
                                          size_t* sizeInBytes);

/*! @brief Execute a T5layernorm backward layer
 *
 * @param handle                   MIOpen handle (input)
 * @param mode                     LayerNorm mode (input)
 * @param workspace                Address of the allocated workspace data (input)
 * @param workspaceSizeInBytes     Size in bytes of the allocated workspace data (input)
 * @param dyDesc                   Tensor descriptor for data input tensor dy (input)
 * @param dy                       Data tensor dy (input)
 * @param xDesc                    Tensor descriptor for output data tensor x (input)
 * @param x                        Data tensor x (input)
 * @param weightDesc               Tensor descriptor for data input tensor weight (input)
 * @param weight                   Data tensor weight (input)
 * @param rstdDesc                 Tensor descriptor for output data tensor rstd (input)
 * @param rstd                     Data tensor rstd (output)
 * @param dxDesc                   Tensor descriptor for output data tensor dx (input)
 * @param dx                       Data tensor dx (output)
 * @param dwDesc                   Tensor descriptor for output data tensor dw (input)
 * @param dw                       Data tensor dw (output)
 * @return                         miopenStatus_t
 */
MIOPEN_EXPORT miopenStatus_t miopenT5LayerNormBackward(miopenHandle_t handle,
                                                       miopenNormMode_t mode,
                                                       void* workspace,
                                                       size_t workspaceSizeInBytes,
                                                       const miopenTensorDescriptor_t dyDesc,
                                                       const void* dy,
                                                       const miopenTensorDescriptor_t xDesc,
                                                       const void* x,
                                                       const miopenTensorDescriptor_t weightDesc,
                                                       const void* weight,
                                                       const miopenTensorDescriptor_t rstdDesc,
                                                       const void* rstd,
                                                       const miopenTensorDescriptor_t dxDesc,
                                                       void* dx,
                                                       const miopenTensorDescriptor_t dwDesc,
                                                       void* dw);
/** @} */
// CLOSEOUT LAYERNORM DOXYGEN GROUP
#endif // MIOPEN_BETA_API

#ifdef MIOPEN_BETA_API
// Graph API
/** @addtogroup GraphAPI
 *
 *  @{
 */

/*! @brief Descriptor type
 *
 * An enumerated type that indicates the type of backend descriptors. Users create a backend
 * descriptor of a particular type by passing a value from this enumerate to the
 * miopenBackendCreateDescriptor() function.
 */
typedef enum
{
    MIOPEN_BACKEND_CONVOLUTION_DESCRIPTOR,
    MIOPEN_BACKEND_ENGINE_DESCRIPTOR,
    MIOPEN_BACKEND_ENGINECFG_DESCRIPTOR,
    MIOPEN_BACKEND_ENGINEHEUR_DESCRIPTOR,
    MIOPEN_BACKEND_EXECUTION_PLAN_DESCRIPTOR,
    MIOPEN_BACKEND_INTERMEDIATE_INFO_DESCRIPTOR,
    MIOPEN_BACKEND_KNOB_CHOICE_DESCRIPTOR,
    MIOPEN_BACKEND_KNOB_INFO_DESCRIPTOR,
    MIOPEN_BACKEND_LAYOUT_INFO_DESCRIPTOR,
    MIOPEN_BACKEND_MATMUL_DESCRIPTOR,
    MIOPEN_BACKEND_OPERATION_CONCAT_DESCRIPTOR,
    MIOPEN_BACKEND_OPERATION_CONVOLUTION_BACKWARD_DATA_DESCRIPTOR,
    MIOPEN_BACKEND_OPERATION_CONVOLUTION_BACKWARD_FILTER_DESCRIPTOR,
    MIOPEN_BACKEND_OPERATION_CONVOLUTION_FORWARD_DESCRIPTOR,
    MIOPEN_BACKEND_OPERATION_GEN_STATS_DESCRIPTOR,
    MIOPEN_BACKEND_OPERATION_MATMUL_DESCRIPTOR,
    MIOPEN_BACKEND_OPERATION_NORM_BACKWARD_DESCRIPTOR,
    MIOPEN_BACKEND_OPERATION_NORM_FORWARD_DESCRIPTOR,
    MIOPEN_BACKEND_OPERATION_POINTWISE_DESCRIPTOR,
    MIOPEN_BACKEND_OPERATION_REDUCTION_DESCRIPTOR,
    MIOPEN_BACKEND_OPERATION_RESAMPLE_BWD_DESCRIPTOR,
    MIOPEN_BACKEND_OPERATION_RESAMPLE_FWD_DESCRIPTOR,
    MIOPEN_BACKEND_OPERATION_RESHAPE_DESCRIPTOR,
    MIOPEN_BACKEND_OPERATION_RNG_DESCRIPTOR,
    MIOPEN_BACKEND_OPERATION_SIGNAL_DESCRIPTOR,
    MIOPEN_BACKEND_OPERATIONGRAPH_DESCRIPTOR,
    MIOPEN_BACKEND_POINTWISE_DESCRIPTOR,
    MIOPEN_BACKEND_REDUCTION_DESCRIPTOR,
    MIOPEN_BACKEND_RESAMPLE_DESCRIPTOR,
    MIOPEN_BACKEND_RNG_DESCRIPTOR,
    MIOPEN_BACKEND_TENSOR_DESCRIPTOR,
    MIOPEN_BACKEND_VARIANT_PACK_DESCRIPTOR,
} miopenBackendDescriptorType_t;

/*! @brief Backend Descriptor's Attribute
 *
 * An enumerated type that indicates the backend descriptor attributes
 * that can be set or get using miopenBackendSetAttribute() and miopenBackendGetAttribute()
 * functions. The backend descriptor to which an attribute belongs is
 * identified by the prefix of the attribute name.
 */
typedef enum
{
    MIOPEN_ATTR_POINTWISE_MODE                  = 0,
    MIOPEN_ATTR_POINTWISE_MATH_PREC             = 1,
    MIOPEN_ATTR_POINTWISE_NAN_PROPAGATION       = 2,
    MIOPEN_ATTR_POINTWISE_RELU_LOWER_CLIP       = 3,
    MIOPEN_ATTR_POINTWISE_RELU_UPPER_CLIP       = 4,
    MIOPEN_ATTR_POINTWISE_RELU_LOWER_CLIP_SLOPE = 5,
    MIOPEN_ATTR_POINTWISE_ELU_ALPHA             = 6,
    MIOPEN_ATTR_POINTWISE_SOFTPLUS_BETA         = 7,
    MIOPEN_ATTR_POINTWISE_SWISH_BETA            = 8,
    MIOPEN_ATTR_POINTWISE_AXIS                  = 9,

    MIOPEN_ATTR_CONVOLUTION_COMP_TYPE      = 100,
    MIOPEN_ATTR_CONVOLUTION_CONV_MODE      = 101,
    MIOPEN_ATTR_CONVOLUTION_DILATIONS      = 102,
    MIOPEN_ATTR_CONVOLUTION_FILTER_STRIDES = 103,
    MIOPEN_ATTR_CONVOLUTION_POST_PADDINGS  = 104,
    MIOPEN_ATTR_CONVOLUTION_PRE_PADDINGS   = 105,
    MIOPEN_ATTR_CONVOLUTION_SPATIAL_DIMS   = 106,

    MIOPEN_ATTR_ENGINEHEUR_MODE            = 200,
    MIOPEN_ATTR_ENGINEHEUR_OPERATION_GRAPH = 201,
    MIOPEN_ATTR_ENGINEHEUR_RESULTS         = 202,
    MIOPEN_ATTR_ENGINEHEUR_SM_COUNT_TARGET = 203,

    MIOPEN_ATTR_ENGINECFG_ENGINE            = 300,
    MIOPEN_ATTR_ENGINECFG_INTERMEDIATE_INFO = 301,
    MIOPEN_ATTR_ENGINECFG_KNOB_CHOICES      = 302,

    MIOPEN_ATTR_EXECUTION_PLAN_HANDLE                     = 400,
    MIOPEN_ATTR_EXECUTION_PLAN_ENGINE_CONFIG              = 401,
    MIOPEN_ATTR_EXECUTION_PLAN_WORKSPACE_SIZE             = 402,
    MIOPEN_ATTR_EXECUTION_PLAN_COMPUTED_INTERMEDIATE_UIDS = 403,
    MIOPEN_ATTR_EXECUTION_PLAN_RUN_ONLY_INTERMEDIATE_UIDS = 404,
    MIOPEN_ATTR_EXECUTION_PLAN_JSON_REPRESENTATION        = 405,

    MIOPEN_ATTR_INTERMEDIATE_INFO_UNIQUE_ID            = 500,
    MIOPEN_ATTR_INTERMEDIATE_INFO_SIZE                 = 501,
    MIOPEN_ATTR_INTERMEDIATE_INFO_DEPENDENT_DATA_UIDS  = 502,
    MIOPEN_ATTR_INTERMEDIATE_INFO_DEPENDENT_ATTRIBUTES = 503,

    MIOPEN_ATTR_KNOB_CHOICE_KNOB_TYPE  = 600,
    MIOPEN_ATTR_KNOB_CHOICE_KNOB_VALUE = 601,

    MIOPEN_ATTR_OPERATION_CONVOLUTION_FORWARD_ALPHA        = 700,
    MIOPEN_ATTR_OPERATION_CONVOLUTION_FORWARD_BETA         = 701,
    MIOPEN_ATTR_OPERATION_CONVOLUTION_FORWARD_CONV_DESC    = 702,
    MIOPEN_ATTR_OPERATION_CONVOLUTION_FORWARD_W            = 703,
    MIOPEN_ATTR_OPERATION_CONVOLUTION_FORWARD_X            = 704,
    MIOPEN_ATTR_OPERATION_CONVOLUTION_FORWARD_Y            = 705,
    MIOPEN_ATTR_OPERATION_CONVOLUTION_BWD_DATA_ALPHA       = 706,
    MIOPEN_ATTR_OPERATION_CONVOLUTION_BWD_DATA_BETA        = 707,
    MIOPEN_ATTR_OPERATION_CONVOLUTION_BWD_DATA_CONV_DESC   = 708,
    MIOPEN_ATTR_OPERATION_CONVOLUTION_BWD_DATA_W           = 709,
    MIOPEN_ATTR_OPERATION_CONVOLUTION_BWD_DATA_DX          = 710,
    MIOPEN_ATTR_OPERATION_CONVOLUTION_BWD_DATA_DY          = 711,
    MIOPEN_ATTR_OPERATION_CONVOLUTION_BWD_FILTER_ALPHA     = 712,
    MIOPEN_ATTR_OPERATION_CONVOLUTION_BWD_FILTER_BETA      = 713,
    MIOPEN_ATTR_OPERATION_CONVOLUTION_BWD_FILTER_CONV_DESC = 714,
    MIOPEN_ATTR_OPERATION_CONVOLUTION_BWD_FILTER_DW        = 715,
    MIOPEN_ATTR_OPERATION_CONVOLUTION_BWD_FILTER_X         = 716,
    MIOPEN_ATTR_OPERATION_CONVOLUTION_BWD_FILTER_DY        = 717,
    MIOPEN_ATTR_OPERATION_POINTWISE_PW_DESCRIPTOR          = 750,
    MIOPEN_ATTR_OPERATION_POINTWISE_XDESC                  = 751,
    MIOPEN_ATTR_OPERATION_POINTWISE_BDESC                  = 752,
    MIOPEN_ATTR_OPERATION_POINTWISE_YDESC                  = 753,
    MIOPEN_ATTR_OPERATION_POINTWISE_ALPHA1                 = 754,
    MIOPEN_ATTR_OPERATION_POINTWISE_ALPHA2                 = 755,
    MIOPEN_ATTR_OPERATION_POINTWISE_DXDESC                 = 756,
    MIOPEN_ATTR_OPERATION_POINTWISE_DYDESC                 = 757,
    MIOPEN_ATTR_OPERATION_POINTWISE_TDESC                  = 758,

    MIOPEN_ATTR_OPERATION_GENSTATS_MODE      = 770,
    MIOPEN_ATTR_OPERATION_GENSTATS_MATH_PREC = 771,
    MIOPEN_ATTR_OPERATION_GENSTATS_XDESC     = 772,
    MIOPEN_ATTR_OPERATION_GENSTATS_SUMDESC   = 773,
    MIOPEN_ATTR_OPERATION_GENSTATS_SQSUMDESC = 774,

    MIOPEN_ATTR_OPERATION_BN_FINALIZE_STATS_MODE                = 780,
    MIOPEN_ATTR_OPERATION_BN_FINALIZE_MATH_PREC                 = 781,
    MIOPEN_ATTR_OPERATION_BN_FINALIZE_Y_SUM_DESC                = 782,
    MIOPEN_ATTR_OPERATION_BN_FINALIZE_Y_SQ_SUM_DESC             = 783,
    MIOPEN_ATTR_OPERATION_BN_FINALIZE_SCALE_DESC                = 784,
    MIOPEN_ATTR_OPERATION_BN_FINALIZE_BIAS_DESC                 = 785,
    MIOPEN_ATTR_OPERATION_BN_FINALIZE_PREV_RUNNING_MEAN_DESC    = 786,
    MIOPEN_ATTR_OPERATION_BN_FINALIZE_PREV_RUNNING_VAR_DESC     = 787,
    MIOPEN_ATTR_OPERATION_BN_FINALIZE_UPDATED_RUNNING_MEAN_DESC = 788,
    MIOPEN_ATTR_OPERATION_BN_FINALIZE_UPDATED_RUNNING_VAR_DESC  = 789,
    MIOPEN_ATTR_OPERATION_BN_FINALIZE_SAVED_MEAN_DESC           = 790,
    MIOPEN_ATTR_OPERATION_BN_FINALIZE_SAVED_INV_STD_DESC        = 791,
    MIOPEN_ATTR_OPERATION_BN_FINALIZE_EQ_SCALE_DESC             = 792,
    MIOPEN_ATTR_OPERATION_BN_FINALIZE_EQ_BIAS_DESC              = 793,
    MIOPEN_ATTR_OPERATION_BN_FINALIZE_ACCUM_COUNT_DESC          = 794,
    MIOPEN_ATTR_OPERATION_BN_FINALIZE_EPSILON_DESC              = 795,
    MIOPEN_ATTR_OPERATION_BN_FINALIZE_EXP_AVERATE_FACTOR_DESC   = 796,

    MIOPEN_ATTR_OPERATIONGRAPH_HANDLE              = 800,
    MIOPEN_ATTR_OPERATIONGRAPH_OPS                 = 801,
    MIOPEN_ATTR_OPERATIONGRAPH_ENGINE_GLOBAL_COUNT = 802,

    MIOPEN_ATTR_TENSOR_BYTE_ALIGNMENT       = 900,
    MIOPEN_ATTR_TENSOR_DATA_TYPE            = 901,
    MIOPEN_ATTR_TENSOR_DIMENSIONS           = 902,
    MIOPEN_ATTR_TENSOR_STRIDES              = 903,
    MIOPEN_ATTR_TENSOR_VECTOR_COUNT         = 904,
    MIOPEN_ATTR_TENSOR_VECTORIZED_DIMENSION = 905,
    MIOPEN_ATTR_TENSOR_UNIQUE_ID            = 906,
    MIOPEN_ATTR_TENSOR_IS_VIRTUAL           = 907,
    MIOPEN_ATTR_TENSOR_IS_BY_VALUE          = 908,
    MIOPEN_ATTR_TENSOR_REORDERING_MODE      = 909,
    MIOPEN_ATTR_TENSOR_RAGGED_OFFSET_DESC   = 910,

    MIOPEN_ATTR_VARIANT_PACK_UNIQUE_IDS    = 1000,
    MIOPEN_ATTR_VARIANT_PACK_DATA_POINTERS = 1001,
    MIOPEN_ATTR_VARIANT_PACK_INTERMEDIATES = 1002,
    MIOPEN_ATTR_VARIANT_PACK_WORKSPACE     = 1003,

    MIOPEN_ATTR_LAYOUT_INFO_TENSOR_UID = 1100,
    MIOPEN_ATTR_LAYOUT_INFO_TYPES      = 1101,

    MIOPEN_ATTR_KNOB_INFO_TYPE          = 1200,
    MIOPEN_ATTR_KNOB_INFO_MAXIMUM_VALUE = 1201,
    MIOPEN_ATTR_KNOB_INFO_MINIMUM_VALUE = 1202,
    MIOPEN_ATTR_KNOB_INFO_STRIDE        = 1203,

    MIOPEN_ATTR_ENGINE_OPERATION_GRAPH = 1300,
    MIOPEN_ATTR_ENGINE_GLOBAL_INDEX    = 1301,
    MIOPEN_ATTR_ENGINE_KNOB_INFO       = 1302,
    MIOPEN_ATTR_ENGINE_NUMERICAL_NOTE  = 1303,
    MIOPEN_ATTR_ENGINE_LAYOUT_INFO     = 1304,
    MIOPEN_ATTR_ENGINE_BEHAVIOR_NOTE   = 1305,
    MIOPEN_ATTR_ENGINE_SM_COUNT_TARGET = 1306,

    MIOPEN_ATTR_MATMUL_COMP_TYPE     = 1500,
    MIOPEN_ATTR_MATMUL_PADDING_VALUE = 1501,

    MIOPEN_ATTR_OPERATION_MATMUL_ADESC                           = 1520,
    MIOPEN_ATTR_OPERATION_MATMUL_BDESC                           = 1521,
    MIOPEN_ATTR_OPERATION_MATMUL_CDESC                           = 1522,
    MIOPEN_ATTR_OPERATION_MATMUL_DESC                            = 1523,
    MIOPEN_ATTR_OPERATION_MATMUL_IRREGULARLY_STRIDED_BATCH_COUNT = 1524,
    MIOPEN_ATTR_OPERATION_MATMUL_GEMM_M_OVERRIDE_DESC            = 1525,
    MIOPEN_ATTR_OPERATION_MATMUL_GEMM_N_OVERRIDE_DESC            = 1526,
    MIOPEN_ATTR_OPERATION_MATMUL_GEMM_K_OVERRIDE_DESC            = 1527,

    MIOPEN_ATTR_REDUCTION_OPERATOR  = 1600,
    MIOPEN_ATTR_REDUCTION_COMP_TYPE = 1601,

    MIOPEN_ATTR_OPERATION_REDUCTION_XDESC = 1610,
    MIOPEN_ATTR_OPERATION_REDUCTION_YDESC = 1611,
    MIOPEN_ATTR_OPERATION_REDUCTION_DESC  = 1612,

    MIOPEN_ATTR_OPERATION_BN_BWD_WEIGHTS_MATH_PREC        = 1620,
    MIOPEN_ATTR_OPERATION_BN_BWD_WEIGHTS_MEAN_DESC        = 1621,
    MIOPEN_ATTR_OPERATION_BN_BWD_WEIGHTS_INVSTD_DESC      = 1622,
    MIOPEN_ATTR_OPERATION_BN_BWD_WEIGHTS_BN_SCALE_DESC    = 1623,
    MIOPEN_ATTR_OPERATION_BN_BWD_WEIGHTS_X_DESC           = 1624,
    MIOPEN_ATTR_OPERATION_BN_BWD_WEIGHTS_DY_DESC          = 1625,
    MIOPEN_ATTR_OPERATION_BN_BWD_WEIGHTS_DBN_SCALE_DESC   = 1626,
    MIOPEN_ATTR_OPERATION_BN_BWD_WEIGHTS_DBN_BIAS_DESC    = 1627,
    MIOPEN_ATTR_OPERATION_BN_BWD_WEIGHTS_EQ_DY_SCALE_DESC = 1628,
    MIOPEN_ATTR_OPERATION_BN_BWD_WEIGHTS_EQ_X_SCALE_DESC  = 1629,
    MIOPEN_ATTR_OPERATION_BN_BWD_WEIGHTS_EQ_BIAS          = 1630,

    MIOPEN_ATTR_RESAMPLE_MODE            = 1700,
    MIOPEN_ATTR_RESAMPLE_COMP_TYPE       = 1701,
    MIOPEN_ATTR_RESAMPLE_SPATIAL_DIMS    = 1702,
    MIOPEN_ATTR_RESAMPLE_POST_PADDINGS   = 1703,
    MIOPEN_ATTR_RESAMPLE_PRE_PADDINGS    = 1704,
    MIOPEN_ATTR_RESAMPLE_STRIDES         = 1705,
    MIOPEN_ATTR_RESAMPLE_WINDOW_DIMS     = 1706,
    MIOPEN_ATTR_RESAMPLE_NAN_PROPAGATION = 1707,
    MIOPEN_ATTR_RESAMPLE_PADDING_MODE    = 1708,

    MIOPEN_ATTR_OPERATION_RESAMPLE_FWD_XDESC   = 1710,
    MIOPEN_ATTR_OPERATION_RESAMPLE_FWD_YDESC   = 1711,
    MIOPEN_ATTR_OPERATION_RESAMPLE_FWD_IDXDESC = 1712,
    MIOPEN_ATTR_OPERATION_RESAMPLE_FWD_ALPHA   = 1713,
    MIOPEN_ATTR_OPERATION_RESAMPLE_FWD_BETA    = 1714,
    MIOPEN_ATTR_OPERATION_RESAMPLE_FWD_DESC    = 1716,

    MIOPEN_ATTR_OPERATION_RESAMPLE_BWD_DXDESC  = 1720,
    MIOPEN_ATTR_OPERATION_RESAMPLE_BWD_DYDESC  = 1721,
    MIOPEN_ATTR_OPERATION_RESAMPLE_BWD_IDXDESC = 1722,
    MIOPEN_ATTR_OPERATION_RESAMPLE_BWD_ALPHA   = 1723,
    MIOPEN_ATTR_OPERATION_RESAMPLE_BWD_BETA    = 1724,
    MIOPEN_ATTR_OPERATION_RESAMPLE_BWD_DESC    = 1725,
    MIOPEN_ATTR_OPERATION_RESAMPLE_BWD_XDESC   = 1726,
    MIOPEN_ATTR_OPERATION_RESAMPLE_BWD_YDESC   = 1727,

    MIOPEN_ATTR_OPERATION_CONCAT_AXIS          = 1800,
    MIOPEN_ATTR_OPERATION_CONCAT_INPUT_DESCS   = 1801,
    MIOPEN_ATTR_OPERATION_CONCAT_INPLACE_INDEX = 1802,
    MIOPEN_ATTR_OPERATION_CONCAT_OUTPUT_DESC   = 1803,

    MIOPEN_ATTR_OPERATION_SIGNAL_MODE     = 1900,
    MIOPEN_ATTR_OPERATION_SIGNAL_FLAGDESC = 1901,
    MIOPEN_ATTR_OPERATION_SIGNAL_VALUE    = 1902,
    MIOPEN_ATTR_OPERATION_SIGNAL_XDESC    = 1903,
    MIOPEN_ATTR_OPERATION_SIGNAL_YDESC    = 1904,

    MIOPEN_ATTR_OPERATION_NORM_FWD_MODE                     = 2000,
    MIOPEN_ATTR_OPERATION_NORM_FWD_PHASE                    = 2001,
    MIOPEN_ATTR_OPERATION_NORM_FWD_XDESC                    = 2002,
    MIOPEN_ATTR_OPERATION_NORM_FWD_MEAN_DESC                = 2003,
    MIOPEN_ATTR_OPERATION_NORM_FWD_INV_VARIANCE_DESC        = 2004,
    MIOPEN_ATTR_OPERATION_NORM_FWD_SCALE_DESC               = 2005,
    MIOPEN_ATTR_OPERATION_NORM_FWD_BIAS_DESC                = 2006,
    MIOPEN_ATTR_OPERATION_NORM_FWD_EPSILON_DESC             = 2007,
    MIOPEN_ATTR_OPERATION_NORM_FWD_EXP_AVG_FACTOR_DESC      = 2008,
    MIOPEN_ATTR_OPERATION_NORM_FWD_INPUT_RUNNING_MEAN_DESC  = 2009,
    MIOPEN_ATTR_OPERATION_NORM_FWD_INPUT_RUNNING_VAR_DESC   = 2010,
    MIOPEN_ATTR_OPERATION_NORM_FWD_OUTPUT_RUNNING_MEAN_DESC = 2011,
    MIOPEN_ATTR_OPERATION_NORM_FWD_OUTPUT_RUNNING_VAR_DESC  = 2012,
    MIOPEN_ATTR_OPERATION_NORM_FWD_YDESC                    = 2013,
    MIOPEN_ATTR_OPERATION_NORM_FWD_PEER_STAT_DESCS          = 2014,

    MIOPEN_ATTR_OPERATION_NORM_BWD_MODE              = 2100,
    MIOPEN_ATTR_OPERATION_NORM_BWD_XDESC             = 2101,
    MIOPEN_ATTR_OPERATION_NORM_BWD_MEAN_DESC         = 2102,
    MIOPEN_ATTR_OPERATION_NORM_BWD_INV_VARIANCE_DESC = 2103,
    MIOPEN_ATTR_OPERATION_NORM_BWD_DYDESC            = 2104,
    MIOPEN_ATTR_OPERATION_NORM_BWD_SCALE_DESC        = 2105,
    MIOPEN_ATTR_OPERATION_NORM_BWD_EPSILON_DESC      = 2106,
    MIOPEN_ATTR_OPERATION_NORM_BWD_DSCALE_DESC       = 2107,
    MIOPEN_ATTR_OPERATION_NORM_BWD_DBIAS_DESC        = 2108,
    MIOPEN_ATTR_OPERATION_NORM_BWD_DXDESC            = 2109,
    MIOPEN_ATTR_OPERATION_NORM_BWD_PEER_STAT_DESCS   = 2110,

    MIOPEN_ATTR_OPERATION_RESHAPE_XDESC = 2200,
    MIOPEN_ATTR_OPERATION_RESHAPE_YDESC = 2201,

    MIOPEN_ATTR_RNG_DISTRIBUTION                   = 2300,
    MIOPEN_ATTR_RNG_NORMAL_DIST_MEAN               = 2301,
    MIOPEN_ATTR_RNG_NORMAL_DIST_STANDARD_DEVIATION = 2302,
    MIOPEN_ATTR_RNG_UNIFORM_DIST_MAXIMUM           = 2303,
    MIOPEN_ATTR_RNG_UNIFORM_DIST_MINIMUM           = 2304,
    MIOPEN_ATTR_RNG_BERNOULLI_DIST_PROBABILITY     = 2305,

    MIOPEN_ATTR_OPERATION_RNG_YDESC       = 2310,
    MIOPEN_ATTR_OPERATION_RNG_SEED        = 2311,
    MIOPEN_ATTR_OPERATION_RNG_DESC        = 2312,
    MIOPEN_ATTR_OPERATION_RNG_OFFSET_DESC = 2313,

} miopenBackendAttributeName_t;

/*! @brief Data type of an attribute of a backend descriptor
 *
 * Specifies the data type of an attribute of a backend descriptor.
 * It is used to specify the type of data pointed to by the
 * void *arrayOfElements argument of miopenBackendSetAttribute()
 * and miopenBackendGetAttribute()
 */
typedef enum
{
    MIOPEN_TYPE_HANDLE = 0,              /*!< miopenHandle_t */
    MIOPEN_TYPE_DATA_TYPE,               /*!< miopenDataType_t */
    MIOPEN_TYPE_BOOLEAN,                 /*!< bool */
    MIOPEN_TYPE_INT64,                   /*!< int64_t */
    MIOPEN_TYPE_FLOAT,                   /*!< float */
    MIOPEN_TYPE_DOUBLE,                  /*!< double */
    MIOPEN_TYPE_VOID_PTR,                /*!< void * */
    MIOPEN_TYPE_CONVOLUTION_MODE,        /*!< miopenConvolutionMode_t */
    MIOPEN_TYPE_HEUR_MODE,               /*!< miopenBackendHeurMode_t */
    MIOPEN_TYPE_KNOB_TYPE,               /*!< miopenBackendKnobType_t */
    MIOPEN_TYPE_NAN_PROPOGATION,         /*!< miopenNanPropagation_t */
    MIOPEN_TYPE_NUMERICAL_NOTE,          /*!< miopenBackendNumericalNote_t */
    MIOPEN_TYPE_LAYOUT_TYPE,             /*!< miopenBackendLayoutType_t */
    MIOPEN_TYPE_ATTRIB_NAME,             /*!< miopenBackendAttributeName_t */
    MIOPEN_TYPE_POINTWISE_MODE,          /*!< miopenPointwiseMode_t */
    MIOPEN_TYPE_BACKEND_DESCRIPTOR,      /*!< miopenBackendDescriptor_t */
    MIOPEN_TYPE_GENSTATS_MODE,           /*!< miopenGenStatsMode_t */
    MIOPEN_TYPE_BN_FINALIZE_STATS_MODE,  /*!< miopenBnFinalizeStatsMode_t */
    MIOPEN_TYPE_REDUCTION_OPERATOR_TYPE, /*!< miopenReduceTensorOp_t */
    MIOPEN_TYPE_BEHAVIOR_NOTE,           /*!< miopenBackendBehaviorNote_t */
    MIOPEN_TYPE_TENSOR_REORDERING_MODE,  /*!< miopenBackendTensorReordering_t */
    MIOPEN_TYPE_RESAMPLE_MODE,           /*!< miopenResampleMode_t */
    MIOPEN_TYPE_PADDING_MODE,            /*!< miopenPaddingMode_t */
    MIOPEN_TYPE_INT32,                   /*!< int32_t */
    MIOPEN_TYPE_CHAR,                    /*!< char */
    MIOPEN_TYPE_SIGNAL_MODE,             /*!< miopenSignalMode_t */
    MIOPEN_TYPE_FRACTION,                /*!< miopenFraction_t */
    MIOPEN_TYPE_NORM_MODE,               /*!< miopenBackendNormMode_t */
    MIOPEN_TYPE_NORM_FWD_PHASE,          /*!< miopenBackendNormFwdPhase_t */
    MIOPEN_TYPE_RNG_DISTRIBUTION         /*!< miopenRngDistribution_t */
} miopenBackendAttributeType_t;

/*! @brief Intended poinwise math operation for a pointwise operation descriptor
 *
 * An enumerated type to indicate the intended pointwise math operation in the backend pointwise
 * operation descriptor
 */
typedef enum
{
    /*! A pointwise addition between two tensors is computed.*/
    MIOPEN_POINTWISE_ADD,

    /*! A pointwise addition between the first tensor and the square of the second tensor is
       computed. */
    MIOPEN_POINTWISE_ADD_SQUARE,

    /*! A pointwise true division of the first tensor by second tensor is computed. */
    MIOPEN_POINTWISE_DIV,

    /*! A pointwise maximum is taken between two tensors. */
    MIOPEN_POINTWISE_MAX,

    /*! A pointwise minimum is taken between two tensors. */
    MIOPEN_POINTWISE_MIN,

    /*! A pointwise floating-point remainder of the first tensor’s division by the second tensor is
       computed. */
    MIOPEN_POINTWISE_MOD,

    /*! A pointwise multiplication between two tensors is computed. */
    MIOPEN_POINTWISE_MUL,

    /*! A pointwise value from the first tensor to the power of the second tensor is computed. */
    MIOPEN_POINTWISE_POW,

    /*! A pointwise subtraction between two tensors is computed. */
    MIOPEN_POINTWISE_SUB,

    /*! A pointwise absolute value of the input tensor is computed. */
    MIOPEN_POINTWISE_ABS,

    /*! A pointwise ceiling of the input tensor is computed. */
    MIOPEN_POINTWISE_CEIL,

    /*! A pointwise trigonometric cosine of the input tensor is computed. */
    MIOPEN_POINTWISE_COS,

    /*! A pointwise exponential of the input tensor is computed. */
    MIOPEN_POINTWISE_EXP,

    /*! A pointwise floor of the input tensor is computed. */
    MIOPEN_POINTWISE_FLOOR,

    /*! A pointwise natural logarithm of the input tensor is computed. */
    MIOPEN_POINTWISE_LOG,

    /*! A pointwise numerical negative of the input tensor is computed. */
    MIOPEN_POINTWISE_NEG,

    /*! A pointwise reciprocal of the square root of the input tensor is computed. */
    MIOPEN_POINTWISE_RSQRT,

    /*! A pointwise trigonometric sine of the input tensor is computed. */
    MIOPEN_POINTWISE_SIN,

    /*! A pointwise square root of the input tensor is computed. */
    MIOPEN_POINTWISE_SQRT,

    /*! A pointwise trigonometric tangent of the input tensor is computed. */
    MIOPEN_POINTWISE_TAN,

    /*! A pointwise Error Function is computed. */
    MIOPEN_POINTWISE_ERF,

    /*! No computation is performed. As with other pointwise modes, this mode provides implicit
       conversions by specifying the data type of the input tensor as one type, and the data type of
       the output tensor as another. */
    MIOPEN_POINTWISE_IDENTITY,

    /*! A pointwise rectified linear activation function of the input tensor is computed. */
    MIOPEN_POINTWISE_RELU_FWD,

    /*! A pointwise tanh activation function of the input tensor is computed. */
    MIOPEN_POINTWISE_TANH_FWD,

    /*! A pointwise sigmoid activation function of the input tensor is computed. */
    MIOPEN_POINTWISE_SIGMOID_FWD,

    /*! A pointwise Exponential Linear Unit activation function of the input tensor is computed. */
    MIOPEN_POINTWISE_ELU_FWD,

    /*! A pointwise Gaussian Error Linear Unit activation function of the input tensor is computed.
     */
    MIOPEN_POINTWISE_GELU_FWD,

    /*! A pointwise softplus activation function of the input tensor is computed. */
    MIOPEN_POINTWISE_SOFTPLUS_FWD,

    /*! A pointwise swish activation function of the input tensor is computed. */
    MIOPEN_POINTWISE_SWISH_FWD,

    /*! A pointwise tanh approximation of the Gaussian Error Linear Unit activation function of the
       input tensor is computed. The tanh GELU approximation is computed as \f$0.5x\left(
       1+\tanh\left[ \sqrt{2/\pi}\left( x+0.044715x^{3} \right) \right] \right)\f$ */
    MIOPEN_POINTWISE_GELU_APPROX_TANH_FWD,

    /*! A pointwise first derivative of rectified linear activation of the input tensor is computed.
     */
    MIOPEN_POINTWISE_RELU_BWD,

    /*! A pointwise first derivative of tanh activation of the input tensor is computed. */
    MIOPEN_POINTWISE_TANH_BWD,

    /*! A pointwise first derivative of sigmoid activation of the input tensor is computed. */
    MIOPEN_POINTWISE_SIGMOID_BWD,

    /*! A pointwise first derivative of Exponential Linear Unit activation of the input tensor is
       computed. */
    MIOPEN_POINTWISE_ELU_BWD,

    /*! A pointwise first derivative of Gaussian Error Linear Unit activation of the input tensor is
       computed. */
    MIOPEN_POINTWISE_GELU_BWD,

    /*! A pointwise first derivative of softplus activation of the input tensor is computed. */
    MIOPEN_POINTWISE_SOFTPLUS_BWD,

    /*! A pointwise first derivative of swish activation of the input tensor is computed. */
    MIOPEN_POINTWISE_SWISH_BWD,

    /*! A pointwise first derivative of the tanh approximation of the Gaussian Error Linear Unit
       activation of the input tensor is computed. This is computed as \f$0.5\left( 1+\tanh\left(
       b\left( x+cx^{3} \right) \right)+bxsech^{2}\left( b\left( cx^{3}+x \right) \right)\left(
       3cx^{2}+1 \right)dy \right)\f$ where \f$b\f$ is \f$\sqrt{2/\pi}\f$ and \f$c\f$ is
       \f$0.044715\f$ */
    MIOPEN_POINTWISE_GELU_APPROX_TANH_BWD,

    /*! A pointwise truth value of the first tensor equal to the second tensor is computed. */
    MIOPEN_POINTWISE_CMP_EQ,

    /*! A pointwise truth value of the first tensor not equal to the second tensor is computed. */
    MIOPEN_POINTWISE_CMP_NEQ,

    /*! A pointwise truth value of the first tensor greater than the second tensor is computed. */
    MIOPEN_POINTWISE_CMP_GT,

    /*! A pointwise truth value of the first tensor greater than equal to the second tensor is
       computed. */
    MIOPEN_POINTWISE_CMP_GE,

    /*! A pointwise truth value of the first tensor less than the second tensor is computed. */
    MIOPEN_POINTWISE_CMP_LT,

    /*! A pointwise truth value of the first tensor less than equal to the second tensor is
       computed. */
    MIOPEN_POINTWISE_CMP_LE,

    /*! A pointwise truth value of the first tensor logical AND second tensor is computed. */
    MIOPEN_POINTWISE_LOGICAL_AND,

    /*! A pointwise truth value of the first tensor logical OR second tensor is computed. */
    MIOPEN_POINTWISE_LOGICAL_OR,

    /*! A pointwise truth value of input tensors logical NOT is computed. */
    MIOPEN_POINTWISE_LOGICAL_NOT,

    /*! A pointwise index value of the input tensor is generated along a given axis. */
    MIOPEN_POINTWISE_GEN_INDEX,

    /*! A pointwise value is selected amongst two input tensors based on a given predicate tensor.
     */
    MIOPEN_POINTWISE_BINARY_SELECT,

    /*! A pointwise reciprocal of the input tensor is computed. In other words, for every element x
       in the input tensor, 1/x is computed. */
    MIOPEN_POINTWISE_RECIPROCAL
} miopenPointwiseMode_t;

/*! @brief Distribution for random number generation
 *
 * An enumerated type to indicate the distribution to be used in the backend Rng (random number
 * generator) operation.
 */
typedef enum
{
    MIOPEN_RNG_DISTRIBUTION_BERNOULLI,
    MIOPEN_RNG_DISTRIBUTION_UNIFORM,
    MIOPEN_RNG_DISTRIBUTION_NORMAL,
} miopenRngDistribution_t;

typedef enum
{
    /* IDENTITY      alpha = 1.0 and beta = 0.0 */
    /* SCALE         alpha = 4.2 and beta = 0.0 */
    /* BILINEAR      alpha = 3.2 and beta = 1.1 */
    /* ERROR_STATE   alpha = 0.0 and beta = 3.1 */

    DEFAULT     = 0, /* alpha = 1.0 and beta = 0.0.*/
    SCALE       = 1, /* alpha with some value and beta 0.0*/
    BILINEAR    = 2, /* both alpha and beta with some value*/
    ERROR_STATE = 3, /* alpha 0.0 and beta with some value, this should not occur.
                        But used to check for errors.*/
} miopenAlphaBetaCase_t;
/*! @brief Operation mode of CUDNN_BACKEND_ENGINEHEUR_DESCRIPTOR
 *
 *  An enumerated type to indicate the operation mode of a CUDNN_BACKEND_ENGINEHEUR_DESCRIPTOR
 */
typedef enum
{
    MIOPEN_HEUR_MODE_INSTANT  = 0,
    MIOPEN_HEUR_MODE_B        = 1,
    MIOPEN_HEUR_MODE_FALLBACK = 2,
    MIOPEN_HEUR_MODE_A        = 3,
    MIOPEN_HEUR_MODES_COUNT   = 4,
} miopenBackendHeurMode_t;

/*! @brief Backend descriptor
 *
 * A typedef void pointer to one of many opaque descriptor structures.
 * The type of structure that it points to is determined by the argument when allocating the memory
 * for the opaque structure using miopenBackendCreateDescriptor().
 *
 * Attributes of a descriptor can be set using miopenBackendSetAttribute(). After all required
 * attributes of a descriptor are set, the descriptor can be finalized by miopenBackendFinalize().
 * From a finalized descriptor, one can query its queryable attributes using
 * miopenBackendGetAttribute(). Finally, the memory allocated for a descriptor can be freed using
 * miopenBackendDestroyDescriptor().
 */
MIOPEN_DECLARE_OBJECT(miopenBackendDescriptor)

/*! @brief Creates a backend descriptor
 *
 * Allocates memory for a given descriptorType at the location pointed
 * by the descriptor
 *
 * @param [in]   descriptorType  One among the enumerated miopenBackendDescriptorType_t
 * @param [out]  descriptor      Pointer to a descriptor
 *
 * @retval  miopenStatusSuccess        The creation was successful
 * @retval  miopenStatusUnsupportedOp  Creating a descriptor of a given type is not supported
 * @retval  miopenStatusAllocFailed    The memory allocation failed
 * @retval  miopenStatusUnknownError   The error information was not gathered
 */
MIOPEN_EXPORT miopenStatus_t miopenBackendCreateDescriptor(
    miopenBackendDescriptorType_t descriptorType, miopenBackendDescriptor_t* descriptor);

/*! @brief Sets an attribute of a descriptor
 *
 * This function sets an attribute of a descriptor to values provided as a pointer.
 * Returns miopenStatusUnsupportedOp if the descriptor is already
 * successfully finalized using miopenBackendFinalize().
 *
 * @param  [in]  descriptor       Instance of miopenBackendDescriptor_t whose attribute is being set
 * @param  [in]  attributeName    The name of the attribute being set on the descriptor
 * @param  [in]  attributeType    The type of attribute
 * @param  [in]  elementCount     Number of elements being set
 * @param  [in]  arrayOfElements  The starting location for an array from where to read the values
 *                                from. The elements of the array are expected to be of the datatype
 *                                of the attributeType. The datatype of the attributeType is listed
 *                                in the mapping table of miopenBackendAttributeType_t.
 *
 * @retval  miopenStatusSuccess         The attributeName was set to the descriptor
 * @retval  miopenStatusNotInitialized  The backend descriptor pointed to by the descriptor is
 *                                      already in the finalized state
 * @retval  miopenStatusBadParm         The function is called with arguments that correspond to
 *                                      invalid values. Some examples include:
 *                                      * attributeName is not a settable attribute of descriptor.
 *                                      * attributeType is incorrect for this attributeName.
 *                                      * elemCount value is unexpected.
 *                                      * arrayOfElements contains values invalid for the
 *                                        attributeType.
 * @retval  miopenStatusUnsupportedOp  The values to which the attributes are being set are not
 *                                     supported by the current version
 * @retval  miopenStatusUnknownError   The error information was not gathered
 */
MIOPEN_EXPORT miopenStatus_t miopenBackendSetAttribute(miopenBackendDescriptor_t descriptor,
                                                       miopenBackendAttributeName_t attributeName,
                                                       miopenBackendAttributeType_t attributeType,
                                                       int64_t elementCount,
                                                       void* arrayOfElements);

/*! @brief Finalizes a backend descriptor
 *
 * Finalizes the memory pointed to by the descriptor. The type of finalization is done depending on
 * the descriptorType argument with which the descriptor was created using
 * miopenBackendCreateDescriptor() or initialized using miopenBackendInitialize().
 *
 * @param  [in]  descriptor  Instance of miopenBackendDescriptor_t to finalize
 *
 * @retval  miopenStatusSuccess        The descriptor was finalized successfully
 * @retval  miopenStatusBadParm        Invalid descriptor attribute values or combination thereof is
 *                                     encountered
 * @retval  miopenStatusUnsupportedOp  Descriptor attribute values or combinations therefore not
 *                                     supported by the current version
 * @retval  miopenStatusInternalError  Some internal errors are encountered
 * @retval  miopenStatusUnknownError   The error information was not gathered
 */
MIOPEN_EXPORT miopenStatus_t miopenBackendFinalize(miopenBackendDescriptor_t descriptor);

/*! @brief Retrieves backend descriptor's attribute
 *
 * This function retrieves the values of an attribute of a descriptor. attributeName is the name of
 * the attribute whose value is requested. attributeType is the type of attribute.
 * requestsedElementCount is the number of elements to be potentially retrieved. The number of
 * elements for the requested attribute is stored in elementCount. The retrieved values are stored
 * in arrayOfElements. When the attribute is expected to have a single value, arrayOfElements can be
 * pointer to the output value. This function will return miopenStatusNotInitialized if the
 * descriptor has not been successfully finalized using miopenBackendFinalize()
 *
 * @param  [in]   descriptor             Instance of miopenBackendDescriptor_t whose attribute to
 *                                       retrieve
 * @param  [in]   attributeName          The name of the attribute being get from the descriptor
 * @param  [in]   attributeType          The type of attribute
 * @param  [in]   requestedElementCount  Number of elements to output to arrayOfElements
 * @param  [out]  elementCount           Output pointer for the number of elements the descriptor
 *                                       attribute has. Note that miopenBackendGetAttribute() will
 *                                       only write the least of this and requestedElementCount
 *                                       elements to arrayOfElements
 * @param  [out]  arrayOfElements        Array of elements of the datatype of the attributeType. The
 *                                       data type of the attributeType is listed in the mapping
 *                                       table of miopenBackendAttributeType_t
 *
 * @retval  miopenStatusSuccess         The attributeName was retrieved from the descriptor
 *                                      successfully
 * @retval  miopenStatusBadParm         One or more invalid or inconsistent argument values were
 *                                      encountered. Some examples include:
 *                                      * attributeName is not a valid attribute for the descriptor.
 *                                      * attributeType is not one of the valid types for the
 *                                        attribute.
 * @retval  miopenStatusNotInitialized  The descriptor has not been successfully finalized using
 *                                      miopenBackendFinalize()
 * @retval  miopenStatusUnknownError    The error information was not gathered
 */
MIOPEN_EXPORT miopenStatus_t miopenBackendGetAttribute(miopenBackendDescriptor_t descriptor,
                                                       miopenBackendAttributeName_t attributeName,
                                                       miopenBackendAttributeType_t attributeType,
                                                       int64_t requestedElementCount,
                                                       int64_t* elementCount,
                                                       void* arrayOfElements);

/*! @brief Executes a graph
 *
 * Executes the given Engine Configuration Plan on the VariantPack and the finalized ExecutionPlan
 * on the data. The data and the working space are encapsulated in the VariantPack
 *
 * @param  [in]  handle         An instance of miopenHandle_t
 * @param  [in]  executionPlan  Descriptor of the finalized ExecutionPlan
 * @param  [in]  variantPack    Descriptor of the finalized VariantPack consisting of:
 *                              * Data pointer for each non-virtual pointer of the operation set in
 *                                the execution plan.
 *                              * Pointer to user-allocated workspace in global memory at least as
 *                              large as the size queried
 *
 * @retval  miopenStatusSuccess        The ExecutionPlan was executed successfully
 * @retval  miopenStatusBadParm        An incorrect or inconsistent value is encountered. For
 *                                     example, a required data pointer is invalid
 * @retval  miopenStatusInternalError  Some internal errors were encountered
 * @retval  miopenStatusUnknownError   The error information was not gathered
 */
MIOPEN_EXPORT miopenStatus_t miopenBackendExecute(miopenHandle_t handle,
                                                  miopenBackendDescriptor_t executionPlan,
                                                  miopenBackendDescriptor_t variantPack);

/*! @brief Destroys an instance of miopenBackendDescriptor_t
 *
 * Destroys instances of miopenBackendDescriptor_t that were previously created using
 * miopenBackendCreateDescriptor(). The value pointed by the descriptor will be undefined after the
 * memory is free and done.
 *
 * **Undefined Behavior** if the descriptor was altered between the 'Create' and 'Destroy
 * Descriptor'
 *
 * @param  [in]  descriptor  Instance of miopenBackendDescriptor_t previously created by
 *                           miopenBackendCreateDescriptor()
 *
 * @retval  miopenStatusSuccess       The memory was destroyed successfully
 * @retval  miopenStatusAllocFailed   The destruction of memory failed
 * @retval  miopenStatusUnknownError  The error information was not gathered
 */
MIOPEN_EXPORT miopenStatus_t miopenBackendDestroyDescriptor(miopenBackendDescriptor_t descriptor);

/*! @brief Repurposes an instance of miopenBackendDescriptor_t
 *
 * Repurposes a pre-allocated memory pointed to by a descriptor of size sizeInByte to a backend
 * descriptor of type descriptorType. The finalized state of the descriptor is set to false.
 *
 * @param  [in]  descriptor      Instance of miopenBackendDescriptor_t to be initialized
 * @param  [in]  descriptorType  Enumerated value for the type miopenBackendDescriptorType_t
 * @param  [in]  sizeInBytes     Size of memory pointed to by descriptor
 *
 * @retval  miopenStatusSuccess       The memory was initialized successfully
 * @retval  miopenStatusBadParm       An invalid or inconsistent argument value is encountered. Some
 *                                    examples include:
 *                                    * descriptor is a nullptr
 *                                    * sizeInBytes is less than the size required by the descriptor
 *                                      type
 * @retval  miopenStatusUnknownError  The error information was not gathered
 */
MIOPEN_EXPORT miopenStatus_t miopenBackendInitialize(miopenBackendDescriptor_t descriptor,
                                                     miopenBackendDescriptorType_t descriptorType,
                                                     size_t sizeInBytes);

/** @} */
// CLOSEOUT BackendAPI DOXYGEN GROUP
#endif // MIOPEN_BETA_API

#ifdef MIOPEN_BETA_API
// FusedAdam APIs
/** @addtogroup SGD
 *
 *  @{
 */
/*! @brief Perform Fused Adam optimization for a single tensor (Adaptive Moment Estimation).
 *
 * This function implements the Fused Adam optimization algorithm. Adam, short for Adaptive Moment
 * Estimation, extends the RMSProp optimizer. It combines the advantages of AdaGrad and RMSProp by
 * adaptively adjusting learning rates for each parameter using the first and second moments of
 * gradients. Fused Adam optimization efficiently combines multiple operations into a single kernel,
 * reducing memory access overhead and improving performance.
 *
 * Additionally, Fused Adam can be utilized in both adam w and Automatic Mixed Precision (AMP),
 * enabling accelerated model training and reduced memory consumption. AMP supports FP16
 * computation, optimizing model calculations using a mixture of FP32 and FP16 precision to enhance
 * training speed. When utilizing AMP, FoundInf, ScaleGrad, and step tensors should be employed. In
 * AMP mode, the execution of Adam is determined based on the FoundInf value. State Step accepts
 * both int values and int tensors. If a Step tensor is employed, the step received as an int is
 * disregarded, and if Adam is executed, the step tensor is incremented by 1.
 *
 * @code
 * // Execute Adam
 * miopenFusedAdam(handle,
 *                 paramDesc,
 *                 param,
 *                 gradDesc,
 *                 grad,
 *                 expAvgDesc,
 *                 expAvg,
 *                 expAvgSqDesc,
 *                 expAvgSq,
 *                 NULL,     // Unused maxExpAvgSqDesc because amsgrad is false
 *                 NULL,
 *                 NULL,     // Unused stateStep Tensor because use step integer argument
 *                 NULL,
 *                 step,
 *                 lr,
 *                 beta1,
 *                 beta2,
 *                 weight_decay,
 *                 eps,
 *                 false,    // amsgrad
 *                 false,    // maximize
 *                 false,    // adamw
 *                 NULL,     // Unused gradScale Tensor because not amp
 *                 NULL,
 *                 NULL,     // Unused foundInf Tensor because not amp
 *                 NULL);
 *
 * // Execute AdamW
 * miopenFusedAdam(handle,
 *                 paramDesc,
 *                 param,
 *                 gradDesc,
 *                 grad,
 *                 expAvgDesc,
 *                 expAvg,
 *                 expAvgSqDesc,
 *                 expAvgSq,
 *                 NULL,     // Unused maxExpAvgSqDesc because amsgrad is false
 *                 NULL,
 *                 NULL,     // Unused stateStep Tensor because use step integer argument
 *                 NULL,
 *                 step,
 *                 lr,
 *                 beta1,
 *                 beta2,
 *                 weight_decay,
 *                 eps,
 *                 false,    // amsgrad
 *                 false,    // maximize
 *                 true,     // adamw
 *                 NULL,     // Unused gradScale Tensor because not amp
 *                 NULL,
 *                 NULL,     // Unused foundInf Tensor because not amp
 *                 NULL);
 *
 * // Execute AMP Adam
 * miopenFusedAdam(handle,
 *                 paramDesc,
 *                 param,
 *                 gradDesc,
 *                 grad,
 *                 expAvgDesc,
 *                 expAvg,
 *                 expAvgSqDesc,
 *                 expAvgSq,
 *                 NULL,     // Unused maxExpAvgSqDesc because amsgrad is false
 *                 NULL,
 *                 stateStepDesc,
 *                 stateStep,
 *                 -1,       // Ignore step value because stateStep Tensor is used
 *                 lr,
 *                 beta1,
 *                 beta2,
 *                 weight_decay,
 *                 eps,
 *                 false,    // amsgrad
 *                 false,    // maximize
 *                 false,    // adamw
 *                 gradScaleDesc,
 *                 gradScale,
 *                 foundInfDesc,
 *                 foundInf);
 * @endcode
 *
 * @param handle              MIOpen handle (input)
 * @param paramDesc           Tensor descriptor for the input parameter tensor (input)
 * @param param               Input parameter tensor (input)
 * @param gradDesc            Tensor descriptor for the input gradient tensor (input)
 * @param grad                Input gradient tensor (input)
 * @param expAvgDesc          Tensor descriptor for the input exponential moving average tensor
 *                            (input)
 * @param expAvg              Input exponential moving average tensor (input)
 * @param expAvgSqDesc        Tensor descriptor for the input exponential moving average squared
 *                            tensor (input)
 * @param expAvgSq            Input exponential moving average squared tensor (input)
 * @param maxExpAvgSqDesc     Tensor descriptor for the input maximum exponential moving average
 *                            squared tensor. Used when amsgrad is true (input, optional)
 * @param maxExpAvgSq         Input maximum exponential moving average squared tensor. Used when
 *                            amsgrad is true (input, optional)
 * @param stateStepDesc       Tensor descriptor for the input state step tensor (input)
 * @param stateStep           Input state step tensor (input)
 * @param state_step          Input state step. used when the step tensor is null (input)
 * @param lr                  Learning rate (input)
 * @param beta1               Coefficient used for computing the first moment running average of
 *                            gradient (input)
 * @param beta2               Coefficient used for computing the second moment running average of
 *                            gradient (input)
 * @param weight_decay        Weight decay (input)
 * @param eps                 Term added to the denominator to improve numerical stability (input)
 * @param amsgrad             Flag indicating whether to use the AMSGrad variant of Adam (input)
 * @param maximize            Flag indicating whether to maximize the objective with respect to the
 *                            parameters (input)
 * @param adamw               If true, the operation becomes AdamW (input)
 * @param gradScaleDesc       Tensor descriptor for the input grad scale tensor (input, optional)
 * @param gradScale           Input grad scale tensor (input, optional)
 * @param foundInfDesc        Tensor descriptor for the input found inf tensor (input, optional)
 * @param foundInf            Tensor indicating the presence of inf or NaN in gradients. If true,
 *                            skips operation and step update (input, optional)
 * @return                    miopenStatus_t
 */
MIOPEN_EXPORT miopenStatus_t miopenFusedAdam(miopenHandle_t handle,
                                             const miopenTensorDescriptor_t paramDesc,
                                             void* param,
                                             const miopenTensorDescriptor_t gradDesc,
                                             const void* grad,
                                             const miopenTensorDescriptor_t expAvgDesc,
                                             void* expAvg,
                                             const miopenTensorDescriptor_t expAvgSqDesc,
                                             void* expAvgSq,
                                             const miopenTensorDescriptor_t maxExpAvgSqDesc,
                                             void* maxExpAvgSq,
                                             const miopenTensorDescriptor_t stateStepDesc,
                                             void* stateStep,
                                             const unsigned int state_step,
                                             const float lr,
                                             const float beta1,
                                             const float beta2,
                                             const float weight_decay,
                                             const float eps,
                                             const bool amsgrad,
                                             const bool maximize,
                                             const bool adamw,
                                             const miopenTensorDescriptor_t gradScaleDesc,
                                             const void* gradScale,
                                             const miopenTensorDescriptor_t foundInfDesc,
                                             const void* foundInf);

/*! @brief Execute single tensor Adam optimization and receive the result in a separate output
 * tensor.
 *
 * This function is equivalent to miopenFusedAdam but receives the result in a separate output
 * tensor.
 * @see miopenFusedAdam
 *
 * @code
 * // Execute Adam
 * miopenFusedAdamWithOutput(handle,
 *                           paramInDesc,
 *                           paramIn,
 *                           paramOutDesc,
 *                           paramOut,
 *                           NULL,   // Unused paramOutFloat16 tensor because is not amp
 *                           NULL,
 *                           gradInDesc,
 *                           gradIn,
 *                           expAvgInDesc,
 *                           expAvgIn,
 *                           expAvgOutDesc,
 *                           expAvgOut,
 *                           expAvgInSqDesc,
 *                           expAvgSqIn,
 *                           expAvgSqOutDesc,
 *                           expAvgSqOut,
 *                           NULL,   // Unused maxExpAvgSqIn tensor because amsgrad is false
 *                           NULL,
 *                           NULL,   // Unused maxExpAvgSqOut tensor because amsgrad is false
 *                           NULL,
 *                           NULL,   // Unused stateStepIn tensor because use step integer argument
 *                           NULL,
 *                           NULL,   // Unused stateStepOut tensor because use step integer argument
 *                           NULL,
 *                           step,
 *                           lr,
 *                           beta1,
 *                           beta2,
 *                           weight_decay,
 *                           eps,
 *                           false,  // amsgrad
 *                           false,  // maximize
 *                           false,  // adamw
 *                           NULL,   // Unused gradScale Tensor because not amp
 *                           NULL,
 *                           NULL,   // Unused foundInf Tensor because not amp
 *                           NULL);
 *
 * // Execute Amp Adam
 * miopenFusedAdamWithOutput(handle,
 *                           paramInDesc,
 *                           paramIn,
 *                           paramOutDesc,
 *                           paramOut,
 *                           paramOutFloat16Desc,  // paramOutFloat16 tensor is optional in amp
 *                           paramOutFloat16,
 *                           gradInDesc,
 *                           gradIn,
 *                           expAvgInDesc,
 *                           expAvgIn,
 *                           expAvgOutDesc,
 *                           expAvgOut,
 *                           expAvgInSqDesc,
 *                           expAvgSqIn,
 *                           expAvgSqIn,
 *                           expAvgSqOutDesc,
 *                           expAvgSqOut,
 *                           NULL,         // Unused maxExpAvgSqIn tensor because amsgrad is false
 *                           NULL,
 *                           NULL,         // Unused maxExpAvgSqOut tensor because amsgrad is false
 *                           NULL,
 *                           stateStepInDesc,
 *                           stateStepIn,
 *                           stateStepOutDesc,
 *                           stateStepOut
 *                           -1,           // Ignore step value because stateStep Tensor is used
 *                           lr, beta1, beta2, weight_decay, eps,
 *                           false,        // amsgrad
 *                           false,        // maximize
 *                           false,        // adamw
 *                           gradScaleDesc,
 *                           gradScale,
 *                           foundInfDesc,
 *                           foundInf);
 * @endcode
 *
 * @param handle              MIOpen handle (input)
 * @param paramInDesc         Tensor descriptor for the input parameter tensor (input)
 * @param paramIn             Input parameter tensor (input)
 * @param paramOutDesc        Tensor descriptor for the output parameter tensor (input)
 * @param paramOut            Output parameter tensor (output)
 * @param paramOutFloat16Desc Tensor descriptor for the output parameter tensor float16 (input,
 *                            optional)
 * @param paramOutFloat16     Output parameter tensor (output, optional)
 * @param gradInDesc          Tensor descriptor for the input gradient tensor (input)
 * @param gradIn              Input gradient tensor (input)
 * @param expAvgInDesc        Tensor descriptor for the input exponential moving average tensor
 *                            (input)
 * @param expAvgIn            Input exponential moving average tensor (input)
 * @param expAvgOutDesc       Tensor descriptor for the output exponential moving average tensor
 *                            (input)
 * @param expAvgOut           Output exponential moving average tensor (output)
 * @param expAvgSqInDesc      Tensor descriptor for the input exponential moving average squared
 *                            tensor (input)
 * @param expAvgSqIn          Input exponential moving average squared tensor (input)
 * @param expAvgSqOutDesc     Tensor descriptor for the output exponential moving average squared
 *                            tensor (input)
 * @param expAvgSqOut         Output exponential moving average squared tensor (output)
 * @param maxExpAvgSqInDesc   Tensor descriptor for the input maximum exponential moving average
 *                            squared tensor. Used when amsgrad is true (input, optional)
 * @param maxExpAvgSqIn       Input maximum exponential moving average squared tensor. Used when
 *                            amsgrad is true (input, optional)
 * @param maxExpAvgSqOutDesc  Tensor descriptor for the output maximum exponential moving average
 *                            squared tensor. Used when amsgrad is true (input, optional)
 * @param maxExpAvgSqOut      Output maximum exponential moving average squared tensor. Used when
 *                            amsgrad is true (output, optional)
 * @param stateStepInDesc     Tensor descriptor for the input state step tensor (input, optional)
 * @param stateStepIn         Input state step tensor (input, optional)
 * @param stateStepOutDesc    Tensor descriptor for the output state step tensor (input, optional)
 * @param stateStepOut        Output state step tensor that stores the updated step value. (output,
 *                            optional)
 * @param state_step          Input state step, It is used when the step tensor is null. (input)
 * @param lr                  Learning rate (input)
 * @param beta1               Coefficient used for computing the first moment running average of
 *                            gradient (input)
 * @param beta2               Coefficient used for computing the second moment running average of
 *                            gradient (input)
 * @param weight_decay        Weight decay (input)
 * @param eps                 Term added to the denominator to improve numerical stability (input)
 * @param amsgrad             Flag indicating whether to use the AMSGrad variant of Adam (input)
 * @param maximize            Flag indicating whether to maximize the objective with respect to the
 *                            parameters (input)
 * @param adamw               If it is true, the operation becomes AdamW (input)
 * @param gradScaleDesc       Tensor descriptor for the input grad scale tensor (input, optional)
 * @param gradScale           Input grad scale tensor (input, optional)
 * @param foundInfDesc        Tensor descriptor for the input found inf tensor (input, optional)
 * @param foundInf            Tensor indicating presence of inf or nan in gradients. If true, skips
 *                            operation and step update. (input, optional)
 * @return                    miopenStatus_t
 */
MIOPEN_EXPORT miopenStatus_t
miopenFusedAdamWithOutput(miopenHandle_t handle,
                          const miopenTensorDescriptor_t paramInDesc,
                          void* paramIn,
                          const miopenTensorDescriptor_t paramOutDesc,
                          void* paramOut,
                          const miopenTensorDescriptor_t paramOutFloat16Desc,
                          void* paramOutFloat16,
                          const miopenTensorDescriptor_t gradInDesc,
                          const void* gradIn,
                          const miopenTensorDescriptor_t expAvgInDesc,
                          void* expAvgIn,
                          const miopenTensorDescriptor_t expAvgOutDesc,
                          void* expAvgOut,
                          const miopenTensorDescriptor_t expAvgSqInDesc,
                          void* expAvgSqIn,
                          const miopenTensorDescriptor_t expAvgSqOutDesc,
                          void* expAvgSqOut,
                          const miopenTensorDescriptor_t maxExpAvgSqInDesc,
                          void* maxExpAvgSqIn,
                          const miopenTensorDescriptor_t maxExpAvgSqOutDesc,
                          void* maxExpAvgSqOut,
                          const miopenTensorDescriptor_t stateStepInDesc,
                          void* stateStepIn,
                          const miopenTensorDescriptor_t stateStepOutDesc,
                          void* stateStepOut,
                          const unsigned int state_step,
                          const float lr,
                          const float beta1,
                          const float beta2,
                          const float weight_decay,
                          const float eps,
                          const bool amsgrad,
                          const bool maximize,
                          const bool adamw,
                          const miopenTensorDescriptor_t gradScaleDesc,
                          const void* gradScale,
                          const miopenTensorDescriptor_t foundInfDesc,
                          const void* foundInf);

/** @} */
// CLOSEOUT SGD DOXYGEN GROUP
#endif // MIOPEN_BETA_API

#ifdef MIOPEN_BETA_API
// TransformersAdamW APIs
/** @addtogroup SGD
 *
 *  @{
 */
/*! @brief Implements Adam algorithm with weight decay fix as introduced in
 * <a href="https://arxiv.org/abs/1711.05101">Decoupled Weight Decay Regularization</a>.
 * This is the fused kernel version of AdamW included in the Hugging Face Transformers module.
 *
 * @see miopenFusedAdam
 *
 * @code
 * // Execute Adam
 * miopenTransformersAdamW(handle,
 *                         paramDesc,
 *                         param,
 *                         gradDesc,
 *                         grad,
 *                         expAvgDesc,
 *                         expAvg,
 *                         expAvgSqDesc,
 *                         expAvgSq,
 *                         NULL,     // Unused stateStep Tensor because use step integer argument
 *                         NULL,
 *                         step,
 *                         lr,
 *                         beta1,
 *                         beta2,
 *                         weight_decay,
 *                         eps,
 *                         true,     // correct_bias
 *                         NULL,     // Unused gradScale Tensor because not amp
 *                         NULL,
 *                         NULL,     // Unused foundInf Tensor because not amp
 *                         NULL);
 *
 * // Execute AMP Adam
 * miopenTransformersAdamW(handle,
 *                         paramDesc,
 *                         param,
 *                         gradDesc,
 *                         grad,
 *                         expAvgDesc,
 *                         expAvg,
 *                         expAvgSqDesc,
 *                         expAvgSq,
 *                         stateStepDesc,
 *                         stateStep,
 *                         -1,       // Ignore step value because stateStep Tensor is used
 *                         lr,
 *                         beta1,
 *                         beta2,
 *                         weight_decay,
 *                         eps,
 *                         true,     // correct_bias
 *                         gradScaleDesc,
 *                         gradScale,
 *                         foundInfDesc,
 *                         foundInf);
 * @endcode
 *
 * @param handle              MIOpen handle (input)
 * @param paramDesc           Tensor descriptor for the input parameter tensor (input)
 * @param param               Input parameter tensor (input)
 * @param gradDesc            Tensor descriptor for the input gradient tensor (input)
 * @param grad                Input gradient tensor (input)
 * @param expAvgDesc          Tensor descriptor for the input exponential moving average tensor
 *                            (input)
 * @param expAvg              Input exponential moving average tensor (input)
 * @param expAvgSqDesc        Tensor descriptor for the input exponential moving average squared
 *                            tensor (input)
 * @param expAvgSq            Input exponential moving average squared tensor (input)
 * @param stateStepDesc       Tensor descriptor for the input state step tensor (input)
 * @param stateStep           Input state step tensor (input)
 * @param state_step          Input state step. used when the step tensor is null (input)
 * @param lr                  Learning rate (input)
 * @param beta1               Coefficient used for computing the first moment running average of
 *                            gradient (input)
 * @param beta2               Coefficient used for computing the second moment running average of
 *                            gradient (input)
 * @param weight_decay        Weight decay (input)
 * @param eps                 Term added to the denominator to improve numerical stability (input)
 * @param correct_bias        Whether or not to correct bias in Adam (for instance, in Bert TF
 *                            repository they use False).
 * @param gradScaleDesc       Tensor descriptor for the input grad scale tensor (input, optional)
 * @param gradScale           Input grad scale tensor (input, optional)
 * @param foundInfDesc        Tensor descriptor for the input found inf tensor (input, optional)
 * @param foundInf            Tensor indicating the presence of inf or NaN in gradients. If true,
 *                            skips operation and step update (input, optional)
 * @return                    miopenStatus_t
 */
MIOPEN_EXPORT miopenStatus_t miopenTransformersAdamW(miopenHandle_t handle,
                                                     const miopenTensorDescriptor_t paramDesc,
                                                     void* param,
                                                     const miopenTensorDescriptor_t gradDesc,
                                                     const void* grad,
                                                     const miopenTensorDescriptor_t expAvgDesc,
                                                     void* expAvg,
                                                     const miopenTensorDescriptor_t expAvgSqDesc,
                                                     void* expAvgSq,
                                                     const miopenTensorDescriptor_t stateStepDesc,
                                                     void* stateStep,
                                                     const unsigned int state_step,
                                                     const float lr,
                                                     const float beta1,
                                                     const float beta2,
                                                     const float weight_decay,
                                                     const float eps,
                                                     const bool correct_bias,
                                                     const miopenTensorDescriptor_t gradScaleDesc,
                                                     const void* gradScale,
                                                     const miopenTensorDescriptor_t foundInfDesc,
                                                     const void* foundInf);

/*! @brief Execute single tensor Adam optimization and receive the result in a separate output
 * tensor.
 *
 * This function is equivalent to miopenTransformersAdam but receives the result in a separate
 * output tensor.
 * @see miopenTransformersAdamW
 * @see miopenFusedAdamWithOutput
 *
 * @code
 * // Execute Adam
 * miopenTransformersAdamWWithOutput(handle,
 *                                   paramInDesc,
 *                                   paramIn,
 *                                   paramOutDesc,
 *                                   paramOut,
 *                                   NULL,   // Unused paramOutFloat16 tensor because is not amp
 *                                   NULL,
 *                                   gradInDesc,
 *                                   gradIn,
 *                                   expAvgInDesc,
 *                                   expAvgIn,
 *                                   expAvgOutDesc,
 *                                   expAvgOut,
 *                                   expAvgInSqDesc,
 *                                   expAvgSqIn,
 *                                   expAvgSqOutDesc,
 *                                   expAvgSqOut,
 *                                   NULL,   // Unused stateStepIn tensor because use step int
 *                                   NULL,
 *                                   NULL,   // Unused stateStepOut tensor because use step int
 *                                   NULL,
 *                                   step,
 *                                   lr,
 *                                   beta1,
 *                                   beta2,
 *                                   weight_decay,
 *                                   eps,
 *                                   -1,     // step_size
 *                                   true,   // correct_bias
 *                                   NULL,   // Unused gradScale Tensor because not amp
 *                                   NULL,
 *                                   NULL,   // Unused foundInf Tensor because not amp
 *                                   NULL);
 *
 * // Execute Amp Adam
 * miopenTransformersAdamWWithOutput(handle,
 *                                   paramInDesc,
 *                                   paramIn,
 *                                   paramOutDesc,
 *                                   paramOut,
 *                                   paramOutFloat16Desc,  // optional in amp
 *                                   paramOutFloat16,
 *                                   gradInDesc,
 *                                   gradIn,
 *                                   expAvgInDesc,
 *                                   expAvgIn,
 *                                   expAvgOutDesc,
 *                                   expAvgOut,
 *                                   expAvgInSqDesc,
 *                                   expAvgSqIn,
 *                                   expAvgSqIn,
 *                                   expAvgSqOutDesc,
 *                                   expAvgSqOut,
 *                                   stateStepInDesc,
 *                                   stateStepIn,
 *                                   stateStepOutDesc,
 *                                   stateStepOut
 *                                   -1,   // Ignore step value because stateStep Tensor is used
 *                                   lr,
 *                                   beta1,
 *                                   beta2,
 *                                   weight_decay,
 *                                   eps,
 *                                   -1,   // step_size
 *                                   true, // correct_bias
 *                                   NULL, // Unused gradScale Tensor because not amp
 *                                   NULL,
 *                                   NULL, // Unused foundInf Tensor because not amp
 *                                   NULL);
 * @endcode
 *
 * @param handle              MIOpen handle (input)
 * @param paramInDesc         Tensor descriptor for the input parameter tensor (input)
 * @param paramIn             Input parameter tensor (input)
 * @param paramOutDesc        Tensor descriptor for the output parameter tensor (input)
 * @param paramOut            Output parameter tensor (output)
 * @param paramOutFloat16Desc Tensor descriptor for the output parameter tensor float16 (input,
 *                            optional)
 * @param paramOutFloat16     Output parameter tensor (output, optional)
 * @param gradInDesc          Tensor descriptor for the input gradient tensor (input)
 * @param gradIn              Input gradient tensor (input)
 * @param expAvgInDesc        Tensor descriptor for the input exponential moving average tensor
 *                            (input)
 * @param expAvgIn            Input exponential moving average tensor (input)
 * @param expAvgOutDesc       Tensor descriptor for the output exponential moving average tensor
 *                            (input)
 * @param expAvgOut           Output exponential moving average tensor (output)
 * @param expAvgSqInDesc      Tensor descriptor for the input exponential moving average squared
 *                            tensor (input)
 * @param expAvgSqIn          Input exponential moving average squared tensor (input)
 * @param expAvgSqOutDesc     Tensor descriptor for the output exponential moving average squared
 *                            tensor (input)
 * @param expAvgSqOut         Output exponential moving average squared tensor (output)
 * @param stateStepInDesc     Tensor descriptor for the input state step tensor (input, optional)
 * @param stateStepIn         Input state step tensor (input, optional)
 * @param stateStepOutDesc    Tensor descriptor for the output state step tensor (input, optional)
 * @param stateStepOut        Output state step tensor that stores the updated step value. (output,
 *                            optional)
 * @param state_step          Input state step, It is used when the step tensor is null. (input)
 * @param lr                  Learning rate (input)
 * @param beta1               Coefficient used for computing the first moment running average of
 *                            gradient (input)
 * @param beta2               Coefficient used for computing the second moment running average of
 *                            gradient (input)
 * @param weight_decay        Weight decay (input)
 * @param eps                 Term added to the denominator to improve numerical stability (input)
 * @param step_size           Pre-calculated step_size, used for performance enhancement (input)
 * @param correct_bias        Whether or not to correct bias in Adam (for instance, in Bert TF
 *                            repository they use False) (input)
 * @param gradScaleDesc       Tensor descriptor for the input grad scale tensor (input, optional)
 * @param gradScale           Input grad scale tensor (input, optional)
 * @param foundInfDesc        Tensor descriptor for the input found inf tensor (input, optional)
 * @param foundInf            Tensor indicating presence of inf or nan in gradients. If true, skips
 *                            operation and step update. (input, optional)
 * @return                    miopenStatus_t
 */
MIOPEN_EXPORT miopenStatus_t
miopenTransformersAdamWWithOutput(miopenHandle_t handle,
                                  const miopenTensorDescriptor_t paramInDesc,
                                  void* paramIn,
                                  const miopenTensorDescriptor_t paramOutDesc,
                                  void* paramOut,
                                  const miopenTensorDescriptor_t paramOutFloat16Desc,
                                  void* paramOutFloat16,
                                  const miopenTensorDescriptor_t gradInDesc,
                                  const void* gradIn,
                                  const miopenTensorDescriptor_t expAvgInDesc,
                                  void* expAvgIn,
                                  const miopenTensorDescriptor_t expAvgOutDesc,
                                  void* expAvgOut,
                                  const miopenTensorDescriptor_t expAvgSqInDesc,
                                  void* expAvgSqIn,
                                  const miopenTensorDescriptor_t expAvgSqOutDesc,
                                  void* expAvgSqOut,
                                  const miopenTensorDescriptor_t stateStepInDesc,
                                  void* stateStepIn,
                                  const miopenTensorDescriptor_t stateStepOutDesc,
                                  void* stateStepOut,
                                  const unsigned int state_step,
                                  const float lr,
                                  const float beta1,
                                  const float beta2,
                                  const float weight_decay,
                                  const float eps,
                                  const float step_size,
                                  const bool correct_bias,
                                  const miopenTensorDescriptor_t gradScaleDesc,
                                  const void* gradScale,
                                  const miopenTensorDescriptor_t foundInfDesc,
                                  const void* foundInf);

/** @} */
// CLOSEOUT SGD DOXYGEN GROUP
#endif // MIOPEN_BETA_API

#ifdef MIOPEN_BETA_API
// GetItem APIs
/** @addtogroup getitem
 *
 *  @{
 */
/*! @brief Helper function to query the minimum workspace size required by the getitem call
 *
 * @param [in]   handle                  MIOpen Handle
 * @param [in]   indexCount              Number of input tensor indexs
 * @param [in]   indexDescs              Tensor descriptor of input tensor indexs
 * @param [out]  sizeInBytes             Pointer to data to return the minimum workspace size
 * @return                        miopenStatus_t
 */
MIOPEN_EXPORT miopenStatus_t
miopenGetGetitemWorkspaceSize(miopenHandle_t handle,
                              uint32_t indexCount,
                              const miopenTensorDescriptor_t* indexDescs,
                              size_t* sizeInBytes);

/*! @brief Execute a getitem backward layer
 *
 * Backward of getitem for tensor indexing, slicing, masking.
 *
 * @param [in]   handle                  MIOpen handle
 * @param [in]   workspace               Address of the allocated workspace data
 * @param [in]   workspaceSizeInBytes    Size in bytes of the allocated workspace data
 * @param [in]   dyDesc                  Tensor descriptor of input tensor dy
 * @param [in]   dy                      Source data tensor dy
 * @param [in]   indexCount              Number of input tensor indexs
 * @param [in]   indexDescs              Tensor descriptor of input tensor indexs(All indexs same
 * size)
 * @param [in]   indexs                  Source data tensor indexs
 * @param [in]   dxDesc                  Tensor descriptor of output tensor dx
 * @param [out]  dx                      Data tensor dx(It must be initialized to 0)
 * @param [in]   errorDesc               Tensor descriptor of output tensor error
 * @param [out]  error                   Data tensor error(It must be initialized to 0)
 * @param [in]   dimCount                Number of dimensions
 * @param [in]   dims                    Dimensions
 * @param [in]   sliceCount              Number of slices
 * @param [in]   slices                  Slices
 * @param [in]   offset                  Offset of output tensor dx
 * @return                               miopenStatus_t
 */
MIOPEN_EXPORT miopenStatus_t miopenGetitemBackward(miopenHandle_t handle,
                                                   void* workspace,
                                                   size_t workspaceSizeInBytes,
                                                   const miopenTensorDescriptor_t dyDesc,
                                                   const void* dy,
                                                   uint32_t indexCount,
                                                   const miopenTensorDescriptor_t* indexDescs,
                                                   const void* const* indexs,
                                                   const miopenTensorDescriptor_t dxDesc,
                                                   void* dx,
                                                   const miopenTensorDescriptor_t errorDesc,
                                                   void* error,
                                                   uint32_t dimCount,
                                                   const int32_t* dims,
                                                   uint32_t sliceCount,
                                                   const int32_t* slices,
                                                   uint32_t offset);

/** @} */
// CLOSEOUT GETITEM DOXYGEN GROUP
#endif // MIOPEN_BETA_API

#ifdef MIOPEN_BETA_API
/** @addtogroup ReLU
 *
 *  @{
 */

/*! @brief Helper function to query the minimum workspace size required by the PReLU backward call
 *
 * @param handle                   MIOpen Handle (input)
 * @param inputDesc                Tensor descriptor for input tensor (input)
 * @param weightDesc               Tensor descriptor for weight tensor (input)
 * @param sizeInBytes              Pointer to data to return the minimum workspace size
 * @return                         miopenStatus_t
 */
MIOPEN_EXPORT miopenStatus_t
miopenGetPReLUBackwardWorkspaceSize(miopenHandle_t handle,
                                    miopenTensorDescriptor_t inputDesc,
                                    miopenTensorDescriptor_t weightDesc,
                                    size_t* sizeInBytes);

/*! @brief Execute a PReLU backward layer
 *
 * @param handle                   MIOpen handle (input)
 * @param workspace                Address of the allocated workspace data (input)
 * @param workspaceSizeInBytes     Size in bytes of the allocated workspace data (input)
 * @param inputDesc                Tensor descriptor for input tensor (input)
 * @param input                    Data tensor input (input)
 * @param weightDesc               Tensor descriptor for weight tensor (input)
 * @param weight                   Data tensor weight (input)
 * @param doutputDesc              Tensor descriptor for output gradient (input)
 * @param doutput                  Gradient of output (input)
 * @param dinputDesc               Tensor descriptor for input gradient (input)
 * @param dinput                   Gradient of input (output)
 * @param dweightDesc              Tensor descriptor for weight gradient (input)
 * @param dweight                  Gradient of weight (output)
 */
MIOPEN_EXPORT miopenStatus_t miopenPReLUBackward(miopenHandle_t handle,
                                                 void* workspace,
                                                 size_t workspaceSizeInBytes,
                                                 miopenTensorDescriptor_t inputDesc,
                                                 const void* input,
                                                 miopenTensorDescriptor_t weightDesc,
                                                 const void* weight,
                                                 miopenTensorDescriptor_t doutputDesc,
                                                 const void* doutput,
                                                 miopenTensorDescriptor_t dinputDesc,
                                                 void* dinput,
                                                 miopenTensorDescriptor_t dweightDesc,
                                                 void* dweight);

/** @} */
// CLOSEOUT RELU DOXYGEN GROUP
#endif // MIOPEN_BETA_API

#ifdef __cplusplus
}
#endif

#ifdef __clang__
#pragma clang diagnostic pop
#endif

#endif // MIOPEN_GUARD_MIOPEN_H_
=======
/*******************************************************************************
 *
 * MIT License
 *
 * Copyright (c) 2023 Advanced Micro Devices, Inc.
 *
 * Permission is hereby granted, free of charge, to any person obtaining a copy
 * of this software and associated documentation files (the "Software"), to deal
 * in the Software without restriction, including without limitation the rights
 * to use, copy, modify, merge, publish, distribute, sublicense, and/or sell
 * copies of the Software, and to permit persons to whom the Software is
 * furnished to do so, subject to the following conditions:
 *
 * The above copyright notice and this permission notice shall be included in all
 * copies or substantial portions of the Software.
 *
 * THE SOFTWARE IS PROVIDED "AS IS", WITHOUT WARRANTY OF ANY KIND, EXPRESS OR
 * IMPLIED, INCLUDING BUT NOT LIMITED TO THE WARRANTIES OF MERCHANTABILITY,
 * FITNESS FOR A PARTICULAR PURPOSE AND NONINFRINGEMENT. IN NO EVENT SHALL THE
 * AUTHORS OR COPYRIGHT HOLDERS BE LIABLE FOR ANY CLAIM, DAMAGES OR OTHER
 * LIABILITY, WHETHER IN AN ACTION OF CONTRACT, TORT OR OTHERWISE, ARISING FROM,
 * OUT OF OR IN CONNECTION WITH THE SOFTWARE OR THE USE OR OTHER DEALINGS IN THE
 * SOFTWARE.
 *
 *******************************************************************************/
#ifndef MIOPEN_GUARD_MIOPEN_H_
#define MIOPEN_GUARD_MIOPEN_H_

#ifdef __clang__
#pragma clang diagnostic push
#pragma clang diagnostic ignored "-Wextern-c-compat"
#endif

#include <stddef.h>
#include <stdbool.h>
#include <miopen/config.h>
#include <miopen/export.h>

#if MIOPEN_BACKEND_OPENCL
#define CL_TARGET_OPENCL_VERSION 120
#if defined(__APPLE__) || defined(__MACOSX)
#include <OpenCL/cl.h>
#else
#define CL_USE_DEPRECATED_OPENCL_1_2_APIS
#include <CL/cl.h>
#endif

#elif MIOPEN_BACKEND_HIP
#include <hip/hip_runtime_api.h>
#endif

/*
 * @defgroup convolutions
 * @defgroup pooling
 * @defgroup handle
 * @defgroup layernorm
 * @defgroup LRN
 * @defgroup batchnorm
 * @defgroup activation
 * @defgroup tensor
 * @defgroup softmax
 * @defgroup RNN
 * @defgroup fusion
 * @defgroup LossFunction
 * @defgroup TensorReduce
 * @defgroup find2
 * @defgroup ReduceExtreme
 * @defgroup groupnorm
 * @defgroup cat
 * @defgroup SGD
 * @defgroup getitem
 * @defgroup ReduceCalculation
 * @defgroup RotaryPositionalEmbeddings
 *
 */

/*! Constructs type name from a struct */
#define MIOPEN_DECLARE_OBJECT(name) \
    struct name                     \
    {                               \
    };                              \
    typedef struct name* name##_t;

#ifdef __cplusplus
extern "C" {
#endif

#if MIOPEN_BACKEND_OPENCL
typedef cl_command_queue miopenAcceleratorQueue_t;
#elif MIOPEN_BACKEND_HIP
typedef hipStream_t miopenAcceleratorQueue_t;
#endif

/*! @ingroup handle
 * @brief Creates the miopenHandle_t type
 */
MIOPEN_DECLARE_OBJECT(miopenHandle);

/** @addtogroup handle
 *
 *  @{
 */

/*! @enum miopenStatus_t
 * Error codes that are returned by all MIOpen API calls.
 */
typedef enum
{
    miopenStatusSuccess              = 0, /*!< No errors */
    miopenStatusNotInitialized       = 1, /*!< Data not initialized. */
    miopenStatusInvalidValue         = 2, /*!< Incorrect variable value. */
    miopenStatusBadParm              = 3, /*!< Incorrect parameter detected. */
    miopenStatusAllocFailed          = 4, /*!< Memory allocation error. */
    miopenStatusInternalError        = 5, /*!< MIOpen failure. */
    miopenStatusNotImplemented       = 6, /*!< Use of unimplemented feature. */
    miopenStatusUnknownError         = 7, /*!< Unknown error occurred. */
    miopenStatusUnsupportedOp        = 8, /*!< Unsupported operator for fusion. */
    miopenStatusGpuOperationsSkipped = 9, /*!< This is not an error. */
    miopenStatusVersionMismatch = 10, /*!< Version mismatch of the supplied binary data argment. */
} miopenStatus_t;

#ifdef MIOPEN_BETA_API
typedef enum
{
    miopenF8RoundingModeStandard   = 0,
    miopenF8RoundingModeStochastic = 1,
} miopenF8RoundingMode_t;
#endif

/*! @brief Get character string for an error code.
 *
 * A function which returns a NULL terminated character string of the error code.
 *
 * @param error  miopenStatus_t type error status (input)
 * @return       errorString
 */
MIOPEN_EXPORT const char* miopenGetErrorString(miopenStatus_t error);

/*! @brief Custom allocator function
 *
 * This function allow for user-defined custom allocator
 *
 * @param context     A pointer a context (input)
 * @param sizeBytes   Number of bytes to allocate (input)
 *
 */
typedef void* (*miopenAllocatorFunction)(void* context, size_t sizeBytes);

/*! @brief Custom deallocator function
 *
 * This function allow for user-defined custom deallocation function
 *
 * @param context     A pointer context (input)
 * @param memory      A pointer allocated memory (input)
 *
 */
typedef void (*miopenDeallocatorFunction)(void* context, void* memory);

/*! @brief Method to return version of MIOpen
 *
 * The output values of this call follow from the versioning
 * format major.minor.patch
 *
 * Pointers that are NULL will be ignored.
 *
 * @param major     Major version number (output)
 * @param minor     Minor version number (output)
 * @param patch     Patch version number (output)
 *
 * @return          miopenStatus_t
 */
MIOPEN_EXPORT miopenStatus_t miopenGetVersion(size_t* major, size_t* minor, size_t* patch);

/*! @brief Method to create the MIOpen handle object.
 *
 * This function creates a MIOpen handle. This is called at the very start to initialize the MIOpen
 * environment.
 * @param handle     A pointer to a MIOpen handle type (output)
 *
 * @return           miopenStatus_t
 */
MIOPEN_EXPORT miopenStatus_t miopenCreate(miopenHandle_t* handle);

/*! @brief Create a MIOpen handle with an accelerator stream.
 *
 * The HIP side uses a hipStream_t type for the stream, while OpenCL will use a
 * cl_command_queue.
 *
 * Create a handle with a previously created accelerator command queue.
 * @param handle     A pointer to a MIOpen handle type (output)
 * @param stream      An accelerator queue type (input)
 *
 * @return           miopenStatus_t
 */
MIOPEN_EXPORT miopenStatus_t miopenCreateWithStream(miopenHandle_t* handle,
                                                    miopenAcceleratorQueue_t stream);

/*! @brief Destroys the MIOpen handle.
 *
 * This is called when breaking down the MIOpen environment.
 * @param handle     MIOpen handle (input)
 * @return           miopenStatus_t
 */
MIOPEN_EXPORT miopenStatus_t miopenDestroy(miopenHandle_t handle);

/*! @brief Set accelerator command queue previously created
 *
 * Set a command queue for an accelerator device
 * @param handle     MIOpen handle (input)
 * @param streamID   An accelerator queue type (input)
 * @return           miopenStatus_t
 */
MIOPEN_EXPORT miopenStatus_t miopenSetStream(miopenHandle_t handle,
                                             miopenAcceleratorQueue_t streamID);

/*! @brief Get the previously created accelerator command queue
 *
 * Creates a command queue for an accelerator device
 * @param handle     MIOpen handle (input)
 * @param streamID   Pointer to a accelerator queue type (output)
 * @return           miopenStatus_t
 */
MIOPEN_EXPORT miopenStatus_t miopenGetStream(miopenHandle_t handle,
                                             miopenAcceleratorQueue_t* streamID);

/*! @brief Set allocator for previously created miopenHandle
 *
 * Set a command queue for an accelerator device
 * @param handle     MIOpen handle
 * @param allocator  A callback function MIOpen will use for internal memory allocations.
 *      The provided callback function should allocate device memory with requested size
 *      and return a pointer to this memory.
 *      Passing 0 will restore the default MIOpen allocator and deallocator.
 * @param deallocator  A callback function MIOpen will use to for internal memory deallocation.
 *      The provided callback function should free the specified memory pointer
 * @param allocatorContext  User-specified pointer which is passed to \p allocator and \p
 * deallocator
 *      This allows the callback function to access state set by the caller to this function,
 *      for example a stateful heap allocator or a c++ class.
 * @return           miopenStatus_t
 */
MIOPEN_EXPORT miopenStatus_t miopenSetAllocator(miopenHandle_t handle,
                                                miopenAllocatorFunction allocator,
                                                miopenDeallocatorFunction deallocator,
                                                void* allocatorContext);

/*! @brief Get time for last kernel launched
 *
 * This function is used only when profiling mode has been enabled.
 * Kernel timings are based on the MIOpen handle and is not thread-safe.
 * In order to use multi-threaded profiling, create an MIOpen handle for each
 * concurrent thread.
 *
 * @param handle     MIOpen handle (input)
 * @param time       Pointer to a float type to contain kernel time in milliseconds (output)
 * @return           miopenStatus_t
 */
MIOPEN_EXPORT miopenStatus_t miopenGetKernelTime(miopenHandle_t handle, float* time);

/*! @brief Enable profiling to retrieve kernel time
 *
 * Enable or disable kernel profiling. This profiling is only for kernel time.
 * @param handle     MIOpen handle (input)
 * @param enable     Boolean to toggle profiling (input)
 * @return           miopenStatus_t
 */
MIOPEN_EXPORT miopenStatus_t miopenEnableProfiling(miopenHandle_t handle, bool enable);
/** @} */
// CLOSEOUT HANDLE DOXYGEN GROUP

/*! @ingroup fusion
 * @brief Creates the miopenFusionOpDescriptor_t type
 *
 * Fusion Operator Descriptor contains the meta-data associated with an operator
 * to be fused in a compute graph
 *
 */
MIOPEN_DECLARE_OBJECT(miopenFusionOpDescriptor);

/*! @ingroup tensor
 * @brief Creates the miopenTensorDescriptor_t type
 *
 * Tensor descriptor is an object that allows the user to specify a layer's size for each
 * dimension and dimension strides.
 *
 */
MIOPEN_DECLARE_OBJECT(miopenTensorDescriptor);

/*! @ingroup tensor
 * @brief Creates the miopenSeqTensorDescriptor_t type
 *
 * SeqTensor descriptor is an object that allows the user to specify tensor with sequence dimension.
 *
 */
MIOPEN_DECLARE_OBJECT(miopenSeqTensorDescriptor);

/*! @ingroup convolutions
 * @brief Creates the miopenConvolutionDescriptor_t type
 *
 * Convolution descriptor is an object that allows the user to specify a layer's padding, stride,
 * and dilation of the convolutional filter. Parameters must all be non-negative.
 *
 */
MIOPEN_DECLARE_OBJECT(miopenConvolutionDescriptor);

/*! @ingroup pooling
 * @brief Creates the miopenPoolingDescriptor_t type
 *
 * Pooling descriptor is an object that allows the user to specify the dimension sizes of the
 * pooling windows, paddings, strides, and pooling mode.
 *
 */
MIOPEN_DECLARE_OBJECT(miopenPoolingDescriptor);

/*! @ingroup LRN
 *  @brief Creates the miopenLRNDescriptor_t type
 *
 * LRN descriptor is an object that allows the user to specify the LRN mode, the number of elements
 * in the normalization window, and the LRN k-parameter.
 *
 */
MIOPEN_DECLARE_OBJECT(miopenLRNDescriptor);

/*! @ingroup activation
 * @brief Creates the miopenActivationDescriptor_t type
 *
 * Activation descriptor is an object that allows the user to specify the activation mode.
 *
 */
MIOPEN_DECLARE_OBJECT(miopenActivationDescriptor);

/*! @ingroup RNN
 * @brief Creates the miopenRNNDescriptor_t type
 */
MIOPEN_DECLARE_OBJECT(miopenRNNDescriptor);

/*! @ingroup LossFunction
 * @brief Creates the miopenCTCLossDescriptor_t type
 */
MIOPEN_DECLARE_OBJECT(miopenCTCLossDescriptor);

/*! @ingroup Dropout
 * @brief Creates the miopenDropoutDescriptor_t type
 */
MIOPEN_DECLARE_OBJECT(miopenDropoutDescriptor);

/*! @ingroup TensorReduce
 * @brief Creates the miopenReduceTensorDescriptor_t type
 */
MIOPEN_DECLARE_OBJECT(miopenReduceTensorDescriptor);

/*! @ingroup mha
 * @brief Creates the miopenMhaDescriptor_t type
 */
MIOPEN_DECLARE_OBJECT(miopenMhaDescriptor);

/*! @ingroup softmax
 * @brief Creates the miopenSoftmaxDescriptor_t type
 */
MIOPEN_DECLARE_OBJECT(miopenSoftmaxDescriptor);

/*! @ingroup tensor
 * @enum miopenDataType_t
 * MIOpen floating point datatypes. Both 32-bit and 16-bit floats are supported in MIOpen.
 */
typedef enum
{
    miopenHalf  = 0, /*!< 16-bit floating point (Fully supported) */
    miopenFloat = 1, /*!< 32-bit floating point (Fully supported) */
    miopenInt32 = 2, /*!< 32-bit integer (Partially supported) */
    miopenInt8  = 3, /*!< 8-bit integer (Partially supported) */
    // miopenInt8x4   = 4, /*!< Pack of 4x Int8 in NCHW_VECT_C format (Support discontinued) */
    miopenBFloat16 = 5, /*!< 16-bit binary floating point (8-bit exponent, 7-bit fraction)
                           (Partially supported) */
    miopenDouble = 6,   /*!< 64-bit floating point (Partially supported) */
#ifdef MIOPEN_BETA_API
    miopenFloat8  = 7,
    miopenBFloat8 = 8,
#else
// miopenReserved1 = 7,
// miopenReserved2 = 8,
#endif
    miopenInt64 = 9,
} miopenDataType_t;

/*! @ingroup tensor
 * @enum miopenTensorLayout_t
 * Tensor layouts supported by MIOpen.
 * miopenTensorCHWNc4 and miopenTensorCHWNc8 layout only support weight tensor.
 */
typedef enum
{
    miopenTensorNCHW   = 0, /*!< NCHW memory layout (Fully supported) */
    miopenTensorNHWC   = 1, /*!< NHWC memory layout (Fully supported) */
    miopenTensorCHWN   = 2, /*!< CHWN memory layout (Not supported) */
    miopenTensorNCHWc4 = 3, /*!< NCHWc4 memory layout (Partially supported) */
    miopenTensorNCHWc8 = 4, /*!< NCHWc8 memory layout (Partially supported) */
    miopenTensorCHWNc4 = 5, /*!< CHWNc4 memory layout (Partially supported) */
    miopenTensorCHWNc8 = 6, /*!< CHWNc8 memory layout (Partially supported) */
    miopenTensorNCDHW  = 7, /*!< NCDHW memory layout (Fully supported) */
    miopenTensorNDHWC  = 8, /*!< NCDHW memory layout (Fully supported) */
} miopenTensorLayout_t;

/*! @ingroup pooling
 * @enum miopenIndexType_t
 * MIOpen index datatypes.
 */
typedef enum
{
    miopenIndexUint8  = 0, /*!<  8-bit unsigned */
    miopenIndexUint16 = 1, /*!< 16-bit unsigned */
    miopenIndexUint32 = 2, /*!< 32-bit unsigned */
    miopenIndexUint64 = 3, /*!< 64-bit unsigned */
} miopenIndexType_t;

/*! @ingroup tensor
 * @enum miopenTensorOp_t
 * Element-wise tensor operation modes
 */
typedef enum
{
    miopenTensorOpAdd = 0, /*!< Add tensors element-wise */
    miopenTensorOpMul = 1, /*!< Multiply two tensors element-wise */
    miopenTensorOpMin = 2, /*!< Minimum of tensor element pairs */
    miopenTensorOpMax = 3, /*!< Maximum of tensor element pairs */
} miopenTensorOp_t;

/*! @ingroup convolutions
 *  @enum miopenConvolutionMode_t
 * Convolution mode selection for convolution layer preference.
 */
typedef enum
{
    miopenConvolution = 0, /*!< Cross-Correlation convolution */
    miopenTranspose   = 1, /*!< Transpose convolutions -- deconvolution */
    miopenGroupConv   = 2, /*!< Deprecated Group convolution legacy, ToBe Removed */
    miopenDepthwise   = 3, /*!< Deprecated Depthwise convolution legacy, ToBe Removed */
} miopenConvolutionMode_t;

/*! @ingroup padding
 *  @enum miopenPaddingMode_t
 * Padding mode selection for convolution/Pooling layer preference
 */
typedef enum
{
    miopenPaddingDefault = 0, /*!< MIOPEN Default Padding */
    miopenPaddingSame    = 1, /*!< Tensorflow SAME Padding */
    miopenPaddingValid   = 2, /*!< Tensorflow VALID Padding */
} miopenPaddingMode_t;

/*! @ingroup pooling
 * @enum miopenPoolingMode_t
 * Pooling layer mode
 */
typedef enum
{
    miopenPoolingMax              = 0, /*!< Maximum pooling */
    miopenPoolingAverage          = 1, /*!< Average pooling */
    miopenPoolingAverageInclusive = 2, /*!< Inclusive Average pooling */
} miopenPoolingMode_t;

/*! @ingroup pooling
 * @enum miopenPoolingWorkspaceIndexMode_t
 * Pooling layer workspace index mode. miopenPoolingWorkspaceIndexMask mode records indices
 * indicating the max values' positions in the filter/mask. miopenPoolingWorkspaceIndexImage mode
 * records indices indicating the max values' positions in the image.
 */
typedef enum
{
    miopenPoolingWorkspaceIndexMask  = 0, /*!< Use mask indices, 2D pooling only */
    miopenPoolingWorkspaceIndexImage = 1, /*!< Use image indices */
} miopenPoolingWorkspaceIndexMode_t;

/*! @ingroup LRN
 * @enum miopenLRNMode_t
 * Local Response Normalization layer mode
 */
typedef enum
{
    miopenLRNWithinChannel = 0, /*!< Channel independent */
    miopenLRNCrossChannel  = 1, /*!< Cross Channel */
} miopenLRNMode_t;
#ifdef MIOPEN_BETA_API
/*! @ingroup layernorm
 * @enum miopenNormMode_t
 * LayerNorm mode
 */
typedef enum
{
    MIOPEN_ELEMENTWISE_AFFINE = 0, /*!< initialized to ones for weights and zeros for biases */
    MIOPEN_WEIGHT_BIAS =
        1, /*!< learnable weights and biases of the module of shape normalized_shape */
    MIOPEN_ELEMENTWISE_AFFINE_FUSED_ADD =
        2, /*!< initialized to ones for weights and zeros for biases in addlayernorm */
    MIOPEN_WEIGHT_BIAS_FUSED_ADD = 3, /*!< learnable weights and biases of the module of shape
                                         normalized_shape in addlayernorm */
    MIOPEN_ELEMENTWISE_AFFINE_T5 =
        4, /*!< initialized to ones for weights and zeros for biases in t5layernorm */
    MIOPEN_WEIGHT_BIAS_T5 = 5, /*!< learnable weights and biases of the module of shape
                                  normalized_shape in t5layernorm */
} miopenNormMode_t;
#endif
/*! @ingroup batchnorm
 * @enum miopenBatchNormMode_t
 * Batch Normalization layer mode
 */
typedef enum
{
    miopenBNPerActivation = 0, /*!< Element-wise normalization for fully connected layer */
    miopenBNSpatial       = 1, /*!< Mini-batch spatial normalization for convolutional layers */
} miopenBatchNormMode_t;

/*! @ingroup activation
 * @enum miopenActivationMode_t
 * Activation layer modes
 */
typedef enum
{
    miopenActivationPASTHRU  = 0, /*!< No activation, pass through the data */
    miopenActivationLOGISTIC = 1, /*!< Sigmoid function: \f$1 / (1 + e^{-x})\f$ */
    miopenActivationTANH     = 2, /*!< Tanh activation \f$ \beta * tanh( \alpha * x) \f$ */
    miopenActivationRELU     = 3, /*!< Rectified Linear Unit \f$ max(0, x) \f$ */
    miopenActivationSOFTRELU = 4, /*!< \f$log(1 + e^x)\f$ */
    miopenActivationABS      = 5, /*!< Absolute value \f$abs(x)\f$ */
    miopenActivationPOWER = 6, /*!< Scaled and shifted power \f$(\alpha + \beta * x)^{gamma}\f$ */
    miopenActivationCLIPPEDRELU =
        7, /*!< Clipped Rectified Linear Unit \f$ min(\alpha, max(0,x)) \f$ */
    miopenActivationLEAKYRELU =
        8, /*!< Leaky Rectified Linear Unit \f$ \alpha * x | x <= 0; x | x > 0 \f$ */
    miopenActivationELU =
        9, /*!< Exponential Rectified Linear Unit \f$ \alpha * (e^{x} - 1) | x <= 0; x | x > 0 \f$
            */
} miopenActivationMode_t;

/*! @ingroup softmax
 * @enum miopenSoftmaxAlgorithm_t
 * Softmax implementation algorithms
 */
typedef enum
{
    MIOPEN_SOFTMAX_FAST     = 0, /*!< straightforward softmax */
    MIOPEN_SOFTMAX_ACCURATE = 1, /*!< scaled softmax by maximum value in input domain */
    MIOPEN_SOFTMAX_LOG      = 2, /*!< log softmax */
} miopenSoftmaxAlgorithm_t;

/*! @ingroup softmax
 * @enum miopenSoftmaxMode_t
 * Softmax modes
 */
typedef enum
{
    MIOPEN_SOFTMAX_MODE_INSTANCE = 0, /*!< compute per image (N) across C, H, W */
    MIOPEN_SOFTMAX_MODE_CHANNEL =
        1, /*!< compute per spatial location (H, W) per image (N) across C */
} miopenSoftmaxMode_t;

/*! @ingroup TensorReduce
 * @brief Version of TensorReduce API. Applications may use it to ensure
 * backward compatibility with older library versions.
 *
 * - 0 or undefined - Initial API. Supported operations: ADD, MIN, MIN, MAX.
 * - 1 - Added AMAX, AVG, NORM1, NORM2 ops.
 */
#define MIOPEN_API_VERSION_REDUCE_TENSOR 1

/*! @ingroup TensorReduce
 * @enum miopenReduceTensorOp_t
 * Tensor Reduction operation types
 */
typedef enum
{
    MIOPEN_REDUCE_TENSOR_ADD = 0, /*!< the operation is adding the values of the reduced elements */
    MIOPEN_REDUCE_TENSOR_MUL =
        1, /*!< the operation is multiplying the values of the reduced elements */
    MIOPEN_REDUCE_TENSOR_MIN =
        2, /*!< the operation is getting the minimum value of the reduced elements */
    MIOPEN_REDUCE_TENSOR_MAX =
        3, /*!< the operation is getting the maximum value of the reduced elements */
    MIOPEN_REDUCE_TENSOR_AMAX =
        4, /*!< the operation is getting the maximum absolute value of the reduced elements */
    MIOPEN_REDUCE_TENSOR_AVG =
        5, /*!< the operation is getting the averaged value of the reduced elements */
    MIOPEN_REDUCE_TENSOR_NORM1 =
        6, /*!< the operation is adding the absolute values of the reduced elements */
    MIOPEN_REDUCE_TENSOR_NORM2 = 7, /*!< the operation is getting the square root of the sum of
                                     squares of the reduced elements */
    // MIOPEN_REDUCE_TENSOR_MUL_NO_ZEROS =
    //    8, /*!< the operation is same as MUL, but does not have the zero values considered */
} miopenReduceTensorOp_t;

/*! @ingroup TensorReduce
 * @enum miopenReduceTensorOp_t
 * Nan numbers propagation modes
 */
typedef enum
{
    MIOPEN_NOT_PROPAGATE_NAN = 0, /*!< does not propagate Nan number */
    MIOPEN_PROPAGATE_NAN     = 1, /*!< propagate the Nan number by the Reduction operation */
} miopenNanPropagation_t;

/*! @ingroup TensorReduce
 * @enum miopenReduceTensorIndices_t
 * Reduction Indices computation modes
 */
typedef enum
{
    MIOPEN_REDUCE_TENSOR_NO_INDICES        = 0, /*!< Does not compuate indices */
    MIOPEN_REDUCE_TENSOR_FLATTENED_INDICES = 1, /*!< Compute the relative, flatted indices */
} miopenReduceTensorIndices_t;

/*! @ingroup TensorReduce
 * @enum miopenIndicesType_t
 * Reduction Indices types
 */
typedef enum
{
    MIOPEN_32BIT_INDICES = 0, /*!< 32-bit unsigned integer indices */
    MIOPEN_64BIT_INDICES = 1, /*!< 64-bit unsigned integer indices */
    MIOPEN_16BIT_INDICES = 2, /*!< 16-bit unsigned integer indices */
    MIOPEN_8BIT_INDICES  = 3, /*!< 8-bit unsigned integer indices */
} miopenIndicesType_t;

/*! @ingroup convolutions
 *  @enum miopenConvolutionAttrib_t
 * Attribute for convolution descriptor, used for alternating the convolution behavior
 */
typedef enum
{
    MIOPEN_CONVOLUTION_ATTRIB_FP16_ALT_IMPL =
        0, /*!< Use alternative fp16 implementation.
            Only supported for gfx90a; has no effect for other targets.
            0 - disabled, 1 - enabled, -1 or unset - default (F0B1W1) >*/
    MIOPEN_CONVOLUTION_ATTRIB_DETERMINISTIC =
        1, /*!< Restrict MIOpen convolutions to kernels which produce numerically deterministic
              results. 0 - disabled (default), 1 - enabled >*/
#ifdef MIOPEN_BETA_API
    MIOPEN_CONVOLUTION_ATTRIB_FP8_ROUNDING_MODE =
        2, /*!<Specifies the rounding mode for the 8-bit floating data types. Currently, two
              rounding modes are supported miopenF8RoundingModeStandard and
              miopenF8RoundingModeStochastic. These are listed as part of the miopenF8RoundingMode_t
              enum.>*/
#else
// miopenReserved1 = 2,
#endif
} miopenConvolutionAttrib_t;

/** @addtogroup tensor
 *
 *  @{
 */

/*! @brief Create a Tensor Descriptor
 *
 * API for creating an uninitialized tensor descriptor.
 * @param tensorDesc Pointer to a tensor descriptor type (output)
 * @return           miopenStatus_t
 */
MIOPEN_EXPORT miopenStatus_t miopenCreateTensorDescriptor(miopenTensorDescriptor_t* tensorDesc);

/*! @brief Set shape of 4D tensor
 *
 * Interface for setting 4-D tensor shape. MIOpen currently implements NCHW and NHWC layout.
 *
 * @param tensorDesc Tensor descriptor (input/output)
 * @param dataType   MIOpen datatype (input)
 * @param n          Mini-batch size (input)
 * @param c          Number of channels (input)
 * @param h          Data height dimension size (input)
 * @param w          Data width dimension size (input)
 * @return           miopenStatus_t
 */
MIOPEN_EXPORT miopenStatus_t miopenSet4dTensorDescriptor(
    miopenTensorDescriptor_t tensorDesc, miopenDataType_t dataType, int n, int c, int h, int w);

/*! @brief Set shape of ND tensor with specific layout
 *
 * Interface for setting N-D packed tensor shape. This interface support NHWC, NCHW, NCHWc*, CHWNc*
 * @param tensorDesc   Tensor descriptor (input/output)
 * @param dataType     MIOpen datatype (input)
 * @param tensorLayout Tensor layout (input)
 * @param lens         Tensor dimensions (input)
 * @param num_lens     Tensor dimension size (input)
 * @return             miopenStatus_t
 */
MIOPEN_EXPORT miopenStatus_t
miopenSetNdTensorDescriptorWithLayout(miopenTensorDescriptor_t tensorDesc,
                                      miopenDataType_t dataType,
                                      miopenTensorLayout_t tensorLayout,
                                      const int* lens,
                                      int num_lens);
/*! @brief Set shape and stride of 4D tensor
 *
 * Interface for setting 4-D tensor shape and stride. It allows to create the non-packed tensor.
 * A non-packed tensor refers to the tensor where the elements are not compressed or packed in any
 * specific way. Each element in the tensor is stored individually, and there is no special
 * compression applied to the storage.
 *
 * @param tensorDesc Tensor descriptor (input/output)
 * @param dataType   MIOpen datatype (input)
 * @param n          Mini-batch size (input)
 * @param c          Number of channels (input)
 * @param h          Data height dimension size (input)
 * @param w          Data width dimension size (input)
 * @param nStride    Mini-batch dimension stride (input)
 * @param cStride    Channel dimension stride (input)
 * @param hStride    Height dimension stride (input)
 * @param wStride    Width dimension stride (input)
 * @return           miopenStatus_t
 */
MIOPEN_EXPORT miopenStatus_t miopenSet4dTensorDescriptorEx(miopenTensorDescriptor_t tensorDesc,
                                                           miopenDataType_t dataType,
                                                           int n,
                                                           int c,
                                                           int h,
                                                           int w,
                                                           int nStride,
                                                           int cStride,
                                                           int hStride,
                                                           int wStride);

/*! @brief Get the details of the tensor descriptor
 *
 * Interface to query the 4-D tensor shape.
 *
 * @param tensorDesc Tensor descriptor (input)
 * @param dataType   MIOpen datatype (output)
 * @param n          Mini-batch size (output)
 * @param c          Number of channels (output)
 * @param h          Data height dimension size (output)
 * @param w          Data width dimension size (output)
 * @param nStride    Mini-batch dimension stride (output)
 * @param cStride    Channel dimension stride (output)
 * @param hStride    Height dimension stride (output)
 * @param wStride    Width dimension stride (output)
 * @return           miopenStatus_t
 */
MIOPEN_EXPORT miopenStatus_t miopenGet4dTensorDescriptor(miopenTensorDescriptor_t tensorDesc,
                                                         miopenDataType_t* dataType,
                                                         int* n,
                                                         int* c,
                                                         int* h,
                                                         int* w,
                                                         int* nStride,
                                                         int* cStride,
                                                         int* hStride,
                                                         int* wStride);

/*! @brief Set shape of N-dimensional tensor
 *
 * Interface for setting non-packed tensor shape.
 * @param tensorDesc   Tensor descriptor (input/output)
 * @param dataType     MIOpen datatype (input)
 * @param nbDims       Number of dimensions in the dimsA array (input)
 * @param dimsA        Array containing the size of dimensions (input)
 * @param stridesA     Array containing the size of stride (input)
 * @return             miopenStatus_t
 */
MIOPEN_EXPORT miopenStatus_t miopenSetTensorDescriptor(miopenTensorDescriptor_t tensorDesc,
                                                       miopenDataType_t dataType,
                                                       int nbDims,
                                                       const int* dimsA,
                                                       const int* stridesA);

#ifdef MIOPEN_BETA_API
/*! @copydoc miopenSetTensorDescriptor()
 */
MIOPEN_EXPORT miopenStatus_t miopenSetTensorDescriptorV2(miopenTensorDescriptor_t tensorDesc,
                                                         miopenDataType_t dataType,
                                                         int nbDims,
                                                         const size_t* dimsA,
                                                         const size_t* stridesA);
#endif

#ifdef MIOPEN_BETA_API
/*! @brief Set the tensor cast type
 *
 *  For tensors where the cast_type attribute is set, the tensor elements would be converted to the
 * target type before the target operation is applied. Currently, only supported for convolution
 * operations targeting the FP8 datatype
 *
 *  @param tensorDesc Tensor descriptor type (input)
 *  @param cast_type  MIOpen datatype (input)
 */
MIOPEN_EXPORT miopenStatus_t miopenSetTensorCastType(miopenTensorDescriptor_t tensorDesc,
                                                     miopenDataType_t cast_type);
#endif

/*! @brief Set shape of N-dimensional tensor
 *
 * Interface for querying tensor size. MIOpen has support for 1, 2, 3, 4, 5 dimensional tensor of
 * layout.
 * @param tensorDesc   Tensor descriptor (input)
 * @param size         number of elements in tensor described by the descriptor (output)
 * @return             miopenStatus_t
 */
MIOPEN_EXPORT miopenStatus_t miopenGetTensorDescriptorSize(miopenTensorDescriptor_t tensorDesc,
                                                           int* size);

/*! @brief Get the details of the N-dimensional tensor descriptor.
 *
 * @param tensorDesc Tensor descriptor (input)
 * @param dataType   MIOpen datatype (output)
 * @param dimsA      Array containing the size of dimensions (output)
 * @param stridesA   Array containing the size of stride (output)
 * @return           miopenStatus_t
 */
MIOPEN_EXPORT miopenStatus_t miopenGetTensorDescriptor(miopenTensorDescriptor_t tensorDesc,
                                                       miopenDataType_t* dataType,
                                                       int* dimsA,
                                                       int* stridesA);

/*! @brief Destroys the tensor descriptor
 *
 * @param tensorDesc Tensor descriptor (input)
 * @return           miopenStatus_t
 */
MIOPEN_EXPORT miopenStatus_t miopenDestroyTensorDescriptor(miopenTensorDescriptor_t tensorDesc);

/*! @brief Create a Tensor Descriptor for sequence data
 *
 * API for creating an uninitialized sequence data tensor descriptor.
 * @param tensorDesc Pointer to a sequence data tensor descriptor type (output)
 * @return           miopenStatus_t
 */
MIOPEN_EXPORT miopenStatus_t
miopenCreateSeqTensorDescriptor(miopenSeqTensorDescriptor_t* tensorDesc);

/*! @brief Destroys the sequence data tensor descriptor
 *
 * @param tensorDesc Tensor descriptor (input)
 * @return           miopenStatus_t
 */
MIOPEN_EXPORT miopenStatus_t
miopenDestroySeqTensorDescriptor(miopenSeqTensorDescriptor_t tensorDesc);

/*! @brief Execute element-wise tensor operations
 *
 * This function implements: \f$ C = op ( alpha1[0] * A, alpha2[0] * B ) + beta[0] * C \f$
 *
 * For Forward Bias one can also use, miopenConvolutionForwardBias()
 *
 * @param handle     MIOpen handle (input)
 * @param tensorOp   Operation from miopenTensorOp_t (input)
 * @param alpha1     Tensor A's floating point scaling factor, allocated on the host (input)
 * @param aDesc      Tensor descriptor for tensor A (input)
 * @param A          Tensor A (input)
 * @param alpha2     Tensor B's floating point scaling factor, allocated on the host (input)
 * @param bDesc      Tensor descriptor for tensor B (input)
 * @param B          Tensor B (input)
 * @param beta       Tensor C's floating point scaling factor, allocated on the host (input)
 * @param cDesc      Tensor descriptor for tensor C (input)
 * @param C          Tensor C (input and output)
 * @return           miopenStatus_t
 */
MIOPEN_EXPORT miopenStatus_t miopenOpTensor(miopenHandle_t handle,
                                            miopenTensorOp_t tensorOp,
                                            const void* alpha1,
                                            const miopenTensorDescriptor_t aDesc,
                                            const void* A,
                                            const void* alpha2,
                                            const miopenTensorDescriptor_t bDesc,
                                            const void* B,
                                            const void* beta,
                                            const miopenTensorDescriptor_t cDesc,
                                            void* C);

/*! @brief Fills a tensor with a single value.
 *
 * Supported datatypes are fp32, fp16, and bfp16
 *
 * @param handle     MIOpen handle (input)
 * @param yDesc      Tensor descriptor for tensor y (input)
 * @param y          Tensor y (input)
 * @param alpha      Pointer to fill value (input)
 * @return           miopenStatus_t
 */
MIOPEN_EXPORT miopenStatus_t miopenSetTensor(miopenHandle_t handle,
                                             const miopenTensorDescriptor_t yDesc,
                                             void* y,
                                             const void* alpha);

/*! @brief Scales all elements in a tensor by a single value.
 *
 * Supported datatypes are fp32 and fp16
 *
 * @param handle     MIOpen handle (input)
 * @param yDesc      Tensor descriptor for tensor y (input)
 * @param y          Tensor y (input and output)
 * @param alpha      Floating point scaling factor, allocated on the host (input)
 * @return           miopenStatus_t
 */
MIOPEN_EXPORT miopenStatus_t miopenScaleTensor(miopenHandle_t handle,
                                               const miopenTensorDescriptor_t yDesc,
                                               void* y,
                                               const void* alpha);

/*! @brief Returns number of bytes associated with tensor descriptor
 *
 * @param tensorDesc Tensor descriptor (input)
 * @param numBytes   Number of bytes associated with tensor descriptor (output)
 * @return           miopenStatus_t
 */
MIOPEN_EXPORT miopenStatus_t miopenGetTensorNumBytes(miopenTensorDescriptor_t tensorDesc,
                                                     size_t* numBytes);

/*! @brief Copies one tensor to another tensor with a different layout/scale.
 *
 * This function implements:
 * 1. \f$ Y = alpha * X + beta * Y \f$ for fp32 and fp16 datatype
 * 2. Vectorize/de-vectorize along channel dimension C for int8 datatype
 *
 * Currently this is used for transforming from int8 to int8x4 vector datatypes
 *
 * @param handle     MIOpen handle (input)
 * @param alpha      Floating point scaling factor, allocated on the host (input)
 * @param xDesc      Source Tensor descriptor for tensor x (input)
 * @param x          Source Tensor x (input)
 * @param beta       Floating point scaling factor, allocated on the host (input)
 * @param yDesc      Destination Tensor descriptor for tensor y (input)
 * @param y          Destination Tensor y (output)
 * @return           miopenStatus_t
 */
MIOPEN_EXPORT miopenStatus_t miopenTransformTensor(miopenHandle_t handle,
                                                   const void* alpha,
                                                   const miopenTensorDescriptor_t xDesc,
                                                   const void* x,
                                                   const void* beta,
                                                   const miopenTensorDescriptor_t yDesc,
                                                   void* y);

/** @} */
// CLOSEOUT TENSOR DOXYGEN GROUP

/** @addtogroup convolutions
 *
 *  @{
 */

/*! @brief Creates a convolution layer descriptor
 *
 * @param convDesc   Convolution layer descriptor
 * @return           miopenStatus_t
 */
MIOPEN_EXPORT miopenStatus_t
miopenCreateConvolutionDescriptor(miopenConvolutionDescriptor_t* convDesc);

/*! @brief Creates a 2-D convolution layer descriptor
 *
 * For group/depthwise convolution dilation height and width, only a dilation value of 1 is
 * supported.
 *
 * @param convDesc   Convolution layer descriptor (output)
 * @param c_mode     Convolutional mode (input)
 * @param pad_h      Height input data padding (input)
 * @param pad_w      Width input data padding (input)
 * @param stride_h   Stride for the height of input data (input)
 * @param stride_w   Stride for the width of input data (input)
 * @param dilation_h Dilation height (input)
 * @param dilation_w Dilation width (input)
 * @return           miopenStatus_t
 */
MIOPEN_EXPORT miopenStatus_t miopenInitConvolutionDescriptor(miopenConvolutionDescriptor_t convDesc,
                                                             miopenConvolutionMode_t c_mode,
                                                             int pad_h,
                                                             int pad_w,
                                                             int stride_h,
                                                             int stride_w,
                                                             int dilation_h,
                                                             int dilation_w);

/*! @brief Creates a N-dimensional convolution layer descriptor
 *
 * @param convDesc      Convolution layer descriptor (output)
 * @param spatialDim    Convolutional spatial dimension (input)
 * @param padA          Array of input data padding (input)
 * @param strideA       Array of convolution stride (input)
 * @param dilationA     Array of convolution dilation (input)
 * @param c_mode        Convolutional mode (input)
 * @return              miopenStatus_t
 */
MIOPEN_EXPORT miopenStatus_t
miopenInitConvolutionNdDescriptor(miopenConvolutionDescriptor_t convDesc,
                                  int spatialDim,
                                  const int* padA,
                                  const int* strideA,
                                  const int* dilationA,
                                  miopenConvolutionMode_t c_mode);

/*! @brief Retrieves the spatial dimension of a convolution layer descriptor
 *
 * @param convDesc              Convolution layer descriptor (input)
 * @param spatialDim            Spatial dimension of convolution descriptor (output)
 * @return                      miopenStatus_t
 */
MIOPEN_EXPORT miopenStatus_t miopenGetConvolutionSpatialDim(miopenConvolutionDescriptor_t convDesc,
                                                            int* spatialDim);

/*! @brief Retrieves a 2-D convolution layer descriptor's details
 *
 * For group/depthwise convolution dilation height and width, only a dilation value of 1 is
 * supported.
 *
 * @param convDesc   Convolution layer descriptor (input)
 * @param c_mode     Convolutional mode (output)
 * @param pad_h      Height input data padding (output)
 * @param pad_w      Width input data padding (output)
 * @param stride_h   Stride for the height of input data (output)
 * @param stride_w   Stride for the width of input data (output)
 * @param dilation_h Dilation height (output)
 * @param dilation_w Dilation width (output)
 * @return           miopenStatus_t
 */
MIOPEN_EXPORT miopenStatus_t miopenGetConvolutionDescriptor(miopenConvolutionDescriptor_t convDesc,
                                                            miopenConvolutionMode_t* c_mode,
                                                            int* pad_h,
                                                            int* pad_w,
                                                            int* stride_h,
                                                            int* stride_w,
                                                            int* dilation_h,
                                                            int* dilation_w);

/*! @brief Retrieves a N-dimensional convolution layer descriptor's details
 *
 * @param convDesc               Convolution layer descriptor (input)
 * @param requestedSpatialDim    Expected convolution spatial dimension (intput)
 * @param spatialDim             Convolutional spatial dimension (output)
 * @param padA                   Array of input data padding (output)
 * @param strideA                Array of convolution stride (output)
 * @param dilationA              Array of convolution dilation (output)
 * @param c_mode                 Convolutional mode (output)
 * @return                       miopenStatus_t
 */
MIOPEN_EXPORT miopenStatus_t
miopenGetConvolutionNdDescriptor(miopenConvolutionDescriptor_t convDesc,
                                 int requestedSpatialDim,
                                 int* spatialDim,
                                 int* padA,
                                 int* strideA,
                                 int* dilationA,
                                 miopenConvolutionMode_t* c_mode);

/*! @brief Get the number of groups to be used in Group/Depthwise convolution
 *
 * @param convDesc   Convolution layer descriptor (input)
 * @param groupCount Pointer to number of groups in group/depthwise convolution (output)
 * @return           miopenStatus_t
 */
MIOPEN_EXPORT miopenStatus_t miopenGetConvolutionGroupCount(miopenConvolutionDescriptor_t convDesc,
                                                            int* groupCount);

/*! @brief Set the number of groups to be used in Group/Depthwise convolution
 *
 * Must be called before all computational APIs of group/depthwise convolution, it is preferable to
 * call miopenInitConvolutionDescriptor() first, then miopenSetConvolutionGroupCount() to fully
 * initialize group convolutions. Both Convolution Mode and Transpose Convolution Mode support
 * group/depthwise convolution. To run depthwise convolution, set groupCount value equal to number
 * of channels.
 *
 * @param convDesc   Convolution layer descriptor (output)
 * @param groupCount      number of groups, in depthwise conv using filter_number/channel_multiplier
 * (input)
 * @return           miopenStatus_t
 */
MIOPEN_EXPORT miopenStatus_t miopenSetConvolutionGroupCount(miopenConvolutionDescriptor_t convDesc,
                                                            int groupCount);

/*! @brief Set the output padding to be used in 2-D Transpose convolution
 *
 * This function is optional for initialization of Transpose convolution. If applicable, it must be
 * called before all computational APIs of Transpose convolution. It is preferable to call
 * miopenInitConvolutionDescriptor() first, then miopenSetTransposeConvOutputPadding() to fully
 * initialize transpose convolutions.
 *
 * @param convDesc   Convolution layer descriptor (output)
 * @param adj_h      output padding for the height of output data (input)
 * @param adj_w      output padding for the width of output data (input)
 * @return           miopenStatus_t
 */
MIOPEN_EXPORT miopenStatus_t
miopenSetTransposeConvOutputPadding(miopenConvolutionDescriptor_t convDesc, int adj_h, int adj_w);

/*! @brief Set the output padding to be used in N-dimensional Transpose convolution
 *
 * This function is optional for initialization of Transpose convolution. If applicable, it must be
 * called before all computational APIs of Transpose convolution. It is preferable to call
 * miopenInitConvolutionNdDescriptor() first, then miopenSetTransposeConvNdOutputPadding() to fully
 * initialize transpose convolutions. Currently, 2-D and 3-D convolutions are supported.
 *
 * @param convDesc      Convolution layer descriptor (output)
 * @param spatialDim    Convolutional spatial dimension (input)
 * @param adjA          array of output padding for output data (input)
 * @return              miopenStatus_t
 */
MIOPEN_EXPORT miopenStatus_t miopenSetTransposeConvNdOutputPadding(
    miopenConvolutionDescriptor_t convDesc, int spatialDim, const int* adjA);

/*! @brief Get the shape of a resulting 4-D tensor from a 2-D convolution
 *
 * This function returns the dimensions of the resulting 4D tensor of a 2D
 * convolution, given the convolution descriptor, the input tensor descriptor
 * and the filter descriptor. This function can help to setup the output tensor
 * and allocate the proper amount of memory prior to launch the actual
 * convolution.
 *
 * @param convDesc          Convolution layer descriptor (input)
 * @param inputTensorDesc   Input data tensor descriptor (input)
 * @param filterDesc        Weight descriptor (input)
 * @param n                 Mini-batch size (output)
 * @param c                 Number of channels (output)
 * @param h                 Data height dimension size (output)
 * @param w                 Data width dimension size (output)
 * @return                  miopenStatus_t
 */
MIOPEN_EXPORT miopenStatus_t
miopenGetConvolutionForwardOutputDim(miopenConvolutionDescriptor_t convDesc,
                                     const miopenTensorDescriptor_t inputTensorDesc,
                                     const miopenTensorDescriptor_t filterDesc,
                                     int* n,
                                     int* c,
                                     int* h,
                                     int* w);

/*! @brief Get the shape of a resulting N-dimensional tensor from a (N-2)-dimensional convolution
 *
 * This function returns the dimensions of the resulting N-dimensional tensor of a (N-2)-dimensional
 * convolution, given the convolution descriptor, the input tensor descriptor
 * and the filter descriptor. It is used to setup the output tensor descriptor prior to executing
 * the convolution layer.
 *
 * @param convDesc          Convolution layer descriptor (input)
 * @param inputTensorDesc   Input data tensor descriptor (input)
 * @param filterDesc        Weight descriptor (input)
 * @param nDim              Pointer to Output data tensor dimension (output)
 * @param outputTensorDimA  Array of Output data tensor length (output)
 */
MIOPEN_EXPORT miopenStatus_t
miopenGetConvolutionNdForwardOutputDim(miopenConvolutionDescriptor_t convDesc,
                                       const miopenTensorDescriptor_t inputTensorDesc,
                                       const miopenTensorDescriptor_t filterDesc,
                                       int* nDim,
                                       int* outputTensorDimA);

/*! @brief Destroys the tensor descriptor object
 *
 * @param convDesc Convolution tensor descriptor type (input)
 * @return           miopenStatus_t
 */
MIOPEN_EXPORT miopenStatus_t
miopenDestroyConvolutionDescriptor(miopenConvolutionDescriptor_t convDesc);

/*! @brief Set the attribute of the convolution descriptor
 *
 * @param convDesc          Convolution layer descriptor (input)
 * @param attr              Attribute of this convolution to set (input)
 * @param value             Value of this attribute (input)
 */
MIOPEN_EXPORT miopenStatus_t miopenSetConvolutionAttribute(miopenConvolutionDescriptor_t convDesc,
                                                           const miopenConvolutionAttrib_t attr,
                                                           int value);

/*! @brief Get the attribute of the convolution descriptor
 *
 * @param convDesc          Convolution layer descriptor (input)
 * @param attr              Attribute of this convolution to get (input)
 * @param value             Value of this attribute (output)
 */
MIOPEN_EXPORT miopenStatus_t miopenGetConvolutionAttribute(miopenConvolutionDescriptor_t convDesc,
                                                           const miopenConvolutionAttrib_t attr,
                                                           int* value);

/*! @enum miopenConvFwdAlgorithm_t
 * Convolutional algorithm mode for forward propagation. MIOpen use cross-correlation for its
 * convolution implementation.
 */
typedef enum
{
    miopenConvolutionFwdAlgoGEMM         = 0, /*!< GEMM variant */
    miopenConvolutionFwdAlgoDirect       = 1, /*!< Direct convolutions */
    miopenConvolutionFwdAlgoFFT          = 2, /*!< Fast Fourier Transform indirect convolutions */
    miopenConvolutionFwdAlgoWinograd     = 3, /*!< Winograd indirect convolutions */
    miopenConvolutionFwdAlgoImplicitGEMM = 5, /*!< Implicit GEMM convolutions */
} miopenConvFwdAlgorithm_t;

/*! @enum miopenConvBwdWeightsAlgorithm_t
 * Convolutional algorithm mode for back propagation on weights.
 */
typedef enum
{
    miopenConvolutionBwdWeightsAlgoGEMM         = 0, /*!< GEMM variant */
    miopenConvolutionBwdWeightsAlgoDirect       = 1, /*!< Direct convolution algorithm */
    miopenConvolutionBwdWeightsAlgoWinograd     = 3, /*!< Winograd convolutions */
    miopenConvolutionBwdWeightsAlgoImplicitGEMM = 5, /*!< Implicit GEMM convolutions */
} miopenConvBwdWeightsAlgorithm_t;

/*! @enum miopenConvBwdDataAlgorithm_t
 * Convolutional algorithm mode for back propagation on data.
 */
typedef enum
{
    miopenConvolutionBwdDataAlgoGEMM     = 0, /*!< GEMM variant */
    miopenConvolutionBwdDataAlgoDirect   = 1, /*!< Direct convolutions */
    miopenConvolutionBwdDataAlgoFFT      = 2, /*!< Fast Fourier Transform indirect convolutions */
    miopenConvolutionBwdDataAlgoWinograd = 3, /*!< Winograd indirect convolutions */
    miopenTransposeBwdDataAlgoGEMM =
        4, /*!< Deprecated Transpose GEMM variant legacy, ToBe Removed */
    miopenConvolutionBwdDataAlgoImplicitGEMM = 5, /*!< Implicit GEMM convolutions */
} miopenConvBwdDataAlgorithm_t;

/*! @enum miopenConvAlgorithm_t
 * Top-level convolutional algorithm mode
 */
typedef enum
{
    miopenConvolutionAlgoGEMM         = 0, /*!< GEMM variant */
    miopenConvolutionAlgoDirect       = 1, /*!< Direct convolutions */
    miopenConvolutionAlgoFFT          = 2, /*!< Fast Fourier Transform indirect convolutions */
    miopenConvolutionAlgoWinograd     = 3, /*!< Winograd indirect convolutions */
    miopenConvolutionAlgoImplicitGEMM = 5, /*!< Implicit GEMM convolutions */
} miopenConvAlgorithm_t;

/*! @brief Perf struct for forward, backward filter, or backward data algorithms
 *
 * Contains the union to hold the selected convolution algorithm for forward, or backwards layers,
 * and also contains the time it took to run the algorithm and the workspace required to run the
 * algorithm. The workspace in this structure can be used when executing the convolution layer.
 */
typedef struct
{
    union
    {
        miopenConvFwdAlgorithm_t fwd_algo; /*!< Forward convolution algorithm enum selection */
        miopenConvBwdWeightsAlgorithm_t bwd_weights_algo; /*!< Back propagation on weights
                                                             convolution algorithm enum selection */
        miopenConvBwdDataAlgorithm_t
            bwd_data_algo; /*!< Back propagation on data convolution algorithm enum selection */
    };

    float time;    /*!< Time to exectued the selected algorithm represented in the union */
    size_t memory; /*!< Workspace required to run the selected algorithm represented in the union */

} miopenConvAlgoPerf_t;

/*! @brief Performance struct for forward, backward filter, or backward data algorithms in
 * immediate mode
 *
 * Contains a 64-bit integer identifying the solution and the algorithm for the solution,
 * as well as the runtime, workspace size and a boolean flag indicating whether the returned
 * solution is a heuristic or resulting from an actual run
 *
 */
typedef struct
{
    float time; /*!< Represents the approximate time required to execute this solution on the GPU,
                     in milliseconds. This value may either be based on an acutal kernel run or an
                     estimate based on a heuristic.*/
    size_t workspace_size; /*!< Workspace required to run the selected algorithm represented in the
                              union */
    uint64_t solution_id;  /*!< Identifier for the returned solution */
    miopenConvAlgorithm_t algorithm; /*!< The algorithm used to compute the solution */

} miopenConvSolution_t;

/*! @brief Query the maximum number of solutions applicable for the given input/output and weights
 *  tensor descriptor for Convolution in the Forward direction.
 *
 * This call returns the maximum number of applicable solutions for a forward convolution problem.
 * The \c solutionCount returned may be used to allocate the memory required for the
 * \c miopenConvAlgoPerf_t which is required by miopenConvolutionGetSolution API calls.
 *
 * @param handle         MIOpen handle (input)
 * @param wDesc          Tensor descriptor for weight tensor w (input)
 * @param xDesc          Tensor descriptor for input data tensor x (input)
 * @param convDesc       Convolution layer descriptor (input)
 * @param yDesc          Tensor descriptor for output data tensor y (input)
 * @param solutionCount  Pointer to memory to return number of applicable solutions (output)
 * @return               miopenStatus_t
 */
MIOPEN_EXPORT miopenStatus_t
miopenConvolutionForwardGetSolutionCount(miopenHandle_t handle,
                                         const miopenTensorDescriptor_t wDesc,
                                         const miopenTensorDescriptor_t xDesc,
                                         const miopenConvolutionDescriptor_t convDesc,
                                         const miopenTensorDescriptor_t yDesc,
                                         size_t* solutionCount);

/*! @brief Query the applicable solutions for a convolution configuration described by
 *  input, output and convolution descriptors.
 *
 *  The returned solutions array is sorted in the order of decreasing performance. The returned
 * solutions
 * might be based
 *  on heuristics and for more consistent performance results the user the advised to run the Find
 * step.
 *  The maximum length of the solutions array may be queried using
 * miopenConvolutionForwardGetSolutionCount
 *
 * @param handle         MIOpen handle (input)
 * @param wDesc          Tensor descriptor for weight tensor w (input)
 * @param xDesc          Tensor descriptor for input data tensor x (input)
 * @param convDesc       Convolution layer descriptor (input)
 * @param yDesc          Tensor descriptor for output data tensor y (input)
 * @param maxSolutionCount The size of the solutions array passed in below (input)
 * @param solutionCount The size of the solutions array returned (output)
 * @param solutions      A pointer to an array of type miopenConvSolution_t allocated by the user,
 *                      filled in by MIOpen with applicable solutions. (output)
 * @return               miopenStatus_t
 *
 */
MIOPEN_EXPORT miopenStatus_t
miopenConvolutionForwardGetSolution(miopenHandle_t handle,
                                    const miopenTensorDescriptor_t wDesc,
                                    const miopenTensorDescriptor_t xDesc,
                                    const miopenConvolutionDescriptor_t convDesc,
                                    const miopenTensorDescriptor_t yDesc,
                                    const size_t maxSolutionCount,
                                    size_t* solutionCount,
                                    miopenConvSolution_t* solutions);

/*! @brief Returns the workspace size required for a particular solution id.
 *
 * This is an optional call for users who may have serialized the solution id and just need the
 * workspace
 * size for it. The same information is returned by the miopenConvolutionForwardGetSolution as part
 * of the
 * miopenConvSolution_t struct.
 *
 * @param handle         MIOpen handle (input)
 * @param wDesc          Tensor descriptor for weight tensor w (input)
 * @param xDesc          Tensor descriptor for input data tensor x (input)
 * @param convDesc       Convolution layer descriptor (input)
 * @param yDesc          Tensor descriptor for output data tensor y (input)
 * @param solution_id      ID of the solution for which workspace size is required (input)
 * @param workSpaceSize  The size of the workspace (output)
 * @return               miopenStatus_t
 */
MIOPEN_EXPORT miopenStatus_t
miopenConvolutionForwardGetSolutionWorkspaceSize(miopenHandle_t handle,
                                                 const miopenTensorDescriptor_t wDesc,
                                                 const miopenTensorDescriptor_t xDesc,
                                                 const miopenConvolutionDescriptor_t convDesc,
                                                 const miopenTensorDescriptor_t yDesc,
                                                 const uint64_t solution_id,
                                                 size_t* workSpaceSize);

/*! @brief Compiles the solution provided by the user, this solution may be acquired by the
 * miopenConvolutionForwardGetSolution API call above.
 *   Compiling the solution ensures that the first API call to miopenConvolutionForwardImmediate
 * does
 * not cause a compile.
 *
 *   This is an optional step and may be skipped if a slow first miopenConvolutionForwardImmediate
 * invocation is acceptable.
 *
 * @param handle         MIOpen handle (input)
 * @param wDesc          Tensor descriptor for weight tensor w (input)
 * @param xDesc          Tensor descriptor for input data tensor x (input)
 * @param convDesc       Convolution layer descriptor (input)
 * @param yDesc          Tensor descriptor for output data tensor y (input)
 * @param solution_id      ID of the solution to be compiled, as chosen by the user
 * @return               miopenStatus_t
 */
MIOPEN_EXPORT miopenStatus_t
miopenConvolutionForwardCompileSolution(miopenHandle_t handle,
                                        const miopenTensorDescriptor_t wDesc,
                                        const miopenTensorDescriptor_t xDesc,
                                        const miopenConvolutionDescriptor_t convDesc,
                                        const miopenTensorDescriptor_t yDesc,
                                        const uint64_t solution_id);

/*! @brief Executes the Forward convolution operation based on the provided solution ID.
 *
 * Supported datatypes are fp32, fp16, bfp16, and int8
 *
 * @param handle         MIOpen handle (input)
 * @param wDesc          Tensor descriptor for weight tensor w (input)
 * @param w              Weights tensor w (input)
 * @param xDesc          Tensor descriptor for input data tensor x (input)
 * @param x              Data tensor x (input)
 * @param convDesc       Convolution layer descriptor (input)
 * @param yDesc          Tensor descriptor for output data tensor y (input)
 * @param y              Data tensor y (output)
 * @param workSpace      Workspace tensor (input)
 * @param workSpaceSize  Size of the memory in bytes pointed to by workSpace above
 * @param solution_id      ID of the solution to be compiled, as chosen by the user
 * @return               miopenStatus_t
 */
MIOPEN_EXPORT miopenStatus_t
miopenConvolutionForwardImmediate(miopenHandle_t handle,
                                  const miopenTensorDescriptor_t wDesc,
                                  const void* w,
                                  const miopenTensorDescriptor_t xDesc,
                                  const void* x,
                                  const miopenConvolutionDescriptor_t convDesc,
                                  const miopenTensorDescriptor_t yDesc,
                                  void* y,
                                  void* workSpace,
                                  size_t workSpaceSize,
                                  const uint64_t solution_id);

/*! @brief Query the maximum number of solutions applicable for the given input/output and weights
 *  tensor descriptor for backward Convolution w-r-t Data.
 *
 *  This call returns the maximum number of applicable solutions for a the convolution problem, the
 * number
 *  returned may be used to allocate the memory required for the miopenConvAlgoPert2_t which is
 * required
 *  by miopenConvolutionBackwardDataGetSolution API calls.
 *
 * @param handle         MIOpen handle (input)
 * @param dyDesc         Tensor descriptor for data input tensor dy (input)
 * @param wDesc          Tensor descriptor for weight tensor w (input)
 * @param convDesc       Convolution layer descriptor (input)
 * @param dxDesc         Tensor descriptor for output data tensor dx (input)
 * @param solutionCount  Pointer to memory to return number of applicable solutions (output)
 * @return               miopenStatus_t
 */
MIOPEN_EXPORT miopenStatus_t
miopenConvolutionBackwardDataGetSolutionCount(miopenHandle_t handle,
                                              const miopenTensorDescriptor_t dyDesc,
                                              const miopenTensorDescriptor_t wDesc,
                                              const miopenConvolutionDescriptor_t convDesc,
                                              const miopenTensorDescriptor_t dxDesc,
                                              size_t* solutionCount);

/*! @brief Query the applicable solutions for a backward convolution w-r-t data as described by
 *  input, output and convolution descriptors.
 *
 *  The returned solutions array is sorted in the order of decreasing performance. The returned
 * solutions
 *  ns
 * might be based
 *  on heuristics and for more consistent performance results the user the advised to run the Find
 * step.
 *  The maximum length of the solutions array may be queried using
 * miopenConvolutionBackwardDataGetSolutionCount
 *
 * @param handle           MIOpen handle (input)
 * @param dyDesc           Tensor descriptor for data input tensor dy (input)
 * @param wDesc            Tensor descriptor for weight tensor w (input)
 * @param convDesc         Convolution layer descriptor (input)
 * @param dxDesc           Tensor descriptor for output data tensor dx (input)
 * @param maxSolutionCount The size of the solutions array passed in below (input)
 * @param solutionCount    The size of the solutions array returned (output)
 * @param solutions        A pointer to an array of type miopenConvSolution_t allocated by the user,
 *                         filled in by MIOpen with applicable solutions. (output)
 * @return                 miopenStatus_t
 *
 */
MIOPEN_EXPORT miopenStatus_t
miopenConvolutionBackwardDataGetSolution(miopenHandle_t handle,
                                         const miopenTensorDescriptor_t dyDesc,
                                         const miopenTensorDescriptor_t wDesc,
                                         const miopenConvolutionDescriptor_t convDesc,
                                         const miopenTensorDescriptor_t dxDesc,
                                         const size_t maxSolutionCount,
                                         size_t* solutionCount,
                                         miopenConvSolution_t* solutions);

/*! @brief Returns the workspace size required for a particular solution id.
 *
 * This is an optional call for users who may have serialized the solution id and just need the
 * workspace
 * size for it. The same information is returned by the miopenConvolutionBackwardDataGetSolution as
 * part of the
 * miopenConvSolution_t struct.
 *
 * @param handle         MIOpen handle (input)
 * @param dyDesc           Tensor descriptor for data input tensor dy (input)
 * @param wDesc            Tensor descriptor for weight tensor w (input)
 * @param convDesc         Convolution layer descriptor (input)
 * @param dxDesc           Tensor descriptor for output data tensor dx (input)
 * @param solution_id      ID of the solution for which workspace size is required (input)
 * @param workSpaceSize  The size of the workspace (output)
 * @return               miopenStatus_t
 */
MIOPEN_EXPORT miopenStatus_t
miopenConvolutionBackwardDataGetSolutionWorkspaceSize(miopenHandle_t handle,
                                                      const miopenTensorDescriptor_t dyDesc,
                                                      const miopenTensorDescriptor_t wDesc,
                                                      const miopenConvolutionDescriptor_t convDesc,
                                                      const miopenTensorDescriptor_t dxDesc,
                                                      const uint64_t solution_id,
                                                      size_t* workSpaceSize);

/*! @brief Compiles the solution provided by the user, this solution may be acquired by the
 * miopenConvolutionBackwardDataGetSolution API call above.
 *   Compiling the solution ensures that the first API call to
 * miopenConvolutionBackwardDataImmediate
 * does not cause a compile.
 *
 *   This is an optional step and may be skipped if a slow first
 * miopenConvolutionBackwardDataImmediate
 * invocation is acceptable.
 *
 * @param handle         MIOpen handle (input)
 * @param dyDesc         Tensor descriptor for data input tensor dy (input)
 * @param wDesc          Tensor descriptor for weight tensor w (input)
 * @param convDesc       Convolution layer descriptor (input)
 * @param dxDesc         Tensor descriptor for output data tensor dx (input)
 * @param solution_id      ID of the solution to be compiled, as chosen by the user
 * @return               miopenStatus_t
 */
MIOPEN_EXPORT miopenStatus_t
miopenConvolutionBackwardDataCompileSolution(miopenHandle_t handle,
                                             const miopenTensorDescriptor_t dyDesc,
                                             const miopenTensorDescriptor_t wDesc,
                                             const miopenConvolutionDescriptor_t convDesc,
                                             const miopenTensorDescriptor_t dxDesc,
                                             const uint64_t solution_id);

/*! @brief Executes the Backward convolution w-r-t data  operation based on the provided solution
 * ID.
 *
 *
 * @param handle         MIOpen handle (input)
 * @param dyDesc         Tensor descriptor for data input tensor dy (input)
 * @param dy             Data delta tensor dy (input)
 * @param wDesc          Tensor descriptor for weight tensor w (input)
 * @param w              Weights tensor w (input)
 * @param convDesc       Convolution layer descriptor (input)
 * @param dxDesc         Tensor descriptor for output data tensor dx (input)
 * @param dx             Data delta tensor dx (output)
 * @param workSpace      Workspace tensor (input)
 * @param workSpaceSize  Size in bytes of the workspace memory pointed to by workSpace
 * @param solution_id      ID of the solution to be compiled, as chosen by the user
 * @return               miopenStatus_t
 */
MIOPEN_EXPORT miopenStatus_t
miopenConvolutionBackwardDataImmediate(miopenHandle_t handle,
                                       const miopenTensorDescriptor_t dyDesc,
                                       const void* dy,
                                       const miopenTensorDescriptor_t wDesc,
                                       const void* w,
                                       const miopenConvolutionDescriptor_t convDesc,
                                       const miopenTensorDescriptor_t dxDesc,
                                       void* dx,
                                       void* workSpace,
                                       size_t workSpaceSize,
                                       const uint64_t solution_id);

/*! @brief Query the maximum number of solutions applicable for the given input/output and weights
 *  tensor descriptor for backward Convolution w-r-t Weights.
 *
 *  This call returns the maximum number of applicable solutions for a the convolution problem, the
 * number
 *  returned may be used to allocate the memory required for the miopenConvAlgoPert2_t which is
 * required
 *  by miopenConvolutionBackwardWeightsGetSolution API calls.
 *
 * @param handle         MIOpen handle (input)
 * @param dyDesc         Tensor descriptor for data tensor dy (input)
 * @param xDesc          Tensor descriptor for data tensor x (input)
 * @param convDesc       Convolution layer descriptor (input)
 * @param dwDesc         Tensor descriptor for weight tensor dw (input)
 * @param solutionCount  Pointer to memory to return number of applicable solutions (output)
 * @return               miopenStatus_t
 */
MIOPEN_EXPORT miopenStatus_t
miopenConvolutionBackwardWeightsGetSolutionCount(miopenHandle_t handle,
                                                 const miopenTensorDescriptor_t dyDesc,
                                                 const miopenTensorDescriptor_t xDesc,
                                                 const miopenConvolutionDescriptor_t convDesc,
                                                 const miopenTensorDescriptor_t dwDesc,
                                                 size_t* solutionCount);

/*! @brief Query the applicable solutions for a backward convolution w-r-t weights as described by
 *  input, output and convolution descriptors.
 *
 *  The returned solutions array is sorted in the order of decreasing performance. The returned
 * solutions
 * might be based
 *  on heuristics and for more consistent performance results the user the advised to run the Find
 * step.
 *  The maximum length of the solutions array may be queried using
 * miopenConvolutionBackwardWeightsGetSolutionCount
 *
 * @param handle           MIOpen handle (input)
 * @param dyDesc           Tensor descriptor for data tensor dy (input)
 * @param xDesc            Tensor descriptor for data tensor x (input)
 * @param convDesc         Convolution layer descriptor (input)
 * @param dwDesc           Tensor descriptor for weight tensor dw (input)
 * @param maxSolutionCount The size of the solutions array passed in below (input)
 * @param solutionCount    The size of the solutions array returned (output)
 * @param solutions        A pointer to an array of type miopenConvSolution_t allocated by the user,
 *                         filled in by MIOpen with applicable solutions. (output)
 * @return                 miopenStatus_t
 *
 */
MIOPEN_EXPORT miopenStatus_t
miopenConvolutionBackwardWeightsGetSolution(miopenHandle_t handle,
                                            const miopenTensorDescriptor_t dyDesc,
                                            const miopenTensorDescriptor_t xDesc,
                                            const miopenConvolutionDescriptor_t convDesc,
                                            const miopenTensorDescriptor_t dwDesc,
                                            const size_t maxSolutionCount,
                                            size_t* solutionCount,
                                            miopenConvSolution_t* solutions);

/*! @brief Returns the workspace size required for a particular solution id.
 *
 * This is an optional call for users who may have serialized the solution id and just need the
 * workspace
 * size for it. The same information is returned by the miopenConvolutionBackwardWeightsGetSolution
 * as part of the
 * miopenConvSolution_t struct.
 *
 * @param handle         MIOpen handle (input)
 * @param dyDesc         Tensor descriptor for data tensor dy (input)
 * @param xDesc          Tensor descriptor for data tensor x (input)
 * @param convDesc       Convolution layer descriptor (input)
 * @param dwDesc         Tensor descriptor for weight tensor dw (input)
 * @param solution_id      ID of the solution for which workspace size is required (input)
 * @param workSpaceSize  The size of the workspace (output)
 * @return               miopenStatus_t
 */
MIOPEN_EXPORT miopenStatus_t miopenConvolutionBackwardWeightsGetSolutionWorkspaceSize(
    miopenHandle_t handle,
    const miopenTensorDescriptor_t dyDesc,
    const miopenTensorDescriptor_t xDesc,
    const miopenConvolutionDescriptor_t convDesc,
    const miopenTensorDescriptor_t dwDesc,
    const uint64_t solution_id,
    size_t* workSpaceSize);

/*! @brief Compiles the solution provided by the user, this solution may be acquired by the
 * miopenConvolutionBackwardWeightsGetSolution API call above.
 *   Compiling the solution ensures that the first API call to
 * miopenConvolutionBackwardWeightsImmediate
 * does not cause a compile.
 *
 *   This is an optional step and may be skipped if a slow first
 * miopenConvolutionBackwardWeightsImmediate invocation is acceptable.
 *
 * @param handle         MIOpen handle (input)
 * @param dyDesc         Tensor descriptor for data tensor dy (input)
 * @param xDesc          Tensor descriptor for data tensor x (input)
 * @param convDesc       Convolution layer descriptor (input)
 * @param dwDesc         Tensor descriptor for weight tensor dw (input)
 * @param solution_id      ID of the solution to be compiled, as chosen by the user
 * @return               miopenStatus_t
 */
MIOPEN_EXPORT miopenStatus_t
miopenConvolutionBackwardWeightsCompileSolution(miopenHandle_t handle,
                                                const miopenTensorDescriptor_t dyDesc,
                                                const miopenTensorDescriptor_t xDesc,
                                                const miopenConvolutionDescriptor_t convDesc,
                                                const miopenTensorDescriptor_t dwDesc,
                                                const uint64_t solution_id);

/*! @brief Executes the Backward convolution w-r-t weights  operation based on the provided solution
 * ID.
 *
 *
 * @param handle         MIOpen handle (input)
 * @param dyDesc         Tensor descriptor for data tensor dy (input)
 * @param dy             Data delta tensor dy (input)
 * @param xDesc          Tensor descriptor for data tensor x (input)
 * @param x              Data tensor x (input)
 * @param convDesc       Convolution layer descriptor (input)
 * @param dwDesc         Tensor descriptor for weight tensor dw (input)
 * @param dw             Weights delta tensor dw (output)
 * @param workSpace      Workspace tensor (input)
 * @param workSpaceSize  Size in bytes of the memory passed in, pointed to by workSpace pointer
 * above
 * @param solution_id      ID of the solution to be compiled, as chosen by the user
 * @return               miopenStatus_t
 */
MIOPEN_EXPORT miopenStatus_t
miopenConvolutionBackwardWeightsImmediate(miopenHandle_t handle,
                                          const miopenTensorDescriptor_t dyDesc,
                                          const void* dy,
                                          const miopenTensorDescriptor_t xDesc,
                                          const void* x,
                                          const miopenConvolutionDescriptor_t convDesc,
                                          const miopenTensorDescriptor_t dwDesc,
                                          void* dw,
                                          void* workSpace,
                                          size_t workSpaceSize,
                                          const uint64_t solution_id);

/*! @brief Query the workspace size required for a forward convolution algorithm.
 *
 * For given tensor and convolution descriptors, this function calculates and returns the minimum
 * size of the workspace that must be provided to miopenFindConvolutionForwardAlgorithm() in order
 * for the latter to find the best candidate from the available forward data convolution algorithms.
 *
 * WARNING: Providing smaller workspace may result in the selection of a slow convolution
 * algorithm, and therefore affect library performance.
 *
 * It should be assumed that the required workspace size is different for each convolution
 * configuration. Therefore, typically this function should be called at least once for each
 * convolution configuration used.
 *
 * Since the convolution configuration is determined by tensor and convolution descriptors, the user
 * should ensure that all descriptors contain complete information. For example, if Group/Depthwise
 * convolution mode is used, then miopenSetConvolutionGroupCount() should be called before running
 * this, and so on.
 *
 * @param handle         MIOpen handle (input)
 * @param wDesc          Tensor descriptor for weight tensor w (input)
 * @param xDesc          Tensor descriptor for input data tensor x (input)
 * @param convDesc       Convolution layer descriptor (input)
 * @param yDesc          Tensor descriptor for output data tensor y (input)
 * @param workSpaceSize  Pointer to memory to return size in bytes (output)
 * @return               miopenStatus_t
 */
MIOPEN_EXPORT miopenStatus_t
miopenConvolutionForwardGetWorkSpaceSize(miopenHandle_t handle,
                                         const miopenTensorDescriptor_t wDesc,
                                         const miopenTensorDescriptor_t xDesc,
                                         const miopenConvolutionDescriptor_t convDesc,
                                         const miopenTensorDescriptor_t yDesc,
                                         size_t* workSpaceSize);

/*! @brief Search and run the forward convolutional algorithms and return a list of kernel times.
 *
 * This function attempts all MIOpen forward convolution algorithms based on
 * the input configuration, and outputs performance metrics to a
 * user-allocated array of type miopenConvAlgoPerf_t. These metrics are written
 * in a sorted fashion where the first element has the lowest compute time.
 * Users can chose the top-most algorithm if they only care about the fastest
 * algorithm.
 *
 * This function is mandatory before using miopenConvolutionForward(). In order
 * to execute this function, miopenConvolutionForwardGetWorkSpaceSize() must be
 * run to determine the required memory for this search.
 *
 * * If exhaustiveSearch == 0, MIOpen will look for the first kernel with a configuration match. If
 * a configuration match is not found, a default configuration will be returned.
 *
 * * If exhaustiveSearch == 1, MIOpen will look for the best kernel for the provided configuration.
 * If a match is not found, an exhaustive search is performed by running individual algorithms.
 *
 * If using Group/Depthwise convolution mode, call miopenSetConvolutionGroupCount() before running
 * this.
 *
 * @param handle             MIOpen handle (input)
 * @param xDesc              Tensor descriptor for data input tensor x (input)
 * @param x                  Data tensor x (input)
 * @param wDesc              Tensor descriptor for weight tensor w (input)
 * @param w                  Weights tensor w (input)
 * @param convDesc           Convolution layer descriptor (input)
 * @param yDesc              Tensor descriptor for output data tensor y (input)
 * @param y                  Data tensor y (output)
 * @param requestAlgoCount   Number of algorithms to return kernel times (input)
 * @param returnedAlgoCount  Pointer to number of algorithms returned (output)
 * @param perfResults        Pointer to union of best algorithm for forward and backwards (input)
 * @param workSpace          Pointer to workspace buffer (input).
 * @param workSpaceSize      Size in bytes of the workspace buffer (input).
 *                           The buffer must be allocated on the device by the caller.
 *                           The size of the buffer should be determined by calling
 *                           miopenConvolutionForwardGetWorkSpaceSize(), see its
 *                           documentation for details.
 * @param exhaustiveSearch   A boolean to toggle a full search of all algorithms
 *                           and configurations (input)
 * @return                   miopenStatus_t
 */
MIOPEN_EXPORT miopenStatus_t
miopenFindConvolutionForwardAlgorithm(miopenHandle_t handle,
                                      const miopenTensorDescriptor_t xDesc,
                                      const void* x,
                                      const miopenTensorDescriptor_t wDesc,
                                      const void* w,
                                      const miopenConvolutionDescriptor_t convDesc,
                                      const miopenTensorDescriptor_t yDesc,
                                      void* y,
                                      const int requestAlgoCount,
                                      int* returnedAlgoCount,
                                      miopenConvAlgoPerf_t* perfResults,
                                      void* workSpace,
                                      size_t workSpaceSize,
                                      bool exhaustiveSearch);

/*! @brief Execute a forward convolution layer
 *
 * Runs the forward convolution layer based on the selected algorithm. The function
 * miopenFindConvolutionForwardAlgorithm() must have been executed previously to
 * determine the required memory needed for the workspace and the best convolutional algorithm.
 * The scaling parameter alpha (float) and shift parameter beta (float) are only supported for
 * alpha = 1 and beta = 0 in 2D. In 3D, these parameters can take other values.
 *
 * The forward convolution is designed to accommodate both packed and non-packed tensor strides for
 * multiple data types and dimensions across various platforms. This flexibility ensures optimal
 * performance in handling diverse computational scenarios. To configure tensor parameters,
 * including strides, users can utilize the APIs miopenSetTensorDescriptor() and
 * miopenGetTensorDescriptor(). These APIs empower developers to seamlessly set and retrieve tensor
 * information, facilitating a more intuitive and efficient workflow. The tensor strides are
 * non-packed by default.
 *
 * If using Group/Depthwise convolution mode, call miopenSetConvolutionGroupCount() before running
 * this.
 *
 * @param handle         MIOpen handle (input)
 * @param alpha          Floating point scaling factor, allocated on the host (input)
 * @param xDesc          Tensor descriptor for data input tensor x (input)
 * @param x              Data tensor x (input)
 * @param wDesc          Tensor descriptor for weight tensor w (input)
 * @param w              Weights tensor w (inputs)
 * @param convDesc       Convolution layer descriptor (inputs)
 * @param algo           Algorithm selected (inputs)
 * @param beta           Floating point shift factor, allocated on the host (input)
 * @param yDesc          Tensor descriptor for output data tensor y (input)
 * @param y              Data tensor y (output)
 * @param workSpace      Pointer to workspace required (input)
 * @param workSpaceSize  Size in bytes of the memory determined by the find step (input)
 * @return               miopenStatus_t
 */
MIOPEN_EXPORT miopenStatus_t miopenConvolutionForward(miopenHandle_t handle,
                                                      const void* alpha,
                                                      const miopenTensorDescriptor_t xDesc,
                                                      const void* x,
                                                      const miopenTensorDescriptor_t wDesc,
                                                      const void* w,
                                                      const miopenConvolutionDescriptor_t convDesc,
                                                      miopenConvFwdAlgorithm_t algo,
                                                      const void* beta,
                                                      const miopenTensorDescriptor_t yDesc,
                                                      void* y,
                                                      void* workSpace,
                                                      size_t workSpaceSize);

/*! @brief Calculate element-wise scale and shift of a tensor via a bias tensor
 *
 *  This function applies an element-wise bias to a data tensor from an input bias tensor.
 *  The scaling parameter alpha (float) and shift parameter beta (float) are only supported for
 *  alpha = 1 and beta = 0.
 *
 * @param handle         MIOpen handle (input)
 * @param alpha          Floating point scaling factor, allocated on the host (input)
 * @param bDesc          Tensor descriptor for bias tensor b (input)
 * @param b              Bias tensor b (input)
 * @param beta           Floating point shift factor, allocated on the host (input)
 * @param yDesc          Tensor descriptor for data tensor y (input)
 * @param y              Data tensor y (input and output)
 * @return               miopenStatus_t
 */
MIOPEN_EXPORT miopenStatus_t miopenConvolutionForwardBias(miopenHandle_t handle,
                                                          const void* alpha,
                                                          const miopenTensorDescriptor_t bDesc,
                                                          const void* b,
                                                          const void* beta,
                                                          const miopenTensorDescriptor_t yDesc,
                                                          void* y);

/*! @brief Query the workspace size required for a backward data convolution algorithm.
 *
 * For given tensor and convolution descriptors, this function calculates and returns the minimum
 * size of the workspace that must be provided to miopenFindConvolutionBackwardDataAlgorithm() in
 * order for the latter to find the best candidate from the available backward data convolution
 * algorithms.
 *
 * WARNING: Providing smaller workspace may result in the selection of a slow convolution
 * algorithm, and therefore affect library performance.
 *
 * It should be assumed that the required workspace size is different for each convolution
 * configuration. Therefore, typically this function should be called at least once for each
 * convolution configuration used.
 *
 * Since the convolution configuration is determined by tensor and convolution descriptors, the user
 * should ensure that all descriptors contain complete information. For example, if Group/Depthwise
 * convolution mode is used, then miopenSetConvolutionGroupCount() should be called before running
 * this, and so on.
 *
 * @param handle         MIOpen handle (input)
 * @param dyDesc         Tensor descriptor for data input tensor dy (input)
 * @param wDesc          Tensor descriptor for weight tensor w (input)
 * @param convDesc       Convolution layer descriptor (input)
 * @param dxDesc         Tensor descriptor for output data tensor dx (input)
 * @param workSpaceSize  Size in bytes of the memory required (output)
 * @return               miopenStatus_t
 */
MIOPEN_EXPORT miopenStatus_t
miopenConvolutionBackwardDataGetWorkSpaceSize(miopenHandle_t handle,
                                              const miopenTensorDescriptor_t dyDesc,
                                              const miopenTensorDescriptor_t wDesc,
                                              const miopenConvolutionDescriptor_t convDesc,
                                              const miopenTensorDescriptor_t dxDesc,
                                              size_t* workSpaceSize);

/*! @brief Search and run the backwards data convolution algorithms and return a list of kernel
 * times.
 *
 * This function attempts all MIOpen backward data convolution algorithms, and outputs the
 * performance metrics to a user-allocated array of type miopenConvAlgoPerf_t.
 * These metrics are written in sorted fashion where the first element has the lowest compute time.
 * This function is mandatory before using backwards convolutions. Users can chose the top-most
 * algorithm if they only care about the fastest algorithm.
 *
 * This function is mandatory before using miopenConvolutionBackwardData(). In order to
 * execute this function, miopenConvolutionBackwardsDataGetWorkSpaceSize() must be run to determine
 * the required memory for this search.
 *
 * * If exhaustiveSearch == 0, MIOpen will look for the first kernel with a configuration match. If
 * a configuration match is not found, a default configuration will be returned.
 *
 * * If exhaustiveSearch == 1, MIOpen will look for the best kernel for the provided configuration.
 * If a match is not found, an exhaustive search is performed by running individual algorithms.
 *
 * If using Group/Depthwise convolution mode, call miopenSetConvolutionGroupCount() before running
 * this.
 *
 * @param handle             MIOpen handle (input)
 * @param dyDesc             Tensor descriptor for data input tensor dy (input)
 * @param dy                 Data delta tensor dy (input)
 * @param wDesc              Tensor descriptor for weight tensor w (input)
 * @param w                  Weights tensor w (input)
 * @param convDesc           Convolution layer descriptor (input)
 * @param dxDesc             Tensor descriptor for output data tensor dx (input)
 * @param dx                 Data delta tensor dx (input)
 * @param requestAlgoCount   Number of algorithms to return kernel times (input)
 * @param returnedAlgoCount  Pointer to number of algorithms returned (output)
 * @param perfResults        Pointer to union of best algorithm for forward and backwards (output)
 * @param workSpace          Pointer to workspace buffer (input).
 * @param workSpaceSize      Size in bytes of the workspace buffer (input).
 *                           The buffer must be allocated on the device by the caller.
 *                           The size of the buffer should be determined by calling
 *                           miopenConvolutionBackwardDataGetWorkSpaceSize(), see its
 *                           documentation for details.
 * @param exhaustiveSearch   A boolean to toggle a full search of all algorithms
 *                           and configurations (input)
 * @return                   miopenStatus_t
 */
MIOPEN_EXPORT miopenStatus_t
miopenFindConvolutionBackwardDataAlgorithm(miopenHandle_t handle,
                                           const miopenTensorDescriptor_t dyDesc,
                                           const void* dy,
                                           const miopenTensorDescriptor_t wDesc,
                                           const void* w,
                                           const miopenConvolutionDescriptor_t convDesc,
                                           const miopenTensorDescriptor_t dxDesc,
                                           void* dx,
                                           const int requestAlgoCount,
                                           int* returnedAlgoCount,
                                           miopenConvAlgoPerf_t* perfResults,
                                           void* workSpace,
                                           size_t workSpaceSize,
                                           bool exhaustiveSearch);

/*! @brief Execute a backward data convolution layer
 *
 * Runs the backward data convolution layer based on the selected algorithm. The function
 * miopenFindConvolutionBackwardDataAlgorithm() must have been executed previously to
 * determine the required memory needed for the workspace and the best convolutional
 * algorithm.
 *
 * The backward data convolution is designed to accommodate both packed and non-packed tensor
 * strides for multiple data types and dimensions across various platforms. This flexibility ensures
 * optimal performance in handling diverse computational scenarios. To configure tensor parameters,
 * including strides, users can utilize the APIs miopenSetTensorDescriptor() and
 * miopenGetTensorDescriptor(). These APIs empower developers to seamlessly set and retrieve tensor
 * information, facilitating a more intuitive and efficient workflow. The tensor strides are
 * non-packed by default.
 *
 * If using Group/Depthwise convolution mode, call miopenSetConvolutionGroupCount() before running
 * this.
 *
 * @param handle         MIOpen handle (input)
 * @param alpha          Floating point scaling factor, allocated on the host (input)
 * @param dyDesc         Tensor descriptor for data input tensor dy (input)
 * @param dy             Data delta tensor dy (input)
 * @param wDesc          Tensor descriptor for weight tensor w (input)
 * @param w              Weights tensor w (input)
 * @param convDesc       Convolution layer descriptor (input)
 * @param algo           Algorithm selected (input)
 * @param beta           Floating point shift factor, allocated on the host (input)
 * @param dxDesc         Tensor descriptor for output data tensor dx (input)
 * @param dx             Data delta tensor dx (output)
 * @param workSpace      Pointer to workspace required for the search (input)
 * @param workSpaceSize  Size in bytes of the memory needed for find (input)
 * @return               miopenStatus_t
 */
MIOPEN_EXPORT miopenStatus_t
miopenConvolutionBackwardData(miopenHandle_t handle,
                              const void* alpha,
                              const miopenTensorDescriptor_t dyDesc,
                              const void* dy,
                              const miopenTensorDescriptor_t wDesc,
                              const void* w,
                              const miopenConvolutionDescriptor_t convDesc,
                              miopenConvBwdDataAlgorithm_t algo,
                              const void* beta,
                              const miopenTensorDescriptor_t dxDesc,
                              void* dx,
                              void* workSpace,
                              size_t workSpaceSize);

/*! @brief Get the GPU memory required for the backward weights convolution algorithm.
 *
 * For given tensor and convolution descriptors, this function calculates and returns the minimum
 * size of the workspace that must be provided to miopenFindConvolutionBackwardWeightsAlgorithm() in
 * order for the latter to find the best candidate from the available backward weights convolution
 * algorithms.
 *
 * WARNING: Providing smaller workspace may result in the selection of a slow convolution
 * algorithm, and therefore affect library performance.
 *
 * It should be assumed that the required workspace size is different for each convolution
 * configuration. Therefore, typically this function should be called at least once for each
 * convolution configuration used.
 *
 * Since the convolution configuration is determined by tensor and convolution descriptors, the user
 * should ensure that all descriptors contain complete information. For example, if Group/Depthwise
 * convolution mode is used, then miopenSetConvolutionGroupCount() should be called before running
 * this, and so on.
 *
 * @param handle         MIOpen handle (input)
 * @param dyDesc         Tensor descriptor for data input tensor dy (input)
 * @param xDesc          Tensor descriptor for data tensor x (input)
 * @param convDesc       Convolution layer descriptor (input)
 * @param dwDesc         Tensor descriptor for output weights tensor dw (input)
 * @param workSpaceSize  Size in bytes of the memory required (output)
 * @return               miopenStatus_t
 */
MIOPEN_EXPORT miopenStatus_t
miopenConvolutionBackwardWeightsGetWorkSpaceSize(miopenHandle_t handle,
                                                 const miopenTensorDescriptor_t dyDesc,
                                                 const miopenTensorDescriptor_t xDesc,
                                                 const miopenConvolutionDescriptor_t convDesc,
                                                 const miopenTensorDescriptor_t dwDesc,
                                                 size_t* workSpaceSize);

/*! @brief Search and run the backwards weights convolutional algorithms and return a list of kernel
 * times.
 *
 * This function attempts all MIOpen backward weights convolution algorithms, and outputs
 * the performance metrics to a user-allocated array of type miopenConvAlgoPerf_t. These metrics are
 * written in sorted fashion where the first element has the lowest compute time.
 * This function is mandatory before using backwards weight convolutions. Users can chose the
 * top-most algorithm if they only care about the fastest algorithm.
 *
 * This function is mandatory before using miopenConvolutionBackwardWeights(). In order to
 * execute this function, miopenConvolutionBackwardsWeightsGetWorkSpaceSize() must be run to
 * determine the required memory for this search.
 *
 * * If exhaustiveSearch == 0, MIOpen will look for the first kernel with a configuration match. If
 * a configuration match is not found, a default configuration will be returned.
 *
 * * If exhaustiveSearch == 1, MIOpen will look for the best kernel for the provided configuration.
 * If a match is not found, an exhaustive search is performed by running individual algorithms.
 *
 * If using Group/Depthwise convolution mode, call miopenSetConvolutionGroupCount() before running
 * this.
 *
 * @param handle             MIOpen handle (input)
 * @param dyDesc             Tensor descriptor for data input tensor dy (input)
 * @param dy                 Data delta tensor dy (input)
 * @param xDesc              Tensor descriptor for output data tensor x (input)
 * @param x                  Data delta tensor dx (input)
 * @param convDesc           Convolution layer descriptor (input)
 * @param dwDesc             Tensor descriptor for weight tensor dw (input)
 * @param dw                 Weights delta tensor dw (input)
 * @param requestAlgoCount   Number of algorithms to return kernel times (input)
 * @param returnedAlgoCount  Pointer to number of algorithms returned (output)
 * @param perfResults        Pointer to union of best algorithm for forward and backwards (output)
 * @param workSpace          Pointer to workspace buffer (input).
 * @param workSpaceSize      Size in bytes of the workspace buffer (input).
 *                           The buffer must be allocated on the device by the caller.
 *                           The size of the buffer should be determined by calling
 *                           miopenConvolutionBackwardWeightsGetWorkSpaceSize(), see its
 *                           documentation for details.
 * @param exhaustiveSearch   A boolean to toggle a full search of all algorithms
 *                           and configurations (input)
 * @return                   miopenStatus_t
 */
MIOPEN_EXPORT miopenStatus_t
miopenFindConvolutionBackwardWeightsAlgorithm(miopenHandle_t handle,
                                              const miopenTensorDescriptor_t dyDesc,
                                              const void* dy,
                                              const miopenTensorDescriptor_t xDesc,
                                              const void* x,
                                              const miopenConvolutionDescriptor_t convDesc,
                                              const miopenTensorDescriptor_t dwDesc,
                                              void* dw,
                                              const int requestAlgoCount,
                                              int* returnedAlgoCount,
                                              miopenConvAlgoPerf_t* perfResults,
                                              void* workSpace,
                                              size_t workSpaceSize,
                                              bool exhaustiveSearch);

/*! @brief Execute a backward weights convolution layer
 *
 * Runs the backward weights convolution layer based on the selected algorithm. The function
 * miopenFindConvolutionBackwardWeightsAlgorithm() must have
 * been executed previously to determine the required memory needed for the workspace and the
 * best convolutional algorithm.
 *
 * The backward weights convolution is designed to accommodate both packed and non-packed tensor
 * strides for multiple data types and dimensions across various platforms. This flexibility ensures
 * optimal performance in handling diverse computational scenarios. To configure tensor parameters,
 * including strides, users can utilize the APIs miopenSetTensorDescriptor() and
 * miopenGetTensorDescriptor(). These APIs empower developers to seamlessly set and retrieve tensor
 * information, facilitating a more intuitive and efficient workflow. The tensor strides are
 * non-packed by default.
 *
 * If using Group/Depthwise convolution mode, call miopenSetConvolutionGroupCount() before running
 * this.
 *
 * @param handle         MIOpen handle (input)
 * @param alpha          Floating point scaling factor, allocated on the host (input)
 * @param dyDesc         Tensor descriptor for data tensor dy (input)
 * @param dy             Data delta tensor dy (input)
 * @param xDesc          Tensor descriptor for data tensor x (input)
 * @param x              Data tensor x (input)
 * @param convDesc       Convolution layer descriptor (input)
 * @param algo           Algorithm selected (input)
 * @param beta           Floating point shift factor, allocated on the host (input)
 * @param dwDesc         Tensor descriptor for weight tensor dw (input)
 * @param dw             Weights delta tensor dw (output)
 * @param workSpace      Pointer to workspace required for the search (input)
 * @param workSpaceSize  Size in bytes of the memory needed for find (input)
 * @return               miopenStatus_t
 */
MIOPEN_EXPORT miopenStatus_t
miopenConvolutionBackwardWeights(miopenHandle_t handle,
                                 const void* alpha,
                                 const miopenTensorDescriptor_t dyDesc,
                                 const void* dy,
                                 const miopenTensorDescriptor_t xDesc,
                                 const void* x,
                                 const miopenConvolutionDescriptor_t convDesc,
                                 miopenConvBwdWeightsAlgorithm_t algo,
                                 const void* beta,
                                 const miopenTensorDescriptor_t dwDesc,
                                 void* dw,
                                 void* workSpace,
                                 size_t workSpaceSize);

/*! @brief Calculates the gradient with respect to the bias.
 *
 * Compute the convolution backwards gradient with respect to the bias tensor.
 * The scaling parameter alpha (float) and shift parameter beta (float) are only supported for
 * alpha = 1 and beta = 0.
 *
 * @param handle         MIOpen handle (input)
 * @param alpha          Floating point scaling factor, allocated on the host (input)
 * @param dyDesc         Tensor descriptor for data input tensor dy (input)
 * @param dy             Data delta tensor dy (input)
 * @param beta           Floating point shift factor, allocated on the host (input)
 * @param dbDesc         Tensor descriptor for input bias tensor db (input)
 * @param db             Bias delta tensor db (output)
 * @return               miopenStatus_t
 */
MIOPEN_EXPORT miopenStatus_t miopenConvolutionBackwardBias(miopenHandle_t handle,
                                                           const void* alpha,
                                                           const miopenTensorDescriptor_t dyDesc,
                                                           const void* dy,
                                                           const void* beta,
                                                           const miopenTensorDescriptor_t dbDesc,
                                                           void* db);

/** @} */
// CLOSEOUT CONVOLUTIONS DOXYGEN GROUP

// Pooling APIs
/** @addtogroup pooling
 *
 *  @{
 */

/*! @brief Creates a pooling layer descriptor
 *
 * @param poolDesc   Pointer to a pooling layer descriptor (output)
 * @return           miopenStatus_t
 */
MIOPEN_EXPORT miopenStatus_t miopenCreatePoolingDescriptor(miopenPoolingDescriptor_t* poolDesc);

/*! @brief Set index data type for pooling layer. The default indexing type is uint8_t.
 * Users can set the index type to any of the miopenIndexType_t sizes; 8, 16, 32, or 64 bit
 * unsigned integers.
 *
 * @param poolDesc     Pointer to a pooling layer descriptor (input)
 * @param index_type   Index type (input)
 * @return             miopenStatus_t
 */
MIOPEN_EXPORT miopenStatus_t miopenSetPoolingIndexType(miopenPoolingDescriptor_t poolDesc,
                                                       miopenIndexType_t index_type);

/*! @brief Get the index data type for pooling layer. The index type to any of the
 * miopenIndexType_t sizes; 8, 16, 32, or 64 bit unsigned integers.
 *
 * @param poolDesc     Pointer to a pooling layer descriptor (input)
 * @param index_type   Index type (output)
 * @return             miopenStatus_t
 */
MIOPEN_EXPORT miopenStatus_t miopenGetPoolingIndexType(miopenPoolingDescriptor_t poolDesc,
                                                       miopenIndexType_t* index_type);

/*! @brief Set workspace index mode for pooling layer. The default mode is
 * miopenPoolingWorkSpaceIndexMask.
 *
 * @param poolDesc         Pointer to a pooling layer descriptor (input/output)
 * @param workspace_index  Workspace index mode (input)
 * @return                 miopenStatus_t
 */
MIOPEN_EXPORT miopenStatus_t miopenSetPoolingWorkSpaceIndexMode(
    miopenPoolingDescriptor_t poolDesc, miopenPoolingWorkspaceIndexMode_t workspace_index);

/*! @brief Get workspace index mode for pooling layer.
 *
 * @param poolDesc         Pointer to a pooling layer descriptor (input)
 * @param workspace_index  Workspace index mode (output)
 * @return                 miopenStatus_t
 */
MIOPEN_EXPORT miopenStatus_t miopenGetPoolingWorkSpaceIndexMode(
    miopenPoolingDescriptor_t poolDesc, miopenPoolingWorkspaceIndexMode_t* workspace_index);

/*! @brief Sets a 2-D pooling layer descriptor details.
 *
 * Sets the window shape, padding, and stride for a previously created 2-D pooling descriptor.
 *
 * @param poolDesc       Pointer to a pooling layer descriptor (output)
 * @param mode           Pooling mode enum (input)
 * @param windowHeight   Input window height dimension (input)
 * @param windowWidth    Input window width dimension (input)
 * @param pad_h          Number of elements to pad height (input)
 * @param pad_w          Number of elements to pad width (input)
 * @param stride_h       Vertical stride (input)
 * @param stride_w       Horizontal stride (input)
 * @return               miopenStatus_t
 */
MIOPEN_EXPORT miopenStatus_t miopenSet2dPoolingDescriptor(miopenPoolingDescriptor_t poolDesc,
                                                          miopenPoolingMode_t mode,
                                                          int windowHeight,
                                                          int windowWidth,
                                                          int pad_h,
                                                          int pad_w,
                                                          int stride_h,
                                                          int stride_w);

/*! @brief Gets a 2-D pooling layer descriptor details
 *
 * Gets the window shape, padding, and stride for a previously created 2-D pooling descriptor.
 *
 * @param poolDesc       Pointer to a pooling layer descriptor (input)
 * @param mode           Pooling mode enum (output)
 * @param windowHeight   Input window height dimension (output)
 * @param windowWidth    Input window width dimension (output)
 * @param pad_h          Number of elements to pad height (output)
 * @param pad_w          Number of elements to pad width (output)
 * @param stride_h       Vertical stride (output)
 * @param stride_w       Horizontal stride (output)
 * @return               miopenStatus_t
 */
MIOPEN_EXPORT miopenStatus_t miopenGet2dPoolingDescriptor(const miopenPoolingDescriptor_t poolDesc,
                                                          miopenPoolingMode_t* mode,
                                                          int* windowHeight,
                                                          int* windowWidth,
                                                          int* pad_h,
                                                          int* pad_w,
                                                          int* stride_h,
                                                          int* stride_w);

/*! @brief Gets the shape of the output tensor for 2-D pooling
 *
 * Retrieve the tensor dimensions for the forward 2-D pooling. This call is required for
 * the forward if the output dimensions are different than the input tensor
 * dimensions.
 *
 * @param poolDesc   Pointer to a pooling layer descriptor (input)
 * @param tensorDesc Input tensor descriptor (input)
 * @param n	         Mini-batch dim (output)
 * @param c	         Number of channels (output)
 * @param h          Heights of input map (output)
 * @param w          Width of input map (output)
 * @return           miopenStatus_t
 */
MIOPEN_EXPORT miopenStatus_t
miopenGetPoolingForwardOutputDim(const miopenPoolingDescriptor_t poolDesc,
                                 const miopenTensorDescriptor_t tensorDesc,
                                 int* n,
                                 int* c,
                                 int* h,
                                 int* w);

/*! @brief Set details of a N-D pooling layer descriptor
 *
 * Set the window shape, padding, and stride for a previously created N-D pooling descriptor.
 *
 * @param poolDesc     Pointer to a pooling layer descriptor (input/output)
 * @param mode         Pooling mode enum (input)
 * @param nbDims       Dimension of the pooling (input)
 * @param windowDimA   Array of input window dimensions with length equal to or larger than
 * dimsRequested (input)
 * @param padA         Array of number of elements to padding with length equal to or larger than
 * dimsRequested (input)
 * @param stridesA     Array of stride parameter with length equal to or larger than dimsRequested
 * (input)
 * @return               miopenStatus_t
 */
MIOPEN_EXPORT miopenStatus_t miopenSetNdPoolingDescriptor(miopenPoolingDescriptor_t poolDesc,
                                                          const miopenPoolingMode_t mode,
                                                          int nbDims,
                                                          const int* windowDimA,
                                                          const int* padA,
                                                          const int* stridesA);

/*! @brief Get details of a N-D pooling layer descriptor
 *
 * Get the window shape, padding, and stride for a previously created N-D pooling descriptor.
 *
 * @param poolDesc         Pointer to a pooling layer descriptor (input)
 * @param nbDimsRequested  Dimension of the expected pooling descriptor (input)
 * @param mode             Pooling mode enum (output)
 * @param nbDims           Actual dimension of the pooling descriptor (output)
 * @param windowDimA       Array of input window dimensions with length equal to or larger than
 * dimsRequested (output)
 * @param padA             Array of number of elements to padding with length equal to or larger
 * than dimsRequested (output)
 * @param stridesA         Array of stride parameter with length equal to or larger than
 * dimsRequested (output)
 * @return                 miopenStatus_t
 */
MIOPEN_EXPORT miopenStatus_t miopenGetNdPoolingDescriptor(const miopenPoolingDescriptor_t poolDesc,
                                                          int nbDimsRequested,
                                                          miopenPoolingMode_t* mode,
                                                          int* nbDims,
                                                          int* windowDimA,
                                                          int* padA,
                                                          int* stridesA);

/*! @brief Gets the shape of the output tensor for N-D pooling
 *
 * Retrieve the tensor dimensions for the forward N-D pooling. This call is required for
 * the forward if the output dimensions are different than the input tensor
 * dimensions.
 *
 * @param poolDesc      Pointer to a pooling layer descriptor (input)
 * @param tensorDesc    Input tensor descriptor (input)
 * @param dims          Dimension of the pooling (input)
 * @param tensorDimArr  Array of tensor dimension (output)
 * @return           miopenStatus_t
 */
MIOPEN_EXPORT miopenStatus_t
miopenGetPoolingNdForwardOutputDim(const miopenPoolingDescriptor_t poolDesc,
                                   const miopenTensorDescriptor_t tensorDesc,
                                   int dims,
                                   int* tensorDimArr);

/*! @brief Get the amount of GPU memory required for pooling
 *
 * Retrieves the amount of workspace in bytes require for pooling. This call is required to
 * determine the amount of GPU memory needed for the backwards pooling algorithms. For max-
 * pooling, an assumption is that index data type is uint8_t, therefore the returned
 * workspace size will be based on this assumption even if the user sets the index type with
 * miopenSetPoolingIndexType().
 *
 * @param yDesc          Descriptor for pooling layer (input)
 * @param workSpaceSize  Pointer to workSpaceSize (output)
 * @return               miopenStatus_t
 */
MIOPEN_EXPORT miopenStatus_t miopenPoolingGetWorkSpaceSize(const miopenTensorDescriptor_t yDesc,
                                                           size_t* workSpaceSize);

/*! @brief Get the amount of GPU memory required for pooling
 *
 * Retrieves the amount of workspace in bytes require for pooling. This call is required to
 * determine the amount of GPU memory needed for the backwards pooling algorithms. For max-
 * pooling, there is no assumption on index data type. As the user can set the index datatype
 * size using miopenSetPoolingIndexType().
 *
 * @param poolDesc       Pointer to a pooling layer descriptor (input)
 * @param yDesc          Descriptor for pooling layer (input)
 * @param workSpaceSize  Pointer to workSpaceSize (output)
 * @return               miopenStatus_t
 */
MIOPEN_EXPORT miopenStatus_t
miopenPoolingGetWorkSpaceSizeV2(const miopenPoolingDescriptor_t poolDesc,
                                const miopenTensorDescriptor_t yDesc,
                                size_t* workSpaceSize);

/*! @brief Execute a forward pooling layer
 *
 * Runs forward pooling. miopenGetPoolingForwardOutputDim() should be called before
 * miopenPoolingForward().
 * If the parameter do_backward == 0, then set workSpace = nullptr and workSpaceSize = 0. However,
 * for back-propagation do_backwards must be set to 1 in miopenPoolingForward().
 *
 * @param handle         MIOpen handle (input)
 * @param poolDesc       Descriptor for pooling layer (input)
 * @param alpha          Floating point scaling factor, allocated on the host (input)
 * @param xDesc          Tensor descriptor for data input tensor x (input)
 * @param x              Data tensor x (input)
 * @param beta           Floating point shift factor, allocated on the host (input)
 * @param yDesc          Tensor descriptor for output data tensor y (input)
 * @param y              Data tensor y (output)
 * @param do_backward    Boolean to toggle save data in workspace for backwards pass (input)
 * @param workSpace      Pointer user allocated memory (input)
 * @param workSpaceSize  Size in bytes of the memory needed (input)
 * @return               miopenStatus_t
 */
MIOPEN_EXPORT miopenStatus_t miopenPoolingForward(miopenHandle_t handle,
                                                  const miopenPoolingDescriptor_t poolDesc,
                                                  const void* alpha,
                                                  const miopenTensorDescriptor_t xDesc,
                                                  const void* x,
                                                  const void* beta,
                                                  const miopenTensorDescriptor_t yDesc,
                                                  void* y,
                                                  bool do_backward,
                                                  void* workSpace,
                                                  size_t workSpaceSize);

/*! @brief Execute a backward pooling layer
 *
 * Runs backward pooling. miopenPoolingGetWorkSpaceSize() must be called before
 * miopenPoolingBackward() to determine the amount of workSpace to be allocated.
 *
 * @param handle         MIOpen handle (input)
 * @param poolDesc       Descriptor for pooling layer (input)
 * @param alpha          Floating point scaling factor, allocated on the host (input)
 * @param yDesc          Tensor descriptor for output data tensor y (input)
 * @param y              Data tensor y (input)
 * @param dyDesc         Tensor descriptor for data input tensor dy (input)
 * @param dy             Data delta tensor dy (input)
 * @param xDesc          Tensor descriptor for output data tensor x (input)
 * @param x              Data tensor x (output)
 * @param beta           Floating point shift factor, allocated on the host (input)
 * @param dxDesc         Tensor descriptor for tensor dx (input)
 * @param dx             Weights delta tensor dx (output)
 * @param workSpace      Pointer to user allocated workspace (input)
 * @return               miopenStatus_t
 */
MIOPEN_EXPORT miopenStatus_t miopenPoolingBackward(miopenHandle_t handle,
                                                   const miopenPoolingDescriptor_t poolDesc,
                                                   const void* alpha,
                                                   const miopenTensorDescriptor_t yDesc,
                                                   const void* y,
                                                   const miopenTensorDescriptor_t dyDesc,
                                                   const void* dy,
                                                   const miopenTensorDescriptor_t xDesc,
                                                   const void* x,
                                                   const void* beta,
                                                   const miopenTensorDescriptor_t dxDesc,
                                                   void* dx,
                                                   void* workSpace);

/*! @brief Destroys the pooling descriptor object
 *
 * @param poolDesc Pooling tensor descriptor type (input)
 * @return           miopenStatus_t
 */
MIOPEN_EXPORT miopenStatus_t miopenDestroyPoolingDescriptor(miopenPoolingDescriptor_t poolDesc);

/** @} */
// CLOSEOUT POOLING DOXYGEN GROUP

// LRN APIs
/** @addtogroup LRN
 *
 *  @{
 */
/*! @brief Creates a local response normalization (LRN) layer descriptor
 *
 * @param lrnDesc    Pointer to a local response normalization layer descriptor type
 * @return           miopenStatus_t
 */
MIOPEN_EXPORT miopenStatus_t miopenCreateLRNDescriptor(miopenLRNDescriptor_t* lrnDesc);

/*! @brief Sets a LRN layer descriptor details
 *
 * Sets all of the descriptor details for the LRN layer. The number of window elements lrnN is
 * a diameter and always odd.
 *
 * @param lrnDesc      Pointer to a LRN layer descriptor (output)
 * @param mode         LRN mode enum (input)
 * @param lrnN         Number of normalization window elements (input)
 * @param lrnAlpha     Scaling factor (input)
 * @param lrnBeta      Shift factor (input)
 * @param lrnK         K factor (input)
 * @return             miopenStatus_t
 */
MIOPEN_EXPORT miopenStatus_t miopenSetLRNDescriptor(const miopenLRNDescriptor_t lrnDesc,
                                                    miopenLRNMode_t mode,
                                                    unsigned int lrnN,
                                                    double lrnAlpha,
                                                    double lrnBeta,
                                                    double lrnK);

/*! @brief Gets a LRN layer descriptor details
 *
 * Retrieve the LRN descriptor details.
 *
 * @param lrnDesc      Pointer to a LRN layer descriptor (input)
 * @param mode         LRN mode enum (output)
 * @param lrnN         Number of normalization window elements (output)
 * @param lrnAlpha     Scaling factor (output)
 * @param lrnBeta      Shift factor (output)
 * @param lrnK         K factor (output)
 * @return             miopenStatus_t
 */
MIOPEN_EXPORT miopenStatus_t miopenGetLRNDescriptor(const miopenLRNDescriptor_t lrnDesc,
                                                    miopenLRNMode_t* mode,
                                                    unsigned int* lrnN,
                                                    double* lrnAlpha,
                                                    double* lrnBeta,
                                                    double* lrnK);

/*! @brief Determine the workspace requirements.
 *
 * This function determines the GPU memory allocation required to execute the LRN layer based on the
 * LRN descriptor.
 *
 * @param yDesc           Pointer to a LRN layer descriptor (input)
 * @param workSpaceSize   Output variable for workspace size (output)
 * @return                miopenStatus_t
 */
MIOPEN_EXPORT miopenStatus_t miopenLRNGetWorkSpaceSize(const miopenTensorDescriptor_t yDesc,
                                                       size_t* workSpaceSize);

/*! @brief Execute a LRN forward layer
 *
 * Runs the forward layer normalization in the forward direction. If do_backward == 0, then
 * set workSpace = nullptr and workSpaceSize = 0. However, if the user wishes to execute backwards,
 * then they must set do_backwards = 1 in miopenLRNForward().
 *
 * @param handle         MIOpen handle (input)
 * @param lrnDesc        Descriptor for LRN layer (input)
 * @param alpha          Floating point scaling factor, allocated on the host (input)
 * @param xDesc          Tensor descriptor for data input tensor x (input)
 * @param x              Data tensor x (input)
 * @param beta           Floating point shift factor, allocated on the host (input)
 * @param yDesc          Tensor descriptor for output data tensor y (input)
 * @param y              Data tensor y (output)
 * @param do_backward    Boolean to toggle save data in workspace for backwards pass (input)
 * @param workSpace      Pointer user allocated memory (input)
 * @return               miopenStatus_t
 */
MIOPEN_EXPORT miopenStatus_t miopenLRNForward(miopenHandle_t handle,
                                              const miopenLRNDescriptor_t lrnDesc,
                                              const void* alpha,
                                              const miopenTensorDescriptor_t xDesc,
                                              const void* x,
                                              const void* beta,
                                              const miopenTensorDescriptor_t yDesc,
                                              void* y,
                                              bool do_backward,
                                              void* workSpace);

/*! @brief Execute a LRN backward layer
 *
 * @param handle         MIOpen handle (input)
 * @param lrnDesc        Descriptor for LRN layer (input)
 * @param alpha          Floating point scaling factor, allocated on the host (input)
 * @param yDesc          Tensor descriptor for data input tensor y (input)
 * @param y              Data tensor y (input)
 * @param dyDesc         Tensor descriptor for data input tensor dy (input)
 * @param dy             Data delta tensor dy (input)
 * @param xDesc          Tensor descriptor for input data tensor x (input)
 * @param x              Data tensor x (input)
 * @param beta           Floating point shift factor, allocated on the host (input)
 * @param dxDesc         Tensor descriptor for output data tensor dx(input)
 * @param dx             Data delta tensor x (output)
 * @param workSpace      Pointer user allocated memory (input)
 * @return               miopenStatus_t
 */
MIOPEN_EXPORT miopenStatus_t miopenLRNBackward(miopenHandle_t handle,
                                               const miopenLRNDescriptor_t lrnDesc,
                                               const void* alpha,
                                               const miopenTensorDescriptor_t yDesc,
                                               const void* y,
                                               const miopenTensorDescriptor_t dyDesc,
                                               const void* dy,
                                               const miopenTensorDescriptor_t xDesc,
                                               const void* x,
                                               const void* beta,
                                               const miopenTensorDescriptor_t dxDesc,
                                               void* dx,
                                               const void* workSpace);

/*! @brief Destroys the LRN descriptor object
 *
 * @param lrnDesc   LRN tensor descriptor type (input)
 * @return          miopenStatus_t
 */
MIOPEN_EXPORT miopenStatus_t miopenDestroyLRNDescriptor(miopenLRNDescriptor_t lrnDesc);

/** @} */
// CLOSEOUT LRN DOXYGEN GROUP

#ifdef MIOPEN_BETA_API
// LayerNorm APIs
/** @addtogroup layernorm
 *
 *  @{
 */
/*! @brief Execute a layernorm forward layer
 *
 * @param handle         MIOpen handle (input)
 * @param mode           LayerNorm mode (input)
 * @param xDesc          Tensor descriptor for data input tensor x (input)
 * @param x              Data tensor x (input)
 * @param weightDesc     Tensor descriptor for data input tensor weight (input)
 * @param weight         Data tensor weight (input)
 * @param biasDesc       Tensor descriptor for data input tensor bias (input)
 * @param bias           Data tensor bias (input)
 * @param epsilon        Value to stablize inverse variance calculation (input)
 * @param normalized_dim Nomalized dimensions in the input array (input)
 * @param yDesc          Tensor descriptor for output data tensor y (input)
 * @param y              Data tensor y (output)
 * @param meanDesc       Tensor descriptor for output data tensor mean (input)
 * @param mean           Data tensor mean (output)
 * @param rstdDesc       Tensor descriptor for output data tensor rstd (input)
 * @param rstd           Data tensor rstd (output)
 * @return               miopenStatus_t
 */
MIOPEN_EXPORT miopenStatus_t miopenLayerNormForward(miopenHandle_t handle,
                                                    miopenNormMode_t mode,
                                                    const miopenTensorDescriptor_t xDesc,
                                                    const void* x,
                                                    const miopenTensorDescriptor_t weightDesc,
                                                    const void* weight,
                                                    const miopenTensorDescriptor_t biasDesc,
                                                    const void* bias,
                                                    const float epsilon,
                                                    const int32_t normalized_dim,
                                                    const miopenTensorDescriptor_t yDesc,
                                                    void* y,
                                                    const miopenTensorDescriptor_t meanDesc,
                                                    void* mean,
                                                    const miopenTensorDescriptor_t rstdDesc,
                                                    void* rstd);

/** @} */
// CLOSEOUT LAYERNORM DOXYGEN GROUP
#endif

#ifdef MIOPEN_BETA_API
// Cat APIs
/** @addtogroup cat
 *
 *  @{
 */
/*! @brief Execute a cat forward layer
 *
 * @param handle         MIOpen handle (input)
 * @param xCount         Number of input tensor x (input)
 * @param xDescs         Tensor descriptor of input tensor x (input)
 * @param xs             Source data tensor x (input)
 * @param yDesc          Tensor descriptor of output tensor y (input)
 * @param y              Data tensor y (output)
 * @param dim            Concatenation dimension (input)
 * @return               miopenStatus_t
 */
MIOPEN_EXPORT miopenStatus_t miopenCatForward(miopenHandle_t handle,
                                              const int32_t xCount,
                                              const miopenTensorDescriptor_t* xDescs,
                                              const void* const* xs,
                                              const miopenTensorDescriptor_t yDesc,
                                              void* y,
                                              const int32_t dim);

/** @} */
// CLOSEOUT CAT DOXYGEN GROUP
#endif

// Batch-Normalization APIs
/** @addtogroup batchnorm
 *
 *  @{
 */

/*! @brief Derive tensor for gamma and beta from input tensor descriptor
 *
 * This function takes the input tensor descriptor and outputs a derived tensor for the
 * normalization scale (gamma) and shift (beta) tensors.
 *
 * For an input tensor NCHW and spatial mode, the output derived tensor is 1C11, while for
 * per-activation the derived tensor is 1CHW.
 *
 * For an input tensor NCDHW and spatial mode, the output derived tensor is 1C111, while for
 * per-activation the derived tensor is 1CDHW.
 *
 * @param derivedBnDesc   Output derived tensor descriptor (output)
 * @param xDesc           Input tensor descriptor (input)
 * @param bn_mode         Batch Normalization mode (input)
 * @return                miopenStatus_t
 */
MIOPEN_EXPORT miopenStatus_t miopenDeriveBNTensorDescriptor(miopenTensorDescriptor_t derivedBnDesc,
                                                            const miopenTensorDescriptor_t xDesc,
                                                            miopenBatchNormMode_t bn_mode);

/*! @brief Execute forward training layer for batch normalization
 *
 * Batch normalization pass for forward training pass.
 * Takes in batch normalization mode bn_mode and input tensor x, output tensor y, bnBias and bnScale
 * with their descriptor.
 *
 * If either resultSaveMean, or resultSaveInvVariance are null pointers then the values for the mean
 * and inverse variance will not be used.
 *
 * Likewise, if either resultRunningMean, or resultRunningVariance are null pointers then the values
 * for the running mean and variance will not be saved.
 * Running averages and variances are scaled using an exponential averaging factor: \f[
 * \mu_{old} = \mu_{new}*factor + \mu_{old}*(1-factor)
 * \f]
 * where \f[
 * factor=1/(1+iteration)
 * \f]
 *
 * @param handle                    MIOpen handle (input)
 * @param bn_mode                   Batch normalization mode (input)
 * @param alpha                     Floating point scaling factor, allocated on the host (input)
 * @param beta                      Floating point shift factor, allocated on the host (input)
 * @param xDesc                     Tensor descriptor for data input tensor x (input)
 * @param x                         Data tensor x (input)
 * @param yDesc                     Tensor descriptor for output data tensor y (input)
 * @param y                         Data tensor y (output)
 * @param bnScaleBiasMeanVarDesc    Tensor descriptor for BN scaling, shifting, saved variance and
 * mean (input)
 * @param bnScale                   Batch norm scaling, gamma, tensor (input)
 * @param bnBias                    Batch norm bias, beta, tensor (input)
 * @param expAvgFactor              Exponential averaging factor (input)
 * @param resultRunningMean         Running average saved for inference (output)
 * @param resultRunningVariance     Running variance saved for inference (output)
 * @param epsilon                   Value to stablize inverse variance calculation (input)
 * @param resultSaveMean            Saved mini-batch mean for backwards pass (output)
 * @param resultSaveInvVariance     Saved mini-batch inverse variance for backwards pass (output)
 * @return                          miopenStatus_t
 */
MIOPEN_EXPORT miopenStatus_t
miopenBatchNormalizationForwardTraining(miopenHandle_t handle,
                                        miopenBatchNormMode_t bn_mode,
                                        void* alpha,
                                        void* beta,
                                        const miopenTensorDescriptor_t xDesc,
                                        const void* x,
                                        const miopenTensorDescriptor_t yDesc,
                                        void* y,
                                        const miopenTensorDescriptor_t bnScaleBiasMeanVarDesc,
                                        void* bnScale,
                                        void* bnBias,
                                        double expAvgFactor,
                                        void* resultRunningMean,
                                        void* resultRunningVariance,
                                        double epsilon,
                                        void* resultSaveMean,
                                        void* resultSaveInvVariance);

/*! @brief Execute forward inference layer for batch normalization
 *
 * Batch normalization pass for forward inference pass.
 * Takes in batch normalization mode bn_mode and input tensor x, output tensor y, bnBias and bnScale
 * with their descriptor.
 *
 * If either estimatedMean, or estimatedVariance are null pointers then the values for the mean and
 * variance will be calculated from input data and this calculated mean and variance will be used
 * to update input values.
 * If variance is zero and epsilon is also zero, this function outputs NAN values.  Input espilon
 * value should always be non zero positive value.
 *
 * @param handle                    MIOpen handle (input)
 * @param bn_mode                   Batch normalization mode (input)
 * @param alpha                     Floating point scaling factor, allocated on the host (input)
 * @param beta                      Floating point shift factor, allocated on the host (input)
 * @param xDesc                     Tensor descriptor for data input tensor x (input)
 * @param x                         Data tensor x (input)
 * @param yDesc                     Tensor descriptor for output data tensor y (input)
 * @param y                         Data tensor y (output)
 * @param bnScaleBiasMeanVarDesc    Tensor descriptor for BN scaling, shifting, saved variance and
 * mean (input)
 * @param bnScale                   Batch norm scaling, gamma, tensor (input)
 * @param bnBias                    Batch norm bias, beta, tensor (input)
 * @param estimatedMean             Running average saved during forward training (input)
 * @param estimatedVariance         Running variance saved during forward training (input)
 * @param epsilon                   Value to stabilize inverse variance calculation (input)
 * @return                          miopenStatus_t
 */
MIOPEN_EXPORT miopenStatus_t
miopenBatchNormalizationForwardInference(miopenHandle_t handle,
                                         miopenBatchNormMode_t bn_mode,
                                         void* alpha,
                                         void* beta,
                                         const miopenTensorDescriptor_t xDesc,
                                         const void* x,
                                         const miopenTensorDescriptor_t yDesc,
                                         void* y,
                                         const miopenTensorDescriptor_t bnScaleBiasMeanVarDesc,
                                         void* bnScale,
                                         void* bnBias,
                                         void* estimatedMean,
                                         void* estimatedVariance,
                                         double epsilon);

/*! @brief Execute backwards propagation layer for batch normalization
 *
 * Batch normalization pass for backwards propagation training pass.
 * The method for backwards propagation batch normalization.
 *
 * Takes in batch normalization mode bn_mode and input tensor data x, input activation tensor dy,
 * output tensor dx, the learned tensors resultBNBiasDiff and resultBNScaleDiff with their
 * descriptor.
 *
 * If BOTH savedMean, and savedVariance are not null pointers then the method will use the saved
 * mean and variance calculated by the forward training phase.
 *
 * @param handle                    MIOpen handle (input)
 * @param bn_mode                   Batch normalization mode (input)
 * @param alphaDataDiff             Floating point scaling factor, allocated on the host (input)
 * @param betaDataDiff              Floating point shift factor, allocated on the host (input)
 * @param alphaParamDiff            Floating point scaling factor, allocated on the host (input)
 * @param betaParamDiff             Floating point shift factor, allocated on the host (input)
 * @param xDesc                     Tensor descriptor for data input tensor x (input)
 * @param x                         Data tensor x (input)
 * @param dyDesc                    Tensor descriptor for output data tensor y (input)
 * @param dy                        Data tensor y (input)
 * @param dxDesc                    Tensor descriptor for output data tensor dx (input)
 * @param dx                        Data delta tensor dx (output)
 * @param bnScaleBiasDiffDesc       Tensor descriptor for BN scaling, shifting, saved variance and
 * mean (input)
 * @param bnScale                   Batch norm scaling, gamma, tensor (input)
 * @param resultBnScaleDiff         Tensor for dscale (output)
 * @param resultBnBiasDiff          Tensor for dbias (output)
 * @param epsilon                   Value to stabilize inverse variance calculation (input)
 * @param savedMean                 Saved mini-batch mean for backwards pass (input)
 * @param savedInvVariance          Saved mini-bathc inverse variance for backwards pass (input)
 * @return                          miopenStatus_t
 */
MIOPEN_EXPORT miopenStatus_t
miopenBatchNormalizationBackward(miopenHandle_t handle,
                                 miopenBatchNormMode_t bn_mode,
                                 const void* alphaDataDiff,
                                 const void* betaDataDiff,
                                 const void* alphaParamDiff,
                                 const void* betaParamDiff,
                                 const miopenTensorDescriptor_t xDesc,
                                 const void* x,
                                 const miopenTensorDescriptor_t dyDesc,
                                 const void* dy,
                                 const miopenTensorDescriptor_t dxDesc,
                                 void* dx,
                                 const miopenTensorDescriptor_t bnScaleBiasDiffDesc,
                                 const void* bnScale,
                                 void* resultBnScaleDiff,
                                 void* resultBnBiasDiff,
                                 double epsilon,
                                 const void* savedMean,
                                 const void* savedInvVariance);

/** @} */
// CLOSEOUT BATCHNORM DOXYGEN GROUP

// Activation APIs
/** @addtogroup activation
 *
 *  @{
 */
/*! @brief Creates the Activation descriptor object
 *
 * @param activDesc Pointer to an activation tensor descriptor type
 * @return          miopenStatus_t
 */
MIOPEN_EXPORT miopenStatus_t
miopenCreateActivationDescriptor(miopenActivationDescriptor_t* activDesc);

/*! @brief Sets the activation layer descriptor details
 *
 * Sets all of the descriptor details for the activation layer
 *
 * @param activDesc    Pointer to a activation layer descriptor (output)
 * @param mode         Activation mode enum (input)
 * @param activAlpha   Alpha value for some activation modes (input)
 * @param activBeta    Beta value for some activation modes (input)
 * @param activGamma   Gamma value for some activation modes (input)
 * @return             miopenStatus_t
 */
MIOPEN_EXPORT miopenStatus_t
miopenSetActivationDescriptor(const miopenActivationDescriptor_t activDesc,
                              miopenActivationMode_t mode,
                              double activAlpha,
                              double activBeta,
                              double activGamma);

/*! @brief Gets the activation layer descriptor details
 *
 * Retrieves all of the descriptor details for the activation layer.
 *
 * @param activDesc    Pointer to a activation layer descriptor (input)
 * @param mode         Activation mode enum (output)
 * @param activAlpha   Alpha value for some activation modes (output)
 * @param activBeta    Beta value for some activation modes (output)
 * @param activGamma   Gamma value for some activation modes (output)
 * @return             miopenStatus_t
 */
MIOPEN_EXPORT miopenStatus_t
miopenGetActivationDescriptor(const miopenActivationDescriptor_t activDesc,
                              miopenActivationMode_t* mode,
                              double* activAlpha,
                              double* activBeta,
                              double* activGamma);

/*! @brief Execute an activation forward layer
 *
 * @param handle         MIOpen handle (input)
 * @param activDesc      Descriptor for activation layer (input)
 * @param alpha          Floating point scaling factor, allocated on the host (input)
 * @param xDesc          Tensor descriptor for data input tensor x (input)
 * @param x              Data tensor x (input)
 * @param beta           Floating point shift factor, allocated on the host (input)
 * @param yDesc          Tensor descriptor for output data tensor y (input)
 * @param y              Data tensor y (output)
 * @return               miopenStatus_t
 */
MIOPEN_EXPORT miopenStatus_t miopenActivationForward(miopenHandle_t handle,
                                                     const miopenActivationDescriptor_t activDesc,
                                                     const void* alpha,
                                                     const miopenTensorDescriptor_t xDesc,
                                                     const void* x,
                                                     const void* beta,
                                                     const miopenTensorDescriptor_t yDesc,
                                                     void* y);

/*! @brief Execute a activation backwards layer
 *
 * @param handle         MIOpen handle (input)
 * @param activDesc      Descriptor for activation layer (input)
 * @param alpha          Floating point scaling factor, allocated on the host (input)
 * @param yDesc          Tensor descriptor for input data tensor y (input)
 * @param y              Data tensor y (input)
 * @param dyDesc         Tensor descriptor for input data tensor dy (input)
 * @param dy             Data delta tensor dy (input)
 * @param xDesc          Tensor descriptor for data input tensor x (input)
 * @param x              Data tensor x (input)
 * @param beta           Floating point shift factor, allocated on the host (input)
 * @param dxDesc         Tensor descriptor for data output tensor dx (input)
 * @param dx             Output data delta tensor dx (output)
 * @return               miopenStatus_t
 */
MIOPEN_EXPORT miopenStatus_t miopenActivationBackward(miopenHandle_t handle,
                                                      const miopenActivationDescriptor_t activDesc,
                                                      const void* alpha,
                                                      const miopenTensorDescriptor_t yDesc,
                                                      const void* y,
                                                      const miopenTensorDescriptor_t dyDesc,
                                                      const void* dy,
                                                      const miopenTensorDescriptor_t xDesc,
                                                      const void* x,
                                                      const void* beta,
                                                      const miopenTensorDescriptor_t dxDesc,
                                                      void* dx);

/*! @brief Destroys the activation descriptor object
 *
 * @param activDesc   Activation tensor descriptor type (input)
 * @return            miopenStatus_t
 */
MIOPEN_EXPORT miopenStatus_t
miopenDestroyActivationDescriptor(miopenActivationDescriptor_t activDesc);

/** @} */
// CLOSEOUT ACTIVATION DOXYGEN GROUP

// Softmax APIs
/** @addtogroup softmax
 *
 *  @{
 */
/*! @brief Execute a softmax forward layer
 *
 * This API only implements the SOFTMAX_MODE_CHANNEL in SOFTMAX_ACCURATE path.
 *
 * @param handle         MIOpen handle (input)
 * @param alpha          Floating point scaling factor, allocated on the host (input)
 * @param xDesc          Tensor descriptor for data input tensor x (input)
 * @param x              Data tensor x (input)
 * @param beta           Floating point shift factor, allocated on the host (input)
 * @param yDesc          Tensor descriptor for output data tensor y (input)
 * @param y              Data tensor y (output)
 * @return               miopenStatus_t
 */
MIOPEN_EXPORT miopenStatus_t miopenSoftmaxForward(miopenHandle_t handle,
                                                  const void* alpha,
                                                  const miopenTensorDescriptor_t xDesc,
                                                  const void* x,
                                                  const void* beta,
                                                  const miopenTensorDescriptor_t yDesc,
                                                  void* y);

/*! @brief Execute a softmax backwards layer
 *
 * This API only implements the SOFTMAX_MODE_CHANNEL in SOFTMAX_ACCURATE path.
 *
 * @param handle         MIOpen handle (input)
 * @param alpha          Floating point scaling factor, allocated on the host (input)
 * @param yDesc          Tensor descriptor for input data tensor y (input)
 * @param y              Data tensor y (input)
 * @param dyDesc         Tensor descriptor for input data tensor dy (input)
 * @param dy             Data delta tensor dy (input)
 * @param beta           Floating point shift factor, allocated on the host (input)
 * @param dxDesc         Tensor descriptor for data output tensor dx (input)
 * @param dx             Output data delta tensor dx (output)
 * @return               miopenStatus_t
 */
MIOPEN_EXPORT miopenStatus_t miopenSoftmaxBackward(miopenHandle_t handle,
                                                   const void* alpha,
                                                   const miopenTensorDescriptor_t yDesc,
                                                   const void* y,
                                                   const miopenTensorDescriptor_t dyDesc,
                                                   const void* dy,
                                                   const void* beta,
                                                   const miopenTensorDescriptor_t dxDesc,
                                                   void* dx);

/*! @brief Execute a softmax forward layer with expanded modes and algorithms
 *
 * @param handle         MIOpen handle (input)
 * @param alpha          Floating point scaling factor, allocated on the host (input)
 * @param xDesc          Tensor descriptor for data input tensor x (input)
 * @param x              Data tensor x (input)
 * @param beta           Floating point shift factor, allocated on the host (input)
 * @param yDesc          Tensor descriptor for output data tensor y (input)
 * @param y              Data tensor y (output)
 * @param algorithm      Softmax implementation algorithm (input)
 * @param mode           Softmax mode (input)
 * @return               miopenStatus_t
 */
MIOPEN_EXPORT miopenStatus_t miopenSoftmaxForward_V2(miopenHandle_t handle,
                                                     const void* alpha,
                                                     const miopenTensorDescriptor_t xDesc,
                                                     const void* x,
                                                     const void* beta,
                                                     const miopenTensorDescriptor_t yDesc,
                                                     void* y,
                                                     miopenSoftmaxAlgorithm_t algorithm,
                                                     miopenSoftmaxMode_t mode);

/*! @brief Execute a softmax backwards layer with expanded modes and algorithms
 *
 * @param handle         MIOpen handle (input)
 * @param alpha          Floating point scaling factor, allocated on the host (input)
 * @param yDesc          Tensor descriptor for input data tensor y (input)
 * @param y              Data tensor y (input)
 * @param dyDesc         Tensor descriptor for input data tensor dy (input)
 * @param dy             Data delta tensor dy (input)
 * @param beta           Floating point shift factor, allocated on the host (input)
 * @param dxDesc         Tensor descriptor for data output tensor dx (input)
 * @param dx             Output data delta tensor dx (output)
 * @param algorithm      Softmax implementation algorithm (input)
 * @param mode           Softmax mode (input)
 * @return               miopenStatus_t
 */
MIOPEN_EXPORT miopenStatus_t miopenSoftmaxBackward_V2(miopenHandle_t handle,
                                                      const void* alpha,
                                                      const miopenTensorDescriptor_t yDesc,
                                                      const void* y,
                                                      const miopenTensorDescriptor_t dyDesc,
                                                      const void* dy,
                                                      const void* beta,
                                                      const miopenTensorDescriptor_t dxDesc,
                                                      void* dx,
                                                      miopenSoftmaxAlgorithm_t algorithm,
                                                      miopenSoftmaxMode_t mode);

/** @} */
// CLOSEOUT SOFTMAX DOXYGEN GROUP

/*! @ingroup FUSION
 * @brief MIOpen fusion interface
 */
MIOPEN_DECLARE_OBJECT(miopenFusionPlanDescriptor);
MIOPEN_DECLARE_OBJECT(miopenOperatorDescriptor);
MIOPEN_DECLARE_OBJECT(miopenOperatorArgs);

/** @addtogroup FUSION
 *
 *  @{
 */

/*! @enum miopenFusionDirection_t
 * @brief Kernel fusion direction in the network
 */
typedef enum
{
    miopenVerticalFusion   = 0, /*!< fuses layers vertically, current the only supported mode */
    miopenHorizontalFusion = 1, /*!< fuses layers horizontally, this is unimplemented */
} miopenFusionDirection_t;

/*! @brief Creates the kenrel fusion plan descriptor object
 *
 * @param fusePlanDesc  Pointer to a fusion plan (output)
 * @param fuseDirection Horizontal or Vertical fusion (input)
 * @param inputDesc     Descriptor to tensor for the input (input)
 * @return              miopenStatus_t
 */
MIOPEN_EXPORT miopenStatus_t miopenCreateFusionPlan(miopenFusionPlanDescriptor_t* fusePlanDesc,
                                                    const miopenFusionDirection_t fuseDirection,
                                                    const miopenTensorDescriptor_t inputDesc);

/*! @brief Destroy the fusion plan descriptor object
 *
 * @param fusePlanDesc  A fusion plan descriptor type
 * @return              miopenStatus_t
 */
MIOPEN_EXPORT miopenStatus_t miopenDestroyFusionPlan(miopenFusionPlanDescriptor_t fusePlanDesc);

/*! @brief Compiles the fusion plan
 *
 * @param handle           MIOpen handle (input)
 * @param fusePlanDesc A fusion plan descriptor (input)
 * @return             miopenStatus_t
 */
MIOPEN_EXPORT miopenStatus_t miopenCompileFusionPlan(miopenHandle_t handle,
                                                     miopenFusionPlanDescriptor_t fusePlanDesc);

/*!
 * @brief Allows access to the operators in a fusion plan
 * @details This api call does bounds checking on the supplied op_idx and would
 *          return miopenStatusError if the index is out of bounds
 *
 * @param fusePlanDesc A fusion plan descriptor (input)
 * @param op_idx Index of the required operator in the fusion plan, in the order of insertion
 * @param op returned pointer to the operator
 * @return miopenStatus_t
 */
MIOPEN_EXPORT miopenStatus_t miopenFusionPlanGetOp(miopenFusionPlanDescriptor_t fusePlanDesc,
                                                   const int op_idx,
                                                   miopenFusionOpDescriptor_t* op);

/*! @brief Query the workspace size required for the fusion plan
 * @param handle         MIOpen handle (input)
 * @param fusePlanDesc   A fusion plan descriptor (input)
 * @param workSpaceSize  Pointer to memory to return size in bytes (output)
 * @param algo           Algorithm selected (inputs)
 * @return               miopenStatus_t
 */
MIOPEN_EXPORT miopenStatus_t
miopenFusionPlanGetWorkSpaceSize(miopenHandle_t handle,
                                 miopenFusionPlanDescriptor_t fusePlanDesc,
                                 size_t* workSpaceSize,
                                 miopenConvFwdAlgorithm_t algo);

/*!
 * @brief Returns the supported algorithms for the convolution operator in the Fusion Plan
 *
 * @details A Convolution operator in a fusion plan may be implemented by different algorithms
 * representing different tradeoffs of memory and performance. The returned list of algorithms
 * is sorted in decreasing order of priority. Therefore, if the user does not request an
 * algorithm to be set using the miopenFusionPlanConvolutionSetAlgo call, the first algorithm
 * in the list would be used to execute the convolution in the fusion plan. Moreover this call
 * must be immediately preceded by the miopenCreateOpConvForward call for the op in question.
 *
 * @param fusePlanDesc A fusion plan descriptor (input)
 * @param requestAlgoCount Number of algorithms to return (input)
 * @param returnedAlgoCount The actual number of returned algorithms; always be less than
 * equal to requestAlgoCount (output)
 * @param returnedAlgos Pointer to the list of supported algorithms
 * @return miopenStatus_t
 */
MIOPEN_EXPORT miopenStatus_t
miopenFusionPlanConvolutionGetAlgo(miopenFusionPlanDescriptor_t fusePlanDesc,
                                   const int requestAlgoCount,
                                   int* returnedAlgoCount,
                                   miopenConvFwdAlgorithm_t* returnedAlgos);

/*! @brief Requests the fusion runtime to choose a particular algorithm for the added convolution
 * operation
 *
 * @details Please see the description for miopenFusionPlanConvolutionGetAlgo
 *
 * @param fusePlanDesc A fusion plan descriptor (input)
 * @param algo Requested algorithm for the convolution operator (input)
 * @return miopenStatus_t
 */
MIOPEN_EXPORT miopenStatus_t miopenFusionPlanConvolutionSetAlgo(
    miopenFusionPlanDescriptor_t fusePlanDesc, miopenConvFwdAlgorithm_t algo);

/*! @brief Creates forward convolution operator.
 *
 * @param fusePlanDesc   A fusion plan descriptor (input)
 * @param convOp         Pointer to an operator type (output)
 * @param convDesc       Convolution layer descriptor (input)
 * @param wDesc          Descriptor for the weights tensor (input)
 * @return               miopenStatus_t
 */
MIOPEN_EXPORT miopenStatus_t miopenCreateOpConvForward(miopenFusionPlanDescriptor_t fusePlanDesc,
                                                       miopenFusionOpDescriptor_t* convOp,
                                                       miopenConvolutionDescriptor_t convDesc,
                                                       const miopenTensorDescriptor_t wDesc);

//---

// Activation forward create ops ---
/*! @brief Creates a forward activation operator.
 *
 * @param fusePlanDesc    A fusion plan descriptor (input)
 * @param activFwdOp         Pointer to an operator type (output)
 * @param mode            Activation version (input)
 * @return                miopenStatus_t
 */
MIOPEN_EXPORT miopenStatus_t
miopenCreateOpActivationForward(miopenFusionPlanDescriptor_t fusePlanDesc,
                                miopenFusionOpDescriptor_t* activFwdOp,
                                miopenActivationMode_t mode);

// Activation backward create ops ---
/*! @brief Creates a backward activation operator.
 *
 * @param fusePlanDesc    A fusion plan descriptor (input)
 * @param activBwdOp         Pointer to an operator type (output)
 * @param mode            Activation version (input)
 * @return                miopenStatus_t
 */
MIOPEN_EXPORT miopenStatus_t
miopenCreateOpActivationBackward(miopenFusionPlanDescriptor_t fusePlanDesc,
                                 miopenFusionOpDescriptor_t* activBwdOp,
                                 miopenActivationMode_t mode);

// Bias create ops ---
/*! @brief Creates a forward bias operator.
 *
 * @param fusePlanDesc   A fusion plan descriptor (input)
 * @param biasOp         Pointer to an operator type (output)
 * @param bDesc          bias tensor descriptor (input)
 * @return               miopenStatus_t
 */
MIOPEN_EXPORT miopenStatus_t miopenCreateOpBiasForward(miopenFusionPlanDescriptor_t fusePlanDesc,
                                                       miopenFusionOpDescriptor_t* biasOp,
                                                       const miopenTensorDescriptor_t bDesc);

// Batch normalization create ops ---
/*! @brief Creates a forward inference batch normalization operator.
 *
 * @param fusePlanDesc           A fusion plan descriptor (input)
 * @param bnOp                   Pointer to an operator type (output)
 * @param bn_mode                Batch normalization layer mode (input)
 * @param bnScaleBiasMeanVarDesc Gamma, beta, mean, variance tensor descriptor (input)
 * @return                       miopenStatus_t
 */
MIOPEN_EXPORT miopenStatus_t
miopenCreateOpBatchNormInference(miopenFusionPlanDescriptor_t fusePlanDesc,
                                 miopenFusionOpDescriptor_t* bnOp,
                                 const miopenBatchNormMode_t bn_mode,
                                 const miopenTensorDescriptor_t bnScaleBiasMeanVarDesc);

/*! @brief Creates a forward training batch normalization operator.
 *
 * @param fusePlanDesc           A fusion plan descriptor (input)
 * @param bnFwdOp                   Pointer to an operator type (output)
 * @param bn_mode                Batch normalization layer mode (input)
 * @param runningMeanVariance    Toggles whether or not to save population statistics for inference;
 * batch statistic are required (input)
 * @return                       miopenStatus_t
 */
MIOPEN_EXPORT miopenStatus_t
miopenCreateOpBatchNormForward(miopenFusionPlanDescriptor_t fusePlanDesc,
                               miopenFusionOpDescriptor_t* bnFwdOp,
                               const miopenBatchNormMode_t bn_mode,
                               bool runningMeanVariance);

/*! @brief Creates a back propagation batch normalization operator.
 *
 * @param fusePlanDesc           A fusion plan descriptor (input)
 * @param bnBwdOp                   Pointer to an operator type (output)
 * @param bn_mode                Batch normalization layer mode (input)
 * @return                       miopenStatus_t
 */
MIOPEN_EXPORT miopenStatus_t
miopenCreateOpBatchNormBackward(miopenFusionPlanDescriptor_t fusePlanDesc,
                                miopenFusionOpDescriptor_t* bnBwdOp,
                                const miopenBatchNormMode_t bn_mode);

//---
/*! @brief Creates an operator argument object
 *
 * @param args        Pointer to an operator argument type (output)
 * @return            miopenStatus_t
 */
MIOPEN_EXPORT miopenStatus_t miopenCreateOperatorArgs(miopenOperatorArgs_t* args);

/*! @brief Destroys an operator argument object
 *
 * @param args        An operator argument type (output)
 * @return            miopenStatus_t
 */
MIOPEN_EXPORT miopenStatus_t miopenDestroyOperatorArgs(miopenOperatorArgs_t args);

// Convolution set arguments ---
/*! @brief Sets the arguments for forward convolution op
 *
 * @param args    An arguments object type (output)
 * @param convOp  Forward convolution operator (input)
 * @param alpha   Floating point scaling factor, allocated on the host (input)
 * @param beta    Floating point shift factor, allocated on the host (input)
 * @param w       Pointer to tensor memory  (input)
 * @return        miopenStatus_t
 */
MIOPEN_EXPORT miopenStatus_t miopenSetOpArgsConvForward(miopenOperatorArgs_t args,
                                                        const miopenFusionOpDescriptor_t convOp,
                                                        const void* alpha,
                                                        const void* beta,
                                                        const void* w);
// Activation set arguments ---
/*! @brief Sets the arguments for forward activation op
 *
 * @param args    An arguments object type (output)
 * @param activFwdOp   Activation backwards operator (input)
 * @param alpha   Floating point scaling factor, allocated on the host (input)
 * @param beta    Floating point shift factor, allocated on the host (input)
 * @param activAlpha  Double precision activation parameter which depends on activation mode (input)
 * @param activBeta   Double precision activation parameter which depends on activation mode (input)
 * @param activGamma  Double precision activation parameter which depends on activation mode (input)
 * @return        miopenStatus_t
 */
MIOPEN_EXPORT miopenStatus_t
miopenSetOpArgsActivForward(miopenOperatorArgs_t args,
                            const miopenFusionOpDescriptor_t activFwdOp,
                            const void* alpha,
                            const void* beta,
                            double activAlpha,
                            double activBeta,
                            double activGamma);

/*! @brief Sets the arguments for backward activation op
 *
 * @param args    An arguments object type (output)
 * @param activBwdOp   Activation backwards operator (input)
 * @param alpha   Floating point scaling factor, allocated on the host (input)
 * @param beta    Floating point shift factor, allocated on the host (input)
 * @param y        Data tensor y, output of activations in the forward direction (input)
 * @param reserved    Data tensor reserved memory space; currently should be nullptr (input)
 * @param activAlpha  Double precision activation parameter which depends on activation mode (input)
 * @param activBeta   Double precision activation parameter which depends on activation mode (input)
 * @param activGamma  Double precision activation parameter which depends on activation mode (input)
 * @return        miopenStatus_t
 */
MIOPEN_EXPORT miopenStatus_t
miopenSetOpArgsActivBackward(miopenOperatorArgs_t args,
                             const miopenFusionOpDescriptor_t activBwdOp,
                             const void* alpha,
                             const void* beta,
                             const void* y,
                             const void* reserved,
                             double activAlpha,
                             double activBeta,
                             double activGamma);

// Batch Normalization set arguments ---
/*! @brief Sets the arguments for inference batch normalization op
 *
 * @param args               An arguments object type (output)
 * @param bnOp               Batch normalization inference operator (input)
 * @param alpha              Floating point scaling factor, allocated on the host (input)
 * @param beta               Floating point shift factor, allocated on the host (input)
 * @param bnScale            Pointer to the gamma tensor memory  (input)
 * @param bnBias             Pointer to the beta tensor memory  (input)
 * @param estimatedMean      Pointer to population mean memory  (input)
 * @param estimatedVariance  Pointer to population variance memory  (input)
 * @param epsilon            Scalar value for numerical stability (input)
 * @return                   miopenStatus_t
 */
MIOPEN_EXPORT miopenStatus_t
miopenSetOpArgsBatchNormInference(miopenOperatorArgs_t args,
                                  const miopenFusionOpDescriptor_t bnOp,
                                  const void* alpha,
                                  const void* beta,
                                  const void* bnScale,
                                  const void* bnBias,
                                  const void* estimatedMean,
                                  const void* estimatedVariance,
                                  double epsilon);

/*! @brief Sets the arguments for forward batch normalization op
 *
 * @param args               An arguments object type (output)
 * @param bnOp               Batch normalization forward operator (input)
 * @param alpha              Floating point scaling factor, allocated on the host (input)
 * @param beta               Floating point shift factor, allocated on the host (input)
 * @param bnScale            Pointer to the gamma tensor memory  (input)
 * @param bnBias             Pointer to the beta tensor memory  (input)
 * @param savedMean          Pointer to batch mean memory  (input)
 * @param savedInvVariance   Pointer to batch inverse variance memory  (input)
 * @param runningMean        Pointer to population mean memory  (input)
 * @param runningVariance    Pointer to population variance memory  (input)
 * @param expAvgFactor       Scalar value for control of population statistics (input)
 * @param epsilon            Scalar value for numerical stability (input)
 * @return                   miopenStatus_t
 */
MIOPEN_EXPORT miopenStatus_t miopenSetOpArgsBatchNormForward(miopenOperatorArgs_t args,
                                                             const miopenFusionOpDescriptor_t bnOp,
                                                             const void* alpha,
                                                             const void* beta,
                                                             const void* bnScale,
                                                             const void* bnBias,
                                                             void* savedMean,
                                                             void* savedInvVariance,
                                                             void* runningMean,
                                                             void* runningVariance,
                                                             double expAvgFactor,
                                                             double epsilon);

/*! @brief Sets the arguments for backward batch normalization op
 *
 * @param args               An arguments object type (output)
 * @param bnOp               Batch normalization forward operator (input)
 * @param alpha              Floating point scaling factor, allocated on the host (input)
 * @param beta               Floating point shift factor, allocated on the host (input)
 * @param x                  Pointer to the forward input tensor memory  (input)
 * @param bnScale            Pointer to the gamma tensor memory  (input)
 * @param bnBias             Pointer to the beta tensor memory  (input)
 * @param resultBnScaleDiff  Pointer to the gamma gradient tensor memory  (output)
 * @param resultBnBiasDiff   Pointer to the beta gradient tensor memory  (output)
 * @param savedMean          Pointer to batch mean memory  (input)
 * @param savedInvVariance   Pointer to batch inverse variance memory  (input)
 * @return                   miopenStatus_t
 */
MIOPEN_EXPORT miopenStatus_t miopenSetOpArgsBatchNormBackward(miopenOperatorArgs_t args,
                                                              const miopenFusionOpDescriptor_t bnOp,
                                                              const void* alpha,
                                                              const void* beta,
                                                              const void* x,
                                                              const void* bnScale,
                                                              const void* bnBias,
                                                              void* resultBnScaleDiff,
                                                              void* resultBnBiasDiff,
                                                              const void* savedMean,
                                                              const void* savedInvVariance);

// Bias forward set arguments ---
/*! @brief Sets the arguments for forward bias op
 *
 * @param args           An arguments object type (output)
 * @param biasOp         Forward bias operator (input)
 * @param alpha          Floating point scaling factor, allocated on the host (input)
 * @param beta           Floating point shift factor, allocated on the host (input)
 * @param bias           Pointer to the forward bias input tensor memory  (input)
 * @return               miopenStatus_t
 */
MIOPEN_EXPORT miopenStatus_t miopenSetOpArgsBiasForward(miopenOperatorArgs_t args,
                                                        const miopenFusionOpDescriptor_t biasOp,
                                                        const void* alpha,
                                                        const void* beta,
                                                        const void* bias);
/*! @brief Executes the fusion plan
 *
 *
 * @param handle           MIOpen handle (input)
 * @param fusePlanDesc     fused plan descriptor (input)
 * @param inputDesc        Descriptor of the input tensor (input)
 * @param input            Source data tensor  (input)
 * @param outputDesc       Decriptor of the output tensor (input)
 * @param output           Destination data tensor  (output)
 * @param args             An argument object of the fused kernel (input)
 * @return           miopenStatus_t
 */
MIOPEN_EXPORT miopenStatus_t
miopenExecuteFusionPlan(const miopenHandle_t handle,
                        const miopenFusionPlanDescriptor_t fusePlanDesc,
                        const miopenTensorDescriptor_t inputDesc,
                        const void* input,
                        const miopenTensorDescriptor_t outputDesc,
                        void* output,
                        miopenOperatorArgs_t args);

/*! @brief Prepares and executes the Convlution+Bias+Activation Fusion.
 *
 *
 * @param handle               MIOpen handle (input)
 * @param alpha1               floating point scaling factor, allocated on the host (input)
 * @param xDesc                Tensor descriptor for input data tensor x (input)
 * @param x                    Data tensor x (input)
 * @param wDesc                Tensor descriptor for weight tensor w (input)
 * @param w                    Weights tensor w (input)
 * @param convDesc             Convolution layer descriptor (input)
 * @param algo                 Algorithm selected (inputs)
 * @param workspace            Pointer to workspace required (input)
 * @param workspaceSizeInBytes Size of the memory in bytes pointed to by workSpace above
 * @param alpha2               floating point scaling factor, allocated on the host (input)
 * @param zDesc                Tensor descriptor for tensor z (input)
 * @param z                    Data tensor z (input)
 * @param biasDesc             Tensor descriptor for input data tensor x (input)
 * @param bias                 Data tensor bias (input)
 * @param activationDesc       Activation descriptor that specifies the activation mode
 * @param yDesc                Tensor descriptor for output data tensor y (input)
 * @param y                    Output data tensor
 */

MIOPEN_EXPORT miopenStatus_t
miopenConvolutionBiasActivationForward(miopenHandle_t handle,
                                       const void* alpha1,
                                       const miopenTensorDescriptor_t xDesc,
                                       const void* x,
                                       const miopenTensorDescriptor_t wDesc,
                                       const void* w,
                                       const miopenConvolutionDescriptor_t convDesc,
                                       miopenConvFwdAlgorithm_t algo,
                                       void* workspace,
                                       size_t workspaceSizeInBytes,
                                       const void* alpha2,
                                       const miopenTensorDescriptor_t zDesc,
                                       const void* z,
                                       const miopenTensorDescriptor_t biasDesc,
                                       const void* bias,
                                       const miopenActivationDescriptor_t activationDesc,
                                       const miopenTensorDescriptor_t yDesc,
                                       void* y);
/** @} */
// CLOSEOUT FUSION DOXYGEN GROUP

/** @addtogroup RNN
 *
 *  @{
 */

/*!  @enum miopenRNNMode_t
 * RNN mode selection for rnn layer preference
 */
typedef enum
{
    miopenRNNRELU = 0, /*!< RNN with ReLU activation */
    miopenRNNTANH = 1, /*!< RNN with tanh activation */
    miopenLSTM    = 2, /*!< LSTM */
    miopenGRU     = 3, /*!< GRU */
} miopenRNNMode_t;

/*! @enum miopenRNNInputMode_t
 * Recurrent Neural Network layer initial input mode
 */
typedef enum
{
    miopenRNNlinear = 0, /*!< Matrix multiplication at the input of the first layer */
    miopenRNNskip   = 1, /*!< No operation is performed at the input of the first layer. */
} miopenRNNInputMode_t;

/*! @enum miopenRNNAlgo_t
 * Recurrent Neural Network algorithm mode
 */
typedef enum
{
    miopenRNNdefault = 0, /*!< Use dedicated gate-operation kernel for LSTM and fundamental
                             algorithm for vanilla RNN & GRU */
    miopenRNNfundamental =
        1, /*!< Function by basic tesnsor operations, supported for vanilla RNN, LSTM, GRU */
} miopenRNNAlgo_t;

/*! @enum miopenRNNDirectionMode_t
 * Recurrent Neural Network bi-directional behavior
 */
typedef enum
{
    miopenRNNunidirection = 0, /*!< Forward in time only. */
    miopenRNNbidirection  = 1, /*!< Forward and backwards in time. */
} miopenRNNDirectionMode_t;

/*! @enum miopenRNNBiasMode_t
 * Recurrent Neural Network add on bias
 */
typedef enum
{
    miopenRNNNoBias   = 0, /*!< No Biases will be applied to GEMM operations */
    miopenRNNwithBias = 1, /*!< Biases will be applied to GEMM operations */
} miopenRNNBiasMode_t;

/*! @enum miopenRNNGEMMalgoMode_t
 * Recurrent Neural Network add on bias
 */
typedef enum
{
    miopenRNNAlgoGEMM = 0,
} miopenRNNGEMMalgoMode_t;

/*! @enum miopenRNNPaddingMode_t
 * Recurrent Neural Network input/output data padding mode
 */
typedef enum
{
    miopenRNNIONotPadded   = 0, /*!< Not padded data at RNN input/output */
    miopenRNNIOWithPadding = 1, /*!< Padded data at RNN input/output */
} miopenRNNPaddingMode_t;

/*! @enum miopenRNNFWDMode_t
 * Recurrent Neural Network Training/Inference mode
 */
typedef enum
{
    miopenRNNTraining  = 0, /*!< FWD, BWD, WRW */
    miopenRNNInference = 1, /*!< Only FWD-inference no back-propagation */
} miopenRNNFWDMode_t;

/*! @enum miopenRNNBaseLayout_t
 * Data layouts for RNN operations
 */
typedef enum
{
    miopenRNNDataUnknownLayout     = 0,
    miopenRNNDataSeqMajorNotPadded = 1,
    miopenRNNDataSeqMajorPadded    = 2,
    miopenRNNDataBatchMajorPadded  = 3,
} miopenRNNBaseLayout_t;

/*! @brief Create a RNN layer Descriptor
 *
 * API for creating an uninitialized RNN layer descriptor.
 * @param rnnDesc    Pointer to a tensor descriptor type
 * @return           miopenStatus_t
 */
MIOPEN_EXPORT miopenStatus_t miopenCreateRNNDescriptor(miopenRNNDescriptor_t* rnnDesc);

/*! @brief Retrieves a RNN layer descriptor's details
 *
 * @param rnnDesc    RNN layer descriptor (input)
 * @param rnnMode    RNN mode (output)
 * @param algoMode   RNN algorithm mode (output)
 * @param inputMode  RNN data input mode (output)
 * @param dirMode    Uni or bi direction mode (output)
 * @param biasMode   Bias used (output)
 * @param hiddenSize Size of hidden state (output)
 * @param layer      Number of stacked layers (output)
 * @return           miopenStatus_t
 */
MIOPEN_EXPORT miopenStatus_t miopenGetRNNDescriptor(miopenRNNDescriptor_t rnnDesc,
                                                    miopenRNNMode_t* rnnMode,
                                                    miopenRNNAlgo_t* algoMode,
                                                    miopenRNNInputMode_t* inputMode,
                                                    miopenRNNDirectionMode_t* dirMode,
                                                    miopenRNNBiasMode_t* biasMode,
                                                    int* hiddenSize,
                                                    int* layer);

/*! @brief Retrieves a RNN layer descriptor's details version 2. This version enables retrieving
 * information of the dropout descriptor of the rnn descriptor.
 *
 * @param rnnDesc     RNN layer descriptor (input)
 * @param hiddenSize  Size of hidden state (output)
 * @param layer       Number of stacked layers (output)
 * @param dropoutDesc Pre-configured dropout descriptor for dropout layer in between RNN layers
 * (output)
 * @param inputMode   RNN data input mode (output)
 * @param dirMode     Uni or bi direction mode (output)
 * @param rnnMode     RNN mode (output)
 * @param biasMode    Bias used (output)
 * @param algoMode    RNN algorithm mode (output)
 * @param dataType    Data type of RNN (output)
 * @return            miopenStatus_t
 */
MIOPEN_EXPORT miopenStatus_t miopenGetRNNDescriptor_V2(miopenRNNDescriptor_t rnnDesc,
                                                       int* hiddenSize,
                                                       int* layer,
                                                       miopenDropoutDescriptor_t* dropoutDesc,
                                                       miopenRNNInputMode_t* inputMode,
                                                       miopenRNNDirectionMode_t* dirMode,
                                                       miopenRNNMode_t* rnnMode,
                                                       miopenRNNBiasMode_t* biasMode,
                                                       miopenRNNAlgo_t* algoMode,
                                                       miopenDataType_t* dataType);

/*! @brief Destroys the tensor descriptor object
 *
 * @param rnnDesc RNN tensor descriptor type (input)
 * @return           miopenStatus_t
 */
MIOPEN_EXPORT miopenStatus_t miopenDestroyRNNDescriptor(miopenRNNDescriptor_t rnnDesc);

/*! @brief Set the details of the RNN descriptor
 *
 * Interface for setting the values of the RNN descriptor object. This function requires specific
 * algorithm selection.
 * @param rnnDesc      RNN layer descriptor type (input)
 * @param hsize        Hidden layer size (input)
 * @param nlayers      Number of layers (input)
 * @param inMode       RNN first layer input mode (input)
 * @param direction    RNN direction (input)
 * @param rnnMode      RNN model type (input)
 * @param biasMode     RNN bias included (input)
 * @param algo         RNN algorithm selected (input)
 * @param dataType     MIOpen datatype (input)
 * @return             miopenStatus_t
 */
MIOPEN_EXPORT miopenStatus_t miopenSetRNNDescriptor(miopenRNNDescriptor_t rnnDesc,
                                                    const int hsize,
                                                    const int nlayers,
                                                    miopenRNNInputMode_t inMode,
                                                    miopenRNNDirectionMode_t direction,
                                                    miopenRNNMode_t rnnMode,
                                                    miopenRNNBiasMode_t biasMode,
                                                    miopenRNNAlgo_t algo,
                                                    miopenDataType_t dataType);

/*! @brief Set the details of the RNN descriptor version 2. This version enables the use of dropout
 * in rnn.
 *
 * Interface for setting the values of the RNN descriptor object. This function requires specific
 * algorithm selection.
 * @param rnnDesc      RNN layer descriptor type (input/output)
 * @param hsize        Hidden layer size (input)
 * @param nlayers      Number of layers (input)
 * @param dropoutDesc  Pre-initialized dropout descriptor for dropout layer in between RNN layers
 * (input)
 * @param inMode       RNN first layer input mode (input)
 * @param direction    RNN direction (input)
 * @param rnnMode      RNN model type (input)
 * @param biasMode     RNN bias included (input)
 * @param algo         RNN algorithm selected (input)
 * @param dataType     MIOpen datatype (input)
 * @return             miopenStatus_t
 */
MIOPEN_EXPORT miopenStatus_t miopenSetRNNDescriptor_V2(miopenRNNDescriptor_t rnnDesc,
                                                       const int hsize,
                                                       const int nlayers,
                                                       miopenDropoutDescriptor_t dropoutDesc,
                                                       miopenRNNInputMode_t inMode,
                                                       miopenRNNDirectionMode_t direction,
                                                       miopenRNNMode_t rnnMode,
                                                       miopenRNNBiasMode_t biasMode,
                                                       miopenRNNAlgo_t algo,
                                                       miopenDataType_t dataType);

/*! @brief Set shape of RNN seqData tensor
 *
 * Interface for setting tensor shape to be used as RNN input data
 *
 * @param seqTensorDesc     Tensor descriptor (input/output)
 * @param dataType          MIOpen datatype (input)
 * @param layout            One of the main supported layouts for RNN data(input)
 * @param maxSequenceLen      Sequence length limit within this SeqTensor(input)
 * @param batchSize         Number of sequences within this SeqTensor (input)
 * @param vectorSize        Vector size (input)
 * @param sequenceLenArray  Array containing the length of each sequence in the SeqTensor(input)
 * @param paddingMarker     Not used, should be NULL (input)
 * @return                  miopenStatus_t
 */
MIOPEN_EXPORT miopenStatus_t
miopenSetRNNDataSeqTensorDescriptor(miopenSeqTensorDescriptor_t seqTensorDesc,
                                    miopenDataType_t dataType,
                                    miopenRNNBaseLayout_t layout,
                                    int maxSequenceLen,
                                    int batchSize,
                                    int vectorSize,
                                    const int* sequenceLenArray,
                                    void* paddingMarker);

/*! @brief Get shape of RNN seqData tensor
 *
 * Interface for setting tensor shape to be used as RNN input data
 *
 * @param seqTensorDesc             Tensor descriptor (input)
 * @param dataType                  MIOpen datatype (output)
 * @param layout                    One of the main supported layouts for RNN data(output)
 * @param maxSequenceLen              Sequence length limit within this SeqTensor(output)
 * @param batchSize                 Number of sequences within this SeqTensor (output)
 * @param vectorSize                Vector size (output)
 * @param sequenceLenArrayLimit  Limit for number of elements that can be returned to user
 * by sequenceLenArray (input)
 * @param sequenceLenArray          Array containing the length of each sequence in the
 * SeqTensor. This is allowed to be a NULL pointer if sequenceLenArrayLimit is 0 (output)
 * @param paddingMarker             Not used, should be NULL (input)
 * @return                          miopenStatus_t
 */

MIOPEN_EXPORT miopenStatus_t
miopenGetRNNDataSeqTensorDescriptor(miopenSeqTensorDescriptor_t seqTensorDesc,
                                    miopenDataType_t* dataType,
                                    miopenRNNBaseLayout_t* layout,
                                    int* maxSequenceLen,
                                    int* batchSize,
                                    int* vectorSize,
                                    int sequenceLenArrayLimit,
                                    int* sequenceLenArray,
                                    void* paddingMarker);

/*! @brief Query the amount of memory required to execute the RNN layer
 *
 * This function calculates the amount of memory required to run the RNN layer given an RNN
 * descriptor and a tensor descriptor.
 *
 * @param handle          MIOpen handle (input)
 * @param rnnDesc         RNN layer descriptor type (input)
 * @param sequenceLen     Number of iteration unrolls (input)
 * @param xDesc           An array of tensor descriptors. These are the
 * input descriptors to each time step. The first dimension of each descriptor is the
 * batch size and may decrease from element n to element n+1 and not increase in size.
 * The second dimension is the same for all descriptors in the array and is the input
 * vector length. (input)
 * @param numBytes        Number of bytes required for RNN layer execution (output)
 * @return                miopenStatus_t
 */
MIOPEN_EXPORT miopenStatus_t miopenGetRNNWorkspaceSize(miopenHandle_t handle,
                                                       const miopenRNNDescriptor_t rnnDesc,
                                                       const int sequenceLen,
                                                       const miopenTensorDescriptor_t* xDesc,
                                                       size_t* numBytes);

/*! @brief Query the amount of memory required for RNN training
 *
 * This function calculates the amount of memory required to train the RNN layer given an
 * RNN descriptor and a tensor descriptor.
 *
 * @param handle          MIOpen handle (input)
 * @param rnnDesc         RNN layer descriptor type (input)
 * @param sequenceLen     Number of iteration unrolls (input)
 * @param xDesc           An array of tensor descriptors. These are the
 * input descriptors to each time step. The first dimension of each descriptor is the
 * batch size and may decrease from element n to element n+1 and not increase in size.
 * The second dimension is the same for all descriptors in the array and is the input
 * vector length. (input)
 * @param numBytes        Number of bytes required for RNN layer execution (output)
 * @return                miopenStatus_t
 */
MIOPEN_EXPORT miopenStatus_t miopenGetRNNTrainingReserveSize(miopenHandle_t handle,
                                                             miopenRNNDescriptor_t rnnDesc,
                                                             const int sequenceLen,
                                                             const miopenTensorDescriptor_t* xDesc,
                                                             size_t* numBytes);

/*! @brief Query the amount of additional memory required for this RNN layer execution.
 *
 * This function calculates the size of extra buffers, depending on the layer configuration, which
 * is determined by: RNN descriptor, isInference, and data descriptor. If isInference is True,
 * reserve_space_size is always zero, because the reserve_space buffer is not used in Inference
 * computation.
 *
 * @param handle           MIOpen handle (input)
 * @param rnnDesc          RNN layer descriptor type (input)
 * @param xDesc            Sequence data tensor descriptor (input)
 * @param fwdMode          Specifies in which mode the buffers will be used.
 * @param workSpaceSize    Minimum WorkSpace buffer size required for RNN layer execution (output)
 * @param reserveSpaceSize Minimum ReserveSpaceSize buffer size required for RNN layer execution
 * (output)
 * @return                 miopenStatus_t
 */
MIOPEN_EXPORT miopenStatus_t miopenGetRNNTempSpaceSizes(miopenHandle_t handle,
                                                        miopenRNNDescriptor_t rnnDesc,
                                                        miopenSeqTensorDescriptor_t xDesc,
                                                        miopenRNNFWDMode_t fwdMode,
                                                        size_t* workSpaceSize,
                                                        size_t* reserveSpaceSize);

/*! @brief Query the amount of parameter memory required for RNN training
 *
 * This function calculates the amount of parameter memory required to train the RNN layer given an
 * RNN descriptor and a tensor descriptor.
 *
 * @param handle          MIOpen handle (input)
 * @param rnnDesc         RNN layer descriptor type (input)
 * @param xDesc           A tensor descriptor (input)
 * @param numBytes        Number of bytes required for RNN layer execution (output)
 * @param dtype           MIOpen data type enum (input)
 * @return                miopenStatus_t
 */
MIOPEN_EXPORT miopenStatus_t miopenGetRNNParamsSize(miopenHandle_t handle,
                                                    miopenRNNDescriptor_t rnnDesc,
                                                    miopenTensorDescriptor_t xDesc,
                                                    size_t* numBytes,
                                                    miopenDataType_t dtype);

/*! @brief Obtain a weight tensor descriptor for RNNs
 *
 * This function populates a weight descriptor that describes the memory layout of the
 * weight matrix.
 *
 * @param handle          MIOpen handle (input)
 * @param rnnDesc         Fully populated RNN layer descriptor type (input)
 * @param xDesc           A previously populated tensor descriptor (input)
 * @param wDesc           A previously allocated tensor descriptor (output)
 * @param dtype           MIOpen data type enum (input)
 * @return                miopenStatus_t
 */
MIOPEN_EXPORT miopenStatus_t miopenGetRNNParamsDescriptor(miopenHandle_t handle,
                                                          miopenRNNDescriptor_t rnnDesc,
                                                          miopenTensorDescriptor_t xDesc,
                                                          miopenTensorDescriptor_t wDesc,
                                                          miopenDataType_t dtype);

/*! @brief Obtain a the size in bytes of the RNN input tensor
 *
 * This function determines the size in bytes of the allocation needed for the input data
 * tensor for an RNN layer. The number of bytes is derived from the array of
 * tensor descriptors.
 *
 * @param handle          MIOpen handle (input)
 * @param rnnDesc         Fully populated RNN layer descriptor (input)
 * @param seqLen          Number of iteration unrolls (input)
 * @param xDesc           An array of tensor descriptors. These are the
 * input descriptors to each time step. The first dimension of each descriptor is the
 * batch size and may decrease from element n to element n+1 and not increase in size.
 * The second dimension is the same for all descriptors in the array and is the input
 * vector length. (input)
 * @param numBytes        Number of bytes required for input tensor (output)
 * @return                miopenStatus_t
 */
MIOPEN_EXPORT miopenStatus_t miopenGetRNNInputTensorSize(miopenHandle_t handle,
                                                         miopenRNNDescriptor_t rnnDesc,
                                                         const int seqLen,
                                                         miopenTensorDescriptor_t* xDesc,
                                                         size_t* numBytes);

/*! @brief Obtain a the size in bytes of the RNN hidden tensor
 *
 * This function determines the size in bytes of the allocation needed for the
 * hidden tensor over all layers
 *
 * @param handle          MIOpen handle (input)
 * @param rnnDesc         Fully populated RNN layer descriptor type (input)
 * @param seqLen          Number of iteration unrolls (input)
 * @param xDesc           An array of previously populated tensor descriptors (input)
 * @param numBytes        Number of bytes required for input tensor (output)
 * @return                miopenStatus_t
 */
MIOPEN_EXPORT miopenStatus_t miopenGetRNNHiddenTensorSize(miopenHandle_t handle,
                                                          miopenRNNDescriptor_t rnnDesc,
                                                          const int seqLen,
                                                          miopenTensorDescriptor_t* xDesc,
                                                          size_t* numBytes);

/*! @brief Gets the number of bytes of a parameter matrix
 *
 *
 * For RNN vanilla miopenRNNRELU and miopenRNNTANH, paramID == 0 retrieves the
 * weight matrix associated with the in input GEMM, while paramID == 1 retrieves
 * the weight matrix associated with the hidden state GEMM.
 *
 * For miopenLSTM paramID 0 to 3 refer to the weight matrices associated
 * with the input GEMM, 4-7 are associated with matrices associated with the
 * hidden state GEMM.
 *
 * * paramID 0 and 4 are for the input gate.
 *
 * * paramID 1 and 5 are for the forget gate.
 *
 * * paramID 2 and 6 are for the output gate.
 *
 * * paramID 3 and 7 are for the new memory gate.
 *
 * For miopenGRU paramID 0 to 2 refer to the weight matrix offset associated
 * with the input GEMM, while 3 through 5 are associated with the hidden state
 * GEMM.
 *
 * * paramID 0 and 3 are for the update gate.
 *
 * * paramID 1 and 4 are for the reset gate.
 *
 * * paramID 2 and 5 are for the new memory gate.
 *
 * For bi-directional RNNs the backwards in time direction is numbered as the layer
 * directly after the forward in time direction.
 *
 * @param handle          MIOpen handle (input)
 * @param rnnDesc         RNN layer descriptor type (input)
 * @param layer           The layer number in the RNN stack (input)
 * @param xDesc           A tensor descriptor to input (input)
 * @param paramID         ID of the internal parameter tensor (input)
 * @param numBytes        The number of bytes of the layer's parameter matrix (output)
 * @return                miopenStatus_t
 */
MIOPEN_EXPORT miopenStatus_t miopenGetRNNLayerParamSize(miopenHandle_t handle,
                                                        miopenRNNDescriptor_t rnnDesc,
                                                        const int layer,
                                                        miopenTensorDescriptor_t xDesc,
                                                        const int paramID,
                                                        size_t* numBytes);

/*! @brief Gets the number of bytes of a bias
 *
 * For RNN vanilla miopenRNNRELU and miopenRNNTANH, biasID == 0 retrieves the
 * weight matrix associated with the in input GEMM, while biasID == 1 retrieves
 * the bias associated with the hidden state GEMM.
 *
 * For miopenLSTM biasID 0 to 3 refer to the biases associated
 * with the input GEMM, 4-7 are associated with biases associated with the
 * hidden state GEMM.
 *
 * * biasID 0 and 4 are for the input gate.
 *
 * * biasID 1 and 5 are for the forget gate.
 *
 * * biasID 2 and 6 are for the output gate.
 *
 * * biasID 3 and 7 are for the new memory gate.
 *
 * For miopenGRU biasID 0 to 2 refer to the biases associated with the input GEMM,
 * while 3 through 5 are associated with the hidden state GEMM.
 *
 * * biasID 0 and 3 are for the update gate.
 *
 * * biasID 1 and 4 are for the reset gate.
 *
 * * biasID 2 and 5 are for the new memory gate.
 *
 * For bi-directional RNNs the backwards in time direction is numbered as the layer
 * directly after the forward in time direction.
 *
 * @param handle          MIOpen handle (input)
 * @param rnnDesc         RNN layer descriptor type (input)
 * @param layer           The layer number in the RNN stack (input)
 * @param biasID          ID of the internal parameter tensor (input)
 * @param numBytes        The number of bytes of the layer's bias (output)
 * @return                miopenStatus_t
 */
MIOPEN_EXPORT miopenStatus_t miopenGetRNNLayerBiasSize(miopenHandle_t handle,
                                                       miopenRNNDescriptor_t rnnDesc,
                                                       const int layer,
                                                       const int biasID,
                                                       size_t* numBytes);

/*! @brief Gets a weight matrix for a specific layer in an RNN stack
 *
 * This function retrieves the weight matrix data for a specific layer and parameter ID
 * and copies the data into previously allocated device memory.
 *
 * For RNN vanilla miopenRNNRELU and miopenRNNTANH, paramID == 0 retrieves the
 * weight matrix associated with the in input GEMM, while paramID == 1 retrieves
 * the weight matrix associated with the hidden state GEMM.
 *
 * For miopenLSTM paramID 0 to 3 refer to the weight matrices associated
 * with the input GEMM, 4-7 are associated with matrices associated with the
 * hidden state GEMM.
 *
 * * paramID 0 and 4 are for the input gate.
 *
 * * paramID 1 and 5 are for the forget gate.
 *
 * * paramID 2 and 6 are for the output gate.
 *
 * * paramID 3 and 7 are for the new memory gate.
 *
 * For miopenGRU paramID 0 to 2 refer to the weight matrix offset associated
 * with the input GEMM, while 3 through 5 are associated with the hidden state
 * GEMM.
 *
 * * paramID 0 and 3 are for the update gate.
 *
 * * paramID 1 and 4 are for the reset gate.
 *
 * * paramID 2 and 5 are for the new memory gate.
 *
 * For bi-directional RNNs the backwards in time direction is numbered as the layer
 * directly after the forward in time direction.
 *
 * The output argument paramDesc is a previously created tensor descriptor that is populated
 * to describe the memory layout of the parameter matrix. It is full packed and is used when
 * calling to miopenSetRNNLayerParam()
 *
 * The argument layerParam should either be nullptr, or have device memory allocated
 * to allow copying of the entire layer parameter matrix into it. If layerParam is
 * nullptr then only the paramDesc is populated and returned. The size in bytes of the
 * layer parameter matrix can be determined by using miopenGetRNNLayerParamSize().
 *
 * Note: When inputSkip mode is selected there is no input layer matrix operation,
 * and therefore no associated memory. In this case miopenGetRNNLayerParam() will return
 * a error status miopenStatusBadParm for input paramID associated with the input GEMM.
 *
 * @param handle          MIOpen handle (input)
 * @param rnnDesc         RNN layer descriptor type (input)
 * @param layer           The layer number in the RNN stack (input)
 * @param xDesc           A tensor descriptor to input (input)
 * @param wDesc           A tensor descriptor to the parameter tensor (input)
 * @param w               Pointer to memory containing parameter tensor (input)
 * @param paramID         ID of the internal parameter tensor (input)
 * @param paramDesc       Tensor descriptor for the fully packed output parameter tensor (output)
 * @param layerParam      Pointer to the memory location of the parameter tensor (output)
 * @return                miopenStatus_t
 */
MIOPEN_EXPORT miopenStatus_t miopenGetRNNLayerParam(miopenHandle_t handle,
                                                    miopenRNNDescriptor_t rnnDesc,
                                                    const int layer,
                                                    miopenTensorDescriptor_t xDesc,
                                                    miopenTensorDescriptor_t wDesc,
                                                    const void* w,
                                                    const int paramID,
                                                    miopenTensorDescriptor_t paramDesc,
                                                    void* layerParam);

/*! @brief Gets a bias for a specific layer in an RNN stack
 *
 * This function retrieves the bias data for a specific layer and bias ID and copies
 * the data into previously allocated device memory.
 *
 * For RNN vanilla miopenRNNRELU and miopenRNNTANH, biasID == 0 retrieves the
 * bias associated with the in input GEMM, while biasID == 1 retrieves
 * the bias associated with the hidden state GEMM.
 *
 * For miopenLSTM biasID 0 to 3 refer to the biases associated
 * with the input GEMM, 4-7 are associated with biases associated with the
 * hidden state GEMM.
 *
 * * biasID 0 and 4 are for the input gate.
 *
 * * biasID 1 and 5 are for the forget gate.
 *
 * * biasID 2 and 6 are for the output gate.
 *
 * * biasID 3 and 7 are for the new memory gate.
 *
 * For miopenGRU biasID 0 to 2 refer to the biases associated with the input GEMM,
 * while 3 through 5 are associated with the hidden state GEMM.
 *
 * * biasID 0 and 3 are for the update gate.
 *
 * * biasID 1 and 4 are for the reset gate.
 *
 * * biasID 2 and 5 are for the new memory gate.
 *
 * For bi-directional RNNs the backwards in time direction is numbered as the layer
 * directly after the forward in time direction.
 *
 * The output argument biasDesc is a previously created tensor descriptor that is populated
 * to describe the memory layout of the bias. It is full packed and is used when
 * calling to miopenSetRNNLayerBias()
 *
 * The argument layerBias should either be nullptr, or have device memory allocated
 * to allow copying of the entire layer bias into it. If layerBias is
 * nullptr then only the biasDesc is populated and returned. The size in bytes of the
 * layer bias can be determined by using miopenGetRNNLayerBiasSize().
 *
 * Note: When inputSkip mode is selected there is no input layer matrix operation,
 * and therefore no associated memory. In this case miopenGetRNNLayerBias() will return
 * a error status miopenStatusBadParm for input biasID associated with the input GEMM.
 *
 * @param handle          MIOpen handle (input)
 * @param rnnDesc         RNN layer descriptor type (input)
 * @param layer           The layer number in the RNN stack (input)
 * @param xDesc           A tensor descriptor to input (input)
 * @param wDesc           A tensor descriptor to the parameter tensor (input)
 * @param w               Pointer to memory containing parameter tensor (input)
 * @param biasID          ID of the internal parameter tensor (input)
 * @param biasDesc        Descriptor of the parameter tensor (output)
 * @param layerBias       Pointer to the memory location of the bias tensor (output)
 * @return                miopenStatus_t
 */
MIOPEN_EXPORT miopenStatus_t miopenGetRNNLayerBias(miopenHandle_t handle,
                                                   miopenRNNDescriptor_t rnnDesc,
                                                   const int layer,
                                                   miopenTensorDescriptor_t xDesc,
                                                   miopenTensorDescriptor_t wDesc,
                                                   const void* w,
                                                   const int biasID,
                                                   miopenTensorDescriptor_t biasDesc,
                                                   void* layerBias);

/*! @brief Gets an index offset for a specific weight matrix for a layer in the
 *  RNN stack
 *
 * This function retrieves the index offset for a weight matrix in a layer.
 *
 * For RNN vanilla miopenRNNRELU and miopenRNNTANH, paramID == 0 retrieves the
 * weight matrix offset associated with the in input GEMM, while paramID == 1
 * retrieves the weight matrix offset associated with the hidden state GEMM.
 *
 * For miopenLSTM paramID 0 to 3 refer to the weight matrix offsets associated
 * with the input GEMM, 4-7 are associated with matrix offset associated with the
 * hidden state GEMM.
 *
 * * paramID 0 and 4 are for the input gate.
 *
 * * paramID 1 and 5 are for the forget gate.
 *
 * * paramID 2 and 6 are for the output gate.
 *
 * * paramID 3 and 7 are for the new memory gate.
 *
 * For miopenGRU paramID 0 to 2 refer to the weight matrix offset associated
 * with the input GEMM, while 3 through 5 are associated with the hidden state
 * GEMM.
 *
 * * paramID 0 and 3 are for the update gate.
 *
 * * paramID 1 and 4 are for the reset gate.
 *
 * * paramID 2 and 5 are for the new memory gate.
 *
 * For bi-directional RNNs the backwards in time direction is numbered as the layer
 * directly after the forward in time direction.
 *
 * The output argument paramDesc is a previously created tensor descriptor that is populated
 * to describe the memory layout of the parameter matrix. It is full packed and is used when
 * calling to miopenSetRNNLayerParam().
 *
 * The argument layerParamOffset should either be nullptr, or an address to place the
 * offset. If layerParamOffset is nullptr then only the paramDesc is populated and returned.
 *
 * Note: When inputSkip mode is selected there is no input layer matrix operation,
 * and therefore no associated memory. In this case miopenGetRNNLayerParamOffset() will return
 * a error status miopenStatusBadParm for input paramID associated with the input GEMM.
 *
 *
 * @param rnnDesc           RNN layer descriptor type (input)
 * @param layer             The layer number in the RNN stack (input)
 * @param xDesc             A tensor descriptor to input (input)
 * @param paramID           ID of the internal parameter tensor (input)
 * @param paramDesc         Tensor descriptor for the fully packed output parameter tensor (output)
 * @param layerParamOffset  Location for the parameter offset (output)
 * @return                  miopenStatus_t
 */
MIOPEN_EXPORT miopenStatus_t miopenGetRNNLayerParamOffset(miopenRNNDescriptor_t rnnDesc,
                                                          const int layer,
                                                          miopenTensorDescriptor_t xDesc,
                                                          const int paramID,
                                                          miopenTensorDescriptor_t paramDesc,
                                                          size_t* layerParamOffset);

/*! @brief Gets a bias index offset for a specific layer in an RNN stack
 *
 * This function retrieves the bias index offset for a specific layer and bias ID.
 *
 * For RNN vanilla miopenRNNRELU and miopenRNNTANH, biasID == 0 retrieves the
 * bias associated with the in input GEMM, while biasID == 1 retrieves
 * the weight matrix associated with the hidden state GEMM.
 *
 * For miopenLSTM biasID 0 to 3 refer to the bias offset associated
 * with the input GEMM, 4-7 are the bias offsets associated with the hidden state GEMM.
 *
 * * biasID 0 and 4 are for the input gate.
 *
 * * biasID 1 and 5 are for the forget gate.
 *
 * * biasID 2 and 6 are for the output gate.
 *
 * * biasID 3 and 7 are for the new memory gate.
 *
 * For miopenGRU biasID 0 to 2 refer to the biases associated with the input GEMM,
 * while 3 through 5 are associated with the hidden state GEMM.
 *
 * * biasID 0 and 3 are for the update gate.
 *
 * * biasID 1 and 4 are for the reset gate.
 *
 * * biasID 2 and 5 are for the new memory gate.
 *
 * For bi-directional RNNs the backwards in time direction is numbered as the layer
 * directly after the forward in time direction.
 *
 * The output argument biasDesc is a previously created tensor descriptor that is populated
 * to describe the memory layout of the bias. It is full packed and is used when
 * calling to miopenSetRNNLayerBias()
 *
 * The argument layerBiasOffset should either be nullptr, or point to an output address.
 * If layerBias is nullptr then only the biasDesc is populated and returned.
 *
 * Note: When inputSkip mode is selected there is no input layer matrix operation,
 * and therefore no associated memory. In this case miopenGetRNNLayerBiasOffset() will return
 * a error status miopenStatusBadParm for input biasID associated with the input GEMM.
 *
 * @param rnnDesc         RNN layer descriptor type (input)
 * @param layer           The layer number in the RNN stack (input)
 * @param xDesc           A tensor descriptor to input (input)
 * @param biasID          ID of the internal parameter tensor (input)
 * @param biasDesc        Descriptor of the parameter tensor (output)
 * @param layerBiasOffset Pointer to the memory location of the bias tensor (output)
 * @return                miopenStatus_t
 */
MIOPEN_EXPORT miopenStatus_t miopenGetRNNLayerBiasOffset(miopenRNNDescriptor_t rnnDesc,
                                                         const int layer,
                                                         miopenTensorDescriptor_t xDesc,
                                                         const int biasID,
                                                         miopenTensorDescriptor_t biasDesc,
                                                         size_t* layerBiasOffset);

/*! @brief Sets a weight matrix for a specific layer in an RNN stack
 *
 * This function sets the weight matrix data for a specific layer and parameter ID.
 *
 * For RNN vanilla miopenRNNRELU and miopenRNNTANH, paramID == 0 sets the
 * weight matrix associated with the in input GEMM, while paramID == 1 sets
 * the weight matrix associated with the hidden state GEMM.
 *
 *
 * For miopenLSTM paramID 0 to 3 refer to the weight matrices associated
 * with the input GEMM, 4-7 are associated with matrices associated with the
 * hidden state GEMM.
 *
 * * paramID 0 and 4 are for the input gate.
 *
 * * paramID 1 and 5 are for the forget gate.
 *
 * * paramID 2 and 6 are for the output gate.
 *
 * * paramID 3 and 7 are for the new memory gate.
 *
 * For miopenGRU paramID 0 to 2 refer to the weight matrix offset associated
 * with the input GEMM, while 3 through 5 are associated with the hidden state
 * GEMM.
 *
 * * paramID 0 and 3 are for the update gate.
 *
 * * paramID 1 and 4 are for the reset gate.
 *
 * * paramID 2 and 5 are for the new memory gate.
 *
 * For bi-directional RNNs the backwards in time direction is numbered as the layer
 * directly after the forward in time direction.
 *
 * The input argument paramDesc is a previously populated tensor descriptor typically
 * by first calling miopenGetRNNLayerParam().
 *
 * Note: When inputSkip mode is selected there is no input layer matrix operation,
 * and therefore no associated memory. In this case miopenSetRNNLayerParam() will return
 * a error status miopenStatusBadParm for input paramID associated with the input GEMM.
 *
 * @param handle          MIOpen handle (input)
 * @param rnnDesc         RNN layer descriptor type (input)
 * @param layer           The layer number in the RNN stack (input)
 * @param xDesc           A tensor descriptor to input (input)
 * @param wDesc           A tensor descriptor to the parameter tensor (input)
 * @param w               Pointer to memory containing parameter tensor (input)
 * @param paramID         ID of the internal parameter tensor (input)
 * @param paramDesc       Descriptor of the parameter tensor (input)
 * @param layerParam      Pointer to the memory location of the parameter tensor (input)
 * @return                miopenStatus_t
 */
MIOPEN_EXPORT miopenStatus_t miopenSetRNNLayerParam(miopenHandle_t handle,
                                                    miopenRNNDescriptor_t rnnDesc,
                                                    const int layer,
                                                    miopenTensorDescriptor_t xDesc,
                                                    miopenTensorDescriptor_t wDesc,
                                                    void* w,
                                                    const int paramID,
                                                    miopenTensorDescriptor_t paramDesc,
                                                    const void* layerParam);

/*! @brief Sets a bias for a specific layer in an RNN stack
 *
 * This function sets the bias data for a specific layer and bias ID.
 *
 * For RNN vanilla miopenRNNRELU and miopenRNNTANH, biasID == 0 retrieves the
 * weight matrix associated with the in input GEMM, while biasID == 1 retrieves
 * the bias associated with the hidden state GEMM.
 *
 * For miopenLSTM biasID 0 to 3 refer to the biases associated
 * with the input GEMM, 4-7 are associated with the biases associated with the
 * hidden state GEMM.
 *
 * * biasID 0 and 4 are for the input gate.
 *
 * * biasID 1 and 5 are for the forget gate.
 *
 * * biasID 2 and 6 are for the output gate.
 *
 * * biasID 3 and 7 are for the new memory gate.
 *
 * For miopenGRU biasID 0 to 2 refer to the biases associated with the input GEMM,
 * while 3 through 5 are associated with the hidden state GEMM.
 *
 * * biasID 0 and 3 are for the update gate.
 *
 * * biasID 1 and 4 are for the reset gate.
 *
 * * biasID 2 and 5 are for the new new memory gate.
 *
 * For bi-directional RNNs the backwards in time direction is numbered as the layer
 * directly after the forward in time direction.
 *
 * The input argument biasDesc is a previously populated tensor descriptor typically
 * by first calling miopenGetRNNLayeBias().
 *
 * Note: When inputSkip mode is selected there is no input layer matrix operation,
 * and therefore no associated memory. In this case miopenSetRNNLayerBias will return
 * a error status miopenStatusBadParm for input biasID associated with the input GEMM.
 *
 * @param handle          MIOpen handle (input)
 * @param rnnDesc         RNN layer descriptor type (input)
 * @param layer           The layer number in the RNN stack (input)
 * @param xDesc           A tensor descriptor to input (input)
 * @param wDesc           A tensor descriptor to the bias tensor (input)
 * @param w               Pointer to memory containing bias tensor (input)
 * @param biasID          ID of the internal bias tensor (input)
 * @param biasDesc        Descriptor of the bias tensor (output)
 * @param layerBias       Pointer to the memory location of the bias tensor (output)
 * @return                miopenStatus_t
 */
MIOPEN_EXPORT miopenStatus_t miopenSetRNNLayerBias(miopenHandle_t handle,
                                                   miopenRNNDescriptor_t rnnDesc,
                                                   const int layer,
                                                   miopenTensorDescriptor_t xDesc,
                                                   miopenTensorDescriptor_t wDesc,
                                                   void* w,
                                                   const int biasID,
                                                   miopenTensorDescriptor_t biasDesc,
                                                   const void* layerBias);

/*! @brief Sets a bias for a specific layer in an RNN stack
 *
 * This function changes padidng mode at previously created and initialized RNN descriptor.
 * This function must be called before using miopenGetRNNWorkspaceSize()
 * and miopenGetRNNTrainingReserveSize() functions.
 * By default, not padded data is expected at the RNN input/output.
 *
 * @param rnnDesc         RNN layer descriptor type (input/output)
 * @param paddingMode     RNN input/output data padding mode (input)
 * @return                miopenStatus_t
 */
MIOPEN_EXPORT miopenStatus_t miopenSetRNNPaddingMode(miopenRNNDescriptor_t rnnDesc,
                                                     miopenRNNPaddingMode_t paddingMode);

/*! @brief This function retrieves the RNN padding mode from the RNN descriptor.
 *
 * @param rnnDesc         RNN layer descriptor type (input)
 * @param paddingMode     Pointer to the RNN padding mode (output)
 * @return                miopenStatus_t
 */

MIOPEN_EXPORT miopenStatus_t miopenGetRNNPaddingMode(miopenRNNDescriptor_t rnnDesc,
                                                     miopenRNNPaddingMode_t* paddingMode);

/*! @brief Execute forward training for recurrent layer.
 *
 * Interface for executing the forward training / inference pass on a RNN.
 *
 * @param handle                MIOpen handle (input)
 * @param rnnDesc               RNN layer descriptor type (input)
 * @param fwdMode          Specifies in which mode the buffers will be used.
 * @param xDesc                 An input tensor descriptor for sequenced RNN data. This
 * miopenSeqTensorDescriptor_t should be initialyzed by `miopenSetRNNDataSeqTensorDescriptor`
 * function.(input)
 * @param x                     Pointer to input tensor (input)
 *
 * @param hDesc                A hidden tensor descriptor that has as its first dimension
 * of the number of layers if the direction mode is unidirectional and twice the
 * number of layers if the direction mode is bidirectional. The second dimension of
 * the descriptor must equal the largest first dimension of the xDesc tensor descriptor
 * array. The third dimension equals the hiddenSize. (input)
 * @param hx                    Pointer to the hidden layer input tensor. If hx is NULL,
 * then the initial hidden state will be zero initialized. (input)
 * @param hy                    Pointer to the hidden layer output tensor. If hy is NULL,
 * then the final hidden state will not be saved. (output)
 *
 * @param cDesc                A cell tensor descriptor that has as its first dimension
 * of the number of layers if the direction mode is unidirectional and twice the
 * number of layers if the direction mode is bidirectional. The second dimension of
 * the descriptor must equal the largest first dimension of the xDesc tensor descriptor
 * array. The third dimension equals the hiddenSize. (input)
 * @param cx                    Pointer to the cell layer input tensor. If cx is NULL,
 * then the initial cell state will be zero initialized. (input)
 * @param cy                    Pointer to the cell layer output tensor. If hy is NULL,
 * then the final cell state will not be saved. (output)
 *
 * @param yDesc                 An array of fully packed tensor descriptors associated
 * with the output from each time step. The first dimension of the tensor descriptors
 * must equal the first dimension of the first descriptor (batch size) in the xDesc
 * tensor array. The second dimension of the element of the descriptor array
 * depends on the direction mode selected. If the direction mode is unidirectional,
 * the second dimension is the hiddenSize. If direction mode is bidirectional
 * the second dimension is twice the hiddenSize. (input)
 * @param y                     Pointer to output tensor (output)
 *
 * @param w                     Pointer to input weights tensor (input)
 * @param weightSpaceSize       Number of allocated bytes in memory for the weights tensor
 * @param workSpace             Pointer to memory allocated for forward (input / output)
 * @param workSpaceNumBytes     Number of allocated bytes in memory for the workspace (input)
 * @param reserveSpace          Pointer to memory allocated for hidden states used durning training
 * (input / output)
 * @param reserveSpaceNumBytes  Number of allocated bytes in memory for use in the forward  (input)
 * @return                      miopenStatus_t
 */
MIOPEN_EXPORT miopenStatus_t miopenRNNForward(miopenHandle_t handle,
                                              const miopenRNNDescriptor_t rnnDesc,
                                              miopenRNNFWDMode_t fwdMode,
                                              const miopenSeqTensorDescriptor_t xDesc,
                                              const void* x,
                                              const miopenTensorDescriptor_t hDesc,
                                              const void* hx,
                                              void* hy,
                                              const miopenTensorDescriptor_t cDesc,
                                              const void* cx,
                                              void* cy,
                                              const miopenSeqTensorDescriptor_t yDesc,
                                              void* y,
                                              const void* w,
                                              size_t weightSpaceSize,
                                              void* workSpace,
                                              size_t workSpaceNumBytes,
                                              void* reserveSpace,
                                              size_t reserveSpaceNumBytes);

/*! @brief Execute backward data for recurrent layer
 *
 * Interface for executing the backward data pass on a RNN.
 *
 * @param handle                MIOpen handle (input)
 * @param rnnDesc               RNN layer descriptor type (input)

 * @param yDesc                 An output tensor descriptor for sequenced RNN data. This
 * miopenSeqTensorDescriptor_t should be initialyzed by `miopenSetRNNDataSeqTensorDescriptor`
 function.(input)
 * @param y                     Pointer to input tensor (input)
 * @param dy                    Pointer to the hidden layer input tensor (input)
 *
 * @param hDesc                An input hidden tensor descriptor that has as its first dimension
 * of the number of layers if the direction mode is unidirectional and twice the
 * number of layers if the direction mode is bidirectional. The second dimension of
 * the descriptor must equal the largest first dimension of the xDesc tensor descriptor
 * array. The third dimension equals the hiddenSize. (input)
 * @param hx                    Pointer to the hidden layer input tensor. If hx is NULL,
 * then the initial hidden state will be zero initialized. (input)
 * @param dhy                   Pointer to the cell layer input tensor (input)
 * @param dhx                   Pointer to the delta hidden layer output tensor. If dhx is NULL
 * the hidden gradient will not ouput. (output)
 *
 * @param cDesc                A input cell tensor descriptor that has as its first dimension
 * of the number of layers if the direction mode is unidirectional and twice the
 * number of layers if the direction mode is bidirectional. The second dimension of
 * the descriptor must equal the largest first dimension of the xDesc tensor descriptor
 * array. The third dimension equals the hiddenSize. (input)
 * @param cx                    Pointer to the hidden layer input tensor. If cx is NULL,
 * then the initial cell state will be zero initialized. (input)
 * @param dcy                   Pointer to the cell layer input tensor. If dcy is NULL,
 * then the initial delta cell state will be zero initialized. (input)
 * @param dcx                   Pointer to the cell layer output tensor. If dcx is NULL
 * the cell gradient will not ouput. (output)

 * @param xDesc                 An input tensor descriptor for sequenced RNN data. This
 * miopenSeqTensorDescriptor_t should be initialyzed by `miopenSetRNNDataSeqTensorDescriptor`
 function.(input)
 * @param dx                    Pointer to the cell layer output tensor (output)
 *
 * @param w                     Pointer to input weights tensor (input)
 * @param weightSpaceSize       Number of allocated bytes in memory for the weights tensor
 * @param workSpace             Pointer to memory allocated for forward training (input)
 * @param workSpaceNumBytes     Number of allocated bytes in memory for the workspace (input)
 * @param reserveSpace          Pointer to memory allocated for random states (input / output)
 * @param reserveSpaceNumBytes  Number of allocated bytes in memory for use in the forward (input)
 * @return                      miopenStatus_t
 */
MIOPEN_EXPORT miopenStatus_t miopenRNNBackwardSeqData(miopenHandle_t handle,
                                                      const miopenRNNDescriptor_t rnnDesc,
                                                      const miopenSeqTensorDescriptor_t yDesc,
                                                      const void* y,
                                                      const void* dy,
                                                      const miopenTensorDescriptor_t hDesc,
                                                      const void* hx,
                                                      const void* dhy,
                                                      void* dhx,
                                                      const miopenTensorDescriptor_t cDesc,
                                                      const void* cx,
                                                      const void* dcy,
                                                      void* dcx,
                                                      const miopenSeqTensorDescriptor_t xDesc,
                                                      void* dx,
                                                      const void* w,
                                                      size_t weightSpaceSize,
                                                      void* workSpace,
                                                      size_t workSpaceNumBytes,
                                                      void* reserveSpace,
                                                      size_t reserveSpaceNumBytes);

/*! @brief Execute backward weights for recurrent layer
 *
 * Interface for executing the backward weights pass on a RNN.
 *
 * @param handle                MIOpen handle (input)
 * @param rnnDesc               RNN layer descriptor type (input)

 * @param xDesc                 An input tensor descriptor for sequenced RNN data. This
 * miopenSeqTensorDescriptor_t should be initialyzed by `miopenSetRNNDataSeqTensorDescriptor`
 function.(input)
 * @param x                     Pointer to input tensor (input)
 *
 * @param hDesc                A hidden tensor descriptor that has as its first dimension
 * of the number of layers if the direction mode is unidirectional and twice the
 * number of layers if the direction mode is bidirectional. The second dimension of
 * the descriptor must equal the largest first dimension of the xDesc tensor descriptor
 * array. The third dimension equals the hiddenSize. (input)
 * @param hx                    Pointer to the hidden layer input tensor. If hx is NULL,
 * then the initial hidden state will be zero initialized. (input)
 *
 * @param yDesc                 An output tensor descriptor for sequenced RNN data. This
 * miopenSeqTensorDescriptor_t should be initialyzed by `miopenSetRNNDataSeqTensorDescriptor`
 function.(input)
 * @param y                     Pointer to the output tensor (input)
 *
 * @param dw                    Pointer to input weights tensor (input / output)
 * @param weightSpaceSize       Number of allocated bytes in memory for the weights tensor
 * @param workSpace             Pointer to memory allocated for forward training (input)
 * @param workSpaceNumBytes     Number of allocated bytes in memory for the workspace (input)
 * @param reserveSpace          Pointer to memory allocated for random states (input)
 * @param reserveSpaceNumBytes  Number of allocated bytes in memory for use in the forward (input)
 * @return                      miopenStatus_t
 */
MIOPEN_EXPORT miopenStatus_t
miopenRNNBackwardWeightsSeqTensor(miopenHandle_t handle,
                                  const miopenRNNDescriptor_t rnnDesc,
                                  const miopenSeqTensorDescriptor_t xDesc,
                                  const void* x,
                                  const miopenTensorDescriptor_t hDesc,
                                  const void* hx,
                                  const miopenSeqTensorDescriptor_t yDesc,
                                  const void* y,
                                  void* dw,
                                  size_t weightSpaceSize,
                                  void* workSpace,
                                  size_t workSpaceNumBytes,
                                  const void* reserveSpace,
                                  size_t reserveSpaceNumBytes);

/*! @brief Execute forward training for recurrent layer
 *
 * Interface for executing the forward training pass on a RNN.
 *
 * @param handle                MIOpen handle (input)
 * @param rnnDesc               RNN layer descriptor type (input)
 * @param sequenceLen           Temporal iterations to unroll (input)
 * @param xDesc                 An array of tensor descriptors. These are the
 * input descriptors to each time step. The first dimension of each descriptor is the
 * batch size and may decrease from element n to element n+1 and not increase in size.
 * The second dimension is the same for all descriptors in the array and is the input
 * vector length. (input)
 * @param x                     Pointer to input tensor (input)
 * @param hxDesc                A hidden tensor descriptor that has as its first dimension
 * of the number of layers if the direction mode is unidirectional and twice the
 * number of layers if the direction mode is bidirectional. The second dimension of
 * the descriptor must equal the largest first dimension of the xDesc tensor descriptor
 * array. The third dimension equals the hiddenSize. (input)
 * @param hx                    Pointer to the hidden layer input tensor. If hx is NULL,
 * then the initial hidden state will be zero initialized. (input)
 * @param cxDesc                A cell tensor descriptor that has as its first dimension
 * of the number of layers if the direction mode is unidirectional and twice the
 * number of layers if the direction mode is bidirectional. The second dimension of
 * the descriptor must equal the largest first dimension of the xDesc tensor descriptor
 * array. The third dimension equals the hiddenSize. (input)
 * @param cx                    Pointer to the cell layer input tensor. If cx is NULL,
 * then the initial cell state will be zero initialized. (input)
 * @param wDesc                 A weights tensor descriptor (input)
 * @param w                     Pointer to input weights tensor (input)
 * @param yDesc                 An array of fully packed tensor descriptors associated
 * with the output from each time step. The first dimension of the tensor descriptors
 * must equal the first dimension of the first descriptor (batch size) in the xDesc
 * tensor array. The second dimension of the element of the descriptor array
 * depends on the direction mode selected. If the direction mode is unidirectional,
 * the second dimension is the hiddenSize. If direction mode is bidirectional
 * the second dimension is twice the hiddenSize. (input)
 * @param y                     Pointer to output tensor (output)
 * @param hyDesc                A hidden tensor descriptor that has as its first dimension
 * of the number of layers if the direction mode is unidirectional and twice the
 * number of layers if the direction mode is bidirectional. The second dimension of
 * the descriptor must equal the largest first dimension of the xDesc tensor descriptor
 * array. The third dimension equals the hiddenSize. (input)
 * @param hy                    Pointer to the hidden layer output tensor. If hy is NULL,
 * then the final hidden state will not be saved. (output)
 * @param cyDesc                A cell tensor descriptor that has as its first dimension
 * of the number of layers if the direction mode is unidirectional and twice the
 * number of layers if the direction mode is bidirectional. The second dimension of
 * the descriptor must equal the largest first dimension of the xDesc tensor descriptor
 * array. The third dimension equals the hiddenSize. (input)
 * @param cy                    Pointer to the cell layer output tensor. If hy is NULL,
 * then the final cell state will not be saved. (output)
 * @param workSpace             Pointer to memory allocated for forward training (input)
 * @param workSpaceNumBytes     Number of allocated bytes in memory for the workspace (input)
 * @param reserveSpace          Pointer to memory allocated for random states (input / output)
 * @param reserveSpaceNumBytes  Number of allocated bytes in memory for use in the forward  (input)
 * @return                      miopenStatus_t
 */
MIOPEN_EXPORT miopenStatus_t miopenRNNForwardTraining(miopenHandle_t handle,
                                                      const miopenRNNDescriptor_t rnnDesc,
                                                      const int sequenceLen,
                                                      const miopenTensorDescriptor_t* xDesc,
                                                      const void* x,
                                                      const miopenTensorDescriptor_t hxDesc,
                                                      const void* hx,
                                                      const miopenTensorDescriptor_t cxDesc,
                                                      const void* cx,
                                                      const miopenTensorDescriptor_t wDesc,
                                                      const void* w,
                                                      const miopenTensorDescriptor_t* yDesc,
                                                      void* y,
                                                      const miopenTensorDescriptor_t hyDesc,
                                                      void* hy,
                                                      const miopenTensorDescriptor_t cyDesc,
                                                      void* cy,
                                                      void* workSpace,
                                                      size_t workSpaceNumBytes,
                                                      void* reserveSpace,
                                                      size_t reserveSpaceNumBytes);

/*! @brief Execute backward data for recurrent layer
 *
 * Interface for executing the backward data pass on a RNN.
 *
 * @param handle                MIOpen handle (input)
 * @param rnnDesc               RNN layer descriptor type (input)
 * @param sequenceLen           Temporal iterations to unroll (input)
 * @param yDesc                 An array of tensor descriptors (input)
 * @param y                     Pointer to input tensor (input)
 * @param dyDesc                An array of fully packed tensor descriptors associated
 * with the output from each time step. The first dimension of the tensor descriptors
 * must equal the first dimension of the first descriptor (batch size) in the xDesc
 * tensor array. The second dimension of the element of the descriptor array
 * depends on the direction mode selected. If the direction mode is unidirectional,
 * the second dimension is the hiddenSize. If direction mode is bidirectional
 * the second dimension is twice the hiddenSize. (input)
 * @param dy                    Pointer to the hidden layer input tensor (input)
 * @param dhyDesc               A hidden tensor descriptor that has as its first dimension
 * of the number of layers if the direction mode is unidirectional and twice the
 * number of layers if the direction mode is bidirectional. The second dimension of
 * the descriptor must equal the largest first dimension of the xDesc tensor descriptor
 * array. The third dimension equals the hiddenSize. (input)
 * @param dhy                   Pointer to the cell layer input tensor (input)
 * @param dcyDesc               A cell tensor descriptor that has as its first dimension
 * of the number of layers if the direction mode is unidirectional and twice the
 * number of layers if the direction mode is bidirectional. The second dimension of
 * the descriptor must equal the largest first dimension of the xDesc tensor descriptor
 * array. The third dimension equals the hiddenSize. (input)
 * @param dcy                   Pointer to the cell layer input tensor. If dcy is NULL,
 * then the initial delta cell state will be zero initialized. (input)
 * @param wDesc                 A weights tensor descriptor (input)
 * @param w                     Pointer to input weights tensor (input)
 * @param hxDesc                An input hidden tensor descriptor that has as its first dimension
 * of the number of layers if the direction mode is unidirectional and twice the
 * number of layers if the direction mode is bidirectional. The second dimension of
 * the descriptor must equal the largest first dimension of the xDesc tensor descriptor
 * array. The third dimension equals the hiddenSize. (input)
 * @param hx                    Pointer to the hidden layer input tensor. If hx is NULL,
 * then the initial hidden state will be zero initialized. (input)
 * @param cxDesc                A input cell tensor descriptor that has as its first dimension
 * of the number of layers if the direction mode is unidirectional and twice the
 * number of layers if the direction mode is bidirectional. The second dimension of
 * the descriptor must equal the largest first dimension of the xDesc tensor descriptor
 * array. The third dimension equals the hiddenSize. (input)
 * @param cx                    Pointer to the hidden layer input tensor. If cx is NULL,
 * then the initial cell state will be zero initialized. (input)
 * @param dxDesc                An array of tensor descriptors. These are the
 * input descriptors to each time step. The first dimension of each descriptor is the
 * batch size and may decrease from element n to element n+1 and not increase in size.
 * The second dimension is the same for all descriptors in the array and is the input
 * vector length. (input)
 * @param dx                    Pointer to the cell layer output tensor (output)
 * @param dhxDesc               A hidden tensor descriptor that has as its first dimension
 * of the number of layers if the direction mode is unidirectional and twice the
 * number of layers if the direction mode is bidirectional. The second dimension of
 * the descriptor must equal the largest first dimension of the xDesc tensor descriptor
 * array. The third dimension equals the hiddenSize. (input)
 * @param dhx                   Pointer to the delta hidden layer output tensor. If dhx is NULL
 * the hidden gradient will not ouput. (output)
 * @param dcxDesc               A tensor descriptor that has as its first dimension
 * of the number of layers if the direction mode is unidirectional and twice the
 * number of layers if the direction mode is bidirectional. The second dimension of
 * the descriptor must equal the largest first dimension of the xDesc tensor descriptor
 * array. The third dimension equals the hiddenSize. (input)
 * @param dcx                   Pointer to the cell layer output tensor. If dcx is NULL
 * the cell gradient will not ouput. (output)
 * @param workSpace             Pointer to memory allocated for forward training (input)
 * @param workSpaceNumBytes     Number of allocated bytes in memory for the workspace (input)
 * @param reserveSpace          Pointer to memory allocated for random states (input / output)
 * @param reserveSpaceNumBytes  Number of allocated bytes in memory for use in the forward (input)
 * @return                      miopenStatus_t
 */
MIOPEN_EXPORT miopenStatus_t miopenRNNBackwardData(miopenHandle_t handle,
                                                   const miopenRNNDescriptor_t rnnDesc,
                                                   const int sequenceLen,
                                                   const miopenTensorDescriptor_t* yDesc,
                                                   const void* y,
                                                   const miopenTensorDescriptor_t* dyDesc,
                                                   const void* dy,
                                                   const miopenTensorDescriptor_t dhyDesc,
                                                   const void* dhy,
                                                   const miopenTensorDescriptor_t dcyDesc,
                                                   const void* dcy,
                                                   const miopenTensorDescriptor_t wDesc,
                                                   const void* w,
                                                   const miopenTensorDescriptor_t hxDesc,
                                                   const void* hx,
                                                   const miopenTensorDescriptor_t cxDesc,
                                                   const void* cx,
                                                   const miopenTensorDescriptor_t* dxDesc,
                                                   void* dx,
                                                   const miopenTensorDescriptor_t dhxDesc,
                                                   void* dhx,
                                                   const miopenTensorDescriptor_t dcxDesc,
                                                   void* dcx,
                                                   void* workSpace,
                                                   size_t workSpaceNumBytes,
                                                   void* reserveSpace,
                                                   size_t reserveSpaceNumBytes);

/*! @brief Execute backward weights for recurrent layer
 *
 * Interface for executing the backward weights pass on a RNN.
 *
 * @param handle                MIOpen handle (input)
 * @param rnnDesc               RNN layer descriptor type (input)
 * @param sequenceLen           Temporal iterations to unroll (input)
 * @param xDesc                 An array of tensor descriptors. These are the
 * input descriptors to each time step. The first dimension of each descriptor is the
 * batch size and may decrease from element n to element n+1 and not increase in size.
 * The second dimension is the same for all descriptors in the array and is the input
 * vector length. (input)
 * @param x                     Pointer to input tensor (input)
 * @param hxDesc                A hidden tensor descriptor that has as its first dimension
 * of the number of layers if the direction mode is unidirectional and twice the
 * number of layers if the direction mode is bidirectional. The second dimension of
 * the descriptor must equal the largest first dimension of the xDesc tensor descriptor
 * array. The third dimension equals the hiddenSize. (input)
 * @param hx                    Pointer to the hidden layer input tensor. If hx is NULL,
 * then the initial hidden state will be zero initialized. (input)
 * @param yDesc                 An array of fully packed tensor descriptors associated
 * with the output from each time step. The first dimension of the tensor descriptors
 * must equal the first dimension of the first descriptor (batch size) in the xDesc
 * tensor array. The second dimension of the element of the descriptor array
 * depends on the direction mode selected. If the direction mode is unidirectional,
 * the second dimension is the hiddenSize. If direction mode is bidirectional
 * the second dimension is twice the hiddenSize. (input)
 * @param y                     Pointer to the output tensor (input)
 * @param dwDesc                A weights tensor descriptor (input)
 * @param dw                    Pointer to input weights tensor (input / output)
 * @param workSpace             Pointer to memory allocated for forward training (input)
 * @param workSpaceNumBytes     Number of allocated bytes in memory for the workspace (input)
 * @param reserveSpace          Pointer to memory allocated for random states (input)
 * @param reserveSpaceNumBytes  Number of allocated bytes in memory for use in the forward (input)
 * @return                      miopenStatus_t
 */
MIOPEN_EXPORT miopenStatus_t miopenRNNBackwardWeights(miopenHandle_t handle,
                                                      const miopenRNNDescriptor_t rnnDesc,
                                                      const int sequenceLen,
                                                      const miopenTensorDescriptor_t* xDesc,
                                                      const void* x,
                                                      const miopenTensorDescriptor_t hxDesc,
                                                      const void* hx,
                                                      const miopenTensorDescriptor_t* yDesc,
                                                      const void* y,
                                                      const miopenTensorDescriptor_t dwDesc,
                                                      void* dw,
                                                      void* workSpace,
                                                      size_t workSpaceNumBytes,
                                                      const void* reserveSpace,
                                                      size_t reserveSpaceNumBytes);

/*! @brief Execute forward inference for RNN layer
 *
 * Interface for executing the forward inference pass on a RNN.
 *
 * @param handle                MIOpen handle (input)
 * @param rnnDesc               RNN layer descriptor type (input)
 * @param sequenceLen           Temporal iterations to unroll (input)
 * @param xDesc                 An array of tensor descriptors. These are the
 * input descriptors to each time step. The first dimension of each descriptor is the
 * batch size and may decrease from element n to element n+1 and not increase in size.
 * The second dimension is the same for all descriptors in the array and is the input
 * vector length. (input)
 * @param x                     Pointer to input tensor (input)
 * @param hxDesc                A hidden tensor descriptor that has as its first dimension
 * of the number of layers if the direction mode is unidirectional and twice the
 * number of layers if the direction mode is bidirectional. The second dimension of
 * the descriptor must equal the largest first dimension of the xDesc tensor descriptor
 * array. The third dimension equals the hiddenSize. (input)
 * @param hx                    Pointer to the hidden layer input tensor. If hx is NULL,
 * then the initial hidden state will be zero initialized. (input)
 * @param cxDesc                A cell tensor descriptor that has as its first dimension
 * of the number of layers if the direction mode is unidirectional and twice the
 * number of layers if the direction mode is bidirectional. The second dimension of
 * the descriptor must equal the largest first dimension of the xDesc tensor descriptor
 * array. The third dimension equals the hiddenSize. (input)
 * @param cx                    Pointer to the cell layer input tensor. If cx is NULL,
 * then the initial cell state will be zero initialized. (input)
 * @param wDesc                 A weights tensor descriptor (input)
 * @param w                     Pointer to input weights tensor (input)
 * @param yDesc                 An array of fully packed tensor descriptors associated
 * with the output from each time step. The first dimension of the tensor descriptors
 * must equal the first dimension of the first descriptor (batch size) in the xDesc
 * tensor array. The second dimension of the element of the descriptor array
 * depends on the direction mode selected. If the direction mode is unidirectional,
 * the second dimension is the hiddenSize. If direction mode is bidirectional
 * the second dimension is twice the hiddenSize. (input)
 * @param y                     Pointer to output tensor (output)
 * @param hyDesc                A hidden tensor descriptor that has as its first dimension
 * of the number of layers if the direction mode is unidirectional and twice the
 * number of layers if the direction mode is bidirectional. The second dimension of
 * the descriptor must equal the largest first dimension of the xDesc tensor descriptor
 * array. The third dimension equals the hiddenSize. (input)
 * @param hy                    Pointer to the hidden layer output tensor. If hy is NULL,
 * then the final hidden state will not be saved. (output)
 * @param cyDesc                A output cell tensor descriptor that has as its first dimension
 * of the number of layers if the direction mode is unidirectional and twice the
 * number of layers if the direction mode is bidirectional. The second dimension of
 * the descriptor must equal the largest first dimension of the xDesc tensor descriptor
 * array. The third dimension equals the hiddenSize. (input)
 * @param cy                    Pointer to the cell layer output tensor. If cy is NULL,
 * then the final cell state will not be saved. (output)
 * @param workSpace             Pointer to memory allocated for forward training (input)
 * @param workSpaceNumBytes     Number of allocated bytes in memory for the workspace (input)
 * @return                      miopenStatus_t
 */
MIOPEN_EXPORT miopenStatus_t miopenRNNForwardInference(miopenHandle_t handle,
                                                       miopenRNNDescriptor_t rnnDesc,
                                                       const int sequenceLen,
                                                       const miopenTensorDescriptor_t* xDesc,
                                                       const void* x,
                                                       const miopenTensorDescriptor_t hxDesc,
                                                       const void* hx,
                                                       const miopenTensorDescriptor_t cxDesc,
                                                       const void* cx,
                                                       const miopenTensorDescriptor_t wDesc,
                                                       const void* w,
                                                       const miopenTensorDescriptor_t* yDesc,
                                                       void* y,
                                                       const miopenTensorDescriptor_t hyDesc,
                                                       void* hy,
                                                       const miopenTensorDescriptor_t cyDesc,
                                                       void* cy,
                                                       void* workSpace,
                                                       size_t workSpaceNumBytes);

/** @} */
// CLOSEOUT RNN DOXYGEN GROUP

/** @addtogroup LossFunction
 *
 *  @{
 */

/*! @enum miopenCTCLossAlgo_t
 * Algorithms available to execute the CTC loss operation
 */
typedef enum
{
    MIOPEN_CTC_LOSS_ALGO_DETERMINISTIC = 0, /*!< Results are guaranteed to be reproducible */
} miopenCTCLossAlgo_t;

/*! @brief Create a CTC loss function Descriptor
 *
 * API for creating an uninitialized CTC loss function descriptor.
 * @param ctcLossDesc  Pointer to the CTC loss function descriptor type (output)
 * @return             miopenStatus_t
 */
MIOPEN_EXPORT miopenStatus_t miopenCreateCTCLossDescriptor(miopenCTCLossDescriptor_t* ctcLossDesc);

/*! @brief Retrieves a CTC loss function descriptor's details
 *
 * @param ctcLossDesc          CTC loss function descriptor (input)
 * @param dataType             Data type used in this CTC loss operation, only fp32 currently
 * supported (output)
 * @param blank_label_id       User defined index for blank label (output)
 * @param apply_softmax_layer  Boolean to toggle input layer property (output)
 * @return                     miopenStatus_t
 */
MIOPEN_EXPORT miopenStatus_t miopenGetCTCLossDescriptor(miopenCTCLossDescriptor_t ctcLossDesc,
                                                        miopenDataType_t* dataType,
                                                        int* blank_label_id,
                                                        bool* apply_softmax_layer);

/*! @brief Destroys a CTC loss function descriptor object
 *
 * @param ctcLossDesc  CTC loss function descriptor type (input)
 * @return             miopenStatus_t
 */
MIOPEN_EXPORT miopenStatus_t miopenDestroyCTCLossDescriptor(miopenCTCLossDescriptor_t ctcLossDesc);

/*! @brief Set the details of a CTC loss function descriptor
 *
 * @param ctcLossDesc          CTC loss function descriptor type (input)
 * @param dataType             Data type used in this CTC loss operation, only fp32 currently
 * supported (input)
 * @param blank_label_id       User defined index for blank label, default 0 (input)
 * @param apply_softmax_layer  Boolean to toggle input layer property (input)
 * @return             miopenStatus_t
 */
MIOPEN_EXPORT miopenStatus_t miopenSetCTCLossDescriptor(miopenCTCLossDescriptor_t ctcLossDesc,
                                                        miopenDataType_t dataType,
                                                        const int blank_label_id,
                                                        bool apply_softmax_layer);

/*! @brief Query the amount of memory required to execute miopenCTCLoss
 *
 * This function calculates the amount of memory required to run the CTC loss function given a CTC
 * loss function descriptor with the specified algorithm.
 * @param handle         MIOpen handle (input)
 * @param probsDesc      Tensor descriptor for probabilities (input)
 * @param gradientsDesc  Tensor descriptor for gradients (input)
 * @param labels         Pointer to the flattened labels list (input)
 * @param labelLengths   Pointer to the lengths list for "labels" (input)
 * @param inputLengths   Pointer to the list of the time steps in each batch (input)
 * @param algo           CTC loss algorithm selected (input)
 * @param ctcLossDesc    CTC loss function descriptor type (input)
 * @param workSpaceSize  Number of bytes of workspace required for CTC loss operation with selected
 * algorithm (output)
 * @return               miopenStatus_t
 */
MIOPEN_EXPORT miopenStatus_t
miopenGetCTCLossWorkspaceSize(miopenHandle_t handle,
                              const miopenTensorDescriptor_t probsDesc,
                              const miopenTensorDescriptor_t gradientsDesc,
                              const int* labels,
                              const int* labelLengths,
                              const int* inputLengths,
                              miopenCTCLossAlgo_t algo,
                              const miopenCTCLossDescriptor_t ctcLossDesc,
                              size_t* workSpaceSize);

/*! @brief Execute forward inference for CTCLoss layer
 *
 * Interface for executing the forward inference pass on a CTCLoss.
 * @param handle         MIOpen handle (input)
 * @param probsDesc      Tensor descriptor for probabilities (input)
 * @param probs          Pointer to the probabilities tensor (input)
 * @param labels         Pointer to the flattened labels list (input)
 * @param labelLengths   Pointer to the lengths list for "labels" (input)
 * @param inputLengths   Pointer to the list of the time steps in each batch (input)
 * @param losses         Pointer to the computed losses of CTC (Output)
 * @param gradientsDesc  Tensor descriptor for gradients (input)
 * @param gradients      Pointer to the computed gradients of CTC (Output)
 * @param algo           CTC loss algorithm selected (input)
 * @param ctcLossDesc    CTC loss function descriptor type (input)
 * @param workSpace      Pointer to memory allocated for execute CTC loss operation (input)
 * @param workSpaceSize  Number of bytes of workspace required for CTC loss operation with selected
 * algorithm (input)
 * @return               miopenStatus_t
 */
MIOPEN_EXPORT miopenStatus_t miopenCTCLoss(miopenHandle_t handle,
                                           const miopenTensorDescriptor_t probsDesc,
                                           const void* probs,
                                           const int* labels,
                                           const int* labelLengths,
                                           const int* inputLengths,
                                           void* losses,
                                           const miopenTensorDescriptor_t gradientsDesc,
                                           void* gradients,
                                           miopenCTCLossAlgo_t algo,
                                           const miopenCTCLossDescriptor_t ctcLossDesc,
                                           void* workSpace,
                                           size_t workSpaceSize);

/** @} */
// CLOSEOUT LossFunction DOXYGEN GROUP

// Dropout APIs
/** @addtogroup dropout
 *
 *  @{
 */

/*!  @enum miopenRNGType_t
 * random number generator type
 */
typedef enum
{
    MIOPEN_RNG_PSEUDO_XORWOW = 0, /*!< XORWOW pseudorandom generator */
} miopenRNGType_t;

/*! @brief Creates the dropout descriptor object
 *
 * @param dropoutDesc Pointer to a dropout descriptor type
 * @return            miopenStatus_t
 */
MIOPEN_EXPORT miopenStatus_t miopenCreateDropoutDescriptor(miopenDropoutDescriptor_t* dropoutDesc);

/*! @brief Destroys the dropout descriptor object
 *
 * @param dropoutDesc Dropout descriptor type (input)
 * @return            miopenStatus_t
 */
MIOPEN_EXPORT miopenStatus_t miopenDestroyDropoutDescriptor(miopenDropoutDescriptor_t dropoutDesc);

/*! @brief Query the amount of memory required to run dropout
 *
 * This function calculates the amount of memory required to run dropout.
 * @param xDesc                    Tensor descriptor for data tensor x (input)
 * @param reserveSpaceSizeInBytes  Number of bytes of reservespace required for executing dropout
 * (Output)
 * @return                         miopenStatus_t
 */
MIOPEN_EXPORT miopenStatus_t miopenDropoutGetReserveSpaceSize(const miopenTensorDescriptor_t xDesc,
                                                              size_t* reserveSpaceSizeInBytes);

/*! @brief Query the amount of memory required to store the states of the random number generators
 *
 * This function calculates the amount of memory required to store the states of the random number
 * generators used by miopenDropoutForward.
 * @param handle            MIOpen handle (input)
 * @param stateSizeInBytes  Number of bytes required to store random generator states (Output)
 * @return                  miopenStatus_t
 */
MIOPEN_EXPORT miopenStatus_t miopenDropoutGetStatesSize(miopenHandle_t handle,
                                                        size_t* stateSizeInBytes);

/*! @brief Get the details of the dropout descriptor
 *
 * Interface for querying the dropout descriptor
 * @param dropoutDesc  Dropout layer descriptor (input)
 * @param handle       MIOpen handle (input)
 * @param dropout      The probability by which the input is set to 0 in the dropout layer (Output)
 * @param states       Pointer to memory that holds random number generator states (Output)
 * @param seed         Seed used to initialize random number generator states (Output)
 * @param use_mask     Boolean flag indicating whether to use a saved mask (an existing or
 * user-defined dropout layout) in reserveSpace (Output)
 * @param state_evo    Boolean flag indicating whether to adopt state evolution strategy to update
 * the PRNG states by the end of each implementation (Output placeholder, currently not enabled)
 * @param rng_mode     Random number generator used to generate parallel random number sequences
 * (Output)
 * @return             miopenStatus_t
 */
MIOPEN_EXPORT miopenStatus_t miopenGetDropoutDescriptor(miopenDropoutDescriptor_t dropoutDesc,
                                                        miopenHandle_t handle,
                                                        float* dropout,
                                                        void** states,
                                                        unsigned long long* seed,
                                                        bool* use_mask,
                                                        bool* state_evo,
                                                        miopenRNGType_t* rng_mode);

/*! @brief Restore the dropout descriptor to a saved state
 *
 * This function restores the state of dropout descriptor using the address of a state buffer with
 * previously saved PRNG state pattern, without launching the expensive PRNG initialization process.
 *
 * Interface for restoring the dropout descriptor
 * @param dropoutDesc       Dropout layer descriptor (input/Output)
 * @param handle            MIOpen handle (input)
 * @param dropout           The probability by which the input is set to 0 in the dropout layer
 * (input)
 * @param states            Pointer to memory that holds random number generator states (input)
 * @param stateSizeInBytes  Number of bytes holding random generator states (input)
 * @param seed              Seed used to initialize random number generator states (input)
 * @param use_mask          Boolean flag indicating whether to use a saved mask (an existing or
 * user-defined dropout layout) in reserveSpace (input)
 * @param state_evo         Boolean flag indicating whether to adopt state evolution strategy to
 * update the PRNG states by the end of each implementation (input placeholder, currently not
 * enabled)
 * @param rng_mode          Random number generator used to generate parallel random number
 * sequences (input)
 * @return                  miopenStatus_t
 */
MIOPEN_EXPORT miopenStatus_t miopenRestoreDropoutDescriptor(miopenDropoutDescriptor_t dropoutDesc,
                                                            miopenHandle_t handle,
                                                            float dropout,
                                                            void* states,
                                                            size_t stateSizeInBytes,
                                                            unsigned long long seed,
                                                            bool use_mask,
                                                            bool state_evo,
                                                            miopenRNGType_t rng_mode);

/*! @brief Initialize the dropout descriptor
 *
 * Interface for setting up the dropout descriptor
 * @param dropoutDesc       Dropout layer descriptor (input/Output)
 * @param handle            MIOpen handle (input)
 * @param dropout           The probability by which the input is set to 0 in the dropout layer
 * (input)
 * @param states            Pointer to memory that holds random number generator states (input)
 * @param stateSizeInBytes  Number of bytes provided for random generator states (input)
 * @param seed              Seed used to initialize random number generator states (input)
 * @param use_mask          Boolean flag indicating whether to use a saved mask (an existing or
 * user-defined dropout layout) in reserveSpace (input)
 * @param state_evo         Boolean flag indicating whether to adopt state evolution strategy to
 * update the PRNG states by the end of each implementation (input placeholder, currently not
 * enabled)
 * @param rng_mode          Random number generator used to generate parallel random number
 * sequences (input)
 * @return                  miopenStatus_t
 */
MIOPEN_EXPORT miopenStatus_t miopenSetDropoutDescriptor(miopenDropoutDescriptor_t dropoutDesc,
                                                        miopenHandle_t handle,
                                                        float dropout,
                                                        void* states,
                                                        size_t stateSizeInBytes,
                                                        unsigned long long seed,
                                                        bool use_mask,
                                                        bool state_evo,
                                                        miopenRNGType_t rng_mode);

/*! @brief Execute forward dropout operation
 *
 * Interface for executing the forward pass on a Dropout.
 * @param handle                   MIOpen handle (input)
 * @param dropoutDesc              Dropout layer descriptor (input)
 * @param noise_shape              Tensor descriptor for noise shape (input placeholder, currently
 * not enabled)
 * @param xDesc                    Tensor descriptor for data tensor x (input)
 * @param x                        Data tensor x (input)
 * @param yDesc                    Tensor descriptor for data tensor y (input)
 * @param y                        Data tensor y (Output)
 * @param reserveSpace             Pointer to memory allocated for executing forward dropout,
 * expecting reserveSpace unchanged before next call of miopenDropoutBackward (Output)
 * @param reserveSpaceSizeInBytes  Number of bytes of reservespace required for executing forward
 * dropout (input)
 * @return                         miopenStatus_t
 */
MIOPEN_EXPORT miopenStatus_t miopenDropoutForward(miopenHandle_t handle,
                                                  const miopenDropoutDescriptor_t dropoutDesc,
                                                  const miopenTensorDescriptor_t noise_shape,
                                                  const miopenTensorDescriptor_t xDesc,
                                                  const void* x,
                                                  const miopenTensorDescriptor_t yDesc,
                                                  void* y,
                                                  void* reserveSpace,
                                                  size_t reserveSpaceSizeInBytes);

/*! @brief Execute backward dropout operation
 *
 * Interface for executing the backward pass on a Dropout.
 * @param handle                   MIOpen handle (input)
 * @param dropoutDesc              Dropout layer descriptor (input)
 * @param noise_shape              Tensor descriptor for noise shape (input placeholder, currently
 * not enabled)
 * @param dyDesc                   Tensor descriptor for data delta tensor dy (input)
 * @param dy                       Data delta tensor dy (input)
 * @param dxDesc                   Tensor descriptor for data delta tensor dx (input)
 * @param dx                       Data delta tensor dx (Output)
 * @param reserveSpace             Pointer to memory allocated for executing backward dropout,
 * expecting reserveSpace unchanged after previous call of miopenDropoutForward (input)
 * @param reserveSpaceSizeInBytes  Number of bytes of reservespace required for executing backward
 * dropout (input)
 * @return                         miopenStatus_t
 */
MIOPEN_EXPORT miopenStatus_t miopenDropoutBackward(miopenHandle_t handle,
                                                   const miopenDropoutDescriptor_t dropoutDesc,
                                                   const miopenTensorDescriptor_t noise_shape,
                                                   const miopenTensorDescriptor_t dyDesc,
                                                   const void* dy,
                                                   const miopenTensorDescriptor_t dxDesc,
                                                   void* dx,
                                                   void* reserveSpace,
                                                   size_t reserveSpaceSizeInBytes);

/** @} */
// CLOSEOUT DROPOUT DOXYGEN GROUP

// TensorReduce APIs
/** @addtogroup TensorReduce
 *
 *  @{
 */

/*! @brief Creates the ReduceTensor descriptor object
 *
 * @param reduceTensorDesc Pointer to a ReduceTensor descriptor type
 * @return            miopenStatus_t
 */
MIOPEN_EXPORT miopenStatus_t
miopenCreateReduceTensorDescriptor(miopenReduceTensorDescriptor_t* reduceTensorDesc);

/*! @brief Destroy the ReduceTensor descriptor object
 *
 * @param reduceTensorDesc  ReduceTensor descriptor type (input)
 * @return            miopenStatus_t
 */
MIOPEN_EXPORT miopenStatus_t
miopenDestroyReduceTensorDescriptor(miopenReduceTensorDescriptor_t reduceTensorDesc);

/*! @brief Initialize a ReduceTensor descriptor object
 *
 * @param reduceTensorDesc         Pointer to the ReduceTensor descriptor object (output)
 * @param reduceTensorOp           Enumerant specifying the operation used by ReduceTensor (input)
 * @param reduceTensorCompType     Enumerant specifying the data type used with ReduceTensor
 * operation (input)
 * @param reduceTensorNanOpt       Enumerant specifying the Nan number propagation mode (input)
 * @param reduceTensorIndices      Enumerant specifying the indices modes used by ReduceTensor
 * (input)
 * @param reduceTensorIndicesType  Enumerant specifying the data type of the indices (input)
 * @return           miopenStatus_t
 */
MIOPEN_EXPORT miopenStatus_t
miopenSetReduceTensorDescriptor(miopenReduceTensorDescriptor_t reduceTensorDesc,
                                miopenReduceTensorOp_t reduceTensorOp,
                                miopenDataType_t reduceTensorCompType,
                                miopenNanPropagation_t reduceTensorNanOpt,
                                miopenReduceTensorIndices_t reduceTensorIndices,
                                miopenIndicesType_t reduceTensorIndicesType);

/*! @brief Query a ReduceTensor descriptor object
 *
 * @param reduceTensorDesc         Pointer to the ReduceTensor descriptor object (input)
 * @param reduceTensorOp           Pointer to enumerant specifying the operation used by
 * ReduceTensor (output)
 * @param reduceTensorCompType     Pointer to enumerant specifying the data type used with
 * ReduceTensor operation (output)
 * @param reduceTensorNanOpt       Pointer to enumerant specifying the Nan number propagation mode
 * (output)
 * @param reduceTensorIndices      Pointer to enumerant specifying the indices modes used by
 * ReduceTensor (output)
 * @param reduceTensorIndicesType  Pointer to enumerant specifying the data type of the indices
 * (output)
 * @return           miopenStatus_t
 */
MIOPEN_EXPORT miopenStatus_t
miopenGetReduceTensorDescriptor(const miopenReduceTensorDescriptor_t reduceTensorDesc,
                                miopenReduceTensorOp_t* reduceTensorOp,
                                miopenDataType_t* reduceTensorCompType,
                                miopenNanPropagation_t* reduceTensorNanOpt,
                                miopenReduceTensorIndices_t* reduceTensorIndices,
                                miopenIndicesType_t* reduceTensorIndicesType);

/*! @brief Helper function to query the minimum index space size required by the ReduceTensor call
 *
 * @param handle                   MIOpen Handle (input)
 * @param reduceTensorDesc         Pointer to the ReduceTensor descriptor object (input)
 * @param aDesc                    Pointer to the input tensor descriptor (input)
 * @param cDesc                    Pointer to the output tensor descriptor (input)
 * @param sizeInBytes              Pointer to data to return the minimum index space size
 * @return           miopenStatus_t
 */
MIOPEN_EXPORT miopenStatus_t
miopenGetReductionIndicesSize(miopenHandle_t handle,
                              const miopenReduceTensorDescriptor_t reduceTensorDesc,
                              const miopenTensorDescriptor_t aDesc,
                              const miopenTensorDescriptor_t cDesc,
                              size_t* sizeInBytes);

/*! @brief Helper function to query the minimum workspace size required by the ReduceTensor call
 *
 * @param handle                   MIOpen Handle (input)
 * @param reduceTensorDesc         Pointer to the ReduceTensor descriptor object (input)
 * @param aDesc                    Pointer to the input tensor descriptor (input)
 * @param cDesc                    Pointer to the output tensor descriptor (input)
 * @param sizeInBytes              Pointer to data to return the minimum workspace size
 * @return           miopenStatus_t
 */
MIOPEN_EXPORT miopenStatus_t
miopenGetReductionWorkspaceSize(miopenHandle_t handle,
                                const miopenReduceTensorDescriptor_t reduceTensorDesc,
                                const miopenTensorDescriptor_t aDesc,
                                const miopenTensorDescriptor_t cDesc,
                                size_t* sizeInBytes);

/*! @brief TensorReduce function doing reduction on tensor A by implementing C = alpha * reduceOp(A)
 * + beta * C
 *
 * The length of each dimension of output tensor C must match the length of the corresponding
 * dimension of
 * input tensor A or must be equal to 1. The dimensions with length equal to 1 indicate the
 * dimensions
 * of A to be reduced.
 *
 * @param handle                   MIOpen Handle (input)
 * @param reduceTensorDesc         Pointer to the ReduceTensor descriptor object (input)
 * @param indices                  Address of the allocated indices data space (output)
 * @param indicesSizeInBytes       Size in bytes of the allocated indices data space (input)
 * @param workspace                Address of the allocated workspace data (input)
 * @param workspaceSizeInBytes     Size in bytes of the allocated workspace data (input)
 * @param alpha                    Pointer to scale factor for data in input tensor A (input)
 * @param aDesc                    Pointer to the tensor descriptor for input tensor A (input)
 * @param A                        Pointer to the data of input tensor A (input)
 * @param beta                     Pointer to scale factor for data in output tensor C (input)
 * @param cDesc                    Pointer to the tensor descriptor for output tensor C (input)
 * @param C                        Pointer to the data of output tensor C (output)
 * @return           miopenStatus_t
 */
MIOPEN_EXPORT miopenStatus_t
miopenReduceTensor(miopenHandle_t handle,
                   const miopenReduceTensorDescriptor_t reduceTensorDesc,
                   void* indices,
                   size_t indicesSizeInBytes,
                   void* workspace,
                   size_t workspaceSizeInBytes,
                   const void* alpha,
                   const miopenTensorDescriptor_t aDesc,
                   const void* A,
                   const void* beta,
                   const miopenTensorDescriptor_t cDesc,
                   void* C);

/** @} */
// CLOSEOUT TensorReduce DOXYGEN GROUP

// Find 2.0 API
/** @addtogroup find2
 *
 *  @{
 */

/*! @brief Describes a problem for different miopen operations.
 *
 * For now, this is only used for convolution, but could be used for other
 * operators in the future(such as GEMM, Pooling, etc)
 */
MIOPEN_DECLARE_OBJECT(miopenProblem);

/*! @enum miopenProblemDirection_t
 * Directions of miopen operation.
 */
typedef enum
{
    miopenProblemDirectionForward         = 0,
    miopenProblemDirectionBackward        = 1,
    miopenProblemDirectionBackwardWeights = 2,
#ifdef MIOPEN_BETA_API
    miopenProblemDirectionInference = 4,
#endif
} miopenProblemDirection_t;

/*! @enum miopenTensorArgumentId_t
 * Identifiers for tensor arguments of problems and operations.
 */
typedef enum
{
    miopenTensorArgumentIdInvalid = 0,
    miopenTensorConvolutionX      = 1,
    miopenTensorConvolutionW      = 2,
    miopenTensorConvolutionY      = 3,

    miopenTensorMhaK                  = 4,
    miopenTensorMhaQ                  = 5,
    miopenTensorMhaV                  = 6,
    miopenTensorMhaDescaleK           = 7,
    miopenTensorMhaDescaleQ           = 8,
    miopenTensorMhaDescaleV           = 9,
    miopenTensorMhaDescaleS           = 10,
    miopenTensorMhaScaleS             = 11,
    miopenTensorMhaScaleO             = 12,
    miopenTensorMhaDropoutProbability = 13,
    miopenTensorMhaDropoutSeed        = 14,
    miopenTensorMhaDropoutOffset      = 15,
    miopenTensorMhaO                  = 16,
    miopenTensorMhaAmaxO              = 17,
    miopenTensorMhaAmaxS              = 18,
    miopenTensorMhaM                  = 19,
    miopenTensorMhaZInv               = 20,
    miopenTensorMhaDO                 = 21,
    miopenTensorMhaDescaleO           = 22,
    miopenTensorMhaDescaleDO          = 23,
    miopenTensorMhaDescaleDS          = 24,
    miopenTensorMhaScaleDS            = 25,
    miopenTensorMhaScaleDQ            = 26,
    miopenTensorMhaScaleDK            = 27,
    miopenTensorMhaScaleDV            = 28,
    miopenTensorMhaDQ                 = 29,
    miopenTensorMhaDK                 = 30,
    miopenTensorMhaDV                 = 31,
    miopenTensorMhaAmaxDQ             = 32,
    miopenTensorMhaAmaxDK             = 33,
    miopenTensorMhaAmaxDV             = 34,
    miopenTensorMhaAmaxDS             = 35,

#ifdef MIOPEN_BETA_API
    miopenTensorActivationX                = 36,
    miopenTensorActivationY                = 37,
    miopenTensorActivationDX               = 38,
    miopenTensorActivationDY               = 39,
    miopenTensorBiasX                      = 40,
    miopenTensorBiasY                      = 41,
    miopenTensorBias                       = 42,
    miopenTensorSoftmaxX                   = 43,
    miopenTensorSoftmaxY                   = 44,
    miopenTensorSoftmaxDX                  = 45,
    miopenTensorSoftmaxDY                  = 46,
    miopenTensorBatchnormX                 = 47,
    miopenTensorBatchnormY                 = 48,
    miopenTensorBatchnormRunningMean       = 49,
    miopenTensorBatchnormRunningVariance   = 50,
    miopenTensorBatchnormSavedMean         = 51,
    miopenTensorBatchnormSavedVariance     = 52,
    miopenTensorBatchnormScale             = 53,
    miopenTensorBatchnormScaleDiff         = 54,
    miopenTensorBatchnormEstimatedMean     = 55,
    miopenTensorBatchnormEstimatedVariance = 56,
    miopenTensorBatchnormBias              = 57,
    miopenTensorBatchnormBiasDiff          = 58,
    miopenTensorBatchnormDX                = 59,
    miopenTensorBatchnormDY                = 60,
#endif

    miopenTensorArgumentIsScalar = 1U << 31,

#ifdef MIOPEN_BETA_API
    miopenScalarBatchnormExpAvgFactor = miopenTensorArgumentIsScalar | 1,
    miopenScalarBatchnormEpsilon      = miopenTensorArgumentIsScalar | 2,
#endif
} miopenTensorArgumentId_t;

/*! @enum miopenTensorArgumentId_t
 * Different ways to sort results of the find call.
 */
typedef enum
{
    miopenFindResultsOrderByTime          = 0,
    miopenFindResultsOrderByWorkspaceSize = 1,
} miopenFindResultsOrder_t;

/*! @brief Initializes a problem object describing a convolution operation.
 *
 * @param problem      Pointer to the problem to initialize
 * @param operatorDesc Descriptor of the operator to be used
 * @param direction    Direction of the operation
 * @return             miopenStatus_t
 */
MIOPEN_EXPORT miopenStatus_t miopenCreateConvProblem(miopenProblem_t* problem,
                                                     miopenConvolutionDescriptor_t operatorDesc,
                                                     miopenProblemDirection_t direction);

/*! @brief Initializes a problem object describing a Mha operation.
 *
 * @param problem      Pointer to the problem to initialize
 * @param operatorDesc Descriptor of the operator to be used
 * @param direction    Direction of the operation
 * @return             miopenStatus_t
 */

MIOPEN_EXPORT miopenStatus_t miopenCreateMhaProblem(miopenProblem_t* problem,
                                                    miopenMhaDescriptor_t operatorDesc,
                                                    miopenProblemDirection_t direction);

/*! @brief Creates the mha descriptor object
 *
 * @param mhaDesc     Pointer to a mha descriptor type
 * @return            miopenStatus_t
 */

MIOPEN_EXPORT miopenStatus_t miopenCreateMhaDescriptor(miopenMhaDescriptor_t* mhaDesc);

/*! @brief Sets the Mha descriptor details
 *
 * Sets all of the descriptor details for the Mha
 *
 * @param mhaDesc               Pointer to a Mha descriptor
 * @param scale                 Scale
 * @return                      miopenStatus_t
 */

MIOPEN_EXPORT miopenStatus_t miopenSetMhaDescriptor(miopenMhaDescriptor_t mhaDesc, float scale);

/*! @brief Gets the Mha descriptor details
 *
 * Retrieves all of the descriptor details for the Mha.
 *
 * @param mhaDesc       Pointer to a Mha descriptor
 * @param scale         Scale (output)
 * @return              miopenStatus_t
 */

MIOPEN_EXPORT miopenStatus_t miopenGetMhaDescriptor(miopenMhaDescriptor_t mhaDesc, float* scale);

/*! @brief Creates the Softmax descriptor object
 *
 * @param softmaxDesc Pointer to an softmax descriptor type
 * @return            miopenStatus_t
 */

MIOPEN_EXPORT miopenStatus_t miopenCreateSoftmaxDescriptor(miopenSoftmaxDescriptor_t* softmaxDesc);

/*! @brief Sets the softmax descriptor details
 *
 * Sets all of the descriptor details for the softmax layer
 *
 * @param softmaxDesc  Pointer to a softmax layer descriptor
 * @param alpha        Softmax alpha parameter
 * @param beta         Softmax beta parameter
 * @param algorithm    Softmax algorithm
 * @param mode         Softmax mode
 * @return             miopenStatus_t
 */
MIOPEN_EXPORT miopenStatus_t miopenSetSoftmaxDescriptor(miopenSoftmaxDescriptor_t softmaxDesc,
                                                        float alpha,
                                                        float beta,
                                                        miopenSoftmaxAlgorithm_t algorithm,
                                                        miopenSoftmaxMode_t mode);

/*! @brief Gets the softmax layer descriptor details
 *
 * Retrieves all of the descriptor details for the softmax layer.
 *
 * @param softmaxDesc   Pointer to a softmax layer descriptor (input)
 * @param alpha         Softmax alpha parameter (output)
 * @param beta          Softmax beta parameter (output)
 * @param algorithm     Softmax algorithm (output)
 * @param mode          Softmax mode (output)
 * @return              miopenStatus_t
 */
MIOPEN_EXPORT miopenStatus_t miopenGetSoftmaxDescriptor(const miopenSoftmaxDescriptor_t softmaxDesc,
                                                        float* alpha,
                                                        float* beta,
                                                        miopenSoftmaxAlgorithm_t* algorithm,
                                                        miopenSoftmaxMode_t* mode);

/*! @brief Destroys a problem object.
 *
 * @param problem Problem to destroy
 * @return        miopenStatus_t
 */
MIOPEN_EXPORT miopenStatus_t miopenDestroyProblem(miopenProblem_t problem);

/*! @brief Sets a tensor descriptor for the specified argument.
 *
 * @param problem    Problem to update
 * @param id         Id of the argument for the descriptor
 * @param descriptor Tensor descriptor to set
 * @return           miopenStatus_t
 */
MIOPEN_EXPORT miopenStatus_t
miopenSetProblemTensorDescriptor(miopenProblem_t problem,
                                 miopenTensorArgumentId_t id,
                                 const miopenTensorDescriptor_t descriptor);

/*! @brief The miopenFindOptions allows the user to configure how find will be used.
 */
MIOPEN_DECLARE_OBJECT(miopenFindOptions);

/*! @brief Initializes miopenFindOptions object.
 *
 * @param options    Pointer to options object to initialze
 * @return           miopenStatus_t
 */
MIOPEN_EXPORT miopenStatus_t miopenCreateFindOptions(miopenFindOptions_t* options);

/*! @brief Destroys miopenFindOptions object.
 *
 * @param options    Options object to destroy
 * @return           miopenStatus_t
 */
MIOPEN_EXPORT miopenStatus_t miopenDestroyFindOptions(miopenFindOptions_t options);

/*! @brief Sets the tuning find option. Default value is zero.
 *
 * @param options    Options object to update
 * @param value      Value of zero means no tuning, value of one means tuning enabled
 * @return           miopenStatus_t
 */
MIOPEN_EXPORT miopenStatus_t miopenSetFindOptionTuning(miopenFindOptions_t options, int value);

/*! @brief Sets the results order find option. Default value is miopenFindResultsOrderByTime.
 *
 * @param options    Options object to update
 * @param value      Specifies what order should find results have
 * @return           miopenStatus_t
 */
MIOPEN_EXPORT miopenStatus_t miopenSetFindOptionResultsOrder(miopenFindOptions_t options,
                                                             miopenFindResultsOrder_t value);

/*! @brief Sets the workspace limit find option. Default value is maximum of size_t
 *
 * @param options    Options object to update
 * @param value      Specifies the workspace limit for find call. All solvers exceeding the limit
 * would be ignored.
 * @return           miopenStatus_t
 */
MIOPEN_EXPORT miopenStatus_t miopenSetFindOptionWorkspaceLimit(miopenFindOptions_t options,
                                                               size_t value);

/*! @brief Attaches the preallocated workspace to find options. Allocated by the library by default.
 *
 * @param options    Options object to update
 * @param buffer     Specifies the workspace for find call
 * @param size       Specifies the size of the buffer passed
 * @return           miopenStatus_t
 */
MIOPEN_EXPORT miopenStatus_t miopenSetFindOptionPreallocatedWorkspace(miopenFindOptions_t options,
                                                                      void* buffer,
                                                                      size_t size);

/*! @brief Attaches a preallocated tensor to find options. If not used, buffers are allocated by
 * MIOpen internally, which is not recommended.
 *
 * @param options    Options object to update
 * @param id         Specifies the id of the tensor passed
 * @param buffer     Specifies the tensor for find call
 * @return           miopenStatus_t
 */
MIOPEN_EXPORT miopenStatus_t miopenSetFindOptionPreallocatedTensor(miopenFindOptions_t options,
                                                                   miopenTensorArgumentId_t id,
                                                                   void* buffer);

/*! @brief Forces library to attach kernel binaries to solutions for later saving. This allows zero
 * lookup miopenRunSolution calls after miopenLoadSolution. Default value is 0.
 *
 * @param options    Options object to update
 * @param attach     1 means attaching, 0 - skipping, any other value - reserved for future use
 * @return           miopenStatus_t
 */
MIOPEN_EXPORT miopenStatus_t miopenSetFindOptionAttachBinaries(miopenFindOptions_t options,
                                                               unsigned attach);

/*! @brief The miopenSolution object describes a prepared solution.
 */
MIOPEN_DECLARE_OBJECT(miopenSolution);

/*! @brief Finds solutions to a problem by running different applicable solutions. Memory is
 * automatically allocated.
 *
 * @param handle       Handle to execute the kernels
 * @param problem      Problem to solve
 * @param options      Find options. When null default values would be used
 * @param solutions    Pointer to the first result. Must not be null
 * @param numSolutions Pointer to the amount of results. Ignored if null
 * @param maxSolutions Limits the amount of results
 * @return             miopenStatus_t
 */
MIOPEN_EXPORT miopenStatus_t miopenFindSolutions(miopenHandle_t handle,
                                                 miopenProblem_t problem,
                                                 miopenFindOptions_t options,
                                                 miopenSolution_t* solutions,
                                                 size_t* numSolutions,
                                                 size_t maxSolutions);

/*! @brief Values of a tensor or scalar argument for the miopenRunSolution function.
 */
struct miopenTensorArgument_t
{
    /* @brief Identifier of the tensor argument.
     */
    miopenTensorArgumentId_t id;
    /* @brief Tensor descriptor to override the value stored in the solution.
     *
     * Some solvers may support overriding input and output tensor descriptors, but right now there
     * is no way to tell from the API. Intended for the future use.
     */
    miopenTensorDescriptor_t* descriptor;
    /* @brief Pointer to the device memory buffer to use for the operation or to the host memory if
     * the value is scalar.
     */
    void* buffer;
};

/*! @brief Runs the solution using the passed in buffers.
 *
 * @param handle        Handle to execute the kernels
 * @param solution      Solution to execute
 * @param nInputs       Amount to inputs for the solution
 * @param tensors       Tensor arguments described by miopenTensorArgument_t
 * @param workspace     Pointer to device buffer used as workspace. May be null when not required.
 * Should not be less than expected
 * @param workspaceSize Size of the workspace buffer
 * @return              miopenStatus_t
 */
MIOPEN_EXPORT miopenStatus_t miopenRunSolution(miopenHandle_t handle,
                                               miopenSolution_t solution,
                                               size_t nInputs,
                                               const miopenTensorArgument_t* tensors,
                                               void* workspace,
                                               size_t workspaceSize);

/*! @brief Destroys solution object.
 *
 * @param solution   Solution to destroy
 * @return           miopenStatus_t
 */
MIOPEN_EXPORT miopenStatus_t miopenDestroySolution(miopenSolution_t solution);

/*! @brief Loads solution object from binary data.
 *
 * @param solution   Pointer to the solution to load
 * @param data       Data to load the solution from
 * @param size       Size of the solution blob
 * @return           miopenStatus_t
 */
MIOPEN_EXPORT miopenStatus_t miopenLoadSolution(miopenSolution_t* solution,
                                                const char* data,
                                                size_t size);

/*! @brief Saves a solution object as binary data.
 *
 * @param solution   Solution to save
 * @param data       Pointer to a buffer to save soltuion to
 * @return           miopenStatus_t
 */
MIOPEN_EXPORT miopenStatus_t miopenSaveSolution(miopenSolution_t solution, char* data);

/*! @brief Reads the expected size of a solution.
 *
 * @param solution   Solution to get size
 * @param size       Pointer to a location where to write the size of the solution blob
 * @return           miopenStatus_t
 */
MIOPEN_EXPORT miopenStatus_t miopenGetSolutionSize(miopenSolution_t solution, size_t* size);

/*! @brief Reads the amount of workspace required to exectute the solution.
 *
 * @param solution      Solution to get required workspace size
 * @param workspaceSize Pointer to a location where to write the workspace size
 * @return              miopenStatus_t
 */
MIOPEN_EXPORT miopenStatus_t miopenGetSolutionWorkspaceSize(miopenSolution_t solution,
                                                            size_t* workspaceSize);

/*! @brief Reads the time spent to execute the solution the last it was run.
 *
 * @param solution Solution to get exection time
 * @param time     Pointer to a location where to write the execution time
 * @return         miopenStatus_t
 */
MIOPEN_EXPORT miopenStatus_t miopenGetSolutionTime(miopenSolution_t solution, float* time);

/*! @brief Reads id of the solver referred by the solution.
 *
 * @param solution Solution to get solver id from
 * @param solverId Pointer to a location where to write the solver id
 * @return         miopenStatus_t
 */
MIOPEN_EXPORT miopenStatus_t miopenGetSolutionSolverId(miopenSolution_t solution,
                                                       uint64_t* solverId);

/*! @brief Gets the convolution algorithm implemented by a solver.
 *
 * @param solverId Solver id to get convolution algorithm of
 * @param result   Pointer to a location where to write the algorithm
 * @return         miopenStatus_t
 */
MIOPEN_EXPORT miopenStatus_t miopenGetSolverIdConvAlgorithm(uint64_t solverId,
                                                            miopenConvAlgorithm_t* result);

#ifdef MIOPEN_BETA_API

/*! @brief Initializes a problem object describing an activation operation.
 * @note As of now there is no way to actually get any solution for this kind of problems.
 *
 * @param problem      Pointer to the problem to initialize
 * @param operatorDesc Descriptor of the operator to be used
 * @param direction    Direction of the operation
 * @return             miopenStatus_t
 */
MIOPEN_EXPORT miopenStatus_t
miopenCreateActivationProblem(miopenProblem_t* problem,
                              miopenActivationDescriptor_t operatorDesc,
                              miopenProblemDirection_t direction);

/*! @brief Initializes a problem object describing an activation operation.
 * @note As of now there is no way to actually get any solution for this kind of problems.
 *
 * @param problem   Pointer to the problem to initialize
 * @param mode      Batchnorm mode
 * @param direction Direction of the operation
 * @return          miopenStatus_t
 */
MIOPEN_EXPORT miopenStatus_t miopenCreateBatchnormProblem(miopenProblem_t* problem,
                                                          miopenBatchNormMode_t mode,
                                                          bool runningMeanVariance,
                                                          miopenProblemDirection_t direction);

/*! @brief Fuse two problems into a single one. Problems can be either regular, or fused. No
 * problems are disposed in the process, so the problem2 should be destroyed manually if it is not
 * needed anymore.
 * @example
 * miopenProblem_t problem = makeSomeProblem1();
 * miopenProblem_t problem2 = makeSomeProblem2();
 * miopenProblem_t problem3 = makeSomeProblem3();
 * miopenFuseProblems(problem, problem2);
 * // Now problem contains {problem1, problem2}
 * miopenFuseProblems(problem, problem3);
 * // Now problem contains {problem1, problem2, problem3}
 * miopenDestroyProblem(problem2);
 * miopenDestroyProblem(problem3);
 * @note As of now there is no way to actually get any solution for this kind of problems.
 *
 * @param problem1     The first problem to fuse. The result would be stored here.
 * @param problem2     The second problem to fuse.
 * @return             miopenStatus_t
 */
MIOPEN_EXPORT miopenStatus_t miopenFuseProblems(miopenProblem_t problem1, miopenProblem_t problem2);

/*! @brief Initializes a problem object describing an bias operation.
 * @note As of now there is no way to actually get any solution for this kind of problems.
 *
 * @param problem        Pointer to the problem to initialize
 * @param direction      Direction of the operation
 * @return               miopenStatus_t
 */
MIOPEN_EXPORT miopenStatus_t miopenCreateBiasProblem(miopenProblem_t* problem,
                                                     miopenProblemDirection_t direction);

/*! @brief Initializes a problem object describing a softmax operation.
 *
 * @param problem      Pointer to the problem to initialize
 * @param operatorDesc Descriptor of the operator to be used
 * @param direction    Direction of the operation
 * @return             miopenStatus_t
 */

MIOPEN_EXPORT miopenStatus_t miopenCreateSoftmaxProblem(miopenProblem_t* problem,
                                                        miopenSoftmaxDescriptor_t operatorDesc,
                                                        miopenProblemDirection_t direction);

#endif

/** @} */
// CLOSEOUT find2 DOXYGEN GROUP

#ifdef MIOPEN_BETA_API

/*! @ingroup ReduceCalculation
 * @enum miopenReduceCalculationNanPropagation_t
 * Nan numbers propagation modes for reduce calculation
 */
typedef enum
{
    MIOPEN_REDUCE_CALCULATION_NOT_PROPAGATE_NAN = 0, /*!< does not propagate Nan number */
    MIOPEN_REDUCE_CALCULATION_PROPAGATE_NAN =
        1, /*!< propagate the Nan number by the Reduction operation */
} miopenReduceCalculationNanPropagation_t;

// ReduceCalculation APIs
/** @addtogroup reducecalculation
 *
 *  @{
 */

/*! @enum miopenReduceCalculationOp_t
 * Reduction Calculation operation types
 */
typedef enum
{
    MIOPEN_REDUCE_CALCULATION_PROD =
        1, /*!< the operation is multiplying the values of the reduced elements */
    MIOPEN_REDUCE_CALCULATION_SUM =
        2, /*!< the operation is adding the values of the reduced elements */
} miopenReduceCalculationOp_t;

/*! @brief Helper function to query the minimum workspace size required by the ReduceTensor call
 *
 * @param [in]   handle                   MIOpen Handle
 * @param [in]   xDesc                    Tensor descriptor for data input tensor x
 * @param [in]   dim                      Dimension to calculation.
 * @param [in]   yDesc                    Tensor descriptor for output data tensor y
 * @param [out]  sizeInBytes              Pointer to data to return the minimum workspace size
 * @return                                miopenStatus_t
 */
MIOPEN_EXPORT miopenStatus_t
miopenGetReduceCalculationWorkspaceSize(miopenHandle_t handle,
                                        const miopenTensorDescriptor_t xDesc,
                                        const int32_t dim,
                                        const miopenReduceCalculationOp_t reduceCalculationOp,
                                        const miopenTensorDescriptor_t reduceDesc,
                                        size_t* sizeInBytes);

/*! @brief Execute a reducecalculation forward layer
 *
 * @param [in]   handle                   MIOpen handle
 * @param [in]   nanPropagation           Nan number propagation mode
 * @param [in]   workspace                Address of the allocated workspace data
 * @param [in]   workspaceSizeInBytes     Size in bytes of the allocated workspace data
 * @param [in]   xDesc                    Tensor descriptor for data input tensor x
 * @param [in]   x                        Data tensor x
 * @param [in]   dim                      Dimension to calculation.
 * @param [in]   yDesc                    Tensor descriptor for output data tensor y
 * @param [out]  y                        Data tensor y
 * @return                                miopenStatus_t
 */
MIOPEN_EXPORT miopenStatus_t
miopenReduceCalculationForward(miopenHandle_t handle,
                               miopenReduceCalculationNanPropagation_t nanPropagation,
                               void* workspace,
                               size_t workspaceSizeInBytes,
                               const miopenTensorDescriptor_t xDesc,
                               const void* x,
                               const int32_t dim,
                               const miopenReduceCalculationOp_t reduceCalculationOp,
                               const miopenTensorDescriptor_t reduceDesc,
                               void* y);

/** @} */
// CLOSEOUT REDUCE CALCULATION DOXYGEN GROUP
#endif // MIOPEN_BETA_API

#ifdef MIOPEN_BETA_API

/*! @ingroup ReduceExtreme
 * @enum miopenReduceExtremeOp_t
 * Reduction Extreme operation types
 */
typedef enum
{
    MIOPEN_REDUCE_EXTREME_ARGMIN =
        1, /*!< the operation is getting the minimum index of the reduced elements */
    MIOPEN_REDUCE_EXTREME_ARGMAX =
        2, /*!< the operation is getting the maximum index of the reduced elements */
    MIOPEN_REDUCE_EXTREME_MIN =
        3, /*!< the operation is getting the minimum value and index of the reduced elements */
    MIOPEN_REDUCE_EXTREME_MAX =
        4, /*!< the operation is getting the maximum value and index of the reduced elements */
} miopenReduceExtremeOp_t;

// ReduceExtreme APIs
/** @addtogroup ReduceExtreme
 *
 *  @{
 */

/*! @brief Find the the extreme (minimum, maximum) value and index of a tensor across Dimension.
 *
 * @param handle                   MIOpen handle (input)
 * @param xDesc                    Tensor descriptor for data input tensor x (input)
 * @param x                        Data tensor x (input)
 * @param dim                      Dimension to reduce argmax. (input)
 * @param reduceExtremeOp          Enumerant specifying the operation used by ReduceExtreme (input)
 * @param yDesc                    Tensor descriptor for reduce data tensor y (input)
 * @param y                        Data tensor y (output)
 * @param indiceDesc               Tensor descriptor for reduce data tensor indice only int32_t
 * (input)
 * @param indice                   Data tensor indice (output)
 * @return                         miopenStatus_t
 */
MIOPEN_EXPORT miopenStatus_t
miopenReduceExtremeForward(miopenHandle_t handle,
                           const miopenTensorDescriptor_t xDesc,
                           const void* x,
                           const int32_t dim,
                           const miopenReduceExtremeOp_t reduceExtremeOp,
                           const miopenTensorDescriptor_t yDesc,
                           void* y,
                           const miopenTensorDescriptor_t indiceDesc,
                           void* indice);

/** @} */
// CLOSEOUT REDUCEEXTREME DOXYGEN GROUP
#endif // MIOPEN_BETA_API

#ifdef MIOPEN_BETA_API
// GroupNorm APIs
/** @addtogroup groupnorm
 *
 *  @{
 */
/*! @brief Execute a groupnorm forward layer
 *
 * @param handle         MIOpen handle (input)
 * @param mode           GroupNorm mode (input)
 * @param xDesc          Tensor descriptor for data input tensor x (input)
 * @param x              Data tensor x (input)
 * @param weightDesc     Tensor descriptor for data input tensor weight (input)
 * @param weight         Data tensor weight (input)
 * @param biasDesc       Tensor descriptor for data input tensor bias (input)
 * @param bias           Data tensor bias (input)
 * @param num_groups     nNmber of groups to separate the channels into (input)
 * @param epsilon        Value to stablize inverse variance calculation (input)
 * @param yDesc          Tensor descriptor for output data tensor y (input)
 * @param y              Data tensor y (output)
 * @param meanDesc       Tensor descriptor for output data tensor mean (input)
 * @param mean           Data tensor mean (output)
 * @param rstdDesc       Tensor descriptor for output data tensor rstd (input)
 * @param rstd           Data tensor rstd (output)
 * @return               miopenStatus_t
 */
MIOPEN_EXPORT miopenStatus_t miopenGroupNormForward(miopenHandle_t handle,
                                                    miopenNormMode_t mode,
                                                    const miopenTensorDescriptor_t xDesc,
                                                    const void* x,
                                                    const miopenTensorDescriptor_t weightDesc,
                                                    const void* weight,
                                                    const miopenTensorDescriptor_t biasDesc,
                                                    const void* bias,
                                                    const uint64_t num_groups,
                                                    const float epsilon,
                                                    const miopenTensorDescriptor_t yDesc,
                                                    void* y,
                                                    const miopenTensorDescriptor_t meanDesc,
                                                    void* mean,
                                                    const miopenTensorDescriptor_t rstdDesc,
                                                    void* rstd);

/** @} */
// CLOSEOUT groupnorm DOXYGEN GROUP
#endif // MIOPEN_BETA_API

#ifdef MIOPEN_BETA_API
// LayerNorm APIs
/** @addtogroup layernorm
 *
 *  @{
 */
/*! @brief Execute a add and layernorm forward layer
 *
 * @param handle         MIOpen handle (input)
 * @param mode           LayerNorm mode (input)
 * @param xDesc          Tensor descriptor for data input tensor x (input)
 * @param x              Data tensor x (input)
 * @param x2Desc         Tensor descriptor for data input tensor x2 (input)
 * @param x2             Data tensor x2 (input)
 * @param weightDesc     Tensor descriptor for data input tensor weight (input)
 * @param weight         Data tensor weight (input)
 * @param biasDesc       Tensor descriptor for data input tensor bias (input)
 * @param bias           Data tensor bias (input)
 * @param epsilon        Value to stablize inverse variance calculation (input)
 * @param normalized_dim Nomalized dimensions in the input array (input)
 * @param yDesc          Tensor descriptor for output data tensor y (input)
 * @param y              Data tensor y (output)
 * @param meanDesc       Tensor descriptor for output data tensor mean (input)
 * @param mean           Data tensor mean (output)
 * @param rstdDesc       Tensor descriptor for output data tensor rstd (input)
 * @param rstd           Data tensor rstd (output)
 * @return               miopenStatus_t
 */
MIOPEN_EXPORT miopenStatus_t miopenAddLayerNormForward(miopenHandle_t handle,
                                                       miopenNormMode_t mode,
                                                       const miopenTensorDescriptor_t xDesc,
                                                       const void* x,
                                                       const miopenTensorDescriptor_t x2Desc,
                                                       const void* x2,
                                                       const miopenTensorDescriptor_t weightDesc,
                                                       const void* weight,
                                                       const miopenTensorDescriptor_t biasDesc,
                                                       const void* bias,
                                                       const float epsilon,
                                                       const int32_t normalized_dim,
                                                       const miopenTensorDescriptor_t yDesc,
                                                       void* y,
                                                       const miopenTensorDescriptor_t meanDesc,
                                                       void* mean,
                                                       const miopenTensorDescriptor_t rstdDesc,
                                                       void* rstd);

/** @} */
// CLOSEOUT LAYERNORM DOXYGEN GROUP
#endif // MIOPEN_BETA_API

#ifdef MIOPEN_BETA_API
// LayerNorm APIs
/** @addtogroup layernorm
 *
 *  @{
 */
/*! @brief Execute a T5layernorm forward layer
 *
 * @param handle         MIOpen handle (input)
 * @param mode           LayerNorm mode (input)
 * @param xDesc          Tensor descriptor for data input tensor x (input)
 * @param x              Data tensor x (input)
 * @param weightDesc     Tensor descriptor for data input tensor weight (input)
 * @param weight         Data tensor weight (input)
 * @param epsilon        Value to stablize inverse variance calculation (input)
 * @param yDesc          Tensor descriptor for output data tensor y (input)
 * @param y              Data tensor y (output)
 * @param rstdDesc       Tensor descriptor for output data tensor rstd (input)
 * @param rstd           Data tensor rstd (output)
 * @return               miopenStatus_t
 */
MIOPEN_EXPORT miopenStatus_t miopenT5LayerNormForward(miopenHandle_t handle,
                                                      miopenNormMode_t mode,
                                                      const miopenTensorDescriptor_t xDesc,
                                                      const void* x,
                                                      const miopenTensorDescriptor_t weightDesc,
                                                      const void* weight,
                                                      const float epsilon,
                                                      const miopenTensorDescriptor_t yDesc,
                                                      void* y,
                                                      const miopenTensorDescriptor_t rstdDesc,
                                                      void* rstd);

/*! @brief Helper function to query the minimum workspace size required by the T5layernorm backward
 * call
 *
 * @param handle                   MIOpen Handle (input)
 * @param mode                     LayerNorm mode (input)
 * @param dyDesc                   Tensor descriptor for data input tensor dy (input)
 * @param xDesc                    Tensor descriptor for data input tensor x (input)
 * @param weightDesc               Tensor descriptor for data input tensor weight (input)
 * @param rstdDesc                 Tensor descriptor for data input tensor rstd (input)
 * @param dxDesc                   Tensor descriptor for output data tensor dx (input)
 * @param dwDesc                   Tensor descriptor for output data tensor dw (input)
 * @param sizeInBytes              Pointer to data to return the minimum workspace size
 * @return                         miopenStatus_t
 */
MIOPEN_EXPORT miopenStatus_t
miopenGetT5LayerNormBackwardWorkspaceSize(miopenHandle_t handle,
                                          miopenNormMode_t mode,
                                          const miopenTensorDescriptor_t dyDesc,
                                          const miopenTensorDescriptor_t xDesc,
                                          const miopenTensorDescriptor_t weightDesc,
                                          const miopenTensorDescriptor_t rstdDesc,
                                          const miopenTensorDescriptor_t dxDesc,
                                          const miopenTensorDescriptor_t dwDesc,
                                          size_t* sizeInBytes);

/*! @brief Execute a T5layernorm backward layer
 *
 * @param handle                   MIOpen handle (input)
 * @param mode                     LayerNorm mode (input)
 * @param workspace                Address of the allocated workspace data (input)
 * @param workspaceSizeInBytes     Size in bytes of the allocated workspace data (input)
 * @param dyDesc                   Tensor descriptor for data input tensor dy (input)
 * @param dy                       Data tensor dy (input)
 * @param xDesc                    Tensor descriptor for output data tensor x (input)
 * @param x                        Data tensor x (input)
 * @param weightDesc               Tensor descriptor for data input tensor weight (input)
 * @param weight                   Data tensor weight (input)
 * @param rstdDesc                 Tensor descriptor for output data tensor rstd (input)
 * @param rstd                     Data tensor rstd (output)
 * @param dxDesc                   Tensor descriptor for output data tensor dx (input)
 * @param dx                       Data tensor dx (output)
 * @param dwDesc                   Tensor descriptor for output data tensor dw (input)
 * @param dw                       Data tensor dw (output)
 * @return                         miopenStatus_t
 */
MIOPEN_EXPORT miopenStatus_t miopenT5LayerNormBackward(miopenHandle_t handle,
                                                       miopenNormMode_t mode,
                                                       void* workspace,
                                                       size_t workspaceSizeInBytes,
                                                       const miopenTensorDescriptor_t dyDesc,
                                                       const void* dy,
                                                       const miopenTensorDescriptor_t xDesc,
                                                       const void* x,
                                                       const miopenTensorDescriptor_t weightDesc,
                                                       const void* weight,
                                                       const miopenTensorDescriptor_t rstdDesc,
                                                       const void* rstd,
                                                       const miopenTensorDescriptor_t dxDesc,
                                                       void* dx,
                                                       const miopenTensorDescriptor_t dwDesc,
                                                       void* dw);
/** @} */
// CLOSEOUT LAYERNORM DOXYGEN GROUP
#endif // MIOPEN_BETA_API

#ifdef MIOPEN_BETA_API
// Graph API
/** @addtogroup GraphAPI
 *
 *  @{
 */

/*! @brief Descriptor type
 *
 * An enumerated type that indicates the type of backend descriptors. Users create a backend
 * descriptor of a particular type by passing a value from this enumerate to the
 * miopenBackendCreateDescriptor() function.
 */
typedef enum
{
    MIOPEN_BACKEND_CONVOLUTION_DESCRIPTOR,
    MIOPEN_BACKEND_ENGINE_DESCRIPTOR,
    MIOPEN_BACKEND_ENGINECFG_DESCRIPTOR,
    MIOPEN_BACKEND_ENGINEHEUR_DESCRIPTOR,
    MIOPEN_BACKEND_EXECUTION_PLAN_DESCRIPTOR,
    MIOPEN_BACKEND_INTERMEDIATE_INFO_DESCRIPTOR,
    MIOPEN_BACKEND_KNOB_CHOICE_DESCRIPTOR,
    MIOPEN_BACKEND_KNOB_INFO_DESCRIPTOR,
    MIOPEN_BACKEND_LAYOUT_INFO_DESCRIPTOR,
    MIOPEN_BACKEND_MATMUL_DESCRIPTOR,
    MIOPEN_BACKEND_OPERATION_CONCAT_DESCRIPTOR,
    MIOPEN_BACKEND_OPERATION_CONVOLUTION_BACKWARD_DATA_DESCRIPTOR,
    MIOPEN_BACKEND_OPERATION_CONVOLUTION_BACKWARD_FILTER_DESCRIPTOR,
    MIOPEN_BACKEND_OPERATION_CONVOLUTION_FORWARD_DESCRIPTOR,
    MIOPEN_BACKEND_OPERATION_GEN_STATS_DESCRIPTOR,
    MIOPEN_BACKEND_OPERATION_MATMUL_DESCRIPTOR,
    MIOPEN_BACKEND_OPERATION_NORM_BACKWARD_DESCRIPTOR,
    MIOPEN_BACKEND_OPERATION_NORM_FORWARD_DESCRIPTOR,
    MIOPEN_BACKEND_OPERATION_POINTWISE_DESCRIPTOR,
    MIOPEN_BACKEND_OPERATION_REDUCTION_DESCRIPTOR,
    MIOPEN_BACKEND_OPERATION_RESAMPLE_BWD_DESCRIPTOR,
    MIOPEN_BACKEND_OPERATION_RESAMPLE_FWD_DESCRIPTOR,
    MIOPEN_BACKEND_OPERATION_RESHAPE_DESCRIPTOR,
    MIOPEN_BACKEND_OPERATION_RNG_DESCRIPTOR,
    MIOPEN_BACKEND_OPERATION_SIGNAL_DESCRIPTOR,
    MIOPEN_BACKEND_OPERATIONGRAPH_DESCRIPTOR,
    MIOPEN_BACKEND_POINTWISE_DESCRIPTOR,
    MIOPEN_BACKEND_REDUCTION_DESCRIPTOR,
    MIOPEN_BACKEND_RESAMPLE_DESCRIPTOR,
    MIOPEN_BACKEND_RNG_DESCRIPTOR,
    MIOPEN_BACKEND_TENSOR_DESCRIPTOR,
    MIOPEN_BACKEND_VARIANT_PACK_DESCRIPTOR,
} miopenBackendDescriptorType_t;

/*! @brief Backend Descriptor's Attribute
 *
 * An enumerated type that indicates the backend descriptor attributes
 * that can be set or get using miopenBackendSetAttribute() and miopenBackendGetAttribute()
 * functions. The backend descriptor to which an attribute belongs is
 * identified by the prefix of the attribute name.
 */
typedef enum
{
    MIOPEN_ATTR_POINTWISE_MODE                  = 0,
    MIOPEN_ATTR_POINTWISE_MATH_PREC             = 1,
    MIOPEN_ATTR_POINTWISE_NAN_PROPAGATION       = 2,
    MIOPEN_ATTR_POINTWISE_RELU_LOWER_CLIP       = 3,
    MIOPEN_ATTR_POINTWISE_RELU_UPPER_CLIP       = 4,
    MIOPEN_ATTR_POINTWISE_RELU_LOWER_CLIP_SLOPE = 5,
    MIOPEN_ATTR_POINTWISE_ELU_ALPHA             = 6,
    MIOPEN_ATTR_POINTWISE_SOFTPLUS_BETA         = 7,
    MIOPEN_ATTR_POINTWISE_SWISH_BETA            = 8,
    MIOPEN_ATTR_POINTWISE_AXIS                  = 9,

    MIOPEN_ATTR_CONVOLUTION_COMP_TYPE      = 100,
    MIOPEN_ATTR_CONVOLUTION_CONV_MODE      = 101,
    MIOPEN_ATTR_CONVOLUTION_DILATIONS      = 102,
    MIOPEN_ATTR_CONVOLUTION_FILTER_STRIDES = 103,
    MIOPEN_ATTR_CONVOLUTION_POST_PADDINGS  = 104,
    MIOPEN_ATTR_CONVOLUTION_PRE_PADDINGS   = 105,
    MIOPEN_ATTR_CONVOLUTION_SPATIAL_DIMS   = 106,

    MIOPEN_ATTR_ENGINEHEUR_MODE            = 200,
    MIOPEN_ATTR_ENGINEHEUR_OPERATION_GRAPH = 201,
    MIOPEN_ATTR_ENGINEHEUR_RESULTS         = 202,
    MIOPEN_ATTR_ENGINEHEUR_SM_COUNT_TARGET = 203,

    MIOPEN_ATTR_ENGINECFG_ENGINE            = 300,
    MIOPEN_ATTR_ENGINECFG_INTERMEDIATE_INFO = 301,
    MIOPEN_ATTR_ENGINECFG_KNOB_CHOICES      = 302,

    MIOPEN_ATTR_EXECUTION_PLAN_HANDLE                     = 400,
    MIOPEN_ATTR_EXECUTION_PLAN_ENGINE_CONFIG              = 401,
    MIOPEN_ATTR_EXECUTION_PLAN_WORKSPACE_SIZE             = 402,
    MIOPEN_ATTR_EXECUTION_PLAN_COMPUTED_INTERMEDIATE_UIDS = 403,
    MIOPEN_ATTR_EXECUTION_PLAN_RUN_ONLY_INTERMEDIATE_UIDS = 404,
    MIOPEN_ATTR_EXECUTION_PLAN_JSON_REPRESENTATION        = 405,

    MIOPEN_ATTR_INTERMEDIATE_INFO_UNIQUE_ID            = 500,
    MIOPEN_ATTR_INTERMEDIATE_INFO_SIZE                 = 501,
    MIOPEN_ATTR_INTERMEDIATE_INFO_DEPENDENT_DATA_UIDS  = 502,
    MIOPEN_ATTR_INTERMEDIATE_INFO_DEPENDENT_ATTRIBUTES = 503,

    MIOPEN_ATTR_KNOB_CHOICE_KNOB_TYPE  = 600,
    MIOPEN_ATTR_KNOB_CHOICE_KNOB_VALUE = 601,

    MIOPEN_ATTR_OPERATION_CONVOLUTION_FORWARD_ALPHA        = 700,
    MIOPEN_ATTR_OPERATION_CONVOLUTION_FORWARD_BETA         = 701,
    MIOPEN_ATTR_OPERATION_CONVOLUTION_FORWARD_CONV_DESC    = 702,
    MIOPEN_ATTR_OPERATION_CONVOLUTION_FORWARD_W            = 703,
    MIOPEN_ATTR_OPERATION_CONVOLUTION_FORWARD_X            = 704,
    MIOPEN_ATTR_OPERATION_CONVOLUTION_FORWARD_Y            = 705,
    MIOPEN_ATTR_OPERATION_CONVOLUTION_BWD_DATA_ALPHA       = 706,
    MIOPEN_ATTR_OPERATION_CONVOLUTION_BWD_DATA_BETA        = 707,
    MIOPEN_ATTR_OPERATION_CONVOLUTION_BWD_DATA_CONV_DESC   = 708,
    MIOPEN_ATTR_OPERATION_CONVOLUTION_BWD_DATA_W           = 709,
    MIOPEN_ATTR_OPERATION_CONVOLUTION_BWD_DATA_DX          = 710,
    MIOPEN_ATTR_OPERATION_CONVOLUTION_BWD_DATA_DY          = 711,
    MIOPEN_ATTR_OPERATION_CONVOLUTION_BWD_FILTER_ALPHA     = 712,
    MIOPEN_ATTR_OPERATION_CONVOLUTION_BWD_FILTER_BETA      = 713,
    MIOPEN_ATTR_OPERATION_CONVOLUTION_BWD_FILTER_CONV_DESC = 714,
    MIOPEN_ATTR_OPERATION_CONVOLUTION_BWD_FILTER_DW        = 715,
    MIOPEN_ATTR_OPERATION_CONVOLUTION_BWD_FILTER_X         = 716,
    MIOPEN_ATTR_OPERATION_CONVOLUTION_BWD_FILTER_DY        = 717,
    MIOPEN_ATTR_OPERATION_POINTWISE_PW_DESCRIPTOR          = 750,
    MIOPEN_ATTR_OPERATION_POINTWISE_XDESC                  = 751,
    MIOPEN_ATTR_OPERATION_POINTWISE_BDESC                  = 752,
    MIOPEN_ATTR_OPERATION_POINTWISE_YDESC                  = 753,
    MIOPEN_ATTR_OPERATION_POINTWISE_ALPHA1                 = 754,
    MIOPEN_ATTR_OPERATION_POINTWISE_ALPHA2                 = 755,
    MIOPEN_ATTR_OPERATION_POINTWISE_DXDESC                 = 756,
    MIOPEN_ATTR_OPERATION_POINTWISE_DYDESC                 = 757,
    MIOPEN_ATTR_OPERATION_POINTWISE_TDESC                  = 758,

    MIOPEN_ATTR_OPERATION_GENSTATS_MODE      = 770,
    MIOPEN_ATTR_OPERATION_GENSTATS_MATH_PREC = 771,
    MIOPEN_ATTR_OPERATION_GENSTATS_XDESC     = 772,
    MIOPEN_ATTR_OPERATION_GENSTATS_SUMDESC   = 773,
    MIOPEN_ATTR_OPERATION_GENSTATS_SQSUMDESC = 774,

    MIOPEN_ATTR_OPERATION_BN_FINALIZE_STATS_MODE                = 780,
    MIOPEN_ATTR_OPERATION_BN_FINALIZE_MATH_PREC                 = 781,
    MIOPEN_ATTR_OPERATION_BN_FINALIZE_Y_SUM_DESC                = 782,
    MIOPEN_ATTR_OPERATION_BN_FINALIZE_Y_SQ_SUM_DESC             = 783,
    MIOPEN_ATTR_OPERATION_BN_FINALIZE_SCALE_DESC                = 784,
    MIOPEN_ATTR_OPERATION_BN_FINALIZE_BIAS_DESC                 = 785,
    MIOPEN_ATTR_OPERATION_BN_FINALIZE_PREV_RUNNING_MEAN_DESC    = 786,
    MIOPEN_ATTR_OPERATION_BN_FINALIZE_PREV_RUNNING_VAR_DESC     = 787,
    MIOPEN_ATTR_OPERATION_BN_FINALIZE_UPDATED_RUNNING_MEAN_DESC = 788,
    MIOPEN_ATTR_OPERATION_BN_FINALIZE_UPDATED_RUNNING_VAR_DESC  = 789,
    MIOPEN_ATTR_OPERATION_BN_FINALIZE_SAVED_MEAN_DESC           = 790,
    MIOPEN_ATTR_OPERATION_BN_FINALIZE_SAVED_INV_STD_DESC        = 791,
    MIOPEN_ATTR_OPERATION_BN_FINALIZE_EQ_SCALE_DESC             = 792,
    MIOPEN_ATTR_OPERATION_BN_FINALIZE_EQ_BIAS_DESC              = 793,
    MIOPEN_ATTR_OPERATION_BN_FINALIZE_ACCUM_COUNT_DESC          = 794,
    MIOPEN_ATTR_OPERATION_BN_FINALIZE_EPSILON_DESC              = 795,
    MIOPEN_ATTR_OPERATION_BN_FINALIZE_EXP_AVERATE_FACTOR_DESC   = 796,

    MIOPEN_ATTR_OPERATIONGRAPH_HANDLE              = 800,
    MIOPEN_ATTR_OPERATIONGRAPH_OPS                 = 801,
    MIOPEN_ATTR_OPERATIONGRAPH_ENGINE_GLOBAL_COUNT = 802,

    MIOPEN_ATTR_TENSOR_BYTE_ALIGNMENT       = 900,
    MIOPEN_ATTR_TENSOR_DATA_TYPE            = 901,
    MIOPEN_ATTR_TENSOR_DIMENSIONS           = 902,
    MIOPEN_ATTR_TENSOR_STRIDES              = 903,
    MIOPEN_ATTR_TENSOR_VECTOR_COUNT         = 904,
    MIOPEN_ATTR_TENSOR_VECTORIZED_DIMENSION = 905,
    MIOPEN_ATTR_TENSOR_UNIQUE_ID            = 906,
    MIOPEN_ATTR_TENSOR_IS_VIRTUAL           = 907,
    MIOPEN_ATTR_TENSOR_IS_BY_VALUE          = 908,
    MIOPEN_ATTR_TENSOR_REORDERING_MODE      = 909,
    MIOPEN_ATTR_TENSOR_RAGGED_OFFSET_DESC   = 910,

    MIOPEN_ATTR_VARIANT_PACK_UNIQUE_IDS    = 1000,
    MIOPEN_ATTR_VARIANT_PACK_DATA_POINTERS = 1001,
    MIOPEN_ATTR_VARIANT_PACK_INTERMEDIATES = 1002,
    MIOPEN_ATTR_VARIANT_PACK_WORKSPACE     = 1003,

    MIOPEN_ATTR_LAYOUT_INFO_TENSOR_UID = 1100,
    MIOPEN_ATTR_LAYOUT_INFO_TYPES      = 1101,

    MIOPEN_ATTR_KNOB_INFO_TYPE          = 1200,
    MIOPEN_ATTR_KNOB_INFO_MAXIMUM_VALUE = 1201,
    MIOPEN_ATTR_KNOB_INFO_MINIMUM_VALUE = 1202,
    MIOPEN_ATTR_KNOB_INFO_STRIDE        = 1203,

    MIOPEN_ATTR_ENGINE_OPERATION_GRAPH = 1300,
    MIOPEN_ATTR_ENGINE_GLOBAL_INDEX    = 1301,
    MIOPEN_ATTR_ENGINE_KNOB_INFO       = 1302,
    MIOPEN_ATTR_ENGINE_NUMERICAL_NOTE  = 1303,
    MIOPEN_ATTR_ENGINE_LAYOUT_INFO     = 1304,
    MIOPEN_ATTR_ENGINE_BEHAVIOR_NOTE   = 1305,
    MIOPEN_ATTR_ENGINE_SM_COUNT_TARGET = 1306,

    MIOPEN_ATTR_MATMUL_COMP_TYPE     = 1500,
    MIOPEN_ATTR_MATMUL_PADDING_VALUE = 1501,

    MIOPEN_ATTR_OPERATION_MATMUL_ADESC                           = 1520,
    MIOPEN_ATTR_OPERATION_MATMUL_BDESC                           = 1521,
    MIOPEN_ATTR_OPERATION_MATMUL_CDESC                           = 1522,
    MIOPEN_ATTR_OPERATION_MATMUL_DESC                            = 1523,
    MIOPEN_ATTR_OPERATION_MATMUL_IRREGULARLY_STRIDED_BATCH_COUNT = 1524,
    MIOPEN_ATTR_OPERATION_MATMUL_GEMM_M_OVERRIDE_DESC            = 1525,
    MIOPEN_ATTR_OPERATION_MATMUL_GEMM_N_OVERRIDE_DESC            = 1526,
    MIOPEN_ATTR_OPERATION_MATMUL_GEMM_K_OVERRIDE_DESC            = 1527,

    MIOPEN_ATTR_REDUCTION_OPERATOR  = 1600,
    MIOPEN_ATTR_REDUCTION_COMP_TYPE = 1601,

    MIOPEN_ATTR_OPERATION_REDUCTION_XDESC = 1610,
    MIOPEN_ATTR_OPERATION_REDUCTION_YDESC = 1611,
    MIOPEN_ATTR_OPERATION_REDUCTION_DESC  = 1612,

    MIOPEN_ATTR_OPERATION_BN_BWD_WEIGHTS_MATH_PREC        = 1620,
    MIOPEN_ATTR_OPERATION_BN_BWD_WEIGHTS_MEAN_DESC        = 1621,
    MIOPEN_ATTR_OPERATION_BN_BWD_WEIGHTS_INVSTD_DESC      = 1622,
    MIOPEN_ATTR_OPERATION_BN_BWD_WEIGHTS_BN_SCALE_DESC    = 1623,
    MIOPEN_ATTR_OPERATION_BN_BWD_WEIGHTS_X_DESC           = 1624,
    MIOPEN_ATTR_OPERATION_BN_BWD_WEIGHTS_DY_DESC          = 1625,
    MIOPEN_ATTR_OPERATION_BN_BWD_WEIGHTS_DBN_SCALE_DESC   = 1626,
    MIOPEN_ATTR_OPERATION_BN_BWD_WEIGHTS_DBN_BIAS_DESC    = 1627,
    MIOPEN_ATTR_OPERATION_BN_BWD_WEIGHTS_EQ_DY_SCALE_DESC = 1628,
    MIOPEN_ATTR_OPERATION_BN_BWD_WEIGHTS_EQ_X_SCALE_DESC  = 1629,
    MIOPEN_ATTR_OPERATION_BN_BWD_WEIGHTS_EQ_BIAS          = 1630,

    MIOPEN_ATTR_RESAMPLE_MODE            = 1700,
    MIOPEN_ATTR_RESAMPLE_COMP_TYPE       = 1701,
    MIOPEN_ATTR_RESAMPLE_SPATIAL_DIMS    = 1702,
    MIOPEN_ATTR_RESAMPLE_POST_PADDINGS   = 1703,
    MIOPEN_ATTR_RESAMPLE_PRE_PADDINGS    = 1704,
    MIOPEN_ATTR_RESAMPLE_STRIDES         = 1705,
    MIOPEN_ATTR_RESAMPLE_WINDOW_DIMS     = 1706,
    MIOPEN_ATTR_RESAMPLE_NAN_PROPAGATION = 1707,
    MIOPEN_ATTR_RESAMPLE_PADDING_MODE    = 1708,

    MIOPEN_ATTR_OPERATION_RESAMPLE_FWD_XDESC   = 1710,
    MIOPEN_ATTR_OPERATION_RESAMPLE_FWD_YDESC   = 1711,
    MIOPEN_ATTR_OPERATION_RESAMPLE_FWD_IDXDESC = 1712,
    MIOPEN_ATTR_OPERATION_RESAMPLE_FWD_ALPHA   = 1713,
    MIOPEN_ATTR_OPERATION_RESAMPLE_FWD_BETA    = 1714,
    MIOPEN_ATTR_OPERATION_RESAMPLE_FWD_DESC    = 1716,

    MIOPEN_ATTR_OPERATION_RESAMPLE_BWD_DXDESC  = 1720,
    MIOPEN_ATTR_OPERATION_RESAMPLE_BWD_DYDESC  = 1721,
    MIOPEN_ATTR_OPERATION_RESAMPLE_BWD_IDXDESC = 1722,
    MIOPEN_ATTR_OPERATION_RESAMPLE_BWD_ALPHA   = 1723,
    MIOPEN_ATTR_OPERATION_RESAMPLE_BWD_BETA    = 1724,
    MIOPEN_ATTR_OPERATION_RESAMPLE_BWD_DESC    = 1725,
    MIOPEN_ATTR_OPERATION_RESAMPLE_BWD_XDESC   = 1726,
    MIOPEN_ATTR_OPERATION_RESAMPLE_BWD_YDESC   = 1727,

    MIOPEN_ATTR_OPERATION_CONCAT_AXIS          = 1800,
    MIOPEN_ATTR_OPERATION_CONCAT_INPUT_DESCS   = 1801,
    MIOPEN_ATTR_OPERATION_CONCAT_INPLACE_INDEX = 1802,
    MIOPEN_ATTR_OPERATION_CONCAT_OUTPUT_DESC   = 1803,

    MIOPEN_ATTR_OPERATION_SIGNAL_MODE     = 1900,
    MIOPEN_ATTR_OPERATION_SIGNAL_FLAGDESC = 1901,
    MIOPEN_ATTR_OPERATION_SIGNAL_VALUE    = 1902,
    MIOPEN_ATTR_OPERATION_SIGNAL_XDESC    = 1903,
    MIOPEN_ATTR_OPERATION_SIGNAL_YDESC    = 1904,

    MIOPEN_ATTR_OPERATION_NORM_FWD_MODE                     = 2000,
    MIOPEN_ATTR_OPERATION_NORM_FWD_PHASE                    = 2001,
    MIOPEN_ATTR_OPERATION_NORM_FWD_XDESC                    = 2002,
    MIOPEN_ATTR_OPERATION_NORM_FWD_MEAN_DESC                = 2003,
    MIOPEN_ATTR_OPERATION_NORM_FWD_INV_VARIANCE_DESC        = 2004,
    MIOPEN_ATTR_OPERATION_NORM_FWD_SCALE_DESC               = 2005,
    MIOPEN_ATTR_OPERATION_NORM_FWD_BIAS_DESC                = 2006,
    MIOPEN_ATTR_OPERATION_NORM_FWD_EPSILON_DESC             = 2007,
    MIOPEN_ATTR_OPERATION_NORM_FWD_EXP_AVG_FACTOR_DESC      = 2008,
    MIOPEN_ATTR_OPERATION_NORM_FWD_INPUT_RUNNING_MEAN_DESC  = 2009,
    MIOPEN_ATTR_OPERATION_NORM_FWD_INPUT_RUNNING_VAR_DESC   = 2010,
    MIOPEN_ATTR_OPERATION_NORM_FWD_OUTPUT_RUNNING_MEAN_DESC = 2011,
    MIOPEN_ATTR_OPERATION_NORM_FWD_OUTPUT_RUNNING_VAR_DESC  = 2012,
    MIOPEN_ATTR_OPERATION_NORM_FWD_YDESC                    = 2013,
    MIOPEN_ATTR_OPERATION_NORM_FWD_PEER_STAT_DESCS          = 2014,

    MIOPEN_ATTR_OPERATION_NORM_BWD_MODE              = 2100,
    MIOPEN_ATTR_OPERATION_NORM_BWD_XDESC             = 2101,
    MIOPEN_ATTR_OPERATION_NORM_BWD_MEAN_DESC         = 2102,
    MIOPEN_ATTR_OPERATION_NORM_BWD_INV_VARIANCE_DESC = 2103,
    MIOPEN_ATTR_OPERATION_NORM_BWD_DYDESC            = 2104,
    MIOPEN_ATTR_OPERATION_NORM_BWD_SCALE_DESC        = 2105,
    MIOPEN_ATTR_OPERATION_NORM_BWD_EPSILON_DESC      = 2106,
    MIOPEN_ATTR_OPERATION_NORM_BWD_DSCALE_DESC       = 2107,
    MIOPEN_ATTR_OPERATION_NORM_BWD_DBIAS_DESC        = 2108,
    MIOPEN_ATTR_OPERATION_NORM_BWD_DXDESC            = 2109,
    MIOPEN_ATTR_OPERATION_NORM_BWD_PEER_STAT_DESCS   = 2110,

    MIOPEN_ATTR_OPERATION_RESHAPE_XDESC = 2200,
    MIOPEN_ATTR_OPERATION_RESHAPE_YDESC = 2201,

    MIOPEN_ATTR_RNG_DISTRIBUTION                   = 2300,
    MIOPEN_ATTR_RNG_NORMAL_DIST_MEAN               = 2301,
    MIOPEN_ATTR_RNG_NORMAL_DIST_STANDARD_DEVIATION = 2302,
    MIOPEN_ATTR_RNG_UNIFORM_DIST_MAXIMUM           = 2303,
    MIOPEN_ATTR_RNG_UNIFORM_DIST_MINIMUM           = 2304,
    MIOPEN_ATTR_RNG_BERNOULLI_DIST_PROBABILITY     = 2305,

    MIOPEN_ATTR_OPERATION_RNG_YDESC       = 2310,
    MIOPEN_ATTR_OPERATION_RNG_SEED        = 2311,
    MIOPEN_ATTR_OPERATION_RNG_DESC        = 2312,
    MIOPEN_ATTR_OPERATION_RNG_OFFSET_DESC = 2313,

} miopenBackendAttributeName_t;

/*! @brief Data type of an attribute of a backend descriptor
 *
 * Specifies the data type of an attribute of a backend descriptor.
 * It is used to specify the type of data pointed to by the
 * void *arrayOfElements argument of miopenBackendSetAttribute()
 * and miopenBackendGetAttribute()
 */
typedef enum
{
    MIOPEN_TYPE_HANDLE = 0,              /*!< miopenHandle_t */
    MIOPEN_TYPE_DATA_TYPE,               /*!< miopenDataType_t */
    MIOPEN_TYPE_BOOLEAN,                 /*!< bool */
    MIOPEN_TYPE_INT64,                   /*!< int64_t */
    MIOPEN_TYPE_FLOAT,                   /*!< float */
    MIOPEN_TYPE_DOUBLE,                  /*!< double */
    MIOPEN_TYPE_VOID_PTR,                /*!< void * */
    MIOPEN_TYPE_CONVOLUTION_MODE,        /*!< miopenConvolutionMode_t */
    MIOPEN_TYPE_HEUR_MODE,               /*!< miopenBackendHeurMode_t */
    MIOPEN_TYPE_KNOB_TYPE,               /*!< miopenBackendKnobType_t */
    MIOPEN_TYPE_NAN_PROPOGATION,         /*!< miopenNanPropagation_t */
    MIOPEN_TYPE_NUMERICAL_NOTE,          /*!< miopenBackendNumericalNote_t */
    MIOPEN_TYPE_LAYOUT_TYPE,             /*!< miopenBackendLayoutType_t */
    MIOPEN_TYPE_ATTRIB_NAME,             /*!< miopenBackendAttributeName_t */
    MIOPEN_TYPE_POINTWISE_MODE,          /*!< miopenPointwiseMode_t */
    MIOPEN_TYPE_BACKEND_DESCRIPTOR,      /*!< miopenBackendDescriptor_t */
    MIOPEN_TYPE_GENSTATS_MODE,           /*!< miopenGenStatsMode_t */
    MIOPEN_TYPE_BN_FINALIZE_STATS_MODE,  /*!< miopenBnFinalizeStatsMode_t */
    MIOPEN_TYPE_REDUCTION_OPERATOR_TYPE, /*!< miopenReduceTensorOp_t */
    MIOPEN_TYPE_BEHAVIOR_NOTE,           /*!< miopenBackendBehaviorNote_t */
    MIOPEN_TYPE_TENSOR_REORDERING_MODE,  /*!< miopenBackendTensorReordering_t */
    MIOPEN_TYPE_RESAMPLE_MODE,           /*!< miopenResampleMode_t */
    MIOPEN_TYPE_PADDING_MODE,            /*!< miopenPaddingMode_t */
    MIOPEN_TYPE_INT32,                   /*!< int32_t */
    MIOPEN_TYPE_CHAR,                    /*!< char */
    MIOPEN_TYPE_SIGNAL_MODE,             /*!< miopenSignalMode_t */
    MIOPEN_TYPE_FRACTION,                /*!< miopenFraction_t */
    MIOPEN_TYPE_NORM_MODE,               /*!< miopenBackendNormMode_t */
    MIOPEN_TYPE_NORM_FWD_PHASE,          /*!< miopenBackendNormFwdPhase_t */
    MIOPEN_TYPE_RNG_DISTRIBUTION         /*!< miopenRngDistribution_t */
} miopenBackendAttributeType_t;

/*! @brief Intended poinwise math operation for a pointwise operation descriptor
 *
 * An enumerated type to indicate the intended pointwise math operation in the backend pointwise
 * operation descriptor
 */
typedef enum
{
    /*! A pointwise addition between two tensors is computed.*/
    MIOPEN_POINTWISE_ADD,

    /*! A pointwise addition between the first tensor and the square of the second tensor is
       computed. */
    MIOPEN_POINTWISE_ADD_SQUARE,

    /*! A pointwise true division of the first tensor by second tensor is computed. */
    MIOPEN_POINTWISE_DIV,

    /*! A pointwise maximum is taken between two tensors. */
    MIOPEN_POINTWISE_MAX,

    /*! A pointwise minimum is taken between two tensors. */
    MIOPEN_POINTWISE_MIN,

    /*! A pointwise floating-point remainder of the first tensor’s division by the second tensor is
       computed. */
    MIOPEN_POINTWISE_MOD,

    /*! A pointwise multiplication between two tensors is computed. */
    MIOPEN_POINTWISE_MUL,

    /*! A pointwise value from the first tensor to the power of the second tensor is computed. */
    MIOPEN_POINTWISE_POW,

    /*! A pointwise subtraction between two tensors is computed. */
    MIOPEN_POINTWISE_SUB,

    /*! A pointwise absolute value of the input tensor is computed. */
    MIOPEN_POINTWISE_ABS,

    /*! A pointwise ceiling of the input tensor is computed. */
    MIOPEN_POINTWISE_CEIL,

    /*! A pointwise trigonometric cosine of the input tensor is computed. */
    MIOPEN_POINTWISE_COS,

    /*! A pointwise exponential of the input tensor is computed. */
    MIOPEN_POINTWISE_EXP,

    /*! A pointwise floor of the input tensor is computed. */
    MIOPEN_POINTWISE_FLOOR,

    /*! A pointwise natural logarithm of the input tensor is computed. */
    MIOPEN_POINTWISE_LOG,

    /*! A pointwise numerical negative of the input tensor is computed. */
    MIOPEN_POINTWISE_NEG,

    /*! A pointwise reciprocal of the square root of the input tensor is computed. */
    MIOPEN_POINTWISE_RSQRT,

    /*! A pointwise trigonometric sine of the input tensor is computed. */
    MIOPEN_POINTWISE_SIN,

    /*! A pointwise square root of the input tensor is computed. */
    MIOPEN_POINTWISE_SQRT,

    /*! A pointwise trigonometric tangent of the input tensor is computed. */
    MIOPEN_POINTWISE_TAN,

    /*! A pointwise Error Function is computed. */
    MIOPEN_POINTWISE_ERF,

    /*! No computation is performed. As with other pointwise modes, this mode provides implicit
       conversions by specifying the data type of the input tensor as one type, and the data type of
       the output tensor as another. */
    MIOPEN_POINTWISE_IDENTITY,

    /*! A pointwise rectified linear activation function of the input tensor is computed. */
    MIOPEN_POINTWISE_RELU_FWD,

    /*! A pointwise tanh activation function of the input tensor is computed. */
    MIOPEN_POINTWISE_TANH_FWD,

    /*! A pointwise sigmoid activation function of the input tensor is computed. */
    MIOPEN_POINTWISE_SIGMOID_FWD,

    /*! A pointwise Exponential Linear Unit activation function of the input tensor is computed. */
    MIOPEN_POINTWISE_ELU_FWD,

    /*! A pointwise Gaussian Error Linear Unit activation function of the input tensor is computed.
     */
    MIOPEN_POINTWISE_GELU_FWD,

    /*! A pointwise softplus activation function of the input tensor is computed. */
    MIOPEN_POINTWISE_SOFTPLUS_FWD,

    /*! A pointwise swish activation function of the input tensor is computed. */
    MIOPEN_POINTWISE_SWISH_FWD,

    /*! A pointwise tanh approximation of the Gaussian Error Linear Unit activation function of the
       input tensor is computed. The tanh GELU approximation is computed as \f$0.5x\left(
       1+\tanh\left[ \sqrt{2/\pi}\left( x+0.044715x^{3} \right) \right] \right)\f$ */
    MIOPEN_POINTWISE_GELU_APPROX_TANH_FWD,

    /*! A pointwise first derivative of rectified linear activation of the input tensor is computed.
     */
    MIOPEN_POINTWISE_RELU_BWD,

    /*! A pointwise first derivative of tanh activation of the input tensor is computed. */
    MIOPEN_POINTWISE_TANH_BWD,

    /*! A pointwise first derivative of sigmoid activation of the input tensor is computed. */
    MIOPEN_POINTWISE_SIGMOID_BWD,

    /*! A pointwise first derivative of Exponential Linear Unit activation of the input tensor is
       computed. */
    MIOPEN_POINTWISE_ELU_BWD,

    /*! A pointwise first derivative of Gaussian Error Linear Unit activation of the input tensor is
       computed. */
    MIOPEN_POINTWISE_GELU_BWD,

    /*! A pointwise first derivative of softplus activation of the input tensor is computed. */
    MIOPEN_POINTWISE_SOFTPLUS_BWD,

    /*! A pointwise first derivative of swish activation of the input tensor is computed. */
    MIOPEN_POINTWISE_SWISH_BWD,

    /*! A pointwise first derivative of the tanh approximation of the Gaussian Error Linear Unit
       activation of the input tensor is computed. This is computed as \f$0.5\left( 1+\tanh\left(
       b\left( x+cx^{3} \right) \right)+bxsech^{2}\left( b\left( cx^{3}+x \right) \right)\left(
       3cx^{2}+1 \right)dy \right)\f$ where \f$b\f$ is \f$\sqrt{2/\pi}\f$ and \f$c\f$ is
       \f$0.044715\f$ */
    MIOPEN_POINTWISE_GELU_APPROX_TANH_BWD,

    /*! A pointwise truth value of the first tensor equal to the second tensor is computed. */
    MIOPEN_POINTWISE_CMP_EQ,

    /*! A pointwise truth value of the first tensor not equal to the second tensor is computed. */
    MIOPEN_POINTWISE_CMP_NEQ,

    /*! A pointwise truth value of the first tensor greater than the second tensor is computed. */
    MIOPEN_POINTWISE_CMP_GT,

    /*! A pointwise truth value of the first tensor greater than equal to the second tensor is
       computed. */
    MIOPEN_POINTWISE_CMP_GE,

    /*! A pointwise truth value of the first tensor less than the second tensor is computed. */
    MIOPEN_POINTWISE_CMP_LT,

    /*! A pointwise truth value of the first tensor less than equal to the second tensor is
       computed. */
    MIOPEN_POINTWISE_CMP_LE,

    /*! A pointwise truth value of the first tensor logical AND second tensor is computed. */
    MIOPEN_POINTWISE_LOGICAL_AND,

    /*! A pointwise truth value of the first tensor logical OR second tensor is computed. */
    MIOPEN_POINTWISE_LOGICAL_OR,

    /*! A pointwise truth value of input tensors logical NOT is computed. */
    MIOPEN_POINTWISE_LOGICAL_NOT,

    /*! A pointwise index value of the input tensor is generated along a given axis. */
    MIOPEN_POINTWISE_GEN_INDEX,

    /*! A pointwise value is selected amongst two input tensors based on a given predicate tensor.
     */
    MIOPEN_POINTWISE_BINARY_SELECT,

    /*! A pointwise reciprocal of the input tensor is computed. In other words, for every element x
       in the input tensor, 1/x is computed. */
    MIOPEN_POINTWISE_RECIPROCAL
} miopenPointwiseMode_t;

/*! @brief Distribution for random number generation
 *
 * An enumerated type to indicate the distribution to be used in the backend Rng (random number
 * generator) operation.
 */
typedef enum
{
    MIOPEN_RNG_DISTRIBUTION_BERNOULLI,
    MIOPEN_RNG_DISTRIBUTION_UNIFORM,
    MIOPEN_RNG_DISTRIBUTION_NORMAL,
} miopenRngDistribution_t;

typedef enum
{
    /* IDENTITY      alpha = 1.0 and beta = 0.0 */
    /* SCALE         alpha = 4.2 and beta = 0.0 */
    /* BILINEAR      alpha = 3.2 and beta = 1.1 */
    /* ERROR_STATE   alpha = 0.0 and beta = 3.1 */

    DEFAULT     = 0, /* alpha = 1.0 and beta = 0.0.*/
    SCALE       = 1, /* alpha with some value and beta 0.0*/
    BILINEAR    = 2, /* both alpha and beta with some value*/
    ERROR_STATE = 3, /* alpha 0.0 and beta with some value, this should not occur.
                        But used to check for errors.*/
} miopenAlphaBetaCase_t;
/*! @brief Operation mode of CUDNN_BACKEND_ENGINEHEUR_DESCRIPTOR
 *
 *  An enumerated type to indicate the operation mode of a CUDNN_BACKEND_ENGINEHEUR_DESCRIPTOR
 */
typedef enum
{
    MIOPEN_HEUR_MODE_INSTANT  = 0,
    MIOPEN_HEUR_MODE_B        = 1,
    MIOPEN_HEUR_MODE_FALLBACK = 2,
    MIOPEN_HEUR_MODE_A        = 3,
    MIOPEN_HEUR_MODES_COUNT   = 4,
} miopenBackendHeurMode_t;

/*! @brief Backend descriptor
 *
 * A typedef void pointer to one of many opaque descriptor structures.
 * The type of structure that it points to is determined by the argument when allocating the memory
 * for the opaque structure using miopenBackendCreateDescriptor().
 *
 * Attributes of a descriptor can be set using miopenBackendSetAttribute(). After all required
 * attributes of a descriptor are set, the descriptor can be finalized by miopenBackendFinalize().
 * From a finalized descriptor, one can query its queryable attributes using
 * miopenBackendGetAttribute(). Finally, the memory allocated for a descriptor can be freed using
 * miopenBackendDestroyDescriptor().
 */
MIOPEN_DECLARE_OBJECT(miopenBackendDescriptor)

/*! @brief Creates a backend descriptor
 *
 * Allocates memory for a given descriptorType at the location pointed
 * by the descriptor
 *
 * @param [in]   descriptorType  One among the enumerated miopenBackendDescriptorType_t
 * @param [out]  descriptor      Pointer to a descriptor
 *
 * @retval  miopenStatusSuccess        The creation was successful
 * @retval  miopenStatusUnsupportedOp  Creating a descriptor of a given type is not supported
 * @retval  miopenStatusAllocFailed    The memory allocation failed
 * @retval  miopenStatusUnknownError   The error information was not gathered
 */
MIOPEN_EXPORT miopenStatus_t miopenBackendCreateDescriptor(
    miopenBackendDescriptorType_t descriptorType, miopenBackendDescriptor_t* descriptor);

/*! @brief Sets an attribute of a descriptor
 *
 * This function sets an attribute of a descriptor to values provided as a pointer.
 * Returns miopenStatusUnsupportedOp if the descriptor is already
 * successfully finalized using miopenBackendFinalize().
 *
 * @param  [in]  descriptor       Instance of miopenBackendDescriptor_t whose attribute is being set
 * @param  [in]  attributeName    The name of the attribute being set on the descriptor
 * @param  [in]  attributeType    The type of attribute
 * @param  [in]  elementCount     Number of elements being set
 * @param  [in]  arrayOfElements  The starting location for an array from where to read the values
 *                                from. The elements of the array are expected to be of the datatype
 *                                of the attributeType. The datatype of the attributeType is listed
 *                                in the mapping table of miopenBackendAttributeType_t.
 *
 * @retval  miopenStatusSuccess         The attributeName was set to the descriptor
 * @retval  miopenStatusNotInitialized  The backend descriptor pointed to by the descriptor is
 *                                      already in the finalized state
 * @retval  miopenStatusBadParm         The function is called with arguments that correspond to
 *                                      invalid values. Some examples include:
 *                                      * attributeName is not a settable attribute of descriptor.
 *                                      * attributeType is incorrect for this attributeName.
 *                                      * elemCount value is unexpected.
 *                                      * arrayOfElements contains values invalid for the
 *                                        attributeType.
 * @retval  miopenStatusUnsupportedOp  The values to which the attributes are being set are not
 *                                     supported by the current version
 * @retval  miopenStatusUnknownError   The error information was not gathered
 */
MIOPEN_EXPORT miopenStatus_t miopenBackendSetAttribute(miopenBackendDescriptor_t descriptor,
                                                       miopenBackendAttributeName_t attributeName,
                                                       miopenBackendAttributeType_t attributeType,
                                                       int64_t elementCount,
                                                       void* arrayOfElements);

/*! @brief Finalizes a backend descriptor
 *
 * Finalizes the memory pointed to by the descriptor. The type of finalization is done depending on
 * the descriptorType argument with which the descriptor was created using
 * miopenBackendCreateDescriptor() or initialized using miopenBackendInitialize().
 *
 * @param  [in]  descriptor  Instance of miopenBackendDescriptor_t to finalize
 *
 * @retval  miopenStatusSuccess        The descriptor was finalized successfully
 * @retval  miopenStatusBadParm        Invalid descriptor attribute values or combination thereof is
 *                                     encountered
 * @retval  miopenStatusUnsupportedOp  Descriptor attribute values or combinations therefore not
 *                                     supported by the current version
 * @retval  miopenStatusInternalError  Some internal errors are encountered
 * @retval  miopenStatusUnknownError   The error information was not gathered
 */
MIOPEN_EXPORT miopenStatus_t miopenBackendFinalize(miopenBackendDescriptor_t descriptor);

/*! @brief Retrieves backend descriptor's attribute
 *
 * This function retrieves the values of an attribute of a descriptor. attributeName is the name of
 * the attribute whose value is requested. attributeType is the type of attribute.
 * requestsedElementCount is the number of elements to be potentially retrieved. The number of
 * elements for the requested attribute is stored in elementCount. The retrieved values are stored
 * in arrayOfElements. When the attribute is expected to have a single value, arrayOfElements can be
 * pointer to the output value. This function will return miopenStatusNotInitialized if the
 * descriptor has not been successfully finalized using miopenBackendFinalize()
 *
 * @param  [in]   descriptor             Instance of miopenBackendDescriptor_t whose attribute to
 *                                       retrieve
 * @param  [in]   attributeName          The name of the attribute being get from the descriptor
 * @param  [in]   attributeType          The type of attribute
 * @param  [in]   requestedElementCount  Number of elements to output to arrayOfElements
 * @param  [out]  elementCount           Output pointer for the number of elements the descriptor
 *                                       attribute has. Note that miopenBackendGetAttribute() will
 *                                       only write the least of this and requestedElementCount
 *                                       elements to arrayOfElements
 * @param  [out]  arrayOfElements        Array of elements of the datatype of the attributeType. The
 *                                       data type of the attributeType is listed in the mapping
 *                                       table of miopenBackendAttributeType_t
 *
 * @retval  miopenStatusSuccess         The attributeName was retrieved from the descriptor
 *                                      successfully
 * @retval  miopenStatusBadParm         One or more invalid or inconsistent argument values were
 *                                      encountered. Some examples include:
 *                                      * attributeName is not a valid attribute for the descriptor.
 *                                      * attributeType is not one of the valid types for the
 *                                        attribute.
 * @retval  miopenStatusNotInitialized  The descriptor has not been successfully finalized using
 *                                      miopenBackendFinalize()
 * @retval  miopenStatusUnknownError    The error information was not gathered
 */
MIOPEN_EXPORT miopenStatus_t miopenBackendGetAttribute(miopenBackendDescriptor_t descriptor,
                                                       miopenBackendAttributeName_t attributeName,
                                                       miopenBackendAttributeType_t attributeType,
                                                       int64_t requestedElementCount,
                                                       int64_t* elementCount,
                                                       void* arrayOfElements);

/*! @brief Executes a graph
 *
 * Executes the given Engine Configuration Plan on the VariantPack and the finalized ExecutionPlan
 * on the data. The data and the working space are encapsulated in the VariantPack
 *
 * @param  [in]  handle         An instance of miopenHandle_t
 * @param  [in]  executionPlan  Descriptor of the finalized ExecutionPlan
 * @param  [in]  variantPack    Descriptor of the finalized VariantPack consisting of:
 *                              * Data pointer for each non-virtual pointer of the operation set in
 *                                the execution plan.
 *                              * Pointer to user-allocated workspace in global memory at least as
 *                              large as the size queried
 *
 * @retval  miopenStatusSuccess        The ExecutionPlan was executed successfully
 * @retval  miopenStatusBadParm        An incorrect or inconsistent value is encountered. For
 *                                     example, a required data pointer is invalid
 * @retval  miopenStatusInternalError  Some internal errors were encountered
 * @retval  miopenStatusUnknownError   The error information was not gathered
 */
MIOPEN_EXPORT miopenStatus_t miopenBackendExecute(miopenHandle_t handle,
                                                  miopenBackendDescriptor_t executionPlan,
                                                  miopenBackendDescriptor_t variantPack);

/*! @brief Destroys an instance of miopenBackendDescriptor_t
 *
 * Destroys instances of miopenBackendDescriptor_t that were previously created using
 * miopenBackendCreateDescriptor(). The value pointed by the descriptor will be undefined after the
 * memory is free and done.
 *
 * **Undefined Behavior** if the descriptor was altered between the 'Create' and 'Destroy
 * Descriptor'
 *
 * @param  [in]  descriptor  Instance of miopenBackendDescriptor_t previously created by
 *                           miopenBackendCreateDescriptor()
 *
 * @retval  miopenStatusSuccess       The memory was destroyed successfully
 * @retval  miopenStatusAllocFailed   The destruction of memory failed
 * @retval  miopenStatusUnknownError  The error information was not gathered
 */
MIOPEN_EXPORT miopenStatus_t miopenBackendDestroyDescriptor(miopenBackendDescriptor_t descriptor);

/*! @brief Repurposes an instance of miopenBackendDescriptor_t
 *
 * Repurposes a pre-allocated memory pointed to by a descriptor of size sizeInByte to a backend
 * descriptor of type descriptorType. The finalized state of the descriptor is set to false.
 *
 * @param  [in]  descriptor      Instance of miopenBackendDescriptor_t to be initialized
 * @param  [in]  descriptorType  Enumerated value for the type miopenBackendDescriptorType_t
 * @param  [in]  sizeInBytes     Size of memory pointed to by descriptor
 *
 * @retval  miopenStatusSuccess       The memory was initialized successfully
 * @retval  miopenStatusBadParm       An invalid or inconsistent argument value is encountered. Some
 *                                    examples include:
 *                                    * descriptor is a nullptr
 *                                    * sizeInBytes is less than the size required by the descriptor
 *                                      type
 * @retval  miopenStatusUnknownError  The error information was not gathered
 */
MIOPEN_EXPORT miopenStatus_t miopenBackendInitialize(miopenBackendDescriptor_t descriptor,
                                                     miopenBackendDescriptorType_t descriptorType,
                                                     size_t sizeInBytes);

/** @} */
// CLOSEOUT BackendAPI DOXYGEN GROUP
#endif // MIOPEN_BETA_API

#ifdef MIOPEN_BETA_API
// FusedAdam APIs
/** @addtogroup SGD
 *
 *  @{
 */
/*! @brief Perform Fused Adam optimization for a single tensor (Adaptive Moment Estimation).
 *
 * This function implements the Fused Adam optimization algorithm. Adam, short for Adaptive Moment
 * Estimation, extends the RMSProp optimizer. It combines the advantages of AdaGrad and RMSProp by
 * adaptively adjusting learning rates for each parameter using the first and second moments of
 * gradients. Fused Adam optimization efficiently combines multiple operations into a single kernel,
 * reducing memory access overhead and improving performance.
 *
 * Additionally, Fused Adam can be utilized in both adam w and Automatic Mixed Precision (AMP),
 * enabling accelerated model training and reduced memory consumption. AMP supports FP16
 * computation, optimizing model calculations using a mixture of FP32 and FP16 precision to enhance
 * training speed. When utilizing AMP, FoundInf, ScaleGrad, and step tensors should be employed. In
 * AMP mode, the execution of Adam is determined based on the FoundInf value. State Step accepts
 * both int values and int tensors. If a Step tensor is employed, the step received as an int is
 * disregarded, and if Adam is executed, the step tensor is incremented by 1.
 *
 * @code
 * // Execute Adam
 * miopenFusedAdam(handle,
 *                 paramDesc,
 *                 param,
 *                 gradDesc,
 *                 grad,
 *                 expAvgDesc,
 *                 expAvg,
 *                 expAvgSqDesc,
 *                 expAvgSq,
 *                 NULL,     // Unused maxExpAvgSqDesc because amsgrad is false
 *                 NULL,
 *                 NULL,     // Unused stateStep Tensor because use step integer argument
 *                 NULL,
 *                 step,
 *                 lr,
 *                 beta1,
 *                 beta2,
 *                 weight_decay,
 *                 eps,
 *                 false,    // amsgrad
 *                 false,    // maximize
 *                 false,    // adamw
 *                 NULL,     // Unused gradScale Tensor because not amp
 *                 NULL,
 *                 NULL,     // Unused foundInf Tensor because not amp
 *                 NULL);
 *
 * // Execute AdamW
 * miopenFusedAdam(handle,
 *                 paramDesc,
 *                 param,
 *                 gradDesc,
 *                 grad,
 *                 expAvgDesc,
 *                 expAvg,
 *                 expAvgSqDesc,
 *                 expAvgSq,
 *                 NULL,     // Unused maxExpAvgSqDesc because amsgrad is false
 *                 NULL,
 *                 NULL,     // Unused stateStep Tensor because use step integer argument
 *                 NULL,
 *                 step,
 *                 lr,
 *                 beta1,
 *                 beta2,
 *                 weight_decay,
 *                 eps,
 *                 false,    // amsgrad
 *                 false,    // maximize
 *                 true,     // adamw
 *                 NULL,     // Unused gradScale Tensor because not amp
 *                 NULL,
 *                 NULL,     // Unused foundInf Tensor because not amp
 *                 NULL);
 *
 * // Execute AMP Adam
 * miopenFusedAdam(handle,
 *                 paramDesc,
 *                 param,
 *                 gradDesc,
 *                 grad,
 *                 expAvgDesc,
 *                 expAvg,
 *                 expAvgSqDesc,
 *                 expAvgSq,
 *                 NULL,     // Unused maxExpAvgSqDesc because amsgrad is false
 *                 NULL,
 *                 stateStepDesc,
 *                 stateStep,
 *                 -1,       // Ignore step value because stateStep Tensor is used
 *                 lr,
 *                 beta1,
 *                 beta2,
 *                 weight_decay,
 *                 eps,
 *                 false,    // amsgrad
 *                 false,    // maximize
 *                 false,    // adamw
 *                 gradScaleDesc,
 *                 gradScale,
 *                 foundInfDesc,
 *                 foundInf);
 * @endcode
 *
 * @param handle              MIOpen handle (input)
 * @param paramDesc           Tensor descriptor for the input parameter tensor (input)
 * @param param               Input parameter tensor (input)
 * @param gradDesc            Tensor descriptor for the input gradient tensor (input)
 * @param grad                Input gradient tensor (input)
 * @param expAvgDesc          Tensor descriptor for the input exponential moving average tensor
 *                            (input)
 * @param expAvg              Input exponential moving average tensor (input)
 * @param expAvgSqDesc        Tensor descriptor for the input exponential moving average squared
 *                            tensor (input)
 * @param expAvgSq            Input exponential moving average squared tensor (input)
 * @param maxExpAvgSqDesc     Tensor descriptor for the input maximum exponential moving average
 *                            squared tensor. Used when amsgrad is true (input, optional)
 * @param maxExpAvgSq         Input maximum exponential moving average squared tensor. Used when
 *                            amsgrad is true (input, optional)
 * @param stateStepDesc       Tensor descriptor for the input state step tensor (input)
 * @param stateStep           Input state step tensor (input)
 * @param state_step          Input state step. used when the step tensor is null (input)
 * @param lr                  Learning rate (input)
 * @param beta1               Coefficient used for computing the first moment running average of
 *                            gradient (input)
 * @param beta2               Coefficient used for computing the second moment running average of
 *                            gradient (input)
 * @param weight_decay        Weight decay (input)
 * @param eps                 Term added to the denominator to improve numerical stability (input)
 * @param amsgrad             Flag indicating whether to use the AMSGrad variant of Adam (input)
 * @param maximize            Flag indicating whether to maximize the objective with respect to the
 *                            parameters (input)
 * @param adamw               If true, the operation becomes AdamW (input)
 * @param gradScaleDesc       Tensor descriptor for the input grad scale tensor (input, optional)
 * @param gradScale           Input grad scale tensor (input, optional)
 * @param foundInfDesc        Tensor descriptor for the input found inf tensor (input, optional)
 * @param foundInf            Tensor indicating the presence of inf or NaN in gradients. If true,
 *                            skips operation and step update (input, optional)
 * @return                    miopenStatus_t
 */
MIOPEN_EXPORT miopenStatus_t miopenFusedAdam(miopenHandle_t handle,
                                             const miopenTensorDescriptor_t paramDesc,
                                             void* param,
                                             const miopenTensorDescriptor_t gradDesc,
                                             const void* grad,
                                             const miopenTensorDescriptor_t expAvgDesc,
                                             void* expAvg,
                                             const miopenTensorDescriptor_t expAvgSqDesc,
                                             void* expAvgSq,
                                             const miopenTensorDescriptor_t maxExpAvgSqDesc,
                                             void* maxExpAvgSq,
                                             const miopenTensorDescriptor_t stateStepDesc,
                                             void* stateStep,
                                             const unsigned int state_step,
                                             const float lr,
                                             const float beta1,
                                             const float beta2,
                                             const float weight_decay,
                                             const float eps,
                                             const bool amsgrad,
                                             const bool maximize,
                                             const bool adamw,
                                             const miopenTensorDescriptor_t gradScaleDesc,
                                             const void* gradScale,
                                             const miopenTensorDescriptor_t foundInfDesc,
                                             const void* foundInf);

/*! @brief Execute single tensor Adam optimization and receive the result in a separate output
 * tensor.
 *
 * This function is equivalent to miopenFusedAdam but receives the result in a separate output
 * tensor.
 * @see miopenFusedAdam
 *
 * @code
 * // Execute Adam
 * miopenFusedAdamWithOutput(handle,
 *                           paramInDesc,
 *                           paramIn,
 *                           paramOutDesc,
 *                           paramOut,
 *                           NULL,   // Unused paramOutFloat16 tensor because is not amp
 *                           NULL,
 *                           gradInDesc,
 *                           gradIn,
 *                           expAvgInDesc,
 *                           expAvgIn,
 *                           expAvgOutDesc,
 *                           expAvgOut,
 *                           expAvgInSqDesc,
 *                           expAvgSqIn,
 *                           expAvgSqOutDesc,
 *                           expAvgSqOut,
 *                           NULL,   // Unused maxExpAvgSqIn tensor because amsgrad is false
 *                           NULL,
 *                           NULL,   // Unused maxExpAvgSqOut tensor because amsgrad is false
 *                           NULL,
 *                           NULL,   // Unused stateStepIn tensor because use step integer argument
 *                           NULL,
 *                           NULL,   // Unused stateStepOut tensor because use step integer argument
 *                           NULL,
 *                           step,
 *                           lr,
 *                           beta1,
 *                           beta2,
 *                           weight_decay,
 *                           eps,
 *                           false,  // amsgrad
 *                           false,  // maximize
 *                           false,  // adamw
 *                           NULL,   // Unused gradScale Tensor because not amp
 *                           NULL,
 *                           NULL,   // Unused foundInf Tensor because not amp
 *                           NULL);
 *
 * // Execute Amp Adam
 * miopenFusedAdamWithOutput(handle,
 *                           paramInDesc,
 *                           paramIn,
 *                           paramOutDesc,
 *                           paramOut,
 *                           paramOutFloat16Desc,  // paramOutFloat16 tensor is optional in amp
 *                           paramOutFloat16,
 *                           gradInDesc,
 *                           gradIn,
 *                           expAvgInDesc,
 *                           expAvgIn,
 *                           expAvgOutDesc,
 *                           expAvgOut,
 *                           expAvgInSqDesc,
 *                           expAvgSqIn,
 *                           expAvgSqIn,
 *                           expAvgSqOutDesc,
 *                           expAvgSqOut,
 *                           NULL,         // Unused maxExpAvgSqIn tensor because amsgrad is false
 *                           NULL,
 *                           NULL,         // Unused maxExpAvgSqOut tensor because amsgrad is false
 *                           NULL,
 *                           stateStepInDesc,
 *                           stateStepIn,
 *                           stateStepOutDesc,
 *                           stateStepOut
 *                           -1,           // Ignore step value because stateStep Tensor is used
 *                           lr, beta1, beta2, weight_decay, eps,
 *                           false,        // amsgrad
 *                           false,        // maximize
 *                           false,        // adamw
 *                           gradScaleDesc,
 *                           gradScale,
 *                           foundInfDesc,
 *                           foundInf);
 * @endcode
 *
 * @param handle              MIOpen handle (input)
 * @param paramInDesc         Tensor descriptor for the input parameter tensor (input)
 * @param paramIn             Input parameter tensor (input)
 * @param paramOutDesc        Tensor descriptor for the output parameter tensor (input)
 * @param paramOut            Output parameter tensor (output)
 * @param paramOutFloat16Desc Tensor descriptor for the output parameter tensor float16 (input,
 *                            optional)
 * @param paramOutFloat16     Output parameter tensor (output, optional)
 * @param gradInDesc          Tensor descriptor for the input gradient tensor (input)
 * @param gradIn              Input gradient tensor (input)
 * @param expAvgInDesc        Tensor descriptor for the input exponential moving average tensor
 *                            (input)
 * @param expAvgIn            Input exponential moving average tensor (input)
 * @param expAvgOutDesc       Tensor descriptor for the output exponential moving average tensor
 *                            (input)
 * @param expAvgOut           Output exponential moving average tensor (output)
 * @param expAvgSqInDesc      Tensor descriptor for the input exponential moving average squared
 *                            tensor (input)
 * @param expAvgSqIn          Input exponential moving average squared tensor (input)
 * @param expAvgSqOutDesc     Tensor descriptor for the output exponential moving average squared
 *                            tensor (input)
 * @param expAvgSqOut         Output exponential moving average squared tensor (output)
 * @param maxExpAvgSqInDesc   Tensor descriptor for the input maximum exponential moving average
 *                            squared tensor. Used when amsgrad is true (input, optional)
 * @param maxExpAvgSqIn       Input maximum exponential moving average squared tensor. Used when
 *                            amsgrad is true (input, optional)
 * @param maxExpAvgSqOutDesc  Tensor descriptor for the output maximum exponential moving average
 *                            squared tensor. Used when amsgrad is true (input, optional)
 * @param maxExpAvgSqOut      Output maximum exponential moving average squared tensor. Used when
 *                            amsgrad is true (output, optional)
 * @param stateStepInDesc     Tensor descriptor for the input state step tensor (input, optional)
 * @param stateStepIn         Input state step tensor (input, optional)
 * @param stateStepOutDesc    Tensor descriptor for the output state step tensor (input, optional)
 * @param stateStepOut        Output state step tensor that stores the updated step value. (output,
 *                            optional)
 * @param state_step          Input state step, It is used when the step tensor is null. (input)
 * @param lr                  Learning rate (input)
 * @param beta1               Coefficient used for computing the first moment running average of
 *                            gradient (input)
 * @param beta2               Coefficient used for computing the second moment running average of
 *                            gradient (input)
 * @param weight_decay        Weight decay (input)
 * @param eps                 Term added to the denominator to improve numerical stability (input)
 * @param amsgrad             Flag indicating whether to use the AMSGrad variant of Adam (input)
 * @param maximize            Flag indicating whether to maximize the objective with respect to the
 *                            parameters (input)
 * @param adamw               If it is true, the operation becomes AdamW (input)
 * @param gradScaleDesc       Tensor descriptor for the input grad scale tensor (input, optional)
 * @param gradScale           Input grad scale tensor (input, optional)
 * @param foundInfDesc        Tensor descriptor for the input found inf tensor (input, optional)
 * @param foundInf            Tensor indicating presence of inf or nan in gradients. If true, skips
 *                            operation and step update. (input, optional)
 * @return                    miopenStatus_t
 */
MIOPEN_EXPORT miopenStatus_t
miopenFusedAdamWithOutput(miopenHandle_t handle,
                          const miopenTensorDescriptor_t paramInDesc,
                          void* paramIn,
                          const miopenTensorDescriptor_t paramOutDesc,
                          void* paramOut,
                          const miopenTensorDescriptor_t paramOutFloat16Desc,
                          void* paramOutFloat16,
                          const miopenTensorDescriptor_t gradInDesc,
                          const void* gradIn,
                          const miopenTensorDescriptor_t expAvgInDesc,
                          void* expAvgIn,
                          const miopenTensorDescriptor_t expAvgOutDesc,
                          void* expAvgOut,
                          const miopenTensorDescriptor_t expAvgSqInDesc,
                          void* expAvgSqIn,
                          const miopenTensorDescriptor_t expAvgSqOutDesc,
                          void* expAvgSqOut,
                          const miopenTensorDescriptor_t maxExpAvgSqInDesc,
                          void* maxExpAvgSqIn,
                          const miopenTensorDescriptor_t maxExpAvgSqOutDesc,
                          void* maxExpAvgSqOut,
                          const miopenTensorDescriptor_t stateStepInDesc,
                          void* stateStepIn,
                          const miopenTensorDescriptor_t stateStepOutDesc,
                          void* stateStepOut,
                          const unsigned int state_step,
                          const float lr,
                          const float beta1,
                          const float beta2,
                          const float weight_decay,
                          const float eps,
                          const bool amsgrad,
                          const bool maximize,
                          const bool adamw,
                          const miopenTensorDescriptor_t gradScaleDesc,
                          const void* gradScale,
                          const miopenTensorDescriptor_t foundInfDesc,
                          const void* foundInf);

/** @} */
// CLOSEOUT SGD DOXYGEN GROUP
#endif // MIOPEN_BETA_API

#ifdef MIOPEN_BETA_API
// TransformersAdamW APIs
/** @addtogroup SGD
 *
 *  @{
 */
/*! @brief Implements Adam algorithm with weight decay fix as introduced in
 * <a href="https://arxiv.org/abs/1711.05101">Decoupled Weight Decay Regularization</a>.
 * This is the fused kernel version of AdamW included in the Hugging Face Transformers module.
 *
 * @see miopenFusedAdam
 *
 * @code
 * // Execute Adam
 * miopenTransformersAdamW(handle,
 *                         paramDesc,
 *                         param,
 *                         gradDesc,
 *                         grad,
 *                         expAvgDesc,
 *                         expAvg,
 *                         expAvgSqDesc,
 *                         expAvgSq,
 *                         NULL,     // Unused stateStep Tensor because use step integer argument
 *                         NULL,
 *                         step,
 *                         lr,
 *                         beta1,
 *                         beta2,
 *                         weight_decay,
 *                         eps,
 *                         true,     // correct_bias
 *                         NULL,     // Unused gradScale Tensor because not amp
 *                         NULL,
 *                         NULL,     // Unused foundInf Tensor because not amp
 *                         NULL);
 *
 * // Execute AMP Adam
 * miopenTransformersAdamW(handle,
 *                         paramDesc,
 *                         param,
 *                         gradDesc,
 *                         grad,
 *                         expAvgDesc,
 *                         expAvg,
 *                         expAvgSqDesc,
 *                         expAvgSq,
 *                         stateStepDesc,
 *                         stateStep,
 *                         -1,       // Ignore step value because stateStep Tensor is used
 *                         lr,
 *                         beta1,
 *                         beta2,
 *                         weight_decay,
 *                         eps,
 *                         true,     // correct_bias
 *                         gradScaleDesc,
 *                         gradScale,
 *                         foundInfDesc,
 *                         foundInf);
 * @endcode
 *
 * @param handle              MIOpen handle (input)
 * @param paramDesc           Tensor descriptor for the input parameter tensor (input)
 * @param param               Input parameter tensor (input)
 * @param gradDesc            Tensor descriptor for the input gradient tensor (input)
 * @param grad                Input gradient tensor (input)
 * @param expAvgDesc          Tensor descriptor for the input exponential moving average tensor
 *                            (input)
 * @param expAvg              Input exponential moving average tensor (input)
 * @param expAvgSqDesc        Tensor descriptor for the input exponential moving average squared
 *                            tensor (input)
 * @param expAvgSq            Input exponential moving average squared tensor (input)
 * @param stateStepDesc       Tensor descriptor for the input state step tensor (input)
 * @param stateStep           Input state step tensor (input)
 * @param state_step          Input state step. used when the step tensor is null (input)
 * @param lr                  Learning rate (input)
 * @param beta1               Coefficient used for computing the first moment running average of
 *                            gradient (input)
 * @param beta2               Coefficient used for computing the second moment running average of
 *                            gradient (input)
 * @param weight_decay        Weight decay (input)
 * @param eps                 Term added to the denominator to improve numerical stability (input)
 * @param correct_bias        Whether or not to correct bias in Adam (for instance, in Bert TF
 *                            repository they use False).
 * @param gradScaleDesc       Tensor descriptor for the input grad scale tensor (input, optional)
 * @param gradScale           Input grad scale tensor (input, optional)
 * @param foundInfDesc        Tensor descriptor for the input found inf tensor (input, optional)
 * @param foundInf            Tensor indicating the presence of inf or NaN in gradients. If true,
 *                            skips operation and step update (input, optional)
 * @return                    miopenStatus_t
 */
MIOPEN_EXPORT miopenStatus_t miopenTransformersAdamW(miopenHandle_t handle,
                                                     const miopenTensorDescriptor_t paramDesc,
                                                     void* param,
                                                     const miopenTensorDescriptor_t gradDesc,
                                                     const void* grad,
                                                     const miopenTensorDescriptor_t expAvgDesc,
                                                     void* expAvg,
                                                     const miopenTensorDescriptor_t expAvgSqDesc,
                                                     void* expAvgSq,
                                                     const miopenTensorDescriptor_t stateStepDesc,
                                                     void* stateStep,
                                                     const unsigned int state_step,
                                                     const float lr,
                                                     const float beta1,
                                                     const float beta2,
                                                     const float weight_decay,
                                                     const float eps,
                                                     const bool correct_bias,
                                                     const miopenTensorDescriptor_t gradScaleDesc,
                                                     const void* gradScale,
                                                     const miopenTensorDescriptor_t foundInfDesc,
                                                     const void* foundInf);

/*! @brief Execute single tensor Adam optimization and receive the result in a separate output
 * tensor.
 *
 * This function is equivalent to miopenTransformersAdam but receives the result in a separate
 * output tensor.
 * @see miopenTransformersAdamW
 * @see miopenFusedAdamWithOutput
 *
 * @code
 * // Execute Adam
 * miopenTransformersAdamWWithOutput(handle,
 *                                   paramInDesc,
 *                                   paramIn,
 *                                   paramOutDesc,
 *                                   paramOut,
 *                                   NULL,   // Unused paramOutFloat16 tensor because is not amp
 *                                   NULL,
 *                                   gradInDesc,
 *                                   gradIn,
 *                                   expAvgInDesc,
 *                                   expAvgIn,
 *                                   expAvgOutDesc,
 *                                   expAvgOut,
 *                                   expAvgInSqDesc,
 *                                   expAvgSqIn,
 *                                   expAvgSqOutDesc,
 *                                   expAvgSqOut,
 *                                   NULL,   // Unused stateStepIn tensor because use step int
 *                                   NULL,
 *                                   NULL,   // Unused stateStepOut tensor because use step int
 *                                   NULL,
 *                                   step,
 *                                   lr,
 *                                   beta1,
 *                                   beta2,
 *                                   weight_decay,
 *                                   eps,
 *                                   -1,     // step_size
 *                                   true,   // correct_bias
 *                                   NULL,   // Unused gradScale Tensor because not amp
 *                                   NULL,
 *                                   NULL,   // Unused foundInf Tensor because not amp
 *                                   NULL);
 *
 * // Execute Amp Adam
 * miopenTransformersAdamWWithOutput(handle,
 *                                   paramInDesc,
 *                                   paramIn,
 *                                   paramOutDesc,
 *                                   paramOut,
 *                                   paramOutFloat16Desc,  // optional in amp
 *                                   paramOutFloat16,
 *                                   gradInDesc,
 *                                   gradIn,
 *                                   expAvgInDesc,
 *                                   expAvgIn,
 *                                   expAvgOutDesc,
 *                                   expAvgOut,
 *                                   expAvgInSqDesc,
 *                                   expAvgSqIn,
 *                                   expAvgSqIn,
 *                                   expAvgSqOutDesc,
 *                                   expAvgSqOut,
 *                                   stateStepInDesc,
 *                                   stateStepIn,
 *                                   stateStepOutDesc,
 *                                   stateStepOut
 *                                   -1,   // Ignore step value because stateStep Tensor is used
 *                                   lr,
 *                                   beta1,
 *                                   beta2,
 *                                   weight_decay,
 *                                   eps,
 *                                   -1,   // step_size
 *                                   true, // correct_bias
 *                                   NULL, // Unused gradScale Tensor because not amp
 *                                   NULL,
 *                                   NULL, // Unused foundInf Tensor because not amp
 *                                   NULL);
 * @endcode
 *
 * @param handle              MIOpen handle (input)
 * @param paramInDesc         Tensor descriptor for the input parameter tensor (input)
 * @param paramIn             Input parameter tensor (input)
 * @param paramOutDesc        Tensor descriptor for the output parameter tensor (input)
 * @param paramOut            Output parameter tensor (output)
 * @param paramOutFloat16Desc Tensor descriptor for the output parameter tensor float16 (input,
 *                            optional)
 * @param paramOutFloat16     Output parameter tensor (output, optional)
 * @param gradInDesc          Tensor descriptor for the input gradient tensor (input)
 * @param gradIn              Input gradient tensor (input)
 * @param expAvgInDesc        Tensor descriptor for the input exponential moving average tensor
 *                            (input)
 * @param expAvgIn            Input exponential moving average tensor (input)
 * @param expAvgOutDesc       Tensor descriptor for the output exponential moving average tensor
 *                            (input)
 * @param expAvgOut           Output exponential moving average tensor (output)
 * @param expAvgSqInDesc      Tensor descriptor for the input exponential moving average squared
 *                            tensor (input)
 * @param expAvgSqIn          Input exponential moving average squared tensor (input)
 * @param expAvgSqOutDesc     Tensor descriptor for the output exponential moving average squared
 *                            tensor (input)
 * @param expAvgSqOut         Output exponential moving average squared tensor (output)
 * @param stateStepInDesc     Tensor descriptor for the input state step tensor (input, optional)
 * @param stateStepIn         Input state step tensor (input, optional)
 * @param stateStepOutDesc    Tensor descriptor for the output state step tensor (input, optional)
 * @param stateStepOut        Output state step tensor that stores the updated step value. (output,
 *                            optional)
 * @param state_step          Input state step, It is used when the step tensor is null. (input)
 * @param lr                  Learning rate (input)
 * @param beta1               Coefficient used for computing the first moment running average of
 *                            gradient (input)
 * @param beta2               Coefficient used for computing the second moment running average of
 *                            gradient (input)
 * @param weight_decay        Weight decay (input)
 * @param eps                 Term added to the denominator to improve numerical stability (input)
 * @param step_size           Pre-calculated step_size, used for performance enhancement (input)
 * @param correct_bias        Whether or not to correct bias in Adam (for instance, in Bert TF
 *                            repository they use False) (input)
 * @param gradScaleDesc       Tensor descriptor for the input grad scale tensor (input, optional)
 * @param gradScale           Input grad scale tensor (input, optional)
 * @param foundInfDesc        Tensor descriptor for the input found inf tensor (input, optional)
 * @param foundInf            Tensor indicating presence of inf or nan in gradients. If true, skips
 *                            operation and step update. (input, optional)
 * @return                    miopenStatus_t
 */
MIOPEN_EXPORT miopenStatus_t
miopenTransformersAdamWWithOutput(miopenHandle_t handle,
                                  const miopenTensorDescriptor_t paramInDesc,
                                  void* paramIn,
                                  const miopenTensorDescriptor_t paramOutDesc,
                                  void* paramOut,
                                  const miopenTensorDescriptor_t paramOutFloat16Desc,
                                  void* paramOutFloat16,
                                  const miopenTensorDescriptor_t gradInDesc,
                                  const void* gradIn,
                                  const miopenTensorDescriptor_t expAvgInDesc,
                                  void* expAvgIn,
                                  const miopenTensorDescriptor_t expAvgOutDesc,
                                  void* expAvgOut,
                                  const miopenTensorDescriptor_t expAvgSqInDesc,
                                  void* expAvgSqIn,
                                  const miopenTensorDescriptor_t expAvgSqOutDesc,
                                  void* expAvgSqOut,
                                  const miopenTensorDescriptor_t stateStepInDesc,
                                  void* stateStepIn,
                                  const miopenTensorDescriptor_t stateStepOutDesc,
                                  void* stateStepOut,
                                  const unsigned int state_step,
                                  const float lr,
                                  const float beta1,
                                  const float beta2,
                                  const float weight_decay,
                                  const float eps,
                                  const float step_size,
                                  const bool correct_bias,
                                  const miopenTensorDescriptor_t gradScaleDesc,
                                  const void* gradScale,
                                  const miopenTensorDescriptor_t foundInfDesc,
                                  const void* foundInf);

/** @} */
// CLOSEOUT SGD DOXYGEN GROUP
#endif // MIOPEN_BETA_API

#ifdef MIOPEN_BETA_API
// GetItem APIs
/** @addtogroup getitem
 *
 *  @{
 */
/*! @brief Helper function to query the minimum workspace size required by the getitem call
 *
 * @param [in]   handle                  MIOpen Handle
 * @param [in]   indexCount              Number of input tensor indexs
 * @param [in]   indexDescs              Tensor descriptor of input tensor indexs
 * @param [out]  sizeInBytes             Pointer to data to return the minimum workspace size
 * @return                        miopenStatus_t
 */
MIOPEN_EXPORT miopenStatus_t
miopenGetGetitemWorkspaceSize(miopenHandle_t handle,
                              uint32_t indexCount,
                              const miopenTensorDescriptor_t* indexDescs,
                              size_t* sizeInBytes);

/*! @brief Execute a getitem backward layer
 *
 * Backward of getitem for tensor indexing, slicing, masking.
 *
 * @param [in]   handle                  MIOpen handle
 * @param [in]   workspace               Address of the allocated workspace data
 * @param [in]   workspaceSizeInBytes    Size in bytes of the allocated workspace data
 * @param [in]   dyDesc                  Tensor descriptor of input tensor dy
 * @param [in]   dy                      Source data tensor dy
 * @param [in]   indexCount              Number of input tensor indexs
 * @param [in]   indexDescs              Tensor descriptor of input tensor indexs(All indexs same
 * size)
 * @param [in]   indexs                  Source data tensor indexs
 * @param [in]   dxDesc                  Tensor descriptor of output tensor dx
 * @param [out]  dx                      Data tensor dx(It must be initialized to 0)
 * @param [in]   errorDesc               Tensor descriptor of output tensor error
 * @param [out]  error                   Data tensor error(It must be initialized to 0)
 * @param [in]   dimCount                Number of dimensions
 * @param [in]   dims                    Dimensions
 * @param [in]   sliceCount              Number of slices
 * @param [in]   slices                  Slices
 * @param [in]   offset                  Offset of output tensor dx
 * @return                               miopenStatus_t
 */
MIOPEN_EXPORT miopenStatus_t miopenGetitemBackward(miopenHandle_t handle,
                                                   void* workspace,
                                                   size_t workspaceSizeInBytes,
                                                   const miopenTensorDescriptor_t dyDesc,
                                                   const void* dy,
                                                   uint32_t indexCount,
                                                   const miopenTensorDescriptor_t* indexDescs,
                                                   const void* const* indexs,
                                                   const miopenTensorDescriptor_t dxDesc,
                                                   void* dx,
                                                   const miopenTensorDescriptor_t errorDesc,
                                                   void* error,
                                                   uint32_t dimCount,
                                                   const int32_t* dims,
                                                   uint32_t sliceCount,
                                                   const int32_t* slices,
                                                   uint32_t offset);

/** @} */
// CLOSEOUT GETITEM DOXYGEN GROUP
#endif // MIOPEN_BETA_API

#ifdef MIOPEN_BETA_API
// RotaryPositionalEmbeddings APIs
/** @addtogroup RotaryPositionalEmbeddings
 *
 *  @{
 */
/*! @brief Execute a rope forward layer
 *
 * @param [in]   handle         MIOpen handle
 * @param [in]   xDesc          Tensor descriptor for data input tensor x
 * @param [in]   x              Data tensor x
 * @param [in]   cosDesc        Tensor descriptor for data input tensor cos
 * @param [in]   cos            Data tensor cos
 * @param [in]   sinDesc        Tensor descriptor for data input tensor sin
 * @param [in]   sin            Data tensor sin
 * @param [in]   yDesc          Tensor descriptor for output data tensor y
 * @param [out]  y              Data tensor y
 * @return                      miopenStatus_t
 */
MIOPEN_EXPORT miopenStatus_t miopenRoPEForward(miopenHandle_t handle,
                                               const miopenTensorDescriptor_t xDesc,
                                               const void* x,
                                               const miopenTensorDescriptor_t cosDesc,
                                               const void* cos,
                                               const miopenTensorDescriptor_t sinDesc,
                                               const void* sin,
                                               const miopenTensorDescriptor_t yDesc,
                                               void* y);

/*! @brief Execute a rope backward layer
 *
 * @param [in]   handle         MIOpen handle
 * @param [in]   dyDesc         Tensor descriptor for data input tensor dy
 * @param [in]   dy             Data tensor dy
 * @param [in]   cosDesc        Tensor descriptor for output data tensor cos
 * @param [in]   cos            Data tensor cos
 * @param [in]   sinDesc        Tensor descriptor for data input tensor sin
 * @param [in]   sin            Data tensor sin
 * @param [in]   dxDesc         Tensor descriptor for output data tensor dx
 * @param [out]  dx             Data tensor dx
 * @return                      miopenStatus_t
 */
MIOPEN_EXPORT miopenStatus_t miopenRoPEBackward(miopenHandle_t handle,
                                                const miopenTensorDescriptor_t dyDesc,
                                                const void* dy,
                                                const miopenTensorDescriptor_t cosDesc,
                                                const void* cos,
                                                const miopenTensorDescriptor_t sinDesc,
                                                const void* sin,
                                                const miopenTensorDescriptor_t dxDesc,
                                                void* dx);
/** @} */
// CLOSEOUT ROPE DOXYGEN GROUP
#endif // MIOPEN_BETA_API

#ifdef __cplusplus
}
#endif

#ifdef __clang__
#pragma clang diagnostic pop
#endif

#endif // MIOPEN_GUARD_MIOPEN_H_
>>>>>>> 1636bf11
<|MERGE_RESOLUTION|>--- conflicted
+++ resolved
@@ -1,4 +1,3 @@
-<<<<<<< HEAD
 /*******************************************************************************
  *
  * MIT License
@@ -71,6 +70,7 @@
  * @defgroup SGD
  * @defgroup getitem
  * @defgroup ReduceCalculation
+ * @defgroup RotaryPositionalEmbeddings
  * @defgroup ReLU
  *
  */
@@ -7624,6 +7624,61 @@
 #endif // MIOPEN_BETA_API
 
 #ifdef MIOPEN_BETA_API
+// RotaryPositionalEmbeddings APIs
+/** @addtogroup RotaryPositionalEmbeddings
+ *
+ *  @{
+ */
+/*! @brief Execute a rope forward layer
+ *
+ * @param [in]   handle         MIOpen handle
+ * @param [in]   xDesc          Tensor descriptor for data input tensor x
+ * @param [in]   x              Data tensor x
+ * @param [in]   cosDesc        Tensor descriptor for data input tensor cos
+ * @param [in]   cos            Data tensor cos
+ * @param [in]   sinDesc        Tensor descriptor for data input tensor sin
+ * @param [in]   sin            Data tensor sin
+ * @param [in]   yDesc          Tensor descriptor for output data tensor y
+ * @param [out]  y              Data tensor y
+ * @return                      miopenStatus_t
+ */
+MIOPEN_EXPORT miopenStatus_t miopenRoPEForward(miopenHandle_t handle,
+                                               const miopenTensorDescriptor_t xDesc,
+                                               const void* x,
+                                               const miopenTensorDescriptor_t cosDesc,
+                                               const void* cos,
+                                               const miopenTensorDescriptor_t sinDesc,
+                                               const void* sin,
+                                               const miopenTensorDescriptor_t yDesc,
+                                               void* y);
+
+/*! @brief Execute a rope backward layer
+ *
+ * @param [in]   handle         MIOpen handle
+ * @param [in]   dyDesc         Tensor descriptor for data input tensor dy
+ * @param [in]   dy             Data tensor dy
+ * @param [in]   cosDesc        Tensor descriptor for output data tensor cos
+ * @param [in]   cos            Data tensor cos
+ * @param [in]   sinDesc        Tensor descriptor for data input tensor sin
+ * @param [in]   sin            Data tensor sin
+ * @param [in]   dxDesc         Tensor descriptor for output data tensor dx
+ * @param [out]  dx             Data tensor dx
+ * @return                      miopenStatus_t
+ */
+MIOPEN_EXPORT miopenStatus_t miopenRoPEBackward(miopenHandle_t handle,
+                                                const miopenTensorDescriptor_t dyDesc,
+                                                const void* dy,
+                                                const miopenTensorDescriptor_t cosDesc,
+                                                const void* cos,
+                                                const miopenTensorDescriptor_t sinDesc,
+                                                const void* sin,
+                                                const miopenTensorDescriptor_t dxDesc,
+                                                void* dx);
+/** @} */
+// CLOSEOUT ROPE DOXYGEN GROUP
+#endif // MIOPEN_BETA_API
+
+#ifdef MIOPEN_BETA_API
 /** @addtogroup ReLU
  *
  *  @{
@@ -7685,7694 +7740,4 @@
 #pragma clang diagnostic pop
 #endif
 
-#endif // MIOPEN_GUARD_MIOPEN_H_
-=======
-/*******************************************************************************
- *
- * MIT License
- *
- * Copyright (c) 2023 Advanced Micro Devices, Inc.
- *
- * Permission is hereby granted, free of charge, to any person obtaining a copy
- * of this software and associated documentation files (the "Software"), to deal
- * in the Software without restriction, including without limitation the rights
- * to use, copy, modify, merge, publish, distribute, sublicense, and/or sell
- * copies of the Software, and to permit persons to whom the Software is
- * furnished to do so, subject to the following conditions:
- *
- * The above copyright notice and this permission notice shall be included in all
- * copies or substantial portions of the Software.
- *
- * THE SOFTWARE IS PROVIDED "AS IS", WITHOUT WARRANTY OF ANY KIND, EXPRESS OR
- * IMPLIED, INCLUDING BUT NOT LIMITED TO THE WARRANTIES OF MERCHANTABILITY,
- * FITNESS FOR A PARTICULAR PURPOSE AND NONINFRINGEMENT. IN NO EVENT SHALL THE
- * AUTHORS OR COPYRIGHT HOLDERS BE LIABLE FOR ANY CLAIM, DAMAGES OR OTHER
- * LIABILITY, WHETHER IN AN ACTION OF CONTRACT, TORT OR OTHERWISE, ARISING FROM,
- * OUT OF OR IN CONNECTION WITH THE SOFTWARE OR THE USE OR OTHER DEALINGS IN THE
- * SOFTWARE.
- *
- *******************************************************************************/
-#ifndef MIOPEN_GUARD_MIOPEN_H_
-#define MIOPEN_GUARD_MIOPEN_H_
-
-#ifdef __clang__
-#pragma clang diagnostic push
-#pragma clang diagnostic ignored "-Wextern-c-compat"
-#endif
-
-#include <stddef.h>
-#include <stdbool.h>
-#include <miopen/config.h>
-#include <miopen/export.h>
-
-#if MIOPEN_BACKEND_OPENCL
-#define CL_TARGET_OPENCL_VERSION 120
-#if defined(__APPLE__) || defined(__MACOSX)
-#include <OpenCL/cl.h>
-#else
-#define CL_USE_DEPRECATED_OPENCL_1_2_APIS
-#include <CL/cl.h>
-#endif
-
-#elif MIOPEN_BACKEND_HIP
-#include <hip/hip_runtime_api.h>
-#endif
-
-/*
- * @defgroup convolutions
- * @defgroup pooling
- * @defgroup handle
- * @defgroup layernorm
- * @defgroup LRN
- * @defgroup batchnorm
- * @defgroup activation
- * @defgroup tensor
- * @defgroup softmax
- * @defgroup RNN
- * @defgroup fusion
- * @defgroup LossFunction
- * @defgroup TensorReduce
- * @defgroup find2
- * @defgroup ReduceExtreme
- * @defgroup groupnorm
- * @defgroup cat
- * @defgroup SGD
- * @defgroup getitem
- * @defgroup ReduceCalculation
- * @defgroup RotaryPositionalEmbeddings
- *
- */
-
-/*! Constructs type name from a struct */
-#define MIOPEN_DECLARE_OBJECT(name) \
-    struct name                     \
-    {                               \
-    };                              \
-    typedef struct name* name##_t;
-
-#ifdef __cplusplus
-extern "C" {
-#endif
-
-#if MIOPEN_BACKEND_OPENCL
-typedef cl_command_queue miopenAcceleratorQueue_t;
-#elif MIOPEN_BACKEND_HIP
-typedef hipStream_t miopenAcceleratorQueue_t;
-#endif
-
-/*! @ingroup handle
- * @brief Creates the miopenHandle_t type
- */
-MIOPEN_DECLARE_OBJECT(miopenHandle);
-
-/** @addtogroup handle
- *
- *  @{
- */
-
-/*! @enum miopenStatus_t
- * Error codes that are returned by all MIOpen API calls.
- */
-typedef enum
-{
-    miopenStatusSuccess              = 0, /*!< No errors */
-    miopenStatusNotInitialized       = 1, /*!< Data not initialized. */
-    miopenStatusInvalidValue         = 2, /*!< Incorrect variable value. */
-    miopenStatusBadParm              = 3, /*!< Incorrect parameter detected. */
-    miopenStatusAllocFailed          = 4, /*!< Memory allocation error. */
-    miopenStatusInternalError        = 5, /*!< MIOpen failure. */
-    miopenStatusNotImplemented       = 6, /*!< Use of unimplemented feature. */
-    miopenStatusUnknownError         = 7, /*!< Unknown error occurred. */
-    miopenStatusUnsupportedOp        = 8, /*!< Unsupported operator for fusion. */
-    miopenStatusGpuOperationsSkipped = 9, /*!< This is not an error. */
-    miopenStatusVersionMismatch = 10, /*!< Version mismatch of the supplied binary data argment. */
-} miopenStatus_t;
-
-#ifdef MIOPEN_BETA_API
-typedef enum
-{
-    miopenF8RoundingModeStandard   = 0,
-    miopenF8RoundingModeStochastic = 1,
-} miopenF8RoundingMode_t;
-#endif
-
-/*! @brief Get character string for an error code.
- *
- * A function which returns a NULL terminated character string of the error code.
- *
- * @param error  miopenStatus_t type error status (input)
- * @return       errorString
- */
-MIOPEN_EXPORT const char* miopenGetErrorString(miopenStatus_t error);
-
-/*! @brief Custom allocator function
- *
- * This function allow for user-defined custom allocator
- *
- * @param context     A pointer a context (input)
- * @param sizeBytes   Number of bytes to allocate (input)
- *
- */
-typedef void* (*miopenAllocatorFunction)(void* context, size_t sizeBytes);
-
-/*! @brief Custom deallocator function
- *
- * This function allow for user-defined custom deallocation function
- *
- * @param context     A pointer context (input)
- * @param memory      A pointer allocated memory (input)
- *
- */
-typedef void (*miopenDeallocatorFunction)(void* context, void* memory);
-
-/*! @brief Method to return version of MIOpen
- *
- * The output values of this call follow from the versioning
- * format major.minor.patch
- *
- * Pointers that are NULL will be ignored.
- *
- * @param major     Major version number (output)
- * @param minor     Minor version number (output)
- * @param patch     Patch version number (output)
- *
- * @return          miopenStatus_t
- */
-MIOPEN_EXPORT miopenStatus_t miopenGetVersion(size_t* major, size_t* minor, size_t* patch);
-
-/*! @brief Method to create the MIOpen handle object.
- *
- * This function creates a MIOpen handle. This is called at the very start to initialize the MIOpen
- * environment.
- * @param handle     A pointer to a MIOpen handle type (output)
- *
- * @return           miopenStatus_t
- */
-MIOPEN_EXPORT miopenStatus_t miopenCreate(miopenHandle_t* handle);
-
-/*! @brief Create a MIOpen handle with an accelerator stream.
- *
- * The HIP side uses a hipStream_t type for the stream, while OpenCL will use a
- * cl_command_queue.
- *
- * Create a handle with a previously created accelerator command queue.
- * @param handle     A pointer to a MIOpen handle type (output)
- * @param stream      An accelerator queue type (input)
- *
- * @return           miopenStatus_t
- */
-MIOPEN_EXPORT miopenStatus_t miopenCreateWithStream(miopenHandle_t* handle,
-                                                    miopenAcceleratorQueue_t stream);
-
-/*! @brief Destroys the MIOpen handle.
- *
- * This is called when breaking down the MIOpen environment.
- * @param handle     MIOpen handle (input)
- * @return           miopenStatus_t
- */
-MIOPEN_EXPORT miopenStatus_t miopenDestroy(miopenHandle_t handle);
-
-/*! @brief Set accelerator command queue previously created
- *
- * Set a command queue for an accelerator device
- * @param handle     MIOpen handle (input)
- * @param streamID   An accelerator queue type (input)
- * @return           miopenStatus_t
- */
-MIOPEN_EXPORT miopenStatus_t miopenSetStream(miopenHandle_t handle,
-                                             miopenAcceleratorQueue_t streamID);
-
-/*! @brief Get the previously created accelerator command queue
- *
- * Creates a command queue for an accelerator device
- * @param handle     MIOpen handle (input)
- * @param streamID   Pointer to a accelerator queue type (output)
- * @return           miopenStatus_t
- */
-MIOPEN_EXPORT miopenStatus_t miopenGetStream(miopenHandle_t handle,
-                                             miopenAcceleratorQueue_t* streamID);
-
-/*! @brief Set allocator for previously created miopenHandle
- *
- * Set a command queue for an accelerator device
- * @param handle     MIOpen handle
- * @param allocator  A callback function MIOpen will use for internal memory allocations.
- *      The provided callback function should allocate device memory with requested size
- *      and return a pointer to this memory.
- *      Passing 0 will restore the default MIOpen allocator and deallocator.
- * @param deallocator  A callback function MIOpen will use to for internal memory deallocation.
- *      The provided callback function should free the specified memory pointer
- * @param allocatorContext  User-specified pointer which is passed to \p allocator and \p
- * deallocator
- *      This allows the callback function to access state set by the caller to this function,
- *      for example a stateful heap allocator or a c++ class.
- * @return           miopenStatus_t
- */
-MIOPEN_EXPORT miopenStatus_t miopenSetAllocator(miopenHandle_t handle,
-                                                miopenAllocatorFunction allocator,
-                                                miopenDeallocatorFunction deallocator,
-                                                void* allocatorContext);
-
-/*! @brief Get time for last kernel launched
- *
- * This function is used only when profiling mode has been enabled.
- * Kernel timings are based on the MIOpen handle and is not thread-safe.
- * In order to use multi-threaded profiling, create an MIOpen handle for each
- * concurrent thread.
- *
- * @param handle     MIOpen handle (input)
- * @param time       Pointer to a float type to contain kernel time in milliseconds (output)
- * @return           miopenStatus_t
- */
-MIOPEN_EXPORT miopenStatus_t miopenGetKernelTime(miopenHandle_t handle, float* time);
-
-/*! @brief Enable profiling to retrieve kernel time
- *
- * Enable or disable kernel profiling. This profiling is only for kernel time.
- * @param handle     MIOpen handle (input)
- * @param enable     Boolean to toggle profiling (input)
- * @return           miopenStatus_t
- */
-MIOPEN_EXPORT miopenStatus_t miopenEnableProfiling(miopenHandle_t handle, bool enable);
-/** @} */
-// CLOSEOUT HANDLE DOXYGEN GROUP
-
-/*! @ingroup fusion
- * @brief Creates the miopenFusionOpDescriptor_t type
- *
- * Fusion Operator Descriptor contains the meta-data associated with an operator
- * to be fused in a compute graph
- *
- */
-MIOPEN_DECLARE_OBJECT(miopenFusionOpDescriptor);
-
-/*! @ingroup tensor
- * @brief Creates the miopenTensorDescriptor_t type
- *
- * Tensor descriptor is an object that allows the user to specify a layer's size for each
- * dimension and dimension strides.
- *
- */
-MIOPEN_DECLARE_OBJECT(miopenTensorDescriptor);
-
-/*! @ingroup tensor
- * @brief Creates the miopenSeqTensorDescriptor_t type
- *
- * SeqTensor descriptor is an object that allows the user to specify tensor with sequence dimension.
- *
- */
-MIOPEN_DECLARE_OBJECT(miopenSeqTensorDescriptor);
-
-/*! @ingroup convolutions
- * @brief Creates the miopenConvolutionDescriptor_t type
- *
- * Convolution descriptor is an object that allows the user to specify a layer's padding, stride,
- * and dilation of the convolutional filter. Parameters must all be non-negative.
- *
- */
-MIOPEN_DECLARE_OBJECT(miopenConvolutionDescriptor);
-
-/*! @ingroup pooling
- * @brief Creates the miopenPoolingDescriptor_t type
- *
- * Pooling descriptor is an object that allows the user to specify the dimension sizes of the
- * pooling windows, paddings, strides, and pooling mode.
- *
- */
-MIOPEN_DECLARE_OBJECT(miopenPoolingDescriptor);
-
-/*! @ingroup LRN
- *  @brief Creates the miopenLRNDescriptor_t type
- *
- * LRN descriptor is an object that allows the user to specify the LRN mode, the number of elements
- * in the normalization window, and the LRN k-parameter.
- *
- */
-MIOPEN_DECLARE_OBJECT(miopenLRNDescriptor);
-
-/*! @ingroup activation
- * @brief Creates the miopenActivationDescriptor_t type
- *
- * Activation descriptor is an object that allows the user to specify the activation mode.
- *
- */
-MIOPEN_DECLARE_OBJECT(miopenActivationDescriptor);
-
-/*! @ingroup RNN
- * @brief Creates the miopenRNNDescriptor_t type
- */
-MIOPEN_DECLARE_OBJECT(miopenRNNDescriptor);
-
-/*! @ingroup LossFunction
- * @brief Creates the miopenCTCLossDescriptor_t type
- */
-MIOPEN_DECLARE_OBJECT(miopenCTCLossDescriptor);
-
-/*! @ingroup Dropout
- * @brief Creates the miopenDropoutDescriptor_t type
- */
-MIOPEN_DECLARE_OBJECT(miopenDropoutDescriptor);
-
-/*! @ingroup TensorReduce
- * @brief Creates the miopenReduceTensorDescriptor_t type
- */
-MIOPEN_DECLARE_OBJECT(miopenReduceTensorDescriptor);
-
-/*! @ingroup mha
- * @brief Creates the miopenMhaDescriptor_t type
- */
-MIOPEN_DECLARE_OBJECT(miopenMhaDescriptor);
-
-/*! @ingroup softmax
- * @brief Creates the miopenSoftmaxDescriptor_t type
- */
-MIOPEN_DECLARE_OBJECT(miopenSoftmaxDescriptor);
-
-/*! @ingroup tensor
- * @enum miopenDataType_t
- * MIOpen floating point datatypes. Both 32-bit and 16-bit floats are supported in MIOpen.
- */
-typedef enum
-{
-    miopenHalf  = 0, /*!< 16-bit floating point (Fully supported) */
-    miopenFloat = 1, /*!< 32-bit floating point (Fully supported) */
-    miopenInt32 = 2, /*!< 32-bit integer (Partially supported) */
-    miopenInt8  = 3, /*!< 8-bit integer (Partially supported) */
-    // miopenInt8x4   = 4, /*!< Pack of 4x Int8 in NCHW_VECT_C format (Support discontinued) */
-    miopenBFloat16 = 5, /*!< 16-bit binary floating point (8-bit exponent, 7-bit fraction)
-                           (Partially supported) */
-    miopenDouble = 6,   /*!< 64-bit floating point (Partially supported) */
-#ifdef MIOPEN_BETA_API
-    miopenFloat8  = 7,
-    miopenBFloat8 = 8,
-#else
-// miopenReserved1 = 7,
-// miopenReserved2 = 8,
-#endif
-    miopenInt64 = 9,
-} miopenDataType_t;
-
-/*! @ingroup tensor
- * @enum miopenTensorLayout_t
- * Tensor layouts supported by MIOpen.
- * miopenTensorCHWNc4 and miopenTensorCHWNc8 layout only support weight tensor.
- */
-typedef enum
-{
-    miopenTensorNCHW   = 0, /*!< NCHW memory layout (Fully supported) */
-    miopenTensorNHWC   = 1, /*!< NHWC memory layout (Fully supported) */
-    miopenTensorCHWN   = 2, /*!< CHWN memory layout (Not supported) */
-    miopenTensorNCHWc4 = 3, /*!< NCHWc4 memory layout (Partially supported) */
-    miopenTensorNCHWc8 = 4, /*!< NCHWc8 memory layout (Partially supported) */
-    miopenTensorCHWNc4 = 5, /*!< CHWNc4 memory layout (Partially supported) */
-    miopenTensorCHWNc8 = 6, /*!< CHWNc8 memory layout (Partially supported) */
-    miopenTensorNCDHW  = 7, /*!< NCDHW memory layout (Fully supported) */
-    miopenTensorNDHWC  = 8, /*!< NCDHW memory layout (Fully supported) */
-} miopenTensorLayout_t;
-
-/*! @ingroup pooling
- * @enum miopenIndexType_t
- * MIOpen index datatypes.
- */
-typedef enum
-{
-    miopenIndexUint8  = 0, /*!<  8-bit unsigned */
-    miopenIndexUint16 = 1, /*!< 16-bit unsigned */
-    miopenIndexUint32 = 2, /*!< 32-bit unsigned */
-    miopenIndexUint64 = 3, /*!< 64-bit unsigned */
-} miopenIndexType_t;
-
-/*! @ingroup tensor
- * @enum miopenTensorOp_t
- * Element-wise tensor operation modes
- */
-typedef enum
-{
-    miopenTensorOpAdd = 0, /*!< Add tensors element-wise */
-    miopenTensorOpMul = 1, /*!< Multiply two tensors element-wise */
-    miopenTensorOpMin = 2, /*!< Minimum of tensor element pairs */
-    miopenTensorOpMax = 3, /*!< Maximum of tensor element pairs */
-} miopenTensorOp_t;
-
-/*! @ingroup convolutions
- *  @enum miopenConvolutionMode_t
- * Convolution mode selection for convolution layer preference.
- */
-typedef enum
-{
-    miopenConvolution = 0, /*!< Cross-Correlation convolution */
-    miopenTranspose   = 1, /*!< Transpose convolutions -- deconvolution */
-    miopenGroupConv   = 2, /*!< Deprecated Group convolution legacy, ToBe Removed */
-    miopenDepthwise   = 3, /*!< Deprecated Depthwise convolution legacy, ToBe Removed */
-} miopenConvolutionMode_t;
-
-/*! @ingroup padding
- *  @enum miopenPaddingMode_t
- * Padding mode selection for convolution/Pooling layer preference
- */
-typedef enum
-{
-    miopenPaddingDefault = 0, /*!< MIOPEN Default Padding */
-    miopenPaddingSame    = 1, /*!< Tensorflow SAME Padding */
-    miopenPaddingValid   = 2, /*!< Tensorflow VALID Padding */
-} miopenPaddingMode_t;
-
-/*! @ingroup pooling
- * @enum miopenPoolingMode_t
- * Pooling layer mode
- */
-typedef enum
-{
-    miopenPoolingMax              = 0, /*!< Maximum pooling */
-    miopenPoolingAverage          = 1, /*!< Average pooling */
-    miopenPoolingAverageInclusive = 2, /*!< Inclusive Average pooling */
-} miopenPoolingMode_t;
-
-/*! @ingroup pooling
- * @enum miopenPoolingWorkspaceIndexMode_t
- * Pooling layer workspace index mode. miopenPoolingWorkspaceIndexMask mode records indices
- * indicating the max values' positions in the filter/mask. miopenPoolingWorkspaceIndexImage mode
- * records indices indicating the max values' positions in the image.
- */
-typedef enum
-{
-    miopenPoolingWorkspaceIndexMask  = 0, /*!< Use mask indices, 2D pooling only */
-    miopenPoolingWorkspaceIndexImage = 1, /*!< Use image indices */
-} miopenPoolingWorkspaceIndexMode_t;
-
-/*! @ingroup LRN
- * @enum miopenLRNMode_t
- * Local Response Normalization layer mode
- */
-typedef enum
-{
-    miopenLRNWithinChannel = 0, /*!< Channel independent */
-    miopenLRNCrossChannel  = 1, /*!< Cross Channel */
-} miopenLRNMode_t;
-#ifdef MIOPEN_BETA_API
-/*! @ingroup layernorm
- * @enum miopenNormMode_t
- * LayerNorm mode
- */
-typedef enum
-{
-    MIOPEN_ELEMENTWISE_AFFINE = 0, /*!< initialized to ones for weights and zeros for biases */
-    MIOPEN_WEIGHT_BIAS =
-        1, /*!< learnable weights and biases of the module of shape normalized_shape */
-    MIOPEN_ELEMENTWISE_AFFINE_FUSED_ADD =
-        2, /*!< initialized to ones for weights and zeros for biases in addlayernorm */
-    MIOPEN_WEIGHT_BIAS_FUSED_ADD = 3, /*!< learnable weights and biases of the module of shape
-                                         normalized_shape in addlayernorm */
-    MIOPEN_ELEMENTWISE_AFFINE_T5 =
-        4, /*!< initialized to ones for weights and zeros for biases in t5layernorm */
-    MIOPEN_WEIGHT_BIAS_T5 = 5, /*!< learnable weights and biases of the module of shape
-                                  normalized_shape in t5layernorm */
-} miopenNormMode_t;
-#endif
-/*! @ingroup batchnorm
- * @enum miopenBatchNormMode_t
- * Batch Normalization layer mode
- */
-typedef enum
-{
-    miopenBNPerActivation = 0, /*!< Element-wise normalization for fully connected layer */
-    miopenBNSpatial       = 1, /*!< Mini-batch spatial normalization for convolutional layers */
-} miopenBatchNormMode_t;
-
-/*! @ingroup activation
- * @enum miopenActivationMode_t
- * Activation layer modes
- */
-typedef enum
-{
-    miopenActivationPASTHRU  = 0, /*!< No activation, pass through the data */
-    miopenActivationLOGISTIC = 1, /*!< Sigmoid function: \f$1 / (1 + e^{-x})\f$ */
-    miopenActivationTANH     = 2, /*!< Tanh activation \f$ \beta * tanh( \alpha * x) \f$ */
-    miopenActivationRELU     = 3, /*!< Rectified Linear Unit \f$ max(0, x) \f$ */
-    miopenActivationSOFTRELU = 4, /*!< \f$log(1 + e^x)\f$ */
-    miopenActivationABS      = 5, /*!< Absolute value \f$abs(x)\f$ */
-    miopenActivationPOWER = 6, /*!< Scaled and shifted power \f$(\alpha + \beta * x)^{gamma}\f$ */
-    miopenActivationCLIPPEDRELU =
-        7, /*!< Clipped Rectified Linear Unit \f$ min(\alpha, max(0,x)) \f$ */
-    miopenActivationLEAKYRELU =
-        8, /*!< Leaky Rectified Linear Unit \f$ \alpha * x | x <= 0; x | x > 0 \f$ */
-    miopenActivationELU =
-        9, /*!< Exponential Rectified Linear Unit \f$ \alpha * (e^{x} - 1) | x <= 0; x | x > 0 \f$
-            */
-} miopenActivationMode_t;
-
-/*! @ingroup softmax
- * @enum miopenSoftmaxAlgorithm_t
- * Softmax implementation algorithms
- */
-typedef enum
-{
-    MIOPEN_SOFTMAX_FAST     = 0, /*!< straightforward softmax */
-    MIOPEN_SOFTMAX_ACCURATE = 1, /*!< scaled softmax by maximum value in input domain */
-    MIOPEN_SOFTMAX_LOG      = 2, /*!< log softmax */
-} miopenSoftmaxAlgorithm_t;
-
-/*! @ingroup softmax
- * @enum miopenSoftmaxMode_t
- * Softmax modes
- */
-typedef enum
-{
-    MIOPEN_SOFTMAX_MODE_INSTANCE = 0, /*!< compute per image (N) across C, H, W */
-    MIOPEN_SOFTMAX_MODE_CHANNEL =
-        1, /*!< compute per spatial location (H, W) per image (N) across C */
-} miopenSoftmaxMode_t;
-
-/*! @ingroup TensorReduce
- * @brief Version of TensorReduce API. Applications may use it to ensure
- * backward compatibility with older library versions.
- *
- * - 0 or undefined - Initial API. Supported operations: ADD, MIN, MIN, MAX.
- * - 1 - Added AMAX, AVG, NORM1, NORM2 ops.
- */
-#define MIOPEN_API_VERSION_REDUCE_TENSOR 1
-
-/*! @ingroup TensorReduce
- * @enum miopenReduceTensorOp_t
- * Tensor Reduction operation types
- */
-typedef enum
-{
-    MIOPEN_REDUCE_TENSOR_ADD = 0, /*!< the operation is adding the values of the reduced elements */
-    MIOPEN_REDUCE_TENSOR_MUL =
-        1, /*!< the operation is multiplying the values of the reduced elements */
-    MIOPEN_REDUCE_TENSOR_MIN =
-        2, /*!< the operation is getting the minimum value of the reduced elements */
-    MIOPEN_REDUCE_TENSOR_MAX =
-        3, /*!< the operation is getting the maximum value of the reduced elements */
-    MIOPEN_REDUCE_TENSOR_AMAX =
-        4, /*!< the operation is getting the maximum absolute value of the reduced elements */
-    MIOPEN_REDUCE_TENSOR_AVG =
-        5, /*!< the operation is getting the averaged value of the reduced elements */
-    MIOPEN_REDUCE_TENSOR_NORM1 =
-        6, /*!< the operation is adding the absolute values of the reduced elements */
-    MIOPEN_REDUCE_TENSOR_NORM2 = 7, /*!< the operation is getting the square root of the sum of
-                                     squares of the reduced elements */
-    // MIOPEN_REDUCE_TENSOR_MUL_NO_ZEROS =
-    //    8, /*!< the operation is same as MUL, but does not have the zero values considered */
-} miopenReduceTensorOp_t;
-
-/*! @ingroup TensorReduce
- * @enum miopenReduceTensorOp_t
- * Nan numbers propagation modes
- */
-typedef enum
-{
-    MIOPEN_NOT_PROPAGATE_NAN = 0, /*!< does not propagate Nan number */
-    MIOPEN_PROPAGATE_NAN     = 1, /*!< propagate the Nan number by the Reduction operation */
-} miopenNanPropagation_t;
-
-/*! @ingroup TensorReduce
- * @enum miopenReduceTensorIndices_t
- * Reduction Indices computation modes
- */
-typedef enum
-{
-    MIOPEN_REDUCE_TENSOR_NO_INDICES        = 0, /*!< Does not compuate indices */
-    MIOPEN_REDUCE_TENSOR_FLATTENED_INDICES = 1, /*!< Compute the relative, flatted indices */
-} miopenReduceTensorIndices_t;
-
-/*! @ingroup TensorReduce
- * @enum miopenIndicesType_t
- * Reduction Indices types
- */
-typedef enum
-{
-    MIOPEN_32BIT_INDICES = 0, /*!< 32-bit unsigned integer indices */
-    MIOPEN_64BIT_INDICES = 1, /*!< 64-bit unsigned integer indices */
-    MIOPEN_16BIT_INDICES = 2, /*!< 16-bit unsigned integer indices */
-    MIOPEN_8BIT_INDICES  = 3, /*!< 8-bit unsigned integer indices */
-} miopenIndicesType_t;
-
-/*! @ingroup convolutions
- *  @enum miopenConvolutionAttrib_t
- * Attribute for convolution descriptor, used for alternating the convolution behavior
- */
-typedef enum
-{
-    MIOPEN_CONVOLUTION_ATTRIB_FP16_ALT_IMPL =
-        0, /*!< Use alternative fp16 implementation.
-            Only supported for gfx90a; has no effect for other targets.
-            0 - disabled, 1 - enabled, -1 or unset - default (F0B1W1) >*/
-    MIOPEN_CONVOLUTION_ATTRIB_DETERMINISTIC =
-        1, /*!< Restrict MIOpen convolutions to kernels which produce numerically deterministic
-              results. 0 - disabled (default), 1 - enabled >*/
-#ifdef MIOPEN_BETA_API
-    MIOPEN_CONVOLUTION_ATTRIB_FP8_ROUNDING_MODE =
-        2, /*!<Specifies the rounding mode for the 8-bit floating data types. Currently, two
-              rounding modes are supported miopenF8RoundingModeStandard and
-              miopenF8RoundingModeStochastic. These are listed as part of the miopenF8RoundingMode_t
-              enum.>*/
-#else
-// miopenReserved1 = 2,
-#endif
-} miopenConvolutionAttrib_t;
-
-/** @addtogroup tensor
- *
- *  @{
- */
-
-/*! @brief Create a Tensor Descriptor
- *
- * API for creating an uninitialized tensor descriptor.
- * @param tensorDesc Pointer to a tensor descriptor type (output)
- * @return           miopenStatus_t
- */
-MIOPEN_EXPORT miopenStatus_t miopenCreateTensorDescriptor(miopenTensorDescriptor_t* tensorDesc);
-
-/*! @brief Set shape of 4D tensor
- *
- * Interface for setting 4-D tensor shape. MIOpen currently implements NCHW and NHWC layout.
- *
- * @param tensorDesc Tensor descriptor (input/output)
- * @param dataType   MIOpen datatype (input)
- * @param n          Mini-batch size (input)
- * @param c          Number of channels (input)
- * @param h          Data height dimension size (input)
- * @param w          Data width dimension size (input)
- * @return           miopenStatus_t
- */
-MIOPEN_EXPORT miopenStatus_t miopenSet4dTensorDescriptor(
-    miopenTensorDescriptor_t tensorDesc, miopenDataType_t dataType, int n, int c, int h, int w);
-
-/*! @brief Set shape of ND tensor with specific layout
- *
- * Interface for setting N-D packed tensor shape. This interface support NHWC, NCHW, NCHWc*, CHWNc*
- * @param tensorDesc   Tensor descriptor (input/output)
- * @param dataType     MIOpen datatype (input)
- * @param tensorLayout Tensor layout (input)
- * @param lens         Tensor dimensions (input)
- * @param num_lens     Tensor dimension size (input)
- * @return             miopenStatus_t
- */
-MIOPEN_EXPORT miopenStatus_t
-miopenSetNdTensorDescriptorWithLayout(miopenTensorDescriptor_t tensorDesc,
-                                      miopenDataType_t dataType,
-                                      miopenTensorLayout_t tensorLayout,
-                                      const int* lens,
-                                      int num_lens);
-/*! @brief Set shape and stride of 4D tensor
- *
- * Interface for setting 4-D tensor shape and stride. It allows to create the non-packed tensor.
- * A non-packed tensor refers to the tensor where the elements are not compressed or packed in any
- * specific way. Each element in the tensor is stored individually, and there is no special
- * compression applied to the storage.
- *
- * @param tensorDesc Tensor descriptor (input/output)
- * @param dataType   MIOpen datatype (input)
- * @param n          Mini-batch size (input)
- * @param c          Number of channels (input)
- * @param h          Data height dimension size (input)
- * @param w          Data width dimension size (input)
- * @param nStride    Mini-batch dimension stride (input)
- * @param cStride    Channel dimension stride (input)
- * @param hStride    Height dimension stride (input)
- * @param wStride    Width dimension stride (input)
- * @return           miopenStatus_t
- */
-MIOPEN_EXPORT miopenStatus_t miopenSet4dTensorDescriptorEx(miopenTensorDescriptor_t tensorDesc,
-                                                           miopenDataType_t dataType,
-                                                           int n,
-                                                           int c,
-                                                           int h,
-                                                           int w,
-                                                           int nStride,
-                                                           int cStride,
-                                                           int hStride,
-                                                           int wStride);
-
-/*! @brief Get the details of the tensor descriptor
- *
- * Interface to query the 4-D tensor shape.
- *
- * @param tensorDesc Tensor descriptor (input)
- * @param dataType   MIOpen datatype (output)
- * @param n          Mini-batch size (output)
- * @param c          Number of channels (output)
- * @param h          Data height dimension size (output)
- * @param w          Data width dimension size (output)
- * @param nStride    Mini-batch dimension stride (output)
- * @param cStride    Channel dimension stride (output)
- * @param hStride    Height dimension stride (output)
- * @param wStride    Width dimension stride (output)
- * @return           miopenStatus_t
- */
-MIOPEN_EXPORT miopenStatus_t miopenGet4dTensorDescriptor(miopenTensorDescriptor_t tensorDesc,
-                                                         miopenDataType_t* dataType,
-                                                         int* n,
-                                                         int* c,
-                                                         int* h,
-                                                         int* w,
-                                                         int* nStride,
-                                                         int* cStride,
-                                                         int* hStride,
-                                                         int* wStride);
-
-/*! @brief Set shape of N-dimensional tensor
- *
- * Interface for setting non-packed tensor shape.
- * @param tensorDesc   Tensor descriptor (input/output)
- * @param dataType     MIOpen datatype (input)
- * @param nbDims       Number of dimensions in the dimsA array (input)
- * @param dimsA        Array containing the size of dimensions (input)
- * @param stridesA     Array containing the size of stride (input)
- * @return             miopenStatus_t
- */
-MIOPEN_EXPORT miopenStatus_t miopenSetTensorDescriptor(miopenTensorDescriptor_t tensorDesc,
-                                                       miopenDataType_t dataType,
-                                                       int nbDims,
-                                                       const int* dimsA,
-                                                       const int* stridesA);
-
-#ifdef MIOPEN_BETA_API
-/*! @copydoc miopenSetTensorDescriptor()
- */
-MIOPEN_EXPORT miopenStatus_t miopenSetTensorDescriptorV2(miopenTensorDescriptor_t tensorDesc,
-                                                         miopenDataType_t dataType,
-                                                         int nbDims,
-                                                         const size_t* dimsA,
-                                                         const size_t* stridesA);
-#endif
-
-#ifdef MIOPEN_BETA_API
-/*! @brief Set the tensor cast type
- *
- *  For tensors where the cast_type attribute is set, the tensor elements would be converted to the
- * target type before the target operation is applied. Currently, only supported for convolution
- * operations targeting the FP8 datatype
- *
- *  @param tensorDesc Tensor descriptor type (input)
- *  @param cast_type  MIOpen datatype (input)
- */
-MIOPEN_EXPORT miopenStatus_t miopenSetTensorCastType(miopenTensorDescriptor_t tensorDesc,
-                                                     miopenDataType_t cast_type);
-#endif
-
-/*! @brief Set shape of N-dimensional tensor
- *
- * Interface for querying tensor size. MIOpen has support for 1, 2, 3, 4, 5 dimensional tensor of
- * layout.
- * @param tensorDesc   Tensor descriptor (input)
- * @param size         number of elements in tensor described by the descriptor (output)
- * @return             miopenStatus_t
- */
-MIOPEN_EXPORT miopenStatus_t miopenGetTensorDescriptorSize(miopenTensorDescriptor_t tensorDesc,
-                                                           int* size);
-
-/*! @brief Get the details of the N-dimensional tensor descriptor.
- *
- * @param tensorDesc Tensor descriptor (input)
- * @param dataType   MIOpen datatype (output)
- * @param dimsA      Array containing the size of dimensions (output)
- * @param stridesA   Array containing the size of stride (output)
- * @return           miopenStatus_t
- */
-MIOPEN_EXPORT miopenStatus_t miopenGetTensorDescriptor(miopenTensorDescriptor_t tensorDesc,
-                                                       miopenDataType_t* dataType,
-                                                       int* dimsA,
-                                                       int* stridesA);
-
-/*! @brief Destroys the tensor descriptor
- *
- * @param tensorDesc Tensor descriptor (input)
- * @return           miopenStatus_t
- */
-MIOPEN_EXPORT miopenStatus_t miopenDestroyTensorDescriptor(miopenTensorDescriptor_t tensorDesc);
-
-/*! @brief Create a Tensor Descriptor for sequence data
- *
- * API for creating an uninitialized sequence data tensor descriptor.
- * @param tensorDesc Pointer to a sequence data tensor descriptor type (output)
- * @return           miopenStatus_t
- */
-MIOPEN_EXPORT miopenStatus_t
-miopenCreateSeqTensorDescriptor(miopenSeqTensorDescriptor_t* tensorDesc);
-
-/*! @brief Destroys the sequence data tensor descriptor
- *
- * @param tensorDesc Tensor descriptor (input)
- * @return           miopenStatus_t
- */
-MIOPEN_EXPORT miopenStatus_t
-miopenDestroySeqTensorDescriptor(miopenSeqTensorDescriptor_t tensorDesc);
-
-/*! @brief Execute element-wise tensor operations
- *
- * This function implements: \f$ C = op ( alpha1[0] * A, alpha2[0] * B ) + beta[0] * C \f$
- *
- * For Forward Bias one can also use, miopenConvolutionForwardBias()
- *
- * @param handle     MIOpen handle (input)
- * @param tensorOp   Operation from miopenTensorOp_t (input)
- * @param alpha1     Tensor A's floating point scaling factor, allocated on the host (input)
- * @param aDesc      Tensor descriptor for tensor A (input)
- * @param A          Tensor A (input)
- * @param alpha2     Tensor B's floating point scaling factor, allocated on the host (input)
- * @param bDesc      Tensor descriptor for tensor B (input)
- * @param B          Tensor B (input)
- * @param beta       Tensor C's floating point scaling factor, allocated on the host (input)
- * @param cDesc      Tensor descriptor for tensor C (input)
- * @param C          Tensor C (input and output)
- * @return           miopenStatus_t
- */
-MIOPEN_EXPORT miopenStatus_t miopenOpTensor(miopenHandle_t handle,
-                                            miopenTensorOp_t tensorOp,
-                                            const void* alpha1,
-                                            const miopenTensorDescriptor_t aDesc,
-                                            const void* A,
-                                            const void* alpha2,
-                                            const miopenTensorDescriptor_t bDesc,
-                                            const void* B,
-                                            const void* beta,
-                                            const miopenTensorDescriptor_t cDesc,
-                                            void* C);
-
-/*! @brief Fills a tensor with a single value.
- *
- * Supported datatypes are fp32, fp16, and bfp16
- *
- * @param handle     MIOpen handle (input)
- * @param yDesc      Tensor descriptor for tensor y (input)
- * @param y          Tensor y (input)
- * @param alpha      Pointer to fill value (input)
- * @return           miopenStatus_t
- */
-MIOPEN_EXPORT miopenStatus_t miopenSetTensor(miopenHandle_t handle,
-                                             const miopenTensorDescriptor_t yDesc,
-                                             void* y,
-                                             const void* alpha);
-
-/*! @brief Scales all elements in a tensor by a single value.
- *
- * Supported datatypes are fp32 and fp16
- *
- * @param handle     MIOpen handle (input)
- * @param yDesc      Tensor descriptor for tensor y (input)
- * @param y          Tensor y (input and output)
- * @param alpha      Floating point scaling factor, allocated on the host (input)
- * @return           miopenStatus_t
- */
-MIOPEN_EXPORT miopenStatus_t miopenScaleTensor(miopenHandle_t handle,
-                                               const miopenTensorDescriptor_t yDesc,
-                                               void* y,
-                                               const void* alpha);
-
-/*! @brief Returns number of bytes associated with tensor descriptor
- *
- * @param tensorDesc Tensor descriptor (input)
- * @param numBytes   Number of bytes associated with tensor descriptor (output)
- * @return           miopenStatus_t
- */
-MIOPEN_EXPORT miopenStatus_t miopenGetTensorNumBytes(miopenTensorDescriptor_t tensorDesc,
-                                                     size_t* numBytes);
-
-/*! @brief Copies one tensor to another tensor with a different layout/scale.
- *
- * This function implements:
- * 1. \f$ Y = alpha * X + beta * Y \f$ for fp32 and fp16 datatype
- * 2. Vectorize/de-vectorize along channel dimension C for int8 datatype
- *
- * Currently this is used for transforming from int8 to int8x4 vector datatypes
- *
- * @param handle     MIOpen handle (input)
- * @param alpha      Floating point scaling factor, allocated on the host (input)
- * @param xDesc      Source Tensor descriptor for tensor x (input)
- * @param x          Source Tensor x (input)
- * @param beta       Floating point scaling factor, allocated on the host (input)
- * @param yDesc      Destination Tensor descriptor for tensor y (input)
- * @param y          Destination Tensor y (output)
- * @return           miopenStatus_t
- */
-MIOPEN_EXPORT miopenStatus_t miopenTransformTensor(miopenHandle_t handle,
-                                                   const void* alpha,
-                                                   const miopenTensorDescriptor_t xDesc,
-                                                   const void* x,
-                                                   const void* beta,
-                                                   const miopenTensorDescriptor_t yDesc,
-                                                   void* y);
-
-/** @} */
-// CLOSEOUT TENSOR DOXYGEN GROUP
-
-/** @addtogroup convolutions
- *
- *  @{
- */
-
-/*! @brief Creates a convolution layer descriptor
- *
- * @param convDesc   Convolution layer descriptor
- * @return           miopenStatus_t
- */
-MIOPEN_EXPORT miopenStatus_t
-miopenCreateConvolutionDescriptor(miopenConvolutionDescriptor_t* convDesc);
-
-/*! @brief Creates a 2-D convolution layer descriptor
- *
- * For group/depthwise convolution dilation height and width, only a dilation value of 1 is
- * supported.
- *
- * @param convDesc   Convolution layer descriptor (output)
- * @param c_mode     Convolutional mode (input)
- * @param pad_h      Height input data padding (input)
- * @param pad_w      Width input data padding (input)
- * @param stride_h   Stride for the height of input data (input)
- * @param stride_w   Stride for the width of input data (input)
- * @param dilation_h Dilation height (input)
- * @param dilation_w Dilation width (input)
- * @return           miopenStatus_t
- */
-MIOPEN_EXPORT miopenStatus_t miopenInitConvolutionDescriptor(miopenConvolutionDescriptor_t convDesc,
-                                                             miopenConvolutionMode_t c_mode,
-                                                             int pad_h,
-                                                             int pad_w,
-                                                             int stride_h,
-                                                             int stride_w,
-                                                             int dilation_h,
-                                                             int dilation_w);
-
-/*! @brief Creates a N-dimensional convolution layer descriptor
- *
- * @param convDesc      Convolution layer descriptor (output)
- * @param spatialDim    Convolutional spatial dimension (input)
- * @param padA          Array of input data padding (input)
- * @param strideA       Array of convolution stride (input)
- * @param dilationA     Array of convolution dilation (input)
- * @param c_mode        Convolutional mode (input)
- * @return              miopenStatus_t
- */
-MIOPEN_EXPORT miopenStatus_t
-miopenInitConvolutionNdDescriptor(miopenConvolutionDescriptor_t convDesc,
-                                  int spatialDim,
-                                  const int* padA,
-                                  const int* strideA,
-                                  const int* dilationA,
-                                  miopenConvolutionMode_t c_mode);
-
-/*! @brief Retrieves the spatial dimension of a convolution layer descriptor
- *
- * @param convDesc              Convolution layer descriptor (input)
- * @param spatialDim            Spatial dimension of convolution descriptor (output)
- * @return                      miopenStatus_t
- */
-MIOPEN_EXPORT miopenStatus_t miopenGetConvolutionSpatialDim(miopenConvolutionDescriptor_t convDesc,
-                                                            int* spatialDim);
-
-/*! @brief Retrieves a 2-D convolution layer descriptor's details
- *
- * For group/depthwise convolution dilation height and width, only a dilation value of 1 is
- * supported.
- *
- * @param convDesc   Convolution layer descriptor (input)
- * @param c_mode     Convolutional mode (output)
- * @param pad_h      Height input data padding (output)
- * @param pad_w      Width input data padding (output)
- * @param stride_h   Stride for the height of input data (output)
- * @param stride_w   Stride for the width of input data (output)
- * @param dilation_h Dilation height (output)
- * @param dilation_w Dilation width (output)
- * @return           miopenStatus_t
- */
-MIOPEN_EXPORT miopenStatus_t miopenGetConvolutionDescriptor(miopenConvolutionDescriptor_t convDesc,
-                                                            miopenConvolutionMode_t* c_mode,
-                                                            int* pad_h,
-                                                            int* pad_w,
-                                                            int* stride_h,
-                                                            int* stride_w,
-                                                            int* dilation_h,
-                                                            int* dilation_w);
-
-/*! @brief Retrieves a N-dimensional convolution layer descriptor's details
- *
- * @param convDesc               Convolution layer descriptor (input)
- * @param requestedSpatialDim    Expected convolution spatial dimension (intput)
- * @param spatialDim             Convolutional spatial dimension (output)
- * @param padA                   Array of input data padding (output)
- * @param strideA                Array of convolution stride (output)
- * @param dilationA              Array of convolution dilation (output)
- * @param c_mode                 Convolutional mode (output)
- * @return                       miopenStatus_t
- */
-MIOPEN_EXPORT miopenStatus_t
-miopenGetConvolutionNdDescriptor(miopenConvolutionDescriptor_t convDesc,
-                                 int requestedSpatialDim,
-                                 int* spatialDim,
-                                 int* padA,
-                                 int* strideA,
-                                 int* dilationA,
-                                 miopenConvolutionMode_t* c_mode);
-
-/*! @brief Get the number of groups to be used in Group/Depthwise convolution
- *
- * @param convDesc   Convolution layer descriptor (input)
- * @param groupCount Pointer to number of groups in group/depthwise convolution (output)
- * @return           miopenStatus_t
- */
-MIOPEN_EXPORT miopenStatus_t miopenGetConvolutionGroupCount(miopenConvolutionDescriptor_t convDesc,
-                                                            int* groupCount);
-
-/*! @brief Set the number of groups to be used in Group/Depthwise convolution
- *
- * Must be called before all computational APIs of group/depthwise convolution, it is preferable to
- * call miopenInitConvolutionDescriptor() first, then miopenSetConvolutionGroupCount() to fully
- * initialize group convolutions. Both Convolution Mode and Transpose Convolution Mode support
- * group/depthwise convolution. To run depthwise convolution, set groupCount value equal to number
- * of channels.
- *
- * @param convDesc   Convolution layer descriptor (output)
- * @param groupCount      number of groups, in depthwise conv using filter_number/channel_multiplier
- * (input)
- * @return           miopenStatus_t
- */
-MIOPEN_EXPORT miopenStatus_t miopenSetConvolutionGroupCount(miopenConvolutionDescriptor_t convDesc,
-                                                            int groupCount);
-
-/*! @brief Set the output padding to be used in 2-D Transpose convolution
- *
- * This function is optional for initialization of Transpose convolution. If applicable, it must be
- * called before all computational APIs of Transpose convolution. It is preferable to call
- * miopenInitConvolutionDescriptor() first, then miopenSetTransposeConvOutputPadding() to fully
- * initialize transpose convolutions.
- *
- * @param convDesc   Convolution layer descriptor (output)
- * @param adj_h      output padding for the height of output data (input)
- * @param adj_w      output padding for the width of output data (input)
- * @return           miopenStatus_t
- */
-MIOPEN_EXPORT miopenStatus_t
-miopenSetTransposeConvOutputPadding(miopenConvolutionDescriptor_t convDesc, int adj_h, int adj_w);
-
-/*! @brief Set the output padding to be used in N-dimensional Transpose convolution
- *
- * This function is optional for initialization of Transpose convolution. If applicable, it must be
- * called before all computational APIs of Transpose convolution. It is preferable to call
- * miopenInitConvolutionNdDescriptor() first, then miopenSetTransposeConvNdOutputPadding() to fully
- * initialize transpose convolutions. Currently, 2-D and 3-D convolutions are supported.
- *
- * @param convDesc      Convolution layer descriptor (output)
- * @param spatialDim    Convolutional spatial dimension (input)
- * @param adjA          array of output padding for output data (input)
- * @return              miopenStatus_t
- */
-MIOPEN_EXPORT miopenStatus_t miopenSetTransposeConvNdOutputPadding(
-    miopenConvolutionDescriptor_t convDesc, int spatialDim, const int* adjA);
-
-/*! @brief Get the shape of a resulting 4-D tensor from a 2-D convolution
- *
- * This function returns the dimensions of the resulting 4D tensor of a 2D
- * convolution, given the convolution descriptor, the input tensor descriptor
- * and the filter descriptor. This function can help to setup the output tensor
- * and allocate the proper amount of memory prior to launch the actual
- * convolution.
- *
- * @param convDesc          Convolution layer descriptor (input)
- * @param inputTensorDesc   Input data tensor descriptor (input)
- * @param filterDesc        Weight descriptor (input)
- * @param n                 Mini-batch size (output)
- * @param c                 Number of channels (output)
- * @param h                 Data height dimension size (output)
- * @param w                 Data width dimension size (output)
- * @return                  miopenStatus_t
- */
-MIOPEN_EXPORT miopenStatus_t
-miopenGetConvolutionForwardOutputDim(miopenConvolutionDescriptor_t convDesc,
-                                     const miopenTensorDescriptor_t inputTensorDesc,
-                                     const miopenTensorDescriptor_t filterDesc,
-                                     int* n,
-                                     int* c,
-                                     int* h,
-                                     int* w);
-
-/*! @brief Get the shape of a resulting N-dimensional tensor from a (N-2)-dimensional convolution
- *
- * This function returns the dimensions of the resulting N-dimensional tensor of a (N-2)-dimensional
- * convolution, given the convolution descriptor, the input tensor descriptor
- * and the filter descriptor. It is used to setup the output tensor descriptor prior to executing
- * the convolution layer.
- *
- * @param convDesc          Convolution layer descriptor (input)
- * @param inputTensorDesc   Input data tensor descriptor (input)
- * @param filterDesc        Weight descriptor (input)
- * @param nDim              Pointer to Output data tensor dimension (output)
- * @param outputTensorDimA  Array of Output data tensor length (output)
- */
-MIOPEN_EXPORT miopenStatus_t
-miopenGetConvolutionNdForwardOutputDim(miopenConvolutionDescriptor_t convDesc,
-                                       const miopenTensorDescriptor_t inputTensorDesc,
-                                       const miopenTensorDescriptor_t filterDesc,
-                                       int* nDim,
-                                       int* outputTensorDimA);
-
-/*! @brief Destroys the tensor descriptor object
- *
- * @param convDesc Convolution tensor descriptor type (input)
- * @return           miopenStatus_t
- */
-MIOPEN_EXPORT miopenStatus_t
-miopenDestroyConvolutionDescriptor(miopenConvolutionDescriptor_t convDesc);
-
-/*! @brief Set the attribute of the convolution descriptor
- *
- * @param convDesc          Convolution layer descriptor (input)
- * @param attr              Attribute of this convolution to set (input)
- * @param value             Value of this attribute (input)
- */
-MIOPEN_EXPORT miopenStatus_t miopenSetConvolutionAttribute(miopenConvolutionDescriptor_t convDesc,
-                                                           const miopenConvolutionAttrib_t attr,
-                                                           int value);
-
-/*! @brief Get the attribute of the convolution descriptor
- *
- * @param convDesc          Convolution layer descriptor (input)
- * @param attr              Attribute of this convolution to get (input)
- * @param value             Value of this attribute (output)
- */
-MIOPEN_EXPORT miopenStatus_t miopenGetConvolutionAttribute(miopenConvolutionDescriptor_t convDesc,
-                                                           const miopenConvolutionAttrib_t attr,
-                                                           int* value);
-
-/*! @enum miopenConvFwdAlgorithm_t
- * Convolutional algorithm mode for forward propagation. MIOpen use cross-correlation for its
- * convolution implementation.
- */
-typedef enum
-{
-    miopenConvolutionFwdAlgoGEMM         = 0, /*!< GEMM variant */
-    miopenConvolutionFwdAlgoDirect       = 1, /*!< Direct convolutions */
-    miopenConvolutionFwdAlgoFFT          = 2, /*!< Fast Fourier Transform indirect convolutions */
-    miopenConvolutionFwdAlgoWinograd     = 3, /*!< Winograd indirect convolutions */
-    miopenConvolutionFwdAlgoImplicitGEMM = 5, /*!< Implicit GEMM convolutions */
-} miopenConvFwdAlgorithm_t;
-
-/*! @enum miopenConvBwdWeightsAlgorithm_t
- * Convolutional algorithm mode for back propagation on weights.
- */
-typedef enum
-{
-    miopenConvolutionBwdWeightsAlgoGEMM         = 0, /*!< GEMM variant */
-    miopenConvolutionBwdWeightsAlgoDirect       = 1, /*!< Direct convolution algorithm */
-    miopenConvolutionBwdWeightsAlgoWinograd     = 3, /*!< Winograd convolutions */
-    miopenConvolutionBwdWeightsAlgoImplicitGEMM = 5, /*!< Implicit GEMM convolutions */
-} miopenConvBwdWeightsAlgorithm_t;
-
-/*! @enum miopenConvBwdDataAlgorithm_t
- * Convolutional algorithm mode for back propagation on data.
- */
-typedef enum
-{
-    miopenConvolutionBwdDataAlgoGEMM     = 0, /*!< GEMM variant */
-    miopenConvolutionBwdDataAlgoDirect   = 1, /*!< Direct convolutions */
-    miopenConvolutionBwdDataAlgoFFT      = 2, /*!< Fast Fourier Transform indirect convolutions */
-    miopenConvolutionBwdDataAlgoWinograd = 3, /*!< Winograd indirect convolutions */
-    miopenTransposeBwdDataAlgoGEMM =
-        4, /*!< Deprecated Transpose GEMM variant legacy, ToBe Removed */
-    miopenConvolutionBwdDataAlgoImplicitGEMM = 5, /*!< Implicit GEMM convolutions */
-} miopenConvBwdDataAlgorithm_t;
-
-/*! @enum miopenConvAlgorithm_t
- * Top-level convolutional algorithm mode
- */
-typedef enum
-{
-    miopenConvolutionAlgoGEMM         = 0, /*!< GEMM variant */
-    miopenConvolutionAlgoDirect       = 1, /*!< Direct convolutions */
-    miopenConvolutionAlgoFFT          = 2, /*!< Fast Fourier Transform indirect convolutions */
-    miopenConvolutionAlgoWinograd     = 3, /*!< Winograd indirect convolutions */
-    miopenConvolutionAlgoImplicitGEMM = 5, /*!< Implicit GEMM convolutions */
-} miopenConvAlgorithm_t;
-
-/*! @brief Perf struct for forward, backward filter, or backward data algorithms
- *
- * Contains the union to hold the selected convolution algorithm for forward, or backwards layers,
- * and also contains the time it took to run the algorithm and the workspace required to run the
- * algorithm. The workspace in this structure can be used when executing the convolution layer.
- */
-typedef struct
-{
-    union
-    {
-        miopenConvFwdAlgorithm_t fwd_algo; /*!< Forward convolution algorithm enum selection */
-        miopenConvBwdWeightsAlgorithm_t bwd_weights_algo; /*!< Back propagation on weights
-                                                             convolution algorithm enum selection */
-        miopenConvBwdDataAlgorithm_t
-            bwd_data_algo; /*!< Back propagation on data convolution algorithm enum selection */
-    };
-
-    float time;    /*!< Time to exectued the selected algorithm represented in the union */
-    size_t memory; /*!< Workspace required to run the selected algorithm represented in the union */
-
-} miopenConvAlgoPerf_t;
-
-/*! @brief Performance struct for forward, backward filter, or backward data algorithms in
- * immediate mode
- *
- * Contains a 64-bit integer identifying the solution and the algorithm for the solution,
- * as well as the runtime, workspace size and a boolean flag indicating whether the returned
- * solution is a heuristic or resulting from an actual run
- *
- */
-typedef struct
-{
-    float time; /*!< Represents the approximate time required to execute this solution on the GPU,
-                     in milliseconds. This value may either be based on an acutal kernel run or an
-                     estimate based on a heuristic.*/
-    size_t workspace_size; /*!< Workspace required to run the selected algorithm represented in the
-                              union */
-    uint64_t solution_id;  /*!< Identifier for the returned solution */
-    miopenConvAlgorithm_t algorithm; /*!< The algorithm used to compute the solution */
-
-} miopenConvSolution_t;
-
-/*! @brief Query the maximum number of solutions applicable for the given input/output and weights
- *  tensor descriptor for Convolution in the Forward direction.
- *
- * This call returns the maximum number of applicable solutions for a forward convolution problem.
- * The \c solutionCount returned may be used to allocate the memory required for the
- * \c miopenConvAlgoPerf_t which is required by miopenConvolutionGetSolution API calls.
- *
- * @param handle         MIOpen handle (input)
- * @param wDesc          Tensor descriptor for weight tensor w (input)
- * @param xDesc          Tensor descriptor for input data tensor x (input)
- * @param convDesc       Convolution layer descriptor (input)
- * @param yDesc          Tensor descriptor for output data tensor y (input)
- * @param solutionCount  Pointer to memory to return number of applicable solutions (output)
- * @return               miopenStatus_t
- */
-MIOPEN_EXPORT miopenStatus_t
-miopenConvolutionForwardGetSolutionCount(miopenHandle_t handle,
-                                         const miopenTensorDescriptor_t wDesc,
-                                         const miopenTensorDescriptor_t xDesc,
-                                         const miopenConvolutionDescriptor_t convDesc,
-                                         const miopenTensorDescriptor_t yDesc,
-                                         size_t* solutionCount);
-
-/*! @brief Query the applicable solutions for a convolution configuration described by
- *  input, output and convolution descriptors.
- *
- *  The returned solutions array is sorted in the order of decreasing performance. The returned
- * solutions
- * might be based
- *  on heuristics and for more consistent performance results the user the advised to run the Find
- * step.
- *  The maximum length of the solutions array may be queried using
- * miopenConvolutionForwardGetSolutionCount
- *
- * @param handle         MIOpen handle (input)
- * @param wDesc          Tensor descriptor for weight tensor w (input)
- * @param xDesc          Tensor descriptor for input data tensor x (input)
- * @param convDesc       Convolution layer descriptor (input)
- * @param yDesc          Tensor descriptor for output data tensor y (input)
- * @param maxSolutionCount The size of the solutions array passed in below (input)
- * @param solutionCount The size of the solutions array returned (output)
- * @param solutions      A pointer to an array of type miopenConvSolution_t allocated by the user,
- *                      filled in by MIOpen with applicable solutions. (output)
- * @return               miopenStatus_t
- *
- */
-MIOPEN_EXPORT miopenStatus_t
-miopenConvolutionForwardGetSolution(miopenHandle_t handle,
-                                    const miopenTensorDescriptor_t wDesc,
-                                    const miopenTensorDescriptor_t xDesc,
-                                    const miopenConvolutionDescriptor_t convDesc,
-                                    const miopenTensorDescriptor_t yDesc,
-                                    const size_t maxSolutionCount,
-                                    size_t* solutionCount,
-                                    miopenConvSolution_t* solutions);
-
-/*! @brief Returns the workspace size required for a particular solution id.
- *
- * This is an optional call for users who may have serialized the solution id and just need the
- * workspace
- * size for it. The same information is returned by the miopenConvolutionForwardGetSolution as part
- * of the
- * miopenConvSolution_t struct.
- *
- * @param handle         MIOpen handle (input)
- * @param wDesc          Tensor descriptor for weight tensor w (input)
- * @param xDesc          Tensor descriptor for input data tensor x (input)
- * @param convDesc       Convolution layer descriptor (input)
- * @param yDesc          Tensor descriptor for output data tensor y (input)
- * @param solution_id      ID of the solution for which workspace size is required (input)
- * @param workSpaceSize  The size of the workspace (output)
- * @return               miopenStatus_t
- */
-MIOPEN_EXPORT miopenStatus_t
-miopenConvolutionForwardGetSolutionWorkspaceSize(miopenHandle_t handle,
-                                                 const miopenTensorDescriptor_t wDesc,
-                                                 const miopenTensorDescriptor_t xDesc,
-                                                 const miopenConvolutionDescriptor_t convDesc,
-                                                 const miopenTensorDescriptor_t yDesc,
-                                                 const uint64_t solution_id,
-                                                 size_t* workSpaceSize);
-
-/*! @brief Compiles the solution provided by the user, this solution may be acquired by the
- * miopenConvolutionForwardGetSolution API call above.
- *   Compiling the solution ensures that the first API call to miopenConvolutionForwardImmediate
- * does
- * not cause a compile.
- *
- *   This is an optional step and may be skipped if a slow first miopenConvolutionForwardImmediate
- * invocation is acceptable.
- *
- * @param handle         MIOpen handle (input)
- * @param wDesc          Tensor descriptor for weight tensor w (input)
- * @param xDesc          Tensor descriptor for input data tensor x (input)
- * @param convDesc       Convolution layer descriptor (input)
- * @param yDesc          Tensor descriptor for output data tensor y (input)
- * @param solution_id      ID of the solution to be compiled, as chosen by the user
- * @return               miopenStatus_t
- */
-MIOPEN_EXPORT miopenStatus_t
-miopenConvolutionForwardCompileSolution(miopenHandle_t handle,
-                                        const miopenTensorDescriptor_t wDesc,
-                                        const miopenTensorDescriptor_t xDesc,
-                                        const miopenConvolutionDescriptor_t convDesc,
-                                        const miopenTensorDescriptor_t yDesc,
-                                        const uint64_t solution_id);
-
-/*! @brief Executes the Forward convolution operation based on the provided solution ID.
- *
- * Supported datatypes are fp32, fp16, bfp16, and int8
- *
- * @param handle         MIOpen handle (input)
- * @param wDesc          Tensor descriptor for weight tensor w (input)
- * @param w              Weights tensor w (input)
- * @param xDesc          Tensor descriptor for input data tensor x (input)
- * @param x              Data tensor x (input)
- * @param convDesc       Convolution layer descriptor (input)
- * @param yDesc          Tensor descriptor for output data tensor y (input)
- * @param y              Data tensor y (output)
- * @param workSpace      Workspace tensor (input)
- * @param workSpaceSize  Size of the memory in bytes pointed to by workSpace above
- * @param solution_id      ID of the solution to be compiled, as chosen by the user
- * @return               miopenStatus_t
- */
-MIOPEN_EXPORT miopenStatus_t
-miopenConvolutionForwardImmediate(miopenHandle_t handle,
-                                  const miopenTensorDescriptor_t wDesc,
-                                  const void* w,
-                                  const miopenTensorDescriptor_t xDesc,
-                                  const void* x,
-                                  const miopenConvolutionDescriptor_t convDesc,
-                                  const miopenTensorDescriptor_t yDesc,
-                                  void* y,
-                                  void* workSpace,
-                                  size_t workSpaceSize,
-                                  const uint64_t solution_id);
-
-/*! @brief Query the maximum number of solutions applicable for the given input/output and weights
- *  tensor descriptor for backward Convolution w-r-t Data.
- *
- *  This call returns the maximum number of applicable solutions for a the convolution problem, the
- * number
- *  returned may be used to allocate the memory required for the miopenConvAlgoPert2_t which is
- * required
- *  by miopenConvolutionBackwardDataGetSolution API calls.
- *
- * @param handle         MIOpen handle (input)
- * @param dyDesc         Tensor descriptor for data input tensor dy (input)
- * @param wDesc          Tensor descriptor for weight tensor w (input)
- * @param convDesc       Convolution layer descriptor (input)
- * @param dxDesc         Tensor descriptor for output data tensor dx (input)
- * @param solutionCount  Pointer to memory to return number of applicable solutions (output)
- * @return               miopenStatus_t
- */
-MIOPEN_EXPORT miopenStatus_t
-miopenConvolutionBackwardDataGetSolutionCount(miopenHandle_t handle,
-                                              const miopenTensorDescriptor_t dyDesc,
-                                              const miopenTensorDescriptor_t wDesc,
-                                              const miopenConvolutionDescriptor_t convDesc,
-                                              const miopenTensorDescriptor_t dxDesc,
-                                              size_t* solutionCount);
-
-/*! @brief Query the applicable solutions for a backward convolution w-r-t data as described by
- *  input, output and convolution descriptors.
- *
- *  The returned solutions array is sorted in the order of decreasing performance. The returned
- * solutions
- *  ns
- * might be based
- *  on heuristics and for more consistent performance results the user the advised to run the Find
- * step.
- *  The maximum length of the solutions array may be queried using
- * miopenConvolutionBackwardDataGetSolutionCount
- *
- * @param handle           MIOpen handle (input)
- * @param dyDesc           Tensor descriptor for data input tensor dy (input)
- * @param wDesc            Tensor descriptor for weight tensor w (input)
- * @param convDesc         Convolution layer descriptor (input)
- * @param dxDesc           Tensor descriptor for output data tensor dx (input)
- * @param maxSolutionCount The size of the solutions array passed in below (input)
- * @param solutionCount    The size of the solutions array returned (output)
- * @param solutions        A pointer to an array of type miopenConvSolution_t allocated by the user,
- *                         filled in by MIOpen with applicable solutions. (output)
- * @return                 miopenStatus_t
- *
- */
-MIOPEN_EXPORT miopenStatus_t
-miopenConvolutionBackwardDataGetSolution(miopenHandle_t handle,
-                                         const miopenTensorDescriptor_t dyDesc,
-                                         const miopenTensorDescriptor_t wDesc,
-                                         const miopenConvolutionDescriptor_t convDesc,
-                                         const miopenTensorDescriptor_t dxDesc,
-                                         const size_t maxSolutionCount,
-                                         size_t* solutionCount,
-                                         miopenConvSolution_t* solutions);
-
-/*! @brief Returns the workspace size required for a particular solution id.
- *
- * This is an optional call for users who may have serialized the solution id and just need the
- * workspace
- * size for it. The same information is returned by the miopenConvolutionBackwardDataGetSolution as
- * part of the
- * miopenConvSolution_t struct.
- *
- * @param handle         MIOpen handle (input)
- * @param dyDesc           Tensor descriptor for data input tensor dy (input)
- * @param wDesc            Tensor descriptor for weight tensor w (input)
- * @param convDesc         Convolution layer descriptor (input)
- * @param dxDesc           Tensor descriptor for output data tensor dx (input)
- * @param solution_id      ID of the solution for which workspace size is required (input)
- * @param workSpaceSize  The size of the workspace (output)
- * @return               miopenStatus_t
- */
-MIOPEN_EXPORT miopenStatus_t
-miopenConvolutionBackwardDataGetSolutionWorkspaceSize(miopenHandle_t handle,
-                                                      const miopenTensorDescriptor_t dyDesc,
-                                                      const miopenTensorDescriptor_t wDesc,
-                                                      const miopenConvolutionDescriptor_t convDesc,
-                                                      const miopenTensorDescriptor_t dxDesc,
-                                                      const uint64_t solution_id,
-                                                      size_t* workSpaceSize);
-
-/*! @brief Compiles the solution provided by the user, this solution may be acquired by the
- * miopenConvolutionBackwardDataGetSolution API call above.
- *   Compiling the solution ensures that the first API call to
- * miopenConvolutionBackwardDataImmediate
- * does not cause a compile.
- *
- *   This is an optional step and may be skipped if a slow first
- * miopenConvolutionBackwardDataImmediate
- * invocation is acceptable.
- *
- * @param handle         MIOpen handle (input)
- * @param dyDesc         Tensor descriptor for data input tensor dy (input)
- * @param wDesc          Tensor descriptor for weight tensor w (input)
- * @param convDesc       Convolution layer descriptor (input)
- * @param dxDesc         Tensor descriptor for output data tensor dx (input)
- * @param solution_id      ID of the solution to be compiled, as chosen by the user
- * @return               miopenStatus_t
- */
-MIOPEN_EXPORT miopenStatus_t
-miopenConvolutionBackwardDataCompileSolution(miopenHandle_t handle,
-                                             const miopenTensorDescriptor_t dyDesc,
-                                             const miopenTensorDescriptor_t wDesc,
-                                             const miopenConvolutionDescriptor_t convDesc,
-                                             const miopenTensorDescriptor_t dxDesc,
-                                             const uint64_t solution_id);
-
-/*! @brief Executes the Backward convolution w-r-t data  operation based on the provided solution
- * ID.
- *
- *
- * @param handle         MIOpen handle (input)
- * @param dyDesc         Tensor descriptor for data input tensor dy (input)
- * @param dy             Data delta tensor dy (input)
- * @param wDesc          Tensor descriptor for weight tensor w (input)
- * @param w              Weights tensor w (input)
- * @param convDesc       Convolution layer descriptor (input)
- * @param dxDesc         Tensor descriptor for output data tensor dx (input)
- * @param dx             Data delta tensor dx (output)
- * @param workSpace      Workspace tensor (input)
- * @param workSpaceSize  Size in bytes of the workspace memory pointed to by workSpace
- * @param solution_id      ID of the solution to be compiled, as chosen by the user
- * @return               miopenStatus_t
- */
-MIOPEN_EXPORT miopenStatus_t
-miopenConvolutionBackwardDataImmediate(miopenHandle_t handle,
-                                       const miopenTensorDescriptor_t dyDesc,
-                                       const void* dy,
-                                       const miopenTensorDescriptor_t wDesc,
-                                       const void* w,
-                                       const miopenConvolutionDescriptor_t convDesc,
-                                       const miopenTensorDescriptor_t dxDesc,
-                                       void* dx,
-                                       void* workSpace,
-                                       size_t workSpaceSize,
-                                       const uint64_t solution_id);
-
-/*! @brief Query the maximum number of solutions applicable for the given input/output and weights
- *  tensor descriptor for backward Convolution w-r-t Weights.
- *
- *  This call returns the maximum number of applicable solutions for a the convolution problem, the
- * number
- *  returned may be used to allocate the memory required for the miopenConvAlgoPert2_t which is
- * required
- *  by miopenConvolutionBackwardWeightsGetSolution API calls.
- *
- * @param handle         MIOpen handle (input)
- * @param dyDesc         Tensor descriptor for data tensor dy (input)
- * @param xDesc          Tensor descriptor for data tensor x (input)
- * @param convDesc       Convolution layer descriptor (input)
- * @param dwDesc         Tensor descriptor for weight tensor dw (input)
- * @param solutionCount  Pointer to memory to return number of applicable solutions (output)
- * @return               miopenStatus_t
- */
-MIOPEN_EXPORT miopenStatus_t
-miopenConvolutionBackwardWeightsGetSolutionCount(miopenHandle_t handle,
-                                                 const miopenTensorDescriptor_t dyDesc,
-                                                 const miopenTensorDescriptor_t xDesc,
-                                                 const miopenConvolutionDescriptor_t convDesc,
-                                                 const miopenTensorDescriptor_t dwDesc,
-                                                 size_t* solutionCount);
-
-/*! @brief Query the applicable solutions for a backward convolution w-r-t weights as described by
- *  input, output and convolution descriptors.
- *
- *  The returned solutions array is sorted in the order of decreasing performance. The returned
- * solutions
- * might be based
- *  on heuristics and for more consistent performance results the user the advised to run the Find
- * step.
- *  The maximum length of the solutions array may be queried using
- * miopenConvolutionBackwardWeightsGetSolutionCount
- *
- * @param handle           MIOpen handle (input)
- * @param dyDesc           Tensor descriptor for data tensor dy (input)
- * @param xDesc            Tensor descriptor for data tensor x (input)
- * @param convDesc         Convolution layer descriptor (input)
- * @param dwDesc           Tensor descriptor for weight tensor dw (input)
- * @param maxSolutionCount The size of the solutions array passed in below (input)
- * @param solutionCount    The size of the solutions array returned (output)
- * @param solutions        A pointer to an array of type miopenConvSolution_t allocated by the user,
- *                         filled in by MIOpen with applicable solutions. (output)
- * @return                 miopenStatus_t
- *
- */
-MIOPEN_EXPORT miopenStatus_t
-miopenConvolutionBackwardWeightsGetSolution(miopenHandle_t handle,
-                                            const miopenTensorDescriptor_t dyDesc,
-                                            const miopenTensorDescriptor_t xDesc,
-                                            const miopenConvolutionDescriptor_t convDesc,
-                                            const miopenTensorDescriptor_t dwDesc,
-                                            const size_t maxSolutionCount,
-                                            size_t* solutionCount,
-                                            miopenConvSolution_t* solutions);
-
-/*! @brief Returns the workspace size required for a particular solution id.
- *
- * This is an optional call for users who may have serialized the solution id and just need the
- * workspace
- * size for it. The same information is returned by the miopenConvolutionBackwardWeightsGetSolution
- * as part of the
- * miopenConvSolution_t struct.
- *
- * @param handle         MIOpen handle (input)
- * @param dyDesc         Tensor descriptor for data tensor dy (input)
- * @param xDesc          Tensor descriptor for data tensor x (input)
- * @param convDesc       Convolution layer descriptor (input)
- * @param dwDesc         Tensor descriptor for weight tensor dw (input)
- * @param solution_id      ID of the solution for which workspace size is required (input)
- * @param workSpaceSize  The size of the workspace (output)
- * @return               miopenStatus_t
- */
-MIOPEN_EXPORT miopenStatus_t miopenConvolutionBackwardWeightsGetSolutionWorkspaceSize(
-    miopenHandle_t handle,
-    const miopenTensorDescriptor_t dyDesc,
-    const miopenTensorDescriptor_t xDesc,
-    const miopenConvolutionDescriptor_t convDesc,
-    const miopenTensorDescriptor_t dwDesc,
-    const uint64_t solution_id,
-    size_t* workSpaceSize);
-
-/*! @brief Compiles the solution provided by the user, this solution may be acquired by the
- * miopenConvolutionBackwardWeightsGetSolution API call above.
- *   Compiling the solution ensures that the first API call to
- * miopenConvolutionBackwardWeightsImmediate
- * does not cause a compile.
- *
- *   This is an optional step and may be skipped if a slow first
- * miopenConvolutionBackwardWeightsImmediate invocation is acceptable.
- *
- * @param handle         MIOpen handle (input)
- * @param dyDesc         Tensor descriptor for data tensor dy (input)
- * @param xDesc          Tensor descriptor for data tensor x (input)
- * @param convDesc       Convolution layer descriptor (input)
- * @param dwDesc         Tensor descriptor for weight tensor dw (input)
- * @param solution_id      ID of the solution to be compiled, as chosen by the user
- * @return               miopenStatus_t
- */
-MIOPEN_EXPORT miopenStatus_t
-miopenConvolutionBackwardWeightsCompileSolution(miopenHandle_t handle,
-                                                const miopenTensorDescriptor_t dyDesc,
-                                                const miopenTensorDescriptor_t xDesc,
-                                                const miopenConvolutionDescriptor_t convDesc,
-                                                const miopenTensorDescriptor_t dwDesc,
-                                                const uint64_t solution_id);
-
-/*! @brief Executes the Backward convolution w-r-t weights  operation based on the provided solution
- * ID.
- *
- *
- * @param handle         MIOpen handle (input)
- * @param dyDesc         Tensor descriptor for data tensor dy (input)
- * @param dy             Data delta tensor dy (input)
- * @param xDesc          Tensor descriptor for data tensor x (input)
- * @param x              Data tensor x (input)
- * @param convDesc       Convolution layer descriptor (input)
- * @param dwDesc         Tensor descriptor for weight tensor dw (input)
- * @param dw             Weights delta tensor dw (output)
- * @param workSpace      Workspace tensor (input)
- * @param workSpaceSize  Size in bytes of the memory passed in, pointed to by workSpace pointer
- * above
- * @param solution_id      ID of the solution to be compiled, as chosen by the user
- * @return               miopenStatus_t
- */
-MIOPEN_EXPORT miopenStatus_t
-miopenConvolutionBackwardWeightsImmediate(miopenHandle_t handle,
-                                          const miopenTensorDescriptor_t dyDesc,
-                                          const void* dy,
-                                          const miopenTensorDescriptor_t xDesc,
-                                          const void* x,
-                                          const miopenConvolutionDescriptor_t convDesc,
-                                          const miopenTensorDescriptor_t dwDesc,
-                                          void* dw,
-                                          void* workSpace,
-                                          size_t workSpaceSize,
-                                          const uint64_t solution_id);
-
-/*! @brief Query the workspace size required for a forward convolution algorithm.
- *
- * For given tensor and convolution descriptors, this function calculates and returns the minimum
- * size of the workspace that must be provided to miopenFindConvolutionForwardAlgorithm() in order
- * for the latter to find the best candidate from the available forward data convolution algorithms.
- *
- * WARNING: Providing smaller workspace may result in the selection of a slow convolution
- * algorithm, and therefore affect library performance.
- *
- * It should be assumed that the required workspace size is different for each convolution
- * configuration. Therefore, typically this function should be called at least once for each
- * convolution configuration used.
- *
- * Since the convolution configuration is determined by tensor and convolution descriptors, the user
- * should ensure that all descriptors contain complete information. For example, if Group/Depthwise
- * convolution mode is used, then miopenSetConvolutionGroupCount() should be called before running
- * this, and so on.
- *
- * @param handle         MIOpen handle (input)
- * @param wDesc          Tensor descriptor for weight tensor w (input)
- * @param xDesc          Tensor descriptor for input data tensor x (input)
- * @param convDesc       Convolution layer descriptor (input)
- * @param yDesc          Tensor descriptor for output data tensor y (input)
- * @param workSpaceSize  Pointer to memory to return size in bytes (output)
- * @return               miopenStatus_t
- */
-MIOPEN_EXPORT miopenStatus_t
-miopenConvolutionForwardGetWorkSpaceSize(miopenHandle_t handle,
-                                         const miopenTensorDescriptor_t wDesc,
-                                         const miopenTensorDescriptor_t xDesc,
-                                         const miopenConvolutionDescriptor_t convDesc,
-                                         const miopenTensorDescriptor_t yDesc,
-                                         size_t* workSpaceSize);
-
-/*! @brief Search and run the forward convolutional algorithms and return a list of kernel times.
- *
- * This function attempts all MIOpen forward convolution algorithms based on
- * the input configuration, and outputs performance metrics to a
- * user-allocated array of type miopenConvAlgoPerf_t. These metrics are written
- * in a sorted fashion where the first element has the lowest compute time.
- * Users can chose the top-most algorithm if they only care about the fastest
- * algorithm.
- *
- * This function is mandatory before using miopenConvolutionForward(). In order
- * to execute this function, miopenConvolutionForwardGetWorkSpaceSize() must be
- * run to determine the required memory for this search.
- *
- * * If exhaustiveSearch == 0, MIOpen will look for the first kernel with a configuration match. If
- * a configuration match is not found, a default configuration will be returned.
- *
- * * If exhaustiveSearch == 1, MIOpen will look for the best kernel for the provided configuration.
- * If a match is not found, an exhaustive search is performed by running individual algorithms.
- *
- * If using Group/Depthwise convolution mode, call miopenSetConvolutionGroupCount() before running
- * this.
- *
- * @param handle             MIOpen handle (input)
- * @param xDesc              Tensor descriptor for data input tensor x (input)
- * @param x                  Data tensor x (input)
- * @param wDesc              Tensor descriptor for weight tensor w (input)
- * @param w                  Weights tensor w (input)
- * @param convDesc           Convolution layer descriptor (input)
- * @param yDesc              Tensor descriptor for output data tensor y (input)
- * @param y                  Data tensor y (output)
- * @param requestAlgoCount   Number of algorithms to return kernel times (input)
- * @param returnedAlgoCount  Pointer to number of algorithms returned (output)
- * @param perfResults        Pointer to union of best algorithm for forward and backwards (input)
- * @param workSpace          Pointer to workspace buffer (input).
- * @param workSpaceSize      Size in bytes of the workspace buffer (input).
- *                           The buffer must be allocated on the device by the caller.
- *                           The size of the buffer should be determined by calling
- *                           miopenConvolutionForwardGetWorkSpaceSize(), see its
- *                           documentation for details.
- * @param exhaustiveSearch   A boolean to toggle a full search of all algorithms
- *                           and configurations (input)
- * @return                   miopenStatus_t
- */
-MIOPEN_EXPORT miopenStatus_t
-miopenFindConvolutionForwardAlgorithm(miopenHandle_t handle,
-                                      const miopenTensorDescriptor_t xDesc,
-                                      const void* x,
-                                      const miopenTensorDescriptor_t wDesc,
-                                      const void* w,
-                                      const miopenConvolutionDescriptor_t convDesc,
-                                      const miopenTensorDescriptor_t yDesc,
-                                      void* y,
-                                      const int requestAlgoCount,
-                                      int* returnedAlgoCount,
-                                      miopenConvAlgoPerf_t* perfResults,
-                                      void* workSpace,
-                                      size_t workSpaceSize,
-                                      bool exhaustiveSearch);
-
-/*! @brief Execute a forward convolution layer
- *
- * Runs the forward convolution layer based on the selected algorithm. The function
- * miopenFindConvolutionForwardAlgorithm() must have been executed previously to
- * determine the required memory needed for the workspace and the best convolutional algorithm.
- * The scaling parameter alpha (float) and shift parameter beta (float) are only supported for
- * alpha = 1 and beta = 0 in 2D. In 3D, these parameters can take other values.
- *
- * The forward convolution is designed to accommodate both packed and non-packed tensor strides for
- * multiple data types and dimensions across various platforms. This flexibility ensures optimal
- * performance in handling diverse computational scenarios. To configure tensor parameters,
- * including strides, users can utilize the APIs miopenSetTensorDescriptor() and
- * miopenGetTensorDescriptor(). These APIs empower developers to seamlessly set and retrieve tensor
- * information, facilitating a more intuitive and efficient workflow. The tensor strides are
- * non-packed by default.
- *
- * If using Group/Depthwise convolution mode, call miopenSetConvolutionGroupCount() before running
- * this.
- *
- * @param handle         MIOpen handle (input)
- * @param alpha          Floating point scaling factor, allocated on the host (input)
- * @param xDesc          Tensor descriptor for data input tensor x (input)
- * @param x              Data tensor x (input)
- * @param wDesc          Tensor descriptor for weight tensor w (input)
- * @param w              Weights tensor w (inputs)
- * @param convDesc       Convolution layer descriptor (inputs)
- * @param algo           Algorithm selected (inputs)
- * @param beta           Floating point shift factor, allocated on the host (input)
- * @param yDesc          Tensor descriptor for output data tensor y (input)
- * @param y              Data tensor y (output)
- * @param workSpace      Pointer to workspace required (input)
- * @param workSpaceSize  Size in bytes of the memory determined by the find step (input)
- * @return               miopenStatus_t
- */
-MIOPEN_EXPORT miopenStatus_t miopenConvolutionForward(miopenHandle_t handle,
-                                                      const void* alpha,
-                                                      const miopenTensorDescriptor_t xDesc,
-                                                      const void* x,
-                                                      const miopenTensorDescriptor_t wDesc,
-                                                      const void* w,
-                                                      const miopenConvolutionDescriptor_t convDesc,
-                                                      miopenConvFwdAlgorithm_t algo,
-                                                      const void* beta,
-                                                      const miopenTensorDescriptor_t yDesc,
-                                                      void* y,
-                                                      void* workSpace,
-                                                      size_t workSpaceSize);
-
-/*! @brief Calculate element-wise scale and shift of a tensor via a bias tensor
- *
- *  This function applies an element-wise bias to a data tensor from an input bias tensor.
- *  The scaling parameter alpha (float) and shift parameter beta (float) are only supported for
- *  alpha = 1 and beta = 0.
- *
- * @param handle         MIOpen handle (input)
- * @param alpha          Floating point scaling factor, allocated on the host (input)
- * @param bDesc          Tensor descriptor for bias tensor b (input)
- * @param b              Bias tensor b (input)
- * @param beta           Floating point shift factor, allocated on the host (input)
- * @param yDesc          Tensor descriptor for data tensor y (input)
- * @param y              Data tensor y (input and output)
- * @return               miopenStatus_t
- */
-MIOPEN_EXPORT miopenStatus_t miopenConvolutionForwardBias(miopenHandle_t handle,
-                                                          const void* alpha,
-                                                          const miopenTensorDescriptor_t bDesc,
-                                                          const void* b,
-                                                          const void* beta,
-                                                          const miopenTensorDescriptor_t yDesc,
-                                                          void* y);
-
-/*! @brief Query the workspace size required for a backward data convolution algorithm.
- *
- * For given tensor and convolution descriptors, this function calculates and returns the minimum
- * size of the workspace that must be provided to miopenFindConvolutionBackwardDataAlgorithm() in
- * order for the latter to find the best candidate from the available backward data convolution
- * algorithms.
- *
- * WARNING: Providing smaller workspace may result in the selection of a slow convolution
- * algorithm, and therefore affect library performance.
- *
- * It should be assumed that the required workspace size is different for each convolution
- * configuration. Therefore, typically this function should be called at least once for each
- * convolution configuration used.
- *
- * Since the convolution configuration is determined by tensor and convolution descriptors, the user
- * should ensure that all descriptors contain complete information. For example, if Group/Depthwise
- * convolution mode is used, then miopenSetConvolutionGroupCount() should be called before running
- * this, and so on.
- *
- * @param handle         MIOpen handle (input)
- * @param dyDesc         Tensor descriptor for data input tensor dy (input)
- * @param wDesc          Tensor descriptor for weight tensor w (input)
- * @param convDesc       Convolution layer descriptor (input)
- * @param dxDesc         Tensor descriptor for output data tensor dx (input)
- * @param workSpaceSize  Size in bytes of the memory required (output)
- * @return               miopenStatus_t
- */
-MIOPEN_EXPORT miopenStatus_t
-miopenConvolutionBackwardDataGetWorkSpaceSize(miopenHandle_t handle,
-                                              const miopenTensorDescriptor_t dyDesc,
-                                              const miopenTensorDescriptor_t wDesc,
-                                              const miopenConvolutionDescriptor_t convDesc,
-                                              const miopenTensorDescriptor_t dxDesc,
-                                              size_t* workSpaceSize);
-
-/*! @brief Search and run the backwards data convolution algorithms and return a list of kernel
- * times.
- *
- * This function attempts all MIOpen backward data convolution algorithms, and outputs the
- * performance metrics to a user-allocated array of type miopenConvAlgoPerf_t.
- * These metrics are written in sorted fashion where the first element has the lowest compute time.
- * This function is mandatory before using backwards convolutions. Users can chose the top-most
- * algorithm if they only care about the fastest algorithm.
- *
- * This function is mandatory before using miopenConvolutionBackwardData(). In order to
- * execute this function, miopenConvolutionBackwardsDataGetWorkSpaceSize() must be run to determine
- * the required memory for this search.
- *
- * * If exhaustiveSearch == 0, MIOpen will look for the first kernel with a configuration match. If
- * a configuration match is not found, a default configuration will be returned.
- *
- * * If exhaustiveSearch == 1, MIOpen will look for the best kernel for the provided configuration.
- * If a match is not found, an exhaustive search is performed by running individual algorithms.
- *
- * If using Group/Depthwise convolution mode, call miopenSetConvolutionGroupCount() before running
- * this.
- *
- * @param handle             MIOpen handle (input)
- * @param dyDesc             Tensor descriptor for data input tensor dy (input)
- * @param dy                 Data delta tensor dy (input)
- * @param wDesc              Tensor descriptor for weight tensor w (input)
- * @param w                  Weights tensor w (input)
- * @param convDesc           Convolution layer descriptor (input)
- * @param dxDesc             Tensor descriptor for output data tensor dx (input)
- * @param dx                 Data delta tensor dx (input)
- * @param requestAlgoCount   Number of algorithms to return kernel times (input)
- * @param returnedAlgoCount  Pointer to number of algorithms returned (output)
- * @param perfResults        Pointer to union of best algorithm for forward and backwards (output)
- * @param workSpace          Pointer to workspace buffer (input).
- * @param workSpaceSize      Size in bytes of the workspace buffer (input).
- *                           The buffer must be allocated on the device by the caller.
- *                           The size of the buffer should be determined by calling
- *                           miopenConvolutionBackwardDataGetWorkSpaceSize(), see its
- *                           documentation for details.
- * @param exhaustiveSearch   A boolean to toggle a full search of all algorithms
- *                           and configurations (input)
- * @return                   miopenStatus_t
- */
-MIOPEN_EXPORT miopenStatus_t
-miopenFindConvolutionBackwardDataAlgorithm(miopenHandle_t handle,
-                                           const miopenTensorDescriptor_t dyDesc,
-                                           const void* dy,
-                                           const miopenTensorDescriptor_t wDesc,
-                                           const void* w,
-                                           const miopenConvolutionDescriptor_t convDesc,
-                                           const miopenTensorDescriptor_t dxDesc,
-                                           void* dx,
-                                           const int requestAlgoCount,
-                                           int* returnedAlgoCount,
-                                           miopenConvAlgoPerf_t* perfResults,
-                                           void* workSpace,
-                                           size_t workSpaceSize,
-                                           bool exhaustiveSearch);
-
-/*! @brief Execute a backward data convolution layer
- *
- * Runs the backward data convolution layer based on the selected algorithm. The function
- * miopenFindConvolutionBackwardDataAlgorithm() must have been executed previously to
- * determine the required memory needed for the workspace and the best convolutional
- * algorithm.
- *
- * The backward data convolution is designed to accommodate both packed and non-packed tensor
- * strides for multiple data types and dimensions across various platforms. This flexibility ensures
- * optimal performance in handling diverse computational scenarios. To configure tensor parameters,
- * including strides, users can utilize the APIs miopenSetTensorDescriptor() and
- * miopenGetTensorDescriptor(). These APIs empower developers to seamlessly set and retrieve tensor
- * information, facilitating a more intuitive and efficient workflow. The tensor strides are
- * non-packed by default.
- *
- * If using Group/Depthwise convolution mode, call miopenSetConvolutionGroupCount() before running
- * this.
- *
- * @param handle         MIOpen handle (input)
- * @param alpha          Floating point scaling factor, allocated on the host (input)
- * @param dyDesc         Tensor descriptor for data input tensor dy (input)
- * @param dy             Data delta tensor dy (input)
- * @param wDesc          Tensor descriptor for weight tensor w (input)
- * @param w              Weights tensor w (input)
- * @param convDesc       Convolution layer descriptor (input)
- * @param algo           Algorithm selected (input)
- * @param beta           Floating point shift factor, allocated on the host (input)
- * @param dxDesc         Tensor descriptor for output data tensor dx (input)
- * @param dx             Data delta tensor dx (output)
- * @param workSpace      Pointer to workspace required for the search (input)
- * @param workSpaceSize  Size in bytes of the memory needed for find (input)
- * @return               miopenStatus_t
- */
-MIOPEN_EXPORT miopenStatus_t
-miopenConvolutionBackwardData(miopenHandle_t handle,
-                              const void* alpha,
-                              const miopenTensorDescriptor_t dyDesc,
-                              const void* dy,
-                              const miopenTensorDescriptor_t wDesc,
-                              const void* w,
-                              const miopenConvolutionDescriptor_t convDesc,
-                              miopenConvBwdDataAlgorithm_t algo,
-                              const void* beta,
-                              const miopenTensorDescriptor_t dxDesc,
-                              void* dx,
-                              void* workSpace,
-                              size_t workSpaceSize);
-
-/*! @brief Get the GPU memory required for the backward weights convolution algorithm.
- *
- * For given tensor and convolution descriptors, this function calculates and returns the minimum
- * size of the workspace that must be provided to miopenFindConvolutionBackwardWeightsAlgorithm() in
- * order for the latter to find the best candidate from the available backward weights convolution
- * algorithms.
- *
- * WARNING: Providing smaller workspace may result in the selection of a slow convolution
- * algorithm, and therefore affect library performance.
- *
- * It should be assumed that the required workspace size is different for each convolution
- * configuration. Therefore, typically this function should be called at least once for each
- * convolution configuration used.
- *
- * Since the convolution configuration is determined by tensor and convolution descriptors, the user
- * should ensure that all descriptors contain complete information. For example, if Group/Depthwise
- * convolution mode is used, then miopenSetConvolutionGroupCount() should be called before running
- * this, and so on.
- *
- * @param handle         MIOpen handle (input)
- * @param dyDesc         Tensor descriptor for data input tensor dy (input)
- * @param xDesc          Tensor descriptor for data tensor x (input)
- * @param convDesc       Convolution layer descriptor (input)
- * @param dwDesc         Tensor descriptor for output weights tensor dw (input)
- * @param workSpaceSize  Size in bytes of the memory required (output)
- * @return               miopenStatus_t
- */
-MIOPEN_EXPORT miopenStatus_t
-miopenConvolutionBackwardWeightsGetWorkSpaceSize(miopenHandle_t handle,
-                                                 const miopenTensorDescriptor_t dyDesc,
-                                                 const miopenTensorDescriptor_t xDesc,
-                                                 const miopenConvolutionDescriptor_t convDesc,
-                                                 const miopenTensorDescriptor_t dwDesc,
-                                                 size_t* workSpaceSize);
-
-/*! @brief Search and run the backwards weights convolutional algorithms and return a list of kernel
- * times.
- *
- * This function attempts all MIOpen backward weights convolution algorithms, and outputs
- * the performance metrics to a user-allocated array of type miopenConvAlgoPerf_t. These metrics are
- * written in sorted fashion where the first element has the lowest compute time.
- * This function is mandatory before using backwards weight convolutions. Users can chose the
- * top-most algorithm if they only care about the fastest algorithm.
- *
- * This function is mandatory before using miopenConvolutionBackwardWeights(). In order to
- * execute this function, miopenConvolutionBackwardsWeightsGetWorkSpaceSize() must be run to
- * determine the required memory for this search.
- *
- * * If exhaustiveSearch == 0, MIOpen will look for the first kernel with a configuration match. If
- * a configuration match is not found, a default configuration will be returned.
- *
- * * If exhaustiveSearch == 1, MIOpen will look for the best kernel for the provided configuration.
- * If a match is not found, an exhaustive search is performed by running individual algorithms.
- *
- * If using Group/Depthwise convolution mode, call miopenSetConvolutionGroupCount() before running
- * this.
- *
- * @param handle             MIOpen handle (input)
- * @param dyDesc             Tensor descriptor for data input tensor dy (input)
- * @param dy                 Data delta tensor dy (input)
- * @param xDesc              Tensor descriptor for output data tensor x (input)
- * @param x                  Data delta tensor dx (input)
- * @param convDesc           Convolution layer descriptor (input)
- * @param dwDesc             Tensor descriptor for weight tensor dw (input)
- * @param dw                 Weights delta tensor dw (input)
- * @param requestAlgoCount   Number of algorithms to return kernel times (input)
- * @param returnedAlgoCount  Pointer to number of algorithms returned (output)
- * @param perfResults        Pointer to union of best algorithm for forward and backwards (output)
- * @param workSpace          Pointer to workspace buffer (input).
- * @param workSpaceSize      Size in bytes of the workspace buffer (input).
- *                           The buffer must be allocated on the device by the caller.
- *                           The size of the buffer should be determined by calling
- *                           miopenConvolutionBackwardWeightsGetWorkSpaceSize(), see its
- *                           documentation for details.
- * @param exhaustiveSearch   A boolean to toggle a full search of all algorithms
- *                           and configurations (input)
- * @return                   miopenStatus_t
- */
-MIOPEN_EXPORT miopenStatus_t
-miopenFindConvolutionBackwardWeightsAlgorithm(miopenHandle_t handle,
-                                              const miopenTensorDescriptor_t dyDesc,
-                                              const void* dy,
-                                              const miopenTensorDescriptor_t xDesc,
-                                              const void* x,
-                                              const miopenConvolutionDescriptor_t convDesc,
-                                              const miopenTensorDescriptor_t dwDesc,
-                                              void* dw,
-                                              const int requestAlgoCount,
-                                              int* returnedAlgoCount,
-                                              miopenConvAlgoPerf_t* perfResults,
-                                              void* workSpace,
-                                              size_t workSpaceSize,
-                                              bool exhaustiveSearch);
-
-/*! @brief Execute a backward weights convolution layer
- *
- * Runs the backward weights convolution layer based on the selected algorithm. The function
- * miopenFindConvolutionBackwardWeightsAlgorithm() must have
- * been executed previously to determine the required memory needed for the workspace and the
- * best convolutional algorithm.
- *
- * The backward weights convolution is designed to accommodate both packed and non-packed tensor
- * strides for multiple data types and dimensions across various platforms. This flexibility ensures
- * optimal performance in handling diverse computational scenarios. To configure tensor parameters,
- * including strides, users can utilize the APIs miopenSetTensorDescriptor() and
- * miopenGetTensorDescriptor(). These APIs empower developers to seamlessly set and retrieve tensor
- * information, facilitating a more intuitive and efficient workflow. The tensor strides are
- * non-packed by default.
- *
- * If using Group/Depthwise convolution mode, call miopenSetConvolutionGroupCount() before running
- * this.
- *
- * @param handle         MIOpen handle (input)
- * @param alpha          Floating point scaling factor, allocated on the host (input)
- * @param dyDesc         Tensor descriptor for data tensor dy (input)
- * @param dy             Data delta tensor dy (input)
- * @param xDesc          Tensor descriptor for data tensor x (input)
- * @param x              Data tensor x (input)
- * @param convDesc       Convolution layer descriptor (input)
- * @param algo           Algorithm selected (input)
- * @param beta           Floating point shift factor, allocated on the host (input)
- * @param dwDesc         Tensor descriptor for weight tensor dw (input)
- * @param dw             Weights delta tensor dw (output)
- * @param workSpace      Pointer to workspace required for the search (input)
- * @param workSpaceSize  Size in bytes of the memory needed for find (input)
- * @return               miopenStatus_t
- */
-MIOPEN_EXPORT miopenStatus_t
-miopenConvolutionBackwardWeights(miopenHandle_t handle,
-                                 const void* alpha,
-                                 const miopenTensorDescriptor_t dyDesc,
-                                 const void* dy,
-                                 const miopenTensorDescriptor_t xDesc,
-                                 const void* x,
-                                 const miopenConvolutionDescriptor_t convDesc,
-                                 miopenConvBwdWeightsAlgorithm_t algo,
-                                 const void* beta,
-                                 const miopenTensorDescriptor_t dwDesc,
-                                 void* dw,
-                                 void* workSpace,
-                                 size_t workSpaceSize);
-
-/*! @brief Calculates the gradient with respect to the bias.
- *
- * Compute the convolution backwards gradient with respect to the bias tensor.
- * The scaling parameter alpha (float) and shift parameter beta (float) are only supported for
- * alpha = 1 and beta = 0.
- *
- * @param handle         MIOpen handle (input)
- * @param alpha          Floating point scaling factor, allocated on the host (input)
- * @param dyDesc         Tensor descriptor for data input tensor dy (input)
- * @param dy             Data delta tensor dy (input)
- * @param beta           Floating point shift factor, allocated on the host (input)
- * @param dbDesc         Tensor descriptor for input bias tensor db (input)
- * @param db             Bias delta tensor db (output)
- * @return               miopenStatus_t
- */
-MIOPEN_EXPORT miopenStatus_t miopenConvolutionBackwardBias(miopenHandle_t handle,
-                                                           const void* alpha,
-                                                           const miopenTensorDescriptor_t dyDesc,
-                                                           const void* dy,
-                                                           const void* beta,
-                                                           const miopenTensorDescriptor_t dbDesc,
-                                                           void* db);
-
-/** @} */
-// CLOSEOUT CONVOLUTIONS DOXYGEN GROUP
-
-// Pooling APIs
-/** @addtogroup pooling
- *
- *  @{
- */
-
-/*! @brief Creates a pooling layer descriptor
- *
- * @param poolDesc   Pointer to a pooling layer descriptor (output)
- * @return           miopenStatus_t
- */
-MIOPEN_EXPORT miopenStatus_t miopenCreatePoolingDescriptor(miopenPoolingDescriptor_t* poolDesc);
-
-/*! @brief Set index data type for pooling layer. The default indexing type is uint8_t.
- * Users can set the index type to any of the miopenIndexType_t sizes; 8, 16, 32, or 64 bit
- * unsigned integers.
- *
- * @param poolDesc     Pointer to a pooling layer descriptor (input)
- * @param index_type   Index type (input)
- * @return             miopenStatus_t
- */
-MIOPEN_EXPORT miopenStatus_t miopenSetPoolingIndexType(miopenPoolingDescriptor_t poolDesc,
-                                                       miopenIndexType_t index_type);
-
-/*! @brief Get the index data type for pooling layer. The index type to any of the
- * miopenIndexType_t sizes; 8, 16, 32, or 64 bit unsigned integers.
- *
- * @param poolDesc     Pointer to a pooling layer descriptor (input)
- * @param index_type   Index type (output)
- * @return             miopenStatus_t
- */
-MIOPEN_EXPORT miopenStatus_t miopenGetPoolingIndexType(miopenPoolingDescriptor_t poolDesc,
-                                                       miopenIndexType_t* index_type);
-
-/*! @brief Set workspace index mode for pooling layer. The default mode is
- * miopenPoolingWorkSpaceIndexMask.
- *
- * @param poolDesc         Pointer to a pooling layer descriptor (input/output)
- * @param workspace_index  Workspace index mode (input)
- * @return                 miopenStatus_t
- */
-MIOPEN_EXPORT miopenStatus_t miopenSetPoolingWorkSpaceIndexMode(
-    miopenPoolingDescriptor_t poolDesc, miopenPoolingWorkspaceIndexMode_t workspace_index);
-
-/*! @brief Get workspace index mode for pooling layer.
- *
- * @param poolDesc         Pointer to a pooling layer descriptor (input)
- * @param workspace_index  Workspace index mode (output)
- * @return                 miopenStatus_t
- */
-MIOPEN_EXPORT miopenStatus_t miopenGetPoolingWorkSpaceIndexMode(
-    miopenPoolingDescriptor_t poolDesc, miopenPoolingWorkspaceIndexMode_t* workspace_index);
-
-/*! @brief Sets a 2-D pooling layer descriptor details.
- *
- * Sets the window shape, padding, and stride for a previously created 2-D pooling descriptor.
- *
- * @param poolDesc       Pointer to a pooling layer descriptor (output)
- * @param mode           Pooling mode enum (input)
- * @param windowHeight   Input window height dimension (input)
- * @param windowWidth    Input window width dimension (input)
- * @param pad_h          Number of elements to pad height (input)
- * @param pad_w          Number of elements to pad width (input)
- * @param stride_h       Vertical stride (input)
- * @param stride_w       Horizontal stride (input)
- * @return               miopenStatus_t
- */
-MIOPEN_EXPORT miopenStatus_t miopenSet2dPoolingDescriptor(miopenPoolingDescriptor_t poolDesc,
-                                                          miopenPoolingMode_t mode,
-                                                          int windowHeight,
-                                                          int windowWidth,
-                                                          int pad_h,
-                                                          int pad_w,
-                                                          int stride_h,
-                                                          int stride_w);
-
-/*! @brief Gets a 2-D pooling layer descriptor details
- *
- * Gets the window shape, padding, and stride for a previously created 2-D pooling descriptor.
- *
- * @param poolDesc       Pointer to a pooling layer descriptor (input)
- * @param mode           Pooling mode enum (output)
- * @param windowHeight   Input window height dimension (output)
- * @param windowWidth    Input window width dimension (output)
- * @param pad_h          Number of elements to pad height (output)
- * @param pad_w          Number of elements to pad width (output)
- * @param stride_h       Vertical stride (output)
- * @param stride_w       Horizontal stride (output)
- * @return               miopenStatus_t
- */
-MIOPEN_EXPORT miopenStatus_t miopenGet2dPoolingDescriptor(const miopenPoolingDescriptor_t poolDesc,
-                                                          miopenPoolingMode_t* mode,
-                                                          int* windowHeight,
-                                                          int* windowWidth,
-                                                          int* pad_h,
-                                                          int* pad_w,
-                                                          int* stride_h,
-                                                          int* stride_w);
-
-/*! @brief Gets the shape of the output tensor for 2-D pooling
- *
- * Retrieve the tensor dimensions for the forward 2-D pooling. This call is required for
- * the forward if the output dimensions are different than the input tensor
- * dimensions.
- *
- * @param poolDesc   Pointer to a pooling layer descriptor (input)
- * @param tensorDesc Input tensor descriptor (input)
- * @param n	         Mini-batch dim (output)
- * @param c	         Number of channels (output)
- * @param h          Heights of input map (output)
- * @param w          Width of input map (output)
- * @return           miopenStatus_t
- */
-MIOPEN_EXPORT miopenStatus_t
-miopenGetPoolingForwardOutputDim(const miopenPoolingDescriptor_t poolDesc,
-                                 const miopenTensorDescriptor_t tensorDesc,
-                                 int* n,
-                                 int* c,
-                                 int* h,
-                                 int* w);
-
-/*! @brief Set details of a N-D pooling layer descriptor
- *
- * Set the window shape, padding, and stride for a previously created N-D pooling descriptor.
- *
- * @param poolDesc     Pointer to a pooling layer descriptor (input/output)
- * @param mode         Pooling mode enum (input)
- * @param nbDims       Dimension of the pooling (input)
- * @param windowDimA   Array of input window dimensions with length equal to or larger than
- * dimsRequested (input)
- * @param padA         Array of number of elements to padding with length equal to or larger than
- * dimsRequested (input)
- * @param stridesA     Array of stride parameter with length equal to or larger than dimsRequested
- * (input)
- * @return               miopenStatus_t
- */
-MIOPEN_EXPORT miopenStatus_t miopenSetNdPoolingDescriptor(miopenPoolingDescriptor_t poolDesc,
-                                                          const miopenPoolingMode_t mode,
-                                                          int nbDims,
-                                                          const int* windowDimA,
-                                                          const int* padA,
-                                                          const int* stridesA);
-
-/*! @brief Get details of a N-D pooling layer descriptor
- *
- * Get the window shape, padding, and stride for a previously created N-D pooling descriptor.
- *
- * @param poolDesc         Pointer to a pooling layer descriptor (input)
- * @param nbDimsRequested  Dimension of the expected pooling descriptor (input)
- * @param mode             Pooling mode enum (output)
- * @param nbDims           Actual dimension of the pooling descriptor (output)
- * @param windowDimA       Array of input window dimensions with length equal to or larger than
- * dimsRequested (output)
- * @param padA             Array of number of elements to padding with length equal to or larger
- * than dimsRequested (output)
- * @param stridesA         Array of stride parameter with length equal to or larger than
- * dimsRequested (output)
- * @return                 miopenStatus_t
- */
-MIOPEN_EXPORT miopenStatus_t miopenGetNdPoolingDescriptor(const miopenPoolingDescriptor_t poolDesc,
-                                                          int nbDimsRequested,
-                                                          miopenPoolingMode_t* mode,
-                                                          int* nbDims,
-                                                          int* windowDimA,
-                                                          int* padA,
-                                                          int* stridesA);
-
-/*! @brief Gets the shape of the output tensor for N-D pooling
- *
- * Retrieve the tensor dimensions for the forward N-D pooling. This call is required for
- * the forward if the output dimensions are different than the input tensor
- * dimensions.
- *
- * @param poolDesc      Pointer to a pooling layer descriptor (input)
- * @param tensorDesc    Input tensor descriptor (input)
- * @param dims          Dimension of the pooling (input)
- * @param tensorDimArr  Array of tensor dimension (output)
- * @return           miopenStatus_t
- */
-MIOPEN_EXPORT miopenStatus_t
-miopenGetPoolingNdForwardOutputDim(const miopenPoolingDescriptor_t poolDesc,
-                                   const miopenTensorDescriptor_t tensorDesc,
-                                   int dims,
-                                   int* tensorDimArr);
-
-/*! @brief Get the amount of GPU memory required for pooling
- *
- * Retrieves the amount of workspace in bytes require for pooling. This call is required to
- * determine the amount of GPU memory needed for the backwards pooling algorithms. For max-
- * pooling, an assumption is that index data type is uint8_t, therefore the returned
- * workspace size will be based on this assumption even if the user sets the index type with
- * miopenSetPoolingIndexType().
- *
- * @param yDesc          Descriptor for pooling layer (input)
- * @param workSpaceSize  Pointer to workSpaceSize (output)
- * @return               miopenStatus_t
- */
-MIOPEN_EXPORT miopenStatus_t miopenPoolingGetWorkSpaceSize(const miopenTensorDescriptor_t yDesc,
-                                                           size_t* workSpaceSize);
-
-/*! @brief Get the amount of GPU memory required for pooling
- *
- * Retrieves the amount of workspace in bytes require for pooling. This call is required to
- * determine the amount of GPU memory needed for the backwards pooling algorithms. For max-
- * pooling, there is no assumption on index data type. As the user can set the index datatype
- * size using miopenSetPoolingIndexType().
- *
- * @param poolDesc       Pointer to a pooling layer descriptor (input)
- * @param yDesc          Descriptor for pooling layer (input)
- * @param workSpaceSize  Pointer to workSpaceSize (output)
- * @return               miopenStatus_t
- */
-MIOPEN_EXPORT miopenStatus_t
-miopenPoolingGetWorkSpaceSizeV2(const miopenPoolingDescriptor_t poolDesc,
-                                const miopenTensorDescriptor_t yDesc,
-                                size_t* workSpaceSize);
-
-/*! @brief Execute a forward pooling layer
- *
- * Runs forward pooling. miopenGetPoolingForwardOutputDim() should be called before
- * miopenPoolingForward().
- * If the parameter do_backward == 0, then set workSpace = nullptr and workSpaceSize = 0. However,
- * for back-propagation do_backwards must be set to 1 in miopenPoolingForward().
- *
- * @param handle         MIOpen handle (input)
- * @param poolDesc       Descriptor for pooling layer (input)
- * @param alpha          Floating point scaling factor, allocated on the host (input)
- * @param xDesc          Tensor descriptor for data input tensor x (input)
- * @param x              Data tensor x (input)
- * @param beta           Floating point shift factor, allocated on the host (input)
- * @param yDesc          Tensor descriptor for output data tensor y (input)
- * @param y              Data tensor y (output)
- * @param do_backward    Boolean to toggle save data in workspace for backwards pass (input)
- * @param workSpace      Pointer user allocated memory (input)
- * @param workSpaceSize  Size in bytes of the memory needed (input)
- * @return               miopenStatus_t
- */
-MIOPEN_EXPORT miopenStatus_t miopenPoolingForward(miopenHandle_t handle,
-                                                  const miopenPoolingDescriptor_t poolDesc,
-                                                  const void* alpha,
-                                                  const miopenTensorDescriptor_t xDesc,
-                                                  const void* x,
-                                                  const void* beta,
-                                                  const miopenTensorDescriptor_t yDesc,
-                                                  void* y,
-                                                  bool do_backward,
-                                                  void* workSpace,
-                                                  size_t workSpaceSize);
-
-/*! @brief Execute a backward pooling layer
- *
- * Runs backward pooling. miopenPoolingGetWorkSpaceSize() must be called before
- * miopenPoolingBackward() to determine the amount of workSpace to be allocated.
- *
- * @param handle         MIOpen handle (input)
- * @param poolDesc       Descriptor for pooling layer (input)
- * @param alpha          Floating point scaling factor, allocated on the host (input)
- * @param yDesc          Tensor descriptor for output data tensor y (input)
- * @param y              Data tensor y (input)
- * @param dyDesc         Tensor descriptor for data input tensor dy (input)
- * @param dy             Data delta tensor dy (input)
- * @param xDesc          Tensor descriptor for output data tensor x (input)
- * @param x              Data tensor x (output)
- * @param beta           Floating point shift factor, allocated on the host (input)
- * @param dxDesc         Tensor descriptor for tensor dx (input)
- * @param dx             Weights delta tensor dx (output)
- * @param workSpace      Pointer to user allocated workspace (input)
- * @return               miopenStatus_t
- */
-MIOPEN_EXPORT miopenStatus_t miopenPoolingBackward(miopenHandle_t handle,
-                                                   const miopenPoolingDescriptor_t poolDesc,
-                                                   const void* alpha,
-                                                   const miopenTensorDescriptor_t yDesc,
-                                                   const void* y,
-                                                   const miopenTensorDescriptor_t dyDesc,
-                                                   const void* dy,
-                                                   const miopenTensorDescriptor_t xDesc,
-                                                   const void* x,
-                                                   const void* beta,
-                                                   const miopenTensorDescriptor_t dxDesc,
-                                                   void* dx,
-                                                   void* workSpace);
-
-/*! @brief Destroys the pooling descriptor object
- *
- * @param poolDesc Pooling tensor descriptor type (input)
- * @return           miopenStatus_t
- */
-MIOPEN_EXPORT miopenStatus_t miopenDestroyPoolingDescriptor(miopenPoolingDescriptor_t poolDesc);
-
-/** @} */
-// CLOSEOUT POOLING DOXYGEN GROUP
-
-// LRN APIs
-/** @addtogroup LRN
- *
- *  @{
- */
-/*! @brief Creates a local response normalization (LRN) layer descriptor
- *
- * @param lrnDesc    Pointer to a local response normalization layer descriptor type
- * @return           miopenStatus_t
- */
-MIOPEN_EXPORT miopenStatus_t miopenCreateLRNDescriptor(miopenLRNDescriptor_t* lrnDesc);
-
-/*! @brief Sets a LRN layer descriptor details
- *
- * Sets all of the descriptor details for the LRN layer. The number of window elements lrnN is
- * a diameter and always odd.
- *
- * @param lrnDesc      Pointer to a LRN layer descriptor (output)
- * @param mode         LRN mode enum (input)
- * @param lrnN         Number of normalization window elements (input)
- * @param lrnAlpha     Scaling factor (input)
- * @param lrnBeta      Shift factor (input)
- * @param lrnK         K factor (input)
- * @return             miopenStatus_t
- */
-MIOPEN_EXPORT miopenStatus_t miopenSetLRNDescriptor(const miopenLRNDescriptor_t lrnDesc,
-                                                    miopenLRNMode_t mode,
-                                                    unsigned int lrnN,
-                                                    double lrnAlpha,
-                                                    double lrnBeta,
-                                                    double lrnK);
-
-/*! @brief Gets a LRN layer descriptor details
- *
- * Retrieve the LRN descriptor details.
- *
- * @param lrnDesc      Pointer to a LRN layer descriptor (input)
- * @param mode         LRN mode enum (output)
- * @param lrnN         Number of normalization window elements (output)
- * @param lrnAlpha     Scaling factor (output)
- * @param lrnBeta      Shift factor (output)
- * @param lrnK         K factor (output)
- * @return             miopenStatus_t
- */
-MIOPEN_EXPORT miopenStatus_t miopenGetLRNDescriptor(const miopenLRNDescriptor_t lrnDesc,
-                                                    miopenLRNMode_t* mode,
-                                                    unsigned int* lrnN,
-                                                    double* lrnAlpha,
-                                                    double* lrnBeta,
-                                                    double* lrnK);
-
-/*! @brief Determine the workspace requirements.
- *
- * This function determines the GPU memory allocation required to execute the LRN layer based on the
- * LRN descriptor.
- *
- * @param yDesc           Pointer to a LRN layer descriptor (input)
- * @param workSpaceSize   Output variable for workspace size (output)
- * @return                miopenStatus_t
- */
-MIOPEN_EXPORT miopenStatus_t miopenLRNGetWorkSpaceSize(const miopenTensorDescriptor_t yDesc,
-                                                       size_t* workSpaceSize);
-
-/*! @brief Execute a LRN forward layer
- *
- * Runs the forward layer normalization in the forward direction. If do_backward == 0, then
- * set workSpace = nullptr and workSpaceSize = 0. However, if the user wishes to execute backwards,
- * then they must set do_backwards = 1 in miopenLRNForward().
- *
- * @param handle         MIOpen handle (input)
- * @param lrnDesc        Descriptor for LRN layer (input)
- * @param alpha          Floating point scaling factor, allocated on the host (input)
- * @param xDesc          Tensor descriptor for data input tensor x (input)
- * @param x              Data tensor x (input)
- * @param beta           Floating point shift factor, allocated on the host (input)
- * @param yDesc          Tensor descriptor for output data tensor y (input)
- * @param y              Data tensor y (output)
- * @param do_backward    Boolean to toggle save data in workspace for backwards pass (input)
- * @param workSpace      Pointer user allocated memory (input)
- * @return               miopenStatus_t
- */
-MIOPEN_EXPORT miopenStatus_t miopenLRNForward(miopenHandle_t handle,
-                                              const miopenLRNDescriptor_t lrnDesc,
-                                              const void* alpha,
-                                              const miopenTensorDescriptor_t xDesc,
-                                              const void* x,
-                                              const void* beta,
-                                              const miopenTensorDescriptor_t yDesc,
-                                              void* y,
-                                              bool do_backward,
-                                              void* workSpace);
-
-/*! @brief Execute a LRN backward layer
- *
- * @param handle         MIOpen handle (input)
- * @param lrnDesc        Descriptor for LRN layer (input)
- * @param alpha          Floating point scaling factor, allocated on the host (input)
- * @param yDesc          Tensor descriptor for data input tensor y (input)
- * @param y              Data tensor y (input)
- * @param dyDesc         Tensor descriptor for data input tensor dy (input)
- * @param dy             Data delta tensor dy (input)
- * @param xDesc          Tensor descriptor for input data tensor x (input)
- * @param x              Data tensor x (input)
- * @param beta           Floating point shift factor, allocated on the host (input)
- * @param dxDesc         Tensor descriptor for output data tensor dx(input)
- * @param dx             Data delta tensor x (output)
- * @param workSpace      Pointer user allocated memory (input)
- * @return               miopenStatus_t
- */
-MIOPEN_EXPORT miopenStatus_t miopenLRNBackward(miopenHandle_t handle,
-                                               const miopenLRNDescriptor_t lrnDesc,
-                                               const void* alpha,
-                                               const miopenTensorDescriptor_t yDesc,
-                                               const void* y,
-                                               const miopenTensorDescriptor_t dyDesc,
-                                               const void* dy,
-                                               const miopenTensorDescriptor_t xDesc,
-                                               const void* x,
-                                               const void* beta,
-                                               const miopenTensorDescriptor_t dxDesc,
-                                               void* dx,
-                                               const void* workSpace);
-
-/*! @brief Destroys the LRN descriptor object
- *
- * @param lrnDesc   LRN tensor descriptor type (input)
- * @return          miopenStatus_t
- */
-MIOPEN_EXPORT miopenStatus_t miopenDestroyLRNDescriptor(miopenLRNDescriptor_t lrnDesc);
-
-/** @} */
-// CLOSEOUT LRN DOXYGEN GROUP
-
-#ifdef MIOPEN_BETA_API
-// LayerNorm APIs
-/** @addtogroup layernorm
- *
- *  @{
- */
-/*! @brief Execute a layernorm forward layer
- *
- * @param handle         MIOpen handle (input)
- * @param mode           LayerNorm mode (input)
- * @param xDesc          Tensor descriptor for data input tensor x (input)
- * @param x              Data tensor x (input)
- * @param weightDesc     Tensor descriptor for data input tensor weight (input)
- * @param weight         Data tensor weight (input)
- * @param biasDesc       Tensor descriptor for data input tensor bias (input)
- * @param bias           Data tensor bias (input)
- * @param epsilon        Value to stablize inverse variance calculation (input)
- * @param normalized_dim Nomalized dimensions in the input array (input)
- * @param yDesc          Tensor descriptor for output data tensor y (input)
- * @param y              Data tensor y (output)
- * @param meanDesc       Tensor descriptor for output data tensor mean (input)
- * @param mean           Data tensor mean (output)
- * @param rstdDesc       Tensor descriptor for output data tensor rstd (input)
- * @param rstd           Data tensor rstd (output)
- * @return               miopenStatus_t
- */
-MIOPEN_EXPORT miopenStatus_t miopenLayerNormForward(miopenHandle_t handle,
-                                                    miopenNormMode_t mode,
-                                                    const miopenTensorDescriptor_t xDesc,
-                                                    const void* x,
-                                                    const miopenTensorDescriptor_t weightDesc,
-                                                    const void* weight,
-                                                    const miopenTensorDescriptor_t biasDesc,
-                                                    const void* bias,
-                                                    const float epsilon,
-                                                    const int32_t normalized_dim,
-                                                    const miopenTensorDescriptor_t yDesc,
-                                                    void* y,
-                                                    const miopenTensorDescriptor_t meanDesc,
-                                                    void* mean,
-                                                    const miopenTensorDescriptor_t rstdDesc,
-                                                    void* rstd);
-
-/** @} */
-// CLOSEOUT LAYERNORM DOXYGEN GROUP
-#endif
-
-#ifdef MIOPEN_BETA_API
-// Cat APIs
-/** @addtogroup cat
- *
- *  @{
- */
-/*! @brief Execute a cat forward layer
- *
- * @param handle         MIOpen handle (input)
- * @param xCount         Number of input tensor x (input)
- * @param xDescs         Tensor descriptor of input tensor x (input)
- * @param xs             Source data tensor x (input)
- * @param yDesc          Tensor descriptor of output tensor y (input)
- * @param y              Data tensor y (output)
- * @param dim            Concatenation dimension (input)
- * @return               miopenStatus_t
- */
-MIOPEN_EXPORT miopenStatus_t miopenCatForward(miopenHandle_t handle,
-                                              const int32_t xCount,
-                                              const miopenTensorDescriptor_t* xDescs,
-                                              const void* const* xs,
-                                              const miopenTensorDescriptor_t yDesc,
-                                              void* y,
-                                              const int32_t dim);
-
-/** @} */
-// CLOSEOUT CAT DOXYGEN GROUP
-#endif
-
-// Batch-Normalization APIs
-/** @addtogroup batchnorm
- *
- *  @{
- */
-
-/*! @brief Derive tensor for gamma and beta from input tensor descriptor
- *
- * This function takes the input tensor descriptor and outputs a derived tensor for the
- * normalization scale (gamma) and shift (beta) tensors.
- *
- * For an input tensor NCHW and spatial mode, the output derived tensor is 1C11, while for
- * per-activation the derived tensor is 1CHW.
- *
- * For an input tensor NCDHW and spatial mode, the output derived tensor is 1C111, while for
- * per-activation the derived tensor is 1CDHW.
- *
- * @param derivedBnDesc   Output derived tensor descriptor (output)
- * @param xDesc           Input tensor descriptor (input)
- * @param bn_mode         Batch Normalization mode (input)
- * @return                miopenStatus_t
- */
-MIOPEN_EXPORT miopenStatus_t miopenDeriveBNTensorDescriptor(miopenTensorDescriptor_t derivedBnDesc,
-                                                            const miopenTensorDescriptor_t xDesc,
-                                                            miopenBatchNormMode_t bn_mode);
-
-/*! @brief Execute forward training layer for batch normalization
- *
- * Batch normalization pass for forward training pass.
- * Takes in batch normalization mode bn_mode and input tensor x, output tensor y, bnBias and bnScale
- * with their descriptor.
- *
- * If either resultSaveMean, or resultSaveInvVariance are null pointers then the values for the mean
- * and inverse variance will not be used.
- *
- * Likewise, if either resultRunningMean, or resultRunningVariance are null pointers then the values
- * for the running mean and variance will not be saved.
- * Running averages and variances are scaled using an exponential averaging factor: \f[
- * \mu_{old} = \mu_{new}*factor + \mu_{old}*(1-factor)
- * \f]
- * where \f[
- * factor=1/(1+iteration)
- * \f]
- *
- * @param handle                    MIOpen handle (input)
- * @param bn_mode                   Batch normalization mode (input)
- * @param alpha                     Floating point scaling factor, allocated on the host (input)
- * @param beta                      Floating point shift factor, allocated on the host (input)
- * @param xDesc                     Tensor descriptor for data input tensor x (input)
- * @param x                         Data tensor x (input)
- * @param yDesc                     Tensor descriptor for output data tensor y (input)
- * @param y                         Data tensor y (output)
- * @param bnScaleBiasMeanVarDesc    Tensor descriptor for BN scaling, shifting, saved variance and
- * mean (input)
- * @param bnScale                   Batch norm scaling, gamma, tensor (input)
- * @param bnBias                    Batch norm bias, beta, tensor (input)
- * @param expAvgFactor              Exponential averaging factor (input)
- * @param resultRunningMean         Running average saved for inference (output)
- * @param resultRunningVariance     Running variance saved for inference (output)
- * @param epsilon                   Value to stablize inverse variance calculation (input)
- * @param resultSaveMean            Saved mini-batch mean for backwards pass (output)
- * @param resultSaveInvVariance     Saved mini-batch inverse variance for backwards pass (output)
- * @return                          miopenStatus_t
- */
-MIOPEN_EXPORT miopenStatus_t
-miopenBatchNormalizationForwardTraining(miopenHandle_t handle,
-                                        miopenBatchNormMode_t bn_mode,
-                                        void* alpha,
-                                        void* beta,
-                                        const miopenTensorDescriptor_t xDesc,
-                                        const void* x,
-                                        const miopenTensorDescriptor_t yDesc,
-                                        void* y,
-                                        const miopenTensorDescriptor_t bnScaleBiasMeanVarDesc,
-                                        void* bnScale,
-                                        void* bnBias,
-                                        double expAvgFactor,
-                                        void* resultRunningMean,
-                                        void* resultRunningVariance,
-                                        double epsilon,
-                                        void* resultSaveMean,
-                                        void* resultSaveInvVariance);
-
-/*! @brief Execute forward inference layer for batch normalization
- *
- * Batch normalization pass for forward inference pass.
- * Takes in batch normalization mode bn_mode and input tensor x, output tensor y, bnBias and bnScale
- * with their descriptor.
- *
- * If either estimatedMean, or estimatedVariance are null pointers then the values for the mean and
- * variance will be calculated from input data and this calculated mean and variance will be used
- * to update input values.
- * If variance is zero and epsilon is also zero, this function outputs NAN values.  Input espilon
- * value should always be non zero positive value.
- *
- * @param handle                    MIOpen handle (input)
- * @param bn_mode                   Batch normalization mode (input)
- * @param alpha                     Floating point scaling factor, allocated on the host (input)
- * @param beta                      Floating point shift factor, allocated on the host (input)
- * @param xDesc                     Tensor descriptor for data input tensor x (input)
- * @param x                         Data tensor x (input)
- * @param yDesc                     Tensor descriptor for output data tensor y (input)
- * @param y                         Data tensor y (output)
- * @param bnScaleBiasMeanVarDesc    Tensor descriptor for BN scaling, shifting, saved variance and
- * mean (input)
- * @param bnScale                   Batch norm scaling, gamma, tensor (input)
- * @param bnBias                    Batch norm bias, beta, tensor (input)
- * @param estimatedMean             Running average saved during forward training (input)
- * @param estimatedVariance         Running variance saved during forward training (input)
- * @param epsilon                   Value to stabilize inverse variance calculation (input)
- * @return                          miopenStatus_t
- */
-MIOPEN_EXPORT miopenStatus_t
-miopenBatchNormalizationForwardInference(miopenHandle_t handle,
-                                         miopenBatchNormMode_t bn_mode,
-                                         void* alpha,
-                                         void* beta,
-                                         const miopenTensorDescriptor_t xDesc,
-                                         const void* x,
-                                         const miopenTensorDescriptor_t yDesc,
-                                         void* y,
-                                         const miopenTensorDescriptor_t bnScaleBiasMeanVarDesc,
-                                         void* bnScale,
-                                         void* bnBias,
-                                         void* estimatedMean,
-                                         void* estimatedVariance,
-                                         double epsilon);
-
-/*! @brief Execute backwards propagation layer for batch normalization
- *
- * Batch normalization pass for backwards propagation training pass.
- * The method for backwards propagation batch normalization.
- *
- * Takes in batch normalization mode bn_mode and input tensor data x, input activation tensor dy,
- * output tensor dx, the learned tensors resultBNBiasDiff and resultBNScaleDiff with their
- * descriptor.
- *
- * If BOTH savedMean, and savedVariance are not null pointers then the method will use the saved
- * mean and variance calculated by the forward training phase.
- *
- * @param handle                    MIOpen handle (input)
- * @param bn_mode                   Batch normalization mode (input)
- * @param alphaDataDiff             Floating point scaling factor, allocated on the host (input)
- * @param betaDataDiff              Floating point shift factor, allocated on the host (input)
- * @param alphaParamDiff            Floating point scaling factor, allocated on the host (input)
- * @param betaParamDiff             Floating point shift factor, allocated on the host (input)
- * @param xDesc                     Tensor descriptor for data input tensor x (input)
- * @param x                         Data tensor x (input)
- * @param dyDesc                    Tensor descriptor for output data tensor y (input)
- * @param dy                        Data tensor y (input)
- * @param dxDesc                    Tensor descriptor for output data tensor dx (input)
- * @param dx                        Data delta tensor dx (output)
- * @param bnScaleBiasDiffDesc       Tensor descriptor for BN scaling, shifting, saved variance and
- * mean (input)
- * @param bnScale                   Batch norm scaling, gamma, tensor (input)
- * @param resultBnScaleDiff         Tensor for dscale (output)
- * @param resultBnBiasDiff          Tensor for dbias (output)
- * @param epsilon                   Value to stabilize inverse variance calculation (input)
- * @param savedMean                 Saved mini-batch mean for backwards pass (input)
- * @param savedInvVariance          Saved mini-bathc inverse variance for backwards pass (input)
- * @return                          miopenStatus_t
- */
-MIOPEN_EXPORT miopenStatus_t
-miopenBatchNormalizationBackward(miopenHandle_t handle,
-                                 miopenBatchNormMode_t bn_mode,
-                                 const void* alphaDataDiff,
-                                 const void* betaDataDiff,
-                                 const void* alphaParamDiff,
-                                 const void* betaParamDiff,
-                                 const miopenTensorDescriptor_t xDesc,
-                                 const void* x,
-                                 const miopenTensorDescriptor_t dyDesc,
-                                 const void* dy,
-                                 const miopenTensorDescriptor_t dxDesc,
-                                 void* dx,
-                                 const miopenTensorDescriptor_t bnScaleBiasDiffDesc,
-                                 const void* bnScale,
-                                 void* resultBnScaleDiff,
-                                 void* resultBnBiasDiff,
-                                 double epsilon,
-                                 const void* savedMean,
-                                 const void* savedInvVariance);
-
-/** @} */
-// CLOSEOUT BATCHNORM DOXYGEN GROUP
-
-// Activation APIs
-/** @addtogroup activation
- *
- *  @{
- */
-/*! @brief Creates the Activation descriptor object
- *
- * @param activDesc Pointer to an activation tensor descriptor type
- * @return          miopenStatus_t
- */
-MIOPEN_EXPORT miopenStatus_t
-miopenCreateActivationDescriptor(miopenActivationDescriptor_t* activDesc);
-
-/*! @brief Sets the activation layer descriptor details
- *
- * Sets all of the descriptor details for the activation layer
- *
- * @param activDesc    Pointer to a activation layer descriptor (output)
- * @param mode         Activation mode enum (input)
- * @param activAlpha   Alpha value for some activation modes (input)
- * @param activBeta    Beta value for some activation modes (input)
- * @param activGamma   Gamma value for some activation modes (input)
- * @return             miopenStatus_t
- */
-MIOPEN_EXPORT miopenStatus_t
-miopenSetActivationDescriptor(const miopenActivationDescriptor_t activDesc,
-                              miopenActivationMode_t mode,
-                              double activAlpha,
-                              double activBeta,
-                              double activGamma);
-
-/*! @brief Gets the activation layer descriptor details
- *
- * Retrieves all of the descriptor details for the activation layer.
- *
- * @param activDesc    Pointer to a activation layer descriptor (input)
- * @param mode         Activation mode enum (output)
- * @param activAlpha   Alpha value for some activation modes (output)
- * @param activBeta    Beta value for some activation modes (output)
- * @param activGamma   Gamma value for some activation modes (output)
- * @return             miopenStatus_t
- */
-MIOPEN_EXPORT miopenStatus_t
-miopenGetActivationDescriptor(const miopenActivationDescriptor_t activDesc,
-                              miopenActivationMode_t* mode,
-                              double* activAlpha,
-                              double* activBeta,
-                              double* activGamma);
-
-/*! @brief Execute an activation forward layer
- *
- * @param handle         MIOpen handle (input)
- * @param activDesc      Descriptor for activation layer (input)
- * @param alpha          Floating point scaling factor, allocated on the host (input)
- * @param xDesc          Tensor descriptor for data input tensor x (input)
- * @param x              Data tensor x (input)
- * @param beta           Floating point shift factor, allocated on the host (input)
- * @param yDesc          Tensor descriptor for output data tensor y (input)
- * @param y              Data tensor y (output)
- * @return               miopenStatus_t
- */
-MIOPEN_EXPORT miopenStatus_t miopenActivationForward(miopenHandle_t handle,
-                                                     const miopenActivationDescriptor_t activDesc,
-                                                     const void* alpha,
-                                                     const miopenTensorDescriptor_t xDesc,
-                                                     const void* x,
-                                                     const void* beta,
-                                                     const miopenTensorDescriptor_t yDesc,
-                                                     void* y);
-
-/*! @brief Execute a activation backwards layer
- *
- * @param handle         MIOpen handle (input)
- * @param activDesc      Descriptor for activation layer (input)
- * @param alpha          Floating point scaling factor, allocated on the host (input)
- * @param yDesc          Tensor descriptor for input data tensor y (input)
- * @param y              Data tensor y (input)
- * @param dyDesc         Tensor descriptor for input data tensor dy (input)
- * @param dy             Data delta tensor dy (input)
- * @param xDesc          Tensor descriptor for data input tensor x (input)
- * @param x              Data tensor x (input)
- * @param beta           Floating point shift factor, allocated on the host (input)
- * @param dxDesc         Tensor descriptor for data output tensor dx (input)
- * @param dx             Output data delta tensor dx (output)
- * @return               miopenStatus_t
- */
-MIOPEN_EXPORT miopenStatus_t miopenActivationBackward(miopenHandle_t handle,
-                                                      const miopenActivationDescriptor_t activDesc,
-                                                      const void* alpha,
-                                                      const miopenTensorDescriptor_t yDesc,
-                                                      const void* y,
-                                                      const miopenTensorDescriptor_t dyDesc,
-                                                      const void* dy,
-                                                      const miopenTensorDescriptor_t xDesc,
-                                                      const void* x,
-                                                      const void* beta,
-                                                      const miopenTensorDescriptor_t dxDesc,
-                                                      void* dx);
-
-/*! @brief Destroys the activation descriptor object
- *
- * @param activDesc   Activation tensor descriptor type (input)
- * @return            miopenStatus_t
- */
-MIOPEN_EXPORT miopenStatus_t
-miopenDestroyActivationDescriptor(miopenActivationDescriptor_t activDesc);
-
-/** @} */
-// CLOSEOUT ACTIVATION DOXYGEN GROUP
-
-// Softmax APIs
-/** @addtogroup softmax
- *
- *  @{
- */
-/*! @brief Execute a softmax forward layer
- *
- * This API only implements the SOFTMAX_MODE_CHANNEL in SOFTMAX_ACCURATE path.
- *
- * @param handle         MIOpen handle (input)
- * @param alpha          Floating point scaling factor, allocated on the host (input)
- * @param xDesc          Tensor descriptor for data input tensor x (input)
- * @param x              Data tensor x (input)
- * @param beta           Floating point shift factor, allocated on the host (input)
- * @param yDesc          Tensor descriptor for output data tensor y (input)
- * @param y              Data tensor y (output)
- * @return               miopenStatus_t
- */
-MIOPEN_EXPORT miopenStatus_t miopenSoftmaxForward(miopenHandle_t handle,
-                                                  const void* alpha,
-                                                  const miopenTensorDescriptor_t xDesc,
-                                                  const void* x,
-                                                  const void* beta,
-                                                  const miopenTensorDescriptor_t yDesc,
-                                                  void* y);
-
-/*! @brief Execute a softmax backwards layer
- *
- * This API only implements the SOFTMAX_MODE_CHANNEL in SOFTMAX_ACCURATE path.
- *
- * @param handle         MIOpen handle (input)
- * @param alpha          Floating point scaling factor, allocated on the host (input)
- * @param yDesc          Tensor descriptor for input data tensor y (input)
- * @param y              Data tensor y (input)
- * @param dyDesc         Tensor descriptor for input data tensor dy (input)
- * @param dy             Data delta tensor dy (input)
- * @param beta           Floating point shift factor, allocated on the host (input)
- * @param dxDesc         Tensor descriptor for data output tensor dx (input)
- * @param dx             Output data delta tensor dx (output)
- * @return               miopenStatus_t
- */
-MIOPEN_EXPORT miopenStatus_t miopenSoftmaxBackward(miopenHandle_t handle,
-                                                   const void* alpha,
-                                                   const miopenTensorDescriptor_t yDesc,
-                                                   const void* y,
-                                                   const miopenTensorDescriptor_t dyDesc,
-                                                   const void* dy,
-                                                   const void* beta,
-                                                   const miopenTensorDescriptor_t dxDesc,
-                                                   void* dx);
-
-/*! @brief Execute a softmax forward layer with expanded modes and algorithms
- *
- * @param handle         MIOpen handle (input)
- * @param alpha          Floating point scaling factor, allocated on the host (input)
- * @param xDesc          Tensor descriptor for data input tensor x (input)
- * @param x              Data tensor x (input)
- * @param beta           Floating point shift factor, allocated on the host (input)
- * @param yDesc          Tensor descriptor for output data tensor y (input)
- * @param y              Data tensor y (output)
- * @param algorithm      Softmax implementation algorithm (input)
- * @param mode           Softmax mode (input)
- * @return               miopenStatus_t
- */
-MIOPEN_EXPORT miopenStatus_t miopenSoftmaxForward_V2(miopenHandle_t handle,
-                                                     const void* alpha,
-                                                     const miopenTensorDescriptor_t xDesc,
-                                                     const void* x,
-                                                     const void* beta,
-                                                     const miopenTensorDescriptor_t yDesc,
-                                                     void* y,
-                                                     miopenSoftmaxAlgorithm_t algorithm,
-                                                     miopenSoftmaxMode_t mode);
-
-/*! @brief Execute a softmax backwards layer with expanded modes and algorithms
- *
- * @param handle         MIOpen handle (input)
- * @param alpha          Floating point scaling factor, allocated on the host (input)
- * @param yDesc          Tensor descriptor for input data tensor y (input)
- * @param y              Data tensor y (input)
- * @param dyDesc         Tensor descriptor for input data tensor dy (input)
- * @param dy             Data delta tensor dy (input)
- * @param beta           Floating point shift factor, allocated on the host (input)
- * @param dxDesc         Tensor descriptor for data output tensor dx (input)
- * @param dx             Output data delta tensor dx (output)
- * @param algorithm      Softmax implementation algorithm (input)
- * @param mode           Softmax mode (input)
- * @return               miopenStatus_t
- */
-MIOPEN_EXPORT miopenStatus_t miopenSoftmaxBackward_V2(miopenHandle_t handle,
-                                                      const void* alpha,
-                                                      const miopenTensorDescriptor_t yDesc,
-                                                      const void* y,
-                                                      const miopenTensorDescriptor_t dyDesc,
-                                                      const void* dy,
-                                                      const void* beta,
-                                                      const miopenTensorDescriptor_t dxDesc,
-                                                      void* dx,
-                                                      miopenSoftmaxAlgorithm_t algorithm,
-                                                      miopenSoftmaxMode_t mode);
-
-/** @} */
-// CLOSEOUT SOFTMAX DOXYGEN GROUP
-
-/*! @ingroup FUSION
- * @brief MIOpen fusion interface
- */
-MIOPEN_DECLARE_OBJECT(miopenFusionPlanDescriptor);
-MIOPEN_DECLARE_OBJECT(miopenOperatorDescriptor);
-MIOPEN_DECLARE_OBJECT(miopenOperatorArgs);
-
-/** @addtogroup FUSION
- *
- *  @{
- */
-
-/*! @enum miopenFusionDirection_t
- * @brief Kernel fusion direction in the network
- */
-typedef enum
-{
-    miopenVerticalFusion   = 0, /*!< fuses layers vertically, current the only supported mode */
-    miopenHorizontalFusion = 1, /*!< fuses layers horizontally, this is unimplemented */
-} miopenFusionDirection_t;
-
-/*! @brief Creates the kenrel fusion plan descriptor object
- *
- * @param fusePlanDesc  Pointer to a fusion plan (output)
- * @param fuseDirection Horizontal or Vertical fusion (input)
- * @param inputDesc     Descriptor to tensor for the input (input)
- * @return              miopenStatus_t
- */
-MIOPEN_EXPORT miopenStatus_t miopenCreateFusionPlan(miopenFusionPlanDescriptor_t* fusePlanDesc,
-                                                    const miopenFusionDirection_t fuseDirection,
-                                                    const miopenTensorDescriptor_t inputDesc);
-
-/*! @brief Destroy the fusion plan descriptor object
- *
- * @param fusePlanDesc  A fusion plan descriptor type
- * @return              miopenStatus_t
- */
-MIOPEN_EXPORT miopenStatus_t miopenDestroyFusionPlan(miopenFusionPlanDescriptor_t fusePlanDesc);
-
-/*! @brief Compiles the fusion plan
- *
- * @param handle           MIOpen handle (input)
- * @param fusePlanDesc A fusion plan descriptor (input)
- * @return             miopenStatus_t
- */
-MIOPEN_EXPORT miopenStatus_t miopenCompileFusionPlan(miopenHandle_t handle,
-                                                     miopenFusionPlanDescriptor_t fusePlanDesc);
-
-/*!
- * @brief Allows access to the operators in a fusion plan
- * @details This api call does bounds checking on the supplied op_idx and would
- *          return miopenStatusError if the index is out of bounds
- *
- * @param fusePlanDesc A fusion plan descriptor (input)
- * @param op_idx Index of the required operator in the fusion plan, in the order of insertion
- * @param op returned pointer to the operator
- * @return miopenStatus_t
- */
-MIOPEN_EXPORT miopenStatus_t miopenFusionPlanGetOp(miopenFusionPlanDescriptor_t fusePlanDesc,
-                                                   const int op_idx,
-                                                   miopenFusionOpDescriptor_t* op);
-
-/*! @brief Query the workspace size required for the fusion plan
- * @param handle         MIOpen handle (input)
- * @param fusePlanDesc   A fusion plan descriptor (input)
- * @param workSpaceSize  Pointer to memory to return size in bytes (output)
- * @param algo           Algorithm selected (inputs)
- * @return               miopenStatus_t
- */
-MIOPEN_EXPORT miopenStatus_t
-miopenFusionPlanGetWorkSpaceSize(miopenHandle_t handle,
-                                 miopenFusionPlanDescriptor_t fusePlanDesc,
-                                 size_t* workSpaceSize,
-                                 miopenConvFwdAlgorithm_t algo);
-
-/*!
- * @brief Returns the supported algorithms for the convolution operator in the Fusion Plan
- *
- * @details A Convolution operator in a fusion plan may be implemented by different algorithms
- * representing different tradeoffs of memory and performance. The returned list of algorithms
- * is sorted in decreasing order of priority. Therefore, if the user does not request an
- * algorithm to be set using the miopenFusionPlanConvolutionSetAlgo call, the first algorithm
- * in the list would be used to execute the convolution in the fusion plan. Moreover this call
- * must be immediately preceded by the miopenCreateOpConvForward call for the op in question.
- *
- * @param fusePlanDesc A fusion plan descriptor (input)
- * @param requestAlgoCount Number of algorithms to return (input)
- * @param returnedAlgoCount The actual number of returned algorithms; always be less than
- * equal to requestAlgoCount (output)
- * @param returnedAlgos Pointer to the list of supported algorithms
- * @return miopenStatus_t
- */
-MIOPEN_EXPORT miopenStatus_t
-miopenFusionPlanConvolutionGetAlgo(miopenFusionPlanDescriptor_t fusePlanDesc,
-                                   const int requestAlgoCount,
-                                   int* returnedAlgoCount,
-                                   miopenConvFwdAlgorithm_t* returnedAlgos);
-
-/*! @brief Requests the fusion runtime to choose a particular algorithm for the added convolution
- * operation
- *
- * @details Please see the description for miopenFusionPlanConvolutionGetAlgo
- *
- * @param fusePlanDesc A fusion plan descriptor (input)
- * @param algo Requested algorithm for the convolution operator (input)
- * @return miopenStatus_t
- */
-MIOPEN_EXPORT miopenStatus_t miopenFusionPlanConvolutionSetAlgo(
-    miopenFusionPlanDescriptor_t fusePlanDesc, miopenConvFwdAlgorithm_t algo);
-
-/*! @brief Creates forward convolution operator.
- *
- * @param fusePlanDesc   A fusion plan descriptor (input)
- * @param convOp         Pointer to an operator type (output)
- * @param convDesc       Convolution layer descriptor (input)
- * @param wDesc          Descriptor for the weights tensor (input)
- * @return               miopenStatus_t
- */
-MIOPEN_EXPORT miopenStatus_t miopenCreateOpConvForward(miopenFusionPlanDescriptor_t fusePlanDesc,
-                                                       miopenFusionOpDescriptor_t* convOp,
-                                                       miopenConvolutionDescriptor_t convDesc,
-                                                       const miopenTensorDescriptor_t wDesc);
-
-//---
-
-// Activation forward create ops ---
-/*! @brief Creates a forward activation operator.
- *
- * @param fusePlanDesc    A fusion plan descriptor (input)
- * @param activFwdOp         Pointer to an operator type (output)
- * @param mode            Activation version (input)
- * @return                miopenStatus_t
- */
-MIOPEN_EXPORT miopenStatus_t
-miopenCreateOpActivationForward(miopenFusionPlanDescriptor_t fusePlanDesc,
-                                miopenFusionOpDescriptor_t* activFwdOp,
-                                miopenActivationMode_t mode);
-
-// Activation backward create ops ---
-/*! @brief Creates a backward activation operator.
- *
- * @param fusePlanDesc    A fusion plan descriptor (input)
- * @param activBwdOp         Pointer to an operator type (output)
- * @param mode            Activation version (input)
- * @return                miopenStatus_t
- */
-MIOPEN_EXPORT miopenStatus_t
-miopenCreateOpActivationBackward(miopenFusionPlanDescriptor_t fusePlanDesc,
-                                 miopenFusionOpDescriptor_t* activBwdOp,
-                                 miopenActivationMode_t mode);
-
-// Bias create ops ---
-/*! @brief Creates a forward bias operator.
- *
- * @param fusePlanDesc   A fusion plan descriptor (input)
- * @param biasOp         Pointer to an operator type (output)
- * @param bDesc          bias tensor descriptor (input)
- * @return               miopenStatus_t
- */
-MIOPEN_EXPORT miopenStatus_t miopenCreateOpBiasForward(miopenFusionPlanDescriptor_t fusePlanDesc,
-                                                       miopenFusionOpDescriptor_t* biasOp,
-                                                       const miopenTensorDescriptor_t bDesc);
-
-// Batch normalization create ops ---
-/*! @brief Creates a forward inference batch normalization operator.
- *
- * @param fusePlanDesc           A fusion plan descriptor (input)
- * @param bnOp                   Pointer to an operator type (output)
- * @param bn_mode                Batch normalization layer mode (input)
- * @param bnScaleBiasMeanVarDesc Gamma, beta, mean, variance tensor descriptor (input)
- * @return                       miopenStatus_t
- */
-MIOPEN_EXPORT miopenStatus_t
-miopenCreateOpBatchNormInference(miopenFusionPlanDescriptor_t fusePlanDesc,
-                                 miopenFusionOpDescriptor_t* bnOp,
-                                 const miopenBatchNormMode_t bn_mode,
-                                 const miopenTensorDescriptor_t bnScaleBiasMeanVarDesc);
-
-/*! @brief Creates a forward training batch normalization operator.
- *
- * @param fusePlanDesc           A fusion plan descriptor (input)
- * @param bnFwdOp                   Pointer to an operator type (output)
- * @param bn_mode                Batch normalization layer mode (input)
- * @param runningMeanVariance    Toggles whether or not to save population statistics for inference;
- * batch statistic are required (input)
- * @return                       miopenStatus_t
- */
-MIOPEN_EXPORT miopenStatus_t
-miopenCreateOpBatchNormForward(miopenFusionPlanDescriptor_t fusePlanDesc,
-                               miopenFusionOpDescriptor_t* bnFwdOp,
-                               const miopenBatchNormMode_t bn_mode,
-                               bool runningMeanVariance);
-
-/*! @brief Creates a back propagation batch normalization operator.
- *
- * @param fusePlanDesc           A fusion plan descriptor (input)
- * @param bnBwdOp                   Pointer to an operator type (output)
- * @param bn_mode                Batch normalization layer mode (input)
- * @return                       miopenStatus_t
- */
-MIOPEN_EXPORT miopenStatus_t
-miopenCreateOpBatchNormBackward(miopenFusionPlanDescriptor_t fusePlanDesc,
-                                miopenFusionOpDescriptor_t* bnBwdOp,
-                                const miopenBatchNormMode_t bn_mode);
-
-//---
-/*! @brief Creates an operator argument object
- *
- * @param args        Pointer to an operator argument type (output)
- * @return            miopenStatus_t
- */
-MIOPEN_EXPORT miopenStatus_t miopenCreateOperatorArgs(miopenOperatorArgs_t* args);
-
-/*! @brief Destroys an operator argument object
- *
- * @param args        An operator argument type (output)
- * @return            miopenStatus_t
- */
-MIOPEN_EXPORT miopenStatus_t miopenDestroyOperatorArgs(miopenOperatorArgs_t args);
-
-// Convolution set arguments ---
-/*! @brief Sets the arguments for forward convolution op
- *
- * @param args    An arguments object type (output)
- * @param convOp  Forward convolution operator (input)
- * @param alpha   Floating point scaling factor, allocated on the host (input)
- * @param beta    Floating point shift factor, allocated on the host (input)
- * @param w       Pointer to tensor memory  (input)
- * @return        miopenStatus_t
- */
-MIOPEN_EXPORT miopenStatus_t miopenSetOpArgsConvForward(miopenOperatorArgs_t args,
-                                                        const miopenFusionOpDescriptor_t convOp,
-                                                        const void* alpha,
-                                                        const void* beta,
-                                                        const void* w);
-// Activation set arguments ---
-/*! @brief Sets the arguments for forward activation op
- *
- * @param args    An arguments object type (output)
- * @param activFwdOp   Activation backwards operator (input)
- * @param alpha   Floating point scaling factor, allocated on the host (input)
- * @param beta    Floating point shift factor, allocated on the host (input)
- * @param activAlpha  Double precision activation parameter which depends on activation mode (input)
- * @param activBeta   Double precision activation parameter which depends on activation mode (input)
- * @param activGamma  Double precision activation parameter which depends on activation mode (input)
- * @return        miopenStatus_t
- */
-MIOPEN_EXPORT miopenStatus_t
-miopenSetOpArgsActivForward(miopenOperatorArgs_t args,
-                            const miopenFusionOpDescriptor_t activFwdOp,
-                            const void* alpha,
-                            const void* beta,
-                            double activAlpha,
-                            double activBeta,
-                            double activGamma);
-
-/*! @brief Sets the arguments for backward activation op
- *
- * @param args    An arguments object type (output)
- * @param activBwdOp   Activation backwards operator (input)
- * @param alpha   Floating point scaling factor, allocated on the host (input)
- * @param beta    Floating point shift factor, allocated on the host (input)
- * @param y        Data tensor y, output of activations in the forward direction (input)
- * @param reserved    Data tensor reserved memory space; currently should be nullptr (input)
- * @param activAlpha  Double precision activation parameter which depends on activation mode (input)
- * @param activBeta   Double precision activation parameter which depends on activation mode (input)
- * @param activGamma  Double precision activation parameter which depends on activation mode (input)
- * @return        miopenStatus_t
- */
-MIOPEN_EXPORT miopenStatus_t
-miopenSetOpArgsActivBackward(miopenOperatorArgs_t args,
-                             const miopenFusionOpDescriptor_t activBwdOp,
-                             const void* alpha,
-                             const void* beta,
-                             const void* y,
-                             const void* reserved,
-                             double activAlpha,
-                             double activBeta,
-                             double activGamma);
-
-// Batch Normalization set arguments ---
-/*! @brief Sets the arguments for inference batch normalization op
- *
- * @param args               An arguments object type (output)
- * @param bnOp               Batch normalization inference operator (input)
- * @param alpha              Floating point scaling factor, allocated on the host (input)
- * @param beta               Floating point shift factor, allocated on the host (input)
- * @param bnScale            Pointer to the gamma tensor memory  (input)
- * @param bnBias             Pointer to the beta tensor memory  (input)
- * @param estimatedMean      Pointer to population mean memory  (input)
- * @param estimatedVariance  Pointer to population variance memory  (input)
- * @param epsilon            Scalar value for numerical stability (input)
- * @return                   miopenStatus_t
- */
-MIOPEN_EXPORT miopenStatus_t
-miopenSetOpArgsBatchNormInference(miopenOperatorArgs_t args,
-                                  const miopenFusionOpDescriptor_t bnOp,
-                                  const void* alpha,
-                                  const void* beta,
-                                  const void* bnScale,
-                                  const void* bnBias,
-                                  const void* estimatedMean,
-                                  const void* estimatedVariance,
-                                  double epsilon);
-
-/*! @brief Sets the arguments for forward batch normalization op
- *
- * @param args               An arguments object type (output)
- * @param bnOp               Batch normalization forward operator (input)
- * @param alpha              Floating point scaling factor, allocated on the host (input)
- * @param beta               Floating point shift factor, allocated on the host (input)
- * @param bnScale            Pointer to the gamma tensor memory  (input)
- * @param bnBias             Pointer to the beta tensor memory  (input)
- * @param savedMean          Pointer to batch mean memory  (input)
- * @param savedInvVariance   Pointer to batch inverse variance memory  (input)
- * @param runningMean        Pointer to population mean memory  (input)
- * @param runningVariance    Pointer to population variance memory  (input)
- * @param expAvgFactor       Scalar value for control of population statistics (input)
- * @param epsilon            Scalar value for numerical stability (input)
- * @return                   miopenStatus_t
- */
-MIOPEN_EXPORT miopenStatus_t miopenSetOpArgsBatchNormForward(miopenOperatorArgs_t args,
-                                                             const miopenFusionOpDescriptor_t bnOp,
-                                                             const void* alpha,
-                                                             const void* beta,
-                                                             const void* bnScale,
-                                                             const void* bnBias,
-                                                             void* savedMean,
-                                                             void* savedInvVariance,
-                                                             void* runningMean,
-                                                             void* runningVariance,
-                                                             double expAvgFactor,
-                                                             double epsilon);
-
-/*! @brief Sets the arguments for backward batch normalization op
- *
- * @param args               An arguments object type (output)
- * @param bnOp               Batch normalization forward operator (input)
- * @param alpha              Floating point scaling factor, allocated on the host (input)
- * @param beta               Floating point shift factor, allocated on the host (input)
- * @param x                  Pointer to the forward input tensor memory  (input)
- * @param bnScale            Pointer to the gamma tensor memory  (input)
- * @param bnBias             Pointer to the beta tensor memory  (input)
- * @param resultBnScaleDiff  Pointer to the gamma gradient tensor memory  (output)
- * @param resultBnBiasDiff   Pointer to the beta gradient tensor memory  (output)
- * @param savedMean          Pointer to batch mean memory  (input)
- * @param savedInvVariance   Pointer to batch inverse variance memory  (input)
- * @return                   miopenStatus_t
- */
-MIOPEN_EXPORT miopenStatus_t miopenSetOpArgsBatchNormBackward(miopenOperatorArgs_t args,
-                                                              const miopenFusionOpDescriptor_t bnOp,
-                                                              const void* alpha,
-                                                              const void* beta,
-                                                              const void* x,
-                                                              const void* bnScale,
-                                                              const void* bnBias,
-                                                              void* resultBnScaleDiff,
-                                                              void* resultBnBiasDiff,
-                                                              const void* savedMean,
-                                                              const void* savedInvVariance);
-
-// Bias forward set arguments ---
-/*! @brief Sets the arguments for forward bias op
- *
- * @param args           An arguments object type (output)
- * @param biasOp         Forward bias operator (input)
- * @param alpha          Floating point scaling factor, allocated on the host (input)
- * @param beta           Floating point shift factor, allocated on the host (input)
- * @param bias           Pointer to the forward bias input tensor memory  (input)
- * @return               miopenStatus_t
- */
-MIOPEN_EXPORT miopenStatus_t miopenSetOpArgsBiasForward(miopenOperatorArgs_t args,
-                                                        const miopenFusionOpDescriptor_t biasOp,
-                                                        const void* alpha,
-                                                        const void* beta,
-                                                        const void* bias);
-/*! @brief Executes the fusion plan
- *
- *
- * @param handle           MIOpen handle (input)
- * @param fusePlanDesc     fused plan descriptor (input)
- * @param inputDesc        Descriptor of the input tensor (input)
- * @param input            Source data tensor  (input)
- * @param outputDesc       Decriptor of the output tensor (input)
- * @param output           Destination data tensor  (output)
- * @param args             An argument object of the fused kernel (input)
- * @return           miopenStatus_t
- */
-MIOPEN_EXPORT miopenStatus_t
-miopenExecuteFusionPlan(const miopenHandle_t handle,
-                        const miopenFusionPlanDescriptor_t fusePlanDesc,
-                        const miopenTensorDescriptor_t inputDesc,
-                        const void* input,
-                        const miopenTensorDescriptor_t outputDesc,
-                        void* output,
-                        miopenOperatorArgs_t args);
-
-/*! @brief Prepares and executes the Convlution+Bias+Activation Fusion.
- *
- *
- * @param handle               MIOpen handle (input)
- * @param alpha1               floating point scaling factor, allocated on the host (input)
- * @param xDesc                Tensor descriptor for input data tensor x (input)
- * @param x                    Data tensor x (input)
- * @param wDesc                Tensor descriptor for weight tensor w (input)
- * @param w                    Weights tensor w (input)
- * @param convDesc             Convolution layer descriptor (input)
- * @param algo                 Algorithm selected (inputs)
- * @param workspace            Pointer to workspace required (input)
- * @param workspaceSizeInBytes Size of the memory in bytes pointed to by workSpace above
- * @param alpha2               floating point scaling factor, allocated on the host (input)
- * @param zDesc                Tensor descriptor for tensor z (input)
- * @param z                    Data tensor z (input)
- * @param biasDesc             Tensor descriptor for input data tensor x (input)
- * @param bias                 Data tensor bias (input)
- * @param activationDesc       Activation descriptor that specifies the activation mode
- * @param yDesc                Tensor descriptor for output data tensor y (input)
- * @param y                    Output data tensor
- */
-
-MIOPEN_EXPORT miopenStatus_t
-miopenConvolutionBiasActivationForward(miopenHandle_t handle,
-                                       const void* alpha1,
-                                       const miopenTensorDescriptor_t xDesc,
-                                       const void* x,
-                                       const miopenTensorDescriptor_t wDesc,
-                                       const void* w,
-                                       const miopenConvolutionDescriptor_t convDesc,
-                                       miopenConvFwdAlgorithm_t algo,
-                                       void* workspace,
-                                       size_t workspaceSizeInBytes,
-                                       const void* alpha2,
-                                       const miopenTensorDescriptor_t zDesc,
-                                       const void* z,
-                                       const miopenTensorDescriptor_t biasDesc,
-                                       const void* bias,
-                                       const miopenActivationDescriptor_t activationDesc,
-                                       const miopenTensorDescriptor_t yDesc,
-                                       void* y);
-/** @} */
-// CLOSEOUT FUSION DOXYGEN GROUP
-
-/** @addtogroup RNN
- *
- *  @{
- */
-
-/*!  @enum miopenRNNMode_t
- * RNN mode selection for rnn layer preference
- */
-typedef enum
-{
-    miopenRNNRELU = 0, /*!< RNN with ReLU activation */
-    miopenRNNTANH = 1, /*!< RNN with tanh activation */
-    miopenLSTM    = 2, /*!< LSTM */
-    miopenGRU     = 3, /*!< GRU */
-} miopenRNNMode_t;
-
-/*! @enum miopenRNNInputMode_t
- * Recurrent Neural Network layer initial input mode
- */
-typedef enum
-{
-    miopenRNNlinear = 0, /*!< Matrix multiplication at the input of the first layer */
-    miopenRNNskip   = 1, /*!< No operation is performed at the input of the first layer. */
-} miopenRNNInputMode_t;
-
-/*! @enum miopenRNNAlgo_t
- * Recurrent Neural Network algorithm mode
- */
-typedef enum
-{
-    miopenRNNdefault = 0, /*!< Use dedicated gate-operation kernel for LSTM and fundamental
-                             algorithm for vanilla RNN & GRU */
-    miopenRNNfundamental =
-        1, /*!< Function by basic tesnsor operations, supported for vanilla RNN, LSTM, GRU */
-} miopenRNNAlgo_t;
-
-/*! @enum miopenRNNDirectionMode_t
- * Recurrent Neural Network bi-directional behavior
- */
-typedef enum
-{
-    miopenRNNunidirection = 0, /*!< Forward in time only. */
-    miopenRNNbidirection  = 1, /*!< Forward and backwards in time. */
-} miopenRNNDirectionMode_t;
-
-/*! @enum miopenRNNBiasMode_t
- * Recurrent Neural Network add on bias
- */
-typedef enum
-{
-    miopenRNNNoBias   = 0, /*!< No Biases will be applied to GEMM operations */
-    miopenRNNwithBias = 1, /*!< Biases will be applied to GEMM operations */
-} miopenRNNBiasMode_t;
-
-/*! @enum miopenRNNGEMMalgoMode_t
- * Recurrent Neural Network add on bias
- */
-typedef enum
-{
-    miopenRNNAlgoGEMM = 0,
-} miopenRNNGEMMalgoMode_t;
-
-/*! @enum miopenRNNPaddingMode_t
- * Recurrent Neural Network input/output data padding mode
- */
-typedef enum
-{
-    miopenRNNIONotPadded   = 0, /*!< Not padded data at RNN input/output */
-    miopenRNNIOWithPadding = 1, /*!< Padded data at RNN input/output */
-} miopenRNNPaddingMode_t;
-
-/*! @enum miopenRNNFWDMode_t
- * Recurrent Neural Network Training/Inference mode
- */
-typedef enum
-{
-    miopenRNNTraining  = 0, /*!< FWD, BWD, WRW */
-    miopenRNNInference = 1, /*!< Only FWD-inference no back-propagation */
-} miopenRNNFWDMode_t;
-
-/*! @enum miopenRNNBaseLayout_t
- * Data layouts for RNN operations
- */
-typedef enum
-{
-    miopenRNNDataUnknownLayout     = 0,
-    miopenRNNDataSeqMajorNotPadded = 1,
-    miopenRNNDataSeqMajorPadded    = 2,
-    miopenRNNDataBatchMajorPadded  = 3,
-} miopenRNNBaseLayout_t;
-
-/*! @brief Create a RNN layer Descriptor
- *
- * API for creating an uninitialized RNN layer descriptor.
- * @param rnnDesc    Pointer to a tensor descriptor type
- * @return           miopenStatus_t
- */
-MIOPEN_EXPORT miopenStatus_t miopenCreateRNNDescriptor(miopenRNNDescriptor_t* rnnDesc);
-
-/*! @brief Retrieves a RNN layer descriptor's details
- *
- * @param rnnDesc    RNN layer descriptor (input)
- * @param rnnMode    RNN mode (output)
- * @param algoMode   RNN algorithm mode (output)
- * @param inputMode  RNN data input mode (output)
- * @param dirMode    Uni or bi direction mode (output)
- * @param biasMode   Bias used (output)
- * @param hiddenSize Size of hidden state (output)
- * @param layer      Number of stacked layers (output)
- * @return           miopenStatus_t
- */
-MIOPEN_EXPORT miopenStatus_t miopenGetRNNDescriptor(miopenRNNDescriptor_t rnnDesc,
-                                                    miopenRNNMode_t* rnnMode,
-                                                    miopenRNNAlgo_t* algoMode,
-                                                    miopenRNNInputMode_t* inputMode,
-                                                    miopenRNNDirectionMode_t* dirMode,
-                                                    miopenRNNBiasMode_t* biasMode,
-                                                    int* hiddenSize,
-                                                    int* layer);
-
-/*! @brief Retrieves a RNN layer descriptor's details version 2. This version enables retrieving
- * information of the dropout descriptor of the rnn descriptor.
- *
- * @param rnnDesc     RNN layer descriptor (input)
- * @param hiddenSize  Size of hidden state (output)
- * @param layer       Number of stacked layers (output)
- * @param dropoutDesc Pre-configured dropout descriptor for dropout layer in between RNN layers
- * (output)
- * @param inputMode   RNN data input mode (output)
- * @param dirMode     Uni or bi direction mode (output)
- * @param rnnMode     RNN mode (output)
- * @param biasMode    Bias used (output)
- * @param algoMode    RNN algorithm mode (output)
- * @param dataType    Data type of RNN (output)
- * @return            miopenStatus_t
- */
-MIOPEN_EXPORT miopenStatus_t miopenGetRNNDescriptor_V2(miopenRNNDescriptor_t rnnDesc,
-                                                       int* hiddenSize,
-                                                       int* layer,
-                                                       miopenDropoutDescriptor_t* dropoutDesc,
-                                                       miopenRNNInputMode_t* inputMode,
-                                                       miopenRNNDirectionMode_t* dirMode,
-                                                       miopenRNNMode_t* rnnMode,
-                                                       miopenRNNBiasMode_t* biasMode,
-                                                       miopenRNNAlgo_t* algoMode,
-                                                       miopenDataType_t* dataType);
-
-/*! @brief Destroys the tensor descriptor object
- *
- * @param rnnDesc RNN tensor descriptor type (input)
- * @return           miopenStatus_t
- */
-MIOPEN_EXPORT miopenStatus_t miopenDestroyRNNDescriptor(miopenRNNDescriptor_t rnnDesc);
-
-/*! @brief Set the details of the RNN descriptor
- *
- * Interface for setting the values of the RNN descriptor object. This function requires specific
- * algorithm selection.
- * @param rnnDesc      RNN layer descriptor type (input)
- * @param hsize        Hidden layer size (input)
- * @param nlayers      Number of layers (input)
- * @param inMode       RNN first layer input mode (input)
- * @param direction    RNN direction (input)
- * @param rnnMode      RNN model type (input)
- * @param biasMode     RNN bias included (input)
- * @param algo         RNN algorithm selected (input)
- * @param dataType     MIOpen datatype (input)
- * @return             miopenStatus_t
- */
-MIOPEN_EXPORT miopenStatus_t miopenSetRNNDescriptor(miopenRNNDescriptor_t rnnDesc,
-                                                    const int hsize,
-                                                    const int nlayers,
-                                                    miopenRNNInputMode_t inMode,
-                                                    miopenRNNDirectionMode_t direction,
-                                                    miopenRNNMode_t rnnMode,
-                                                    miopenRNNBiasMode_t biasMode,
-                                                    miopenRNNAlgo_t algo,
-                                                    miopenDataType_t dataType);
-
-/*! @brief Set the details of the RNN descriptor version 2. This version enables the use of dropout
- * in rnn.
- *
- * Interface for setting the values of the RNN descriptor object. This function requires specific
- * algorithm selection.
- * @param rnnDesc      RNN layer descriptor type (input/output)
- * @param hsize        Hidden layer size (input)
- * @param nlayers      Number of layers (input)
- * @param dropoutDesc  Pre-initialized dropout descriptor for dropout layer in between RNN layers
- * (input)
- * @param inMode       RNN first layer input mode (input)
- * @param direction    RNN direction (input)
- * @param rnnMode      RNN model type (input)
- * @param biasMode     RNN bias included (input)
- * @param algo         RNN algorithm selected (input)
- * @param dataType     MIOpen datatype (input)
- * @return             miopenStatus_t
- */
-MIOPEN_EXPORT miopenStatus_t miopenSetRNNDescriptor_V2(miopenRNNDescriptor_t rnnDesc,
-                                                       const int hsize,
-                                                       const int nlayers,
-                                                       miopenDropoutDescriptor_t dropoutDesc,
-                                                       miopenRNNInputMode_t inMode,
-                                                       miopenRNNDirectionMode_t direction,
-                                                       miopenRNNMode_t rnnMode,
-                                                       miopenRNNBiasMode_t biasMode,
-                                                       miopenRNNAlgo_t algo,
-                                                       miopenDataType_t dataType);
-
-/*! @brief Set shape of RNN seqData tensor
- *
- * Interface for setting tensor shape to be used as RNN input data
- *
- * @param seqTensorDesc     Tensor descriptor (input/output)
- * @param dataType          MIOpen datatype (input)
- * @param layout            One of the main supported layouts for RNN data(input)
- * @param maxSequenceLen      Sequence length limit within this SeqTensor(input)
- * @param batchSize         Number of sequences within this SeqTensor (input)
- * @param vectorSize        Vector size (input)
- * @param sequenceLenArray  Array containing the length of each sequence in the SeqTensor(input)
- * @param paddingMarker     Not used, should be NULL (input)
- * @return                  miopenStatus_t
- */
-MIOPEN_EXPORT miopenStatus_t
-miopenSetRNNDataSeqTensorDescriptor(miopenSeqTensorDescriptor_t seqTensorDesc,
-                                    miopenDataType_t dataType,
-                                    miopenRNNBaseLayout_t layout,
-                                    int maxSequenceLen,
-                                    int batchSize,
-                                    int vectorSize,
-                                    const int* sequenceLenArray,
-                                    void* paddingMarker);
-
-/*! @brief Get shape of RNN seqData tensor
- *
- * Interface for setting tensor shape to be used as RNN input data
- *
- * @param seqTensorDesc             Tensor descriptor (input)
- * @param dataType                  MIOpen datatype (output)
- * @param layout                    One of the main supported layouts for RNN data(output)
- * @param maxSequenceLen              Sequence length limit within this SeqTensor(output)
- * @param batchSize                 Number of sequences within this SeqTensor (output)
- * @param vectorSize                Vector size (output)
- * @param sequenceLenArrayLimit  Limit for number of elements that can be returned to user
- * by sequenceLenArray (input)
- * @param sequenceLenArray          Array containing the length of each sequence in the
- * SeqTensor. This is allowed to be a NULL pointer if sequenceLenArrayLimit is 0 (output)
- * @param paddingMarker             Not used, should be NULL (input)
- * @return                          miopenStatus_t
- */
-
-MIOPEN_EXPORT miopenStatus_t
-miopenGetRNNDataSeqTensorDescriptor(miopenSeqTensorDescriptor_t seqTensorDesc,
-                                    miopenDataType_t* dataType,
-                                    miopenRNNBaseLayout_t* layout,
-                                    int* maxSequenceLen,
-                                    int* batchSize,
-                                    int* vectorSize,
-                                    int sequenceLenArrayLimit,
-                                    int* sequenceLenArray,
-                                    void* paddingMarker);
-
-/*! @brief Query the amount of memory required to execute the RNN layer
- *
- * This function calculates the amount of memory required to run the RNN layer given an RNN
- * descriptor and a tensor descriptor.
- *
- * @param handle          MIOpen handle (input)
- * @param rnnDesc         RNN layer descriptor type (input)
- * @param sequenceLen     Number of iteration unrolls (input)
- * @param xDesc           An array of tensor descriptors. These are the
- * input descriptors to each time step. The first dimension of each descriptor is the
- * batch size and may decrease from element n to element n+1 and not increase in size.
- * The second dimension is the same for all descriptors in the array and is the input
- * vector length. (input)
- * @param numBytes        Number of bytes required for RNN layer execution (output)
- * @return                miopenStatus_t
- */
-MIOPEN_EXPORT miopenStatus_t miopenGetRNNWorkspaceSize(miopenHandle_t handle,
-                                                       const miopenRNNDescriptor_t rnnDesc,
-                                                       const int sequenceLen,
-                                                       const miopenTensorDescriptor_t* xDesc,
-                                                       size_t* numBytes);
-
-/*! @brief Query the amount of memory required for RNN training
- *
- * This function calculates the amount of memory required to train the RNN layer given an
- * RNN descriptor and a tensor descriptor.
- *
- * @param handle          MIOpen handle (input)
- * @param rnnDesc         RNN layer descriptor type (input)
- * @param sequenceLen     Number of iteration unrolls (input)
- * @param xDesc           An array of tensor descriptors. These are the
- * input descriptors to each time step. The first dimension of each descriptor is the
- * batch size and may decrease from element n to element n+1 and not increase in size.
- * The second dimension is the same for all descriptors in the array and is the input
- * vector length. (input)
- * @param numBytes        Number of bytes required for RNN layer execution (output)
- * @return                miopenStatus_t
- */
-MIOPEN_EXPORT miopenStatus_t miopenGetRNNTrainingReserveSize(miopenHandle_t handle,
-                                                             miopenRNNDescriptor_t rnnDesc,
-                                                             const int sequenceLen,
-                                                             const miopenTensorDescriptor_t* xDesc,
-                                                             size_t* numBytes);
-
-/*! @brief Query the amount of additional memory required for this RNN layer execution.
- *
- * This function calculates the size of extra buffers, depending on the layer configuration, which
- * is determined by: RNN descriptor, isInference, and data descriptor. If isInference is True,
- * reserve_space_size is always zero, because the reserve_space buffer is not used in Inference
- * computation.
- *
- * @param handle           MIOpen handle (input)
- * @param rnnDesc          RNN layer descriptor type (input)
- * @param xDesc            Sequence data tensor descriptor (input)
- * @param fwdMode          Specifies in which mode the buffers will be used.
- * @param workSpaceSize    Minimum WorkSpace buffer size required for RNN layer execution (output)
- * @param reserveSpaceSize Minimum ReserveSpaceSize buffer size required for RNN layer execution
- * (output)
- * @return                 miopenStatus_t
- */
-MIOPEN_EXPORT miopenStatus_t miopenGetRNNTempSpaceSizes(miopenHandle_t handle,
-                                                        miopenRNNDescriptor_t rnnDesc,
-                                                        miopenSeqTensorDescriptor_t xDesc,
-                                                        miopenRNNFWDMode_t fwdMode,
-                                                        size_t* workSpaceSize,
-                                                        size_t* reserveSpaceSize);
-
-/*! @brief Query the amount of parameter memory required for RNN training
- *
- * This function calculates the amount of parameter memory required to train the RNN layer given an
- * RNN descriptor and a tensor descriptor.
- *
- * @param handle          MIOpen handle (input)
- * @param rnnDesc         RNN layer descriptor type (input)
- * @param xDesc           A tensor descriptor (input)
- * @param numBytes        Number of bytes required for RNN layer execution (output)
- * @param dtype           MIOpen data type enum (input)
- * @return                miopenStatus_t
- */
-MIOPEN_EXPORT miopenStatus_t miopenGetRNNParamsSize(miopenHandle_t handle,
-                                                    miopenRNNDescriptor_t rnnDesc,
-                                                    miopenTensorDescriptor_t xDesc,
-                                                    size_t* numBytes,
-                                                    miopenDataType_t dtype);
-
-/*! @brief Obtain a weight tensor descriptor for RNNs
- *
- * This function populates a weight descriptor that describes the memory layout of the
- * weight matrix.
- *
- * @param handle          MIOpen handle (input)
- * @param rnnDesc         Fully populated RNN layer descriptor type (input)
- * @param xDesc           A previously populated tensor descriptor (input)
- * @param wDesc           A previously allocated tensor descriptor (output)
- * @param dtype           MIOpen data type enum (input)
- * @return                miopenStatus_t
- */
-MIOPEN_EXPORT miopenStatus_t miopenGetRNNParamsDescriptor(miopenHandle_t handle,
-                                                          miopenRNNDescriptor_t rnnDesc,
-                                                          miopenTensorDescriptor_t xDesc,
-                                                          miopenTensorDescriptor_t wDesc,
-                                                          miopenDataType_t dtype);
-
-/*! @brief Obtain a the size in bytes of the RNN input tensor
- *
- * This function determines the size in bytes of the allocation needed for the input data
- * tensor for an RNN layer. The number of bytes is derived from the array of
- * tensor descriptors.
- *
- * @param handle          MIOpen handle (input)
- * @param rnnDesc         Fully populated RNN layer descriptor (input)
- * @param seqLen          Number of iteration unrolls (input)
- * @param xDesc           An array of tensor descriptors. These are the
- * input descriptors to each time step. The first dimension of each descriptor is the
- * batch size and may decrease from element n to element n+1 and not increase in size.
- * The second dimension is the same for all descriptors in the array and is the input
- * vector length. (input)
- * @param numBytes        Number of bytes required for input tensor (output)
- * @return                miopenStatus_t
- */
-MIOPEN_EXPORT miopenStatus_t miopenGetRNNInputTensorSize(miopenHandle_t handle,
-                                                         miopenRNNDescriptor_t rnnDesc,
-                                                         const int seqLen,
-                                                         miopenTensorDescriptor_t* xDesc,
-                                                         size_t* numBytes);
-
-/*! @brief Obtain a the size in bytes of the RNN hidden tensor
- *
- * This function determines the size in bytes of the allocation needed for the
- * hidden tensor over all layers
- *
- * @param handle          MIOpen handle (input)
- * @param rnnDesc         Fully populated RNN layer descriptor type (input)
- * @param seqLen          Number of iteration unrolls (input)
- * @param xDesc           An array of previously populated tensor descriptors (input)
- * @param numBytes        Number of bytes required for input tensor (output)
- * @return                miopenStatus_t
- */
-MIOPEN_EXPORT miopenStatus_t miopenGetRNNHiddenTensorSize(miopenHandle_t handle,
-                                                          miopenRNNDescriptor_t rnnDesc,
-                                                          const int seqLen,
-                                                          miopenTensorDescriptor_t* xDesc,
-                                                          size_t* numBytes);
-
-/*! @brief Gets the number of bytes of a parameter matrix
- *
- *
- * For RNN vanilla miopenRNNRELU and miopenRNNTANH, paramID == 0 retrieves the
- * weight matrix associated with the in input GEMM, while paramID == 1 retrieves
- * the weight matrix associated with the hidden state GEMM.
- *
- * For miopenLSTM paramID 0 to 3 refer to the weight matrices associated
- * with the input GEMM, 4-7 are associated with matrices associated with the
- * hidden state GEMM.
- *
- * * paramID 0 and 4 are for the input gate.
- *
- * * paramID 1 and 5 are for the forget gate.
- *
- * * paramID 2 and 6 are for the output gate.
- *
- * * paramID 3 and 7 are for the new memory gate.
- *
- * For miopenGRU paramID 0 to 2 refer to the weight matrix offset associated
- * with the input GEMM, while 3 through 5 are associated with the hidden state
- * GEMM.
- *
- * * paramID 0 and 3 are for the update gate.
- *
- * * paramID 1 and 4 are for the reset gate.
- *
- * * paramID 2 and 5 are for the new memory gate.
- *
- * For bi-directional RNNs the backwards in time direction is numbered as the layer
- * directly after the forward in time direction.
- *
- * @param handle          MIOpen handle (input)
- * @param rnnDesc         RNN layer descriptor type (input)
- * @param layer           The layer number in the RNN stack (input)
- * @param xDesc           A tensor descriptor to input (input)
- * @param paramID         ID of the internal parameter tensor (input)
- * @param numBytes        The number of bytes of the layer's parameter matrix (output)
- * @return                miopenStatus_t
- */
-MIOPEN_EXPORT miopenStatus_t miopenGetRNNLayerParamSize(miopenHandle_t handle,
-                                                        miopenRNNDescriptor_t rnnDesc,
-                                                        const int layer,
-                                                        miopenTensorDescriptor_t xDesc,
-                                                        const int paramID,
-                                                        size_t* numBytes);
-
-/*! @brief Gets the number of bytes of a bias
- *
- * For RNN vanilla miopenRNNRELU and miopenRNNTANH, biasID == 0 retrieves the
- * weight matrix associated with the in input GEMM, while biasID == 1 retrieves
- * the bias associated with the hidden state GEMM.
- *
- * For miopenLSTM biasID 0 to 3 refer to the biases associated
- * with the input GEMM, 4-7 are associated with biases associated with the
- * hidden state GEMM.
- *
- * * biasID 0 and 4 are for the input gate.
- *
- * * biasID 1 and 5 are for the forget gate.
- *
- * * biasID 2 and 6 are for the output gate.
- *
- * * biasID 3 and 7 are for the new memory gate.
- *
- * For miopenGRU biasID 0 to 2 refer to the biases associated with the input GEMM,
- * while 3 through 5 are associated with the hidden state GEMM.
- *
- * * biasID 0 and 3 are for the update gate.
- *
- * * biasID 1 and 4 are for the reset gate.
- *
- * * biasID 2 and 5 are for the new memory gate.
- *
- * For bi-directional RNNs the backwards in time direction is numbered as the layer
- * directly after the forward in time direction.
- *
- * @param handle          MIOpen handle (input)
- * @param rnnDesc         RNN layer descriptor type (input)
- * @param layer           The layer number in the RNN stack (input)
- * @param biasID          ID of the internal parameter tensor (input)
- * @param numBytes        The number of bytes of the layer's bias (output)
- * @return                miopenStatus_t
- */
-MIOPEN_EXPORT miopenStatus_t miopenGetRNNLayerBiasSize(miopenHandle_t handle,
-                                                       miopenRNNDescriptor_t rnnDesc,
-                                                       const int layer,
-                                                       const int biasID,
-                                                       size_t* numBytes);
-
-/*! @brief Gets a weight matrix for a specific layer in an RNN stack
- *
- * This function retrieves the weight matrix data for a specific layer and parameter ID
- * and copies the data into previously allocated device memory.
- *
- * For RNN vanilla miopenRNNRELU and miopenRNNTANH, paramID == 0 retrieves the
- * weight matrix associated with the in input GEMM, while paramID == 1 retrieves
- * the weight matrix associated with the hidden state GEMM.
- *
- * For miopenLSTM paramID 0 to 3 refer to the weight matrices associated
- * with the input GEMM, 4-7 are associated with matrices associated with the
- * hidden state GEMM.
- *
- * * paramID 0 and 4 are for the input gate.
- *
- * * paramID 1 and 5 are for the forget gate.
- *
- * * paramID 2 and 6 are for the output gate.
- *
- * * paramID 3 and 7 are for the new memory gate.
- *
- * For miopenGRU paramID 0 to 2 refer to the weight matrix offset associated
- * with the input GEMM, while 3 through 5 are associated with the hidden state
- * GEMM.
- *
- * * paramID 0 and 3 are for the update gate.
- *
- * * paramID 1 and 4 are for the reset gate.
- *
- * * paramID 2 and 5 are for the new memory gate.
- *
- * For bi-directional RNNs the backwards in time direction is numbered as the layer
- * directly after the forward in time direction.
- *
- * The output argument paramDesc is a previously created tensor descriptor that is populated
- * to describe the memory layout of the parameter matrix. It is full packed and is used when
- * calling to miopenSetRNNLayerParam()
- *
- * The argument layerParam should either be nullptr, or have device memory allocated
- * to allow copying of the entire layer parameter matrix into it. If layerParam is
- * nullptr then only the paramDesc is populated and returned. The size in bytes of the
- * layer parameter matrix can be determined by using miopenGetRNNLayerParamSize().
- *
- * Note: When inputSkip mode is selected there is no input layer matrix operation,
- * and therefore no associated memory. In this case miopenGetRNNLayerParam() will return
- * a error status miopenStatusBadParm for input paramID associated with the input GEMM.
- *
- * @param handle          MIOpen handle (input)
- * @param rnnDesc         RNN layer descriptor type (input)
- * @param layer           The layer number in the RNN stack (input)
- * @param xDesc           A tensor descriptor to input (input)
- * @param wDesc           A tensor descriptor to the parameter tensor (input)
- * @param w               Pointer to memory containing parameter tensor (input)
- * @param paramID         ID of the internal parameter tensor (input)
- * @param paramDesc       Tensor descriptor for the fully packed output parameter tensor (output)
- * @param layerParam      Pointer to the memory location of the parameter tensor (output)
- * @return                miopenStatus_t
- */
-MIOPEN_EXPORT miopenStatus_t miopenGetRNNLayerParam(miopenHandle_t handle,
-                                                    miopenRNNDescriptor_t rnnDesc,
-                                                    const int layer,
-                                                    miopenTensorDescriptor_t xDesc,
-                                                    miopenTensorDescriptor_t wDesc,
-                                                    const void* w,
-                                                    const int paramID,
-                                                    miopenTensorDescriptor_t paramDesc,
-                                                    void* layerParam);
-
-/*! @brief Gets a bias for a specific layer in an RNN stack
- *
- * This function retrieves the bias data for a specific layer and bias ID and copies
- * the data into previously allocated device memory.
- *
- * For RNN vanilla miopenRNNRELU and miopenRNNTANH, biasID == 0 retrieves the
- * bias associated with the in input GEMM, while biasID == 1 retrieves
- * the bias associated with the hidden state GEMM.
- *
- * For miopenLSTM biasID 0 to 3 refer to the biases associated
- * with the input GEMM, 4-7 are associated with biases associated with the
- * hidden state GEMM.
- *
- * * biasID 0 and 4 are for the input gate.
- *
- * * biasID 1 and 5 are for the forget gate.
- *
- * * biasID 2 and 6 are for the output gate.
- *
- * * biasID 3 and 7 are for the new memory gate.
- *
- * For miopenGRU biasID 0 to 2 refer to the biases associated with the input GEMM,
- * while 3 through 5 are associated with the hidden state GEMM.
- *
- * * biasID 0 and 3 are for the update gate.
- *
- * * biasID 1 and 4 are for the reset gate.
- *
- * * biasID 2 and 5 are for the new memory gate.
- *
- * For bi-directional RNNs the backwards in time direction is numbered as the layer
- * directly after the forward in time direction.
- *
- * The output argument biasDesc is a previously created tensor descriptor that is populated
- * to describe the memory layout of the bias. It is full packed and is used when
- * calling to miopenSetRNNLayerBias()
- *
- * The argument layerBias should either be nullptr, or have device memory allocated
- * to allow copying of the entire layer bias into it. If layerBias is
- * nullptr then only the biasDesc is populated and returned. The size in bytes of the
- * layer bias can be determined by using miopenGetRNNLayerBiasSize().
- *
- * Note: When inputSkip mode is selected there is no input layer matrix operation,
- * and therefore no associated memory. In this case miopenGetRNNLayerBias() will return
- * a error status miopenStatusBadParm for input biasID associated with the input GEMM.
- *
- * @param handle          MIOpen handle (input)
- * @param rnnDesc         RNN layer descriptor type (input)
- * @param layer           The layer number in the RNN stack (input)
- * @param xDesc           A tensor descriptor to input (input)
- * @param wDesc           A tensor descriptor to the parameter tensor (input)
- * @param w               Pointer to memory containing parameter tensor (input)
- * @param biasID          ID of the internal parameter tensor (input)
- * @param biasDesc        Descriptor of the parameter tensor (output)
- * @param layerBias       Pointer to the memory location of the bias tensor (output)
- * @return                miopenStatus_t
- */
-MIOPEN_EXPORT miopenStatus_t miopenGetRNNLayerBias(miopenHandle_t handle,
-                                                   miopenRNNDescriptor_t rnnDesc,
-                                                   const int layer,
-                                                   miopenTensorDescriptor_t xDesc,
-                                                   miopenTensorDescriptor_t wDesc,
-                                                   const void* w,
-                                                   const int biasID,
-                                                   miopenTensorDescriptor_t biasDesc,
-                                                   void* layerBias);
-
-/*! @brief Gets an index offset for a specific weight matrix for a layer in the
- *  RNN stack
- *
- * This function retrieves the index offset for a weight matrix in a layer.
- *
- * For RNN vanilla miopenRNNRELU and miopenRNNTANH, paramID == 0 retrieves the
- * weight matrix offset associated with the in input GEMM, while paramID == 1
- * retrieves the weight matrix offset associated with the hidden state GEMM.
- *
- * For miopenLSTM paramID 0 to 3 refer to the weight matrix offsets associated
- * with the input GEMM, 4-7 are associated with matrix offset associated with the
- * hidden state GEMM.
- *
- * * paramID 0 and 4 are for the input gate.
- *
- * * paramID 1 and 5 are for the forget gate.
- *
- * * paramID 2 and 6 are for the output gate.
- *
- * * paramID 3 and 7 are for the new memory gate.
- *
- * For miopenGRU paramID 0 to 2 refer to the weight matrix offset associated
- * with the input GEMM, while 3 through 5 are associated with the hidden state
- * GEMM.
- *
- * * paramID 0 and 3 are for the update gate.
- *
- * * paramID 1 and 4 are for the reset gate.
- *
- * * paramID 2 and 5 are for the new memory gate.
- *
- * For bi-directional RNNs the backwards in time direction is numbered as the layer
- * directly after the forward in time direction.
- *
- * The output argument paramDesc is a previously created tensor descriptor that is populated
- * to describe the memory layout of the parameter matrix. It is full packed and is used when
- * calling to miopenSetRNNLayerParam().
- *
- * The argument layerParamOffset should either be nullptr, or an address to place the
- * offset. If layerParamOffset is nullptr then only the paramDesc is populated and returned.
- *
- * Note: When inputSkip mode is selected there is no input layer matrix operation,
- * and therefore no associated memory. In this case miopenGetRNNLayerParamOffset() will return
- * a error status miopenStatusBadParm for input paramID associated with the input GEMM.
- *
- *
- * @param rnnDesc           RNN layer descriptor type (input)
- * @param layer             The layer number in the RNN stack (input)
- * @param xDesc             A tensor descriptor to input (input)
- * @param paramID           ID of the internal parameter tensor (input)
- * @param paramDesc         Tensor descriptor for the fully packed output parameter tensor (output)
- * @param layerParamOffset  Location for the parameter offset (output)
- * @return                  miopenStatus_t
- */
-MIOPEN_EXPORT miopenStatus_t miopenGetRNNLayerParamOffset(miopenRNNDescriptor_t rnnDesc,
-                                                          const int layer,
-                                                          miopenTensorDescriptor_t xDesc,
-                                                          const int paramID,
-                                                          miopenTensorDescriptor_t paramDesc,
-                                                          size_t* layerParamOffset);
-
-/*! @brief Gets a bias index offset for a specific layer in an RNN stack
- *
- * This function retrieves the bias index offset for a specific layer and bias ID.
- *
- * For RNN vanilla miopenRNNRELU and miopenRNNTANH, biasID == 0 retrieves the
- * bias associated with the in input GEMM, while biasID == 1 retrieves
- * the weight matrix associated with the hidden state GEMM.
- *
- * For miopenLSTM biasID 0 to 3 refer to the bias offset associated
- * with the input GEMM, 4-7 are the bias offsets associated with the hidden state GEMM.
- *
- * * biasID 0 and 4 are for the input gate.
- *
- * * biasID 1 and 5 are for the forget gate.
- *
- * * biasID 2 and 6 are for the output gate.
- *
- * * biasID 3 and 7 are for the new memory gate.
- *
- * For miopenGRU biasID 0 to 2 refer to the biases associated with the input GEMM,
- * while 3 through 5 are associated with the hidden state GEMM.
- *
- * * biasID 0 and 3 are for the update gate.
- *
- * * biasID 1 and 4 are for the reset gate.
- *
- * * biasID 2 and 5 are for the new memory gate.
- *
- * For bi-directional RNNs the backwards in time direction is numbered as the layer
- * directly after the forward in time direction.
- *
- * The output argument biasDesc is a previously created tensor descriptor that is populated
- * to describe the memory layout of the bias. It is full packed and is used when
- * calling to miopenSetRNNLayerBias()
- *
- * The argument layerBiasOffset should either be nullptr, or point to an output address.
- * If layerBias is nullptr then only the biasDesc is populated and returned.
- *
- * Note: When inputSkip mode is selected there is no input layer matrix operation,
- * and therefore no associated memory. In this case miopenGetRNNLayerBiasOffset() will return
- * a error status miopenStatusBadParm for input biasID associated with the input GEMM.
- *
- * @param rnnDesc         RNN layer descriptor type (input)
- * @param layer           The layer number in the RNN stack (input)
- * @param xDesc           A tensor descriptor to input (input)
- * @param biasID          ID of the internal parameter tensor (input)
- * @param biasDesc        Descriptor of the parameter tensor (output)
- * @param layerBiasOffset Pointer to the memory location of the bias tensor (output)
- * @return                miopenStatus_t
- */
-MIOPEN_EXPORT miopenStatus_t miopenGetRNNLayerBiasOffset(miopenRNNDescriptor_t rnnDesc,
-                                                         const int layer,
-                                                         miopenTensorDescriptor_t xDesc,
-                                                         const int biasID,
-                                                         miopenTensorDescriptor_t biasDesc,
-                                                         size_t* layerBiasOffset);
-
-/*! @brief Sets a weight matrix for a specific layer in an RNN stack
- *
- * This function sets the weight matrix data for a specific layer and parameter ID.
- *
- * For RNN vanilla miopenRNNRELU and miopenRNNTANH, paramID == 0 sets the
- * weight matrix associated with the in input GEMM, while paramID == 1 sets
- * the weight matrix associated with the hidden state GEMM.
- *
- *
- * For miopenLSTM paramID 0 to 3 refer to the weight matrices associated
- * with the input GEMM, 4-7 are associated with matrices associated with the
- * hidden state GEMM.
- *
- * * paramID 0 and 4 are for the input gate.
- *
- * * paramID 1 and 5 are for the forget gate.
- *
- * * paramID 2 and 6 are for the output gate.
- *
- * * paramID 3 and 7 are for the new memory gate.
- *
- * For miopenGRU paramID 0 to 2 refer to the weight matrix offset associated
- * with the input GEMM, while 3 through 5 are associated with the hidden state
- * GEMM.
- *
- * * paramID 0 and 3 are for the update gate.
- *
- * * paramID 1 and 4 are for the reset gate.
- *
- * * paramID 2 and 5 are for the new memory gate.
- *
- * For bi-directional RNNs the backwards in time direction is numbered as the layer
- * directly after the forward in time direction.
- *
- * The input argument paramDesc is a previously populated tensor descriptor typically
- * by first calling miopenGetRNNLayerParam().
- *
- * Note: When inputSkip mode is selected there is no input layer matrix operation,
- * and therefore no associated memory. In this case miopenSetRNNLayerParam() will return
- * a error status miopenStatusBadParm for input paramID associated with the input GEMM.
- *
- * @param handle          MIOpen handle (input)
- * @param rnnDesc         RNN layer descriptor type (input)
- * @param layer           The layer number in the RNN stack (input)
- * @param xDesc           A tensor descriptor to input (input)
- * @param wDesc           A tensor descriptor to the parameter tensor (input)
- * @param w               Pointer to memory containing parameter tensor (input)
- * @param paramID         ID of the internal parameter tensor (input)
- * @param paramDesc       Descriptor of the parameter tensor (input)
- * @param layerParam      Pointer to the memory location of the parameter tensor (input)
- * @return                miopenStatus_t
- */
-MIOPEN_EXPORT miopenStatus_t miopenSetRNNLayerParam(miopenHandle_t handle,
-                                                    miopenRNNDescriptor_t rnnDesc,
-                                                    const int layer,
-                                                    miopenTensorDescriptor_t xDesc,
-                                                    miopenTensorDescriptor_t wDesc,
-                                                    void* w,
-                                                    const int paramID,
-                                                    miopenTensorDescriptor_t paramDesc,
-                                                    const void* layerParam);
-
-/*! @brief Sets a bias for a specific layer in an RNN stack
- *
- * This function sets the bias data for a specific layer and bias ID.
- *
- * For RNN vanilla miopenRNNRELU and miopenRNNTANH, biasID == 0 retrieves the
- * weight matrix associated with the in input GEMM, while biasID == 1 retrieves
- * the bias associated with the hidden state GEMM.
- *
- * For miopenLSTM biasID 0 to 3 refer to the biases associated
- * with the input GEMM, 4-7 are associated with the biases associated with the
- * hidden state GEMM.
- *
- * * biasID 0 and 4 are for the input gate.
- *
- * * biasID 1 and 5 are for the forget gate.
- *
- * * biasID 2 and 6 are for the output gate.
- *
- * * biasID 3 and 7 are for the new memory gate.
- *
- * For miopenGRU biasID 0 to 2 refer to the biases associated with the input GEMM,
- * while 3 through 5 are associated with the hidden state GEMM.
- *
- * * biasID 0 and 3 are for the update gate.
- *
- * * biasID 1 and 4 are for the reset gate.
- *
- * * biasID 2 and 5 are for the new new memory gate.
- *
- * For bi-directional RNNs the backwards in time direction is numbered as the layer
- * directly after the forward in time direction.
- *
- * The input argument biasDesc is a previously populated tensor descriptor typically
- * by first calling miopenGetRNNLayeBias().
- *
- * Note: When inputSkip mode is selected there is no input layer matrix operation,
- * and therefore no associated memory. In this case miopenSetRNNLayerBias will return
- * a error status miopenStatusBadParm for input biasID associated with the input GEMM.
- *
- * @param handle          MIOpen handle (input)
- * @param rnnDesc         RNN layer descriptor type (input)
- * @param layer           The layer number in the RNN stack (input)
- * @param xDesc           A tensor descriptor to input (input)
- * @param wDesc           A tensor descriptor to the bias tensor (input)
- * @param w               Pointer to memory containing bias tensor (input)
- * @param biasID          ID of the internal bias tensor (input)
- * @param biasDesc        Descriptor of the bias tensor (output)
- * @param layerBias       Pointer to the memory location of the bias tensor (output)
- * @return                miopenStatus_t
- */
-MIOPEN_EXPORT miopenStatus_t miopenSetRNNLayerBias(miopenHandle_t handle,
-                                                   miopenRNNDescriptor_t rnnDesc,
-                                                   const int layer,
-                                                   miopenTensorDescriptor_t xDesc,
-                                                   miopenTensorDescriptor_t wDesc,
-                                                   void* w,
-                                                   const int biasID,
-                                                   miopenTensorDescriptor_t biasDesc,
-                                                   const void* layerBias);
-
-/*! @brief Sets a bias for a specific layer in an RNN stack
- *
- * This function changes padidng mode at previously created and initialized RNN descriptor.
- * This function must be called before using miopenGetRNNWorkspaceSize()
- * and miopenGetRNNTrainingReserveSize() functions.
- * By default, not padded data is expected at the RNN input/output.
- *
- * @param rnnDesc         RNN layer descriptor type (input/output)
- * @param paddingMode     RNN input/output data padding mode (input)
- * @return                miopenStatus_t
- */
-MIOPEN_EXPORT miopenStatus_t miopenSetRNNPaddingMode(miopenRNNDescriptor_t rnnDesc,
-                                                     miopenRNNPaddingMode_t paddingMode);
-
-/*! @brief This function retrieves the RNN padding mode from the RNN descriptor.
- *
- * @param rnnDesc         RNN layer descriptor type (input)
- * @param paddingMode     Pointer to the RNN padding mode (output)
- * @return                miopenStatus_t
- */
-
-MIOPEN_EXPORT miopenStatus_t miopenGetRNNPaddingMode(miopenRNNDescriptor_t rnnDesc,
-                                                     miopenRNNPaddingMode_t* paddingMode);
-
-/*! @brief Execute forward training for recurrent layer.
- *
- * Interface for executing the forward training / inference pass on a RNN.
- *
- * @param handle                MIOpen handle (input)
- * @param rnnDesc               RNN layer descriptor type (input)
- * @param fwdMode          Specifies in which mode the buffers will be used.
- * @param xDesc                 An input tensor descriptor for sequenced RNN data. This
- * miopenSeqTensorDescriptor_t should be initialyzed by `miopenSetRNNDataSeqTensorDescriptor`
- * function.(input)
- * @param x                     Pointer to input tensor (input)
- *
- * @param hDesc                A hidden tensor descriptor that has as its first dimension
- * of the number of layers if the direction mode is unidirectional and twice the
- * number of layers if the direction mode is bidirectional. The second dimension of
- * the descriptor must equal the largest first dimension of the xDesc tensor descriptor
- * array. The third dimension equals the hiddenSize. (input)
- * @param hx                    Pointer to the hidden layer input tensor. If hx is NULL,
- * then the initial hidden state will be zero initialized. (input)
- * @param hy                    Pointer to the hidden layer output tensor. If hy is NULL,
- * then the final hidden state will not be saved. (output)
- *
- * @param cDesc                A cell tensor descriptor that has as its first dimension
- * of the number of layers if the direction mode is unidirectional and twice the
- * number of layers if the direction mode is bidirectional. The second dimension of
- * the descriptor must equal the largest first dimension of the xDesc tensor descriptor
- * array. The third dimension equals the hiddenSize. (input)
- * @param cx                    Pointer to the cell layer input tensor. If cx is NULL,
- * then the initial cell state will be zero initialized. (input)
- * @param cy                    Pointer to the cell layer output tensor. If hy is NULL,
- * then the final cell state will not be saved. (output)
- *
- * @param yDesc                 An array of fully packed tensor descriptors associated
- * with the output from each time step. The first dimension of the tensor descriptors
- * must equal the first dimension of the first descriptor (batch size) in the xDesc
- * tensor array. The second dimension of the element of the descriptor array
- * depends on the direction mode selected. If the direction mode is unidirectional,
- * the second dimension is the hiddenSize. If direction mode is bidirectional
- * the second dimension is twice the hiddenSize. (input)
- * @param y                     Pointer to output tensor (output)
- *
- * @param w                     Pointer to input weights tensor (input)
- * @param weightSpaceSize       Number of allocated bytes in memory for the weights tensor
- * @param workSpace             Pointer to memory allocated for forward (input / output)
- * @param workSpaceNumBytes     Number of allocated bytes in memory for the workspace (input)
- * @param reserveSpace          Pointer to memory allocated for hidden states used durning training
- * (input / output)
- * @param reserveSpaceNumBytes  Number of allocated bytes in memory for use in the forward  (input)
- * @return                      miopenStatus_t
- */
-MIOPEN_EXPORT miopenStatus_t miopenRNNForward(miopenHandle_t handle,
-                                              const miopenRNNDescriptor_t rnnDesc,
-                                              miopenRNNFWDMode_t fwdMode,
-                                              const miopenSeqTensorDescriptor_t xDesc,
-                                              const void* x,
-                                              const miopenTensorDescriptor_t hDesc,
-                                              const void* hx,
-                                              void* hy,
-                                              const miopenTensorDescriptor_t cDesc,
-                                              const void* cx,
-                                              void* cy,
-                                              const miopenSeqTensorDescriptor_t yDesc,
-                                              void* y,
-                                              const void* w,
-                                              size_t weightSpaceSize,
-                                              void* workSpace,
-                                              size_t workSpaceNumBytes,
-                                              void* reserveSpace,
-                                              size_t reserveSpaceNumBytes);
-
-/*! @brief Execute backward data for recurrent layer
- *
- * Interface for executing the backward data pass on a RNN.
- *
- * @param handle                MIOpen handle (input)
- * @param rnnDesc               RNN layer descriptor type (input)
-
- * @param yDesc                 An output tensor descriptor for sequenced RNN data. This
- * miopenSeqTensorDescriptor_t should be initialyzed by `miopenSetRNNDataSeqTensorDescriptor`
- function.(input)
- * @param y                     Pointer to input tensor (input)
- * @param dy                    Pointer to the hidden layer input tensor (input)
- *
- * @param hDesc                An input hidden tensor descriptor that has as its first dimension
- * of the number of layers if the direction mode is unidirectional and twice the
- * number of layers if the direction mode is bidirectional. The second dimension of
- * the descriptor must equal the largest first dimension of the xDesc tensor descriptor
- * array. The third dimension equals the hiddenSize. (input)
- * @param hx                    Pointer to the hidden layer input tensor. If hx is NULL,
- * then the initial hidden state will be zero initialized. (input)
- * @param dhy                   Pointer to the cell layer input tensor (input)
- * @param dhx                   Pointer to the delta hidden layer output tensor. If dhx is NULL
- * the hidden gradient will not ouput. (output)
- *
- * @param cDesc                A input cell tensor descriptor that has as its first dimension
- * of the number of layers if the direction mode is unidirectional and twice the
- * number of layers if the direction mode is bidirectional. The second dimension of
- * the descriptor must equal the largest first dimension of the xDesc tensor descriptor
- * array. The third dimension equals the hiddenSize. (input)
- * @param cx                    Pointer to the hidden layer input tensor. If cx is NULL,
- * then the initial cell state will be zero initialized. (input)
- * @param dcy                   Pointer to the cell layer input tensor. If dcy is NULL,
- * then the initial delta cell state will be zero initialized. (input)
- * @param dcx                   Pointer to the cell layer output tensor. If dcx is NULL
- * the cell gradient will not ouput. (output)
-
- * @param xDesc                 An input tensor descriptor for sequenced RNN data. This
- * miopenSeqTensorDescriptor_t should be initialyzed by `miopenSetRNNDataSeqTensorDescriptor`
- function.(input)
- * @param dx                    Pointer to the cell layer output tensor (output)
- *
- * @param w                     Pointer to input weights tensor (input)
- * @param weightSpaceSize       Number of allocated bytes in memory for the weights tensor
- * @param workSpace             Pointer to memory allocated for forward training (input)
- * @param workSpaceNumBytes     Number of allocated bytes in memory for the workspace (input)
- * @param reserveSpace          Pointer to memory allocated for random states (input / output)
- * @param reserveSpaceNumBytes  Number of allocated bytes in memory for use in the forward (input)
- * @return                      miopenStatus_t
- */
-MIOPEN_EXPORT miopenStatus_t miopenRNNBackwardSeqData(miopenHandle_t handle,
-                                                      const miopenRNNDescriptor_t rnnDesc,
-                                                      const miopenSeqTensorDescriptor_t yDesc,
-                                                      const void* y,
-                                                      const void* dy,
-                                                      const miopenTensorDescriptor_t hDesc,
-                                                      const void* hx,
-                                                      const void* dhy,
-                                                      void* dhx,
-                                                      const miopenTensorDescriptor_t cDesc,
-                                                      const void* cx,
-                                                      const void* dcy,
-                                                      void* dcx,
-                                                      const miopenSeqTensorDescriptor_t xDesc,
-                                                      void* dx,
-                                                      const void* w,
-                                                      size_t weightSpaceSize,
-                                                      void* workSpace,
-                                                      size_t workSpaceNumBytes,
-                                                      void* reserveSpace,
-                                                      size_t reserveSpaceNumBytes);
-
-/*! @brief Execute backward weights for recurrent layer
- *
- * Interface for executing the backward weights pass on a RNN.
- *
- * @param handle                MIOpen handle (input)
- * @param rnnDesc               RNN layer descriptor type (input)
-
- * @param xDesc                 An input tensor descriptor for sequenced RNN data. This
- * miopenSeqTensorDescriptor_t should be initialyzed by `miopenSetRNNDataSeqTensorDescriptor`
- function.(input)
- * @param x                     Pointer to input tensor (input)
- *
- * @param hDesc                A hidden tensor descriptor that has as its first dimension
- * of the number of layers if the direction mode is unidirectional and twice the
- * number of layers if the direction mode is bidirectional. The second dimension of
- * the descriptor must equal the largest first dimension of the xDesc tensor descriptor
- * array. The third dimension equals the hiddenSize. (input)
- * @param hx                    Pointer to the hidden layer input tensor. If hx is NULL,
- * then the initial hidden state will be zero initialized. (input)
- *
- * @param yDesc                 An output tensor descriptor for sequenced RNN data. This
- * miopenSeqTensorDescriptor_t should be initialyzed by `miopenSetRNNDataSeqTensorDescriptor`
- function.(input)
- * @param y                     Pointer to the output tensor (input)
- *
- * @param dw                    Pointer to input weights tensor (input / output)
- * @param weightSpaceSize       Number of allocated bytes in memory for the weights tensor
- * @param workSpace             Pointer to memory allocated for forward training (input)
- * @param workSpaceNumBytes     Number of allocated bytes in memory for the workspace (input)
- * @param reserveSpace          Pointer to memory allocated for random states (input)
- * @param reserveSpaceNumBytes  Number of allocated bytes in memory for use in the forward (input)
- * @return                      miopenStatus_t
- */
-MIOPEN_EXPORT miopenStatus_t
-miopenRNNBackwardWeightsSeqTensor(miopenHandle_t handle,
-                                  const miopenRNNDescriptor_t rnnDesc,
-                                  const miopenSeqTensorDescriptor_t xDesc,
-                                  const void* x,
-                                  const miopenTensorDescriptor_t hDesc,
-                                  const void* hx,
-                                  const miopenSeqTensorDescriptor_t yDesc,
-                                  const void* y,
-                                  void* dw,
-                                  size_t weightSpaceSize,
-                                  void* workSpace,
-                                  size_t workSpaceNumBytes,
-                                  const void* reserveSpace,
-                                  size_t reserveSpaceNumBytes);
-
-/*! @brief Execute forward training for recurrent layer
- *
- * Interface for executing the forward training pass on a RNN.
- *
- * @param handle                MIOpen handle (input)
- * @param rnnDesc               RNN layer descriptor type (input)
- * @param sequenceLen           Temporal iterations to unroll (input)
- * @param xDesc                 An array of tensor descriptors. These are the
- * input descriptors to each time step. The first dimension of each descriptor is the
- * batch size and may decrease from element n to element n+1 and not increase in size.
- * The second dimension is the same for all descriptors in the array and is the input
- * vector length. (input)
- * @param x                     Pointer to input tensor (input)
- * @param hxDesc                A hidden tensor descriptor that has as its first dimension
- * of the number of layers if the direction mode is unidirectional and twice the
- * number of layers if the direction mode is bidirectional. The second dimension of
- * the descriptor must equal the largest first dimension of the xDesc tensor descriptor
- * array. The third dimension equals the hiddenSize. (input)
- * @param hx                    Pointer to the hidden layer input tensor. If hx is NULL,
- * then the initial hidden state will be zero initialized. (input)
- * @param cxDesc                A cell tensor descriptor that has as its first dimension
- * of the number of layers if the direction mode is unidirectional and twice the
- * number of layers if the direction mode is bidirectional. The second dimension of
- * the descriptor must equal the largest first dimension of the xDesc tensor descriptor
- * array. The third dimension equals the hiddenSize. (input)
- * @param cx                    Pointer to the cell layer input tensor. If cx is NULL,
- * then the initial cell state will be zero initialized. (input)
- * @param wDesc                 A weights tensor descriptor (input)
- * @param w                     Pointer to input weights tensor (input)
- * @param yDesc                 An array of fully packed tensor descriptors associated
- * with the output from each time step. The first dimension of the tensor descriptors
- * must equal the first dimension of the first descriptor (batch size) in the xDesc
- * tensor array. The second dimension of the element of the descriptor array
- * depends on the direction mode selected. If the direction mode is unidirectional,
- * the second dimension is the hiddenSize. If direction mode is bidirectional
- * the second dimension is twice the hiddenSize. (input)
- * @param y                     Pointer to output tensor (output)
- * @param hyDesc                A hidden tensor descriptor that has as its first dimension
- * of the number of layers if the direction mode is unidirectional and twice the
- * number of layers if the direction mode is bidirectional. The second dimension of
- * the descriptor must equal the largest first dimension of the xDesc tensor descriptor
- * array. The third dimension equals the hiddenSize. (input)
- * @param hy                    Pointer to the hidden layer output tensor. If hy is NULL,
- * then the final hidden state will not be saved. (output)
- * @param cyDesc                A cell tensor descriptor that has as its first dimension
- * of the number of layers if the direction mode is unidirectional and twice the
- * number of layers if the direction mode is bidirectional. The second dimension of
- * the descriptor must equal the largest first dimension of the xDesc tensor descriptor
- * array. The third dimension equals the hiddenSize. (input)
- * @param cy                    Pointer to the cell layer output tensor. If hy is NULL,
- * then the final cell state will not be saved. (output)
- * @param workSpace             Pointer to memory allocated for forward training (input)
- * @param workSpaceNumBytes     Number of allocated bytes in memory for the workspace (input)
- * @param reserveSpace          Pointer to memory allocated for random states (input / output)
- * @param reserveSpaceNumBytes  Number of allocated bytes in memory for use in the forward  (input)
- * @return                      miopenStatus_t
- */
-MIOPEN_EXPORT miopenStatus_t miopenRNNForwardTraining(miopenHandle_t handle,
-                                                      const miopenRNNDescriptor_t rnnDesc,
-                                                      const int sequenceLen,
-                                                      const miopenTensorDescriptor_t* xDesc,
-                                                      const void* x,
-                                                      const miopenTensorDescriptor_t hxDesc,
-                                                      const void* hx,
-                                                      const miopenTensorDescriptor_t cxDesc,
-                                                      const void* cx,
-                                                      const miopenTensorDescriptor_t wDesc,
-                                                      const void* w,
-                                                      const miopenTensorDescriptor_t* yDesc,
-                                                      void* y,
-                                                      const miopenTensorDescriptor_t hyDesc,
-                                                      void* hy,
-                                                      const miopenTensorDescriptor_t cyDesc,
-                                                      void* cy,
-                                                      void* workSpace,
-                                                      size_t workSpaceNumBytes,
-                                                      void* reserveSpace,
-                                                      size_t reserveSpaceNumBytes);
-
-/*! @brief Execute backward data for recurrent layer
- *
- * Interface for executing the backward data pass on a RNN.
- *
- * @param handle                MIOpen handle (input)
- * @param rnnDesc               RNN layer descriptor type (input)
- * @param sequenceLen           Temporal iterations to unroll (input)
- * @param yDesc                 An array of tensor descriptors (input)
- * @param y                     Pointer to input tensor (input)
- * @param dyDesc                An array of fully packed tensor descriptors associated
- * with the output from each time step. The first dimension of the tensor descriptors
- * must equal the first dimension of the first descriptor (batch size) in the xDesc
- * tensor array. The second dimension of the element of the descriptor array
- * depends on the direction mode selected. If the direction mode is unidirectional,
- * the second dimension is the hiddenSize. If direction mode is bidirectional
- * the second dimension is twice the hiddenSize. (input)
- * @param dy                    Pointer to the hidden layer input tensor (input)
- * @param dhyDesc               A hidden tensor descriptor that has as its first dimension
- * of the number of layers if the direction mode is unidirectional and twice the
- * number of layers if the direction mode is bidirectional. The second dimension of
- * the descriptor must equal the largest first dimension of the xDesc tensor descriptor
- * array. The third dimension equals the hiddenSize. (input)
- * @param dhy                   Pointer to the cell layer input tensor (input)
- * @param dcyDesc               A cell tensor descriptor that has as its first dimension
- * of the number of layers if the direction mode is unidirectional and twice the
- * number of layers if the direction mode is bidirectional. The second dimension of
- * the descriptor must equal the largest first dimension of the xDesc tensor descriptor
- * array. The third dimension equals the hiddenSize. (input)
- * @param dcy                   Pointer to the cell layer input tensor. If dcy is NULL,
- * then the initial delta cell state will be zero initialized. (input)
- * @param wDesc                 A weights tensor descriptor (input)
- * @param w                     Pointer to input weights tensor (input)
- * @param hxDesc                An input hidden tensor descriptor that has as its first dimension
- * of the number of layers if the direction mode is unidirectional and twice the
- * number of layers if the direction mode is bidirectional. The second dimension of
- * the descriptor must equal the largest first dimension of the xDesc tensor descriptor
- * array. The third dimension equals the hiddenSize. (input)
- * @param hx                    Pointer to the hidden layer input tensor. If hx is NULL,
- * then the initial hidden state will be zero initialized. (input)
- * @param cxDesc                A input cell tensor descriptor that has as its first dimension
- * of the number of layers if the direction mode is unidirectional and twice the
- * number of layers if the direction mode is bidirectional. The second dimension of
- * the descriptor must equal the largest first dimension of the xDesc tensor descriptor
- * array. The third dimension equals the hiddenSize. (input)
- * @param cx                    Pointer to the hidden layer input tensor. If cx is NULL,
- * then the initial cell state will be zero initialized. (input)
- * @param dxDesc                An array of tensor descriptors. These are the
- * input descriptors to each time step. The first dimension of each descriptor is the
- * batch size and may decrease from element n to element n+1 and not increase in size.
- * The second dimension is the same for all descriptors in the array and is the input
- * vector length. (input)
- * @param dx                    Pointer to the cell layer output tensor (output)
- * @param dhxDesc               A hidden tensor descriptor that has as its first dimension
- * of the number of layers if the direction mode is unidirectional and twice the
- * number of layers if the direction mode is bidirectional. The second dimension of
- * the descriptor must equal the largest first dimension of the xDesc tensor descriptor
- * array. The third dimension equals the hiddenSize. (input)
- * @param dhx                   Pointer to the delta hidden layer output tensor. If dhx is NULL
- * the hidden gradient will not ouput. (output)
- * @param dcxDesc               A tensor descriptor that has as its first dimension
- * of the number of layers if the direction mode is unidirectional and twice the
- * number of layers if the direction mode is bidirectional. The second dimension of
- * the descriptor must equal the largest first dimension of the xDesc tensor descriptor
- * array. The third dimension equals the hiddenSize. (input)
- * @param dcx                   Pointer to the cell layer output tensor. If dcx is NULL
- * the cell gradient will not ouput. (output)
- * @param workSpace             Pointer to memory allocated for forward training (input)
- * @param workSpaceNumBytes     Number of allocated bytes in memory for the workspace (input)
- * @param reserveSpace          Pointer to memory allocated for random states (input / output)
- * @param reserveSpaceNumBytes  Number of allocated bytes in memory for use in the forward (input)
- * @return                      miopenStatus_t
- */
-MIOPEN_EXPORT miopenStatus_t miopenRNNBackwardData(miopenHandle_t handle,
-                                                   const miopenRNNDescriptor_t rnnDesc,
-                                                   const int sequenceLen,
-                                                   const miopenTensorDescriptor_t* yDesc,
-                                                   const void* y,
-                                                   const miopenTensorDescriptor_t* dyDesc,
-                                                   const void* dy,
-                                                   const miopenTensorDescriptor_t dhyDesc,
-                                                   const void* dhy,
-                                                   const miopenTensorDescriptor_t dcyDesc,
-                                                   const void* dcy,
-                                                   const miopenTensorDescriptor_t wDesc,
-                                                   const void* w,
-                                                   const miopenTensorDescriptor_t hxDesc,
-                                                   const void* hx,
-                                                   const miopenTensorDescriptor_t cxDesc,
-                                                   const void* cx,
-                                                   const miopenTensorDescriptor_t* dxDesc,
-                                                   void* dx,
-                                                   const miopenTensorDescriptor_t dhxDesc,
-                                                   void* dhx,
-                                                   const miopenTensorDescriptor_t dcxDesc,
-                                                   void* dcx,
-                                                   void* workSpace,
-                                                   size_t workSpaceNumBytes,
-                                                   void* reserveSpace,
-                                                   size_t reserveSpaceNumBytes);
-
-/*! @brief Execute backward weights for recurrent layer
- *
- * Interface for executing the backward weights pass on a RNN.
- *
- * @param handle                MIOpen handle (input)
- * @param rnnDesc               RNN layer descriptor type (input)
- * @param sequenceLen           Temporal iterations to unroll (input)
- * @param xDesc                 An array of tensor descriptors. These are the
- * input descriptors to each time step. The first dimension of each descriptor is the
- * batch size and may decrease from element n to element n+1 and not increase in size.
- * The second dimension is the same for all descriptors in the array and is the input
- * vector length. (input)
- * @param x                     Pointer to input tensor (input)
- * @param hxDesc                A hidden tensor descriptor that has as its first dimension
- * of the number of layers if the direction mode is unidirectional and twice the
- * number of layers if the direction mode is bidirectional. The second dimension of
- * the descriptor must equal the largest first dimension of the xDesc tensor descriptor
- * array. The third dimension equals the hiddenSize. (input)
- * @param hx                    Pointer to the hidden layer input tensor. If hx is NULL,
- * then the initial hidden state will be zero initialized. (input)
- * @param yDesc                 An array of fully packed tensor descriptors associated
- * with the output from each time step. The first dimension of the tensor descriptors
- * must equal the first dimension of the first descriptor (batch size) in the xDesc
- * tensor array. The second dimension of the element of the descriptor array
- * depends on the direction mode selected. If the direction mode is unidirectional,
- * the second dimension is the hiddenSize. If direction mode is bidirectional
- * the second dimension is twice the hiddenSize. (input)
- * @param y                     Pointer to the output tensor (input)
- * @param dwDesc                A weights tensor descriptor (input)
- * @param dw                    Pointer to input weights tensor (input / output)
- * @param workSpace             Pointer to memory allocated for forward training (input)
- * @param workSpaceNumBytes     Number of allocated bytes in memory for the workspace (input)
- * @param reserveSpace          Pointer to memory allocated for random states (input)
- * @param reserveSpaceNumBytes  Number of allocated bytes in memory for use in the forward (input)
- * @return                      miopenStatus_t
- */
-MIOPEN_EXPORT miopenStatus_t miopenRNNBackwardWeights(miopenHandle_t handle,
-                                                      const miopenRNNDescriptor_t rnnDesc,
-                                                      const int sequenceLen,
-                                                      const miopenTensorDescriptor_t* xDesc,
-                                                      const void* x,
-                                                      const miopenTensorDescriptor_t hxDesc,
-                                                      const void* hx,
-                                                      const miopenTensorDescriptor_t* yDesc,
-                                                      const void* y,
-                                                      const miopenTensorDescriptor_t dwDesc,
-                                                      void* dw,
-                                                      void* workSpace,
-                                                      size_t workSpaceNumBytes,
-                                                      const void* reserveSpace,
-                                                      size_t reserveSpaceNumBytes);
-
-/*! @brief Execute forward inference for RNN layer
- *
- * Interface for executing the forward inference pass on a RNN.
- *
- * @param handle                MIOpen handle (input)
- * @param rnnDesc               RNN layer descriptor type (input)
- * @param sequenceLen           Temporal iterations to unroll (input)
- * @param xDesc                 An array of tensor descriptors. These are the
- * input descriptors to each time step. The first dimension of each descriptor is the
- * batch size and may decrease from element n to element n+1 and not increase in size.
- * The second dimension is the same for all descriptors in the array and is the input
- * vector length. (input)
- * @param x                     Pointer to input tensor (input)
- * @param hxDesc                A hidden tensor descriptor that has as its first dimension
- * of the number of layers if the direction mode is unidirectional and twice the
- * number of layers if the direction mode is bidirectional. The second dimension of
- * the descriptor must equal the largest first dimension of the xDesc tensor descriptor
- * array. The third dimension equals the hiddenSize. (input)
- * @param hx                    Pointer to the hidden layer input tensor. If hx is NULL,
- * then the initial hidden state will be zero initialized. (input)
- * @param cxDesc                A cell tensor descriptor that has as its first dimension
- * of the number of layers if the direction mode is unidirectional and twice the
- * number of layers if the direction mode is bidirectional. The second dimension of
- * the descriptor must equal the largest first dimension of the xDesc tensor descriptor
- * array. The third dimension equals the hiddenSize. (input)
- * @param cx                    Pointer to the cell layer input tensor. If cx is NULL,
- * then the initial cell state will be zero initialized. (input)
- * @param wDesc                 A weights tensor descriptor (input)
- * @param w                     Pointer to input weights tensor (input)
- * @param yDesc                 An array of fully packed tensor descriptors associated
- * with the output from each time step. The first dimension of the tensor descriptors
- * must equal the first dimension of the first descriptor (batch size) in the xDesc
- * tensor array. The second dimension of the element of the descriptor array
- * depends on the direction mode selected. If the direction mode is unidirectional,
- * the second dimension is the hiddenSize. If direction mode is bidirectional
- * the second dimension is twice the hiddenSize. (input)
- * @param y                     Pointer to output tensor (output)
- * @param hyDesc                A hidden tensor descriptor that has as its first dimension
- * of the number of layers if the direction mode is unidirectional and twice the
- * number of layers if the direction mode is bidirectional. The second dimension of
- * the descriptor must equal the largest first dimension of the xDesc tensor descriptor
- * array. The third dimension equals the hiddenSize. (input)
- * @param hy                    Pointer to the hidden layer output tensor. If hy is NULL,
- * then the final hidden state will not be saved. (output)
- * @param cyDesc                A output cell tensor descriptor that has as its first dimension
- * of the number of layers if the direction mode is unidirectional and twice the
- * number of layers if the direction mode is bidirectional. The second dimension of
- * the descriptor must equal the largest first dimension of the xDesc tensor descriptor
- * array. The third dimension equals the hiddenSize. (input)
- * @param cy                    Pointer to the cell layer output tensor. If cy is NULL,
- * then the final cell state will not be saved. (output)
- * @param workSpace             Pointer to memory allocated for forward training (input)
- * @param workSpaceNumBytes     Number of allocated bytes in memory for the workspace (input)
- * @return                      miopenStatus_t
- */
-MIOPEN_EXPORT miopenStatus_t miopenRNNForwardInference(miopenHandle_t handle,
-                                                       miopenRNNDescriptor_t rnnDesc,
-                                                       const int sequenceLen,
-                                                       const miopenTensorDescriptor_t* xDesc,
-                                                       const void* x,
-                                                       const miopenTensorDescriptor_t hxDesc,
-                                                       const void* hx,
-                                                       const miopenTensorDescriptor_t cxDesc,
-                                                       const void* cx,
-                                                       const miopenTensorDescriptor_t wDesc,
-                                                       const void* w,
-                                                       const miopenTensorDescriptor_t* yDesc,
-                                                       void* y,
-                                                       const miopenTensorDescriptor_t hyDesc,
-                                                       void* hy,
-                                                       const miopenTensorDescriptor_t cyDesc,
-                                                       void* cy,
-                                                       void* workSpace,
-                                                       size_t workSpaceNumBytes);
-
-/** @} */
-// CLOSEOUT RNN DOXYGEN GROUP
-
-/** @addtogroup LossFunction
- *
- *  @{
- */
-
-/*! @enum miopenCTCLossAlgo_t
- * Algorithms available to execute the CTC loss operation
- */
-typedef enum
-{
-    MIOPEN_CTC_LOSS_ALGO_DETERMINISTIC = 0, /*!< Results are guaranteed to be reproducible */
-} miopenCTCLossAlgo_t;
-
-/*! @brief Create a CTC loss function Descriptor
- *
- * API for creating an uninitialized CTC loss function descriptor.
- * @param ctcLossDesc  Pointer to the CTC loss function descriptor type (output)
- * @return             miopenStatus_t
- */
-MIOPEN_EXPORT miopenStatus_t miopenCreateCTCLossDescriptor(miopenCTCLossDescriptor_t* ctcLossDesc);
-
-/*! @brief Retrieves a CTC loss function descriptor's details
- *
- * @param ctcLossDesc          CTC loss function descriptor (input)
- * @param dataType             Data type used in this CTC loss operation, only fp32 currently
- * supported (output)
- * @param blank_label_id       User defined index for blank label (output)
- * @param apply_softmax_layer  Boolean to toggle input layer property (output)
- * @return                     miopenStatus_t
- */
-MIOPEN_EXPORT miopenStatus_t miopenGetCTCLossDescriptor(miopenCTCLossDescriptor_t ctcLossDesc,
-                                                        miopenDataType_t* dataType,
-                                                        int* blank_label_id,
-                                                        bool* apply_softmax_layer);
-
-/*! @brief Destroys a CTC loss function descriptor object
- *
- * @param ctcLossDesc  CTC loss function descriptor type (input)
- * @return             miopenStatus_t
- */
-MIOPEN_EXPORT miopenStatus_t miopenDestroyCTCLossDescriptor(miopenCTCLossDescriptor_t ctcLossDesc);
-
-/*! @brief Set the details of a CTC loss function descriptor
- *
- * @param ctcLossDesc          CTC loss function descriptor type (input)
- * @param dataType             Data type used in this CTC loss operation, only fp32 currently
- * supported (input)
- * @param blank_label_id       User defined index for blank label, default 0 (input)
- * @param apply_softmax_layer  Boolean to toggle input layer property (input)
- * @return             miopenStatus_t
- */
-MIOPEN_EXPORT miopenStatus_t miopenSetCTCLossDescriptor(miopenCTCLossDescriptor_t ctcLossDesc,
-                                                        miopenDataType_t dataType,
-                                                        const int blank_label_id,
-                                                        bool apply_softmax_layer);
-
-/*! @brief Query the amount of memory required to execute miopenCTCLoss
- *
- * This function calculates the amount of memory required to run the CTC loss function given a CTC
- * loss function descriptor with the specified algorithm.
- * @param handle         MIOpen handle (input)
- * @param probsDesc      Tensor descriptor for probabilities (input)
- * @param gradientsDesc  Tensor descriptor for gradients (input)
- * @param labels         Pointer to the flattened labels list (input)
- * @param labelLengths   Pointer to the lengths list for "labels" (input)
- * @param inputLengths   Pointer to the list of the time steps in each batch (input)
- * @param algo           CTC loss algorithm selected (input)
- * @param ctcLossDesc    CTC loss function descriptor type (input)
- * @param workSpaceSize  Number of bytes of workspace required for CTC loss operation with selected
- * algorithm (output)
- * @return               miopenStatus_t
- */
-MIOPEN_EXPORT miopenStatus_t
-miopenGetCTCLossWorkspaceSize(miopenHandle_t handle,
-                              const miopenTensorDescriptor_t probsDesc,
-                              const miopenTensorDescriptor_t gradientsDesc,
-                              const int* labels,
-                              const int* labelLengths,
-                              const int* inputLengths,
-                              miopenCTCLossAlgo_t algo,
-                              const miopenCTCLossDescriptor_t ctcLossDesc,
-                              size_t* workSpaceSize);
-
-/*! @brief Execute forward inference for CTCLoss layer
- *
- * Interface for executing the forward inference pass on a CTCLoss.
- * @param handle         MIOpen handle (input)
- * @param probsDesc      Tensor descriptor for probabilities (input)
- * @param probs          Pointer to the probabilities tensor (input)
- * @param labels         Pointer to the flattened labels list (input)
- * @param labelLengths   Pointer to the lengths list for "labels" (input)
- * @param inputLengths   Pointer to the list of the time steps in each batch (input)
- * @param losses         Pointer to the computed losses of CTC (Output)
- * @param gradientsDesc  Tensor descriptor for gradients (input)
- * @param gradients      Pointer to the computed gradients of CTC (Output)
- * @param algo           CTC loss algorithm selected (input)
- * @param ctcLossDesc    CTC loss function descriptor type (input)
- * @param workSpace      Pointer to memory allocated for execute CTC loss operation (input)
- * @param workSpaceSize  Number of bytes of workspace required for CTC loss operation with selected
- * algorithm (input)
- * @return               miopenStatus_t
- */
-MIOPEN_EXPORT miopenStatus_t miopenCTCLoss(miopenHandle_t handle,
-                                           const miopenTensorDescriptor_t probsDesc,
-                                           const void* probs,
-                                           const int* labels,
-                                           const int* labelLengths,
-                                           const int* inputLengths,
-                                           void* losses,
-                                           const miopenTensorDescriptor_t gradientsDesc,
-                                           void* gradients,
-                                           miopenCTCLossAlgo_t algo,
-                                           const miopenCTCLossDescriptor_t ctcLossDesc,
-                                           void* workSpace,
-                                           size_t workSpaceSize);
-
-/** @} */
-// CLOSEOUT LossFunction DOXYGEN GROUP
-
-// Dropout APIs
-/** @addtogroup dropout
- *
- *  @{
- */
-
-/*!  @enum miopenRNGType_t
- * random number generator type
- */
-typedef enum
-{
-    MIOPEN_RNG_PSEUDO_XORWOW = 0, /*!< XORWOW pseudorandom generator */
-} miopenRNGType_t;
-
-/*! @brief Creates the dropout descriptor object
- *
- * @param dropoutDesc Pointer to a dropout descriptor type
- * @return            miopenStatus_t
- */
-MIOPEN_EXPORT miopenStatus_t miopenCreateDropoutDescriptor(miopenDropoutDescriptor_t* dropoutDesc);
-
-/*! @brief Destroys the dropout descriptor object
- *
- * @param dropoutDesc Dropout descriptor type (input)
- * @return            miopenStatus_t
- */
-MIOPEN_EXPORT miopenStatus_t miopenDestroyDropoutDescriptor(miopenDropoutDescriptor_t dropoutDesc);
-
-/*! @brief Query the amount of memory required to run dropout
- *
- * This function calculates the amount of memory required to run dropout.
- * @param xDesc                    Tensor descriptor for data tensor x (input)
- * @param reserveSpaceSizeInBytes  Number of bytes of reservespace required for executing dropout
- * (Output)
- * @return                         miopenStatus_t
- */
-MIOPEN_EXPORT miopenStatus_t miopenDropoutGetReserveSpaceSize(const miopenTensorDescriptor_t xDesc,
-                                                              size_t* reserveSpaceSizeInBytes);
-
-/*! @brief Query the amount of memory required to store the states of the random number generators
- *
- * This function calculates the amount of memory required to store the states of the random number
- * generators used by miopenDropoutForward.
- * @param handle            MIOpen handle (input)
- * @param stateSizeInBytes  Number of bytes required to store random generator states (Output)
- * @return                  miopenStatus_t
- */
-MIOPEN_EXPORT miopenStatus_t miopenDropoutGetStatesSize(miopenHandle_t handle,
-                                                        size_t* stateSizeInBytes);
-
-/*! @brief Get the details of the dropout descriptor
- *
- * Interface for querying the dropout descriptor
- * @param dropoutDesc  Dropout layer descriptor (input)
- * @param handle       MIOpen handle (input)
- * @param dropout      The probability by which the input is set to 0 in the dropout layer (Output)
- * @param states       Pointer to memory that holds random number generator states (Output)
- * @param seed         Seed used to initialize random number generator states (Output)
- * @param use_mask     Boolean flag indicating whether to use a saved mask (an existing or
- * user-defined dropout layout) in reserveSpace (Output)
- * @param state_evo    Boolean flag indicating whether to adopt state evolution strategy to update
- * the PRNG states by the end of each implementation (Output placeholder, currently not enabled)
- * @param rng_mode     Random number generator used to generate parallel random number sequences
- * (Output)
- * @return             miopenStatus_t
- */
-MIOPEN_EXPORT miopenStatus_t miopenGetDropoutDescriptor(miopenDropoutDescriptor_t dropoutDesc,
-                                                        miopenHandle_t handle,
-                                                        float* dropout,
-                                                        void** states,
-                                                        unsigned long long* seed,
-                                                        bool* use_mask,
-                                                        bool* state_evo,
-                                                        miopenRNGType_t* rng_mode);
-
-/*! @brief Restore the dropout descriptor to a saved state
- *
- * This function restores the state of dropout descriptor using the address of a state buffer with
- * previously saved PRNG state pattern, without launching the expensive PRNG initialization process.
- *
- * Interface for restoring the dropout descriptor
- * @param dropoutDesc       Dropout layer descriptor (input/Output)
- * @param handle            MIOpen handle (input)
- * @param dropout           The probability by which the input is set to 0 in the dropout layer
- * (input)
- * @param states            Pointer to memory that holds random number generator states (input)
- * @param stateSizeInBytes  Number of bytes holding random generator states (input)
- * @param seed              Seed used to initialize random number generator states (input)
- * @param use_mask          Boolean flag indicating whether to use a saved mask (an existing or
- * user-defined dropout layout) in reserveSpace (input)
- * @param state_evo         Boolean flag indicating whether to adopt state evolution strategy to
- * update the PRNG states by the end of each implementation (input placeholder, currently not
- * enabled)
- * @param rng_mode          Random number generator used to generate parallel random number
- * sequences (input)
- * @return                  miopenStatus_t
- */
-MIOPEN_EXPORT miopenStatus_t miopenRestoreDropoutDescriptor(miopenDropoutDescriptor_t dropoutDesc,
-                                                            miopenHandle_t handle,
-                                                            float dropout,
-                                                            void* states,
-                                                            size_t stateSizeInBytes,
-                                                            unsigned long long seed,
-                                                            bool use_mask,
-                                                            bool state_evo,
-                                                            miopenRNGType_t rng_mode);
-
-/*! @brief Initialize the dropout descriptor
- *
- * Interface for setting up the dropout descriptor
- * @param dropoutDesc       Dropout layer descriptor (input/Output)
- * @param handle            MIOpen handle (input)
- * @param dropout           The probability by which the input is set to 0 in the dropout layer
- * (input)
- * @param states            Pointer to memory that holds random number generator states (input)
- * @param stateSizeInBytes  Number of bytes provided for random generator states (input)
- * @param seed              Seed used to initialize random number generator states (input)
- * @param use_mask          Boolean flag indicating whether to use a saved mask (an existing or
- * user-defined dropout layout) in reserveSpace (input)
- * @param state_evo         Boolean flag indicating whether to adopt state evolution strategy to
- * update the PRNG states by the end of each implementation (input placeholder, currently not
- * enabled)
- * @param rng_mode          Random number generator used to generate parallel random number
- * sequences (input)
- * @return                  miopenStatus_t
- */
-MIOPEN_EXPORT miopenStatus_t miopenSetDropoutDescriptor(miopenDropoutDescriptor_t dropoutDesc,
-                                                        miopenHandle_t handle,
-                                                        float dropout,
-                                                        void* states,
-                                                        size_t stateSizeInBytes,
-                                                        unsigned long long seed,
-                                                        bool use_mask,
-                                                        bool state_evo,
-                                                        miopenRNGType_t rng_mode);
-
-/*! @brief Execute forward dropout operation
- *
- * Interface for executing the forward pass on a Dropout.
- * @param handle                   MIOpen handle (input)
- * @param dropoutDesc              Dropout layer descriptor (input)
- * @param noise_shape              Tensor descriptor for noise shape (input placeholder, currently
- * not enabled)
- * @param xDesc                    Tensor descriptor for data tensor x (input)
- * @param x                        Data tensor x (input)
- * @param yDesc                    Tensor descriptor for data tensor y (input)
- * @param y                        Data tensor y (Output)
- * @param reserveSpace             Pointer to memory allocated for executing forward dropout,
- * expecting reserveSpace unchanged before next call of miopenDropoutBackward (Output)
- * @param reserveSpaceSizeInBytes  Number of bytes of reservespace required for executing forward
- * dropout (input)
- * @return                         miopenStatus_t
- */
-MIOPEN_EXPORT miopenStatus_t miopenDropoutForward(miopenHandle_t handle,
-                                                  const miopenDropoutDescriptor_t dropoutDesc,
-                                                  const miopenTensorDescriptor_t noise_shape,
-                                                  const miopenTensorDescriptor_t xDesc,
-                                                  const void* x,
-                                                  const miopenTensorDescriptor_t yDesc,
-                                                  void* y,
-                                                  void* reserveSpace,
-                                                  size_t reserveSpaceSizeInBytes);
-
-/*! @brief Execute backward dropout operation
- *
- * Interface for executing the backward pass on a Dropout.
- * @param handle                   MIOpen handle (input)
- * @param dropoutDesc              Dropout layer descriptor (input)
- * @param noise_shape              Tensor descriptor for noise shape (input placeholder, currently
- * not enabled)
- * @param dyDesc                   Tensor descriptor for data delta tensor dy (input)
- * @param dy                       Data delta tensor dy (input)
- * @param dxDesc                   Tensor descriptor for data delta tensor dx (input)
- * @param dx                       Data delta tensor dx (Output)
- * @param reserveSpace             Pointer to memory allocated for executing backward dropout,
- * expecting reserveSpace unchanged after previous call of miopenDropoutForward (input)
- * @param reserveSpaceSizeInBytes  Number of bytes of reservespace required for executing backward
- * dropout (input)
- * @return                         miopenStatus_t
- */
-MIOPEN_EXPORT miopenStatus_t miopenDropoutBackward(miopenHandle_t handle,
-                                                   const miopenDropoutDescriptor_t dropoutDesc,
-                                                   const miopenTensorDescriptor_t noise_shape,
-                                                   const miopenTensorDescriptor_t dyDesc,
-                                                   const void* dy,
-                                                   const miopenTensorDescriptor_t dxDesc,
-                                                   void* dx,
-                                                   void* reserveSpace,
-                                                   size_t reserveSpaceSizeInBytes);
-
-/** @} */
-// CLOSEOUT DROPOUT DOXYGEN GROUP
-
-// TensorReduce APIs
-/** @addtogroup TensorReduce
- *
- *  @{
- */
-
-/*! @brief Creates the ReduceTensor descriptor object
- *
- * @param reduceTensorDesc Pointer to a ReduceTensor descriptor type
- * @return            miopenStatus_t
- */
-MIOPEN_EXPORT miopenStatus_t
-miopenCreateReduceTensorDescriptor(miopenReduceTensorDescriptor_t* reduceTensorDesc);
-
-/*! @brief Destroy the ReduceTensor descriptor object
- *
- * @param reduceTensorDesc  ReduceTensor descriptor type (input)
- * @return            miopenStatus_t
- */
-MIOPEN_EXPORT miopenStatus_t
-miopenDestroyReduceTensorDescriptor(miopenReduceTensorDescriptor_t reduceTensorDesc);
-
-/*! @brief Initialize a ReduceTensor descriptor object
- *
- * @param reduceTensorDesc         Pointer to the ReduceTensor descriptor object (output)
- * @param reduceTensorOp           Enumerant specifying the operation used by ReduceTensor (input)
- * @param reduceTensorCompType     Enumerant specifying the data type used with ReduceTensor
- * operation (input)
- * @param reduceTensorNanOpt       Enumerant specifying the Nan number propagation mode (input)
- * @param reduceTensorIndices      Enumerant specifying the indices modes used by ReduceTensor
- * (input)
- * @param reduceTensorIndicesType  Enumerant specifying the data type of the indices (input)
- * @return           miopenStatus_t
- */
-MIOPEN_EXPORT miopenStatus_t
-miopenSetReduceTensorDescriptor(miopenReduceTensorDescriptor_t reduceTensorDesc,
-                                miopenReduceTensorOp_t reduceTensorOp,
-                                miopenDataType_t reduceTensorCompType,
-                                miopenNanPropagation_t reduceTensorNanOpt,
-                                miopenReduceTensorIndices_t reduceTensorIndices,
-                                miopenIndicesType_t reduceTensorIndicesType);
-
-/*! @brief Query a ReduceTensor descriptor object
- *
- * @param reduceTensorDesc         Pointer to the ReduceTensor descriptor object (input)
- * @param reduceTensorOp           Pointer to enumerant specifying the operation used by
- * ReduceTensor (output)
- * @param reduceTensorCompType     Pointer to enumerant specifying the data type used with
- * ReduceTensor operation (output)
- * @param reduceTensorNanOpt       Pointer to enumerant specifying the Nan number propagation mode
- * (output)
- * @param reduceTensorIndices      Pointer to enumerant specifying the indices modes used by
- * ReduceTensor (output)
- * @param reduceTensorIndicesType  Pointer to enumerant specifying the data type of the indices
- * (output)
- * @return           miopenStatus_t
- */
-MIOPEN_EXPORT miopenStatus_t
-miopenGetReduceTensorDescriptor(const miopenReduceTensorDescriptor_t reduceTensorDesc,
-                                miopenReduceTensorOp_t* reduceTensorOp,
-                                miopenDataType_t* reduceTensorCompType,
-                                miopenNanPropagation_t* reduceTensorNanOpt,
-                                miopenReduceTensorIndices_t* reduceTensorIndices,
-                                miopenIndicesType_t* reduceTensorIndicesType);
-
-/*! @brief Helper function to query the minimum index space size required by the ReduceTensor call
- *
- * @param handle                   MIOpen Handle (input)
- * @param reduceTensorDesc         Pointer to the ReduceTensor descriptor object (input)
- * @param aDesc                    Pointer to the input tensor descriptor (input)
- * @param cDesc                    Pointer to the output tensor descriptor (input)
- * @param sizeInBytes              Pointer to data to return the minimum index space size
- * @return           miopenStatus_t
- */
-MIOPEN_EXPORT miopenStatus_t
-miopenGetReductionIndicesSize(miopenHandle_t handle,
-                              const miopenReduceTensorDescriptor_t reduceTensorDesc,
-                              const miopenTensorDescriptor_t aDesc,
-                              const miopenTensorDescriptor_t cDesc,
-                              size_t* sizeInBytes);
-
-/*! @brief Helper function to query the minimum workspace size required by the ReduceTensor call
- *
- * @param handle                   MIOpen Handle (input)
- * @param reduceTensorDesc         Pointer to the ReduceTensor descriptor object (input)
- * @param aDesc                    Pointer to the input tensor descriptor (input)
- * @param cDesc                    Pointer to the output tensor descriptor (input)
- * @param sizeInBytes              Pointer to data to return the minimum workspace size
- * @return           miopenStatus_t
- */
-MIOPEN_EXPORT miopenStatus_t
-miopenGetReductionWorkspaceSize(miopenHandle_t handle,
-                                const miopenReduceTensorDescriptor_t reduceTensorDesc,
-                                const miopenTensorDescriptor_t aDesc,
-                                const miopenTensorDescriptor_t cDesc,
-                                size_t* sizeInBytes);
-
-/*! @brief TensorReduce function doing reduction on tensor A by implementing C = alpha * reduceOp(A)
- * + beta * C
- *
- * The length of each dimension of output tensor C must match the length of the corresponding
- * dimension of
- * input tensor A or must be equal to 1. The dimensions with length equal to 1 indicate the
- * dimensions
- * of A to be reduced.
- *
- * @param handle                   MIOpen Handle (input)
- * @param reduceTensorDesc         Pointer to the ReduceTensor descriptor object (input)
- * @param indices                  Address of the allocated indices data space (output)
- * @param indicesSizeInBytes       Size in bytes of the allocated indices data space (input)
- * @param workspace                Address of the allocated workspace data (input)
- * @param workspaceSizeInBytes     Size in bytes of the allocated workspace data (input)
- * @param alpha                    Pointer to scale factor for data in input tensor A (input)
- * @param aDesc                    Pointer to the tensor descriptor for input tensor A (input)
- * @param A                        Pointer to the data of input tensor A (input)
- * @param beta                     Pointer to scale factor for data in output tensor C (input)
- * @param cDesc                    Pointer to the tensor descriptor for output tensor C (input)
- * @param C                        Pointer to the data of output tensor C (output)
- * @return           miopenStatus_t
- */
-MIOPEN_EXPORT miopenStatus_t
-miopenReduceTensor(miopenHandle_t handle,
-                   const miopenReduceTensorDescriptor_t reduceTensorDesc,
-                   void* indices,
-                   size_t indicesSizeInBytes,
-                   void* workspace,
-                   size_t workspaceSizeInBytes,
-                   const void* alpha,
-                   const miopenTensorDescriptor_t aDesc,
-                   const void* A,
-                   const void* beta,
-                   const miopenTensorDescriptor_t cDesc,
-                   void* C);
-
-/** @} */
-// CLOSEOUT TensorReduce DOXYGEN GROUP
-
-// Find 2.0 API
-/** @addtogroup find2
- *
- *  @{
- */
-
-/*! @brief Describes a problem for different miopen operations.
- *
- * For now, this is only used for convolution, but could be used for other
- * operators in the future(such as GEMM, Pooling, etc)
- */
-MIOPEN_DECLARE_OBJECT(miopenProblem);
-
-/*! @enum miopenProblemDirection_t
- * Directions of miopen operation.
- */
-typedef enum
-{
-    miopenProblemDirectionForward         = 0,
-    miopenProblemDirectionBackward        = 1,
-    miopenProblemDirectionBackwardWeights = 2,
-#ifdef MIOPEN_BETA_API
-    miopenProblemDirectionInference = 4,
-#endif
-} miopenProblemDirection_t;
-
-/*! @enum miopenTensorArgumentId_t
- * Identifiers for tensor arguments of problems and operations.
- */
-typedef enum
-{
-    miopenTensorArgumentIdInvalid = 0,
-    miopenTensorConvolutionX      = 1,
-    miopenTensorConvolutionW      = 2,
-    miopenTensorConvolutionY      = 3,
-
-    miopenTensorMhaK                  = 4,
-    miopenTensorMhaQ                  = 5,
-    miopenTensorMhaV                  = 6,
-    miopenTensorMhaDescaleK           = 7,
-    miopenTensorMhaDescaleQ           = 8,
-    miopenTensorMhaDescaleV           = 9,
-    miopenTensorMhaDescaleS           = 10,
-    miopenTensorMhaScaleS             = 11,
-    miopenTensorMhaScaleO             = 12,
-    miopenTensorMhaDropoutProbability = 13,
-    miopenTensorMhaDropoutSeed        = 14,
-    miopenTensorMhaDropoutOffset      = 15,
-    miopenTensorMhaO                  = 16,
-    miopenTensorMhaAmaxO              = 17,
-    miopenTensorMhaAmaxS              = 18,
-    miopenTensorMhaM                  = 19,
-    miopenTensorMhaZInv               = 20,
-    miopenTensorMhaDO                 = 21,
-    miopenTensorMhaDescaleO           = 22,
-    miopenTensorMhaDescaleDO          = 23,
-    miopenTensorMhaDescaleDS          = 24,
-    miopenTensorMhaScaleDS            = 25,
-    miopenTensorMhaScaleDQ            = 26,
-    miopenTensorMhaScaleDK            = 27,
-    miopenTensorMhaScaleDV            = 28,
-    miopenTensorMhaDQ                 = 29,
-    miopenTensorMhaDK                 = 30,
-    miopenTensorMhaDV                 = 31,
-    miopenTensorMhaAmaxDQ             = 32,
-    miopenTensorMhaAmaxDK             = 33,
-    miopenTensorMhaAmaxDV             = 34,
-    miopenTensorMhaAmaxDS             = 35,
-
-#ifdef MIOPEN_BETA_API
-    miopenTensorActivationX                = 36,
-    miopenTensorActivationY                = 37,
-    miopenTensorActivationDX               = 38,
-    miopenTensorActivationDY               = 39,
-    miopenTensorBiasX                      = 40,
-    miopenTensorBiasY                      = 41,
-    miopenTensorBias                       = 42,
-    miopenTensorSoftmaxX                   = 43,
-    miopenTensorSoftmaxY                   = 44,
-    miopenTensorSoftmaxDX                  = 45,
-    miopenTensorSoftmaxDY                  = 46,
-    miopenTensorBatchnormX                 = 47,
-    miopenTensorBatchnormY                 = 48,
-    miopenTensorBatchnormRunningMean       = 49,
-    miopenTensorBatchnormRunningVariance   = 50,
-    miopenTensorBatchnormSavedMean         = 51,
-    miopenTensorBatchnormSavedVariance     = 52,
-    miopenTensorBatchnormScale             = 53,
-    miopenTensorBatchnormScaleDiff         = 54,
-    miopenTensorBatchnormEstimatedMean     = 55,
-    miopenTensorBatchnormEstimatedVariance = 56,
-    miopenTensorBatchnormBias              = 57,
-    miopenTensorBatchnormBiasDiff          = 58,
-    miopenTensorBatchnormDX                = 59,
-    miopenTensorBatchnormDY                = 60,
-#endif
-
-    miopenTensorArgumentIsScalar = 1U << 31,
-
-#ifdef MIOPEN_BETA_API
-    miopenScalarBatchnormExpAvgFactor = miopenTensorArgumentIsScalar | 1,
-    miopenScalarBatchnormEpsilon      = miopenTensorArgumentIsScalar | 2,
-#endif
-} miopenTensorArgumentId_t;
-
-/*! @enum miopenTensorArgumentId_t
- * Different ways to sort results of the find call.
- */
-typedef enum
-{
-    miopenFindResultsOrderByTime          = 0,
-    miopenFindResultsOrderByWorkspaceSize = 1,
-} miopenFindResultsOrder_t;
-
-/*! @brief Initializes a problem object describing a convolution operation.
- *
- * @param problem      Pointer to the problem to initialize
- * @param operatorDesc Descriptor of the operator to be used
- * @param direction    Direction of the operation
- * @return             miopenStatus_t
- */
-MIOPEN_EXPORT miopenStatus_t miopenCreateConvProblem(miopenProblem_t* problem,
-                                                     miopenConvolutionDescriptor_t operatorDesc,
-                                                     miopenProblemDirection_t direction);
-
-/*! @brief Initializes a problem object describing a Mha operation.
- *
- * @param problem      Pointer to the problem to initialize
- * @param operatorDesc Descriptor of the operator to be used
- * @param direction    Direction of the operation
- * @return             miopenStatus_t
- */
-
-MIOPEN_EXPORT miopenStatus_t miopenCreateMhaProblem(miopenProblem_t* problem,
-                                                    miopenMhaDescriptor_t operatorDesc,
-                                                    miopenProblemDirection_t direction);
-
-/*! @brief Creates the mha descriptor object
- *
- * @param mhaDesc     Pointer to a mha descriptor type
- * @return            miopenStatus_t
- */
-
-MIOPEN_EXPORT miopenStatus_t miopenCreateMhaDescriptor(miopenMhaDescriptor_t* mhaDesc);
-
-/*! @brief Sets the Mha descriptor details
- *
- * Sets all of the descriptor details for the Mha
- *
- * @param mhaDesc               Pointer to a Mha descriptor
- * @param scale                 Scale
- * @return                      miopenStatus_t
- */
-
-MIOPEN_EXPORT miopenStatus_t miopenSetMhaDescriptor(miopenMhaDescriptor_t mhaDesc, float scale);
-
-/*! @brief Gets the Mha descriptor details
- *
- * Retrieves all of the descriptor details for the Mha.
- *
- * @param mhaDesc       Pointer to a Mha descriptor
- * @param scale         Scale (output)
- * @return              miopenStatus_t
- */
-
-MIOPEN_EXPORT miopenStatus_t miopenGetMhaDescriptor(miopenMhaDescriptor_t mhaDesc, float* scale);
-
-/*! @brief Creates the Softmax descriptor object
- *
- * @param softmaxDesc Pointer to an softmax descriptor type
- * @return            miopenStatus_t
- */
-
-MIOPEN_EXPORT miopenStatus_t miopenCreateSoftmaxDescriptor(miopenSoftmaxDescriptor_t* softmaxDesc);
-
-/*! @brief Sets the softmax descriptor details
- *
- * Sets all of the descriptor details for the softmax layer
- *
- * @param softmaxDesc  Pointer to a softmax layer descriptor
- * @param alpha        Softmax alpha parameter
- * @param beta         Softmax beta parameter
- * @param algorithm    Softmax algorithm
- * @param mode         Softmax mode
- * @return             miopenStatus_t
- */
-MIOPEN_EXPORT miopenStatus_t miopenSetSoftmaxDescriptor(miopenSoftmaxDescriptor_t softmaxDesc,
-                                                        float alpha,
-                                                        float beta,
-                                                        miopenSoftmaxAlgorithm_t algorithm,
-                                                        miopenSoftmaxMode_t mode);
-
-/*! @brief Gets the softmax layer descriptor details
- *
- * Retrieves all of the descriptor details for the softmax layer.
- *
- * @param softmaxDesc   Pointer to a softmax layer descriptor (input)
- * @param alpha         Softmax alpha parameter (output)
- * @param beta          Softmax beta parameter (output)
- * @param algorithm     Softmax algorithm (output)
- * @param mode          Softmax mode (output)
- * @return              miopenStatus_t
- */
-MIOPEN_EXPORT miopenStatus_t miopenGetSoftmaxDescriptor(const miopenSoftmaxDescriptor_t softmaxDesc,
-                                                        float* alpha,
-                                                        float* beta,
-                                                        miopenSoftmaxAlgorithm_t* algorithm,
-                                                        miopenSoftmaxMode_t* mode);
-
-/*! @brief Destroys a problem object.
- *
- * @param problem Problem to destroy
- * @return        miopenStatus_t
- */
-MIOPEN_EXPORT miopenStatus_t miopenDestroyProblem(miopenProblem_t problem);
-
-/*! @brief Sets a tensor descriptor for the specified argument.
- *
- * @param problem    Problem to update
- * @param id         Id of the argument for the descriptor
- * @param descriptor Tensor descriptor to set
- * @return           miopenStatus_t
- */
-MIOPEN_EXPORT miopenStatus_t
-miopenSetProblemTensorDescriptor(miopenProblem_t problem,
-                                 miopenTensorArgumentId_t id,
-                                 const miopenTensorDescriptor_t descriptor);
-
-/*! @brief The miopenFindOptions allows the user to configure how find will be used.
- */
-MIOPEN_DECLARE_OBJECT(miopenFindOptions);
-
-/*! @brief Initializes miopenFindOptions object.
- *
- * @param options    Pointer to options object to initialze
- * @return           miopenStatus_t
- */
-MIOPEN_EXPORT miopenStatus_t miopenCreateFindOptions(miopenFindOptions_t* options);
-
-/*! @brief Destroys miopenFindOptions object.
- *
- * @param options    Options object to destroy
- * @return           miopenStatus_t
- */
-MIOPEN_EXPORT miopenStatus_t miopenDestroyFindOptions(miopenFindOptions_t options);
-
-/*! @brief Sets the tuning find option. Default value is zero.
- *
- * @param options    Options object to update
- * @param value      Value of zero means no tuning, value of one means tuning enabled
- * @return           miopenStatus_t
- */
-MIOPEN_EXPORT miopenStatus_t miopenSetFindOptionTuning(miopenFindOptions_t options, int value);
-
-/*! @brief Sets the results order find option. Default value is miopenFindResultsOrderByTime.
- *
- * @param options    Options object to update
- * @param value      Specifies what order should find results have
- * @return           miopenStatus_t
- */
-MIOPEN_EXPORT miopenStatus_t miopenSetFindOptionResultsOrder(miopenFindOptions_t options,
-                                                             miopenFindResultsOrder_t value);
-
-/*! @brief Sets the workspace limit find option. Default value is maximum of size_t
- *
- * @param options    Options object to update
- * @param value      Specifies the workspace limit for find call. All solvers exceeding the limit
- * would be ignored.
- * @return           miopenStatus_t
- */
-MIOPEN_EXPORT miopenStatus_t miopenSetFindOptionWorkspaceLimit(miopenFindOptions_t options,
-                                                               size_t value);
-
-/*! @brief Attaches the preallocated workspace to find options. Allocated by the library by default.
- *
- * @param options    Options object to update
- * @param buffer     Specifies the workspace for find call
- * @param size       Specifies the size of the buffer passed
- * @return           miopenStatus_t
- */
-MIOPEN_EXPORT miopenStatus_t miopenSetFindOptionPreallocatedWorkspace(miopenFindOptions_t options,
-                                                                      void* buffer,
-                                                                      size_t size);
-
-/*! @brief Attaches a preallocated tensor to find options. If not used, buffers are allocated by
- * MIOpen internally, which is not recommended.
- *
- * @param options    Options object to update
- * @param id         Specifies the id of the tensor passed
- * @param buffer     Specifies the tensor for find call
- * @return           miopenStatus_t
- */
-MIOPEN_EXPORT miopenStatus_t miopenSetFindOptionPreallocatedTensor(miopenFindOptions_t options,
-                                                                   miopenTensorArgumentId_t id,
-                                                                   void* buffer);
-
-/*! @brief Forces library to attach kernel binaries to solutions for later saving. This allows zero
- * lookup miopenRunSolution calls after miopenLoadSolution. Default value is 0.
- *
- * @param options    Options object to update
- * @param attach     1 means attaching, 0 - skipping, any other value - reserved for future use
- * @return           miopenStatus_t
- */
-MIOPEN_EXPORT miopenStatus_t miopenSetFindOptionAttachBinaries(miopenFindOptions_t options,
-                                                               unsigned attach);
-
-/*! @brief The miopenSolution object describes a prepared solution.
- */
-MIOPEN_DECLARE_OBJECT(miopenSolution);
-
-/*! @brief Finds solutions to a problem by running different applicable solutions. Memory is
- * automatically allocated.
- *
- * @param handle       Handle to execute the kernels
- * @param problem      Problem to solve
- * @param options      Find options. When null default values would be used
- * @param solutions    Pointer to the first result. Must not be null
- * @param numSolutions Pointer to the amount of results. Ignored if null
- * @param maxSolutions Limits the amount of results
- * @return             miopenStatus_t
- */
-MIOPEN_EXPORT miopenStatus_t miopenFindSolutions(miopenHandle_t handle,
-                                                 miopenProblem_t problem,
-                                                 miopenFindOptions_t options,
-                                                 miopenSolution_t* solutions,
-                                                 size_t* numSolutions,
-                                                 size_t maxSolutions);
-
-/*! @brief Values of a tensor or scalar argument for the miopenRunSolution function.
- */
-struct miopenTensorArgument_t
-{
-    /* @brief Identifier of the tensor argument.
-     */
-    miopenTensorArgumentId_t id;
-    /* @brief Tensor descriptor to override the value stored in the solution.
-     *
-     * Some solvers may support overriding input and output tensor descriptors, but right now there
-     * is no way to tell from the API. Intended for the future use.
-     */
-    miopenTensorDescriptor_t* descriptor;
-    /* @brief Pointer to the device memory buffer to use for the operation or to the host memory if
-     * the value is scalar.
-     */
-    void* buffer;
-};
-
-/*! @brief Runs the solution using the passed in buffers.
- *
- * @param handle        Handle to execute the kernels
- * @param solution      Solution to execute
- * @param nInputs       Amount to inputs for the solution
- * @param tensors       Tensor arguments described by miopenTensorArgument_t
- * @param workspace     Pointer to device buffer used as workspace. May be null when not required.
- * Should not be less than expected
- * @param workspaceSize Size of the workspace buffer
- * @return              miopenStatus_t
- */
-MIOPEN_EXPORT miopenStatus_t miopenRunSolution(miopenHandle_t handle,
-                                               miopenSolution_t solution,
-                                               size_t nInputs,
-                                               const miopenTensorArgument_t* tensors,
-                                               void* workspace,
-                                               size_t workspaceSize);
-
-/*! @brief Destroys solution object.
- *
- * @param solution   Solution to destroy
- * @return           miopenStatus_t
- */
-MIOPEN_EXPORT miopenStatus_t miopenDestroySolution(miopenSolution_t solution);
-
-/*! @brief Loads solution object from binary data.
- *
- * @param solution   Pointer to the solution to load
- * @param data       Data to load the solution from
- * @param size       Size of the solution blob
- * @return           miopenStatus_t
- */
-MIOPEN_EXPORT miopenStatus_t miopenLoadSolution(miopenSolution_t* solution,
-                                                const char* data,
-                                                size_t size);
-
-/*! @brief Saves a solution object as binary data.
- *
- * @param solution   Solution to save
- * @param data       Pointer to a buffer to save soltuion to
- * @return           miopenStatus_t
- */
-MIOPEN_EXPORT miopenStatus_t miopenSaveSolution(miopenSolution_t solution, char* data);
-
-/*! @brief Reads the expected size of a solution.
- *
- * @param solution   Solution to get size
- * @param size       Pointer to a location where to write the size of the solution blob
- * @return           miopenStatus_t
- */
-MIOPEN_EXPORT miopenStatus_t miopenGetSolutionSize(miopenSolution_t solution, size_t* size);
-
-/*! @brief Reads the amount of workspace required to exectute the solution.
- *
- * @param solution      Solution to get required workspace size
- * @param workspaceSize Pointer to a location where to write the workspace size
- * @return              miopenStatus_t
- */
-MIOPEN_EXPORT miopenStatus_t miopenGetSolutionWorkspaceSize(miopenSolution_t solution,
-                                                            size_t* workspaceSize);
-
-/*! @brief Reads the time spent to execute the solution the last it was run.
- *
- * @param solution Solution to get exection time
- * @param time     Pointer to a location where to write the execution time
- * @return         miopenStatus_t
- */
-MIOPEN_EXPORT miopenStatus_t miopenGetSolutionTime(miopenSolution_t solution, float* time);
-
-/*! @brief Reads id of the solver referred by the solution.
- *
- * @param solution Solution to get solver id from
- * @param solverId Pointer to a location where to write the solver id
- * @return         miopenStatus_t
- */
-MIOPEN_EXPORT miopenStatus_t miopenGetSolutionSolverId(miopenSolution_t solution,
-                                                       uint64_t* solverId);
-
-/*! @brief Gets the convolution algorithm implemented by a solver.
- *
- * @param solverId Solver id to get convolution algorithm of
- * @param result   Pointer to a location where to write the algorithm
- * @return         miopenStatus_t
- */
-MIOPEN_EXPORT miopenStatus_t miopenGetSolverIdConvAlgorithm(uint64_t solverId,
-                                                            miopenConvAlgorithm_t* result);
-
-#ifdef MIOPEN_BETA_API
-
-/*! @brief Initializes a problem object describing an activation operation.
- * @note As of now there is no way to actually get any solution for this kind of problems.
- *
- * @param problem      Pointer to the problem to initialize
- * @param operatorDesc Descriptor of the operator to be used
- * @param direction    Direction of the operation
- * @return             miopenStatus_t
- */
-MIOPEN_EXPORT miopenStatus_t
-miopenCreateActivationProblem(miopenProblem_t* problem,
-                              miopenActivationDescriptor_t operatorDesc,
-                              miopenProblemDirection_t direction);
-
-/*! @brief Initializes a problem object describing an activation operation.
- * @note As of now there is no way to actually get any solution for this kind of problems.
- *
- * @param problem   Pointer to the problem to initialize
- * @param mode      Batchnorm mode
- * @param direction Direction of the operation
- * @return          miopenStatus_t
- */
-MIOPEN_EXPORT miopenStatus_t miopenCreateBatchnormProblem(miopenProblem_t* problem,
-                                                          miopenBatchNormMode_t mode,
-                                                          bool runningMeanVariance,
-                                                          miopenProblemDirection_t direction);
-
-/*! @brief Fuse two problems into a single one. Problems can be either regular, or fused. No
- * problems are disposed in the process, so the problem2 should be destroyed manually if it is not
- * needed anymore.
- * @example
- * miopenProblem_t problem = makeSomeProblem1();
- * miopenProblem_t problem2 = makeSomeProblem2();
- * miopenProblem_t problem3 = makeSomeProblem3();
- * miopenFuseProblems(problem, problem2);
- * // Now problem contains {problem1, problem2}
- * miopenFuseProblems(problem, problem3);
- * // Now problem contains {problem1, problem2, problem3}
- * miopenDestroyProblem(problem2);
- * miopenDestroyProblem(problem3);
- * @note As of now there is no way to actually get any solution for this kind of problems.
- *
- * @param problem1     The first problem to fuse. The result would be stored here.
- * @param problem2     The second problem to fuse.
- * @return             miopenStatus_t
- */
-MIOPEN_EXPORT miopenStatus_t miopenFuseProblems(miopenProblem_t problem1, miopenProblem_t problem2);
-
-/*! @brief Initializes a problem object describing an bias operation.
- * @note As of now there is no way to actually get any solution for this kind of problems.
- *
- * @param problem        Pointer to the problem to initialize
- * @param direction      Direction of the operation
- * @return               miopenStatus_t
- */
-MIOPEN_EXPORT miopenStatus_t miopenCreateBiasProblem(miopenProblem_t* problem,
-                                                     miopenProblemDirection_t direction);
-
-/*! @brief Initializes a problem object describing a softmax operation.
- *
- * @param problem      Pointer to the problem to initialize
- * @param operatorDesc Descriptor of the operator to be used
- * @param direction    Direction of the operation
- * @return             miopenStatus_t
- */
-
-MIOPEN_EXPORT miopenStatus_t miopenCreateSoftmaxProblem(miopenProblem_t* problem,
-                                                        miopenSoftmaxDescriptor_t operatorDesc,
-                                                        miopenProblemDirection_t direction);
-
-#endif
-
-/** @} */
-// CLOSEOUT find2 DOXYGEN GROUP
-
-#ifdef MIOPEN_BETA_API
-
-/*! @ingroup ReduceCalculation
- * @enum miopenReduceCalculationNanPropagation_t
- * Nan numbers propagation modes for reduce calculation
- */
-typedef enum
-{
-    MIOPEN_REDUCE_CALCULATION_NOT_PROPAGATE_NAN = 0, /*!< does not propagate Nan number */
-    MIOPEN_REDUCE_CALCULATION_PROPAGATE_NAN =
-        1, /*!< propagate the Nan number by the Reduction operation */
-} miopenReduceCalculationNanPropagation_t;
-
-// ReduceCalculation APIs
-/** @addtogroup reducecalculation
- *
- *  @{
- */
-
-/*! @enum miopenReduceCalculationOp_t
- * Reduction Calculation operation types
- */
-typedef enum
-{
-    MIOPEN_REDUCE_CALCULATION_PROD =
-        1, /*!< the operation is multiplying the values of the reduced elements */
-    MIOPEN_REDUCE_CALCULATION_SUM =
-        2, /*!< the operation is adding the values of the reduced elements */
-} miopenReduceCalculationOp_t;
-
-/*! @brief Helper function to query the minimum workspace size required by the ReduceTensor call
- *
- * @param [in]   handle                   MIOpen Handle
- * @param [in]   xDesc                    Tensor descriptor for data input tensor x
- * @param [in]   dim                      Dimension to calculation.
- * @param [in]   yDesc                    Tensor descriptor for output data tensor y
- * @param [out]  sizeInBytes              Pointer to data to return the minimum workspace size
- * @return                                miopenStatus_t
- */
-MIOPEN_EXPORT miopenStatus_t
-miopenGetReduceCalculationWorkspaceSize(miopenHandle_t handle,
-                                        const miopenTensorDescriptor_t xDesc,
-                                        const int32_t dim,
-                                        const miopenReduceCalculationOp_t reduceCalculationOp,
-                                        const miopenTensorDescriptor_t reduceDesc,
-                                        size_t* sizeInBytes);
-
-/*! @brief Execute a reducecalculation forward layer
- *
- * @param [in]   handle                   MIOpen handle
- * @param [in]   nanPropagation           Nan number propagation mode
- * @param [in]   workspace                Address of the allocated workspace data
- * @param [in]   workspaceSizeInBytes     Size in bytes of the allocated workspace data
- * @param [in]   xDesc                    Tensor descriptor for data input tensor x
- * @param [in]   x                        Data tensor x
- * @param [in]   dim                      Dimension to calculation.
- * @param [in]   yDesc                    Tensor descriptor for output data tensor y
- * @param [out]  y                        Data tensor y
- * @return                                miopenStatus_t
- */
-MIOPEN_EXPORT miopenStatus_t
-miopenReduceCalculationForward(miopenHandle_t handle,
-                               miopenReduceCalculationNanPropagation_t nanPropagation,
-                               void* workspace,
-                               size_t workspaceSizeInBytes,
-                               const miopenTensorDescriptor_t xDesc,
-                               const void* x,
-                               const int32_t dim,
-                               const miopenReduceCalculationOp_t reduceCalculationOp,
-                               const miopenTensorDescriptor_t reduceDesc,
-                               void* y);
-
-/** @} */
-// CLOSEOUT REDUCE CALCULATION DOXYGEN GROUP
-#endif // MIOPEN_BETA_API
-
-#ifdef MIOPEN_BETA_API
-
-/*! @ingroup ReduceExtreme
- * @enum miopenReduceExtremeOp_t
- * Reduction Extreme operation types
- */
-typedef enum
-{
-    MIOPEN_REDUCE_EXTREME_ARGMIN =
-        1, /*!< the operation is getting the minimum index of the reduced elements */
-    MIOPEN_REDUCE_EXTREME_ARGMAX =
-        2, /*!< the operation is getting the maximum index of the reduced elements */
-    MIOPEN_REDUCE_EXTREME_MIN =
-        3, /*!< the operation is getting the minimum value and index of the reduced elements */
-    MIOPEN_REDUCE_EXTREME_MAX =
-        4, /*!< the operation is getting the maximum value and index of the reduced elements */
-} miopenReduceExtremeOp_t;
-
-// ReduceExtreme APIs
-/** @addtogroup ReduceExtreme
- *
- *  @{
- */
-
-/*! @brief Find the the extreme (minimum, maximum) value and index of a tensor across Dimension.
- *
- * @param handle                   MIOpen handle (input)
- * @param xDesc                    Tensor descriptor for data input tensor x (input)
- * @param x                        Data tensor x (input)
- * @param dim                      Dimension to reduce argmax. (input)
- * @param reduceExtremeOp          Enumerant specifying the operation used by ReduceExtreme (input)
- * @param yDesc                    Tensor descriptor for reduce data tensor y (input)
- * @param y                        Data tensor y (output)
- * @param indiceDesc               Tensor descriptor for reduce data tensor indice only int32_t
- * (input)
- * @param indice                   Data tensor indice (output)
- * @return                         miopenStatus_t
- */
-MIOPEN_EXPORT miopenStatus_t
-miopenReduceExtremeForward(miopenHandle_t handle,
-                           const miopenTensorDescriptor_t xDesc,
-                           const void* x,
-                           const int32_t dim,
-                           const miopenReduceExtremeOp_t reduceExtremeOp,
-                           const miopenTensorDescriptor_t yDesc,
-                           void* y,
-                           const miopenTensorDescriptor_t indiceDesc,
-                           void* indice);
-
-/** @} */
-// CLOSEOUT REDUCEEXTREME DOXYGEN GROUP
-#endif // MIOPEN_BETA_API
-
-#ifdef MIOPEN_BETA_API
-// GroupNorm APIs
-/** @addtogroup groupnorm
- *
- *  @{
- */
-/*! @brief Execute a groupnorm forward layer
- *
- * @param handle         MIOpen handle (input)
- * @param mode           GroupNorm mode (input)
- * @param xDesc          Tensor descriptor for data input tensor x (input)
- * @param x              Data tensor x (input)
- * @param weightDesc     Tensor descriptor for data input tensor weight (input)
- * @param weight         Data tensor weight (input)
- * @param biasDesc       Tensor descriptor for data input tensor bias (input)
- * @param bias           Data tensor bias (input)
- * @param num_groups     nNmber of groups to separate the channels into (input)
- * @param epsilon        Value to stablize inverse variance calculation (input)
- * @param yDesc          Tensor descriptor for output data tensor y (input)
- * @param y              Data tensor y (output)
- * @param meanDesc       Tensor descriptor for output data tensor mean (input)
- * @param mean           Data tensor mean (output)
- * @param rstdDesc       Tensor descriptor for output data tensor rstd (input)
- * @param rstd           Data tensor rstd (output)
- * @return               miopenStatus_t
- */
-MIOPEN_EXPORT miopenStatus_t miopenGroupNormForward(miopenHandle_t handle,
-                                                    miopenNormMode_t mode,
-                                                    const miopenTensorDescriptor_t xDesc,
-                                                    const void* x,
-                                                    const miopenTensorDescriptor_t weightDesc,
-                                                    const void* weight,
-                                                    const miopenTensorDescriptor_t biasDesc,
-                                                    const void* bias,
-                                                    const uint64_t num_groups,
-                                                    const float epsilon,
-                                                    const miopenTensorDescriptor_t yDesc,
-                                                    void* y,
-                                                    const miopenTensorDescriptor_t meanDesc,
-                                                    void* mean,
-                                                    const miopenTensorDescriptor_t rstdDesc,
-                                                    void* rstd);
-
-/** @} */
-// CLOSEOUT groupnorm DOXYGEN GROUP
-#endif // MIOPEN_BETA_API
-
-#ifdef MIOPEN_BETA_API
-// LayerNorm APIs
-/** @addtogroup layernorm
- *
- *  @{
- */
-/*! @brief Execute a add and layernorm forward layer
- *
- * @param handle         MIOpen handle (input)
- * @param mode           LayerNorm mode (input)
- * @param xDesc          Tensor descriptor for data input tensor x (input)
- * @param x              Data tensor x (input)
- * @param x2Desc         Tensor descriptor for data input tensor x2 (input)
- * @param x2             Data tensor x2 (input)
- * @param weightDesc     Tensor descriptor for data input tensor weight (input)
- * @param weight         Data tensor weight (input)
- * @param biasDesc       Tensor descriptor for data input tensor bias (input)
- * @param bias           Data tensor bias (input)
- * @param epsilon        Value to stablize inverse variance calculation (input)
- * @param normalized_dim Nomalized dimensions in the input array (input)
- * @param yDesc          Tensor descriptor for output data tensor y (input)
- * @param y              Data tensor y (output)
- * @param meanDesc       Tensor descriptor for output data tensor mean (input)
- * @param mean           Data tensor mean (output)
- * @param rstdDesc       Tensor descriptor for output data tensor rstd (input)
- * @param rstd           Data tensor rstd (output)
- * @return               miopenStatus_t
- */
-MIOPEN_EXPORT miopenStatus_t miopenAddLayerNormForward(miopenHandle_t handle,
-                                                       miopenNormMode_t mode,
-                                                       const miopenTensorDescriptor_t xDesc,
-                                                       const void* x,
-                                                       const miopenTensorDescriptor_t x2Desc,
-                                                       const void* x2,
-                                                       const miopenTensorDescriptor_t weightDesc,
-                                                       const void* weight,
-                                                       const miopenTensorDescriptor_t biasDesc,
-                                                       const void* bias,
-                                                       const float epsilon,
-                                                       const int32_t normalized_dim,
-                                                       const miopenTensorDescriptor_t yDesc,
-                                                       void* y,
-                                                       const miopenTensorDescriptor_t meanDesc,
-                                                       void* mean,
-                                                       const miopenTensorDescriptor_t rstdDesc,
-                                                       void* rstd);
-
-/** @} */
-// CLOSEOUT LAYERNORM DOXYGEN GROUP
-#endif // MIOPEN_BETA_API
-
-#ifdef MIOPEN_BETA_API
-// LayerNorm APIs
-/** @addtogroup layernorm
- *
- *  @{
- */
-/*! @brief Execute a T5layernorm forward layer
- *
- * @param handle         MIOpen handle (input)
- * @param mode           LayerNorm mode (input)
- * @param xDesc          Tensor descriptor for data input tensor x (input)
- * @param x              Data tensor x (input)
- * @param weightDesc     Tensor descriptor for data input tensor weight (input)
- * @param weight         Data tensor weight (input)
- * @param epsilon        Value to stablize inverse variance calculation (input)
- * @param yDesc          Tensor descriptor for output data tensor y (input)
- * @param y              Data tensor y (output)
- * @param rstdDesc       Tensor descriptor for output data tensor rstd (input)
- * @param rstd           Data tensor rstd (output)
- * @return               miopenStatus_t
- */
-MIOPEN_EXPORT miopenStatus_t miopenT5LayerNormForward(miopenHandle_t handle,
-                                                      miopenNormMode_t mode,
-                                                      const miopenTensorDescriptor_t xDesc,
-                                                      const void* x,
-                                                      const miopenTensorDescriptor_t weightDesc,
-                                                      const void* weight,
-                                                      const float epsilon,
-                                                      const miopenTensorDescriptor_t yDesc,
-                                                      void* y,
-                                                      const miopenTensorDescriptor_t rstdDesc,
-                                                      void* rstd);
-
-/*! @brief Helper function to query the minimum workspace size required by the T5layernorm backward
- * call
- *
- * @param handle                   MIOpen Handle (input)
- * @param mode                     LayerNorm mode (input)
- * @param dyDesc                   Tensor descriptor for data input tensor dy (input)
- * @param xDesc                    Tensor descriptor for data input tensor x (input)
- * @param weightDesc               Tensor descriptor for data input tensor weight (input)
- * @param rstdDesc                 Tensor descriptor for data input tensor rstd (input)
- * @param dxDesc                   Tensor descriptor for output data tensor dx (input)
- * @param dwDesc                   Tensor descriptor for output data tensor dw (input)
- * @param sizeInBytes              Pointer to data to return the minimum workspace size
- * @return                         miopenStatus_t
- */
-MIOPEN_EXPORT miopenStatus_t
-miopenGetT5LayerNormBackwardWorkspaceSize(miopenHandle_t handle,
-                                          miopenNormMode_t mode,
-                                          const miopenTensorDescriptor_t dyDesc,
-                                          const miopenTensorDescriptor_t xDesc,
-                                          const miopenTensorDescriptor_t weightDesc,
-                                          const miopenTensorDescriptor_t rstdDesc,
-                                          const miopenTensorDescriptor_t dxDesc,
-                                          const miopenTensorDescriptor_t dwDesc,
-                                          size_t* sizeInBytes);
-
-/*! @brief Execute a T5layernorm backward layer
- *
- * @param handle                   MIOpen handle (input)
- * @param mode                     LayerNorm mode (input)
- * @param workspace                Address of the allocated workspace data (input)
- * @param workspaceSizeInBytes     Size in bytes of the allocated workspace data (input)
- * @param dyDesc                   Tensor descriptor for data input tensor dy (input)
- * @param dy                       Data tensor dy (input)
- * @param xDesc                    Tensor descriptor for output data tensor x (input)
- * @param x                        Data tensor x (input)
- * @param weightDesc               Tensor descriptor for data input tensor weight (input)
- * @param weight                   Data tensor weight (input)
- * @param rstdDesc                 Tensor descriptor for output data tensor rstd (input)
- * @param rstd                     Data tensor rstd (output)
- * @param dxDesc                   Tensor descriptor for output data tensor dx (input)
- * @param dx                       Data tensor dx (output)
- * @param dwDesc                   Tensor descriptor for output data tensor dw (input)
- * @param dw                       Data tensor dw (output)
- * @return                         miopenStatus_t
- */
-MIOPEN_EXPORT miopenStatus_t miopenT5LayerNormBackward(miopenHandle_t handle,
-                                                       miopenNormMode_t mode,
-                                                       void* workspace,
-                                                       size_t workspaceSizeInBytes,
-                                                       const miopenTensorDescriptor_t dyDesc,
-                                                       const void* dy,
-                                                       const miopenTensorDescriptor_t xDesc,
-                                                       const void* x,
-                                                       const miopenTensorDescriptor_t weightDesc,
-                                                       const void* weight,
-                                                       const miopenTensorDescriptor_t rstdDesc,
-                                                       const void* rstd,
-                                                       const miopenTensorDescriptor_t dxDesc,
-                                                       void* dx,
-                                                       const miopenTensorDescriptor_t dwDesc,
-                                                       void* dw);
-/** @} */
-// CLOSEOUT LAYERNORM DOXYGEN GROUP
-#endif // MIOPEN_BETA_API
-
-#ifdef MIOPEN_BETA_API
-// Graph API
-/** @addtogroup GraphAPI
- *
- *  @{
- */
-
-/*! @brief Descriptor type
- *
- * An enumerated type that indicates the type of backend descriptors. Users create a backend
- * descriptor of a particular type by passing a value from this enumerate to the
- * miopenBackendCreateDescriptor() function.
- */
-typedef enum
-{
-    MIOPEN_BACKEND_CONVOLUTION_DESCRIPTOR,
-    MIOPEN_BACKEND_ENGINE_DESCRIPTOR,
-    MIOPEN_BACKEND_ENGINECFG_DESCRIPTOR,
-    MIOPEN_BACKEND_ENGINEHEUR_DESCRIPTOR,
-    MIOPEN_BACKEND_EXECUTION_PLAN_DESCRIPTOR,
-    MIOPEN_BACKEND_INTERMEDIATE_INFO_DESCRIPTOR,
-    MIOPEN_BACKEND_KNOB_CHOICE_DESCRIPTOR,
-    MIOPEN_BACKEND_KNOB_INFO_DESCRIPTOR,
-    MIOPEN_BACKEND_LAYOUT_INFO_DESCRIPTOR,
-    MIOPEN_BACKEND_MATMUL_DESCRIPTOR,
-    MIOPEN_BACKEND_OPERATION_CONCAT_DESCRIPTOR,
-    MIOPEN_BACKEND_OPERATION_CONVOLUTION_BACKWARD_DATA_DESCRIPTOR,
-    MIOPEN_BACKEND_OPERATION_CONVOLUTION_BACKWARD_FILTER_DESCRIPTOR,
-    MIOPEN_BACKEND_OPERATION_CONVOLUTION_FORWARD_DESCRIPTOR,
-    MIOPEN_BACKEND_OPERATION_GEN_STATS_DESCRIPTOR,
-    MIOPEN_BACKEND_OPERATION_MATMUL_DESCRIPTOR,
-    MIOPEN_BACKEND_OPERATION_NORM_BACKWARD_DESCRIPTOR,
-    MIOPEN_BACKEND_OPERATION_NORM_FORWARD_DESCRIPTOR,
-    MIOPEN_BACKEND_OPERATION_POINTWISE_DESCRIPTOR,
-    MIOPEN_BACKEND_OPERATION_REDUCTION_DESCRIPTOR,
-    MIOPEN_BACKEND_OPERATION_RESAMPLE_BWD_DESCRIPTOR,
-    MIOPEN_BACKEND_OPERATION_RESAMPLE_FWD_DESCRIPTOR,
-    MIOPEN_BACKEND_OPERATION_RESHAPE_DESCRIPTOR,
-    MIOPEN_BACKEND_OPERATION_RNG_DESCRIPTOR,
-    MIOPEN_BACKEND_OPERATION_SIGNAL_DESCRIPTOR,
-    MIOPEN_BACKEND_OPERATIONGRAPH_DESCRIPTOR,
-    MIOPEN_BACKEND_POINTWISE_DESCRIPTOR,
-    MIOPEN_BACKEND_REDUCTION_DESCRIPTOR,
-    MIOPEN_BACKEND_RESAMPLE_DESCRIPTOR,
-    MIOPEN_BACKEND_RNG_DESCRIPTOR,
-    MIOPEN_BACKEND_TENSOR_DESCRIPTOR,
-    MIOPEN_BACKEND_VARIANT_PACK_DESCRIPTOR,
-} miopenBackendDescriptorType_t;
-
-/*! @brief Backend Descriptor's Attribute
- *
- * An enumerated type that indicates the backend descriptor attributes
- * that can be set or get using miopenBackendSetAttribute() and miopenBackendGetAttribute()
- * functions. The backend descriptor to which an attribute belongs is
- * identified by the prefix of the attribute name.
- */
-typedef enum
-{
-    MIOPEN_ATTR_POINTWISE_MODE                  = 0,
-    MIOPEN_ATTR_POINTWISE_MATH_PREC             = 1,
-    MIOPEN_ATTR_POINTWISE_NAN_PROPAGATION       = 2,
-    MIOPEN_ATTR_POINTWISE_RELU_LOWER_CLIP       = 3,
-    MIOPEN_ATTR_POINTWISE_RELU_UPPER_CLIP       = 4,
-    MIOPEN_ATTR_POINTWISE_RELU_LOWER_CLIP_SLOPE = 5,
-    MIOPEN_ATTR_POINTWISE_ELU_ALPHA             = 6,
-    MIOPEN_ATTR_POINTWISE_SOFTPLUS_BETA         = 7,
-    MIOPEN_ATTR_POINTWISE_SWISH_BETA            = 8,
-    MIOPEN_ATTR_POINTWISE_AXIS                  = 9,
-
-    MIOPEN_ATTR_CONVOLUTION_COMP_TYPE      = 100,
-    MIOPEN_ATTR_CONVOLUTION_CONV_MODE      = 101,
-    MIOPEN_ATTR_CONVOLUTION_DILATIONS      = 102,
-    MIOPEN_ATTR_CONVOLUTION_FILTER_STRIDES = 103,
-    MIOPEN_ATTR_CONVOLUTION_POST_PADDINGS  = 104,
-    MIOPEN_ATTR_CONVOLUTION_PRE_PADDINGS   = 105,
-    MIOPEN_ATTR_CONVOLUTION_SPATIAL_DIMS   = 106,
-
-    MIOPEN_ATTR_ENGINEHEUR_MODE            = 200,
-    MIOPEN_ATTR_ENGINEHEUR_OPERATION_GRAPH = 201,
-    MIOPEN_ATTR_ENGINEHEUR_RESULTS         = 202,
-    MIOPEN_ATTR_ENGINEHEUR_SM_COUNT_TARGET = 203,
-
-    MIOPEN_ATTR_ENGINECFG_ENGINE            = 300,
-    MIOPEN_ATTR_ENGINECFG_INTERMEDIATE_INFO = 301,
-    MIOPEN_ATTR_ENGINECFG_KNOB_CHOICES      = 302,
-
-    MIOPEN_ATTR_EXECUTION_PLAN_HANDLE                     = 400,
-    MIOPEN_ATTR_EXECUTION_PLAN_ENGINE_CONFIG              = 401,
-    MIOPEN_ATTR_EXECUTION_PLAN_WORKSPACE_SIZE             = 402,
-    MIOPEN_ATTR_EXECUTION_PLAN_COMPUTED_INTERMEDIATE_UIDS = 403,
-    MIOPEN_ATTR_EXECUTION_PLAN_RUN_ONLY_INTERMEDIATE_UIDS = 404,
-    MIOPEN_ATTR_EXECUTION_PLAN_JSON_REPRESENTATION        = 405,
-
-    MIOPEN_ATTR_INTERMEDIATE_INFO_UNIQUE_ID            = 500,
-    MIOPEN_ATTR_INTERMEDIATE_INFO_SIZE                 = 501,
-    MIOPEN_ATTR_INTERMEDIATE_INFO_DEPENDENT_DATA_UIDS  = 502,
-    MIOPEN_ATTR_INTERMEDIATE_INFO_DEPENDENT_ATTRIBUTES = 503,
-
-    MIOPEN_ATTR_KNOB_CHOICE_KNOB_TYPE  = 600,
-    MIOPEN_ATTR_KNOB_CHOICE_KNOB_VALUE = 601,
-
-    MIOPEN_ATTR_OPERATION_CONVOLUTION_FORWARD_ALPHA        = 700,
-    MIOPEN_ATTR_OPERATION_CONVOLUTION_FORWARD_BETA         = 701,
-    MIOPEN_ATTR_OPERATION_CONVOLUTION_FORWARD_CONV_DESC    = 702,
-    MIOPEN_ATTR_OPERATION_CONVOLUTION_FORWARD_W            = 703,
-    MIOPEN_ATTR_OPERATION_CONVOLUTION_FORWARD_X            = 704,
-    MIOPEN_ATTR_OPERATION_CONVOLUTION_FORWARD_Y            = 705,
-    MIOPEN_ATTR_OPERATION_CONVOLUTION_BWD_DATA_ALPHA       = 706,
-    MIOPEN_ATTR_OPERATION_CONVOLUTION_BWD_DATA_BETA        = 707,
-    MIOPEN_ATTR_OPERATION_CONVOLUTION_BWD_DATA_CONV_DESC   = 708,
-    MIOPEN_ATTR_OPERATION_CONVOLUTION_BWD_DATA_W           = 709,
-    MIOPEN_ATTR_OPERATION_CONVOLUTION_BWD_DATA_DX          = 710,
-    MIOPEN_ATTR_OPERATION_CONVOLUTION_BWD_DATA_DY          = 711,
-    MIOPEN_ATTR_OPERATION_CONVOLUTION_BWD_FILTER_ALPHA     = 712,
-    MIOPEN_ATTR_OPERATION_CONVOLUTION_BWD_FILTER_BETA      = 713,
-    MIOPEN_ATTR_OPERATION_CONVOLUTION_BWD_FILTER_CONV_DESC = 714,
-    MIOPEN_ATTR_OPERATION_CONVOLUTION_BWD_FILTER_DW        = 715,
-    MIOPEN_ATTR_OPERATION_CONVOLUTION_BWD_FILTER_X         = 716,
-    MIOPEN_ATTR_OPERATION_CONVOLUTION_BWD_FILTER_DY        = 717,
-    MIOPEN_ATTR_OPERATION_POINTWISE_PW_DESCRIPTOR          = 750,
-    MIOPEN_ATTR_OPERATION_POINTWISE_XDESC                  = 751,
-    MIOPEN_ATTR_OPERATION_POINTWISE_BDESC                  = 752,
-    MIOPEN_ATTR_OPERATION_POINTWISE_YDESC                  = 753,
-    MIOPEN_ATTR_OPERATION_POINTWISE_ALPHA1                 = 754,
-    MIOPEN_ATTR_OPERATION_POINTWISE_ALPHA2                 = 755,
-    MIOPEN_ATTR_OPERATION_POINTWISE_DXDESC                 = 756,
-    MIOPEN_ATTR_OPERATION_POINTWISE_DYDESC                 = 757,
-    MIOPEN_ATTR_OPERATION_POINTWISE_TDESC                  = 758,
-
-    MIOPEN_ATTR_OPERATION_GENSTATS_MODE      = 770,
-    MIOPEN_ATTR_OPERATION_GENSTATS_MATH_PREC = 771,
-    MIOPEN_ATTR_OPERATION_GENSTATS_XDESC     = 772,
-    MIOPEN_ATTR_OPERATION_GENSTATS_SUMDESC   = 773,
-    MIOPEN_ATTR_OPERATION_GENSTATS_SQSUMDESC = 774,
-
-    MIOPEN_ATTR_OPERATION_BN_FINALIZE_STATS_MODE                = 780,
-    MIOPEN_ATTR_OPERATION_BN_FINALIZE_MATH_PREC                 = 781,
-    MIOPEN_ATTR_OPERATION_BN_FINALIZE_Y_SUM_DESC                = 782,
-    MIOPEN_ATTR_OPERATION_BN_FINALIZE_Y_SQ_SUM_DESC             = 783,
-    MIOPEN_ATTR_OPERATION_BN_FINALIZE_SCALE_DESC                = 784,
-    MIOPEN_ATTR_OPERATION_BN_FINALIZE_BIAS_DESC                 = 785,
-    MIOPEN_ATTR_OPERATION_BN_FINALIZE_PREV_RUNNING_MEAN_DESC    = 786,
-    MIOPEN_ATTR_OPERATION_BN_FINALIZE_PREV_RUNNING_VAR_DESC     = 787,
-    MIOPEN_ATTR_OPERATION_BN_FINALIZE_UPDATED_RUNNING_MEAN_DESC = 788,
-    MIOPEN_ATTR_OPERATION_BN_FINALIZE_UPDATED_RUNNING_VAR_DESC  = 789,
-    MIOPEN_ATTR_OPERATION_BN_FINALIZE_SAVED_MEAN_DESC           = 790,
-    MIOPEN_ATTR_OPERATION_BN_FINALIZE_SAVED_INV_STD_DESC        = 791,
-    MIOPEN_ATTR_OPERATION_BN_FINALIZE_EQ_SCALE_DESC             = 792,
-    MIOPEN_ATTR_OPERATION_BN_FINALIZE_EQ_BIAS_DESC              = 793,
-    MIOPEN_ATTR_OPERATION_BN_FINALIZE_ACCUM_COUNT_DESC          = 794,
-    MIOPEN_ATTR_OPERATION_BN_FINALIZE_EPSILON_DESC              = 795,
-    MIOPEN_ATTR_OPERATION_BN_FINALIZE_EXP_AVERATE_FACTOR_DESC   = 796,
-
-    MIOPEN_ATTR_OPERATIONGRAPH_HANDLE              = 800,
-    MIOPEN_ATTR_OPERATIONGRAPH_OPS                 = 801,
-    MIOPEN_ATTR_OPERATIONGRAPH_ENGINE_GLOBAL_COUNT = 802,
-
-    MIOPEN_ATTR_TENSOR_BYTE_ALIGNMENT       = 900,
-    MIOPEN_ATTR_TENSOR_DATA_TYPE            = 901,
-    MIOPEN_ATTR_TENSOR_DIMENSIONS           = 902,
-    MIOPEN_ATTR_TENSOR_STRIDES              = 903,
-    MIOPEN_ATTR_TENSOR_VECTOR_COUNT         = 904,
-    MIOPEN_ATTR_TENSOR_VECTORIZED_DIMENSION = 905,
-    MIOPEN_ATTR_TENSOR_UNIQUE_ID            = 906,
-    MIOPEN_ATTR_TENSOR_IS_VIRTUAL           = 907,
-    MIOPEN_ATTR_TENSOR_IS_BY_VALUE          = 908,
-    MIOPEN_ATTR_TENSOR_REORDERING_MODE      = 909,
-    MIOPEN_ATTR_TENSOR_RAGGED_OFFSET_DESC   = 910,
-
-    MIOPEN_ATTR_VARIANT_PACK_UNIQUE_IDS    = 1000,
-    MIOPEN_ATTR_VARIANT_PACK_DATA_POINTERS = 1001,
-    MIOPEN_ATTR_VARIANT_PACK_INTERMEDIATES = 1002,
-    MIOPEN_ATTR_VARIANT_PACK_WORKSPACE     = 1003,
-
-    MIOPEN_ATTR_LAYOUT_INFO_TENSOR_UID = 1100,
-    MIOPEN_ATTR_LAYOUT_INFO_TYPES      = 1101,
-
-    MIOPEN_ATTR_KNOB_INFO_TYPE          = 1200,
-    MIOPEN_ATTR_KNOB_INFO_MAXIMUM_VALUE = 1201,
-    MIOPEN_ATTR_KNOB_INFO_MINIMUM_VALUE = 1202,
-    MIOPEN_ATTR_KNOB_INFO_STRIDE        = 1203,
-
-    MIOPEN_ATTR_ENGINE_OPERATION_GRAPH = 1300,
-    MIOPEN_ATTR_ENGINE_GLOBAL_INDEX    = 1301,
-    MIOPEN_ATTR_ENGINE_KNOB_INFO       = 1302,
-    MIOPEN_ATTR_ENGINE_NUMERICAL_NOTE  = 1303,
-    MIOPEN_ATTR_ENGINE_LAYOUT_INFO     = 1304,
-    MIOPEN_ATTR_ENGINE_BEHAVIOR_NOTE   = 1305,
-    MIOPEN_ATTR_ENGINE_SM_COUNT_TARGET = 1306,
-
-    MIOPEN_ATTR_MATMUL_COMP_TYPE     = 1500,
-    MIOPEN_ATTR_MATMUL_PADDING_VALUE = 1501,
-
-    MIOPEN_ATTR_OPERATION_MATMUL_ADESC                           = 1520,
-    MIOPEN_ATTR_OPERATION_MATMUL_BDESC                           = 1521,
-    MIOPEN_ATTR_OPERATION_MATMUL_CDESC                           = 1522,
-    MIOPEN_ATTR_OPERATION_MATMUL_DESC                            = 1523,
-    MIOPEN_ATTR_OPERATION_MATMUL_IRREGULARLY_STRIDED_BATCH_COUNT = 1524,
-    MIOPEN_ATTR_OPERATION_MATMUL_GEMM_M_OVERRIDE_DESC            = 1525,
-    MIOPEN_ATTR_OPERATION_MATMUL_GEMM_N_OVERRIDE_DESC            = 1526,
-    MIOPEN_ATTR_OPERATION_MATMUL_GEMM_K_OVERRIDE_DESC            = 1527,
-
-    MIOPEN_ATTR_REDUCTION_OPERATOR  = 1600,
-    MIOPEN_ATTR_REDUCTION_COMP_TYPE = 1601,
-
-    MIOPEN_ATTR_OPERATION_REDUCTION_XDESC = 1610,
-    MIOPEN_ATTR_OPERATION_REDUCTION_YDESC = 1611,
-    MIOPEN_ATTR_OPERATION_REDUCTION_DESC  = 1612,
-
-    MIOPEN_ATTR_OPERATION_BN_BWD_WEIGHTS_MATH_PREC        = 1620,
-    MIOPEN_ATTR_OPERATION_BN_BWD_WEIGHTS_MEAN_DESC        = 1621,
-    MIOPEN_ATTR_OPERATION_BN_BWD_WEIGHTS_INVSTD_DESC      = 1622,
-    MIOPEN_ATTR_OPERATION_BN_BWD_WEIGHTS_BN_SCALE_DESC    = 1623,
-    MIOPEN_ATTR_OPERATION_BN_BWD_WEIGHTS_X_DESC           = 1624,
-    MIOPEN_ATTR_OPERATION_BN_BWD_WEIGHTS_DY_DESC          = 1625,
-    MIOPEN_ATTR_OPERATION_BN_BWD_WEIGHTS_DBN_SCALE_DESC   = 1626,
-    MIOPEN_ATTR_OPERATION_BN_BWD_WEIGHTS_DBN_BIAS_DESC    = 1627,
-    MIOPEN_ATTR_OPERATION_BN_BWD_WEIGHTS_EQ_DY_SCALE_DESC = 1628,
-    MIOPEN_ATTR_OPERATION_BN_BWD_WEIGHTS_EQ_X_SCALE_DESC  = 1629,
-    MIOPEN_ATTR_OPERATION_BN_BWD_WEIGHTS_EQ_BIAS          = 1630,
-
-    MIOPEN_ATTR_RESAMPLE_MODE            = 1700,
-    MIOPEN_ATTR_RESAMPLE_COMP_TYPE       = 1701,
-    MIOPEN_ATTR_RESAMPLE_SPATIAL_DIMS    = 1702,
-    MIOPEN_ATTR_RESAMPLE_POST_PADDINGS   = 1703,
-    MIOPEN_ATTR_RESAMPLE_PRE_PADDINGS    = 1704,
-    MIOPEN_ATTR_RESAMPLE_STRIDES         = 1705,
-    MIOPEN_ATTR_RESAMPLE_WINDOW_DIMS     = 1706,
-    MIOPEN_ATTR_RESAMPLE_NAN_PROPAGATION = 1707,
-    MIOPEN_ATTR_RESAMPLE_PADDING_MODE    = 1708,
-
-    MIOPEN_ATTR_OPERATION_RESAMPLE_FWD_XDESC   = 1710,
-    MIOPEN_ATTR_OPERATION_RESAMPLE_FWD_YDESC   = 1711,
-    MIOPEN_ATTR_OPERATION_RESAMPLE_FWD_IDXDESC = 1712,
-    MIOPEN_ATTR_OPERATION_RESAMPLE_FWD_ALPHA   = 1713,
-    MIOPEN_ATTR_OPERATION_RESAMPLE_FWD_BETA    = 1714,
-    MIOPEN_ATTR_OPERATION_RESAMPLE_FWD_DESC    = 1716,
-
-    MIOPEN_ATTR_OPERATION_RESAMPLE_BWD_DXDESC  = 1720,
-    MIOPEN_ATTR_OPERATION_RESAMPLE_BWD_DYDESC  = 1721,
-    MIOPEN_ATTR_OPERATION_RESAMPLE_BWD_IDXDESC = 1722,
-    MIOPEN_ATTR_OPERATION_RESAMPLE_BWD_ALPHA   = 1723,
-    MIOPEN_ATTR_OPERATION_RESAMPLE_BWD_BETA    = 1724,
-    MIOPEN_ATTR_OPERATION_RESAMPLE_BWD_DESC    = 1725,
-    MIOPEN_ATTR_OPERATION_RESAMPLE_BWD_XDESC   = 1726,
-    MIOPEN_ATTR_OPERATION_RESAMPLE_BWD_YDESC   = 1727,
-
-    MIOPEN_ATTR_OPERATION_CONCAT_AXIS          = 1800,
-    MIOPEN_ATTR_OPERATION_CONCAT_INPUT_DESCS   = 1801,
-    MIOPEN_ATTR_OPERATION_CONCAT_INPLACE_INDEX = 1802,
-    MIOPEN_ATTR_OPERATION_CONCAT_OUTPUT_DESC   = 1803,
-
-    MIOPEN_ATTR_OPERATION_SIGNAL_MODE     = 1900,
-    MIOPEN_ATTR_OPERATION_SIGNAL_FLAGDESC = 1901,
-    MIOPEN_ATTR_OPERATION_SIGNAL_VALUE    = 1902,
-    MIOPEN_ATTR_OPERATION_SIGNAL_XDESC    = 1903,
-    MIOPEN_ATTR_OPERATION_SIGNAL_YDESC    = 1904,
-
-    MIOPEN_ATTR_OPERATION_NORM_FWD_MODE                     = 2000,
-    MIOPEN_ATTR_OPERATION_NORM_FWD_PHASE                    = 2001,
-    MIOPEN_ATTR_OPERATION_NORM_FWD_XDESC                    = 2002,
-    MIOPEN_ATTR_OPERATION_NORM_FWD_MEAN_DESC                = 2003,
-    MIOPEN_ATTR_OPERATION_NORM_FWD_INV_VARIANCE_DESC        = 2004,
-    MIOPEN_ATTR_OPERATION_NORM_FWD_SCALE_DESC               = 2005,
-    MIOPEN_ATTR_OPERATION_NORM_FWD_BIAS_DESC                = 2006,
-    MIOPEN_ATTR_OPERATION_NORM_FWD_EPSILON_DESC             = 2007,
-    MIOPEN_ATTR_OPERATION_NORM_FWD_EXP_AVG_FACTOR_DESC      = 2008,
-    MIOPEN_ATTR_OPERATION_NORM_FWD_INPUT_RUNNING_MEAN_DESC  = 2009,
-    MIOPEN_ATTR_OPERATION_NORM_FWD_INPUT_RUNNING_VAR_DESC   = 2010,
-    MIOPEN_ATTR_OPERATION_NORM_FWD_OUTPUT_RUNNING_MEAN_DESC = 2011,
-    MIOPEN_ATTR_OPERATION_NORM_FWD_OUTPUT_RUNNING_VAR_DESC  = 2012,
-    MIOPEN_ATTR_OPERATION_NORM_FWD_YDESC                    = 2013,
-    MIOPEN_ATTR_OPERATION_NORM_FWD_PEER_STAT_DESCS          = 2014,
-
-    MIOPEN_ATTR_OPERATION_NORM_BWD_MODE              = 2100,
-    MIOPEN_ATTR_OPERATION_NORM_BWD_XDESC             = 2101,
-    MIOPEN_ATTR_OPERATION_NORM_BWD_MEAN_DESC         = 2102,
-    MIOPEN_ATTR_OPERATION_NORM_BWD_INV_VARIANCE_DESC = 2103,
-    MIOPEN_ATTR_OPERATION_NORM_BWD_DYDESC            = 2104,
-    MIOPEN_ATTR_OPERATION_NORM_BWD_SCALE_DESC        = 2105,
-    MIOPEN_ATTR_OPERATION_NORM_BWD_EPSILON_DESC      = 2106,
-    MIOPEN_ATTR_OPERATION_NORM_BWD_DSCALE_DESC       = 2107,
-    MIOPEN_ATTR_OPERATION_NORM_BWD_DBIAS_DESC        = 2108,
-    MIOPEN_ATTR_OPERATION_NORM_BWD_DXDESC            = 2109,
-    MIOPEN_ATTR_OPERATION_NORM_BWD_PEER_STAT_DESCS   = 2110,
-
-    MIOPEN_ATTR_OPERATION_RESHAPE_XDESC = 2200,
-    MIOPEN_ATTR_OPERATION_RESHAPE_YDESC = 2201,
-
-    MIOPEN_ATTR_RNG_DISTRIBUTION                   = 2300,
-    MIOPEN_ATTR_RNG_NORMAL_DIST_MEAN               = 2301,
-    MIOPEN_ATTR_RNG_NORMAL_DIST_STANDARD_DEVIATION = 2302,
-    MIOPEN_ATTR_RNG_UNIFORM_DIST_MAXIMUM           = 2303,
-    MIOPEN_ATTR_RNG_UNIFORM_DIST_MINIMUM           = 2304,
-    MIOPEN_ATTR_RNG_BERNOULLI_DIST_PROBABILITY     = 2305,
-
-    MIOPEN_ATTR_OPERATION_RNG_YDESC       = 2310,
-    MIOPEN_ATTR_OPERATION_RNG_SEED        = 2311,
-    MIOPEN_ATTR_OPERATION_RNG_DESC        = 2312,
-    MIOPEN_ATTR_OPERATION_RNG_OFFSET_DESC = 2313,
-
-} miopenBackendAttributeName_t;
-
-/*! @brief Data type of an attribute of a backend descriptor
- *
- * Specifies the data type of an attribute of a backend descriptor.
- * It is used to specify the type of data pointed to by the
- * void *arrayOfElements argument of miopenBackendSetAttribute()
- * and miopenBackendGetAttribute()
- */
-typedef enum
-{
-    MIOPEN_TYPE_HANDLE = 0,              /*!< miopenHandle_t */
-    MIOPEN_TYPE_DATA_TYPE,               /*!< miopenDataType_t */
-    MIOPEN_TYPE_BOOLEAN,                 /*!< bool */
-    MIOPEN_TYPE_INT64,                   /*!< int64_t */
-    MIOPEN_TYPE_FLOAT,                   /*!< float */
-    MIOPEN_TYPE_DOUBLE,                  /*!< double */
-    MIOPEN_TYPE_VOID_PTR,                /*!< void * */
-    MIOPEN_TYPE_CONVOLUTION_MODE,        /*!< miopenConvolutionMode_t */
-    MIOPEN_TYPE_HEUR_MODE,               /*!< miopenBackendHeurMode_t */
-    MIOPEN_TYPE_KNOB_TYPE,               /*!< miopenBackendKnobType_t */
-    MIOPEN_TYPE_NAN_PROPOGATION,         /*!< miopenNanPropagation_t */
-    MIOPEN_TYPE_NUMERICAL_NOTE,          /*!< miopenBackendNumericalNote_t */
-    MIOPEN_TYPE_LAYOUT_TYPE,             /*!< miopenBackendLayoutType_t */
-    MIOPEN_TYPE_ATTRIB_NAME,             /*!< miopenBackendAttributeName_t */
-    MIOPEN_TYPE_POINTWISE_MODE,          /*!< miopenPointwiseMode_t */
-    MIOPEN_TYPE_BACKEND_DESCRIPTOR,      /*!< miopenBackendDescriptor_t */
-    MIOPEN_TYPE_GENSTATS_MODE,           /*!< miopenGenStatsMode_t */
-    MIOPEN_TYPE_BN_FINALIZE_STATS_MODE,  /*!< miopenBnFinalizeStatsMode_t */
-    MIOPEN_TYPE_REDUCTION_OPERATOR_TYPE, /*!< miopenReduceTensorOp_t */
-    MIOPEN_TYPE_BEHAVIOR_NOTE,           /*!< miopenBackendBehaviorNote_t */
-    MIOPEN_TYPE_TENSOR_REORDERING_MODE,  /*!< miopenBackendTensorReordering_t */
-    MIOPEN_TYPE_RESAMPLE_MODE,           /*!< miopenResampleMode_t */
-    MIOPEN_TYPE_PADDING_MODE,            /*!< miopenPaddingMode_t */
-    MIOPEN_TYPE_INT32,                   /*!< int32_t */
-    MIOPEN_TYPE_CHAR,                    /*!< char */
-    MIOPEN_TYPE_SIGNAL_MODE,             /*!< miopenSignalMode_t */
-    MIOPEN_TYPE_FRACTION,                /*!< miopenFraction_t */
-    MIOPEN_TYPE_NORM_MODE,               /*!< miopenBackendNormMode_t */
-    MIOPEN_TYPE_NORM_FWD_PHASE,          /*!< miopenBackendNormFwdPhase_t */
-    MIOPEN_TYPE_RNG_DISTRIBUTION         /*!< miopenRngDistribution_t */
-} miopenBackendAttributeType_t;
-
-/*! @brief Intended poinwise math operation for a pointwise operation descriptor
- *
- * An enumerated type to indicate the intended pointwise math operation in the backend pointwise
- * operation descriptor
- */
-typedef enum
-{
-    /*! A pointwise addition between two tensors is computed.*/
-    MIOPEN_POINTWISE_ADD,
-
-    /*! A pointwise addition between the first tensor and the square of the second tensor is
-       computed. */
-    MIOPEN_POINTWISE_ADD_SQUARE,
-
-    /*! A pointwise true division of the first tensor by second tensor is computed. */
-    MIOPEN_POINTWISE_DIV,
-
-    /*! A pointwise maximum is taken between two tensors. */
-    MIOPEN_POINTWISE_MAX,
-
-    /*! A pointwise minimum is taken between two tensors. */
-    MIOPEN_POINTWISE_MIN,
-
-    /*! A pointwise floating-point remainder of the first tensor’s division by the second tensor is
-       computed. */
-    MIOPEN_POINTWISE_MOD,
-
-    /*! A pointwise multiplication between two tensors is computed. */
-    MIOPEN_POINTWISE_MUL,
-
-    /*! A pointwise value from the first tensor to the power of the second tensor is computed. */
-    MIOPEN_POINTWISE_POW,
-
-    /*! A pointwise subtraction between two tensors is computed. */
-    MIOPEN_POINTWISE_SUB,
-
-    /*! A pointwise absolute value of the input tensor is computed. */
-    MIOPEN_POINTWISE_ABS,
-
-    /*! A pointwise ceiling of the input tensor is computed. */
-    MIOPEN_POINTWISE_CEIL,
-
-    /*! A pointwise trigonometric cosine of the input tensor is computed. */
-    MIOPEN_POINTWISE_COS,
-
-    /*! A pointwise exponential of the input tensor is computed. */
-    MIOPEN_POINTWISE_EXP,
-
-    /*! A pointwise floor of the input tensor is computed. */
-    MIOPEN_POINTWISE_FLOOR,
-
-    /*! A pointwise natural logarithm of the input tensor is computed. */
-    MIOPEN_POINTWISE_LOG,
-
-    /*! A pointwise numerical negative of the input tensor is computed. */
-    MIOPEN_POINTWISE_NEG,
-
-    /*! A pointwise reciprocal of the square root of the input tensor is computed. */
-    MIOPEN_POINTWISE_RSQRT,
-
-    /*! A pointwise trigonometric sine of the input tensor is computed. */
-    MIOPEN_POINTWISE_SIN,
-
-    /*! A pointwise square root of the input tensor is computed. */
-    MIOPEN_POINTWISE_SQRT,
-
-    /*! A pointwise trigonometric tangent of the input tensor is computed. */
-    MIOPEN_POINTWISE_TAN,
-
-    /*! A pointwise Error Function is computed. */
-    MIOPEN_POINTWISE_ERF,
-
-    /*! No computation is performed. As with other pointwise modes, this mode provides implicit
-       conversions by specifying the data type of the input tensor as one type, and the data type of
-       the output tensor as another. */
-    MIOPEN_POINTWISE_IDENTITY,
-
-    /*! A pointwise rectified linear activation function of the input tensor is computed. */
-    MIOPEN_POINTWISE_RELU_FWD,
-
-    /*! A pointwise tanh activation function of the input tensor is computed. */
-    MIOPEN_POINTWISE_TANH_FWD,
-
-    /*! A pointwise sigmoid activation function of the input tensor is computed. */
-    MIOPEN_POINTWISE_SIGMOID_FWD,
-
-    /*! A pointwise Exponential Linear Unit activation function of the input tensor is computed. */
-    MIOPEN_POINTWISE_ELU_FWD,
-
-    /*! A pointwise Gaussian Error Linear Unit activation function of the input tensor is computed.
-     */
-    MIOPEN_POINTWISE_GELU_FWD,
-
-    /*! A pointwise softplus activation function of the input tensor is computed. */
-    MIOPEN_POINTWISE_SOFTPLUS_FWD,
-
-    /*! A pointwise swish activation function of the input tensor is computed. */
-    MIOPEN_POINTWISE_SWISH_FWD,
-
-    /*! A pointwise tanh approximation of the Gaussian Error Linear Unit activation function of the
-       input tensor is computed. The tanh GELU approximation is computed as \f$0.5x\left(
-       1+\tanh\left[ \sqrt{2/\pi}\left( x+0.044715x^{3} \right) \right] \right)\f$ */
-    MIOPEN_POINTWISE_GELU_APPROX_TANH_FWD,
-
-    /*! A pointwise first derivative of rectified linear activation of the input tensor is computed.
-     */
-    MIOPEN_POINTWISE_RELU_BWD,
-
-    /*! A pointwise first derivative of tanh activation of the input tensor is computed. */
-    MIOPEN_POINTWISE_TANH_BWD,
-
-    /*! A pointwise first derivative of sigmoid activation of the input tensor is computed. */
-    MIOPEN_POINTWISE_SIGMOID_BWD,
-
-    /*! A pointwise first derivative of Exponential Linear Unit activation of the input tensor is
-       computed. */
-    MIOPEN_POINTWISE_ELU_BWD,
-
-    /*! A pointwise first derivative of Gaussian Error Linear Unit activation of the input tensor is
-       computed. */
-    MIOPEN_POINTWISE_GELU_BWD,
-
-    /*! A pointwise first derivative of softplus activation of the input tensor is computed. */
-    MIOPEN_POINTWISE_SOFTPLUS_BWD,
-
-    /*! A pointwise first derivative of swish activation of the input tensor is computed. */
-    MIOPEN_POINTWISE_SWISH_BWD,
-
-    /*! A pointwise first derivative of the tanh approximation of the Gaussian Error Linear Unit
-       activation of the input tensor is computed. This is computed as \f$0.5\left( 1+\tanh\left(
-       b\left( x+cx^{3} \right) \right)+bxsech^{2}\left( b\left( cx^{3}+x \right) \right)\left(
-       3cx^{2}+1 \right)dy \right)\f$ where \f$b\f$ is \f$\sqrt{2/\pi}\f$ and \f$c\f$ is
-       \f$0.044715\f$ */
-    MIOPEN_POINTWISE_GELU_APPROX_TANH_BWD,
-
-    /*! A pointwise truth value of the first tensor equal to the second tensor is computed. */
-    MIOPEN_POINTWISE_CMP_EQ,
-
-    /*! A pointwise truth value of the first tensor not equal to the second tensor is computed. */
-    MIOPEN_POINTWISE_CMP_NEQ,
-
-    /*! A pointwise truth value of the first tensor greater than the second tensor is computed. */
-    MIOPEN_POINTWISE_CMP_GT,
-
-    /*! A pointwise truth value of the first tensor greater than equal to the second tensor is
-       computed. */
-    MIOPEN_POINTWISE_CMP_GE,
-
-    /*! A pointwise truth value of the first tensor less than the second tensor is computed. */
-    MIOPEN_POINTWISE_CMP_LT,
-
-    /*! A pointwise truth value of the first tensor less than equal to the second tensor is
-       computed. */
-    MIOPEN_POINTWISE_CMP_LE,
-
-    /*! A pointwise truth value of the first tensor logical AND second tensor is computed. */
-    MIOPEN_POINTWISE_LOGICAL_AND,
-
-    /*! A pointwise truth value of the first tensor logical OR second tensor is computed. */
-    MIOPEN_POINTWISE_LOGICAL_OR,
-
-    /*! A pointwise truth value of input tensors logical NOT is computed. */
-    MIOPEN_POINTWISE_LOGICAL_NOT,
-
-    /*! A pointwise index value of the input tensor is generated along a given axis. */
-    MIOPEN_POINTWISE_GEN_INDEX,
-
-    /*! A pointwise value is selected amongst two input tensors based on a given predicate tensor.
-     */
-    MIOPEN_POINTWISE_BINARY_SELECT,
-
-    /*! A pointwise reciprocal of the input tensor is computed. In other words, for every element x
-       in the input tensor, 1/x is computed. */
-    MIOPEN_POINTWISE_RECIPROCAL
-} miopenPointwiseMode_t;
-
-/*! @brief Distribution for random number generation
- *
- * An enumerated type to indicate the distribution to be used in the backend Rng (random number
- * generator) operation.
- */
-typedef enum
-{
-    MIOPEN_RNG_DISTRIBUTION_BERNOULLI,
-    MIOPEN_RNG_DISTRIBUTION_UNIFORM,
-    MIOPEN_RNG_DISTRIBUTION_NORMAL,
-} miopenRngDistribution_t;
-
-typedef enum
-{
-    /* IDENTITY      alpha = 1.0 and beta = 0.0 */
-    /* SCALE         alpha = 4.2 and beta = 0.0 */
-    /* BILINEAR      alpha = 3.2 and beta = 1.1 */
-    /* ERROR_STATE   alpha = 0.0 and beta = 3.1 */
-
-    DEFAULT     = 0, /* alpha = 1.0 and beta = 0.0.*/
-    SCALE       = 1, /* alpha with some value and beta 0.0*/
-    BILINEAR    = 2, /* both alpha and beta with some value*/
-    ERROR_STATE = 3, /* alpha 0.0 and beta with some value, this should not occur.
-                        But used to check for errors.*/
-} miopenAlphaBetaCase_t;
-/*! @brief Operation mode of CUDNN_BACKEND_ENGINEHEUR_DESCRIPTOR
- *
- *  An enumerated type to indicate the operation mode of a CUDNN_BACKEND_ENGINEHEUR_DESCRIPTOR
- */
-typedef enum
-{
-    MIOPEN_HEUR_MODE_INSTANT  = 0,
-    MIOPEN_HEUR_MODE_B        = 1,
-    MIOPEN_HEUR_MODE_FALLBACK = 2,
-    MIOPEN_HEUR_MODE_A        = 3,
-    MIOPEN_HEUR_MODES_COUNT   = 4,
-} miopenBackendHeurMode_t;
-
-/*! @brief Backend descriptor
- *
- * A typedef void pointer to one of many opaque descriptor structures.
- * The type of structure that it points to is determined by the argument when allocating the memory
- * for the opaque structure using miopenBackendCreateDescriptor().
- *
- * Attributes of a descriptor can be set using miopenBackendSetAttribute(). After all required
- * attributes of a descriptor are set, the descriptor can be finalized by miopenBackendFinalize().
- * From a finalized descriptor, one can query its queryable attributes using
- * miopenBackendGetAttribute(). Finally, the memory allocated for a descriptor can be freed using
- * miopenBackendDestroyDescriptor().
- */
-MIOPEN_DECLARE_OBJECT(miopenBackendDescriptor)
-
-/*! @brief Creates a backend descriptor
- *
- * Allocates memory for a given descriptorType at the location pointed
- * by the descriptor
- *
- * @param [in]   descriptorType  One among the enumerated miopenBackendDescriptorType_t
- * @param [out]  descriptor      Pointer to a descriptor
- *
- * @retval  miopenStatusSuccess        The creation was successful
- * @retval  miopenStatusUnsupportedOp  Creating a descriptor of a given type is not supported
- * @retval  miopenStatusAllocFailed    The memory allocation failed
- * @retval  miopenStatusUnknownError   The error information was not gathered
- */
-MIOPEN_EXPORT miopenStatus_t miopenBackendCreateDescriptor(
-    miopenBackendDescriptorType_t descriptorType, miopenBackendDescriptor_t* descriptor);
-
-/*! @brief Sets an attribute of a descriptor
- *
- * This function sets an attribute of a descriptor to values provided as a pointer.
- * Returns miopenStatusUnsupportedOp if the descriptor is already
- * successfully finalized using miopenBackendFinalize().
- *
- * @param  [in]  descriptor       Instance of miopenBackendDescriptor_t whose attribute is being set
- * @param  [in]  attributeName    The name of the attribute being set on the descriptor
- * @param  [in]  attributeType    The type of attribute
- * @param  [in]  elementCount     Number of elements being set
- * @param  [in]  arrayOfElements  The starting location for an array from where to read the values
- *                                from. The elements of the array are expected to be of the datatype
- *                                of the attributeType. The datatype of the attributeType is listed
- *                                in the mapping table of miopenBackendAttributeType_t.
- *
- * @retval  miopenStatusSuccess         The attributeName was set to the descriptor
- * @retval  miopenStatusNotInitialized  The backend descriptor pointed to by the descriptor is
- *                                      already in the finalized state
- * @retval  miopenStatusBadParm         The function is called with arguments that correspond to
- *                                      invalid values. Some examples include:
- *                                      * attributeName is not a settable attribute of descriptor.
- *                                      * attributeType is incorrect for this attributeName.
- *                                      * elemCount value is unexpected.
- *                                      * arrayOfElements contains values invalid for the
- *                                        attributeType.
- * @retval  miopenStatusUnsupportedOp  The values to which the attributes are being set are not
- *                                     supported by the current version
- * @retval  miopenStatusUnknownError   The error information was not gathered
- */
-MIOPEN_EXPORT miopenStatus_t miopenBackendSetAttribute(miopenBackendDescriptor_t descriptor,
-                                                       miopenBackendAttributeName_t attributeName,
-                                                       miopenBackendAttributeType_t attributeType,
-                                                       int64_t elementCount,
-                                                       void* arrayOfElements);
-
-/*! @brief Finalizes a backend descriptor
- *
- * Finalizes the memory pointed to by the descriptor. The type of finalization is done depending on
- * the descriptorType argument with which the descriptor was created using
- * miopenBackendCreateDescriptor() or initialized using miopenBackendInitialize().
- *
- * @param  [in]  descriptor  Instance of miopenBackendDescriptor_t to finalize
- *
- * @retval  miopenStatusSuccess        The descriptor was finalized successfully
- * @retval  miopenStatusBadParm        Invalid descriptor attribute values or combination thereof is
- *                                     encountered
- * @retval  miopenStatusUnsupportedOp  Descriptor attribute values or combinations therefore not
- *                                     supported by the current version
- * @retval  miopenStatusInternalError  Some internal errors are encountered
- * @retval  miopenStatusUnknownError   The error information was not gathered
- */
-MIOPEN_EXPORT miopenStatus_t miopenBackendFinalize(miopenBackendDescriptor_t descriptor);
-
-/*! @brief Retrieves backend descriptor's attribute
- *
- * This function retrieves the values of an attribute of a descriptor. attributeName is the name of
- * the attribute whose value is requested. attributeType is the type of attribute.
- * requestsedElementCount is the number of elements to be potentially retrieved. The number of
- * elements for the requested attribute is stored in elementCount. The retrieved values are stored
- * in arrayOfElements. When the attribute is expected to have a single value, arrayOfElements can be
- * pointer to the output value. This function will return miopenStatusNotInitialized if the
- * descriptor has not been successfully finalized using miopenBackendFinalize()
- *
- * @param  [in]   descriptor             Instance of miopenBackendDescriptor_t whose attribute to
- *                                       retrieve
- * @param  [in]   attributeName          The name of the attribute being get from the descriptor
- * @param  [in]   attributeType          The type of attribute
- * @param  [in]   requestedElementCount  Number of elements to output to arrayOfElements
- * @param  [out]  elementCount           Output pointer for the number of elements the descriptor
- *                                       attribute has. Note that miopenBackendGetAttribute() will
- *                                       only write the least of this and requestedElementCount
- *                                       elements to arrayOfElements
- * @param  [out]  arrayOfElements        Array of elements of the datatype of the attributeType. The
- *                                       data type of the attributeType is listed in the mapping
- *                                       table of miopenBackendAttributeType_t
- *
- * @retval  miopenStatusSuccess         The attributeName was retrieved from the descriptor
- *                                      successfully
- * @retval  miopenStatusBadParm         One or more invalid or inconsistent argument values were
- *                                      encountered. Some examples include:
- *                                      * attributeName is not a valid attribute for the descriptor.
- *                                      * attributeType is not one of the valid types for the
- *                                        attribute.
- * @retval  miopenStatusNotInitialized  The descriptor has not been successfully finalized using
- *                                      miopenBackendFinalize()
- * @retval  miopenStatusUnknownError    The error information was not gathered
- */
-MIOPEN_EXPORT miopenStatus_t miopenBackendGetAttribute(miopenBackendDescriptor_t descriptor,
-                                                       miopenBackendAttributeName_t attributeName,
-                                                       miopenBackendAttributeType_t attributeType,
-                                                       int64_t requestedElementCount,
-                                                       int64_t* elementCount,
-                                                       void* arrayOfElements);
-
-/*! @brief Executes a graph
- *
- * Executes the given Engine Configuration Plan on the VariantPack and the finalized ExecutionPlan
- * on the data. The data and the working space are encapsulated in the VariantPack
- *
- * @param  [in]  handle         An instance of miopenHandle_t
- * @param  [in]  executionPlan  Descriptor of the finalized ExecutionPlan
- * @param  [in]  variantPack    Descriptor of the finalized VariantPack consisting of:
- *                              * Data pointer for each non-virtual pointer of the operation set in
- *                                the execution plan.
- *                              * Pointer to user-allocated workspace in global memory at least as
- *                              large as the size queried
- *
- * @retval  miopenStatusSuccess        The ExecutionPlan was executed successfully
- * @retval  miopenStatusBadParm        An incorrect or inconsistent value is encountered. For
- *                                     example, a required data pointer is invalid
- * @retval  miopenStatusInternalError  Some internal errors were encountered
- * @retval  miopenStatusUnknownError   The error information was not gathered
- */
-MIOPEN_EXPORT miopenStatus_t miopenBackendExecute(miopenHandle_t handle,
-                                                  miopenBackendDescriptor_t executionPlan,
-                                                  miopenBackendDescriptor_t variantPack);
-
-/*! @brief Destroys an instance of miopenBackendDescriptor_t
- *
- * Destroys instances of miopenBackendDescriptor_t that were previously created using
- * miopenBackendCreateDescriptor(). The value pointed by the descriptor will be undefined after the
- * memory is free and done.
- *
- * **Undefined Behavior** if the descriptor was altered between the 'Create' and 'Destroy
- * Descriptor'
- *
- * @param  [in]  descriptor  Instance of miopenBackendDescriptor_t previously created by
- *                           miopenBackendCreateDescriptor()
- *
- * @retval  miopenStatusSuccess       The memory was destroyed successfully
- * @retval  miopenStatusAllocFailed   The destruction of memory failed
- * @retval  miopenStatusUnknownError  The error information was not gathered
- */
-MIOPEN_EXPORT miopenStatus_t miopenBackendDestroyDescriptor(miopenBackendDescriptor_t descriptor);
-
-/*! @brief Repurposes an instance of miopenBackendDescriptor_t
- *
- * Repurposes a pre-allocated memory pointed to by a descriptor of size sizeInByte to a backend
- * descriptor of type descriptorType. The finalized state of the descriptor is set to false.
- *
- * @param  [in]  descriptor      Instance of miopenBackendDescriptor_t to be initialized
- * @param  [in]  descriptorType  Enumerated value for the type miopenBackendDescriptorType_t
- * @param  [in]  sizeInBytes     Size of memory pointed to by descriptor
- *
- * @retval  miopenStatusSuccess       The memory was initialized successfully
- * @retval  miopenStatusBadParm       An invalid or inconsistent argument value is encountered. Some
- *                                    examples include:
- *                                    * descriptor is a nullptr
- *                                    * sizeInBytes is less than the size required by the descriptor
- *                                      type
- * @retval  miopenStatusUnknownError  The error information was not gathered
- */
-MIOPEN_EXPORT miopenStatus_t miopenBackendInitialize(miopenBackendDescriptor_t descriptor,
-                                                     miopenBackendDescriptorType_t descriptorType,
-                                                     size_t sizeInBytes);
-
-/** @} */
-// CLOSEOUT BackendAPI DOXYGEN GROUP
-#endif // MIOPEN_BETA_API
-
-#ifdef MIOPEN_BETA_API
-// FusedAdam APIs
-/** @addtogroup SGD
- *
- *  @{
- */
-/*! @brief Perform Fused Adam optimization for a single tensor (Adaptive Moment Estimation).
- *
- * This function implements the Fused Adam optimization algorithm. Adam, short for Adaptive Moment
- * Estimation, extends the RMSProp optimizer. It combines the advantages of AdaGrad and RMSProp by
- * adaptively adjusting learning rates for each parameter using the first and second moments of
- * gradients. Fused Adam optimization efficiently combines multiple operations into a single kernel,
- * reducing memory access overhead and improving performance.
- *
- * Additionally, Fused Adam can be utilized in both adam w and Automatic Mixed Precision (AMP),
- * enabling accelerated model training and reduced memory consumption. AMP supports FP16
- * computation, optimizing model calculations using a mixture of FP32 and FP16 precision to enhance
- * training speed. When utilizing AMP, FoundInf, ScaleGrad, and step tensors should be employed. In
- * AMP mode, the execution of Adam is determined based on the FoundInf value. State Step accepts
- * both int values and int tensors. If a Step tensor is employed, the step received as an int is
- * disregarded, and if Adam is executed, the step tensor is incremented by 1.
- *
- * @code
- * // Execute Adam
- * miopenFusedAdam(handle,
- *                 paramDesc,
- *                 param,
- *                 gradDesc,
- *                 grad,
- *                 expAvgDesc,
- *                 expAvg,
- *                 expAvgSqDesc,
- *                 expAvgSq,
- *                 NULL,     // Unused maxExpAvgSqDesc because amsgrad is false
- *                 NULL,
- *                 NULL,     // Unused stateStep Tensor because use step integer argument
- *                 NULL,
- *                 step,
- *                 lr,
- *                 beta1,
- *                 beta2,
- *                 weight_decay,
- *                 eps,
- *                 false,    // amsgrad
- *                 false,    // maximize
- *                 false,    // adamw
- *                 NULL,     // Unused gradScale Tensor because not amp
- *                 NULL,
- *                 NULL,     // Unused foundInf Tensor because not amp
- *                 NULL);
- *
- * // Execute AdamW
- * miopenFusedAdam(handle,
- *                 paramDesc,
- *                 param,
- *                 gradDesc,
- *                 grad,
- *                 expAvgDesc,
- *                 expAvg,
- *                 expAvgSqDesc,
- *                 expAvgSq,
- *                 NULL,     // Unused maxExpAvgSqDesc because amsgrad is false
- *                 NULL,
- *                 NULL,     // Unused stateStep Tensor because use step integer argument
- *                 NULL,
- *                 step,
- *                 lr,
- *                 beta1,
- *                 beta2,
- *                 weight_decay,
- *                 eps,
- *                 false,    // amsgrad
- *                 false,    // maximize
- *                 true,     // adamw
- *                 NULL,     // Unused gradScale Tensor because not amp
- *                 NULL,
- *                 NULL,     // Unused foundInf Tensor because not amp
- *                 NULL);
- *
- * // Execute AMP Adam
- * miopenFusedAdam(handle,
- *                 paramDesc,
- *                 param,
- *                 gradDesc,
- *                 grad,
- *                 expAvgDesc,
- *                 expAvg,
- *                 expAvgSqDesc,
- *                 expAvgSq,
- *                 NULL,     // Unused maxExpAvgSqDesc because amsgrad is false
- *                 NULL,
- *                 stateStepDesc,
- *                 stateStep,
- *                 -1,       // Ignore step value because stateStep Tensor is used
- *                 lr,
- *                 beta1,
- *                 beta2,
- *                 weight_decay,
- *                 eps,
- *                 false,    // amsgrad
- *                 false,    // maximize
- *                 false,    // adamw
- *                 gradScaleDesc,
- *                 gradScale,
- *                 foundInfDesc,
- *                 foundInf);
- * @endcode
- *
- * @param handle              MIOpen handle (input)
- * @param paramDesc           Tensor descriptor for the input parameter tensor (input)
- * @param param               Input parameter tensor (input)
- * @param gradDesc            Tensor descriptor for the input gradient tensor (input)
- * @param grad                Input gradient tensor (input)
- * @param expAvgDesc          Tensor descriptor for the input exponential moving average tensor
- *                            (input)
- * @param expAvg              Input exponential moving average tensor (input)
- * @param expAvgSqDesc        Tensor descriptor for the input exponential moving average squared
- *                            tensor (input)
- * @param expAvgSq            Input exponential moving average squared tensor (input)
- * @param maxExpAvgSqDesc     Tensor descriptor for the input maximum exponential moving average
- *                            squared tensor. Used when amsgrad is true (input, optional)
- * @param maxExpAvgSq         Input maximum exponential moving average squared tensor. Used when
- *                            amsgrad is true (input, optional)
- * @param stateStepDesc       Tensor descriptor for the input state step tensor (input)
- * @param stateStep           Input state step tensor (input)
- * @param state_step          Input state step. used when the step tensor is null (input)
- * @param lr                  Learning rate (input)
- * @param beta1               Coefficient used for computing the first moment running average of
- *                            gradient (input)
- * @param beta2               Coefficient used for computing the second moment running average of
- *                            gradient (input)
- * @param weight_decay        Weight decay (input)
- * @param eps                 Term added to the denominator to improve numerical stability (input)
- * @param amsgrad             Flag indicating whether to use the AMSGrad variant of Adam (input)
- * @param maximize            Flag indicating whether to maximize the objective with respect to the
- *                            parameters (input)
- * @param adamw               If true, the operation becomes AdamW (input)
- * @param gradScaleDesc       Tensor descriptor for the input grad scale tensor (input, optional)
- * @param gradScale           Input grad scale tensor (input, optional)
- * @param foundInfDesc        Tensor descriptor for the input found inf tensor (input, optional)
- * @param foundInf            Tensor indicating the presence of inf or NaN in gradients. If true,
- *                            skips operation and step update (input, optional)
- * @return                    miopenStatus_t
- */
-MIOPEN_EXPORT miopenStatus_t miopenFusedAdam(miopenHandle_t handle,
-                                             const miopenTensorDescriptor_t paramDesc,
-                                             void* param,
-                                             const miopenTensorDescriptor_t gradDesc,
-                                             const void* grad,
-                                             const miopenTensorDescriptor_t expAvgDesc,
-                                             void* expAvg,
-                                             const miopenTensorDescriptor_t expAvgSqDesc,
-                                             void* expAvgSq,
-                                             const miopenTensorDescriptor_t maxExpAvgSqDesc,
-                                             void* maxExpAvgSq,
-                                             const miopenTensorDescriptor_t stateStepDesc,
-                                             void* stateStep,
-                                             const unsigned int state_step,
-                                             const float lr,
-                                             const float beta1,
-                                             const float beta2,
-                                             const float weight_decay,
-                                             const float eps,
-                                             const bool amsgrad,
-                                             const bool maximize,
-                                             const bool adamw,
-                                             const miopenTensorDescriptor_t gradScaleDesc,
-                                             const void* gradScale,
-                                             const miopenTensorDescriptor_t foundInfDesc,
-                                             const void* foundInf);
-
-/*! @brief Execute single tensor Adam optimization and receive the result in a separate output
- * tensor.
- *
- * This function is equivalent to miopenFusedAdam but receives the result in a separate output
- * tensor.
- * @see miopenFusedAdam
- *
- * @code
- * // Execute Adam
- * miopenFusedAdamWithOutput(handle,
- *                           paramInDesc,
- *                           paramIn,
- *                           paramOutDesc,
- *                           paramOut,
- *                           NULL,   // Unused paramOutFloat16 tensor because is not amp
- *                           NULL,
- *                           gradInDesc,
- *                           gradIn,
- *                           expAvgInDesc,
- *                           expAvgIn,
- *                           expAvgOutDesc,
- *                           expAvgOut,
- *                           expAvgInSqDesc,
- *                           expAvgSqIn,
- *                           expAvgSqOutDesc,
- *                           expAvgSqOut,
- *                           NULL,   // Unused maxExpAvgSqIn tensor because amsgrad is false
- *                           NULL,
- *                           NULL,   // Unused maxExpAvgSqOut tensor because amsgrad is false
- *                           NULL,
- *                           NULL,   // Unused stateStepIn tensor because use step integer argument
- *                           NULL,
- *                           NULL,   // Unused stateStepOut tensor because use step integer argument
- *                           NULL,
- *                           step,
- *                           lr,
- *                           beta1,
- *                           beta2,
- *                           weight_decay,
- *                           eps,
- *                           false,  // amsgrad
- *                           false,  // maximize
- *                           false,  // adamw
- *                           NULL,   // Unused gradScale Tensor because not amp
- *                           NULL,
- *                           NULL,   // Unused foundInf Tensor because not amp
- *                           NULL);
- *
- * // Execute Amp Adam
- * miopenFusedAdamWithOutput(handle,
- *                           paramInDesc,
- *                           paramIn,
- *                           paramOutDesc,
- *                           paramOut,
- *                           paramOutFloat16Desc,  // paramOutFloat16 tensor is optional in amp
- *                           paramOutFloat16,
- *                           gradInDesc,
- *                           gradIn,
- *                           expAvgInDesc,
- *                           expAvgIn,
- *                           expAvgOutDesc,
- *                           expAvgOut,
- *                           expAvgInSqDesc,
- *                           expAvgSqIn,
- *                           expAvgSqIn,
- *                           expAvgSqOutDesc,
- *                           expAvgSqOut,
- *                           NULL,         // Unused maxExpAvgSqIn tensor because amsgrad is false
- *                           NULL,
- *                           NULL,         // Unused maxExpAvgSqOut tensor because amsgrad is false
- *                           NULL,
- *                           stateStepInDesc,
- *                           stateStepIn,
- *                           stateStepOutDesc,
- *                           stateStepOut
- *                           -1,           // Ignore step value because stateStep Tensor is used
- *                           lr, beta1, beta2, weight_decay, eps,
- *                           false,        // amsgrad
- *                           false,        // maximize
- *                           false,        // adamw
- *                           gradScaleDesc,
- *                           gradScale,
- *                           foundInfDesc,
- *                           foundInf);
- * @endcode
- *
- * @param handle              MIOpen handle (input)
- * @param paramInDesc         Tensor descriptor for the input parameter tensor (input)
- * @param paramIn             Input parameter tensor (input)
- * @param paramOutDesc        Tensor descriptor for the output parameter tensor (input)
- * @param paramOut            Output parameter tensor (output)
- * @param paramOutFloat16Desc Tensor descriptor for the output parameter tensor float16 (input,
- *                            optional)
- * @param paramOutFloat16     Output parameter tensor (output, optional)
- * @param gradInDesc          Tensor descriptor for the input gradient tensor (input)
- * @param gradIn              Input gradient tensor (input)
- * @param expAvgInDesc        Tensor descriptor for the input exponential moving average tensor
- *                            (input)
- * @param expAvgIn            Input exponential moving average tensor (input)
- * @param expAvgOutDesc       Tensor descriptor for the output exponential moving average tensor
- *                            (input)
- * @param expAvgOut           Output exponential moving average tensor (output)
- * @param expAvgSqInDesc      Tensor descriptor for the input exponential moving average squared
- *                            tensor (input)
- * @param expAvgSqIn          Input exponential moving average squared tensor (input)
- * @param expAvgSqOutDesc     Tensor descriptor for the output exponential moving average squared
- *                            tensor (input)
- * @param expAvgSqOut         Output exponential moving average squared tensor (output)
- * @param maxExpAvgSqInDesc   Tensor descriptor for the input maximum exponential moving average
- *                            squared tensor. Used when amsgrad is true (input, optional)
- * @param maxExpAvgSqIn       Input maximum exponential moving average squared tensor. Used when
- *                            amsgrad is true (input, optional)
- * @param maxExpAvgSqOutDesc  Tensor descriptor for the output maximum exponential moving average
- *                            squared tensor. Used when amsgrad is true (input, optional)
- * @param maxExpAvgSqOut      Output maximum exponential moving average squared tensor. Used when
- *                            amsgrad is true (output, optional)
- * @param stateStepInDesc     Tensor descriptor for the input state step tensor (input, optional)
- * @param stateStepIn         Input state step tensor (input, optional)
- * @param stateStepOutDesc    Tensor descriptor for the output state step tensor (input, optional)
- * @param stateStepOut        Output state step tensor that stores the updated step value. (output,
- *                            optional)
- * @param state_step          Input state step, It is used when the step tensor is null. (input)
- * @param lr                  Learning rate (input)
- * @param beta1               Coefficient used for computing the first moment running average of
- *                            gradient (input)
- * @param beta2               Coefficient used for computing the second moment running average of
- *                            gradient (input)
- * @param weight_decay        Weight decay (input)
- * @param eps                 Term added to the denominator to improve numerical stability (input)
- * @param amsgrad             Flag indicating whether to use the AMSGrad variant of Adam (input)
- * @param maximize            Flag indicating whether to maximize the objective with respect to the
- *                            parameters (input)
- * @param adamw               If it is true, the operation becomes AdamW (input)
- * @param gradScaleDesc       Tensor descriptor for the input grad scale tensor (input, optional)
- * @param gradScale           Input grad scale tensor (input, optional)
- * @param foundInfDesc        Tensor descriptor for the input found inf tensor (input, optional)
- * @param foundInf            Tensor indicating presence of inf or nan in gradients. If true, skips
- *                            operation and step update. (input, optional)
- * @return                    miopenStatus_t
- */
-MIOPEN_EXPORT miopenStatus_t
-miopenFusedAdamWithOutput(miopenHandle_t handle,
-                          const miopenTensorDescriptor_t paramInDesc,
-                          void* paramIn,
-                          const miopenTensorDescriptor_t paramOutDesc,
-                          void* paramOut,
-                          const miopenTensorDescriptor_t paramOutFloat16Desc,
-                          void* paramOutFloat16,
-                          const miopenTensorDescriptor_t gradInDesc,
-                          const void* gradIn,
-                          const miopenTensorDescriptor_t expAvgInDesc,
-                          void* expAvgIn,
-                          const miopenTensorDescriptor_t expAvgOutDesc,
-                          void* expAvgOut,
-                          const miopenTensorDescriptor_t expAvgSqInDesc,
-                          void* expAvgSqIn,
-                          const miopenTensorDescriptor_t expAvgSqOutDesc,
-                          void* expAvgSqOut,
-                          const miopenTensorDescriptor_t maxExpAvgSqInDesc,
-                          void* maxExpAvgSqIn,
-                          const miopenTensorDescriptor_t maxExpAvgSqOutDesc,
-                          void* maxExpAvgSqOut,
-                          const miopenTensorDescriptor_t stateStepInDesc,
-                          void* stateStepIn,
-                          const miopenTensorDescriptor_t stateStepOutDesc,
-                          void* stateStepOut,
-                          const unsigned int state_step,
-                          const float lr,
-                          const float beta1,
-                          const float beta2,
-                          const float weight_decay,
-                          const float eps,
-                          const bool amsgrad,
-                          const bool maximize,
-                          const bool adamw,
-                          const miopenTensorDescriptor_t gradScaleDesc,
-                          const void* gradScale,
-                          const miopenTensorDescriptor_t foundInfDesc,
-                          const void* foundInf);
-
-/** @} */
-// CLOSEOUT SGD DOXYGEN GROUP
-#endif // MIOPEN_BETA_API
-
-#ifdef MIOPEN_BETA_API
-// TransformersAdamW APIs
-/** @addtogroup SGD
- *
- *  @{
- */
-/*! @brief Implements Adam algorithm with weight decay fix as introduced in
- * <a href="https://arxiv.org/abs/1711.05101">Decoupled Weight Decay Regularization</a>.
- * This is the fused kernel version of AdamW included in the Hugging Face Transformers module.
- *
- * @see miopenFusedAdam
- *
- * @code
- * // Execute Adam
- * miopenTransformersAdamW(handle,
- *                         paramDesc,
- *                         param,
- *                         gradDesc,
- *                         grad,
- *                         expAvgDesc,
- *                         expAvg,
- *                         expAvgSqDesc,
- *                         expAvgSq,
- *                         NULL,     // Unused stateStep Tensor because use step integer argument
- *                         NULL,
- *                         step,
- *                         lr,
- *                         beta1,
- *                         beta2,
- *                         weight_decay,
- *                         eps,
- *                         true,     // correct_bias
- *                         NULL,     // Unused gradScale Tensor because not amp
- *                         NULL,
- *                         NULL,     // Unused foundInf Tensor because not amp
- *                         NULL);
- *
- * // Execute AMP Adam
- * miopenTransformersAdamW(handle,
- *                         paramDesc,
- *                         param,
- *                         gradDesc,
- *                         grad,
- *                         expAvgDesc,
- *                         expAvg,
- *                         expAvgSqDesc,
- *                         expAvgSq,
- *                         stateStepDesc,
- *                         stateStep,
- *                         -1,       // Ignore step value because stateStep Tensor is used
- *                         lr,
- *                         beta1,
- *                         beta2,
- *                         weight_decay,
- *                         eps,
- *                         true,     // correct_bias
- *                         gradScaleDesc,
- *                         gradScale,
- *                         foundInfDesc,
- *                         foundInf);
- * @endcode
- *
- * @param handle              MIOpen handle (input)
- * @param paramDesc           Tensor descriptor for the input parameter tensor (input)
- * @param param               Input parameter tensor (input)
- * @param gradDesc            Tensor descriptor for the input gradient tensor (input)
- * @param grad                Input gradient tensor (input)
- * @param expAvgDesc          Tensor descriptor for the input exponential moving average tensor
- *                            (input)
- * @param expAvg              Input exponential moving average tensor (input)
- * @param expAvgSqDesc        Tensor descriptor for the input exponential moving average squared
- *                            tensor (input)
- * @param expAvgSq            Input exponential moving average squared tensor (input)
- * @param stateStepDesc       Tensor descriptor for the input state step tensor (input)
- * @param stateStep           Input state step tensor (input)
- * @param state_step          Input state step. used when the step tensor is null (input)
- * @param lr                  Learning rate (input)
- * @param beta1               Coefficient used for computing the first moment running average of
- *                            gradient (input)
- * @param beta2               Coefficient used for computing the second moment running average of
- *                            gradient (input)
- * @param weight_decay        Weight decay (input)
- * @param eps                 Term added to the denominator to improve numerical stability (input)
- * @param correct_bias        Whether or not to correct bias in Adam (for instance, in Bert TF
- *                            repository they use False).
- * @param gradScaleDesc       Tensor descriptor for the input grad scale tensor (input, optional)
- * @param gradScale           Input grad scale tensor (input, optional)
- * @param foundInfDesc        Tensor descriptor for the input found inf tensor (input, optional)
- * @param foundInf            Tensor indicating the presence of inf or NaN in gradients. If true,
- *                            skips operation and step update (input, optional)
- * @return                    miopenStatus_t
- */
-MIOPEN_EXPORT miopenStatus_t miopenTransformersAdamW(miopenHandle_t handle,
-                                                     const miopenTensorDescriptor_t paramDesc,
-                                                     void* param,
-                                                     const miopenTensorDescriptor_t gradDesc,
-                                                     const void* grad,
-                                                     const miopenTensorDescriptor_t expAvgDesc,
-                                                     void* expAvg,
-                                                     const miopenTensorDescriptor_t expAvgSqDesc,
-                                                     void* expAvgSq,
-                                                     const miopenTensorDescriptor_t stateStepDesc,
-                                                     void* stateStep,
-                                                     const unsigned int state_step,
-                                                     const float lr,
-                                                     const float beta1,
-                                                     const float beta2,
-                                                     const float weight_decay,
-                                                     const float eps,
-                                                     const bool correct_bias,
-                                                     const miopenTensorDescriptor_t gradScaleDesc,
-                                                     const void* gradScale,
-                                                     const miopenTensorDescriptor_t foundInfDesc,
-                                                     const void* foundInf);
-
-/*! @brief Execute single tensor Adam optimization and receive the result in a separate output
- * tensor.
- *
- * This function is equivalent to miopenTransformersAdam but receives the result in a separate
- * output tensor.
- * @see miopenTransformersAdamW
- * @see miopenFusedAdamWithOutput
- *
- * @code
- * // Execute Adam
- * miopenTransformersAdamWWithOutput(handle,
- *                                   paramInDesc,
- *                                   paramIn,
- *                                   paramOutDesc,
- *                                   paramOut,
- *                                   NULL,   // Unused paramOutFloat16 tensor because is not amp
- *                                   NULL,
- *                                   gradInDesc,
- *                                   gradIn,
- *                                   expAvgInDesc,
- *                                   expAvgIn,
- *                                   expAvgOutDesc,
- *                                   expAvgOut,
- *                                   expAvgInSqDesc,
- *                                   expAvgSqIn,
- *                                   expAvgSqOutDesc,
- *                                   expAvgSqOut,
- *                                   NULL,   // Unused stateStepIn tensor because use step int
- *                                   NULL,
- *                                   NULL,   // Unused stateStepOut tensor because use step int
- *                                   NULL,
- *                                   step,
- *                                   lr,
- *                                   beta1,
- *                                   beta2,
- *                                   weight_decay,
- *                                   eps,
- *                                   -1,     // step_size
- *                                   true,   // correct_bias
- *                                   NULL,   // Unused gradScale Tensor because not amp
- *                                   NULL,
- *                                   NULL,   // Unused foundInf Tensor because not amp
- *                                   NULL);
- *
- * // Execute Amp Adam
- * miopenTransformersAdamWWithOutput(handle,
- *                                   paramInDesc,
- *                                   paramIn,
- *                                   paramOutDesc,
- *                                   paramOut,
- *                                   paramOutFloat16Desc,  // optional in amp
- *                                   paramOutFloat16,
- *                                   gradInDesc,
- *                                   gradIn,
- *                                   expAvgInDesc,
- *                                   expAvgIn,
- *                                   expAvgOutDesc,
- *                                   expAvgOut,
- *                                   expAvgInSqDesc,
- *                                   expAvgSqIn,
- *                                   expAvgSqIn,
- *                                   expAvgSqOutDesc,
- *                                   expAvgSqOut,
- *                                   stateStepInDesc,
- *                                   stateStepIn,
- *                                   stateStepOutDesc,
- *                                   stateStepOut
- *                                   -1,   // Ignore step value because stateStep Tensor is used
- *                                   lr,
- *                                   beta1,
- *                                   beta2,
- *                                   weight_decay,
- *                                   eps,
- *                                   -1,   // step_size
- *                                   true, // correct_bias
- *                                   NULL, // Unused gradScale Tensor because not amp
- *                                   NULL,
- *                                   NULL, // Unused foundInf Tensor because not amp
- *                                   NULL);
- * @endcode
- *
- * @param handle              MIOpen handle (input)
- * @param paramInDesc         Tensor descriptor for the input parameter tensor (input)
- * @param paramIn             Input parameter tensor (input)
- * @param paramOutDesc        Tensor descriptor for the output parameter tensor (input)
- * @param paramOut            Output parameter tensor (output)
- * @param paramOutFloat16Desc Tensor descriptor for the output parameter tensor float16 (input,
- *                            optional)
- * @param paramOutFloat16     Output parameter tensor (output, optional)
- * @param gradInDesc          Tensor descriptor for the input gradient tensor (input)
- * @param gradIn              Input gradient tensor (input)
- * @param expAvgInDesc        Tensor descriptor for the input exponential moving average tensor
- *                            (input)
- * @param expAvgIn            Input exponential moving average tensor (input)
- * @param expAvgOutDesc       Tensor descriptor for the output exponential moving average tensor
- *                            (input)
- * @param expAvgOut           Output exponential moving average tensor (output)
- * @param expAvgSqInDesc      Tensor descriptor for the input exponential moving average squared
- *                            tensor (input)
- * @param expAvgSqIn          Input exponential moving average squared tensor (input)
- * @param expAvgSqOutDesc     Tensor descriptor for the output exponential moving average squared
- *                            tensor (input)
- * @param expAvgSqOut         Output exponential moving average squared tensor (output)
- * @param stateStepInDesc     Tensor descriptor for the input state step tensor (input, optional)
- * @param stateStepIn         Input state step tensor (input, optional)
- * @param stateStepOutDesc    Tensor descriptor for the output state step tensor (input, optional)
- * @param stateStepOut        Output state step tensor that stores the updated step value. (output,
- *                            optional)
- * @param state_step          Input state step, It is used when the step tensor is null. (input)
- * @param lr                  Learning rate (input)
- * @param beta1               Coefficient used for computing the first moment running average of
- *                            gradient (input)
- * @param beta2               Coefficient used for computing the second moment running average of
- *                            gradient (input)
- * @param weight_decay        Weight decay (input)
- * @param eps                 Term added to the denominator to improve numerical stability (input)
- * @param step_size           Pre-calculated step_size, used for performance enhancement (input)
- * @param correct_bias        Whether or not to correct bias in Adam (for instance, in Bert TF
- *                            repository they use False) (input)
- * @param gradScaleDesc       Tensor descriptor for the input grad scale tensor (input, optional)
- * @param gradScale           Input grad scale tensor (input, optional)
- * @param foundInfDesc        Tensor descriptor for the input found inf tensor (input, optional)
- * @param foundInf            Tensor indicating presence of inf or nan in gradients. If true, skips
- *                            operation and step update. (input, optional)
- * @return                    miopenStatus_t
- */
-MIOPEN_EXPORT miopenStatus_t
-miopenTransformersAdamWWithOutput(miopenHandle_t handle,
-                                  const miopenTensorDescriptor_t paramInDesc,
-                                  void* paramIn,
-                                  const miopenTensorDescriptor_t paramOutDesc,
-                                  void* paramOut,
-                                  const miopenTensorDescriptor_t paramOutFloat16Desc,
-                                  void* paramOutFloat16,
-                                  const miopenTensorDescriptor_t gradInDesc,
-                                  const void* gradIn,
-                                  const miopenTensorDescriptor_t expAvgInDesc,
-                                  void* expAvgIn,
-                                  const miopenTensorDescriptor_t expAvgOutDesc,
-                                  void* expAvgOut,
-                                  const miopenTensorDescriptor_t expAvgSqInDesc,
-                                  void* expAvgSqIn,
-                                  const miopenTensorDescriptor_t expAvgSqOutDesc,
-                                  void* expAvgSqOut,
-                                  const miopenTensorDescriptor_t stateStepInDesc,
-                                  void* stateStepIn,
-                                  const miopenTensorDescriptor_t stateStepOutDesc,
-                                  void* stateStepOut,
-                                  const unsigned int state_step,
-                                  const float lr,
-                                  const float beta1,
-                                  const float beta2,
-                                  const float weight_decay,
-                                  const float eps,
-                                  const float step_size,
-                                  const bool correct_bias,
-                                  const miopenTensorDescriptor_t gradScaleDesc,
-                                  const void* gradScale,
-                                  const miopenTensorDescriptor_t foundInfDesc,
-                                  const void* foundInf);
-
-/** @} */
-// CLOSEOUT SGD DOXYGEN GROUP
-#endif // MIOPEN_BETA_API
-
-#ifdef MIOPEN_BETA_API
-// GetItem APIs
-/** @addtogroup getitem
- *
- *  @{
- */
-/*! @brief Helper function to query the minimum workspace size required by the getitem call
- *
- * @param [in]   handle                  MIOpen Handle
- * @param [in]   indexCount              Number of input tensor indexs
- * @param [in]   indexDescs              Tensor descriptor of input tensor indexs
- * @param [out]  sizeInBytes             Pointer to data to return the minimum workspace size
- * @return                        miopenStatus_t
- */
-MIOPEN_EXPORT miopenStatus_t
-miopenGetGetitemWorkspaceSize(miopenHandle_t handle,
-                              uint32_t indexCount,
-                              const miopenTensorDescriptor_t* indexDescs,
-                              size_t* sizeInBytes);
-
-/*! @brief Execute a getitem backward layer
- *
- * Backward of getitem for tensor indexing, slicing, masking.
- *
- * @param [in]   handle                  MIOpen handle
- * @param [in]   workspace               Address of the allocated workspace data
- * @param [in]   workspaceSizeInBytes    Size in bytes of the allocated workspace data
- * @param [in]   dyDesc                  Tensor descriptor of input tensor dy
- * @param [in]   dy                      Source data tensor dy
- * @param [in]   indexCount              Number of input tensor indexs
- * @param [in]   indexDescs              Tensor descriptor of input tensor indexs(All indexs same
- * size)
- * @param [in]   indexs                  Source data tensor indexs
- * @param [in]   dxDesc                  Tensor descriptor of output tensor dx
- * @param [out]  dx                      Data tensor dx(It must be initialized to 0)
- * @param [in]   errorDesc               Tensor descriptor of output tensor error
- * @param [out]  error                   Data tensor error(It must be initialized to 0)
- * @param [in]   dimCount                Number of dimensions
- * @param [in]   dims                    Dimensions
- * @param [in]   sliceCount              Number of slices
- * @param [in]   slices                  Slices
- * @param [in]   offset                  Offset of output tensor dx
- * @return                               miopenStatus_t
- */
-MIOPEN_EXPORT miopenStatus_t miopenGetitemBackward(miopenHandle_t handle,
-                                                   void* workspace,
-                                                   size_t workspaceSizeInBytes,
-                                                   const miopenTensorDescriptor_t dyDesc,
-                                                   const void* dy,
-                                                   uint32_t indexCount,
-                                                   const miopenTensorDescriptor_t* indexDescs,
-                                                   const void* const* indexs,
-                                                   const miopenTensorDescriptor_t dxDesc,
-                                                   void* dx,
-                                                   const miopenTensorDescriptor_t errorDesc,
-                                                   void* error,
-                                                   uint32_t dimCount,
-                                                   const int32_t* dims,
-                                                   uint32_t sliceCount,
-                                                   const int32_t* slices,
-                                                   uint32_t offset);
-
-/** @} */
-// CLOSEOUT GETITEM DOXYGEN GROUP
-#endif // MIOPEN_BETA_API
-
-#ifdef MIOPEN_BETA_API
-// RotaryPositionalEmbeddings APIs
-/** @addtogroup RotaryPositionalEmbeddings
- *
- *  @{
- */
-/*! @brief Execute a rope forward layer
- *
- * @param [in]   handle         MIOpen handle
- * @param [in]   xDesc          Tensor descriptor for data input tensor x
- * @param [in]   x              Data tensor x
- * @param [in]   cosDesc        Tensor descriptor for data input tensor cos
- * @param [in]   cos            Data tensor cos
- * @param [in]   sinDesc        Tensor descriptor for data input tensor sin
- * @param [in]   sin            Data tensor sin
- * @param [in]   yDesc          Tensor descriptor for output data tensor y
- * @param [out]  y              Data tensor y
- * @return                      miopenStatus_t
- */
-MIOPEN_EXPORT miopenStatus_t miopenRoPEForward(miopenHandle_t handle,
-                                               const miopenTensorDescriptor_t xDesc,
-                                               const void* x,
-                                               const miopenTensorDescriptor_t cosDesc,
-                                               const void* cos,
-                                               const miopenTensorDescriptor_t sinDesc,
-                                               const void* sin,
-                                               const miopenTensorDescriptor_t yDesc,
-                                               void* y);
-
-/*! @brief Execute a rope backward layer
- *
- * @param [in]   handle         MIOpen handle
- * @param [in]   dyDesc         Tensor descriptor for data input tensor dy
- * @param [in]   dy             Data tensor dy
- * @param [in]   cosDesc        Tensor descriptor for output data tensor cos
- * @param [in]   cos            Data tensor cos
- * @param [in]   sinDesc        Tensor descriptor for data input tensor sin
- * @param [in]   sin            Data tensor sin
- * @param [in]   dxDesc         Tensor descriptor for output data tensor dx
- * @param [out]  dx             Data tensor dx
- * @return                      miopenStatus_t
- */
-MIOPEN_EXPORT miopenStatus_t miopenRoPEBackward(miopenHandle_t handle,
-                                                const miopenTensorDescriptor_t dyDesc,
-                                                const void* dy,
-                                                const miopenTensorDescriptor_t cosDesc,
-                                                const void* cos,
-                                                const miopenTensorDescriptor_t sinDesc,
-                                                const void* sin,
-                                                const miopenTensorDescriptor_t dxDesc,
-                                                void* dx);
-/** @} */
-// CLOSEOUT ROPE DOXYGEN GROUP
-#endif // MIOPEN_BETA_API
-
-#ifdef __cplusplus
-}
-#endif
-
-#ifdef __clang__
-#pragma clang diagnostic pop
-#endif
-
-#endif // MIOPEN_GUARD_MIOPEN_H_
->>>>>>> 1636bf11
+#endif // MIOPEN_GUARD_MIOPEN_H_