/*******************************************************************************
 *
 * MIT License
 *
 * Copyright (c) 2023 Advanced Micro Devices, Inc.
 *
 * Permission is hereby granted, free of charge, to any person obtaining a copy
 * of this software and associated documentation files (the "Software"), to deal
 * in the Software without restriction, including without limitation the rights
 * to use, copy, modify, merge, publish, distribute, sublicense, and/or sell
 * copies of the Software, and to permit persons to whom the Software is
 * furnished to do so, subject to the following conditions:
 *
 * The above copyright notice and this permission notice shall be included in all
 * copies or substantial portions of the Software.
 *
 * THE SOFTWARE IS PROVIDED "AS IS", WITHOUT WARRANTY OF ANY KIND, EXPRESS OR
 * IMPLIED, INCLUDING BUT NOT LIMITED TO THE WARRANTIES OF MERCHANTABILITY,
 * FITNESS FOR A PARTICULAR PURPOSE AND NONINFRINGEMENT. IN NO EVENT SHALL THE
 * AUTHORS OR COPYRIGHT HOLDERS BE LIABLE FOR ANY CLAIM, DAMAGES OR OTHER
 * LIABILITY, WHETHER IN AN ACTION OF CONTRACT, TORT OR OTHERWISE, ARISING FROM,
 * OUT OF OR IN CONNECTION WITH THE SOFTWARE OR THE USE OR OTHER DEALINGS IN THE
 * SOFTWARE.
 *
 *******************************************************************************/
#ifndef MIOPEN_GUARD_MIOPEN_H_
#define MIOPEN_GUARD_MIOPEN_H_

#ifdef __clang__
#pragma clang diagnostic push
#pragma clang diagnostic ignored "-Wextern-c-compat"
#endif

#include <stddef.h>
#include <stdbool.h>
#include <miopen/config.h>
#include <miopen/export.h>

#if MIOPEN_BACKEND_OPENCL
#define CL_TARGET_OPENCL_VERSION 120
#if defined(__APPLE__) || defined(__MACOSX)
#include <OpenCL/cl.h>
#else
#define CL_USE_DEPRECATED_OPENCL_1_2_APIS
#include <CL/cl.h>
#endif

#elif MIOPEN_BACKEND_HIP
#include <hip/hip_runtime_api.h>
#endif

/*
 * @defgroup convolutions
 * @defgroup pooling
 * @defgroup handle
 * @defgroup layernorm
 * @defgroup LRN
 * @defgroup batchnorm
 * @defgroup activation
 * @defgroup tensor
 * @defgroup softmax
 * @defgroup RNN
 * @defgroup fusion
 * @defgroup LossFunction
 * @defgroup TensorReduce
 * @defgroup find2
 * @defgroup sum
 * @defgroup ReduceExtreme
 * @defgroup groupnorm
 * @defgroup cat
<<<<<<< HEAD
 * @defgroup glu
=======
 * @defgroup SGD
>>>>>>> 2fa300db
 *
 */

/*! Constructs type name from a struct */
#define MIOPEN_DECLARE_OBJECT(name) \
    struct name                     \
    {                               \
    };                              \
    typedef struct name* name##_t;

#ifdef __cplusplus
extern "C" {
#endif

#if MIOPEN_BACKEND_OPENCL
typedef cl_command_queue miopenAcceleratorQueue_t;
#elif MIOPEN_BACKEND_HIP
typedef hipStream_t miopenAcceleratorQueue_t;
#endif

/*! @ingroup handle
 * @brief Creates the miopenHandle_t type
 */
MIOPEN_DECLARE_OBJECT(miopenHandle);

/** @addtogroup handle
 *
 *  @{
 */

/*! @enum miopenStatus_t
 * Error codes that are returned by all MIOpen API calls.
 */
typedef enum
{
    miopenStatusSuccess              = 0, /*!< No errors */
    miopenStatusNotInitialized       = 1, /*!< Data not initialized. */
    miopenStatusInvalidValue         = 2, /*!< Incorrect variable value. */
    miopenStatusBadParm              = 3, /*!< Incorrect parameter detected. */
    miopenStatusAllocFailed          = 4, /*!< Memory allocation error. */
    miopenStatusInternalError        = 5, /*!< MIOpen failure. */
    miopenStatusNotImplemented       = 6, /*!< Use of unimplemented feature. */
    miopenStatusUnknownError         = 7, /*!< Unknown error occurred. */
    miopenStatusUnsupportedOp        = 8, /*!< Unsupported operator for fusion. */
    miopenStatusGpuOperationsSkipped = 9, /*!< This is not an error. */
    miopenStatusVersionMismatch = 10, /*!< Version mismatch of the supplied binary data argment. */
} miopenStatus_t;

#ifdef MIOPEN_BETA_API
typedef enum
{
    miopenF8RoundingModeStandard   = 0,
    miopenF8RoundingModeStochastic = 1,
} miopenF8RoundingMode_t;
#endif

/*! @brief Get character string for an error code.
 *
 * A function which returns a NULL terminated character string of the error code.
 *
 * @param error  miopenStatus_t type error status (input)
 * @return       errorString
 */
MIOPEN_EXPORT const char* miopenGetErrorString(miopenStatus_t error);

/*! @brief Custom allocator function
 *
 * This function allow for user-defined custom allocator
 *
 * @param context     A pointer a context (input)
 * @param sizeBytes   Number of bytes to allocate (input)
 *
 */
typedef void* (*miopenAllocatorFunction)(void* context, size_t sizeBytes);

/*! @brief Custom deallocator function
 *
 * This function allow for user-defined custom deallocation function
 *
 * @param context     A pointer context (input)
 * @param memory      A pointer allocated memory (input)
 *
 */
typedef void (*miopenDeallocatorFunction)(void* context, void* memory);

/*! @brief Method to return version of MIOpen
 *
 * The output values of this call follow from the versioning
 * format major.minor.patch
 *
 * Pointers that are NULL will be ignored.
 *
 * @param major     Major version number (output)
 * @param minor     Minor version number (output)
 * @param patch     Patch version number (output)
 *
 * @return          miopenStatus_t
 */
MIOPEN_EXPORT miopenStatus_t miopenGetVersion(size_t* major, size_t* minor, size_t* patch);

/*! @brief Method to create the MIOpen handle object.
 *
 * This function creates a MIOpen handle. This is called at the very start to initialize the MIOpen
 * environment.
 * @param handle     A pointer to a MIOpen handle type (output)
 *
 * @return           miopenStatus_t
 */
MIOPEN_EXPORT miopenStatus_t miopenCreate(miopenHandle_t* handle);

/*! @brief Create a MIOpen handle with an accelerator stream.
 *
 * The HIP side uses a hipStream_t type for the stream, while OpenCL will use a
 * cl_command_queue.
 *
 * Create a handle with a previously created accelerator command queue.
 * @param handle     A pointer to a MIOpen handle type (output)
 * @param stream      An accelerator queue type (input)
 *
 * @return           miopenStatus_t
 */
MIOPEN_EXPORT miopenStatus_t miopenCreateWithStream(miopenHandle_t* handle,
                                                    miopenAcceleratorQueue_t stream);

/*! @brief Destroys the MIOpen handle.
 *
 * This is called when breaking down the MIOpen environment.
 * @param handle     MIOpen handle (input)
 * @return           miopenStatus_t
 */
MIOPEN_EXPORT miopenStatus_t miopenDestroy(miopenHandle_t handle);

/*! @brief Set accelerator command queue previously created
 *
 * Set a command queue for an accelerator device
 * @param handle     MIOpen handle (input)
 * @param streamID   An accelerator queue type (input)
 * @return           miopenStatus_t
 */
MIOPEN_EXPORT miopenStatus_t miopenSetStream(miopenHandle_t handle,
                                             miopenAcceleratorQueue_t streamID);

/*! @brief Get the previously created accelerator command queue
 *
 * Creates a command queue for an accelerator device
 * @param handle     MIOpen handle (input)
 * @param streamID   Pointer to a accelerator queue type (output)
 * @return           miopenStatus_t
 */
MIOPEN_EXPORT miopenStatus_t miopenGetStream(miopenHandle_t handle,
                                             miopenAcceleratorQueue_t* streamID);

/*! @brief Set allocator for previously created miopenHandle
 *
 * Set a command queue for an accelerator device
 * @param handle     MIOpen handle
 * @param allocator  A callback function MIOpen will use for internal memory allocations.
 *      The provided callback function should allocate device memory with requested size
 *      and return a pointer to this memory.
 *      Passing 0 will restore the default MIOpen allocator and deallocator.
 * @param deallocator  A callback function MIOpen will use to for internal memory deallocation.
 *      The provided callback function should free the specified memory pointer
 * @param allocatorContext  User-specified pointer which is passed to \p allocator and \p
 * deallocator
 *      This allows the callback function to access state set by the caller to this function,
 *      for example a stateful heap allocator or a c++ class.
 * @return           miopenStatus_t
 */
MIOPEN_EXPORT miopenStatus_t miopenSetAllocator(miopenHandle_t handle,
                                                miopenAllocatorFunction allocator,
                                                miopenDeallocatorFunction deallocator,
                                                void* allocatorContext);

/*! @brief Get time for last kernel launched
 *
 * This function is used only when profiling mode has been enabled.
 * Kernel timings are based on the MIOpen handle and is not thread-safe.
 * In order to use multi-threaded profiling, create an MIOpen handle for each
 * concurrent thread.
 *
 * @param handle     MIOpen handle (input)
 * @param time       Pointer to a float type to contain kernel time in milliseconds (output)
 * @return           miopenStatus_t
 */
MIOPEN_EXPORT miopenStatus_t miopenGetKernelTime(miopenHandle_t handle, float* time);

/*! @brief Enable profiling to retrieve kernel time
 *
 * Enable or disable kernel profiling. This profiling is only for kernel time.
 * @param handle     MIOpen handle (input)
 * @param enable     Boolean to toggle profiling (input)
 * @return           miopenStatus_t
 */
MIOPEN_EXPORT miopenStatus_t miopenEnableProfiling(miopenHandle_t handle, bool enable);
/** @} */
// CLOSEOUT HANDLE DOXYGEN GROUP

/*! @ingroup fusion
 * @brief Creates the miopenFusionOpDescriptor_t type
 *
 * Fusion Operator Descriptor contains the meta-data associated with an operator
 * to be fused in a compute graph
 *
 */
MIOPEN_DECLARE_OBJECT(miopenFusionOpDescriptor);

/*! @ingroup tensor
 * @brief Creates the miopenTensorDescriptor_t type
 *
 * Tensor descriptor is an object that allows the user to specify a layer's size for each
 * dimension and dimension strides.
 *
 */
MIOPEN_DECLARE_OBJECT(miopenTensorDescriptor);

/*! @ingroup tensor
 * @brief Creates the miopenSeqTensorDescriptor_t type
 *
 * SeqTensor descriptor is an object that allows the user to specify tensor with sequence dimension.
 *
 */
MIOPEN_DECLARE_OBJECT(miopenSeqTensorDescriptor);

/*! @ingroup convolutions
 * @brief Creates the miopenConvolutionDescriptor_t type
 *
 * Convolution descriptor is an object that allows the user to specify a layer's padding, stride,
 * and dilation of the convolutional filter. Parameters must all be non-negative.
 *
 */
MIOPEN_DECLARE_OBJECT(miopenConvolutionDescriptor);

/*! @ingroup pooling
 * @brief Creates the miopenPoolingDescriptor_t type
 *
 * Pooling descriptor is an object that allows the user to specify the dimension sizes of the
 * pooling windows, paddings, strides, and pooling mode.
 *
 */
MIOPEN_DECLARE_OBJECT(miopenPoolingDescriptor);

/*! @ingroup LRN
 *  @brief Creates the miopenLRNDescriptor_t type
 *
 * LRN descriptor is an object that allows the user to specify the LRN mode, the number of elements
 * in the normalization window, and the LRN k-parameter.
 *
 */
MIOPEN_DECLARE_OBJECT(miopenLRNDescriptor);

/*! @ingroup activation
 * @brief Creates the miopenActivationDescriptor_t type
 *
 * Activation descriptor is an object that allows the user to specify the activation mode.
 *
 */
MIOPEN_DECLARE_OBJECT(miopenActivationDescriptor);

/*! @ingroup RNN
 * @brief Creates the miopenRNNDescriptor_t type
 */
MIOPEN_DECLARE_OBJECT(miopenRNNDescriptor);

/*! @ingroup LossFunction
 * @brief Creates the miopenCTCLossDescriptor_t type
 */
MIOPEN_DECLARE_OBJECT(miopenCTCLossDescriptor);

/*! @ingroup Dropout
 * @brief Creates the miopenDropoutDescriptor_t type
 */
MIOPEN_DECLARE_OBJECT(miopenDropoutDescriptor);

/*! @ingroup TensorReduce
 * @brief Creates the miopenReduceTensorDescriptor_t type
 */
MIOPEN_DECLARE_OBJECT(miopenReduceTensorDescriptor);

/*! @ingroup mha
 * @brief Creates the miopenMhaDescriptor_t type
 */
MIOPEN_DECLARE_OBJECT(miopenMhaDescriptor);

/*! @ingroup softmax
 * @brief Creates the miopenSoftmaxDescriptor_t type
 */
MIOPEN_DECLARE_OBJECT(miopenSoftmaxDescriptor);

/*! @ingroup tensor
 * @enum miopenDataType_t
 * MIOpen floating point datatypes. Both 32-bit and 16-bit floats are supported in MIOpen.
 */
typedef enum
{
    miopenHalf  = 0, /*!< 16-bit floating point (Fully supported) */
    miopenFloat = 1, /*!< 32-bit floating point (Fully supported) */
    miopenInt32 = 2, /*!< 32-bit integer (Partially supported) */
    miopenInt8  = 3, /*!< 8-bit integer (Partially supported) */
    // miopenInt8x4   = 4, /*!< Pack of 4x Int8 in NCHW_VECT_C format (Support discontinued) */
    miopenBFloat16 = 5, /*!< 16-bit binary floating point (8-bit exponent, 7-bit fraction)
                           (Partially supported) */
    miopenDouble = 6,   /*!< 64-bit floating point (Partially supported) */
#ifdef MIOPEN_BETA_API
    miopenFloat8  = 7,
    miopenBFloat8 = 8,
#else
// miopenReserved1 = 7,
// miopenReserved2 = 8,
#endif
    miopenInt64 = 9,
} miopenDataType_t;

/*! @ingroup tensor
 * @enum miopenTensorLayout_t
 * Tensor layouts supported by MIOpen.
 * miopenTensorCHWNc4 and miopenTensorCHWNc8 layout only support weight tensor.
 */
typedef enum
{
    miopenTensorNCHW   = 0, /*!< NCHW memory layout (Fully supported) */
    miopenTensorNHWC   = 1, /*!< NHWC memory layout (Fully supported) */
    miopenTensorCHWN   = 2, /*!< CHWN memory layout (Not supported) */
    miopenTensorNCHWc4 = 3, /*!< NCHWc4 memory layout (Partially supported) */
    miopenTensorNCHWc8 = 4, /*!< NCHWc8 memory layout (Partially supported) */
    miopenTensorCHWNc4 = 5, /*!< CHWNc4 memory layout (Partially supported) */
    miopenTensorCHWNc8 = 6, /*!< CHWNc8 memory layout (Partially supported) */
    miopenTensorNCDHW  = 7, /*!< NCDHW memory layout (Fully supported) */
    miopenTensorNDHWC  = 8, /*!< NCDHW memory layout (Fully supported) */
} miopenTensorLayout_t;

/*! @ingroup pooling
 * @enum miopenIndexType_t
 * MIOpen index datatypes.
 */
typedef enum
{
    miopenIndexUint8  = 0, /*!<  8-bit unsigned */
    miopenIndexUint16 = 1, /*!< 16-bit unsigned */
    miopenIndexUint32 = 2, /*!< 32-bit unsigned */
    miopenIndexUint64 = 3, /*!< 64-bit unsigned */
} miopenIndexType_t;

/*! @ingroup tensor
 * @enum miopenTensorOp_t
 * Element-wise tensor operation modes
 */
typedef enum
{
    miopenTensorOpAdd = 0, /*!< Add tensors element-wise */
    miopenTensorOpMul = 1, /*!< Multiply two tensors element-wise */
    miopenTensorOpMin = 2, /*!< Minimum of tensor element pairs */
    miopenTensorOpMax = 3, /*!< Maximum of tensor element pairs */
} miopenTensorOp_t;

/*! @ingroup convolutions
 *  @enum miopenConvolutionMode_t
 * Convolution mode selection for convolution layer preference.
 */
typedef enum
{
    miopenConvolution = 0, /*!< Cross-Correlation convolution */
    miopenTranspose   = 1, /*!< Transpose convolutions -- deconvolution */
    miopenGroupConv   = 2, /*!< Deprecated Group convolution legacy, ToBe Removed */
    miopenDepthwise   = 3, /*!< Deprecated Depthwise convolution legacy, ToBe Removed */
} miopenConvolutionMode_t;

/*! @ingroup padding
 *  @enum miopenPaddingMode_t
 * Padding mode selection for convolution/Pooling layer preference
 */
typedef enum
{
    miopenPaddingDefault = 0, /*!< MIOPEN Default Padding */
    miopenPaddingSame    = 1, /*!< Tensorflow SAME Padding */
    miopenPaddingValid   = 2, /*!< Tensorflow VALID Padding */
} miopenPaddingMode_t;

/*! @ingroup pooling
 * @enum miopenPoolingMode_t
 * Pooling layer mode
 */
typedef enum
{
    miopenPoolingMax              = 0, /*!< Maximum pooling */
    miopenPoolingAverage          = 1, /*!< Average pooling */
    miopenPoolingAverageInclusive = 2, /*!< Inclusive Average pooling */
} miopenPoolingMode_t;

/*! @ingroup pooling
 * @enum miopenPoolingWorkspaceIndexMode_t
 * Pooling layer workspace index mode. miopenPoolingWorkspaceIndexMask mode records indices
 * indicating the max values' positions in the filter/mask. miopenPoolingWorkspaceIndexImage mode
 * records indices indicating the max values' positions in the image.
 */
typedef enum
{
    miopenPoolingWorkspaceIndexMask  = 0, /*!< Use mask indices, 2D pooling only */
    miopenPoolingWorkspaceIndexImage = 1, /*!< Use image indices */
} miopenPoolingWorkspaceIndexMode_t;

/*! @ingroup LRN
 * @enum miopenLRNMode_t
 * Local Response Normalization layer mode
 */
typedef enum
{
    miopenLRNWithinChannel = 0, /*!< Channel independent */
    miopenLRNCrossChannel  = 1, /*!< Cross Channel */
} miopenLRNMode_t;
#ifdef MIOPEN_BETA_API
/*! @ingroup layernorm
 * @enum miopenNormMode_t
 * LayerNorm mode
 */
typedef enum
{
    MIOPEN_ELEMENTWISE_AFFINE = 0, /*!< initialized to ones for weights and zeros for biases */
    MIOPEN_WEIGHT_BIAS =
        1, /*!< learnable weights and biases of the module of shape normalized_shape */
    MIOPEN_ELEMENTWISE_AFFINE_FUSED_ADD =
        2, /*!< initialized to ones for weights and zeros for biases in addlayernorm */
    MIOPEN_WEIGHT_BIAS_FUSED_ADD = 3, /*!< learnable weights and biases of the module of shape
                                         normalized_shape in addlayernorm */
    MIOPEN_ELEMENTWISE_AFFINE_T5 =
        4, /*!< initialized to ones for weights and zeros for biases in t5layernorm */
    MIOPEN_WEIGHT_BIAS_T5 = 5, /*!< learnable weights and biases of the module of shape
                                  normalized_shape in t5layernorm */
} miopenNormMode_t;
#endif
/*! @ingroup batchnorm
 * @enum miopenBatchNormMode_t
 * Batch Normalization layer mode
 */
typedef enum
{
    miopenBNPerActivation = 0, /*!< Element-wise normalization for fully connected layer */
    miopenBNSpatial       = 1, /*!< Mini-batch spatial normalization for convolutional layers */
} miopenBatchNormMode_t;

/*! @ingroup activation
 * @enum miopenActivationMode_t
 * Activation layer modes
 */
typedef enum
{
    miopenActivationPASTHRU  = 0, /*!< No activation, pass through the data */
    miopenActivationLOGISTIC = 1, /*!< Sigmoid function: \f$1 / (1 + e^{-x})\f$ */
    miopenActivationTANH     = 2, /*!< Tanh activation \f$ \beta * tanh( \alpha * x) \f$ */
    miopenActivationRELU     = 3, /*!< Rectified Linear Unit \f$ max(0, x) \f$ */
    miopenActivationSOFTRELU = 4, /*!< \f$log(1 + e^x)\f$ */
    miopenActivationABS      = 5, /*!< Absolute value \f$abs(x)\f$ */
    miopenActivationPOWER = 6, /*!< Scaled and shifted power \f$(\alpha + \beta * x)^{gamma}\f$ */
    miopenActivationCLIPPEDRELU =
        7, /*!< Clipped Rectified Linear Unit \f$ min(\alpha, max(0,x)) \f$ */
    miopenActivationLEAKYRELU =
        8, /*!< Leaky Rectified Linear Unit \f$ \alpha * x | x <= 0; x | x > 0 \f$ */
    miopenActivationELU =
        9, /*!< Exponential Rectified Linear Unit \f$ \alpha * (e^{x} - 1) | x <= 0; x | x > 0 \f$
            */
} miopenActivationMode_t;

/*! @ingroup softmax
 * @enum miopenSoftmaxAlgorithm_t
 * Softmax implementation algorithms
 */
typedef enum
{
    MIOPEN_SOFTMAX_FAST     = 0, /*!< straightforward softmax */
    MIOPEN_SOFTMAX_ACCURATE = 1, /*!< scaled softmax by maximum value in input domain */
    MIOPEN_SOFTMAX_LOG      = 2, /*!< log softmax */
} miopenSoftmaxAlgorithm_t;

/*! @ingroup softmax
 * @enum miopenSoftmaxMode_t
 * Softmax modes
 */
typedef enum
{
    MIOPEN_SOFTMAX_MODE_INSTANCE = 0, /*!< compute per image (N) across C, H, W */
    MIOPEN_SOFTMAX_MODE_CHANNEL =
        1, /*!< compute per spatial location (H, W) per image (N) across C */
} miopenSoftmaxMode_t;

/*! @ingroup TensorReduce
 * @brief Version of TensorReduce API. Applications may use it to ensure
 * backward compatibility with older library versions.
 *
 * - 0 or undefined - Initial API. Supported operations: ADD, MIN, MIN, MAX.
 * - 1 - Added AMAX, AVG, NORM1, NORM2 ops.
 */
#define MIOPEN_API_VERSION_REDUCE_TENSOR 1

/*! @ingroup TensorReduce
 * @enum miopenReduceTensorOp_t
 * Tensor Reduction operation types
 */
typedef enum
{
    MIOPEN_REDUCE_TENSOR_ADD = 0, /*!< the operation is adding the values of the reduced elements */
    MIOPEN_REDUCE_TENSOR_MUL =
        1, /*!< the operation is multiplying the values of the reduced elements */
    MIOPEN_REDUCE_TENSOR_MIN =
        2, /*!< the operation is getting the minimum value of the reduced elements */
    MIOPEN_REDUCE_TENSOR_MAX =
        3, /*!< the operation is getting the maximum value of the reduced elements */
    MIOPEN_REDUCE_TENSOR_AMAX =
        4, /*!< the operation is getting the maximum absolute value of the reduced elements */
    MIOPEN_REDUCE_TENSOR_AVG =
        5, /*!< the operation is getting the averaged value of the reduced elements */
    MIOPEN_REDUCE_TENSOR_NORM1 =
        6, /*!< the operation is adding the absolute values of the reduced elements */
    MIOPEN_REDUCE_TENSOR_NORM2 = 7, /*!< the operation is getting the square root of the sum of
                                     squares of the reduced elements */
    // MIOPEN_REDUCE_TENSOR_MUL_NO_ZEROS =
    //    8, /*!< the operation is same as MUL, but does not have the zero values considered */
} miopenReduceTensorOp_t;

/*! @ingroup TensorReduce
 * @enum miopenReduceTensorOp_t
 * Nan numbers propagation modes
 */
typedef enum
{
    MIOPEN_NOT_PROPAGATE_NAN = 0, /*!< does not propagate Nan number */
    MIOPEN_PROPAGATE_NAN     = 1, /*!< propagate the Nan number by the Reduction operation */
} miopenNanPropagation_t;

/*! @ingroup TensorReduce
 * @enum miopenReduceTensorIndices_t
 * Reduction Indices computation modes
 */
typedef enum
{
    MIOPEN_REDUCE_TENSOR_NO_INDICES        = 0, /*!< Does not compuate indices */
    MIOPEN_REDUCE_TENSOR_FLATTENED_INDICES = 1, /*!< Compute the relative, flatted indices */
} miopenReduceTensorIndices_t;

/*! @ingroup TensorReduce
 * @enum miopenIndicesType_t
 * Reduction Indices types
 */
typedef enum
{
    MIOPEN_32BIT_INDICES = 0, /*!< 32-bit unsigned integer indices */
    MIOPEN_64BIT_INDICES = 1, /*!< 64-bit unsigned integer indices */
    MIOPEN_16BIT_INDICES = 2, /*!< 16-bit unsigned integer indices */
    MIOPEN_8BIT_INDICES  = 3, /*!< 8-bit unsigned integer indices */
} miopenIndicesType_t;

/*! @ingroup convolutions
 *  @enum miopenConvolutionAttrib_t
 * Attribute for convolution descriptor, used for alternating the convolution behavior
 */
typedef enum
{
    MIOPEN_CONVOLUTION_ATTRIB_FP16_ALT_IMPL =
        0, /*!< Use alternative fp16 implementation.
            Only supported for gfx90a; has no effect for other targets.
            0 - disabled, 1 - enabled, -1 or unset - default (F0B1W1) >*/
    MIOPEN_CONVOLUTION_ATTRIB_DETERMINISTIC =
        1, /*!< Restrict MIOpen convolutions to kernels which produce numerically deterministic
              results. 0 - disabled (default), 1 - enabled >*/
#ifdef MIOPEN_BETA_API
    MIOPEN_CONVOLUTION_ATTRIB_FP8_ROUNDING_MODE =
        2, /*!<Specifies the rounding mode for the 8-bit floating data types. Currently, two
              rounding modes are supported miopenF8RoundingModeStandard and
              miopenF8RoundingModeStochastic. These are listed as part of the miopenF8RoundingMode_t
              enum.>*/
#else
// miopenReserved1 = 2,
#endif
} miopenConvolutionAttrib_t;

/** @addtogroup tensor
 *
 *  @{
 */

/*! @brief Create a Tensor Descriptor
 *
 * API for creating an uninitialized tensor descriptor.
 * @param tensorDesc Pointer to a tensor descriptor type (output)
 * @return           miopenStatus_t
 */
MIOPEN_EXPORT miopenStatus_t miopenCreateTensorDescriptor(miopenTensorDescriptor_t* tensorDesc);

/*! @brief Set shape of 4D tensor
 *
 * Interface for setting 4-D tensor shape. MIOpen currently implements NCHW and NHWC layout.
 *
 * @param tensorDesc Tensor descriptor (input/output)
 * @param dataType   MIOpen datatype (input)
 * @param n          Mini-batch size (input)
 * @param c          Number of channels (input)
 * @param h          Data height dimension size (input)
 * @param w          Data width dimension size (input)
 * @return           miopenStatus_t
 */
MIOPEN_EXPORT miopenStatus_t miopenSet4dTensorDescriptor(
    miopenTensorDescriptor_t tensorDesc, miopenDataType_t dataType, int n, int c, int h, int w);

/*! @brief Set shape of ND tensor with specific layout
 *
 * Interface for setting N-D packed tensor shape. This interface support NHWC, NCHW, NCHWc*, CHWNc*
 * @param tensorDesc   Tensor descriptor (input/output)
 * @param dataType     MIOpen datatype (input)
 * @param tensorLayout Tensor layout (input)
 * @param lens         Tensor dimensions (input)
 * @param num_lens     Tensor dimension size (input)
 * @return             miopenStatus_t
 */
MIOPEN_EXPORT miopenStatus_t
miopenSetNdTensorDescriptorWithLayout(miopenTensorDescriptor_t tensorDesc,
                                      miopenDataType_t dataType,
                                      miopenTensorLayout_t tensorLayout,
                                      const int* lens,
                                      int num_lens);
/*! @brief Set shape and stride of 4D tensor
 *
 * Interface for setting 4-D tensor shape and stride. It allows to create the non-packed tensor.
 * A non-packed tensor refers to the tensor where the elements are not compressed or packed in any
 * specific way. Each element in the tensor is stored individually, and there is no special
 * compression applied to the storage.
 *
 * @param tensorDesc Tensor descriptor (input/output)
 * @param dataType   MIOpen datatype (input)
 * @param n          Mini-batch size (input)
 * @param c          Number of channels (input)
 * @param h          Data height dimension size (input)
 * @param w          Data width dimension size (input)
 * @param nStride    Mini-batch dimension stride (input)
 * @param cStride    Channel dimension stride (input)
 * @param hStride    Height dimension stride (input)
 * @param wStride    Width dimension stride (input)
 * @return           miopenStatus_t
 */
MIOPEN_EXPORT miopenStatus_t miopenSet4dTensorDescriptorEx(miopenTensorDescriptor_t tensorDesc,
                                                           miopenDataType_t dataType,
                                                           int n,
                                                           int c,
                                                           int h,
                                                           int w,
                                                           int nStride,
                                                           int cStride,
                                                           int hStride,
                                                           int wStride);

/*! @brief Get the details of the tensor descriptor
 *
 * Interface to query the 4-D tensor shape.
 *
 * @param tensorDesc Tensor descriptor (input)
 * @param dataType   MIOpen datatype (output)
 * @param n          Mini-batch size (output)
 * @param c          Number of channels (output)
 * @param h          Data height dimension size (output)
 * @param w          Data width dimension size (output)
 * @param nStride    Mini-batch dimension stride (output)
 * @param cStride    Channel dimension stride (output)
 * @param hStride    Height dimension stride (output)
 * @param wStride    Width dimension stride (output)
 * @return           miopenStatus_t
 */
MIOPEN_EXPORT miopenStatus_t miopenGet4dTensorDescriptor(miopenTensorDescriptor_t tensorDesc,
                                                         miopenDataType_t* dataType,
                                                         int* n,
                                                         int* c,
                                                         int* h,
                                                         int* w,
                                                         int* nStride,
                                                         int* cStride,
                                                         int* hStride,
                                                         int* wStride);

/*! @brief Set shape of N-dimensional tensor
 *
 * Interface for setting non-packed tensor shape.
 * @param tensorDesc   Tensor descriptor (input/output)
 * @param dataType     MIOpen datatype (input)
 * @param nbDims       Number of dimensions in the dimsA array (input)
 * @param dimsA        Array containing the size of dimensions (input)
 * @param stridesA     Array containing the size of stride (input)
 * @return             miopenStatus_t
 */
MIOPEN_EXPORT miopenStatus_t miopenSetTensorDescriptor(miopenTensorDescriptor_t tensorDesc,
                                                       miopenDataType_t dataType,
                                                       int nbDims,
                                                       const int* dimsA,
                                                       const int* stridesA);

#ifdef MIOPEN_BETA_API
/*! @copydoc miopenSetTensorDescriptor()
 */
MIOPEN_EXPORT miopenStatus_t miopenSetTensorDescriptorV2(miopenTensorDescriptor_t tensorDesc,
                                                         miopenDataType_t dataType,
                                                         int nbDims,
                                                         const size_t* dimsA,
                                                         const size_t* stridesA);
#endif

#ifdef MIOPEN_BETA_API
/*! @brief Set the tensor cast type
 *
 *  For tensors where the cast_type attribute is set, the tensor elements would be converted to the
 * target type before the target operation is applied. Currently, only supported for convolution
 * operations targeting the FP8 datatype
 *
 *  @param tensorDesc Tensor descriptor type (input)
 *  @param cast_type  MIOpen datatype (input)
 */
MIOPEN_EXPORT miopenStatus_t miopenSetTensorCastType(miopenTensorDescriptor_t tensorDesc,
                                                     miopenDataType_t cast_type);
#endif

/*! @brief Set shape of N-dimensional tensor
 *
 * Interface for querying tensor size. MIOpen has support for 1, 2, 3, 4, 5 dimensional tensor of
 * layout.
 * @param tensorDesc   Tensor descriptor (input)
 * @param size         number of elements in tensor described by the descriptor (output)
 * @return             miopenStatus_t
 */
MIOPEN_EXPORT miopenStatus_t miopenGetTensorDescriptorSize(miopenTensorDescriptor_t tensorDesc,
                                                           int* size);

/*! @brief Get the details of the N-dimensional tensor descriptor.
 *
 * @param tensorDesc Tensor descriptor (input)
 * @param dataType   MIOpen datatype (output)
 * @param dimsA      Array containing the size of dimensions (output)
 * @param stridesA   Array containing the size of stride (output)
 * @return           miopenStatus_t
 */
MIOPEN_EXPORT miopenStatus_t miopenGetTensorDescriptor(miopenTensorDescriptor_t tensorDesc,
                                                       miopenDataType_t* dataType,
                                                       int* dimsA,
                                                       int* stridesA);

/*! @brief Destroys the tensor descriptor
 *
 * @param tensorDesc Tensor descriptor (input)
 * @return           miopenStatus_t
 */
MIOPEN_EXPORT miopenStatus_t miopenDestroyTensorDescriptor(miopenTensorDescriptor_t tensorDesc);

/*! @brief Create a Tensor Descriptor for sequence data
 *
 * API for creating an uninitialized sequence data tensor descriptor.
 * @param tensorDesc Pointer to a sequence data tensor descriptor type (output)
 * @return           miopenStatus_t
 */
MIOPEN_EXPORT miopenStatus_t
miopenCreateSeqTensorDescriptor(miopenSeqTensorDescriptor_t* tensorDesc);

/*! @brief Destroys the sequence data tensor descriptor
 *
 * @param tensorDesc Tensor descriptor (input)
 * @return           miopenStatus_t
 */
MIOPEN_EXPORT miopenStatus_t
miopenDestroySeqTensorDescriptor(miopenSeqTensorDescriptor_t tensorDesc);

/*! @brief Execute element-wise tensor operations
 *
 * This function implements: \f$ C = op ( alpha1[0] * A, alpha2[0] * B ) + beta[0] * C \f$
 *
 * For Forward Bias one can also use, miopenConvolutionForwardBias()
 *
 * @param handle     MIOpen handle (input)
 * @param tensorOp   Operation from miopenTensorOp_t (input)
 * @param alpha1     Tensor A's floating point scaling factor, allocated on the host (input)
 * @param aDesc      Tensor descriptor for tensor A (input)
 * @param A          Tensor A (input)
 * @param alpha2     Tensor B's floating point scaling factor, allocated on the host (input)
 * @param bDesc      Tensor descriptor for tensor B (input)
 * @param B          Tensor B (input)
 * @param beta       Tensor C's floating point scaling factor, allocated on the host (input)
 * @param cDesc      Tensor descriptor for tensor C (input)
 * @param C          Tensor C (input and output)
 * @return           miopenStatus_t
 */
MIOPEN_EXPORT miopenStatus_t miopenOpTensor(miopenHandle_t handle,
                                            miopenTensorOp_t tensorOp,
                                            const void* alpha1,
                                            const miopenTensorDescriptor_t aDesc,
                                            const void* A,
                                            const void* alpha2,
                                            const miopenTensorDescriptor_t bDesc,
                                            const void* B,
                                            const void* beta,
                                            const miopenTensorDescriptor_t cDesc,
                                            void* C);

/*! @brief Fills a tensor with a single value.
 *
 * Supported datatypes are fp32, fp16, and bfp16
 *
 * @param handle     MIOpen handle (input)
 * @param yDesc      Tensor descriptor for tensor y (input)
 * @param y          Tensor y (input)
 * @param alpha      Pointer to fill value (input)
 * @return           miopenStatus_t
 */
MIOPEN_EXPORT miopenStatus_t miopenSetTensor(miopenHandle_t handle,
                                             const miopenTensorDescriptor_t yDesc,
                                             void* y,
                                             const void* alpha);

/*! @brief Scales all elements in a tensor by a single value.
 *
 * Supported datatypes are fp32 and fp16
 *
 * @param handle     MIOpen handle (input)
 * @param yDesc      Tensor descriptor for tensor y (input)
 * @param y          Tensor y (input and output)
 * @param alpha      Floating point scaling factor, allocated on the host (input)
 * @return           miopenStatus_t
 */
MIOPEN_EXPORT miopenStatus_t miopenScaleTensor(miopenHandle_t handle,
                                               const miopenTensorDescriptor_t yDesc,
                                               void* y,
                                               const void* alpha);

/*! @brief Returns number of bytes associated with tensor descriptor
 *
 * @param tensorDesc Tensor descriptor (input)
 * @param numBytes   Number of bytes associated with tensor descriptor (output)
 * @return           miopenStatus_t
 */
MIOPEN_EXPORT miopenStatus_t miopenGetTensorNumBytes(miopenTensorDescriptor_t tensorDesc,
                                                     size_t* numBytes);

/*! @brief Copies one tensor to another tensor with a different layout/scale.
 *
 * This function implements:
 * 1. \f$ Y = alpha * X + beta * Y \f$ for fp32 and fp16 datatype
 * 2. Vectorize/de-vectorize along channel dimension C for int8 datatype
 *
 * Currently this is used for transforming from int8 to int8x4 vector datatypes
 *
 * @param handle     MIOpen handle (input)
 * @param alpha      Floating point scaling factor, allocated on the host (input)
 * @param xDesc      Source Tensor descriptor for tensor x (input)
 * @param x          Source Tensor x (input)
 * @param beta       Floating point scaling factor, allocated on the host (input)
 * @param yDesc      Destination Tensor descriptor for tensor y (input)
 * @param y          Destination Tensor y (output)
 * @return           miopenStatus_t
 */
MIOPEN_EXPORT miopenStatus_t miopenTransformTensor(miopenHandle_t handle,
                                                   const void* alpha,
                                                   const miopenTensorDescriptor_t xDesc,
                                                   const void* x,
                                                   const void* beta,
                                                   const miopenTensorDescriptor_t yDesc,
                                                   void* y);

/** @} */
// CLOSEOUT TENSOR DOXYGEN GROUP

/** @addtogroup convolutions
 *
 *  @{
 */

/*! @brief Creates a convolution layer descriptor
 *
 * @param convDesc   Convolution layer descriptor
 * @return           miopenStatus_t
 */
MIOPEN_EXPORT miopenStatus_t
miopenCreateConvolutionDescriptor(miopenConvolutionDescriptor_t* convDesc);

/*! @brief Creates a 2-D convolution layer descriptor
 *
 * For group/depthwise convolution dilation height and width, only a dilation value of 1 is
 * supported.
 *
 * @param convDesc   Convolution layer descriptor (output)
 * @param c_mode     Convolutional mode (input)
 * @param pad_h      Height input data padding (input)
 * @param pad_w      Width input data padding (input)
 * @param stride_h   Stride for the height of input data (input)
 * @param stride_w   Stride for the width of input data (input)
 * @param dilation_h Dilation height (input)
 * @param dilation_w Dilation width (input)
 * @return           miopenStatus_t
 */
MIOPEN_EXPORT miopenStatus_t miopenInitConvolutionDescriptor(miopenConvolutionDescriptor_t convDesc,
                                                             miopenConvolutionMode_t c_mode,
                                                             int pad_h,
                                                             int pad_w,
                                                             int stride_h,
                                                             int stride_w,
                                                             int dilation_h,
                                                             int dilation_w);

/*! @brief Creates a N-dimensional convolution layer descriptor
 *
 * @param convDesc      Convolution layer descriptor (output)
 * @param spatialDim    Convolutional spatial dimension (input)
 * @param padA          Array of input data padding (input)
 * @param strideA       Array of convolution stride (input)
 * @param dilationA     Array of convolution dilation (input)
 * @param c_mode        Convolutional mode (input)
 * @return              miopenStatus_t
 */
MIOPEN_EXPORT miopenStatus_t
miopenInitConvolutionNdDescriptor(miopenConvolutionDescriptor_t convDesc,
                                  int spatialDim,
                                  const int* padA,
                                  const int* strideA,
                                  const int* dilationA,
                                  miopenConvolutionMode_t c_mode);

/*! @brief Retrieves the spatial dimension of a convolution layer descriptor
 *
 * @param convDesc              Convolution layer descriptor (input)
 * @param spatialDim            Spatial dimension of convolution descriptor (output)
 * @return                      miopenStatus_t
 */
MIOPEN_EXPORT miopenStatus_t miopenGetConvolutionSpatialDim(miopenConvolutionDescriptor_t convDesc,
                                                            int* spatialDim);

/*! @brief Retrieves a 2-D convolution layer descriptor's details
 *
 * For group/depthwise convolution dilation height and width, only a dilation value of 1 is
 * supported.
 *
 * @param convDesc   Convolution layer descriptor (input)
 * @param c_mode     Convolutional mode (output)
 * @param pad_h      Height input data padding (output)
 * @param pad_w      Width input data padding (output)
 * @param stride_h   Stride for the height of input data (output)
 * @param stride_w   Stride for the width of input data (output)
 * @param dilation_h Dilation height (output)
 * @param dilation_w Dilation width (output)
 * @return           miopenStatus_t
 */
MIOPEN_EXPORT miopenStatus_t miopenGetConvolutionDescriptor(miopenConvolutionDescriptor_t convDesc,
                                                            miopenConvolutionMode_t* c_mode,
                                                            int* pad_h,
                                                            int* pad_w,
                                                            int* stride_h,
                                                            int* stride_w,
                                                            int* dilation_h,
                                                            int* dilation_w);

/*! @brief Retrieves a N-dimensional convolution layer descriptor's details
 *
 * @param convDesc               Convolution layer descriptor (input)
 * @param requestedSpatialDim    Expected convolution spatial dimension (intput)
 * @param spatialDim             Convolutional spatial dimension (output)
 * @param padA                   Array of input data padding (output)
 * @param strideA                Array of convolution stride (output)
 * @param dilationA              Array of convolution dilation (output)
 * @param c_mode                 Convolutional mode (output)
 * @return                       miopenStatus_t
 */
MIOPEN_EXPORT miopenStatus_t
miopenGetConvolutionNdDescriptor(miopenConvolutionDescriptor_t convDesc,
                                 int requestedSpatialDim,
                                 int* spatialDim,
                                 int* padA,
                                 int* strideA,
                                 int* dilationA,
                                 miopenConvolutionMode_t* c_mode);

/*! @brief Get the number of groups to be used in Group/Depthwise convolution
 *
 * @param convDesc   Convolution layer descriptor (input)
 * @param groupCount Pointer to number of groups in group/depthwise convolution (output)
 * @return           miopenStatus_t
 */
MIOPEN_EXPORT miopenStatus_t miopenGetConvolutionGroupCount(miopenConvolutionDescriptor_t convDesc,
                                                            int* groupCount);

/*! @brief Set the number of groups to be used in Group/Depthwise convolution
 *
 * Must be called before all computational APIs of group/depthwise convolution, it is preferable to
 * call miopenInitConvolutionDescriptor() first, then miopenSetConvolutionGroupCount() to fully
 * initialize group convolutions. Both Convolution Mode and Transpose Convolution Mode support
 * group/depthwise convolution. To run depthwise convolution, set groupCount value equal to number
 * of channels.
 *
 * @param convDesc   Convolution layer descriptor (output)
 * @param groupCount      number of groups, in depthwise conv using filter_number/channel_multiplier
 * (input)
 * @return           miopenStatus_t
 */
MIOPEN_EXPORT miopenStatus_t miopenSetConvolutionGroupCount(miopenConvolutionDescriptor_t convDesc,
                                                            int groupCount);

/*! @brief Set the output padding to be used in 2-D Transpose convolution
 *
 * This function is optional for initialization of Transpose convolution. If applicable, it must be
 * called before all computational APIs of Transpose convolution. It is preferable to call
 * miopenInitConvolutionDescriptor() first, then miopenSetTransposeConvOutputPadding() to fully
 * initialize transpose convolutions.
 *
 * @param convDesc   Convolution layer descriptor (output)
 * @param adj_h      output padding for the height of output data (input)
 * @param adj_w      output padding for the width of output data (input)
 * @return           miopenStatus_t
 */
MIOPEN_EXPORT miopenStatus_t
miopenSetTransposeConvOutputPadding(miopenConvolutionDescriptor_t convDesc, int adj_h, int adj_w);

/*! @brief Set the output padding to be used in N-dimensional Transpose convolution
 *
 * This function is optional for initialization of Transpose convolution. If applicable, it must be
 * called before all computational APIs of Transpose convolution. It is preferable to call
 * miopenInitConvolutionNdDescriptor() first, then miopenSetTransposeConvNdOutputPadding() to fully
 * initialize transpose convolutions. Currently, 2-D and 3-D convolutions are supported.
 *
 * @param convDesc      Convolution layer descriptor (output)
 * @param spatialDim    Convolutional spatial dimension (input)
 * @param adjA          array of output padding for output data (input)
 * @return              miopenStatus_t
 */
MIOPEN_EXPORT miopenStatus_t miopenSetTransposeConvNdOutputPadding(
    miopenConvolutionDescriptor_t convDesc, int spatialDim, const int* adjA);

/*! @brief Get the shape of a resulting 4-D tensor from a 2-D convolution
 *
 * This function returns the dimensions of the resulting 4D tensor of a 2D
 * convolution, given the convolution descriptor, the input tensor descriptor
 * and the filter descriptor. This function can help to setup the output tensor
 * and allocate the proper amount of memory prior to launch the actual
 * convolution.
 *
 * @param convDesc          Convolution layer descriptor (input)
 * @param inputTensorDesc   Input data tensor descriptor (input)
 * @param filterDesc        Weight descriptor (input)
 * @param n                 Mini-batch size (output)
 * @param c                 Number of channels (output)
 * @param h                 Data height dimension size (output)
 * @param w                 Data width dimension size (output)
 * @return                  miopenStatus_t
 */
MIOPEN_EXPORT miopenStatus_t
miopenGetConvolutionForwardOutputDim(miopenConvolutionDescriptor_t convDesc,
                                     const miopenTensorDescriptor_t inputTensorDesc,
                                     const miopenTensorDescriptor_t filterDesc,
                                     int* n,
                                     int* c,
                                     int* h,
                                     int* w);

/*! @brief Get the shape of a resulting N-dimensional tensor from a (N-2)-dimensional convolution
 *
 * This function returns the dimensions of the resulting N-dimensional tensor of a (N-2)-dimensional
 * convolution, given the convolution descriptor, the input tensor descriptor
 * and the filter descriptor. It is used to setup the output tensor descriptor prior to executing
 * the convolution layer.
 *
 * @param convDesc          Convolution layer descriptor (input)
 * @param inputTensorDesc   Input data tensor descriptor (input)
 * @param filterDesc        Weight descriptor (input)
 * @param nDim              Pointer to Output data tensor dimension (output)
 * @param outputTensorDimA  Array of Output data tensor length (output)
 */
MIOPEN_EXPORT miopenStatus_t
miopenGetConvolutionNdForwardOutputDim(miopenConvolutionDescriptor_t convDesc,
                                       const miopenTensorDescriptor_t inputTensorDesc,
                                       const miopenTensorDescriptor_t filterDesc,
                                       int* nDim,
                                       int* outputTensorDimA);

/*! @brief Destroys the tensor descriptor object
 *
 * @param convDesc Convolution tensor descriptor type (input)
 * @return           miopenStatus_t
 */
MIOPEN_EXPORT miopenStatus_t
miopenDestroyConvolutionDescriptor(miopenConvolutionDescriptor_t convDesc);

/*! @brief Set the attribute of the convolution descriptor
 *
 * @param convDesc          Convolution layer descriptor (input)
 * @param attr              Attribute of this convolution to set (input)
 * @param value             Value of this attribute (input)
 */
MIOPEN_EXPORT miopenStatus_t miopenSetConvolutionAttribute(miopenConvolutionDescriptor_t convDesc,
                                                           const miopenConvolutionAttrib_t attr,
                                                           int value);

/*! @brief Get the attribute of the convolution descriptor
 *
 * @param convDesc          Convolution layer descriptor (input)
 * @param attr              Attribute of this convolution to get (input)
 * @param value             Value of this attribute (output)
 */
MIOPEN_EXPORT miopenStatus_t miopenGetConvolutionAttribute(miopenConvolutionDescriptor_t convDesc,
                                                           const miopenConvolutionAttrib_t attr,
                                                           int* value);

/*! @enum miopenConvFwdAlgorithm_t
 * Convolutional algorithm mode for forward propagation. MIOpen use cross-correlation for its
 * convolution implementation.
 */
typedef enum
{
    miopenConvolutionFwdAlgoGEMM         = 0, /*!< GEMM variant */
    miopenConvolutionFwdAlgoDirect       = 1, /*!< Direct convolutions */
    miopenConvolutionFwdAlgoFFT          = 2, /*!< Fast Fourier Transform indirect convolutions */
    miopenConvolutionFwdAlgoWinograd     = 3, /*!< Winograd indirect convolutions */
    miopenConvolutionFwdAlgoImplicitGEMM = 5, /*!< Implicit GEMM convolutions */
} miopenConvFwdAlgorithm_t;

/*! @enum miopenConvBwdWeightsAlgorithm_t
 * Convolutional algorithm mode for back propagation on weights.
 */
typedef enum
{
    miopenConvolutionBwdWeightsAlgoGEMM         = 0, /*!< GEMM variant */
    miopenConvolutionBwdWeightsAlgoDirect       = 1, /*!< Direct convolution algorithm */
    miopenConvolutionBwdWeightsAlgoWinograd     = 3, /*!< Winograd convolutions */
    miopenConvolutionBwdWeightsAlgoImplicitGEMM = 5, /*!< Implicit GEMM convolutions */
} miopenConvBwdWeightsAlgorithm_t;

/*! @enum miopenConvBwdDataAlgorithm_t
 * Convolutional algorithm mode for back propagation on data.
 */
typedef enum
{
    miopenConvolutionBwdDataAlgoGEMM     = 0, /*!< GEMM variant */
    miopenConvolutionBwdDataAlgoDirect   = 1, /*!< Direct convolutions */
    miopenConvolutionBwdDataAlgoFFT      = 2, /*!< Fast Fourier Transform indirect convolutions */
    miopenConvolutionBwdDataAlgoWinograd = 3, /*!< Winograd indirect convolutions */
    miopenTransposeBwdDataAlgoGEMM =
        4, /*!< Deprecated Transpose GEMM variant legacy, ToBe Removed */
    miopenConvolutionBwdDataAlgoImplicitGEMM = 5, /*!< Implicit GEMM convolutions */
} miopenConvBwdDataAlgorithm_t;

/*! @enum miopenConvAlgorithm_t
 * Top-level convolutional algorithm mode
 */
typedef enum
{
    miopenConvolutionAlgoGEMM         = 0, /*!< GEMM variant */
    miopenConvolutionAlgoDirect       = 1, /*!< Direct convolutions */
    miopenConvolutionAlgoFFT          = 2, /*!< Fast Fourier Transform indirect convolutions */
    miopenConvolutionAlgoWinograd     = 3, /*!< Winograd indirect convolutions */
    miopenConvolutionAlgoImplicitGEMM = 5, /*!< Implicit GEMM convolutions */
} miopenConvAlgorithm_t;

/*! @brief Perf struct for forward, backward filter, or backward data algorithms
 *
 * Contains the union to hold the selected convolution algorithm for forward, or backwards layers,
 * and also contains the time it took to run the algorithm and the workspace required to run the
 * algorithm. The workspace in this structure can be used when executing the convolution layer.
 */
typedef struct
{
    union
    {
        miopenConvFwdAlgorithm_t fwd_algo; /*!< Forward convolution algorithm enum selection */
        miopenConvBwdWeightsAlgorithm_t bwd_weights_algo; /*!< Back propagation on weights
                                                             convolution algorithm enum selection */
        miopenConvBwdDataAlgorithm_t
            bwd_data_algo; /*!< Back propagation on data convolution algorithm enum selection */
    };

    float time;    /*!< Time to exectued the selected algorithm represented in the union */
    size_t memory; /*!< Workspace required to run the selected algorithm represented in the union */

} miopenConvAlgoPerf_t;

/*! @brief Performance struct for forward, backward filter, or backward data algorithms in
 * immediate mode
 *
 * Contains a 64-bit integer identifying the solution and the algorithm for the solution,
 * as well as the runtime, workspace size and a boolean flag indicating whether the returned
 * solution is a heuristic or resulting from an actual run
 *
 */
typedef struct
{
    float time; /*!< Represents the approximate time required to execute this solution on the GPU,
                     in milliseconds. This value may either be based on an acutal kernel run or an
                     estimate based on a heuristic.*/
    size_t workspace_size; /*!< Workspace required to run the selected algorithm represented in the
                              union */
    uint64_t solution_id;  /*!< Identifier for the returned solution */
    miopenConvAlgorithm_t algorithm; /*!< The algorithm used to compute the solution */

} miopenConvSolution_t;

/*! @brief Query the maximum number of solutions applicable for the given input/output and weights
 *  tensor descriptor for Convolution in the Forward direction.
 *
 * This call returns the maximum number of applicable solutions for a forward convolution problem.
 * The \c solutionCount returned may be used to allocate the memory required for the
 * \c miopenConvAlgoPerf_t which is required by miopenConvolutionGetSolution API calls.
 *
 * @param handle         MIOpen handle (input)
 * @param wDesc          Tensor descriptor for weight tensor w (input)
 * @param xDesc          Tensor descriptor for input data tensor x (input)
 * @param convDesc       Convolution layer descriptor (input)
 * @param yDesc          Tensor descriptor for output data tensor y (input)
 * @param solutionCount  Pointer to memory to return number of applicable solutions (output)
 * @return               miopenStatus_t
 */
MIOPEN_EXPORT miopenStatus_t
miopenConvolutionForwardGetSolutionCount(miopenHandle_t handle,
                                         const miopenTensorDescriptor_t wDesc,
                                         const miopenTensorDescriptor_t xDesc,
                                         const miopenConvolutionDescriptor_t convDesc,
                                         const miopenTensorDescriptor_t yDesc,
                                         size_t* solutionCount);

/*! @brief Query the applicable solutions for a convolution configuration described by
 *  input, output and convolution descriptors.
 *
 *  The returned solutions array is sorted in the order of decreasing performance. The returned
 * solutions
 * might be based
 *  on heuristics and for more consistent performance results the user the advised to run the Find
 * step.
 *  The maximum length of the solutions array may be queried using
 * miopenConvolutionForwardGetSolutionCount
 *
 * @param handle         MIOpen handle (input)
 * @param wDesc          Tensor descriptor for weight tensor w (input)
 * @param xDesc          Tensor descriptor for input data tensor x (input)
 * @param convDesc       Convolution layer descriptor (input)
 * @param yDesc          Tensor descriptor for output data tensor y (input)
 * @param maxSolutionCount The size of the solutions array passed in below (input)
 * @param solutionCount The size of the solutions array returned (output)
 * @param solutions      A pointer to an array of type miopenConvSolution_t allocated by the user,
 *                      filled in by MIOpen with applicable solutions. (output)
 * @return               miopenStatus_t
 *
 */
MIOPEN_EXPORT miopenStatus_t
miopenConvolutionForwardGetSolution(miopenHandle_t handle,
                                    const miopenTensorDescriptor_t wDesc,
                                    const miopenTensorDescriptor_t xDesc,
                                    const miopenConvolutionDescriptor_t convDesc,
                                    const miopenTensorDescriptor_t yDesc,
                                    const size_t maxSolutionCount,
                                    size_t* solutionCount,
                                    miopenConvSolution_t* solutions);

/*! @brief Returns the workspace size required for a particular solution id.
 *
 * This is an optional call for users who may have serialized the solution id and just need the
 * workspace
 * size for it. The same information is returned by the miopenConvolutionForwardGetSolution as part
 * of the
 * miopenConvSolution_t struct.
 *
 * @param handle         MIOpen handle (input)
 * @param wDesc          Tensor descriptor for weight tensor w (input)
 * @param xDesc          Tensor descriptor for input data tensor x (input)
 * @param convDesc       Convolution layer descriptor (input)
 * @param yDesc          Tensor descriptor for output data tensor y (input)
 * @param solution_id      ID of the solution for which workspace size is required (input)
 * @param workSpaceSize  The size of the workspace (output)
 * @return               miopenStatus_t
 */
MIOPEN_EXPORT miopenStatus_t
miopenConvolutionForwardGetSolutionWorkspaceSize(miopenHandle_t handle,
                                                 const miopenTensorDescriptor_t wDesc,
                                                 const miopenTensorDescriptor_t xDesc,
                                                 const miopenConvolutionDescriptor_t convDesc,
                                                 const miopenTensorDescriptor_t yDesc,
                                                 const uint64_t solution_id,
                                                 size_t* workSpaceSize);

/*! @brief Compiles the solution provided by the user, this solution may be acquired by the
 * miopenConvolutionForwardGetSolution API call above.
 *   Compiling the solution ensures that the first API call to miopenConvolutionForwardImmediate
 * does
 * not cause a compile.
 *
 *   This is an optional step and may be skipped if a slow first miopenConvolutionForwardImmediate
 * invocation is acceptable.
 *
 * @param handle         MIOpen handle (input)
 * @param wDesc          Tensor descriptor for weight tensor w (input)
 * @param xDesc          Tensor descriptor for input data tensor x (input)
 * @param convDesc       Convolution layer descriptor (input)
 * @param yDesc          Tensor descriptor for output data tensor y (input)
 * @param solution_id      ID of the solution to be compiled, as chosen by the user
 * @return               miopenStatus_t
 */
MIOPEN_EXPORT miopenStatus_t
miopenConvolutionForwardCompileSolution(miopenHandle_t handle,
                                        const miopenTensorDescriptor_t wDesc,
                                        const miopenTensorDescriptor_t xDesc,
                                        const miopenConvolutionDescriptor_t convDesc,
                                        const miopenTensorDescriptor_t yDesc,
                                        const uint64_t solution_id);

/*! @brief Executes the Forward convolution operation based on the provided solution ID.
 *
 * Supported datatypes are fp32, fp16, bfp16, and int8
 *
 * @param handle         MIOpen handle (input)
 * @param wDesc          Tensor descriptor for weight tensor w (input)
 * @param w              Weights tensor w (input)
 * @param xDesc          Tensor descriptor for input data tensor x (input)
 * @param x              Data tensor x (input)
 * @param convDesc       Convolution layer descriptor (input)
 * @param yDesc          Tensor descriptor for output data tensor y (input)
 * @param y              Data tensor y (output)
 * @param workSpace      Workspace tensor (input)
 * @param workSpaceSize  Size of the memory in bytes pointed to by workSpace above
 * @param solution_id      ID of the solution to be compiled, as chosen by the user
 * @return               miopenStatus_t
 */
MIOPEN_EXPORT miopenStatus_t
miopenConvolutionForwardImmediate(miopenHandle_t handle,
                                  const miopenTensorDescriptor_t wDesc,
                                  const void* w,
                                  const miopenTensorDescriptor_t xDesc,
                                  const void* x,
                                  const miopenConvolutionDescriptor_t convDesc,
                                  const miopenTensorDescriptor_t yDesc,
                                  void* y,
                                  void* workSpace,
                                  size_t workSpaceSize,
                                  const uint64_t solution_id);

/*! @brief Query the maximum number of solutions applicable for the given input/output and weights
 *  tensor descriptor for backward Convolution w-r-t Data.
 *
 *  This call returns the maximum number of applicable solutions for a the convolution problem, the
 * number
 *  returned may be used to allocate the memory required for the miopenConvAlgoPert2_t which is
 * required
 *  by miopenConvolutionBackwardDataGetSolution API calls.
 *
 * @param handle         MIOpen handle (input)
 * @param dyDesc         Tensor descriptor for data input tensor dy (input)
 * @param wDesc          Tensor descriptor for weight tensor w (input)
 * @param convDesc       Convolution layer descriptor (input)
 * @param dxDesc         Tensor descriptor for output data tensor dx (input)
 * @param solutionCount  Pointer to memory to return number of applicable solutions (output)
 * @return               miopenStatus_t
 */
MIOPEN_EXPORT miopenStatus_t
miopenConvolutionBackwardDataGetSolutionCount(miopenHandle_t handle,
                                              const miopenTensorDescriptor_t dyDesc,
                                              const miopenTensorDescriptor_t wDesc,
                                              const miopenConvolutionDescriptor_t convDesc,
                                              const miopenTensorDescriptor_t dxDesc,
                                              size_t* solutionCount);

/*! @brief Query the applicable solutions for a backward convolution w-r-t data as described by
 *  input, output and convolution descriptors.
 *
 *  The returned solutions array is sorted in the order of decreasing performance. The returned
 * solutions
 *  ns
 * might be based
 *  on heuristics and for more consistent performance results the user the advised to run the Find
 * step.
 *  The maximum length of the solutions array may be queried using
 * miopenConvolutionBackwardDataGetSolutionCount
 *
 * @param handle           MIOpen handle (input)
 * @param dyDesc           Tensor descriptor for data input tensor dy (input)
 * @param wDesc            Tensor descriptor for weight tensor w (input)
 * @param convDesc         Convolution layer descriptor (input)
 * @param dxDesc           Tensor descriptor for output data tensor dx (input)
 * @param maxSolutionCount The size of the solutions array passed in below (input)
 * @param solutionCount    The size of the solutions array returned (output)
 * @param solutions        A pointer to an array of type miopenConvSolution_t allocated by the user,
 *                         filled in by MIOpen with applicable solutions. (output)
 * @return                 miopenStatus_t
 *
 */
MIOPEN_EXPORT miopenStatus_t
miopenConvolutionBackwardDataGetSolution(miopenHandle_t handle,
                                         const miopenTensorDescriptor_t dyDesc,
                                         const miopenTensorDescriptor_t wDesc,
                                         const miopenConvolutionDescriptor_t convDesc,
                                         const miopenTensorDescriptor_t dxDesc,
                                         const size_t maxSolutionCount,
                                         size_t* solutionCount,
                                         miopenConvSolution_t* solutions);

/*! @brief Returns the workspace size required for a particular solution id.
 *
 * This is an optional call for users who may have serialized the solution id and just need the
 * workspace
 * size for it. The same information is returned by the miopenConvolutionBackwardDataGetSolution as
 * part of the
 * miopenConvSolution_t struct.
 *
 * @param handle         MIOpen handle (input)
 * @param dyDesc           Tensor descriptor for data input tensor dy (input)
 * @param wDesc            Tensor descriptor for weight tensor w (input)
 * @param convDesc         Convolution layer descriptor (input)
 * @param dxDesc           Tensor descriptor for output data tensor dx (input)
 * @param solution_id      ID of the solution for which workspace size is required (input)
 * @param workSpaceSize  The size of the workspace (output)
 * @return               miopenStatus_t
 */
MIOPEN_EXPORT miopenStatus_t
miopenConvolutionBackwardDataGetSolutionWorkspaceSize(miopenHandle_t handle,
                                                      const miopenTensorDescriptor_t dyDesc,
                                                      const miopenTensorDescriptor_t wDesc,
                                                      const miopenConvolutionDescriptor_t convDesc,
                                                      const miopenTensorDescriptor_t dxDesc,
                                                      const uint64_t solution_id,
                                                      size_t* workSpaceSize);

/*! @brief Compiles the solution provided by the user, this solution may be acquired by the
 * miopenConvolutionBackwardDataGetSolution API call above.
 *   Compiling the solution ensures that the first API call to
 * miopenConvolutionBackwardDataImmediate
 * does not cause a compile.
 *
 *   This is an optional step and may be skipped if a slow first
 * miopenConvolutionBackwardDataImmediate
 * invocation is acceptable.
 *
 * @param handle         MIOpen handle (input)
 * @param dyDesc         Tensor descriptor for data input tensor dy (input)
 * @param wDesc          Tensor descriptor for weight tensor w (input)
 * @param convDesc       Convolution layer descriptor (input)
 * @param dxDesc         Tensor descriptor for output data tensor dx (input)
 * @param solution_id      ID of the solution to be compiled, as chosen by the user
 * @return               miopenStatus_t
 */
MIOPEN_EXPORT miopenStatus_t
miopenConvolutionBackwardDataCompileSolution(miopenHandle_t handle,
                                             const miopenTensorDescriptor_t dyDesc,
                                             const miopenTensorDescriptor_t wDesc,
                                             const miopenConvolutionDescriptor_t convDesc,
                                             const miopenTensorDescriptor_t dxDesc,
                                             const uint64_t solution_id);

/*! @brief Executes the Backward convolution w-r-t data  operation based on the provided solution
 * ID.
 *
 *
 * @param handle         MIOpen handle (input)
 * @param dyDesc         Tensor descriptor for data input tensor dy (input)
 * @param dy             Data delta tensor dy (input)
 * @param wDesc          Tensor descriptor for weight tensor w (input)
 * @param w              Weights tensor w (input)
 * @param convDesc       Convolution layer descriptor (input)
 * @param dxDesc         Tensor descriptor for output data tensor dx (input)
 * @param dx             Data delta tensor dx (output)
 * @param workSpace      Workspace tensor (input)
 * @param workSpaceSize  Size in bytes of the workspace memory pointed to by workSpace
 * @param solution_id      ID of the solution to be compiled, as chosen by the user
 * @return               miopenStatus_t
 */
MIOPEN_EXPORT miopenStatus_t
miopenConvolutionBackwardDataImmediate(miopenHandle_t handle,
                                       const miopenTensorDescriptor_t dyDesc,
                                       const void* dy,
                                       const miopenTensorDescriptor_t wDesc,
                                       const void* w,
                                       const miopenConvolutionDescriptor_t convDesc,
                                       const miopenTensorDescriptor_t dxDesc,
                                       void* dx,
                                       void* workSpace,
                                       size_t workSpaceSize,
                                       const uint64_t solution_id);

/*! @brief Query the maximum number of solutions applicable for the given input/output and weights
 *  tensor descriptor for backward Convolution w-r-t Weights.
 *
 *  This call returns the maximum number of applicable solutions for a the convolution problem, the
 * number
 *  returned may be used to allocate the memory required for the miopenConvAlgoPert2_t which is
 * required
 *  by miopenConvolutionBackwardWeightsGetSolution API calls.
 *
 * @param handle         MIOpen handle (input)
 * @param dyDesc         Tensor descriptor for data tensor dy (input)
 * @param xDesc          Tensor descriptor for data tensor x (input)
 * @param convDesc       Convolution layer descriptor (input)
 * @param dwDesc         Tensor descriptor for weight tensor dw (input)
 * @param solutionCount  Pointer to memory to return number of applicable solutions (output)
 * @return               miopenStatus_t
 */
MIOPEN_EXPORT miopenStatus_t
miopenConvolutionBackwardWeightsGetSolutionCount(miopenHandle_t handle,
                                                 const miopenTensorDescriptor_t dyDesc,
                                                 const miopenTensorDescriptor_t xDesc,
                                                 const miopenConvolutionDescriptor_t convDesc,
                                                 const miopenTensorDescriptor_t dwDesc,
                                                 size_t* solutionCount);

/*! @brief Query the applicable solutions for a backward convolution w-r-t weights as described by
 *  input, output and convolution descriptors.
 *
 *  The returned solutions array is sorted in the order of decreasing performance. The returned
 * solutions
 * might be based
 *  on heuristics and for more consistent performance results the user the advised to run the Find
 * step.
 *  The maximum length of the solutions array may be queried using
 * miopenConvolutionBackwardWeightsGetSolutionCount
 *
 * @param handle           MIOpen handle (input)
 * @param dyDesc           Tensor descriptor for data tensor dy (input)
 * @param xDesc            Tensor descriptor for data tensor x (input)
 * @param convDesc         Convolution layer descriptor (input)
 * @param dwDesc           Tensor descriptor for weight tensor dw (input)
 * @param maxSolutionCount The size of the solutions array passed in below (input)
 * @param solutionCount    The size of the solutions array returned (output)
 * @param solutions        A pointer to an array of type miopenConvSolution_t allocated by the user,
 *                         filled in by MIOpen with applicable solutions. (output)
 * @return                 miopenStatus_t
 *
 */
MIOPEN_EXPORT miopenStatus_t
miopenConvolutionBackwardWeightsGetSolution(miopenHandle_t handle,
                                            const miopenTensorDescriptor_t dyDesc,
                                            const miopenTensorDescriptor_t xDesc,
                                            const miopenConvolutionDescriptor_t convDesc,
                                            const miopenTensorDescriptor_t dwDesc,
                                            const size_t maxSolutionCount,
                                            size_t* solutionCount,
                                            miopenConvSolution_t* solutions);

/*! @brief Returns the workspace size required for a particular solution id.
 *
 * This is an optional call for users who may have serialized the solution id and just need the
 * workspace
 * size for it. The same information is returned by the miopenConvolutionBackwardWeightsGetSolution
 * as part of the
 * miopenConvSolution_t struct.
 *
 * @param handle         MIOpen handle (input)
 * @param dyDesc         Tensor descriptor for data tensor dy (input)
 * @param xDesc          Tensor descriptor for data tensor x (input)
 * @param convDesc       Convolution layer descriptor (input)
 * @param dwDesc         Tensor descriptor for weight tensor dw (input)
 * @param solution_id      ID of the solution for which workspace size is required (input)
 * @param workSpaceSize  The size of the workspace (output)
 * @return               miopenStatus_t
 */
MIOPEN_EXPORT miopenStatus_t miopenConvolutionBackwardWeightsGetSolutionWorkspaceSize(
    miopenHandle_t handle,
    const miopenTensorDescriptor_t dyDesc,
    const miopenTensorDescriptor_t xDesc,
    const miopenConvolutionDescriptor_t convDesc,
    const miopenTensorDescriptor_t dwDesc,
    const uint64_t solution_id,
    size_t* workSpaceSize);

/*! @brief Compiles the solution provided by the user, this solution may be acquired by the
 * miopenConvolutionBackwardWeightsGetSolution API call above.
 *   Compiling the solution ensures that the first API call to
 * miopenConvolutionBackwardWeightsImmediate
 * does not cause a compile.
 *
 *   This is an optional step and may be skipped if a slow first
 * miopenConvolutionBackwardWeightsImmediate invocation is acceptable.
 *
 * @param handle         MIOpen handle (input)
 * @param dyDesc         Tensor descriptor for data tensor dy (input)
 * @param xDesc          Tensor descriptor for data tensor x (input)
 * @param convDesc       Convolution layer descriptor (input)
 * @param dwDesc         Tensor descriptor for weight tensor dw (input)
 * @param solution_id      ID of the solution to be compiled, as chosen by the user
 * @return               miopenStatus_t
 */
MIOPEN_EXPORT miopenStatus_t
miopenConvolutionBackwardWeightsCompileSolution(miopenHandle_t handle,
                                                const miopenTensorDescriptor_t dyDesc,
                                                const miopenTensorDescriptor_t xDesc,
                                                const miopenConvolutionDescriptor_t convDesc,
                                                const miopenTensorDescriptor_t dwDesc,
                                                const uint64_t solution_id);

/*! @brief Executes the Backward convolution w-r-t weights  operation based on the provided solution
 * ID.
 *
 *
 * @param handle         MIOpen handle (input)
 * @param dyDesc         Tensor descriptor for data tensor dy (input)
 * @param dy             Data delta tensor dy (input)
 * @param xDesc          Tensor descriptor for data tensor x (input)
 * @param x              Data tensor x (input)
 * @param convDesc       Convolution layer descriptor (input)
 * @param dwDesc         Tensor descriptor for weight tensor dw (input)
 * @param dw             Weights delta tensor dw (output)
 * @param workSpace      Workspace tensor (input)
 * @param workSpaceSize  Size in bytes of the memory passed in, pointed to by workSpace pointer
 * above
 * @param solution_id      ID of the solution to be compiled, as chosen by the user
 * @return               miopenStatus_t
 */
MIOPEN_EXPORT miopenStatus_t
miopenConvolutionBackwardWeightsImmediate(miopenHandle_t handle,
                                          const miopenTensorDescriptor_t dyDesc,
                                          const void* dy,
                                          const miopenTensorDescriptor_t xDesc,
                                          const void* x,
                                          const miopenConvolutionDescriptor_t convDesc,
                                          const miopenTensorDescriptor_t dwDesc,
                                          void* dw,
                                          void* workSpace,
                                          size_t workSpaceSize,
                                          const uint64_t solution_id);

/*! @brief Query the workspace size required for a forward convolution algorithm.
 *
 * For given tensor and convolution descriptors, this function calculates and returns the minimum
 * size of the workspace that must be provided to miopenFindConvolutionForwardAlgorithm() in order
 * for the latter to find the best candidate from the available forward data convolution algorithms.
 *
 * WARNING: Providing smaller workspace may result in the selection of a slow convolution
 * algorithm, and therefore affect library performance.
 *
 * It should be assumed that the required workspace size is different for each convolution
 * configuration. Therefore, typically this function should be called at least once for each
 * convolution configuration used.
 *
 * Since the convolution configuration is determined by tensor and convolution descriptors, the user
 * should ensure that all descriptors contain complete information. For example, if Group/Depthwise
 * convolution mode is used, then miopenSetConvolutionGroupCount() should be called before running
 * this, and so on.
 *
 * @param handle         MIOpen handle (input)
 * @param wDesc          Tensor descriptor for weight tensor w (input)
 * @param xDesc          Tensor descriptor for input data tensor x (input)
 * @param convDesc       Convolution layer descriptor (input)
 * @param yDesc          Tensor descriptor for output data tensor y (input)
 * @param workSpaceSize  Pointer to memory to return size in bytes (output)
 * @return               miopenStatus_t
 */
MIOPEN_EXPORT miopenStatus_t
miopenConvolutionForwardGetWorkSpaceSize(miopenHandle_t handle,
                                         const miopenTensorDescriptor_t wDesc,
                                         const miopenTensorDescriptor_t xDesc,
                                         const miopenConvolutionDescriptor_t convDesc,
                                         const miopenTensorDescriptor_t yDesc,
                                         size_t* workSpaceSize);

/*! @brief Search and run the forward convolutional algorithms and return a list of kernel times.
 *
 * This function attempts all MIOpen forward convolution algorithms based on
 * the input configuration, and outputs performance metrics to a
 * user-allocated array of type miopenConvAlgoPerf_t. These metrics are written
 * in a sorted fashion where the first element has the lowest compute time.
 * Users can chose the top-most algorithm if they only care about the fastest
 * algorithm.
 *
 * This function is mandatory before using miopenConvolutionForward(). In order
 * to execute this function, miopenConvolutionForwardGetWorkSpaceSize() must be
 * run to determine the required memory for this search.
 *
 * * If exhaustiveSearch == 0, MIOpen will look for the first kernel with a configuration match. If
 * a configuration match is not found, a default configuration will be returned.
 *
 * * If exhaustiveSearch == 1, MIOpen will look for the best kernel for the provided configuration.
 * If a match is not found, an exhaustive search is performed by running individual algorithms.
 *
 * If using Group/Depthwise convolution mode, call miopenSetConvolutionGroupCount() before running
 * this.
 *
 * @param handle             MIOpen handle (input)
 * @param xDesc              Tensor descriptor for data input tensor x (input)
 * @param x                  Data tensor x (input)
 * @param wDesc              Tensor descriptor for weight tensor w (input)
 * @param w                  Weights tensor w (input)
 * @param convDesc           Convolution layer descriptor (input)
 * @param yDesc              Tensor descriptor for output data tensor y (input)
 * @param y                  Data tensor y (output)
 * @param requestAlgoCount   Number of algorithms to return kernel times (input)
 * @param returnedAlgoCount  Pointer to number of algorithms returned (output)
 * @param perfResults        Pointer to union of best algorithm for forward and backwards (input)
 * @param workSpace          Pointer to workspace buffer (input).
 * @param workSpaceSize      Size in bytes of the workspace buffer (input).
 *                           The buffer must be allocated on the device by the caller.
 *                           The size of the buffer should be determined by calling
 *                           miopenConvolutionForwardGetWorkSpaceSize(), see its
 *                           documentation for details.
 * @param exhaustiveSearch   A boolean to toggle a full search of all algorithms
 *                           and configurations (input)
 * @return                   miopenStatus_t
 */
MIOPEN_EXPORT miopenStatus_t
miopenFindConvolutionForwardAlgorithm(miopenHandle_t handle,
                                      const miopenTensorDescriptor_t xDesc,
                                      const void* x,
                                      const miopenTensorDescriptor_t wDesc,
                                      const void* w,
                                      const miopenConvolutionDescriptor_t convDesc,
                                      const miopenTensorDescriptor_t yDesc,
                                      void* y,
                                      const int requestAlgoCount,
                                      int* returnedAlgoCount,
                                      miopenConvAlgoPerf_t* perfResults,
                                      void* workSpace,
                                      size_t workSpaceSize,
                                      bool exhaustiveSearch);

/*! @brief Execute a forward convolution layer
 *
 * Runs the forward convolution layer based on the selected algorithm. The function
 * miopenFindConvolutionForwardAlgorithm() must have been executed previously to
 * determine the required memory needed for the workspace and the best convolutional algorithm.
 * The scaling parameter alpha (float) and shift parameter beta (float) are only supported for
 * alpha = 1 and beta = 0 in 2D. In 3D, these parameters can take other values.
 *
 * The forward convolution is designed to accommodate both packed and non-packed tensor strides for
 * multiple data types and dimensions across various platforms. This flexibility ensures optimal
 * performance in handling diverse computational scenarios. To configure tensor parameters,
 * including strides, users can utilize the APIs miopenSetTensorDescriptor() and
 * miopenGetTensorDescriptor(). These APIs empower developers to seamlessly set and retrieve tensor
 * information, facilitating a more intuitive and efficient workflow. The tensor strides are
 * non-packed by default.
 *
 * If using Group/Depthwise convolution mode, call miopenSetConvolutionGroupCount() before running
 * this.
 *
 * @param handle         MIOpen handle (input)
 * @param alpha          Floating point scaling factor, allocated on the host (input)
 * @param xDesc          Tensor descriptor for data input tensor x (input)
 * @param x              Data tensor x (input)
 * @param wDesc          Tensor descriptor for weight tensor w (input)
 * @param w              Weights tensor w (inputs)
 * @param convDesc       Convolution layer descriptor (inputs)
 * @param algo           Algorithm selected (inputs)
 * @param beta           Floating point shift factor, allocated on the host (input)
 * @param yDesc          Tensor descriptor for output data tensor y (input)
 * @param y              Data tensor y (output)
 * @param workSpace      Pointer to workspace required (input)
 * @param workSpaceSize  Size in bytes of the memory determined by the find step (input)
 * @return               miopenStatus_t
 */
MIOPEN_EXPORT miopenStatus_t miopenConvolutionForward(miopenHandle_t handle,
                                                      const void* alpha,
                                                      const miopenTensorDescriptor_t xDesc,
                                                      const void* x,
                                                      const miopenTensorDescriptor_t wDesc,
                                                      const void* w,
                                                      const miopenConvolutionDescriptor_t convDesc,
                                                      miopenConvFwdAlgorithm_t algo,
                                                      const void* beta,
                                                      const miopenTensorDescriptor_t yDesc,
                                                      void* y,
                                                      void* workSpace,
                                                      size_t workSpaceSize);

/*! @brief Calculate element-wise scale and shift of a tensor via a bias tensor
 *
 *  This function applies an element-wise bias to a data tensor from an input bias tensor.
 *  The scaling parameter alpha (float) and shift parameter beta (float) are only supported for
 *  alpha = 1 and beta = 0.
 *
 * @param handle         MIOpen handle (input)
 * @param alpha          Floating point scaling factor, allocated on the host (input)
 * @param bDesc          Tensor descriptor for bias tensor b (input)
 * @param b              Bias tensor b (input)
 * @param beta           Floating point shift factor, allocated on the host (input)
 * @param yDesc          Tensor descriptor for data tensor y (input)
 * @param y              Data tensor y (input and output)
 * @return               miopenStatus_t
 */
MIOPEN_EXPORT miopenStatus_t miopenConvolutionForwardBias(miopenHandle_t handle,
                                                          const void* alpha,
                                                          const miopenTensorDescriptor_t bDesc,
                                                          const void* b,
                                                          const void* beta,
                                                          const miopenTensorDescriptor_t yDesc,
                                                          void* y);

/*! @brief Query the workspace size required for a backward data convolution algorithm.
 *
 * For given tensor and convolution descriptors, this function calculates and returns the minimum
 * size of the workspace that must be provided to miopenFindConvolutionBackwardDataAlgorithm() in
 * order for the latter to find the best candidate from the available backward data convolution
 * algorithms.
 *
 * WARNING: Providing smaller workspace may result in the selection of a slow convolution
 * algorithm, and therefore affect library performance.
 *
 * It should be assumed that the required workspace size is different for each convolution
 * configuration. Therefore, typically this function should be called at least once for each
 * convolution configuration used.
 *
 * Since the convolution configuration is determined by tensor and convolution descriptors, the user
 * should ensure that all descriptors contain complete information. For example, if Group/Depthwise
 * convolution mode is used, then miopenSetConvolutionGroupCount() should be called before running
 * this, and so on.
 *
 * @param handle         MIOpen handle (input)
 * @param dyDesc         Tensor descriptor for data input tensor dy (input)
 * @param wDesc          Tensor descriptor for weight tensor w (input)
 * @param convDesc       Convolution layer descriptor (input)
 * @param dxDesc         Tensor descriptor for output data tensor dx (input)
 * @param workSpaceSize  Size in bytes of the memory required (output)
 * @return               miopenStatus_t
 */
MIOPEN_EXPORT miopenStatus_t
miopenConvolutionBackwardDataGetWorkSpaceSize(miopenHandle_t handle,
                                              const miopenTensorDescriptor_t dyDesc,
                                              const miopenTensorDescriptor_t wDesc,
                                              const miopenConvolutionDescriptor_t convDesc,
                                              const miopenTensorDescriptor_t dxDesc,
                                              size_t* workSpaceSize);

/*! @brief Search and run the backwards data convolution algorithms and return a list of kernel
 * times.
 *
 * This function attempts all MIOpen backward data convolution algorithms, and outputs the
 * performance metrics to a user-allocated array of type miopenConvAlgoPerf_t.
 * These metrics are written in sorted fashion where the first element has the lowest compute time.
 * This function is mandatory before using backwards convolutions. Users can chose the top-most
 * algorithm if they only care about the fastest algorithm.
 *
 * This function is mandatory before using miopenConvolutionBackwardData(). In order to
 * execute this function, miopenConvolutionBackwardsDataGetWorkSpaceSize() must be run to determine
 * the required memory for this search.
 *
 * * If exhaustiveSearch == 0, MIOpen will look for the first kernel with a configuration match. If
 * a configuration match is not found, a default configuration will be returned.
 *
 * * If exhaustiveSearch == 1, MIOpen will look for the best kernel for the provided configuration.
 * If a match is not found, an exhaustive search is performed by running individual algorithms.
 *
 * If using Group/Depthwise convolution mode, call miopenSetConvolutionGroupCount() before running
 * this.
 *
 * @param handle             MIOpen handle (input)
 * @param dyDesc             Tensor descriptor for data input tensor dy (input)
 * @param dy                 Data delta tensor dy (input)
 * @param wDesc              Tensor descriptor for weight tensor w (input)
 * @param w                  Weights tensor w (input)
 * @param convDesc           Convolution layer descriptor (input)
 * @param dxDesc             Tensor descriptor for output data tensor dx (input)
 * @param dx                 Data delta tensor dx (input)
 * @param requestAlgoCount   Number of algorithms to return kernel times (input)
 * @param returnedAlgoCount  Pointer to number of algorithms returned (output)
 * @param perfResults        Pointer to union of best algorithm for forward and backwards (output)
 * @param workSpace          Pointer to workspace buffer (input).
 * @param workSpaceSize      Size in bytes of the workspace buffer (input).
 *                           The buffer must be allocated on the device by the caller.
 *                           The size of the buffer should be determined by calling
 *                           miopenConvolutionBackwardDataGetWorkSpaceSize(), see its
 *                           documentation for details.
 * @param exhaustiveSearch   A boolean to toggle a full search of all algorithms
 *                           and configurations (input)
 * @return                   miopenStatus_t
 */
MIOPEN_EXPORT miopenStatus_t
miopenFindConvolutionBackwardDataAlgorithm(miopenHandle_t handle,
                                           const miopenTensorDescriptor_t dyDesc,
                                           const void* dy,
                                           const miopenTensorDescriptor_t wDesc,
                                           const void* w,
                                           const miopenConvolutionDescriptor_t convDesc,
                                           const miopenTensorDescriptor_t dxDesc,
                                           void* dx,
                                           const int requestAlgoCount,
                                           int* returnedAlgoCount,
                                           miopenConvAlgoPerf_t* perfResults,
                                           void* workSpace,
                                           size_t workSpaceSize,
                                           bool exhaustiveSearch);

/*! @brief Execute a backward data convolution layer
 *
 * Runs the backward data convolution layer based on the selected algorithm. The function
 * miopenFindConvolutionBackwardDataAlgorithm() must have been executed previously to
 * determine the required memory needed for the workspace and the best convolutional
 * algorithm.
 *
 * The backward data convolution is designed to accommodate both packed and non-packed tensor
 * strides for multiple data types and dimensions across various platforms. This flexibility ensures
 * optimal performance in handling diverse computational scenarios. To configure tensor parameters,
 * including strides, users can utilize the APIs miopenSetTensorDescriptor() and
 * miopenGetTensorDescriptor(). These APIs empower developers to seamlessly set and retrieve tensor
 * information, facilitating a more intuitive and efficient workflow. The tensor strides are
 * non-packed by default.
 *
 * If using Group/Depthwise convolution mode, call miopenSetConvolutionGroupCount() before running
 * this.
 *
 * @param handle         MIOpen handle (input)
 * @param alpha          Floating point scaling factor, allocated on the host (input)
 * @param dyDesc         Tensor descriptor for data input tensor dy (input)
 * @param dy             Data delta tensor dy (input)
 * @param wDesc          Tensor descriptor for weight tensor w (input)
 * @param w              Weights tensor w (input)
 * @param convDesc       Convolution layer descriptor (input)
 * @param algo           Algorithm selected (input)
 * @param beta           Floating point shift factor, allocated on the host (input)
 * @param dxDesc         Tensor descriptor for output data tensor dx (input)
 * @param dx             Data delta tensor dx (output)
 * @param workSpace      Pointer to workspace required for the search (input)
 * @param workSpaceSize  Size in bytes of the memory needed for find (input)
 * @return               miopenStatus_t
 */
MIOPEN_EXPORT miopenStatus_t
miopenConvolutionBackwardData(miopenHandle_t handle,
                              const void* alpha,
                              const miopenTensorDescriptor_t dyDesc,
                              const void* dy,
                              const miopenTensorDescriptor_t wDesc,
                              const void* w,
                              const miopenConvolutionDescriptor_t convDesc,
                              miopenConvBwdDataAlgorithm_t algo,
                              const void* beta,
                              const miopenTensorDescriptor_t dxDesc,
                              void* dx,
                              void* workSpace,
                              size_t workSpaceSize);

/*! @brief Get the GPU memory required for the backward weights convolution algorithm.
 *
 * For given tensor and convolution descriptors, this function calculates and returns the minimum
 * size of the workspace that must be provided to miopenFindConvolutionBackwardWeightsAlgorithm() in
 * order for the latter to find the best candidate from the available backward weights convolution
 * algorithms.
 *
 * WARNING: Providing smaller workspace may result in the selection of a slow convolution
 * algorithm, and therefore affect library performance.
 *
 * It should be assumed that the required workspace size is different for each convolution
 * configuration. Therefore, typically this function should be called at least once for each
 * convolution configuration used.
 *
 * Since the convolution configuration is determined by tensor and convolution descriptors, the user
 * should ensure that all descriptors contain complete information. For example, if Group/Depthwise
 * convolution mode is used, then miopenSetConvolutionGroupCount() should be called before running
 * this, and so on.
 *
 * @param handle         MIOpen handle (input)
 * @param dyDesc         Tensor descriptor for data input tensor dy (input)
 * @param xDesc          Tensor descriptor for data tensor x (input)
 * @param convDesc       Convolution layer descriptor (input)
 * @param dwDesc         Tensor descriptor for output weights tensor dw (input)
 * @param workSpaceSize  Size in bytes of the memory required (output)
 * @return               miopenStatus_t
 */
MIOPEN_EXPORT miopenStatus_t
miopenConvolutionBackwardWeightsGetWorkSpaceSize(miopenHandle_t handle,
                                                 const miopenTensorDescriptor_t dyDesc,
                                                 const miopenTensorDescriptor_t xDesc,
                                                 const miopenConvolutionDescriptor_t convDesc,
                                                 const miopenTensorDescriptor_t dwDesc,
                                                 size_t* workSpaceSize);

/*! @brief Search and run the backwards weights convolutional algorithms and return a list of kernel
 * times.
 *
 * This function attempts all MIOpen backward weights convolution algorithms, and outputs
 * the performance metrics to a user-allocated array of type miopenConvAlgoPerf_t. These metrics are
 * written in sorted fashion where the first element has the lowest compute time.
 * This function is mandatory before using backwards weight convolutions. Users can chose the
 * top-most algorithm if they only care about the fastest algorithm.
 *
 * This function is mandatory before using miopenConvolutionBackwardWeights(). In order to
 * execute this function, miopenConvolutionBackwardsWeightsGetWorkSpaceSize() must be run to
 * determine the required memory for this search.
 *
 * * If exhaustiveSearch == 0, MIOpen will look for the first kernel with a configuration match. If
 * a configuration match is not found, a default configuration will be returned.
 *
 * * If exhaustiveSearch == 1, MIOpen will look for the best kernel for the provided configuration.
 * If a match is not found, an exhaustive search is performed by running individual algorithms.
 *
 * If using Group/Depthwise convolution mode, call miopenSetConvolutionGroupCount() before running
 * this.
 *
 * @param handle             MIOpen handle (input)
 * @param dyDesc             Tensor descriptor for data input tensor dy (input)
 * @param dy                 Data delta tensor dy (input)
 * @param xDesc              Tensor descriptor for output data tensor x (input)
 * @param x                  Data delta tensor dx (input)
 * @param convDesc           Convolution layer descriptor (input)
 * @param dwDesc             Tensor descriptor for weight tensor dw (input)
 * @param dw                 Weights delta tensor dw (input)
 * @param requestAlgoCount   Number of algorithms to return kernel times (input)
 * @param returnedAlgoCount  Pointer to number of algorithms returned (output)
 * @param perfResults        Pointer to union of best algorithm for forward and backwards (output)
 * @param workSpace          Pointer to workspace buffer (input).
 * @param workSpaceSize      Size in bytes of the workspace buffer (input).
 *                           The buffer must be allocated on the device by the caller.
 *                           The size of the buffer should be determined by calling
 *                           miopenConvolutionBackwardWeightsGetWorkSpaceSize(), see its
 *                           documentation for details.
 * @param exhaustiveSearch   A boolean to toggle a full search of all algorithms
 *                           and configurations (input)
 * @return                   miopenStatus_t
 */
MIOPEN_EXPORT miopenStatus_t
miopenFindConvolutionBackwardWeightsAlgorithm(miopenHandle_t handle,
                                              const miopenTensorDescriptor_t dyDesc,
                                              const void* dy,
                                              const miopenTensorDescriptor_t xDesc,
                                              const void* x,
                                              const miopenConvolutionDescriptor_t convDesc,
                                              const miopenTensorDescriptor_t dwDesc,
                                              void* dw,
                                              const int requestAlgoCount,
                                              int* returnedAlgoCount,
                                              miopenConvAlgoPerf_t* perfResults,
                                              void* workSpace,
                                              size_t workSpaceSize,
                                              bool exhaustiveSearch);

/*! @brief Execute a backward weights convolution layer
 *
 * Runs the backward weights convolution layer based on the selected algorithm. The function
 * miopenFindConvolutionBackwardWeightsAlgorithm() must have
 * been executed previously to determine the required memory needed for the workspace and the
 * best convolutional algorithm.
 *
 * The backward weights convolution is designed to accommodate both packed and non-packed tensor
 * strides for multiple data types and dimensions across various platforms. This flexibility ensures
 * optimal performance in handling diverse computational scenarios. To configure tensor parameters,
 * including strides, users can utilize the APIs miopenSetTensorDescriptor() and
 * miopenGetTensorDescriptor(). These APIs empower developers to seamlessly set and retrieve tensor
 * information, facilitating a more intuitive and efficient workflow. The tensor strides are
 * non-packed by default.
 *
 * If using Group/Depthwise convolution mode, call miopenSetConvolutionGroupCount() before running
 * this.
 *
 * @param handle         MIOpen handle (input)
 * @param alpha          Floating point scaling factor, allocated on the host (input)
 * @param dyDesc         Tensor descriptor for data tensor dy (input)
 * @param dy             Data delta tensor dy (input)
 * @param xDesc          Tensor descriptor for data tensor x (input)
 * @param x              Data tensor x (input)
 * @param convDesc       Convolution layer descriptor (input)
 * @param algo           Algorithm selected (input)
 * @param beta           Floating point shift factor, allocated on the host (input)
 * @param dwDesc         Tensor descriptor for weight tensor dw (input)
 * @param dw             Weights delta tensor dw (output)
 * @param workSpace      Pointer to workspace required for the search (input)
 * @param workSpaceSize  Size in bytes of the memory needed for find (input)
 * @return               miopenStatus_t
 */
MIOPEN_EXPORT miopenStatus_t
miopenConvolutionBackwardWeights(miopenHandle_t handle,
                                 const void* alpha,
                                 const miopenTensorDescriptor_t dyDesc,
                                 const void* dy,
                                 const miopenTensorDescriptor_t xDesc,
                                 const void* x,
                                 const miopenConvolutionDescriptor_t convDesc,
                                 miopenConvBwdWeightsAlgorithm_t algo,
                                 const void* beta,
                                 const miopenTensorDescriptor_t dwDesc,
                                 void* dw,
                                 void* workSpace,
                                 size_t workSpaceSize);

/*! @brief Calculates the gradient with respect to the bias.
 *
 * Compute the convolution backwards gradient with respect to the bias tensor.
 * The scaling parameter alpha (float) and shift parameter beta (float) are only supported for
 * alpha = 1 and beta = 0.
 *
 * @param handle         MIOpen handle (input)
 * @param alpha          Floating point scaling factor, allocated on the host (input)
 * @param dyDesc         Tensor descriptor for data input tensor dy (input)
 * @param dy             Data delta tensor dy (input)
 * @param beta           Floating point shift factor, allocated on the host (input)
 * @param dbDesc         Tensor descriptor for input bias tensor db (input)
 * @param db             Bias delta tensor db (output)
 * @return               miopenStatus_t
 */
MIOPEN_EXPORT miopenStatus_t miopenConvolutionBackwardBias(miopenHandle_t handle,
                                                           const void* alpha,
                                                           const miopenTensorDescriptor_t dyDesc,
                                                           const void* dy,
                                                           const void* beta,
                                                           const miopenTensorDescriptor_t dbDesc,
                                                           void* db);

/** @} */
// CLOSEOUT CONVOLUTIONS DOXYGEN GROUP

// Pooling APIs
/** @addtogroup pooling
 *
 *  @{
 */

/*! @brief Creates a pooling layer descriptor
 *
 * @param poolDesc   Pointer to a pooling layer descriptor (output)
 * @return           miopenStatus_t
 */
MIOPEN_EXPORT miopenStatus_t miopenCreatePoolingDescriptor(miopenPoolingDescriptor_t* poolDesc);

/*! @brief Set index data type for pooling layer. The default indexing type is uint8_t.
 * Users can set the index type to any of the miopenIndexType_t sizes; 8, 16, 32, or 64 bit
 * unsigned integers.
 *
 * @param poolDesc     Pointer to a pooling layer descriptor (input)
 * @param index_type   Index type (input)
 * @return             miopenStatus_t
 */
MIOPEN_EXPORT miopenStatus_t miopenSetPoolingIndexType(miopenPoolingDescriptor_t poolDesc,
                                                       miopenIndexType_t index_type);

/*! @brief Get the index data type for pooling layer. The index type to any of the
 * miopenIndexType_t sizes; 8, 16, 32, or 64 bit unsigned integers.
 *
 * @param poolDesc     Pointer to a pooling layer descriptor (input)
 * @param index_type   Index type (output)
 * @return             miopenStatus_t
 */
MIOPEN_EXPORT miopenStatus_t miopenGetPoolingIndexType(miopenPoolingDescriptor_t poolDesc,
                                                       miopenIndexType_t* index_type);

/*! @brief Set workspace index mode for pooling layer. The default mode is
 * miopenPoolingWorkSpaceIndexMask.
 *
 * @param poolDesc         Pointer to a pooling layer descriptor (input/output)
 * @param workspace_index  Workspace index mode (input)
 * @return                 miopenStatus_t
 */
MIOPEN_EXPORT miopenStatus_t miopenSetPoolingWorkSpaceIndexMode(
    miopenPoolingDescriptor_t poolDesc, miopenPoolingWorkspaceIndexMode_t workspace_index);

/*! @brief Get workspace index mode for pooling layer.
 *
 * @param poolDesc         Pointer to a pooling layer descriptor (input)
 * @param workspace_index  Workspace index mode (output)
 * @return                 miopenStatus_t
 */
MIOPEN_EXPORT miopenStatus_t miopenGetPoolingWorkSpaceIndexMode(
    miopenPoolingDescriptor_t poolDesc, miopenPoolingWorkspaceIndexMode_t* workspace_index);

/*! @brief Sets a 2-D pooling layer descriptor details.
 *
 * Sets the window shape, padding, and stride for a previously created 2-D pooling descriptor.
 *
 * @param poolDesc       Pointer to a pooling layer descriptor (output)
 * @param mode           Pooling mode enum (input)
 * @param windowHeight   Input window height dimension (input)
 * @param windowWidth    Input window width dimension (input)
 * @param pad_h          Number of elements to pad height (input)
 * @param pad_w          Number of elements to pad width (input)
 * @param stride_h       Vertical stride (input)
 * @param stride_w       Horizontal stride (input)
 * @return               miopenStatus_t
 */
MIOPEN_EXPORT miopenStatus_t miopenSet2dPoolingDescriptor(miopenPoolingDescriptor_t poolDesc,
                                                          miopenPoolingMode_t mode,
                                                          int windowHeight,
                                                          int windowWidth,
                                                          int pad_h,
                                                          int pad_w,
                                                          int stride_h,
                                                          int stride_w);

/*! @brief Gets a 2-D pooling layer descriptor details
 *
 * Gets the window shape, padding, and stride for a previously created 2-D pooling descriptor.
 *
 * @param poolDesc       Pointer to a pooling layer descriptor (input)
 * @param mode           Pooling mode enum (output)
 * @param windowHeight   Input window height dimension (output)
 * @param windowWidth    Input window width dimension (output)
 * @param pad_h          Number of elements to pad height (output)
 * @param pad_w          Number of elements to pad width (output)
 * @param stride_h       Vertical stride (output)
 * @param stride_w       Horizontal stride (output)
 * @return               miopenStatus_t
 */
MIOPEN_EXPORT miopenStatus_t miopenGet2dPoolingDescriptor(const miopenPoolingDescriptor_t poolDesc,
                                                          miopenPoolingMode_t* mode,
                                                          int* windowHeight,
                                                          int* windowWidth,
                                                          int* pad_h,
                                                          int* pad_w,
                                                          int* stride_h,
                                                          int* stride_w);

/*! @brief Gets the shape of the output tensor for 2-D pooling
 *
 * Retrieve the tensor dimensions for the forward 2-D pooling. This call is required for
 * the forward if the output dimensions are different than the input tensor
 * dimensions.
 *
 * @param poolDesc   Pointer to a pooling layer descriptor (input)
 * @param tensorDesc Input tensor descriptor (input)
 * @param n	         Mini-batch dim (output)
 * @param c	         Number of channels (output)
 * @param h          Heights of input map (output)
 * @param w          Width of input map (output)
 * @return           miopenStatus_t
 */
MIOPEN_EXPORT miopenStatus_t
miopenGetPoolingForwardOutputDim(const miopenPoolingDescriptor_t poolDesc,
                                 const miopenTensorDescriptor_t tensorDesc,
                                 int* n,
                                 int* c,
                                 int* h,
                                 int* w);

/*! @brief Set details of a N-D pooling layer descriptor
 *
 * Set the window shape, padding, and stride for a previously created N-D pooling descriptor.
 *
 * @param poolDesc     Pointer to a pooling layer descriptor (input/output)
 * @param mode         Pooling mode enum (input)
 * @param nbDims       Dimension of the pooling (input)
 * @param windowDimA   Array of input window dimensions with length equal to or larger than
 * dimsRequested (input)
 * @param padA         Array of number of elements to padding with length equal to or larger than
 * dimsRequested (input)
 * @param stridesA     Array of stride parameter with length equal to or larger than dimsRequested
 * (input)
 * @return               miopenStatus_t
 */
MIOPEN_EXPORT miopenStatus_t miopenSetNdPoolingDescriptor(miopenPoolingDescriptor_t poolDesc,
                                                          const miopenPoolingMode_t mode,
                                                          int nbDims,
                                                          const int* windowDimA,
                                                          const int* padA,
                                                          const int* stridesA);

/*! @brief Get details of a N-D pooling layer descriptor
 *
 * Get the window shape, padding, and stride for a previously created N-D pooling descriptor.
 *
 * @param poolDesc         Pointer to a pooling layer descriptor (input)
 * @param nbDimsRequested  Dimension of the expected pooling descriptor (input)
 * @param mode             Pooling mode enum (output)
 * @param nbDims           Actual dimension of the pooling descriptor (output)
 * @param windowDimA       Array of input window dimensions with length equal to or larger than
 * dimsRequested (output)
 * @param padA             Array of number of elements to padding with length equal to or larger
 * than dimsRequested (output)
 * @param stridesA         Array of stride parameter with length equal to or larger than
 * dimsRequested (output)
 * @return                 miopenStatus_t
 */
MIOPEN_EXPORT miopenStatus_t miopenGetNdPoolingDescriptor(const miopenPoolingDescriptor_t poolDesc,
                                                          int nbDimsRequested,
                                                          miopenPoolingMode_t* mode,
                                                          int* nbDims,
                                                          int* windowDimA,
                                                          int* padA,
                                                          int* stridesA);

/*! @brief Gets the shape of the output tensor for N-D pooling
 *
 * Retrieve the tensor dimensions for the forward N-D pooling. This call is required for
 * the forward if the output dimensions are different than the input tensor
 * dimensions.
 *
 * @param poolDesc      Pointer to a pooling layer descriptor (input)
 * @param tensorDesc    Input tensor descriptor (input)
 * @param dims          Dimension of the pooling (input)
 * @param tensorDimArr  Array of tensor dimension (output)
 * @return           miopenStatus_t
 */
MIOPEN_EXPORT miopenStatus_t
miopenGetPoolingNdForwardOutputDim(const miopenPoolingDescriptor_t poolDesc,
                                   const miopenTensorDescriptor_t tensorDesc,
                                   int dims,
                                   int* tensorDimArr);

/*! @brief Get the amount of GPU memory required for pooling
 *
 * Retrieves the amount of workspace in bytes require for pooling. This call is required to
 * determine the amount of GPU memory needed for the backwards pooling algorithms. For max-
 * pooling, an assumption is that index data type is uint8_t, therefore the returned
 * workspace size will be based on this assumption even if the user sets the index type with
 * miopenSetPoolingIndexType().
 *
 * @param yDesc          Descriptor for pooling layer (input)
 * @param workSpaceSize  Pointer to workSpaceSize (output)
 * @return               miopenStatus_t
 */
MIOPEN_EXPORT miopenStatus_t miopenPoolingGetWorkSpaceSize(const miopenTensorDescriptor_t yDesc,
                                                           size_t* workSpaceSize);

/*! @brief Get the amount of GPU memory required for pooling
 *
 * Retrieves the amount of workspace in bytes require for pooling. This call is required to
 * determine the amount of GPU memory needed for the backwards pooling algorithms. For max-
 * pooling, there is no assumption on index data type. As the user can set the index datatype
 * size using miopenSetPoolingIndexType().
 *
 * @param poolDesc       Pointer to a pooling layer descriptor (input)
 * @param yDesc          Descriptor for pooling layer (input)
 * @param workSpaceSize  Pointer to workSpaceSize (output)
 * @return               miopenStatus_t
 */
MIOPEN_EXPORT miopenStatus_t
miopenPoolingGetWorkSpaceSizeV2(const miopenPoolingDescriptor_t poolDesc,
                                const miopenTensorDescriptor_t yDesc,
                                size_t* workSpaceSize);

/*! @brief Execute a forward pooling layer
 *
 * Runs forward pooling. miopenGetPoolingForwardOutputDim() should be called before
 * miopenPoolingForward().
 * If the parameter do_backward == 0, then set workSpace = nullptr and workSpaceSize = 0. However,
 * for back-propagation do_backwards must be set to 1 in miopenPoolingForward().
 *
 * @param handle         MIOpen handle (input)
 * @param poolDesc       Descriptor for pooling layer (input)
 * @param alpha          Floating point scaling factor, allocated on the host (input)
 * @param xDesc          Tensor descriptor for data input tensor x (input)
 * @param x              Data tensor x (input)
 * @param beta           Floating point shift factor, allocated on the host (input)
 * @param yDesc          Tensor descriptor for output data tensor y (input)
 * @param y              Data tensor y (output)
 * @param do_backward    Boolean to toggle save data in workspace for backwards pass (input)
 * @param workSpace      Pointer user allocated memory (input)
 * @param workSpaceSize  Size in bytes of the memory needed (input)
 * @return               miopenStatus_t
 */
MIOPEN_EXPORT miopenStatus_t miopenPoolingForward(miopenHandle_t handle,
                                                  const miopenPoolingDescriptor_t poolDesc,
                                                  const void* alpha,
                                                  const miopenTensorDescriptor_t xDesc,
                                                  const void* x,
                                                  const void* beta,
                                                  const miopenTensorDescriptor_t yDesc,
                                                  void* y,
                                                  bool do_backward,
                                                  void* workSpace,
                                                  size_t workSpaceSize);

/*! @brief Execute a backward pooling layer
 *
 * Runs backward pooling. miopenPoolingGetWorkSpaceSize() must be called before
 * miopenPoolingBackward() to determine the amount of workSpace to be allocated.
 *
 * @param handle         MIOpen handle (input)
 * @param poolDesc       Descriptor for pooling layer (input)
 * @param alpha          Floating point scaling factor, allocated on the host (input)
 * @param yDesc          Tensor descriptor for output data tensor y (input)
 * @param y              Data tensor y (input)
 * @param dyDesc         Tensor descriptor for data input tensor dy (input)
 * @param dy             Data delta tensor dy (input)
 * @param xDesc          Tensor descriptor for output data tensor x (input)
 * @param x              Data tensor x (output)
 * @param beta           Floating point shift factor, allocated on the host (input)
 * @param dxDesc         Tensor descriptor for tensor dx (input)
 * @param dx             Weights delta tensor dx (output)
 * @param workSpace      Pointer to user allocated workspace (input)
 * @return               miopenStatus_t
 */
MIOPEN_EXPORT miopenStatus_t miopenPoolingBackward(miopenHandle_t handle,
                                                   const miopenPoolingDescriptor_t poolDesc,
                                                   const void* alpha,
                                                   const miopenTensorDescriptor_t yDesc,
                                                   const void* y,
                                                   const miopenTensorDescriptor_t dyDesc,
                                                   const void* dy,
                                                   const miopenTensorDescriptor_t xDesc,
                                                   const void* x,
                                                   const void* beta,
                                                   const miopenTensorDescriptor_t dxDesc,
                                                   void* dx,
                                                   void* workSpace);

/*! @brief Destroys the pooling descriptor object
 *
 * @param poolDesc Pooling tensor descriptor type (input)
 * @return           miopenStatus_t
 */
MIOPEN_EXPORT miopenStatus_t miopenDestroyPoolingDescriptor(miopenPoolingDescriptor_t poolDesc);

/** @} */
// CLOSEOUT POOLING DOXYGEN GROUP

// LRN APIs
/** @addtogroup LRN
 *
 *  @{
 */
/*! @brief Creates a local response normalization (LRN) layer descriptor
 *
 * @param lrnDesc    Pointer to a local response normalization layer descriptor type
 * @return           miopenStatus_t
 */
MIOPEN_EXPORT miopenStatus_t miopenCreateLRNDescriptor(miopenLRNDescriptor_t* lrnDesc);

/*! @brief Sets a LRN layer descriptor details
 *
 * Sets all of the descriptor details for the LRN layer. The number of window elements lrnN is
 * a diameter and always odd.
 *
 * @param lrnDesc      Pointer to a LRN layer descriptor (output)
 * @param mode         LRN mode enum (input)
 * @param lrnN         Number of normalization window elements (input)
 * @param lrnAlpha     Scaling factor (input)
 * @param lrnBeta      Shift factor (input)
 * @param lrnK         K factor (input)
 * @return             miopenStatus_t
 */
MIOPEN_EXPORT miopenStatus_t miopenSetLRNDescriptor(const miopenLRNDescriptor_t lrnDesc,
                                                    miopenLRNMode_t mode,
                                                    unsigned int lrnN,
                                                    double lrnAlpha,
                                                    double lrnBeta,
                                                    double lrnK);

/*! @brief Gets a LRN layer descriptor details
 *
 * Retrieve the LRN descriptor details.
 *
 * @param lrnDesc      Pointer to a LRN layer descriptor (input)
 * @param mode         LRN mode enum (output)
 * @param lrnN         Number of normalization window elements (output)
 * @param lrnAlpha     Scaling factor (output)
 * @param lrnBeta      Shift factor (output)
 * @param lrnK         K factor (output)
 * @return             miopenStatus_t
 */
MIOPEN_EXPORT miopenStatus_t miopenGetLRNDescriptor(const miopenLRNDescriptor_t lrnDesc,
                                                    miopenLRNMode_t* mode,
                                                    unsigned int* lrnN,
                                                    double* lrnAlpha,
                                                    double* lrnBeta,
                                                    double* lrnK);

/*! @brief Determine the workspace requirements.
 *
 * This function determines the GPU memory allocation required to execute the LRN layer based on the
 * LRN descriptor.
 *
 * @param yDesc           Pointer to a LRN layer descriptor (input)
 * @param workSpaceSize   Output variable for workspace size (output)
 * @return                miopenStatus_t
 */
MIOPEN_EXPORT miopenStatus_t miopenLRNGetWorkSpaceSize(const miopenTensorDescriptor_t yDesc,
                                                       size_t* workSpaceSize);

/*! @brief Execute a LRN forward layer
 *
 * Runs the forward layer normalization in the forward direction. If do_backward == 0, then
 * set workSpace = nullptr and workSpaceSize = 0. However, if the user wishes to execute backwards,
 * then they must set do_backwards = 1 in miopenLRNForward().
 *
 * @param handle         MIOpen handle (input)
 * @param lrnDesc        Descriptor for LRN layer (input)
 * @param alpha          Floating point scaling factor, allocated on the host (input)
 * @param xDesc          Tensor descriptor for data input tensor x (input)
 * @param x              Data tensor x (input)
 * @param beta           Floating point shift factor, allocated on the host (input)
 * @param yDesc          Tensor descriptor for output data tensor y (input)
 * @param y              Data tensor y (output)
 * @param do_backward    Boolean to toggle save data in workspace for backwards pass (input)
 * @param workSpace      Pointer user allocated memory (input)
 * @return               miopenStatus_t
 */
MIOPEN_EXPORT miopenStatus_t miopenLRNForward(miopenHandle_t handle,
                                              const miopenLRNDescriptor_t lrnDesc,
                                              const void* alpha,
                                              const miopenTensorDescriptor_t xDesc,
                                              const void* x,
                                              const void* beta,
                                              const miopenTensorDescriptor_t yDesc,
                                              void* y,
                                              bool do_backward,
                                              void* workSpace);

/*! @brief Execute a LRN backward layer
 *
 * @param handle         MIOpen handle (input)
 * @param lrnDesc        Descriptor for LRN layer (input)
 * @param alpha          Floating point scaling factor, allocated on the host (input)
 * @param yDesc          Tensor descriptor for data input tensor y (input)
 * @param y              Data tensor y (input)
 * @param dyDesc         Tensor descriptor for data input tensor dy (input)
 * @param dy             Data delta tensor dy (input)
 * @param xDesc          Tensor descriptor for input data tensor x (input)
 * @param x              Data tensor x (input)
 * @param beta           Floating point shift factor, allocated on the host (input)
 * @param dxDesc         Tensor descriptor for output data tensor dx(input)
 * @param dx             Data delta tensor x (output)
 * @param workSpace      Pointer user allocated memory (input)
 * @return               miopenStatus_t
 */
MIOPEN_EXPORT miopenStatus_t miopenLRNBackward(miopenHandle_t handle,
                                               const miopenLRNDescriptor_t lrnDesc,
                                               const void* alpha,
                                               const miopenTensorDescriptor_t yDesc,
                                               const void* y,
                                               const miopenTensorDescriptor_t dyDesc,
                                               const void* dy,
                                               const miopenTensorDescriptor_t xDesc,
                                               const void* x,
                                               const void* beta,
                                               const miopenTensorDescriptor_t dxDesc,
                                               void* dx,
                                               const void* workSpace);

/*! @brief Destroys the LRN descriptor object
 *
 * @param lrnDesc   LRN tensor descriptor type (input)
 * @return          miopenStatus_t
 */
MIOPEN_EXPORT miopenStatus_t miopenDestroyLRNDescriptor(miopenLRNDescriptor_t lrnDesc);

/** @} */
// CLOSEOUT LRN DOXYGEN GROUP

#ifdef MIOPEN_BETA_API
// LayerNorm APIs
/** @addtogroup layernorm
 *
 *  @{
 */
/*! @brief Execute a layernorm forward layer
 *
 * @param handle         MIOpen handle (input)
 * @param mode           LayerNorm mode (input)
 * @param xDesc          Tensor descriptor for data input tensor x (input)
 * @param x              Data tensor x (input)
 * @param weightDesc     Tensor descriptor for data input tensor weight (input)
 * @param weight         Data tensor weight (input)
 * @param biasDesc       Tensor descriptor for data input tensor bias (input)
 * @param bias           Data tensor bias (input)
 * @param epsilon        Value to stablize inverse variance calculation (input)
 * @param normalized_dim Nomalized dimensions in the input array (input)
 * @param yDesc          Tensor descriptor for output data tensor y (input)
 * @param y              Data tensor y (output)
 * @param meanDesc       Tensor descriptor for output data tensor mean (input)
 * @param mean           Data tensor mean (output)
 * @param rstdDesc       Tensor descriptor for output data tensor rstd (input)
 * @param rstd           Data tensor rstd (output)
 * @return               miopenStatus_t
 */
MIOPEN_EXPORT miopenStatus_t miopenLayerNormForward(miopenHandle_t handle,
                                                    miopenNormMode_t mode,
                                                    const miopenTensorDescriptor_t xDesc,
                                                    const void* x,
                                                    const miopenTensorDescriptor_t weightDesc,
                                                    const void* weight,
                                                    const miopenTensorDescriptor_t biasDesc,
                                                    const void* bias,
                                                    const float epsilon,
                                                    const int32_t normalized_dim,
                                                    const miopenTensorDescriptor_t yDesc,
                                                    void* y,
                                                    const miopenTensorDescriptor_t meanDesc,
                                                    void* mean,
                                                    const miopenTensorDescriptor_t rstdDesc,
                                                    void* rstd);

/** @} */
// CLOSEOUT LAYERNORM DOXYGEN GROUP
#endif

#ifdef MIOPEN_BETA_API
// Cat APIs
/** @addtogroup cat
 *
 *  @{
 */
/*! @brief Execute a cat forward layer
 *
 * @param handle         MIOpen handle (input)
 * @param xCount         Number of input tensor x (input)
 * @param xDescs         Tensor descriptor of input tensor x (input)
 * @param xs             Source data tensor x (input)
 * @param yDesc          Tensor descriptor of output tensor y (input)
 * @param y              Data tensor y (output)
 * @param dim            Concatenation dimension (input)
 * @return               miopenStatus_t
 */
MIOPEN_EXPORT miopenStatus_t miopenCatForward(miopenHandle_t handle,
                                              const int32_t xCount,
                                              const miopenTensorDescriptor_t* xDescs,
                                              const void* const* xs,
                                              const miopenTensorDescriptor_t yDesc,
                                              void* y,
                                              const int32_t dim);

/** @} */
// CLOSEOUT CAT DOXYGEN GROUP
#endif

// Batch-Normalization APIs
/** @addtogroup batchnorm
 *
 *  @{
 */

/*! @brief Derive tensor for gamma and beta from input tensor descriptor
 *
 * This function takes the input tensor descriptor and outputs a derived tensor for the
 * normalization scale (gamma) and shift (beta) tensors.
 *
 * For an input tensor NCHW and spatial mode, the output derived tensor is 1C11, while for
 * per-activation the derived tensor is 1CHW.
 *
 * For an input tensor NCDHW and spatial mode, the output derived tensor is 1C111, while for
 * per-activation the derived tensor is 1CDHW.
 *
 * @param derivedBnDesc   Output derived tensor descriptor (output)
 * @param xDesc           Input tensor descriptor (input)
 * @param bn_mode         Batch Normalization mode (input)
 * @return                miopenStatus_t
 */
MIOPEN_EXPORT miopenStatus_t miopenDeriveBNTensorDescriptor(miopenTensorDescriptor_t derivedBnDesc,
                                                            const miopenTensorDescriptor_t xDesc,
                                                            miopenBatchNormMode_t bn_mode);

/*! @brief Execute forward training layer for batch normalization
 *
 * Batch normalization pass for forward training pass.
 * Takes in batch normalization mode bn_mode and input tensor x, output tensor y, bnBias and bnScale
 * with their descriptor.
 *
 * If either resultSaveMean, or resultSaveInvVariance are null pointers then the values for the mean
 * and inverse variance will not be used.
 *
 * Likewise, if either resultRunningMean, or resultRunningVariance are null pointers then the values
 * for the running mean and variance will not be saved.
 * Running averages and variances are scaled using an exponential averaging factor: \f[
 * \mu_{old} = \mu_{new}*factor + \mu_{old}*(1-factor)
 * \f]
 * where \f[
 * factor=1/(1+iteration)
 * \f]
 *
 * @param handle                    MIOpen handle (input)
 * @param bn_mode                   Batch normalization mode (input)
 * @param alpha                     Floating point scaling factor, allocated on the host (input)
 * @param beta                      Floating point shift factor, allocated on the host (input)
 * @param xDesc                     Tensor descriptor for data input tensor x (input)
 * @param x                         Data tensor x (input)
 * @param yDesc                     Tensor descriptor for output data tensor y (input)
 * @param y                         Data tensor y (output)
 * @param bnScaleBiasMeanVarDesc    Tensor descriptor for BN scaling, shifting, saved variance and
 * mean (input)
 * @param bnScale                   Batch norm scaling, gamma, tensor (input)
 * @param bnBias                    Batch norm bias, beta, tensor (input)
 * @param expAvgFactor              Exponential averaging factor (input)
 * @param resultRunningMean         Running average saved for inference (output)
 * @param resultRunningVariance     Running variance saved for inference (output)
 * @param epsilon                   Value to stablize inverse variance calculation (input)
 * @param resultSaveMean            Saved mini-batch mean for backwards pass (output)
 * @param resultSaveInvVariance     Saved mini-batch inverse variance for backwards pass (output)
 * @return                          miopenStatus_t
 */
MIOPEN_EXPORT miopenStatus_t
miopenBatchNormalizationForwardTraining(miopenHandle_t handle,
                                        miopenBatchNormMode_t bn_mode,
                                        void* alpha,
                                        void* beta,
                                        const miopenTensorDescriptor_t xDesc,
                                        const void* x,
                                        const miopenTensorDescriptor_t yDesc,
                                        void* y,
                                        const miopenTensorDescriptor_t bnScaleBiasMeanVarDesc,
                                        void* bnScale,
                                        void* bnBias,
                                        double expAvgFactor,
                                        void* resultRunningMean,
                                        void* resultRunningVariance,
                                        double epsilon,
                                        void* resultSaveMean,
                                        void* resultSaveInvVariance);

/*! @brief Execute forward inference layer for batch normalization
 *
 * Batch normalization pass for forward inference pass.
 * Takes in batch normalization mode bn_mode and input tensor x, output tensor y, bnBias and bnScale
 * with their descriptor.
 *
 * If either estimatedMean, or estimatedVariance are null pointers then the values for the mean and
 * variance will be calculated from input data and this calculated mean and variance will be used
 * to update input values.
 * If variance is zero and epsilon is also zero, this function outputs NAN values.  Input espilon
 * value should always be non zero positive value.
 *
 * @param handle                    MIOpen handle (input)
 * @param bn_mode                   Batch normalization mode (input)
 * @param alpha                     Floating point scaling factor, allocated on the host (input)
 * @param beta                      Floating point shift factor, allocated on the host (input)
 * @param xDesc                     Tensor descriptor for data input tensor x (input)
 * @param x                         Data tensor x (input)
 * @param yDesc                     Tensor descriptor for output data tensor y (input)
 * @param y                         Data tensor y (output)
 * @param bnScaleBiasMeanVarDesc    Tensor descriptor for BN scaling, shifting, saved variance and
 * mean (input)
 * @param bnScale                   Batch norm scaling, gamma, tensor (input)
 * @param bnBias                    Batch norm bias, beta, tensor (input)
 * @param estimatedMean             Running average saved during forward training (input)
 * @param estimatedVariance         Running variance saved during forward training (input)
 * @param epsilon                   Value to stabilize inverse variance calculation (input)
 * @return                          miopenStatus_t
 */
MIOPEN_EXPORT miopenStatus_t
miopenBatchNormalizationForwardInference(miopenHandle_t handle,
                                         miopenBatchNormMode_t bn_mode,
                                         void* alpha,
                                         void* beta,
                                         const miopenTensorDescriptor_t xDesc,
                                         const void* x,
                                         const miopenTensorDescriptor_t yDesc,
                                         void* y,
                                         const miopenTensorDescriptor_t bnScaleBiasMeanVarDesc,
                                         void* bnScale,
                                         void* bnBias,
                                         void* estimatedMean,
                                         void* estimatedVariance,
                                         double epsilon);

/*! @brief Execute backwards propagation layer for batch normalization
 *
 * Batch normalization pass for backwards propagation training pass.
 * The method for backwards propagation batch normalization.
 *
 * Takes in batch normalization mode bn_mode and input tensor data x, input activation tensor dy,
 * output tensor dx, the learned tensors resultBNBiasDiff and resultBNScaleDiff with their
 * descriptor.
 *
 * If BOTH savedMean, and savedVariance are not null pointers then the method will use the saved
 * mean and variance calculated by the forward training phase.
 *
 * @param handle                    MIOpen handle (input)
 * @param bn_mode                   Batch normalization mode (input)
 * @param alphaDataDiff             Floating point scaling factor, allocated on the host (input)
 * @param betaDataDiff              Floating point shift factor, allocated on the host (input)
 * @param alphaParamDiff            Floating point scaling factor, allocated on the host (input)
 * @param betaParamDiff             Floating point shift factor, allocated on the host (input)
 * @param xDesc                     Tensor descriptor for data input tensor x (input)
 * @param x                         Data tensor x (input)
 * @param dyDesc                    Tensor descriptor for output data tensor y (input)
 * @param dy                        Data tensor y (input)
 * @param dxDesc                    Tensor descriptor for output data tensor dx (input)
 * @param dx                        Data delta tensor dx (output)
 * @param bnScaleBiasDiffDesc       Tensor descriptor for BN scaling, shifting, saved variance and
 * mean (input)
 * @param bnScale                   Batch norm scaling, gamma, tensor (input)
 * @param resultBnScaleDiff         Tensor for dscale (output)
 * @param resultBnBiasDiff          Tensor for dbias (output)
 * @param epsilon                   Value to stabilize inverse variance calculation (input)
 * @param savedMean                 Saved mini-batch mean for backwards pass (input)
 * @param savedInvVariance          Saved mini-bathc inverse variance for backwards pass (input)
 * @return                          miopenStatus_t
 */
MIOPEN_EXPORT miopenStatus_t
miopenBatchNormalizationBackward(miopenHandle_t handle,
                                 miopenBatchNormMode_t bn_mode,
                                 const void* alphaDataDiff,
                                 const void* betaDataDiff,
                                 const void* alphaParamDiff,
                                 const void* betaParamDiff,
                                 const miopenTensorDescriptor_t xDesc,
                                 const void* x,
                                 const miopenTensorDescriptor_t dyDesc,
                                 const void* dy,
                                 const miopenTensorDescriptor_t dxDesc,
                                 void* dx,
                                 const miopenTensorDescriptor_t bnScaleBiasDiffDesc,
                                 const void* bnScale,
                                 void* resultBnScaleDiff,
                                 void* resultBnBiasDiff,
                                 double epsilon,
                                 const void* savedMean,
                                 const void* savedInvVariance);

/** @} */
// CLOSEOUT BATCHNORM DOXYGEN GROUP

// Activation APIs
/** @addtogroup activation
 *
 *  @{
 */
/*! @brief Creates the Activation descriptor object
 *
 * @param activDesc Pointer to an activation tensor descriptor type
 * @return          miopenStatus_t
 */
MIOPEN_EXPORT miopenStatus_t
miopenCreateActivationDescriptor(miopenActivationDescriptor_t* activDesc);

/*! @brief Sets the activation layer descriptor details
 *
 * Sets all of the descriptor details for the activation layer
 *
 * @param activDesc    Pointer to a activation layer descriptor (output)
 * @param mode         Activation mode enum (input)
 * @param activAlpha   Alpha value for some activation modes (input)
 * @param activBeta    Beta value for some activation modes (input)
 * @param activGamma   Gamma value for some activation modes (input)
 * @return             miopenStatus_t
 */
MIOPEN_EXPORT miopenStatus_t
miopenSetActivationDescriptor(const miopenActivationDescriptor_t activDesc,
                              miopenActivationMode_t mode,
                              double activAlpha,
                              double activBeta,
                              double activGamma);

/*! @brief Gets the activation layer descriptor details
 *
 * Retrieves all of the descriptor details for the activation layer.
 *
 * @param activDesc    Pointer to a activation layer descriptor (input)
 * @param mode         Activation mode enum (output)
 * @param activAlpha   Alpha value for some activation modes (output)
 * @param activBeta    Beta value for some activation modes (output)
 * @param activGamma   Gamma value for some activation modes (output)
 * @return             miopenStatus_t
 */
MIOPEN_EXPORT miopenStatus_t
miopenGetActivationDescriptor(const miopenActivationDescriptor_t activDesc,
                              miopenActivationMode_t* mode,
                              double* activAlpha,
                              double* activBeta,
                              double* activGamma);

/*! @brief Execute an activation forward layer
 *
 * @param handle         MIOpen handle (input)
 * @param activDesc      Descriptor for activation layer (input)
 * @param alpha          Floating point scaling factor, allocated on the host (input)
 * @param xDesc          Tensor descriptor for data input tensor x (input)
 * @param x              Data tensor x (input)
 * @param beta           Floating point shift factor, allocated on the host (input)
 * @param yDesc          Tensor descriptor for output data tensor y (input)
 * @param y              Data tensor y (output)
 * @return               miopenStatus_t
 */
MIOPEN_EXPORT miopenStatus_t miopenActivationForward(miopenHandle_t handle,
                                                     const miopenActivationDescriptor_t activDesc,
                                                     const void* alpha,
                                                     const miopenTensorDescriptor_t xDesc,
                                                     const void* x,
                                                     const void* beta,
                                                     const miopenTensorDescriptor_t yDesc,
                                                     void* y);

/*! @brief Execute a activation backwards layer
 *
 * @param handle         MIOpen handle (input)
 * @param activDesc      Descriptor for activation layer (input)
 * @param alpha          Floating point scaling factor, allocated on the host (input)
 * @param yDesc          Tensor descriptor for input data tensor y (input)
 * @param y              Data tensor y (input)
 * @param dyDesc         Tensor descriptor for input data tensor dy (input)
 * @param dy             Data delta tensor dy (input)
 * @param xDesc          Tensor descriptor for data input tensor x (input)
 * @param x              Data tensor x (input)
 * @param beta           Floating point shift factor, allocated on the host (input)
 * @param dxDesc         Tensor descriptor for data output tensor dx (input)
 * @param dx             Output data delta tensor dx (output)
 * @return               miopenStatus_t
 */
MIOPEN_EXPORT miopenStatus_t miopenActivationBackward(miopenHandle_t handle,
                                                      const miopenActivationDescriptor_t activDesc,
                                                      const void* alpha,
                                                      const miopenTensorDescriptor_t yDesc,
                                                      const void* y,
                                                      const miopenTensorDescriptor_t dyDesc,
                                                      const void* dy,
                                                      const miopenTensorDescriptor_t xDesc,
                                                      const void* x,
                                                      const void* beta,
                                                      const miopenTensorDescriptor_t dxDesc,
                                                      void* dx);

/*! @brief Destroys the activation descriptor object
 *
 * @param activDesc   Activation tensor descriptor type (input)
 * @return            miopenStatus_t
 */
MIOPEN_EXPORT miopenStatus_t
miopenDestroyActivationDescriptor(miopenActivationDescriptor_t activDesc);

/** @} */
// CLOSEOUT ACTIVATION DOXYGEN GROUP

// Softmax APIs
/** @addtogroup softmax
 *
 *  @{
 */
/*! @brief Execute a softmax forward layer
 *
 * This API only implements the SOFTMAX_MODE_CHANNEL in SOFTMAX_ACCURATE path.
 *
 * @param handle         MIOpen handle (input)
 * @param alpha          Floating point scaling factor, allocated on the host (input)
 * @param xDesc          Tensor descriptor for data input tensor x (input)
 * @param x              Data tensor x (input)
 * @param beta           Floating point shift factor, allocated on the host (input)
 * @param yDesc          Tensor descriptor for output data tensor y (input)
 * @param y              Data tensor y (output)
 * @return               miopenStatus_t
 */
MIOPEN_EXPORT miopenStatus_t miopenSoftmaxForward(miopenHandle_t handle,
                                                  const void* alpha,
                                                  const miopenTensorDescriptor_t xDesc,
                                                  const void* x,
                                                  const void* beta,
                                                  const miopenTensorDescriptor_t yDesc,
                                                  void* y);

/*! @brief Execute a softmax backwards layer
 *
 * This API only implements the SOFTMAX_MODE_CHANNEL in SOFTMAX_ACCURATE path.
 *
 * @param handle         MIOpen handle (input)
 * @param alpha          Floating point scaling factor, allocated on the host (input)
 * @param yDesc          Tensor descriptor for input data tensor y (input)
 * @param y              Data tensor y (input)
 * @param dyDesc         Tensor descriptor for input data tensor dy (input)
 * @param dy             Data delta tensor dy (input)
 * @param beta           Floating point shift factor, allocated on the host (input)
 * @param dxDesc         Tensor descriptor for data output tensor dx (input)
 * @param dx             Output data delta tensor dx (output)
 * @return               miopenStatus_t
 */
MIOPEN_EXPORT miopenStatus_t miopenSoftmaxBackward(miopenHandle_t handle,
                                                   const void* alpha,
                                                   const miopenTensorDescriptor_t yDesc,
                                                   const void* y,
                                                   const miopenTensorDescriptor_t dyDesc,
                                                   const void* dy,
                                                   const void* beta,
                                                   const miopenTensorDescriptor_t dxDesc,
                                                   void* dx);

/*! @brief Execute a softmax forward layer with expanded modes and algorithms
 *
 * @param handle         MIOpen handle (input)
 * @param alpha          Floating point scaling factor, allocated on the host (input)
 * @param xDesc          Tensor descriptor for data input tensor x (input)
 * @param x              Data tensor x (input)
 * @param beta           Floating point shift factor, allocated on the host (input)
 * @param yDesc          Tensor descriptor for output data tensor y (input)
 * @param y              Data tensor y (output)
 * @param algorithm      Softmax implementation algorithm (input)
 * @param mode           Softmax mode (input)
 * @return               miopenStatus_t
 */
MIOPEN_EXPORT miopenStatus_t miopenSoftmaxForward_V2(miopenHandle_t handle,
                                                     const void* alpha,
                                                     const miopenTensorDescriptor_t xDesc,
                                                     const void* x,
                                                     const void* beta,
                                                     const miopenTensorDescriptor_t yDesc,
                                                     void* y,
                                                     miopenSoftmaxAlgorithm_t algorithm,
                                                     miopenSoftmaxMode_t mode);

/*! @brief Execute a softmax backwards layer with expanded modes and algorithms
 *
 * @param handle         MIOpen handle (input)
 * @param alpha          Floating point scaling factor, allocated on the host (input)
 * @param yDesc          Tensor descriptor for input data tensor y (input)
 * @param y              Data tensor y (input)
 * @param dyDesc         Tensor descriptor for input data tensor dy (input)
 * @param dy             Data delta tensor dy (input)
 * @param beta           Floating point shift factor, allocated on the host (input)
 * @param dxDesc         Tensor descriptor for data output tensor dx (input)
 * @param dx             Output data delta tensor dx (output)
 * @param algorithm      Softmax implementation algorithm (input)
 * @param mode           Softmax mode (input)
 * @return               miopenStatus_t
 */
MIOPEN_EXPORT miopenStatus_t miopenSoftmaxBackward_V2(miopenHandle_t handle,
                                                      const void* alpha,
                                                      const miopenTensorDescriptor_t yDesc,
                                                      const void* y,
                                                      const miopenTensorDescriptor_t dyDesc,
                                                      const void* dy,
                                                      const void* beta,
                                                      const miopenTensorDescriptor_t dxDesc,
                                                      void* dx,
                                                      miopenSoftmaxAlgorithm_t algorithm,
                                                      miopenSoftmaxMode_t mode);

/** @} */
// CLOSEOUT SOFTMAX DOXYGEN GROUP

/*! @ingroup FUSION
 * @brief MIOpen fusion interface
 */
MIOPEN_DECLARE_OBJECT(miopenFusionPlanDescriptor);
MIOPEN_DECLARE_OBJECT(miopenOperatorDescriptor);
MIOPEN_DECLARE_OBJECT(miopenOperatorArgs);

/** @addtogroup FUSION
 *
 *  @{
 */

/*! @enum miopenFusionDirection_t
 * @brief Kernel fusion direction in the network
 */
typedef enum
{
    miopenVerticalFusion   = 0, /*!< fuses layers vertically, current the only supported mode */
    miopenHorizontalFusion = 1, /*!< fuses layers horizontally, this is unimplemented */
} miopenFusionDirection_t;

/*! @brief Creates the kenrel fusion plan descriptor object
 *
 * @param fusePlanDesc  Pointer to a fusion plan (output)
 * @param fuseDirection Horizontal or Vertical fusion (input)
 * @param inputDesc     Descriptor to tensor for the input (input)
 * @return              miopenStatus_t
 */
MIOPEN_EXPORT miopenStatus_t miopenCreateFusionPlan(miopenFusionPlanDescriptor_t* fusePlanDesc,
                                                    const miopenFusionDirection_t fuseDirection,
                                                    const miopenTensorDescriptor_t inputDesc);

/*! @brief Destroy the fusion plan descriptor object
 *
 * @param fusePlanDesc  A fusion plan descriptor type
 * @return              miopenStatus_t
 */
MIOPEN_EXPORT miopenStatus_t miopenDestroyFusionPlan(miopenFusionPlanDescriptor_t fusePlanDesc);

/*! @brief Compiles the fusion plan
 *
 * @param handle           MIOpen handle (input)
 * @param fusePlanDesc A fusion plan descriptor (input)
 * @return             miopenStatus_t
 */
MIOPEN_EXPORT miopenStatus_t miopenCompileFusionPlan(miopenHandle_t handle,
                                                     miopenFusionPlanDescriptor_t fusePlanDesc);

/*!
 * @brief Allows access to the operators in a fusion plan
 * @details This api call does bounds checking on the supplied op_idx and would
 *          return miopenStatusError if the index is out of bounds
 *
 * @param fusePlanDesc A fusion plan descriptor (input)
 * @param op_idx Index of the required operator in the fusion plan, in the order of insertion
 * @param op returned pointer to the operator
 * @return miopenStatus_t
 */
MIOPEN_EXPORT miopenStatus_t miopenFusionPlanGetOp(miopenFusionPlanDescriptor_t fusePlanDesc,
                                                   const int op_idx,
                                                   miopenFusionOpDescriptor_t* op);

/*! @brief Query the workspace size required for the fusion plan
 * @param handle         MIOpen handle (input)
 * @param fusePlanDesc   A fusion plan descriptor (input)
 * @param workSpaceSize  Pointer to memory to return size in bytes (output)
 * @param algo           Algorithm selected (inputs)
 * @return               miopenStatus_t
 */
MIOPEN_EXPORT miopenStatus_t
miopenFusionPlanGetWorkSpaceSize(miopenHandle_t handle,
                                 miopenFusionPlanDescriptor_t fusePlanDesc,
                                 size_t* workSpaceSize,
                                 miopenConvFwdAlgorithm_t algo);

/*!
 * @brief Returns the supported algorithms for the convolution operator in the Fusion Plan
 *
 * @details A Convolution operator in a fusion plan may be implemented by different algorithms
 * representing different tradeoffs of memory and performance. The returned list of algorithms
 * is sorted in decreasing order of priority. Therefore, if the user does not request an
 * algorithm to be set using the miopenFusionPlanConvolutionSetAlgo call, the first algorithm
 * in the list would be used to execute the convolution in the fusion plan. Moreover this call
 * must be immediately preceded by the miopenCreateOpConvForward call for the op in question.
 *
 * @param fusePlanDesc A fusion plan descriptor (input)
 * @param requestAlgoCount Number of algorithms to return (input)
 * @param returnedAlgoCount The actual number of returned algorithms; always be less than
 * equal to requestAlgoCount (output)
 * @param returnedAlgos Pointer to the list of supported algorithms
 * @return miopenStatus_t
 */
MIOPEN_EXPORT miopenStatus_t
miopenFusionPlanConvolutionGetAlgo(miopenFusionPlanDescriptor_t fusePlanDesc,
                                   const int requestAlgoCount,
                                   int* returnedAlgoCount,
                                   miopenConvFwdAlgorithm_t* returnedAlgos);

/*! @brief Requests the fusion runtime to choose a particular algorithm for the added convolution
 * operation
 *
 * @details Please see the description for miopenFusionPlanConvolutionGetAlgo
 *
 * @param fusePlanDesc A fusion plan descriptor (input)
 * @param algo Requested algorithm for the convolution operator (input)
 * @return miopenStatus_t
 */
MIOPEN_EXPORT miopenStatus_t miopenFusionPlanConvolutionSetAlgo(
    miopenFusionPlanDescriptor_t fusePlanDesc, miopenConvFwdAlgorithm_t algo);

/*! @brief Creates forward convolution operator.
 *
 * @param fusePlanDesc   A fusion plan descriptor (input)
 * @param convOp         Pointer to an operator type (output)
 * @param convDesc       Convolution layer descriptor (input)
 * @param wDesc          Descriptor for the weights tensor (input)
 * @return               miopenStatus_t
 */
MIOPEN_EXPORT miopenStatus_t miopenCreateOpConvForward(miopenFusionPlanDescriptor_t fusePlanDesc,
                                                       miopenFusionOpDescriptor_t* convOp,
                                                       miopenConvolutionDescriptor_t convDesc,
                                                       const miopenTensorDescriptor_t wDesc);

//---

// Activation forward create ops ---
/*! @brief Creates a forward activation operator.
 *
 * @param fusePlanDesc    A fusion plan descriptor (input)
 * @param activFwdOp         Pointer to an operator type (output)
 * @param mode            Activation version (input)
 * @return                miopenStatus_t
 */
MIOPEN_EXPORT miopenStatus_t
miopenCreateOpActivationForward(miopenFusionPlanDescriptor_t fusePlanDesc,
                                miopenFusionOpDescriptor_t* activFwdOp,
                                miopenActivationMode_t mode);

// Activation backward create ops ---
/*! @brief Creates a backward activation operator.
 *
 * @param fusePlanDesc    A fusion plan descriptor (input)
 * @param activBwdOp         Pointer to an operator type (output)
 * @param mode            Activation version (input)
 * @return                miopenStatus_t
 */
MIOPEN_EXPORT miopenStatus_t
miopenCreateOpActivationBackward(miopenFusionPlanDescriptor_t fusePlanDesc,
                                 miopenFusionOpDescriptor_t* activBwdOp,
                                 miopenActivationMode_t mode);

// Bias create ops ---
/*! @brief Creates a forward bias operator.
 *
 * @param fusePlanDesc   A fusion plan descriptor (input)
 * @param biasOp         Pointer to an operator type (output)
 * @param bDesc          bias tensor descriptor (input)
 * @return               miopenStatus_t
 */
MIOPEN_EXPORT miopenStatus_t miopenCreateOpBiasForward(miopenFusionPlanDescriptor_t fusePlanDesc,
                                                       miopenFusionOpDescriptor_t* biasOp,
                                                       const miopenTensorDescriptor_t bDesc);

// Batch normalization create ops ---
/*! @brief Creates a forward inference batch normalization operator.
 *
 * @param fusePlanDesc           A fusion plan descriptor (input)
 * @param bnOp                   Pointer to an operator type (output)
 * @param bn_mode                Batch normalization layer mode (input)
 * @param bnScaleBiasMeanVarDesc Gamma, beta, mean, variance tensor descriptor (input)
 * @return                       miopenStatus_t
 */
MIOPEN_EXPORT miopenStatus_t
miopenCreateOpBatchNormInference(miopenFusionPlanDescriptor_t fusePlanDesc,
                                 miopenFusionOpDescriptor_t* bnOp,
                                 const miopenBatchNormMode_t bn_mode,
                                 const miopenTensorDescriptor_t bnScaleBiasMeanVarDesc);

/*! @brief Creates a forward training batch normalization operator.
 *
 * @param fusePlanDesc           A fusion plan descriptor (input)
 * @param bnFwdOp                   Pointer to an operator type (output)
 * @param bn_mode                Batch normalization layer mode (input)
 * @param runningMeanVariance    Toggles whether or not to save population statistics for inference;
 * batch statistic are required (input)
 * @return                       miopenStatus_t
 */
MIOPEN_EXPORT miopenStatus_t
miopenCreateOpBatchNormForward(miopenFusionPlanDescriptor_t fusePlanDesc,
                               miopenFusionOpDescriptor_t* bnFwdOp,
                               const miopenBatchNormMode_t bn_mode,
                               bool runningMeanVariance);

/*! @brief Creates a back propagation batch normalization operator.
 *
 * @param fusePlanDesc           A fusion plan descriptor (input)
 * @param bnBwdOp                   Pointer to an operator type (output)
 * @param bn_mode                Batch normalization layer mode (input)
 * @return                       miopenStatus_t
 */
MIOPEN_EXPORT miopenStatus_t
miopenCreateOpBatchNormBackward(miopenFusionPlanDescriptor_t fusePlanDesc,
                                miopenFusionOpDescriptor_t* bnBwdOp,
                                const miopenBatchNormMode_t bn_mode);

//---
/*! @brief Creates an operator argument object
 *
 * @param args        Pointer to an operator argument type (output)
 * @return            miopenStatus_t
 */
MIOPEN_EXPORT miopenStatus_t miopenCreateOperatorArgs(miopenOperatorArgs_t* args);

/*! @brief Destroys an operator argument object
 *
 * @param args        An operator argument type (output)
 * @return            miopenStatus_t
 */
MIOPEN_EXPORT miopenStatus_t miopenDestroyOperatorArgs(miopenOperatorArgs_t args);

// Convolution set arguments ---
/*! @brief Sets the arguments for forward convolution op
 *
 * @param args    An arguments object type (output)
 * @param convOp  Forward convolution operator (input)
 * @param alpha   Floating point scaling factor, allocated on the host (input)
 * @param beta    Floating point shift factor, allocated on the host (input)
 * @param w       Pointer to tensor memory  (input)
 * @return        miopenStatus_t
 */
MIOPEN_EXPORT miopenStatus_t miopenSetOpArgsConvForward(miopenOperatorArgs_t args,
                                                        const miopenFusionOpDescriptor_t convOp,
                                                        const void* alpha,
                                                        const void* beta,
                                                        const void* w);
// Activation set arguments ---
/*! @brief Sets the arguments for forward activation op
 *
 * @param args    An arguments object type (output)
 * @param activFwdOp   Activation backwards operator (input)
 * @param alpha   Floating point scaling factor, allocated on the host (input)
 * @param beta    Floating point shift factor, allocated on the host (input)
 * @param activAlpha  Double precision activation parameter which depends on activation mode (input)
 * @param activBeta   Double precision activation parameter which depends on activation mode (input)
 * @param activGamma  Double precision activation parameter which depends on activation mode (input)
 * @return        miopenStatus_t
 */
MIOPEN_EXPORT miopenStatus_t
miopenSetOpArgsActivForward(miopenOperatorArgs_t args,
                            const miopenFusionOpDescriptor_t activFwdOp,
                            const void* alpha,
                            const void* beta,
                            double activAlpha,
                            double activBeta,
                            double activGamma);

/*! @brief Sets the arguments for backward activation op
 *
 * @param args    An arguments object type (output)
 * @param activBwdOp   Activation backwards operator (input)
 * @param alpha   Floating point scaling factor, allocated on the host (input)
 * @param beta    Floating point shift factor, allocated on the host (input)
 * @param y        Data tensor y, output of activations in the forward direction (input)
 * @param reserved    Data tensor reserved memory space; currently should be nullptr (input)
 * @param activAlpha  Double precision activation parameter which depends on activation mode (input)
 * @param activBeta   Double precision activation parameter which depends on activation mode (input)
 * @param activGamma  Double precision activation parameter which depends on activation mode (input)
 * @return        miopenStatus_t
 */
MIOPEN_EXPORT miopenStatus_t
miopenSetOpArgsActivBackward(miopenOperatorArgs_t args,
                             const miopenFusionOpDescriptor_t activBwdOp,
                             const void* alpha,
                             const void* beta,
                             const void* y,
                             const void* reserved,
                             double activAlpha,
                             double activBeta,
                             double activGamma);

// Batch Normalization set arguments ---
/*! @brief Sets the arguments for inference batch normalization op
 *
 * @param args               An arguments object type (output)
 * @param bnOp               Batch normalization inference operator (input)
 * @param alpha              Floating point scaling factor, allocated on the host (input)
 * @param beta               Floating point shift factor, allocated on the host (input)
 * @param bnScale            Pointer to the gamma tensor memory  (input)
 * @param bnBias             Pointer to the beta tensor memory  (input)
 * @param estimatedMean      Pointer to population mean memory  (input)
 * @param estimatedVariance  Pointer to population variance memory  (input)
 * @param epsilon            Scalar value for numerical stability (input)
 * @return                   miopenStatus_t
 */
MIOPEN_EXPORT miopenStatus_t
miopenSetOpArgsBatchNormInference(miopenOperatorArgs_t args,
                                  const miopenFusionOpDescriptor_t bnOp,
                                  const void* alpha,
                                  const void* beta,
                                  const void* bnScale,
                                  const void* bnBias,
                                  const void* estimatedMean,
                                  const void* estimatedVariance,
                                  double epsilon);

/*! @brief Sets the arguments for forward batch normalization op
 *
 * @param args               An arguments object type (output)
 * @param bnOp               Batch normalization forward operator (input)
 * @param alpha              Floating point scaling factor, allocated on the host (input)
 * @param beta               Floating point shift factor, allocated on the host (input)
 * @param bnScale            Pointer to the gamma tensor memory  (input)
 * @param bnBias             Pointer to the beta tensor memory  (input)
 * @param savedMean          Pointer to batch mean memory  (input)
 * @param savedInvVariance   Pointer to batch inverse variance memory  (input)
 * @param runningMean        Pointer to population mean memory  (input)
 * @param runningVariance    Pointer to population variance memory  (input)
 * @param expAvgFactor       Scalar value for control of population statistics (input)
 * @param epsilon            Scalar value for numerical stability (input)
 * @return                   miopenStatus_t
 */
MIOPEN_EXPORT miopenStatus_t miopenSetOpArgsBatchNormForward(miopenOperatorArgs_t args,
                                                             const miopenFusionOpDescriptor_t bnOp,
                                                             const void* alpha,
                                                             const void* beta,
                                                             const void* bnScale,
                                                             const void* bnBias,
                                                             void* savedMean,
                                                             void* savedInvVariance,
                                                             void* runningMean,
                                                             void* runningVariance,
                                                             double expAvgFactor,
                                                             double epsilon);

/*! @brief Sets the arguments for backward batch normalization op
 *
 * @param args               An arguments object type (output)
 * @param bnOp               Batch normalization forward operator (input)
 * @param alpha              Floating point scaling factor, allocated on the host (input)
 * @param beta               Floating point shift factor, allocated on the host (input)
 * @param x                  Pointer to the forward input tensor memory  (input)
 * @param bnScale            Pointer to the gamma tensor memory  (input)
 * @param bnBias             Pointer to the beta tensor memory  (input)
 * @param resultBnScaleDiff  Pointer to the gamma gradient tensor memory  (output)
 * @param resultBnBiasDiff   Pointer to the beta gradient tensor memory  (output)
 * @param savedMean          Pointer to batch mean memory  (input)
 * @param savedInvVariance   Pointer to batch inverse variance memory  (input)
 * @return                   miopenStatus_t
 */
MIOPEN_EXPORT miopenStatus_t miopenSetOpArgsBatchNormBackward(miopenOperatorArgs_t args,
                                                              const miopenFusionOpDescriptor_t bnOp,
                                                              const void* alpha,
                                                              const void* beta,
                                                              const void* x,
                                                              const void* bnScale,
                                                              const void* bnBias,
                                                              void* resultBnScaleDiff,
                                                              void* resultBnBiasDiff,
                                                              const void* savedMean,
                                                              const void* savedInvVariance);

// Bias forward set arguments ---
/*! @brief Sets the arguments for forward bias op
 *
 * @param args           An arguments object type (output)
 * @param biasOp         Forward bias operator (input)
 * @param alpha          Floating point scaling factor, allocated on the host (input)
 * @param beta           Floating point shift factor, allocated on the host (input)
 * @param bias           Pointer to the forward bias input tensor memory  (input)
 * @return               miopenStatus_t
 */
MIOPEN_EXPORT miopenStatus_t miopenSetOpArgsBiasForward(miopenOperatorArgs_t args,
                                                        const miopenFusionOpDescriptor_t biasOp,
                                                        const void* alpha,
                                                        const void* beta,
                                                        const void* bias);
/*! @brief Executes the fusion plan
 *
 *
 * @param handle           MIOpen handle (input)
 * @param fusePlanDesc     fused plan descriptor (input)
 * @param inputDesc        Descriptor of the input tensor (input)
 * @param input            Source data tensor  (input)
 * @param outputDesc       Decriptor of the output tensor (input)
 * @param output           Destination data tensor  (output)
 * @param args             An argument object of the fused kernel (input)
 * @return           miopenStatus_t
 */
MIOPEN_EXPORT miopenStatus_t
miopenExecuteFusionPlan(const miopenHandle_t handle,
                        const miopenFusionPlanDescriptor_t fusePlanDesc,
                        const miopenTensorDescriptor_t inputDesc,
                        const void* input,
                        const miopenTensorDescriptor_t outputDesc,
                        void* output,
                        miopenOperatorArgs_t args);

/*! @brief Prepares and executes the Convlution+Bias+Activation Fusion.
 *
 *
 * @param handle               MIOpen handle (input)
 * @param alpha1               floating point scaling factor, allocated on the host (input)
 * @param xDesc                Tensor descriptor for input data tensor x (input)
 * @param x                    Data tensor x (input)
 * @param wDesc                Tensor descriptor for weight tensor w (input)
 * @param w                    Weights tensor w (input)
 * @param convDesc             Convolution layer descriptor (input)
 * @param algo                 Algorithm selected (inputs)
 * @param workspace            Pointer to workspace required (input)
 * @param workspaceSizeInBytes Size of the memory in bytes pointed to by workSpace above
 * @param alpha2               floating point scaling factor, allocated on the host (input)
 * @param zDesc                Tensor descriptor for tensor z (input)
 * @param z                    Data tensor z (input)
 * @param biasDesc             Tensor descriptor for input data tensor x (input)
 * @param bias                 Data tensor bias (input)
 * @param activationDesc       Activation descriptor that specifies the activation mode
 * @param yDesc                Tensor descriptor for output data tensor y (input)
 * @param y                    Output data tensor
 */

MIOPEN_EXPORT miopenStatus_t
miopenConvolutionBiasActivationForward(miopenHandle_t handle,
                                       const void* alpha1,
                                       const miopenTensorDescriptor_t xDesc,
                                       const void* x,
                                       const miopenTensorDescriptor_t wDesc,
                                       const void* w,
                                       const miopenConvolutionDescriptor_t convDesc,
                                       miopenConvFwdAlgorithm_t algo,
                                       void* workspace,
                                       size_t workspaceSizeInBytes,
                                       const void* alpha2,
                                       const miopenTensorDescriptor_t zDesc,
                                       const void* z,
                                       const miopenTensorDescriptor_t biasDesc,
                                       const void* bias,
                                       const miopenActivationDescriptor_t activationDesc,
                                       const miopenTensorDescriptor_t yDesc,
                                       void* y);
/** @} */
// CLOSEOUT FUSION DOXYGEN GROUP

/** @addtogroup RNN
 *
 *  @{
 */

/*!  @enum miopenRNNMode_t
 * RNN mode selection for rnn layer preference
 */
typedef enum
{
    miopenRNNRELU = 0, /*!< RNN with ReLU activation */
    miopenRNNTANH = 1, /*!< RNN with tanh activation */
    miopenLSTM    = 2, /*!< LSTM */
    miopenGRU     = 3, /*!< GRU */
} miopenRNNMode_t;

/*! @enum miopenRNNInputMode_t
 * Recurrent Neural Network layer initial input mode
 */
typedef enum
{
    miopenRNNlinear = 0, /*!< Matrix multiplication at the input of the first layer */
    miopenRNNskip   = 1, /*!< No operation is performed at the input of the first layer. */
} miopenRNNInputMode_t;

/*! @enum miopenRNNAlgo_t
 * Recurrent Neural Network algorithm mode
 */
typedef enum
{
    miopenRNNdefault = 0, /*!< Use dedicated gate-operation kernel for LSTM and fundamental
                             algorithm for vanilla RNN & GRU */
    miopenRNNfundamental =
        1, /*!< Function by basic tesnsor operations, supported for vanilla RNN, LSTM, GRU */
} miopenRNNAlgo_t;

/*! @enum miopenRNNDirectionMode_t
 * Recurrent Neural Network bi-directional behavior
 */
typedef enum
{
    miopenRNNunidirection = 0, /*!< Forward in time only. */
    miopenRNNbidirection  = 1, /*!< Forward and backwards in time. */
} miopenRNNDirectionMode_t;

/*! @enum miopenRNNBiasMode_t
 * Recurrent Neural Network add on bias
 */
typedef enum
{
    miopenRNNNoBias   = 0, /*!< No Biases will be applied to GEMM operations */
    miopenRNNwithBias = 1, /*!< Biases will be applied to GEMM operations */
} miopenRNNBiasMode_t;

/*! @enum miopenRNNGEMMalgoMode_t
 * Recurrent Neural Network add on bias
 */
typedef enum
{
    miopenRNNAlgoGEMM = 0,
} miopenRNNGEMMalgoMode_t;

/*! @enum miopenRNNPaddingMode_t
 * Recurrent Neural Network input/output data padding mode
 */
typedef enum
{
    miopenRNNIONotPadded   = 0, /*!< Not padded data at RNN input/output */
    miopenRNNIOWithPadding = 1, /*!< Padded data at RNN input/output */
} miopenRNNPaddingMode_t;

/*! @enum miopenRNNFWDMode_t
 * Recurrent Neural Network Training/Inference mode
 */
typedef enum
{
    miopenRNNTraining  = 0, /*!< FWD, BWD, WRW */
    miopenRNNInference = 1, /*!< Only FWD-inference no back-propagation */
} miopenRNNFWDMode_t;

/*! @enum miopenRNNBaseLayout_t
 * Data layouts for RNN operations
 */
typedef enum
{
    miopenRNNDataUnknownLayout     = 0,
    miopenRNNDataSeqMajorNotPadded = 1,
    miopenRNNDataSeqMajorPadded    = 2,
    miopenRNNDataBatchMajorPadded  = 3,
} miopenRNNBaseLayout_t;

/*! @brief Create a RNN layer Descriptor
 *
 * API for creating an uninitialized RNN layer descriptor.
 * @param rnnDesc    Pointer to a tensor descriptor type
 * @return           miopenStatus_t
 */
MIOPEN_EXPORT miopenStatus_t miopenCreateRNNDescriptor(miopenRNNDescriptor_t* rnnDesc);

/*! @brief Retrieves a RNN layer descriptor's details
 *
 * @param rnnDesc    RNN layer descriptor (input)
 * @param rnnMode    RNN mode (output)
 * @param algoMode   RNN algorithm mode (output)
 * @param inputMode  RNN data input mode (output)
 * @param dirMode    Uni or bi direction mode (output)
 * @param biasMode   Bias used (output)
 * @param hiddenSize Size of hidden state (output)
 * @param layer      Number of stacked layers (output)
 * @return           miopenStatus_t
 */
MIOPEN_EXPORT miopenStatus_t miopenGetRNNDescriptor(miopenRNNDescriptor_t rnnDesc,
                                                    miopenRNNMode_t* rnnMode,
                                                    miopenRNNAlgo_t* algoMode,
                                                    miopenRNNInputMode_t* inputMode,
                                                    miopenRNNDirectionMode_t* dirMode,
                                                    miopenRNNBiasMode_t* biasMode,
                                                    int* hiddenSize,
                                                    int* layer);

/*! @brief Retrieves a RNN layer descriptor's details version 2. This version enables retrieving
 * information of the dropout descriptor of the rnn descriptor.
 *
 * @param rnnDesc     RNN layer descriptor (input)
 * @param hiddenSize  Size of hidden state (output)
 * @param layer       Number of stacked layers (output)
 * @param dropoutDesc Pre-configured dropout descriptor for dropout layer in between RNN layers
 * (output)
 * @param inputMode   RNN data input mode (output)
 * @param dirMode     Uni or bi direction mode (output)
 * @param rnnMode     RNN mode (output)
 * @param biasMode    Bias used (output)
 * @param algoMode    RNN algorithm mode (output)
 * @param dataType    Data type of RNN (output)
 * @return            miopenStatus_t
 */
MIOPEN_EXPORT miopenStatus_t miopenGetRNNDescriptor_V2(miopenRNNDescriptor_t rnnDesc,
                                                       int* hiddenSize,
                                                       int* layer,
                                                       miopenDropoutDescriptor_t* dropoutDesc,
                                                       miopenRNNInputMode_t* inputMode,
                                                       miopenRNNDirectionMode_t* dirMode,
                                                       miopenRNNMode_t* rnnMode,
                                                       miopenRNNBiasMode_t* biasMode,
                                                       miopenRNNAlgo_t* algoMode,
                                                       miopenDataType_t* dataType);

/*! @brief Destroys the tensor descriptor object
 *
 * @param rnnDesc RNN tensor descriptor type (input)
 * @return           miopenStatus_t
 */
MIOPEN_EXPORT miopenStatus_t miopenDestroyRNNDescriptor(miopenRNNDescriptor_t rnnDesc);

/*! @brief Set the details of the RNN descriptor
 *
 * Interface for setting the values of the RNN descriptor object. This function requires specific
 * algorithm selection.
 * @param rnnDesc      RNN layer descriptor type (input)
 * @param hsize        Hidden layer size (input)
 * @param nlayers      Number of layers (input)
 * @param inMode       RNN first layer input mode (input)
 * @param direction    RNN direction (input)
 * @param rnnMode      RNN model type (input)
 * @param biasMode     RNN bias included (input)
 * @param algo         RNN algorithm selected (input)
 * @param dataType     MIOpen datatype (input)
 * @return             miopenStatus_t
 */
MIOPEN_EXPORT miopenStatus_t miopenSetRNNDescriptor(miopenRNNDescriptor_t rnnDesc,
                                                    const int hsize,
                                                    const int nlayers,
                                                    miopenRNNInputMode_t inMode,
                                                    miopenRNNDirectionMode_t direction,
                                                    miopenRNNMode_t rnnMode,
                                                    miopenRNNBiasMode_t biasMode,
                                                    miopenRNNAlgo_t algo,
                                                    miopenDataType_t dataType);

/*! @brief Set the details of the RNN descriptor version 2. This version enables the use of dropout
 * in rnn.
 *
 * Interface for setting the values of the RNN descriptor object. This function requires specific
 * algorithm selection.
 * @param rnnDesc      RNN layer descriptor type (input/output)
 * @param hsize        Hidden layer size (input)
 * @param nlayers      Number of layers (input)
 * @param dropoutDesc  Pre-initialized dropout descriptor for dropout layer in between RNN layers
 * (input)
 * @param inMode       RNN first layer input mode (input)
 * @param direction    RNN direction (input)
 * @param rnnMode      RNN model type (input)
 * @param biasMode     RNN bias included (input)
 * @param algo         RNN algorithm selected (input)
 * @param dataType     MIOpen datatype (input)
 * @return             miopenStatus_t
 */
MIOPEN_EXPORT miopenStatus_t miopenSetRNNDescriptor_V2(miopenRNNDescriptor_t rnnDesc,
                                                       const int hsize,
                                                       const int nlayers,
                                                       miopenDropoutDescriptor_t dropoutDesc,
                                                       miopenRNNInputMode_t inMode,
                                                       miopenRNNDirectionMode_t direction,
                                                       miopenRNNMode_t rnnMode,
                                                       miopenRNNBiasMode_t biasMode,
                                                       miopenRNNAlgo_t algo,
                                                       miopenDataType_t dataType);

/*! @brief Set shape of RNN seqData tensor
 *
 * Interface for setting tensor shape to be used as RNN input data
 *
 * @param seqTensorDesc     Tensor descriptor (input/output)
 * @param dataType          MIOpen datatype (input)
 * @param layout            One of the main supported layouts for RNN data(input)
 * @param maxSequenceLen      Sequence length limit within this SeqTensor(input)
 * @param batchSize         Number of sequences within this SeqTensor (input)
 * @param vectorSize        Vector size (input)
 * @param sequenceLenArray  Array containing the length of each sequence in the SeqTensor(input)
 * @param paddingMarker     Not used, should be NULL (input)
 * @return                  miopenStatus_t
 */
MIOPEN_EXPORT miopenStatus_t
miopenSetRNNDataSeqTensorDescriptor(miopenSeqTensorDescriptor_t seqTensorDesc,
                                    miopenDataType_t dataType,
                                    miopenRNNBaseLayout_t layout,
                                    int maxSequenceLen,
                                    int batchSize,
                                    int vectorSize,
                                    const int* sequenceLenArray,
                                    void* paddingMarker);

/*! @brief Get shape of RNN seqData tensor
 *
 * Interface for setting tensor shape to be used as RNN input data
 *
 * @param seqTensorDesc             Tensor descriptor (input)
 * @param dataType                  MIOpen datatype (output)
 * @param layout                    One of the main supported layouts for RNN data(output)
 * @param maxSequenceLen              Sequence length limit within this SeqTensor(output)
 * @param batchSize                 Number of sequences within this SeqTensor (output)
 * @param vectorSize                Vector size (output)
 * @param sequenceLenArrayLimit  Limit for number of elements that can be returned to user
 * by sequenceLenArray (input)
 * @param sequenceLenArray          Array containing the length of each sequence in the
 * SeqTensor. This is allowed to be a NULL pointer if sequenceLenArrayLimit is 0 (output)
 * @param paddingMarker             Not used, should be NULL (input)
 * @return                          miopenStatus_t
 */

MIOPEN_EXPORT miopenStatus_t
miopenGetRNNDataSeqTensorDescriptor(miopenSeqTensorDescriptor_t seqTensorDesc,
                                    miopenDataType_t* dataType,
                                    miopenRNNBaseLayout_t* layout,
                                    int* maxSequenceLen,
                                    int* batchSize,
                                    int* vectorSize,
                                    int sequenceLenArrayLimit,
                                    int* sequenceLenArray,
                                    void* paddingMarker);

/*! @brief Query the amount of memory required to execute the RNN layer
 *
 * This function calculates the amount of memory required to run the RNN layer given an RNN
 * descriptor and a tensor descriptor.
 *
 * @param handle          MIOpen handle (input)
 * @param rnnDesc         RNN layer descriptor type (input)
 * @param sequenceLen     Number of iteration unrolls (input)
 * @param xDesc           An array of tensor descriptors. These are the
 * input descriptors to each time step. The first dimension of each descriptor is the
 * batch size and may decrease from element n to element n+1 and not increase in size.
 * The second dimension is the same for all descriptors in the array and is the input
 * vector length. (input)
 * @param numBytes        Number of bytes required for RNN layer execution (output)
 * @return                miopenStatus_t
 */
MIOPEN_EXPORT miopenStatus_t miopenGetRNNWorkspaceSize(miopenHandle_t handle,
                                                       const miopenRNNDescriptor_t rnnDesc,
                                                       const int sequenceLen,
                                                       const miopenTensorDescriptor_t* xDesc,
                                                       size_t* numBytes);

/*! @brief Query the amount of memory required for RNN training
 *
 * This function calculates the amount of memory required to train the RNN layer given an
 * RNN descriptor and a tensor descriptor.
 *
 * @param handle          MIOpen handle (input)
 * @param rnnDesc         RNN layer descriptor type (input)
 * @param sequenceLen     Number of iteration unrolls (input)
 * @param xDesc           An array of tensor descriptors. These are the
 * input descriptors to each time step. The first dimension of each descriptor is the
 * batch size and may decrease from element n to element n+1 and not increase in size.
 * The second dimension is the same for all descriptors in the array and is the input
 * vector length. (input)
 * @param numBytes        Number of bytes required for RNN layer execution (output)
 * @return                miopenStatus_t
 */
MIOPEN_EXPORT miopenStatus_t miopenGetRNNTrainingReserveSize(miopenHandle_t handle,
                                                             miopenRNNDescriptor_t rnnDesc,
                                                             const int sequenceLen,
                                                             const miopenTensorDescriptor_t* xDesc,
                                                             size_t* numBytes);

/*! @brief Query the amount of additional memory required for this RNN layer execution.
 *
 * This function calculates the size of extra buffers, depending on the layer configuration, which
 * is determined by: RNN descriptor, isInference, and data descriptor. If isInference is True,
 * reserve_space_size is always zero, because the reserve_space buffer is not used in Inference
 * computation.
 *
 * @param handle           MIOpen handle (input)
 * @param rnnDesc          RNN layer descriptor type (input)
 * @param xDesc            Sequence data tensor descriptor (input)
 * @param fwdMode          Specifies in which mode the buffers will be used.
 * @param workSpaceSize    Minimum WorkSpace buffer size required for RNN layer execution (output)
 * @param reserveSpaceSize Minimum ReserveSpaceSize buffer size required for RNN layer execution
 * (output)
 * @return                 miopenStatus_t
 */
MIOPEN_EXPORT miopenStatus_t miopenGetRNNTempSpaceSizes(miopenHandle_t handle,
                                                        miopenRNNDescriptor_t rnnDesc,
                                                        miopenSeqTensorDescriptor_t xDesc,
                                                        miopenRNNFWDMode_t fwdMode,
                                                        size_t* workSpaceSize,
                                                        size_t* reserveSpaceSize);

/*! @brief Query the amount of parameter memory required for RNN training
 *
 * This function calculates the amount of parameter memory required to train the RNN layer given an
 * RNN descriptor and a tensor descriptor.
 *
 * @param handle          MIOpen handle (input)
 * @param rnnDesc         RNN layer descriptor type (input)
 * @param xDesc           A tensor descriptor (input)
 * @param numBytes        Number of bytes required for RNN layer execution (output)
 * @param dtype           MIOpen data type enum (input)
 * @return                miopenStatus_t
 */
MIOPEN_EXPORT miopenStatus_t miopenGetRNNParamsSize(miopenHandle_t handle,
                                                    miopenRNNDescriptor_t rnnDesc,
                                                    miopenTensorDescriptor_t xDesc,
                                                    size_t* numBytes,
                                                    miopenDataType_t dtype);

/*! @brief Obtain a weight tensor descriptor for RNNs
 *
 * This function populates a weight descriptor that describes the memory layout of the
 * weight matrix.
 *
 * @param handle          MIOpen handle (input)
 * @param rnnDesc         Fully populated RNN layer descriptor type (input)
 * @param xDesc           A previously populated tensor descriptor (input)
 * @param wDesc           A previously allocated tensor descriptor (output)
 * @param dtype           MIOpen data type enum (input)
 * @return                miopenStatus_t
 */
MIOPEN_EXPORT miopenStatus_t miopenGetRNNParamsDescriptor(miopenHandle_t handle,
                                                          miopenRNNDescriptor_t rnnDesc,
                                                          miopenTensorDescriptor_t xDesc,
                                                          miopenTensorDescriptor_t wDesc,
                                                          miopenDataType_t dtype);

/*! @brief Obtain a the size in bytes of the RNN input tensor
 *
 * This function determines the size in bytes of the allocation needed for the input data
 * tensor for an RNN layer. The number of bytes is derived from the array of
 * tensor descriptors.
 *
 * @param handle          MIOpen handle (input)
 * @param rnnDesc         Fully populated RNN layer descriptor (input)
 * @param seqLen          Number of iteration unrolls (input)
 * @param xDesc           An array of tensor descriptors. These are the
 * input descriptors to each time step. The first dimension of each descriptor is the
 * batch size and may decrease from element n to element n+1 and not increase in size.
 * The second dimension is the same for all descriptors in the array and is the input
 * vector length. (input)
 * @param numBytes        Number of bytes required for input tensor (output)
 * @return                miopenStatus_t
 */
MIOPEN_EXPORT miopenStatus_t miopenGetRNNInputTensorSize(miopenHandle_t handle,
                                                         miopenRNNDescriptor_t rnnDesc,
                                                         const int seqLen,
                                                         miopenTensorDescriptor_t* xDesc,
                                                         size_t* numBytes);

/*! @brief Obtain a the size in bytes of the RNN hidden tensor
 *
 * This function determines the size in bytes of the allocation needed for the
 * hidden tensor over all layers
 *
 * @param handle          MIOpen handle (input)
 * @param rnnDesc         Fully populated RNN layer descriptor type (input)
 * @param seqLen          Number of iteration unrolls (input)
 * @param xDesc           An array of previously populated tensor descriptors (input)
 * @param numBytes        Number of bytes required for input tensor (output)
 * @return                miopenStatus_t
 */
MIOPEN_EXPORT miopenStatus_t miopenGetRNNHiddenTensorSize(miopenHandle_t handle,
                                                          miopenRNNDescriptor_t rnnDesc,
                                                          const int seqLen,
                                                          miopenTensorDescriptor_t* xDesc,
                                                          size_t* numBytes);

/*! @brief Gets the number of bytes of a parameter matrix
 *
 *
 * For RNN vanilla miopenRNNRELU and miopenRNNTANH, paramID == 0 retrieves the
 * weight matrix associated with the in input GEMM, while paramID == 1 retrieves
 * the weight matrix associated with the hidden state GEMM.
 *
 * For miopenLSTM paramID 0 to 3 refer to the weight matrices associated
 * with the input GEMM, 4-7 are associated with matrices associated with the
 * hidden state GEMM.
 *
 * * paramID 0 and 4 are for the input gate.
 *
 * * paramID 1 and 5 are for the forget gate.
 *
 * * paramID 2 and 6 are for the output gate.
 *
 * * paramID 3 and 7 are for the new memory gate.
 *
 * For miopenGRU paramID 0 to 2 refer to the weight matrix offset associated
 * with the input GEMM, while 3 through 5 are associated with the hidden state
 * GEMM.
 *
 * * paramID 0 and 3 are for the update gate.
 *
 * * paramID 1 and 4 are for the reset gate.
 *
 * * paramID 2 and 5 are for the new memory gate.
 *
 * For bi-directional RNNs the backwards in time direction is numbered as the layer
 * directly after the forward in time direction.
 *
 * @param handle          MIOpen handle (input)
 * @param rnnDesc         RNN layer descriptor type (input)
 * @param layer           The layer number in the RNN stack (input)
 * @param xDesc           A tensor descriptor to input (input)
 * @param paramID         ID of the internal parameter tensor (input)
 * @param numBytes        The number of bytes of the layer's parameter matrix (output)
 * @return                miopenStatus_t
 */
MIOPEN_EXPORT miopenStatus_t miopenGetRNNLayerParamSize(miopenHandle_t handle,
                                                        miopenRNNDescriptor_t rnnDesc,
                                                        const int layer,
                                                        miopenTensorDescriptor_t xDesc,
                                                        const int paramID,
                                                        size_t* numBytes);

/*! @brief Gets the number of bytes of a bias
 *
 * For RNN vanilla miopenRNNRELU and miopenRNNTANH, biasID == 0 retrieves the
 * weight matrix associated with the in input GEMM, while biasID == 1 retrieves
 * the bias associated with the hidden state GEMM.
 *
 * For miopenLSTM biasID 0 to 3 refer to the biases associated
 * with the input GEMM, 4-7 are associated with biases associated with the
 * hidden state GEMM.
 *
 * * biasID 0 and 4 are for the input gate.
 *
 * * biasID 1 and 5 are for the forget gate.
 *
 * * biasID 2 and 6 are for the output gate.
 *
 * * biasID 3 and 7 are for the new memory gate.
 *
 * For miopenGRU biasID 0 to 2 refer to the biases associated with the input GEMM,
 * while 3 through 5 are associated with the hidden state GEMM.
 *
 * * biasID 0 and 3 are for the update gate.
 *
 * * biasID 1 and 4 are for the reset gate.
 *
 * * biasID 2 and 5 are for the new memory gate.
 *
 * For bi-directional RNNs the backwards in time direction is numbered as the layer
 * directly after the forward in time direction.
 *
 * @param handle          MIOpen handle (input)
 * @param rnnDesc         RNN layer descriptor type (input)
 * @param layer           The layer number in the RNN stack (input)
 * @param biasID          ID of the internal parameter tensor (input)
 * @param numBytes        The number of bytes of the layer's bias (output)
 * @return                miopenStatus_t
 */
MIOPEN_EXPORT miopenStatus_t miopenGetRNNLayerBiasSize(miopenHandle_t handle,
                                                       miopenRNNDescriptor_t rnnDesc,
                                                       const int layer,
                                                       const int biasID,
                                                       size_t* numBytes);

/*! @brief Gets a weight matrix for a specific layer in an RNN stack
 *
 * This function retrieves the weight matrix data for a specific layer and parameter ID
 * and copies the data into previously allocated device memory.
 *
 * For RNN vanilla miopenRNNRELU and miopenRNNTANH, paramID == 0 retrieves the
 * weight matrix associated with the in input GEMM, while paramID == 1 retrieves
 * the weight matrix associated with the hidden state GEMM.
 *
 * For miopenLSTM paramID 0 to 3 refer to the weight matrices associated
 * with the input GEMM, 4-7 are associated with matrices associated with the
 * hidden state GEMM.
 *
 * * paramID 0 and 4 are for the input gate.
 *
 * * paramID 1 and 5 are for the forget gate.
 *
 * * paramID 2 and 6 are for the output gate.
 *
 * * paramID 3 and 7 are for the new memory gate.
 *
 * For miopenGRU paramID 0 to 2 refer to the weight matrix offset associated
 * with the input GEMM, while 3 through 5 are associated with the hidden state
 * GEMM.
 *
 * * paramID 0 and 3 are for the update gate.
 *
 * * paramID 1 and 4 are for the reset gate.
 *
 * * paramID 2 and 5 are for the new memory gate.
 *
 * For bi-directional RNNs the backwards in time direction is numbered as the layer
 * directly after the forward in time direction.
 *
 * The output argument paramDesc is a previously created tensor descriptor that is populated
 * to describe the memory layout of the parameter matrix. It is full packed and is used when
 * calling to miopenSetRNNLayerParam()
 *
 * The argument layerParam should either be nullptr, or have device memory allocated
 * to allow copying of the entire layer parameter matrix into it. If layerParam is
 * nullptr then only the paramDesc is populated and returned. The size in bytes of the
 * layer parameter matrix can be determined by using miopenGetRNNLayerParamSize().
 *
 * Note: When inputSkip mode is selected there is no input layer matrix operation,
 * and therefore no associated memory. In this case miopenGetRNNLayerParam() will return
 * a error status miopenStatusBadParm for input paramID associated with the input GEMM.
 *
 * @param handle          MIOpen handle (input)
 * @param rnnDesc         RNN layer descriptor type (input)
 * @param layer           The layer number in the RNN stack (input)
 * @param xDesc           A tensor descriptor to input (input)
 * @param wDesc           A tensor descriptor to the parameter tensor (input)
 * @param w               Pointer to memory containing parameter tensor (input)
 * @param paramID         ID of the internal parameter tensor (input)
 * @param paramDesc       Tensor descriptor for the fully packed output parameter tensor (output)
 * @param layerParam      Pointer to the memory location of the parameter tensor (output)
 * @return                miopenStatus_t
 */
MIOPEN_EXPORT miopenStatus_t miopenGetRNNLayerParam(miopenHandle_t handle,
                                                    miopenRNNDescriptor_t rnnDesc,
                                                    const int layer,
                                                    miopenTensorDescriptor_t xDesc,
                                                    miopenTensorDescriptor_t wDesc,
                                                    const void* w,
                                                    const int paramID,
                                                    miopenTensorDescriptor_t paramDesc,
                                                    void* layerParam);

/*! @brief Gets a bias for a specific layer in an RNN stack
 *
 * This function retrieves the bias data for a specific layer and bias ID and copies
 * the data into previously allocated device memory.
 *
 * For RNN vanilla miopenRNNRELU and miopenRNNTANH, biasID == 0 retrieves the
 * bias associated with the in input GEMM, while biasID == 1 retrieves
 * the bias associated with the hidden state GEMM.
 *
 * For miopenLSTM biasID 0 to 3 refer to the biases associated
 * with the input GEMM, 4-7 are associated with biases associated with the
 * hidden state GEMM.
 *
 * * biasID 0 and 4 are for the input gate.
 *
 * * biasID 1 and 5 are for the forget gate.
 *
 * * biasID 2 and 6 are for the output gate.
 *
 * * biasID 3 and 7 are for the new memory gate.
 *
 * For miopenGRU biasID 0 to 2 refer to the biases associated with the input GEMM,
 * while 3 through 5 are associated with the hidden state GEMM.
 *
 * * biasID 0 and 3 are for the update gate.
 *
 * * biasID 1 and 4 are for the reset gate.
 *
 * * biasID 2 and 5 are for the new memory gate.
 *
 * For bi-directional RNNs the backwards in time direction is numbered as the layer
 * directly after the forward in time direction.
 *
 * The output argument biasDesc is a previously created tensor descriptor that is populated
 * to describe the memory layout of the bias. It is full packed and is used when
 * calling to miopenSetRNNLayerBias()
 *
 * The argument layerBias should either be nullptr, or have device memory allocated
 * to allow copying of the entire layer bias into it. If layerBias is
 * nullptr then only the biasDesc is populated and returned. The size in bytes of the
 * layer bias can be determined by using miopenGetRNNLayerBiasSize().
 *
 * Note: When inputSkip mode is selected there is no input layer matrix operation,
 * and therefore no associated memory. In this case miopenGetRNNLayerBias() will return
 * a error status miopenStatusBadParm for input biasID associated with the input GEMM.
 *
 * @param handle          MIOpen handle (input)
 * @param rnnDesc         RNN layer descriptor type (input)
 * @param layer           The layer number in the RNN stack (input)
 * @param xDesc           A tensor descriptor to input (input)
 * @param wDesc           A tensor descriptor to the parameter tensor (input)
 * @param w               Pointer to memory containing parameter tensor (input)
 * @param biasID          ID of the internal parameter tensor (input)
 * @param biasDesc        Descriptor of the parameter tensor (output)
 * @param layerBias       Pointer to the memory location of the bias tensor (output)
 * @return                miopenStatus_t
 */
MIOPEN_EXPORT miopenStatus_t miopenGetRNNLayerBias(miopenHandle_t handle,
                                                   miopenRNNDescriptor_t rnnDesc,
                                                   const int layer,
                                                   miopenTensorDescriptor_t xDesc,
                                                   miopenTensorDescriptor_t wDesc,
                                                   const void* w,
                                                   const int biasID,
                                                   miopenTensorDescriptor_t biasDesc,
                                                   void* layerBias);

/*! @brief Gets an index offset for a specific weight matrix for a layer in the
 *  RNN stack
 *
 * This function retrieves the index offset for a weight matrix in a layer.
 *
 * For RNN vanilla miopenRNNRELU and miopenRNNTANH, paramID == 0 retrieves the
 * weight matrix offset associated with the in input GEMM, while paramID == 1
 * retrieves the weight matrix offset associated with the hidden state GEMM.
 *
 * For miopenLSTM paramID 0 to 3 refer to the weight matrix offsets associated
 * with the input GEMM, 4-7 are associated with matrix offset associated with the
 * hidden state GEMM.
 *
 * * paramID 0 and 4 are for the input gate.
 *
 * * paramID 1 and 5 are for the forget gate.
 *
 * * paramID 2 and 6 are for the output gate.
 *
 * * paramID 3 and 7 are for the new memory gate.
 *
 * For miopenGRU paramID 0 to 2 refer to the weight matrix offset associated
 * with the input GEMM, while 3 through 5 are associated with the hidden state
 * GEMM.
 *
 * * paramID 0 and 3 are for the update gate.
 *
 * * paramID 1 and 4 are for the reset gate.
 *
 * * paramID 2 and 5 are for the new memory gate.
 *
 * For bi-directional RNNs the backwards in time direction is numbered as the layer
 * directly after the forward in time direction.
 *
 * The output argument paramDesc is a previously created tensor descriptor that is populated
 * to describe the memory layout of the parameter matrix. It is full packed and is used when
 * calling to miopenSetRNNLayerParam().
 *
 * The argument layerParamOffset should either be nullptr, or an address to place the
 * offset. If layerParamOffset is nullptr then only the paramDesc is populated and returned.
 *
 * Note: When inputSkip mode is selected there is no input layer matrix operation,
 * and therefore no associated memory. In this case miopenGetRNNLayerParamOffset() will return
 * a error status miopenStatusBadParm for input paramID associated with the input GEMM.
 *
 *
 * @param rnnDesc           RNN layer descriptor type (input)
 * @param layer             The layer number in the RNN stack (input)
 * @param xDesc             A tensor descriptor to input (input)
 * @param paramID           ID of the internal parameter tensor (input)
 * @param paramDesc         Tensor descriptor for the fully packed output parameter tensor (output)
 * @param layerParamOffset  Location for the parameter offset (output)
 * @return                  miopenStatus_t
 */
MIOPEN_EXPORT miopenStatus_t miopenGetRNNLayerParamOffset(miopenRNNDescriptor_t rnnDesc,
                                                          const int layer,
                                                          miopenTensorDescriptor_t xDesc,
                                                          const int paramID,
                                                          miopenTensorDescriptor_t paramDesc,
                                                          size_t* layerParamOffset);

/*! @brief Gets a bias index offset for a specific layer in an RNN stack
 *
 * This function retrieves the bias index offset for a specific layer and bias ID.
 *
 * For RNN vanilla miopenRNNRELU and miopenRNNTANH, biasID == 0 retrieves the
 * bias associated with the in input GEMM, while biasID == 1 retrieves
 * the weight matrix associated with the hidden state GEMM.
 *
 * For miopenLSTM biasID 0 to 3 refer to the bias offset associated
 * with the input GEMM, 4-7 are the bias offsets associated with the hidden state GEMM.
 *
 * * biasID 0 and 4 are for the input gate.
 *
 * * biasID 1 and 5 are for the forget gate.
 *
 * * biasID 2 and 6 are for the output gate.
 *
 * * biasID 3 and 7 are for the new memory gate.
 *
 * For miopenGRU biasID 0 to 2 refer to the biases associated with the input GEMM,
 * while 3 through 5 are associated with the hidden state GEMM.
 *
 * * biasID 0 and 3 are for the update gate.
 *
 * * biasID 1 and 4 are for the reset gate.
 *
 * * biasID 2 and 5 are for the new memory gate.
 *
 * For bi-directional RNNs the backwards in time direction is numbered as the layer
 * directly after the forward in time direction.
 *
 * The output argument biasDesc is a previously created tensor descriptor that is populated
 * to describe the memory layout of the bias. It is full packed and is used when
 * calling to miopenSetRNNLayerBias()
 *
 * The argument layerBiasOffset should either be nullptr, or point to an output address.
 * If layerBias is nullptr then only the biasDesc is populated and returned.
 *
 * Note: When inputSkip mode is selected there is no input layer matrix operation,
 * and therefore no associated memory. In this case miopenGetRNNLayerBiasOffset() will return
 * a error status miopenStatusBadParm for input biasID associated with the input GEMM.
 *
 * @param rnnDesc         RNN layer descriptor type (input)
 * @param layer           The layer number in the RNN stack (input)
 * @param xDesc           A tensor descriptor to input (input)
 * @param biasID          ID of the internal parameter tensor (input)
 * @param biasDesc        Descriptor of the parameter tensor (output)
 * @param layerBiasOffset Pointer to the memory location of the bias tensor (output)
 * @return                miopenStatus_t
 */
MIOPEN_EXPORT miopenStatus_t miopenGetRNNLayerBiasOffset(miopenRNNDescriptor_t rnnDesc,
                                                         const int layer,
                                                         miopenTensorDescriptor_t xDesc,
                                                         const int biasID,
                                                         miopenTensorDescriptor_t biasDesc,
                                                         size_t* layerBiasOffset);

/*! @brief Sets a weight matrix for a specific layer in an RNN stack
 *
 * This function sets the weight matrix data for a specific layer and parameter ID.
 *
 * For RNN vanilla miopenRNNRELU and miopenRNNTANH, paramID == 0 sets the
 * weight matrix associated with the in input GEMM, while paramID == 1 sets
 * the weight matrix associated with the hidden state GEMM.
 *
 *
 * For miopenLSTM paramID 0 to 3 refer to the weight matrices associated
 * with the input GEMM, 4-7 are associated with matrices associated with the
 * hidden state GEMM.
 *
 * * paramID 0 and 4 are for the input gate.
 *
 * * paramID 1 and 5 are for the forget gate.
 *
 * * paramID 2 and 6 are for the output gate.
 *
 * * paramID 3 and 7 are for the new memory gate.
 *
 * For miopenGRU paramID 0 to 2 refer to the weight matrix offset associated
 * with the input GEMM, while 3 through 5 are associated with the hidden state
 * GEMM.
 *
 * * paramID 0 and 3 are for the update gate.
 *
 * * paramID 1 and 4 are for the reset gate.
 *
 * * paramID 2 and 5 are for the new memory gate.
 *
 * For bi-directional RNNs the backwards in time direction is numbered as the layer
 * directly after the forward in time direction.
 *
 * The input argument paramDesc is a previously populated tensor descriptor typically
 * by first calling miopenGetRNNLayerParam().
 *
 * Note: When inputSkip mode is selected there is no input layer matrix operation,
 * and therefore no associated memory. In this case miopenSetRNNLayerParam() will return
 * a error status miopenStatusBadParm for input paramID associated with the input GEMM.
 *
 * @param handle          MIOpen handle (input)
 * @param rnnDesc         RNN layer descriptor type (input)
 * @param layer           The layer number in the RNN stack (input)
 * @param xDesc           A tensor descriptor to input (input)
 * @param wDesc           A tensor descriptor to the parameter tensor (input)
 * @param w               Pointer to memory containing parameter tensor (input)
 * @param paramID         ID of the internal parameter tensor (input)
 * @param paramDesc       Descriptor of the parameter tensor (input)
 * @param layerParam      Pointer to the memory location of the parameter tensor (input)
 * @return                miopenStatus_t
 */
MIOPEN_EXPORT miopenStatus_t miopenSetRNNLayerParam(miopenHandle_t handle,
                                                    miopenRNNDescriptor_t rnnDesc,
                                                    const int layer,
                                                    miopenTensorDescriptor_t xDesc,
                                                    miopenTensorDescriptor_t wDesc,
                                                    void* w,
                                                    const int paramID,
                                                    miopenTensorDescriptor_t paramDesc,
                                                    const void* layerParam);

/*! @brief Sets a bias for a specific layer in an RNN stack
 *
 * This function sets the bias data for a specific layer and bias ID.
 *
 * For RNN vanilla miopenRNNRELU and miopenRNNTANH, biasID == 0 retrieves the
 * weight matrix associated with the in input GEMM, while biasID == 1 retrieves
 * the bias associated with the hidden state GEMM.
 *
 * For miopenLSTM biasID 0 to 3 refer to the biases associated
 * with the input GEMM, 4-7 are associated with the biases associated with the
 * hidden state GEMM.
 *
 * * biasID 0 and 4 are for the input gate.
 *
 * * biasID 1 and 5 are for the forget gate.
 *
 * * biasID 2 and 6 are for the output gate.
 *
 * * biasID 3 and 7 are for the new memory gate.
 *
 * For miopenGRU biasID 0 to 2 refer to the biases associated with the input GEMM,
 * while 3 through 5 are associated with the hidden state GEMM.
 *
 * * biasID 0 and 3 are for the update gate.
 *
 * * biasID 1 and 4 are for the reset gate.
 *
 * * biasID 2 and 5 are for the new new memory gate.
 *
 * For bi-directional RNNs the backwards in time direction is numbered as the layer
 * directly after the forward in time direction.
 *
 * The input argument biasDesc is a previously populated tensor descriptor typically
 * by first calling miopenGetRNNLayeBias().
 *
 * Note: When inputSkip mode is selected there is no input layer matrix operation,
 * and therefore no associated memory. In this case miopenSetRNNLayerBias will return
 * a error status miopenStatusBadParm for input biasID associated with the input GEMM.
 *
 * @param handle          MIOpen handle (input)
 * @param rnnDesc         RNN layer descriptor type (input)
 * @param layer           The layer number in the RNN stack (input)
 * @param xDesc           A tensor descriptor to input (input)
 * @param wDesc           A tensor descriptor to the bias tensor (input)
 * @param w               Pointer to memory containing bias tensor (input)
 * @param biasID          ID of the internal bias tensor (input)
 * @param biasDesc        Descriptor of the bias tensor (output)
 * @param layerBias       Pointer to the memory location of the bias tensor (output)
 * @return                miopenStatus_t
 */
MIOPEN_EXPORT miopenStatus_t miopenSetRNNLayerBias(miopenHandle_t handle,
                                                   miopenRNNDescriptor_t rnnDesc,
                                                   const int layer,
                                                   miopenTensorDescriptor_t xDesc,
                                                   miopenTensorDescriptor_t wDesc,
                                                   void* w,
                                                   const int biasID,
                                                   miopenTensorDescriptor_t biasDesc,
                                                   const void* layerBias);

/*! @brief Sets a bias for a specific layer in an RNN stack
 *
 * This function changes padidng mode at previously created and initialized RNN descriptor.
 * This function must be called before using miopenGetRNNWorkspaceSize()
 * and miopenGetRNNTrainingReserveSize() functions.
 * By default, not padded data is expected at the RNN input/output.
 *
 * @param rnnDesc         RNN layer descriptor type (input/output)
 * @param paddingMode     RNN input/output data padding mode (input)
 * @return                miopenStatus_t
 */
MIOPEN_EXPORT miopenStatus_t miopenSetRNNPaddingMode(miopenRNNDescriptor_t rnnDesc,
                                                     miopenRNNPaddingMode_t paddingMode);

/*! @brief This function retrieves the RNN padding mode from the RNN descriptor.
 *
 * @param rnnDesc         RNN layer descriptor type (input)
 * @param paddingMode     Pointer to the RNN padding mode (output)
 * @return                miopenStatus_t
 */

MIOPEN_EXPORT miopenStatus_t miopenGetRNNPaddingMode(miopenRNNDescriptor_t rnnDesc,
                                                     miopenRNNPaddingMode_t* paddingMode);

/*! @brief Execute forward training for recurrent layer.
 *
 * Interface for executing the forward training / inference pass on a RNN.
 *
 * @param handle                MIOpen handle (input)
 * @param rnnDesc               RNN layer descriptor type (input)
 * @param fwdMode          Specifies in which mode the buffers will be used.
 * @param xDesc                 An input tensor descriptor for sequenced RNN data. This
 * miopenSeqTensorDescriptor_t should be initialyzed by `miopenSetRNNDataSeqTensorDescriptor`
 * function.(input)
 * @param x                     Pointer to input tensor (input)
 *
 * @param hDesc                A hidden tensor descriptor that has as its first dimension
 * of the number of layers if the direction mode is unidirectional and twice the
 * number of layers if the direction mode is bidirectional. The second dimension of
 * the descriptor must equal the largest first dimension of the xDesc tensor descriptor
 * array. The third dimension equals the hiddenSize. (input)
 * @param hx                    Pointer to the hidden layer input tensor. If hx is NULL,
 * then the initial hidden state will be zero initialized. (input)
 * @param hy                    Pointer to the hidden layer output tensor. If hy is NULL,
 * then the final hidden state will not be saved. (output)
 *
 * @param cDesc                A cell tensor descriptor that has as its first dimension
 * of the number of layers if the direction mode is unidirectional and twice the
 * number of layers if the direction mode is bidirectional. The second dimension of
 * the descriptor must equal the largest first dimension of the xDesc tensor descriptor
 * array. The third dimension equals the hiddenSize. (input)
 * @param cx                    Pointer to the cell layer input tensor. If cx is NULL,
 * then the initial cell state will be zero initialized. (input)
 * @param cy                    Pointer to the cell layer output tensor. If hy is NULL,
 * then the final cell state will not be saved. (output)
 *
 * @param yDesc                 An array of fully packed tensor descriptors associated
 * with the output from each time step. The first dimension of the tensor descriptors
 * must equal the first dimension of the first descriptor (batch size) in the xDesc
 * tensor array. The second dimension of the element of the descriptor array
 * depends on the direction mode selected. If the direction mode is unidirectional,
 * the second dimension is the hiddenSize. If direction mode is bidirectional
 * the second dimension is twice the hiddenSize. (input)
 * @param y                     Pointer to output tensor (output)
 *
 * @param w                     Pointer to input weights tensor (input)
 * @param weightSpaceSize       Number of allocated bytes in memory for the weights tensor
 * @param workSpace             Pointer to memory allocated for forward (input / output)
 * @param workSpaceNumBytes     Number of allocated bytes in memory for the workspace (input)
 * @param reserveSpace          Pointer to memory allocated for hidden states used durning training
 * (input / output)
 * @param reserveSpaceNumBytes  Number of allocated bytes in memory for use in the forward  (input)
 * @return                      miopenStatus_t
 */
MIOPEN_EXPORT miopenStatus_t miopenRNNForward(miopenHandle_t handle,
                                              const miopenRNNDescriptor_t rnnDesc,
                                              miopenRNNFWDMode_t fwdMode,
                                              const miopenSeqTensorDescriptor_t xDesc,
                                              const void* x,
                                              const miopenTensorDescriptor_t hDesc,
                                              const void* hx,
                                              void* hy,
                                              const miopenTensorDescriptor_t cDesc,
                                              const void* cx,
                                              void* cy,
                                              const miopenSeqTensorDescriptor_t yDesc,
                                              void* y,
                                              const void* w,
                                              size_t weightSpaceSize,
                                              void* workSpace,
                                              size_t workSpaceNumBytes,
                                              void* reserveSpace,
                                              size_t reserveSpaceNumBytes);

/*! @brief Execute backward data for recurrent layer
 *
 * Interface for executing the backward data pass on a RNN.
 *
 * @param handle                MIOpen handle (input)
 * @param rnnDesc               RNN layer descriptor type (input)

 * @param yDesc                 An output tensor descriptor for sequenced RNN data. This
 * miopenSeqTensorDescriptor_t should be initialyzed by `miopenSetRNNDataSeqTensorDescriptor`
 function.(input)
 * @param y                     Pointer to input tensor (input)
 * @param dy                    Pointer to the hidden layer input tensor (input)
 *
 * @param hDesc                An input hidden tensor descriptor that has as its first dimension
 * of the number of layers if the direction mode is unidirectional and twice the
 * number of layers if the direction mode is bidirectional. The second dimension of
 * the descriptor must equal the largest first dimension of the xDesc tensor descriptor
 * array. The third dimension equals the hiddenSize. (input)
 * @param hx                    Pointer to the hidden layer input tensor. If hx is NULL,
 * then the initial hidden state will be zero initialized. (input)
 * @param dhy                   Pointer to the cell layer input tensor (input)
 * @param dhx                   Pointer to the delta hidden layer output tensor. If dhx is NULL
 * the hidden gradient will not ouput. (output)
 *
 * @param cDesc                A input cell tensor descriptor that has as its first dimension
 * of the number of layers if the direction mode is unidirectional and twice the
 * number of layers if the direction mode is bidirectional. The second dimension of
 * the descriptor must equal the largest first dimension of the xDesc tensor descriptor
 * array. The third dimension equals the hiddenSize. (input)
 * @param cx                    Pointer to the hidden layer input tensor. If cx is NULL,
 * then the initial cell state will be zero initialized. (input)
 * @param dcy                   Pointer to the cell layer input tensor. If dcy is NULL,
 * then the initial delta cell state will be zero initialized. (input)
 * @param dcx                   Pointer to the cell layer output tensor. If dcx is NULL
 * the cell gradient will not ouput. (output)

 * @param xDesc                 An input tensor descriptor for sequenced RNN data. This
 * miopenSeqTensorDescriptor_t should be initialyzed by `miopenSetRNNDataSeqTensorDescriptor`
 function.(input)
 * @param dx                    Pointer to the cell layer output tensor (output)
 *
 * @param w                     Pointer to input weights tensor (input)
 * @param weightSpaceSize       Number of allocated bytes in memory for the weights tensor
 * @param workSpace             Pointer to memory allocated for forward training (input)
 * @param workSpaceNumBytes     Number of allocated bytes in memory for the workspace (input)
 * @param reserveSpace          Pointer to memory allocated for random states (input / output)
 * @param reserveSpaceNumBytes  Number of allocated bytes in memory for use in the forward (input)
 * @return                      miopenStatus_t
 */
MIOPEN_EXPORT miopenStatus_t miopenRNNBackwardSeqData(miopenHandle_t handle,
                                                      const miopenRNNDescriptor_t rnnDesc,
                                                      const miopenSeqTensorDescriptor_t yDesc,
                                                      const void* y,
                                                      const void* dy,
                                                      const miopenTensorDescriptor_t hDesc,
                                                      const void* hx,
                                                      const void* dhy,
                                                      void* dhx,
                                                      const miopenTensorDescriptor_t cDesc,
                                                      const void* cx,
                                                      const void* dcy,
                                                      void* dcx,
                                                      const miopenSeqTensorDescriptor_t xDesc,
                                                      void* dx,
                                                      const void* w,
                                                      size_t weightSpaceSize,
                                                      void* workSpace,
                                                      size_t workSpaceNumBytes,
                                                      void* reserveSpace,
                                                      size_t reserveSpaceNumBytes);

/*! @brief Execute backward weights for recurrent layer
 *
 * Interface for executing the backward weights pass on a RNN.
 *
 * @param handle                MIOpen handle (input)
 * @param rnnDesc               RNN layer descriptor type (input)

 * @param xDesc                 An input tensor descriptor for sequenced RNN data. This
 * miopenSeqTensorDescriptor_t should be initialyzed by `miopenSetRNNDataSeqTensorDescriptor`
 function.(input)
 * @param x                     Pointer to input tensor (input)
 *
 * @param hDesc                A hidden tensor descriptor that has as its first dimension
 * of the number of layers if the direction mode is unidirectional and twice the
 * number of layers if the direction mode is bidirectional. The second dimension of
 * the descriptor must equal the largest first dimension of the xDesc tensor descriptor
 * array. The third dimension equals the hiddenSize. (input)
 * @param hx                    Pointer to the hidden layer input tensor. If hx is NULL,
 * then the initial hidden state will be zero initialized. (input)
 *
 * @param yDesc                 An output tensor descriptor for sequenced RNN data. This
 * miopenSeqTensorDescriptor_t should be initialyzed by `miopenSetRNNDataSeqTensorDescriptor`
 function.(input)
 * @param y                     Pointer to the output tensor (input)
 *
 * @param dw                    Pointer to input weights tensor (input / output)
 * @param weightSpaceSize       Number of allocated bytes in memory for the weights tensor
 * @param workSpace             Pointer to memory allocated for forward training (input)
 * @param workSpaceNumBytes     Number of allocated bytes in memory for the workspace (input)
 * @param reserveSpace          Pointer to memory allocated for random states (input)
 * @param reserveSpaceNumBytes  Number of allocated bytes in memory for use in the forward (input)
 * @return                      miopenStatus_t
 */
MIOPEN_EXPORT miopenStatus_t
miopenRNNBackwardWeightsSeqTensor(miopenHandle_t handle,
                                  const miopenRNNDescriptor_t rnnDesc,
                                  const miopenSeqTensorDescriptor_t xDesc,
                                  const void* x,
                                  const miopenTensorDescriptor_t hDesc,
                                  const void* hx,
                                  const miopenSeqTensorDescriptor_t yDesc,
                                  const void* y,
                                  void* dw,
                                  size_t weightSpaceSize,
                                  void* workSpace,
                                  size_t workSpaceNumBytes,
                                  const void* reserveSpace,
                                  size_t reserveSpaceNumBytes);

/*! @brief Execute forward training for recurrent layer
 *
 * Interface for executing the forward training pass on a RNN.
 *
 * @param handle                MIOpen handle (input)
 * @param rnnDesc               RNN layer descriptor type (input)
 * @param sequenceLen           Temporal iterations to unroll (input)
 * @param xDesc                 An array of tensor descriptors. These are the
 * input descriptors to each time step. The first dimension of each descriptor is the
 * batch size and may decrease from element n to element n+1 and not increase in size.
 * The second dimension is the same for all descriptors in the array and is the input
 * vector length. (input)
 * @param x                     Pointer to input tensor (input)
 * @param hxDesc                A hidden tensor descriptor that has as its first dimension
 * of the number of layers if the direction mode is unidirectional and twice the
 * number of layers if the direction mode is bidirectional. The second dimension of
 * the descriptor must equal the largest first dimension of the xDesc tensor descriptor
 * array. The third dimension equals the hiddenSize. (input)
 * @param hx                    Pointer to the hidden layer input tensor. If hx is NULL,
 * then the initial hidden state will be zero initialized. (input)
 * @param cxDesc                A cell tensor descriptor that has as its first dimension
 * of the number of layers if the direction mode is unidirectional and twice the
 * number of layers if the direction mode is bidirectional. The second dimension of
 * the descriptor must equal the largest first dimension of the xDesc tensor descriptor
 * array. The third dimension equals the hiddenSize. (input)
 * @param cx                    Pointer to the cell layer input tensor. If cx is NULL,
 * then the initial cell state will be zero initialized. (input)
 * @param wDesc                 A weights tensor descriptor (input)
 * @param w                     Pointer to input weights tensor (input)
 * @param yDesc                 An array of fully packed tensor descriptors associated
 * with the output from each time step. The first dimension of the tensor descriptors
 * must equal the first dimension of the first descriptor (batch size) in the xDesc
 * tensor array. The second dimension of the element of the descriptor array
 * depends on the direction mode selected. If the direction mode is unidirectional,
 * the second dimension is the hiddenSize. If direction mode is bidirectional
 * the second dimension is twice the hiddenSize. (input)
 * @param y                     Pointer to output tensor (output)
 * @param hyDesc                A hidden tensor descriptor that has as its first dimension
 * of the number of layers if the direction mode is unidirectional and twice the
 * number of layers if the direction mode is bidirectional. The second dimension of
 * the descriptor must equal the largest first dimension of the xDesc tensor descriptor
 * array. The third dimension equals the hiddenSize. (input)
 * @param hy                    Pointer to the hidden layer output tensor. If hy is NULL,
 * then the final hidden state will not be saved. (output)
 * @param cyDesc                A cell tensor descriptor that has as its first dimension
 * of the number of layers if the direction mode is unidirectional and twice the
 * number of layers if the direction mode is bidirectional. The second dimension of
 * the descriptor must equal the largest first dimension of the xDesc tensor descriptor
 * array. The third dimension equals the hiddenSize. (input)
 * @param cy                    Pointer to the cell layer output tensor. If hy is NULL,
 * then the final cell state will not be saved. (output)
 * @param workSpace             Pointer to memory allocated for forward training (input)
 * @param workSpaceNumBytes     Number of allocated bytes in memory for the workspace (input)
 * @param reserveSpace          Pointer to memory allocated for random states (input / output)
 * @param reserveSpaceNumBytes  Number of allocated bytes in memory for use in the forward  (input)
 * @return                      miopenStatus_t
 */
MIOPEN_EXPORT miopenStatus_t miopenRNNForwardTraining(miopenHandle_t handle,
                                                      const miopenRNNDescriptor_t rnnDesc,
                                                      const int sequenceLen,
                                                      const miopenTensorDescriptor_t* xDesc,
                                                      const void* x,
                                                      const miopenTensorDescriptor_t hxDesc,
                                                      const void* hx,
                                                      const miopenTensorDescriptor_t cxDesc,
                                                      const void* cx,
                                                      const miopenTensorDescriptor_t wDesc,
                                                      const void* w,
                                                      const miopenTensorDescriptor_t* yDesc,
                                                      void* y,
                                                      const miopenTensorDescriptor_t hyDesc,
                                                      void* hy,
                                                      const miopenTensorDescriptor_t cyDesc,
                                                      void* cy,
                                                      void* workSpace,
                                                      size_t workSpaceNumBytes,
                                                      void* reserveSpace,
                                                      size_t reserveSpaceNumBytes);

/*! @brief Execute backward data for recurrent layer
 *
 * Interface for executing the backward data pass on a RNN.
 *
 * @param handle                MIOpen handle (input)
 * @param rnnDesc               RNN layer descriptor type (input)
 * @param sequenceLen           Temporal iterations to unroll (input)
 * @param yDesc                 An array of tensor descriptors (input)
 * @param y                     Pointer to input tensor (input)
 * @param dyDesc                An array of fully packed tensor descriptors associated
 * with the output from each time step. The first dimension of the tensor descriptors
 * must equal the first dimension of the first descriptor (batch size) in the xDesc
 * tensor array. The second dimension of the element of the descriptor array
 * depends on the direction mode selected. If the direction mode is unidirectional,
 * the second dimension is the hiddenSize. If direction mode is bidirectional
 * the second dimension is twice the hiddenSize. (input)
 * @param dy                    Pointer to the hidden layer input tensor (input)
 * @param dhyDesc               A hidden tensor descriptor that has as its first dimension
 * of the number of layers if the direction mode is unidirectional and twice the
 * number of layers if the direction mode is bidirectional. The second dimension of
 * the descriptor must equal the largest first dimension of the xDesc tensor descriptor
 * array. The third dimension equals the hiddenSize. (input)
 * @param dhy                   Pointer to the cell layer input tensor (input)
 * @param dcyDesc               A cell tensor descriptor that has as its first dimension
 * of the number of layers if the direction mode is unidirectional and twice the
 * number of layers if the direction mode is bidirectional. The second dimension of
 * the descriptor must equal the largest first dimension of the xDesc tensor descriptor
 * array. The third dimension equals the hiddenSize. (input)
 * @param dcy                   Pointer to the cell layer input tensor. If dcy is NULL,
 * then the initial delta cell state will be zero initialized. (input)
 * @param wDesc                 A weights tensor descriptor (input)
 * @param w                     Pointer to input weights tensor (input)
 * @param hxDesc                An input hidden tensor descriptor that has as its first dimension
 * of the number of layers if the direction mode is unidirectional and twice the
 * number of layers if the direction mode is bidirectional. The second dimension of
 * the descriptor must equal the largest first dimension of the xDesc tensor descriptor
 * array. The third dimension equals the hiddenSize. (input)
 * @param hx                    Pointer to the hidden layer input tensor. If hx is NULL,
 * then the initial hidden state will be zero initialized. (input)
 * @param cxDesc                A input cell tensor descriptor that has as its first dimension
 * of the number of layers if the direction mode is unidirectional and twice the
 * number of layers if the direction mode is bidirectional. The second dimension of
 * the descriptor must equal the largest first dimension of the xDesc tensor descriptor
 * array. The third dimension equals the hiddenSize. (input)
 * @param cx                    Pointer to the hidden layer input tensor. If cx is NULL,
 * then the initial cell state will be zero initialized. (input)
 * @param dxDesc                An array of tensor descriptors. These are the
 * input descriptors to each time step. The first dimension of each descriptor is the
 * batch size and may decrease from element n to element n+1 and not increase in size.
 * The second dimension is the same for all descriptors in the array and is the input
 * vector length. (input)
 * @param dx                    Pointer to the cell layer output tensor (output)
 * @param dhxDesc               A hidden tensor descriptor that has as its first dimension
 * of the number of layers if the direction mode is unidirectional and twice the
 * number of layers if the direction mode is bidirectional. The second dimension of
 * the descriptor must equal the largest first dimension of the xDesc tensor descriptor
 * array. The third dimension equals the hiddenSize. (input)
 * @param dhx                   Pointer to the delta hidden layer output tensor. If dhx is NULL
 * the hidden gradient will not ouput. (output)
 * @param dcxDesc               A tensor descriptor that has as its first dimension
 * of the number of layers if the direction mode is unidirectional and twice the
 * number of layers if the direction mode is bidirectional. The second dimension of
 * the descriptor must equal the largest first dimension of the xDesc tensor descriptor
 * array. The third dimension equals the hiddenSize. (input)
 * @param dcx                   Pointer to the cell layer output tensor. If dcx is NULL
 * the cell gradient will not ouput. (output)
 * @param workSpace             Pointer to memory allocated for forward training (input)
 * @param workSpaceNumBytes     Number of allocated bytes in memory for the workspace (input)
 * @param reserveSpace          Pointer to memory allocated for random states (input / output)
 * @param reserveSpaceNumBytes  Number of allocated bytes in memory for use in the forward (input)
 * @return                      miopenStatus_t
 */
MIOPEN_EXPORT miopenStatus_t miopenRNNBackwardData(miopenHandle_t handle,
                                                   const miopenRNNDescriptor_t rnnDesc,
                                                   const int sequenceLen,
                                                   const miopenTensorDescriptor_t* yDesc,
                                                   const void* y,
                                                   const miopenTensorDescriptor_t* dyDesc,
                                                   const void* dy,
                                                   const miopenTensorDescriptor_t dhyDesc,
                                                   const void* dhy,
                                                   const miopenTensorDescriptor_t dcyDesc,
                                                   const void* dcy,
                                                   const miopenTensorDescriptor_t wDesc,
                                                   const void* w,
                                                   const miopenTensorDescriptor_t hxDesc,
                                                   const void* hx,
                                                   const miopenTensorDescriptor_t cxDesc,
                                                   const void* cx,
                                                   const miopenTensorDescriptor_t* dxDesc,
                                                   void* dx,
                                                   const miopenTensorDescriptor_t dhxDesc,
                                                   void* dhx,
                                                   const miopenTensorDescriptor_t dcxDesc,
                                                   void* dcx,
                                                   void* workSpace,
                                                   size_t workSpaceNumBytes,
                                                   void* reserveSpace,
                                                   size_t reserveSpaceNumBytes);

/*! @brief Execute backward weights for recurrent layer
 *
 * Interface for executing the backward weights pass on a RNN.
 *
 * @param handle                MIOpen handle (input)
 * @param rnnDesc               RNN layer descriptor type (input)
 * @param sequenceLen           Temporal iterations to unroll (input)
 * @param xDesc                 An array of tensor descriptors. These are the
 * input descriptors to each time step. The first dimension of each descriptor is the
 * batch size and may decrease from element n to element n+1 and not increase in size.
 * The second dimension is the same for all descriptors in the array and is the input
 * vector length. (input)
 * @param x                     Pointer to input tensor (input)
 * @param hxDesc                A hidden tensor descriptor that has as its first dimension
 * of the number of layers if the direction mode is unidirectional and twice the
 * number of layers if the direction mode is bidirectional. The second dimension of
 * the descriptor must equal the largest first dimension of the xDesc tensor descriptor
 * array. The third dimension equals the hiddenSize. (input)
 * @param hx                    Pointer to the hidden layer input tensor. If hx is NULL,
 * then the initial hidden state will be zero initialized. (input)
 * @param yDesc                 An array of fully packed tensor descriptors associated
 * with the output from each time step. The first dimension of the tensor descriptors
 * must equal the first dimension of the first descriptor (batch size) in the xDesc
 * tensor array. The second dimension of the element of the descriptor array
 * depends on the direction mode selected. If the direction mode is unidirectional,
 * the second dimension is the hiddenSize. If direction mode is bidirectional
 * the second dimension is twice the hiddenSize. (input)
 * @param y                     Pointer to the output tensor (input)
 * @param dwDesc                A weights tensor descriptor (input)
 * @param dw                    Pointer to input weights tensor (input / output)
 * @param workSpace             Pointer to memory allocated for forward training (input)
 * @param workSpaceNumBytes     Number of allocated bytes in memory for the workspace (input)
 * @param reserveSpace          Pointer to memory allocated for random states (input)
 * @param reserveSpaceNumBytes  Number of allocated bytes in memory for use in the forward (input)
 * @return                      miopenStatus_t
 */
MIOPEN_EXPORT miopenStatus_t miopenRNNBackwardWeights(miopenHandle_t handle,
                                                      const miopenRNNDescriptor_t rnnDesc,
                                                      const int sequenceLen,
                                                      const miopenTensorDescriptor_t* xDesc,
                                                      const void* x,
                                                      const miopenTensorDescriptor_t hxDesc,
                                                      const void* hx,
                                                      const miopenTensorDescriptor_t* yDesc,
                                                      const void* y,
                                                      const miopenTensorDescriptor_t dwDesc,
                                                      void* dw,
                                                      void* workSpace,
                                                      size_t workSpaceNumBytes,
                                                      const void* reserveSpace,
                                                      size_t reserveSpaceNumBytes);

/*! @brief Execute forward inference for RNN layer
 *
 * Interface for executing the forward inference pass on a RNN.
 *
 * @param handle                MIOpen handle (input)
 * @param rnnDesc               RNN layer descriptor type (input)
 * @param sequenceLen           Temporal iterations to unroll (input)
 * @param xDesc                 An array of tensor descriptors. These are the
 * input descriptors to each time step. The first dimension of each descriptor is the
 * batch size and may decrease from element n to element n+1 and not increase in size.
 * The second dimension is the same for all descriptors in the array and is the input
 * vector length. (input)
 * @param x                     Pointer to input tensor (input)
 * @param hxDesc                A hidden tensor descriptor that has as its first dimension
 * of the number of layers if the direction mode is unidirectional and twice the
 * number of layers if the direction mode is bidirectional. The second dimension of
 * the descriptor must equal the largest first dimension of the xDesc tensor descriptor
 * array. The third dimension equals the hiddenSize. (input)
 * @param hx                    Pointer to the hidden layer input tensor. If hx is NULL,
 * then the initial hidden state will be zero initialized. (input)
 * @param cxDesc                A cell tensor descriptor that has as its first dimension
 * of the number of layers if the direction mode is unidirectional and twice the
 * number of layers if the direction mode is bidirectional. The second dimension of
 * the descriptor must equal the largest first dimension of the xDesc tensor descriptor
 * array. The third dimension equals the hiddenSize. (input)
 * @param cx                    Pointer to the cell layer input tensor. If cx is NULL,
 * then the initial cell state will be zero initialized. (input)
 * @param wDesc                 A weights tensor descriptor (input)
 * @param w                     Pointer to input weights tensor (input)
 * @param yDesc                 An array of fully packed tensor descriptors associated
 * with the output from each time step. The first dimension of the tensor descriptors
 * must equal the first dimension of the first descriptor (batch size) in the xDesc
 * tensor array. The second dimension of the element of the descriptor array
 * depends on the direction mode selected. If the direction mode is unidirectional,
 * the second dimension is the hiddenSize. If direction mode is bidirectional
 * the second dimension is twice the hiddenSize. (input)
 * @param y                     Pointer to output tensor (output)
 * @param hyDesc                A hidden tensor descriptor that has as its first dimension
 * of the number of layers if the direction mode is unidirectional and twice the
 * number of layers if the direction mode is bidirectional. The second dimension of
 * the descriptor must equal the largest first dimension of the xDesc tensor descriptor
 * array. The third dimension equals the hiddenSize. (input)
 * @param hy                    Pointer to the hidden layer output tensor. If hy is NULL,
 * then the final hidden state will not be saved. (output)
 * @param cyDesc                A output cell tensor descriptor that has as its first dimension
 * of the number of layers if the direction mode is unidirectional and twice the
 * number of layers if the direction mode is bidirectional. The second dimension of
 * the descriptor must equal the largest first dimension of the xDesc tensor descriptor
 * array. The third dimension equals the hiddenSize. (input)
 * @param cy                    Pointer to the cell layer output tensor. If cy is NULL,
 * then the final cell state will not be saved. (output)
 * @param workSpace             Pointer to memory allocated for forward training (input)
 * @param workSpaceNumBytes     Number of allocated bytes in memory for the workspace (input)
 * @return                      miopenStatus_t
 */
MIOPEN_EXPORT miopenStatus_t miopenRNNForwardInference(miopenHandle_t handle,
                                                       miopenRNNDescriptor_t rnnDesc,
                                                       const int sequenceLen,
                                                       const miopenTensorDescriptor_t* xDesc,
                                                       const void* x,
                                                       const miopenTensorDescriptor_t hxDesc,
                                                       const void* hx,
                                                       const miopenTensorDescriptor_t cxDesc,
                                                       const void* cx,
                                                       const miopenTensorDescriptor_t wDesc,
                                                       const void* w,
                                                       const miopenTensorDescriptor_t* yDesc,
                                                       void* y,
                                                       const miopenTensorDescriptor_t hyDesc,
                                                       void* hy,
                                                       const miopenTensorDescriptor_t cyDesc,
                                                       void* cy,
                                                       void* workSpace,
                                                       size_t workSpaceNumBytes);

/** @} */
// CLOSEOUT RNN DOXYGEN GROUP

/** @addtogroup LossFunction
 *
 *  @{
 */

/*! @enum miopenCTCLossAlgo_t
 * Algorithms available to execute the CTC loss operation
 */
typedef enum
{
    MIOPEN_CTC_LOSS_ALGO_DETERMINISTIC = 0, /*!< Results are guaranteed to be reproducible */
} miopenCTCLossAlgo_t;

/*! @brief Create a CTC loss function Descriptor
 *
 * API for creating an uninitialized CTC loss function descriptor.
 * @param ctcLossDesc  Pointer to the CTC loss function descriptor type (output)
 * @return             miopenStatus_t
 */
MIOPEN_EXPORT miopenStatus_t miopenCreateCTCLossDescriptor(miopenCTCLossDescriptor_t* ctcLossDesc);

/*! @brief Retrieves a CTC loss function descriptor's details
 *
 * @param ctcLossDesc          CTC loss function descriptor (input)
 * @param dataType             Data type used in this CTC loss operation, only fp32 currently
 * supported (output)
 * @param blank_label_id       User defined index for blank label (output)
 * @param apply_softmax_layer  Boolean to toggle input layer property (output)
 * @return                     miopenStatus_t
 */
MIOPEN_EXPORT miopenStatus_t miopenGetCTCLossDescriptor(miopenCTCLossDescriptor_t ctcLossDesc,
                                                        miopenDataType_t* dataType,
                                                        int* blank_label_id,
                                                        bool* apply_softmax_layer);

/*! @brief Destroys a CTC loss function descriptor object
 *
 * @param ctcLossDesc  CTC loss function descriptor type (input)
 * @return             miopenStatus_t
 */
MIOPEN_EXPORT miopenStatus_t miopenDestroyCTCLossDescriptor(miopenCTCLossDescriptor_t ctcLossDesc);

/*! @brief Set the details of a CTC loss function descriptor
 *
 * @param ctcLossDesc          CTC loss function descriptor type (input)
 * @param dataType             Data type used in this CTC loss operation, only fp32 currently
 * supported (input)
 * @param blank_label_id       User defined index for blank label, default 0 (input)
 * @param apply_softmax_layer  Boolean to toggle input layer property (input)
 * @return             miopenStatus_t
 */
MIOPEN_EXPORT miopenStatus_t miopenSetCTCLossDescriptor(miopenCTCLossDescriptor_t ctcLossDesc,
                                                        miopenDataType_t dataType,
                                                        const int blank_label_id,
                                                        bool apply_softmax_layer);

/*! @brief Query the amount of memory required to execute miopenCTCLoss
 *
 * This function calculates the amount of memory required to run the CTC loss function given a CTC
 * loss function descriptor with the specified algorithm.
 * @param handle         MIOpen handle (input)
 * @param probsDesc      Tensor descriptor for probabilities (input)
 * @param gradientsDesc  Tensor descriptor for gradients (input)
 * @param labels         Pointer to the flattened labels list (input)
 * @param labelLengths   Pointer to the lengths list for "labels" (input)
 * @param inputLengths   Pointer to the list of the time steps in each batch (input)
 * @param algo           CTC loss algorithm selected (input)
 * @param ctcLossDesc    CTC loss function descriptor type (input)
 * @param workSpaceSize  Number of bytes of workspace required for CTC loss operation with selected
 * algorithm (output)
 * @return               miopenStatus_t
 */
MIOPEN_EXPORT miopenStatus_t
miopenGetCTCLossWorkspaceSize(miopenHandle_t handle,
                              const miopenTensorDescriptor_t probsDesc,
                              const miopenTensorDescriptor_t gradientsDesc,
                              const int* labels,
                              const int* labelLengths,
                              const int* inputLengths,
                              miopenCTCLossAlgo_t algo,
                              const miopenCTCLossDescriptor_t ctcLossDesc,
                              size_t* workSpaceSize);

/*! @brief Execute forward inference for CTCLoss layer
 *
 * Interface for executing the forward inference pass on a CTCLoss.
 * @param handle         MIOpen handle (input)
 * @param probsDesc      Tensor descriptor for probabilities (input)
 * @param probs          Pointer to the probabilities tensor (input)
 * @param labels         Pointer to the flattened labels list (input)
 * @param labelLengths   Pointer to the lengths list for "labels" (input)
 * @param inputLengths   Pointer to the list of the time steps in each batch (input)
 * @param losses         Pointer to the computed losses of CTC (Output)
 * @param gradientsDesc  Tensor descriptor for gradients (input)
 * @param gradients      Pointer to the computed gradients of CTC (Output)
 * @param algo           CTC loss algorithm selected (input)
 * @param ctcLossDesc    CTC loss function descriptor type (input)
 * @param workSpace      Pointer to memory allocated for execute CTC loss operation (input)
 * @param workSpaceSize  Number of bytes of workspace required for CTC loss operation with selected
 * algorithm (input)
 * @return               miopenStatus_t
 */
MIOPEN_EXPORT miopenStatus_t miopenCTCLoss(miopenHandle_t handle,
                                           const miopenTensorDescriptor_t probsDesc,
                                           const void* probs,
                                           const int* labels,
                                           const int* labelLengths,
                                           const int* inputLengths,
                                           void* losses,
                                           const miopenTensorDescriptor_t gradientsDesc,
                                           void* gradients,
                                           miopenCTCLossAlgo_t algo,
                                           const miopenCTCLossDescriptor_t ctcLossDesc,
                                           void* workSpace,
                                           size_t workSpaceSize);

/** @} */
// CLOSEOUT LossFunction DOXYGEN GROUP

// Dropout APIs
/** @addtogroup dropout
 *
 *  @{
 */

/*!  @enum miopenRNGType_t
 * random number generator type
 */
typedef enum
{
    MIOPEN_RNG_PSEUDO_XORWOW = 0, /*!< XORWOW pseudorandom generator */
} miopenRNGType_t;

/*! @brief Creates the dropout descriptor object
 *
 * @param dropoutDesc Pointer to a dropout descriptor type
 * @return            miopenStatus_t
 */
MIOPEN_EXPORT miopenStatus_t miopenCreateDropoutDescriptor(miopenDropoutDescriptor_t* dropoutDesc);

/*! @brief Destroys the dropout descriptor object
 *
 * @param dropoutDesc Dropout descriptor type (input)
 * @return            miopenStatus_t
 */
MIOPEN_EXPORT miopenStatus_t miopenDestroyDropoutDescriptor(miopenDropoutDescriptor_t dropoutDesc);

/*! @brief Query the amount of memory required to run dropout
 *
 * This function calculates the amount of memory required to run dropout.
 * @param xDesc                    Tensor descriptor for data tensor x (input)
 * @param reserveSpaceSizeInBytes  Number of bytes of reservespace required for executing dropout
 * (Output)
 * @return                         miopenStatus_t
 */
MIOPEN_EXPORT miopenStatus_t miopenDropoutGetReserveSpaceSize(const miopenTensorDescriptor_t xDesc,
                                                              size_t* reserveSpaceSizeInBytes);

/*! @brief Query the amount of memory required to store the states of the random number generators
 *
 * This function calculates the amount of memory required to store the states of the random number
 * generators used by miopenDropoutForward.
 * @param handle            MIOpen handle (input)
 * @param stateSizeInBytes  Number of bytes required to store random generator states (Output)
 * @return                  miopenStatus_t
 */
MIOPEN_EXPORT miopenStatus_t miopenDropoutGetStatesSize(miopenHandle_t handle,
                                                        size_t* stateSizeInBytes);

/*! @brief Get the details of the dropout descriptor
 *
 * Interface for querying the dropout descriptor
 * @param dropoutDesc  Dropout layer descriptor (input)
 * @param handle       MIOpen handle (input)
 * @param dropout      The probability by which the input is set to 0 in the dropout layer (Output)
 * @param states       Pointer to memory that holds random number generator states (Output)
 * @param seed         Seed used to initialize random number generator states (Output)
 * @param use_mask     Boolean flag indicating whether to use a saved mask (an existing or
 * user-defined dropout layout) in reserveSpace (Output)
 * @param state_evo    Boolean flag indicating whether to adopt state evolution strategy to update
 * the PRNG states by the end of each implementation (Output placeholder, currently not enabled)
 * @param rng_mode     Random number generator used to generate parallel random number sequences
 * (Output)
 * @return             miopenStatus_t
 */
MIOPEN_EXPORT miopenStatus_t miopenGetDropoutDescriptor(miopenDropoutDescriptor_t dropoutDesc,
                                                        miopenHandle_t handle,
                                                        float* dropout,
                                                        void** states,
                                                        unsigned long long* seed,
                                                        bool* use_mask,
                                                        bool* state_evo,
                                                        miopenRNGType_t* rng_mode);

/*! @brief Restore the dropout descriptor to a saved state
 *
 * This function restores the state of dropout descriptor using the address of a state buffer with
 * previously saved PRNG state pattern, without launching the expensive PRNG initialization process.
 *
 * Interface for restoring the dropout descriptor
 * @param dropoutDesc       Dropout layer descriptor (input/Output)
 * @param handle            MIOpen handle (input)
 * @param dropout           The probability by which the input is set to 0 in the dropout layer
 * (input)
 * @param states            Pointer to memory that holds random number generator states (input)
 * @param stateSizeInBytes  Number of bytes holding random generator states (input)
 * @param seed              Seed used to initialize random number generator states (input)
 * @param use_mask          Boolean flag indicating whether to use a saved mask (an existing or
 * user-defined dropout layout) in reserveSpace (input)
 * @param state_evo         Boolean flag indicating whether to adopt state evolution strategy to
 * update the PRNG states by the end of each implementation (input placeholder, currently not
 * enabled)
 * @param rng_mode          Random number generator used to generate parallel random number
 * sequences (input)
 * @return                  miopenStatus_t
 */
MIOPEN_EXPORT miopenStatus_t miopenRestoreDropoutDescriptor(miopenDropoutDescriptor_t dropoutDesc,
                                                            miopenHandle_t handle,
                                                            float dropout,
                                                            void* states,
                                                            size_t stateSizeInBytes,
                                                            unsigned long long seed,
                                                            bool use_mask,
                                                            bool state_evo,
                                                            miopenRNGType_t rng_mode);

/*! @brief Initialize the dropout descriptor
 *
 * Interface for setting up the dropout descriptor
 * @param dropoutDesc       Dropout layer descriptor (input/Output)
 * @param handle            MIOpen handle (input)
 * @param dropout           The probability by which the input is set to 0 in the dropout layer
 * (input)
 * @param states            Pointer to memory that holds random number generator states (input)
 * @param stateSizeInBytes  Number of bytes provided for random generator states (input)
 * @param seed              Seed used to initialize random number generator states (input)
 * @param use_mask          Boolean flag indicating whether to use a saved mask (an existing or
 * user-defined dropout layout) in reserveSpace (input)
 * @param state_evo         Boolean flag indicating whether to adopt state evolution strategy to
 * update the PRNG states by the end of each implementation (input placeholder, currently not
 * enabled)
 * @param rng_mode          Random number generator used to generate parallel random number
 * sequences (input)
 * @return                  miopenStatus_t
 */
MIOPEN_EXPORT miopenStatus_t miopenSetDropoutDescriptor(miopenDropoutDescriptor_t dropoutDesc,
                                                        miopenHandle_t handle,
                                                        float dropout,
                                                        void* states,
                                                        size_t stateSizeInBytes,
                                                        unsigned long long seed,
                                                        bool use_mask,
                                                        bool state_evo,
                                                        miopenRNGType_t rng_mode);

/*! @brief Execute forward dropout operation
 *
 * Interface for executing the forward pass on a Dropout.
 * @param handle                   MIOpen handle (input)
 * @param dropoutDesc              Dropout layer descriptor (input)
 * @param noise_shape              Tensor descriptor for noise shape (input placeholder, currently
 * not enabled)
 * @param xDesc                    Tensor descriptor for data tensor x (input)
 * @param x                        Data tensor x (input)
 * @param yDesc                    Tensor descriptor for data tensor y (input)
 * @param y                        Data tensor y (Output)
 * @param reserveSpace             Pointer to memory allocated for executing forward dropout,
 * expecting reserveSpace unchanged before next call of miopenDropoutBackward (Output)
 * @param reserveSpaceSizeInBytes  Number of bytes of reservespace required for executing forward
 * dropout (input)
 * @return                         miopenStatus_t
 */
MIOPEN_EXPORT miopenStatus_t miopenDropoutForward(miopenHandle_t handle,
                                                  const miopenDropoutDescriptor_t dropoutDesc,
                                                  const miopenTensorDescriptor_t noise_shape,
                                                  const miopenTensorDescriptor_t xDesc,
                                                  const void* x,
                                                  const miopenTensorDescriptor_t yDesc,
                                                  void* y,
                                                  void* reserveSpace,
                                                  size_t reserveSpaceSizeInBytes);

/*! @brief Execute backward dropout operation
 *
 * Interface for executing the backward pass on a Dropout.
 * @param handle                   MIOpen handle (input)
 * @param dropoutDesc              Dropout layer descriptor (input)
 * @param noise_shape              Tensor descriptor for noise shape (input placeholder, currently
 * not enabled)
 * @param dyDesc                   Tensor descriptor for data delta tensor dy (input)
 * @param dy                       Data delta tensor dy (input)
 * @param dxDesc                   Tensor descriptor for data delta tensor dx (input)
 * @param dx                       Data delta tensor dx (Output)
 * @param reserveSpace             Pointer to memory allocated for executing backward dropout,
 * expecting reserveSpace unchanged after previous call of miopenDropoutForward (input)
 * @param reserveSpaceSizeInBytes  Number of bytes of reservespace required for executing backward
 * dropout (input)
 * @return                         miopenStatus_t
 */
MIOPEN_EXPORT miopenStatus_t miopenDropoutBackward(miopenHandle_t handle,
                                                   const miopenDropoutDescriptor_t dropoutDesc,
                                                   const miopenTensorDescriptor_t noise_shape,
                                                   const miopenTensorDescriptor_t dyDesc,
                                                   const void* dy,
                                                   const miopenTensorDescriptor_t dxDesc,
                                                   void* dx,
                                                   void* reserveSpace,
                                                   size_t reserveSpaceSizeInBytes);

/** @} */
// CLOSEOUT DROPOUT DOXYGEN GROUP

// TensorReduce APIs
/** @addtogroup TensorReduce
 *
 *  @{
 */

/*! @brief Creates the ReduceTensor descriptor object
 *
 * @param reduceTensorDesc Pointer to a ReduceTensor descriptor type
 * @return            miopenStatus_t
 */
MIOPEN_EXPORT miopenStatus_t
miopenCreateReduceTensorDescriptor(miopenReduceTensorDescriptor_t* reduceTensorDesc);

/*! @brief Destroy the ReduceTensor descriptor object
 *
 * @param reduceTensorDesc  ReduceTensor descriptor type (input)
 * @return            miopenStatus_t
 */
MIOPEN_EXPORT miopenStatus_t
miopenDestroyReduceTensorDescriptor(miopenReduceTensorDescriptor_t reduceTensorDesc);

/*! @brief Initialize a ReduceTensor descriptor object
 *
 * @param reduceTensorDesc         Pointer to the ReduceTensor descriptor object (output)
 * @param reduceTensorOp           Enumerant specifying the operation used by ReduceTensor (input)
 * @param reduceTensorCompType     Enumerant specifying the data type used with ReduceTensor
 * operation (input)
 * @param reduceTensorNanOpt       Enumerant specifying the Nan number propagation mode (input)
 * @param reduceTensorIndices      Enumerant specifying the indices modes used by ReduceTensor
 * (input)
 * @param reduceTensorIndicesType  Enumerant specifying the data type of the indices (input)
 * @return           miopenStatus_t
 */
MIOPEN_EXPORT miopenStatus_t
miopenSetReduceTensorDescriptor(miopenReduceTensorDescriptor_t reduceTensorDesc,
                                miopenReduceTensorOp_t reduceTensorOp,
                                miopenDataType_t reduceTensorCompType,
                                miopenNanPropagation_t reduceTensorNanOpt,
                                miopenReduceTensorIndices_t reduceTensorIndices,
                                miopenIndicesType_t reduceTensorIndicesType);

/*! @brief Query a ReduceTensor descriptor object
 *
 * @param reduceTensorDesc         Pointer to the ReduceTensor descriptor object (input)
 * @param reduceTensorOp           Pointer to enumerant specifying the operation used by
 * ReduceTensor (output)
 * @param reduceTensorCompType     Pointer to enumerant specifying the data type used with
 * ReduceTensor operation (output)
 * @param reduceTensorNanOpt       Pointer to enumerant specifying the Nan number propagation mode
 * (output)
 * @param reduceTensorIndices      Pointer to enumerant specifying the indices modes used by
 * ReduceTensor (output)
 * @param reduceTensorIndicesType  Pointer to enumerant specifying the data type of the indices
 * (output)
 * @return           miopenStatus_t
 */
MIOPEN_EXPORT miopenStatus_t
miopenGetReduceTensorDescriptor(const miopenReduceTensorDescriptor_t reduceTensorDesc,
                                miopenReduceTensorOp_t* reduceTensorOp,
                                miopenDataType_t* reduceTensorCompType,
                                miopenNanPropagation_t* reduceTensorNanOpt,
                                miopenReduceTensorIndices_t* reduceTensorIndices,
                                miopenIndicesType_t* reduceTensorIndicesType);

/*! @brief Helper function to query the minimum index space size required by the ReduceTensor call
 *
 * @param handle                   MIOpen Handle (input)
 * @param reduceTensorDesc         Pointer to the ReduceTensor descriptor object (input)
 * @param aDesc                    Pointer to the input tensor descriptor (input)
 * @param cDesc                    Pointer to the output tensor descriptor (input)
 * @param sizeInBytes              Pointer to data to return the minimum index space size
 * @return           miopenStatus_t
 */
MIOPEN_EXPORT miopenStatus_t
miopenGetReductionIndicesSize(miopenHandle_t handle,
                              const miopenReduceTensorDescriptor_t reduceTensorDesc,
                              const miopenTensorDescriptor_t aDesc,
                              const miopenTensorDescriptor_t cDesc,
                              size_t* sizeInBytes);

/*! @brief Helper function to query the minimum workspace size required by the ReduceTensor call
 *
 * @param handle                   MIOpen Handle (input)
 * @param reduceTensorDesc         Pointer to the ReduceTensor descriptor object (input)
 * @param aDesc                    Pointer to the input tensor descriptor (input)
 * @param cDesc                    Pointer to the output tensor descriptor (input)
 * @param sizeInBytes              Pointer to data to return the minimum workspace size
 * @return           miopenStatus_t
 */
MIOPEN_EXPORT miopenStatus_t
miopenGetReductionWorkspaceSize(miopenHandle_t handle,
                                const miopenReduceTensorDescriptor_t reduceTensorDesc,
                                const miopenTensorDescriptor_t aDesc,
                                const miopenTensorDescriptor_t cDesc,
                                size_t* sizeInBytes);

/*! @brief TensorReduce function doing reduction on tensor A by implementing C = alpha * reduceOp(A)
 * + beta * C
 *
 * The length of each dimension of output tensor C must match the length of the corresponding
 * dimension of
 * input tensor A or must be equal to 1. The dimensions with length equal to 1 indicate the
 * dimensions
 * of A to be reduced.
 *
 * @param handle                   MIOpen Handle (input)
 * @param reduceTensorDesc         Pointer to the ReduceTensor descriptor object (input)
 * @param indices                  Address of the allocated indices data space (output)
 * @param indicesSizeInBytes       Size in bytes of the allocated indices data space (input)
 * @param workspace                Address of the allocated workspace data (input)
 * @param workspaceSizeInBytes     Size in bytes of the allocated workspace data (input)
 * @param alpha                    Pointer to scale factor for data in input tensor A (input)
 * @param aDesc                    Pointer to the tensor descriptor for input tensor A (input)
 * @param A                        Pointer to the data of input tensor A (input)
 * @param beta                     Pointer to scale factor for data in output tensor C (input)
 * @param cDesc                    Pointer to the tensor descriptor for output tensor C (input)
 * @param C                        Pointer to the data of output tensor C (output)
 * @return           miopenStatus_t
 */
MIOPEN_EXPORT miopenStatus_t
miopenReduceTensor(miopenHandle_t handle,
                   const miopenReduceTensorDescriptor_t reduceTensorDesc,
                   void* indices,
                   size_t indicesSizeInBytes,
                   void* workspace,
                   size_t workspaceSizeInBytes,
                   const void* alpha,
                   const miopenTensorDescriptor_t aDesc,
                   const void* A,
                   const void* beta,
                   const miopenTensorDescriptor_t cDesc,
                   void* C);

/** @} */
// CLOSEOUT TensorReduce DOXYGEN GROUP

// Find 2.0 API
/** @addtogroup find2
 *
 *  @{
 */

/*! @brief Describes a problem for different miopen operations.
 *
 * For now, this is only used for convolution, but could be used for other
 * operators in the future(such as GEMM, Pooling, etc)
 */
MIOPEN_DECLARE_OBJECT(miopenProblem);

/*! @enum miopenProblemDirection_t
 * Directions of miopen operation.
 */
typedef enum
{
    miopenProblemDirectionForward         = 0,
    miopenProblemDirectionBackward        = 1,
    miopenProblemDirectionBackwardWeights = 2,
#ifdef MIOPEN_BETA_API
    miopenProblemDirectionInference = 4,
#endif
} miopenProblemDirection_t;

/*! @enum miopenTensorArgumentId_t
 * Identifiers for tensor arguments of problems and operations.
 */
typedef enum
{
    miopenTensorArgumentIdInvalid = 0,
    miopenTensorConvolutionX      = 1,
    miopenTensorConvolutionW      = 2,
    miopenTensorConvolutionY      = 3,

    miopenTensorMhaK                  = 4,
    miopenTensorMhaQ                  = 5,
    miopenTensorMhaV                  = 6,
    miopenTensorMhaDescaleK           = 7,
    miopenTensorMhaDescaleQ           = 8,
    miopenTensorMhaDescaleV           = 9,
    miopenTensorMhaDescaleS           = 10,
    miopenTensorMhaScaleS             = 11,
    miopenTensorMhaScaleO             = 12,
    miopenTensorMhaDropoutProbability = 13,
    miopenTensorMhaDropoutSeed        = 14,
    miopenTensorMhaDropoutOffset      = 15,
    miopenTensorMhaO                  = 16,
    miopenTensorMhaAmaxO              = 17,
    miopenTensorMhaAmaxS              = 18,
    miopenTensorMhaM                  = 19,
    miopenTensorMhaZInv               = 20,
    miopenTensorMhaDO                 = 21,
    miopenTensorMhaDescaleO           = 22,
    miopenTensorMhaDescaleDO          = 23,
    miopenTensorMhaDescaleDS          = 24,
    miopenTensorMhaScaleDS            = 25,
    miopenTensorMhaScaleDQ            = 26,
    miopenTensorMhaScaleDK            = 27,
    miopenTensorMhaScaleDV            = 28,
    miopenTensorMhaDQ                 = 29,
    miopenTensorMhaDK                 = 30,
    miopenTensorMhaDV                 = 31,
    miopenTensorMhaAmaxDQ             = 32,
    miopenTensorMhaAmaxDK             = 33,
    miopenTensorMhaAmaxDV             = 34,
    miopenTensorMhaAmaxDS             = 35,

#ifdef MIOPEN_BETA_API
    miopenTensorActivationX                = 36,
    miopenTensorActivationY                = 37,
    miopenTensorActivationDX               = 38,
    miopenTensorActivationDY               = 39,
    miopenTensorBiasX                      = 40,
    miopenTensorBiasY                      = 41,
    miopenTensorBias                       = 42,
    miopenTensorSoftmaxX                   = 43,
    miopenTensorSoftmaxY                   = 44,
    miopenTensorSoftmaxDX                  = 45,
    miopenTensorSoftmaxDY                  = 46,
    miopenTensorBatchnormX                 = 47,
    miopenTensorBatchnormY                 = 48,
    miopenTensorBatchnormRunningMean       = 49,
    miopenTensorBatchnormRunningVariance   = 50,
    miopenTensorBatchnormSavedMean         = 51,
    miopenTensorBatchnormSavedVariance     = 52,
    miopenTensorBatchnormScale             = 53,
    miopenTensorBatchnormScaleDiff         = 54,
    miopenTensorBatchnormEstimatedMean     = 55,
    miopenTensorBatchnormEstimatedVariance = 56,
    miopenTensorBatchnormBias              = 57,
    miopenTensorBatchnormBiasDiff          = 58,
    miopenTensorBatchnormDX                = 59,
    miopenTensorBatchnormDY                = 60,
#endif

    miopenTensorArgumentIsScalar = 1U << 31,

#ifdef MIOPEN_BETA_API
    miopenScalarBatchnormExpAvgFactor = miopenTensorArgumentIsScalar | 1,
    miopenScalarBatchnormEpsilon      = miopenTensorArgumentIsScalar | 2,
#endif
} miopenTensorArgumentId_t;

/*! @enum miopenTensorArgumentId_t
 * Different ways to sort results of the find call.
 */
typedef enum
{
    miopenFindResultsOrderByTime          = 0,
    miopenFindResultsOrderByWorkspaceSize = 1,
} miopenFindResultsOrder_t;

/*! @brief Initializes a problem object describing a convolution operation.
 *
 * @param problem      Pointer to the problem to initialize
 * @param operatorDesc Descriptor of the operator to be used
 * @param direction    Direction of the operation
 * @return             miopenStatus_t
 */
MIOPEN_EXPORT miopenStatus_t miopenCreateConvProblem(miopenProblem_t* problem,
                                                     miopenConvolutionDescriptor_t operatorDesc,
                                                     miopenProblemDirection_t direction);

/*! @brief Initializes a problem object describing a Mha operation.
 *
 * @param problem      Pointer to the problem to initialize
 * @param operatorDesc Descriptor of the operator to be used
 * @param direction    Direction of the operation
 * @return             miopenStatus_t
 */

MIOPEN_EXPORT miopenStatus_t miopenCreateMhaProblem(miopenProblem_t* problem,
                                                    miopenMhaDescriptor_t operatorDesc,
                                                    miopenProblemDirection_t direction);

/*! @brief Creates the mha descriptor object
 *
 * @param mhaDesc     Pointer to a mha descriptor type
 * @return            miopenStatus_t
 */

MIOPEN_EXPORT miopenStatus_t miopenCreateMhaDescriptor(miopenMhaDescriptor_t* mhaDesc);

/*! @brief Sets the Mha descriptor details
 *
 * Sets all of the descriptor details for the Mha
 *
 * @param mhaDesc               Pointer to a Mha descriptor
 * @param scale                 Scale
 * @return                      miopenStatus_t
 */

MIOPEN_EXPORT miopenStatus_t miopenSetMhaDescriptor(miopenMhaDescriptor_t mhaDesc, float scale);

/*! @brief Gets the Mha descriptor details
 *
 * Retrieves all of the descriptor details for the Mha.
 *
 * @param mhaDesc       Pointer to a Mha descriptor
 * @param scale         Scale (output)
 * @return              miopenStatus_t
 */

MIOPEN_EXPORT miopenStatus_t miopenGetMhaDescriptor(miopenMhaDescriptor_t mhaDesc, float* scale);

/*! @brief Creates the Softmax descriptor object
 *
 * @param softmaxDesc Pointer to an softmax descriptor type
 * @return            miopenStatus_t
 */

MIOPEN_EXPORT miopenStatus_t miopenCreateSoftmaxDescriptor(miopenSoftmaxDescriptor_t* softmaxDesc);

/*! @brief Sets the softmax descriptor details
 *
 * Sets all of the descriptor details for the softmax layer
 *
 * @param softmaxDesc  Pointer to a softmax layer descriptor
 * @param alpha        Softmax alpha parameter
 * @param beta         Softmax beta parameter
 * @param algorithm    Softmax algorithm
 * @param mode         Softmax mode
 * @return             miopenStatus_t
 */
MIOPEN_EXPORT miopenStatus_t miopenSetSoftmaxDescriptor(miopenSoftmaxDescriptor_t softmaxDesc,
                                                        float alpha,
                                                        float beta,
                                                        miopenSoftmaxAlgorithm_t algorithm,
                                                        miopenSoftmaxMode_t mode);

/*! @brief Gets the softmax layer descriptor details
 *
 * Retrieves all of the descriptor details for the softmax layer.
 *
 * @param softmaxDesc   Pointer to a softmax layer descriptor (input)
 * @param alpha         Softmax alpha parameter (output)
 * @param beta          Softmax beta parameter (output)
 * @param algorithm     Softmax algorithm (output)
 * @param mode          Softmax mode (output)
 * @return              miopenStatus_t
 */
MIOPEN_EXPORT miopenStatus_t miopenGetSoftmaxDescriptor(const miopenSoftmaxDescriptor_t softmaxDesc,
                                                        float* alpha,
                                                        float* beta,
                                                        miopenSoftmaxAlgorithm_t* algorithm,
                                                        miopenSoftmaxMode_t* mode);

/*! @brief Destroys a problem object.
 *
 * @param problem Problem to destroy
 * @return        miopenStatus_t
 */
MIOPEN_EXPORT miopenStatus_t miopenDestroyProblem(miopenProblem_t problem);

/*! @brief Sets a tensor descriptor for the specified argument.
 *
 * @param problem    Problem to update
 * @param id         Id of the argument for the descriptor
 * @param descriptor Tensor descriptor to set
 * @return           miopenStatus_t
 */
MIOPEN_EXPORT miopenStatus_t
miopenSetProblemTensorDescriptor(miopenProblem_t problem,
                                 miopenTensorArgumentId_t id,
                                 const miopenTensorDescriptor_t descriptor);

/*! @brief The miopenFindOptions allows the user to configure how find will be used.
 */
MIOPEN_DECLARE_OBJECT(miopenFindOptions);

/*! @brief Initializes miopenFindOptions object.
 *
 * @param options    Pointer to options object to initialze
 * @return           miopenStatus_t
 */
MIOPEN_EXPORT miopenStatus_t miopenCreateFindOptions(miopenFindOptions_t* options);

/*! @brief Destroys miopenFindOptions object.
 *
 * @param options    Options object to destroy
 * @return           miopenStatus_t
 */
MIOPEN_EXPORT miopenStatus_t miopenDestroyFindOptions(miopenFindOptions_t options);

/*! @brief Sets the tuning find option. Default value is zero.
 *
 * @param options    Options object to update
 * @param value      Value of zero means no tuning, value of one means tuning enabled
 * @return           miopenStatus_t
 */
MIOPEN_EXPORT miopenStatus_t miopenSetFindOptionTuning(miopenFindOptions_t options, int value);

/*! @brief Sets the results order find option. Default value is miopenFindResultsOrderByTime.
 *
 * @param options    Options object to update
 * @param value      Specifies what order should find results have
 * @return           miopenStatus_t
 */
MIOPEN_EXPORT miopenStatus_t miopenSetFindOptionResultsOrder(miopenFindOptions_t options,
                                                             miopenFindResultsOrder_t value);

/*! @brief Sets the workspace limit find option. Default value is maximum of size_t
 *
 * @param options    Options object to update
 * @param value      Specifies the workspace limit for find call. All solvers exceeding the limit
 * would be ignored.
 * @return           miopenStatus_t
 */
MIOPEN_EXPORT miopenStatus_t miopenSetFindOptionWorkspaceLimit(miopenFindOptions_t options,
                                                               size_t value);

/*! @brief Attaches the preallocated workspace to find options. Allocated by the library by default.
 *
 * @param options    Options object to update
 * @param buffer     Specifies the workspace for find call
 * @param size       Specifies the size of the buffer passed
 * @return           miopenStatus_t
 */
MIOPEN_EXPORT miopenStatus_t miopenSetFindOptionPreallocatedWorkspace(miopenFindOptions_t options,
                                                                      void* buffer,
                                                                      size_t size);

/*! @brief Attaches a preallocated tensor to find options. If not used, buffers are allocated by
 * MIOpen internally, which is not recommended.
 *
 * @param options    Options object to update
 * @param id         Specifies the id of the tensor passed
 * @param buffer     Specifies the tensor for find call
 * @return           miopenStatus_t
 */
MIOPEN_EXPORT miopenStatus_t miopenSetFindOptionPreallocatedTensor(miopenFindOptions_t options,
                                                                   miopenTensorArgumentId_t id,
                                                                   void* buffer);

/*! @brief Forces library to attach kernel binaries to solutions for later saving. This allows zero
 * lookup miopenRunSolution calls after miopenLoadSolution. Default value is 0.
 *
 * @param options    Options object to update
 * @param attach     1 means attaching, 0 - skipping, any other value - reserved for future use
 * @return           miopenStatus_t
 */
MIOPEN_EXPORT miopenStatus_t miopenSetFindOptionAttachBinaries(miopenFindOptions_t options,
                                                               unsigned attach);

/*! @brief The miopenSolution object describes a prepared solution.
 */
MIOPEN_DECLARE_OBJECT(miopenSolution);

/*! @brief Finds solutions to a problem by running different applicable solutions. Memory is
 * automatically allocated.
 *
 * @param handle       Handle to execute the kernels
 * @param problem      Problem to solve
 * @param options      Find options. When null default values would be used
 * @param solutions    Pointer to the first result. Must not be null
 * @param numSolutions Pointer to the amount of results. Ignored if null
 * @param maxSolutions Limits the amount of results
 * @return             miopenStatus_t
 */
MIOPEN_EXPORT miopenStatus_t miopenFindSolutions(miopenHandle_t handle,
                                                 miopenProblem_t problem,
                                                 miopenFindOptions_t options,
                                                 miopenSolution_t* solutions,
                                                 size_t* numSolutions,
                                                 size_t maxSolutions);

/*! @brief Values of a tensor or scalar argument for the miopenRunSolution function.
 */
struct miopenTensorArgument_t
{
    /* @brief Identifier of the tensor argument.
     */
    miopenTensorArgumentId_t id;
    /* @brief Tensor descriptor to override the value stored in the solution.
     *
     * Some solvers may support overriding input and output tensor descriptors, but right now there
     * is no way to tell from the API. Intended for the future use.
     */
    miopenTensorDescriptor_t* descriptor;
    /* @brief Pointer to the device memory buffer to use for the operation or to the host memory if
     * the value is scalar.
     */
    void* buffer;
};

/*! @brief Runs the solution using the passed in buffers.
 *
 * @param handle        Handle to execute the kernels
 * @param solution      Solution to execute
 * @param nInputs       Amount to inputs for the solution
 * @param tensors       Tensor arguments described by miopenTensorArgument_t
 * @param workspace     Pointer to device buffer used as workspace. May be null when not required.
 * Should not be less than expected
 * @param workspaceSize Size of the workspace buffer
 * @return              miopenStatus_t
 */
MIOPEN_EXPORT miopenStatus_t miopenRunSolution(miopenHandle_t handle,
                                               miopenSolution_t solution,
                                               size_t nInputs,
                                               const miopenTensorArgument_t* tensors,
                                               void* workspace,
                                               size_t workspaceSize);

/*! @brief Destroys solution object.
 *
 * @param solution   Solution to destroy
 * @return           miopenStatus_t
 */
MIOPEN_EXPORT miopenStatus_t miopenDestroySolution(miopenSolution_t solution);

/*! @brief Loads solution object from binary data.
 *
 * @param solution   Pointer to the solution to load
 * @param data       Data to load the solution from
 * @param size       Size of the solution blob
 * @return           miopenStatus_t
 */
MIOPEN_EXPORT miopenStatus_t miopenLoadSolution(miopenSolution_t* solution,
                                                const char* data,
                                                size_t size);

/*! @brief Saves a solution object as binary data.
 *
 * @param solution   Solution to save
 * @param data       Pointer to a buffer to save soltuion to
 * @return           miopenStatus_t
 */
MIOPEN_EXPORT miopenStatus_t miopenSaveSolution(miopenSolution_t solution, char* data);

/*! @brief Reads the expected size of a solution.
 *
 * @param solution   Solution to get size
 * @param size       Pointer to a location where to write the size of the solution blob
 * @return           miopenStatus_t
 */
MIOPEN_EXPORT miopenStatus_t miopenGetSolutionSize(miopenSolution_t solution, size_t* size);

/*! @brief Reads the amount of workspace required to exectute the solution.
 *
 * @param solution      Solution to get required workspace size
 * @param workspaceSize Pointer to a location where to write the workspace size
 * @return              miopenStatus_t
 */
MIOPEN_EXPORT miopenStatus_t miopenGetSolutionWorkspaceSize(miopenSolution_t solution,
                                                            size_t* workspaceSize);

/*! @brief Reads the time spent to execute the solution the last it was run.
 *
 * @param solution Solution to get exection time
 * @param time     Pointer to a location where to write the execution time
 * @return         miopenStatus_t
 */
MIOPEN_EXPORT miopenStatus_t miopenGetSolutionTime(miopenSolution_t solution, float* time);

/*! @brief Reads id of the solver referred by the solution.
 *
 * @param solution Solution to get solver id from
 * @param solverId Pointer to a location where to write the solver id
 * @return         miopenStatus_t
 */
MIOPEN_EXPORT miopenStatus_t miopenGetSolutionSolverId(miopenSolution_t solution,
                                                       uint64_t* solverId);

/*! @brief Gets the convolution algorithm implemented by a solver.
 *
 * @param solverId Solver id to get convolution algorithm of
 * @param result   Pointer to a location where to write the algorithm
 * @return         miopenStatus_t
 */
MIOPEN_EXPORT miopenStatus_t miopenGetSolverIdConvAlgorithm(uint64_t solverId,
                                                            miopenConvAlgorithm_t* result);

#ifdef MIOPEN_BETA_API

/*! @brief Initializes a problem object describing an activation operation.
 * @note As of now there is no way to actually get any solution for this kind of problems.
 *
 * @param problem      Pointer to the problem to initialize
 * @param operatorDesc Descriptor of the operator to be used
 * @param direction    Direction of the operation
 * @return             miopenStatus_t
 */
MIOPEN_EXPORT miopenStatus_t
miopenCreateActivationProblem(miopenProblem_t* problem,
                              miopenActivationDescriptor_t operatorDesc,
                              miopenProblemDirection_t direction);

/*! @brief Initializes a problem object describing an activation operation.
 * @note As of now there is no way to actually get any solution for this kind of problems.
 *
 * @param problem   Pointer to the problem to initialize
 * @param mode      Batchnorm mode
 * @param direction Direction of the operation
 * @return          miopenStatus_t
 */
MIOPEN_EXPORT miopenStatus_t miopenCreateBatchnormProblem(miopenProblem_t* problem,
                                                          miopenBatchNormMode_t mode,
                                                          bool runningMeanVariance,
                                                          miopenProblemDirection_t direction);

/*! @brief Fuse two problems into a single one. Problems can be either regular, or fused. No
 * problems are disposed in the process, so the problem2 should be destroyed manually if it is not
 * needed anymore.
 * @example
 * miopenProblem_t problem = makeSomeProblem1();
 * miopenProblem_t problem2 = makeSomeProblem2();
 * miopenProblem_t problem3 = makeSomeProblem3();
 * miopenFuseProblems(problem, problem2);
 * // Now problem contains {problem1, problem2}
 * miopenFuseProblems(problem, problem3);
 * // Now problem contains {problem1, problem2, problem3}
 * miopenDestroyProblem(problem2);
 * miopenDestroyProblem(problem3);
 * @note As of now there is no way to actually get any solution for this kind of problems.
 *
 * @param problem1     The first problem to fuse. The result would be stored here.
 * @param problem2     The second problem to fuse.
 * @return             miopenStatus_t
 */
MIOPEN_EXPORT miopenStatus_t miopenFuseProblems(miopenProblem_t problem1, miopenProblem_t problem2);

/*! @brief Initializes a problem object describing an bias operation.
 * @note As of now there is no way to actually get any solution for this kind of problems.
 *
 * @param problem        Pointer to the problem to initialize
 * @param direction      Direction of the operation
 * @return               miopenStatus_t
 */
MIOPEN_EXPORT miopenStatus_t miopenCreateBiasProblem(miopenProblem_t* problem,
                                                     miopenProblemDirection_t direction);

/*! @brief Initializes a problem object describing a softmax operation.
 *
 * @param problem      Pointer to the problem to initialize
 * @param operatorDesc Descriptor of the operator to be used
 * @param direction    Direction of the operation
 * @return             miopenStatus_t
 */

MIOPEN_EXPORT miopenStatus_t miopenCreateSoftmaxProblem(miopenProblem_t* problem,
                                                        miopenSoftmaxDescriptor_t operatorDesc,
                                                        miopenProblemDirection_t direction);

#endif

/** @} */
// CLOSEOUT find2 DOXYGEN GROUP

#ifdef MIOPEN_BETA_API

/*! @ingroup sum
 * @enum miopenSumNanPropagation_t
 * Nan numbers propagation modes for sum
 */
typedef enum
{
    MIOPEN_SUM_NOT_PROPAGATE_NAN = 0, /*!< does not propagate Nan number */
    MIOPEN_SUM_PROPAGATE_NAN     = 1, /*!< propagate the Nan number by the Reduction operation */
} miopenSumNanPropagation_t;

// Sum APIs
/** @addtogroup sum
 *
 *  @{
 */

/*! @brief Helper function to query the minimum workspace size required by the ReduceTensor call
 *
 * @param handle                   MIOpen Handle (input)
 * @param xDesc                    Tensor descriptor for data input tensor x (input)
 * @param dim                      Dimension to sum. (input)
 * @param yDesc                    Tensor descriptor for output data tensor y (input)
 * @param sizeInBytes              Pointer to data to return the minimum workspace size
 * @return                         miopenStatus_t
 */
MIOPEN_EXPORT miopenStatus_t miopenGetSumWorkspaceSize(miopenHandle_t handle,
                                                       const miopenTensorDescriptor_t xDesc,
                                                       const int32_t dim,
                                                       const miopenTensorDescriptor_t yDesc,
                                                       size_t* sizeInBytes);

/*! @brief Execute a sum forward layer
 *
 * @param handle                   MIOpen handle (input)
 * @param nanPropagation           Nan number propagation mode (input)
 * @param workspace                Address of the allocated workspace data (input)
 * @param workspaceSizeInBytes     Size in bytes of the allocated workspace data (input)
 * @param xDesc                    Tensor descriptor for data input tensor x (input)
 * @param x                        Data tensor x (input)
 * @param dim                      Dimension to sum. (input)
 * @param yDesc                    Tensor descriptor for output data tensor y (input)
 * @param y                        Data tensor y (output)
 * @return                         miopenStatus_t
 */
MIOPEN_EXPORT miopenStatus_t miopenSumForward(miopenHandle_t handle,
                                              miopenSumNanPropagation_t nanPropagation,
                                              void* workspace,
                                              size_t workspaceSizeInBytes,
                                              const miopenTensorDescriptor_t xDesc,
                                              const void* x,
                                              const int32_t dim,
                                              const miopenTensorDescriptor_t yDesc,
                                              void* y);

/** @} */
// CLOSEOUT SUM DOXYGEN GROUP
#endif

#ifdef MIOPEN_BETA_API

/*! @ingroup ReduceExtreme
 * @enum miopenReduceExtremeOp_t
 * Reduction Extreme operation types
 */
typedef enum
{
    MIOPEN_REDUCE_EXTREME_ARGMIN =
        1, /*!< the operation is getting the minimum index of the reduced elements */
    MIOPEN_REDUCE_EXTREME_ARGMAX =
        2, /*!< the operation is getting the maximum index of the reduced elements */
    MIOPEN_REDUCE_EXTREME_MIN =
        3, /*!< the operation is getting the minimum value and index of the reduced elements */
    MIOPEN_REDUCE_EXTREME_MAX =
        4, /*!< the operation is getting the maximum value and index of the reduced elements */
} miopenReduceExtremeOp_t;

// ReduceExtreme APIs
/** @addtogroup ReduceExtreme
 *
 *  @{
 */

/*! @brief Find the the extreme (minimum, maximum) value and index of a tensor across Dimension.
 *
 * @param handle                   MIOpen handle (input)
 * @param xDesc                    Tensor descriptor for data input tensor x (input)
 * @param x                        Data tensor x (input)
 * @param dim                      Dimension to reduce argmax. (input)
 * @param reduceExtremeOp          Enumerant specifying the operation used by ReduceExtreme (input)
 * @param yDesc                    Tensor descriptor for reduce data tensor y (input)
 * @param y                        Data tensor y (output)
 * @param indiceDesc               Tensor descriptor for reduce data tensor indice only int32_t
 * (input)
 * @param indice                   Data tensor indice (output)
 * @return                         miopenStatus_t
 */
MIOPEN_EXPORT miopenStatus_t
miopenReduceExtremeForward(miopenHandle_t handle,
                           const miopenTensorDescriptor_t xDesc,
                           const void* x,
                           const int32_t dim,
                           const miopenReduceExtremeOp_t reduceExtremeOp,
                           const miopenTensorDescriptor_t yDesc,
                           void* y,
                           const miopenTensorDescriptor_t indiceDesc,
                           void* indice);

/** @} */
// CLOSEOUT REDUCEEXTREME DOXYGEN GROUP
#endif

#ifdef MIOPEN_BETA_API
// GroupNorm APIs
/** @addtogroup groupnorm
 *
 *  @{
 */
/*! @brief Execute a groupnorm forward layer
 *
 * @param handle         MIOpen handle (input)
 * @param mode           GroupNorm mode (input)
 * @param xDesc          Tensor descriptor for data input tensor x (input)
 * @param x              Data tensor x (input)
 * @param weightDesc     Tensor descriptor for data input tensor weight (input)
 * @param weight         Data tensor weight (input)
 * @param biasDesc       Tensor descriptor for data input tensor bias (input)
 * @param bias           Data tensor bias (input)
 * @param num_groups     nNmber of groups to separate the channels into (input)
 * @param epsilon        Value to stablize inverse variance calculation (input)
 * @param yDesc          Tensor descriptor for output data tensor y (input)
 * @param y              Data tensor y (output)
 * @param meanDesc       Tensor descriptor for output data tensor mean (input)
 * @param mean           Data tensor mean (output)
 * @param rstdDesc       Tensor descriptor for output data tensor rstd (input)
 * @param rstd           Data tensor rstd (output)
 * @return               miopenStatus_t
 */
MIOPEN_EXPORT miopenStatus_t miopenGroupNormForward(miopenHandle_t handle,
                                                    miopenNormMode_t mode,
                                                    const miopenTensorDescriptor_t xDesc,
                                                    const void* x,
                                                    const miopenTensorDescriptor_t weightDesc,
                                                    const void* weight,
                                                    const miopenTensorDescriptor_t biasDesc,
                                                    const void* bias,
                                                    const uint64_t num_groups,
                                                    const float epsilon,
                                                    const miopenTensorDescriptor_t yDesc,
                                                    void* y,
                                                    const miopenTensorDescriptor_t meanDesc,
                                                    void* mean,
                                                    const miopenTensorDescriptor_t rstdDesc,
                                                    void* rstd);

/** @} */
// CLOSEOUT groupnorm DOXYGEN GROUP
#endif

#ifdef MIOPEN_BETA_API
// LayerNorm APIs
/** @addtogroup layernorm
 *
 *  @{
 */
/*! @brief Execute a add and layernorm forward layer
 *
 * @param handle         MIOpen handle (input)
 * @param mode           LayerNorm mode (input)
 * @param xDesc          Tensor descriptor for data input tensor x (input)
 * @param x              Data tensor x (input)
 * @param x2Desc         Tensor descriptor for data input tensor x2 (input)
 * @param x2             Data tensor x2 (input)
 * @param weightDesc     Tensor descriptor for data input tensor weight (input)
 * @param weight         Data tensor weight (input)
 * @param biasDesc       Tensor descriptor for data input tensor bias (input)
 * @param bias           Data tensor bias (input)
 * @param epsilon        Value to stablize inverse variance calculation (input)
 * @param normalized_dim Nomalized dimensions in the input array (input)
 * @param yDesc          Tensor descriptor for output data tensor y (input)
 * @param y              Data tensor y (output)
 * @param meanDesc       Tensor descriptor for output data tensor mean (input)
 * @param mean           Data tensor mean (output)
 * @param rstdDesc       Tensor descriptor for output data tensor rstd (input)
 * @param rstd           Data tensor rstd (output)
 * @return               miopenStatus_t
 */
MIOPEN_EXPORT miopenStatus_t miopenAddLayerNormForward(miopenHandle_t handle,
                                                       miopenNormMode_t mode,
                                                       const miopenTensorDescriptor_t xDesc,
                                                       const void* x,
                                                       const miopenTensorDescriptor_t x2Desc,
                                                       const void* x2,
                                                       const miopenTensorDescriptor_t weightDesc,
                                                       const void* weight,
                                                       const miopenTensorDescriptor_t biasDesc,
                                                       const void* bias,
                                                       const float epsilon,
                                                       const int32_t normalized_dim,
                                                       const miopenTensorDescriptor_t yDesc,
                                                       void* y,
                                                       const miopenTensorDescriptor_t meanDesc,
                                                       void* mean,
                                                       const miopenTensorDescriptor_t rstdDesc,
                                                       void* rstd);

/** @} */
// CLOSEOUT LAYERNORM DOXYGEN GROUP
#endif

#ifdef MIOPEN_BETA_API
// LayerNorm APIs
/** @addtogroup layernorm
 *
 *  @{
 */
/*! @brief Execute a T5layernorm forward layer
 *
 * @param handle         MIOpen handle (input)
 * @param mode           LayerNorm mode (input)
 * @param xDesc          Tensor descriptor for data input tensor x (input)
 * @param x              Data tensor x (input)
 * @param weightDesc     Tensor descriptor for data input tensor weight (input)
 * @param weight         Data tensor weight (input)
 * @param epsilon        Value to stablize inverse variance calculation (input)
 * @param yDesc          Tensor descriptor for output data tensor y (input)
 * @param y              Data tensor y (output)
 * @param rstdDesc       Tensor descriptor for output data tensor rstd (input)
 * @param rstd           Data tensor rstd (output)
 * @return               miopenStatus_t
 */
MIOPEN_EXPORT miopenStatus_t miopenT5LayerNormForward(miopenHandle_t handle,
                                                      miopenNormMode_t mode,
                                                      const miopenTensorDescriptor_t xDesc,
                                                      const void* x,
                                                      const miopenTensorDescriptor_t weightDesc,
                                                      const void* weight,
                                                      const float epsilon,
                                                      const miopenTensorDescriptor_t yDesc,
                                                      void* y,
                                                      const miopenTensorDescriptor_t rstdDesc,
                                                      void* rstd);

/*! @brief Helper function to query the minimum workspace size required by the T5layernorm backward
 * call
 *
 * @param handle                   MIOpen Handle (input)
 * @param mode                     LayerNorm mode (input)
 * @param dyDesc                   Tensor descriptor for data input tensor dy (input)
 * @param xDesc                    Tensor descriptor for data input tensor x (input)
 * @param weightDesc               Tensor descriptor for data input tensor weight (input)
 * @param rstdDesc                 Tensor descriptor for data input tensor rstd (input)
 * @param dxDesc                   Tensor descriptor for output data tensor dx (input)
 * @param dwDesc                   Tensor descriptor for output data tensor dw (input)
 * @param sizeInBytes              Pointer to data to return the minimum workspace size
 * @return                         miopenStatus_t
 */
MIOPEN_EXPORT miopenStatus_t
miopenGetT5LayerNormBackwardWorkspaceSize(miopenHandle_t handle,
                                          miopenNormMode_t mode,
                                          const miopenTensorDescriptor_t dyDesc,
                                          const miopenTensorDescriptor_t xDesc,
                                          const miopenTensorDescriptor_t weightDesc,
                                          const miopenTensorDescriptor_t rstdDesc,
                                          const miopenTensorDescriptor_t dxDesc,
                                          const miopenTensorDescriptor_t dwDesc,
                                          size_t* sizeInBytes);

/*! @brief Execute a T5layernorm backward layer
 *
 * @param handle                   MIOpen handle (input)
 * @param mode                     LayerNorm mode (input)
 * @param workspace                Address of the allocated workspace data (input)
 * @param workspaceSizeInBytes     Size in bytes of the allocated workspace data (input)
 * @param dyDesc                   Tensor descriptor for data input tensor dy (input)
 * @param dy                       Data tensor dy (input)
 * @param xDesc                    Tensor descriptor for output data tensor x (input)
 * @param x                        Data tensor x (input)
 * @param weightDesc               Tensor descriptor for data input tensor weight (input)
 * @param weight                   Data tensor weight (input)
 * @param rstdDesc                 Tensor descriptor for output data tensor rstd (input)
 * @param rstd                     Data tensor rstd (output)
 * @param dxDesc                   Tensor descriptor for output data tensor dx (input)
 * @param dx                       Data tensor dx (output)
 * @param dwDesc                   Tensor descriptor for output data tensor dw (input)
 * @param dw                       Data tensor dw (output)
 * @return                         miopenStatus_t
 */
MIOPEN_EXPORT miopenStatus_t miopenT5LayerNormBackward(miopenHandle_t handle,
                                                       miopenNormMode_t mode,
                                                       void* workspace,
                                                       size_t workspaceSizeInBytes,
                                                       const miopenTensorDescriptor_t dyDesc,
                                                       const void* dy,
                                                       const miopenTensorDescriptor_t xDesc,
                                                       const void* x,
                                                       const miopenTensorDescriptor_t weightDesc,
                                                       const void* weight,
                                                       const miopenTensorDescriptor_t rstdDesc,
                                                       const void* rstd,
                                                       const miopenTensorDescriptor_t dxDesc,
                                                       void* dx,
                                                       const miopenTensorDescriptor_t dwDesc,
                                                       void* dw);
/** @} */
// CLOSEOUT LAYERNORM DOXYGEN GROUP
#endif

#ifdef MIOPEN_BETA_API
// Graph API
/** @addtogroup GraphAPI
 *
 *  @{
 */

/*! @brief Descriptor type
 *
 * An enumerated type that indicates the type of backend descriptors. Users create a backend
 * descriptor of a particular type by passing a value from this enumerate to the
 * miopenBackendCreateDescriptor() function.
 */
typedef enum
{
    MIOPEN_BACKEND_CONVOLUTION_DESCRIPTOR,
    MIOPEN_BACKEND_ENGINE_DESCRIPTOR,
    MIOPEN_BACKEND_ENGINECFG_DESCRIPTOR,
    MIOPEN_BACKEND_ENGINEHEUR_DESCRIPTOR,
    MIOPEN_BACKEND_EXECUTION_PLAN_DESCRIPTOR,
    MIOPEN_BACKEND_INTERMEDIATE_INFO_DESCRIPTOR,
    MIOPEN_BACKEND_KNOB_CHOICE_DESCRIPTOR,
    MIOPEN_BACKEND_KNOB_INFO_DESCRIPTOR,
    MIOPEN_BACKEND_LAYOUT_INFO_DESCRIPTOR,
    MIOPEN_BACKEND_MATMUL_DESCRIPTOR,
    MIOPEN_BACKEND_OPERATION_CONCAT_DESCRIPTOR,
    MIOPEN_BACKEND_OPERATION_CONVOLUTION_BACKWARD_DATA_DESCRIPTOR,
    MIOPEN_BACKEND_OPERATION_CONVOLUTION_BACKWARD_FILTER_DESCRIPTOR,
    MIOPEN_BACKEND_OPERATION_CONVOLUTION_FORWARD_DESCRIPTOR,
    MIOPEN_BACKEND_OPERATION_GEN_STATS_DESCRIPTOR,
    MIOPEN_BACKEND_OPERATION_MATMUL_DESCRIPTOR,
    MIOPEN_BACKEND_OPERATION_NORM_BACKWARD_DESCRIPTOR,
    MIOPEN_BACKEND_OPERATION_NORM_FORWARD_DESCRIPTOR,
    MIOPEN_BACKEND_OPERATION_POINTWISE_DESCRIPTOR,
    MIOPEN_BACKEND_OPERATION_REDUCTION_DESCRIPTOR,
    MIOPEN_BACKEND_OPERATION_RESAMPLE_BWD_DESCRIPTOR,
    MIOPEN_BACKEND_OPERATION_RESAMPLE_FWD_DESCRIPTOR,
    MIOPEN_BACKEND_OPERATION_RESHAPE_DESCRIPTOR,
    MIOPEN_BACKEND_OPERATION_RNG_DESCRIPTOR,
    MIOPEN_BACKEND_OPERATION_SIGNAL_DESCRIPTOR,
    MIOPEN_BACKEND_OPERATIONGRAPH_DESCRIPTOR,
    MIOPEN_BACKEND_POINTWISE_DESCRIPTOR,
    MIOPEN_BACKEND_REDUCTION_DESCRIPTOR,
    MIOPEN_BACKEND_RESAMPLE_DESCRIPTOR,
    MIOPEN_BACKEND_RNG_DESCRIPTOR,
    MIOPEN_BACKEND_TENSOR_DESCRIPTOR,
    MIOPEN_BACKEND_VARIANT_PACK_DESCRIPTOR,
} miopenBackendDescriptorType_t;

/*! @brief Backend Descriptor's Attribute
 *
 * An enumerated type that indicates the backend descriptor attributes
 * that can be set or get using miopenBackendSetAttribute() and miopenBackendGetAttribute()
 * functions. The backend descriptor to which an attribute belongs is
 * identified by the prefix of the attribute name.
 */
typedef enum
{
    MIOPEN_ATTR_POINTWISE_MODE                  = 0,
    MIOPEN_ATTR_POINTWISE_MATH_PREC             = 1,
    MIOPEN_ATTR_POINTWISE_NAN_PROPAGATION       = 2,
    MIOPEN_ATTR_POINTWISE_RELU_LOWER_CLIP       = 3,
    MIOPEN_ATTR_POINTWISE_RELU_UPPER_CLIP       = 4,
    MIOPEN_ATTR_POINTWISE_RELU_LOWER_CLIP_SLOPE = 5,
    MIOPEN_ATTR_POINTWISE_ELU_ALPHA             = 6,
    MIOPEN_ATTR_POINTWISE_SOFTPLUS_BETA         = 7,
    MIOPEN_ATTR_POINTWISE_SWISH_BETA            = 8,
    MIOPEN_ATTR_POINTWISE_AXIS                  = 9,

    MIOPEN_ATTR_CONVOLUTION_COMP_TYPE      = 100,
    MIOPEN_ATTR_CONVOLUTION_CONV_MODE      = 101,
    MIOPEN_ATTR_CONVOLUTION_DILATIONS      = 102,
    MIOPEN_ATTR_CONVOLUTION_FILTER_STRIDES = 103,
    MIOPEN_ATTR_CONVOLUTION_POST_PADDINGS  = 104,
    MIOPEN_ATTR_CONVOLUTION_PRE_PADDINGS   = 105,
    MIOPEN_ATTR_CONVOLUTION_SPATIAL_DIMS   = 106,

    MIOPEN_ATTR_ENGINEHEUR_MODE            = 200,
    MIOPEN_ATTR_ENGINEHEUR_OPERATION_GRAPH = 201,
    MIOPEN_ATTR_ENGINEHEUR_RESULTS         = 202,
    MIOPEN_ATTR_ENGINEHEUR_SM_COUNT_TARGET = 203,

    MIOPEN_ATTR_ENGINECFG_ENGINE            = 300,
    MIOPEN_ATTR_ENGINECFG_INTERMEDIATE_INFO = 301,
    MIOPEN_ATTR_ENGINECFG_KNOB_CHOICES      = 302,

    MIOPEN_ATTR_EXECUTION_PLAN_HANDLE                     = 400,
    MIOPEN_ATTR_EXECUTION_PLAN_ENGINE_CONFIG              = 401,
    MIOPEN_ATTR_EXECUTION_PLAN_WORKSPACE_SIZE             = 402,
    MIOPEN_ATTR_EXECUTION_PLAN_COMPUTED_INTERMEDIATE_UIDS = 403,
    MIOPEN_ATTR_EXECUTION_PLAN_RUN_ONLY_INTERMEDIATE_UIDS = 404,
    MIOPEN_ATTR_EXECUTION_PLAN_JSON_REPRESENTATION        = 405,

    MIOPEN_ATTR_INTERMEDIATE_INFO_UNIQUE_ID            = 500,
    MIOPEN_ATTR_INTERMEDIATE_INFO_SIZE                 = 501,
    MIOPEN_ATTR_INTERMEDIATE_INFO_DEPENDENT_DATA_UIDS  = 502,
    MIOPEN_ATTR_INTERMEDIATE_INFO_DEPENDENT_ATTRIBUTES = 503,

    MIOPEN_ATTR_KNOB_CHOICE_KNOB_TYPE  = 600,
    MIOPEN_ATTR_KNOB_CHOICE_KNOB_VALUE = 601,

    MIOPEN_ATTR_OPERATION_CONVOLUTION_FORWARD_ALPHA        = 700,
    MIOPEN_ATTR_OPERATION_CONVOLUTION_FORWARD_BETA         = 701,
    MIOPEN_ATTR_OPERATION_CONVOLUTION_FORWARD_CONV_DESC    = 702,
    MIOPEN_ATTR_OPERATION_CONVOLUTION_FORWARD_W            = 703,
    MIOPEN_ATTR_OPERATION_CONVOLUTION_FORWARD_X            = 704,
    MIOPEN_ATTR_OPERATION_CONVOLUTION_FORWARD_Y            = 705,
    MIOPEN_ATTR_OPERATION_CONVOLUTION_BWD_DATA_ALPHA       = 706,
    MIOPEN_ATTR_OPERATION_CONVOLUTION_BWD_DATA_BETA        = 707,
    MIOPEN_ATTR_OPERATION_CONVOLUTION_BWD_DATA_CONV_DESC   = 708,
    MIOPEN_ATTR_OPERATION_CONVOLUTION_BWD_DATA_W           = 709,
    MIOPEN_ATTR_OPERATION_CONVOLUTION_BWD_DATA_DX          = 710,
    MIOPEN_ATTR_OPERATION_CONVOLUTION_BWD_DATA_DY          = 711,
    MIOPEN_ATTR_OPERATION_CONVOLUTION_BWD_FILTER_ALPHA     = 712,
    MIOPEN_ATTR_OPERATION_CONVOLUTION_BWD_FILTER_BETA      = 713,
    MIOPEN_ATTR_OPERATION_CONVOLUTION_BWD_FILTER_CONV_DESC = 714,
    MIOPEN_ATTR_OPERATION_CONVOLUTION_BWD_FILTER_DW        = 715,
    MIOPEN_ATTR_OPERATION_CONVOLUTION_BWD_FILTER_X         = 716,
    MIOPEN_ATTR_OPERATION_CONVOLUTION_BWD_FILTER_DY        = 717,
    MIOPEN_ATTR_OPERATION_POINTWISE_PW_DESCRIPTOR          = 750,
    MIOPEN_ATTR_OPERATION_POINTWISE_XDESC                  = 751,
    MIOPEN_ATTR_OPERATION_POINTWISE_BDESC                  = 752,
    MIOPEN_ATTR_OPERATION_POINTWISE_YDESC                  = 753,
    MIOPEN_ATTR_OPERATION_POINTWISE_ALPHA1                 = 754,
    MIOPEN_ATTR_OPERATION_POINTWISE_ALPHA2                 = 755,
    MIOPEN_ATTR_OPERATION_POINTWISE_DXDESC                 = 756,
    MIOPEN_ATTR_OPERATION_POINTWISE_DYDESC                 = 757,
    MIOPEN_ATTR_OPERATION_POINTWISE_TDESC                  = 758,

    MIOPEN_ATTR_OPERATION_GENSTATS_MODE      = 770,
    MIOPEN_ATTR_OPERATION_GENSTATS_MATH_PREC = 771,
    MIOPEN_ATTR_OPERATION_GENSTATS_XDESC     = 772,
    MIOPEN_ATTR_OPERATION_GENSTATS_SUMDESC   = 773,
    MIOPEN_ATTR_OPERATION_GENSTATS_SQSUMDESC = 774,

    MIOPEN_ATTR_OPERATION_BN_FINALIZE_STATS_MODE                = 780,
    MIOPEN_ATTR_OPERATION_BN_FINALIZE_MATH_PREC                 = 781,
    MIOPEN_ATTR_OPERATION_BN_FINALIZE_Y_SUM_DESC                = 782,
    MIOPEN_ATTR_OPERATION_BN_FINALIZE_Y_SQ_SUM_DESC             = 783,
    MIOPEN_ATTR_OPERATION_BN_FINALIZE_SCALE_DESC                = 784,
    MIOPEN_ATTR_OPERATION_BN_FINALIZE_BIAS_DESC                 = 785,
    MIOPEN_ATTR_OPERATION_BN_FINALIZE_PREV_RUNNING_MEAN_DESC    = 786,
    MIOPEN_ATTR_OPERATION_BN_FINALIZE_PREV_RUNNING_VAR_DESC     = 787,
    MIOPEN_ATTR_OPERATION_BN_FINALIZE_UPDATED_RUNNING_MEAN_DESC = 788,
    MIOPEN_ATTR_OPERATION_BN_FINALIZE_UPDATED_RUNNING_VAR_DESC  = 789,
    MIOPEN_ATTR_OPERATION_BN_FINALIZE_SAVED_MEAN_DESC           = 790,
    MIOPEN_ATTR_OPERATION_BN_FINALIZE_SAVED_INV_STD_DESC        = 791,
    MIOPEN_ATTR_OPERATION_BN_FINALIZE_EQ_SCALE_DESC             = 792,
    MIOPEN_ATTR_OPERATION_BN_FINALIZE_EQ_BIAS_DESC              = 793,
    MIOPEN_ATTR_OPERATION_BN_FINALIZE_ACCUM_COUNT_DESC          = 794,
    MIOPEN_ATTR_OPERATION_BN_FINALIZE_EPSILON_DESC              = 795,
    MIOPEN_ATTR_OPERATION_BN_FINALIZE_EXP_AVERATE_FACTOR_DESC   = 796,

    MIOPEN_ATTR_OPERATIONGRAPH_HANDLE              = 800,
    MIOPEN_ATTR_OPERATIONGRAPH_OPS                 = 801,
    MIOPEN_ATTR_OPERATIONGRAPH_ENGINE_GLOBAL_COUNT = 802,

    MIOPEN_ATTR_TENSOR_BYTE_ALIGNMENT       = 900,
    MIOPEN_ATTR_TENSOR_DATA_TYPE            = 901,
    MIOPEN_ATTR_TENSOR_DIMENSIONS           = 902,
    MIOPEN_ATTR_TENSOR_STRIDES              = 903,
    MIOPEN_ATTR_TENSOR_VECTOR_COUNT         = 904,
    MIOPEN_ATTR_TENSOR_VECTORIZED_DIMENSION = 905,
    MIOPEN_ATTR_TENSOR_UNIQUE_ID            = 906,
    MIOPEN_ATTR_TENSOR_IS_VIRTUAL           = 907,
    MIOPEN_ATTR_TENSOR_IS_BY_VALUE          = 908,
    MIOPEN_ATTR_TENSOR_REORDERING_MODE      = 909,
    MIOPEN_ATTR_TENSOR_RAGGED_OFFSET_DESC   = 910,

    MIOPEN_ATTR_VARIANT_PACK_UNIQUE_IDS    = 1000,
    MIOPEN_ATTR_VARIANT_PACK_DATA_POINTERS = 1001,
    MIOPEN_ATTR_VARIANT_PACK_INTERMEDIATES = 1002,
    MIOPEN_ATTR_VARIANT_PACK_WORKSPACE     = 1003,

    MIOPEN_ATTR_LAYOUT_INFO_TENSOR_UID = 1100,
    MIOPEN_ATTR_LAYOUT_INFO_TYPES      = 1101,

    MIOPEN_ATTR_KNOB_INFO_TYPE          = 1200,
    MIOPEN_ATTR_KNOB_INFO_MAXIMUM_VALUE = 1201,
    MIOPEN_ATTR_KNOB_INFO_MINIMUM_VALUE = 1202,
    MIOPEN_ATTR_KNOB_INFO_STRIDE        = 1203,

    MIOPEN_ATTR_ENGINE_OPERATION_GRAPH = 1300,
    MIOPEN_ATTR_ENGINE_GLOBAL_INDEX    = 1301,
    MIOPEN_ATTR_ENGINE_KNOB_INFO       = 1302,
    MIOPEN_ATTR_ENGINE_NUMERICAL_NOTE  = 1303,
    MIOPEN_ATTR_ENGINE_LAYOUT_INFO     = 1304,
    MIOPEN_ATTR_ENGINE_BEHAVIOR_NOTE   = 1305,
    MIOPEN_ATTR_ENGINE_SM_COUNT_TARGET = 1306,

    MIOPEN_ATTR_MATMUL_COMP_TYPE     = 1500,
    MIOPEN_ATTR_MATMUL_PADDING_VALUE = 1501,

    MIOPEN_ATTR_OPERATION_MATMUL_ADESC                           = 1520,
    MIOPEN_ATTR_OPERATION_MATMUL_BDESC                           = 1521,
    MIOPEN_ATTR_OPERATION_MATMUL_CDESC                           = 1522,
    MIOPEN_ATTR_OPERATION_MATMUL_DESC                            = 1523,
    MIOPEN_ATTR_OPERATION_MATMUL_IRREGULARLY_STRIDED_BATCH_COUNT = 1524,
    MIOPEN_ATTR_OPERATION_MATMUL_GEMM_M_OVERRIDE_DESC            = 1525,
    MIOPEN_ATTR_OPERATION_MATMUL_GEMM_N_OVERRIDE_DESC            = 1526,
    MIOPEN_ATTR_OPERATION_MATMUL_GEMM_K_OVERRIDE_DESC            = 1527,

    MIOPEN_ATTR_REDUCTION_OPERATOR  = 1600,
    MIOPEN_ATTR_REDUCTION_COMP_TYPE = 1601,

    MIOPEN_ATTR_OPERATION_REDUCTION_XDESC = 1610,
    MIOPEN_ATTR_OPERATION_REDUCTION_YDESC = 1611,
    MIOPEN_ATTR_OPERATION_REDUCTION_DESC  = 1612,

    MIOPEN_ATTR_OPERATION_BN_BWD_WEIGHTS_MATH_PREC        = 1620,
    MIOPEN_ATTR_OPERATION_BN_BWD_WEIGHTS_MEAN_DESC        = 1621,
    MIOPEN_ATTR_OPERATION_BN_BWD_WEIGHTS_INVSTD_DESC      = 1622,
    MIOPEN_ATTR_OPERATION_BN_BWD_WEIGHTS_BN_SCALE_DESC    = 1623,
    MIOPEN_ATTR_OPERATION_BN_BWD_WEIGHTS_X_DESC           = 1624,
    MIOPEN_ATTR_OPERATION_BN_BWD_WEIGHTS_DY_DESC          = 1625,
    MIOPEN_ATTR_OPERATION_BN_BWD_WEIGHTS_DBN_SCALE_DESC   = 1626,
    MIOPEN_ATTR_OPERATION_BN_BWD_WEIGHTS_DBN_BIAS_DESC    = 1627,
    MIOPEN_ATTR_OPERATION_BN_BWD_WEIGHTS_EQ_DY_SCALE_DESC = 1628,
    MIOPEN_ATTR_OPERATION_BN_BWD_WEIGHTS_EQ_X_SCALE_DESC  = 1629,
    MIOPEN_ATTR_OPERATION_BN_BWD_WEIGHTS_EQ_BIAS          = 1630,

    MIOPEN_ATTR_RESAMPLE_MODE            = 1700,
    MIOPEN_ATTR_RESAMPLE_COMP_TYPE       = 1701,
    MIOPEN_ATTR_RESAMPLE_SPATIAL_DIMS    = 1702,
    MIOPEN_ATTR_RESAMPLE_POST_PADDINGS   = 1703,
    MIOPEN_ATTR_RESAMPLE_PRE_PADDINGS    = 1704,
    MIOPEN_ATTR_RESAMPLE_STRIDES         = 1705,
    MIOPEN_ATTR_RESAMPLE_WINDOW_DIMS     = 1706,
    MIOPEN_ATTR_RESAMPLE_NAN_PROPAGATION = 1707,
    MIOPEN_ATTR_RESAMPLE_PADDING_MODE    = 1708,

    MIOPEN_ATTR_OPERATION_RESAMPLE_FWD_XDESC   = 1710,
    MIOPEN_ATTR_OPERATION_RESAMPLE_FWD_YDESC   = 1711,
    MIOPEN_ATTR_OPERATION_RESAMPLE_FWD_IDXDESC = 1712,
    MIOPEN_ATTR_OPERATION_RESAMPLE_FWD_ALPHA   = 1713,
    MIOPEN_ATTR_OPERATION_RESAMPLE_FWD_BETA    = 1714,
    MIOPEN_ATTR_OPERATION_RESAMPLE_FWD_DESC    = 1716,

    MIOPEN_ATTR_OPERATION_RESAMPLE_BWD_DXDESC  = 1720,
    MIOPEN_ATTR_OPERATION_RESAMPLE_BWD_DYDESC  = 1721,
    MIOPEN_ATTR_OPERATION_RESAMPLE_BWD_IDXDESC = 1722,
    MIOPEN_ATTR_OPERATION_RESAMPLE_BWD_ALPHA   = 1723,
    MIOPEN_ATTR_OPERATION_RESAMPLE_BWD_BETA    = 1724,
    MIOPEN_ATTR_OPERATION_RESAMPLE_BWD_DESC    = 1725,
    MIOPEN_ATTR_OPERATION_RESAMPLE_BWD_XDESC   = 1726,
    MIOPEN_ATTR_OPERATION_RESAMPLE_BWD_YDESC   = 1727,

    MIOPEN_ATTR_OPERATION_CONCAT_AXIS          = 1800,
    MIOPEN_ATTR_OPERATION_CONCAT_INPUT_DESCS   = 1801,
    MIOPEN_ATTR_OPERATION_CONCAT_INPLACE_INDEX = 1802,
    MIOPEN_ATTR_OPERATION_CONCAT_OUTPUT_DESC   = 1803,

    MIOPEN_ATTR_OPERATION_SIGNAL_MODE     = 1900,
    MIOPEN_ATTR_OPERATION_SIGNAL_FLAGDESC = 1901,
    MIOPEN_ATTR_OPERATION_SIGNAL_VALUE    = 1902,
    MIOPEN_ATTR_OPERATION_SIGNAL_XDESC    = 1903,
    MIOPEN_ATTR_OPERATION_SIGNAL_YDESC    = 1904,

    MIOPEN_ATTR_OPERATION_NORM_FWD_MODE                     = 2000,
    MIOPEN_ATTR_OPERATION_NORM_FWD_PHASE                    = 2001,
    MIOPEN_ATTR_OPERATION_NORM_FWD_XDESC                    = 2002,
    MIOPEN_ATTR_OPERATION_NORM_FWD_MEAN_DESC                = 2003,
    MIOPEN_ATTR_OPERATION_NORM_FWD_INV_VARIANCE_DESC        = 2004,
    MIOPEN_ATTR_OPERATION_NORM_FWD_SCALE_DESC               = 2005,
    MIOPEN_ATTR_OPERATION_NORM_FWD_BIAS_DESC                = 2006,
    MIOPEN_ATTR_OPERATION_NORM_FWD_EPSILON_DESC             = 2007,
    MIOPEN_ATTR_OPERATION_NORM_FWD_EXP_AVG_FACTOR_DESC      = 2008,
    MIOPEN_ATTR_OPERATION_NORM_FWD_INPUT_RUNNING_MEAN_DESC  = 2009,
    MIOPEN_ATTR_OPERATION_NORM_FWD_INPUT_RUNNING_VAR_DESC   = 2010,
    MIOPEN_ATTR_OPERATION_NORM_FWD_OUTPUT_RUNNING_MEAN_DESC = 2011,
    MIOPEN_ATTR_OPERATION_NORM_FWD_OUTPUT_RUNNING_VAR_DESC  = 2012,
    MIOPEN_ATTR_OPERATION_NORM_FWD_YDESC                    = 2013,
    MIOPEN_ATTR_OPERATION_NORM_FWD_PEER_STAT_DESCS          = 2014,

    MIOPEN_ATTR_OPERATION_NORM_BWD_MODE              = 2100,
    MIOPEN_ATTR_OPERATION_NORM_BWD_XDESC             = 2101,
    MIOPEN_ATTR_OPERATION_NORM_BWD_MEAN_DESC         = 2102,
    MIOPEN_ATTR_OPERATION_NORM_BWD_INV_VARIANCE_DESC = 2103,
    MIOPEN_ATTR_OPERATION_NORM_BWD_DYDESC            = 2104,
    MIOPEN_ATTR_OPERATION_NORM_BWD_SCALE_DESC        = 2105,
    MIOPEN_ATTR_OPERATION_NORM_BWD_EPSILON_DESC      = 2106,
    MIOPEN_ATTR_OPERATION_NORM_BWD_DSCALE_DESC       = 2107,
    MIOPEN_ATTR_OPERATION_NORM_BWD_DBIAS_DESC        = 2108,
    MIOPEN_ATTR_OPERATION_NORM_BWD_DXDESC            = 2109,
    MIOPEN_ATTR_OPERATION_NORM_BWD_PEER_STAT_DESCS   = 2110,

    MIOPEN_ATTR_OPERATION_RESHAPE_XDESC = 2200,
    MIOPEN_ATTR_OPERATION_RESHAPE_YDESC = 2201,

    MIOPEN_ATTR_RNG_DISTRIBUTION                   = 2300,
    MIOPEN_ATTR_RNG_NORMAL_DIST_MEAN               = 2301,
    MIOPEN_ATTR_RNG_NORMAL_DIST_STANDARD_DEVIATION = 2302,
    MIOPEN_ATTR_RNG_UNIFORM_DIST_MAXIMUM           = 2303,
    MIOPEN_ATTR_RNG_UNIFORM_DIST_MINIMUM           = 2304,
    MIOPEN_ATTR_RNG_BERNOULLI_DIST_PROBABILITY     = 2305,

    MIOPEN_ATTR_OPERATION_RNG_YDESC       = 2310,
    MIOPEN_ATTR_OPERATION_RNG_SEED        = 2311,
    MIOPEN_ATTR_OPERATION_RNG_DESC        = 2312,
    MIOPEN_ATTR_OPERATION_RNG_OFFSET_DESC = 2313,

} miopenBackendAttributeName_t;

/*! @brief Data type of an attribute of a backend descriptor
 *
 * Specifies the data type of an attribute of a backend descriptor.
 * It is used to specify the type of data pointed to by the
 * void *arrayOfElements argument of miopenBackendSetAttribute()
 * and miopenBackendGetAttribute()
 */
typedef enum
{
    MIOPEN_TYPE_HANDLE = 0,              /*!< miopenHandle_t */
    MIOPEN_TYPE_DATA_TYPE,               /*!< miopenDataType_t */
    MIOPEN_TYPE_BOOLEAN,                 /*!< bool */
    MIOPEN_TYPE_INT64,                   /*!< int64_t */
    MIOPEN_TYPE_FLOAT,                   /*!< float */
    MIOPEN_TYPE_DOUBLE,                  /*!< double */
    MIOPEN_TYPE_VOID_PTR,                /*!< void * */
    MIOPEN_TYPE_CONVOLUTION_MODE,        /*!< miopenConvolutionMode_t */
    MIOPEN_TYPE_HEUR_MODE,               /*!< miopenBackendHeurMode_t */
    MIOPEN_TYPE_KNOB_TYPE,               /*!< miopenBackendKnobType_t */
    MIOPEN_TYPE_NAN_PROPOGATION,         /*!< miopenNanPropagation_t */
    MIOPEN_TYPE_NUMERICAL_NOTE,          /*!< miopenBackendNumericalNote_t */
    MIOPEN_TYPE_LAYOUT_TYPE,             /*!< miopenBackendLayoutType_t */
    MIOPEN_TYPE_ATTRIB_NAME,             /*!< miopenBackendAttributeName_t */
    MIOPEN_TYPE_POINTWISE_MODE,          /*!< miopenPointwiseMode_t */
    MIOPEN_TYPE_BACKEND_DESCRIPTOR,      /*!< miopenBackendDescriptor_t */
    MIOPEN_TYPE_GENSTATS_MODE,           /*!< miopenGenStatsMode_t */
    MIOPEN_TYPE_BN_FINALIZE_STATS_MODE,  /*!< miopenBnFinalizeStatsMode_t */
    MIOPEN_TYPE_REDUCTION_OPERATOR_TYPE, /*!< miopenReduceTensorOp_t */
    MIOPEN_TYPE_BEHAVIOR_NOTE,           /*!< miopenBackendBehaviorNote_t */
    MIOPEN_TYPE_TENSOR_REORDERING_MODE,  /*!< miopenBackendTensorReordering_t */
    MIOPEN_TYPE_RESAMPLE_MODE,           /*!< miopenResampleMode_t */
    MIOPEN_TYPE_PADDING_MODE,            /*!< miopenPaddingMode_t */
    MIOPEN_TYPE_INT32,                   /*!< int32_t */
    MIOPEN_TYPE_CHAR,                    /*!< char */
    MIOPEN_TYPE_SIGNAL_MODE,             /*!< miopenSignalMode_t */
    MIOPEN_TYPE_FRACTION,                /*!< miopenFraction_t */
    MIOPEN_TYPE_NORM_MODE,               /*!< miopenBackendNormMode_t */
    MIOPEN_TYPE_NORM_FWD_PHASE,          /*!< miopenBackendNormFwdPhase_t */
    MIOPEN_TYPE_RNG_DISTRIBUTION         /*!< miopenRngDistribution_t */
} miopenBackendAttributeType_t;

/*! @brief Intended poinwise math operation for a pointwise operation descriptor
 *
 * An enumerated type to indicate the intended pointwise math operation in the backend pointwise
 * operation descriptor
 */
typedef enum
{
    /*! A pointwise addition between two tensors is computed.*/
    MIOPEN_POINTWISE_ADD,

    /*! A pointwise addition between the first tensor and the square of the second tensor is
       computed. */
    MIOPEN_POINTWISE_ADD_SQUARE,

    /*! A pointwise true division of the first tensor by second tensor is computed. */
    MIOPEN_POINTWISE_DIV,

    /*! A pointwise maximum is taken between two tensors. */
    MIOPEN_POINTWISE_MAX,

    /*! A pointwise minimum is taken between two tensors. */
    MIOPEN_POINTWISE_MIN,

    /*! A pointwise floating-point remainder of the first tensor’s division by the second tensor is
       computed. */
    MIOPEN_POINTWISE_MOD,

    /*! A pointwise multiplication between two tensors is computed. */
    MIOPEN_POINTWISE_MUL,

    /*! A pointwise value from the first tensor to the power of the second tensor is computed. */
    MIOPEN_POINTWISE_POW,

    /*! A pointwise subtraction between two tensors is computed. */
    MIOPEN_POINTWISE_SUB,

    /*! A pointwise absolute value of the input tensor is computed. */
    MIOPEN_POINTWISE_ABS,

    /*! A pointwise ceiling of the input tensor is computed. */
    MIOPEN_POINTWISE_CEIL,

    /*! A pointwise trigonometric cosine of the input tensor is computed. */
    MIOPEN_POINTWISE_COS,

    /*! A pointwise exponential of the input tensor is computed. */
    MIOPEN_POINTWISE_EXP,

    /*! A pointwise floor of the input tensor is computed. */
    MIOPEN_POINTWISE_FLOOR,

    /*! A pointwise natural logarithm of the input tensor is computed. */
    MIOPEN_POINTWISE_LOG,

    /*! A pointwise numerical negative of the input tensor is computed. */
    MIOPEN_POINTWISE_NEG,

    /*! A pointwise reciprocal of the square root of the input tensor is computed. */
    MIOPEN_POINTWISE_RSQRT,

    /*! A pointwise trigonometric sine of the input tensor is computed. */
    MIOPEN_POINTWISE_SIN,

    /*! A pointwise square root of the input tensor is computed. */
    MIOPEN_POINTWISE_SQRT,

    /*! A pointwise trigonometric tangent of the input tensor is computed. */
    MIOPEN_POINTWISE_TAN,

    /*! A pointwise Error Function is computed. */
    MIOPEN_POINTWISE_ERF,

    /*! No computation is performed. As with other pointwise modes, this mode provides implicit
       conversions by specifying the data type of the input tensor as one type, and the data type of
       the output tensor as another. */
    MIOPEN_POINTWISE_IDENTITY,

    /*! A pointwise rectified linear activation function of the input tensor is computed. */
    MIOPEN_POINTWISE_RELU_FWD,

    /*! A pointwise tanh activation function of the input tensor is computed. */
    MIOPEN_POINTWISE_TANH_FWD,

    /*! A pointwise sigmoid activation function of the input tensor is computed. */
    MIOPEN_POINTWISE_SIGMOID_FWD,

    /*! A pointwise Exponential Linear Unit activation function of the input tensor is computed. */
    MIOPEN_POINTWISE_ELU_FWD,

    /*! A pointwise Gaussian Error Linear Unit activation function of the input tensor is computed.
     */
    MIOPEN_POINTWISE_GELU_FWD,

    /*! A pointwise softplus activation function of the input tensor is computed. */
    MIOPEN_POINTWISE_SOFTPLUS_FWD,

    /*! A pointwise swish activation function of the input tensor is computed. */
    MIOPEN_POINTWISE_SWISH_FWD,

    /*! A pointwise tanh approximation of the Gaussian Error Linear Unit activation function of the
       input tensor is computed. The tanh GELU approximation is computed as \f$0.5x\left(
       1+\tanh\left[ \sqrt{2/\pi}\left( x+0.044715x^{3} \right) \right] \right)\f$ */
    MIOPEN_POINTWISE_GELU_APPROX_TANH_FWD,

    /*! A pointwise first derivative of rectified linear activation of the input tensor is computed.
     */
    MIOPEN_POINTWISE_RELU_BWD,

    /*! A pointwise first derivative of tanh activation of the input tensor is computed. */
    MIOPEN_POINTWISE_TANH_BWD,

    /*! A pointwise first derivative of sigmoid activation of the input tensor is computed. */
    MIOPEN_POINTWISE_SIGMOID_BWD,

    /*! A pointwise first derivative of Exponential Linear Unit activation of the input tensor is
       computed. */
    MIOPEN_POINTWISE_ELU_BWD,

    /*! A pointwise first derivative of Gaussian Error Linear Unit activation of the input tensor is
       computed. */
    MIOPEN_POINTWISE_GELU_BWD,

    /*! A pointwise first derivative of softplus activation of the input tensor is computed. */
    MIOPEN_POINTWISE_SOFTPLUS_BWD,

    /*! A pointwise first derivative of swish activation of the input tensor is computed. */
    MIOPEN_POINTWISE_SWISH_BWD,

    /*! A pointwise first derivative of the tanh approximation of the Gaussian Error Linear Unit
       activation of the input tensor is computed. This is computed as \f$0.5\left( 1+\tanh\left(
       b\left( x+cx^{3} \right) \right)+bxsech^{2}\left( b\left( cx^{3}+x \right) \right)\left(
       3cx^{2}+1 \right)dy \right)\f$ where \f$b\f$ is \f$\sqrt{2/\pi}\f$ and \f$c\f$ is
       \f$0.044715\f$ */
    MIOPEN_POINTWISE_GELU_APPROX_TANH_BWD,

    /*! A pointwise truth value of the first tensor equal to the second tensor is computed. */
    MIOPEN_POINTWISE_CMP_EQ,

    /*! A pointwise truth value of the first tensor not equal to the second tensor is computed. */
    MIOPEN_POINTWISE_CMP_NEQ,

    /*! A pointwise truth value of the first tensor greater than the second tensor is computed. */
    MIOPEN_POINTWISE_CMP_GT,

    /*! A pointwise truth value of the first tensor greater than equal to the second tensor is
       computed. */
    MIOPEN_POINTWISE_CMP_GE,

    /*! A pointwise truth value of the first tensor less than the second tensor is computed. */
    MIOPEN_POINTWISE_CMP_LT,

    /*! A pointwise truth value of the first tensor less than equal to the second tensor is
       computed. */
    MIOPEN_POINTWISE_CMP_LE,

    /*! A pointwise truth value of the first tensor logical AND second tensor is computed. */
    MIOPEN_POINTWISE_LOGICAL_AND,

    /*! A pointwise truth value of the first tensor logical OR second tensor is computed. */
    MIOPEN_POINTWISE_LOGICAL_OR,

    /*! A pointwise truth value of input tensors logical NOT is computed. */
    MIOPEN_POINTWISE_LOGICAL_NOT,

    /*! A pointwise index value of the input tensor is generated along a given axis. */
    MIOPEN_POINTWISE_GEN_INDEX,

    /*! A pointwise value is selected amongst two input tensors based on a given predicate tensor.
     */
    MIOPEN_POINTWISE_BINARY_SELECT,

    /*! A pointwise reciprocal of the input tensor is computed. In other words, for every element x
       in the input tensor, 1/x is computed. */
    MIOPEN_POINTWISE_RECIPROCAL
} miopenPointwiseMode_t;

/*! @brief Distribution for random number generation
 *
 * An enumerated type to indicate the distribution to be used in the backend Rng (random number
 * generator) operation.
 */
typedef enum
{
    MIOPEN_RNG_DISTRIBUTION_BERNOULLI,
    MIOPEN_RNG_DISTRIBUTION_UNIFORM,
    MIOPEN_RNG_DISTRIBUTION_NORMAL,
} miopenRngDistribution_t;

typedef enum
{
    /* IDENTITY      alpha = 1.0 and beta = 0.0 */
    /* SCALE         alpha = 4.2 and beta = 0.0 */
    /* BILINEAR      alpha = 3.2 and beta = 1.1 */
    /* ERROR_STATE   alpha = 0.0 and beta = 3.1 */

    DEFAULT     = 0, /* alpha = 1.0 and beta = 0.0.*/
    SCALE       = 1, /* alpha with some value and beta 0.0*/
    BILINEAR    = 2, /* both alpha and beta with some value*/
    ERROR_STATE = 3, /* alpha 0.0 and beta with some value, this should not occur.
                        But used to check for errors.*/
} miopenAlphaBetaCase_t;
/*! @brief Operation mode of CUDNN_BACKEND_ENGINEHEUR_DESCRIPTOR
 *
 *  An enumerated type to indicate the operation mode of a CUDNN_BACKEND_ENGINEHEUR_DESCRIPTOR
 */
typedef enum
{
    MIOPEN_HEUR_MODE_INSTANT  = 0,
    MIOPEN_HEUR_MODE_B        = 1,
    MIOPEN_HEUR_MODE_FALLBACK = 2,
    MIOPEN_HEUR_MODE_A        = 3,
    MIOPEN_HEUR_MODES_COUNT   = 4,
} miopenBackendHeurMode_t;

/*! @brief Backend descriptor
 *
 * A typedef void pointer to one of many opaque descriptor structures.
 * The type of structure that it points to is determined by the argument when allocating the memory
 * for the opaque structure using miopenBackendCreateDescriptor().
 *
 * Attributes of a descriptor can be set using miopenBackendSetAttribute(). After all required
 * attributes of a descriptor are set, the descriptor can be finalized by miopenBackendFinalize().
 * From a finalized descriptor, one can query its queryable attributes using
 * miopenBackendGetAttribute(). Finally, the memory allocated for a descriptor can be freed using
 * miopenBackendDestroyDescriptor().
 */
MIOPEN_DECLARE_OBJECT(miopenBackendDescriptor)

/*! @brief Creates a backend descriptor
 *
 * Allocates memory for a given descriptorType at the location pointed
 * by the descriptor
 *
 * @param [in]   descriptorType  One among the enumerated miopenBackendDescriptorType_t
 * @param [out]  descriptor      Pointer to a descriptor
 *
 * @retval  miopenStatusSuccess        The creation was successful
 * @retval  miopenStatusUnsupportedOp  Creating a descriptor of a given type is not supported
 * @retval  miopenStatusAllocFailed    The memory allocation failed
 * @retval  miopenStatusUnknownError   The error information was not gathered
 */
MIOPEN_EXPORT miopenStatus_t miopenBackendCreateDescriptor(
    miopenBackendDescriptorType_t descriptorType, miopenBackendDescriptor_t* descriptor);

/*! @brief Sets an attribute of a descriptor
 *
 * This function sets an attribute of a descriptor to values provided as a pointer.
 * Returns miopenStatusUnsupportedOp if the descriptor is already
 * successfully finalized using miopenBackendFinalize().
 *
 * @param  [in]  descriptor       Instance of miopenBackendDescriptor_t whose attribute is being set
 * @param  [in]  attributeName    The name of the attribute being set on the descriptor
 * @param  [in]  attributeType    The type of attribute
 * @param  [in]  elementCount     Number of elements being set
 * @param  [in]  arrayOfElements  The starting location for an array from where to read the values
 *                                from. The elements of the array are expected to be of the datatype
 *                                of the attributeType. The datatype of the attributeType is listed
 *                                in the mapping table of miopenBackendAttributeType_t.
 *
 * @retval  miopenStatusSuccess         The attributeName was set to the descriptor
 * @retval  miopenStatusNotInitialized  The backend descriptor pointed to by the descriptor is
 *                                      already in the finalized state
 * @retval  miopenStatusBadParm         The function is called with arguments that correspond to
 *                                      invalid values. Some examples include:
 *                                      * attributeName is not a settable attribute of descriptor.
 *                                      * attributeType is incorrect for this attributeName.
 *                                      * elemCount value is unexpected.
 *                                      * arrayOfElements contains values invalid for the
 *                                        attributeType.
 * @retval  miopenStatusUnsupportedOp  The values to which the attributes are being set are not
 *                                     supported by the current version
 * @retval  miopenStatusUnknownError   The error information was not gathered
 */
MIOPEN_EXPORT miopenStatus_t miopenBackendSetAttribute(miopenBackendDescriptor_t descriptor,
                                                       miopenBackendAttributeName_t attributeName,
                                                       miopenBackendAttributeType_t attributeType,
                                                       int64_t elementCount,
                                                       void* arrayOfElements);

/*! @brief Finalizes a backend descriptor
 *
 * Finalizes the memory pointed to by the descriptor. The type of finalization is done depending on
 * the descriptorType argument with which the descriptor was created using
 * miopenBackendCreateDescriptor() or initialized using miopenBackendInitialize().
 *
 * @param  [in]  descriptor  Instance of miopenBackendDescriptor_t to finalize
 *
 * @retval  miopenStatusSuccess        The descriptor was finalized successfully
 * @retval  miopenStatusBadParm        Invalid descriptor attribute values or combination thereof is
 *                                     encountered
 * @retval  miopenStatusUnsupportedOp  Descriptor attribute values or combinations therefore not
 *                                     supported by the current version
 * @retval  miopenStatusInternalError  Some internal errors are encountered
 * @retval  miopenStatusUnknownError   The error information was not gathered
 */
MIOPEN_EXPORT miopenStatus_t miopenBackendFinalize(miopenBackendDescriptor_t descriptor);

/*! @brief Retrieves backend descriptor's attribute
 *
 * This function retrieves the values of an attribute of a descriptor. attributeName is the name of
 * the attribute whose value is requested. attributeType is the type of attribute.
 * requestsedElementCount is the number of elements to be potentially retrieved. The number of
 * elements for the requested attribute is stored in elementCount. The retrieved values are stored
 * in arrayOfElements. When the attribute is expected to have a single value, arrayOfElements can be
 * pointer to the output value. This function will return miopenStatusNotInitialized if the
 * descriptor has not been successfully finalized using miopenBackendFinalize()
 *
 * @param  [in]   descriptor             Instance of miopenBackendDescriptor_t whose attribute to
 *                                       retrieve
 * @param  [in]   attributeName          The name of the attribute being get from the descriptor
 * @param  [in]   attributeType          The type of attribute
 * @param  [in]   requestedElementCount  Number of elements to output to arrayOfElements
 * @param  [out]  elementCount           Output pointer for the number of elements the descriptor
 *                                       attribute has. Note that miopenBackendGetAttribute() will
 *                                       only write the least of this and requestedElementCount
 *                                       elements to arrayOfElements
 * @param  [out]  arrayOfElements        Array of elements of the datatype of the attributeType. The
 *                                       data type of the attributeType is listed in the mapping
 *                                       table of miopenBackendAttributeType_t
 *
 * @retval  miopenStatusSuccess         The attributeName was retrieved from the descriptor
 *                                      successfully
 * @retval  miopenStatusBadParm         One or more invalid or inconsistent argument values were
 *                                      encountered. Some examples include:
 *                                      * attributeName is not a valid attribute for the descriptor.
 *                                      * attributeType is not one of the valid types for the
 *                                        attribute.
 * @retval  miopenStatusNotInitialized  The descriptor has not been successfully finalized using
 *                                      miopenBackendFinalize()
 * @retval  miopenStatusUnknownError    The error information was not gathered
 */
MIOPEN_EXPORT miopenStatus_t miopenBackendGetAttribute(miopenBackendDescriptor_t descriptor,
                                                       miopenBackendAttributeName_t attributeName,
                                                       miopenBackendAttributeType_t attributeType,
                                                       int64_t requestedElementCount,
                                                       int64_t* elementCount,
                                                       void* arrayOfElements);

/*! @brief Executes a graph
 *
 * Executes the given Engine Configuration Plan on the VariantPack and the finalized ExecutionPlan
 * on the data. The data and the working space are encapsulated in the VariantPack
 *
 * @param  [in]  handle         An instance of miopenHandle_t
 * @param  [in]  executionPlan  Descriptor of the finalized ExecutionPlan
 * @param  [in]  variantPack    Descriptor of the finalized VariantPack consisting of:
 *                              * Data pointer for each non-virtual pointer of the operation set in
 *                                the execution plan.
 *                              * Pointer to user-allocated workspace in global memory at least as
 *                              large as the size queried
 *
 * @retval  miopenStatusSuccess        The ExecutionPlan was executed successfully
 * @retval  miopenStatusBadParm        An incorrect or inconsistent value is encountered. For
 *                                     example, a required data pointer is invalid
 * @retval  miopenStatusInternalError  Some internal errors were encountered
 * @retval  miopenStatusUnknownError   The error information was not gathered
 */
MIOPEN_EXPORT miopenStatus_t miopenBackendExecute(miopenHandle_t handle,
                                                  miopenBackendDescriptor_t executionPlan,
                                                  miopenBackendDescriptor_t variantPack);

/*! @brief Destroys an instance of miopenBackendDescriptor_t
 *
 * Destroys instances of miopenBackendDescriptor_t that were previously created using
 * miopenBackendCreateDescriptor(). The value pointed by the descriptor will be undefined after the
 * memory is free and done.
 *
 * **Undefined Behavior** if the descriptor was altered between the 'Create' and 'Destroy
 * Descriptor'
 *
 * @param  [in]  descriptor  Instance of miopenBackendDescriptor_t previously created by
 *                           miopenBackendCreateDescriptor()
 *
 * @retval  miopenStatusSuccess       The memory was destroyed successfully
 * @retval  miopenStatusAllocFailed   The destruction of memory failed
 * @retval  miopenStatusUnknownError  The error information was not gathered
 */
MIOPEN_EXPORT miopenStatus_t miopenBackendDestroyDescriptor(miopenBackendDescriptor_t descriptor);

/*! @brief Repurposes an instance of miopenBackendDescriptor_t
 *
 * Repurposes a pre-allocated memory pointed to by a descriptor of size sizeInByte to a backend
 * descriptor of type descriptorType. The finalized state of the descriptor is set to false.
 *
 * @param  [in]  descriptor      Instance of miopenBackendDescriptor_t to be initialized
 * @param  [in]  descriptorType  Enumerated value for the type miopenBackendDescriptorType_t
 * @param  [in]  sizeInBytes     Size of memory pointed to by descriptor
 *
 * @retval  miopenStatusSuccess       The memory was initialized successfully
 * @retval  miopenStatusBadParm       An invalid or inconsistent argument value is encountered. Some
 *                                    examples include:
 *                                    * descriptor is a nullptr
 *                                    * sizeInBytes is less than the size required by the descriptor
 *                                      type
 * @retval  miopenStatusUnknownError  The error information was not gathered
 */
MIOPEN_EXPORT miopenStatus_t miopenBackendInitialize(miopenBackendDescriptor_t descriptor,
                                                     miopenBackendDescriptorType_t descriptorType,
                                                     size_t sizeInBytes);

/** @} */
// CLOSEOUT BackendAPI DOXYGEN GROUP
#endif // MIOPEN_BETA_API

#ifdef MIOPEN_BETA_API
<<<<<<< HEAD

// GLU APIs
/** @addtogroup glu
 *
 *  @{
 */

/*! @brief Execute a GLU forward layer
 *
 * @param handle                   MIOpen handle (input)
 * @param inputDesc                Tensor descriptor for data input tensor (input)
 * @param input                    Input data tensor (input)
 * @param dim                      Dimension to split the input (input)
 * @param outputDesc               Tensor descriptor for output data tensor (input)
 * @param output                   Output data tensor (output)
 * @return                         miopenStatus_t
 */
MIOPEN_EXPORT miopenStatus_t miopenGLUForward(miopenHandle_t handle,
                                              const miopenTensorDescriptor_t inputDesc,
                                              void* input,
                                              const int32_t dim,
                                              const miopenTensorDescriptor_t outputDesc,
                                              void* output);

/*! @brief Execute a GLU backward layer
 *
 * @param handle                   MIOpen handle (input)
 * @param inputDesc                Tensor descriptor for data input tensor (input)
 * @param input                    Input data tensor (input)
 * @param inputGradDesc            Tensor descriptor for delta input data tensor (input)
 * @param inputGrad                Delta input data tensor (output)
 * @param outputGradDesc           Tensor descriptor for delta output data tensor (input)
 * @param outputGrad               Delta output data tensor (input)
 * @param dim                      Dimension to split the input (input)
 * @return                         miopenStatus_t
 */
MIOPEN_EXPORT miopenStatus_t miopenGLUBackward(miopenHandle_t handle,
                                               const miopenTensorDescriptor_t inputDesc,
                                               void* input,
                                               const miopenTensorDescriptor_t inputGradDesc,
                                               void* inputGrad,
                                               const miopenTensorDescriptor_t outputGradDesc,
                                               void* outputGrad,
                                               const int32_t dim);

/** @} */
// CLOSEOUT BackendAPI DOXYGEN GROUP
=======
// FusedAdam APIs
/** @addtogroup SGD
 *
 *  @{
 */
/*! @brief Perform Fused Adam optimization for a single tensor (Adaptive Moment Estimation).
 *
 * This function implements the Fused Adam optimization algorithm. Adam, short for Adaptive Moment
 * Estimation, extends the RMSProp optimizer. It combines the advantages of AdaGrad and RMSProp by
 * adaptively adjusting learning rates for each parameter using the first and second moments of
 * gradients. Fused Adam optimization efficiently combines multiple operations into a single kernel,
 * reducing memory access overhead and improving performance.
 *
 * Additionally, Fused Adam can be utilized in both adam w and Automatic Mixed Precision (AMP),
 * enabling accelerated model training and reduced memory consumption. AMP supports FP16
 * computation, optimizing model calculations using a mixture of FP32 and FP16 precision to enhance
 * training speed. When utilizing AMP, FoundInf, ScaleGrad, and step tensors should be employed. In
 * AMP mode, the execution of Adam is determined based on the FoundInf value. State Step accepts
 * both int values and int tensors. If a Step tensor is employed, the step received as an int is
 * disregarded, and if Adam is executed, the step tensor is incremented by 1.
 *
 * @code
 * // Execute Adam
 * miopenFusedAdam(handle,
 *                 paramDesc,
 *                 param,
 *                 gradDesc,
 *                 grad,
 *                 expAvgDesc,
 *                 expAvg,
 *                 expAvgSqDesc,
 *                 expAvgSq,
 *                 NULL,     // Unused maxExpAvgSqDesc because amsgrad is false
 *                 NULL,
 *                 NULL,     // Unused stateStep Tensor because use step integer argument
 *                 NULL,
 *                 step,
 *                 lr,
 *                 beta1,
 *                 beta2,
 *                 weight_decay,
 *                 eps,
 *                 false,    // amsgrad
 *                 false,    // maximize
 *                 false,    // adamw
 *                 NULL,     // Unused gradScale Tensor because not amp
 *                 NULL,
 *                 NULL,     // Unused foundInf Tensor because not amp
 *                 NULL);
 *
 * // Execute AdamW
 * miopenFusedAdam(handle,
 *                 paramDesc,
 *                 param,
 *                 gradDesc,
 *                 grad,
 *                 expAvgDesc,
 *                 expAvg,
 *                 expAvgSqDesc,
 *                 expAvgSq,
 *                 NULL,     // Unused maxExpAvgSqDesc because amsgrad is false
 *                 NULL,
 *                 NULL,     // Unused stateStep Tensor because use step integer argument
 *                 NULL,
 *                 step,
 *                 lr,
 *                 beta1,
 *                 beta2,
 *                 weight_decay,
 *                 eps,
 *                 false,    // amsgrad
 *                 false,    // maximize
 *                 true,     // adamw
 *                 NULL,     // Unused gradScale Tensor because not amp
 *                 NULL,
 *                 NULL,     // Unused foundInf Tensor because not amp
 *                 NULL);
 *
 * // Execute AMP Adam
 * miopenFusedAdam(handle,
 *                 paramDesc,
 *                 param,
 *                 gradDesc,
 *                 grad,
 *                 expAvgDesc,
 *                 expAvg,
 *                 expAvgSqDesc,
 *                 expAvgSq,
 *                 NULL,     // Unused maxExpAvgSqDesc because amsgrad is false
 *                 NULL,
 *                 stateStepDesc,
 *                 stateStep,
 *                 -1,       // Ignore step value because stateStep Tensor is used
 *                 lr,
 *                 beta1,
 *                 beta2,
 *                 weight_decay,
 *                 eps,
 *                 false,    // amsgrad
 *                 false,    // maximize
 *                 false,    // adamw
 *                 gradScaleDesc,
 *                 gradScale,
 *                 foundInfDesc,
 *                 foundInf);
 * @endcode
 *
 * @param handle              MIOpen handle (input)
 * @param paramDesc           Tensor descriptor for the input parameter tensor (input)
 * @param param               Input parameter tensor (input)
 * @param gradDesc            Tensor descriptor for the input gradient tensor (input)
 * @param grad                Input gradient tensor (input)
 * @param expAvgDesc          Tensor descriptor for the input exponential moving average tensor
 *                            (input)
 * @param expAvg              Input exponential moving average tensor (input)
 * @param expAvgSqDesc        Tensor descriptor for the input exponential moving average squared
 *                            tensor (input)
 * @param expAvgSq            Input exponential moving average squared tensor (input)
 * @param maxExpAvgSqDesc     Tensor descriptor for the input maximum exponential moving average
 *                            squared tensor. Used when amsgrad is true (input, optional)
 * @param maxExpAvgSq         Input maximum exponential moving average squared tensor. Used when
 *                            amsgrad is true (input, optional)
 * @param stateStepDesc       Tensor descriptor for the input state step tensor (input)
 * @param stateStep           Input state step tensor (input)
 * @param state_step          Input state step. used when the step tensor is null (input)
 * @param lr                  Learning rate (input)
 * @param beta1               Coefficient used for computing the first moment running average of
 *                            gradient (input)
 * @param beta2               Coefficient used for computing the second moment running average of
 *                            gradient (input)
 * @param weight_decay        Weight decay (input)
 * @param eps                 Term added to the denominator to improve numerical stability (input)
 * @param amsgrad             Flag indicating whether to use the AMSGrad variant of Adam (input)
 * @param maximize            Flag indicating whether to maximize the objective with respect to the
 *                            parameters (input)
 * @param adamw               If true, the operation becomes AdamW (input)
 * @param gradScaleDesc       Tensor descriptor for the input grad scale tensor (input, optional)
 * @param gradScale           Input grad scale tensor (input, optional)
 * @param foundInfDesc        Tensor descriptor for the input found inf tensor (input, optional)
 * @param foundInf            Tensor indicating the presence of inf or NaN in gradients. If true,
 *                            skips operation and step update (input, optional)
 * @return                    miopenStatus_t
 */
MIOPEN_EXPORT miopenStatus_t miopenFusedAdam(miopenHandle_t handle,
                                             const miopenTensorDescriptor_t paramDesc,
                                             void* param,
                                             const miopenTensorDescriptor_t gradDesc,
                                             const void* grad,
                                             const miopenTensorDescriptor_t expAvgDesc,
                                             void* expAvg,
                                             const miopenTensorDescriptor_t expAvgSqDesc,
                                             void* expAvgSq,
                                             const miopenTensorDescriptor_t maxExpAvgSqDesc,
                                             void* maxExpAvgSq,
                                             const miopenTensorDescriptor_t stateStepDesc,
                                             void* stateStep,
                                             const unsigned int state_step,
                                             const float lr,
                                             const float beta1,
                                             const float beta2,
                                             const float weight_decay,
                                             const float eps,
                                             const bool amsgrad,
                                             const bool maximize,
                                             const bool adamw,
                                             const miopenTensorDescriptor_t gradScaleDesc,
                                             const void* gradScale,
                                             const miopenTensorDescriptor_t foundInfDesc,
                                             const void* foundInf);

/*! @brief Execute single tensor Adam optimization and receive the result in a separate output
 * tensor.
 *
 * This function is equivalent to miopenFusedAdam but receives the result in a separate output
 * tensor.
 * @see miopenFusedAdam
 *
 * @code
 * // Execute Adam
 * miopenFusedAdamWithOutput(handle,
 *                           paramInDesc,
 *                           paramIn,
 *                           paramOutDesc,
 *                           paramOut,
 *                           NULL,   // Unused paramOutFloat16 tensor because is not amp
 *                           NULL,
 *                           gradInDesc,
 *                           gradIn,
 *                           expAvgInDesc,
 *                           expAvgIn,
 *                           expAvgOutDesc,
 *                           expAvgOut,
 *                           expAvgInSqDesc,
 *                           expAvgSqIn,
 *                           expAvgSqOutDesc,
 *                           expAvgSqOut,
 *                           NULL,   // Unused maxExpAvgSqIn tensor because amsgrad is false
 *                           NULL,
 *                           NULL,   // Unused maxExpAvgSqOut tensor because amsgrad is false
 *                           NULL,
 *                           NULL,   // Unused stateStepIn tensor because use step integer argument
 *                           NULL,
 *                           NULL,   // Unused stateStepOut tensor because use step integer argument
 *                           NULL,
 *                           step,
 *                           lr,
 *                           beta1,
 *                           beta2,
 *                           weight_decay,
 *                           eps,
 *                           false,  // amsgrad
 *                           false,  // maximize
 *                           false,  // adamw
 *                           NULL,   // Unused gradScale Tensor because not amp
 *                           NULL,
 *                           NULL,   // Unused foundInf Tensor because not amp
 *                           NULL);
 *
 * // Execute Amp Adam
 * miopenFusedAdamWithOutput(handle,
 *                           paramInDesc,
 *                           paramIn,
 *                           paramOutDesc,
 *                           paramOut,
 *                           paramOutFloat16Desc,  // paramOutFloat16 tensor is optional in amp
 *                           paramOutFloat16,
 *                           gradInDesc,
 *                           gradIn,
 *                           expAvgInDesc,
 *                           expAvgIn,
 *                           expAvgOutDesc,
 *                           expAvgOut,
 *                           expAvgInSqDesc,
 *                           expAvgSqIn,
 *                           expAvgSqIn,
 *                           expAvgSqOutDesc,
 *                           expAvgSqOut,
 *                           NULL,         // Unused maxExpAvgSqIn tensor because amsgrad is false
 *                           NULL,
 *                           NULL,         // Unused maxExpAvgSqOut tensor because amsgrad is false
 *                           NULL,
 *                           stateStepInDesc,
 *                           stateStepIn,
 *                           stateStepOutDesc,
 *                           stateStepOut
 *                           -1,           // Ignore step value because stateStep Tensor is used
 *                           lr, beta1, beta2, weight_decay, eps,
 *                           false,        // amsgrad
 *                           false,        // maximize
 *                           false,        // adamw
 *                           gradScaleDesc,
 *                           gradScale,
 *                           foundInfDesc,
 *                           foundInf);
 * @endcode
 *
 * @param handle              MIOpen handle (input)
 * @param paramInDesc         Tensor descriptor for the input parameter tensor (input)
 * @param paramIn             Input parameter tensor (input)
 * @param paramOutDesc        Tensor descriptor for the output parameter tensor (input)
 * @param paramOut            Output parameter tensor (output)
 * @param paramOutFloat16Desc Tensor descriptor for the output parameter tensor float16 (input,
 *                            optional)
 * @param paramOutFloat16     Output parameter tensor (output, optional)
 * @param gradInDesc          Tensor descriptor for the input gradient tensor (input)
 * @param gradIn              Input gradient tensor (input)
 * @param expAvgInDesc        Tensor descriptor for the input exponential moving average tensor
 *                            (input)
 * @param expAvgIn            Input exponential moving average tensor (input)
 * @param expAvgOutDesc       Tensor descriptor for the output exponential moving average tensor
 *                            (input)
 * @param expAvgOut           Output exponential moving average tensor (output)
 * @param expAvgSqInDesc      Tensor descriptor for the input exponential moving average squared
 *                            tensor (input)
 * @param expAvgSqIn          Input exponential moving average squared tensor (input)
 * @param expAvgSqOutDesc     Tensor descriptor for the output exponential moving average squared
 *                            tensor (input)
 * @param expAvgSqOut         Output exponential moving average squared tensor (output)
 * @param maxExpAvgSqInDesc   Tensor descriptor for the input maximum exponential moving average
 *                            squared tensor. Used when amsgrad is true (input, optional)
 * @param maxExpAvgSqIn       Input maximum exponential moving average squared tensor. Used when
 *                            amsgrad is true (input, optional)
 * @param maxExpAvgSqOutDesc  Tensor descriptor for the output maximum exponential moving average
 *                            squared tensor. Used when amsgrad is true (input, optional)
 * @param maxExpAvgSqOut      Output maximum exponential moving average squared tensor. Used when
 *                            amsgrad is true (output, optional)
 * @param stateStepInDesc     Tensor descriptor for the input state step tensor (input, optional)
 * @param stateStepIn         Input state step tensor (input, optional)
 * @param stateStepOutDesc    Tensor descriptor for the output state step tensor (input, optional)
 * @param stateStepOut        Output state step tensor that stores the updated step value. (output,
 *                            optional)
 * @param state_step          Input state step, It is used when the step tensor is null. (input)
 * @param lr                  Learning rate (input)
 * @param beta1               Coefficient used for computing the first moment running average of
 *                            gradient (input)
 * @param beta2               Coefficient used for computing the second moment running average of
 *                            gradient (input)
 * @param weight_decay        Weight decay (input)
 * @param eps                 Term added to the denominator to improve numerical stability (input)
 * @param amsgrad             Flag indicating whether to use the AMSGrad variant of Adam (input)
 * @param maximize            Flag indicating whether to maximize the objective with respect to the
 *                            parameters (input)
 * @param adamw               If it is true, the operation becomes AdamW (input)
 * @param gradScaleDesc       Tensor descriptor for the input grad scale tensor (input, optional)
 * @param gradScale           Input grad scale tensor (input, optional)
 * @param foundInfDesc        Tensor descriptor for the input found inf tensor (input, optional)
 * @param foundInf            Tensor indicating presence of inf or nan in gradients. If true, skips
 *                            operation and step update. (input, optional)
 * @return                    miopenStatus_t
 */
MIOPEN_EXPORT miopenStatus_t
miopenFusedAdamWithOutput(miopenHandle_t handle,
                          const miopenTensorDescriptor_t paramInDesc,
                          void* paramIn,
                          const miopenTensorDescriptor_t paramOutDesc,
                          void* paramOut,
                          const miopenTensorDescriptor_t paramOutFloat16Desc,
                          void* paramOutFloat16,
                          const miopenTensorDescriptor_t gradInDesc,
                          const void* gradIn,
                          const miopenTensorDescriptor_t expAvgInDesc,
                          void* expAvgIn,
                          const miopenTensorDescriptor_t expAvgOutDesc,
                          void* expAvgOut,
                          const miopenTensorDescriptor_t expAvgSqInDesc,
                          void* expAvgSqIn,
                          const miopenTensorDescriptor_t expAvgSqOutDesc,
                          void* expAvgSqOut,
                          const miopenTensorDescriptor_t maxExpAvgSqInDesc,
                          void* maxExpAvgSqIn,
                          const miopenTensorDescriptor_t maxExpAvgSqOutDesc,
                          void* maxExpAvgSqOut,
                          const miopenTensorDescriptor_t stateStepInDesc,
                          void* stateStepIn,
                          const miopenTensorDescriptor_t stateStepOutDesc,
                          void* stateStepOut,
                          const unsigned int state_step,
                          const float lr,
                          const float beta1,
                          const float beta2,
                          const float weight_decay,
                          const float eps,
                          const bool amsgrad,
                          const bool maximize,
                          const bool adamw,
                          const miopenTensorDescriptor_t gradScaleDesc,
                          const void* gradScale,
                          const miopenTensorDescriptor_t foundInfDesc,
                          const void* foundInf);

/** @} */
// CLOSEOUT SGD DOXYGEN GROUP
#endif // MIOPEN_BETA_API

#ifdef MIOPEN_BETA_API
// TransformersAdamW APIs
/** @addtogroup SGD
 *
 *  @{
 */
/*! @brief Implements Adam algorithm with weight decay fix as introduced in
 * <a href="https://arxiv.org/abs/1711.05101">Decoupled Weight Decay Regularization</a>.
 * This is the fused kernel version of AdamW included in the Hugging Face Transformers module.
 *
 * @see miopenFusedAdam
 *
 * @code
 * // Execute Adam
 * miopenTransformersAdamW(handle,
 *                         paramDesc,
 *                         param,
 *                         gradDesc,
 *                         grad,
 *                         expAvgDesc,
 *                         expAvg,
 *                         expAvgSqDesc,
 *                         expAvgSq,
 *                         NULL,     // Unused stateStep Tensor because use step integer argument
 *                         NULL,
 *                         step,
 *                         lr,
 *                         beta1,
 *                         beta2,
 *                         weight_decay,
 *                         eps,
 *                         true,     // correct_bias
 *                         NULL,     // Unused gradScale Tensor because not amp
 *                         NULL,
 *                         NULL,     // Unused foundInf Tensor because not amp
 *                         NULL);
 *
 * // Execute AMP Adam
 * miopenTransformersAdamW(handle,
 *                         paramDesc,
 *                         param,
 *                         gradDesc,
 *                         grad,
 *                         expAvgDesc,
 *                         expAvg,
 *                         expAvgSqDesc,
 *                         expAvgSq,
 *                         stateStepDesc,
 *                         stateStep,
 *                         -1,       // Ignore step value because stateStep Tensor is used
 *                         lr,
 *                         beta1,
 *                         beta2,
 *                         weight_decay,
 *                         eps,
 *                         true,     // correct_bias
 *                         gradScaleDesc,
 *                         gradScale,
 *                         foundInfDesc,
 *                         foundInf);
 * @endcode
 *
 * @param handle              MIOpen handle (input)
 * @param paramDesc           Tensor descriptor for the input parameter tensor (input)
 * @param param               Input parameter tensor (input)
 * @param gradDesc            Tensor descriptor for the input gradient tensor (input)
 * @param grad                Input gradient tensor (input)
 * @param expAvgDesc          Tensor descriptor for the input exponential moving average tensor
 *                            (input)
 * @param expAvg              Input exponential moving average tensor (input)
 * @param expAvgSqDesc        Tensor descriptor for the input exponential moving average squared
 *                            tensor (input)
 * @param expAvgSq            Input exponential moving average squared tensor (input)
 * @param stateStepDesc       Tensor descriptor for the input state step tensor (input)
 * @param stateStep           Input state step tensor (input)
 * @param state_step          Input state step. used when the step tensor is null (input)
 * @param lr                  Learning rate (input)
 * @param beta1               Coefficient used for computing the first moment running average of
 *                            gradient (input)
 * @param beta2               Coefficient used for computing the second moment running average of
 *                            gradient (input)
 * @param weight_decay        Weight decay (input)
 * @param eps                 Term added to the denominator to improve numerical stability (input)
 * @param correct_bias        Whether or not to correct bias in Adam (for instance, in Bert TF
 *                            repository they use False).
 * @param gradScaleDesc       Tensor descriptor for the input grad scale tensor (input, optional)
 * @param gradScale           Input grad scale tensor (input, optional)
 * @param foundInfDesc        Tensor descriptor for the input found inf tensor (input, optional)
 * @param foundInf            Tensor indicating the presence of inf or NaN in gradients. If true,
 *                            skips operation and step update (input, optional)
 * @return                    miopenStatus_t
 */
MIOPEN_EXPORT miopenStatus_t miopenTransformersAdamW(miopenHandle_t handle,
                                                     const miopenTensorDescriptor_t paramDesc,
                                                     void* param,
                                                     const miopenTensorDescriptor_t gradDesc,
                                                     const void* grad,
                                                     const miopenTensorDescriptor_t expAvgDesc,
                                                     void* expAvg,
                                                     const miopenTensorDescriptor_t expAvgSqDesc,
                                                     void* expAvgSq,
                                                     const miopenTensorDescriptor_t stateStepDesc,
                                                     void* stateStep,
                                                     const unsigned int state_step,
                                                     const float lr,
                                                     const float beta1,
                                                     const float beta2,
                                                     const float weight_decay,
                                                     const float eps,
                                                     const bool correct_bias,
                                                     const miopenTensorDescriptor_t gradScaleDesc,
                                                     const void* gradScale,
                                                     const miopenTensorDescriptor_t foundInfDesc,
                                                     const void* foundInf);

/*! @brief Execute single tensor Adam optimization and receive the result in a separate output
 * tensor.
 *
 * This function is equivalent to miopenTransformersAdam but receives the result in a separate
 * output tensor.
 * @see miopenTransformersAdamW
 * @see miopenFusedAdamWithOutput
 *
 * @code
 * // Execute Adam
 * miopenTransformersAdamWWithOutput(handle,
 *                                   paramInDesc,
 *                                   paramIn,
 *                                   paramOutDesc,
 *                                   paramOut,
 *                                   NULL,   // Unused paramOutFloat16 tensor because is not amp
 *                                   NULL,
 *                                   gradInDesc,
 *                                   gradIn,
 *                                   expAvgInDesc,
 *                                   expAvgIn,
 *                                   expAvgOutDesc,
 *                                   expAvgOut,
 *                                   expAvgInSqDesc,
 *                                   expAvgSqIn,
 *                                   expAvgSqOutDesc,
 *                                   expAvgSqOut,
 *                                   NULL,   // Unused stateStepIn tensor because use step int
 *                                   NULL,
 *                                   NULL,   // Unused stateStepOut tensor because use step int
 *                                   NULL,
 *                                   step,
 *                                   lr,
 *                                   beta1,
 *                                   beta2,
 *                                   weight_decay,
 *                                   eps,
 *                                   -1,     // step_size
 *                                   true,   // correct_bias
 *                                   NULL,   // Unused gradScale Tensor because not amp
 *                                   NULL,
 *                                   NULL,   // Unused foundInf Tensor because not amp
 *                                   NULL);
 *
 * // Execute Amp Adam
 * miopenTransformersAdamWWithOutput(handle,
 *                                   paramInDesc,
 *                                   paramIn,
 *                                   paramOutDesc,
 *                                   paramOut,
 *                                   paramOutFloat16Desc,  // optional in amp
 *                                   paramOutFloat16,
 *                                   gradInDesc,
 *                                   gradIn,
 *                                   expAvgInDesc,
 *                                   expAvgIn,
 *                                   expAvgOutDesc,
 *                                   expAvgOut,
 *                                   expAvgInSqDesc,
 *                                   expAvgSqIn,
 *                                   expAvgSqIn,
 *                                   expAvgSqOutDesc,
 *                                   expAvgSqOut,
 *                                   stateStepInDesc,
 *                                   stateStepIn,
 *                                   stateStepOutDesc,
 *                                   stateStepOut
 *                                   -1,   // Ignore step value because stateStep Tensor is used
 *                                   lr,
 *                                   beta1,
 *                                   beta2,
 *                                   weight_decay,
 *                                   eps,
 *                                   -1,   // step_size
 *                                   true, // correct_bias
 *                                   NULL, // Unused gradScale Tensor because not amp
 *                                   NULL,
 *                                   NULL, // Unused foundInf Tensor because not amp
 *                                   NULL);
 * @endcode
 *
 * @param handle              MIOpen handle (input)
 * @param paramInDesc         Tensor descriptor for the input parameter tensor (input)
 * @param paramIn             Input parameter tensor (input)
 * @param paramOutDesc        Tensor descriptor for the output parameter tensor (input)
 * @param paramOut            Output parameter tensor (output)
 * @param paramOutFloat16Desc Tensor descriptor for the output parameter tensor float16 (input,
 *                            optional)
 * @param paramOutFloat16     Output parameter tensor (output, optional)
 * @param gradInDesc          Tensor descriptor for the input gradient tensor (input)
 * @param gradIn              Input gradient tensor (input)
 * @param expAvgInDesc        Tensor descriptor for the input exponential moving average tensor
 *                            (input)
 * @param expAvgIn            Input exponential moving average tensor (input)
 * @param expAvgOutDesc       Tensor descriptor for the output exponential moving average tensor
 *                            (input)
 * @param expAvgOut           Output exponential moving average tensor (output)
 * @param expAvgSqInDesc      Tensor descriptor for the input exponential moving average squared
 *                            tensor (input)
 * @param expAvgSqIn          Input exponential moving average squared tensor (input)
 * @param expAvgSqOutDesc     Tensor descriptor for the output exponential moving average squared
 *                            tensor (input)
 * @param expAvgSqOut         Output exponential moving average squared tensor (output)
 * @param stateStepInDesc     Tensor descriptor for the input state step tensor (input, optional)
 * @param stateStepIn         Input state step tensor (input, optional)
 * @param stateStepOutDesc    Tensor descriptor for the output state step tensor (input, optional)
 * @param stateStepOut        Output state step tensor that stores the updated step value. (output,
 *                            optional)
 * @param state_step          Input state step, It is used when the step tensor is null. (input)
 * @param lr                  Learning rate (input)
 * @param beta1               Coefficient used for computing the first moment running average of
 *                            gradient (input)
 * @param beta2               Coefficient used for computing the second moment running average of
 *                            gradient (input)
 * @param weight_decay        Weight decay (input)
 * @param eps                 Term added to the denominator to improve numerical stability (input)
 * @param step_size           Pre-calculated step_size, used for performance enhancement (input)
 * @param correct_bias        Whether or not to correct bias in Adam (for instance, in Bert TF
 *                            repository they use False) (input)
 * @param gradScaleDesc       Tensor descriptor for the input grad scale tensor (input, optional)
 * @param gradScale           Input grad scale tensor (input, optional)
 * @param foundInfDesc        Tensor descriptor for the input found inf tensor (input, optional)
 * @param foundInf            Tensor indicating presence of inf or nan in gradients. If true, skips
 *                            operation and step update. (input, optional)
 * @return                    miopenStatus_t
 */
MIOPEN_EXPORT miopenStatus_t
miopenTransformersAdamWWithOutput(miopenHandle_t handle,
                                  const miopenTensorDescriptor_t paramInDesc,
                                  void* paramIn,
                                  const miopenTensorDescriptor_t paramOutDesc,
                                  void* paramOut,
                                  const miopenTensorDescriptor_t paramOutFloat16Desc,
                                  void* paramOutFloat16,
                                  const miopenTensorDescriptor_t gradInDesc,
                                  const void* gradIn,
                                  const miopenTensorDescriptor_t expAvgInDesc,
                                  void* expAvgIn,
                                  const miopenTensorDescriptor_t expAvgOutDesc,
                                  void* expAvgOut,
                                  const miopenTensorDescriptor_t expAvgSqInDesc,
                                  void* expAvgSqIn,
                                  const miopenTensorDescriptor_t expAvgSqOutDesc,
                                  void* expAvgSqOut,
                                  const miopenTensorDescriptor_t stateStepInDesc,
                                  void* stateStepIn,
                                  const miopenTensorDescriptor_t stateStepOutDesc,
                                  void* stateStepOut,
                                  const unsigned int state_step,
                                  const float lr,
                                  const float beta1,
                                  const float beta2,
                                  const float weight_decay,
                                  const float eps,
                                  const float step_size,
                                  const bool correct_bias,
                                  const miopenTensorDescriptor_t gradScaleDesc,
                                  const void* gradScale,
                                  const miopenTensorDescriptor_t foundInfDesc,
                                  const void* foundInf);

/** @} */
// CLOSEOUT SGD DOXYGEN GROUP
>>>>>>> 2fa300db
#endif // MIOPEN_BETA_API

#ifdef __cplusplus
}
#endif

#ifdef __clang__
#pragma clang diagnostic pop
#endif

#endif // MIOPEN_GUARD_MIOPEN_H_<|MERGE_RESOLUTION|>--- conflicted
+++ resolved
@@ -68,11 +68,8 @@
  * @defgroup ReduceExtreme
  * @defgroup groupnorm
  * @defgroup cat
-<<<<<<< HEAD
- * @defgroup glu
-=======
  * @defgroup SGD
->>>>>>> 2fa300db
+ * @defgroup GLU
  *
  */
 
@@ -6908,55 +6905,6 @@
 #endif // MIOPEN_BETA_API
 
 #ifdef MIOPEN_BETA_API
-<<<<<<< HEAD
-
-// GLU APIs
-/** @addtogroup glu
- *
- *  @{
- */
-
-/*! @brief Execute a GLU forward layer
- *
- * @param handle                   MIOpen handle (input)
- * @param inputDesc                Tensor descriptor for data input tensor (input)
- * @param input                    Input data tensor (input)
- * @param dim                      Dimension to split the input (input)
- * @param outputDesc               Tensor descriptor for output data tensor (input)
- * @param output                   Output data tensor (output)
- * @return                         miopenStatus_t
- */
-MIOPEN_EXPORT miopenStatus_t miopenGLUForward(miopenHandle_t handle,
-                                              const miopenTensorDescriptor_t inputDesc,
-                                              void* input,
-                                              const int32_t dim,
-                                              const miopenTensorDescriptor_t outputDesc,
-                                              void* output);
-
-/*! @brief Execute a GLU backward layer
- *
- * @param handle                   MIOpen handle (input)
- * @param inputDesc                Tensor descriptor for data input tensor (input)
- * @param input                    Input data tensor (input)
- * @param inputGradDesc            Tensor descriptor for delta input data tensor (input)
- * @param inputGrad                Delta input data tensor (output)
- * @param outputGradDesc           Tensor descriptor for delta output data tensor (input)
- * @param outputGrad               Delta output data tensor (input)
- * @param dim                      Dimension to split the input (input)
- * @return                         miopenStatus_t
- */
-MIOPEN_EXPORT miopenStatus_t miopenGLUBackward(miopenHandle_t handle,
-                                               const miopenTensorDescriptor_t inputDesc,
-                                               void* input,
-                                               const miopenTensorDescriptor_t inputGradDesc,
-                                               void* inputGrad,
-                                               const miopenTensorDescriptor_t outputGradDesc,
-                                               void* outputGrad,
-                                               const int32_t dim);
-
-/** @} */
-// CLOSEOUT BackendAPI DOXYGEN GROUP
-=======
 // FusedAdam APIs
 /** @addtogroup SGD
  *
@@ -7589,7 +7537,55 @@
 
 /** @} */
 // CLOSEOUT SGD DOXYGEN GROUP
->>>>>>> 2fa300db
+#endif // MIOPEN_BETA_API
+
+#ifdef MIOPEN_BETA_API
+// GLU APIs
+/** @addtogroup GLU
+ *
+ *  @{
+ */
+
+/*! @brief Execute a GLU forward layer
+ *
+ * @param handle                   MIOpen handle (input)
+ * @param inputDesc                Tensor descriptor for data input tensor (input)
+ * @param input                    Input data tensor (input)
+ * @param dim                      Dimension to split the input (input)
+ * @param outputDesc               Tensor descriptor for output data tensor (input)
+ * @param output                   Output data tensor (output)
+ * @return                         miopenStatus_t
+ */
+MIOPEN_EXPORT miopenStatus_t miopenGLUForward(miopenHandle_t handle,
+                                              const miopenTensorDescriptor_t inputDesc,
+                                              void* input,
+                                              const int32_t dim,
+                                              const miopenTensorDescriptor_t outputDesc,
+                                              void* output);
+
+/*! @brief Execute a GLU backward layer
+ *
+ * @param handle                   MIOpen handle (input)
+ * @param inputDesc                Tensor descriptor for data input tensor (input)
+ * @param input                    Input data tensor (input)
+ * @param inputGradDesc            Tensor descriptor for delta input data tensor (input)
+ * @param inputGrad                Delta input data tensor (output)
+ * @param outputGradDesc           Tensor descriptor for delta output data tensor (input)
+ * @param outputGrad               Delta output data tensor (input)
+ * @param dim                      Dimension to split the input (input)
+ * @return                         miopenStatus_t
+ */
+MIOPEN_EXPORT miopenStatus_t miopenGLUBackward(miopenHandle_t handle,
+                                               const miopenTensorDescriptor_t inputDesc,
+                                               void* input,
+                                               const miopenTensorDescriptor_t inputGradDesc,
+                                               void* inputGrad,
+                                               const miopenTensorDescriptor_t outputGradDesc,
+                                               void* outputGrad,
+                                               const int32_t dim);
+
+/** @} */
+// CLOSEOUT BackendAPI DOXYGEN GROUP
 #endif // MIOPEN_BETA_API
 
 #ifdef __cplusplus
