#ifndef MIOPEN_GUARD_MIOPEN_H_
#define MIOPEN_GUARD_MIOPEN_H_

#ifdef __clang__
#pragma clang diagnostic push
#pragma clang diagnostic ignored "-Wextern-c-compat"
#endif

#include <stddef.h>

#include <miopen/export.h>
#include <miopen/config.h>

#if MIOPEN_BACKEND_OPENCL
#if defined(__APPLE__) || defined(__MACOSX)
#include <OpenCL/cl.h>
#else
#include <CL/cl.h>
#endif

#elif MIOPEN_BACKEND_HIP
#include <hip/hip_runtime_api.h>
#endif

#define MIOPEN_DECLARE_OBJECT(name) \
struct name {}; \
typedef struct name * name ## _t;

#ifdef __cplusplus
extern "C" {
#endif

#if MIOPEN_BACKEND_OPENCL
typedef cl_command_queue miopenAcceleratorQueue_t;
#elif MIOPEN_BACKEND_HIP
typedef hipStream_t miopenAcceleratorQueue_t;
#endif

MIOPEN_DECLARE_OBJECT(miopenHandle);

typedef enum {
    miopenStatusSuccess         = 0,
    miopenStatusNotInitialized  = 1,
    miopenStatusInvalidValue    = 2,
    miopenStatusBadParm         = 3,
    miopenStatusAllocFailed     = 4,
    miopenStatusInternalError   = 5,
    miopenStatusNotImplemented  = 6,
    miopenStatusUnknownError    = 7,
} miopenStatus_t;

MIOPEN_EXPORT miopenStatus_t miopenCreate(miopenHandle_t *handle);

MIOPEN_EXPORT miopenStatus_t miopenCreateWithStream(miopenHandle_t *handle,
        miopenAcceleratorQueue_t        stream);

MIOPEN_EXPORT miopenStatus_t miopenDestroy(miopenHandle_t handle);

MIOPEN_EXPORT miopenStatus_t miopenSetStream(miopenHandle_t handle,
        miopenAcceleratorQueue_t        streamID);

MIOPEN_EXPORT miopenStatus_t miopenGetStream(miopenHandle_t handle,
        miopenAcceleratorQueue_t        *streamID);

// Get time for last kernel launched
MIOPEN_EXPORT miopenStatus_t miopenGetKernelTime(miopenHandle_t handle, float* time);
// Enable profiling to retrieve time
MIOPEN_EXPORT miopenStatus_t miopenEnableProfiling(miopenHandle_t handle, bool enable);

MIOPEN_DECLARE_OBJECT(miopenTensorDescriptor);
MIOPEN_DECLARE_OBJECT(miopenConvolutionDescriptor);
MIOPEN_DECLARE_OBJECT(miopenPoolingDescriptor);
MIOPEN_DECLARE_OBJECT(miopenLRNDescriptor);
MIOPEN_DECLARE_OBJECT(miopenActivationDescriptor);

typedef enum {
    miopenHalf  = 0,
    miopenFloat = 1,
} miopenDataType_t;

typedef enum {
    miopenTensorOpAdd = 0,
    miopenTensorOpMul = 1,
    miopenTensorOpMin = 2,
    miopenTensorOpMax = 3,
} miopenTensorOp_t;

typedef enum {
    miopenConvolution   = 0,
    miopenTranspose = 1,
} miopenConvolutionMode_t;

typedef enum {
    miopenPoolingMax     = 0,
    miopenPoolingAverage = 1,
} miopenPoolingMode_t;

typedef enum {
    miopenLRNWithinChannel = 0,
    miopenLRNCrossChannel  = 1,
} miopenLRNMode_t;

typedef enum {
   miopenBNPerActivation = 0,
   miopenBNSpatial       = 1,
}miopenBatchNormMode_t;


typedef enum {
    miopenActivationPATHTRU     = 0,
    miopenActivationLOGISTIC    = 1, // 1 / (1 + e^-x)  //Sigmoid
    miopenActivationTANH        = 2, // a * tanh( b * x)
    miopenActivationRELU        = 3, // max(0, x)
    miopenActivationSOFTRELU    = 4, // log(1 + e^x)   // bonomial normal log likelihood
    miopenActivationABS         = 5, // abs(x)
    miopenActivationPOWER       = 6, // (a + b * x ) ^power
} miopenActivationMode_t;

// Create a Tensor Descriptor
MIOPEN_EXPORT miopenStatus_t miopenCreateTensorDescriptor(miopenTensorDescriptor_t *tensorDesc);

// Only supporting NCHW 
MIOPEN_EXPORT miopenStatus_t miopenSet4dTensorDescriptor(
        miopenTensorDescriptor_t        tensorDesc,
        miopenDataType_t                dataType, // half/float
        int                             n,
        int                             c,
        int                             h,
        int                             w);

// Get the details of the tensor desciptor
MIOPEN_EXPORT miopenStatus_t miopenGet4dTensorDescriptor(
        miopenTensorDescriptor_t        tensorDesc,
        miopenDataType_t                *dataType,
        int                             *n,
        int                             *c, 
        int                             *h,
        int                             *w,
        int                             *nStride,
        int                             *cStride,
        int                             *hStride,
        int                             *wStride);

// Not sure if the following two APIs are required right now
MIOPEN_EXPORT miopenStatus_t miopenSetTensorDescriptor(
        miopenTensorDescriptor_t        tensorDesc,
        miopenDataType_t                dataType,
        int                             nbDims,
        int                             *dimsA,
        int                             *stridesA);

MIOPEN_EXPORT miopenStatus_t miopenGetTensorDescriptorSize(miopenTensorDescriptor_t tensorDesc, int* size);

// Get the details of the n-dimensional tensor desciptor
MIOPEN_EXPORT miopenStatus_t miopenGetTensorDescriptor(
        miopenTensorDescriptor_t        tensorDesc,
        miopenDataType_t                *dataType,
        int                             *dimsA,
        int                             *stridesA);
        
MIOPEN_EXPORT miopenStatus_t miopenDestroyTensorDescriptor(miopenTensorDescriptor_t tensorDesc);

/* This function implements the equation C = op ( alpha1[0] * A, alpha2[0] * B
 * ) + beta[0] * C, given tensors A, B, and C and scaling factors alpha1,
 * alpha2, and beta. The op to use is indicated by the descriptor opTensorDesc.
 * Currently-supported ops are listed by the miopenOpTensorDescriptor_t enum.
 */
MIOPEN_EXPORT miopenStatus_t miopenOpTensor(miopenHandle_t handle,
        miopenTensorOp_t                tensorOp,
        const void                      *alpha1,
        const miopenTensorDescriptor_t  aDesc,
        const void                      *A,
        const void                      *alpha2,
        const miopenTensorDescriptor_t  bDesc,
        const void                      *B,
        const void                      *beta,
        const miopenTensorDescriptor_t  cDesc,
        void                            *C);

/* Pointer in Host memory to a single value. All elements of the y tensor will
 * be set to value[0]. The data type of the element in alpha[0] has to match
 * the data type of tensor y.
 */
MIOPEN_EXPORT miopenStatus_t miopenSetTensor(miopenHandle_t handle,
        const miopenTensorDescriptor_t  yDesc,
        void                            *y,
        const void                      *alpha );

MIOPEN_EXPORT miopenStatus_t miopenScaleTensor(miopenHandle_t handle,
        const miopenTensorDescriptor_t  yDesc,
        void                            *y,
        const void                      *alpha );

MIOPEN_EXPORT miopenStatus_t miopenCreateConvolutionDescriptor(
        miopenConvolutionDescriptor_t *convDesc);

MIOPEN_EXPORT miopenStatus_t miopenInitConvolutionDescriptor(miopenConvolutionDescriptor_t convDesc,
        miopenConvolutionMode_t         mode,
        int                             pad_h,
        int                             pad_w,
        int                             u,
        int                             v,
        int                             dilation_h,
        int                             dilation_w);

MIOPEN_EXPORT miopenStatus_t miopenGetConvolutionDescriptor(miopenConvolutionDescriptor_t convDesc,
        miopenConvolutionMode_t         *mode,
        int                             *pad_h,
        int                             *pad_w,
        int                             *u,
        int                             *v,
        int                             *dilation_h,
        int                             *dilation_w);

/* This function returns the dimensions of the resulting 4D tensor of a 2D
 * convolution, given the convolution descriptor, the input tensor descriptor
 * and the filter descriptor This function can help to setup the output tensor
 * and allocate the proper amount of memory prior to launch the actual
 * convolution.
 */
MIOPEN_EXPORT miopenStatus_t miopenGetConvolutionForwardOutputDim(miopenConvolutionDescriptor_t convDesc,
        const miopenTensorDescriptor_t  inputTensorDesc,
        const miopenTensorDescriptor_t  filterDesc,
        int                             *n,
        int                             *c,
        int                             *h,
        int                             *w);
        
MIOPEN_EXPORT miopenStatus_t miopenDestroyConvolutionDescriptor(miopenConvolutionDescriptor_t convDesc);

typedef enum {
    miopenConvolutionFwdAlgoGEMM     = 0,
    miopenConvolutionFwdAlgoDirect   = 1,
    miopenConvolutionFwdAlgoFFT      = 2,
    miopenConvolutionFwdAlgoWinograd = 3,
} miopenConvFwdAlgorithm_t;

typedef enum {
    miopenConvolutionBwdWeightsAlgoGEMM   = 0,
    miopenConvolutionBwdWeightsAlgoDirect = 1,
} miopenConvBwdWeightsAlgorithm_t;

typedef enum {
<<<<<<< HEAD
    miopenConvolutionBwdDataAlgoDirect   = 0,
    miopenConvolutionBwdDataAlgoWinograd = 1,
    miopenConvolutionBwdDataAlgoGEMM     = 2,
    miopenConvolutionBwdDataAlgoFFT      = 3,
	miopenTransposeBwdDataAlgoGEMM = 4,
=======
    miopenConvolutionBwdDataAlgoGEMM     = 0,
    miopenConvolutionBwdDataAlgoDirect   = 1,
    miopenConvolutionBwdDataAlgoFFT      = 2,
    miopenConvolutionBwdDataAlgoWinograd = 3,
>>>>>>> 3a43d528
} miopenConvBwdDataAlgorithm_t;

// Same perf struct for forward, backward filter and backward data algorthms
typedef struct{
    union {
        miopenConvFwdAlgorithm_t fwd_algo;
        miopenConvBwdWeightsAlgorithm_t bwd_weights_algo;
        miopenConvBwdDataAlgorithm_t bwd_data_algo;
    };
    float time;
    size_t memory;
} miopenConvAlgoPerf_t;

/* This function attempts all MIOpen algorithms for miopenConvolutionForward(),
 * and outputs performance metrics to a user- allocated array of
 * miopenConvolutionFwdAlgoPerf_t. These metrics are written in sorted fashion
 * where the first element has the lowest compute time.
 */

MIOPEN_EXPORT miopenStatus_t miopenConvolutionForwardGetWorkSpaceSize(
        miopenHandle_t                      handle,
        const miopenTensorDescriptor_t      wDesc,
        const miopenTensorDescriptor_t      xDesc,
        const miopenConvolutionDescriptor_t convDesc,
        const miopenTensorDescriptor_t      yDesc,
        size_t                              *workSpaceSize);

MIOPEN_EXPORT miopenStatus_t miopenFindConvolutionForwardAlgorithm(miopenHandle_t handle,
        const miopenTensorDescriptor_t      xDesc,
        const void                          *x,
        const miopenTensorDescriptor_t      wDesc,
        const void                          *w,
        const miopenConvolutionDescriptor_t convDesc,
        const miopenTensorDescriptor_t      yDesc,
        void                                *y,
        const int                           requestAlgoCount,
        int                                 *returnedAlgoCount,
        miopenConvAlgoPerf_t                *perfResults,
        void                                *workSpace,
        size_t                              workSpaceSize,
        bool                                exhaustiveSearch);

MIOPEN_EXPORT miopenStatus_t miopenConvolutionForward(miopenHandle_t handle,
        const void                          *alpha,
        const miopenTensorDescriptor_t      xDesc,
        const void                          *x,
        const miopenTensorDescriptor_t      wDesc,
        const void                          *w,
        const miopenConvolutionDescriptor_t convDesc,
        miopenConvFwdAlgorithm_t            algo,
        const void                          *beta,
        const miopenTensorDescriptor_t      yDesc,
        void                                *y,
        void                                *workSpace,
        size_t                              workSpaceSize);

MIOPEN_EXPORT miopenStatus_t miopenConvolutionForwardBias(miopenHandle_t handle,
        const void                          *alpha,
        const miopenTensorDescriptor_t      bDesc,
        const void                          *b,
        const void                          *beta,
        const miopenTensorDescriptor_t      yDesc,
        void                                *y);

MIOPEN_EXPORT miopenStatus_t miopenFindConvolutionBackwardDataAlgorithm(miopenHandle_t handle,
        const miopenTensorDescriptor_t      dyDesc,
        const void                          *dy,
        const miopenTensorDescriptor_t      wDesc,
        const void                          *w,
        const miopenConvolutionDescriptor_t convDesc,
        const miopenTensorDescriptor_t      dxDesc,
        const void                          *dx,
        const int                           requestAlgoCount,
        int                                 *returnedAlgoCount,
        miopenConvAlgoPerf_t                *perfResults,
        void                                *workSpace,
        size_t                              workSpaceSize,
        bool                                exhaustiveSearch);

MIOPEN_EXPORT miopenStatus_t miopenConvolutionBackwardData(miopenHandle_t handle,
        const void                          *alpha,
        const miopenTensorDescriptor_t      dyDesc,
        const void                          *dy,
        const miopenTensorDescriptor_t      wDesc,
        const void                          *w,
        const miopenConvolutionDescriptor_t convDesc,
        miopenConvBwdDataAlgorithm_t        algo,
        const void                          *beta,
        const miopenTensorDescriptor_t      dxDesc,
        void                                *dx,
        void                                *workSpace,
        size_t                              workSpaceSize);

MIOPEN_EXPORT miopenStatus_t miopenConvolutionBackwardDataGetWorkSpaceSize(
        miopenHandle_t                      handle,
        const miopenTensorDescriptor_t      dyDesc,
        const miopenTensorDescriptor_t      wDesc,
        const miopenConvolutionDescriptor_t convDesc,
        const miopenTensorDescriptor_t      dxDesc,
        size_t                              *workSpaceSize);

MIOPEN_EXPORT miopenStatus_t miopenConvolutionBackwardWeightsGetWorkSpaceSize(
        miopenHandle_t                      handle,
        const miopenTensorDescriptor_t      dyDesc,
        const miopenTensorDescriptor_t      xDesc,
        const miopenConvolutionDescriptor_t convDesc,
        const miopenTensorDescriptor_t      dwDesc,
        size_t                              *workSpaceSize);

MIOPEN_EXPORT miopenStatus_t miopenFindConvolutionBackwardWeightsAlgorithm(miopenHandle_t handle,
        const miopenTensorDescriptor_t      dyDesc,
        const void                          *dy,
        const miopenTensorDescriptor_t      xDesc,
        const void                          *x,
        const miopenConvolutionDescriptor_t convDesc,
        const miopenTensorDescriptor_t      dwDesc,
        void                                *dw,
        const int                           requestAlgoCount,
        int                                 *returnedAlgoCount,
        miopenConvAlgoPerf_t                *perfResults,
        void                                *workSpace,
        size_t                              workSpaceSize,
        bool                                exhaustiveSearch);

MIOPEN_EXPORT miopenStatus_t miopenConvolutionBackwardWeights(miopenHandle_t handle,
        const void                          *alpha,
        const miopenTensorDescriptor_t      dyDesc,
        const void                          *dy,
        const miopenTensorDescriptor_t      xDesc,
        const void                          *x,
        const miopenConvolutionDescriptor_t convDesc,
        miopenConvBwdWeightsAlgorithm_t     algo,
        const void                          *beta,
        const miopenTensorDescriptor_t      dwDesc,
        void                                *dw,
        void                                *workSpace,
        size_t                              workSpaceSize);

MIOPEN_EXPORT miopenStatus_t miopenConvolutionBackwardBias(miopenHandle_t handle,
        const void                          *alpha,
        const miopenTensorDescriptor_t      dyDesc,
        const void                          *dy,
        const void                          *beta,
        const miopenTensorDescriptor_t      dbDesc,
        void                                *db);

// Pooling APIs

MIOPEN_EXPORT miopenStatus_t miopenCreatePoolingDescriptor(miopenPoolingDescriptor_t *poolDesc);

MIOPEN_EXPORT miopenStatus_t miopenSet2dPoolingDescriptor(
        miopenPoolingDescriptor_t           poolDesc,
        miopenPoolingMode_t                 mode,
        int                                 windowHeight,
        int                                 windowWidth,
        int                                 pad_h,
        int                                 pad_w,
        int                                 u,
        int                                 v);
    
MIOPEN_EXPORT miopenStatus_t miopenGet2dPoolingDescriptor(
        const miopenPoolingDescriptor_t     poolDesc,
        miopenPoolingMode_t                 *mode,
        int                                 *windowHeight,
        int                                 *windowWidth,
        int                                 *pad_h,
        int                                 *pad_w,
        int                                 *u,
        int                                 *v);

MIOPEN_EXPORT miopenStatus_t miopenGetPoolingForwardOutputDim(
        const miopenPoolingDescriptor_t     poolDesc,
        const miopenTensorDescriptor_t      tensorDesc,
        int                                 *n,
        int                                 *c,
        int                                 *h,
        int                                 *w);

MIOPEN_EXPORT miopenStatus_t miopenPoolingGetWorkSpaceSize(
        const miopenTensorDescriptor_t      yDesc,
        size_t                              *workSpaceSize);

MIOPEN_EXPORT miopenStatus_t miopenPoolingForward(
        miopenHandle_t                      handle,
        const miopenPoolingDescriptor_t     poolDesc,
        const void                          *alpha,
        const miopenTensorDescriptor_t      xDesc,
        const void                          *x,
        const void                          *beta,
        const miopenTensorDescriptor_t      yDesc,
        void                                *y,
        bool                                do_backward,
        void                                *workSpace,
        size_t                              workSpaceSize);

MIOPEN_EXPORT miopenStatus_t miopenPoolingBackward(
        miopenHandle_t                      handle,
        const miopenPoolingDescriptor_t     poolDesc,
        const void                          *alpha,
        const miopenTensorDescriptor_t      yDesc,
        const void                          *y,
        const miopenTensorDescriptor_t      dyDesc,
        const void                          *dy,
        const miopenTensorDescriptor_t      xDesc,
        const void                          *x,
        const void                          *beta,
        const miopenTensorDescriptor_t      dxDesc,
        void                                *dx,
        const void                          *workSpace);

MIOPEN_EXPORT miopenStatus_t miopenDestroyPoolingDescriptor(miopenPoolingDescriptor_t poolDesc);

// LRN APIs

MIOPEN_EXPORT miopenStatus_t miopenCreateLRNDescriptor(miopenLRNDescriptor_t *lrnDesc);

MIOPEN_EXPORT miopenStatus_t miopenSetLRNDescriptor(
    const miopenLRNDescriptor_t             lrnDesc,
    miopenLRNMode_t                         mode,
    unsigned int                            lrnN,
    double                                  lrnAlpha,
    double                                  lrnBeta,
    double                                  lrnK);

MIOPEN_EXPORT miopenStatus_t miopenGetLRNDescriptor(
        const miopenLRNDescriptor_t         lrnDesc,
        miopenLRNMode_t                     *mode,
        unsigned int                        *lrnN,
        double                              *lrnAlpha,
        double                              *lrnBeta,
        double                              *lrnK);

MIOPEN_EXPORT miopenStatus_t miopenLRNGetWorkSpaceSize(
        const miopenTensorDescriptor_t      yDesc,
        size_t                              *workSpaceSize);

MIOPEN_EXPORT miopenStatus_t miopenLRNForward(
        miopenHandle_t                      handle,
        const miopenLRNDescriptor_t         lrnDesc,
        const void                          *alpha,
        const miopenTensorDescriptor_t      xDesc,
        const void                          *x,
        const void                          *beta,
        const miopenTensorDescriptor_t      yDesc,
        void                                *y,
        bool                                do_backward,
        void                                *workSpace);

MIOPEN_EXPORT miopenStatus_t miopenLRNBackward(
        miopenHandle_t                      handle,
        const miopenLRNDescriptor_t         lrnDesc,
        const void                          *alpha,
        const miopenTensorDescriptor_t      yDesc,
        const void                          *y,
        const miopenTensorDescriptor_t      dyDesc,
        const void                          *dy,
        const miopenTensorDescriptor_t      xDesc,
        const void                          *x,
        const void                          *beta,
        const miopenTensorDescriptor_t      dxDesc,
        void                                *dx,
        const void                          *workSpace);

MIOPEN_EXPORT miopenStatus_t miopenDestroyLRNDescriptor(miopenLRNDescriptor_t lrnDesc);

// Batch-Normalization APIs

MIOPEN_EXPORT miopenStatus_t miopenDeriveBNTensorDescriptor(
        miopenTensorDescriptor_t            derivedBnDesc,
        const miopenTensorDescriptor_t      xDesc,
        miopenBatchNormMode_t               bn_mode);

MIOPEN_EXPORT miopenStatus_t miopenBatchNormalizationForwardTraining(
        miopenHandle_t                      handle,
        miopenBatchNormMode_t               bn_mode,
        void                                *alpha,
        void                                *beta,
        const miopenTensorDescriptor_t      xDesc,
        const void                          *x,
        const miopenTensorDescriptor_t      yDesc,
        void                                *y,
        const miopenTensorDescriptor_t      bnScaleBiasMeanVarDesc,
        void                                *bnScale,
        void                                *bnBias,
        double                              expAvgFactor,
        void                                *resultRunningMean,
        void                                *resultRunningVariance,
        double                              epsilon,
        void                                *resultSaveMean,
        void                                *resultSaveInvVariance);

MIOPEN_EXPORT miopenStatus_t miopenBatchNormalizationForwardInference(
        miopenHandle_t                      handle,
        miopenBatchNormMode_t               bn_mode,
        void                                *alpha,
        void                                *beta,
        const miopenTensorDescriptor_t      xDesc,
        const void                          *x,
        const miopenTensorDescriptor_t      yDesc,
        void                                *y,
        const miopenTensorDescriptor_t      bnScaleBiasMeanVarDesc,
        void                                *bnScale,
        void                                *bnBias,
        void                                *estimatedMean,
        void                                *estimatedVariance,
        double                              epsilon);

MIOPEN_EXPORT miopenStatus_t miopenBatchNormalizationBackward(
        miopenHandle_t                      handle,
        miopenBatchNormMode_t               bn_mode,
        const void                          *alphaDataDiff,
        const void                          *betaDataDiff,
        const void                          *alphaParamDiff,
        const void                          *betaParamDiff,
        const miopenTensorDescriptor_t      xDesc,
        const void                          *x,
        const miopenTensorDescriptor_t      dyDesc,
        const void                          *dy,
        const miopenTensorDescriptor_t      dxDesc,
        void                                *dx,
        const miopenTensorDescriptor_t      bnScaleBiasDiffDesc,
        const void                          *bnScale,
        void                                *resultBnScaleDiff,
        void                                *resultBnBiasDiff,
        double                              epsilon,
        const void                          *savedMean,
        const void                          *savedInvVariance);

// Activation APIs

MIOPEN_EXPORT miopenStatus_t miopenCreateActivationDescriptor(miopenActivationDescriptor_t *activDesc);

MIOPEN_EXPORT miopenStatus_t miopenSetActivationDescriptor(
    const miopenActivationDescriptor_t      activDesc,
    miopenActivationMode_t                  mode,
    double                                  activAlpha,
    double                                  activBeta,
    double                                  activPower);

MIOPEN_EXPORT miopenStatus_t miopenGetActivationDescriptor(
    const miopenActivationDescriptor_t      activDesc,
    miopenActivationMode_t                  *mode,
    double                                  *activAlpha,
    double                                  *activBeta,
    double                                  *activPower);

MIOPEN_EXPORT miopenStatus_t miopenActivationForward(
    miopenHandle_t                          handle,
    const miopenActivationDescriptor_t      activDesc,
    const void                              *alpha,
    const miopenTensorDescriptor_t          xDesc,
    const void                              *x,
    const void                              *beta,
    const miopenTensorDescriptor_t          yDesc,
    void                                    *y);

MIOPEN_EXPORT miopenStatus_t miopenActivationBackward(
    miopenHandle_t                          handle,
    const miopenActivationDescriptor_t      activDesc,
    const void                              *alpha,
    const miopenTensorDescriptor_t          yDesc,
    const void                              *y,
    const miopenTensorDescriptor_t          dyDesc,
    const void                              *dy,
    const miopenTensorDescriptor_t          xDesc,
    const void                              *x,
    const void                              *beta,
    const miopenTensorDescriptor_t          dxDesc,
    void                                    *dx);

MIOPEN_EXPORT miopenStatus_t miopenDestroyActivationDescriptor(miopenActivationDescriptor_t activDesc);

// Softmax APIs

MIOPEN_EXPORT miopenStatus_t miopenSoftmaxForward(
    miopenHandle_t                          handle,
    const void                              *alpha,
    const miopenTensorDescriptor_t          xDesc,
    const void                              *x,
    const void                              *beta,
    const miopenTensorDescriptor_t          yDesc,
    void                                    *y);

MIOPEN_EXPORT miopenStatus_t miopenSoftmaxBackward(
    miopenHandle_t                          handle,
    const void                              *alpha,
    const miopenTensorDescriptor_t          yDesc,
    const void                              *y,
    const miopenTensorDescriptor_t          dyDesc,
    const void                              *dy,
    const void                              *beta,
    const miopenTensorDescriptor_t          dxDesc,
    void                                    *dx);

// GEMM API

MIOPEN_EXPORT miopenStatus_t miopenGemm(
        miopenHandle_t                  handle,
        bool                            isDataColMajor,
        bool                            transA, 
        bool                            transB, 
        int M, int N, int K, 
        const void *alpha, 
        const void *A, int lda, 
        const void *B, int ldb, 
        const void *beta, 
        void *C, int ldc );

#ifdef __cplusplus
}
#endif

#ifdef __clang__
#pragma clang diagnostic pop
#endif

#endif // MIOPEN_GUARD_MIOPEN_H_<|MERGE_RESOLUTION|>--- conflicted
+++ resolved
@@ -241,18 +241,11 @@
 } miopenConvBwdWeightsAlgorithm_t;
 
 typedef enum {
-<<<<<<< HEAD
-    miopenConvolutionBwdDataAlgoDirect   = 0,
-    miopenConvolutionBwdDataAlgoWinograd = 1,
-    miopenConvolutionBwdDataAlgoGEMM     = 2,
-    miopenConvolutionBwdDataAlgoFFT      = 3,
-	miopenTransposeBwdDataAlgoGEMM = 4,
-=======
     miopenConvolutionBwdDataAlgoGEMM     = 0,
     miopenConvolutionBwdDataAlgoDirect   = 1,
     miopenConvolutionBwdDataAlgoFFT      = 2,
     miopenConvolutionBwdDataAlgoWinograd = 3,
->>>>>>> 3a43d528
+  	miopenTransposeBwdDataAlgoGEMM       = 4,
 } miopenConvBwdDataAlgorithm_t;
 
 // Same perf struct for forward, backward filter and backward data algorthms
