--- conflicted
+++ resolved
@@ -68,12 +68,9 @@
  * @defgroup ReduceExtreme
  * @defgroup groupnorm
  * @defgroup cat
-<<<<<<< HEAD
- * @defgroup nllloss
-=======
  * @defgroup SGD
  * @defgroup getitem
->>>>>>> bd993eb4
+ * @defgroup nllloss
  *
  */
 
@@ -6911,146 +6908,6 @@
 #endif // MIOPEN_BETA_API
 
 #ifdef MIOPEN_BETA_API
-<<<<<<< HEAD
-// NLLLoss APIs
-/** @addtogroup nllloss
- *
- *  @{
- */
-/*! @brief Execute a nllloss unreduced forward layer
- *
- * @param handle         MIOpen handle (input)
- * @param inputDesc      Tensor descriptor for data input tensor input (input)
- * @param input          Data tensor input (input)
- * @param targetDesc     Tensor descriptor for data input tensor target (input)
- * @param target         Data tensor target (input)
- * @param weightDesc     Tensor descriptor for data input tensor weight (input)
- * @param weight         Data tensor weight (input)
- * @param outputDesc     Tensor descriptor for output data tensor y (input)
- * @param output         Data tensor y (output)
- * @param ignore_index   Class index to ignore (input)
- * @return               miopenStatus_t
- */
-MIOPEN_EXPORT miopenStatus_t miopenNLLLossUnreduceForward(miopenHandle_t handle,
-                                                          const miopenTensorDescriptor_t inputDesc,
-                                                          const void* input,
-                                                          const miopenTensorDescriptor_t targetDesc,
-                                                          const void* target,
-                                                          const miopenTensorDescriptor_t weightDesc,
-                                                          const void* weight,
-                                                          const miopenTensorDescriptor_t outputDesc,
-                                                          void* output,
-                                                          int32_t ignore_index);
-/*! @brief Execute a nllloss unreduced backward layer
- *
- * @param handle          MIOpen handle (input)
- * @param inputGradDesc   Tensor descriptor for data input tensor input (input)
- * @param input_grad      Data tensor input grad (output)
- * @param targetDesc      Tensor descriptor for data input tensor target (input)
- * @param target          Data tensor target (input)
- * @param weightDesc      Tensor descriptor for data input tensor weight (input)
- * @param weight          Data tensor weight (input)
- * @param outputGradDesc  Tensor descriptor for output data tensor y (input)
- * @param output_grad     Data tensor output grad (input)
- * @param ignore_index    Class index to ignore (input)
- * @return                miopenStatus_t
- */
-MIOPEN_EXPORT miopenStatus_t
-miopenNLLLossUnreduceBackward(miopenHandle_t handle,
-                              const miopenTensorDescriptor_t inputGradDesc,
-                              void* input_grad,
-                              const miopenTensorDescriptor_t targetDesc,
-                              const void* target,
-                              const miopenTensorDescriptor_t weightDesc,
-                              const void* weight,
-                              const miopenTensorDescriptor_t outputGradDesc,
-                              void* output_grad,
-                              int32_t ignore_index);
-
-/*! @brief Helper function to query the minimum workspace size required by the NLLLoss call
- *
- * @param handle                   MIOpen Handle (input)
- * @param inputDesc                Tensor descriptor for input tensor (input)
- * @param targetDesc               Tensor descriptor for target tensor (input)
- * @param weightDesc               Tensor descriptor for weight tensor (input)
- * @param outputDesc               Tensor descriptor for output tensor (input)
- * @param ignore_index             Class index to ignore (input)
- * @param divisor                  Divisor (input)
- * @param sizeInBytes              Pointer to data to return the minimum workspace size (output)
- * @return                         miopenStatus_t
- */
-MIOPEN_EXPORT miopenStatus_t
-miopenGetNLLLossReduceForwardWorkspaceSize(miopenHandle_t handle,
-                                           miopenTensorDescriptor_t inputDesc,
-                                           miopenTensorDescriptor_t targetDesc,
-                                           miopenTensorDescriptor_t weightDesc,
-                                           miopenTensorDescriptor_t outputDesc,
-                                           int32_t ignore_index,
-                                           float divisor,
-                                           size_t* sizeInBytes);
-
-/*! @brief Execute a NLLLoss reduced forward layer
- *
- * @param handle                   MIOpen handle (input)
- * @param workspace                Address of the allocated workspace data (input)
- * @param workspaceSizeInBytes     Size in bytes of the allocated workspace data (input)
- * @param inputDesc                Tensor descriptor for input tensor (input)
- * @param input                    Data tensor input (input)
- * @param targetDesc               Tensor descriptor for target tensor (input)
- * @param target                   Data tensor target (input)
- * @param weightDesc               Tensor descriptor for weight tensor (input)
- * @param weight                   Data tensor weight (input)
- * @param outputDesc               Tensor descriptor for output tensor (input)
- * @param output                   Data tensor output (output)
- * @param ignore_index             Class index to ignore (input)
- * @param divisor                  Divisor (input)
- * @return                         miopenStatus_t
- */
-MIOPEN_EXPORT miopenStatus_t miopenNLLLossReduceForward(miopenHandle_t handle,
-                                                        void* workspace,
-                                                        size_t workspaceSizeInBytes,
-                                                        const miopenTensorDescriptor_t inputDesc,
-                                                        const void* input,
-                                                        const miopenTensorDescriptor_t targetDesc,
-                                                        const void* target,
-                                                        const miopenTensorDescriptor_t weightDesc,
-                                                        const void* weight,
-                                                        const miopenTensorDescriptor_t outputDesc,
-                                                        void* output,
-                                                        const int32_t ignore_index,
-                                                        const float divisor);
-
-/*! @brief Execute a NLLLoss reduced backward layer
- *
- * @param handle                   MIOpen handle (input)
- * @param inputGradDesc            Tensor descriptor for data input tensor input (input)
- * @param input_grad               Data tensor input grad (output)
- * @param targetDesc               Tensor descriptor for data input tensor target (input)
- * @param target                   Data tensor target (input)
- * @param weightDesc               Tensor descriptor for data input tensor weight (input)
- * @param weight                   Data tensor weight (input)
- * @param outputGradDesc           Tensor descriptor for output data tensor y (input)
- * @param output_grad              Data tensor output grad (input)
- * @param divisor                  Divisor (input)
- * @param ignore_index             Class index to ignore (input)
- * @return                         miopenStatus_t
- */
-MIOPEN_EXPORT miopenStatus_t
-miopenNLLLossReduceBackward(miopenHandle_t handle,
-                            const miopenTensorDescriptor_t inputGradDesc,
-                            void* input_grad,
-                            const miopenTensorDescriptor_t targetDesc,
-                            const void* target,
-                            const miopenTensorDescriptor_t weightDesc,
-                            const void* weight,
-                            const miopenTensorDescriptor_t outputGradDesc,
-                            void* output_grad,
-                            const int32_t ignore_index,
-                            const float divisor);
-/** @} */
-// CLOSEOUT nllloss DOXYGEN GROUP
-
-=======
 // FusedAdam APIs
 /** @addtogroup SGD
  *
@@ -7749,7 +7606,147 @@
 
 /** @} */
 // CLOSEOUT GETITEM DOXYGEN GROUP
->>>>>>> bd993eb4
+#endif // MIOPEN_BETA_API
+
+#ifdef MIOPEN_BETA_API
+// NLLLoss APIs
+/** @addtogroup nllloss
+ *
+ *  @{
+ */
+/*! @brief Execute a nllloss unreduced forward layer
+ *
+ * @param handle         MIOpen handle (input)
+ * @param inputDesc      Tensor descriptor for data input tensor input (input)
+ * @param input          Data tensor input (input)
+ * @param targetDesc     Tensor descriptor for data input tensor target (input)
+ * @param target         Data tensor target (input)
+ * @param weightDesc     Tensor descriptor for data input tensor weight (input)
+ * @param weight         Data tensor weight (input)
+ * @param outputDesc     Tensor descriptor for output data tensor y (input)
+ * @param output         Data tensor y (output)
+ * @param ignore_index   Class index to ignore (input)
+ * @return               miopenStatus_t
+ */
+MIOPEN_EXPORT miopenStatus_t miopenNLLLossUnreduceForward(miopenHandle_t handle,
+                                                          const miopenTensorDescriptor_t inputDesc,
+                                                          const void* input,
+                                                          const miopenTensorDescriptor_t targetDesc,
+                                                          const void* target,
+                                                          const miopenTensorDescriptor_t weightDesc,
+                                                          const void* weight,
+                                                          const miopenTensorDescriptor_t outputDesc,
+                                                          void* output,
+                                                          int32_t ignore_index);
+/*! @brief Execute a nllloss unreduced backward layer
+ *
+ * @param handle          MIOpen handle (input)
+ * @param inputGradDesc   Tensor descriptor for data input tensor input (input)
+ * @param input_grad      Data tensor input grad (output)
+ * @param targetDesc      Tensor descriptor for data input tensor target (input)
+ * @param target          Data tensor target (input)
+ * @param weightDesc      Tensor descriptor for data input tensor weight (input)
+ * @param weight          Data tensor weight (input)
+ * @param outputGradDesc  Tensor descriptor for output data tensor y (input)
+ * @param output_grad     Data tensor output grad (input)
+ * @param ignore_index    Class index to ignore (input)
+ * @return                miopenStatus_t
+ */
+MIOPEN_EXPORT miopenStatus_t
+miopenNLLLossUnreduceBackward(miopenHandle_t handle,
+                              const miopenTensorDescriptor_t inputGradDesc,
+                              void* input_grad,
+                              const miopenTensorDescriptor_t targetDesc,
+                              const void* target,
+                              const miopenTensorDescriptor_t weightDesc,
+                              const void* weight,
+                              const miopenTensorDescriptor_t outputGradDesc,
+                              void* output_grad,
+                              int32_t ignore_index);
+
+/*! @brief Helper function to query the minimum workspace size required by the NLLLoss call
+ *
+ * @param handle                   MIOpen Handle (input)
+ * @param inputDesc                Tensor descriptor for input tensor (input)
+ * @param targetDesc               Tensor descriptor for target tensor (input)
+ * @param weightDesc               Tensor descriptor for weight tensor (input)
+ * @param outputDesc               Tensor descriptor for output tensor (input)
+ * @param ignore_index             Class index to ignore (input)
+ * @param divisor                  Divisor (input)
+ * @param sizeInBytes              Pointer to data to return the minimum workspace size (output)
+ * @return                         miopenStatus_t
+ */
+MIOPEN_EXPORT miopenStatus_t
+miopenGetNLLLossReduceForwardWorkspaceSize(miopenHandle_t handle,
+                                           miopenTensorDescriptor_t inputDesc,
+                                           miopenTensorDescriptor_t targetDesc,
+                                           miopenTensorDescriptor_t weightDesc,
+                                           miopenTensorDescriptor_t outputDesc,
+                                           int32_t ignore_index,
+                                           float divisor,
+                                           size_t* sizeInBytes);
+
+/*! @brief Execute a NLLLoss reduced forward layer
+ *
+ * @param handle                   MIOpen handle (input)
+ * @param workspace                Address of the allocated workspace data (input)
+ * @param workspaceSizeInBytes     Size in bytes of the allocated workspace data (input)
+ * @param inputDesc                Tensor descriptor for input tensor (input)
+ * @param input                    Data tensor input (input)
+ * @param targetDesc               Tensor descriptor for target tensor (input)
+ * @param target                   Data tensor target (input)
+ * @param weightDesc               Tensor descriptor for weight tensor (input)
+ * @param weight                   Data tensor weight (input)
+ * @param outputDesc               Tensor descriptor for output tensor (input)
+ * @param output                   Data tensor output (output)
+ * @param ignore_index             Class index to ignore (input)
+ * @param divisor                  Divisor (input)
+ * @return                         miopenStatus_t
+ */
+MIOPEN_EXPORT miopenStatus_t miopenNLLLossReduceForward(miopenHandle_t handle,
+                                                        void* workspace,
+                                                        size_t workspaceSizeInBytes,
+                                                        const miopenTensorDescriptor_t inputDesc,
+                                                        const void* input,
+                                                        const miopenTensorDescriptor_t targetDesc,
+                                                        const void* target,
+                                                        const miopenTensorDescriptor_t weightDesc,
+                                                        const void* weight,
+                                                        const miopenTensorDescriptor_t outputDesc,
+                                                        void* output,
+                                                        const int32_t ignore_index,
+                                                        const float divisor);
+
+/*! @brief Execute a NLLLoss reduced backward layer
+ *
+ * @param handle                   MIOpen handle (input)
+ * @param inputGradDesc            Tensor descriptor for data input tensor input (input)
+ * @param input_grad               Data tensor input grad (output)
+ * @param targetDesc               Tensor descriptor for data input tensor target (input)
+ * @param target                   Data tensor target (input)
+ * @param weightDesc               Tensor descriptor for data input tensor weight (input)
+ * @param weight                   Data tensor weight (input)
+ * @param outputGradDesc           Tensor descriptor for output data tensor y (input)
+ * @param output_grad              Data tensor output grad (input)
+ * @param divisor                  Divisor (input)
+ * @param ignore_index             Class index to ignore (input)
+ * @return                         miopenStatus_t
+ */
+MIOPEN_EXPORT miopenStatus_t
+miopenNLLLossReduceBackward(miopenHandle_t handle,
+                            const miopenTensorDescriptor_t inputGradDesc,
+                            void* input_grad,
+                            const miopenTensorDescriptor_t targetDesc,
+                            const void* target,
+                            const miopenTensorDescriptor_t weightDesc,
+                            const void* weight,
+                            const miopenTensorDescriptor_t outputGradDesc,
+                            void* output_grad,
+                            const int32_t ignore_index,
+                            const float divisor);
+/** @} */
+// CLOSEOUT nllloss DOXYGEN GROUP
+
 #endif // MIOPEN_BETA_API
 
 #ifdef __cplusplus
