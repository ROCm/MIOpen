/*******************************************************************************
 *
 * MIT License
 *
 * Copyright (c) 2023 Advanced Micro Devices, Inc.
 *
 * Permission is hereby granted, free of charge, to any person obtaining a copy
 * of this software and associated documentation files (the "Software"), to deal
 * in the Software without restriction, including without limitation the rights
 * to use, copy, modify, merge, publish, distribute, sublicense, and/or sell
 * copies of the Software, and to permit persons to whom the Software is
 * furnished to do so, subject to the following conditions:
 *
 * The above copyright notice and this permission notice shall be included in all
 * copies or substantial portions of the Software.
 *
 * THE SOFTWARE IS PROVIDED "AS IS", WITHOUT WARRANTY OF ANY KIND, EXPRESS OR
 * IMPLIED, INCLUDING BUT NOT LIMITED TO THE WARRANTIES OF MERCHANTABILITY,
 * FITNESS FOR A PARTICULAR PURPOSE AND NONINFRINGEMENT. IN NO EVENT SHALL THE
 * AUTHORS OR COPYRIGHT HOLDERS BE LIABLE FOR ANY CLAIM, DAMAGES OR OTHER
 * LIABILITY, WHETHER IN AN ACTION OF CONTRACT, TORT OR OTHERWISE, ARISING FROM,
 * OUT OF OR IN CONNECTION WITH THE SOFTWARE OR THE USE OR OTHER DEALINGS IN THE
 * SOFTWARE.
 *
 *******************************************************************************/
#ifndef MIOPEN_GUARD_MIOPEN_H_
#define MIOPEN_GUARD_MIOPEN_H_

#ifdef __clang__
#pragma clang diagnostic push
#pragma clang diagnostic ignored "-Wextern-c-compat"
#endif

#include <stddef.h>
#include <stdbool.h>
#include <miopen/config.h>
#include <miopen/export.h>

#if MIOPEN_BACKEND_OPENCL
#define CL_TARGET_OPENCL_VERSION 120
#if defined(__APPLE__) || defined(__MACOSX)
#include <OpenCL/cl.h>
#else
#define CL_USE_DEPRECATED_OPENCL_1_2_APIS
#include <CL/cl.h>
#endif

#elif MIOPEN_BACKEND_HIP
#include <hip/hip_runtime_api.h>
#endif

/*
 * @defgroup convolutions
 * @defgroup pooling
 * @defgroup handle
 * @defgroup layernorm
 * @defgroup LRN
 * @defgroup batchnorm
 * @defgroup activation
 * @defgroup tensor
 * @defgroup softmax
 * @defgroup RNN
 * @defgroup fusion
 * @defgroup LossFunction
 * @defgroup TensorReduce
 * @defgroup find2
 * @defgroup sum
 * @defgroup ReduceExtreme
 * @defgroup groupnorm
 * @defgroup cat
 * @defgroup SGD
 * @defgroup getitem
 *
 */

/*! Constructs type name from a struct */
#define MIOPEN_DECLARE_OBJECT(name) \
    struct name                     \
    {                               \
    };                              \
    typedef struct name* name##_t;

#ifdef __cplusplus
extern "C" {
#endif

#if MIOPEN_BACKEND_OPENCL
typedef cl_command_queue miopenAcceleratorQueue_t;
#elif MIOPEN_BACKEND_HIP
typedef hipStream_t miopenAcceleratorQueue_t;
#endif

/*! @ingroup handle
 * @brief Creates the miopenHandle_t type
 */
MIOPEN_DECLARE_OBJECT(miopenHandle);

/** @addtogroup handle
 *
 *  @{
 */

/*! @enum miopenStatus_t
 * Error codes that are returned by all MIOpen API calls.
 */
typedef enum
{
    miopenStatusSuccess              = 0, /*!< No errors */
    miopenStatusNotInitialized       = 1, /*!< Data not initialized. */
    miopenStatusInvalidValue         = 2, /*!< Incorrect variable value. */
    miopenStatusBadParm              = 3, /*!< Incorrect parameter detected. */
    miopenStatusAllocFailed          = 4, /*!< Memory allocation error. */
    miopenStatusInternalError        = 5, /*!< MIOpen failure. */
    miopenStatusNotImplemented       = 6, /*!< Use of unimplemented feature. */
    miopenStatusUnknownError         = 7, /*!< Unknown error occurred. */
    miopenStatusUnsupportedOp        = 8, /*!< Unsupported operator for fusion. */
    miopenStatusGpuOperationsSkipped = 9, /*!< This is not an error. */
    miopenStatusVersionMismatch = 10, /*!< Version mismatch of the supplied binary data argment. */
} miopenStatus_t;

#ifdef MIOPEN_BETA_API
typedef enum
{
    miopenF8RoundingModeStandard   = 0,
    miopenF8RoundingModeStochastic = 1,
} miopenF8RoundingMode_t;
#endif

/*! @brief Get character string for an error code.
 *
 * A function which returns a NULL terminated character string of the error code.
 *
 * @param error  miopenStatus_t type error status (input)
 * @return       errorString
 */
MIOPEN_EXPORT const char* miopenGetErrorString(miopenStatus_t error);

/*! @brief Custom allocator function
 *
 * This function allow for user-defined custom allocator
 *
 * @param context     A pointer a context (input)
 * @param sizeBytes   Number of bytes to allocate (input)
 *
 */
typedef void* (*miopenAllocatorFunction)(void* context, size_t sizeBytes);

/*! @brief Custom deallocator function
 *
 * This function allow for user-defined custom deallocation function
 *
 * @param context     A pointer context (input)
 * @param memory      A pointer allocated memory (input)
 *
 */
typedef void (*miopenDeallocatorFunction)(void* context, void* memory);

/*! @brief Method to return version of MIOpen
 *
 * The output values of this call follow from the versioning
 * format major.minor.patch
 *
 * Pointers that are NULL will be ignored.
 *
 * @param major     Major version number (output)
 * @param minor     Minor version number (output)
 * @param patch     Patch version number (output)
 *
 * @return          miopenStatus_t
 */
MIOPEN_EXPORT miopenStatus_t miopenGetVersion(size_t* major, size_t* minor, size_t* patch);

/*! @brief Method to create the MIOpen handle object.
 *
 * This function creates a MIOpen handle. This is called at the very start to initialize the MIOpen
 * environment.
 * @param handle     A pointer to a MIOpen handle type (output)
 *
 * @return           miopenStatus_t
 */
MIOPEN_EXPORT miopenStatus_t miopenCreate(miopenHandle_t* handle);

/*! @brief Create a MIOpen handle with an accelerator stream.
 *
 * The HIP side uses a hipStream_t type for the stream, while OpenCL will use a
 * cl_command_queue.
 *
 * Create a handle with a previously created accelerator command queue.
 * @param handle     A pointer to a MIOpen handle type (output)
 * @param stream      An accelerator queue type (input)
 *
 * @return           miopenStatus_t
 */
MIOPEN_EXPORT miopenStatus_t miopenCreateWithStream(miopenHandle_t* handle,
                                                    miopenAcceleratorQueue_t stream);

/*! @brief Destroys the MIOpen handle.
 *
 * This is called when breaking down the MIOpen environment.
 * @param handle     MIOpen handle (input)
 * @return           miopenStatus_t
 */
MIOPEN_EXPORT miopenStatus_t miopenDestroy(miopenHandle_t handle);

/*! @brief Set accelerator command queue previously created
 *
 * Set a command queue for an accelerator device
 * @param handle     MIOpen handle (input)
 * @param streamID   An accelerator queue type (input)
 * @return           miopenStatus_t
 */
MIOPEN_EXPORT miopenStatus_t miopenSetStream(miopenHandle_t handle,
                                             miopenAcceleratorQueue_t streamID);

/*! @brief Get the previously created accelerator command queue
 *
 * Creates a command queue for an accelerator device
 * @param handle     MIOpen handle (input)
 * @param streamID   Pointer to a accelerator queue type (output)
 * @return           miopenStatus_t
 */
MIOPEN_EXPORT miopenStatus_t miopenGetStream(miopenHandle_t handle,
                                             miopenAcceleratorQueue_t* streamID);

/*! @brief Set allocator for previously created miopenHandle
 *
 * Set a command queue for an accelerator device
 * @param handle     MIOpen handle
 * @param allocator  A callback function MIOpen will use for internal memory allocations.
 *      The provided callback function should allocate device memory with requested size
 *      and return a pointer to this memory.
 *      Passing 0 will restore the default MIOpen allocator and deallocator.
 * @param deallocator  A callback function MIOpen will use to for internal memory deallocation.
 *      The provided callback function should free the specified memory pointer
 * @param allocatorContext  User-specified pointer which is passed to \p allocator and \p
 * deallocator
 *      This allows the callback function to access state set by the caller to this function,
 *      for example a stateful heap allocator or a c++ class.
 * @return           miopenStatus_t
 */
MIOPEN_EXPORT miopenStatus_t miopenSetAllocator(miopenHandle_t handle,
                                                miopenAllocatorFunction allocator,
                                                miopenDeallocatorFunction deallocator,
                                                void* allocatorContext);

/*! @brief Get time for last kernel launched
 *
 * This function is used only when profiling mode has been enabled.
 * Kernel timings are based on the MIOpen handle and is not thread-safe.
 * In order to use multi-threaded profiling, create an MIOpen handle for each
 * concurrent thread.
 *
 * @param handle     MIOpen handle (input)
 * @param time       Pointer to a float type to contain kernel time in milliseconds (output)
 * @return           miopenStatus_t
 */
MIOPEN_EXPORT miopenStatus_t miopenGetKernelTime(miopenHandle_t handle, float* time);

/*! @brief Enable profiling to retrieve kernel time
 *
 * Enable or disable kernel profiling. This profiling is only for kernel time.
 * @param handle     MIOpen handle (input)
 * @param enable     Boolean to toggle profiling (input)
 * @return           miopenStatus_t
 */
MIOPEN_EXPORT miopenStatus_t miopenEnableProfiling(miopenHandle_t handle, bool enable);
/** @} */
// CLOSEOUT HANDLE DOXYGEN GROUP

/*! @ingroup fusion
 * @brief Creates the miopenFusionOpDescriptor_t type
 *
 * Fusion Operator Descriptor contains the meta-data associated with an operator
 * to be fused in a compute graph
 *
 */
MIOPEN_DECLARE_OBJECT(miopenFusionOpDescriptor);

/*! @ingroup tensor
 * @brief Creates the miopenTensorDescriptor_t type
 *
 * Tensor descriptor is an object that allows the user to specify a layer's size for each
 * dimension and dimension strides.
 *
 */
MIOPEN_DECLARE_OBJECT(miopenTensorDescriptor);

/*! @ingroup tensor
 * @brief Creates the miopenSeqTensorDescriptor_t type
 *
 * SeqTensor descriptor is an object that allows the user to specify tensor with sequence dimension.
 *
 */
MIOPEN_DECLARE_OBJECT(miopenSeqTensorDescriptor);

/*! @ingroup convolutions
 * @brief Creates the miopenConvolutionDescriptor_t type
 *
 * Convolution descriptor is an object that allows the user to specify a layer's padding, stride,
 * and dilation of the convolutional filter. Parameters must all be non-negative.
 *
 */
MIOPEN_DECLARE_OBJECT(miopenConvolutionDescriptor);

/*! @ingroup pooling
 * @brief Creates the miopenPoolingDescriptor_t type
 *
 * Pooling descriptor is an object that allows the user to specify the dimension sizes of the
 * pooling windows, paddings, strides, and pooling mode.
 *
 */
MIOPEN_DECLARE_OBJECT(miopenPoolingDescriptor);

/*! @ingroup LRN
 *  @brief Creates the miopenLRNDescriptor_t type
 *
 * LRN descriptor is an object that allows the user to specify the LRN mode, the number of elements
 * in the normalization window, and the LRN k-parameter.
 *
 */
MIOPEN_DECLARE_OBJECT(miopenLRNDescriptor);

/*! @ingroup activation
 * @brief Creates the miopenActivationDescriptor_t type
 *
 * Activation descriptor is an object that allows the user to specify the activation mode.
 *
 */
MIOPEN_DECLARE_OBJECT(miopenActivationDescriptor);

/*! @ingroup RNN
 * @brief Creates the miopenRNNDescriptor_t type
 */
MIOPEN_DECLARE_OBJECT(miopenRNNDescriptor);

/*! @ingroup LossFunction
 * @brief Creates the miopenCTCLossDescriptor_t type
 */
MIOPEN_DECLARE_OBJECT(miopenCTCLossDescriptor);

/*! @ingroup Dropout
 * @brief Creates the miopenDropoutDescriptor_t type
 */
MIOPEN_DECLARE_OBJECT(miopenDropoutDescriptor);

/*! @ingroup TensorReduce
 * @brief Creates the miopenReduceTensorDescriptor_t type
 */
MIOPEN_DECLARE_OBJECT(miopenReduceTensorDescriptor);

/*! @ingroup mha
 * @brief Creates the miopenMhaDescriptor_t type
 */
MIOPEN_DECLARE_OBJECT(miopenMhaDescriptor);

/*! @ingroup softmax
 * @brief Creates the miopenSoftmaxDescriptor_t type
 */
MIOPEN_DECLARE_OBJECT(miopenSoftmaxDescriptor);

/*! @ingroup tensor
 * @enum miopenDataType_t
 * MIOpen floating point datatypes. Both 32-bit and 16-bit floats are supported in MIOpen.
 */
typedef enum
{
    miopenHalf  = 0, /*!< 16-bit floating point (Fully supported) */
    miopenFloat = 1, /*!< 32-bit floating point (Fully supported) */
    miopenInt32 = 2, /*!< 32-bit integer (Partially supported) */
    miopenInt8  = 3, /*!< 8-bit integer (Partially supported) */
    // miopenInt8x4   = 4, /*!< Pack of 4x Int8 in NCHW_VECT_C format (Support discontinued) */
    miopenBFloat16 = 5, /*!< 16-bit binary floating point (8-bit exponent, 7-bit fraction)
                           (Partially supported) */
    miopenDouble = 6,   /*!< 64-bit floating point (Partially supported) */
#ifdef MIOPEN_BETA_API
    miopenFloat8  = 7,
    miopenBFloat8 = 8,
#else
// miopenReserved1 = 7,
// miopenReserved2 = 8,
#endif
    miopenInt64 = 9,
} miopenDataType_t;

/*! @ingroup tensor
 * @enum miopenTensorLayout_t
 * Tensor layouts supported by MIOpen.
 * miopenTensorCHWNc4 and miopenTensorCHWNc8 layout only support weight tensor.
 */
typedef enum
{
    miopenTensorNCHW   = 0, /*!< NCHW memory layout (Fully supported) */
    miopenTensorNHWC   = 1, /*!< NHWC memory layout (Fully supported) */
    miopenTensorCHWN   = 2, /*!< CHWN memory layout (Not supported) */
    miopenTensorNCHWc4 = 3, /*!< NCHWc4 memory layout (Partially supported) */
    miopenTensorNCHWc8 = 4, /*!< NCHWc8 memory layout (Partially supported) */
    miopenTensorCHWNc4 = 5, /*!< CHWNc4 memory layout (Partially supported) */
    miopenTensorCHWNc8 = 6, /*!< CHWNc8 memory layout (Partially supported) */
    miopenTensorNCDHW  = 7, /*!< NCDHW memory layout (Fully supported) */
    miopenTensorNDHWC  = 8, /*!< NCDHW memory layout (Fully supported) */
} miopenTensorLayout_t;

/*! @ingroup pooling
 * @enum miopenIndexType_t
 * MIOpen index datatypes.
 */
typedef enum
{
    miopenIndexUint8  = 0, /*!<  8-bit unsigned */
    miopenIndexUint16 = 1, /*!< 16-bit unsigned */
    miopenIndexUint32 = 2, /*!< 32-bit unsigned */
    miopenIndexUint64 = 3, /*!< 64-bit unsigned */
} miopenIndexType_t;

/*! @ingroup tensor
 * @enum miopenTensorOp_t
 * Element-wise tensor operation modes
 */
typedef enum
{
    miopenTensorOpAdd = 0, /*!< Add tensors element-wise */
    miopenTensorOpMul = 1, /*!< Multiply two tensors element-wise */
    miopenTensorOpMin = 2, /*!< Minimum of tensor element pairs */
    miopenTensorOpMax = 3, /*!< Maximum of tensor element pairs */
} miopenTensorOp_t;

/*! @ingroup convolutions
 *  @enum miopenConvolutionMode_t
 * Convolution mode selection for convolution layer preference.
 */
typedef enum
{
    miopenConvolution = 0, /*!< Cross-Correlation convolution */
    miopenTranspose   = 1, /*!< Transpose convolutions -- deconvolution */
    miopenGroupConv   = 2, /*!< Deprecated Group convolution legacy, ToBe Removed */
    miopenDepthwise   = 3, /*!< Deprecated Depthwise convolution legacy, ToBe Removed */
} miopenConvolutionMode_t;

/*! @ingroup padding
 *  @enum miopenPaddingMode_t
 * Padding mode selection for convolution/Pooling layer preference
 */
typedef enum
{
    miopenPaddingDefault = 0, /*!< MIOPEN Default Padding */
    miopenPaddingSame    = 1, /*!< Tensorflow SAME Padding */
    miopenPaddingValid   = 2, /*!< Tensorflow VALID Padding */
} miopenPaddingMode_t;

/*! @ingroup pooling
 * @enum miopenPoolingMode_t
 * Pooling layer mode
 */
typedef enum
{
    miopenPoolingMax              = 0, /*!< Maximum pooling */
    miopenPoolingAverage          = 1, /*!< Average pooling */
    miopenPoolingAverageInclusive = 2, /*!< Inclusive Average pooling */
} miopenPoolingMode_t;

/*! @ingroup pooling
 * @enum miopenPoolingWorkspaceIndexMode_t
 * Pooling layer workspace index mode. miopenPoolingWorkspaceIndexMask mode records indices
 * indicating the max values' positions in the filter/mask. miopenPoolingWorkspaceIndexImage mode
 * records indices indicating the max values' positions in the image.
 */
typedef enum
{
    miopenPoolingWorkspaceIndexMask  = 0, /*!< Use mask indices, 2D pooling only */
    miopenPoolingWorkspaceIndexImage = 1, /*!< Use image indices */
} miopenPoolingWorkspaceIndexMode_t;

/*! @ingroup LRN
 * @enum miopenLRNMode_t
 * Local Response Normalization layer mode
 */
typedef enum
{
    miopenLRNWithinChannel = 0, /*!< Channel independent */
    miopenLRNCrossChannel  = 1, /*!< Cross Channel */
} miopenLRNMode_t;
#ifdef MIOPEN_BETA_API
/*! @ingroup layernorm
 * @enum miopenNormMode_t
 * LayerNorm mode
 */
typedef enum
{
    MIOPEN_ELEMENTWISE_AFFINE = 0, /*!< initialized to ones for weights and zeros for biases */
    MIOPEN_WEIGHT_BIAS =
        1, /*!< learnable weights and biases of the module of shape normalized_shape */
    MIOPEN_ELEMENTWISE_AFFINE_FUSED_ADD =
        2, /*!< initialized to ones for weights and zeros for biases in addlayernorm */
    MIOPEN_WEIGHT_BIAS_FUSED_ADD = 3, /*!< learnable weights and biases of the module of shape
                                         normalized_shape in addlayernorm */
    MIOPEN_ELEMENTWISE_AFFINE_T5 =
        4, /*!< initialized to ones for weights and zeros for biases in t5layernorm */
    MIOPEN_WEIGHT_BIAS_T5 = 5, /*!< learnable weights and biases of the module of shape
                                  normalized_shape in t5layernorm */
} miopenNormMode_t;
#endif
/*! @ingroup batchnorm
 * @enum miopenBatchNormMode_t
 * Batch Normalization layer mode
 */
typedef enum
{
    miopenBNPerActivation = 0, /*!< Element-wise normalization for fully connected layer */
    miopenBNSpatial       = 1, /*!< Mini-batch spatial normalization for convolutional layers */
} miopenBatchNormMode_t;

/*! @ingroup activation
 * @enum miopenActivationMode_t
 * Activation layer modes
 */
typedef enum
{
    miopenActivationPASTHRU  = 0, /*!< No activation, pass through the data */
    miopenActivationLOGISTIC = 1, /*!< Sigmoid function: \f$1 / (1 + e^{-x})\f$ */
    miopenActivationTANH     = 2, /*!< Tanh activation \f$ \beta * tanh( \alpha * x) \f$ */
    miopenActivationRELU     = 3, /*!< Rectified Linear Unit \f$ max(0, x) \f$ */
    miopenActivationSOFTRELU = 4, /*!< \f$log(1 + e^x)\f$ */
    miopenActivationABS      = 5, /*!< Absolute value \f$abs(x)\f$ */
    miopenActivationPOWER = 6, /*!< Scaled and shifted power \f$(\alpha + \beta * x)^{gamma}\f$ */
    miopenActivationCLIPPEDRELU =
        7, /*!< Clipped Rectified Linear Unit \f$ min(\alpha, max(0,x)) \f$ */
    miopenActivationLEAKYRELU =
        8, /*!< Leaky Rectified Linear Unit \f$ \alpha * x | x <= 0; x | x > 0 \f$ */
    miopenActivationELU =
        9, /*!< Exponential Rectified Linear Unit \f$ \alpha * (e^{x} - 1) | x <= 0; x | x > 0 \f$
            */
} miopenActivationMode_t;

/*! @ingroup softmax
 * @enum miopenSoftmaxAlgorithm_t
 * Softmax implementation algorithms
 */
typedef enum
{
    MIOPEN_SOFTMAX_FAST     = 0, /*!< straightforward softmax */
    MIOPEN_SOFTMAX_ACCURATE = 1, /*!< scaled softmax by maximum value in input domain */
    MIOPEN_SOFTMAX_LOG      = 2, /*!< log softmax */
} miopenSoftmaxAlgorithm_t;

/*! @ingroup softmax
 * @enum miopenSoftmaxMode_t
 * Softmax modes
 */
typedef enum
{
    MIOPEN_SOFTMAX_MODE_INSTANCE = 0, /*!< compute per image (N) across C, H, W */
    MIOPEN_SOFTMAX_MODE_CHANNEL =
        1, /*!< compute per spatial location (H, W) per image (N) across C */
} miopenSoftmaxMode_t;

/*! @ingroup TensorReduce
 * @brief Version of TensorReduce API. Applications may use it to ensure
 * backward compatibility with older library versions.
 *
 * - 0 or undefined - Initial API. Supported operations: ADD, MIN, MIN, MAX.
 * - 1 - Added AMAX, AVG, NORM1, NORM2 ops.
 */
#define MIOPEN_API_VERSION_REDUCE_TENSOR 1

/*! @ingroup TensorReduce
 * @enum miopenReduceTensorOp_t
 * Tensor Reduction operation types
 */
typedef enum
{
    MIOPEN_REDUCE_TENSOR_ADD = 0, /*!< the operation is adding the values of the reduced elements */
    MIOPEN_REDUCE_TENSOR_MUL =
        1, /*!< the operation is multiplying the values of the reduced elements */
    MIOPEN_REDUCE_TENSOR_MIN =
        2, /*!< the operation is getting the minimum value of the reduced elements */
    MIOPEN_REDUCE_TENSOR_MAX =
        3, /*!< the operation is getting the maximum value of the reduced elements */
    MIOPEN_REDUCE_TENSOR_AMAX =
        4, /*!< the operation is getting the maximum absolute value of the reduced elements */
    MIOPEN_REDUCE_TENSOR_AVG =
        5, /*!< the operation is getting the averaged value of the reduced elements */
    MIOPEN_REDUCE_TENSOR_NORM1 =
        6, /*!< the operation is adding the absolute values of the reduced elements */
    MIOPEN_REDUCE_TENSOR_NORM2 = 7, /*!< the operation is getting the square root of the sum of
                                     squares of the reduced elements */
    // MIOPEN_REDUCE_TENSOR_MUL_NO_ZEROS =
    //    8, /*!< the operation is same as MUL, but does not have the zero values considered */
} miopenReduceTensorOp_t;

/*! @ingroup TensorReduce
 * @enum miopenReduceTensorOp_t
 * Nan numbers propagation modes
 */
typedef enum
{
    MIOPEN_NOT_PROPAGATE_NAN = 0, /*!< does not propagate Nan number */
    MIOPEN_PROPAGATE_NAN     = 1, /*!< propagate the Nan number by the Reduction operation */
} miopenNanPropagation_t;

/*! @ingroup TensorReduce
 * @enum miopenReduceTensorIndices_t
 * Reduction Indices computation modes
 */
typedef enum
{
    MIOPEN_REDUCE_TENSOR_NO_INDICES        = 0, /*!< Does not compuate indices */
    MIOPEN_REDUCE_TENSOR_FLATTENED_INDICES = 1, /*!< Compute the relative, flatted indices */
} miopenReduceTensorIndices_t;

/*! @ingroup TensorReduce
 * @enum miopenIndicesType_t
 * Reduction Indices types
 */
typedef enum
{
    MIOPEN_32BIT_INDICES = 0, /*!< 32-bit unsigned integer indices */
    MIOPEN_64BIT_INDICES = 1, /*!< 64-bit unsigned integer indices */
    MIOPEN_16BIT_INDICES = 2, /*!< 16-bit unsigned integer indices */
    MIOPEN_8BIT_INDICES  = 3, /*!< 8-bit unsigned integer indices */
} miopenIndicesType_t;

/*! @ingroup convolutions
 *  @enum miopenConvolutionAttrib_t
 * Attribute for convolution descriptor, used for alternating the convolution behavior
 */
typedef enum
{
    MIOPEN_CONVOLUTION_ATTRIB_FP16_ALT_IMPL =
        0, /*!< Use alternative fp16 implementation.
            Only supported for gfx90a; has no effect for other targets.
            0 - disabled, 1 - enabled, -1 or unset - default (F0B1W1) >*/
    MIOPEN_CONVOLUTION_ATTRIB_DETERMINISTIC =
        1, /*!< Restrict MIOpen convolutions to kernels which produce numerically deterministic
              results. 0 - disabled (default), 1 - enabled >*/
#ifdef MIOPEN_BETA_API
    MIOPEN_CONVOLUTION_ATTRIB_FP8_ROUNDING_MODE =
        2, /*!<Specifies the rounding mode for the 8-bit floating data types. Currently, two
              rounding modes are supported miopenF8RoundingModeStandard and
              miopenF8RoundingModeStochastic. These are listed as part of the miopenF8RoundingMode_t
              enum.>*/
#else
// miopenReserved1 = 2,
#endif
} miopenConvolutionAttrib_t;

/** @addtogroup tensor
 *
 *  @{
 */

/*! @brief Create a Tensor Descriptor
 *
 * API for creating an uninitialized tensor descriptor.
 * @param tensorDesc Pointer to a tensor descriptor type (output)
 * @return           miopenStatus_t
 */
MIOPEN_EXPORT miopenStatus_t miopenCreateTensorDescriptor(miopenTensorDescriptor_t* tensorDesc);

/*! @brief Set shape of 4D tensor
 *
 * Interface for setting 4-D tensor shape. MIOpen currently implements NCHW and NHWC layout.
 *
 * @param tensorDesc Tensor descriptor (input/output)
 * @param dataType   MIOpen datatype (input)
 * @param n          Mini-batch size (input)
 * @param c          Number of channels (input)
 * @param h          Data height dimension size (input)
 * @param w          Data width dimension size (input)
 * @return           miopenStatus_t
 */
MIOPEN_EXPORT miopenStatus_t miopenSet4dTensorDescriptor(
    miopenTensorDescriptor_t tensorDesc, miopenDataType_t dataType, int n, int c, int h, int w);

/*! @brief Set shape of ND tensor with specific layout
 *
 * Interface for setting N-D packed tensor shape. This interface support NHWC, NCHW, NCHWc*, CHWNc*
 * @param tensorDesc   Tensor descriptor (input/output)
 * @param dataType     MIOpen datatype (input)
 * @param tensorLayout Tensor layout (input)
 * @param lens         Tensor dimensions (input)
 * @param num_lens     Tensor dimension size (input)
 * @return             miopenStatus_t
 */
MIOPEN_EXPORT miopenStatus_t
miopenSetNdTensorDescriptorWithLayout(miopenTensorDescriptor_t tensorDesc,
                                      miopenDataType_t dataType,
                                      miopenTensorLayout_t tensorLayout,
                                      const int* lens,
                                      int num_lens);
/*! @brief Set shape and stride of 4D tensor
 *
 * Interface for setting 4-D tensor shape and stride. It allows to create the non-packed tensor.
 * A non-packed tensor refers to the tensor where the elements are not compressed or packed in any
 * specific way. Each element in the tensor is stored individually, and there is no special
 * compression applied to the storage.
 *
 * @param tensorDesc Tensor descriptor (input/output)
 * @param dataType   MIOpen datatype (input)
 * @param n          Mini-batch size (input)
 * @param c          Number of channels (input)
 * @param h          Data height dimension size (input)
 * @param w          Data width dimension size (input)
 * @param nStride    Mini-batch dimension stride (input)
 * @param cStride    Channel dimension stride (input)
 * @param hStride    Height dimension stride (input)
 * @param wStride    Width dimension stride (input)
 * @return           miopenStatus_t
 */
MIOPEN_EXPORT miopenStatus_t miopenSet4dTensorDescriptorEx(miopenTensorDescriptor_t tensorDesc,
                                                           miopenDataType_t dataType,
                                                           int n,
                                                           int c,
                                                           int h,
                                                           int w,
                                                           int nStride,
                                                           int cStride,
                                                           int hStride,
                                                           int wStride);

/*! @brief Get the details of the tensor descriptor
 *
 * Interface to query the 4-D tensor shape.
 *
 * @param tensorDesc Tensor descriptor (input)
 * @param dataType   MIOpen datatype (output)
 * @param n          Mini-batch size (output)
 * @param c          Number of channels (output)
 * @param h          Data height dimension size (output)
 * @param w          Data width dimension size (output)
 * @param nStride    Mini-batch dimension stride (output)
 * @param cStride    Channel dimension stride (output)
 * @param hStride    Height dimension stride (output)
 * @param wStride    Width dimension stride (output)
 * @return           miopenStatus_t
 */
MIOPEN_EXPORT miopenStatus_t miopenGet4dTensorDescriptor(miopenTensorDescriptor_t tensorDesc,
                                                         miopenDataType_t* dataType,
                                                         int* n,
                                                         int* c,
                                                         int* h,
                                                         int* w,
                                                         int* nStride,
                                                         int* cStride,
                                                         int* hStride,
                                                         int* wStride);

/*! @brief Set shape of N-dimensional tensor
 *
 * Interface for setting non-packed tensor shape.
 * @param tensorDesc   Tensor descriptor (input/output)
 * @param dataType     MIOpen datatype (input)
 * @param nbDims       Number of dimensions in the dimsA array (input)
 * @param dimsA        Array containing the size of dimensions (input)
 * @param stridesA     Array containing the size of stride (input)
 * @return             miopenStatus_t
 */
MIOPEN_EXPORT miopenStatus_t miopenSetTensorDescriptor(miopenTensorDescriptor_t tensorDesc,
                                                       miopenDataType_t dataType,
                                                       int nbDims,
                                                       const int* dimsA,
                                                       const int* stridesA);

#ifdef MIOPEN_BETA_API
/*! @copydoc miopenSetTensorDescriptor()
 */
MIOPEN_EXPORT miopenStatus_t miopenSetTensorDescriptorV2(miopenTensorDescriptor_t tensorDesc,
                                                         miopenDataType_t dataType,
                                                         int nbDims,
                                                         const size_t* dimsA,
                                                         const size_t* stridesA);
#endif

#ifdef MIOPEN_BETA_API
/*! @brief Set the tensor cast type
 *
 *  For tensors where the cast_type attribute is set, the tensor elements would be converted to the
 * target type before the target operation is applied. Currently, only supported for convolution
 * operations targeting the FP8 datatype
 *
 *  @param tensorDesc Tensor descriptor type (input)
 *  @param cast_type  MIOpen datatype (input)
 */
MIOPEN_EXPORT miopenStatus_t miopenSetTensorCastType(miopenTensorDescriptor_t tensorDesc,
                                                     miopenDataType_t cast_type);
#endif

/*! @brief Set shape of N-dimensional tensor
 *
 * Interface for querying tensor size. MIOpen has support for 1, 2, 3, 4, 5 dimensional tensor of
 * layout.
 * @param tensorDesc   Tensor descriptor (input)
 * @param size         number of elements in tensor described by the descriptor (output)
 * @return             miopenStatus_t
 */
MIOPEN_EXPORT miopenStatus_t miopenGetTensorDescriptorSize(miopenTensorDescriptor_t tensorDesc,
                                                           int* size);

/*! @brief Get the details of the N-dimensional tensor descriptor.
 *
 * @param tensorDesc Tensor descriptor (input)
 * @param dataType   MIOpen datatype (output)
 * @param dimsA      Array containing the size of dimensions (output)
 * @param stridesA   Array containing the size of stride (output)
 * @return           miopenStatus_t
 */
MIOPEN_EXPORT miopenStatus_t miopenGetTensorDescriptor(miopenTensorDescriptor_t tensorDesc,
                                                       miopenDataType_t* dataType,
                                                       int* dimsA,
                                                       int* stridesA);

/*! @brief Destroys the tensor descriptor
 *
 * @param tensorDesc Tensor descriptor (input)
 * @return           miopenStatus_t
 */
MIOPEN_EXPORT miopenStatus_t miopenDestroyTensorDescriptor(miopenTensorDescriptor_t tensorDesc);

/*! @brief Create a Tensor Descriptor for sequence data
 *
 * API for creating an uninitialized sequence data tensor descriptor.
 * @param tensorDesc Pointer to a sequence data tensor descriptor type (output)
 * @return           miopenStatus_t
 */
MIOPEN_EXPORT miopenStatus_t
miopenCreateSeqTensorDescriptor(miopenSeqTensorDescriptor_t* tensorDesc);

/*! @brief Destroys the sequence data tensor descriptor
 *
 * @param tensorDesc Tensor descriptor (input)
 * @return           miopenStatus_t
 */
MIOPEN_EXPORT miopenStatus_t
miopenDestroySeqTensorDescriptor(miopenSeqTensorDescriptor_t tensorDesc);

/*! @brief Execute element-wise tensor operations
 *
 * This function implements: \f$ C = op ( alpha1[0] * A, alpha2[0] * B ) + beta[0] * C \f$
 *
 * For Forward Bias one can also use, miopenConvolutionForwardBias()
 *
 * @param handle     MIOpen handle (input)
 * @param tensorOp   Operation from miopenTensorOp_t (input)
 * @param alpha1     Tensor A's floating point scaling factor, allocated on the host (input)
 * @param aDesc      Tensor descriptor for tensor A (input)
 * @param A          Tensor A (input)
 * @param alpha2     Tensor B's floating point scaling factor, allocated on the host (input)
 * @param bDesc      Tensor descriptor for tensor B (input)
 * @param B          Tensor B (input)
 * @param beta       Tensor C's floating point scaling factor, allocated on the host (input)
 * @param cDesc      Tensor descriptor for tensor C (input)
 * @param C          Tensor C (input and output)
 * @return           miopenStatus_t
 */
MIOPEN_EXPORT miopenStatus_t miopenOpTensor(miopenHandle_t handle,
                                            miopenTensorOp_t tensorOp,
                                            const void* alpha1,
                                            const miopenTensorDescriptor_t aDesc,
                                            const void* A,
                                            const void* alpha2,
                                            const miopenTensorDescriptor_t bDesc,
                                            const void* B,
                                            const void* beta,
                                            const miopenTensorDescriptor_t cDesc,
                                            void* C);

/*! @brief Fills a tensor with a single value.
 *
 * Supported datatypes are fp32, fp16, and bfp16
 *
 * @param handle     MIOpen handle (input)
 * @param yDesc      Tensor descriptor for tensor y (input)
 * @param y          Tensor y (input)
 * @param alpha      Pointer to fill value (input)
 * @return           miopenStatus_t
 */
MIOPEN_EXPORT miopenStatus_t miopenSetTensor(miopenHandle_t handle,
                                             const miopenTensorDescriptor_t yDesc,
                                             void* y,
                                             const void* alpha);

/*! @brief Scales all elements in a tensor by a single value.
 *
 * Supported datatypes are fp32 and fp16
 *
 * @param handle     MIOpen handle (input)
 * @param yDesc      Tensor descriptor for tensor y (input)
 * @param y          Tensor y (input and output)
 * @param alpha      Floating point scaling factor, allocated on the host (input)
 * @return           miopenStatus_t
 */
MIOPEN_EXPORT miopenStatus_t miopenScaleTensor(miopenHandle_t handle,
                                               const miopenTensorDescriptor_t yDesc,
                                               void* y,
                                               const void* alpha);

/*! @brief Returns number of bytes associated with tensor descriptor
 *
 * @param tensorDesc Tensor descriptor (input)
 * @param numBytes   Number of bytes associated with tensor descriptor (output)
 * @return           miopenStatus_t
 */
MIOPEN_EXPORT miopenStatus_t miopenGetTensorNumBytes(miopenTensorDescriptor_t tensorDesc,
                                                     size_t* numBytes);

/*! @brief Copies one tensor to another tensor with a different layout/scale.
 *
 * This function implements:
 * 1. \f$ Y = alpha * X + beta * Y \f$ for fp32 and fp16 datatype
 * 2. Vectorize/de-vectorize along channel dimension C for int8 datatype
 *
 * Currently this is used for transforming from int8 to int8x4 vector datatypes
 *
 * @param handle     MIOpen handle (input)
 * @param alpha      Floating point scaling factor, allocated on the host (input)
 * @param xDesc      Source Tensor descriptor for tensor x (input)
 * @param x          Source Tensor x (input)
 * @param beta       Floating point scaling factor, allocated on the host (input)
 * @param yDesc      Destination Tensor descriptor for tensor y (input)
 * @param y          Destination Tensor y (output)
 * @return           miopenStatus_t
 */
MIOPEN_EXPORT miopenStatus_t miopenTransformTensor(miopenHandle_t handle,
                                                   const void* alpha,
                                                   const miopenTensorDescriptor_t xDesc,
                                                   const void* x,
                                                   const void* beta,
                                                   const miopenTensorDescriptor_t yDesc,
                                                   void* y);

/** @} */
// CLOSEOUT TENSOR DOXYGEN GROUP

/** @addtogroup convolutions
 *
 *  @{
 */

/*! @brief Creates a convolution layer descriptor
 *
 * @param convDesc   Convolution layer descriptor
 * @return           miopenStatus_t
 */
MIOPEN_EXPORT miopenStatus_t
miopenCreateConvolutionDescriptor(miopenConvolutionDescriptor_t* convDesc);

/*! @brief Creates a 2-D convolution layer descriptor
 *
 * For group/depthwise convolution dilation height and width, only a dilation value of 1 is
 * supported.
 *
 * @param convDesc   Convolution layer descriptor (output)
 * @param c_mode     Convolutional mode (input)
 * @param pad_h      Height input data padding (input)
 * @param pad_w      Width input data padding (input)
 * @param stride_h   Stride for the height of input data (input)
 * @param stride_w   Stride for the width of input data (input)
 * @param dilation_h Dilation height (input)
 * @param dilation_w Dilation width (input)
 * @return           miopenStatus_t
 */
MIOPEN_EXPORT miopenStatus_t miopenInitConvolutionDescriptor(miopenConvolutionDescriptor_t convDesc,
                                                             miopenConvolutionMode_t c_mode,
                                                             int pad_h,
                                                             int pad_w,
                                                             int stride_h,
                                                             int stride_w,
                                                             int dilation_h,
                                                             int dilation_w);

/*! @brief Creates a N-dimensional convolution layer descriptor
 *
 * @param convDesc      Convolution layer descriptor (output)
 * @param spatialDim    Convolutional spatial dimension (input)
 * @param padA          Array of input data padding (input)
 * @param strideA       Array of convolution stride (input)
 * @param dilationA     Array of convolution dilation (input)
 * @param c_mode        Convolutional mode (input)
 * @return              miopenStatus_t
 */
MIOPEN_EXPORT miopenStatus_t
miopenInitConvolutionNdDescriptor(miopenConvolutionDescriptor_t convDesc,
                                  int spatialDim,
                                  const int* padA,
                                  const int* strideA,
                                  const int* dilationA,
                                  miopenConvolutionMode_t c_mode);

/*! @brief Retrieves the spatial dimension of a convolution layer descriptor
 *
 * @param convDesc              Convolution layer descriptor (input)
 * @param spatialDim            Spatial dimension of convolution descriptor (output)
 * @return                      miopenStatus_t
 */
MIOPEN_EXPORT miopenStatus_t miopenGetConvolutionSpatialDim(miopenConvolutionDescriptor_t convDesc,
                                                            int* spatialDim);

/*! @brief Retrieves a 2-D convolution layer descriptor's details
 *
 * For group/depthwise convolution dilation height and width, only a dilation value of 1 is
 * supported.
 *
 * @param convDesc   Convolution layer descriptor (input)
 * @param c_mode     Convolutional mode (output)
 * @param pad_h      Height input data padding (output)
 * @param pad_w      Width input data padding (output)
 * @param stride_h   Stride for the height of input data (output)
 * @param stride_w   Stride for the width of input data (output)
 * @param dilation_h Dilation height (output)
 * @param dilation_w Dilation width (output)
 * @return           miopenStatus_t
 */
MIOPEN_EXPORT miopenStatus_t miopenGetConvolutionDescriptor(miopenConvolutionDescriptor_t convDesc,
                                                            miopenConvolutionMode_t* c_mode,
                                                            int* pad_h,
                                                            int* pad_w,
                                                            int* stride_h,
                                                            int* stride_w,
                                                            int* dilation_h,
                                                            int* dilation_w);

/*! @brief Retrieves a N-dimensional convolution layer descriptor's details
 *
 * @param convDesc               Convolution layer descriptor (input)
 * @param requestedSpatialDim    Expected convolution spatial dimension (intput)
 * @param spatialDim             Convolutional spatial dimension (output)
 * @param padA                   Array of input data padding (output)
 * @param strideA                Array of convolution stride (output)
 * @param dilationA              Array of convolution dilation (output)
 * @param c_mode                 Convolutional mode (output)
 * @return                       miopenStatus_t
 */
MIOPEN_EXPORT miopenStatus_t
miopenGetConvolutionNdDescriptor(miopenConvolutionDescriptor_t convDesc,
                                 int requestedSpatialDim,
                                 int* spatialDim,
                                 int* padA,
                                 int* strideA,
                                 int* dilationA,
                                 miopenConvolutionMode_t* c_mode);

/*! @brief Get the number of groups to be used in Group/Depthwise convolution
 *
 * @param convDesc   Convolution layer descriptor (input)
 * @param groupCount Pointer to number of groups in group/depthwise convolution (output)
 * @return           miopenStatus_t
 */
MIOPEN_EXPORT miopenStatus_t miopenGetConvolutionGroupCount(miopenConvolutionDescriptor_t convDesc,
                                                            int* groupCount);

/*! @brief Set the number of groups to be used in Group/Depthwise convolution
 *
 * Must be called before all computational APIs of group/depthwise convolution, it is preferable to
 * call miopenInitConvolutionDescriptor() first, then miopenSetConvolutionGroupCount() to fully
 * initialize group convolutions. Both Convolution Mode and Transpose Convolution Mode support
 * group/depthwise convolution. To run depthwise convolution, set groupCount value equal to number
 * of channels.
 *
 * @param convDesc   Convolution layer descriptor (output)
 * @param groupCount      number of groups, in depthwise conv using filter_number/channel_multiplier
 * (input)
 * @return           miopenStatus_t
 */
MIOPEN_EXPORT miopenStatus_t miopenSetConvolutionGroupCount(miopenConvolutionDescriptor_t convDesc,
                                                            int groupCount);

/*! @brief Set the output padding to be used in 2-D Transpose convolution
 *
 * This function is optional for initialization of Transpose convolution. If applicable, it must be
 * called before all computational APIs of Transpose convolution. It is preferable to call
 * miopenInitConvolutionDescriptor() first, then miopenSetTransposeConvOutputPadding() to fully
 * initialize transpose convolutions.
 *
 * @param convDesc   Convolution layer descriptor (output)
 * @param adj_h      output padding for the height of output data (input)
 * @param adj_w      output padding for the width of output data (input)
 * @return           miopenStatus_t
 */
MIOPEN_EXPORT miopenStatus_t
miopenSetTransposeConvOutputPadding(miopenConvolutionDescriptor_t convDesc, int adj_h, int adj_w);

/*! @brief Set the output padding to be used in N-dimensional Transpose convolution
 *
 * This function is optional for initialization of Transpose convolution. If applicable, it must be
 * called before all computational APIs of Transpose convolution. It is preferable to call
 * miopenInitConvolutionNdDescriptor() first, then miopenSetTransposeConvNdOutputPadding() to fully
 * initialize transpose convolutions. Currently, 2-D and 3-D convolutions are supported.
 *
 * @param convDesc      Convolution layer descriptor (output)
 * @param spatialDim    Convolutional spatial dimension (input)
 * @param adjA          array of output padding for output data (input)
 * @return              miopenStatus_t
 */
MIOPEN_EXPORT miopenStatus_t miopenSetTransposeConvNdOutputPadding(
    miopenConvolutionDescriptor_t convDesc, int spatialDim, const int* adjA);

/*! @brief Get the shape of a resulting 4-D tensor from a 2-D convolution
 *
 * This function returns the dimensions of the resulting 4D tensor of a 2D
 * convolution, given the convolution descriptor, the input tensor descriptor
 * and the filter descriptor. This function can help to setup the output tensor
 * and allocate the proper amount of memory prior to launch the actual
 * convolution.
 *
 * @param convDesc          Convolution layer descriptor (input)
 * @param inputTensorDesc   Input data tensor descriptor (input)
 * @param filterDesc        Weight descriptor (input)
 * @param n                 Mini-batch size (output)
 * @param c                 Number of channels (output)
 * @param h                 Data height dimension size (output)
 * @param w                 Data width dimension size (output)
 * @return                  miopenStatus_t
 */
MIOPEN_EXPORT miopenStatus_t
miopenGetConvolutionForwardOutputDim(miopenConvolutionDescriptor_t convDesc,
                                     const miopenTensorDescriptor_t inputTensorDesc,
                                     const miopenTensorDescriptor_t filterDesc,
                                     int* n,
                                     int* c,
                                     int* h,
                                     int* w);

/*! @brief Get the shape of a resulting N-dimensional tensor from a (N-2)-dimensional convolution
 *
 * This function returns the dimensions of the resulting N-dimensional tensor of a (N-2)-dimensional
 * convolution, given the convolution descriptor, the input tensor descriptor
 * and the filter descriptor. It is used to setup the output tensor descriptor prior to executing
 * the convolution layer.
 *
 * @param convDesc          Convolution layer descriptor (input)
 * @param inputTensorDesc   Input data tensor descriptor (input)
 * @param filterDesc        Weight descriptor (input)
 * @param nDim              Pointer to Output data tensor dimension (output)
 * @param outputTensorDimA  Array of Output data tensor length (output)
 */
MIOPEN_EXPORT miopenStatus_t
miopenGetConvolutionNdForwardOutputDim(miopenConvolutionDescriptor_t convDesc,
                                       const miopenTensorDescriptor_t inputTensorDesc,
                                       const miopenTensorDescriptor_t filterDesc,
                                       int* nDim,
                                       int* outputTensorDimA);

/*! @brief Destroys the tensor descriptor object
 *
 * @param convDesc Convolution tensor descriptor type (input)
 * @return           miopenStatus_t
 */
MIOPEN_EXPORT miopenStatus_t
miopenDestroyConvolutionDescriptor(miopenConvolutionDescriptor_t convDesc);

/*! @brief Set the attribute of the convolution descriptor
 *
 * @param convDesc          Convolution layer descriptor (input)
 * @param attr              Attribute of this convolution to set (input)
 * @param value             Value of this attribute (input)
 */
MIOPEN_EXPORT miopenStatus_t miopenSetConvolutionAttribute(miopenConvolutionDescriptor_t convDesc,
                                                           const miopenConvolutionAttrib_t attr,
                                                           int value);

/*! @brief Get the attribute of the convolution descriptor
 *
 * @param convDesc          Convolution layer descriptor (input)
 * @param attr              Attribute of this convolution to get (input)
 * @param value             Value of this attribute (output)
 */
MIOPEN_EXPORT miopenStatus_t miopenGetConvolutionAttribute(miopenConvolutionDescriptor_t convDesc,
                                                           const miopenConvolutionAttrib_t attr,
                                                           int* value);

/*! @enum miopenConvFwdAlgorithm_t
 * Convolutional algorithm mode for forward propagation. MIOpen use cross-correlation for its
 * convolution implementation.
 */
typedef enum
{
    miopenConvolutionFwdAlgoGEMM         = 0, /*!< GEMM variant */
    miopenConvolutionFwdAlgoDirect       = 1, /*!< Direct convolutions */
    miopenConvolutionFwdAlgoFFT          = 2, /*!< Fast Fourier Transform indirect convolutions */
    miopenConvolutionFwdAlgoWinograd     = 3, /*!< Winograd indirect convolutions */
    miopenConvolutionFwdAlgoImplicitGEMM = 5, /*!< Implicit GEMM convolutions */
} miopenConvFwdAlgorithm_t;

/*! @enum miopenConvBwdWeightsAlgorithm_t
 * Convolutional algorithm mode for back propagation on weights.
 */
typedef enum
{
    miopenConvolutionBwdWeightsAlgoGEMM         = 0, /*!< GEMM variant */
    miopenConvolutionBwdWeightsAlgoDirect       = 1, /*!< Direct convolution algorithm */
    miopenConvolutionBwdWeightsAlgoWinograd     = 3, /*!< Winograd convolutions */
    miopenConvolutionBwdWeightsAlgoImplicitGEMM = 5, /*!< Implicit GEMM convolutions */
} miopenConvBwdWeightsAlgorithm_t;

/*! @enum miopenConvBwdDataAlgorithm_t
 * Convolutional algorithm mode for back propagation on data.
 */
typedef enum
{
    miopenConvolutionBwdDataAlgoGEMM     = 0, /*!< GEMM variant */
    miopenConvolutionBwdDataAlgoDirect   = 1, /*!< Direct convolutions */
    miopenConvolutionBwdDataAlgoFFT      = 2, /*!< Fast Fourier Transform indirect convolutions */
    miopenConvolutionBwdDataAlgoWinograd = 3, /*!< Winograd indirect convolutions */
    miopenTransposeBwdDataAlgoGEMM =
        4, /*!< Deprecated Transpose GEMM variant legacy, ToBe Removed */
    miopenConvolutionBwdDataAlgoImplicitGEMM = 5, /*!< Implicit GEMM convolutions */
} miopenConvBwdDataAlgorithm_t;

/*! @enum miopenConvAlgorithm_t
 * Top-level convolutional algorithm mode
 */
typedef enum
{
    miopenConvolutionAlgoGEMM         = 0, /*!< GEMM variant */
    miopenConvolutionAlgoDirect       = 1, /*!< Direct convolutions */
    miopenConvolutionAlgoFFT          = 2, /*!< Fast Fourier Transform indirect convolutions */
    miopenConvolutionAlgoWinograd     = 3, /*!< Winograd indirect convolutions */
    miopenConvolutionAlgoImplicitGEMM = 5, /*!< Implicit GEMM convolutions */
} miopenConvAlgorithm_t;

/*! @brief Perf struct for forward, backward filter, or backward data algorithms
 *
 * Contains the union to hold the selected convolution algorithm for forward, or backwards layers,
 * and also contains the time it took to run the algorithm and the workspace required to run the
 * algorithm. The workspace in this structure can be used when executing the convolution layer.
 */
typedef struct
{
    union
    {
        miopenConvFwdAlgorithm_t fwd_algo; /*!< Forward convolution algorithm enum selection */
        miopenConvBwdWeightsAlgorithm_t bwd_weights_algo; /*!< Back propagation on weights
                                                             convolution algorithm enum selection */
        miopenConvBwdDataAlgorithm_t
            bwd_data_algo; /*!< Back propagation on data convolution algorithm enum selection */
    };

    float time;    /*!< Time to exectued the selected algorithm represented in the union */
    size_t memory; /*!< Workspace required to run the selected algorithm represented in the union */

} miopenConvAlgoPerf_t;

/*! @brief Performance struct for forward, backward filter, or backward data algorithms in
 * immediate mode
 *
 * Contains a 64-bit integer identifying the solution and the algorithm for the solution,
 * as well as the runtime, workspace size and a boolean flag indicating whether the returned
 * solution is a heuristic or resulting from an actual run
 *
 */
typedef struct
{
    float time; /*!< Represents the approximate time required to execute this solution on the GPU,
                     in milliseconds. This value may either be based on an acutal kernel run or an
                     estimate based on a heuristic.*/
    size_t workspace_size; /*!< Workspace required to run the selected algorithm represented in the
                              union */
    uint64_t solution_id;  /*!< Identifier for the returned solution */
    miopenConvAlgorithm_t algorithm; /*!< The algorithm used to compute the solution */

} miopenConvSolution_t;

/*! @brief Query the maximum number of solutions applicable for the given input/output and weights
 *  tensor descriptor for Convolution in the Forward direction.
 *
 * This call returns the maximum number of applicable solutions for a forward convolution problem.
 * The \c solutionCount returned may be used to allocate the memory required for the
 * \c miopenConvAlgoPerf_t which is required by miopenConvolutionGetSolution API calls.
 *
 * @param handle         MIOpen handle (input)
 * @param wDesc          Tensor descriptor for weight tensor w (input)
 * @param xDesc          Tensor descriptor for input data tensor x (input)
 * @param convDesc       Convolution layer descriptor (input)
 * @param yDesc          Tensor descriptor for output data tensor y (input)
 * @param solutionCount  Pointer to memory to return number of applicable solutions (output)
 * @return               miopenStatus_t
 */
MIOPEN_EXPORT miopenStatus_t
miopenConvolutionForwardGetSolutionCount(miopenHandle_t handle,
                                         const miopenTensorDescriptor_t wDesc,
                                         const miopenTensorDescriptor_t xDesc,
                                         const miopenConvolutionDescriptor_t convDesc,
                                         const miopenTensorDescriptor_t yDesc,
                                         size_t* solutionCount);

/*! @brief Query the applicable solutions for a convolution configuration described by
 *  input, output and convolution descriptors.
 *
 *  The returned solutions array is sorted in the order of decreasing performance. The returned
 * solutions
 * might be based
 *  on heuristics and for more consistent performance results the user the advised to run the Find
 * step.
 *  The maximum length of the solutions array may be queried using
 * miopenConvolutionForwardGetSolutionCount
 *
 * @param handle         MIOpen handle (input)
 * @param wDesc          Tensor descriptor for weight tensor w (input)
 * @param xDesc          Tensor descriptor for input data tensor x (input)
 * @param convDesc       Convolution layer descriptor (input)
 * @param yDesc          Tensor descriptor for output data tensor y (input)
 * @param maxSolutionCount The size of the solutions array passed in below (input)
 * @param solutionCount The size of the solutions array returned (output)
 * @param solutions      A pointer to an array of type miopenConvSolution_t allocated by the user,
 *                      filled in by MIOpen with applicable solutions. (output)
 * @return               miopenStatus_t
 *
 */
MIOPEN_EXPORT miopenStatus_t
miopenConvolutionForwardGetSolution(miopenHandle_t handle,
                                    const miopenTensorDescriptor_t wDesc,
                                    const miopenTensorDescriptor_t xDesc,
                                    const miopenConvolutionDescriptor_t convDesc,
                                    const miopenTensorDescriptor_t yDesc,
                                    const size_t maxSolutionCount,
                                    size_t* solutionCount,
                                    miopenConvSolution_t* solutions);

/*! @brief Returns the workspace size required for a particular solution id.
 *
 * This is an optional call for users who may have serialized the solution id and just need the
 * workspace
 * size for it. The same information is returned by the miopenConvolutionForwardGetSolution as part
 * of the
 * miopenConvSolution_t struct.
 *
 * @param handle         MIOpen handle (input)
 * @param wDesc          Tensor descriptor for weight tensor w (input)
 * @param xDesc          Tensor descriptor for input data tensor x (input)
 * @param convDesc       Convolution layer descriptor (input)
 * @param yDesc          Tensor descriptor for output data tensor y (input)
 * @param solution_id      ID of the solution for which workspace size is required (input)
 * @param workSpaceSize  The size of the workspace (output)
 * @return               miopenStatus_t
 */
MIOPEN_EXPORT miopenStatus_t
miopenConvolutionForwardGetSolutionWorkspaceSize(miopenHandle_t handle,
                                                 const miopenTensorDescriptor_t wDesc,
                                                 const miopenTensorDescriptor_t xDesc,
                                                 const miopenConvolutionDescriptor_t convDesc,
                                                 const miopenTensorDescriptor_t yDesc,
                                                 const uint64_t solution_id,
                                                 size_t* workSpaceSize);

/*! @brief Compiles the solution provided by the user, this solution may be acquired by the
 * miopenConvolutionForwardGetSolution API call above.
 *   Compiling the solution ensures that the first API call to miopenConvolutionForwardImmediate
 * does
 * not cause a compile.
 *
 *   This is an optional step and may be skipped if a slow first miopenConvolutionForwardImmediate
 * invocation is acceptable.
 *
 * @param handle         MIOpen handle (input)
 * @param wDesc          Tensor descriptor for weight tensor w (input)
 * @param xDesc          Tensor descriptor for input data tensor x (input)
 * @param convDesc       Convolution layer descriptor (input)
 * @param yDesc          Tensor descriptor for output data tensor y (input)
 * @param solution_id      ID of the solution to be compiled, as chosen by the user
 * @return               miopenStatus_t
 */
MIOPEN_EXPORT miopenStatus_t
miopenConvolutionForwardCompileSolution(miopenHandle_t handle,
                                        const miopenTensorDescriptor_t wDesc,
                                        const miopenTensorDescriptor_t xDesc,
                                        const miopenConvolutionDescriptor_t convDesc,
                                        const miopenTensorDescriptor_t yDesc,
                                        const uint64_t solution_id);

/*! @brief Executes the Forward convolution operation based on the provided solution ID.
 *
 * Supported datatypes are fp32, fp16, bfp16, and int8
 *
 * @param handle         MIOpen handle (input)
 * @param wDesc          Tensor descriptor for weight tensor w (input)
 * @param w              Weights tensor w (input)
 * @param xDesc          Tensor descriptor for input data tensor x (input)
 * @param x              Data tensor x (input)
 * @param convDesc       Convolution layer descriptor (input)
 * @param yDesc          Tensor descriptor for output data tensor y (input)
 * @param y              Data tensor y (output)
 * @param workSpace      Workspace tensor (input)
 * @param workSpaceSize  Size of the memory in bytes pointed to by workSpace above
 * @param solution_id      ID of the solution to be compiled, as chosen by the user
 * @return               miopenStatus_t
 */
MIOPEN_EXPORT miopenStatus_t
miopenConvolutionForwardImmediate(miopenHandle_t handle,
                                  const miopenTensorDescriptor_t wDesc,
                                  const void* w,
                                  const miopenTensorDescriptor_t xDesc,
                                  const void* x,
                                  const miopenConvolutionDescriptor_t convDesc,
                                  const miopenTensorDescriptor_t yDesc,
                                  void* y,
                                  void* workSpace,
                                  size_t workSpaceSize,
                                  const uint64_t solution_id);

/*! @brief Query the maximum number of solutions applicable for the given input/output and weights
 *  tensor descriptor for backward Convolution w-r-t Data.
 *
 *  This call returns the maximum number of applicable solutions for a the convolution problem, the
 * number
 *  returned may be used to allocate the memory required for the miopenConvAlgoPert2_t which is
 * required
 *  by miopenConvolutionBackwardDataGetSolution API calls.
 *
 * @param handle         MIOpen handle (input)
 * @param dyDesc         Tensor descriptor for data input tensor dy (input)
 * @param wDesc          Tensor descriptor for weight tensor w (input)
 * @param convDesc       Convolution layer descriptor (input)
 * @param dxDesc         Tensor descriptor for output data tensor dx (input)
 * @param solutionCount  Pointer to memory to return number of applicable solutions (output)
 * @return               miopenStatus_t
 */
MIOPEN_EXPORT miopenStatus_t
miopenConvolutionBackwardDataGetSolutionCount(miopenHandle_t handle,
                                              const miopenTensorDescriptor_t dyDesc,
                                              const miopenTensorDescriptor_t wDesc,
                                              const miopenConvolutionDescriptor_t convDesc,
                                              const miopenTensorDescriptor_t dxDesc,
                                              size_t* solutionCount);

/*! @brief Query the applicable solutions for a backward convolution w-r-t data as described by
 *  input, output and convolution descriptors.
 *
 *  The returned solutions array is sorted in the order of decreasing performance. The returned
 * solutions
 *  ns
 * might be based
 *  on heuristics and for more consistent performance results the user the advised to run the Find
 * step.
 *  The maximum length of the solutions array may be queried using
 * miopenConvolutionBackwardDataGetSolutionCount
 *
 * @param handle           MIOpen handle (input)
 * @param dyDesc           Tensor descriptor for data input tensor dy (input)
 * @param wDesc            Tensor descriptor for weight tensor w (input)
 * @param convDesc         Convolution layer descriptor (input)
 * @param dxDesc           Tensor descriptor for output data tensor dx (input)
 * @param maxSolutionCount The size of the solutions array passed in below (input)
 * @param solutionCount    The size of the solutions array returned (output)
 * @param solutions        A pointer to an array of type miopenConvSolution_t allocated by the user,
 *                         filled in by MIOpen with applicable solutions. (output)
 * @return                 miopenStatus_t
 *
 */
MIOPEN_EXPORT miopenStatus_t
miopenConvolutionBackwardDataGetSolution(miopenHandle_t handle,
                                         const miopenTensorDescriptor_t dyDesc,
                                         const miopenTensorDescriptor_t wDesc,
                                         const miopenConvolutionDescriptor_t convDesc,
                                         const miopenTensorDescriptor_t dxDesc,
                                         const size_t maxSolutionCount,
                                         size_t* solutionCount,
                                         miopenConvSolution_t* solutions);

/*! @brief Returns the workspace size required for a particular solution id.
 *
 * This is an optional call for users who may have serialized the solution id and just need the
 * workspace
 * size for it. The same information is returned by the miopenConvolutionBackwardDataGetSolution as
 * part of the
 * miopenConvSolution_t struct.
 *
 * @param handle         MIOpen handle (input)
 * @param dyDesc           Tensor descriptor for data input tensor dy (input)
 * @param wDesc            Tensor descriptor for weight tensor w (input)
 * @param convDesc         Convolution layer descriptor (input)
 * @param dxDesc           Tensor descriptor for output data tensor dx (input)
 * @param solution_id      ID of the solution for which workspace size is required (input)
 * @param workSpaceSize  The size of the workspace (output)
 * @return               miopenStatus_t
 */
MIOPEN_EXPORT miopenStatus_t
miopenConvolutionBackwardDataGetSolutionWorkspaceSize(miopenHandle_t handle,
                                                      const miopenTensorDescriptor_t dyDesc,
                                                      const miopenTensorDescriptor_t wDesc,
                                                      const miopenConvolutionDescriptor_t convDesc,
                                                      const miopenTensorDescriptor_t dxDesc,
                                                      const uint64_t solution_id,
                                                      size_t* workSpaceSize);

/*! @brief Compiles the solution provided by the user, this solution may be acquired by the
 * miopenConvolutionBackwardDataGetSolution API call above.
 *   Compiling the solution ensures that the first API call to
 * miopenConvolutionBackwardDataImmediate
 * does not cause a compile.
 *
 *   This is an optional step and may be skipped if a slow first
 * miopenConvolutionBackwardDataImmediate
 * invocation is acceptable.
 *
 * @param handle         MIOpen handle (input)
 * @param dyDesc         Tensor descriptor for data input tensor dy (input)
 * @param wDesc          Tensor descriptor for weight tensor w (input)
 * @param convDesc       Convolution layer descriptor (input)
 * @param dxDesc         Tensor descriptor for output data tensor dx (input)
 * @param solution_id      ID of the solution to be compiled, as chosen by the user
 * @return               miopenStatus_t
 */
MIOPEN_EXPORT miopenStatus_t
miopenConvolutionBackwardDataCompileSolution(miopenHandle_t handle,
                                             const miopenTensorDescriptor_t dyDesc,
                                             const miopenTensorDescriptor_t wDesc,
                                             const miopenConvolutionDescriptor_t convDesc,
                                             const miopenTensorDescriptor_t dxDesc,
                                             const uint64_t solution_id);

/*! @brief Executes the Backward convolution w-r-t data  operation based on the provided solution
 * ID.
 *
 *
 * @param handle         MIOpen handle (input)
 * @param dyDesc         Tensor descriptor for data input tensor dy (input)
 * @param dy             Data delta tensor dy (input)
 * @param wDesc          Tensor descriptor for weight tensor w (input)
 * @param w              Weights tensor w (input)
 * @param convDesc       Convolution layer descriptor (input)
 * @param dxDesc         Tensor descriptor for output data tensor dx (input)
 * @param dx             Data delta tensor dx (output)
 * @param workSpace      Workspace tensor (input)
 * @param workSpaceSize  Size in bytes of the workspace memory pointed to by workSpace
 * @param solution_id      ID of the solution to be compiled, as chosen by the user
 * @return               miopenStatus_t
 */
MIOPEN_EXPORT miopenStatus_t
miopenConvolutionBackwardDataImmediate(miopenHandle_t handle,
                                       const miopenTensorDescriptor_t dyDesc,
                                       const void* dy,
                                       const miopenTensorDescriptor_t wDesc,
                                       const void* w,
                                       const miopenConvolutionDescriptor_t convDesc,
                                       const miopenTensorDescriptor_t dxDesc,
                                       void* dx,
                                       void* workSpace,
                                       size_t workSpaceSize,
                                       const uint64_t solution_id);

/*! @brief Query the maximum number of solutions applicable for the given input/output and weights
 *  tensor descriptor for backward Convolution w-r-t Weights.
 *
 *  This call returns the maximum number of applicable solutions for a the convolution problem, the
 * number
 *  returned may be used to allocate the memory required for the miopenConvAlgoPert2_t which is
 * required
 *  by miopenConvolutionBackwardWeightsGetSolution API calls.
 *
 * @param handle         MIOpen handle (input)
 * @param dyDesc         Tensor descriptor for data tensor dy (input)
 * @param xDesc          Tensor descriptor for data tensor x (input)
 * @param convDesc       Convolution layer descriptor (input)
 * @param dwDesc         Tensor descriptor for weight tensor dw (input)
 * @param solutionCount  Pointer to memory to return number of applicable solutions (output)
 * @return               miopenStatus_t
 */
MIOPEN_EXPORT miopenStatus_t
miopenConvolutionBackwardWeightsGetSolutionCount(miopenHandle_t handle,
                                                 const miopenTensorDescriptor_t dyDesc,
                                                 const miopenTensorDescriptor_t xDesc,
                                                 const miopenConvolutionDescriptor_t convDesc,
                                                 const miopenTensorDescriptor_t dwDesc,
                                                 size_t* solutionCount);

/*! @brief Query the applicable solutions for a backward convolution w-r-t weights as described by
 *  input, output and convolution descriptors.
 *
 *  The returned solutions array is sorted in the order of decreasing performance. The returned
 * solutions
 * might be based
 *  on heuristics and for more consistent performance results the user the advised to run the Find
 * step.
 *  The maximum length of the solutions array may be queried using
 * miopenConvolutionBackwardWeightsGetSolutionCount
 *
 * @param handle           MIOpen handle (input)
 * @param dyDesc           Tensor descriptor for data tensor dy (input)
 * @param xDesc            Tensor descriptor for data tensor x (input)
 * @param convDesc         Convolution layer descriptor (input)
 * @param dwDesc           Tensor descriptor for weight tensor dw (input)
 * @param maxSolutionCount The size of the solutions array passed in below (input)
 * @param solutionCount    The size of the solutions array returned (output)
 * @param solutions        A pointer to an array of type miopenConvSolution_t allocated by the user,
 *                         filled in by MIOpen with applicable solutions. (output)
 * @return                 miopenStatus_t
 *
 */
MIOPEN_EXPORT miopenStatus_t
miopenConvolutionBackwardWeightsGetSolution(miopenHandle_t handle,
                                            const miopenTensorDescriptor_t dyDesc,
                                            const miopenTensorDescriptor_t xDesc,
                                            const miopenConvolutionDescriptor_t convDesc,
                                            const miopenTensorDescriptor_t dwDesc,
                                            const size_t maxSolutionCount,
                                            size_t* solutionCount,
                                            miopenConvSolution_t* solutions);

/*! @brief Returns the workspace size required for a particular solution id.
 *
 * This is an optional call for users who may have serialized the solution id and just need the
 * workspace
 * size for it. The same information is returned by the miopenConvolutionBackwardWeightsGetSolution
 * as part of the
 * miopenConvSolution_t struct.
 *
 * @param handle         MIOpen handle (input)
 * @param dyDesc         Tensor descriptor for data tensor dy (input)
 * @param xDesc          Tensor descriptor for data tensor x (input)
 * @param convDesc       Convolution layer descriptor (input)
 * @param dwDesc         Tensor descriptor for weight tensor dw (input)
 * @param solution_id      ID of the solution for which workspace size is required (input)
 * @param workSpaceSize  The size of the workspace (output)
 * @return               miopenStatus_t
 */
MIOPEN_EXPORT miopenStatus_t miopenConvolutionBackwardWeightsGetSolutionWorkspaceSize(
    miopenHandle_t handle,
    const miopenTensorDescriptor_t dyDesc,
    const miopenTensorDescriptor_t xDesc,
    const miopenConvolutionDescriptor_t convDesc,
    const miopenTensorDescriptor_t dwDesc,
    const uint64_t solution_id,
    size_t* workSpaceSize);

/*! @brief Compiles the solution provided by the user, this solution may be acquired by the
 * miopenConvolutionBackwardWeightsGetSolution API call above.
 *   Compiling the solution ensures that the first API call to
 * miopenConvolutionBackwardWeightsImmediate
 * does not cause a compile.
 *
 *   This is an optional step and may be skipped if a slow first
 * miopenConvolutionBackwardWeightsImmediate invocation is acceptable.
 *
 * @param handle         MIOpen handle (input)
 * @param dyDesc         Tensor descriptor for data tensor dy (input)
 * @param xDesc          Tensor descriptor for data tensor x (input)
 * @param convDesc       Convolution layer descriptor (input)
 * @param dwDesc         Tensor descriptor for weight tensor dw (input)
 * @param solution_id      ID of the solution to be compiled, as chosen by the user
 * @return               miopenStatus_t
 */
MIOPEN_EXPORT miopenStatus_t
miopenConvolutionBackwardWeightsCompileSolution(miopenHandle_t handle,
                                                const miopenTensorDescriptor_t dyDesc,
                                                const miopenTensorDescriptor_t xDesc,
                                                const miopenConvolutionDescriptor_t convDesc,
                                                const miopenTensorDescriptor_t dwDesc,
                                                const uint64_t solution_id);

/*! @brief Executes the Backward convolution w-r-t weights  operation based on the provided solution
 * ID.
 *
 *
 * @param handle         MIOpen handle (input)
 * @param dyDesc         Tensor descriptor for data tensor dy (input)
 * @param dy             Data delta tensor dy (input)
 * @param xDesc          Tensor descriptor for data tensor x (input)
 * @param x              Data tensor x (input)
 * @param convDesc       Convolution layer descriptor (input)
 * @param dwDesc         Tensor descriptor for weight tensor dw (input)
 * @param dw             Weights delta tensor dw (output)
 * @param workSpace      Workspace tensor (input)
 * @param workSpaceSize  Size in bytes of the memory passed in, pointed to by workSpace pointer
 * above
 * @param solution_id      ID of the solution to be compiled, as chosen by the user
 * @return               miopenStatus_t
 */
MIOPEN_EXPORT miopenStatus_t
miopenConvolutionBackwardWeightsImmediate(miopenHandle_t handle,
                                          const miopenTensorDescriptor_t dyDesc,
                                          const void* dy,
                                          const miopenTensorDescriptor_t xDesc,
                                          const void* x,
                                          const miopenConvolutionDescriptor_t convDesc,
                                          const miopenTensorDescriptor_t dwDesc,
                                          void* dw,
                                          void* workSpace,
                                          size_t workSpaceSize,
                                          const uint64_t solution_id);

/*! @brief Query the workspace size required for a forward convolution algorithm.
 *
 * For given tensor and convolution descriptors, this function calculates and returns the minimum
 * size of the workspace that must be provided to miopenFindConvolutionForwardAlgorithm() in order
 * for the latter to find the best candidate from the available forward data convolution algorithms.
 *
 * WARNING: Providing smaller workspace may result in the selection of a slow convolution
 * algorithm, and therefore affect library performance.
 *
 * It should be assumed that the required workspace size is different for each convolution
 * configuration. Therefore, typically this function should be called at least once for each
 * convolution configuration used.
 *
 * Since the convolution configuration is determined by tensor and convolution descriptors, the user
 * should ensure that all descriptors contain complete information. For example, if Group/Depthwise
 * convolution mode is used, then miopenSetConvolutionGroupCount() should be called before running
 * this, and so on.
 *
 * @param handle         MIOpen handle (input)
 * @param wDesc          Tensor descriptor for weight tensor w (input)
 * @param xDesc          Tensor descriptor for input data tensor x (input)
 * @param convDesc       Convolution layer descriptor (input)
 * @param yDesc          Tensor descriptor for output data tensor y (input)
 * @param workSpaceSize  Pointer to memory to return size in bytes (output)
 * @return               miopenStatus_t
 */
MIOPEN_EXPORT miopenStatus_t
miopenConvolutionForwardGetWorkSpaceSize(miopenHandle_t handle,
                                         const miopenTensorDescriptor_t wDesc,
                                         const miopenTensorDescriptor_t xDesc,
                                         const miopenConvolutionDescriptor_t convDesc,
                                         const miopenTensorDescriptor_t yDesc,
                                         size_t* workSpaceSize);

/*! @brief Search and run the forward convolutional algorithms and return a list of kernel times.
 *
 * This function attempts all MIOpen forward convolution algorithms based on
 * the input configuration, and outputs performance metrics to a
 * user-allocated array of type miopenConvAlgoPerf_t. These metrics are written
 * in a sorted fashion where the first element has the lowest compute time.
 * Users can chose the top-most algorithm if they only care about the fastest
 * algorithm.
 *
 * This function is mandatory before using miopenConvolutionForward(). In order
 * to execute this function, miopenConvolutionForwardGetWorkSpaceSize() must be
 * run to determine the required memory for this search.
 *
 * * If exhaustiveSearch == 0, MIOpen will look for the first kernel with a configuration match. If
 * a configuration match is not found, a default configuration will be returned.
 *
 * * If exhaustiveSearch == 1, MIOpen will look for the best kernel for the provided configuration.
 * If a match is not found, an exhaustive search is performed by running individual algorithms.
 *
 * If using Group/Depthwise convolution mode, call miopenSetConvolutionGroupCount() before running
 * this.
 *
 * @param handle             MIOpen handle (input)
 * @param xDesc              Tensor descriptor for data input tensor x (input)
 * @param x                  Data tensor x (input)
 * @param wDesc              Tensor descriptor for weight tensor w (input)
 * @param w                  Weights tensor w (input)
 * @param convDesc           Convolution layer descriptor (input)
 * @param yDesc              Tensor descriptor for output data tensor y (input)
 * @param y                  Data tensor y (output)
 * @param requestAlgoCount   Number of algorithms to return kernel times (input)
 * @param returnedAlgoCount  Pointer to number of algorithms returned (output)
 * @param perfResults        Pointer to union of best algorithm for forward and backwards (input)
 * @param workSpace          Pointer to workspace buffer (input).
 * @param workSpaceSize      Size in bytes of the workspace buffer (input).
 *                           The buffer must be allocated on the device by the caller.
 *                           The size of the buffer should be determined by calling
 *                           miopenConvolutionForwardGetWorkSpaceSize(), see its
 *                           documentation for details.
 * @param exhaustiveSearch   A boolean to toggle a full search of all algorithms
 *                           and configurations (input)
 * @return                   miopenStatus_t
 */
MIOPEN_EXPORT miopenStatus_t
miopenFindConvolutionForwardAlgorithm(miopenHandle_t handle,
                                      const miopenTensorDescriptor_t xDesc,
                                      const void* x,
                                      const miopenTensorDescriptor_t wDesc,
                                      const void* w,
                                      const miopenConvolutionDescriptor_t convDesc,
                                      const miopenTensorDescriptor_t yDesc,
                                      void* y,
                                      const int requestAlgoCount,
                                      int* returnedAlgoCount,
                                      miopenConvAlgoPerf_t* perfResults,
                                      void* workSpace,
                                      size_t workSpaceSize,
                                      bool exhaustiveSearch);

/*! @brief Execute a forward convolution layer
 *
 * Runs the forward convolution layer based on the selected algorithm. The function
 * miopenFindConvolutionForwardAlgorithm() must have been executed previously to
 * determine the required memory needed for the workspace and the best convolutional algorithm.
 * The scaling parameter alpha (float) and shift parameter beta (float) are only supported for
 * alpha = 1 and beta = 0 in 2D. In 3D, these parameters can take other values.
 *
 * The forward convolution is designed to accommodate both packed and non-packed tensor strides for
 * multiple data types and dimensions across various platforms. This flexibility ensures optimal
 * performance in handling diverse computational scenarios. To configure tensor parameters,
 * including strides, users can utilize the APIs miopenSetTensorDescriptor() and
 * miopenGetTensorDescriptor(). These APIs empower developers to seamlessly set and retrieve tensor
 * information, facilitating a more intuitive and efficient workflow. The tensor strides are
 * non-packed by default.
 *
 * If using Group/Depthwise convolution mode, call miopenSetConvolutionGroupCount() before running
 * this.
 *
 * @param handle         MIOpen handle (input)
 * @param alpha          Floating point scaling factor, allocated on the host (input)
 * @param xDesc          Tensor descriptor for data input tensor x (input)
 * @param x              Data tensor x (input)
 * @param wDesc          Tensor descriptor for weight tensor w (input)
 * @param w              Weights tensor w (inputs)
 * @param convDesc       Convolution layer descriptor (inputs)
 * @param algo           Algorithm selected (inputs)
 * @param beta           Floating point shift factor, allocated on the host (input)
 * @param yDesc          Tensor descriptor for output data tensor y (input)
 * @param y              Data tensor y (output)
 * @param workSpace      Pointer to workspace required (input)
 * @param workSpaceSize  Size in bytes of the memory determined by the find step (input)
 * @return               miopenStatus_t
 */
MIOPEN_EXPORT miopenStatus_t miopenConvolutionForward(miopenHandle_t handle,
                                                      const void* alpha,
                                                      const miopenTensorDescriptor_t xDesc,
                                                      const void* x,
                                                      const miopenTensorDescriptor_t wDesc,
                                                      const void* w,
                                                      const miopenConvolutionDescriptor_t convDesc,
                                                      miopenConvFwdAlgorithm_t algo,
                                                      const void* beta,
                                                      const miopenTensorDescriptor_t yDesc,
                                                      void* y,
                                                      void* workSpace,
                                                      size_t workSpaceSize);

/*! @brief Calculate element-wise scale and shift of a tensor via a bias tensor
 *
 *  This function applies an element-wise bias to a data tensor from an input bias tensor.
 *  The scaling parameter alpha (float) and shift parameter beta (float) are only supported for
 *  alpha = 1 and beta = 0.
 *
 * @param handle         MIOpen handle (input)
 * @param alpha          Floating point scaling factor, allocated on the host (input)
 * @param bDesc          Tensor descriptor for bias tensor b (input)
 * @param b              Bias tensor b (input)
 * @param beta           Floating point shift factor, allocated on the host (input)
 * @param yDesc          Tensor descriptor for data tensor y (input)
 * @param y              Data tensor y (input and output)
 * @return               miopenStatus_t
 */
MIOPEN_EXPORT miopenStatus_t miopenConvolutionForwardBias(miopenHandle_t handle,
                                                          const void* alpha,
                                                          const miopenTensorDescriptor_t bDesc,
                                                          const void* b,
                                                          const void* beta,
                                                          const miopenTensorDescriptor_t yDesc,
                                                          void* y);

/*! @brief Query the workspace size required for a backward data convolution algorithm.
 *
 * For given tensor and convolution descriptors, this function calculates and returns the minimum
 * size of the workspace that must be provided to miopenFindConvolutionBackwardDataAlgorithm() in
 * order for the latter to find the best candidate from the available backward data convolution
 * algorithms.
 *
 * WARNING: Providing smaller workspace may result in the selection of a slow convolution
 * algorithm, and therefore affect library performance.
 *
 * It should be assumed that the required workspace size is different for each convolution
 * configuration. Therefore, typically this function should be called at least once for each
 * convolution configuration used.
 *
 * Since the convolution configuration is determined by tensor and convolution descriptors, the user
 * should ensure that all descriptors contain complete information. For example, if Group/Depthwise
 * convolution mode is used, then miopenSetConvolutionGroupCount() should be called before running
 * this, and so on.
 *
 * @param handle         MIOpen handle (input)
 * @param dyDesc         Tensor descriptor for data input tensor dy (input)
 * @param wDesc          Tensor descriptor for weight tensor w (input)
 * @param convDesc       Convolution layer descriptor (input)
 * @param dxDesc         Tensor descriptor for output data tensor dx (input)
 * @param workSpaceSize  Size in bytes of the memory required (output)
 * @return               miopenStatus_t
 */
MIOPEN_EXPORT miopenStatus_t
miopenConvolutionBackwardDataGetWorkSpaceSize(miopenHandle_t handle,
                                              const miopenTensorDescriptor_t dyDesc,
                                              const miopenTensorDescriptor_t wDesc,
                                              const miopenConvolutionDescriptor_t convDesc,
                                              const miopenTensorDescriptor_t dxDesc,
                                              size_t* workSpaceSize);

/*! @brief Search and run the backwards data convolution algorithms and return a list of kernel
 * times.
 *
 * This function attempts all MIOpen backward data convolution algorithms, and outputs the
 * performance metrics to a user-allocated array of type miopenConvAlgoPerf_t.
 * These metrics are written in sorted fashion where the first element has the lowest compute time.
 * This function is mandatory before using backwards convolutions. Users can chose the top-most
 * algorithm if they only care about the fastest algorithm.
 *
 * This function is mandatory before using miopenConvolutionBackwardData(). In order to
 * execute this function, miopenConvolutionBackwardsDataGetWorkSpaceSize() must be run to determine
 * the required memory for this search.
 *
 * * If exhaustiveSearch == 0, MIOpen will look for the first kernel with a configuration match. If
 * a configuration match is not found, a default configuration will be returned.
 *
 * * If exhaustiveSearch == 1, MIOpen will look for the best kernel for the provided configuration.
 * If a match is not found, an exhaustive search is performed by running individual algorithms.
 *
 * If using Group/Depthwise convolution mode, call miopenSetConvolutionGroupCount() before running
 * this.
 *
 * @param handle             MIOpen handle (input)
 * @param dyDesc             Tensor descriptor for data input tensor dy (input)
 * @param dy                 Data delta tensor dy (input)
 * @param wDesc              Tensor descriptor for weight tensor w (input)
 * @param w                  Weights tensor w (input)
 * @param convDesc           Convolution layer descriptor (input)
 * @param dxDesc             Tensor descriptor for output data tensor dx (input)
 * @param dx                 Data delta tensor dx (input)
 * @param requestAlgoCount   Number of algorithms to return kernel times (input)
 * @param returnedAlgoCount  Pointer to number of algorithms returned (output)
 * @param perfResults        Pointer to union of best algorithm for forward and backwards (output)
 * @param workSpace          Pointer to workspace buffer (input).
 * @param workSpaceSize      Size in bytes of the workspace buffer (input).
 *                           The buffer must be allocated on the device by the caller.
 *                           The size of the buffer should be determined by calling
 *                           miopenConvolutionBackwardDataGetWorkSpaceSize(), see its
 *                           documentation for details.
 * @param exhaustiveSearch   A boolean to toggle a full search of all algorithms
 *                           and configurations (input)
 * @return                   miopenStatus_t
 */
MIOPEN_EXPORT miopenStatus_t
miopenFindConvolutionBackwardDataAlgorithm(miopenHandle_t handle,
                                           const miopenTensorDescriptor_t dyDesc,
                                           const void* dy,
                                           const miopenTensorDescriptor_t wDesc,
                                           const void* w,
                                           const miopenConvolutionDescriptor_t convDesc,
                                           const miopenTensorDescriptor_t dxDesc,
                                           void* dx,
                                           const int requestAlgoCount,
                                           int* returnedAlgoCount,
                                           miopenConvAlgoPerf_t* perfResults,
                                           void* workSpace,
                                           size_t workSpaceSize,
                                           bool exhaustiveSearch);

/*! @brief Execute a backward data convolution layer
 *
 * Runs the backward data convolution layer based on the selected algorithm. The function
 * miopenFindConvolutionBackwardDataAlgorithm() must have been executed previously to
 * determine the required memory needed for the workspace and the best convolutional
 * algorithm.
 *
 * The backward data convolution is designed to accommodate both packed and non-packed tensor
 * strides for multiple data types and dimensions across various platforms. This flexibility ensures
 * optimal performance in handling diverse computational scenarios. To configure tensor parameters,
 * including strides, users can utilize the APIs miopenSetTensorDescriptor() and
 * miopenGetTensorDescriptor(). These APIs empower developers to seamlessly set and retrieve tensor
 * information, facilitating a more intuitive and efficient workflow. The tensor strides are
 * non-packed by default.
 *
 * If using Group/Depthwise convolution mode, call miopenSetConvolutionGroupCount() before running
 * this.
 *
 * @param handle         MIOpen handle (input)
 * @param alpha          Floating point scaling factor, allocated on the host (input)
 * @param dyDesc         Tensor descriptor for data input tensor dy (input)
 * @param dy             Data delta tensor dy (input)
 * @param wDesc          Tensor descriptor for weight tensor w (input)
 * @param w              Weights tensor w (input)
 * @param convDesc       Convolution layer descriptor (input)
 * @param algo           Algorithm selected (input)
 * @param beta           Floating point shift factor, allocated on the host (input)
 * @param dxDesc         Tensor descriptor for output data tensor dx (input)
 * @param dx             Data delta tensor dx (output)
 * @param workSpace      Pointer to workspace required for the search (input)
 * @param workSpaceSize  Size in bytes of the memory needed for find (input)
 * @return               miopenStatus_t
 */
MIOPEN_EXPORT miopenStatus_t
miopenConvolutionBackwardData(miopenHandle_t handle,
                              const void* alpha,
                              const miopenTensorDescriptor_t dyDesc,
                              const void* dy,
                              const miopenTensorDescriptor_t wDesc,
                              const void* w,
                              const miopenConvolutionDescriptor_t convDesc,
                              miopenConvBwdDataAlgorithm_t algo,
                              const void* beta,
                              const miopenTensorDescriptor_t dxDesc,
                              void* dx,
                              void* workSpace,
                              size_t workSpaceSize);

/*! @brief Get the GPU memory required for the backward weights convolution algorithm.
 *
 * For given tensor and convolution descriptors, this function calculates and returns the minimum
 * size of the workspace that must be provided to miopenFindConvolutionBackwardWeightsAlgorithm() in
 * order for the latter to find the best candidate from the available backward weights convolution
 * algorithms.
 *
 * WARNING: Providing smaller workspace may result in the selection of a slow convolution
 * algorithm, and therefore affect library performance.
 *
 * It should be assumed that the required workspace size is different for each convolution
 * configuration. Therefore, typically this function should be called at least once for each
 * convolution configuration used.
 *
 * Since the convolution configuration is determined by tensor and convolution descriptors, the user
 * should ensure that all descriptors contain complete information. For example, if Group/Depthwise
 * convolution mode is used, then miopenSetConvolutionGroupCount() should be called before running
 * this, and so on.
 *
 * @param handle         MIOpen handle (input)
 * @param dyDesc         Tensor descriptor for data input tensor dy (input)
 * @param xDesc          Tensor descriptor for data tensor x (input)
 * @param convDesc       Convolution layer descriptor (input)
 * @param dwDesc         Tensor descriptor for output weights tensor dw (input)
 * @param workSpaceSize  Size in bytes of the memory required (output)
 * @return               miopenStatus_t
 */
MIOPEN_EXPORT miopenStatus_t
miopenConvolutionBackwardWeightsGetWorkSpaceSize(miopenHandle_t handle,
                                                 const miopenTensorDescriptor_t dyDesc,
                                                 const miopenTensorDescriptor_t xDesc,
                                                 const miopenConvolutionDescriptor_t convDesc,
                                                 const miopenTensorDescriptor_t dwDesc,
                                                 size_t* workSpaceSize);

/*! @brief Search and run the backwards weights convolutional algorithms and return a list of kernel
 * times.
 *
 * This function attempts all MIOpen backward weights convolution algorithms, and outputs
 * the performance metrics to a user-allocated array of type miopenConvAlgoPerf_t. These metrics are
 * written in sorted fashion where the first element has the lowest compute time.
 * This function is mandatory before using backwards weight convolutions. Users can chose the
 * top-most algorithm if they only care about the fastest algorithm.
 *
 * This function is mandatory before using miopenConvolutionBackwardWeights(). In order to
 * execute this function, miopenConvolutionBackwardsWeightsGetWorkSpaceSize() must be run to
 * determine the required memory for this search.
 *
 * * If exhaustiveSearch == 0, MIOpen will look for the first kernel with a configuration match. If
 * a configuration match is not found, a default configuration will be returned.
 *
 * * If exhaustiveSearch == 1, MIOpen will look for the best kernel for the provided configuration.
 * If a match is not found, an exhaustive search is performed by running individual algorithms.
 *
 * If using Group/Depthwise convolution mode, call miopenSetConvolutionGroupCount() before running
 * this.
 *
 * @param handle             MIOpen handle (input)
 * @param dyDesc             Tensor descriptor for data input tensor dy (input)
 * @param dy                 Data delta tensor dy (input)
 * @param xDesc              Tensor descriptor for output data tensor x (input)
 * @param x                  Data delta tensor dx (input)
 * @param convDesc           Convolution layer descriptor (input)
 * @param dwDesc             Tensor descriptor for weight tensor dw (input)
 * @param dw                 Weights delta tensor dw (input)
 * @param requestAlgoCount   Number of algorithms to return kernel times (input)
 * @param returnedAlgoCount  Pointer to number of algorithms returned (output)
 * @param perfResults        Pointer to union of best algorithm for forward and backwards (output)
 * @param workSpace          Pointer to workspace buffer (input).
 * @param workSpaceSize      Size in bytes of the workspace buffer (input).
 *                           The buffer must be allocated on the device by the caller.
 *                           The size of the buffer should be determined by calling
 *                           miopenConvolutionBackwardWeightsGetWorkSpaceSize(), see its
 *                           documentation for details.
 * @param exhaustiveSearch   A boolean to toggle a full search of all algorithms
 *                           and configurations (input)
 * @return                   miopenStatus_t
 */
MIOPEN_EXPORT miopenStatus_t
miopenFindConvolutionBackwardWeightsAlgorithm(miopenHandle_t handle,
                                              const miopenTensorDescriptor_t dyDesc,
                                              const void* dy,
                                              const miopenTensorDescriptor_t xDesc,
                                              const void* x,
                                              const miopenConvolutionDescriptor_t convDesc,
                                              const miopenTensorDescriptor_t dwDesc,
                                              void* dw,
                                              const int requestAlgoCount,
                                              int* returnedAlgoCount,
                                              miopenConvAlgoPerf_t* perfResults,
                                              void* workSpace,
                                              size_t workSpaceSize,
                                              bool exhaustiveSearch);

/*! @brief Execute a backward weights convolution layer
 *
 * Runs the backward weights convolution layer based on the selected algorithm. The function
 * miopenFindConvolutionBackwardWeightsAlgorithm() must have
 * been executed previously to determine the required memory needed for the workspace and the
 * best convolutional algorithm.
 *
 * The backward weights convolution is designed to accommodate both packed and non-packed tensor
 * strides for multiple data types and dimensions across various platforms. This flexibility ensures
 * optimal performance in handling diverse computational scenarios. To configure tensor parameters,
 * including strides, users can utilize the APIs miopenSetTensorDescriptor() and
 * miopenGetTensorDescriptor(). These APIs empower developers to seamlessly set and retrieve tensor
 * information, facilitating a more intuitive and efficient workflow. The tensor strides are
 * non-packed by default.
 *
 * If using Group/Depthwise convolution mode, call miopenSetConvolutionGroupCount() before running
 * this.
 *
 * @param handle         MIOpen handle (input)
 * @param alpha          Floating point scaling factor, allocated on the host (input)
 * @param dyDesc         Tensor descriptor for data tensor dy (input)
 * @param dy             Data delta tensor dy (input)
 * @param xDesc          Tensor descriptor for data tensor x (input)
 * @param x              Data tensor x (input)
 * @param convDesc       Convolution layer descriptor (input)
 * @param algo           Algorithm selected (input)
 * @param beta           Floating point shift factor, allocated on the host (input)
 * @param dwDesc         Tensor descriptor for weight tensor dw (input)
 * @param dw             Weights delta tensor dw (output)
 * @param workSpace      Pointer to workspace required for the search (input)
 * @param workSpaceSize  Size in bytes of the memory needed for find (input)
 * @return               miopenStatus_t
 */
MIOPEN_EXPORT miopenStatus_t
miopenConvolutionBackwardWeights(miopenHandle_t handle,
                                 const void* alpha,
                                 const miopenTensorDescriptor_t dyDesc,
                                 const void* dy,
                                 const miopenTensorDescriptor_t xDesc,
                                 const void* x,
                                 const miopenConvolutionDescriptor_t convDesc,
                                 miopenConvBwdWeightsAlgorithm_t algo,
                                 const void* beta,
                                 const miopenTensorDescriptor_t dwDesc,
                                 void* dw,
                                 void* workSpace,
                                 size_t workSpaceSize);

/*! @brief Calculates the gradient with respect to the bias.
 *
 * Compute the convolution backwards gradient with respect to the bias tensor.
 * The scaling parameter alpha (float) and shift parameter beta (float) are only supported for
 * alpha = 1 and beta = 0.
 *
 * @param handle         MIOpen handle (input)
 * @param alpha          Floating point scaling factor, allocated on the host (input)
 * @param dyDesc         Tensor descriptor for data input tensor dy (input)
 * @param dy             Data delta tensor dy (input)
 * @param beta           Floating point shift factor, allocated on the host (input)
 * @param dbDesc         Tensor descriptor for input bias tensor db (input)
 * @param db             Bias delta tensor db (output)
 * @return               miopenStatus_t
 */
MIOPEN_EXPORT miopenStatus_t miopenConvolutionBackwardBias(miopenHandle_t handle,
                                                           const void* alpha,
                                                           const miopenTensorDescriptor_t dyDesc,
                                                           const void* dy,
                                                           const void* beta,
                                                           const miopenTensorDescriptor_t dbDesc,
                                                           void* db);

/** @} */
// CLOSEOUT CONVOLUTIONS DOXYGEN GROUP

// Pooling APIs
/** @addtogroup pooling
 *
 *  @{
 */

/*! @brief Creates a pooling layer descriptor
 *
 * @param poolDesc   Pointer to a pooling layer descriptor (output)
 * @return           miopenStatus_t
 */
MIOPEN_EXPORT miopenStatus_t miopenCreatePoolingDescriptor(miopenPoolingDescriptor_t* poolDesc);

/*! @brief Set index data type for pooling layer. The default indexing type is uint8_t.
 * Users can set the index type to any of the miopenIndexType_t sizes; 8, 16, 32, or 64 bit
 * unsigned integers.
 *
 * @param poolDesc     Pointer to a pooling layer descriptor (input)
 * @param index_type   Index type (input)
 * @return             miopenStatus_t
 */
MIOPEN_EXPORT miopenStatus_t miopenSetPoolingIndexType(miopenPoolingDescriptor_t poolDesc,
                                                       miopenIndexType_t index_type);

/*! @brief Get the index data type for pooling layer. The index type to any of the
 * miopenIndexType_t sizes; 8, 16, 32, or 64 bit unsigned integers.
 *
 * @param poolDesc     Pointer to a pooling layer descriptor (input)
 * @param index_type   Index type (output)
 * @return             miopenStatus_t
 */
MIOPEN_EXPORT miopenStatus_t miopenGetPoolingIndexType(miopenPoolingDescriptor_t poolDesc,
                                                       miopenIndexType_t* index_type);

/*! @brief Set workspace index mode for pooling layer. The default mode is
 * miopenPoolingWorkSpaceIndexMask.
 *
 * @param poolDesc         Pointer to a pooling layer descriptor (input/output)
 * @param workspace_index  Workspace index mode (input)
 * @return                 miopenStatus_t
 */
MIOPEN_EXPORT miopenStatus_t miopenSetPoolingWorkSpaceIndexMode(
    miopenPoolingDescriptor_t poolDesc, miopenPoolingWorkspaceIndexMode_t workspace_index);

/*! @brief Get workspace index mode for pooling layer.
 *
 * @param poolDesc         Pointer to a pooling layer descriptor (input)
 * @param workspace_index  Workspace index mode (output)
 * @return                 miopenStatus_t
 */
MIOPEN_EXPORT miopenStatus_t miopenGetPoolingWorkSpaceIndexMode(
    miopenPoolingDescriptor_t poolDesc, miopenPoolingWorkspaceIndexMode_t* workspace_index);

/*! @brief Sets a 2-D pooling layer descriptor details.
 *
 * Sets the window shape, padding, and stride for a previously created 2-D pooling descriptor.
 *
 * @param poolDesc       Pointer to a pooling layer descriptor (output)
 * @param mode           Pooling mode enum (input)
 * @param windowHeight   Input window height dimension (input)
 * @param windowWidth    Input window width dimension (input)
 * @param pad_h          Number of elements to pad height (input)
 * @param pad_w          Number of elements to pad width (input)
 * @param stride_h       Vertical stride (input)
 * @param stride_w       Horizontal stride (input)
 * @return               miopenStatus_t
 */
MIOPEN_EXPORT miopenStatus_t miopenSet2dPoolingDescriptor(miopenPoolingDescriptor_t poolDesc,
                                                          miopenPoolingMode_t mode,
                                                          int windowHeight,
                                                          int windowWidth,
                                                          int pad_h,
                                                          int pad_w,
                                                          int stride_h,
                                                          int stride_w);

/*! @brief Gets a 2-D pooling layer descriptor details
 *
 * Gets the window shape, padding, and stride for a previously created 2-D pooling descriptor.
 *
 * @param poolDesc       Pointer to a pooling layer descriptor (input)
 * @param mode           Pooling mode enum (output)
 * @param windowHeight   Input window height dimension (output)
 * @param windowWidth    Input window width dimension (output)
 * @param pad_h          Number of elements to pad height (output)
 * @param pad_w          Number of elements to pad width (output)
 * @param stride_h       Vertical stride (output)
 * @param stride_w       Horizontal stride (output)
 * @return               miopenStatus_t
 */
MIOPEN_EXPORT miopenStatus_t miopenGet2dPoolingDescriptor(const miopenPoolingDescriptor_t poolDesc,
                                                          miopenPoolingMode_t* mode,
                                                          int* windowHeight,
                                                          int* windowWidth,
                                                          int* pad_h,
                                                          int* pad_w,
                                                          int* stride_h,
                                                          int* stride_w);

/*! @brief Gets the shape of the output tensor for 2-D pooling
 *
 * Retrieve the tensor dimensions for the forward 2-D pooling. This call is required for
 * the forward if the output dimensions are different than the input tensor
 * dimensions.
 *
 * @param poolDesc   Pointer to a pooling layer descriptor (input)
 * @param tensorDesc Input tensor descriptor (input)
 * @param n	         Mini-batch dim (output)
 * @param c	         Number of channels (output)
 * @param h          Heights of input map (output)
 * @param w          Width of input map (output)
 * @return           miopenStatus_t
 */
MIOPEN_EXPORT miopenStatus_t
miopenGetPoolingForwardOutputDim(const miopenPoolingDescriptor_t poolDesc,
                                 const miopenTensorDescriptor_t tensorDesc,
                                 int* n,
                                 int* c,
                                 int* h,
                                 int* w);

/*! @brief Set details of a N-D pooling layer descriptor
 *
 * Set the window shape, padding, and stride for a previously created N-D pooling descriptor.
 *
 * @param poolDesc     Pointer to a pooling layer descriptor (input/output)
 * @param mode         Pooling mode enum (input)
 * @param nbDims       Dimension of the pooling (input)
 * @param windowDimA   Array of input window dimensions with length equal to or larger than
 * dimsRequested (input)
 * @param padA         Array of number of elements to padding with length equal to or larger than
 * dimsRequested (input)
 * @param stridesA     Array of stride parameter with length equal to or larger than dimsRequested
 * (input)
 * @return               miopenStatus_t
 */
MIOPEN_EXPORT miopenStatus_t miopenSetNdPoolingDescriptor(miopenPoolingDescriptor_t poolDesc,
                                                          const miopenPoolingMode_t mode,
                                                          int nbDims,
                                                          const int* windowDimA,
                                                          const int* padA,
                                                          const int* stridesA);

/*! @brief Get details of a N-D pooling layer descriptor
 *
 * Get the window shape, padding, and stride for a previously created N-D pooling descriptor.
 *
 * @param poolDesc         Pointer to a pooling layer descriptor (input)
 * @param nbDimsRequested  Dimension of the expected pooling descriptor (input)
 * @param mode             Pooling mode enum (output)
 * @param nbDims           Actual dimension of the pooling descriptor (output)
 * @param windowDimA       Array of input window dimensions with length equal to or larger than
 * dimsRequested (output)
 * @param padA             Array of number of elements to padding with length equal to or larger
 * than dimsRequested (output)
 * @param stridesA         Array of stride parameter with length equal to or larger than
 * dimsRequested (output)
 * @return                 miopenStatus_t
 */
MIOPEN_EXPORT miopenStatus_t miopenGetNdPoolingDescriptor(const miopenPoolingDescriptor_t poolDesc,
                                                          int nbDimsRequested,
                                                          miopenPoolingMode_t* mode,
                                                          int* nbDims,
                                                          int* windowDimA,
                                                          int* padA,
                                                          int* stridesA);

/*! @brief Gets the shape of the output tensor for N-D pooling
 *
 * Retrieve the tensor dimensions for the forward N-D pooling. This call is required for
 * the forward if the output dimensions are different than the input tensor
 * dimensions.
 *
 * @param poolDesc      Pointer to a pooling layer descriptor (input)
 * @param tensorDesc    Input tensor descriptor (input)
 * @param dims          Dimension of the pooling (input)
 * @param tensorDimArr  Array of tensor dimension (output)
 * @return           miopenStatus_t
 */
MIOPEN_EXPORT miopenStatus_t
miopenGetPoolingNdForwardOutputDim(const miopenPoolingDescriptor_t poolDesc,
                                   const miopenTensorDescriptor_t tensorDesc,
                                   int dims,
                                   int* tensorDimArr);

/*! @brief Get the amount of GPU memory required for pooling
 *
 * Retrieves the amount of workspace in bytes require for pooling. This call is required to
 * determine the amount of GPU memory needed for the backwards pooling algorithms. For max-
 * pooling, an assumption is that index data type is uint8_t, therefore the returned
 * workspace size will be based on this assumption even if the user sets the index type with
 * miopenSetPoolingIndexType().
 *
 * @param yDesc          Descriptor for pooling layer (input)
 * @param workSpaceSize  Pointer to workSpaceSize (output)
 * @return               miopenStatus_t
 */
MIOPEN_EXPORT miopenStatus_t miopenPoolingGetWorkSpaceSize(const miopenTensorDescriptor_t yDesc,
                                                           size_t* workSpaceSize);

/*! @brief Get the amount of GPU memory required for pooling
 *
 * Retrieves the amount of workspace in bytes require for pooling. This call is required to
 * determine the amount of GPU memory needed for the backwards pooling algorithms. For max-
 * pooling, there is no assumption on index data type. As the user can set the index datatype
 * size using miopenSetPoolingIndexType().
 *
 * @param poolDesc       Pointer to a pooling layer descriptor (input)
 * @param yDesc          Descriptor for pooling layer (input)
 * @param workSpaceSize  Pointer to workSpaceSize (output)
 * @return               miopenStatus_t
 */
MIOPEN_EXPORT miopenStatus_t
miopenPoolingGetWorkSpaceSizeV2(const miopenPoolingDescriptor_t poolDesc,
                                const miopenTensorDescriptor_t yDesc,
                                size_t* workSpaceSize);

/*! @brief Execute a forward pooling layer
 *
 * Runs forward pooling. miopenGetPoolingForwardOutputDim() should be called before
 * miopenPoolingForward().
 * If the parameter do_backward == 0, then set workSpace = nullptr and workSpaceSize = 0. However,
 * for back-propagation do_backwards must be set to 1 in miopenPoolingForward().
 *
 * @param handle         MIOpen handle (input)
 * @param poolDesc       Descriptor for pooling layer (input)
 * @param alpha          Floating point scaling factor, allocated on the host (input)
 * @param xDesc          Tensor descriptor for data input tensor x (input)
 * @param x              Data tensor x (input)
 * @param beta           Floating point shift factor, allocated on the host (input)
 * @param yDesc          Tensor descriptor for output data tensor y (input)
 * @param y              Data tensor y (output)
 * @param do_backward    Boolean to toggle save data in workspace for backwards pass (input)
 * @param workSpace      Pointer user allocated memory (input)
 * @param workSpaceSize  Size in bytes of the memory needed (input)
 * @return               miopenStatus_t
 */
MIOPEN_EXPORT miopenStatus_t miopenPoolingForward(miopenHandle_t handle,
                                                  const miopenPoolingDescriptor_t poolDesc,
                                                  const void* alpha,
                                                  const miopenTensorDescriptor_t xDesc,
                                                  const void* x,
                                                  const void* beta,
                                                  const miopenTensorDescriptor_t yDesc,
                                                  void* y,
                                                  bool do_backward,
                                                  void* workSpace,
                                                  size_t workSpaceSize);

/*! @brief Execute a backward pooling layer
 *
 * Runs backward pooling. miopenPoolingGetWorkSpaceSize() must be called before
 * miopenPoolingBackward() to determine the amount of workSpace to be allocated.
 *
 * @param handle         MIOpen handle (input)
 * @param poolDesc       Descriptor for pooling layer (input)
 * @param alpha          Floating point scaling factor, allocated on the host (input)
 * @param yDesc          Tensor descriptor for output data tensor y (input)
 * @param y              Data tensor y (input)
 * @param dyDesc         Tensor descriptor for data input tensor dy (input)
 * @param dy             Data delta tensor dy (input)
 * @param xDesc          Tensor descriptor for output data tensor x (input)
 * @param x              Data tensor x (output)
 * @param beta           Floating point shift factor, allocated on the host (input)
 * @param dxDesc         Tensor descriptor for tensor dx (input)
 * @param dx             Weights delta tensor dx (output)
 * @param workSpace      Pointer to user allocated workspace (input)
 * @return               miopenStatus_t
 */
MIOPEN_EXPORT miopenStatus_t miopenPoolingBackward(miopenHandle_t handle,
                                                   const miopenPoolingDescriptor_t poolDesc,
                                                   const void* alpha,
                                                   const miopenTensorDescriptor_t yDesc,
                                                   const void* y,
                                                   const miopenTensorDescriptor_t dyDesc,
                                                   const void* dy,
                                                   const miopenTensorDescriptor_t xDesc,
                                                   const void* x,
                                                   const void* beta,
                                                   const miopenTensorDescriptor_t dxDesc,
                                                   void* dx,
                                                   void* workSpace);

/*! @brief Destroys the pooling descriptor object
 *
 * @param poolDesc Pooling tensor descriptor type (input)
 * @return           miopenStatus_t
 */
MIOPEN_EXPORT miopenStatus_t miopenDestroyPoolingDescriptor(miopenPoolingDescriptor_t poolDesc);

/** @} */
// CLOSEOUT POOLING DOXYGEN GROUP

// LRN APIs
/** @addtogroup LRN
 *
 *  @{
 */
/*! @brief Creates a local response normalization (LRN) layer descriptor
 *
 * @param lrnDesc    Pointer to a local response normalization layer descriptor type
 * @return           miopenStatus_t
 */
MIOPEN_EXPORT miopenStatus_t miopenCreateLRNDescriptor(miopenLRNDescriptor_t* lrnDesc);

/*! @brief Sets a LRN layer descriptor details
 *
 * Sets all of the descriptor details for the LRN layer. The number of window elements lrnN is
 * a diameter and always odd.
 *
 * @param lrnDesc      Pointer to a LRN layer descriptor (output)
 * @param mode         LRN mode enum (input)
 * @param lrnN         Number of normalization window elements (input)
 * @param lrnAlpha     Scaling factor (input)
 * @param lrnBeta      Shift factor (input)
 * @param lrnK         K factor (input)
 * @return             miopenStatus_t
 */
MIOPEN_EXPORT miopenStatus_t miopenSetLRNDescriptor(const miopenLRNDescriptor_t lrnDesc,
                                                    miopenLRNMode_t mode,
                                                    unsigned int lrnN,
                                                    double lrnAlpha,
                                                    double lrnBeta,
                                                    double lrnK);

/*! @brief Gets a LRN layer descriptor details
 *
 * Retrieve the LRN descriptor details.
 *
 * @param lrnDesc      Pointer to a LRN layer descriptor (input)
 * @param mode         LRN mode enum (output)
 * @param lrnN         Number of normalization window elements (output)
 * @param lrnAlpha     Scaling factor (output)
 * @param lrnBeta      Shift factor (output)
 * @param lrnK         K factor (output)
 * @return             miopenStatus_t
 */
MIOPEN_EXPORT miopenStatus_t miopenGetLRNDescriptor(const miopenLRNDescriptor_t lrnDesc,
                                                    miopenLRNMode_t* mode,
                                                    unsigned int* lrnN,
                                                    double* lrnAlpha,
                                                    double* lrnBeta,
                                                    double* lrnK);

/*! @brief Determine the workspace requirements.
 *
 * This function determines the GPU memory allocation required to execute the LRN layer based on the
 * LRN descriptor.
 *
 * @param yDesc           Pointer to a LRN layer descriptor (input)
 * @param workSpaceSize   Output variable for workspace size (output)
 * @return                miopenStatus_t
 */
MIOPEN_EXPORT miopenStatus_t miopenLRNGetWorkSpaceSize(const miopenTensorDescriptor_t yDesc,
                                                       size_t* workSpaceSize);

/*! @brief Execute a LRN forward layer
 *
 * Runs the forward layer normalization in the forward direction. If do_backward == 0, then
 * set workSpace = nullptr and workSpaceSize = 0. However, if the user wishes to execute backwards,
 * then they must set do_backwards = 1 in miopenLRNForward().
 *
 * @param handle         MIOpen handle (input)
 * @param lrnDesc        Descriptor for LRN layer (input)
 * @param alpha          Floating point scaling factor, allocated on the host (input)
 * @param xDesc          Tensor descriptor for data input tensor x (input)
 * @param x              Data tensor x (input)
 * @param beta           Floating point shift factor, allocated on the host (input)
 * @param yDesc          Tensor descriptor for output data tensor y (input)
 * @param y              Data tensor y (output)
 * @param do_backward    Boolean to toggle save data in workspace for backwards pass (input)
 * @param workSpace      Pointer user allocated memory (input)
 * @return               miopenStatus_t
 */
MIOPEN_EXPORT miopenStatus_t miopenLRNForward(miopenHandle_t handle,
                                              const miopenLRNDescriptor_t lrnDesc,
                                              const void* alpha,
                                              const miopenTensorDescriptor_t xDesc,
                                              const void* x,
                                              const void* beta,
                                              const miopenTensorDescriptor_t yDesc,
                                              void* y,
                                              bool do_backward,
                                              void* workSpace);

/*! @brief Execute a LRN backward layer
 *
 * @param handle         MIOpen handle (input)
 * @param lrnDesc        Descriptor for LRN layer (input)
 * @param alpha          Floating point scaling factor, allocated on the host (input)
 * @param yDesc          Tensor descriptor for data input tensor y (input)
 * @param y              Data tensor y (input)
 * @param dyDesc         Tensor descriptor for data input tensor dy (input)
 * @param dy             Data delta tensor dy (input)
 * @param xDesc          Tensor descriptor for input data tensor x (input)
 * @param x              Data tensor x (input)
 * @param beta           Floating point shift factor, allocated on the host (input)
 * @param dxDesc         Tensor descriptor for output data tensor dx(input)
 * @param dx             Data delta tensor x (output)
 * @param workSpace      Pointer user allocated memory (input)
 * @return               miopenStatus_t
 */
MIOPEN_EXPORT miopenStatus_t miopenLRNBackward(miopenHandle_t handle,
                                               const miopenLRNDescriptor_t lrnDesc,
                                               const void* alpha,
                                               const miopenTensorDescriptor_t yDesc,
                                               const void* y,
                                               const miopenTensorDescriptor_t dyDesc,
                                               const void* dy,
                                               const miopenTensorDescriptor_t xDesc,
                                               const void* x,
                                               const void* beta,
                                               const miopenTensorDescriptor_t dxDesc,
                                               void* dx,
                                               const void* workSpace);

/*! @brief Destroys the LRN descriptor object
 *
 * @param lrnDesc   LRN tensor descriptor type (input)
 * @return          miopenStatus_t
 */
MIOPEN_EXPORT miopenStatus_t miopenDestroyLRNDescriptor(miopenLRNDescriptor_t lrnDesc);

/** @} */
// CLOSEOUT LRN DOXYGEN GROUP

#ifdef MIOPEN_BETA_API
// LayerNorm APIs
/** @addtogroup layernorm
 *
 *  @{
 */
/*! @brief Execute a layernorm forward layer
 *
 * @param handle         MIOpen handle (input)
 * @param mode           LayerNorm mode (input)
 * @param xDesc          Tensor descriptor for data input tensor x (input)
 * @param x              Data tensor x (input)
 * @param weightDesc     Tensor descriptor for data input tensor weight (input)
 * @param weight         Data tensor weight (input)
 * @param biasDesc       Tensor descriptor for data input tensor bias (input)
 * @param bias           Data tensor bias (input)
 * @param epsilon        Value to stablize inverse variance calculation (input)
 * @param normalized_dim Nomalized dimensions in the input array (input)
 * @param yDesc          Tensor descriptor for output data tensor y (input)
 * @param y              Data tensor y (output)
 * @param meanDesc       Tensor descriptor for output data tensor mean (input)
 * @param mean           Data tensor mean (output)
 * @param rstdDesc       Tensor descriptor for output data tensor rstd (input)
 * @param rstd           Data tensor rstd (output)
 * @return               miopenStatus_t
 */
MIOPEN_EXPORT miopenStatus_t miopenLayerNormForward(miopenHandle_t handle,
                                                    miopenNormMode_t mode,
                                                    const miopenTensorDescriptor_t xDesc,
                                                    const void* x,
                                                    const miopenTensorDescriptor_t weightDesc,
                                                    const void* weight,
                                                    const miopenTensorDescriptor_t biasDesc,
                                                    const void* bias,
                                                    const float epsilon,
                                                    const int32_t normalized_dim,
                                                    const miopenTensorDescriptor_t yDesc,
                                                    void* y,
                                                    const miopenTensorDescriptor_t meanDesc,
                                                    void* mean,
                                                    const miopenTensorDescriptor_t rstdDesc,
                                                    void* rstd);

/** @} */
// CLOSEOUT LAYERNORM DOXYGEN GROUP
#endif

#ifdef MIOPEN_BETA_API
// Cat APIs
/** @addtogroup cat
 *
 *  @{
 */
/*! @brief Execute a cat forward layer
 *
 * @param handle         MIOpen handle (input)
 * @param xCount         Number of input tensor x (input)
 * @param xDescs         Tensor descriptor of input tensor x (input)
 * @param xs             Source data tensor x (input)
 * @param yDesc          Tensor descriptor of output tensor y (input)
 * @param y              Data tensor y (output)
 * @param dim            Concatenation dimension (input)
 * @return               miopenStatus_t
 */
MIOPEN_EXPORT miopenStatus_t miopenCatForward(miopenHandle_t handle,
                                              const int32_t xCount,
                                              const miopenTensorDescriptor_t* xDescs,
                                              const void* const* xs,
                                              const miopenTensorDescriptor_t yDesc,
                                              void* y,
                                              const int32_t dim);

/** @} */
// CLOSEOUT CAT DOXYGEN GROUP
#endif

// Batch-Normalization APIs
/** @addtogroup batchnorm
 *
 *  @{
 */

/*! @brief Derive tensor for gamma and beta from input tensor descriptor
 *
 * This function takes the input tensor descriptor and outputs a derived tensor for the
 * normalization scale (gamma) and shift (beta) tensors.
 *
 * For an input tensor NCHW and spatial mode, the output derived tensor is 1C11, while for
 * per-activation the derived tensor is 1CHW.
 *
 * For an input tensor NCDHW and spatial mode, the output derived tensor is 1C111, while for
 * per-activation the derived tensor is 1CDHW.
 *
 * @param derivedBnDesc   Output derived tensor descriptor (output)
 * @param xDesc           Input tensor descriptor (input)
 * @param bn_mode         Batch Normalization mode (input)
 * @return                miopenStatus_t
 */
MIOPEN_EXPORT miopenStatus_t miopenDeriveBNTensorDescriptor(miopenTensorDescriptor_t derivedBnDesc,
                                                            const miopenTensorDescriptor_t xDesc,
                                                            miopenBatchNormMode_t bn_mode);

/*! @brief Execute forward training layer for batch normalization
 *
 * Batch normalization pass for forward training pass.
 * Takes in batch normalization mode bn_mode and input tensor x, output tensor y, bnBias and bnScale
 * with their descriptor.
 *
 * If either resultSaveMean, or resultSaveInvVariance are null pointers then the values for the mean
 * and inverse variance will not be used.
 *
 * Likewise, if either resultRunningMean, or resultRunningVariance are null pointers then the values
 * for the running mean and variance will not be saved.
 * Running averages and variances are scaled using an exponential averaging factor: \f[
 * \mu_{old} = \mu_{new}*factor + \mu_{old}*(1-factor)
 * \f]
 * where \f[
 * factor=1/(1+iteration)
 * \f]
 *
 * @param handle                    MIOpen handle (input)
 * @param bn_mode                   Batch normalization mode (input)
 * @param alpha                     Floating point scaling factor, allocated on the host (input)
 * @param beta                      Floating point shift factor, allocated on the host (input)
 * @param xDesc                     Tensor descriptor for data input tensor x (input)
 * @param x                         Data tensor x (input)
 * @param yDesc                     Tensor descriptor for output data tensor y (input)
 * @param y                         Data tensor y (output)
 * @param bnScaleBiasMeanVarDesc    Tensor descriptor for BN scaling, shifting, saved variance and
 * mean (input)
 * @param bnScale                   Batch norm scaling, gamma, tensor (input)
 * @param bnBias                    Batch norm bias, beta, tensor (input)
 * @param expAvgFactor              Exponential averaging factor (input)
 * @param resultRunningMean         Running average saved for inference (output)
 * @param resultRunningVariance     Running variance saved for inference (output)
 * @param epsilon                   Value to stablize inverse variance calculation (input)
 * @param resultSaveMean            Saved mini-batch mean for backwards pass (output)
 * @param resultSaveInvVariance     Saved mini-batch inverse variance for backwards pass (output)
 * @return                          miopenStatus_t
 */
MIOPEN_EXPORT miopenStatus_t
miopenBatchNormalizationForwardTraining(miopenHandle_t handle,
                                        miopenBatchNormMode_t bn_mode,
                                        void* alpha,
                                        void* beta,
                                        const miopenTensorDescriptor_t xDesc,
                                        const void* x,
                                        const miopenTensorDescriptor_t yDesc,
                                        void* y,
                                        const miopenTensorDescriptor_t bnScaleBiasMeanVarDesc,
                                        void* bnScale,
                                        void* bnBias,
                                        double expAvgFactor,
                                        void* resultRunningMean,
                                        void* resultRunningVariance,
                                        double epsilon,
                                        void* resultSaveMean,
                                        void* resultSaveInvVariance);

/*! @brief Execute forward inference layer for batch normalization
 *
 * Batch normalization pass for forward inference pass.
 * Takes in batch normalization mode bn_mode and input tensor x, output tensor y, bnBias and bnScale
 * with their descriptor.
 *
 * If either estimatedMean, or estimatedVariance are null pointers then the values for the mean and
 * variance will be calculated from input data and this calculated mean and variance will be used
 * to update input values.
 * If variance is zero and epsilon is also zero, this function outputs NAN values.  Input espilon
 * value should always be non zero positive value.
 *
 * @param handle                    MIOpen handle (input)
 * @param bn_mode                   Batch normalization mode (input)
 * @param alpha                     Floating point scaling factor, allocated on the host (input)
 * @param beta                      Floating point shift factor, allocated on the host (input)
 * @param xDesc                     Tensor descriptor for data input tensor x (input)
 * @param x                         Data tensor x (input)
 * @param yDesc                     Tensor descriptor for output data tensor y (input)
 * @param y                         Data tensor y (output)
 * @param bnScaleBiasMeanVarDesc    Tensor descriptor for BN scaling, shifting, saved variance and
 * mean (input)
 * @param bnScale                   Batch norm scaling, gamma, tensor (input)
 * @param bnBias                    Batch norm bias, beta, tensor (input)
 * @param estimatedMean             Running average saved during forward training (input)
 * @param estimatedVariance         Running variance saved during forward training (input)
 * @param epsilon                   Value to stabilize inverse variance calculation (input)
 * @return                          miopenStatus_t
 */
MIOPEN_EXPORT miopenStatus_t
miopenBatchNormalizationForwardInference(miopenHandle_t handle,
                                         miopenBatchNormMode_t bn_mode,
                                         void* alpha,
                                         void* beta,
                                         const miopenTensorDescriptor_t xDesc,
                                         const void* x,
                                         const miopenTensorDescriptor_t yDesc,
                                         void* y,
                                         const miopenTensorDescriptor_t bnScaleBiasMeanVarDesc,
                                         void* bnScale,
                                         void* bnBias,
                                         void* estimatedMean,
                                         void* estimatedVariance,
                                         double epsilon);

/*! @brief Execute backwards propagation layer for batch normalization
 *
 * Batch normalization pass for backwards propagation training pass.
 * The method for backwards propagation batch normalization.
 *
 * Takes in batch normalization mode bn_mode and input tensor data x, input activation tensor dy,
 * output tensor dx, the learned tensors resultBNBiasDiff and resultBNScaleDiff with their
 * descriptor.
 *
 * If BOTH savedMean, and savedVariance are not null pointers then the method will use the saved
 * mean and variance calculated by the forward training phase.
 *
 * @param handle                    MIOpen handle (input)
 * @param bn_mode                   Batch normalization mode (input)
 * @param alphaDataDiff             Floating point scaling factor, allocated on the host (input)
 * @param betaDataDiff              Floating point shift factor, allocated on the host (input)
 * @param alphaParamDiff            Floating point scaling factor, allocated on the host (input)
 * @param betaParamDiff             Floating point shift factor, allocated on the host (input)
 * @param xDesc                     Tensor descriptor for data input tensor x (input)
 * @param x                         Data tensor x (input)
 * @param dyDesc                    Tensor descriptor for output data tensor y (input)
 * @param dy                        Data tensor y (input)
 * @param dxDesc                    Tensor descriptor for output data tensor dx (input)
 * @param dx                        Data delta tensor dx (output)
 * @param bnScaleBiasDiffDesc       Tensor descriptor for BN scaling, shifting, saved variance and
 * mean (input)
 * @param bnScale                   Batch norm scaling, gamma, tensor (input)
 * @param resultBnScaleDiff         Tensor for dscale (output)
 * @param resultBnBiasDiff          Tensor for dbias (output)
 * @param epsilon                   Value to stabilize inverse variance calculation (input)
 * @param savedMean                 Saved mini-batch mean for backwards pass (input)
 * @param savedInvVariance          Saved mini-bathc inverse variance for backwards pass (input)
 * @return                          miopenStatus_t
 */
MIOPEN_EXPORT miopenStatus_t
miopenBatchNormalizationBackward(miopenHandle_t handle,
                                 miopenBatchNormMode_t bn_mode,
                                 const void* alphaDataDiff,
                                 const void* betaDataDiff,
                                 const void* alphaParamDiff,
                                 const void* betaParamDiff,
                                 const miopenTensorDescriptor_t xDesc,
                                 const void* x,
                                 const miopenTensorDescriptor_t dyDesc,
                                 const void* dy,
                                 const miopenTensorDescriptor_t dxDesc,
                                 void* dx,
                                 const miopenTensorDescriptor_t bnScaleBiasDiffDesc,
                                 const void* bnScale,
                                 void* resultBnScaleDiff,
                                 void* resultBnBiasDiff,
                                 double epsilon,
                                 const void* savedMean,
                                 const void* savedInvVariance);

/** @} */
// CLOSEOUT BATCHNORM DOXYGEN GROUP

// Activation APIs
/** @addtogroup activation
 *
 *  @{
 */
/*! @brief Creates the Activation descriptor object
 *
 * @param activDesc Pointer to an activation tensor descriptor type
 * @return          miopenStatus_t
 */
MIOPEN_EXPORT miopenStatus_t
miopenCreateActivationDescriptor(miopenActivationDescriptor_t* activDesc);

/*! @brief Sets the activation layer descriptor details
 *
 * Sets all of the descriptor details for the activation layer
 *
 * @param activDesc    Pointer to a activation layer descriptor (output)
 * @param mode         Activation mode enum (input)
 * @param activAlpha   Alpha value for some activation modes (input)
 * @param activBeta    Beta value for some activation modes (input)
 * @param activGamma   Gamma value for some activation modes (input)
 * @return             miopenStatus_t
 */
MIOPEN_EXPORT miopenStatus_t
miopenSetActivationDescriptor(const miopenActivationDescriptor_t activDesc,
                              miopenActivationMode_t mode,
                              double activAlpha,
                              double activBeta,
                              double activGamma);

/*! @brief Gets the activation layer descriptor details
 *
 * Retrieves all of the descriptor details for the activation layer.
 *
 * @param activDesc    Pointer to a activation layer descriptor (input)
 * @param mode         Activation mode enum (output)
 * @param activAlpha   Alpha value for some activation modes (output)
 * @param activBeta    Beta value for some activation modes (output)
 * @param activGamma   Gamma value for some activation modes (output)
 * @return             miopenStatus_t
 */
MIOPEN_EXPORT miopenStatus_t
miopenGetActivationDescriptor(const miopenActivationDescriptor_t activDesc,
                              miopenActivationMode_t* mode,
                              double* activAlpha,
                              double* activBeta,
                              double* activGamma);

/*! @brief Execute an activation forward layer
 *
 * @param handle         MIOpen handle (input)
 * @param activDesc      Descriptor for activation layer (input)
 * @param alpha          Floating point scaling factor, allocated on the host (input)
 * @param xDesc          Tensor descriptor for data input tensor x (input)
 * @param x              Data tensor x (input)
 * @param beta           Floating point shift factor, allocated on the host (input)
 * @param yDesc          Tensor descriptor for output data tensor y (input)
 * @param y              Data tensor y (output)
 * @return               miopenStatus_t
 */
MIOPEN_EXPORT miopenStatus_t miopenActivationForward(miopenHandle_t handle,
                                                     const miopenActivationDescriptor_t activDesc,
                                                     const void* alpha,
                                                     const miopenTensorDescriptor_t xDesc,
                                                     const void* x,
                                                     const void* beta,
                                                     const miopenTensorDescriptor_t yDesc,
                                                     void* y);

/*! @brief Execute a activation backwards layer
 *
 * @param handle         MIOpen handle (input)
 * @param activDesc      Descriptor for activation layer (input)
 * @param alpha          Floating point scaling factor, allocated on the host (input)
 * @param yDesc          Tensor descriptor for input data tensor y (input)
 * @param y              Data tensor y (input)
 * @param dyDesc         Tensor descriptor for input data tensor dy (input)
 * @param dy             Data delta tensor dy (input)
 * @param xDesc          Tensor descriptor for data input tensor x (input)
 * @param x              Data tensor x (input)
 * @param beta           Floating point shift factor, allocated on the host (input)
 * @param dxDesc         Tensor descriptor for data output tensor dx (input)
 * @param dx             Output data delta tensor dx (output)
 * @return               miopenStatus_t
 */
MIOPEN_EXPORT miopenStatus_t miopenActivationBackward(miopenHandle_t handle,
                                                      const miopenActivationDescriptor_t activDesc,
                                                      const void* alpha,
                                                      const miopenTensorDescriptor_t yDesc,
                                                      const void* y,
                                                      const miopenTensorDescriptor_t dyDesc,
                                                      const void* dy,
                                                      const miopenTensorDescriptor_t xDesc,
                                                      const void* x,
                                                      const void* beta,
                                                      const miopenTensorDescriptor_t dxDesc,
                                                      void* dx);

/*! @brief Destroys the activation descriptor object
 *
 * @param activDesc   Activation tensor descriptor type (input)
 * @return            miopenStatus_t
 */
MIOPEN_EXPORT miopenStatus_t
miopenDestroyActivationDescriptor(miopenActivationDescriptor_t activDesc);

/** @} */
// CLOSEOUT ACTIVATION DOXYGEN GROUP

// Softmax APIs
/** @addtogroup softmax
 *
 *  @{
 */
/*! @brief Execute a softmax forward layer
 *
 * This API only implements the SOFTMAX_MODE_CHANNEL in SOFTMAX_ACCURATE path.
 *
 * @param handle         MIOpen handle (input)
 * @param alpha          Floating point scaling factor, allocated on the host (input)
 * @param xDesc          Tensor descriptor for data input tensor x (input)
 * @param x              Data tensor x (input)
 * @param beta           Floating point shift factor, allocated on the host (input)
 * @param yDesc          Tensor descriptor for output data tensor y (input)
 * @param y              Data tensor y (output)
 * @return               miopenStatus_t
 */
MIOPEN_EXPORT miopenStatus_t miopenSoftmaxForward(miopenHandle_t handle,
                                                  const void* alpha,
                                                  const miopenTensorDescriptor_t xDesc,
                                                  const void* x,
                                                  const void* beta,
                                                  const miopenTensorDescriptor_t yDesc,
                                                  void* y);

/*! @brief Execute a softmax backwards layer
 *
 * This API only implements the SOFTMAX_MODE_CHANNEL in SOFTMAX_ACCURATE path.
 *
 * @param handle         MIOpen handle (input)
 * @param alpha          Floating point scaling factor, allocated on the host (input)
 * @param yDesc          Tensor descriptor for input data tensor y (input)
 * @param y              Data tensor y (input)
 * @param dyDesc         Tensor descriptor for input data tensor dy (input)
 * @param dy             Data delta tensor dy (input)
 * @param beta           Floating point shift factor, allocated on the host (input)
 * @param dxDesc         Tensor descriptor for data output tensor dx (input)
 * @param dx             Output data delta tensor dx (output)
 * @return               miopenStatus_t
 */
MIOPEN_EXPORT miopenStatus_t miopenSoftmaxBackward(miopenHandle_t handle,
                                                   const void* alpha,
                                                   const miopenTensorDescriptor_t yDesc,
                                                   const void* y,
                                                   const miopenTensorDescriptor_t dyDesc,
                                                   const void* dy,
                                                   const void* beta,
                                                   const miopenTensorDescriptor_t dxDesc,
                                                   void* dx);

/*! @brief Execute a softmax forward layer with expanded modes and algorithms
 *
 * @param handle         MIOpen handle (input)
 * @param alpha          Floating point scaling factor, allocated on the host (input)
 * @param xDesc          Tensor descriptor for data input tensor x (input)
 * @param x              Data tensor x (input)
 * @param beta           Floating point shift factor, allocated on the host (input)
 * @param yDesc          Tensor descriptor for output data tensor y (input)
 * @param y              Data tensor y (output)
 * @param algorithm      Softmax implementation algorithm (input)
 * @param mode           Softmax mode (input)
 * @return               miopenStatus_t
 */
MIOPEN_EXPORT miopenStatus_t miopenSoftmaxForward_V2(miopenHandle_t handle,
                                                     const void* alpha,
                                                     const miopenTensorDescriptor_t xDesc,
                                                     const void* x,
                                                     const void* beta,
                                                     const miopenTensorDescriptor_t yDesc,
                                                     void* y,
                                                     miopenSoftmaxAlgorithm_t algorithm,
                                                     miopenSoftmaxMode_t mode);

/*! @brief Execute a softmax backwards layer with expanded modes and algorithms
 *
 * @param handle         MIOpen handle (input)
 * @param alpha          Floating point scaling factor, allocated on the host (input)
 * @param yDesc          Tensor descriptor for input data tensor y (input)
 * @param y              Data tensor y (input)
 * @param dyDesc         Tensor descriptor for input data tensor dy (input)
 * @param dy             Data delta tensor dy (input)
 * @param beta           Floating point shift factor, allocated on the host (input)
 * @param dxDesc         Tensor descriptor for data output tensor dx (input)
 * @param dx             Output data delta tensor dx (output)
 * @param algorithm      Softmax implementation algorithm (input)
 * @param mode           Softmax mode (input)
 * @return               miopenStatus_t
 */
MIOPEN_EXPORT miopenStatus_t miopenSoftmaxBackward_V2(miopenHandle_t handle,
                                                      const void* alpha,
                                                      const miopenTensorDescriptor_t yDesc,
                                                      const void* y,
                                                      const miopenTensorDescriptor_t dyDesc,
                                                      const void* dy,
                                                      const void* beta,
                                                      const miopenTensorDescriptor_t dxDesc,
                                                      void* dx,
                                                      miopenSoftmaxAlgorithm_t algorithm,
                                                      miopenSoftmaxMode_t mode);

/** @} */
// CLOSEOUT SOFTMAX DOXYGEN GROUP

/*! @ingroup FUSION
 * @brief MIOpen fusion interface
 */
MIOPEN_DECLARE_OBJECT(miopenFusionPlanDescriptor);
MIOPEN_DECLARE_OBJECT(miopenOperatorDescriptor);
MIOPEN_DECLARE_OBJECT(miopenOperatorArgs);

/** @addtogroup FUSION
 *
 *  @{
 */

/*! @enum miopenFusionDirection_t
 * @brief Kernel fusion direction in the network
 */
typedef enum
{
    miopenVerticalFusion   = 0, /*!< fuses layers vertically, current the only supported mode */
    miopenHorizontalFusion = 1, /*!< fuses layers horizontally, this is unimplemented */
} miopenFusionDirection_t;

/*! @brief Creates the kenrel fusion plan descriptor object
 *
 * @param fusePlanDesc  Pointer to a fusion plan (output)
 * @param fuseDirection Horizontal or Vertical fusion (input)
 * @param inputDesc     Descriptor to tensor for the input (input)
 * @return              miopenStatus_t
 */
MIOPEN_EXPORT miopenStatus_t miopenCreateFusionPlan(miopenFusionPlanDescriptor_t* fusePlanDesc,
                                                    const miopenFusionDirection_t fuseDirection,
                                                    const miopenTensorDescriptor_t inputDesc);

/*! @brief Destroy the fusion plan descriptor object
 *
 * @param fusePlanDesc  A fusion plan descriptor type
 * @return              miopenStatus_t
 */
MIOPEN_EXPORT miopenStatus_t miopenDestroyFusionPlan(miopenFusionPlanDescriptor_t fusePlanDesc);

/*! @brief Compiles the fusion plan
 *
 * @param handle           MIOpen handle (input)
 * @param fusePlanDesc A fusion plan descriptor (input)
 * @return             miopenStatus_t
 */
MIOPEN_EXPORT miopenStatus_t miopenCompileFusionPlan(miopenHandle_t handle,
                                                     miopenFusionPlanDescriptor_t fusePlanDesc);

/*!
 * @brief Allows access to the operators in a fusion plan
 * @details This api call does bounds checking on the supplied op_idx and would
 *          return miopenStatusError if the index is out of bounds
 *
 * @param fusePlanDesc A fusion plan descriptor (input)
 * @param op_idx Index of the required operator in the fusion plan, in the order of insertion
 * @param op returned pointer to the operator
 * @return miopenStatus_t
 */
MIOPEN_EXPORT miopenStatus_t miopenFusionPlanGetOp(miopenFusionPlanDescriptor_t fusePlanDesc,
                                                   const int op_idx,
                                                   miopenFusionOpDescriptor_t* op);

/*! @brief Query the workspace size required for the fusion plan
 * @param handle         MIOpen handle (input)
 * @param fusePlanDesc   A fusion plan descriptor (input)
 * @param workSpaceSize  Pointer to memory to return size in bytes (output)
 * @param algo           Algorithm selected (inputs)
 * @return               miopenStatus_t
 */
MIOPEN_EXPORT miopenStatus_t
miopenFusionPlanGetWorkSpaceSize(miopenHandle_t handle,
                                 miopenFusionPlanDescriptor_t fusePlanDesc,
                                 size_t* workSpaceSize,
                                 miopenConvFwdAlgorithm_t algo);

/*!
 * @brief Returns the supported algorithms for the convolution operator in the Fusion Plan
 *
 * @details A Convolution operator in a fusion plan may be implemented by different algorithms
 * representing different tradeoffs of memory and performance. The returned list of algorithms
 * is sorted in decreasing order of priority. Therefore, if the user does not request an
 * algorithm to be set using the miopenFusionPlanConvolutionSetAlgo call, the first algorithm
 * in the list would be used to execute the convolution in the fusion plan. Moreover this call
 * must be immediately preceded by the miopenCreateOpConvForward call for the op in question.
 *
 * @param fusePlanDesc A fusion plan descriptor (input)
 * @param requestAlgoCount Number of algorithms to return (input)
 * @param returnedAlgoCount The actual number of returned algorithms; always be less than
 * equal to requestAlgoCount (output)
 * @param returnedAlgos Pointer to the list of supported algorithms
 * @return miopenStatus_t
 */
MIOPEN_EXPORT miopenStatus_t
miopenFusionPlanConvolutionGetAlgo(miopenFusionPlanDescriptor_t fusePlanDesc,
                                   const int requestAlgoCount,
                                   int* returnedAlgoCount,
                                   miopenConvFwdAlgorithm_t* returnedAlgos);

/*! @brief Requests the fusion runtime to choose a particular algorithm for the added convolution
 * operation
 *
 * @details Please see the description for miopenFusionPlanConvolutionGetAlgo
 *
 * @param fusePlanDesc A fusion plan descriptor (input)
 * @param algo Requested algorithm for the convolution operator (input)
 * @return miopenStatus_t
 */
MIOPEN_EXPORT miopenStatus_t miopenFusionPlanConvolutionSetAlgo(
    miopenFusionPlanDescriptor_t fusePlanDesc, miopenConvFwdAlgorithm_t algo);

/*! @brief Creates forward convolution operator.
 *
 * @param fusePlanDesc   A fusion plan descriptor (input)
 * @param convOp         Pointer to an operator type (output)
 * @param convDesc       Convolution layer descriptor (input)
 * @param wDesc          Descriptor for the weights tensor (input)
 * @return               miopenStatus_t
 */
MIOPEN_EXPORT miopenStatus_t miopenCreateOpConvForward(miopenFusionPlanDescriptor_t fusePlanDesc,
                                                       miopenFusionOpDescriptor_t* convOp,
                                                       miopenConvolutionDescriptor_t convDesc,
                                                       const miopenTensorDescriptor_t wDesc);

//---

// Activation forward create ops ---
/*! @brief Creates a forward activation operator.
 *
 * @param fusePlanDesc    A fusion plan descriptor (input)
 * @param activFwdOp         Pointer to an operator type (output)
 * @param mode            Activation version (input)
 * @return                miopenStatus_t
 */
MIOPEN_EXPORT miopenStatus_t
miopenCreateOpActivationForward(miopenFusionPlanDescriptor_t fusePlanDesc,
                                miopenFusionOpDescriptor_t* activFwdOp,
                                miopenActivationMode_t mode);

// Activation backward create ops ---
/*! @brief Creates a backward activation operator.
 *
 * @param fusePlanDesc    A fusion plan descriptor (input)
 * @param activBwdOp         Pointer to an operator type (output)
 * @param mode            Activation version (input)
 * @return                miopenStatus_t
 */
MIOPEN_EXPORT miopenStatus_t
miopenCreateOpActivationBackward(miopenFusionPlanDescriptor_t fusePlanDesc,
                                 miopenFusionOpDescriptor_t* activBwdOp,
                                 miopenActivationMode_t mode);

// Bias create ops ---
/*! @brief Creates a forward bias operator.
 *
 * @param fusePlanDesc   A fusion plan descriptor (input)
 * @param biasOp         Pointer to an operator type (output)
 * @param bDesc          bias tensor descriptor (input)
 * @return               miopenStatus_t
 */
MIOPEN_EXPORT miopenStatus_t miopenCreateOpBiasForward(miopenFusionPlanDescriptor_t fusePlanDesc,
                                                       miopenFusionOpDescriptor_t* biasOp,
                                                       const miopenTensorDescriptor_t bDesc);

// Batch normalization create ops ---
/*! @brief Creates a forward inference batch normalization operator.
 *
 * @param fusePlanDesc           A fusion plan descriptor (input)
 * @param bnOp                   Pointer to an operator type (output)
 * @param bn_mode                Batch normalization layer mode (input)
 * @param bnScaleBiasMeanVarDesc Gamma, beta, mean, variance tensor descriptor (input)
 * @return                       miopenStatus_t
 */
MIOPEN_EXPORT miopenStatus_t
miopenCreateOpBatchNormInference(miopenFusionPlanDescriptor_t fusePlanDesc,
                                 miopenFusionOpDescriptor_t* bnOp,
                                 const miopenBatchNormMode_t bn_mode,
                                 const miopenTensorDescriptor_t bnScaleBiasMeanVarDesc);

/*! @brief Creates a forward training batch normalization operator.
 *
 * @param fusePlanDesc           A fusion plan descriptor (input)
 * @param bnFwdOp                   Pointer to an operator type (output)
 * @param bn_mode                Batch normalization layer mode (input)
 * @param runningMeanVariance    Toggles whether or not to save population statistics for inference;
 * batch statistic are required (input)
 * @return                       miopenStatus_t
 */
MIOPEN_EXPORT miopenStatus_t
miopenCreateOpBatchNormForward(miopenFusionPlanDescriptor_t fusePlanDesc,
                               miopenFusionOpDescriptor_t* bnFwdOp,
                               const miopenBatchNormMode_t bn_mode,
                               bool runningMeanVariance);

/*! @brief Creates a back propagation batch normalization operator.
 *
 * @param fusePlanDesc           A fusion plan descriptor (input)
 * @param bnBwdOp                   Pointer to an operator type (output)
 * @param bn_mode                Batch normalization layer mode (input)
 * @return                       miopenStatus_t
 */
MIOPEN_EXPORT miopenStatus_t
miopenCreateOpBatchNormBackward(miopenFusionPlanDescriptor_t fusePlanDesc,
                                miopenFusionOpDescriptor_t* bnBwdOp,
                                const miopenBatchNormMode_t bn_mode);

//---
/*! @brief Creates an operator argument object
 *
 * @param args        Pointer to an operator argument type (output)
 * @return            miopenStatus_t
 */
MIOPEN_EXPORT miopenStatus_t miopenCreateOperatorArgs(miopenOperatorArgs_t* args);

/*! @brief Destroys an operator argument object
 *
 * @param args        An operator argument type (output)
 * @return            miopenStatus_t
 */
MIOPEN_EXPORT miopenStatus_t miopenDestroyOperatorArgs(miopenOperatorArgs_t args);

// Convolution set arguments ---
/*! @brief Sets the arguments for forward convolution op
 *
 * @param args    An arguments object type (output)
 * @param convOp  Forward convolution operator (input)
 * @param alpha   Floating point scaling factor, allocated on the host (input)
 * @param beta    Floating point shift factor, allocated on the host (input)
 * @param w       Pointer to tensor memory  (input)
 * @return        miopenStatus_t
 */
MIOPEN_EXPORT miopenStatus_t miopenSetOpArgsConvForward(miopenOperatorArgs_t args,
                                                        const miopenFusionOpDescriptor_t convOp,
                                                        const void* alpha,
                                                        const void* beta,
                                                        const void* w);
// Activation set arguments ---
/*! @brief Sets the arguments for forward activation op
 *
 * @param args    An arguments object type (output)
 * @param activFwdOp   Activation backwards operator (input)
 * @param alpha   Floating point scaling factor, allocated on the host (input)
 * @param beta    Floating point shift factor, allocated on the host (input)
 * @param activAlpha  Double precision activation parameter which depends on activation mode (input)
 * @param activBeta   Double precision activation parameter which depends on activation mode (input)
 * @param activGamma  Double precision activation parameter which depends on activation mode (input)
 * @return        miopenStatus_t
 */
MIOPEN_EXPORT miopenStatus_t
miopenSetOpArgsActivForward(miopenOperatorArgs_t args,
                            const miopenFusionOpDescriptor_t activFwdOp,
                            const void* alpha,
                            const void* beta,
                            double activAlpha,
                            double activBeta,
                            double activGamma);

/*! @brief Sets the arguments for backward activation op
 *
 * @param args    An arguments object type (output)
 * @param activBwdOp   Activation backwards operator (input)
 * @param alpha   Floating point scaling factor, allocated on the host (input)
 * @param beta    Floating point shift factor, allocated on the host (input)
 * @param y        Data tensor y, output of activations in the forward direction (input)
 * @param reserved    Data tensor reserved memory space; currently should be nullptr (input)
 * @param activAlpha  Double precision activation parameter which depends on activation mode (input)
 * @param activBeta   Double precision activation parameter which depends on activation mode (input)
 * @param activGamma  Double precision activation parameter which depends on activation mode (input)
 * @return        miopenStatus_t
 */
MIOPEN_EXPORT miopenStatus_t
miopenSetOpArgsActivBackward(miopenOperatorArgs_t args,
                             const miopenFusionOpDescriptor_t activBwdOp,
                             const void* alpha,
                             const void* beta,
                             const void* y,
                             const void* reserved,
                             double activAlpha,
                             double activBeta,
                             double activGamma);

// Batch Normalization set arguments ---
/*! @brief Sets the arguments for inference batch normalization op
 *
 * @param args               An arguments object type (output)
 * @param bnOp               Batch normalization inference operator (input)
 * @param alpha              Floating point scaling factor, allocated on the host (input)
 * @param beta               Floating point shift factor, allocated on the host (input)
 * @param bnScale            Pointer to the gamma tensor memory  (input)
 * @param bnBias             Pointer to the beta tensor memory  (input)
 * @param estimatedMean      Pointer to population mean memory  (input)
 * @param estimatedVariance  Pointer to population variance memory  (input)
 * @param epsilon            Scalar value for numerical stability (input)
 * @return                   miopenStatus_t
 */
MIOPEN_EXPORT miopenStatus_t
miopenSetOpArgsBatchNormInference(miopenOperatorArgs_t args,
                                  const miopenFusionOpDescriptor_t bnOp,
                                  const void* alpha,
                                  const void* beta,
                                  const void* bnScale,
                                  const void* bnBias,
                                  const void* estimatedMean,
                                  const void* estimatedVariance,
                                  double epsilon);

/*! @brief Sets the arguments for forward batch normalization op
 *
 * @param args               An arguments object type (output)
 * @param bnOp               Batch normalization forward operator (input)
 * @param alpha              Floating point scaling factor, allocated on the host (input)
 * @param beta               Floating point shift factor, allocated on the host (input)
 * @param bnScale            Pointer to the gamma tensor memory  (input)
 * @param bnBias             Pointer to the beta tensor memory  (input)
 * @param savedMean          Pointer to batch mean memory  (input)
 * @param savedInvVariance   Pointer to batch inverse variance memory  (input)
 * @param runningMean        Pointer to population mean memory  (input)
 * @param runningVariance    Pointer to population variance memory  (input)
 * @param expAvgFactor       Scalar value for control of population statistics (input)
 * @param epsilon            Scalar value for numerical stability (input)
 * @return                   miopenStatus_t
 */
MIOPEN_EXPORT miopenStatus_t miopenSetOpArgsBatchNormForward(miopenOperatorArgs_t args,
                                                             const miopenFusionOpDescriptor_t bnOp,
                                                             const void* alpha,
                                                             const void* beta,
                                                             const void* bnScale,
                                                             const void* bnBias,
                                                             void* savedMean,
                                                             void* savedInvVariance,
                                                             void* runningMean,
                                                             void* runningVariance,
                                                             double expAvgFactor,
                                                             double epsilon);

/*! @brief Sets the arguments for backward batch normalization op
 *
 * @param args               An arguments object type (output)
 * @param bnOp               Batch normalization forward operator (input)
 * @param alpha              Floating point scaling factor, allocated on the host (input)
 * @param beta               Floating point shift factor, allocated on the host (input)
 * @param x                  Pointer to the forward input tensor memory  (input)
 * @param bnScale            Pointer to the gamma tensor memory  (input)
 * @param bnBias             Pointer to the beta tensor memory  (input)
 * @param resultBnScaleDiff  Pointer to the gamma gradient tensor memory  (output)
 * @param resultBnBiasDiff   Pointer to the beta gradient tensor memory  (output)
 * @param savedMean          Pointer to batch mean memory  (input)
 * @param savedInvVariance   Pointer to batch inverse variance memory  (input)
 * @return                   miopenStatus_t
 */
MIOPEN_EXPORT miopenStatus_t miopenSetOpArgsBatchNormBackward(miopenOperatorArgs_t args,
                                                              const miopenFusionOpDescriptor_t bnOp,
                                                              const void* alpha,
                                                              const void* beta,
                                                              const void* x,
                                                              const void* bnScale,
                                                              const void* bnBias,
                                                              void* resultBnScaleDiff,
                                                              void* resultBnBiasDiff,
                                                              const void* savedMean,
                                                              const void* savedInvVariance);

// Bias forward set arguments ---
/*! @brief Sets the arguments for forward bias op
 *
 * @param args           An arguments object type (output)
 * @param biasOp         Forward bias operator (input)
 * @param alpha          Floating point scaling factor, allocated on the host (input)
 * @param beta           Floating point shift factor, allocated on the host (input)
 * @param bias           Pointer to the forward bias input tensor memory  (input)
 * @return               miopenStatus_t
 */
MIOPEN_EXPORT miopenStatus_t miopenSetOpArgsBiasForward(miopenOperatorArgs_t args,
                                                        const miopenFusionOpDescriptor_t biasOp,
                                                        const void* alpha,
                                                        const void* beta,
                                                        const void* bias);
/*! @brief Executes the fusion plan
 *
 *
 * @param handle           MIOpen handle (input)
 * @param fusePlanDesc     fused plan descriptor (input)
 * @param inputDesc        Descriptor of the input tensor (input)
 * @param input            Source data tensor  (input)
 * @param outputDesc       Decriptor of the output tensor (input)
 * @param output           Destination data tensor  (output)
 * @param args             An argument object of the fused kernel (input)
 * @return           miopenStatus_t
 */
MIOPEN_EXPORT miopenStatus_t
miopenExecuteFusionPlan(const miopenHandle_t handle,
                        const miopenFusionPlanDescriptor_t fusePlanDesc,
                        const miopenTensorDescriptor_t inputDesc,
                        const void* input,
                        const miopenTensorDescriptor_t outputDesc,
                        void* output,
                        miopenOperatorArgs_t args);

/*! @brief Prepares and executes the Convlution+Bias+Activation Fusion.
 *
 *
 * @param handle               MIOpen handle (input)
 * @param alpha1               floating point scaling factor, allocated on the host (input)
 * @param xDesc                Tensor descriptor for input data tensor x (input)
 * @param x                    Data tensor x (input)
 * @param wDesc                Tensor descriptor for weight tensor w (input)
 * @param w                    Weights tensor w (input)
 * @param convDesc             Convolution layer descriptor (input)
 * @param algo                 Algorithm selected (inputs)
 * @param workspace            Pointer to workspace required (input)
 * @param workspaceSizeInBytes Size of the memory in bytes pointed to by workSpace above
 * @param alpha2               floating point scaling factor, allocated on the host (input)
 * @param zDesc                Tensor descriptor for tensor z (input)
 * @param z                    Data tensor z (input)
 * @param biasDesc             Tensor descriptor for input data tensor x (input)
 * @param bias                 Data tensor bias (input)
 * @param activationDesc       Activation descriptor that specifies the activation mode
 * @param yDesc                Tensor descriptor for output data tensor y (input)
 * @param y                    Output data tensor
 */

MIOPEN_EXPORT miopenStatus_t
miopenConvolutionBiasActivationForward(miopenHandle_t handle,
                                       const void* alpha1,
                                       const miopenTensorDescriptor_t xDesc,
                                       const void* x,
                                       const miopenTensorDescriptor_t wDesc,
                                       const void* w,
                                       const miopenConvolutionDescriptor_t convDesc,
                                       miopenConvFwdAlgorithm_t algo,
                                       void* workspace,
                                       size_t workspaceSizeInBytes,
                                       const void* alpha2,
                                       const miopenTensorDescriptor_t zDesc,
                                       const void* z,
                                       const miopenTensorDescriptor_t biasDesc,
                                       const void* bias,
                                       const miopenActivationDescriptor_t activationDesc,
                                       const miopenTensorDescriptor_t yDesc,
                                       void* y);
/** @} */
// CLOSEOUT FUSION DOXYGEN GROUP

/** @addtogroup RNN
 *
 *  @{
 */

/*!  @enum miopenRNNMode_t
 * RNN mode selection for rnn layer preference
 */
typedef enum
{
    miopenRNNRELU = 0, /*!< RNN with ReLU activation */
    miopenRNNTANH = 1, /*!< RNN with tanh activation */
    miopenLSTM    = 2, /*!< LSTM */
    miopenGRU     = 3, /*!< GRU */
} miopenRNNMode_t;

/*! @enum miopenRNNInputMode_t
 * Recurrent Neural Network layer initial input mode
 */
typedef enum
{
    miopenRNNlinear = 0, /*!< Matrix multiplication at the input of the first layer */
    miopenRNNskip   = 1, /*!< No operation is performed at the input of the first layer. */
} miopenRNNInputMode_t;

/*! @enum miopenRNNAlgo_t
 * Recurrent Neural Network algorithm mode
 */
typedef enum
{
    miopenRNNdefault = 0, /*!< Use dedicated gate-operation kernel for LSTM and fundamental
                             algorithm for vanilla RNN & GRU */
    miopenRNNfundamental =
        1, /*!< Function by basic tesnsor operations, supported for vanilla RNN, LSTM, GRU */
} miopenRNNAlgo_t;

/*! @enum miopenRNNDirectionMode_t
 * Recurrent Neural Network bi-directional behavior
 */
typedef enum
{
    miopenRNNunidirection = 0, /*!< Forward in time only. */
    miopenRNNbidirection  = 1, /*!< Forward and backwards in time. */
} miopenRNNDirectionMode_t;

/*! @enum miopenRNNBiasMode_t
 * Recurrent Neural Network add on bias
 */
typedef enum
{
    miopenRNNNoBias   = 0, /*!< No Biases will be applied to GEMM operations */
    miopenRNNwithBias = 1, /*!< Biases will be applied to GEMM operations */
} miopenRNNBiasMode_t;

/*! @enum miopenRNNGEMMalgoMode_t
 * Recurrent Neural Network add on bias
 */
typedef enum
{
    miopenRNNAlgoGEMM = 0,
} miopenRNNGEMMalgoMode_t;

/*! @enum miopenRNNPaddingMode_t
 * Recurrent Neural Network input/output data padding mode
 */
typedef enum
{
    miopenRNNIONotPadded   = 0, /*!< Not padded data at RNN input/output */
    miopenRNNIOWithPadding = 1, /*!< Padded data at RNN input/output */
} miopenRNNPaddingMode_t;

/*! @enum miopenRNNFWDMode_t
 * Recurrent Neural Network Training/Inference mode
 */
typedef enum
{
    miopenRNNTraining  = 0, /*!< FWD, BWD, WRW */
    miopenRNNInference = 1, /*!< Only FWD-inference no back-propagation */
} miopenRNNFWDMode_t;

/*! @enum miopenRNNBaseLayout_t
 * Data layouts for RNN operations
 */
typedef enum
{
    miopenRNNDataUnknownLayout     = 0,
    miopenRNNDataSeqMajorNotPadded = 1,
    miopenRNNDataSeqMajorPadded    = 2,
    miopenRNNDataBatchMajorPadded  = 3,
} miopenRNNBaseLayout_t;

/*! @brief Create a RNN layer Descriptor
 *
 * API for creating an uninitialized RNN layer descriptor.
 * @param rnnDesc    Pointer to a tensor descriptor type
 * @return           miopenStatus_t
 */
MIOPEN_EXPORT miopenStatus_t miopenCreateRNNDescriptor(miopenRNNDescriptor_t* rnnDesc);

/*! @brief Retrieves a RNN layer descriptor's details
 *
 * @param rnnDesc    RNN layer descriptor (input)
 * @param rnnMode    RNN mode (output)
 * @param algoMode   RNN algorithm mode (output)
 * @param inputMode  RNN data input mode (output)
 * @param dirMode    Uni or bi direction mode (output)
 * @param biasMode   Bias used (output)
 * @param hiddenSize Size of hidden state (output)
 * @param layer      Number of stacked layers (output)
 * @return           miopenStatus_t
 */
MIOPEN_EXPORT miopenStatus_t miopenGetRNNDescriptor(miopenRNNDescriptor_t rnnDesc,
                                                    miopenRNNMode_t* rnnMode,
                                                    miopenRNNAlgo_t* algoMode,
                                                    miopenRNNInputMode_t* inputMode,
                                                    miopenRNNDirectionMode_t* dirMode,
                                                    miopenRNNBiasMode_t* biasMode,
                                                    int* hiddenSize,
                                                    int* layer);

/*! @brief Retrieves a RNN layer descriptor's details version 2. This version enables retrieving
 * information of the dropout descriptor of the rnn descriptor.
 *
 * @param rnnDesc     RNN layer descriptor (input)
 * @param hiddenSize  Size of hidden state (output)
 * @param layer       Number of stacked layers (output)
 * @param dropoutDesc Pre-configured dropout descriptor for dropout layer in between RNN layers
 * (output)
 * @param inputMode   RNN data input mode (output)
 * @param dirMode     Uni or bi direction mode (output)
 * @param rnnMode     RNN mode (output)
 * @param biasMode    Bias used (output)
 * @param algoMode    RNN algorithm mode (output)
 * @param dataType    Data type of RNN (output)
 * @return            miopenStatus_t
 */
MIOPEN_EXPORT miopenStatus_t miopenGetRNNDescriptor_V2(miopenRNNDescriptor_t rnnDesc,
                                                       int* hiddenSize,
                                                       int* layer,
                                                       miopenDropoutDescriptor_t* dropoutDesc,
                                                       miopenRNNInputMode_t* inputMode,
                                                       miopenRNNDirectionMode_t* dirMode,
                                                       miopenRNNMode_t* rnnMode,
                                                       miopenRNNBiasMode_t* biasMode,
                                                       miopenRNNAlgo_t* algoMode,
                                                       miopenDataType_t* dataType);

/*! @brief Destroys the tensor descriptor object
 *
 * @param rnnDesc RNN tensor descriptor type (input)
 * @return           miopenStatus_t
 */
MIOPEN_EXPORT miopenStatus_t miopenDestroyRNNDescriptor(miopenRNNDescriptor_t rnnDesc);

/*! @brief Set the details of the RNN descriptor
 *
 * Interface for setting the values of the RNN descriptor object. This function requires specific
 * algorithm selection.
 * @param rnnDesc      RNN layer descriptor type (input)
 * @param hsize        Hidden layer size (input)
 * @param nlayers      Number of layers (input)
 * @param inMode       RNN first layer input mode (input)
 * @param direction    RNN direction (input)
 * @param rnnMode      RNN model type (input)
 * @param biasMode     RNN bias included (input)
 * @param algo         RNN algorithm selected (input)
 * @param dataType     MIOpen datatype (input)
 * @return             miopenStatus_t
 */
MIOPEN_EXPORT miopenStatus_t miopenSetRNNDescriptor(miopenRNNDescriptor_t rnnDesc,
                                                    const int hsize,
                                                    const int nlayers,
                                                    miopenRNNInputMode_t inMode,
                                                    miopenRNNDirectionMode_t direction,
                                                    miopenRNNMode_t rnnMode,
                                                    miopenRNNBiasMode_t biasMode,
                                                    miopenRNNAlgo_t algo,
                                                    miopenDataType_t dataType);

/*! @brief Set the details of the RNN descriptor version 2. This version enables the use of dropout
 * in rnn.
 *
 * Interface for setting the values of the RNN descriptor object. This function requires specific
 * algorithm selection.
 * @param rnnDesc      RNN layer descriptor type (input/output)
 * @param hsize        Hidden layer size (input)
 * @param nlayers      Number of layers (input)
 * @param dropoutDesc  Pre-initialized dropout descriptor for dropout layer in between RNN layers
 * (input)
 * @param inMode       RNN first layer input mode (input)
 * @param direction    RNN direction (input)
 * @param rnnMode      RNN model type (input)
 * @param biasMode     RNN bias included (input)
 * @param algo         RNN algorithm selected (input)
 * @param dataType     MIOpen datatype (input)
 * @return             miopenStatus_t
 */
MIOPEN_EXPORT miopenStatus_t miopenSetRNNDescriptor_V2(miopenRNNDescriptor_t rnnDesc,
                                                       const int hsize,
                                                       const int nlayers,
                                                       miopenDropoutDescriptor_t dropoutDesc,
                                                       miopenRNNInputMode_t inMode,
                                                       miopenRNNDirectionMode_t direction,
                                                       miopenRNNMode_t rnnMode,
                                                       miopenRNNBiasMode_t biasMode,
                                                       miopenRNNAlgo_t algo,
                                                       miopenDataType_t dataType);

/*! @brief Set shape of RNN seqData tensor
 *
 * Interface for setting tensor shape to be used as RNN input data
 *
 * @param seqTensorDesc     Tensor descriptor (input/output)
 * @param dataType          MIOpen datatype (input)
 * @param layout            One of the main supported layouts for RNN data(input)
 * @param maxSequenceLen      Sequence length limit within this SeqTensor(input)
 * @param batchSize         Number of sequences within this SeqTensor (input)
 * @param vectorSize        Vector size (input)
 * @param sequenceLenArray  Array containing the length of each sequence in the SeqTensor(input)
 * @param paddingMarker     Not used, should be NULL (input)
 * @return                  miopenStatus_t
 */
MIOPEN_EXPORT miopenStatus_t
miopenSetRNNDataSeqTensorDescriptor(miopenSeqTensorDescriptor_t seqTensorDesc,
                                    miopenDataType_t dataType,
                                    miopenRNNBaseLayout_t layout,
                                    int maxSequenceLen,
                                    int batchSize,
                                    int vectorSize,
                                    const int* sequenceLenArray,
                                    void* paddingMarker);

/*! @brief Get shape of RNN seqData tensor
 *
 * Interface for setting tensor shape to be used as RNN input data
 *
 * @param seqTensorDesc             Tensor descriptor (input)
 * @param dataType                  MIOpen datatype (output)
 * @param layout                    One of the main supported layouts for RNN data(output)
 * @param maxSequenceLen              Sequence length limit within this SeqTensor(output)
 * @param batchSize                 Number of sequences within this SeqTensor (output)
 * @param vectorSize                Vector size (output)
 * @param sequenceLenArrayLimit  Limit for number of elements that can be returned to user
 * by sequenceLenArray (input)
 * @param sequenceLenArray          Array containing the length of each sequence in the
 * SeqTensor. This is allowed to be a NULL pointer if sequenceLenArrayLimit is 0 (output)
 * @param paddingMarker             Not used, should be NULL (input)
 * @return                          miopenStatus_t
 */

MIOPEN_EXPORT miopenStatus_t
miopenGetRNNDataSeqTensorDescriptor(miopenSeqTensorDescriptor_t seqTensorDesc,
                                    miopenDataType_t* dataType,
                                    miopenRNNBaseLayout_t* layout,
                                    int* maxSequenceLen,
                                    int* batchSize,
                                    int* vectorSize,
                                    int sequenceLenArrayLimit,
                                    int* sequenceLenArray,
                                    void* paddingMarker);

/*! @brief Query the amount of memory required to execute the RNN layer
 *
 * This function calculates the amount of memory required to run the RNN layer given an RNN
 * descriptor and a tensor descriptor.
 *
 * @param handle          MIOpen handle (input)
 * @param rnnDesc         RNN layer descriptor type (input)
 * @param sequenceLen     Number of iteration unrolls (input)
 * @param xDesc           An array of tensor descriptors. These are the
 * input descriptors to each time step. The first dimension of each descriptor is the
 * batch size and may decrease from element n to element n+1 and not increase in size.
 * The second dimension is the same for all descriptors in the array and is the input
 * vector length. (input)
 * @param numBytes        Number of bytes required for RNN layer execution (output)
 * @return                miopenStatus_t
 */
MIOPEN_EXPORT miopenStatus_t miopenGetRNNWorkspaceSize(miopenHandle_t handle,
                                                       const miopenRNNDescriptor_t rnnDesc,
                                                       const int sequenceLen,
                                                       const miopenTensorDescriptor_t* xDesc,
                                                       size_t* numBytes);

/*! @brief Query the amount of memory required for RNN training
 *
 * This function calculates the amount of memory required to train the RNN layer given an
 * RNN descriptor and a tensor descriptor.
 *
 * @param handle          MIOpen handle (input)
 * @param rnnDesc         RNN layer descriptor type (input)
 * @param sequenceLen     Number of iteration unrolls (input)
 * @param xDesc           An array of tensor descriptors. These are the
 * input descriptors to each time step. The first dimension of each descriptor is the
 * batch size and may decrease from element n to element n+1 and not increase in size.
 * The second dimension is the same for all descriptors in the array and is the input
 * vector length. (input)
 * @param numBytes        Number of bytes required for RNN layer execution (output)
 * @return                miopenStatus_t
 */
MIOPEN_EXPORT miopenStatus_t miopenGetRNNTrainingReserveSize(miopenHandle_t handle,
                                                             miopenRNNDescriptor_t rnnDesc,
                                                             const int sequenceLen,
                                                             const miopenTensorDescriptor_t* xDesc,
                                                             size_t* numBytes);

/*! @brief Query the amount of additional memory required for this RNN layer execution.
 *
 * This function calculates the size of extra buffers, depending on the layer configuration, which
 * is determined by: RNN descriptor, isInference, and data descriptor. If isInference is True,
 * reserve_space_size is always zero, because the reserve_space buffer is not used in Inference
 * computation.
 *
 * @param handle           MIOpen handle (input)
 * @param rnnDesc          RNN layer descriptor type (input)
 * @param xDesc            Sequence data tensor descriptor (input)
 * @param fwdMode          Specifies in which mode the buffers will be used.
 * @param workSpaceSize    Minimum WorkSpace buffer size required for RNN layer execution (output)
 * @param reserveSpaceSize Minimum ReserveSpaceSize buffer size required for RNN layer execution
 * (output)
 * @return                 miopenStatus_t
 */
MIOPEN_EXPORT miopenStatus_t miopenGetRNNTempSpaceSizes(miopenHandle_t handle,
                                                        miopenRNNDescriptor_t rnnDesc,
                                                        miopenSeqTensorDescriptor_t xDesc,
                                                        miopenRNNFWDMode_t fwdMode,
                                                        size_t* workSpaceSize,
                                                        size_t* reserveSpaceSize);

/*! @brief Query the amount of parameter memory required for RNN training
 *
 * This function calculates the amount of parameter memory required to train the RNN layer given an
 * RNN descriptor and a tensor descriptor.
 *
 * @param handle          MIOpen handle (input)
 * @param rnnDesc         RNN layer descriptor type (input)
 * @param xDesc           A tensor descriptor (input)
 * @param numBytes        Number of bytes required for RNN layer execution (output)
 * @param dtype           MIOpen data type enum (input)
 * @return                miopenStatus_t
 */
MIOPEN_EXPORT miopenStatus_t miopenGetRNNParamsSize(miopenHandle_t handle,
                                                    miopenRNNDescriptor_t rnnDesc,
                                                    miopenTensorDescriptor_t xDesc,
                                                    size_t* numBytes,
                                                    miopenDataType_t dtype);

/*! @brief Obtain a weight tensor descriptor for RNNs
 *
 * This function populates a weight descriptor that describes the memory layout of the
 * weight matrix.
 *
 * @param handle          MIOpen handle (input)
 * @param rnnDesc         Fully populated RNN layer descriptor type (input)
 * @param xDesc           A previously populated tensor descriptor (input)
 * @param wDesc           A previously allocated tensor descriptor (output)
 * @param dtype           MIOpen data type enum (input)
 * @return                miopenStatus_t
 */
MIOPEN_EXPORT miopenStatus_t miopenGetRNNParamsDescriptor(miopenHandle_t handle,
                                                          miopenRNNDescriptor_t rnnDesc,
                                                          miopenTensorDescriptor_t xDesc,
                                                          miopenTensorDescriptor_t wDesc,
                                                          miopenDataType_t dtype);

/*! @brief Obtain a the size in bytes of the RNN input tensor
 *
 * This function determines the size in bytes of the allocation needed for the input data
 * tensor for an RNN layer. The number of bytes is derived from the array of
 * tensor descriptors.
 *
 * @param handle          MIOpen handle (input)
 * @param rnnDesc         Fully populated RNN layer descriptor (input)
 * @param seqLen          Number of iteration unrolls (input)
 * @param xDesc           An array of tensor descriptors. These are the
 * input descriptors to each time step. The first dimension of each descriptor is the
 * batch size and may decrease from element n to element n+1 and not increase in size.
 * The second dimension is the same for all descriptors in the array and is the input
 * vector length. (input)
 * @param numBytes        Number of bytes required for input tensor (output)
 * @return                miopenStatus_t
 */
MIOPEN_EXPORT miopenStatus_t miopenGetRNNInputTensorSize(miopenHandle_t handle,
                                                         miopenRNNDescriptor_t rnnDesc,
                                                         const int seqLen,
                                                         miopenTensorDescriptor_t* xDesc,
                                                         size_t* numBytes);

/*! @brief Obtain a the size in bytes of the RNN hidden tensor
 *
 * This function determines the size in bytes of the allocation needed for the
 * hidden tensor over all layers
 *
 * @param handle          MIOpen handle (input)
 * @param rnnDesc         Fully populated RNN layer descriptor type (input)
 * @param seqLen          Number of iteration unrolls (input)
 * @param xDesc           An array of previously populated tensor descriptors (input)
 * @param numBytes        Number of bytes required for input tensor (output)
 * @return                miopenStatus_t
 */
MIOPEN_EXPORT miopenStatus_t miopenGetRNNHiddenTensorSize(miopenHandle_t handle,
                                                          miopenRNNDescriptor_t rnnDesc,
                                                          const int seqLen,
                                                          miopenTensorDescriptor_t* xDesc,
                                                          size_t* numBytes);

/*! @brief Gets the number of bytes of a parameter matrix
 *
 *
 * For RNN vanilla miopenRNNRELU and miopenRNNTANH, paramID == 0 retrieves the
 * weight matrix associated with the in input GEMM, while paramID == 1 retrieves
 * the weight matrix associated with the hidden state GEMM.
 *
 * For miopenLSTM paramID 0 to 3 refer to the weight matrices associated
 * with the input GEMM, 4-7 are associated with matrices associated with the
 * hidden state GEMM.
 *
 * * paramID 0 and 4 are for the input gate.
 *
 * * paramID 1 and 5 are for the forget gate.
 *
 * * paramID 2 and 6 are for the output gate.
 *
 * * paramID 3 and 7 are for the new memory gate.
 *
 * For miopenGRU paramID 0 to 2 refer to the weight matrix offset associated
 * with the input GEMM, while 3 through 5 are associated with the hidden state
 * GEMM.
 *
 * * paramID 0 and 3 are for the update gate.
 *
 * * paramID 1 and 4 are for the reset gate.
 *
 * * paramID 2 and 5 are for the new memory gate.
 *
 * For bi-directional RNNs the backwards in time direction is numbered as the layer
 * directly after the forward in time direction.
 *
 * @param handle          MIOpen handle (input)
 * @param rnnDesc         RNN layer descriptor type (input)
 * @param layer           The layer number in the RNN stack (input)
 * @param xDesc           A tensor descriptor to input (input)
 * @param paramID         ID of the internal parameter tensor (input)
 * @param numBytes        The number of bytes of the layer's parameter matrix (output)
 * @return                miopenStatus_t
 */
MIOPEN_EXPORT miopenStatus_t miopenGetRNNLayerParamSize(miopenHandle_t handle,
                                                        miopenRNNDescriptor_t rnnDesc,
                                                        const int layer,
                                                        miopenTensorDescriptor_t xDesc,
                                                        const int paramID,
                                                        size_t* numBytes);

/*! @brief Gets the number of bytes of a bias
 *
 * For RNN vanilla miopenRNNRELU and miopenRNNTANH, biasID == 0 retrieves the
 * weight matrix associated with the in input GEMM, while biasID == 1 retrieves
 * the bias associated with the hidden state GEMM.
 *
 * For miopenLSTM biasID 0 to 3 refer to the biases associated
 * with the input GEMM, 4-7 are associated with biases associated with the
 * hidden state GEMM.
 *
 * * biasID 0 and 4 are for the input gate.
 *
 * * biasID 1 and 5 are for the forget gate.
 *
 * * biasID 2 and 6 are for the output gate.
 *
 * * biasID 3 and 7 are for the new memory gate.
 *
 * For miopenGRU biasID 0 to 2 refer to the biases associated with the input GEMM,
 * while 3 through 5 are associated with the hidden state GEMM.
 *
 * * biasID 0 and 3 are for the update gate.
 *
 * * biasID 1 and 4 are for the reset gate.
 *
 * * biasID 2 and 5 are for the new memory gate.
 *
 * For bi-directional RNNs the backwards in time direction is numbered as the layer
 * directly after the forward in time direction.
 *
 * @param handle          MIOpen handle (input)
 * @param rnnDesc         RNN layer descriptor type (input)
 * @param layer           The layer number in the RNN stack (input)
 * @param biasID          ID of the internal parameter tensor (input)
 * @param numBytes        The number of bytes of the layer's bias (output)
 * @return                miopenStatus_t
 */
MIOPEN_EXPORT miopenStatus_t miopenGetRNNLayerBiasSize(miopenHandle_t handle,
                                                       miopenRNNDescriptor_t rnnDesc,
                                                       const int layer,
                                                       const int biasID,
                                                       size_t* numBytes);

/*! @brief Gets a weight matrix for a specific layer in an RNN stack
 *
 * This function retrieves the weight matrix data for a specific layer and parameter ID
 * and copies the data into previously allocated device memory.
 *
 * For RNN vanilla miopenRNNRELU and miopenRNNTANH, paramID == 0 retrieves the
 * weight matrix associated with the in input GEMM, while paramID == 1 retrieves
 * the weight matrix associated with the hidden state GEMM.
 *
 * For miopenLSTM paramID 0 to 3 refer to the weight matrices associated
 * with the input GEMM, 4-7 are associated with matrices associated with the
 * hidden state GEMM.
 *
 * * paramID 0 and 4 are for the input gate.
 *
 * * paramID 1 and 5 are for the forget gate.
 *
 * * paramID 2 and 6 are for the output gate.
 *
 * * paramID 3 and 7 are for the new memory gate.
 *
 * For miopenGRU paramID 0 to 2 refer to the weight matrix offset associated
 * with the input GEMM, while 3 through 5 are associated with the hidden state
 * GEMM.
 *
 * * paramID 0 and 3 are for the update gate.
 *
 * * paramID 1 and 4 are for the reset gate.
 *
 * * paramID 2 and 5 are for the new memory gate.
 *
 * For bi-directional RNNs the backwards in time direction is numbered as the layer
 * directly after the forward in time direction.
 *
 * The output argument paramDesc is a previously created tensor descriptor that is populated
 * to describe the memory layout of the parameter matrix. It is full packed and is used when
 * calling to miopenSetRNNLayerParam()
 *
 * The argument layerParam should either be nullptr, or have device memory allocated
 * to allow copying of the entire layer parameter matrix into it. If layerParam is
 * nullptr then only the paramDesc is populated and returned. The size in bytes of the
 * layer parameter matrix can be determined by using miopenGetRNNLayerParamSize().
 *
 * Note: When inputSkip mode is selected there is no input layer matrix operation,
 * and therefore no associated memory. In this case miopenGetRNNLayerParam() will return
 * a error status miopenStatusBadParm for input paramID associated with the input GEMM.
 *
 * @param handle          MIOpen handle (input)
 * @param rnnDesc         RNN layer descriptor type (input)
 * @param layer           The layer number in the RNN stack (input)
 * @param xDesc           A tensor descriptor to input (input)
 * @param wDesc           A tensor descriptor to the parameter tensor (input)
 * @param w               Pointer to memory containing parameter tensor (input)
 * @param paramID         ID of the internal parameter tensor (input)
 * @param paramDesc       Tensor descriptor for the fully packed output parameter tensor (output)
 * @param layerParam      Pointer to the memory location of the parameter tensor (output)
 * @return                miopenStatus_t
 */
MIOPEN_EXPORT miopenStatus_t miopenGetRNNLayerParam(miopenHandle_t handle,
                                                    miopenRNNDescriptor_t rnnDesc,
                                                    const int layer,
                                                    miopenTensorDescriptor_t xDesc,
                                                    miopenTensorDescriptor_t wDesc,
                                                    const void* w,
                                                    const int paramID,
                                                    miopenTensorDescriptor_t paramDesc,
                                                    void* layerParam);

/*! @brief Gets a bias for a specific layer in an RNN stack
 *
 * This function retrieves the bias data for a specific layer and bias ID and copies
 * the data into previously allocated device memory.
 *
 * For RNN vanilla miopenRNNRELU and miopenRNNTANH, biasID == 0 retrieves the
 * bias associated with the in input GEMM, while biasID == 1 retrieves
 * the bias associated with the hidden state GEMM.
 *
 * For miopenLSTM biasID 0 to 3 refer to the biases associated
 * with the input GEMM, 4-7 are associated with biases associated with the
 * hidden state GEMM.
 *
 * * biasID 0 and 4 are for the input gate.
 *
 * * biasID 1 and 5 are for the forget gate.
 *
 * * biasID 2 and 6 are for the output gate.
 *
 * * biasID 3 and 7 are for the new memory gate.
 *
 * For miopenGRU biasID 0 to 2 refer to the biases associated with the input GEMM,
 * while 3 through 5 are associated with the hidden state GEMM.
 *
 * * biasID 0 and 3 are for the update gate.
 *
 * * biasID 1 and 4 are for the reset gate.
 *
 * * biasID 2 and 5 are for the new memory gate.
 *
 * For bi-directional RNNs the backwards in time direction is numbered as the layer
 * directly after the forward in time direction.
 *
 * The output argument biasDesc is a previously created tensor descriptor that is populated
 * to describe the memory layout of the bias. It is full packed and is used when
 * calling to miopenSetRNNLayerBias()
 *
 * The argument layerBias should either be nullptr, or have device memory allocated
 * to allow copying of the entire layer bias into it. If layerBias is
 * nullptr then only the biasDesc is populated and returned. The size in bytes of the
 * layer bias can be determined by using miopenGetRNNLayerBiasSize().
 *
 * Note: When inputSkip mode is selected there is no input layer matrix operation,
 * and therefore no associated memory. In this case miopenGetRNNLayerBias() will return
 * a error status miopenStatusBadParm for input biasID associated with the input GEMM.
 *
 * @param handle          MIOpen handle (input)
 * @param rnnDesc         RNN layer descriptor type (input)
 * @param layer           The layer number in the RNN stack (input)
 * @param xDesc           A tensor descriptor to input (input)
 * @param wDesc           A tensor descriptor to the parameter tensor (input)
 * @param w               Pointer to memory containing parameter tensor (input)
 * @param biasID          ID of the internal parameter tensor (input)
 * @param biasDesc        Descriptor of the parameter tensor (output)
 * @param layerBias       Pointer to the memory location of the bias tensor (output)
 * @return                miopenStatus_t
 */
MIOPEN_EXPORT miopenStatus_t miopenGetRNNLayerBias(miopenHandle_t handle,
                                                   miopenRNNDescriptor_t rnnDesc,
                                                   const int layer,
                                                   miopenTensorDescriptor_t xDesc,
                                                   miopenTensorDescriptor_t wDesc,
                                                   const void* w,
                                                   const int biasID,
                                                   miopenTensorDescriptor_t biasDesc,
                                                   void* layerBias);

/*! @brief Gets an index offset for a specific weight matrix for a layer in the
 *  RNN stack
 *
 * This function retrieves the index offset for a weight matrix in a layer.
 *
 * For RNN vanilla miopenRNNRELU and miopenRNNTANH, paramID == 0 retrieves the
 * weight matrix offset associated with the in input GEMM, while paramID == 1
 * retrieves the weight matrix offset associated with the hidden state GEMM.
 *
 * For miopenLSTM paramID 0 to 3 refer to the weight matrix offsets associated
 * with the input GEMM, 4-7 are associated with matrix offset associated with the
 * hidden state GEMM.
 *
 * * paramID 0 and 4 are for the input gate.
 *
 * * paramID 1 and 5 are for the forget gate.
 *
 * * paramID 2 and 6 are for the output gate.
 *
 * * paramID 3 and 7 are for the new memory gate.
 *
 * For miopenGRU paramID 0 to 2 refer to the weight matrix offset associated
 * with the input GEMM, while 3 through 5 are associated with the hidden state
 * GEMM.
 *
 * * paramID 0 and 3 are for the update gate.
 *
 * * paramID 1 and 4 are for the reset gate.
 *
 * * paramID 2 and 5 are for the new memory gate.
 *
 * For bi-directional RNNs the backwards in time direction is numbered as the layer
 * directly after the forward in time direction.
 *
 * The output argument paramDesc is a previously created tensor descriptor that is populated
 * to describe the memory layout of the parameter matrix. It is full packed and is used when
 * calling to miopenSetRNNLayerParam().
 *
 * The argument layerParamOffset should either be nullptr, or an address to place the
 * offset. If layerParamOffset is nullptr then only the paramDesc is populated and returned.
 *
 * Note: When inputSkip mode is selected there is no input layer matrix operation,
 * and therefore no associated memory. In this case miopenGetRNNLayerParamOffset() will return
 * a error status miopenStatusBadParm for input paramID associated with the input GEMM.
 *
 *
 * @param rnnDesc           RNN layer descriptor type (input)
 * @param layer             The layer number in the RNN stack (input)
 * @param xDesc             A tensor descriptor to input (input)
 * @param paramID           ID of the internal parameter tensor (input)
 * @param paramDesc         Tensor descriptor for the fully packed output parameter tensor (output)
 * @param layerParamOffset  Location for the parameter offset (output)
 * @return                  miopenStatus_t
 */
MIOPEN_EXPORT miopenStatus_t miopenGetRNNLayerParamOffset(miopenRNNDescriptor_t rnnDesc,
                                                          const int layer,
                                                          miopenTensorDescriptor_t xDesc,
                                                          const int paramID,
                                                          miopenTensorDescriptor_t paramDesc,
                                                          size_t* layerParamOffset);

/*! @brief Gets a bias index offset for a specific layer in an RNN stack
 *
 * This function retrieves the bias index offset for a specific layer and bias ID.
 *
 * For RNN vanilla miopenRNNRELU and miopenRNNTANH, biasID == 0 retrieves the
 * bias associated with the in input GEMM, while biasID == 1 retrieves
 * the weight matrix associated with the hidden state GEMM.
 *
 * For miopenLSTM biasID 0 to 3 refer to the bias offset associated
 * with the input GEMM, 4-7 are the bias offsets associated with the hidden state GEMM.
 *
 * * biasID 0 and 4 are for the input gate.
 *
 * * biasID 1 and 5 are for the forget gate.
 *
 * * biasID 2 and 6 are for the output gate.
 *
 * * biasID 3 and 7 are for the new memory gate.
 *
 * For miopenGRU biasID 0 to 2 refer to the biases associated with the input GEMM,
 * while 3 through 5 are associated with the hidden state GEMM.
 *
 * * biasID 0 and 3 are for the update gate.
 *
 * * biasID 1 and 4 are for the reset gate.
 *
 * * biasID 2 and 5 are for the new memory gate.
 *
 * For bi-directional RNNs the backwards in time direction is numbered as the layer
 * directly after the forward in time direction.
 *
 * The output argument biasDesc is a previously created tensor descriptor that is populated
 * to describe the memory layout of the bias. It is full packed and is used when
 * calling to miopenSetRNNLayerBias()
 *
 * The argument layerBiasOffset should either be nullptr, or point to an output address.
 * If layerBias is nullptr then only the biasDesc is populated and returned.
 *
 * Note: When inputSkip mode is selected there is no input layer matrix operation,
 * and therefore no associated memory. In this case miopenGetRNNLayerBiasOffset() will return
 * a error status miopenStatusBadParm for input biasID associated with the input GEMM.
 *
 * @param rnnDesc         RNN layer descriptor type (input)
 * @param layer           The layer number in the RNN stack (input)
 * @param xDesc           A tensor descriptor to input (input)
 * @param biasID          ID of the internal parameter tensor (input)
 * @param biasDesc        Descriptor of the parameter tensor (output)
 * @param layerBiasOffset Pointer to the memory location of the bias tensor (output)
 * @return                miopenStatus_t
 */
MIOPEN_EXPORT miopenStatus_t miopenGetRNNLayerBiasOffset(miopenRNNDescriptor_t rnnDesc,
                                                         const int layer,
                                                         miopenTensorDescriptor_t xDesc,
                                                         const int biasID,
                                                         miopenTensorDescriptor_t biasDesc,
                                                         size_t* layerBiasOffset);

/*! @brief Sets a weight matrix for a specific layer in an RNN stack
 *
 * This function sets the weight matrix data for a specific layer and parameter ID.
 *
 * For RNN vanilla miopenRNNRELU and miopenRNNTANH, paramID == 0 sets the
 * weight matrix associated with the in input GEMM, while paramID == 1 sets
 * the weight matrix associated with the hidden state GEMM.
 *
 *
 * For miopenLSTM paramID 0 to 3 refer to the weight matrices associated
 * with the input GEMM, 4-7 are associated with matrices associated with the
 * hidden state GEMM.
 *
 * * paramID 0 and 4 are for the input gate.
 *
 * * paramID 1 and 5 are for the forget gate.
 *
 * * paramID 2 and 6 are for the output gate.
 *
 * * paramID 3 and 7 are for the new memory gate.
 *
 * For miopenGRU paramID 0 to 2 refer to the weight matrix offset associated
 * with the input GEMM, while 3 through 5 are associated with the hidden state
 * GEMM.
 *
 * * paramID 0 and 3 are for the update gate.
 *
 * * paramID 1 and 4 are for the reset gate.
 *
 * * paramID 2 and 5 are for the new memory gate.
 *
 * For bi-directional RNNs the backwards in time direction is numbered as the layer
 * directly after the forward in time direction.
 *
 * The input argument paramDesc is a previously populated tensor descriptor typically
 * by first calling miopenGetRNNLayerParam().
 *
 * Note: When inputSkip mode is selected there is no input layer matrix operation,
 * and therefore no associated memory. In this case miopenSetRNNLayerParam() will return
 * a error status miopenStatusBadParm for input paramID associated with the input GEMM.
 *
 * @param handle          MIOpen handle (input)
 * @param rnnDesc         RNN layer descriptor type (input)
 * @param layer           The layer number in the RNN stack (input)
 * @param xDesc           A tensor descriptor to input (input)
 * @param wDesc           A tensor descriptor to the parameter tensor (input)
 * @param w               Pointer to memory containing parameter tensor (input)
 * @param paramID         ID of the internal parameter tensor (input)
 * @param paramDesc       Descriptor of the parameter tensor (input)
 * @param layerParam      Pointer to the memory location of the parameter tensor (input)
 * @return                miopenStatus_t
 */
MIOPEN_EXPORT miopenStatus_t miopenSetRNNLayerParam(miopenHandle_t handle,
                                                    miopenRNNDescriptor_t rnnDesc,
                                                    const int layer,
                                                    miopenTensorDescriptor_t xDesc,
                                                    miopenTensorDescriptor_t wDesc,
                                                    void* w,
                                                    const int paramID,
                                                    miopenTensorDescriptor_t paramDesc,
                                                    const void* layerParam);

/*! @brief Sets a bias for a specific layer in an RNN stack
 *
 * This function sets the bias data for a specific layer and bias ID.
 *
 * For RNN vanilla miopenRNNRELU and miopenRNNTANH, biasID == 0 retrieves the
 * weight matrix associated with the in input GEMM, while biasID == 1 retrieves
 * the bias associated with the hidden state GEMM.
 *
 * For miopenLSTM biasID 0 to 3 refer to the biases associated
 * with the input GEMM, 4-7 are associated with the biases associated with the
 * hidden state GEMM.
 *
 * * biasID 0 and 4 are for the input gate.
 *
 * * biasID 1 and 5 are for the forget gate.
 *
 * * biasID 2 and 6 are for the output gate.
 *
 * * biasID 3 and 7 are for the new memory gate.
 *
 * For miopenGRU biasID 0 to 2 refer to the biases associated with the input GEMM,
 * while 3 through 5 are associated with the hidden state GEMM.
 *
 * * biasID 0 and 3 are for the update gate.
 *
 * * biasID 1 and 4 are for the reset gate.
 *
 * * biasID 2 and 5 are for the new new memory gate.
 *
 * For bi-directional RNNs the backwards in time direction is numbered as the layer
 * directly after the forward in time direction.
 *
 * The input argument biasDesc is a previously populated tensor descriptor typically
 * by first calling miopenGetRNNLayeBias().
 *
 * Note: When inputSkip mode is selected there is no input layer matrix operation,
 * and therefore no associated memory. In this case miopenSetRNNLayerBias will return
 * a error status miopenStatusBadParm for input biasID associated with the input GEMM.
 *
 * @param handle          MIOpen handle (input)
 * @param rnnDesc         RNN layer descriptor type (input)
 * @param layer           The layer number in the RNN stack (input)
 * @param xDesc           A tensor descriptor to input (input)
 * @param wDesc           A tensor descriptor to the bias tensor (input)
 * @param w               Pointer to memory containing bias tensor (input)
 * @param biasID          ID of the internal bias tensor (input)
 * @param biasDesc        Descriptor of the bias tensor (output)
 * @param layerBias       Pointer to the memory location of the bias tensor (output)
 * @return                miopenStatus_t
 */
MIOPEN_EXPORT miopenStatus_t miopenSetRNNLayerBias(miopenHandle_t handle,
                                                   miopenRNNDescriptor_t rnnDesc,
                                                   const int layer,
                                                   miopenTensorDescriptor_t xDesc,
                                                   miopenTensorDescriptor_t wDesc,
                                                   void* w,
                                                   const int biasID,
                                                   miopenTensorDescriptor_t biasDesc,
                                                   const void* layerBias);

/*! @brief Sets a bias for a specific layer in an RNN stack
 *
 * This function changes padidng mode at previously created and initialized RNN descriptor.
 * This function must be called before using miopenGetRNNWorkspaceSize()
 * and miopenGetRNNTrainingReserveSize() functions.
 * By default, not padded data is expected at the RNN input/output.
 *
 * @param rnnDesc         RNN layer descriptor type (input/output)
 * @param paddingMode     RNN input/output data padding mode (input)
 * @return                miopenStatus_t
 */
MIOPEN_EXPORT miopenStatus_t miopenSetRNNPaddingMode(miopenRNNDescriptor_t rnnDesc,
                                                     miopenRNNPaddingMode_t paddingMode);

/*! @brief This function retrieves the RNN padding mode from the RNN descriptor.
 *
 * @param rnnDesc         RNN layer descriptor type (input)
 * @param paddingMode     Pointer to the RNN padding mode (output)
 * @return                miopenStatus_t
 */

MIOPEN_EXPORT miopenStatus_t miopenGetRNNPaddingMode(miopenRNNDescriptor_t rnnDesc,
                                                     miopenRNNPaddingMode_t* paddingMode);

/*! @brief Execute forward training for recurrent layer.
 *
 * Interface for executing the forward training / inference pass on a RNN.
 *
 * @param handle                MIOpen handle (input)
 * @param rnnDesc               RNN layer descriptor type (input)
 * @param fwdMode          Specifies in which mode the buffers will be used.
 * @param xDesc                 An input tensor descriptor for sequenced RNN data. This
 * miopenSeqTensorDescriptor_t should be initialyzed by `miopenSetRNNDataSeqTensorDescriptor`
 * function.(input)
 * @param x                     Pointer to input tensor (input)
 *
 * @param hDesc                A hidden tensor descriptor that has as its first dimension
 * of the number of layers if the direction mode is unidirectional and twice the
 * number of layers if the direction mode is bidirectional. The second dimension of
 * the descriptor must equal the largest first dimension of the xDesc tensor descriptor
 * array. The third dimension equals the hiddenSize. (input)
 * @param hx                    Pointer to the hidden layer input tensor. If hx is NULL,
 * then the initial hidden state will be zero initialized. (input)
 * @param hy                    Pointer to the hidden layer output tensor. If hy is NULL,
 * then the final hidden state will not be saved. (output)
 *
 * @param cDesc                A cell tensor descriptor that has as its first dimension
 * of the number of layers if the direction mode is unidirectional and twice the
 * number of layers if the direction mode is bidirectional. The second dimension of
 * the descriptor must equal the largest first dimension of the xDesc tensor descriptor
 * array. The third dimension equals the hiddenSize. (input)
 * @param cx                    Pointer to the cell layer input tensor. If cx is NULL,
 * then the initial cell state will be zero initialized. (input)
 * @param cy                    Pointer to the cell layer output tensor. If hy is NULL,
 * then the final cell state will not be saved. (output)
 *
 * @param yDesc                 An array of fully packed tensor descriptors associated
 * with the output from each time step. The first dimension of the tensor descriptors
 * must equal the first dimension of the first descriptor (batch size) in the xDesc
 * tensor array. The second dimension of the element of the descriptor array
 * depends on the direction mode selected. If the direction mode is unidirectional,
 * the second dimension is the hiddenSize. If direction mode is bidirectional
 * the second dimension is twice the hiddenSize. (input)
 * @param y                     Pointer to output tensor (output)
 *
 * @param w                     Pointer to input weights tensor (input)
 * @param weightSpaceSize       Number of allocated bytes in memory for the weights tensor
 * @param workSpace             Pointer to memory allocated for forward (input / output)
 * @param workSpaceNumBytes     Number of allocated bytes in memory for the workspace (input)
 * @param reserveSpace          Pointer to memory allocated for hidden states used durning training
 * (input / output)
 * @param reserveSpaceNumBytes  Number of allocated bytes in memory for use in the forward  (input)
 * @return                      miopenStatus_t
 */
MIOPEN_EXPORT miopenStatus_t miopenRNNForward(miopenHandle_t handle,
                                              const miopenRNNDescriptor_t rnnDesc,
                                              miopenRNNFWDMode_t fwdMode,
                                              const miopenSeqTensorDescriptor_t xDesc,
                                              const void* x,
                                              const miopenTensorDescriptor_t hDesc,
                                              const void* hx,
                                              void* hy,
                                              const miopenTensorDescriptor_t cDesc,
                                              const void* cx,
                                              void* cy,
                                              const miopenSeqTensorDescriptor_t yDesc,
                                              void* y,
                                              const void* w,
                                              size_t weightSpaceSize,
                                              void* workSpace,
                                              size_t workSpaceNumBytes,
                                              void* reserveSpace,
                                              size_t reserveSpaceNumBytes);

/*! @brief Execute backward data for recurrent layer
 *
 * Interface for executing the backward data pass on a RNN.
 *
 * @param handle                MIOpen handle (input)
 * @param rnnDesc               RNN layer descriptor type (input)

 * @param yDesc                 An output tensor descriptor for sequenced RNN data. This
 * miopenSeqTensorDescriptor_t should be initialyzed by `miopenSetRNNDataSeqTensorDescriptor`
 function.(input)
 * @param y                     Pointer to input tensor (input)
 * @param dy                    Pointer to the hidden layer input tensor (input)
 *
 * @param hDesc                An input hidden tensor descriptor that has as its first dimension
 * of the number of layers if the direction mode is unidirectional and twice the
 * number of layers if the direction mode is bidirectional. The second dimension of
 * the descriptor must equal the largest first dimension of the xDesc tensor descriptor
 * array. The third dimension equals the hiddenSize. (input)
 * @param hx                    Pointer to the hidden layer input tensor. If hx is NULL,
 * then the initial hidden state will be zero initialized. (input)
 * @param dhy                   Pointer to the cell layer input tensor (input)
 * @param dhx                   Pointer to the delta hidden layer output tensor. If dhx is NULL
 * the hidden gradient will not ouput. (output)
 *
 * @param cDesc                A input cell tensor descriptor that has as its first dimension
 * of the number of layers if the direction mode is unidirectional and twice the
 * number of layers if the direction mode is bidirectional. The second dimension of
 * the descriptor must equal the largest first dimension of the xDesc tensor descriptor
 * array. The third dimension equals the hiddenSize. (input)
 * @param cx                    Pointer to the hidden layer input tensor. If cx is NULL,
 * then the initial cell state will be zero initialized. (input)
 * @param dcy                   Pointer to the cell layer input tensor. If dcy is NULL,
 * then the initial delta cell state will be zero initialized. (input)
 * @param dcx                   Pointer to the cell layer output tensor. If dcx is NULL
 * the cell gradient will not ouput. (output)

 * @param xDesc                 An input tensor descriptor for sequenced RNN data. This
 * miopenSeqTensorDescriptor_t should be initialyzed by `miopenSetRNNDataSeqTensorDescriptor`
 function.(input)
 * @param dx                    Pointer to the cell layer output tensor (output)
 *
 * @param w                     Pointer to input weights tensor (input)
 * @param weightSpaceSize       Number of allocated bytes in memory for the weights tensor
 * @param workSpace             Pointer to memory allocated for forward training (input)
 * @param workSpaceNumBytes     Number of allocated bytes in memory for the workspace (input)
 * @param reserveSpace          Pointer to memory allocated for random states (input / output)
 * @param reserveSpaceNumBytes  Number of allocated bytes in memory for use in the forward (input)
 * @return                      miopenStatus_t
 */
MIOPEN_EXPORT miopenStatus_t miopenRNNBackwardSeqData(miopenHandle_t handle,
                                                      const miopenRNNDescriptor_t rnnDesc,
                                                      const miopenSeqTensorDescriptor_t yDesc,
                                                      const void* y,
                                                      const void* dy,
                                                      const miopenTensorDescriptor_t hDesc,
                                                      const void* hx,
                                                      const void* dhy,
                                                      void* dhx,
                                                      const miopenTensorDescriptor_t cDesc,
                                                      const void* cx,
                                                      const void* dcy,
                                                      void* dcx,
                                                      const miopenSeqTensorDescriptor_t xDesc,
                                                      void* dx,
                                                      const void* w,
                                                      size_t weightSpaceSize,
                                                      void* workSpace,
                                                      size_t workSpaceNumBytes,
                                                      void* reserveSpace,
                                                      size_t reserveSpaceNumBytes);

/*! @brief Execute backward weights for recurrent layer
 *
 * Interface for executing the backward weights pass on a RNN.
 *
 * @param handle                MIOpen handle (input)
 * @param rnnDesc               RNN layer descriptor type (input)

 * @param xDesc                 An input tensor descriptor for sequenced RNN data. This
 * miopenSeqTensorDescriptor_t should be initialyzed by `miopenSetRNNDataSeqTensorDescriptor`
 function.(input)
 * @param x                     Pointer to input tensor (input)
 *
 * @param hDesc                A hidden tensor descriptor that has as its first dimension
 * of the number of layers if the direction mode is unidirectional and twice the
 * number of layers if the direction mode is bidirectional. The second dimension of
 * the descriptor must equal the largest first dimension of the xDesc tensor descriptor
 * array. The third dimension equals the hiddenSize. (input)
 * @param hx                    Pointer to the hidden layer input tensor. If hx is NULL,
 * then the initial hidden state will be zero initialized. (input)
 *
 * @param yDesc                 An output tensor descriptor for sequenced RNN data. This
 * miopenSeqTensorDescriptor_t should be initialyzed by `miopenSetRNNDataSeqTensorDescriptor`
 function.(input)
 * @param y                     Pointer to the output tensor (input)
 *
 * @param dw                    Pointer to input weights tensor (input / output)
 * @param weightSpaceSize       Number of allocated bytes in memory for the weights tensor
 * @param workSpace             Pointer to memory allocated for forward training (input)
 * @param workSpaceNumBytes     Number of allocated bytes in memory for the workspace (input)
 * @param reserveSpace          Pointer to memory allocated for random states (input)
 * @param reserveSpaceNumBytes  Number of allocated bytes in memory for use in the forward (input)
 * @return                      miopenStatus_t
 */
MIOPEN_EXPORT miopenStatus_t
miopenRNNBackwardWeightsSeqTensor(miopenHandle_t handle,
                                  const miopenRNNDescriptor_t rnnDesc,
                                  const miopenSeqTensorDescriptor_t xDesc,
                                  const void* x,
                                  const miopenTensorDescriptor_t hDesc,
                                  const void* hx,
                                  const miopenSeqTensorDescriptor_t yDesc,
                                  const void* y,
                                  void* dw,
                                  size_t weightSpaceSize,
                                  void* workSpace,
                                  size_t workSpaceNumBytes,
                                  const void* reserveSpace,
                                  size_t reserveSpaceNumBytes);

/*! @brief Execute forward training for recurrent layer
 *
 * Interface for executing the forward training pass on a RNN.
 *
 * @param handle                MIOpen handle (input)
 * @param rnnDesc               RNN layer descriptor type (input)
 * @param sequenceLen           Temporal iterations to unroll (input)
 * @param xDesc                 An array of tensor descriptors. These are the
 * input descriptors to each time step. The first dimension of each descriptor is the
 * batch size and may decrease from element n to element n+1 and not increase in size.
 * The second dimension is the same for all descriptors in the array and is the input
 * vector length. (input)
 * @param x                     Pointer to input tensor (input)
 * @param hxDesc                A hidden tensor descriptor that has as its first dimension
 * of the number of layers if the direction mode is unidirectional and twice the
 * number of layers if the direction mode is bidirectional. The second dimension of
 * the descriptor must equal the largest first dimension of the xDesc tensor descriptor
 * array. The third dimension equals the hiddenSize. (input)
 * @param hx                    Pointer to the hidden layer input tensor. If hx is NULL,
 * then the initial hidden state will be zero initialized. (input)
 * @param cxDesc                A cell tensor descriptor that has as its first dimension
 * of the number of layers if the direction mode is unidirectional and twice the
 * number of layers if the direction mode is bidirectional. The second dimension of
 * the descriptor must equal the largest first dimension of the xDesc tensor descriptor
 * array. The third dimension equals the hiddenSize. (input)
 * @param cx                    Pointer to the cell layer input tensor. If cx is NULL,
 * then the initial cell state will be zero initialized. (input)
 * @param wDesc                 A weights tensor descriptor (input)
 * @param w                     Pointer to input weights tensor (input)
 * @param yDesc                 An array of fully packed tensor descriptors associated
 * with the output from each time step. The first dimension of the tensor descriptors
 * must equal the first dimension of the first descriptor (batch size) in the xDesc
 * tensor array. The second dimension of the element of the descriptor array
 * depends on the direction mode selected. If the direction mode is unidirectional,
 * the second dimension is the hiddenSize. If direction mode is bidirectional
 * the second dimension is twice the hiddenSize. (input)
 * @param y                     Pointer to output tensor (output)
 * @param hyDesc                A hidden tensor descriptor that has as its first dimension
 * of the number of layers if the direction mode is unidirectional and twice the
 * number of layers if the direction mode is bidirectional. The second dimension of
 * the descriptor must equal the largest first dimension of the xDesc tensor descriptor
 * array. The third dimension equals the hiddenSize. (input)
 * @param hy                    Pointer to the hidden layer output tensor. If hy is NULL,
 * then the final hidden state will not be saved. (output)
 * @param cyDesc                A cell tensor descriptor that has as its first dimension
 * of the number of layers if the direction mode is unidirectional and twice the
 * number of layers if the direction mode is bidirectional. The second dimension of
 * the descriptor must equal the largest first dimension of the xDesc tensor descriptor
 * array. The third dimension equals the hiddenSize. (input)
 * @param cy                    Pointer to the cell layer output tensor. If hy is NULL,
 * then the final cell state will not be saved. (output)
 * @param workSpace             Pointer to memory allocated for forward training (input)
 * @param workSpaceNumBytes     Number of allocated bytes in memory for the workspace (input)
 * @param reserveSpace          Pointer to memory allocated for random states (input / output)
 * @param reserveSpaceNumBytes  Number of allocated bytes in memory for use in the forward  (input)
 * @return                      miopenStatus_t
 */
MIOPEN_EXPORT miopenStatus_t miopenRNNForwardTraining(miopenHandle_t handle,
                                                      const miopenRNNDescriptor_t rnnDesc,
                                                      const int sequenceLen,
                                                      const miopenTensorDescriptor_t* xDesc,
                                                      const void* x,
                                                      const miopenTensorDescriptor_t hxDesc,
                                                      const void* hx,
                                                      const miopenTensorDescriptor_t cxDesc,
                                                      const void* cx,
                                                      const miopenTensorDescriptor_t wDesc,
                                                      const void* w,
                                                      const miopenTensorDescriptor_t* yDesc,
                                                      void* y,
                                                      const miopenTensorDescriptor_t hyDesc,
                                                      void* hy,
                                                      const miopenTensorDescriptor_t cyDesc,
                                                      void* cy,
                                                      void* workSpace,
                                                      size_t workSpaceNumBytes,
                                                      void* reserveSpace,
                                                      size_t reserveSpaceNumBytes);

/*! @brief Execute backward data for recurrent layer
 *
 * Interface for executing the backward data pass on a RNN.
 *
 * @param handle                MIOpen handle (input)
 * @param rnnDesc               RNN layer descriptor type (input)
 * @param sequenceLen           Temporal iterations to unroll (input)
 * @param yDesc                 An array of tensor descriptors (input)
 * @param y                     Pointer to input tensor (input)
 * @param dyDesc                An array of fully packed tensor descriptors associated
 * with the output from each time step. The first dimension of the tensor descriptors
 * must equal the first dimension of the first descriptor (batch size) in the xDesc
 * tensor array. The second dimension of the element of the descriptor array
 * depends on the direction mode selected. If the direction mode is unidirectional,
 * the second dimension is the hiddenSize. If direction mode is bidirectional
 * the second dimension is twice the hiddenSize. (input)
 * @param dy                    Pointer to the hidden layer input tensor (input)
 * @param dhyDesc               A hidden tensor descriptor that has as its first dimension
 * of the number of layers if the direction mode is unidirectional and twice the
 * number of layers if the direction mode is bidirectional. The second dimension of
 * the descriptor must equal the largest first dimension of the xDesc tensor descriptor
 * array. The third dimension equals the hiddenSize. (input)
 * @param dhy                   Pointer to the cell layer input tensor (input)
 * @param dcyDesc               A cell tensor descriptor that has as its first dimension
 * of the number of layers if the direction mode is unidirectional and twice the
 * number of layers if the direction mode is bidirectional. The second dimension of
 * the descriptor must equal the largest first dimension of the xDesc tensor descriptor
 * array. The third dimension equals the hiddenSize. (input)
 * @param dcy                   Pointer to the cell layer input tensor. If dcy is NULL,
 * then the initial delta cell state will be zero initialized. (input)
 * @param wDesc                 A weights tensor descriptor (input)
 * @param w                     Pointer to input weights tensor (input)
 * @param hxDesc                An input hidden tensor descriptor that has as its first dimension
 * of the number of layers if the direction mode is unidirectional and twice the
 * number of layers if the direction mode is bidirectional. The second dimension of
 * the descriptor must equal the largest first dimension of the xDesc tensor descriptor
 * array. The third dimension equals the hiddenSize. (input)
 * @param hx                    Pointer to the hidden layer input tensor. If hx is NULL,
 * then the initial hidden state will be zero initialized. (input)
 * @param cxDesc                A input cell tensor descriptor that has as its first dimension
 * of the number of layers if the direction mode is unidirectional and twice the
 * number of layers if the direction mode is bidirectional. The second dimension of
 * the descriptor must equal the largest first dimension of the xDesc tensor descriptor
 * array. The third dimension equals the hiddenSize. (input)
 * @param cx                    Pointer to the hidden layer input tensor. If cx is NULL,
 * then the initial cell state will be zero initialized. (input)
 * @param dxDesc                An array of tensor descriptors. These are the
 * input descriptors to each time step. The first dimension of each descriptor is the
 * batch size and may decrease from element n to element n+1 and not increase in size.
 * The second dimension is the same for all descriptors in the array and is the input
 * vector length. (input)
 * @param dx                    Pointer to the cell layer output tensor (output)
 * @param dhxDesc               A hidden tensor descriptor that has as its first dimension
 * of the number of layers if the direction mode is unidirectional and twice the
 * number of layers if the direction mode is bidirectional. The second dimension of
 * the descriptor must equal the largest first dimension of the xDesc tensor descriptor
 * array. The third dimension equals the hiddenSize. (input)
 * @param dhx                   Pointer to the delta hidden layer output tensor. If dhx is NULL
 * the hidden gradient will not ouput. (output)
 * @param dcxDesc               A tensor descriptor that has as its first dimension
 * of the number of layers if the direction mode is unidirectional and twice the
 * number of layers if the direction mode is bidirectional. The second dimension of
 * the descriptor must equal the largest first dimension of the xDesc tensor descriptor
 * array. The third dimension equals the hiddenSize. (input)
 * @param dcx                   Pointer to the cell layer output tensor. If dcx is NULL
 * the cell gradient will not ouput. (output)
 * @param workSpace             Pointer to memory allocated for forward training (input)
 * @param workSpaceNumBytes     Number of allocated bytes in memory for the workspace (input)
 * @param reserveSpace          Pointer to memory allocated for random states (input / output)
 * @param reserveSpaceNumBytes  Number of allocated bytes in memory for use in the forward (input)
 * @return                      miopenStatus_t
 */
MIOPEN_EXPORT miopenStatus_t miopenRNNBackwardData(miopenHandle_t handle,
                                                   const miopenRNNDescriptor_t rnnDesc,
                                                   const int sequenceLen,
                                                   const miopenTensorDescriptor_t* yDesc,
                                                   const void* y,
                                                   const miopenTensorDescriptor_t* dyDesc,
                                                   const void* dy,
                                                   const miopenTensorDescriptor_t dhyDesc,
                                                   const void* dhy,
                                                   const miopenTensorDescriptor_t dcyDesc,
                                                   const void* dcy,
                                                   const miopenTensorDescriptor_t wDesc,
                                                   const void* w,
                                                   const miopenTensorDescriptor_t hxDesc,
                                                   const void* hx,
                                                   const miopenTensorDescriptor_t cxDesc,
                                                   const void* cx,
                                                   const miopenTensorDescriptor_t* dxDesc,
                                                   void* dx,
                                                   const miopenTensorDescriptor_t dhxDesc,
                                                   void* dhx,
                                                   const miopenTensorDescriptor_t dcxDesc,
                                                   void* dcx,
                                                   void* workSpace,
                                                   size_t workSpaceNumBytes,
                                                   void* reserveSpace,
                                                   size_t reserveSpaceNumBytes);

/*! @brief Execute backward weights for recurrent layer
 *
 * Interface for executing the backward weights pass on a RNN.
 *
 * @param handle                MIOpen handle (input)
 * @param rnnDesc               RNN layer descriptor type (input)
 * @param sequenceLen           Temporal iterations to unroll (input)
 * @param xDesc                 An array of tensor descriptors. These are the
 * input descriptors to each time step. The first dimension of each descriptor is the
 * batch size and may decrease from element n to element n+1 and not increase in size.
 * The second dimension is the same for all descriptors in the array and is the input
 * vector length. (input)
 * @param x                     Pointer to input tensor (input)
 * @param hxDesc                A hidden tensor descriptor that has as its first dimension
 * of the number of layers if the direction mode is unidirectional and twice the
 * number of layers if the direction mode is bidirectional. The second dimension of
 * the descriptor must equal the largest first dimension of the xDesc tensor descriptor
 * array. The third dimension equals the hiddenSize. (input)
 * @param hx                    Pointer to the hidden layer input tensor. If hx is NULL,
 * then the initial hidden state will be zero initialized. (input)
 * @param yDesc                 An array of fully packed tensor descriptors associated
 * with the output from each time step. The first dimension of the tensor descriptors
 * must equal the first dimension of the first descriptor (batch size) in the xDesc
 * tensor array. The second dimension of the element of the descriptor array
 * depends on the direction mode selected. If the direction mode is unidirectional,
 * the second dimension is the hiddenSize. If direction mode is bidirectional
 * the second dimension is twice the hiddenSize. (input)
 * @param y                     Pointer to the output tensor (input)
 * @param dwDesc                A weights tensor descriptor (input)
 * @param dw                    Pointer to input weights tensor (input / output)
 * @param workSpace             Pointer to memory allocated for forward training (input)
 * @param workSpaceNumBytes     Number of allocated bytes in memory for the workspace (input)
 * @param reserveSpace          Pointer to memory allocated for random states (input)
 * @param reserveSpaceNumBytes  Number of allocated bytes in memory for use in the forward (input)
 * @return                      miopenStatus_t
 */
MIOPEN_EXPORT miopenStatus_t miopenRNNBackwardWeights(miopenHandle_t handle,
                                                      const miopenRNNDescriptor_t rnnDesc,
                                                      const int sequenceLen,
                                                      const miopenTensorDescriptor_t* xDesc,
                                                      const void* x,
                                                      const miopenTensorDescriptor_t hxDesc,
                                                      const void* hx,
                                                      const miopenTensorDescriptor_t* yDesc,
                                                      const void* y,
                                                      const miopenTensorDescriptor_t dwDesc,
                                                      void* dw,
                                                      void* workSpace,
                                                      size_t workSpaceNumBytes,
                                                      const void* reserveSpace,
                                                      size_t reserveSpaceNumBytes);

/*! @brief Execute forward inference for RNN layer
 *
 * Interface for executing the forward inference pass on a RNN.
 *
 * @param handle                MIOpen handle (input)
 * @param rnnDesc               RNN layer descriptor type (input)
 * @param sequenceLen           Temporal iterations to unroll (input)
 * @param xDesc                 An array of tensor descriptors. These are the
 * input descriptors to each time step. The first dimension of each descriptor is the
 * batch size and may decrease from element n to element n+1 and not increase in size.
 * The second dimension is the same for all descriptors in the array and is the input
 * vector length. (input)
 * @param x                     Pointer to input tensor (input)
 * @param hxDesc                A hidden tensor descriptor that has as its first dimension
 * of the number of layers if the direction mode is unidirectional and twice the
 * number of layers if the direction mode is bidirectional. The second dimension of
 * the descriptor must equal the largest first dimension of the xDesc tensor descriptor
 * array. The third dimension equals the hiddenSize. (input)
 * @param hx                    Pointer to the hidden layer input tensor. If hx is NULL,
 * then the initial hidden state will be zero initialized. (input)
 * @param cxDesc                A cell tensor descriptor that has as its first dimension
 * of the number of layers if the direction mode is unidirectional and twice the
 * number of layers if the direction mode is bidirectional. The second dimension of
 * the descriptor must equal the largest first dimension of the xDesc tensor descriptor
 * array. The third dimension equals the hiddenSize. (input)
 * @param cx                    Pointer to the cell layer input tensor. If cx is NULL,
 * then the initial cell state will be zero initialized. (input)
 * @param wDesc                 A weights tensor descriptor (input)
 * @param w                     Pointer to input weights tensor (input)
 * @param yDesc                 An array of fully packed tensor descriptors associated
 * with the output from each time step. The first dimension of the tensor descriptors
 * must equal the first dimension of the first descriptor (batch size) in the xDesc
 * tensor array. The second dimension of the element of the descriptor array
 * depends on the direction mode selected. If the direction mode is unidirectional,
 * the second dimension is the hiddenSize. If direction mode is bidirectional
 * the second dimension is twice the hiddenSize. (input)
 * @param y                     Pointer to output tensor (output)
 * @param hyDesc                A hidden tensor descriptor that has as its first dimension
 * of the number of layers if the direction mode is unidirectional and twice the
 * number of layers if the direction mode is bidirectional. The second dimension of
 * the descriptor must equal the largest first dimension of the xDesc tensor descriptor
 * array. The third dimension equals the hiddenSize. (input)
 * @param hy                    Pointer to the hidden layer output tensor. If hy is NULL,
 * then the final hidden state will not be saved. (output)
 * @param cyDesc                A output cell tensor descriptor that has as its first dimension
 * of the number of layers if the direction mode is unidirectional and twice the
 * number of layers if the direction mode is bidirectional. The second dimension of
 * the descriptor must equal the largest first dimension of the xDesc tensor descriptor
 * array. The third dimension equals the hiddenSize. (input)
 * @param cy                    Pointer to the cell layer output tensor. If cy is NULL,
 * then the final cell state will not be saved. (output)
 * @param workSpace             Pointer to memory allocated for forward training (input)
 * @param workSpaceNumBytes     Number of allocated bytes in memory for the workspace (input)
 * @return                      miopenStatus_t
 */
MIOPEN_EXPORT miopenStatus_t miopenRNNForwardInference(miopenHandle_t handle,
                                                       miopenRNNDescriptor_t rnnDesc,
                                                       const int sequenceLen,
                                                       const miopenTensorDescriptor_t* xDesc,
                                                       const void* x,
                                                       const miopenTensorDescriptor_t hxDesc,
                                                       const void* hx,
                                                       const miopenTensorDescriptor_t cxDesc,
                                                       const void* cx,
                                                       const miopenTensorDescriptor_t wDesc,
                                                       const void* w,
                                                       const miopenTensorDescriptor_t* yDesc,
                                                       void* y,
                                                       const miopenTensorDescriptor_t hyDesc,
                                                       void* hy,
                                                       const miopenTensorDescriptor_t cyDesc,
                                                       void* cy,
                                                       void* workSpace,
                                                       size_t workSpaceNumBytes);

/** @} */
// CLOSEOUT RNN DOXYGEN GROUP

/** @addtogroup LossFunction
 *
 *  @{
 */

/*! @enum miopenCTCLossAlgo_t
 * Algorithms available to execute the CTC loss operation
 */
typedef enum
{
    MIOPEN_CTC_LOSS_ALGO_DETERMINISTIC = 0, /*!< Results are guaranteed to be reproducible */
} miopenCTCLossAlgo_t;

/*! @brief Create a CTC loss function Descriptor
 *
 * API for creating an uninitialized CTC loss function descriptor.
 * @param ctcLossDesc  Pointer to the CTC loss function descriptor type (output)
 * @return             miopenStatus_t
 */
MIOPEN_EXPORT miopenStatus_t miopenCreateCTCLossDescriptor(miopenCTCLossDescriptor_t* ctcLossDesc);

/*! @brief Retrieves a CTC loss function descriptor's details
 *
 * @param ctcLossDesc          CTC loss function descriptor (input)
 * @param dataType             Data type used in this CTC loss operation, only fp32 currently
 * supported (output)
 * @param blank_label_id       User defined index for blank label (output)
 * @param apply_softmax_layer  Boolean to toggle input layer property (output)
 * @return                     miopenStatus_t
 */
MIOPEN_EXPORT miopenStatus_t miopenGetCTCLossDescriptor(miopenCTCLossDescriptor_t ctcLossDesc,
                                                        miopenDataType_t* dataType,
                                                        int* blank_label_id,
                                                        bool* apply_softmax_layer);

/*! @brief Destroys a CTC loss function descriptor object
 *
 * @param ctcLossDesc  CTC loss function descriptor type (input)
 * @return             miopenStatus_t
 */
MIOPEN_EXPORT miopenStatus_t miopenDestroyCTCLossDescriptor(miopenCTCLossDescriptor_t ctcLossDesc);

/*! @brief Set the details of a CTC loss function descriptor
 *
 * @param ctcLossDesc          CTC loss function descriptor type (input)
 * @param dataType             Data type used in this CTC loss operation, only fp32 currently
 * supported (input)
 * @param blank_label_id       User defined index for blank label, default 0 (input)
 * @param apply_softmax_layer  Boolean to toggle input layer property (input)
 * @return             miopenStatus_t
 */
MIOPEN_EXPORT miopenStatus_t miopenSetCTCLossDescriptor(miopenCTCLossDescriptor_t ctcLossDesc,
                                                        miopenDataType_t dataType,
                                                        const int blank_label_id,
                                                        bool apply_softmax_layer);

/*! @brief Query the amount of memory required to execute miopenCTCLoss
 *
 * This function calculates the amount of memory required to run the CTC loss function given a CTC
 * loss function descriptor with the specified algorithm.
 * @param handle         MIOpen handle (input)
 * @param probsDesc      Tensor descriptor for probabilities (input)
 * @param gradientsDesc  Tensor descriptor for gradients (input)
 * @param labels         Pointer to the flattened labels list (input)
 * @param labelLengths   Pointer to the lengths list for "labels" (input)
 * @param inputLengths   Pointer to the list of the time steps in each batch (input)
 * @param algo           CTC loss algorithm selected (input)
 * @param ctcLossDesc    CTC loss function descriptor type (input)
 * @param workSpaceSize  Number of bytes of workspace required for CTC loss operation with selected
 * algorithm (output)
 * @return               miopenStatus_t
 */
MIOPEN_EXPORT miopenStatus_t
miopenGetCTCLossWorkspaceSize(miopenHandle_t handle,
                              const miopenTensorDescriptor_t probsDesc,
                              const miopenTensorDescriptor_t gradientsDesc,
                              const int* labels,
                              const int* labelLengths,
                              const int* inputLengths,
                              miopenCTCLossAlgo_t algo,
                              const miopenCTCLossDescriptor_t ctcLossDesc,
                              size_t* workSpaceSize);

/*! @brief Execute forward inference for CTCLoss layer
 *
 * Interface for executing the forward inference pass on a CTCLoss.
 * @param handle         MIOpen handle (input)
 * @param probsDesc      Tensor descriptor for probabilities (input)
 * @param probs          Pointer to the probabilities tensor (input)
 * @param labels         Pointer to the flattened labels list (input)
 * @param labelLengths   Pointer to the lengths list for "labels" (input)
 * @param inputLengths   Pointer to the list of the time steps in each batch (input)
 * @param losses         Pointer to the computed losses of CTC (Output)
 * @param gradientsDesc  Tensor descriptor for gradients (input)
 * @param gradients      Pointer to the computed gradients of CTC (Output)
 * @param algo           CTC loss algorithm selected (input)
 * @param ctcLossDesc    CTC loss function descriptor type (input)
 * @param workSpace      Pointer to memory allocated for execute CTC loss operation (input)
 * @param workSpaceSize  Number of bytes of workspace required for CTC loss operation with selected
 * algorithm (input)
 * @return               miopenStatus_t
 */
MIOPEN_EXPORT miopenStatus_t miopenCTCLoss(miopenHandle_t handle,
                                           const miopenTensorDescriptor_t probsDesc,
                                           const void* probs,
                                           const int* labels,
                                           const int* labelLengths,
                                           const int* inputLengths,
                                           void* losses,
                                           const miopenTensorDescriptor_t gradientsDesc,
                                           void* gradients,
                                           miopenCTCLossAlgo_t algo,
                                           const miopenCTCLossDescriptor_t ctcLossDesc,
                                           void* workSpace,
                                           size_t workSpaceSize);

/** @} */
// CLOSEOUT LossFunction DOXYGEN GROUP

// Dropout APIs
/** @addtogroup dropout
 *
 *  @{
 */

/*!  @enum miopenRNGType_t
 * random number generator type
 */
typedef enum
{
    MIOPEN_RNG_PSEUDO_XORWOW = 0, /*!< XORWOW pseudorandom generator */
} miopenRNGType_t;

/*! @brief Creates the dropout descriptor object
 *
 * @param dropoutDesc Pointer to a dropout descriptor type
 * @return            miopenStatus_t
 */
MIOPEN_EXPORT miopenStatus_t miopenCreateDropoutDescriptor(miopenDropoutDescriptor_t* dropoutDesc);

/*! @brief Destroys the dropout descriptor object
 *
 * @param dropoutDesc Dropout descriptor type (input)
 * @return            miopenStatus_t
 */
MIOPEN_EXPORT miopenStatus_t miopenDestroyDropoutDescriptor(miopenDropoutDescriptor_t dropoutDesc);

/*! @brief Query the amount of memory required to run dropout
 *
 * This function calculates the amount of memory required to run dropout.
 * @param xDesc                    Tensor descriptor for data tensor x (input)
 * @param reserveSpaceSizeInBytes  Number of bytes of reservespace required for executing dropout
 * (Output)
 * @return                         miopenStatus_t
 */
MIOPEN_EXPORT miopenStatus_t miopenDropoutGetReserveSpaceSize(const miopenTensorDescriptor_t xDesc,
                                                              size_t* reserveSpaceSizeInBytes);

/*! @brief Query the amount of memory required to store the states of the random number generators
 *
 * This function calculates the amount of memory required to store the states of the random number
 * generators used by miopenDropoutForward.
 * @param handle            MIOpen handle (input)
 * @param stateSizeInBytes  Number of bytes required to store random generator states (Output)
 * @return                  miopenStatus_t
 */
MIOPEN_EXPORT miopenStatus_t miopenDropoutGetStatesSize(miopenHandle_t handle,
                                                        size_t* stateSizeInBytes);

/*! @brief Get the details of the dropout descriptor
 *
 * Interface for querying the dropout descriptor
 * @param dropoutDesc  Dropout layer descriptor (input)
 * @param handle       MIOpen handle (input)
 * @param dropout      The probability by which the input is set to 0 in the dropout layer (Output)
 * @param states       Pointer to memory that holds random number generator states (Output)
 * @param seed         Seed used to initialize random number generator states (Output)
 * @param use_mask     Boolean flag indicating whether to use a saved mask (an existing or
 * user-defined dropout layout) in reserveSpace (Output)
 * @param state_evo    Boolean flag indicating whether to adopt state evolution strategy to update
 * the PRNG states by the end of each implementation (Output placeholder, currently not enabled)
 * @param rng_mode     Random number generator used to generate parallel random number sequences
 * (Output)
 * @return             miopenStatus_t
 */
MIOPEN_EXPORT miopenStatus_t miopenGetDropoutDescriptor(miopenDropoutDescriptor_t dropoutDesc,
                                                        miopenHandle_t handle,
                                                        float* dropout,
                                                        void** states,
                                                        unsigned long long* seed,
                                                        bool* use_mask,
                                                        bool* state_evo,
                                                        miopenRNGType_t* rng_mode);

/*! @brief Restore the dropout descriptor to a saved state
 *
 * This function restores the state of dropout descriptor using the address of a state buffer with
 * previously saved PRNG state pattern, without launching the expensive PRNG initialization process.
 *
 * Interface for restoring the dropout descriptor
 * @param dropoutDesc       Dropout layer descriptor (input/Output)
 * @param handle            MIOpen handle (input)
 * @param dropout           The probability by which the input is set to 0 in the dropout layer
 * (input)
 * @param states            Pointer to memory that holds random number generator states (input)
 * @param stateSizeInBytes  Number of bytes holding random generator states (input)
 * @param seed              Seed used to initialize random number generator states (input)
 * @param use_mask          Boolean flag indicating whether to use a saved mask (an existing or
 * user-defined dropout layout) in reserveSpace (input)
 * @param state_evo         Boolean flag indicating whether to adopt state evolution strategy to
 * update the PRNG states by the end of each implementation (input placeholder, currently not
 * enabled)
 * @param rng_mode          Random number generator used to generate parallel random number
 * sequences (input)
 * @return                  miopenStatus_t
 */
MIOPEN_EXPORT miopenStatus_t miopenRestoreDropoutDescriptor(miopenDropoutDescriptor_t dropoutDesc,
                                                            miopenHandle_t handle,
                                                            float dropout,
                                                            void* states,
                                                            size_t stateSizeInBytes,
                                                            unsigned long long seed,
                                                            bool use_mask,
                                                            bool state_evo,
                                                            miopenRNGType_t rng_mode);

/*! @brief Initialize the dropout descriptor
 *
 * Interface for setting up the dropout descriptor
 * @param dropoutDesc       Dropout layer descriptor (input/Output)
 * @param handle            MIOpen handle (input)
 * @param dropout           The probability by which the input is set to 0 in the dropout layer
 * (input)
 * @param states            Pointer to memory that holds random number generator states (input)
 * @param stateSizeInBytes  Number of bytes provided for random generator states (input)
 * @param seed              Seed used to initialize random number generator states (input)
 * @param use_mask          Boolean flag indicating whether to use a saved mask (an existing or
 * user-defined dropout layout) in reserveSpace (input)
 * @param state_evo         Boolean flag indicating whether to adopt state evolution strategy to
 * update the PRNG states by the end of each implementation (input placeholder, currently not
 * enabled)
 * @param rng_mode          Random number generator used to generate parallel random number
 * sequences (input)
 * @return                  miopenStatus_t
 */
MIOPEN_EXPORT miopenStatus_t miopenSetDropoutDescriptor(miopenDropoutDescriptor_t dropoutDesc,
                                                        miopenHandle_t handle,
                                                        float dropout,
                                                        void* states,
                                                        size_t stateSizeInBytes,
                                                        unsigned long long seed,
                                                        bool use_mask,
                                                        bool state_evo,
                                                        miopenRNGType_t rng_mode);

/*! @brief Execute forward dropout operation
 *
 * Interface for executing the forward pass on a Dropout.
 * @param handle                   MIOpen handle (input)
 * @param dropoutDesc              Dropout layer descriptor (input)
 * @param noise_shape              Tensor descriptor for noise shape (input placeholder, currently
 * not enabled)
 * @param xDesc                    Tensor descriptor for data tensor x (input)
 * @param x                        Data tensor x (input)
 * @param yDesc                    Tensor descriptor for data tensor y (input)
 * @param y                        Data tensor y (Output)
 * @param reserveSpace             Pointer to memory allocated for executing forward dropout,
 * expecting reserveSpace unchanged before next call of miopenDropoutBackward (Output)
 * @param reserveSpaceSizeInBytes  Number of bytes of reservespace required for executing forward
 * dropout (input)
 * @return                         miopenStatus_t
 */
MIOPEN_EXPORT miopenStatus_t miopenDropoutForward(miopenHandle_t handle,
                                                  const miopenDropoutDescriptor_t dropoutDesc,
                                                  const miopenTensorDescriptor_t noise_shape,
                                                  const miopenTensorDescriptor_t xDesc,
                                                  const void* x,
                                                  const miopenTensorDescriptor_t yDesc,
                                                  void* y,
                                                  void* reserveSpace,
                                                  size_t reserveSpaceSizeInBytes);

/*! @brief Execute backward dropout operation
 *
 * Interface for executing the backward pass on a Dropout.
 * @param handle                   MIOpen handle (input)
 * @param dropoutDesc              Dropout layer descriptor (input)
 * @param noise_shape              Tensor descriptor for noise shape (input placeholder, currently
 * not enabled)
 * @param dyDesc                   Tensor descriptor for data delta tensor dy (input)
 * @param dy                       Data delta tensor dy (input)
 * @param dxDesc                   Tensor descriptor for data delta tensor dx (input)
 * @param dx                       Data delta tensor dx (Output)
 * @param reserveSpace             Pointer to memory allocated for executing backward dropout,
 * expecting reserveSpace unchanged after previous call of miopenDropoutForward (input)
 * @param reserveSpaceSizeInBytes  Number of bytes of reservespace required for executing backward
 * dropout (input)
 * @return                         miopenStatus_t
 */
MIOPEN_EXPORT miopenStatus_t miopenDropoutBackward(miopenHandle_t handle,
                                                   const miopenDropoutDescriptor_t dropoutDesc,
                                                   const miopenTensorDescriptor_t noise_shape,
                                                   const miopenTensorDescriptor_t dyDesc,
                                                   const void* dy,
                                                   const miopenTensorDescriptor_t dxDesc,
                                                   void* dx,
                                                   void* reserveSpace,
                                                   size_t reserveSpaceSizeInBytes);

/** @} */
// CLOSEOUT DROPOUT DOXYGEN GROUP

// TensorReduce APIs
/** @addtogroup TensorReduce
 *
 *  @{
 */

/*! @brief Creates the ReduceTensor descriptor object
 *
 * @param reduceTensorDesc Pointer to a ReduceTensor descriptor type
 * @return            miopenStatus_t
 */
MIOPEN_EXPORT miopenStatus_t
miopenCreateReduceTensorDescriptor(miopenReduceTensorDescriptor_t* reduceTensorDesc);

/*! @brief Destroy the ReduceTensor descriptor object
 *
 * @param reduceTensorDesc  ReduceTensor descriptor type (input)
 * @return            miopenStatus_t
 */
MIOPEN_EXPORT miopenStatus_t
miopenDestroyReduceTensorDescriptor(miopenReduceTensorDescriptor_t reduceTensorDesc);

/*! @brief Initialize a ReduceTensor descriptor object
 *
 * @param reduceTensorDesc         Pointer to the ReduceTensor descriptor object (output)
 * @param reduceTensorOp           Enumerant specifying the operation used by ReduceTensor (input)
 * @param reduceTensorCompType     Enumerant specifying the data type used with ReduceTensor
 * operation (input)
 * @param reduceTensorNanOpt       Enumerant specifying the Nan number propagation mode (input)
 * @param reduceTensorIndices      Enumerant specifying the indices modes used by ReduceTensor
 * (input)
 * @param reduceTensorIndicesType  Enumerant specifying the data type of the indices (input)
 * @return           miopenStatus_t
 */
MIOPEN_EXPORT miopenStatus_t
miopenSetReduceTensorDescriptor(miopenReduceTensorDescriptor_t reduceTensorDesc,
                                miopenReduceTensorOp_t reduceTensorOp,
                                miopenDataType_t reduceTensorCompType,
                                miopenNanPropagation_t reduceTensorNanOpt,
                                miopenReduceTensorIndices_t reduceTensorIndices,
                                miopenIndicesType_t reduceTensorIndicesType);

/*! @brief Query a ReduceTensor descriptor object
 *
 * @param reduceTensorDesc         Pointer to the ReduceTensor descriptor object (input)
 * @param reduceTensorOp           Pointer to enumerant specifying the operation used by
 * ReduceTensor (output)
 * @param reduceTensorCompType     Pointer to enumerant specifying the data type used with
 * ReduceTensor operation (output)
 * @param reduceTensorNanOpt       Pointer to enumerant specifying the Nan number propagation mode
 * (output)
 * @param reduceTensorIndices      Pointer to enumerant specifying the indices modes used by
 * ReduceTensor (output)
 * @param reduceTensorIndicesType  Pointer to enumerant specifying the data type of the indices
 * (output)
 * @return           miopenStatus_t
 */
MIOPEN_EXPORT miopenStatus_t
miopenGetReduceTensorDescriptor(const miopenReduceTensorDescriptor_t reduceTensorDesc,
                                miopenReduceTensorOp_t* reduceTensorOp,
                                miopenDataType_t* reduceTensorCompType,
                                miopenNanPropagation_t* reduceTensorNanOpt,
                                miopenReduceTensorIndices_t* reduceTensorIndices,
                                miopenIndicesType_t* reduceTensorIndicesType);

/*! @brief Helper function to query the minimum index space size required by the ReduceTensor call
 *
 * @param handle                   MIOpen Handle (input)
 * @param reduceTensorDesc         Pointer to the ReduceTensor descriptor object (input)
 * @param aDesc                    Pointer to the input tensor descriptor (input)
 * @param cDesc                    Pointer to the output tensor descriptor (input)
 * @param sizeInBytes              Pointer to data to return the minimum index space size
 * @return           miopenStatus_t
 */
MIOPEN_EXPORT miopenStatus_t
miopenGetReductionIndicesSize(miopenHandle_t handle,
                              const miopenReduceTensorDescriptor_t reduceTensorDesc,
                              const miopenTensorDescriptor_t aDesc,
                              const miopenTensorDescriptor_t cDesc,
                              size_t* sizeInBytes);

/*! @brief Helper function to query the minimum workspace size required by the ReduceTensor call
 *
 * @param handle                   MIOpen Handle (input)
 * @param reduceTensorDesc         Pointer to the ReduceTensor descriptor object (input)
 * @param aDesc                    Pointer to the input tensor descriptor (input)
 * @param cDesc                    Pointer to the output tensor descriptor (input)
 * @param sizeInBytes              Pointer to data to return the minimum workspace size
 * @return           miopenStatus_t
 */
MIOPEN_EXPORT miopenStatus_t
miopenGetReductionWorkspaceSize(miopenHandle_t handle,
                                const miopenReduceTensorDescriptor_t reduceTensorDesc,
                                const miopenTensorDescriptor_t aDesc,
                                const miopenTensorDescriptor_t cDesc,
                                size_t* sizeInBytes);

/*! @brief TensorReduce function doing reduction on tensor A by implementing C = alpha * reduceOp(A)
 * + beta * C
 *
 * The length of each dimension of output tensor C must match the length of the corresponding
 * dimension of
 * input tensor A or must be equal to 1. The dimensions with length equal to 1 indicate the
 * dimensions
 * of A to be reduced.
 *
 * @param handle                   MIOpen Handle (input)
 * @param reduceTensorDesc         Pointer to the ReduceTensor descriptor object (input)
 * @param indices                  Address of the allocated indices data space (output)
 * @param indicesSizeInBytes       Size in bytes of the allocated indices data space (input)
 * @param workspace                Address of the allocated workspace data (input)
 * @param workspaceSizeInBytes     Size in bytes of the allocated workspace data (input)
 * @param alpha                    Pointer to scale factor for data in input tensor A (input)
 * @param aDesc                    Pointer to the tensor descriptor for input tensor A (input)
 * @param A                        Pointer to the data of input tensor A (input)
 * @param beta                     Pointer to scale factor for data in output tensor C (input)
 * @param cDesc                    Pointer to the tensor descriptor for output tensor C (input)
 * @param C                        Pointer to the data of output tensor C (output)
 * @return           miopenStatus_t
 */
MIOPEN_EXPORT miopenStatus_t
miopenReduceTensor(miopenHandle_t handle,
                   const miopenReduceTensorDescriptor_t reduceTensorDesc,
                   void* indices,
                   size_t indicesSizeInBytes,
                   void* workspace,
                   size_t workspaceSizeInBytes,
                   const void* alpha,
                   const miopenTensorDescriptor_t aDesc,
                   const void* A,
                   const void* beta,
                   const miopenTensorDescriptor_t cDesc,
                   void* C);

/** @} */
// CLOSEOUT TensorReduce DOXYGEN GROUP

// Find 2.0 API
/** @addtogroup find2
 *
 *  @{
 */

/*! @brief Describes a problem for different miopen operations.
 *
 * For now, this is only used for convolution, but could be used for other
 * operators in the future(such as GEMM, Pooling, etc)
 */
MIOPEN_DECLARE_OBJECT(miopenProblem);

/*! @enum miopenProblemDirection_t
 * Directions of miopen operation.
 */
typedef enum
{
    miopenProblemDirectionForward         = 0,
    miopenProblemDirectionBackward        = 1,
    miopenProblemDirectionBackwardWeights = 2,
#ifdef MIOPEN_BETA_API
    miopenProblemDirectionInference = 4,
#endif
} miopenProblemDirection_t;

/*! @enum miopenTensorArgumentId_t
 * Identifiers for tensor arguments of problems and operations.
 */
typedef enum
{
    miopenTensorArgumentIdInvalid = 0,
    miopenTensorConvolutionX      = 1,
    miopenTensorConvolutionW      = 2,
    miopenTensorConvolutionY      = 3,

    miopenTensorMhaK                  = 4,
    miopenTensorMhaQ                  = 5,
    miopenTensorMhaV                  = 6,
    miopenTensorMhaDescaleK           = 7,
    miopenTensorMhaDescaleQ           = 8,
    miopenTensorMhaDescaleV           = 9,
    miopenTensorMhaDescaleS           = 10,
    miopenTensorMhaScaleS             = 11,
    miopenTensorMhaScaleO             = 12,
    miopenTensorMhaDropoutProbability = 13,
    miopenTensorMhaDropoutSeed        = 14,
    miopenTensorMhaDropoutOffset      = 15,
    miopenTensorMhaO                  = 16,
    miopenTensorMhaAmaxO              = 17,
    miopenTensorMhaAmaxS              = 18,
    miopenTensorMhaM                  = 19,
    miopenTensorMhaZInv               = 20,
    miopenTensorMhaDO                 = 21,
    miopenTensorMhaDescaleO           = 22,
    miopenTensorMhaDescaleDO          = 23,
    miopenTensorMhaDescaleDS          = 24,
    miopenTensorMhaScaleDS            = 25,
    miopenTensorMhaScaleDQ            = 26,
    miopenTensorMhaScaleDK            = 27,
    miopenTensorMhaScaleDV            = 28,
    miopenTensorMhaDQ                 = 29,
    miopenTensorMhaDK                 = 30,
    miopenTensorMhaDV                 = 31,
    miopenTensorMhaAmaxDQ             = 32,
    miopenTensorMhaAmaxDK             = 33,
    miopenTensorMhaAmaxDV             = 34,
    miopenTensorMhaAmaxDS             = 35,

#ifdef MIOPEN_BETA_API
    miopenTensorActivationX                = 36,
    miopenTensorActivationY                = 37,
    miopenTensorActivationDX               = 38,
    miopenTensorActivationDY               = 39,
    miopenTensorBiasX                      = 40,
    miopenTensorBiasY                      = 41,
    miopenTensorBias                       = 42,
    miopenTensorSoftmaxX                   = 43,
    miopenTensorSoftmaxY                   = 44,
    miopenTensorSoftmaxDX                  = 45,
    miopenTensorSoftmaxDY                  = 46,
    miopenTensorBatchnormX                 = 47,
    miopenTensorBatchnormY                 = 48,
    miopenTensorBatchnormRunningMean       = 49,
    miopenTensorBatchnormRunningVariance   = 50,
    miopenTensorBatchnormSavedMean         = 51,
    miopenTensorBatchnormSavedVariance     = 52,
    miopenTensorBatchnormScale             = 53,
    miopenTensorBatchnormScaleDiff         = 54,
    miopenTensorBatchnormEstimatedMean     = 55,
    miopenTensorBatchnormEstimatedVariance = 56,
    miopenTensorBatchnormBias              = 57,
    miopenTensorBatchnormBiasDiff          = 58,
    miopenTensorBatchnormDX                = 59,
    miopenTensorBatchnormDY                = 60,
#endif

    miopenTensorArgumentIsScalar = 1U << 31,

#ifdef MIOPEN_BETA_API
    miopenScalarBatchnormExpAvgFactor = miopenTensorArgumentIsScalar | 1,
    miopenScalarBatchnormEpsilon      = miopenTensorArgumentIsScalar | 2,
#endif
} miopenTensorArgumentId_t;

/*! @enum miopenTensorArgumentId_t
 * Different ways to sort results of the find call.
 */
typedef enum
{
    miopenFindResultsOrderByTime          = 0,
    miopenFindResultsOrderByWorkspaceSize = 1,
} miopenFindResultsOrder_t;

/*! @brief Initializes a problem object describing a convolution operation.
 *
 * @param problem      Pointer to the problem to initialize
 * @param operatorDesc Descriptor of the operator to be used
 * @param direction    Direction of the operation
 * @return             miopenStatus_t
 */
MIOPEN_EXPORT miopenStatus_t miopenCreateConvProblem(miopenProblem_t* problem,
                                                     miopenConvolutionDescriptor_t operatorDesc,
                                                     miopenProblemDirection_t direction);

/*! @brief Initializes a problem object describing a Mha operation.
 *
 * @param problem      Pointer to the problem to initialize
 * @param operatorDesc Descriptor of the operator to be used
 * @param direction    Direction of the operation
 * @return             miopenStatus_t
 */

MIOPEN_EXPORT miopenStatus_t miopenCreateMhaProblem(miopenProblem_t* problem,
                                                    miopenMhaDescriptor_t operatorDesc,
                                                    miopenProblemDirection_t direction);

/*! @brief Creates the mha descriptor object
 *
 * @param mhaDesc     Pointer to a mha descriptor type
 * @return            miopenStatus_t
 */

MIOPEN_EXPORT miopenStatus_t miopenCreateMhaDescriptor(miopenMhaDescriptor_t* mhaDesc);

/*! @brief Sets the Mha descriptor details
 *
 * Sets all of the descriptor details for the Mha
 *
 * @param mhaDesc               Pointer to a Mha descriptor
 * @param scale                 Scale
 * @return                      miopenStatus_t
 */

MIOPEN_EXPORT miopenStatus_t miopenSetMhaDescriptor(miopenMhaDescriptor_t mhaDesc, float scale);

/*! @brief Gets the Mha descriptor details
 *
 * Retrieves all of the descriptor details for the Mha.
 *
 * @param mhaDesc       Pointer to a Mha descriptor
 * @param scale         Scale (output)
 * @return              miopenStatus_t
 */

MIOPEN_EXPORT miopenStatus_t miopenGetMhaDescriptor(miopenMhaDescriptor_t mhaDesc, float* scale);

/*! @brief Creates the Softmax descriptor object
 *
 * @param softmaxDesc Pointer to an softmax descriptor type
 * @return            miopenStatus_t
 */

MIOPEN_EXPORT miopenStatus_t miopenCreateSoftmaxDescriptor(miopenSoftmaxDescriptor_t* softmaxDesc);

/*! @brief Sets the softmax descriptor details
 *
 * Sets all of the descriptor details for the softmax layer
 *
 * @param softmaxDesc  Pointer to a softmax layer descriptor
 * @param alpha        Softmax alpha parameter
 * @param beta         Softmax beta parameter
 * @param algorithm    Softmax algorithm
 * @param mode         Softmax mode
 * @return             miopenStatus_t
 */
MIOPEN_EXPORT miopenStatus_t miopenSetSoftmaxDescriptor(miopenSoftmaxDescriptor_t softmaxDesc,
                                                        float alpha,
                                                        float beta,
                                                        miopenSoftmaxAlgorithm_t algorithm,
                                                        miopenSoftmaxMode_t mode);

/*! @brief Gets the softmax layer descriptor details
 *
 * Retrieves all of the descriptor details for the softmax layer.
 *
 * @param softmaxDesc   Pointer to a softmax layer descriptor (input)
 * @param alpha         Softmax alpha parameter (output)
 * @param beta          Softmax beta parameter (output)
 * @param algorithm     Softmax algorithm (output)
 * @param mode          Softmax mode (output)
 * @return              miopenStatus_t
 */
MIOPEN_EXPORT miopenStatus_t miopenGetSoftmaxDescriptor(const miopenSoftmaxDescriptor_t softmaxDesc,
                                                        float* alpha,
                                                        float* beta,
                                                        miopenSoftmaxAlgorithm_t* algorithm,
                                                        miopenSoftmaxMode_t* mode);

/*! @brief Destroys a problem object.
 *
 * @param problem Problem to destroy
 * @return        miopenStatus_t
 */
MIOPEN_EXPORT miopenStatus_t miopenDestroyProblem(miopenProblem_t problem);

/*! @brief Sets a tensor descriptor for the specified argument.
 *
 * @param problem    Problem to update
 * @param id         Id of the argument for the descriptor
 * @param descriptor Tensor descriptor to set
 * @return           miopenStatus_t
 */
MIOPEN_EXPORT miopenStatus_t
miopenSetProblemTensorDescriptor(miopenProblem_t problem,
                                 miopenTensorArgumentId_t id,
                                 const miopenTensorDescriptor_t descriptor);

/*! @brief The miopenFindOptions allows the user to configure how find will be used.
 */
MIOPEN_DECLARE_OBJECT(miopenFindOptions);

/*! @brief Initializes miopenFindOptions object.
 *
 * @param options    Pointer to options object to initialze
 * @return           miopenStatus_t
 */
MIOPEN_EXPORT miopenStatus_t miopenCreateFindOptions(miopenFindOptions_t* options);

/*! @brief Destroys miopenFindOptions object.
 *
 * @param options    Options object to destroy
 * @return           miopenStatus_t
 */
MIOPEN_EXPORT miopenStatus_t miopenDestroyFindOptions(miopenFindOptions_t options);

/*! @brief Sets the tuning find option. Default value is zero.
 *
 * @param options    Options object to update
 * @param value      Value of zero means no tuning, value of one means tuning enabled
 * @return           miopenStatus_t
 */
MIOPEN_EXPORT miopenStatus_t miopenSetFindOptionTuning(miopenFindOptions_t options, int value);

/*! @brief Sets the results order find option. Default value is miopenFindResultsOrderByTime.
 *
 * @param options    Options object to update
 * @param value      Specifies what order should find results have
 * @return           miopenStatus_t
 */
MIOPEN_EXPORT miopenStatus_t miopenSetFindOptionResultsOrder(miopenFindOptions_t options,
                                                             miopenFindResultsOrder_t value);

/*! @brief Sets the workspace limit find option. Default value is maximum of size_t
 *
 * @param options    Options object to update
 * @param value      Specifies the workspace limit for find call. All solvers exceeding the limit
 * would be ignored.
 * @return           miopenStatus_t
 */
MIOPEN_EXPORT miopenStatus_t miopenSetFindOptionWorkspaceLimit(miopenFindOptions_t options,
                                                               size_t value);

/*! @brief Attaches the preallocated workspace to find options. Allocated by the library by default.
 *
 * @param options    Options object to update
 * @param buffer     Specifies the workspace for find call
 * @param size       Specifies the size of the buffer passed
 * @return           miopenStatus_t
 */
MIOPEN_EXPORT miopenStatus_t miopenSetFindOptionPreallocatedWorkspace(miopenFindOptions_t options,
                                                                      void* buffer,
                                                                      size_t size);

/*! @brief Attaches a preallocated tensor to find options. If not used, buffers are allocated by
 * MIOpen internally, which is not recommended.
 *
 * @param options    Options object to update
 * @param id         Specifies the id of the tensor passed
 * @param buffer     Specifies the tensor for find call
 * @return           miopenStatus_t
 */
MIOPEN_EXPORT miopenStatus_t miopenSetFindOptionPreallocatedTensor(miopenFindOptions_t options,
                                                                   miopenTensorArgumentId_t id,
                                                                   void* buffer);

/*! @brief Forces library to attach kernel binaries to solutions for later saving. This allows zero
 * lookup miopenRunSolution calls after miopenLoadSolution. Default value is 0.
 *
 * @param options    Options object to update
 * @param attach     1 means attaching, 0 - skipping, any other value - reserved for future use
 * @return           miopenStatus_t
 */
MIOPEN_EXPORT miopenStatus_t miopenSetFindOptionAttachBinaries(miopenFindOptions_t options,
                                                               unsigned attach);

/*! @brief The miopenSolution object describes a prepared solution.
 */
MIOPEN_DECLARE_OBJECT(miopenSolution);

/*! @brief Finds solutions to a problem by running different applicable solutions. Memory is
 * automatically allocated.
 *
 * @param handle       Handle to execute the kernels
 * @param problem      Problem to solve
 * @param options      Find options. When null default values would be used
 * @param solutions    Pointer to the first result. Must not be null
 * @param numSolutions Pointer to the amount of results. Ignored if null
 * @param maxSolutions Limits the amount of results
 * @return             miopenStatus_t
 */
MIOPEN_EXPORT miopenStatus_t miopenFindSolutions(miopenHandle_t handle,
                                                 miopenProblem_t problem,
                                                 miopenFindOptions_t options,
                                                 miopenSolution_t* solutions,
                                                 size_t* numSolutions,
                                                 size_t maxSolutions);

/*! @brief Values of a tensor or scalar argument for the miopenRunSolution function.
 */
struct miopenTensorArgument_t
{
    /* @brief Identifier of the tensor argument.
     */
    miopenTensorArgumentId_t id;
    /* @brief Tensor descriptor to override the value stored in the solution.
     *
     * Some solvers may support overriding input and output tensor descriptors, but right now there
     * is no way to tell from the API. Intended for the future use.
     */
    miopenTensorDescriptor_t* descriptor;
    /* @brief Pointer to the device memory buffer to use for the operation or to the host memory if
     * the value is scalar.
     */
    void* buffer;
};

/*! @brief Runs the solution using the passed in buffers.
 *
 * @param handle        Handle to execute the kernels
 * @param solution      Solution to execute
 * @param nInputs       Amount to inputs for the solution
 * @param tensors       Tensor arguments described by miopenTensorArgument_t
 * @param workspace     Pointer to device buffer used as workspace. May be null when not required.
 * Should not be less than expected
 * @param workspaceSize Size of the workspace buffer
 * @return              miopenStatus_t
 */
MIOPEN_EXPORT miopenStatus_t miopenRunSolution(miopenHandle_t handle,
                                               miopenSolution_t solution,
                                               size_t nInputs,
                                               const miopenTensorArgument_t* tensors,
                                               void* workspace,
                                               size_t workspaceSize);

/*! @brief Destroys solution object.
 *
 * @param solution   Solution to destroy
 * @return           miopenStatus_t
 */
MIOPEN_EXPORT miopenStatus_t miopenDestroySolution(miopenSolution_t solution);

/*! @brief Loads solution object from binary data.
 *
 * @param solution   Pointer to the solution to load
 * @param data       Data to load the solution from
 * @param size       Size of the solution blob
 * @return           miopenStatus_t
 */
MIOPEN_EXPORT miopenStatus_t miopenLoadSolution(miopenSolution_t* solution,
                                                const char* data,
                                                size_t size);

/*! @brief Saves a solution object as binary data.
 *
 * @param solution   Solution to save
 * @param data       Pointer to a buffer to save soltuion to
 * @return           miopenStatus_t
 */
MIOPEN_EXPORT miopenStatus_t miopenSaveSolution(miopenSolution_t solution, char* data);

/*! @brief Reads the expected size of a solution.
 *
 * @param solution   Solution to get size
 * @param size       Pointer to a location where to write the size of the solution blob
 * @return           miopenStatus_t
 */
MIOPEN_EXPORT miopenStatus_t miopenGetSolutionSize(miopenSolution_t solution, size_t* size);

/*! @brief Reads the amount of workspace required to exectute the solution.
 *
 * @param solution      Solution to get required workspace size
 * @param workspaceSize Pointer to a location where to write the workspace size
 * @return              miopenStatus_t
 */
MIOPEN_EXPORT miopenStatus_t miopenGetSolutionWorkspaceSize(miopenSolution_t solution,
                                                            size_t* workspaceSize);

/*! @brief Reads the time spent to execute the solution the last it was run.
 *
 * @param solution Solution to get exection time
 * @param time     Pointer to a location where to write the execution time
 * @return         miopenStatus_t
 */
MIOPEN_EXPORT miopenStatus_t miopenGetSolutionTime(miopenSolution_t solution, float* time);

/*! @brief Reads id of the solver referred by the solution.
 *
 * @param solution Solution to get solver id from
 * @param solverId Pointer to a location where to write the solver id
 * @return         miopenStatus_t
 */
MIOPEN_EXPORT miopenStatus_t miopenGetSolutionSolverId(miopenSolution_t solution,
                                                       uint64_t* solverId);

/*! @brief Gets the convolution algorithm implemented by a solver.
 *
 * @param solverId Solver id to get convolution algorithm of
 * @param result   Pointer to a location where to write the algorithm
 * @return         miopenStatus_t
 */
MIOPEN_EXPORT miopenStatus_t miopenGetSolverIdConvAlgorithm(uint64_t solverId,
                                                            miopenConvAlgorithm_t* result);

#ifdef MIOPEN_BETA_API

/*! @brief Initializes a problem object describing an activation operation.
 * @note As of now there is no way to actually get any solution for this kind of problems.
 *
 * @param problem      Pointer to the problem to initialize
 * @param operatorDesc Descriptor of the operator to be used
 * @param direction    Direction of the operation
 * @return             miopenStatus_t
 */
MIOPEN_EXPORT miopenStatus_t
miopenCreateActivationProblem(miopenProblem_t* problem,
                              miopenActivationDescriptor_t operatorDesc,
                              miopenProblemDirection_t direction);

/*! @brief Initializes a problem object describing an activation operation.
 * @note As of now there is no way to actually get any solution for this kind of problems.
 *
 * @param problem   Pointer to the problem to initialize
 * @param mode      Batchnorm mode
 * @param direction Direction of the operation
 * @return          miopenStatus_t
 */
MIOPEN_EXPORT miopenStatus_t miopenCreateBatchnormProblem(miopenProblem_t* problem,
                                                          miopenBatchNormMode_t mode,
                                                          bool runningMeanVariance,
                                                          miopenProblemDirection_t direction);

/*! @brief Fuse two problems into a single one. Problems can be either regular, or fused. No
 * problems are disposed in the process, so the problem2 should be destroyed manually if it is not
 * needed anymore.
 * @example
 * miopenProblem_t problem = makeSomeProblem1();
 * miopenProblem_t problem2 = makeSomeProblem2();
 * miopenProblem_t problem3 = makeSomeProblem3();
 * miopenFuseProblems(problem, problem2);
 * // Now problem contains {problem1, problem2}
 * miopenFuseProblems(problem, problem3);
 * // Now problem contains {problem1, problem2, problem3}
 * miopenDestroyProblem(problem2);
 * miopenDestroyProblem(problem3);
 * @note As of now there is no way to actually get any solution for this kind of problems.
 *
 * @param problem1     The first problem to fuse. The result would be stored here.
 * @param problem2     The second problem to fuse.
 * @return             miopenStatus_t
 */
MIOPEN_EXPORT miopenStatus_t miopenFuseProblems(miopenProblem_t problem1, miopenProblem_t problem2);

/*! @brief Initializes a problem object describing an bias operation.
 * @note As of now there is no way to actually get any solution for this kind of problems.
 *
 * @param problem        Pointer to the problem to initialize
 * @param direction      Direction of the operation
 * @return               miopenStatus_t
 */
MIOPEN_EXPORT miopenStatus_t miopenCreateBiasProblem(miopenProblem_t* problem,
                                                     miopenProblemDirection_t direction);

/*! @brief Initializes a problem object describing a softmax operation.
 *
 * @param problem      Pointer to the problem to initialize
 * @param operatorDesc Descriptor of the operator to be used
 * @param direction    Direction of the operation
 * @return             miopenStatus_t
 */

MIOPEN_EXPORT miopenStatus_t miopenCreateSoftmaxProblem(miopenProblem_t* problem,
                                                        miopenSoftmaxDescriptor_t operatorDesc,
                                                        miopenProblemDirection_t direction);

#endif

/** @} */
// CLOSEOUT find2 DOXYGEN GROUP

#ifdef MIOPEN_BETA_API

/*! @ingroup sum
 * @enum miopenSumNanPropagation_t
 * Nan numbers propagation modes for sum
 */
typedef enum
{
    MIOPEN_SUM_NOT_PROPAGATE_NAN = 0, /*!< does not propagate Nan number */
    MIOPEN_SUM_PROPAGATE_NAN     = 1, /*!< propagate the Nan number by the Reduction operation */
} miopenSumNanPropagation_t;

// Sum APIs
/** @addtogroup sum
 *
 *  @{
 */

/*! @brief Helper function to query the minimum workspace size required by the ReduceTensor call
 *
 * @param handle                   MIOpen Handle (input)
 * @param xDesc                    Tensor descriptor for data input tensor x (input)
 * @param dim                      Dimension to sum. (input)
 * @param yDesc                    Tensor descriptor for output data tensor y (input)
 * @param sizeInBytes              Pointer to data to return the minimum workspace size
 * @return                         miopenStatus_t
 */
MIOPEN_EXPORT miopenStatus_t miopenGetSumWorkspaceSize(miopenHandle_t handle,
                                                       const miopenTensorDescriptor_t xDesc,
                                                       const int32_t dim,
                                                       const miopenTensorDescriptor_t yDesc,
                                                       size_t* sizeInBytes);

/*! @brief Execute a sum forward layer
 *
 * @param handle                   MIOpen handle (input)
 * @param nanPropagation           Nan number propagation mode (input)
 * @param workspace                Address of the allocated workspace data (input)
 * @param workspaceSizeInBytes     Size in bytes of the allocated workspace data (input)
 * @param xDesc                    Tensor descriptor for data input tensor x (input)
 * @param x                        Data tensor x (input)
 * @param dim                      Dimension to sum. (input)
 * @param yDesc                    Tensor descriptor for output data tensor y (input)
 * @param y                        Data tensor y (output)
 * @return                         miopenStatus_t
 */
MIOPEN_EXPORT miopenStatus_t miopenSumForward(miopenHandle_t handle,
                                              miopenSumNanPropagation_t nanPropagation,
                                              void* workspace,
                                              size_t workspaceSizeInBytes,
                                              const miopenTensorDescriptor_t xDesc,
                                              const void* x,
                                              const int32_t dim,
                                              const miopenTensorDescriptor_t yDesc,
                                              void* y);

/** @} */
// CLOSEOUT SUM DOXYGEN GROUP
#endif

#ifdef MIOPEN_BETA_API

/*! @ingroup ReduceExtreme
 * @enum miopenReduceExtremeOp_t
 * Reduction Extreme operation types
 */
typedef enum
{
    MIOPEN_REDUCE_EXTREME_ARGMIN =
        1, /*!< the operation is getting the minimum index of the reduced elements */
    MIOPEN_REDUCE_EXTREME_ARGMAX =
        2, /*!< the operation is getting the maximum index of the reduced elements */
    MIOPEN_REDUCE_EXTREME_MIN =
        3, /*!< the operation is getting the minimum value and index of the reduced elements */
    MIOPEN_REDUCE_EXTREME_MAX =
        4, /*!< the operation is getting the maximum value and index of the reduced elements */
    MIOPEN_REDUCE_CALCULATION_SUM =
        5, /*!< the operation is multiplying the values of the reduced elements */
} miopenReduceExtremeOp_t;

// ReduceExtreme APIs
/** @addtogroup ReduceExtreme
 *
 *  @{
 */

/*! @brief Find the the extreme (minimum, maximum) value and index of a tensor across Dimension.
 *
 * @param handle                   MIOpen handle (input)
 * @param xDesc                    Tensor descriptor for data input tensor x (input)
 * @param x                        Data tensor x (input)
 * @param dim                      Dimension to reduce argmax. (input)
 * @param reduceExtremeOp          Enumerant specifying the operation used by ReduceExtreme (input)
 * @param yDesc                    Tensor descriptor for reduce data tensor y (input)
 * @param y                        Data tensor y (output)
 * @param indiceDesc               Tensor descriptor for reduce data tensor indice only int32_t
 * (input)
 * @param indice                   Data tensor indice (output)
 * @return                         miopenStatus_t
 */
MIOPEN_EXPORT miopenStatus_t
miopenReduceExtremeForward(miopenHandle_t handle,
                           const miopenTensorDescriptor_t xDesc,
                           const void* x,
                           const int32_t dim,
                           const miopenReduceExtremeOp_t reduceExtremeOp,
                           const miopenTensorDescriptor_t yDesc,
                           void* y,
                           const miopenTensorDescriptor_t indiceDesc,
                           void* indice);

/** @} */
// CLOSEOUT REDUCEEXTREME DOXYGEN GROUP
#endif

#ifdef MIOPEN_BETA_API
// GroupNorm APIs
/** @addtogroup groupnorm
 *
 *  @{
 */
/*! @brief Execute a groupnorm forward layer
 *
 * @param handle         MIOpen handle (input)
 * @param mode           GroupNorm mode (input)
 * @param xDesc          Tensor descriptor for data input tensor x (input)
 * @param x              Data tensor x (input)
 * @param weightDesc     Tensor descriptor for data input tensor weight (input)
 * @param weight         Data tensor weight (input)
 * @param biasDesc       Tensor descriptor for data input tensor bias (input)
 * @param bias           Data tensor bias (input)
 * @param num_groups     nNmber of groups to separate the channels into (input)
 * @param epsilon        Value to stablize inverse variance calculation (input)
 * @param yDesc          Tensor descriptor for output data tensor y (input)
 * @param y              Data tensor y (output)
 * @param meanDesc       Tensor descriptor for output data tensor mean (input)
 * @param mean           Data tensor mean (output)
 * @param rstdDesc       Tensor descriptor for output data tensor rstd (input)
 * @param rstd           Data tensor rstd (output)
 * @return               miopenStatus_t
 */
MIOPEN_EXPORT miopenStatus_t miopenGroupNormForward(miopenHandle_t handle,
                                                    miopenNormMode_t mode,
                                                    const miopenTensorDescriptor_t xDesc,
                                                    const void* x,
                                                    const miopenTensorDescriptor_t weightDesc,
                                                    const void* weight,
                                                    const miopenTensorDescriptor_t biasDesc,
                                                    const void* bias,
                                                    const uint64_t num_groups,
                                                    const float epsilon,
                                                    const miopenTensorDescriptor_t yDesc,
                                                    void* y,
                                                    const miopenTensorDescriptor_t meanDesc,
                                                    void* mean,
                                                    const miopenTensorDescriptor_t rstdDesc,
                                                    void* rstd);

/** @} */
// CLOSEOUT groupnorm DOXYGEN GROUP
#endif

#ifdef MIOPEN_BETA_API
// LayerNorm APIs
/** @addtogroup layernorm
 *
 *  @{
 */
/*! @brief Execute a add and layernorm forward layer
 *
 * @param handle         MIOpen handle (input)
 * @param mode           LayerNorm mode (input)
 * @param xDesc          Tensor descriptor for data input tensor x (input)
 * @param x              Data tensor x (input)
 * @param x2Desc         Tensor descriptor for data input tensor x2 (input)
 * @param x2             Data tensor x2 (input)
 * @param weightDesc     Tensor descriptor for data input tensor weight (input)
 * @param weight         Data tensor weight (input)
 * @param biasDesc       Tensor descriptor for data input tensor bias (input)
 * @param bias           Data tensor bias (input)
 * @param epsilon        Value to stablize inverse variance calculation (input)
 * @param normalized_dim Nomalized dimensions in the input array (input)
 * @param yDesc          Tensor descriptor for output data tensor y (input)
 * @param y              Data tensor y (output)
 * @param meanDesc       Tensor descriptor for output data tensor mean (input)
 * @param mean           Data tensor mean (output)
 * @param rstdDesc       Tensor descriptor for output data tensor rstd (input)
 * @param rstd           Data tensor rstd (output)
 * @return               miopenStatus_t
 */
MIOPEN_EXPORT miopenStatus_t miopenAddLayerNormForward(miopenHandle_t handle,
                                                       miopenNormMode_t mode,
                                                       const miopenTensorDescriptor_t xDesc,
                                                       const void* x,
                                                       const miopenTensorDescriptor_t x2Desc,
                                                       const void* x2,
                                                       const miopenTensorDescriptor_t weightDesc,
                                                       const void* weight,
                                                       const miopenTensorDescriptor_t biasDesc,
                                                       const void* bias,
                                                       const float epsilon,
                                                       const int32_t normalized_dim,
                                                       const miopenTensorDescriptor_t yDesc,
                                                       void* y,
                                                       const miopenTensorDescriptor_t meanDesc,
                                                       void* mean,
                                                       const miopenTensorDescriptor_t rstdDesc,
                                                       void* rstd);

/** @} */
// CLOSEOUT LAYERNORM DOXYGEN GROUP
#endif

#ifdef MIOPEN_BETA_API
// LayerNorm APIs
/** @addtogroup layernorm
 *
 *  @{
 */
/*! @brief Execute a T5layernorm forward layer
 *
 * @param handle         MIOpen handle (input)
 * @param mode           LayerNorm mode (input)
 * @param xDesc          Tensor descriptor for data input tensor x (input)
 * @param x              Data tensor x (input)
 * @param weightDesc     Tensor descriptor for data input tensor weight (input)
 * @param weight         Data tensor weight (input)
 * @param epsilon        Value to stablize inverse variance calculation (input)
 * @param yDesc          Tensor descriptor for output data tensor y (input)
 * @param y              Data tensor y (output)
 * @param rstdDesc       Tensor descriptor for output data tensor rstd (input)
 * @param rstd           Data tensor rstd (output)
 * @return               miopenStatus_t
 */
MIOPEN_EXPORT miopenStatus_t miopenT5LayerNormForward(miopenHandle_t handle,
                                                      miopenNormMode_t mode,
                                                      const miopenTensorDescriptor_t xDesc,
                                                      const void* x,
                                                      const miopenTensorDescriptor_t weightDesc,
                                                      const void* weight,
                                                      const float epsilon,
                                                      const miopenTensorDescriptor_t yDesc,
                                                      void* y,
                                                      const miopenTensorDescriptor_t rstdDesc,
                                                      void* rstd);

/*! @brief Helper function to query the minimum workspace size required by the T5layernorm backward
 * call
 *
 * @param handle                   MIOpen Handle (input)
 * @param mode                     LayerNorm mode (input)
 * @param dyDesc                   Tensor descriptor for data input tensor dy (input)
 * @param xDesc                    Tensor descriptor for data input tensor x (input)
 * @param weightDesc               Tensor descriptor for data input tensor weight (input)
 * @param rstdDesc                 Tensor descriptor for data input tensor rstd (input)
 * @param dxDesc                   Tensor descriptor for output data tensor dx (input)
 * @param dwDesc                   Tensor descriptor for output data tensor dw (input)
 * @param sizeInBytes              Pointer to data to return the minimum workspace size
 * @return                         miopenStatus_t
 */
MIOPEN_EXPORT miopenStatus_t
miopenGetT5LayerNormBackwardWorkspaceSize(miopenHandle_t handle,
                                          miopenNormMode_t mode,
                                          const miopenTensorDescriptor_t dyDesc,
                                          const miopenTensorDescriptor_t xDesc,
                                          const miopenTensorDescriptor_t weightDesc,
                                          const miopenTensorDescriptor_t rstdDesc,
                                          const miopenTensorDescriptor_t dxDesc,
                                          const miopenTensorDescriptor_t dwDesc,
                                          size_t* sizeInBytes);

/*! @brief Execute a T5layernorm backward layer
 *
 * @param handle                   MIOpen handle (input)
 * @param mode                     LayerNorm mode (input)
 * @param workspace                Address of the allocated workspace data (input)
 * @param workspaceSizeInBytes     Size in bytes of the allocated workspace data (input)
 * @param dyDesc                   Tensor descriptor for data input tensor dy (input)
 * @param dy                       Data tensor dy (input)
 * @param xDesc                    Tensor descriptor for output data tensor x (input)
 * @param x                        Data tensor x (input)
 * @param weightDesc               Tensor descriptor for data input tensor weight (input)
 * @param weight                   Data tensor weight (input)
 * @param rstdDesc                 Tensor descriptor for output data tensor rstd (input)
 * @param rstd                     Data tensor rstd (output)
 * @param dxDesc                   Tensor descriptor for output data tensor dx (input)
 * @param dx                       Data tensor dx (output)
 * @param dwDesc                   Tensor descriptor for output data tensor dw (input)
 * @param dw                       Data tensor dw (output)
 * @return                         miopenStatus_t
 */
MIOPEN_EXPORT miopenStatus_t miopenT5LayerNormBackward(miopenHandle_t handle,
                                                       miopenNormMode_t mode,
                                                       void* workspace,
                                                       size_t workspaceSizeInBytes,
                                                       const miopenTensorDescriptor_t dyDesc,
                                                       const void* dy,
                                                       const miopenTensorDescriptor_t xDesc,
                                                       const void* x,
                                                       const miopenTensorDescriptor_t weightDesc,
                                                       const void* weight,
                                                       const miopenTensorDescriptor_t rstdDesc,
                                                       const void* rstd,
                                                       const miopenTensorDescriptor_t dxDesc,
                                                       void* dx,
                                                       const miopenTensorDescriptor_t dwDesc,
                                                       void* dw);
/** @} */
// CLOSEOUT LAYERNORM DOXYGEN GROUP
#endif

#ifdef MIOPEN_BETA_API
// Graph API
/** @addtogroup GraphAPI
 *
 *  @{
 */

/*! @brief Descriptor type
 *
 * An enumerated type that indicates the type of backend descriptors. Users create a backend
 * descriptor of a particular type by passing a value from this enumerate to the
 * miopenBackendCreateDescriptor() function.
 */
typedef enum
{
    MIOPEN_BACKEND_CONVOLUTION_DESCRIPTOR,
    MIOPEN_BACKEND_ENGINE_DESCRIPTOR,
    MIOPEN_BACKEND_ENGINECFG_DESCRIPTOR,
    MIOPEN_BACKEND_ENGINEHEUR_DESCRIPTOR,
    MIOPEN_BACKEND_EXECUTION_PLAN_DESCRIPTOR,
    MIOPEN_BACKEND_INTERMEDIATE_INFO_DESCRIPTOR,
    MIOPEN_BACKEND_KNOB_CHOICE_DESCRIPTOR,
    MIOPEN_BACKEND_KNOB_INFO_DESCRIPTOR,
    MIOPEN_BACKEND_LAYOUT_INFO_DESCRIPTOR,
    MIOPEN_BACKEND_MATMUL_DESCRIPTOR,
    MIOPEN_BACKEND_OPERATION_CONCAT_DESCRIPTOR,
    MIOPEN_BACKEND_OPERATION_CONVOLUTION_BACKWARD_DATA_DESCRIPTOR,
    MIOPEN_BACKEND_OPERATION_CONVOLUTION_BACKWARD_FILTER_DESCRIPTOR,
    MIOPEN_BACKEND_OPERATION_CONVOLUTION_FORWARD_DESCRIPTOR,
    MIOPEN_BACKEND_OPERATION_GEN_STATS_DESCRIPTOR,
    MIOPEN_BACKEND_OPERATION_MATMUL_DESCRIPTOR,
    MIOPEN_BACKEND_OPERATION_NORM_BACKWARD_DESCRIPTOR,
    MIOPEN_BACKEND_OPERATION_NORM_FORWARD_DESCRIPTOR,
    MIOPEN_BACKEND_OPERATION_POINTWISE_DESCRIPTOR,
    MIOPEN_BACKEND_OPERATION_REDUCTION_DESCRIPTOR,
    MIOPEN_BACKEND_OPERATION_RESAMPLE_BWD_DESCRIPTOR,
    MIOPEN_BACKEND_OPERATION_RESAMPLE_FWD_DESCRIPTOR,
    MIOPEN_BACKEND_OPERATION_RNG_DESCRIPTOR,
    MIOPEN_BACKEND_OPERATION_SIGNAL_DESCRIPTOR,
    MIOPEN_BACKEND_OPERATIONGRAPH_DESCRIPTOR,
    MIOPEN_BACKEND_POINTWISE_DESCRIPTOR,
    MIOPEN_BACKEND_REDUCTION_DESCRIPTOR,
    MIOPEN_BACKEND_RESAMPLE_DESCRIPTOR,
    MIOPEN_BACKEND_RNG_DESCRIPTOR,
    MIOPEN_BACKEND_TENSOR_DESCRIPTOR,
    MIOPEN_BACKEND_VARIANT_PACK_DESCRIPTOR,
} miopenBackendDescriptorType_t;

/*! @brief Backend Descriptor's Attribute
 *
 * An enumerated type that indicates the backend descriptor attributes
 * that can be set or get using miopenBackendSetAttribute() and miopenBackendGetAttribute()
 * functions. The backend descriptor to which an attribute belongs is
 * identified by the prefix of the attribute name.
 */
typedef enum
{
    MIOPEN_ATTR_POINTWISE_MODE                  = 0,
    MIOPEN_ATTR_POINTWISE_MATH_PREC             = 1,
    MIOPEN_ATTR_POINTWISE_NAN_PROPAGATION       = 2,
    MIOPEN_ATTR_POINTWISE_RELU_LOWER_CLIP       = 3,
    MIOPEN_ATTR_POINTWISE_RELU_UPPER_CLIP       = 4,
    MIOPEN_ATTR_POINTWISE_RELU_LOWER_CLIP_SLOPE = 5,
    MIOPEN_ATTR_POINTWISE_ELU_ALPHA             = 6,
    MIOPEN_ATTR_POINTWISE_SOFTPLUS_BETA         = 7,
    MIOPEN_ATTR_POINTWISE_SWISH_BETA            = 8,
    MIOPEN_ATTR_POINTWISE_AXIS                  = 9,

    MIOPEN_ATTR_CONVOLUTION_COMP_TYPE      = 100,
    MIOPEN_ATTR_CONVOLUTION_CONV_MODE      = 101,
    MIOPEN_ATTR_CONVOLUTION_DILATIONS      = 102,
    MIOPEN_ATTR_CONVOLUTION_FILTER_STRIDES = 103,
    MIOPEN_ATTR_CONVOLUTION_POST_PADDINGS  = 104,
    MIOPEN_ATTR_CONVOLUTION_PRE_PADDINGS   = 105,
    MIOPEN_ATTR_CONVOLUTION_SPATIAL_DIMS   = 106,

    MIOPEN_ATTR_ENGINEHEUR_MODE            = 200,
    MIOPEN_ATTR_ENGINEHEUR_OPERATION_GRAPH = 201,
    MIOPEN_ATTR_ENGINEHEUR_RESULTS         = 202,
    MIOPEN_ATTR_ENGINEHEUR_SM_COUNT_TARGET = 203,

    MIOPEN_ATTR_ENGINECFG_ENGINE            = 300,
    MIOPEN_ATTR_ENGINECFG_INTERMEDIATE_INFO = 301,
    MIOPEN_ATTR_ENGINECFG_KNOB_CHOICES      = 302,

    MIOPEN_ATTR_EXECUTION_PLAN_HANDLE                     = 400,
    MIOPEN_ATTR_EXECUTION_PLAN_ENGINE_CONFIG              = 401,
    MIOPEN_ATTR_EXECUTION_PLAN_WORKSPACE_SIZE             = 402,
    MIOPEN_ATTR_EXECUTION_PLAN_COMPUTED_INTERMEDIATE_UIDS = 403,
    MIOPEN_ATTR_EXECUTION_PLAN_RUN_ONLY_INTERMEDIATE_UIDS = 404,
    MIOPEN_ATTR_EXECUTION_PLAN_JSON_REPRESENTATION        = 405,

    MIOPEN_ATTR_INTERMEDIATE_INFO_UNIQUE_ID            = 500,
    MIOPEN_ATTR_INTERMEDIATE_INFO_SIZE                 = 501,
    MIOPEN_ATTR_INTERMEDIATE_INFO_DEPENDENT_DATA_UIDS  = 502,
    MIOPEN_ATTR_INTERMEDIATE_INFO_DEPENDENT_ATTRIBUTES = 503,

    MIOPEN_ATTR_KNOB_CHOICE_KNOB_TYPE  = 600,
    MIOPEN_ATTR_KNOB_CHOICE_KNOB_VALUE = 601,

    MIOPEN_ATTR_OPERATION_CONVOLUTION_FORWARD_ALPHA        = 700,
    MIOPEN_ATTR_OPERATION_CONVOLUTION_FORWARD_BETA         = 701,
    MIOPEN_ATTR_OPERATION_CONVOLUTION_FORWARD_CONV_DESC    = 702,
    MIOPEN_ATTR_OPERATION_CONVOLUTION_FORWARD_W            = 703,
    MIOPEN_ATTR_OPERATION_CONVOLUTION_FORWARD_X            = 704,
    MIOPEN_ATTR_OPERATION_CONVOLUTION_FORWARD_Y            = 705,
    MIOPEN_ATTR_OPERATION_CONVOLUTION_BWD_DATA_ALPHA       = 706,
    MIOPEN_ATTR_OPERATION_CONVOLUTION_BWD_DATA_BETA        = 707,
    MIOPEN_ATTR_OPERATION_CONVOLUTION_BWD_DATA_CONV_DESC   = 708,
    MIOPEN_ATTR_OPERATION_CONVOLUTION_BWD_DATA_W           = 709,
    MIOPEN_ATTR_OPERATION_CONVOLUTION_BWD_DATA_DX          = 710,
    MIOPEN_ATTR_OPERATION_CONVOLUTION_BWD_DATA_DY          = 711,
    MIOPEN_ATTR_OPERATION_CONVOLUTION_BWD_FILTER_ALPHA     = 712,
    MIOPEN_ATTR_OPERATION_CONVOLUTION_BWD_FILTER_BETA      = 713,
    MIOPEN_ATTR_OPERATION_CONVOLUTION_BWD_FILTER_CONV_DESC = 714,
    MIOPEN_ATTR_OPERATION_CONVOLUTION_BWD_FILTER_DW        = 715,
    MIOPEN_ATTR_OPERATION_CONVOLUTION_BWD_FILTER_X         = 716,
    MIOPEN_ATTR_OPERATION_CONVOLUTION_BWD_FILTER_DY        = 717,
    MIOPEN_ATTR_OPERATION_POINTWISE_PW_DESCRIPTOR          = 750,
    MIOPEN_ATTR_OPERATION_POINTWISE_XDESC                  = 751,
    MIOPEN_ATTR_OPERATION_POINTWISE_BDESC                  = 752,
    MIOPEN_ATTR_OPERATION_POINTWISE_YDESC                  = 753,
    MIOPEN_ATTR_OPERATION_POINTWISE_ALPHA1                 = 754,
    MIOPEN_ATTR_OPERATION_POINTWISE_ALPHA2                 = 755,
    MIOPEN_ATTR_OPERATION_POINTWISE_DXDESC                 = 756,
    MIOPEN_ATTR_OPERATION_POINTWISE_DYDESC                 = 757,
    MIOPEN_ATTR_OPERATION_POINTWISE_TDESC                  = 758,

    MIOPEN_ATTR_OPERATION_GENSTATS_MODE      = 770,
    MIOPEN_ATTR_OPERATION_GENSTATS_MATH_PREC = 771,
    MIOPEN_ATTR_OPERATION_GENSTATS_XDESC     = 772,
    MIOPEN_ATTR_OPERATION_GENSTATS_SUMDESC   = 773,
    MIOPEN_ATTR_OPERATION_GENSTATS_SQSUMDESC = 774,

    MIOPEN_ATTR_OPERATION_BN_FINALIZE_STATS_MODE                = 780,
    MIOPEN_ATTR_OPERATION_BN_FINALIZE_MATH_PREC                 = 781,
    MIOPEN_ATTR_OPERATION_BN_FINALIZE_Y_SUM_DESC                = 782,
    MIOPEN_ATTR_OPERATION_BN_FINALIZE_Y_SQ_SUM_DESC             = 783,
    MIOPEN_ATTR_OPERATION_BN_FINALIZE_SCALE_DESC                = 784,
    MIOPEN_ATTR_OPERATION_BN_FINALIZE_BIAS_DESC                 = 785,
    MIOPEN_ATTR_OPERATION_BN_FINALIZE_PREV_RUNNING_MEAN_DESC    = 786,
    MIOPEN_ATTR_OPERATION_BN_FINALIZE_PREV_RUNNING_VAR_DESC     = 787,
    MIOPEN_ATTR_OPERATION_BN_FINALIZE_UPDATED_RUNNING_MEAN_DESC = 788,
    MIOPEN_ATTR_OPERATION_BN_FINALIZE_UPDATED_RUNNING_VAR_DESC  = 789,
    MIOPEN_ATTR_OPERATION_BN_FINALIZE_SAVED_MEAN_DESC           = 790,
    MIOPEN_ATTR_OPERATION_BN_FINALIZE_SAVED_INV_STD_DESC        = 791,
    MIOPEN_ATTR_OPERATION_BN_FINALIZE_EQ_SCALE_DESC             = 792,
    MIOPEN_ATTR_OPERATION_BN_FINALIZE_EQ_BIAS_DESC              = 793,
    MIOPEN_ATTR_OPERATION_BN_FINALIZE_ACCUM_COUNT_DESC          = 794,
    MIOPEN_ATTR_OPERATION_BN_FINALIZE_EPSILON_DESC              = 795,
    MIOPEN_ATTR_OPERATION_BN_FINALIZE_EXP_AVERATE_FACTOR_DESC   = 796,

    MIOPEN_ATTR_OPERATIONGRAPH_HANDLE              = 800,
    MIOPEN_ATTR_OPERATIONGRAPH_OPS                 = 801,
    MIOPEN_ATTR_OPERATIONGRAPH_ENGINE_GLOBAL_COUNT = 802,

    MIOPEN_ATTR_TENSOR_BYTE_ALIGNMENT       = 900,
    MIOPEN_ATTR_TENSOR_DATA_TYPE            = 901,
    MIOPEN_ATTR_TENSOR_DIMENSIONS           = 902,
    MIOPEN_ATTR_TENSOR_STRIDES              = 903,
    MIOPEN_ATTR_TENSOR_VECTOR_COUNT         = 904,
    MIOPEN_ATTR_TENSOR_VECTORIZED_DIMENSION = 905,
    MIOPEN_ATTR_TENSOR_UNIQUE_ID            = 906,
    MIOPEN_ATTR_TENSOR_IS_VIRTUAL           = 907,
    MIOPEN_ATTR_TENSOR_IS_BY_VALUE          = 908,
    MIOPEN_ATTR_TENSOR_REORDERING_MODE      = 909,
    MIOPEN_ATTR_TENSOR_RAGGED_OFFSET_DESC   = 910,

    MIOPEN_ATTR_VARIANT_PACK_UNIQUE_IDS    = 1000,
    MIOPEN_ATTR_VARIANT_PACK_DATA_POINTERS = 1001,
    MIOPEN_ATTR_VARIANT_PACK_INTERMEDIATES = 1002,
    MIOPEN_ATTR_VARIANT_PACK_WORKSPACE     = 1003,

    MIOPEN_ATTR_LAYOUT_INFO_TENSOR_UID = 1100,
    MIOPEN_ATTR_LAYOUT_INFO_TYPES      = 1101,

    MIOPEN_ATTR_KNOB_INFO_TYPE          = 1200,
    MIOPEN_ATTR_KNOB_INFO_MAXIMUM_VALUE = 1201,
    MIOPEN_ATTR_KNOB_INFO_MINIMUM_VALUE = 1202,
    MIOPEN_ATTR_KNOB_INFO_STRIDE        = 1203,

    MIOPEN_ATTR_ENGINE_OPERATION_GRAPH = 1300,
    MIOPEN_ATTR_ENGINE_GLOBAL_INDEX    = 1301,
    MIOPEN_ATTR_ENGINE_KNOB_INFO       = 1302,
    MIOPEN_ATTR_ENGINE_NUMERICAL_NOTE  = 1303,
    MIOPEN_ATTR_ENGINE_LAYOUT_INFO     = 1304,
    MIOPEN_ATTR_ENGINE_BEHAVIOR_NOTE   = 1305,
    MIOPEN_ATTR_ENGINE_SM_COUNT_TARGET = 1306,

    MIOPEN_ATTR_MATMUL_COMP_TYPE     = 1500,
    MIOPEN_ATTR_MATMUL_PADDING_VALUE = 1501,

    MIOPEN_ATTR_OPERATION_MATMUL_ADESC                           = 1520,
    MIOPEN_ATTR_OPERATION_MATMUL_BDESC                           = 1521,
    MIOPEN_ATTR_OPERATION_MATMUL_CDESC                           = 1522,
    MIOPEN_ATTR_OPERATION_MATMUL_DESC                            = 1523,
    MIOPEN_ATTR_OPERATION_MATMUL_IRREGULARLY_STRIDED_BATCH_COUNT = 1524,
    MIOPEN_ATTR_OPERATION_MATMUL_GEMM_M_OVERRIDE_DESC            = 1525,
    MIOPEN_ATTR_OPERATION_MATMUL_GEMM_N_OVERRIDE_DESC            = 1526,
    MIOPEN_ATTR_OPERATION_MATMUL_GEMM_K_OVERRIDE_DESC            = 1527,

    MIOPEN_ATTR_REDUCTION_OPERATOR  = 1600,
    MIOPEN_ATTR_REDUCTION_COMP_TYPE = 1601,

    MIOPEN_ATTR_OPERATION_REDUCTION_XDESC = 1610,
    MIOPEN_ATTR_OPERATION_REDUCTION_YDESC = 1611,
    MIOPEN_ATTR_OPERATION_REDUCTION_DESC  = 1612,

    MIOPEN_ATTR_OPERATION_BN_BWD_WEIGHTS_MATH_PREC        = 1620,
    MIOPEN_ATTR_OPERATION_BN_BWD_WEIGHTS_MEAN_DESC        = 1621,
    MIOPEN_ATTR_OPERATION_BN_BWD_WEIGHTS_INVSTD_DESC      = 1622,
    MIOPEN_ATTR_OPERATION_BN_BWD_WEIGHTS_BN_SCALE_DESC    = 1623,
    MIOPEN_ATTR_OPERATION_BN_BWD_WEIGHTS_X_DESC           = 1624,
    MIOPEN_ATTR_OPERATION_BN_BWD_WEIGHTS_DY_DESC          = 1625,
    MIOPEN_ATTR_OPERATION_BN_BWD_WEIGHTS_DBN_SCALE_DESC   = 1626,
    MIOPEN_ATTR_OPERATION_BN_BWD_WEIGHTS_DBN_BIAS_DESC    = 1627,
    MIOPEN_ATTR_OPERATION_BN_BWD_WEIGHTS_EQ_DY_SCALE_DESC = 1628,
    MIOPEN_ATTR_OPERATION_BN_BWD_WEIGHTS_EQ_X_SCALE_DESC  = 1629,
    MIOPEN_ATTR_OPERATION_BN_BWD_WEIGHTS_EQ_BIAS          = 1630,

    MIOPEN_ATTR_RESAMPLE_MODE            = 1700,
    MIOPEN_ATTR_RESAMPLE_COMP_TYPE       = 1701,
    MIOPEN_ATTR_RESAMPLE_SPATIAL_DIMS    = 1702,
    MIOPEN_ATTR_RESAMPLE_POST_PADDINGS   = 1703,
    MIOPEN_ATTR_RESAMPLE_PRE_PADDINGS    = 1704,
    MIOPEN_ATTR_RESAMPLE_STRIDES         = 1705,
    MIOPEN_ATTR_RESAMPLE_WINDOW_DIMS     = 1706,
    MIOPEN_ATTR_RESAMPLE_NAN_PROPAGATION = 1707,
    MIOPEN_ATTR_RESAMPLE_PADDING_MODE    = 1708,

    MIOPEN_ATTR_OPERATION_RESAMPLE_FWD_XDESC   = 1710,
    MIOPEN_ATTR_OPERATION_RESAMPLE_FWD_YDESC   = 1711,
    MIOPEN_ATTR_OPERATION_RESAMPLE_FWD_IDXDESC = 1712,
    MIOPEN_ATTR_OPERATION_RESAMPLE_FWD_ALPHA   = 1713,
    MIOPEN_ATTR_OPERATION_RESAMPLE_FWD_BETA    = 1714,
    MIOPEN_ATTR_OPERATION_RESAMPLE_FWD_DESC    = 1716,

    MIOPEN_ATTR_OPERATION_RESAMPLE_BWD_DXDESC  = 1720,
    MIOPEN_ATTR_OPERATION_RESAMPLE_BWD_DYDESC  = 1721,
    MIOPEN_ATTR_OPERATION_RESAMPLE_BWD_IDXDESC = 1722,
    MIOPEN_ATTR_OPERATION_RESAMPLE_BWD_ALPHA   = 1723,
    MIOPEN_ATTR_OPERATION_RESAMPLE_BWD_BETA    = 1724,
    MIOPEN_ATTR_OPERATION_RESAMPLE_BWD_DESC    = 1725,
    MIOPEN_ATTR_OPERATION_RESAMPLE_BWD_XDESC   = 1726,
    MIOPEN_ATTR_OPERATION_RESAMPLE_BWD_YDESC   = 1727,

    MIOPEN_ATTR_OPERATION_CONCAT_AXIS          = 1800,
    MIOPEN_ATTR_OPERATION_CONCAT_INPUT_DESCS   = 1801,
    MIOPEN_ATTR_OPERATION_CONCAT_INPLACE_INDEX = 1802,
    MIOPEN_ATTR_OPERATION_CONCAT_OUTPUT_DESC   = 1803,

    MIOPEN_ATTR_OPERATION_SIGNAL_MODE     = 1900,
    MIOPEN_ATTR_OPERATION_SIGNAL_FLAGDESC = 1901,
    MIOPEN_ATTR_OPERATION_SIGNAL_VALUE    = 1902,
    MIOPEN_ATTR_OPERATION_SIGNAL_XDESC    = 1903,
    MIOPEN_ATTR_OPERATION_SIGNAL_YDESC    = 1904,

    MIOPEN_ATTR_OPERATION_NORM_FWD_MODE                     = 2000,
    MIOPEN_ATTR_OPERATION_NORM_FWD_PHASE                    = 2001,
    MIOPEN_ATTR_OPERATION_NORM_FWD_XDESC                    = 2002,
    MIOPEN_ATTR_OPERATION_NORM_FWD_MEAN_DESC                = 2003,
    MIOPEN_ATTR_OPERATION_NORM_FWD_INV_VARIANCE_DESC        = 2004,
    MIOPEN_ATTR_OPERATION_NORM_FWD_SCALE_DESC               = 2005,
    MIOPEN_ATTR_OPERATION_NORM_FWD_BIAS_DESC                = 2006,
    MIOPEN_ATTR_OPERATION_NORM_FWD_EPSILON_DESC             = 2007,
    MIOPEN_ATTR_OPERATION_NORM_FWD_EXP_AVG_FACTOR_DESC      = 2008,
    MIOPEN_ATTR_OPERATION_NORM_FWD_INPUT_RUNNING_MEAN_DESC  = 2009,
    MIOPEN_ATTR_OPERATION_NORM_FWD_INPUT_RUNNING_VAR_DESC   = 2010,
    MIOPEN_ATTR_OPERATION_NORM_FWD_OUTPUT_RUNNING_MEAN_DESC = 2011,
    MIOPEN_ATTR_OPERATION_NORM_FWD_OUTPUT_RUNNING_VAR_DESC  = 2012,
    MIOPEN_ATTR_OPERATION_NORM_FWD_YDESC                    = 2013,
    MIOPEN_ATTR_OPERATION_NORM_FWD_PEER_STAT_DESCS          = 2014,

    MIOPEN_ATTR_OPERATION_NORM_BWD_MODE              = 2100,
    MIOPEN_ATTR_OPERATION_NORM_BWD_XDESC             = 2101,
    MIOPEN_ATTR_OPERATION_NORM_BWD_MEAN_DESC         = 2102,
    MIOPEN_ATTR_OPERATION_NORM_BWD_INV_VARIANCE_DESC = 2103,
    MIOPEN_ATTR_OPERATION_NORM_BWD_DYDESC            = 2104,
    MIOPEN_ATTR_OPERATION_NORM_BWD_SCALE_DESC        = 2105,
    MIOPEN_ATTR_OPERATION_NORM_BWD_EPSILON_DESC      = 2106,
    MIOPEN_ATTR_OPERATION_NORM_BWD_DSCALE_DESC       = 2107,
    MIOPEN_ATTR_OPERATION_NORM_BWD_DBIAS_DESC        = 2108,
    MIOPEN_ATTR_OPERATION_NORM_BWD_DXDESC            = 2109,
    MIOPEN_ATTR_OPERATION_NORM_BWD_PEER_STAT_DESCS   = 2110,

    MIOPEN_ATTR_OPERATION_RESHAPE_XDESC = 2200,
    MIOPEN_ATTR_OPERATION_RESHAPE_YDESC = 2201,

    MIOPEN_ATTR_RNG_DISTRIBUTION                   = 2300,
    MIOPEN_ATTR_RNG_NORMAL_DIST_MEAN               = 2301,
    MIOPEN_ATTR_RNG_NORMAL_DIST_STANDARD_DEVIATION = 2302,
    MIOPEN_ATTR_RNG_UNIFORM_DIST_MAXIMUM           = 2303,
    MIOPEN_ATTR_RNG_UNIFORM_DIST_MINIMUM           = 2304,
    MIOPEN_ATTR_RNG_BERNOULLI_DIST_PROBABILITY     = 2305,

    MIOPEN_ATTR_OPERATION_RNG_YDESC       = 2310,
    MIOPEN_ATTR_OPERATION_RNG_SEED        = 2311,
    MIOPEN_ATTR_OPERATION_RNG_DESC        = 2312,
    MIOPEN_ATTR_OPERATION_RNG_OFFSET_DESC = 2313,

} miopenBackendAttributeName_t;

/*! @brief Data type of an attribute of a backend descriptor
 *
 * Specifies the data type of an attribute of a backend descriptor.
 * It is used to specify the type of data pointed to by the
 * void *arrayOfElements argument of miopenBackendSetAttribute()
 * and miopenBackendGetAttribute()
 */
typedef enum
{
    MIOPEN_TYPE_HANDLE = 0,              /*!< miopenHandle_t */
    MIOPEN_TYPE_DATA_TYPE,               /*!< miopenDataType_t */
    MIOPEN_TYPE_BOOLEAN,                 /*!< bool */
    MIOPEN_TYPE_INT64,                   /*!< int64_t */
    MIOPEN_TYPE_FLOAT,                   /*!< float */
    MIOPEN_TYPE_DOUBLE,                  /*!< double */
    MIOPEN_TYPE_VOID_PTR,                /*!< void * */
    MIOPEN_TYPE_CONVOLUTION_MODE,        /*!< miopenConvolutionMode_t */
    MIOPEN_TYPE_HEUR_MODE,               /*!< miopenBackendHeurMode_t */
    MIOPEN_TYPE_KNOB_TYPE,               /*!< miopenBackendKnobType_t */
    MIOPEN_TYPE_NAN_PROPOGATION,         /*!< miopenNanPropagation_t */
    MIOPEN_TYPE_NUMERICAL_NOTE,          /*!< miopenBackendNumericalNote_t */
    MIOPEN_TYPE_LAYOUT_TYPE,             /*!< miopenBackendLayoutType_t */
    MIOPEN_TYPE_ATTRIB_NAME,             /*!< miopenBackendAttributeName_t */
    MIOPEN_TYPE_POINTWISE_MODE,          /*!< miopenPointwiseMode_t */
    MIOPEN_TYPE_BACKEND_DESCRIPTOR,      /*!< miopenBackendDescriptor_t */
    MIOPEN_TYPE_GENSTATS_MODE,           /*!< miopenGenStatsMode_t */
    MIOPEN_TYPE_BN_FINALIZE_STATS_MODE,  /*!< miopenBnFinalizeStatsMode_t */
    MIOPEN_TYPE_REDUCTION_OPERATOR_TYPE, /*!< miopenReduceTensorOp_t */
    MIOPEN_TYPE_BEHAVIOR_NOTE,           /*!< miopenBackendBehaviorNote_t */
    MIOPEN_TYPE_TENSOR_REORDERING_MODE,  /*!< miopenBackendTensorReordering_t */
    MIOPEN_TYPE_RESAMPLE_MODE,           /*!< miopenResampleMode_t */
    MIOPEN_TYPE_PADDING_MODE,            /*!< miopenPaddingMode_t */
    MIOPEN_TYPE_INT32,                   /*!< int32_t */
    MIOPEN_TYPE_CHAR,                    /*!< char */
    MIOPEN_TYPE_SIGNAL_MODE,             /*!< miopenSignalMode_t */
    MIOPEN_TYPE_FRACTION,                /*!< miopenFraction_t */
    MIOPEN_TYPE_NORM_MODE,               /*!< miopenBackendNormMode_t */
    MIOPEN_TYPE_NORM_FWD_PHASE,          /*!< miopenBackendNormFwdPhase_t */
    MIOPEN_TYPE_RNG_DISTRIBUTION         /*!< miopenRngDistribution_t */
} miopenBackendAttributeType_t;

/*! @brief Intended poinwise math operation for a pointwise operation descriptor
 *
 * An enumerated type to indicate the intended pointwise math operation in the backend pointwise
 * operation descriptor
 */
typedef enum
{
    /*! A pointwise addition between two tensors is computed.*/
    MIOPEN_POINTWISE_ADD,

    /*! A pointwise addition between the first tensor and the square of the second tensor is
       computed. */
    MIOPEN_POINTWISE_ADD_SQUARE,

    /*! A pointwise true division of the first tensor by second tensor is computed. */
    MIOPEN_POINTWISE_DIV,

    /*! A pointwise maximum is taken between two tensors. */
    MIOPEN_POINTWISE_MAX,

    /*! A pointwise minimum is taken between two tensors. */
    MIOPEN_POINTWISE_MIN,

    /*! A pointwise floating-point remainder of the first tensor’s division by the second tensor is
       computed. */
    MIOPEN_POINTWISE_MOD,

    /*! A pointwise multiplication between two tensors is computed. */
    MIOPEN_POINTWISE_MUL,

    /*! A pointwise value from the first tensor to the power of the second tensor is computed. */
    MIOPEN_POINTWISE_POW,

    /*! A pointwise subtraction between two tensors is computed. */
    MIOPEN_POINTWISE_SUB,

    /*! A pointwise absolute value of the input tensor is computed. */
    MIOPEN_POINTWISE_ABS,

    /*! A pointwise ceiling of the input tensor is computed. */
    MIOPEN_POINTWISE_CEIL,

    /*! A pointwise trigonometric cosine of the input tensor is computed. */
    MIOPEN_POINTWISE_COS,

    /*! A pointwise exponential of the input tensor is computed. */
    MIOPEN_POINTWISE_EXP,

    /*! A pointwise floor of the input tensor is computed. */
    MIOPEN_POINTWISE_FLOOR,

    /*! A pointwise natural logarithm of the input tensor is computed. */
    MIOPEN_POINTWISE_LOG,

    /*! A pointwise numerical negative of the input tensor is computed. */
    MIOPEN_POINTWISE_NEG,

    /*! A pointwise reciprocal of the square root of the input tensor is computed. */
    MIOPEN_POINTWISE_RSQRT,

    /*! A pointwise trigonometric sine of the input tensor is computed. */
    MIOPEN_POINTWISE_SIN,

    /*! A pointwise square root of the input tensor is computed. */
    MIOPEN_POINTWISE_SQRT,

    /*! A pointwise trigonometric tangent of the input tensor is computed. */
    MIOPEN_POINTWISE_TAN,

    /*! A pointwise Error Function is computed. */
    MIOPEN_POINTWISE_ERF,

    /*! No computation is performed. As with other pointwise modes, this mode provides implicit
       conversions by specifying the data type of the input tensor as one type, and the data type of
       the output tensor as another. */
    MIOPEN_POINTWISE_IDENTITY,

    /*! A pointwise rectified linear activation function of the input tensor is computed. */
    MIOPEN_POINTWISE_RELU_FWD,

    /*! A pointwise tanh activation function of the input tensor is computed. */
    MIOPEN_POINTWISE_TANH_FWD,

    /*! A pointwise sigmoid activation function of the input tensor is computed. */
    MIOPEN_POINTWISE_SIGMOID_FWD,

    /*! A pointwise Exponential Linear Unit activation function of the input tensor is computed. */
    MIOPEN_POINTWISE_ELU_FWD,

    /*! A pointwise Gaussian Error Linear Unit activation function of the input tensor is computed.
     */
    MIOPEN_POINTWISE_GELU_FWD,

    /*! A pointwise softplus activation function of the input tensor is computed. */
    MIOPEN_POINTWISE_SOFTPLUS_FWD,

    /*! A pointwise swish activation function of the input tensor is computed. */
    MIOPEN_POINTWISE_SWISH_FWD,

    /*! A pointwise tanh approximation of the Gaussian Error Linear Unit activation function of the
       input tensor is computed. The tanh GELU approximation is computed as \f$0.5x\left(
       1+\tanh\left[ \sqrt{2/\pi}\left( x+0.044715x^{3} \right) \right] \right)\f$ */
    MIOPEN_POINTWISE_GELU_APPROX_TANH_FWD,

    /*! A pointwise first derivative of rectified linear activation of the input tensor is computed.
     */
    MIOPEN_POINTWISE_RELU_BWD,

    /*! A pointwise first derivative of tanh activation of the input tensor is computed. */
    MIOPEN_POINTWISE_TANH_BWD,

    /*! A pointwise first derivative of sigmoid activation of the input tensor is computed. */
    MIOPEN_POINTWISE_SIGMOID_BWD,

    /*! A pointwise first derivative of Exponential Linear Unit activation of the input tensor is
       computed. */
    MIOPEN_POINTWISE_ELU_BWD,

    /*! A pointwise first derivative of Gaussian Error Linear Unit activation of the input tensor is
       computed. */
    MIOPEN_POINTWISE_GELU_BWD,

    /*! A pointwise first derivative of softplus activation of the input tensor is computed. */
    MIOPEN_POINTWISE_SOFTPLUS_BWD,

    /*! A pointwise first derivative of swish activation of the input tensor is computed. */
    MIOPEN_POINTWISE_SWISH_BWD,

    /*! A pointwise first derivative of the tanh approximation of the Gaussian Error Linear Unit
       activation of the input tensor is computed. This is computed as \f$0.5\left( 1+\tanh\left(
       b\left( x+cx^{3} \right) \right)+bxsech^{2}\left( b\left( cx^{3}+x \right) \right)\left(
       3cx^{2}+1 \right)dy \right)\f$ where \f$b\f$ is \f$\sqrt{2/\pi}\f$ and \f$c\f$ is
       \f$0.044715\f$ */
    MIOPEN_POINTWISE_GELU_APPROX_TANH_BWD,

    /*! A pointwise truth value of the first tensor equal to the second tensor is computed. */
    MIOPEN_POINTWISE_CMP_EQ,

    /*! A pointwise truth value of the first tensor not equal to the second tensor is computed. */
    MIOPEN_POINTWISE_CMP_NEQ,

    /*! A pointwise truth value of the first tensor greater than the second tensor is computed. */
    MIOPEN_POINTWISE_CMP_GT,

    /*! A pointwise truth value of the first tensor greater than equal to the second tensor is
       computed. */
    MIOPEN_POINTWISE_CMP_GE,

    /*! A pointwise truth value of the first tensor less than the second tensor is computed. */
    MIOPEN_POINTWISE_CMP_LT,

    /*! A pointwise truth value of the first tensor less than equal to the second tensor is
       computed. */
    MIOPEN_POINTWISE_CMP_LE,

    /*! A pointwise truth value of the first tensor logical AND second tensor is computed. */
    MIOPEN_POINTWISE_LOGICAL_AND,

    /*! A pointwise truth value of the first tensor logical OR second tensor is computed. */
    MIOPEN_POINTWISE_LOGICAL_OR,

    /*! A pointwise truth value of input tensors logical NOT is computed. */
    MIOPEN_POINTWISE_LOGICAL_NOT,

    /*! A pointwise index value of the input tensor is generated along a given axis. */
    MIOPEN_POINTWISE_GEN_INDEX,

    /*! A pointwise value is selected amongst two input tensors based on a given predicate tensor.
     */
    MIOPEN_POINTWISE_BINARY_SELECT,

    /*! A pointwise reciprocal of the input tensor is computed. In other words, for every element x
       in the input tensor, 1/x is computed. */
    MIOPEN_POINTWISE_RECIPROCAL
} miopenPointwiseMode_t;

/*! @brief Distribution for random number generation
 *
 * An enumerated type to indicate the distribution to be used in the backend Rng (random number
 * generator) operation.
 */
typedef enum
{
    MIOPEN_RNG_DISTRIBUTION_BERNOULLI,
    MIOPEN_RNG_DISTRIBUTION_UNIFORM,
    MIOPEN_RNG_DISTRIBUTION_NORMAL,
} miopenRngDistribution_t;

typedef enum
{
    /* IDENTITY      alpha = 1.0 and beta = 0.0 */
    /* SCALE         alpha = 4.2 and beta = 0.0 */
    /* BILINEAR      alpha = 3.2 and beta = 1.1 */
    /* ERROR_STATE   alpha = 0.0 and beta = 3.1 */

    DEFAULT     = 0, /* alpha = 1.0 and beta = 0.0.*/
    SCALE       = 1, /* alpha with some value and beta 0.0*/
    BILINEAR    = 2, /* both alpha and beta with some value*/
    ERROR_STATE = 3, /* alpha 0.0 and beta with some value, this should not occur.
                        But used to check for errors.*/
} miopenAlphaBetaCase_t;
/*! @brief Operation mode of CUDNN_BACKEND_ENGINEHEUR_DESCRIPTOR
 *
 *  An enumerated type to indicate the operation mode of a CUDNN_BACKEND_ENGINEHEUR_DESCRIPTOR
 */
typedef enum
{
    MIOPEN_HEUR_MODE_INSTANT  = 0,
    MIOPEN_HEUR_MODE_B        = 1,
    MIOPEN_HEUR_MODE_FALLBACK = 2,
    MIOPEN_HEUR_MODE_A        = 3,
    MIOPEN_HEUR_MODES_COUNT   = 4,
} miopenBackendHeurMode_t;

/*! @brief Backend descriptor
 *
 * A typedef void pointer to one of many opaque descriptor structures.
 * The type of structure that it points to is determined by the argument when allocating the memory
 * for the opaque structure using miopenBackendCreateDescriptor().
 *
 * Attributes of a descriptor can be set using miopenBackendSetAttribute(). After all required
 * attributes of a descriptor are set, the descriptor can be finalized by miopenBackendFinalize().
 * From a finalized descriptor, one can query its queryable attributes using
 * miopenBackendGetAttribute(). Finally, the memory allocated for a descriptor can be freed using
 * miopenBackendDestroyDescriptor().
 */
MIOPEN_DECLARE_OBJECT(miopenBackendDescriptor)

/*! @brief Creates a backend descriptor
 *
 * Allocates memory for a given descriptorType at the location pointed
 * by the descriptor
 *
 * @param [in]   descriptorType  One among the enumerated miopenBackendDescriptorType_t
 * @param [out]  descriptor      Pointer to a descriptor
 *
 * @retval  miopenStatusSuccess        The creation was successful
 * @retval  miopenStatusUnsupportedOp  Creating a descriptor of a given type is not supported
 * @retval  miopenStatusAllocFailed    The memory allocation failed
 * @retval  miopenStatusUnknownError   The error information was not gathered
 */
MIOPEN_EXPORT miopenStatus_t miopenBackendCreateDescriptor(
    miopenBackendDescriptorType_t descriptorType, miopenBackendDescriptor_t* descriptor);

/*! @brief Sets an attribute of a descriptor
 *
 * This function sets an attribute of a descriptor to values provided as a pointer.
 * Returns miopenStatusUnsupportedOp if the descriptor is already
 * successfully finalized using miopenBackendFinalize().
 *
 * @param  [in]  descriptor       Instance of miopenBackendDescriptor_t whose attribute is being set
 * @param  [in]  attributeName    The name of the attribute being set on the descriptor
 * @param  [in]  attributeType    The type of attribute
 * @param  [in]  elementCount     Number of elements being set
 * @param  [in]  arrayOfElements  The starting location for an array from where to read the values
 *                                from. The elements of the array are expected to be of the datatype
 *                                of the attributeType. The datatype of the attributeType is listed
 *                                in the mapping table of miopenBackendAttributeType_t.
 *
 * @retval  miopenStatusSuccess         The attributeName was set to the descriptor
 * @retval  miopenStatusNotInitialized  The backend descriptor pointed to by the descriptor is
 *                                      already in the finalized state
 * @retval  miopenStatusBadParm         The function is called with arguments that correspond to
 *                                      invalid values. Some examples include:
 *                                      * attributeName is not a settable attribute of descriptor.
 *                                      * attributeType is incorrect for this attributeName.
 *                                      * elemCount value is unexpected.
 *                                      * arrayOfElements contains values invalid for the
 *                                        attributeType.
 * @retval  miopenStatusUnsupportedOp  The values to which the attributes are being set are not
 *                                     supported by the current version
 * @retval  miopenStatusUnknownError   The error information was not gathered
 */
MIOPEN_EXPORT miopenStatus_t miopenBackendSetAttribute(miopenBackendDescriptor_t descriptor,
                                                       miopenBackendAttributeName_t attributeName,
                                                       miopenBackendAttributeType_t attributeType,
                                                       int64_t elementCount,
                                                       void* arrayOfElements);

/*! @brief Finalizes a backend descriptor
 *
 * Finalizes the memory pointed to by the descriptor. The type of finalization is done depending on
 * the descriptorType argument with which the descriptor was created using
 * miopenBackendCreateDescriptor() or initialized using miopenBackendInitialize().
 *
 * @param  [in]  descriptor  Instance of miopenBackendDescriptor_t to finalize
 *
 * @retval  miopenStatusSuccess        The descriptor was finalized successfully
 * @retval  miopenStatusBadParm        Invalid descriptor attribute values or combination thereof is
 *                                     encountered
 * @retval  miopenStatusUnsupportedOp  Descriptor attribute values or combinations therefore not
 *                                     supported by the current version
 * @retval  miopenStatusInternalError  Some internal errors are encountered
 * @retval  miopenStatusUnknownError   The error information was not gathered
 */
MIOPEN_EXPORT miopenStatus_t miopenBackendFinalize(miopenBackendDescriptor_t descriptor);

/*! @brief Retrieves backend descriptor's attribute
 *
 * This function retrieves the values of an attribute of a descriptor. attributeName is the name of
 * the attribute whose value is requested. attributeType is the type of attribute.
 * requestsedElementCount is the number of elements to be potentially retrieved. The number of
 * elements for the requested attribute is stored in elementCount. The retrieved values are stored
 * in arrayOfElements. When the attribute is expected to have a single value, arrayOfElements can be
 * pointer to the output value. This function will return miopenStatusNotInitialized if the
 * descriptor has not been successfully finalized using miopenBackendFinalize()
 *
 * @param  [in]   descriptor             Instance of miopenBackendDescriptor_t whose attribute to
 *                                       retrieve
 * @param  [in]   attributeName          The name of the attribute being get from the descriptor
 * @param  [in]   attributeType          The type of attribute
 * @param  [in]   requestedElementCount  Number of elements to output to arrayOfElements
 * @param  [out]  elementCount           Output pointer for the number of elements the descriptor
 *                                       attribute has. Note that miopenBackendGetAttribute() will
 *                                       only write the least of this and requestedElementCount
 *                                       elements to arrayOfElements
 * @param  [out]  arrayOfElements        Array of elements of the datatype of the attributeType. The
 *                                       data type of the attributeType is listed in the mapping
 *                                       table of miopenBackendAttributeType_t
 *
 * @retval  miopenStatusSuccess         The attributeName was retrieved from the descriptor
 *                                      successfully
 * @retval  miopenStatusBadParm         One or more invalid or inconsistent argument values were
 *                                      encountered. Some examples include:
 *                                      * attributeName is not a valid attribute for the descriptor.
 *                                      * attributeType is not one of the valid types for the
 *                                        attribute.
 * @retval  miopenStatusNotInitialized  The descriptor has not been successfully finalized using
 *                                      miopenBackendFinalize()
 * @retval  miopenStatusUnknownError    The error information was not gathered
 */
MIOPEN_EXPORT miopenStatus_t miopenBackendGetAttribute(miopenBackendDescriptor_t descriptor,
                                                       miopenBackendAttributeName_t attributeName,
                                                       miopenBackendAttributeType_t attributeType,
                                                       int64_t requestedElementCount,
                                                       int64_t* elementCount,
                                                       void* arrayOfElements);

/*! @brief Executes a graph
 *
 * Executes the given Engine Configuration Plan on the VariantPack and the finalized ExecutionPlan
 * on the data. The data and the working space are encapsulated in the VariantPack
 *
 * @param  [in]  handle         An instance of miopenHandle_t
 * @param  [in]  executionPlan  Descriptor of the finalized ExecutionPlan
 * @param  [in]  variantPack    Descriptor of the finalized VariantPack consisting of:
 *                              * Data pointer for each non-virtual pointer of the operation set in
 *                                the execution plan.
 *                              * Pointer to user-allocated workspace in global memory at least as
 *                              large as the size queried
 *
 * @retval  miopenStatusSuccess        The ExecutionPlan was executed successfully
 * @retval  miopenStatusBadParm        An incorrect or inconsistent value is encountered. For
 *                                     example, a required data pointer is invalid
 * @retval  miopenStatusInternalError  Some internal errors were encountered
 * @retval  miopenStatusUnknownError   The error information was not gathered
 */
MIOPEN_EXPORT miopenStatus_t miopenBackendExecute(miopenHandle_t handle,
                                                  miopenBackendDescriptor_t executionPlan,
                                                  miopenBackendDescriptor_t variantPack);

/*! @brief Destroys an instance of miopenBackendDescriptor_t
 *
 * Destroys instances of miopenBackendDescriptor_t that were previously created using
 * miopenBackendCreateDescriptor(). The value pointed by the descriptor will be undefined after the
 * memory is free and done.
 *
 * **Undefined Behavior** if the descriptor was altered between the 'Create' and 'Destroy
 * Descriptor'
 *
 * @param  [in]  descriptor  Instance of miopenBackendDescriptor_t previously created by
 *                           miopenBackendCreateDescriptor()
 *
 * @retval  miopenStatusSuccess       The memory was destroyed successfully
 * @retval  miopenStatusAllocFailed   The destruction of memory failed
 * @retval  miopenStatusUnknownError  The error information was not gathered
 */
MIOPEN_EXPORT miopenStatus_t miopenBackendDestroyDescriptor(miopenBackendDescriptor_t descriptor);

/*! @brief Repurposes an instance of miopenBackendDescriptor_t
 *
 * Repurposes a pre-allocated memory pointed to by a descriptor of size sizeInByte to a backend
 * descriptor of type descriptorType. The finalized state of the descriptor is set to false.
 *
 * @param  [in]  descriptor      Instance of miopenBackendDescriptor_t to be initialized
 * @param  [in]  descriptorType  Enumerated value for the type miopenBackendDescriptorType_t
 * @param  [in]  sizeInBytes     Size of memory pointed to by descriptor
 *
 * @retval  miopenStatusSuccess       The memory was initialized successfully
 * @retval  miopenStatusBadParm       An invalid or inconsistent argument value is encountered. Some
 *                                    examples include:
 *                                    * descriptor is a nullptr
 *                                    * sizeInBytes is less than the size required by the descriptor
 *                                      type
 * @retval  miopenStatusUnknownError  The error information was not gathered
 */
MIOPEN_EXPORT miopenStatus_t miopenBackendInitialize(miopenBackendDescriptor_t descriptor,
                                                     miopenBackendDescriptorType_t descriptorType,
                                                     size_t sizeInBytes);

/** @} */
// CLOSEOUT BackendAPI DOXYGEN GROUP
#endif // MIOPEN_BETA_API

#ifdef MIOPEN_BETA_API
// FusedAdam APIs
/** @addtogroup SGD
 *
 *  @{
 */
/*! @brief Perform Fused Adam optimization for a single tensor (Adaptive Moment Estimation).
 *
 * This function implements the Fused Adam optimization algorithm. Adam, short for Adaptive Moment
 * Estimation, extends the RMSProp optimizer. It combines the advantages of AdaGrad and RMSProp by
 * adaptively adjusting learning rates for each parameter using the first and second moments of
 * gradients. Fused Adam optimization efficiently combines multiple operations into a single kernel,
 * reducing memory access overhead and improving performance.
 *
 * Additionally, Fused Adam can be utilized in both adam w and Automatic Mixed Precision (AMP),
 * enabling accelerated model training and reduced memory consumption. AMP supports FP16
 * computation, optimizing model calculations using a mixture of FP32 and FP16 precision to enhance
 * training speed. When utilizing AMP, FoundInf, ScaleGrad, and step tensors should be employed. In
 * AMP mode, the execution of Adam is determined based on the FoundInf value. State Step accepts
 * both int values and int tensors. If a Step tensor is employed, the step received as an int is
 * disregarded, and if Adam is executed, the step tensor is incremented by 1.
 *
 * @code
 * // Execute Adam
 * miopenFusedAdam(handle,
 *                 paramDesc,
 *                 param,
 *                 gradDesc,
 *                 grad,
 *                 expAvgDesc,
 *                 expAvg,
 *                 expAvgSqDesc,
 *                 expAvgSq,
 *                 NULL,     // Unused maxExpAvgSqDesc because amsgrad is false
 *                 NULL,
 *                 NULL,     // Unused stateStep Tensor because use step integer argument
 *                 NULL,
 *                 step,
 *                 lr,
 *                 beta1,
 *                 beta2,
 *                 weight_decay,
 *                 eps,
 *                 false,    // amsgrad
 *                 false,    // maximize
 *                 false,    // adamw
 *                 NULL,     // Unused gradScale Tensor because not amp
 *                 NULL,
 *                 NULL,     // Unused foundInf Tensor because not amp
 *                 NULL);
 *
 * // Execute AdamW
 * miopenFusedAdam(handle,
 *                 paramDesc,
 *                 param,
 *                 gradDesc,
 *                 grad,
 *                 expAvgDesc,
 *                 expAvg,
 *                 expAvgSqDesc,
 *                 expAvgSq,
 *                 NULL,     // Unused maxExpAvgSqDesc because amsgrad is false
 *                 NULL,
 *                 NULL,     // Unused stateStep Tensor because use step integer argument
 *                 NULL,
 *                 step,
 *                 lr,
 *                 beta1,
 *                 beta2,
 *                 weight_decay,
 *                 eps,
 *                 false,    // amsgrad
 *                 false,    // maximize
 *                 true,     // adamw
 *                 NULL,     // Unused gradScale Tensor because not amp
 *                 NULL,
 *                 NULL,     // Unused foundInf Tensor because not amp
 *                 NULL);
 *
 * // Execute AMP Adam
 * miopenFusedAdam(handle,
 *                 paramDesc,
 *                 param,
 *                 gradDesc,
 *                 grad,
 *                 expAvgDesc,
 *                 expAvg,
 *                 expAvgSqDesc,
 *                 expAvgSq,
 *                 NULL,     // Unused maxExpAvgSqDesc because amsgrad is false
 *                 NULL,
 *                 stateStepDesc,
 *                 stateStep,
 *                 -1,       // Ignore step value because stateStep Tensor is used
 *                 lr,
 *                 beta1,
 *                 beta2,
 *                 weight_decay,
 *                 eps,
 *                 false,    // amsgrad
 *                 false,    // maximize
 *                 false,    // adamw
 *                 gradScaleDesc,
 *                 gradScale,
 *                 foundInfDesc,
 *                 foundInf);
 * @endcode
 *
 * @param handle              MIOpen handle (input)
 * @param paramDesc           Tensor descriptor for the input parameter tensor (input)
 * @param param               Input parameter tensor (input)
 * @param gradDesc            Tensor descriptor for the input gradient tensor (input)
 * @param grad                Input gradient tensor (input)
 * @param expAvgDesc          Tensor descriptor for the input exponential moving average tensor
 *                            (input)
 * @param expAvg              Input exponential moving average tensor (input)
 * @param expAvgSqDesc        Tensor descriptor for the input exponential moving average squared
 *                            tensor (input)
 * @param expAvgSq            Input exponential moving average squared tensor (input)
 * @param maxExpAvgSqDesc     Tensor descriptor for the input maximum exponential moving average
 *                            squared tensor. Used when amsgrad is true (input, optional)
 * @param maxExpAvgSq         Input maximum exponential moving average squared tensor. Used when
 *                            amsgrad is true (input, optional)
 * @param stateStepDesc       Tensor descriptor for the input state step tensor (input)
 * @param stateStep           Input state step tensor (input)
 * @param state_step          Input state step. used when the step tensor is null (input)
 * @param lr                  Learning rate (input)
 * @param beta1               Coefficient used for computing the first moment running average of
 *                            gradient (input)
 * @param beta2               Coefficient used for computing the second moment running average of
 *                            gradient (input)
 * @param weight_decay        Weight decay (input)
 * @param eps                 Term added to the denominator to improve numerical stability (input)
 * @param amsgrad             Flag indicating whether to use the AMSGrad variant of Adam (input)
 * @param maximize            Flag indicating whether to maximize the objective with respect to the
 *                            parameters (input)
 * @param adamw               If true, the operation becomes AdamW (input)
 * @param gradScaleDesc       Tensor descriptor for the input grad scale tensor (input, optional)
 * @param gradScale           Input grad scale tensor (input, optional)
 * @param foundInfDesc        Tensor descriptor for the input found inf tensor (input, optional)
 * @param foundInf            Tensor indicating the presence of inf or NaN in gradients. If true,
 *                            skips operation and step update (input, optional)
 * @return                    miopenStatus_t
 */
MIOPEN_EXPORT miopenStatus_t miopenFusedAdam(miopenHandle_t handle,
                                             const miopenTensorDescriptor_t paramDesc,
                                             void* param,
                                             const miopenTensorDescriptor_t gradDesc,
                                             const void* grad,
                                             const miopenTensorDescriptor_t expAvgDesc,
                                             void* expAvg,
                                             const miopenTensorDescriptor_t expAvgSqDesc,
                                             void* expAvgSq,
                                             const miopenTensorDescriptor_t maxExpAvgSqDesc,
                                             void* maxExpAvgSq,
                                             const miopenTensorDescriptor_t stateStepDesc,
                                             void* stateStep,
                                             const unsigned int state_step,
                                             const float lr,
                                             const float beta1,
                                             const float beta2,
                                             const float weight_decay,
                                             const float eps,
                                             const bool amsgrad,
                                             const bool maximize,
                                             const bool adamw,
                                             const miopenTensorDescriptor_t gradScaleDesc,
                                             const void* gradScale,
                                             const miopenTensorDescriptor_t foundInfDesc,
                                             const void* foundInf);

/*! @brief Execute single tensor Adam optimization and receive the result in a separate output
 * tensor.
 *
 * This function is equivalent to miopenFusedAdam but receives the result in a separate output
 * tensor.
 * @see miopenFusedAdam
 *
 * @code
 * // Execute Adam
 * miopenFusedAdamWithOutput(handle,
 *                           paramInDesc,
 *                           paramIn,
 *                           paramOutDesc,
 *                           paramOut,
 *                           NULL,   // Unused paramOutFloat16 tensor because is not amp
 *                           NULL,
 *                           gradInDesc,
 *                           gradIn,
 *                           expAvgInDesc,
 *                           expAvgIn,
 *                           expAvgOutDesc,
 *                           expAvgOut,
 *                           expAvgInSqDesc,
 *                           expAvgSqIn,
 *                           expAvgSqOutDesc,
 *                           expAvgSqOut,
 *                           NULL,   // Unused maxExpAvgSqIn tensor because amsgrad is false
 *                           NULL,
 *                           NULL,   // Unused maxExpAvgSqOut tensor because amsgrad is false
 *                           NULL,
 *                           NULL,   // Unused stateStepIn tensor because use step integer argument
 *                           NULL,
 *                           NULL,   // Unused stateStepOut tensor because use step integer argument
 *                           NULL,
 *                           step,
 *                           lr,
 *                           beta1,
 *                           beta2,
 *                           weight_decay,
 *                           eps,
 *                           false,  // amsgrad
 *                           false,  // maximize
 *                           false,  // adamw
 *                           NULL,   // Unused gradScale Tensor because not amp
 *                           NULL,
 *                           NULL,   // Unused foundInf Tensor because not amp
 *                           NULL);
 *
 * // Execute Amp Adam
 * miopenFusedAdamWithOutput(handle,
 *                           paramInDesc,
 *                           paramIn,
 *                           paramOutDesc,
 *                           paramOut,
 *                           paramOutFloat16Desc,  // paramOutFloat16 tensor is optional in amp
 *                           paramOutFloat16,
 *                           gradInDesc,
 *                           gradIn,
 *                           expAvgInDesc,
 *                           expAvgIn,
 *                           expAvgOutDesc,
 *                           expAvgOut,
 *                           expAvgInSqDesc,
 *                           expAvgSqIn,
 *                           expAvgSqIn,
 *                           expAvgSqOutDesc,
 *                           expAvgSqOut,
 *                           NULL,         // Unused maxExpAvgSqIn tensor because amsgrad is false
 *                           NULL,
 *                           NULL,         // Unused maxExpAvgSqOut tensor because amsgrad is false
 *                           NULL,
 *                           stateStepInDesc,
 *                           stateStepIn,
 *                           stateStepOutDesc,
 *                           stateStepOut
 *                           -1,           // Ignore step value because stateStep Tensor is used
 *                           lr, beta1, beta2, weight_decay, eps,
 *                           false,        // amsgrad
 *                           false,        // maximize
 *                           false,        // adamw
 *                           gradScaleDesc,
 *                           gradScale,
 *                           foundInfDesc,
 *                           foundInf);
 * @endcode
 *
 * @param handle              MIOpen handle (input)
 * @param paramInDesc         Tensor descriptor for the input parameter tensor (input)
 * @param paramIn             Input parameter tensor (input)
 * @param paramOutDesc        Tensor descriptor for the output parameter tensor (input)
 * @param paramOut            Output parameter tensor (output)
 * @param paramOutFloat16Desc Tensor descriptor for the output parameter tensor float16 (input,
 *                            optional)
 * @param paramOutFloat16     Output parameter tensor (output, optional)
 * @param gradInDesc          Tensor descriptor for the input gradient tensor (input)
 * @param gradIn              Input gradient tensor (input)
 * @param expAvgInDesc        Tensor descriptor for the input exponential moving average tensor
 *                            (input)
 * @param expAvgIn            Input exponential moving average tensor (input)
 * @param expAvgOutDesc       Tensor descriptor for the output exponential moving average tensor
 *                            (input)
 * @param expAvgOut           Output exponential moving average tensor (output)
 * @param expAvgSqInDesc      Tensor descriptor for the input exponential moving average squared
 *                            tensor (input)
 * @param expAvgSqIn          Input exponential moving average squared tensor (input)
 * @param expAvgSqOutDesc     Tensor descriptor for the output exponential moving average squared
 *                            tensor (input)
 * @param expAvgSqOut         Output exponential moving average squared tensor (output)
 * @param maxExpAvgSqInDesc   Tensor descriptor for the input maximum exponential moving average
 *                            squared tensor. Used when amsgrad is true (input, optional)
 * @param maxExpAvgSqIn       Input maximum exponential moving average squared tensor. Used when
 *                            amsgrad is true (input, optional)
 * @param maxExpAvgSqOutDesc  Tensor descriptor for the output maximum exponential moving average
 *                            squared tensor. Used when amsgrad is true (input, optional)
 * @param maxExpAvgSqOut      Output maximum exponential moving average squared tensor. Used when
 *                            amsgrad is true (output, optional)
 * @param stateStepInDesc     Tensor descriptor for the input state step tensor (input, optional)
 * @param stateStepIn         Input state step tensor (input, optional)
 * @param stateStepOutDesc    Tensor descriptor for the output state step tensor (input, optional)
 * @param stateStepOut        Output state step tensor that stores the updated step value. (output,
 *                            optional)
 * @param state_step          Input state step, It is used when the step tensor is null. (input)
 * @param lr                  Learning rate (input)
 * @param beta1               Coefficient used for computing the first moment running average of
 *                            gradient (input)
 * @param beta2               Coefficient used for computing the second moment running average of
 *                            gradient (input)
 * @param weight_decay        Weight decay (input)
 * @param eps                 Term added to the denominator to improve numerical stability (input)
 * @param amsgrad             Flag indicating whether to use the AMSGrad variant of Adam (input)
 * @param maximize            Flag indicating whether to maximize the objective with respect to the
 *                            parameters (input)
 * @param adamw               If it is true, the operation becomes AdamW (input)
 * @param gradScaleDesc       Tensor descriptor for the input grad scale tensor (input, optional)
 * @param gradScale           Input grad scale tensor (input, optional)
 * @param foundInfDesc        Tensor descriptor for the input found inf tensor (input, optional)
 * @param foundInf            Tensor indicating presence of inf or nan in gradients. If true, skips
 *                            operation and step update. (input, optional)
 * @return                    miopenStatus_t
 */
MIOPEN_EXPORT miopenStatus_t
miopenFusedAdamWithOutput(miopenHandle_t handle,
                          const miopenTensorDescriptor_t paramInDesc,
                          void* paramIn,
                          const miopenTensorDescriptor_t paramOutDesc,
                          void* paramOut,
                          const miopenTensorDescriptor_t paramOutFloat16Desc,
                          void* paramOutFloat16,
                          const miopenTensorDescriptor_t gradInDesc,
                          const void* gradIn,
                          const miopenTensorDescriptor_t expAvgInDesc,
                          void* expAvgIn,
                          const miopenTensorDescriptor_t expAvgOutDesc,
                          void* expAvgOut,
                          const miopenTensorDescriptor_t expAvgSqInDesc,
                          void* expAvgSqIn,
                          const miopenTensorDescriptor_t expAvgSqOutDesc,
                          void* expAvgSqOut,
                          const miopenTensorDescriptor_t maxExpAvgSqInDesc,
                          void* maxExpAvgSqIn,
                          const miopenTensorDescriptor_t maxExpAvgSqOutDesc,
                          void* maxExpAvgSqOut,
                          const miopenTensorDescriptor_t stateStepInDesc,
                          void* stateStepIn,
                          const miopenTensorDescriptor_t stateStepOutDesc,
                          void* stateStepOut,
                          const unsigned int state_step,
                          const float lr,
                          const float beta1,
                          const float beta2,
                          const float weight_decay,
                          const float eps,
                          const bool amsgrad,
                          const bool maximize,
                          const bool adamw,
                          const miopenTensorDescriptor_t gradScaleDesc,
                          const void* gradScale,
                          const miopenTensorDescriptor_t foundInfDesc,
                          const void* foundInf);

/** @} */
// CLOSEOUT SGD DOXYGEN GROUP
#endif // MIOPEN_BETA_API

#ifdef MIOPEN_BETA_API
<<<<<<< HEAD
// GetItem APIs
/** @addtogroup getitem
 *
 *  @{
 */
/*! @brief Helper function to query the minimum workspace size required by the getitem call
 *
 * @param [in]   handle                  MIOpen Handle
 * @param [in]   indexCount              Number of input tensor indexs
 * @param [in]   indexDescs              Tensor descriptor of input tensor indexs
 * @param [out]  sizeInBytes             Pointer to data to return the minimum workspace size
 * @return                        miopenStatus_t
 */
MIOPEN_EXPORT miopenStatus_t
miopenGetGetitemWorkspaceSize(miopenHandle_t handle,
                              uint32_t indexCount,
                              const miopenTensorDescriptor_t* indexDescs,
                              size_t* sizeInBytes);

/*! @brief Execute a getitem backward layer
 *
 * Backward of getitem for tensor indexing, slicing, masking.
 *
 * @param [in]   handle                  MIOpen handle
 * @param [in]   workspace               Address of the allocated workspace data
 * @param [in]   workspaceSizeInBytes    Size in bytes of the allocated workspace data
 * @param [in]   dyDesc                  Tensor descriptor of input tensor dy
 * @param [in]   dy                      Source data tensor dy
 * @param [in]   indexCount              Number of input tensor indexs
 * @param [in]   indexDescs              Tensor descriptor of input tensor indexs(All indexs same
 * size)
 * @param [in]   indexs                  Source data tensor indexs
 * @param [in]   dxDesc                  Tensor descriptor of output tensor dx
 * @param [out]  dx                      Data tensor dx(It must be initialized to 0)
 * @param [in]   errorDesc               Tensor descriptor of output tensor error
 * @param [out]  error                   Data tensor error(It must be initialized to 0)
 * @param [in]   dimCount                Number of dimensions
 * @param [in]   dims                    Dimensions
 * @param [in]   sliceCount              Number of slices
 * @param [in]   slices                  Slices
 * @param [in]   offset                  Offset of output tensor dx
 * @return                               miopenStatus_t
 */
MIOPEN_EXPORT miopenStatus_t miopenGetitemBackward(miopenHandle_t handle,
                                                   void* workspace,
                                                   size_t workspaceSizeInBytes,
                                                   const miopenTensorDescriptor_t dyDesc,
                                                   const void* dy,
                                                   uint32_t indexCount,
                                                   const miopenTensorDescriptor_t* indexDescs,
                                                   const void* const* indexs,
                                                   const miopenTensorDescriptor_t dxDesc,
                                                   void* dx,
                                                   const miopenTensorDescriptor_t errorDesc,
                                                   void* error,
                                                   uint32_t dimCount,
                                                   const int32_t* dims,
                                                   uint32_t sliceCount,
                                                   const int32_t* slices,
                                                   uint32_t offset);

/** @} */
// CLOSEOUT GETITEM DOXYGEN GROUP
=======
// TransformersAdamW APIs
/** @addtogroup SGD
 *
 *  @{
 */
/*! @brief Implements Adam algorithm with weight decay fix as introduced in
 * <a href="https://arxiv.org/abs/1711.05101">Decoupled Weight Decay Regularization</a>.
 * This is the fused kernel version of AdamW included in the Hugging Face Transformers module.
 *
 * @see miopenFusedAdam
 *
 * @code
 * // Execute Adam
 * miopenTransformersAdamW(handle,
 *                         paramDesc,
 *                         param,
 *                         gradDesc,
 *                         grad,
 *                         expAvgDesc,
 *                         expAvg,
 *                         expAvgSqDesc,
 *                         expAvgSq,
 *                         NULL,     // Unused stateStep Tensor because use step integer argument
 *                         NULL,
 *                         step,
 *                         lr,
 *                         beta1,
 *                         beta2,
 *                         weight_decay,
 *                         eps,
 *                         true,     // correct_bias
 *                         NULL,     // Unused gradScale Tensor because not amp
 *                         NULL,
 *                         NULL,     // Unused foundInf Tensor because not amp
 *                         NULL);
 *
 * // Execute AMP Adam
 * miopenTransformersAdamW(handle,
 *                         paramDesc,
 *                         param,
 *                         gradDesc,
 *                         grad,
 *                         expAvgDesc,
 *                         expAvg,
 *                         expAvgSqDesc,
 *                         expAvgSq,
 *                         stateStepDesc,
 *                         stateStep,
 *                         -1,       // Ignore step value because stateStep Tensor is used
 *                         lr,
 *                         beta1,
 *                         beta2,
 *                         weight_decay,
 *                         eps,
 *                         true,     // correct_bias
 *                         gradScaleDesc,
 *                         gradScale,
 *                         foundInfDesc,
 *                         foundInf);
 * @endcode
 *
 * @param handle              MIOpen handle (input)
 * @param paramDesc           Tensor descriptor for the input parameter tensor (input)
 * @param param               Input parameter tensor (input)
 * @param gradDesc            Tensor descriptor for the input gradient tensor (input)
 * @param grad                Input gradient tensor (input)
 * @param expAvgDesc          Tensor descriptor for the input exponential moving average tensor
 *                            (input)
 * @param expAvg              Input exponential moving average tensor (input)
 * @param expAvgSqDesc        Tensor descriptor for the input exponential moving average squared
 *                            tensor (input)
 * @param expAvgSq            Input exponential moving average squared tensor (input)
 * @param stateStepDesc       Tensor descriptor for the input state step tensor (input)
 * @param stateStep           Input state step tensor (input)
 * @param state_step          Input state step. used when the step tensor is null (input)
 * @param lr                  Learning rate (input)
 * @param beta1               Coefficient used for computing the first moment running average of
 *                            gradient (input)
 * @param beta2               Coefficient used for computing the second moment running average of
 *                            gradient (input)
 * @param weight_decay        Weight decay (input)
 * @param eps                 Term added to the denominator to improve numerical stability (input)
 * @param correct_bias        Whether or not to correct bias in Adam (for instance, in Bert TF
 *                            repository they use False).
 * @param gradScaleDesc       Tensor descriptor for the input grad scale tensor (input, optional)
 * @param gradScale           Input grad scale tensor (input, optional)
 * @param foundInfDesc        Tensor descriptor for the input found inf tensor (input, optional)
 * @param foundInf            Tensor indicating the presence of inf or NaN in gradients. If true,
 *                            skips operation and step update (input, optional)
 * @return                    miopenStatus_t
 */
MIOPEN_EXPORT miopenStatus_t miopenTransformersAdamW(miopenHandle_t handle,
                                                     const miopenTensorDescriptor_t paramDesc,
                                                     void* param,
                                                     const miopenTensorDescriptor_t gradDesc,
                                                     const void* grad,
                                                     const miopenTensorDescriptor_t expAvgDesc,
                                                     void* expAvg,
                                                     const miopenTensorDescriptor_t expAvgSqDesc,
                                                     void* expAvgSq,
                                                     const miopenTensorDescriptor_t stateStepDesc,
                                                     void* stateStep,
                                                     const unsigned int state_step,
                                                     const float lr,
                                                     const float beta1,
                                                     const float beta2,
                                                     const float weight_decay,
                                                     const float eps,
                                                     const bool correct_bias,
                                                     const miopenTensorDescriptor_t gradScaleDesc,
                                                     const void* gradScale,
                                                     const miopenTensorDescriptor_t foundInfDesc,
                                                     const void* foundInf);

/*! @brief Execute single tensor Adam optimization and receive the result in a separate output
 * tensor.
 *
 * This function is equivalent to miopenTransformersAdam but receives the result in a separate
 * output tensor.
 * @see miopenTransformersAdamW
 * @see miopenFusedAdamWithOutput
 *
 * @code
 * // Execute Adam
 * miopenTransformersAdamWWithOutput(handle,
 *                                   paramInDesc,
 *                                   paramIn,
 *                                   paramOutDesc,
 *                                   paramOut,
 *                                   NULL,   // Unused paramOutFloat16 tensor because is not amp
 *                                   NULL,
 *                                   gradInDesc,
 *                                   gradIn,
 *                                   expAvgInDesc,
 *                                   expAvgIn,
 *                                   expAvgOutDesc,
 *                                   expAvgOut,
 *                                   expAvgInSqDesc,
 *                                   expAvgSqIn,
 *                                   expAvgSqOutDesc,
 *                                   expAvgSqOut,
 *                                   NULL,   // Unused stateStepIn tensor because use step int
 *                                   NULL,
 *                                   NULL,   // Unused stateStepOut tensor because use step int
 *                                   NULL,
 *                                   step,
 *                                   lr,
 *                                   beta1,
 *                                   beta2,
 *                                   weight_decay,
 *                                   eps,
 *                                   -1,     // step_size
 *                                   true,   // correct_bias
 *                                   NULL,   // Unused gradScale Tensor because not amp
 *                                   NULL,
 *                                   NULL,   // Unused foundInf Tensor because not amp
 *                                   NULL);
 *
 * // Execute Amp Adam
 * miopenTransformersAdamWWithOutput(handle,
 *                                   paramInDesc,
 *                                   paramIn,
 *                                   paramOutDesc,
 *                                   paramOut,
 *                                   paramOutFloat16Desc,  // optional in amp
 *                                   paramOutFloat16,
 *                                   gradInDesc,
 *                                   gradIn,
 *                                   expAvgInDesc,
 *                                   expAvgIn,
 *                                   expAvgOutDesc,
 *                                   expAvgOut,
 *                                   expAvgInSqDesc,
 *                                   expAvgSqIn,
 *                                   expAvgSqIn,
 *                                   expAvgSqOutDesc,
 *                                   expAvgSqOut,
 *                                   stateStepInDesc,
 *                                   stateStepIn,
 *                                   stateStepOutDesc,
 *                                   stateStepOut
 *                                   -1,   // Ignore step value because stateStep Tensor is used
 *                                   lr,
 *                                   beta1,
 *                                   beta2,
 *                                   weight_decay,
 *                                   eps,
 *                                   -1,   // step_size
 *                                   true, // correct_bias
 *                                   NULL, // Unused gradScale Tensor because not amp
 *                                   NULL,
 *                                   NULL, // Unused foundInf Tensor because not amp
 *                                   NULL);
 * @endcode
 *
 * @param handle              MIOpen handle (input)
 * @param paramInDesc         Tensor descriptor for the input parameter tensor (input)
 * @param paramIn             Input parameter tensor (input)
 * @param paramOutDesc        Tensor descriptor for the output parameter tensor (input)
 * @param paramOut            Output parameter tensor (output)
 * @param paramOutFloat16Desc Tensor descriptor for the output parameter tensor float16 (input,
 *                            optional)
 * @param paramOutFloat16     Output parameter tensor (output, optional)
 * @param gradInDesc          Tensor descriptor for the input gradient tensor (input)
 * @param gradIn              Input gradient tensor (input)
 * @param expAvgInDesc        Tensor descriptor for the input exponential moving average tensor
 *                            (input)
 * @param expAvgIn            Input exponential moving average tensor (input)
 * @param expAvgOutDesc       Tensor descriptor for the output exponential moving average tensor
 *                            (input)
 * @param expAvgOut           Output exponential moving average tensor (output)
 * @param expAvgSqInDesc      Tensor descriptor for the input exponential moving average squared
 *                            tensor (input)
 * @param expAvgSqIn          Input exponential moving average squared tensor (input)
 * @param expAvgSqOutDesc     Tensor descriptor for the output exponential moving average squared
 *                            tensor (input)
 * @param expAvgSqOut         Output exponential moving average squared tensor (output)
 * @param stateStepInDesc     Tensor descriptor for the input state step tensor (input, optional)
 * @param stateStepIn         Input state step tensor (input, optional)
 * @param stateStepOutDesc    Tensor descriptor for the output state step tensor (input, optional)
 * @param stateStepOut        Output state step tensor that stores the updated step value. (output,
 *                            optional)
 * @param state_step          Input state step, It is used when the step tensor is null. (input)
 * @param lr                  Learning rate (input)
 * @param beta1               Coefficient used for computing the first moment running average of
 *                            gradient (input)
 * @param beta2               Coefficient used for computing the second moment running average of
 *                            gradient (input)
 * @param weight_decay        Weight decay (input)
 * @param eps                 Term added to the denominator to improve numerical stability (input)
 * @param step_size           Pre-calculated step_size, used for performance enhancement (input)
 * @param correct_bias        Whether or not to correct bias in Adam (for instance, in Bert TF
 *                            repository they use False) (input)
 * @param gradScaleDesc       Tensor descriptor for the input grad scale tensor (input, optional)
 * @param gradScale           Input grad scale tensor (input, optional)
 * @param foundInfDesc        Tensor descriptor for the input found inf tensor (input, optional)
 * @param foundInf            Tensor indicating presence of inf or nan in gradients. If true, skips
 *                            operation and step update. (input, optional)
 * @return                    miopenStatus_t
 */
MIOPEN_EXPORT miopenStatus_t
miopenTransformersAdamWWithOutput(miopenHandle_t handle,
                                  const miopenTensorDescriptor_t paramInDesc,
                                  void* paramIn,
                                  const miopenTensorDescriptor_t paramOutDesc,
                                  void* paramOut,
                                  const miopenTensorDescriptor_t paramOutFloat16Desc,
                                  void* paramOutFloat16,
                                  const miopenTensorDescriptor_t gradInDesc,
                                  const void* gradIn,
                                  const miopenTensorDescriptor_t expAvgInDesc,
                                  void* expAvgIn,
                                  const miopenTensorDescriptor_t expAvgOutDesc,
                                  void* expAvgOut,
                                  const miopenTensorDescriptor_t expAvgSqInDesc,
                                  void* expAvgSqIn,
                                  const miopenTensorDescriptor_t expAvgSqOutDesc,
                                  void* expAvgSqOut,
                                  const miopenTensorDescriptor_t stateStepInDesc,
                                  void* stateStepIn,
                                  const miopenTensorDescriptor_t stateStepOutDesc,
                                  void* stateStepOut,
                                  const unsigned int state_step,
                                  const float lr,
                                  const float beta1,
                                  const float beta2,
                                  const float weight_decay,
                                  const float eps,
                                  const float step_size,
                                  const bool correct_bias,
                                  const miopenTensorDescriptor_t gradScaleDesc,
                                  const void* gradScale,
                                  const miopenTensorDescriptor_t foundInfDesc,
                                  const void* foundInf);

/** @} */
// CLOSEOUT SGD DOXYGEN GROUP
>>>>>>> 31d9b871
#endif // MIOPEN_BETA_API

#ifdef __cplusplus
}
#endif

#ifdef __clang__
#pragma clang diagnostic pop
#endif

#endif // MIOPEN_GUARD_MIOPEN_H_<|MERGE_RESOLUTION|>--- conflicted
+++ resolved
@@ -7259,73 +7259,6 @@
 /** @} */
 // CLOSEOUT SGD DOXYGEN GROUP
 #endif // MIOPEN_BETA_API
-
-#ifdef MIOPEN_BETA_API
-<<<<<<< HEAD
-// GetItem APIs
-/** @addtogroup getitem
- *
- *  @{
- */
-/*! @brief Helper function to query the minimum workspace size required by the getitem call
- *
- * @param [in]   handle                  MIOpen Handle
- * @param [in]   indexCount              Number of input tensor indexs
- * @param [in]   indexDescs              Tensor descriptor of input tensor indexs
- * @param [out]  sizeInBytes             Pointer to data to return the minimum workspace size
- * @return                        miopenStatus_t
- */
-MIOPEN_EXPORT miopenStatus_t
-miopenGetGetitemWorkspaceSize(miopenHandle_t handle,
-                              uint32_t indexCount,
-                              const miopenTensorDescriptor_t* indexDescs,
-                              size_t* sizeInBytes);
-
-/*! @brief Execute a getitem backward layer
- *
- * Backward of getitem for tensor indexing, slicing, masking.
- *
- * @param [in]   handle                  MIOpen handle
- * @param [in]   workspace               Address of the allocated workspace data
- * @param [in]   workspaceSizeInBytes    Size in bytes of the allocated workspace data
- * @param [in]   dyDesc                  Tensor descriptor of input tensor dy
- * @param [in]   dy                      Source data tensor dy
- * @param [in]   indexCount              Number of input tensor indexs
- * @param [in]   indexDescs              Tensor descriptor of input tensor indexs(All indexs same
- * size)
- * @param [in]   indexs                  Source data tensor indexs
- * @param [in]   dxDesc                  Tensor descriptor of output tensor dx
- * @param [out]  dx                      Data tensor dx(It must be initialized to 0)
- * @param [in]   errorDesc               Tensor descriptor of output tensor error
- * @param [out]  error                   Data tensor error(It must be initialized to 0)
- * @param [in]   dimCount                Number of dimensions
- * @param [in]   dims                    Dimensions
- * @param [in]   sliceCount              Number of slices
- * @param [in]   slices                  Slices
- * @param [in]   offset                  Offset of output tensor dx
- * @return                               miopenStatus_t
- */
-MIOPEN_EXPORT miopenStatus_t miopenGetitemBackward(miopenHandle_t handle,
-                                                   void* workspace,
-                                                   size_t workspaceSizeInBytes,
-                                                   const miopenTensorDescriptor_t dyDesc,
-                                                   const void* dy,
-                                                   uint32_t indexCount,
-                                                   const miopenTensorDescriptor_t* indexDescs,
-                                                   const void* const* indexs,
-                                                   const miopenTensorDescriptor_t dxDesc,
-                                                   void* dx,
-                                                   const miopenTensorDescriptor_t errorDesc,
-                                                   void* error,
-                                                   uint32_t dimCount,
-                                                   const int32_t* dims,
-                                                   uint32_t sliceCount,
-                                                   const int32_t* slices,
-                                                   uint32_t offset);
-
-/** @} */
-// CLOSEOUT GETITEM DOXYGEN GROUP
-=======
 // TransformersAdamW APIs
 /** @addtogroup SGD
  *
@@ -7603,7 +7536,71 @@
 
 /** @} */
 // CLOSEOUT SGD DOXYGEN GROUP
->>>>>>> 31d9b871
+
+#ifdef MIOPEN_BETA_API
+// GetItem APIs
+/** @addtogroup getitem
+ *
+ *  @{
+ */
+/*! @brief Helper function to query the minimum workspace size required by the getitem call
+ *
+ * @param [in]   handle                  MIOpen Handle
+ * @param [in]   indexCount              Number of input tensor indexs
+ * @param [in]   indexDescs              Tensor descriptor of input tensor indexs
+ * @param [out]  sizeInBytes             Pointer to data to return the minimum workspace size
+ * @return                        miopenStatus_t
+ */
+MIOPEN_EXPORT miopenStatus_t
+miopenGetGetitemWorkspaceSize(miopenHandle_t handle,
+                              uint32_t indexCount,
+                              const miopenTensorDescriptor_t* indexDescs,
+                              size_t* sizeInBytes);
+
+/*! @brief Execute a getitem backward layer
+ *
+ * Backward of getitem for tensor indexing, slicing, masking.
+ *
+ * @param [in]   handle                  MIOpen handle
+ * @param [in]   workspace               Address of the allocated workspace data
+ * @param [in]   workspaceSizeInBytes    Size in bytes of the allocated workspace data
+ * @param [in]   dyDesc                  Tensor descriptor of input tensor dy
+ * @param [in]   dy                      Source data tensor dy
+ * @param [in]   indexCount              Number of input tensor indexs
+ * @param [in]   indexDescs              Tensor descriptor of input tensor indexs(All indexs same
+ * size)
+ * @param [in]   indexs                  Source data tensor indexs
+ * @param [in]   dxDesc                  Tensor descriptor of output tensor dx
+ * @param [out]  dx                      Data tensor dx(It must be initialized to 0)
+ * @param [in]   errorDesc               Tensor descriptor of output tensor error
+ * @param [out]  error                   Data tensor error(It must be initialized to 0)
+ * @param [in]   dimCount                Number of dimensions
+ * @param [in]   dims                    Dimensions
+ * @param [in]   sliceCount              Number of slices
+ * @param [in]   slices                  Slices
+ * @param [in]   offset                  Offset of output tensor dx
+ * @return                               miopenStatus_t
+ */
+MIOPEN_EXPORT miopenStatus_t miopenGetitemBackward(miopenHandle_t handle,
+                                                   void* workspace,
+                                                   size_t workspaceSizeInBytes,
+                                                   const miopenTensorDescriptor_t dyDesc,
+                                                   const void* dy,
+                                                   uint32_t indexCount,
+                                                   const miopenTensorDescriptor_t* indexDescs,
+                                                   const void* const* indexs,
+                                                   const miopenTensorDescriptor_t dxDesc,
+                                                   void* dx,
+                                                   const miopenTensorDescriptor_t errorDesc,
+                                                   void* error,
+                                                   uint32_t dimCount,
+                                                   const int32_t* dims,
+                                                   uint32_t sliceCount,
+                                                   const int32_t* slices,
+                                                   uint32_t offset);
+
+/** @} */
+// CLOSEOUT GETITEM DOXYGEN GROUP
 #endif // MIOPEN_BETA_API
 
 #ifdef __cplusplus
