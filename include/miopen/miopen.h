/*******************************************************************************
 *
 * MIT License
 *
 * Copyright (c) 2023 Advanced Micro Devices, Inc.
 *
 * Permission is hereby granted, free of charge, to any person obtaining a copy
 * of this software and associated documentation files (the "Software"), to deal
 * in the Software without restriction, including without limitation the rights
 * to use, copy, modify, merge, publish, distribute, sublicense, and/or sell
 * copies of the Software, and to permit persons to whom the Software is
 * furnished to do so, subject to the following conditions:
 *
 * The above copyright notice and this permission notice shall be included in all
 * copies or substantial portions of the Software.
 *
 * THE SOFTWARE IS PROVIDED "AS IS", WITHOUT WARRANTY OF ANY KIND, EXPRESS OR
 * IMPLIED, INCLUDING BUT NOT LIMITED TO THE WARRANTIES OF MERCHANTABILITY,
 * FITNESS FOR A PARTICULAR PURPOSE AND NONINFRINGEMENT. IN NO EVENT SHALL THE
 * AUTHORS OR COPYRIGHT HOLDERS BE LIABLE FOR ANY CLAIM, DAMAGES OR OTHER
 * LIABILITY, WHETHER IN AN ACTION OF CONTRACT, TORT OR OTHERWISE, ARISING FROM,
 * OUT OF OR IN CONNECTION WITH THE SOFTWARE OR THE USE OR OTHER DEALINGS IN THE
 * SOFTWARE.
 *
 *******************************************************************************/
#ifndef MIOPEN_GUARD_MIOPEN_H_
#define MIOPEN_GUARD_MIOPEN_H_

#ifdef __clang__
#pragma clang diagnostic push
#pragma clang diagnostic ignored "-Wextern-c-compat"
#endif

#include <stddef.h>
#include <stdbool.h>
#include <miopen/config.h>
#include <miopen/export.h>

#if MIOPEN_BACKEND_OPENCL
#define CL_TARGET_OPENCL_VERSION 120
#if defined(__APPLE__) || defined(__MACOSX)
#include <OpenCL/cl.h>
#else
#define CL_USE_DEPRECATED_OPENCL_1_2_APIS
#include <CL/cl.h>
#endif

#elif MIOPEN_BACKEND_HIP
#include <hip/hip_runtime_api.h>
#endif

/*
 * @defgroup convolutions
 * @defgroup pooling
 * @defgroup handle
 * @defgroup layernorm
 * @defgroup LRN
 * @defgroup batchnorm
 * @defgroup activation
 * @defgroup tensor
 * @defgroup softmax
 * @defgroup RNN
 * @defgroup fusion
 * @defgroup LossFunction
 * @defgroup TensorReduce
 * @defgroup find2
 * @defgroup ReduceExtreme
 * @defgroup groupnorm
 * @defgroup cat
 * @defgroup SGD
 * @defgroup getitem
 * @defgroup ReduceCalculation
 * @defgroup RotaryPositionalEmbeddings
 * @defgroup ReLU
 *
 */

/*! Constructs type name from a struct */
#define MIOPEN_DECLARE_OBJECT(name) \
    struct name                     \
    {                               \
    };                              \
    typedef struct name* name##_t;

#ifdef __cplusplus
extern "C" {
#endif

#if MIOPEN_BACKEND_OPENCL
typedef cl_command_queue miopenAcceleratorQueue_t;
#elif MIOPEN_BACKEND_HIP
typedef hipStream_t miopenAcceleratorQueue_t;
#endif

/*! @ingroup handle
 * @brief Creates the miopenHandle_t type
 */
MIOPEN_DECLARE_OBJECT(miopenHandle);

/** @addtogroup handle
 *
 *  @{
 */

/*! @enum miopenStatus_t
 * Error codes that are returned by all MIOpen API calls.
 */
typedef enum
{
    miopenStatusSuccess              = 0, /*!< No errors */
    miopenStatusNotInitialized       = 1, /*!< Data not initialized. */
    miopenStatusInvalidValue         = 2, /*!< Incorrect variable value. */
    miopenStatusBadParm              = 3, /*!< Incorrect parameter detected. */
    miopenStatusAllocFailed          = 4, /*!< Memory allocation error. */
    miopenStatusInternalError        = 5, /*!< MIOpen failure. */
    miopenStatusNotImplemented       = 6, /*!< Use of unimplemented feature. */
    miopenStatusUnknownError         = 7, /*!< Unknown error occurred. */
    miopenStatusUnsupportedOp        = 8, /*!< Unsupported operator for fusion. */
    miopenStatusGpuOperationsSkipped = 9, /*!< This is not an error. */
    miopenStatusVersionMismatch = 10, /*!< Version mismatch of the supplied binary data argment. */
} miopenStatus_t;

#ifdef MIOPEN_BETA_API
typedef enum
{
    miopenF8RoundingModeStandard   = 0,
    miopenF8RoundingModeStochastic = 1,
} miopenF8RoundingMode_t;
#endif

/*! @brief Get character string for an error code.
 *
 * A function which returns a NULL terminated character string of the error code.
 *
 * @param error  miopenStatus_t type error status (input)
 * @return       errorString
 */
MIOPEN_EXPORT const char* miopenGetErrorString(miopenStatus_t error);

/*! @brief Custom allocator function
 *
 * This function allow for user-defined custom allocator
 *
 * @param context     A pointer a context (input)
 * @param sizeBytes   Number of bytes to allocate (input)
 *
 */
typedef void* (*miopenAllocatorFunction)(void* context, size_t sizeBytes);

/*! @brief Custom deallocator function
 *
 * This function allow for user-defined custom deallocation function
 *
 * @param context     A pointer context (input)
 * @param memory      A pointer allocated memory (input)
 *
 */
typedef void (*miopenDeallocatorFunction)(void* context, void* memory);

/*! @brief Method to return version of MIOpen
 *
 * The output values of this call follow from the versioning
 * format major.minor.patch
 *
 * Pointers that are NULL will be ignored.
 *
 * @param major     Major version number (output)
 * @param minor     Minor version number (output)
 * @param patch     Patch version number (output)
 *
 * @return          miopenStatus_t
 */
MIOPEN_EXPORT miopenStatus_t miopenGetVersion(size_t* major, size_t* minor, size_t* patch);

/*! @brief Method to create the MIOpen handle object.
 *
 * This function creates a MIOpen handle. This is called at the very start to initialize the MIOpen
 * environment.
 * @param handle     A pointer to a MIOpen handle type (output)
 *
 * @return           miopenStatus_t
 */
MIOPEN_EXPORT miopenStatus_t miopenCreate(miopenHandle_t* handle);

/*! @brief Create a MIOpen handle with an accelerator stream.
 *
 * The HIP side uses a hipStream_t type for the stream, while OpenCL will use a
 * cl_command_queue.
 *
 * Create a handle with a previously created accelerator command queue.
 * @param handle     A pointer to a MIOpen handle type (output)
 * @param stream      An accelerator queue type (input)
 *
 * @return           miopenStatus_t
 */
MIOPEN_EXPORT miopenStatus_t miopenCreateWithStream(miopenHandle_t* handle,
                                                    miopenAcceleratorQueue_t stream);

/*! @brief Destroys the MIOpen handle.
 *
 * This is called when breaking down the MIOpen environment.
 * @param handle     MIOpen handle (input)
 * @return           miopenStatus_t
 */
MIOPEN_EXPORT miopenStatus_t miopenDestroy(miopenHandle_t handle);

/*! @brief Set accelerator command queue previously created
 *
 * Set a command queue for an accelerator device
 * @param handle     MIOpen handle (input)
 * @param streamID   An accelerator queue type (input)
 * @return           miopenStatus_t
 */
MIOPEN_EXPORT miopenStatus_t miopenSetStream(miopenHandle_t handle,
                                             miopenAcceleratorQueue_t streamID);

/*! @brief Get the previously created accelerator command queue
 *
 * Creates a command queue for an accelerator device
 * @param handle     MIOpen handle (input)
 * @param streamID   Pointer to a accelerator queue type (output)
 * @return           miopenStatus_t
 */
MIOPEN_EXPORT miopenStatus_t miopenGetStream(miopenHandle_t handle,
                                             miopenAcceleratorQueue_t* streamID);

/*! @brief Set allocator for previously created miopenHandle
 *
 * Set a command queue for an accelerator device
 * @param handle     MIOpen handle
 * @param allocator  A callback function MIOpen will use for internal memory allocations.
 *      The provided callback function should allocate device memory with requested size
 *      and return a pointer to this memory.
 *      Passing 0 will restore the default MIOpen allocator and deallocator.
 * @param deallocator  A callback function MIOpen will use to for internal memory deallocation.
 *      The provided callback function should free the specified memory pointer
 * @param allocatorContext  User-specified pointer which is passed to \p allocator and \p
 * deallocator
 *      This allows the callback function to access state set by the caller to this function,
 *      for example a stateful heap allocator or a c++ class.
 * @return           miopenStatus_t
 */
MIOPEN_EXPORT miopenStatus_t miopenSetAllocator(miopenHandle_t handle,
                                                miopenAllocatorFunction allocator,
                                                miopenDeallocatorFunction deallocator,
                                                void* allocatorContext);

/*! @brief Get time for last kernel launched
 *
 * This function is used only when profiling mode has been enabled.
 * Kernel timings are based on the MIOpen handle and is not thread-safe.
 * In order to use multi-threaded profiling, create an MIOpen handle for each
 * concurrent thread.
 *
 * @param handle     MIOpen handle (input)
 * @param time       Pointer to a float type to contain kernel time in milliseconds (output)
 * @return           miopenStatus_t
 */
MIOPEN_EXPORT miopenStatus_t miopenGetKernelTime(miopenHandle_t handle, float* time);

/*! @brief Enable profiling to retrieve kernel time
 *
 * Enable or disable kernel profiling. This profiling is only for kernel time.
 * @param handle     MIOpen handle (input)
 * @param enable     Boolean to toggle profiling (input)
 * @return           miopenStatus_t
 */
MIOPEN_EXPORT miopenStatus_t miopenEnableProfiling(miopenHandle_t handle, bool enable);
/** @} */
// CLOSEOUT HANDLE DOXYGEN GROUP

/*! @ingroup fusion
 * @brief Creates the miopenFusionOpDescriptor_t type
 *
 * Fusion Operator Descriptor contains the meta-data associated with an operator
 * to be fused in a compute graph
 *
 */
MIOPEN_DECLARE_OBJECT(miopenFusionOpDescriptor);

/*! @ingroup tensor
 * @brief Creates the miopenTensorDescriptor_t type
 *
 * Tensor descriptor is an object that allows the user to specify a layer's size for each
 * dimension and dimension strides.
 *
 */
MIOPEN_DECLARE_OBJECT(miopenTensorDescriptor);

/*! @ingroup tensor
 * @brief Creates the miopenSeqTensorDescriptor_t type
 *
 * SeqTensor descriptor is an object that allows the user to specify tensor with sequence dimension.
 *
 */
MIOPEN_DECLARE_OBJECT(miopenSeqTensorDescriptor);

/*! @ingroup convolutions
 * @brief Creates the miopenConvolutionDescriptor_t type
 *
 * Convolution descriptor is an object that allows the user to specify a layer's padding, stride,
 * and dilation of the convolutional filter. Parameters must all be non-negative.
 *
 */
MIOPEN_DECLARE_OBJECT(miopenConvolutionDescriptor);

/*! @ingroup pooling
 * @brief Creates the miopenPoolingDescriptor_t type
 *
 * Pooling descriptor is an object that allows the user to specify the dimension sizes of the
 * pooling windows, paddings, strides, and pooling mode.
 *
 */
MIOPEN_DECLARE_OBJECT(miopenPoolingDescriptor);

/*! @ingroup LRN
 *  @brief Creates the miopenLRNDescriptor_t type
 *
 * LRN descriptor is an object that allows the user to specify the LRN mode, the number of elements
 * in the normalization window, and the LRN k-parameter.
 *
 */
MIOPEN_DECLARE_OBJECT(miopenLRNDescriptor);

/*! @ingroup activation
 * @brief Creates the miopenActivationDescriptor_t type
 *
 * Activation descriptor is an object that allows the user to specify the activation mode.
 *
 */
MIOPEN_DECLARE_OBJECT(miopenActivationDescriptor);

/*! @ingroup RNN
 * @brief Creates the miopenRNNDescriptor_t type
 */
MIOPEN_DECLARE_OBJECT(miopenRNNDescriptor);

/*! @ingroup LossFunction
 * @brief Creates the miopenCTCLossDescriptor_t type
 */
MIOPEN_DECLARE_OBJECT(miopenCTCLossDescriptor);

/*! @ingroup Dropout
 * @brief Creates the miopenDropoutDescriptor_t type
 */
MIOPEN_DECLARE_OBJECT(miopenDropoutDescriptor);

/*! @ingroup TensorReduce
 * @brief Creates the miopenReduceTensorDescriptor_t type
 */
MIOPEN_DECLARE_OBJECT(miopenReduceTensorDescriptor);

/*! @ingroup mha
 * @brief Creates the miopenMhaDescriptor_t type
 */
MIOPEN_DECLARE_OBJECT(miopenMhaDescriptor);

/*! @ingroup softmax
 * @brief Creates the miopenSoftmaxDescriptor_t type
 */
MIOPEN_DECLARE_OBJECT(miopenSoftmaxDescriptor);

/*! @ingroup tensor
 * @enum miopenDataType_t
 * MIOpen floating point datatypes. Both 32-bit and 16-bit floats are supported in MIOpen.
 */
typedef enum
{
    miopenHalf  = 0, /*!< 16-bit floating point (Fully supported) */
    miopenFloat = 1, /*!< 32-bit floating point (Fully supported) */
    miopenInt32 = 2, /*!< 32-bit integer (Partially supported) */
    miopenInt8  = 3, /*!< 8-bit integer (Partially supported) */
    // miopenInt8x4   = 4, /*!< Pack of 4x Int8 in NCHW_VECT_C format (Support discontinued) */
    miopenBFloat16 = 5, /*!< 16-bit binary floating point (8-bit exponent, 7-bit fraction)
                           (Partially supported) */
    miopenDouble = 6,   /*!< 64-bit floating point (Partially supported) */
#ifdef MIOPEN_BETA_API
    miopenFloat8  = 7,
    miopenBFloat8 = 8,
#else
// miopenReserved1 = 7,
// miopenReserved2 = 8,
#endif
    miopenInt64 = 9,
} miopenDataType_t;

/*! @ingroup tensor
 * @enum miopenTensorLayout_t
 * Tensor layouts supported by MIOpen.
 * miopenTensorCHWNc4 and miopenTensorCHWNc8 layout only support weight tensor.
 */
typedef enum
{
    miopenTensorNCHW   = 0, /*!< NCHW memory layout (Fully supported) */
    miopenTensorNHWC   = 1, /*!< NHWC memory layout (Fully supported) */
    miopenTensorCHWN   = 2, /*!< CHWN memory layout (Not supported) */
    miopenTensorNCHWc4 = 3, /*!< NCHWc4 memory layout (Partially supported) */
    miopenTensorNCHWc8 = 4, /*!< NCHWc8 memory layout (Partially supported) */
    miopenTensorCHWNc4 = 5, /*!< CHWNc4 memory layout (Partially supported) */
    miopenTensorCHWNc8 = 6, /*!< CHWNc8 memory layout (Partially supported) */
    miopenTensorNCDHW  = 7, /*!< NCDHW memory layout (Fully supported) */
    miopenTensorNDHWC  = 8, /*!< NCDHW memory layout (Fully supported) */
} miopenTensorLayout_t;

/*! @ingroup pooling
 * @enum miopenIndexType_t
 * MIOpen index datatypes.
 */
typedef enum
{
    miopenIndexUint8  = 0, /*!<  8-bit unsigned */
    miopenIndexUint16 = 1, /*!< 16-bit unsigned */
    miopenIndexUint32 = 2, /*!< 32-bit unsigned */
    miopenIndexUint64 = 3, /*!< 64-bit unsigned */
} miopenIndexType_t;

/*! @ingroup tensor
 * @enum miopenTensorOp_t
 * Element-wise tensor operation modes
 */
typedef enum
{
    miopenTensorOpAdd = 0, /*!< Add tensors element-wise */
    miopenTensorOpMul = 1, /*!< Multiply two tensors element-wise */
    miopenTensorOpMin = 2, /*!< Minimum of tensor element pairs */
    miopenTensorOpMax = 3, /*!< Maximum of tensor element pairs */
} miopenTensorOp_t;

/*! @ingroup convolutions
 *  @enum miopenConvolutionMode_t
 * Convolution mode selection for convolution layer preference.
 */
typedef enum
{
    miopenConvolution = 0, /*!< Cross-Correlation convolution */
    miopenTranspose   = 1, /*!< Transpose convolutions -- deconvolution */
    miopenGroupConv   = 2, /*!< Deprecated Group convolution legacy, ToBe Removed */
    miopenDepthwise   = 3, /*!< Deprecated Depthwise convolution legacy, ToBe Removed */
} miopenConvolutionMode_t;

/*! @ingroup padding
 *  @enum miopenPaddingMode_t
 * Padding mode selection for convolution/Pooling layer preference
 */
typedef enum
{
    miopenPaddingDefault = 0, /*!< MIOPEN Default Padding */
    miopenPaddingSame    = 1, /*!< Tensorflow SAME Padding */
    miopenPaddingValid   = 2, /*!< Tensorflow VALID Padding */
} miopenPaddingMode_t;

/*! @ingroup pooling
 * @enum miopenPoolingMode_t
 * Pooling layer mode
 */
typedef enum
{
    miopenPoolingMax              = 0, /*!< Maximum pooling */
    miopenPoolingAverage          = 1, /*!< Average pooling */
    miopenPoolingAverageInclusive = 2, /*!< Inclusive Average pooling */
} miopenPoolingMode_t;

/*! @ingroup pooling
 * @enum miopenPoolingWorkspaceIndexMode_t
 * Pooling layer workspace index mode. miopenPoolingWorkspaceIndexMask mode records indices
 * indicating the max values' positions in the filter/mask. miopenPoolingWorkspaceIndexImage mode
 * records indices indicating the max values' positions in the image.
 */
typedef enum
{
    miopenPoolingWorkspaceIndexMask  = 0, /*!< Use mask indices, 2D pooling only */
    miopenPoolingWorkspaceIndexImage = 1, /*!< Use image indices */
} miopenPoolingWorkspaceIndexMode_t;

/*! @ingroup LRN
 * @enum miopenLRNMode_t
 * Local Response Normalization layer mode
 */
typedef enum
{
    miopenLRNWithinChannel = 0, /*!< Channel independent */
    miopenLRNCrossChannel  = 1, /*!< Cross Channel */
} miopenLRNMode_t;
#ifdef MIOPEN_BETA_API
/*! @ingroup layernorm
 * @enum miopenNormMode_t
 * LayerNorm mode
 */
typedef enum
{
    MIOPEN_ELEMENTWISE_AFFINE = 0, /*!< initialized to ones for weights and zeros for biases */
    MIOPEN_WEIGHT_BIAS =
        1, /*!< learnable weights and biases of the module of shape normalized_shape */
    MIOPEN_ELEMENTWISE_AFFINE_FUSED_ADD =
        2, /*!< initialized to ones for weights and zeros for biases in addlayernorm */
    MIOPEN_WEIGHT_BIAS_FUSED_ADD = 3, /*!< learnable weights and biases of the module of shape
                                         normalized_shape in addlayernorm */
    MIOPEN_ELEMENTWISE_AFFINE_T5 =
        4, /*!< initialized to ones for weights and zeros for biases in t5layernorm */
    MIOPEN_WEIGHT_BIAS_T5 = 5, /*!< learnable weights and biases of the module of shape
                                  normalized_shape in t5layernorm */
} miopenNormMode_t;
#endif
/*! @ingroup batchnorm
 * @enum miopenBatchNormMode_t
 * Batch Normalization layer mode
 */
typedef enum
{
    miopenBNPerActivation = 0, /*!< Element-wise normalization for fully connected layer */
    miopenBNSpatial       = 1, /*!< Mini-batch spatial normalization for convolutional layers */
} miopenBatchNormMode_t;

/*! @ingroup activation
 * @enum miopenActivationMode_t
 * Activation layer modes
 */
typedef enum
{
    miopenActivationPASTHRU  = 0, /*!< No activation, pass through the data */
    miopenActivationLOGISTIC = 1, /*!< Sigmoid function: \f$1 / (1 + e^{-x})\f$ */
    miopenActivationTANH     = 2, /*!< Tanh activation \f$ \beta * tanh( \alpha * x) \f$ */
    miopenActivationRELU     = 3, /*!< Rectified Linear Unit \f$ max(0, x) \f$ */
    miopenActivationSOFTRELU = 4, /*!< \f$log(1 + e^x)\f$ */
    miopenActivationABS      = 5, /*!< Absolute value \f$abs(x)\f$ */
    miopenActivationPOWER = 6, /*!< Scaled and shifted power \f$(\alpha + \beta * x)^{gamma}\f$ */
    miopenActivationCLIPPEDRELU =
        7, /*!< Clipped Rectified Linear Unit \f$ min(\alpha, max(0,x)) \f$ */
    miopenActivationLEAKYRELU =
        8, /*!< Leaky Rectified Linear Unit \f$ \alpha * x | x <= 0; x | x > 0 \f$ */
    miopenActivationELU =
        9, /*!< Exponential Rectified Linear Unit \f$ \alpha * (e^{x} - 1) | x <= 0; x | x > 0 \f$
            */
} miopenActivationMode_t;

/*! @ingroup softmax
 * @enum miopenSoftmaxAlgorithm_t
 * Softmax implementation algorithms
 */
typedef enum
{
    MIOPEN_SOFTMAX_FAST     = 0, /*!< straightforward softmax */
    MIOPEN_SOFTMAX_ACCURATE = 1, /*!< scaled softmax by maximum value in input domain */
    MIOPEN_SOFTMAX_LOG      = 2, /*!< log softmax */
} miopenSoftmaxAlgorithm_t;

/*! @ingroup softmax
 * @enum miopenSoftmaxMode_t
 * Softmax modes
 */
typedef enum
{
    MIOPEN_SOFTMAX_MODE_INSTANCE = 0, /*!< compute per image (N) across C, H, W */
    MIOPEN_SOFTMAX_MODE_CHANNEL =
        1, /*!< compute per spatial location (H, W) per image (N) across C */
} miopenSoftmaxMode_t;

/*! @ingroup TensorReduce
 * @brief Version of TensorReduce API. Applications may use it to ensure
 * backward compatibility with older library versions.
 *
 * - 0 or undefined - Initial API. Supported operations: ADD, MIN, MIN, MAX.
 * - 1 - Added AMAX, AVG, NORM1, NORM2 ops.
 */
#define MIOPEN_API_VERSION_REDUCE_TENSOR 1

/*! @ingroup TensorReduce
 * @enum miopenReduceTensorOp_t
 * Tensor Reduction operation types
 */
typedef enum
{
    MIOPEN_REDUCE_TENSOR_ADD = 0, /*!< the operation is adding the values of the reduced elements */
    MIOPEN_REDUCE_TENSOR_MUL =
        1, /*!< the operation is multiplying the values of the reduced elements */
    MIOPEN_REDUCE_TENSOR_MIN =
        2, /*!< the operation is getting the minimum value of the reduced elements */
    MIOPEN_REDUCE_TENSOR_MAX =
        3, /*!< the operation is getting the maximum value of the reduced elements */
    MIOPEN_REDUCE_TENSOR_AMAX =
        4, /*!< the operation is getting the maximum absolute value of the reduced elements */
    MIOPEN_REDUCE_TENSOR_AVG =
        5, /*!< the operation is getting the averaged value of the reduced elements */
    MIOPEN_REDUCE_TENSOR_NORM1 =
        6, /*!< the operation is adding the absolute values of the reduced elements */
    MIOPEN_REDUCE_TENSOR_NORM2 = 7, /*!< the operation is getting the square root of the sum of
                                     squares of the reduced elements */
    // MIOPEN_REDUCE_TENSOR_MUL_NO_ZEROS =
    //    8, /*!< the operation is same as MUL, but does not have the zero values considered */
} miopenReduceTensorOp_t;

/*! @ingroup TensorReduce
 * @enum miopenReduceTensorOp_t
 * Nan numbers propagation modes
 */
typedef enum
{
    MIOPEN_NOT_PROPAGATE_NAN = 0, /*!< does not propagate Nan number */
    MIOPEN_PROPAGATE_NAN     = 1, /*!< propagate the Nan number by the Reduction operation */
} miopenNanPropagation_t;

/*! @ingroup TensorReduce
 * @enum miopenReduceTensorIndices_t
 * Reduction Indices computation modes
 */
typedef enum
{
    MIOPEN_REDUCE_TENSOR_NO_INDICES        = 0, /*!< Does not compuate indices */
    MIOPEN_REDUCE_TENSOR_FLATTENED_INDICES = 1, /*!< Compute the relative, flatted indices */
} miopenReduceTensorIndices_t;

/*! @ingroup TensorReduce
 * @enum miopenIndicesType_t
 * Reduction Indices types
 */
typedef enum
{
    MIOPEN_32BIT_INDICES = 0, /*!< 32-bit unsigned integer indices */
    MIOPEN_64BIT_INDICES = 1, /*!< 64-bit unsigned integer indices */
    MIOPEN_16BIT_INDICES = 2, /*!< 16-bit unsigned integer indices */
    MIOPEN_8BIT_INDICES  = 3, /*!< 8-bit unsigned integer indices */
} miopenIndicesType_t;

/*! @ingroup convolutions
 *  @enum miopenConvolutionAttrib_t
 * Attribute for convolution descriptor, used for alternating the convolution behavior
 */
typedef enum
{
    MIOPEN_CONVOLUTION_ATTRIB_FP16_ALT_IMPL =
        0, /*!< Use alternative fp16 implementation.
            Only supported for gfx90a; has no effect for other targets.
            0 - disabled, 1 - enabled, -1 or unset - default (F0B1W1) >*/
    MIOPEN_CONVOLUTION_ATTRIB_DETERMINISTIC =
        1, /*!< Restrict MIOpen convolutions to kernels which produce numerically deterministic
              results. 0 - disabled (default), 1 - enabled >*/
#ifdef MIOPEN_BETA_API
    MIOPEN_CONVOLUTION_ATTRIB_FP8_ROUNDING_MODE =
        2, /*!<Specifies the rounding mode for the 8-bit floating data types. Currently, two
              rounding modes are supported miopenF8RoundingModeStandard and
              miopenF8RoundingModeStochastic. These are listed as part of the miopenF8RoundingMode_t
              enum.>*/
#else
// miopenReserved1 = 2,
#endif
} miopenConvolutionAttrib_t;

/** @addtogroup tensor
 *
 *  @{
 */

/*! @brief Create a Tensor Descriptor
 *
 * API for creating an uninitialized tensor descriptor.
 * @param tensorDesc Pointer to a tensor descriptor type (output)
 * @return           miopenStatus_t
 */
MIOPEN_EXPORT miopenStatus_t miopenCreateTensorDescriptor(miopenTensorDescriptor_t* tensorDesc);

/*! @brief Set shape of 4D tensor
 *
 * Interface for setting 4-D tensor shape. MIOpen currently implements NCHW and NHWC layout.
 *
 * @param tensorDesc Tensor descriptor (input/output)
 * @param dataType   MIOpen datatype (input)
 * @param n          Mini-batch size (input)
 * @param c          Number of channels (input)
 * @param h          Data height dimension size (input)
 * @param w          Data width dimension size (input)
 * @return           miopenStatus_t
 */
MIOPEN_EXPORT miopenStatus_t miopenSet4dTensorDescriptor(
    miopenTensorDescriptor_t tensorDesc, miopenDataType_t dataType, int n, int c, int h, int w);

/*! @brief Set shape of ND tensor with specific layout
 *
 * Interface for setting N-D packed tensor shape. This interface support NHWC, NCHW, NCHWc*, CHWNc*
 * @param tensorDesc   Tensor descriptor (input/output)
 * @param dataType     MIOpen datatype (input)
 * @param tensorLayout Tensor layout (input)
 * @param lens         Tensor dimensions (input)
 * @param num_lens     Tensor dimension size (input)
 * @return             miopenStatus_t
 */
MIOPEN_EXPORT miopenStatus_t
miopenSetNdTensorDescriptorWithLayout(miopenTensorDescriptor_t tensorDesc,
                                      miopenDataType_t dataType,
                                      miopenTensorLayout_t tensorLayout,
                                      const int* lens,
                                      int num_lens);
/*! @brief Set shape and stride of 4D tensor
 *
 * Interface for setting 4-D tensor shape and stride. It allows to create the non-packed tensor.
 * A non-packed tensor refers to the tensor where the elements are not compressed or packed in any
 * specific way. Each element in the tensor is stored individually, and there is no special
 * compression applied to the storage.
 *
 * @param tensorDesc Tensor descriptor (input/output)
 * @param dataType   MIOpen datatype (input)
 * @param n          Mini-batch size (input)
 * @param c          Number of channels (input)
 * @param h          Data height dimension size (input)
 * @param w          Data width dimension size (input)
 * @param nStride    Mini-batch dimension stride (input)
 * @param cStride    Channel dimension stride (input)
 * @param hStride    Height dimension stride (input)
 * @param wStride    Width dimension stride (input)
 * @return           miopenStatus_t
 */
MIOPEN_EXPORT miopenStatus_t miopenSet4dTensorDescriptorEx(miopenTensorDescriptor_t tensorDesc,
                                                           miopenDataType_t dataType,
                                                           int n,
                                                           int c,
                                                           int h,
                                                           int w,
                                                           int nStride,
                                                           int cStride,
                                                           int hStride,
                                                           int wStride);

/*! @brief Get the details of the tensor descriptor
 *
 * Interface to query the 4-D tensor shape.
 *
 * @param tensorDesc Tensor descriptor (input)
 * @param dataType   MIOpen datatype (output)
 * @param n          Mini-batch size (output)
 * @param c          Number of channels (output)
 * @param h          Data height dimension size (output)
 * @param w          Data width dimension size (output)
 * @param nStride    Mini-batch dimension stride (output)
 * @param cStride    Channel dimension stride (output)
 * @param hStride    Height dimension stride (output)
 * @param wStride    Width dimension stride (output)
 * @return           miopenStatus_t
 */
MIOPEN_EXPORT miopenStatus_t miopenGet4dTensorDescriptor(miopenTensorDescriptor_t tensorDesc,
                                                         miopenDataType_t* dataType,
                                                         int* n,
                                                         int* c,
                                                         int* h,
                                                         int* w,
                                                         int* nStride,
                                                         int* cStride,
                                                         int* hStride,
                                                         int* wStride);

/*! @brief Set shape of N-dimensional tensor
 *
 * Interface for setting non-packed tensor shape.
 * @param tensorDesc   Tensor descriptor (input/output)
 * @param dataType     MIOpen datatype (input)
 * @param nbDims       Number of dimensions in the dimsA array (input)
 * @param dimsA        Array containing the size of dimensions (input)
 * @param stridesA     Array containing the size of stride (input)
 * @return             miopenStatus_t
 */
MIOPEN_EXPORT miopenStatus_t miopenSetTensorDescriptor(miopenTensorDescriptor_t tensorDesc,
                                                       miopenDataType_t dataType,
                                                       int nbDims,
                                                       const int* dimsA,
                                                       const int* stridesA);

#ifdef MIOPEN_BETA_API
/*! @copydoc miopenSetTensorDescriptor()
 */
MIOPEN_EXPORT miopenStatus_t miopenSetTensorDescriptorV2(miopenTensorDescriptor_t tensorDesc,
                                                         miopenDataType_t dataType,
                                                         int nbDims,
                                                         const size_t* dimsA,
                                                         const size_t* stridesA);
#endif

#ifdef MIOPEN_BETA_API
/*! @brief Set the tensor cast type
 *
 *  For tensors where the cast_type attribute is set, the tensor elements would be converted to the
 * target type before the target operation is applied. Currently, only supported for convolution
 * operations targeting the FP8 datatype
 *
 *  @param tensorDesc Tensor descriptor type (input)
 *  @param cast_type  MIOpen datatype (input)
 */
MIOPEN_EXPORT miopenStatus_t miopenSetTensorCastType(miopenTensorDescriptor_t tensorDesc,
                                                     miopenDataType_t cast_type);
#endif

/*! @brief Set shape of N-dimensional tensor
 *
 * Interface for querying tensor size. MIOpen has support for 1, 2, 3, 4, 5 dimensional tensor of
 * layout.
 * @param tensorDesc   Tensor descriptor (input)
 * @param size         number of elements in tensor described by the descriptor (output)
 * @return             miopenStatus_t
 */
MIOPEN_EXPORT miopenStatus_t miopenGetTensorDescriptorSize(miopenTensorDescriptor_t tensorDesc,
                                                           int* size);

/*! @brief Get the details of the N-dimensional tensor descriptor.
 *
 * @param tensorDesc Tensor descriptor (input)
 * @param dataType   MIOpen datatype (output)
 * @param dimsA      Array containing the size of dimensions (output)
 * @param stridesA   Array containing the size of stride (output)
 * @return           miopenStatus_t
 */
MIOPEN_EXPORT miopenStatus_t miopenGetTensorDescriptor(miopenTensorDescriptor_t tensorDesc,
                                                       miopenDataType_t* dataType,
                                                       int* dimsA,
                                                       int* stridesA);

/*! @brief Destroys the tensor descriptor
 *
 * @param tensorDesc Tensor descriptor (input)
 * @return           miopenStatus_t
 */
MIOPEN_EXPORT miopenStatus_t miopenDestroyTensorDescriptor(miopenTensorDescriptor_t tensorDesc);

/*! @brief Create a Tensor Descriptor for sequence data
 *
 * API for creating an uninitialized sequence data tensor descriptor.
 * @param tensorDesc Pointer to a sequence data tensor descriptor type (output)
 * @return           miopenStatus_t
 */
MIOPEN_EXPORT miopenStatus_t
miopenCreateSeqTensorDescriptor(miopenSeqTensorDescriptor_t* tensorDesc);

/*! @brief Destroys the sequence data tensor descriptor
 *
 * @param tensorDesc Tensor descriptor (input)
 * @return           miopenStatus_t
 */
MIOPEN_EXPORT miopenStatus_t
miopenDestroySeqTensorDescriptor(miopenSeqTensorDescriptor_t tensorDesc);

/*! @brief Execute element-wise tensor operations
 *
 * This function implements: \f$ C = op ( alpha1[0] * A, alpha2[0] * B ) + beta[0] * C \f$
 *
 * For Forward Bias one can also use, miopenConvolutionForwardBias()
 *
 * @param handle     MIOpen handle (input)
 * @param tensorOp   Operation from miopenTensorOp_t (input)
 * @param alpha1     Tensor A's floating point scaling factor, allocated on the host (input)
 * @param aDesc      Tensor descriptor for tensor A (input)
 * @param A          Tensor A (input)
 * @param alpha2     Tensor B's floating point scaling factor, allocated on the host (input)
 * @param bDesc      Tensor descriptor for tensor B (input)
 * @param B          Tensor B (input)
 * @param beta       Tensor C's floating point scaling factor, allocated on the host (input)
 * @param cDesc      Tensor descriptor for tensor C (input)
 * @param C          Tensor C (input and output)
 * @return           miopenStatus_t
 */
MIOPEN_EXPORT miopenStatus_t miopenOpTensor(miopenHandle_t handle,
                                            miopenTensorOp_t tensorOp,
                                            const void* alpha1,
                                            const miopenTensorDescriptor_t aDesc,
                                            const void* A,
                                            const void* alpha2,
                                            const miopenTensorDescriptor_t bDesc,
                                            const void* B,
                                            const void* beta,
                                            const miopenTensorDescriptor_t cDesc,
                                            void* C);

/*! @brief Fills a tensor with a single value.
 *
 * Supported datatypes are fp32, fp16, and bfp16
 *
 * @param handle     MIOpen handle (input)
 * @param yDesc      Tensor descriptor for tensor y (input)
 * @param y          Tensor y (input)
 * @param alpha      Pointer to fill value (input)
 * @return           miopenStatus_t
 */
MIOPEN_EXPORT miopenStatus_t miopenSetTensor(miopenHandle_t handle,
                                             const miopenTensorDescriptor_t yDesc,
                                             void* y,
                                             const void* alpha);

/*! @brief Scales all elements in a tensor by a single value.
 *
 * Supported datatypes are fp32 and fp16
 *
 * @param handle     MIOpen handle (input)
 * @param yDesc      Tensor descriptor for tensor y (input)
 * @param y          Tensor y (input and output)
 * @param alpha      Floating point scaling factor, allocated on the host (input)
 * @return           miopenStatus_t
 */
MIOPEN_EXPORT miopenStatus_t miopenScaleTensor(miopenHandle_t handle,
                                               const miopenTensorDescriptor_t yDesc,
                                               void* y,
                                               const void* alpha);

/*! @brief Returns number of bytes associated with tensor descriptor
 *
 * @param tensorDesc Tensor descriptor (input)
 * @param numBytes   Number of bytes associated with tensor descriptor (output)
 * @return           miopenStatus_t
 */
MIOPEN_EXPORT miopenStatus_t miopenGetTensorNumBytes(miopenTensorDescriptor_t tensorDesc,
                                                     size_t* numBytes);

/*! @brief Copies one tensor to another tensor with a different layout/scale.
 *
 * This function implements:
 * 1. \f$ Y = alpha * X + beta * Y \f$ for fp32 and fp16 datatype
 * 2. Vectorize/de-vectorize along channel dimension C for int8 datatype
 *
 * Currently this is used for transforming from int8 to int8x4 vector datatypes
 *
 * @param handle     MIOpen handle (input)
 * @param alpha      Floating point scaling factor, allocated on the host (input)
 * @param xDesc      Source Tensor descriptor for tensor x (input)
 * @param x          Source Tensor x (input)
 * @param beta       Floating point scaling factor, allocated on the host (input)
 * @param yDesc      Destination Tensor descriptor for tensor y (input)
 * @param y          Destination Tensor y (output)
 * @return           miopenStatus_t
 */
MIOPEN_EXPORT miopenStatus_t miopenTransformTensor(miopenHandle_t handle,
                                                   const void* alpha,
                                                   const miopenTensorDescriptor_t xDesc,
                                                   const void* x,
                                                   const void* beta,
                                                   const miopenTensorDescriptor_t yDesc,
                                                   void* y);

/** @} */
// CLOSEOUT TENSOR DOXYGEN GROUP

/** @addtogroup convolutions
 *
 *  @{
 */

/*! @brief Creates a convolution layer descriptor
 *
 * @param convDesc   Convolution layer descriptor
 * @return           miopenStatus_t
 */
MIOPEN_EXPORT miopenStatus_t
miopenCreateConvolutionDescriptor(miopenConvolutionDescriptor_t* convDesc);

/*! @brief Creates a 2-D convolution layer descriptor
 *
 * For group/depthwise convolution dilation height and width, only a dilation value of 1 is
 * supported.
 *
 * @param convDesc   Convolution layer descriptor (output)
 * @param c_mode     Convolutional mode (input)
 * @param pad_h      Height input data padding (input)
 * @param pad_w      Width input data padding (input)
 * @param stride_h   Stride for the height of input data (input)
 * @param stride_w   Stride for the width of input data (input)
 * @param dilation_h Dilation height (input)
 * @param dilation_w Dilation width (input)
 * @return           miopenStatus_t
 */
MIOPEN_EXPORT miopenStatus_t miopenInitConvolutionDescriptor(miopenConvolutionDescriptor_t convDesc,
                                                             miopenConvolutionMode_t c_mode,
                                                             int pad_h,
                                                             int pad_w,
                                                             int stride_h,
                                                             int stride_w,
                                                             int dilation_h,
                                                             int dilation_w);

/*! @brief Creates a N-dimensional convolution layer descriptor
 *
 * @param convDesc      Convolution layer descriptor (output)
 * @param spatialDim    Convolutional spatial dimension (input)
 * @param padA          Array of input data padding (input)
 * @param strideA       Array of convolution stride (input)
 * @param dilationA     Array of convolution dilation (input)
 * @param c_mode        Convolutional mode (input)
 * @return              miopenStatus_t
 */
MIOPEN_EXPORT miopenStatus_t
miopenInitConvolutionNdDescriptor(miopenConvolutionDescriptor_t convDesc,
                                  int spatialDim,
                                  const int* padA,
                                  const int* strideA,
                                  const int* dilationA,
                                  miopenConvolutionMode_t c_mode);

/*! @brief Retrieves the spatial dimension of a convolution layer descriptor
 *
 * @param convDesc              Convolution layer descriptor (input)
 * @param spatialDim            Spatial dimension of convolution descriptor (output)
 * @return                      miopenStatus_t
 */
MIOPEN_EXPORT miopenStatus_t miopenGetConvolutionSpatialDim(miopenConvolutionDescriptor_t convDesc,
                                                            int* spatialDim);

/*! @brief Retrieves a 2-D convolution layer descriptor's details
 *
 * For group/depthwise convolution dilation height and width, only a dilation value of 1 is
 * supported.
 *
 * @param convDesc   Convolution layer descriptor (input)
 * @param c_mode     Convolutional mode (output)
 * @param pad_h      Height input data padding (output)
 * @param pad_w      Width input data padding (output)
 * @param stride_h   Stride for the height of input data (output)
 * @param stride_w   Stride for the width of input data (output)
 * @param dilation_h Dilation height (output)
 * @param dilation_w Dilation width (output)
 * @return           miopenStatus_t
 */
MIOPEN_EXPORT miopenStatus_t miopenGetConvolutionDescriptor(miopenConvolutionDescriptor_t convDesc,
                                                            miopenConvolutionMode_t* c_mode,
                                                            int* pad_h,
                                                            int* pad_w,
                                                            int* stride_h,
                                                            int* stride_w,
                                                            int* dilation_h,
                                                            int* dilation_w);

/*! @brief Retrieves a N-dimensional convolution layer descriptor's details
 *
 * @param convDesc               Convolution layer descriptor (input)
 * @param requestedSpatialDim    Expected convolution spatial dimension (intput)
 * @param spatialDim             Convolutional spatial dimension (output)
 * @param padA                   Array of input data padding (output)
 * @param strideA                Array of convolution stride (output)
 * @param dilationA              Array of convolution dilation (output)
 * @param c_mode                 Convolutional mode (output)
 * @return                       miopenStatus_t
 */
MIOPEN_EXPORT miopenStatus_t
miopenGetConvolutionNdDescriptor(miopenConvolutionDescriptor_t convDesc,
                                 int requestedSpatialDim,
                                 int* spatialDim,
                                 int* padA,
                                 int* strideA,
                                 int* dilationA,
                                 miopenConvolutionMode_t* c_mode);

/*! @brief Get the number of groups to be used in Group/Depthwise convolution
 *
 * @param convDesc   Convolution layer descriptor (input)
 * @param groupCount Pointer to number of groups in group/depthwise convolution (output)
 * @return           miopenStatus_t
 */
MIOPEN_EXPORT miopenStatus_t miopenGetConvolutionGroupCount(miopenConvolutionDescriptor_t convDesc,
                                                            int* groupCount);

/*! @brief Set the number of groups to be used in Group/Depthwise convolution
 *
 * Must be called before all computational APIs of group/depthwise convolution, it is preferable to
 * call miopenInitConvolutionDescriptor() first, then miopenSetConvolutionGroupCount() to fully
 * initialize group convolutions. Both Convolution Mode and Transpose Convolution Mode support
 * group/depthwise convolution. To run depthwise convolution, set groupCount value equal to number
 * of channels.
 *
 * @param convDesc   Convolution layer descriptor (output)
 * @param groupCount      number of groups, in depthwise conv using filter_number/channel_multiplier
 * (input)
 * @return           miopenStatus_t
 */
MIOPEN_EXPORT miopenStatus_t miopenSetConvolutionGroupCount(miopenConvolutionDescriptor_t convDesc,
                                                            int groupCount);

/*! @brief Set the output padding to be used in 2-D Transpose convolution
 *
 * This function is optional for initialization of Transpose convolution. If applicable, it must be
 * called before all computational APIs of Transpose convolution. It is preferable to call
 * miopenInitConvolutionDescriptor() first, then miopenSetTransposeConvOutputPadding() to fully
 * initialize transpose convolutions.
 *
 * @param convDesc   Convolution layer descriptor (output)
 * @param adj_h      output padding for the height of output data (input)
 * @param adj_w      output padding for the width of output data (input)
 * @return           miopenStatus_t
 */
MIOPEN_EXPORT miopenStatus_t
miopenSetTransposeConvOutputPadding(miopenConvolutionDescriptor_t convDesc, int adj_h, int adj_w);

/*! @brief Set the output padding to be used in N-dimensional Transpose convolution
 *
 * This function is optional for initialization of Transpose convolution. If applicable, it must be
 * called before all computational APIs of Transpose convolution. It is preferable to call
 * miopenInitConvolutionNdDescriptor() first, then miopenSetTransposeConvNdOutputPadding() to fully
 * initialize transpose convolutions. Currently, 2-D and 3-D convolutions are supported.
 *
 * @param convDesc      Convolution layer descriptor (output)
 * @param spatialDim    Convolutional spatial dimension (input)
 * @param adjA          array of output padding for output data (input)
 * @return              miopenStatus_t
 */
MIOPEN_EXPORT miopenStatus_t miopenSetTransposeConvNdOutputPadding(
    miopenConvolutionDescriptor_t convDesc, int spatialDim, const int* adjA);

/*! @brief Get the shape of a resulting 4-D tensor from a 2-D convolution
 *
 * This function returns the dimensions of the resulting 4D tensor of a 2D
 * convolution, given the convolution descriptor, the input tensor descriptor
 * and the filter descriptor. This function can help to setup the output tensor
 * and allocate the proper amount of memory prior to launch the actual
 * convolution.
 *
 * @param convDesc          Convolution layer descriptor (input)
 * @param inputTensorDesc   Input data tensor descriptor (input)
 * @param filterDesc        Weight descriptor (input)
 * @param n                 Mini-batch size (output)
 * @param c                 Number of channels (output)
 * @param h                 Data height dimension size (output)
 * @param w                 Data width dimension size (output)
 * @return                  miopenStatus_t
 */
MIOPEN_EXPORT miopenStatus_t
miopenGetConvolutionForwardOutputDim(miopenConvolutionDescriptor_t convDesc,
                                     const miopenTensorDescriptor_t inputTensorDesc,
                                     const miopenTensorDescriptor_t filterDesc,
                                     int* n,
                                     int* c,
                                     int* h,
                                     int* w);

/*! @brief Get the shape of a resulting N-dimensional tensor from a (N-2)-dimensional convolution
 *
 * This function returns the dimensions of the resulting N-dimensional tensor of a (N-2)-dimensional
 * convolution, given the convolution descriptor, the input tensor descriptor
 * and the filter descriptor. It is used to setup the output tensor descriptor prior to executing
 * the convolution layer.
 *
 * @param convDesc          Convolution layer descriptor (input)
 * @param inputTensorDesc   Input data tensor descriptor (input)
 * @param filterDesc        Weight descriptor (input)
 * @param nDim              Pointer to Output data tensor dimension (output)
 * @param outputTensorDimA  Array of Output data tensor length (output)
 */
MIOPEN_EXPORT miopenStatus_t
miopenGetConvolutionNdForwardOutputDim(miopenConvolutionDescriptor_t convDesc,
                                       const miopenTensorDescriptor_t inputTensorDesc,
                                       const miopenTensorDescriptor_t filterDesc,
                                       int* nDim,
                                       int* outputTensorDimA);

/*! @brief Destroys the tensor descriptor object
 *
 * @param convDesc Convolution tensor descriptor type (input)
 * @return           miopenStatus_t
 */
MIOPEN_EXPORT miopenStatus_t
miopenDestroyConvolutionDescriptor(miopenConvolutionDescriptor_t convDesc);

/*! @brief Set the attribute of the convolution descriptor
 *
 * @param convDesc          Convolution layer descriptor (input)
 * @param attr              Attribute of this convolution to set (input)
 * @param value             Value of this attribute (input)
 */
MIOPEN_EXPORT miopenStatus_t miopenSetConvolutionAttribute(miopenConvolutionDescriptor_t convDesc,
                                                           const miopenConvolutionAttrib_t attr,
                                                           int value);

/*! @brief Get the attribute of the convolution descriptor
 *
 * @param convDesc          Convolution layer descriptor (input)
 * @param attr              Attribute of this convolution to get (input)
 * @param value             Value of this attribute (output)
 */
MIOPEN_EXPORT miopenStatus_t miopenGetConvolutionAttribute(miopenConvolutionDescriptor_t convDesc,
                                                           const miopenConvolutionAttrib_t attr,
                                                           int* value);

/*! @enum miopenConvFwdAlgorithm_t
 * Convolutional algorithm mode for forward propagation. MIOpen use cross-correlation for its
 * convolution implementation.
 */
typedef enum
{
    miopenConvolutionFwdAlgoGEMM         = 0, /*!< GEMM variant */
    miopenConvolutionFwdAlgoDirect       = 1, /*!< Direct convolutions */
    miopenConvolutionFwdAlgoFFT          = 2, /*!< Fast Fourier Transform indirect convolutions */
    miopenConvolutionFwdAlgoWinograd     = 3, /*!< Winograd indirect convolutions */
    miopenConvolutionFwdAlgoImplicitGEMM = 5, /*!< Implicit GEMM convolutions */
} miopenConvFwdAlgorithm_t;

/*! @enum miopenConvBwdWeightsAlgorithm_t
 * Convolutional algorithm mode for back propagation on weights.
 */
typedef enum
{
    miopenConvolutionBwdWeightsAlgoGEMM         = 0, /*!< GEMM variant */
    miopenConvolutionBwdWeightsAlgoDirect       = 1, /*!< Direct convolution algorithm */
    miopenConvolutionBwdWeightsAlgoWinograd     = 3, /*!< Winograd convolutions */
    miopenConvolutionBwdWeightsAlgoImplicitGEMM = 5, /*!< Implicit GEMM convolutions */
} miopenConvBwdWeightsAlgorithm_t;

/*! @enum miopenConvBwdDataAlgorithm_t
 * Convolutional algorithm mode for back propagation on data.
 */
typedef enum
{
    miopenConvolutionBwdDataAlgoGEMM     = 0, /*!< GEMM variant */
    miopenConvolutionBwdDataAlgoDirect   = 1, /*!< Direct convolutions */
    miopenConvolutionBwdDataAlgoFFT      = 2, /*!< Fast Fourier Transform indirect convolutions */
    miopenConvolutionBwdDataAlgoWinograd = 3, /*!< Winograd indirect convolutions */
    miopenTransposeBwdDataAlgoGEMM =
        4, /*!< Deprecated Transpose GEMM variant legacy, ToBe Removed */
    miopenConvolutionBwdDataAlgoImplicitGEMM = 5, /*!< Implicit GEMM convolutions */
} miopenConvBwdDataAlgorithm_t;

/*! @enum miopenConvAlgorithm_t
 * Top-level convolutional algorithm mode
 */
typedef enum
{
    miopenConvolutionAlgoGEMM         = 0, /*!< GEMM variant */
    miopenConvolutionAlgoDirect       = 1, /*!< Direct convolutions */
    miopenConvolutionAlgoFFT          = 2, /*!< Fast Fourier Transform indirect convolutions */
    miopenConvolutionAlgoWinograd     = 3, /*!< Winograd indirect convolutions */
    miopenConvolutionAlgoImplicitGEMM = 5, /*!< Implicit GEMM convolutions */
} miopenConvAlgorithm_t;

/*! @brief Perf struct for forward, backward filter, or backward data algorithms
 *
 * Contains the union to hold the selected convolution algorithm for forward, or backwards layers,
 * and also contains the time it took to run the algorithm and the workspace required to run the
 * algorithm. The workspace in this structure can be used when executing the convolution layer.
 */
typedef struct
{
    union
    {
        miopenConvFwdAlgorithm_t fwd_algo; /*!< Forward convolution algorithm enum selection */
        miopenConvBwdWeightsAlgorithm_t bwd_weights_algo; /*!< Back propagation on weights
                                                             convolution algorithm enum selection */
        miopenConvBwdDataAlgorithm_t
            bwd_data_algo; /*!< Back propagation on data convolution algorithm enum selection */
    };

    float time;    /*!< Time to exectued the selected algorithm represented in the union */
    size_t memory; /*!< Workspace required to run the selected algorithm represented in the union */

} miopenConvAlgoPerf_t;

/*! @brief Performance struct for forward, backward filter, or backward data algorithms in
 * immediate mode
 *
 * Contains a 64-bit integer identifying the solution and the algorithm for the solution,
 * as well as the runtime, workspace size and a boolean flag indicating whether the returned
 * solution is a heuristic or resulting from an actual run
 *
 */
typedef struct
{
    float time; /*!< Represents the approximate time required to execute this solution on the GPU,
                     in milliseconds. This value may either be based on an acutal kernel run or an
                     estimate based on a heuristic.*/
    size_t workspace_size; /*!< Workspace required to run the selected algorithm represented in the
                              union */
    uint64_t solution_id;  /*!< Identifier for the returned solution */
    miopenConvAlgorithm_t algorithm; /*!< The algorithm used to compute the solution */

} miopenConvSolution_t;

/*! @brief Query the maximum number of solutions applicable for the given input/output and weights
 *  tensor descriptor for Convolution in the Forward direction.
 *
 * This call returns the maximum number of applicable solutions for a forward convolution problem.
 * The \c solutionCount returned may be used to allocate the memory required for the
 * \c miopenConvAlgoPerf_t which is required by miopenConvolutionGetSolution API calls.
 *
 * @param handle         MIOpen handle (input)
 * @param wDesc          Tensor descriptor for weight tensor w (input)
 * @param xDesc          Tensor descriptor for input data tensor x (input)
 * @param convDesc       Convolution layer descriptor (input)
 * @param yDesc          Tensor descriptor for output data tensor y (input)
 * @param solutionCount  Pointer to memory to return number of applicable solutions (output)
 * @return               miopenStatus_t
 */
MIOPEN_EXPORT miopenStatus_t
miopenConvolutionForwardGetSolutionCount(miopenHandle_t handle,
                                         const miopenTensorDescriptor_t wDesc,
                                         const miopenTensorDescriptor_t xDesc,
                                         const miopenConvolutionDescriptor_t convDesc,
                                         const miopenTensorDescriptor_t yDesc,
                                         size_t* solutionCount);

/*! @brief Query the applicable solutions for a convolution configuration described by
 *  input, output and convolution descriptors.
 *
 *  The returned solutions array is sorted in the order of decreasing performance. The returned
 * solutions
 * might be based
 *  on heuristics and for more consistent performance results the user the advised to run the Find
 * step.
 *  The maximum length of the solutions array may be queried using
 * miopenConvolutionForwardGetSolutionCount
 *
 * @param handle         MIOpen handle (input)
 * @param wDesc          Tensor descriptor for weight tensor w (input)
 * @param xDesc          Tensor descriptor for input data tensor x (input)
 * @param convDesc       Convolution layer descriptor (input)
 * @param yDesc          Tensor descriptor for output data tensor y (input)
 * @param maxSolutionCount The size of the solutions array passed in below (input)
 * @param solutionCount The size of the solutions array returned (output)
 * @param solutions      A pointer to an array of type miopenConvSolution_t allocated by the user,
 *                      filled in by MIOpen with applicable solutions. (output)
 * @return               miopenStatus_t
 *
 */
MIOPEN_EXPORT miopenStatus_t
miopenConvolutionForwardGetSolution(miopenHandle_t handle,
                                    const miopenTensorDescriptor_t wDesc,
                                    const miopenTensorDescriptor_t xDesc,
                                    const miopenConvolutionDescriptor_t convDesc,
                                    const miopenTensorDescriptor_t yDesc,
                                    const size_t maxSolutionCount,
                                    size_t* solutionCount,
                                    miopenConvSolution_t* solutions);

/*! @brief Returns the workspace size required for a particular solution id.
 *
 * This is an optional call for users who may have serialized the solution id and just need the
 * workspace
 * size for it. The same information is returned by the miopenConvolutionForwardGetSolution as part
 * of the
 * miopenConvSolution_t struct.
 *
 * @param handle         MIOpen handle (input)
 * @param wDesc          Tensor descriptor for weight tensor w (input)
 * @param xDesc          Tensor descriptor for input data tensor x (input)
 * @param convDesc       Convolution layer descriptor (input)
 * @param yDesc          Tensor descriptor for output data tensor y (input)
 * @param solution_id      ID of the solution for which workspace size is required (input)
 * @param workSpaceSize  The size of the workspace (output)
 * @return               miopenStatus_t
 */
MIOPEN_EXPORT miopenStatus_t
miopenConvolutionForwardGetSolutionWorkspaceSize(miopenHandle_t handle,
                                                 const miopenTensorDescriptor_t wDesc,
                                                 const miopenTensorDescriptor_t xDesc,
                                                 const miopenConvolutionDescriptor_t convDesc,
                                                 const miopenTensorDescriptor_t yDesc,
                                                 const uint64_t solution_id,
                                                 size_t* workSpaceSize);

/*! @brief Compiles the solution provided by the user, this solution may be acquired by the
 * miopenConvolutionForwardGetSolution API call above.
 *   Compiling the solution ensures that the first API call to miopenConvolutionForwardImmediate
 * does
 * not cause a compile.
 *
 *   This is an optional step and may be skipped if a slow first miopenConvolutionForwardImmediate
 * invocation is acceptable.
 *
 * @param handle         MIOpen handle (input)
 * @param wDesc          Tensor descriptor for weight tensor w (input)
 * @param xDesc          Tensor descriptor for input data tensor x (input)
 * @param convDesc       Convolution layer descriptor (input)
 * @param yDesc          Tensor descriptor for output data tensor y (input)
 * @param solution_id      ID of the solution to be compiled, as chosen by the user
 * @return               miopenStatus_t
 */
MIOPEN_EXPORT miopenStatus_t
miopenConvolutionForwardCompileSolution(miopenHandle_t handle,
                                        const miopenTensorDescriptor_t wDesc,
                                        const miopenTensorDescriptor_t xDesc,
                                        const miopenConvolutionDescriptor_t convDesc,
                                        const miopenTensorDescriptor_t yDesc,
                                        const uint64_t solution_id);

/*! @brief Executes the Forward convolution operation based on the provided solution ID.
 *
 * Supported datatypes are fp32, fp16, bfp16, and int8
 *
 * @param handle         MIOpen handle (input)
 * @param wDesc          Tensor descriptor for weight tensor w (input)
 * @param w              Weights tensor w (input)
 * @param xDesc          Tensor descriptor for input data tensor x (input)
 * @param x              Data tensor x (input)
 * @param convDesc       Convolution layer descriptor (input)
 * @param yDesc          Tensor descriptor for output data tensor y (input)
 * @param y              Data tensor y (output)
 * @param workSpace      Workspace tensor (input)
 * @param workSpaceSize  Size of the memory in bytes pointed to by workSpace above
 * @param solution_id      ID of the solution to be compiled, as chosen by the user
 * @return               miopenStatus_t
 */
MIOPEN_EXPORT miopenStatus_t
miopenConvolutionForwardImmediate(miopenHandle_t handle,
                                  const miopenTensorDescriptor_t wDesc,
                                  const void* w,
                                  const miopenTensorDescriptor_t xDesc,
                                  const void* x,
                                  const miopenConvolutionDescriptor_t convDesc,
                                  const miopenTensorDescriptor_t yDesc,
                                  void* y,
                                  void* workSpace,
                                  size_t workSpaceSize,
                                  const uint64_t solution_id);

/*! @brief Query the maximum number of solutions applicable for the given input/output and weights
 *  tensor descriptor for backward Convolution w-r-t Data.
 *
 *  This call returns the maximum number of applicable solutions for a the convolution problem, the
 * number
 *  returned may be used to allocate the memory required for the miopenConvAlgoPert2_t which is
 * required
 *  by miopenConvolutionBackwardDataGetSolution API calls.
 *
 * @param handle         MIOpen handle (input)
 * @param dyDesc         Tensor descriptor for data input tensor dy (input)
 * @param wDesc          Tensor descriptor for weight tensor w (input)
 * @param convDesc       Convolution layer descriptor (input)
 * @param dxDesc         Tensor descriptor for output data tensor dx (input)
 * @param solutionCount  Pointer to memory to return number of applicable solutions (output)
 * @return               miopenStatus_t
 */
MIOPEN_EXPORT miopenStatus_t
miopenConvolutionBackwardDataGetSolutionCount(miopenHandle_t handle,
                                              const miopenTensorDescriptor_t dyDesc,
                                              const miopenTensorDescriptor_t wDesc,
                                              const miopenConvolutionDescriptor_t convDesc,
                                              const miopenTensorDescriptor_t dxDesc,
                                              size_t* solutionCount);

/*! @brief Query the applicable solutions for a backward convolution w-r-t data as described by
 *  input, output and convolution descriptors.
 *
 *  The returned solutions array is sorted in the order of decreasing performance. The returned
 * solutions
 *  ns
 * might be based
 *  on heuristics and for more consistent performance results the user the advised to run the Find
 * step.
 *  The maximum length of the solutions array may be queried using
 * miopenConvolutionBackwardDataGetSolutionCount
 *
 * @param handle           MIOpen handle (input)
 * @param dyDesc           Tensor descriptor for data input tensor dy (input)
 * @param wDesc            Tensor descriptor for weight tensor w (input)
 * @param convDesc         Convolution layer descriptor (input)
 * @param dxDesc           Tensor descriptor for output data tensor dx (input)
 * @param maxSolutionCount The size of the solutions array passed in below (input)
 * @param solutionCount    The size of the solutions array returned (output)
 * @param solutions        A pointer to an array of type miopenConvSolution_t allocated by the user,
 *                         filled in by MIOpen with applicable solutions. (output)
 * @return                 miopenStatus_t
 *
 */
MIOPEN_EXPORT miopenStatus_t
miopenConvolutionBackwardDataGetSolution(miopenHandle_t handle,
                                         const miopenTensorDescriptor_t dyDesc,
                                         const miopenTensorDescriptor_t wDesc,
                                         const miopenConvolutionDescriptor_t convDesc,
                                         const miopenTensorDescriptor_t dxDesc,
                                         const size_t maxSolutionCount,
                                         size_t* solutionCount,
                                         miopenConvSolution_t* solutions);

/*! @brief Returns the workspace size required for a particular solution id.
 *
 * This is an optional call for users who may have serialized the solution id and just need the
 * workspace
 * size for it. The same information is returned by the miopenConvolutionBackwardDataGetSolution as
 * part of the
 * miopenConvSolution_t struct.
 *
 * @param handle         MIOpen handle (input)
 * @param dyDesc           Tensor descriptor for data input tensor dy (input)
 * @param wDesc            Tensor descriptor for weight tensor w (input)
 * @param convDesc         Convolution layer descriptor (input)
 * @param dxDesc           Tensor descriptor for output data tensor dx (input)
 * @param solution_id      ID of the solution for which workspace size is required (input)
 * @param workSpaceSize  The size of the workspace (output)
 * @return               miopenStatus_t
 */
MIOPEN_EXPORT miopenStatus_t
miopenConvolutionBackwardDataGetSolutionWorkspaceSize(miopenHandle_t handle,
                                                      const miopenTensorDescriptor_t dyDesc,
                                                      const miopenTensorDescriptor_t wDesc,
                                                      const miopenConvolutionDescriptor_t convDesc,
                                                      const miopenTensorDescriptor_t dxDesc,
                                                      const uint64_t solution_id,
                                                      size_t* workSpaceSize);

/*! @brief Compiles the solution provided by the user, this solution may be acquired by the
 * miopenConvolutionBackwardDataGetSolution API call above.
 *   Compiling the solution ensures that the first API call to
 * miopenConvolutionBackwardDataImmediate
 * does not cause a compile.
 *
 *   This is an optional step and may be skipped if a slow first
 * miopenConvolutionBackwardDataImmediate
 * invocation is acceptable.
 *
 * @param handle         MIOpen handle (input)
 * @param dyDesc         Tensor descriptor for data input tensor dy (input)
 * @param wDesc          Tensor descriptor for weight tensor w (input)
 * @param convDesc       Convolution layer descriptor (input)
 * @param dxDesc         Tensor descriptor for output data tensor dx (input)
 * @param solution_id      ID of the solution to be compiled, as chosen by the user
 * @return               miopenStatus_t
 */
MIOPEN_EXPORT miopenStatus_t
miopenConvolutionBackwardDataCompileSolution(miopenHandle_t handle,
                                             const miopenTensorDescriptor_t dyDesc,
                                             const miopenTensorDescriptor_t wDesc,
                                             const miopenConvolutionDescriptor_t convDesc,
                                             const miopenTensorDescriptor_t dxDesc,
                                             const uint64_t solution_id);

/*! @brief Executes the Backward convolution w-r-t data  operation based on the provided solution
 * ID.
 *
 *
 * @param handle         MIOpen handle (input)
 * @param dyDesc         Tensor descriptor for data input tensor dy (input)
 * @param dy             Data delta tensor dy (input)
 * @param wDesc          Tensor descriptor for weight tensor w (input)
 * @param w              Weights tensor w (input)
 * @param convDesc       Convolution layer descriptor (input)
 * @param dxDesc         Tensor descriptor for output data tensor dx (input)
 * @param dx             Data delta tensor dx (output)
 * @param workSpace      Workspace tensor (input)
 * @param workSpaceSize  Size in bytes of the workspace memory pointed to by workSpace
 * @param solution_id      ID of the solution to be compiled, as chosen by the user
 * @return               miopenStatus_t
 */
MIOPEN_EXPORT miopenStatus_t
miopenConvolutionBackwardDataImmediate(miopenHandle_t handle,
                                       const miopenTensorDescriptor_t dyDesc,
                                       const void* dy,
                                       const miopenTensorDescriptor_t wDesc,
                                       const void* w,
                                       const miopenConvolutionDescriptor_t convDesc,
                                       const miopenTensorDescriptor_t dxDesc,
                                       void* dx,
                                       void* workSpace,
                                       size_t workSpaceSize,
                                       const uint64_t solution_id);

/*! @brief Query the maximum number of solutions applicable for the given input/output and weights
 *  tensor descriptor for backward Convolution w-r-t Weights.
 *
 *  This call returns the maximum number of applicable solutions for a the convolution problem, the
 * number
 *  returned may be used to allocate the memory required for the miopenConvAlgoPert2_t which is
 * required
 *  by miopenConvolutionBackwardWeightsGetSolution API calls.
 *
 * @param handle         MIOpen handle (input)
 * @param dyDesc         Tensor descriptor for data tensor dy (input)
 * @param xDesc          Tensor descriptor for data tensor x (input)
 * @param convDesc       Convolution layer descriptor (input)
 * @param dwDesc         Tensor descriptor for weight tensor dw (input)
 * @param solutionCount  Pointer to memory to return number of applicable solutions (output)
 * @return               miopenStatus_t
 */
MIOPEN_EXPORT miopenStatus_t
miopenConvolutionBackwardWeightsGetSolutionCount(miopenHandle_t handle,
                                                 const miopenTensorDescriptor_t dyDesc,
                                                 const miopenTensorDescriptor_t xDesc,
                                                 const miopenConvolutionDescriptor_t convDesc,
                                                 const miopenTensorDescriptor_t dwDesc,
                                                 size_t* solutionCount);

/*! @brief Query the applicable solutions for a backward convolution w-r-t weights as described by
 *  input, output and convolution descriptors.
 *
 *  The returned solutions array is sorted in the order of decreasing performance. The returned
 * solutions
 * might be based
 *  on heuristics and for more consistent performance results the user the advised to run the Find
 * step.
 *  The maximum length of the solutions array may be queried using
 * miopenConvolutionBackwardWeightsGetSolutionCount
 *
 * @param handle           MIOpen handle (input)
 * @param dyDesc           Tensor descriptor for data tensor dy (input)
 * @param xDesc            Tensor descriptor for data tensor x (input)
 * @param convDesc         Convolution layer descriptor (input)
 * @param dwDesc           Tensor descriptor for weight tensor dw (input)
 * @param maxSolutionCount The size of the solutions array passed in below (input)
 * @param solutionCount    The size of the solutions array returned (output)
 * @param solutions        A pointer to an array of type miopenConvSolution_t allocated by the user,
 *                         filled in by MIOpen with applicable solutions. (output)
 * @return                 miopenStatus_t
 *
 */
MIOPEN_EXPORT miopenStatus_t
miopenConvolutionBackwardWeightsGetSolution(miopenHandle_t handle,
                                            const miopenTensorDescriptor_t dyDesc,
                                            const miopenTensorDescriptor_t xDesc,
                                            const miopenConvolutionDescriptor_t convDesc,
                                            const miopenTensorDescriptor_t dwDesc,
                                            const size_t maxSolutionCount,
                                            size_t* solutionCount,
                                            miopenConvSolution_t* solutions);

/*! @brief Returns the workspace size required for a particular solution id.
 *
 * This is an optional call for users who may have serialized the solution id and just need the
 * workspace
 * size for it. The same information is returned by the miopenConvolutionBackwardWeightsGetSolution
 * as part of the
 * miopenConvSolution_t struct.
 *
 * @param handle         MIOpen handle (input)
 * @param dyDesc         Tensor descriptor for data tensor dy (input)
 * @param xDesc          Tensor descriptor for data tensor x (input)
 * @param convDesc       Convolution layer descriptor (input)
 * @param dwDesc         Tensor descriptor for weight tensor dw (input)
 * @param solution_id      ID of the solution for which workspace size is required (input)
 * @param workSpaceSize  The size of the workspace (output)
 * @return               miopenStatus_t
 */
MIOPEN_EXPORT miopenStatus_t miopenConvolutionBackwardWeightsGetSolutionWorkspaceSize(
    miopenHandle_t handle,
    const miopenTensorDescriptor_t dyDesc,
    const miopenTensorDescriptor_t xDesc,
    const miopenConvolutionDescriptor_t convDesc,
    const miopenTensorDescriptor_t dwDesc,
    const uint64_t solution_id,
    size_t* workSpaceSize);

/*! @brief Compiles the solution provided by the user, this solution may be acquired by the
 * miopenConvolutionBackwardWeightsGetSolution API call above.
 *   Compiling the solution ensures that the first API call to
 * miopenConvolutionBackwardWeightsImmediate
 * does not cause a compile.
 *
 *   This is an optional step and may be skipped if a slow first
 * miopenConvolutionBackwardWeightsImmediate invocation is acceptable.
 *
 * @param handle         MIOpen handle (input)
 * @param dyDesc         Tensor descriptor for data tensor dy (input)
 * @param xDesc          Tensor descriptor for data tensor x (input)
 * @param convDesc       Convolution layer descriptor (input)
 * @param dwDesc         Tensor descriptor for weight tensor dw (input)
 * @param solution_id      ID of the solution to be compiled, as chosen by the user
 * @return               miopenStatus_t
 */
MIOPEN_EXPORT miopenStatus_t
miopenConvolutionBackwardWeightsCompileSolution(miopenHandle_t handle,
                                                const miopenTensorDescriptor_t dyDesc,
                                                const miopenTensorDescriptor_t xDesc,
                                                const miopenConvolutionDescriptor_t convDesc,
                                                const miopenTensorDescriptor_t dwDesc,
                                                const uint64_t solution_id);

/*! @brief Executes the Backward convolution w-r-t weights  operation based on the provided solution
 * ID.
 *
 *
 * @param handle         MIOpen handle (input)
 * @param dyDesc         Tensor descriptor for data tensor dy (input)
 * @param dy             Data delta tensor dy (input)
 * @param xDesc          Tensor descriptor for data tensor x (input)
 * @param x              Data tensor x (input)
 * @param convDesc       Convolution layer descriptor (input)
 * @param dwDesc         Tensor descriptor for weight tensor dw (input)
 * @param dw             Weights delta tensor dw (output)
 * @param workSpace      Workspace tensor (input)
 * @param workSpaceSize  Size in bytes of the memory passed in, pointed to by workSpace pointer
 * above
 * @param solution_id      ID of the solution to be compiled, as chosen by the user
 * @return               miopenStatus_t
 */
MIOPEN_EXPORT miopenStatus_t
miopenConvolutionBackwardWeightsImmediate(miopenHandle_t handle,
                                          const miopenTensorDescriptor_t dyDesc,
                                          const void* dy,
                                          const miopenTensorDescriptor_t xDesc,
                                          const void* x,
                                          const miopenConvolutionDescriptor_t convDesc,
                                          const miopenTensorDescriptor_t dwDesc,
                                          void* dw,
                                          void* workSpace,
                                          size_t workSpaceSize,
                                          const uint64_t solution_id);

/*! @brief Query the workspace size required for a forward convolution algorithm.
 *
 * For given tensor and convolution descriptors, this function calculates and returns the minimum
 * size of the workspace that must be provided to miopenFindConvolutionForwardAlgorithm() in order
 * for the latter to find the best candidate from the available forward data convolution algorithms.
 *
 * WARNING: Providing smaller workspace may result in the selection of a slow convolution
 * algorithm, and therefore affect library performance.
 *
 * It should be assumed that the required workspace size is different for each convolution
 * configuration. Therefore, typically this function should be called at least once for each
 * convolution configuration used.
 *
 * Since the convolution configuration is determined by tensor and convolution descriptors, the user
 * should ensure that all descriptors contain complete information. For example, if Group/Depthwise
 * convolution mode is used, then miopenSetConvolutionGroupCount() should be called before running
 * this, and so on.
 *
 * @param handle         MIOpen handle (input)
 * @param wDesc          Tensor descriptor for weight tensor w (input)
 * @param xDesc          Tensor descriptor for input data tensor x (input)
 * @param convDesc       Convolution layer descriptor (input)
 * @param yDesc          Tensor descriptor for output data tensor y (input)
 * @param workSpaceSize  Pointer to memory to return size in bytes (output)
 * @return               miopenStatus_t
 */
MIOPEN_EXPORT miopenStatus_t
miopenConvolutionForwardGetWorkSpaceSize(miopenHandle_t handle,
                                         const miopenTensorDescriptor_t wDesc,
                                         const miopenTensorDescriptor_t xDesc,
                                         const miopenConvolutionDescriptor_t convDesc,
                                         const miopenTensorDescriptor_t yDesc,
                                         size_t* workSpaceSize);

/*! @brief Search and run the forward convolutional algorithms and return a list of kernel times.
 *
 * This function attempts all MIOpen forward convolution algorithms based on
 * the input configuration, and outputs performance metrics to a
 * user-allocated array of type miopenConvAlgoPerf_t. These metrics are written
 * in a sorted fashion where the first element has the lowest compute time.
 * Users can chose the top-most algorithm if they only care about the fastest
 * algorithm.
 *
 * This function is mandatory before using miopenConvolutionForward(). In order
 * to execute this function, miopenConvolutionForwardGetWorkSpaceSize() must be
 * run to determine the required memory for this search.
 *
 * * If exhaustiveSearch == 0, MIOpen will look for the first kernel with a configuration match. If
 * a configuration match is not found, a default configuration will be returned.
 *
 * * If exhaustiveSearch == 1, MIOpen will look for the best kernel for the provided configuration.
 * If a match is not found, an exhaustive search is performed by running individual algorithms.
 *
 * If using Group/Depthwise convolution mode, call miopenSetConvolutionGroupCount() before running
 * this.
 *
 * @param handle             MIOpen handle (input)
 * @param xDesc              Tensor descriptor for data input tensor x (input)
 * @param x                  Data tensor x (input)
 * @param wDesc              Tensor descriptor for weight tensor w (input)
 * @param w                  Weights tensor w (input)
 * @param convDesc           Convolution layer descriptor (input)
 * @param yDesc              Tensor descriptor for output data tensor y (input)
 * @param y                  Data tensor y (output)
 * @param requestAlgoCount   Number of algorithms to return kernel times (input)
 * @param returnedAlgoCount  Pointer to number of algorithms returned (output)
 * @param perfResults        Pointer to union of best algorithm for forward and backwards (input)
 * @param workSpace          Pointer to workspace buffer (input).
 * @param workSpaceSize      Size in bytes of the workspace buffer (input).
 *                           The buffer must be allocated on the device by the caller.
 *                           The size of the buffer should be determined by calling
 *                           miopenConvolutionForwardGetWorkSpaceSize(), see its
 *                           documentation for details.
 * @param exhaustiveSearch   A boolean to toggle a full search of all algorithms
 *                           and configurations (input)
 * @return                   miopenStatus_t
 */
MIOPEN_EXPORT miopenStatus_t
miopenFindConvolutionForwardAlgorithm(miopenHandle_t handle,
                                      const miopenTensorDescriptor_t xDesc,
                                      const void* x,
                                      const miopenTensorDescriptor_t wDesc,
                                      const void* w,
                                      const miopenConvolutionDescriptor_t convDesc,
                                      const miopenTensorDescriptor_t yDesc,
                                      void* y,
                                      const int requestAlgoCount,
                                      int* returnedAlgoCount,
                                      miopenConvAlgoPerf_t* perfResults,
                                      void* workSpace,
                                      size_t workSpaceSize,
                                      bool exhaustiveSearch);

/*! @brief Execute a forward convolution layer
 *
 * Runs the forward convolution layer based on the selected algorithm. The function
 * miopenFindConvolutionForwardAlgorithm() must have been executed previously to
 * determine the required memory needed for the workspace and the best convolutional algorithm.
 * The scaling parameter alpha (float) and shift parameter beta (float) are only supported for
 * alpha = 1 and beta = 0 in 2D. In 3D, these parameters can take other values.
 *
 * The forward convolution is designed to accommodate both packed and non-packed tensor strides for
 * multiple data types and dimensions across various platforms. This flexibility ensures optimal
 * performance in handling diverse computational scenarios. To configure tensor parameters,
 * including strides, users can utilize the APIs miopenSetTensorDescriptor() and
 * miopenGetTensorDescriptor(). These APIs empower developers to seamlessly set and retrieve tensor
 * information, facilitating a more intuitive and efficient workflow. The tensor strides are
 * non-packed by default.
 *
 * If using Group/Depthwise convolution mode, call miopenSetConvolutionGroupCount() before running
 * this.
 *
 * @param handle         MIOpen handle (input)
 * @param alpha          Floating point scaling factor, allocated on the host (input)
 * @param xDesc          Tensor descriptor for data input tensor x (input)
 * @param x              Data tensor x (input)
 * @param wDesc          Tensor descriptor for weight tensor w (input)
 * @param w              Weights tensor w (inputs)
 * @param convDesc       Convolution layer descriptor (inputs)
 * @param algo           Algorithm selected (inputs)
 * @param beta           Floating point shift factor, allocated on the host (input)
 * @param yDesc          Tensor descriptor for output data tensor y (input)
 * @param y              Data tensor y (output)
 * @param workSpace      Pointer to workspace required (input)
 * @param workSpaceSize  Size in bytes of the memory determined by the find step (input)
 * @return               miopenStatus_t
 */
MIOPEN_EXPORT miopenStatus_t miopenConvolutionForward(miopenHandle_t handle,
                                                      const void* alpha,
                                                      const miopenTensorDescriptor_t xDesc,
                                                      const void* x,
                                                      const miopenTensorDescriptor_t wDesc,
                                                      const void* w,
                                                      const miopenConvolutionDescriptor_t convDesc,
                                                      miopenConvFwdAlgorithm_t algo,
                                                      const void* beta,
                                                      const miopenTensorDescriptor_t yDesc,
                                                      void* y,
                                                      void* workSpace,
                                                      size_t workSpaceSize);

/*! @brief Calculate element-wise scale and shift of a tensor via a bias tensor
 *
 *  This function applies an element-wise bias to a data tensor from an input bias tensor.
 *  The scaling parameter alpha (float) and shift parameter beta (float) are only supported for
 *  alpha = 1 and beta = 0.
 *
 * @param handle         MIOpen handle (input)
 * @param alpha          Floating point scaling factor, allocated on the host (input)
 * @param bDesc          Tensor descriptor for bias tensor b (input)
 * @param b              Bias tensor b (input)
 * @param beta           Floating point shift factor, allocated on the host (input)
 * @param yDesc          Tensor descriptor for data tensor y (input)
 * @param y              Data tensor y (input and output)
 * @return               miopenStatus_t
 */
MIOPEN_EXPORT miopenStatus_t miopenConvolutionForwardBias(miopenHandle_t handle,
                                                          const void* alpha,
                                                          const miopenTensorDescriptor_t bDesc,
                                                          const void* b,
                                                          const void* beta,
                                                          const miopenTensorDescriptor_t yDesc,
                                                          void* y);

/*! @brief Query the workspace size required for a backward data convolution algorithm.
 *
 * For given tensor and convolution descriptors, this function calculates and returns the minimum
 * size of the workspace that must be provided to miopenFindConvolutionBackwardDataAlgorithm() in
 * order for the latter to find the best candidate from the available backward data convolution
 * algorithms.
 *
 * WARNING: Providing smaller workspace may result in the selection of a slow convolution
 * algorithm, and therefore affect library performance.
 *
 * It should be assumed that the required workspace size is different for each convolution
 * configuration. Therefore, typically this function should be called at least once for each
 * convolution configuration used.
 *
 * Since the convolution configuration is determined by tensor and convolution descriptors, the user
 * should ensure that all descriptors contain complete information. For example, if Group/Depthwise
 * convolution mode is used, then miopenSetConvolutionGroupCount() should be called before running
 * this, and so on.
 *
 * @param handle         MIOpen handle (input)
 * @param dyDesc         Tensor descriptor for data input tensor dy (input)
 * @param wDesc          Tensor descriptor for weight tensor w (input)
 * @param convDesc       Convolution layer descriptor (input)
 * @param dxDesc         Tensor descriptor for output data tensor dx (input)
 * @param workSpaceSize  Size in bytes of the memory required (output)
 * @return               miopenStatus_t
 */
MIOPEN_EXPORT miopenStatus_t
miopenConvolutionBackwardDataGetWorkSpaceSize(miopenHandle_t handle,
                                              const miopenTensorDescriptor_t dyDesc,
                                              const miopenTensorDescriptor_t wDesc,
                                              const miopenConvolutionDescriptor_t convDesc,
                                              const miopenTensorDescriptor_t dxDesc,
                                              size_t* workSpaceSize);

/*! @brief Search and run the backwards data convolution algorithms and return a list of kernel
 * times.
 *
 * This function attempts all MIOpen backward data convolution algorithms, and outputs the
 * performance metrics to a user-allocated array of type miopenConvAlgoPerf_t.
 * These metrics are written in sorted fashion where the first element has the lowest compute time.
 * This function is mandatory before using backwards convolutions. Users can chose the top-most
 * algorithm if they only care about the fastest algorithm.
 *
 * This function is mandatory before using miopenConvolutionBackwardData(). In order to
 * execute this function, miopenConvolutionBackwardsDataGetWorkSpaceSize() must be run to determine
 * the required memory for this search.
 *
 * * If exhaustiveSearch == 0, MIOpen will look for the first kernel with a configuration match. If
 * a configuration match is not found, a default configuration will be returned.
 *
 * * If exhaustiveSearch == 1, MIOpen will look for the best kernel for the provided configuration.
 * If a match is not found, an exhaustive search is performed by running individual algorithms.
 *
 * If using Group/Depthwise convolution mode, call miopenSetConvolutionGroupCount() before running
 * this.
 *
 * @param handle             MIOpen handle (input)
 * @param dyDesc             Tensor descriptor for data input tensor dy (input)
 * @param dy                 Data delta tensor dy (input)
 * @param wDesc              Tensor descriptor for weight tensor w (input)
 * @param w                  Weights tensor w (input)
 * @param convDesc           Convolution layer descriptor (input)
 * @param dxDesc             Tensor descriptor for output data tensor dx (input)
 * @param dx                 Data delta tensor dx (input)
 * @param requestAlgoCount   Number of algorithms to return kernel times (input)
 * @param returnedAlgoCount  Pointer to number of algorithms returned (output)
 * @param perfResults        Pointer to union of best algorithm for forward and backwards (output)
 * @param workSpace          Pointer to workspace buffer (input).
 * @param workSpaceSize      Size in bytes of the workspace buffer (input).
 *                           The buffer must be allocated on the device by the caller.
 *                           The size of the buffer should be determined by calling
 *                           miopenConvolutionBackwardDataGetWorkSpaceSize(), see its
 *                           documentation for details.
 * @param exhaustiveSearch   A boolean to toggle a full search of all algorithms
 *                           and configurations (input)
 * @return                   miopenStatus_t
 */
MIOPEN_EXPORT miopenStatus_t
miopenFindConvolutionBackwardDataAlgorithm(miopenHandle_t handle,
                                           const miopenTensorDescriptor_t dyDesc,
                                           const void* dy,
                                           const miopenTensorDescriptor_t wDesc,
                                           const void* w,
                                           const miopenConvolutionDescriptor_t convDesc,
                                           const miopenTensorDescriptor_t dxDesc,
                                           void* dx,
                                           const int requestAlgoCount,
                                           int* returnedAlgoCount,
                                           miopenConvAlgoPerf_t* perfResults,
                                           void* workSpace,
                                           size_t workSpaceSize,
                                           bool exhaustiveSearch);

/*! @brief Execute a backward data convolution layer
 *
 * Runs the backward data convolution layer based on the selected algorithm. The function
 * miopenFindConvolutionBackwardDataAlgorithm() must have been executed previously to
 * determine the required memory needed for the workspace and the best convolutional
 * algorithm.
 *
 * The backward data convolution is designed to accommodate both packed and non-packed tensor
 * strides for multiple data types and dimensions across various platforms. This flexibility ensures
 * optimal performance in handling diverse computational scenarios. To configure tensor parameters,
 * including strides, users can utilize the APIs miopenSetTensorDescriptor() and
 * miopenGetTensorDescriptor(). These APIs empower developers to seamlessly set and retrieve tensor
 * information, facilitating a more intuitive and efficient workflow. The tensor strides are
 * non-packed by default.
 *
 * If using Group/Depthwise convolution mode, call miopenSetConvolutionGroupCount() before running
 * this.
 *
 * @param handle         MIOpen handle (input)
 * @param alpha          Floating point scaling factor, allocated on the host (input)
 * @param dyDesc         Tensor descriptor for data input tensor dy (input)
 * @param dy             Data delta tensor dy (input)
 * @param wDesc          Tensor descriptor for weight tensor w (input)
 * @param w              Weights tensor w (input)
 * @param convDesc       Convolution layer descriptor (input)
 * @param algo           Algorithm selected (input)
 * @param beta           Floating point shift factor, allocated on the host (input)
 * @param dxDesc         Tensor descriptor for output data tensor dx (input)
 * @param dx             Data delta tensor dx (output)
 * @param workSpace      Pointer to workspace required for the search (input)
 * @param workSpaceSize  Size in bytes of the memory needed for find (input)
 * @return               miopenStatus_t
 */
MIOPEN_EXPORT miopenStatus_t
miopenConvolutionBackwardData(miopenHandle_t handle,
                              const void* alpha,
                              const miopenTensorDescriptor_t dyDesc,
                              const void* dy,
                              const miopenTensorDescriptor_t wDesc,
                              const void* w,
                              const miopenConvolutionDescriptor_t convDesc,
                              miopenConvBwdDataAlgorithm_t algo,
                              const void* beta,
                              const miopenTensorDescriptor_t dxDesc,
                              void* dx,
                              void* workSpace,
                              size_t workSpaceSize);

/*! @brief Get the GPU memory required for the backward weights convolution algorithm.
 *
 * For given tensor and convolution descriptors, this function calculates and returns the minimum
 * size of the workspace that must be provided to miopenFindConvolutionBackwardWeightsAlgorithm() in
 * order for the latter to find the best candidate from the available backward weights convolution
 * algorithms.
 *
 * WARNING: Providing smaller workspace may result in the selection of a slow convolution
 * algorithm, and therefore affect library performance.
 *
 * It should be assumed that the required workspace size is different for each convolution
 * configuration. Therefore, typically this function should be called at least once for each
 * convolution configuration used.
 *
 * Since the convolution configuration is determined by tensor and convolution descriptors, the user
 * should ensure that all descriptors contain complete information. For example, if Group/Depthwise
 * convolution mode is used, then miopenSetConvolutionGroupCount() should be called before running
 * this, and so on.
 *
 * @param handle         MIOpen handle (input)
 * @param dyDesc         Tensor descriptor for data input tensor dy (input)
 * @param xDesc          Tensor descriptor for data tensor x (input)
 * @param convDesc       Convolution layer descriptor (input)
 * @param dwDesc         Tensor descriptor for output weights tensor dw (input)
 * @param workSpaceSize  Size in bytes of the memory required (output)
 * @return               miopenStatus_t
 */
MIOPEN_EXPORT miopenStatus_t
miopenConvolutionBackwardWeightsGetWorkSpaceSize(miopenHandle_t handle,
                                                 const miopenTensorDescriptor_t dyDesc,
                                                 const miopenTensorDescriptor_t xDesc,
                                                 const miopenConvolutionDescriptor_t convDesc,
                                                 const miopenTensorDescriptor_t dwDesc,
                                                 size_t* workSpaceSize);

/*! @brief Search and run the backwards weights convolutional algorithms and return a list of kernel
 * times.
 *
 * This function attempts all MIOpen backward weights convolution algorithms, and outputs
 * the performance metrics to a user-allocated array of type miopenConvAlgoPerf_t. These metrics are
 * written in sorted fashion where the first element has the lowest compute time.
 * This function is mandatory before using backwards weight convolutions. Users can chose the
 * top-most algorithm if they only care about the fastest algorithm.
 *
 * This function is mandatory before using miopenConvolutionBackwardWeights(). In order to
 * execute this function, miopenConvolutionBackwardsWeightsGetWorkSpaceSize() must be run to
 * determine the required memory for this search.
 *
 * * If exhaustiveSearch == 0, MIOpen will look for the first kernel with a configuration match. If
 * a configuration match is not found, a default configuration will be returned.
 *
 * * If exhaustiveSearch == 1, MIOpen will look for the best kernel for the provided configuration.
 * If a match is not found, an exhaustive search is performed by running individual algorithms.
 *
 * If using Group/Depthwise convolution mode, call miopenSetConvolutionGroupCount() before running
 * this.
 *
 * @param handle             MIOpen handle (input)
 * @param dyDesc             Tensor descriptor for data input tensor dy (input)
 * @param dy                 Data delta tensor dy (input)
 * @param xDesc              Tensor descriptor for output data tensor x (input)
 * @param x                  Data delta tensor dx (input)
 * @param convDesc           Convolution layer descriptor (input)
 * @param dwDesc             Tensor descriptor for weight tensor dw (input)
 * @param dw                 Weights delta tensor dw (input)
 * @param requestAlgoCount   Number of algorithms to return kernel times (input)
 * @param returnedAlgoCount  Pointer to number of algorithms returned (output)
 * @param perfResults        Pointer to union of best algorithm for forward and backwards (output)
 * @param workSpace          Pointer to workspace buffer (input).
 * @param workSpaceSize      Size in bytes of the workspace buffer (input).
 *                           The buffer must be allocated on the device by the caller.
 *                           The size of the buffer should be determined by calling
 *                           miopenConvolutionBackwardWeightsGetWorkSpaceSize(), see its
 *                           documentation for details.
 * @param exhaustiveSearch   A boolean to toggle a full search of all algorithms
 *                           and configurations (input)
 * @return                   miopenStatus_t
 */
MIOPEN_EXPORT miopenStatus_t
miopenFindConvolutionBackwardWeightsAlgorithm(miopenHandle_t handle,
                                              const miopenTensorDescriptor_t dyDesc,
                                              const void* dy,
                                              const miopenTensorDescriptor_t xDesc,
                                              const void* x,
                                              const miopenConvolutionDescriptor_t convDesc,
                                              const miopenTensorDescriptor_t dwDesc,
                                              void* dw,
                                              const int requestAlgoCount,
                                              int* returnedAlgoCount,
                                              miopenConvAlgoPerf_t* perfResults,
                                              void* workSpace,
                                              size_t workSpaceSize,
                                              bool exhaustiveSearch);

/*! @brief Execute a backward weights convolution layer
 *
 * Runs the backward weights convolution layer based on the selected algorithm. The function
 * miopenFindConvolutionBackwardWeightsAlgorithm() must have
 * been executed previously to determine the required memory needed for the workspace and the
 * best convolutional algorithm.
 *
 * The backward weights convolution is designed to accommodate both packed and non-packed tensor
 * strides for multiple data types and dimensions across various platforms. This flexibility ensures
 * optimal performance in handling diverse computational scenarios. To configure tensor parameters,
 * including strides, users can utilize the APIs miopenSetTensorDescriptor() and
 * miopenGetTensorDescriptor(). These APIs empower developers to seamlessly set and retrieve tensor
 * information, facilitating a more intuitive and efficient workflow. The tensor strides are
 * non-packed by default.
 *
 * If using Group/Depthwise convolution mode, call miopenSetConvolutionGroupCount() before running
 * this.
 *
 * @param handle         MIOpen handle (input)
 * @param alpha          Floating point scaling factor, allocated on the host (input)
 * @param dyDesc         Tensor descriptor for data tensor dy (input)
 * @param dy             Data delta tensor dy (input)
 * @param xDesc          Tensor descriptor for data tensor x (input)
 * @param x              Data tensor x (input)
 * @param convDesc       Convolution layer descriptor (input)
 * @param algo           Algorithm selected (input)
 * @param beta           Floating point shift factor, allocated on the host (input)
 * @param dwDesc         Tensor descriptor for weight tensor dw (input)
 * @param dw             Weights delta tensor dw (output)
 * @param workSpace      Pointer to workspace required for the search (input)
 * @param workSpaceSize  Size in bytes of the memory needed for find (input)
 * @return               miopenStatus_t
 */
MIOPEN_EXPORT miopenStatus_t
miopenConvolutionBackwardWeights(miopenHandle_t handle,
                                 const void* alpha,
                                 const miopenTensorDescriptor_t dyDesc,
                                 const void* dy,
                                 const miopenTensorDescriptor_t xDesc,
                                 const void* x,
                                 const miopenConvolutionDescriptor_t convDesc,
                                 miopenConvBwdWeightsAlgorithm_t algo,
                                 const void* beta,
                                 const miopenTensorDescriptor_t dwDesc,
                                 void* dw,
                                 void* workSpace,
                                 size_t workSpaceSize);

/*! @brief Calculates the gradient with respect to the bias.
 *
 * Compute the convolution backwards gradient with respect to the bias tensor.
 * The scaling parameter alpha (float) and shift parameter beta (float) are only supported for
 * alpha = 1 and beta = 0.
 *
 * @param handle         MIOpen handle (input)
 * @param alpha          Floating point scaling factor, allocated on the host (input)
 * @param dyDesc         Tensor descriptor for data input tensor dy (input)
 * @param dy             Data delta tensor dy (input)
 * @param beta           Floating point shift factor, allocated on the host (input)
 * @param dbDesc         Tensor descriptor for input bias tensor db (input)
 * @param db             Bias delta tensor db (output)
 * @return               miopenStatus_t
 */
MIOPEN_EXPORT miopenStatus_t miopenConvolutionBackwardBias(miopenHandle_t handle,
                                                           const void* alpha,
                                                           const miopenTensorDescriptor_t dyDesc,
                                                           const void* dy,
                                                           const void* beta,
                                                           const miopenTensorDescriptor_t dbDesc,
                                                           void* db);

/** @} */
// CLOSEOUT CONVOLUTIONS DOXYGEN GROUP

// Pooling APIs
/** @addtogroup pooling
 *
 *  @{
 */

/*! @brief Creates a pooling layer descriptor
 *
 * @param poolDesc   Pointer to a pooling layer descriptor (output)
 * @return           miopenStatus_t
 */
MIOPEN_EXPORT miopenStatus_t miopenCreatePoolingDescriptor(miopenPoolingDescriptor_t* poolDesc);

/*! @brief Set index data type for pooling layer. The default indexing type is uint8_t.
 * Users can set the index type to any of the miopenIndexType_t sizes; 8, 16, 32, or 64 bit
 * unsigned integers.
 *
 * @param poolDesc     Pointer to a pooling layer descriptor (input)
 * @param index_type   Index type (input)
 * @return             miopenStatus_t
 */
MIOPEN_EXPORT miopenStatus_t miopenSetPoolingIndexType(miopenPoolingDescriptor_t poolDesc,
                                                       miopenIndexType_t index_type);

/*! @brief Get the index data type for pooling layer. The index type to any of the
 * miopenIndexType_t sizes; 8, 16, 32, or 64 bit unsigned integers.
 *
 * @param poolDesc     Pointer to a pooling layer descriptor (input)
 * @param index_type   Index type (output)
 * @return             miopenStatus_t
 */
MIOPEN_EXPORT miopenStatus_t miopenGetPoolingIndexType(miopenPoolingDescriptor_t poolDesc,
                                                       miopenIndexType_t* index_type);

/*! @brief Set workspace index mode for pooling layer. The default mode is
 * miopenPoolingWorkSpaceIndexMask.
 *
 * @param poolDesc         Pointer to a pooling layer descriptor (input/output)
 * @param workspace_index  Workspace index mode (input)
 * @return                 miopenStatus_t
 */
MIOPEN_EXPORT miopenStatus_t miopenSetPoolingWorkSpaceIndexMode(
    miopenPoolingDescriptor_t poolDesc, miopenPoolingWorkspaceIndexMode_t workspace_index);

/*! @brief Get workspace index mode for pooling layer.
 *
 * @param poolDesc         Pointer to a pooling layer descriptor (input)
 * @param workspace_index  Workspace index mode (output)
 * @return                 miopenStatus_t
 */
MIOPEN_EXPORT miopenStatus_t miopenGetPoolingWorkSpaceIndexMode(
    miopenPoolingDescriptor_t poolDesc, miopenPoolingWorkspaceIndexMode_t* workspace_index);

/*! @brief Sets a 2-D pooling layer descriptor details.
 *
 * Sets the window shape, padding, and stride for a previously created 2-D pooling descriptor.
 *
 * @param poolDesc       Pointer to a pooling layer descriptor (output)
 * @param mode           Pooling mode enum (input)
 * @param windowHeight   Input window height dimension (input)
 * @param windowWidth    Input window width dimension (input)
 * @param pad_h          Number of elements to pad height (input)
 * @param pad_w          Number of elements to pad width (input)
 * @param stride_h       Vertical stride (input)
 * @param stride_w       Horizontal stride (input)
 * @return               miopenStatus_t
 */
MIOPEN_EXPORT miopenStatus_t miopenSet2dPoolingDescriptor(miopenPoolingDescriptor_t poolDesc,
                                                          miopenPoolingMode_t mode,
                                                          int windowHeight,
                                                          int windowWidth,
                                                          int pad_h,
                                                          int pad_w,
                                                          int stride_h,
                                                          int stride_w);

/*! @brief Gets a 2-D pooling layer descriptor details
 *
 * Gets the window shape, padding, and stride for a previously created 2-D pooling descriptor.
 *
 * @param poolDesc       Pointer to a pooling layer descriptor (input)
 * @param mode           Pooling mode enum (output)
 * @param windowHeight   Input window height dimension (output)
 * @param windowWidth    Input window width dimension (output)
 * @param pad_h          Number of elements to pad height (output)
 * @param pad_w          Number of elements to pad width (output)
 * @param stride_h       Vertical stride (output)
 * @param stride_w       Horizontal stride (output)
 * @return               miopenStatus_t
 */
MIOPEN_EXPORT miopenStatus_t miopenGet2dPoolingDescriptor(const miopenPoolingDescriptor_t poolDesc,
                                                          miopenPoolingMode_t* mode,
                                                          int* windowHeight,
                                                          int* windowWidth,
                                                          int* pad_h,
                                                          int* pad_w,
                                                          int* stride_h,
                                                          int* stride_w);

/*! @brief Gets the shape of the output tensor for 2-D pooling
 *
 * Retrieve the tensor dimensions for the forward 2-D pooling. This call is required for
 * the forward if the output dimensions are different than the input tensor
 * dimensions.
 *
 * @param poolDesc   Pointer to a pooling layer descriptor (input)
 * @param tensorDesc Input tensor descriptor (input)
 * @param n	         Mini-batch dim (output)
 * @param c	         Number of channels (output)
 * @param h          Heights of input map (output)
 * @param w          Width of input map (output)
 * @return           miopenStatus_t
 */
MIOPEN_EXPORT miopenStatus_t
miopenGetPoolingForwardOutputDim(const miopenPoolingDescriptor_t poolDesc,
                                 const miopenTensorDescriptor_t tensorDesc,
                                 int* n,
                                 int* c,
                                 int* h,
                                 int* w);

/*! @brief Set details of a N-D pooling layer descriptor
 *
 * Set the window shape, padding, and stride for a previously created N-D pooling descriptor.
 *
 * @param poolDesc     Pointer to a pooling layer descriptor (input/output)
 * @param mode         Pooling mode enum (input)
 * @param nbDims       Dimension of the pooling (input)
 * @param windowDimA   Array of input window dimensions with length equal to or larger than
 * dimsRequested (input)
 * @param padA         Array of number of elements to padding with length equal to or larger than
 * dimsRequested (input)
 * @param stridesA     Array of stride parameter with length equal to or larger than dimsRequested
 * (input)
 * @return               miopenStatus_t
 */
MIOPEN_EXPORT miopenStatus_t miopenSetNdPoolingDescriptor(miopenPoolingDescriptor_t poolDesc,
                                                          const miopenPoolingMode_t mode,
                                                          int nbDims,
                                                          const int* windowDimA,
                                                          const int* padA,
                                                          const int* stridesA);

/*! @brief Get details of a N-D pooling layer descriptor
 *
 * Get the window shape, padding, and stride for a previously created N-D pooling descriptor.
 *
 * @param poolDesc         Pointer to a pooling layer descriptor (input)
 * @param nbDimsRequested  Dimension of the expected pooling descriptor (input)
 * @param mode             Pooling mode enum (output)
 * @param nbDims           Actual dimension of the pooling descriptor (output)
 * @param windowDimA       Array of input window dimensions with length equal to or larger than
 * dimsRequested (output)
 * @param padA             Array of number of elements to padding with length equal to or larger
 * than dimsRequested (output)
 * @param stridesA         Array of stride parameter with length equal to or larger than
 * dimsRequested (output)
 * @return                 miopenStatus_t
 */
MIOPEN_EXPORT miopenStatus_t miopenGetNdPoolingDescriptor(const miopenPoolingDescriptor_t poolDesc,
                                                          int nbDimsRequested,
                                                          miopenPoolingMode_t* mode,
                                                          int* nbDims,
                                                          int* windowDimA,
                                                          int* padA,
                                                          int* stridesA);

/*! @brief Gets the shape of the output tensor for N-D pooling
 *
 * Retrieve the tensor dimensions for the forward N-D pooling. This call is required for
 * the forward if the output dimensions are different than the input tensor
 * dimensions.
 *
 * @param poolDesc      Pointer to a pooling layer descriptor (input)
 * @param tensorDesc    Input tensor descriptor (input)
 * @param dims          Dimension of the pooling (input)
 * @param tensorDimArr  Array of tensor dimension (output)
 * @return           miopenStatus_t
 */
MIOPEN_EXPORT miopenStatus_t
miopenGetPoolingNdForwardOutputDim(const miopenPoolingDescriptor_t poolDesc,
                                   const miopenTensorDescriptor_t tensorDesc,
                                   int dims,
                                   int* tensorDimArr);

/*! @brief Get the amount of GPU memory required for pooling
 *
 * Retrieves the amount of workspace in bytes require for pooling. This call is required to
 * determine the amount of GPU memory needed for the backwards pooling algorithms. For max-
 * pooling, an assumption is that index data type is uint8_t, therefore the returned
 * workspace size will be based on this assumption even if the user sets the index type with
 * miopenSetPoolingIndexType().
 *
 * @param yDesc          Descriptor for pooling layer (input)
 * @param workSpaceSize  Pointer to workSpaceSize (output)
 * @return               miopenStatus_t
 */
MIOPEN_EXPORT miopenStatus_t miopenPoolingGetWorkSpaceSize(const miopenTensorDescriptor_t yDesc,
                                                           size_t* workSpaceSize);

/*! @brief Get the amount of GPU memory required for pooling
 *
 * Retrieves the amount of workspace in bytes require for pooling. This call is required to
 * determine the amount of GPU memory needed for the backwards pooling algorithms. For max-
 * pooling, there is no assumption on index data type. As the user can set the index datatype
 * size using miopenSetPoolingIndexType().
 *
 * @param poolDesc       Pointer to a pooling layer descriptor (input)
 * @param yDesc          Descriptor for pooling layer (input)
 * @param workSpaceSize  Pointer to workSpaceSize (output)
 * @return               miopenStatus_t
 */
MIOPEN_EXPORT miopenStatus_t
miopenPoolingGetWorkSpaceSizeV2(const miopenPoolingDescriptor_t poolDesc,
                                const miopenTensorDescriptor_t yDesc,
                                size_t* workSpaceSize);

/*! @brief Execute a forward pooling layer
 *
 * Runs forward pooling. miopenGetPoolingForwardOutputDim() should be called before
 * miopenPoolingForward().
 * If the parameter do_backward == 0, then set workSpace = nullptr and workSpaceSize = 0. However,
 * for back-propagation do_backwards must be set to 1 in miopenPoolingForward().
 *
 * @param handle         MIOpen handle (input)
 * @param poolDesc       Descriptor for pooling layer (input)
 * @param alpha          Floating point scaling factor, allocated on the host (input)
 * @param xDesc          Tensor descriptor for data input tensor x (input)
 * @param x              Data tensor x (input)
 * @param beta           Floating point shift factor, allocated on the host (input)
 * @param yDesc          Tensor descriptor for output data tensor y (input)
 * @param y              Data tensor y (output)
 * @param do_backward    Boolean to toggle save data in workspace for backwards pass (input)
 * @param workSpace      Pointer user allocated memory (input)
 * @param workSpaceSize  Size in bytes of the memory needed (input)
 * @return               miopenStatus_t
 */
MIOPEN_EXPORT miopenStatus_t miopenPoolingForward(miopenHandle_t handle,
                                                  const miopenPoolingDescriptor_t poolDesc,
                                                  const void* alpha,
                                                  const miopenTensorDescriptor_t xDesc,
                                                  const void* x,
                                                  const void* beta,
                                                  const miopenTensorDescriptor_t yDesc,
                                                  void* y,
                                                  bool do_backward,
                                                  void* workSpace,
                                                  size_t workSpaceSize);

/*! @brief Execute a backward pooling layer
 *
 * Runs backward pooling. miopenPoolingGetWorkSpaceSize() must be called before
 * miopenPoolingBackward() to determine the amount of workSpace to be allocated.
 *
 * @param handle         MIOpen handle (input)
 * @param poolDesc       Descriptor for pooling layer (input)
 * @param alpha          Floating point scaling factor, allocated on the host (input)
 * @param yDesc          Tensor descriptor for output data tensor y (input)
 * @param y              Data tensor y (input)
 * @param dyDesc         Tensor descriptor for data input tensor dy (input)
 * @param dy             Data delta tensor dy (input)
 * @param xDesc          Tensor descriptor for output data tensor x (input)
 * @param x              Data tensor x (output)
 * @param beta           Floating point shift factor, allocated on the host (input)
 * @param dxDesc         Tensor descriptor for tensor dx (input)
 * @param dx             Weights delta tensor dx (output)
 * @param workSpace      Pointer to user allocated workspace (input)
 * @return               miopenStatus_t
 */
MIOPEN_EXPORT miopenStatus_t miopenPoolingBackward(miopenHandle_t handle,
                                                   const miopenPoolingDescriptor_t poolDesc,
                                                   const void* alpha,
                                                   const miopenTensorDescriptor_t yDesc,
                                                   const void* y,
                                                   const miopenTensorDescriptor_t dyDesc,
                                                   const void* dy,
                                                   const miopenTensorDescriptor_t xDesc,
                                                   const void* x,
                                                   const void* beta,
                                                   const miopenTensorDescriptor_t dxDesc,
                                                   void* dx,
                                                   void* workSpace);

/*! @brief Destroys the pooling descriptor object
 *
 * @param poolDesc Pooling tensor descriptor type (input)
 * @return           miopenStatus_t
 */
MIOPEN_EXPORT miopenStatus_t miopenDestroyPoolingDescriptor(miopenPoolingDescriptor_t poolDesc);

/** @} */
// CLOSEOUT POOLING DOXYGEN GROUP

// LRN APIs
/** @addtogroup LRN
 *
 *  @{
 */
/*! @brief Creates a local response normalization (LRN) layer descriptor
 *
 * @param lrnDesc    Pointer to a local response normalization layer descriptor type
 * @return           miopenStatus_t
 */
MIOPEN_EXPORT miopenStatus_t miopenCreateLRNDescriptor(miopenLRNDescriptor_t* lrnDesc);

/*! @brief Sets a LRN layer descriptor details
 *
 * Sets all of the descriptor details for the LRN layer. The number of window elements lrnN is
 * a diameter and always odd.
 *
 * @param lrnDesc      Pointer to a LRN layer descriptor (output)
 * @param mode         LRN mode enum (input)
 * @param lrnN         Number of normalization window elements (input)
 * @param lrnAlpha     Scaling factor (input)
 * @param lrnBeta      Shift factor (input)
 * @param lrnK         K factor (input)
 * @return             miopenStatus_t
 */
MIOPEN_EXPORT miopenStatus_t miopenSetLRNDescriptor(const miopenLRNDescriptor_t lrnDesc,
                                                    miopenLRNMode_t mode,
                                                    unsigned int lrnN,
                                                    double lrnAlpha,
                                                    double lrnBeta,
                                                    double lrnK);

/*! @brief Gets a LRN layer descriptor details
 *
 * Retrieve the LRN descriptor details.
 *
 * @param lrnDesc      Pointer to a LRN layer descriptor (input)
 * @param mode         LRN mode enum (output)
 * @param lrnN         Number of normalization window elements (output)
 * @param lrnAlpha     Scaling factor (output)
 * @param lrnBeta      Shift factor (output)
 * @param lrnK         K factor (output)
 * @return             miopenStatus_t
 */
MIOPEN_EXPORT miopenStatus_t miopenGetLRNDescriptor(const miopenLRNDescriptor_t lrnDesc,
                                                    miopenLRNMode_t* mode,
                                                    unsigned int* lrnN,
                                                    double* lrnAlpha,
                                                    double* lrnBeta,
                                                    double* lrnK);

/*! @brief Determine the workspace requirements.
 *
 * This function determines the GPU memory allocation required to execute the LRN layer based on the
 * LRN descriptor.
 *
 * @param yDesc           Pointer to a LRN layer descriptor (input)
 * @param workSpaceSize   Output variable for workspace size (output)
 * @return                miopenStatus_t
 */
MIOPEN_EXPORT miopenStatus_t miopenLRNGetWorkSpaceSize(const miopenTensorDescriptor_t yDesc,
                                                       size_t* workSpaceSize);

/*! @brief Execute a LRN forward layer
 *
 * Runs the forward layer normalization in the forward direction. If do_backward == 0, then
 * set workSpace = nullptr and workSpaceSize = 0. However, if the user wishes to execute backwards,
 * then they must set do_backwards = 1 in miopenLRNForward().
 *
 * @param handle         MIOpen handle (input)
 * @param lrnDesc        Descriptor for LRN layer (input)
 * @param alpha          Floating point scaling factor, allocated on the host (input)
 * @param xDesc          Tensor descriptor for data input tensor x (input)
 * @param x              Data tensor x (input)
 * @param beta           Floating point shift factor, allocated on the host (input)
 * @param yDesc          Tensor descriptor for output data tensor y (input)
 * @param y              Data tensor y (output)
 * @param do_backward    Boolean to toggle save data in workspace for backwards pass (input)
 * @param workSpace      Pointer user allocated memory (input)
 * @return               miopenStatus_t
 */
MIOPEN_EXPORT miopenStatus_t miopenLRNForward(miopenHandle_t handle,
                                              const miopenLRNDescriptor_t lrnDesc,
                                              const void* alpha,
                                              const miopenTensorDescriptor_t xDesc,
                                              const void* x,
                                              const void* beta,
                                              const miopenTensorDescriptor_t yDesc,
                                              void* y,
                                              bool do_backward,
                                              void* workSpace);

/*! @brief Execute a LRN backward layer
 *
 * @param handle         MIOpen handle (input)
 * @param lrnDesc        Descriptor for LRN layer (input)
 * @param alpha          Floating point scaling factor, allocated on the host (input)
 * @param yDesc          Tensor descriptor for data input tensor y (input)
 * @param y              Data tensor y (input)
 * @param dyDesc         Tensor descriptor for data input tensor dy (input)
 * @param dy             Data delta tensor dy (input)
 * @param xDesc          Tensor descriptor for input data tensor x (input)
 * @param x              Data tensor x (input)
 * @param beta           Floating point shift factor, allocated on the host (input)
 * @param dxDesc         Tensor descriptor for output data tensor dx(input)
 * @param dx             Data delta tensor x (output)
 * @param workSpace      Pointer user allocated memory (input)
 * @return               miopenStatus_t
 */
MIOPEN_EXPORT miopenStatus_t miopenLRNBackward(miopenHandle_t handle,
                                               const miopenLRNDescriptor_t lrnDesc,
                                               const void* alpha,
                                               const miopenTensorDescriptor_t yDesc,
                                               const void* y,
                                               const miopenTensorDescriptor_t dyDesc,
                                               const void* dy,
                                               const miopenTensorDescriptor_t xDesc,
                                               const void* x,
                                               const void* beta,
                                               const miopenTensorDescriptor_t dxDesc,
                                               void* dx,
                                               const void* workSpace);

/*! @brief Destroys the LRN descriptor object
 *
 * @param lrnDesc   LRN tensor descriptor type (input)
 * @return          miopenStatus_t
 */
MIOPEN_EXPORT miopenStatus_t miopenDestroyLRNDescriptor(miopenLRNDescriptor_t lrnDesc);

/** @} */
// CLOSEOUT LRN DOXYGEN GROUP

#ifdef MIOPEN_BETA_API
// LayerNorm APIs
/** @addtogroup layernorm
 *
 *  @{
 */
/*! @brief Execute a layernorm forward layer
 *
 * @param handle         MIOpen handle (input)
 * @param mode           LayerNorm mode (input)
 * @param xDesc          Tensor descriptor for data input tensor x (input)
 * @param x              Data tensor x (input)
 * @param weightDesc     Tensor descriptor for data input tensor weight (input)
 * @param weight         Data tensor weight (input)
 * @param biasDesc       Tensor descriptor for data input tensor bias (input)
 * @param bias           Data tensor bias (input)
 * @param epsilon        Value to stablize inverse variance calculation (input)
 * @param normalized_dim Nomalized dimensions in the input array (input)
 * @param yDesc          Tensor descriptor for output data tensor y (input)
 * @param y              Data tensor y (output)
 * @param meanDesc       Tensor descriptor for output data tensor mean (input)
 * @param mean           Data tensor mean (output)
 * @param rstdDesc       Tensor descriptor for output data tensor rstd (input)
 * @param rstd           Data tensor rstd (output)
 * @return               miopenStatus_t
 */
MIOPEN_EXPORT miopenStatus_t miopenLayerNormForward(miopenHandle_t handle,
                                                    miopenNormMode_t mode,
                                                    const miopenTensorDescriptor_t xDesc,
                                                    const void* x,
                                                    const miopenTensorDescriptor_t weightDesc,
                                                    const void* weight,
                                                    const miopenTensorDescriptor_t biasDesc,
                                                    const void* bias,
                                                    const float epsilon,
                                                    const int32_t normalized_dim,
                                                    const miopenTensorDescriptor_t yDesc,
                                                    void* y,
                                                    const miopenTensorDescriptor_t meanDesc,
                                                    void* mean,
                                                    const miopenTensorDescriptor_t rstdDesc,
                                                    void* rstd);

/** @} */
// CLOSEOUT LAYERNORM DOXYGEN GROUP
#endif

#ifdef MIOPEN_BETA_API
// Cat APIs
/** @addtogroup cat
 *
 *  @{
 */
/*! @brief Execute a cat forward layer
 *
 * @param handle         MIOpen handle (input)
 * @param xCount         Number of input tensor x (input)
 * @param xDescs         Tensor descriptor of input tensor x (input)
 * @param xs             Source data tensor x (input)
 * @param yDesc          Tensor descriptor of output tensor y (input)
 * @param y              Data tensor y (output)
 * @param dim            Concatenation dimension (input)
 * @return               miopenStatus_t
 */
MIOPEN_EXPORT miopenStatus_t miopenCatForward(miopenHandle_t handle,
                                              const int32_t xCount,
                                              const miopenTensorDescriptor_t* xDescs,
                                              const void* const* xs,
                                              const miopenTensorDescriptor_t yDesc,
                                              void* y,
                                              const int32_t dim);

/** @} */
// CLOSEOUT CAT DOXYGEN GROUP
#endif

// Batch-Normalization APIs
/** @addtogroup batchnorm
 *
 *  @{
 */

/*! @brief Derive tensor for gamma and beta from input tensor descriptor
 *
 * This function takes the input tensor descriptor and outputs a derived tensor for the
 * normalization scale (gamma) and shift (beta) tensors.
 *
 * For an input tensor NCHW and spatial mode, the output derived tensor is 1C11, while for
 * per-activation the derived tensor is 1CHW.
 *
 * For an input tensor NCDHW and spatial mode, the output derived tensor is 1C111, while for
 * per-activation the derived tensor is 1CDHW.
 *
 * @param derivedBnDesc   Output derived tensor descriptor (output)
 * @param xDesc           Input tensor descriptor (input)
 * @param bn_mode         Batch Normalization mode (input)
 * @return                miopenStatus_t
 */
MIOPEN_EXPORT miopenStatus_t miopenDeriveBNTensorDescriptor(miopenTensorDescriptor_t derivedBnDesc,
                                                            const miopenTensorDescriptor_t xDesc,
                                                            miopenBatchNormMode_t bn_mode);

/*! @brief Execute forward training layer for batch normalization
 *
 * Batch normalization pass for forward training pass.
 * Takes in batch normalization mode bn_mode and input tensor x, output tensor y, bnBias and bnScale
 * with their descriptor.
 *
 * If either resultSaveMean, or resultSaveInvVariance are null pointers then the values for the mean
 * and inverse variance will not be used.
 *
 * Likewise, if either resultRunningMean, or resultRunningVariance are null pointers then the values
 * for the running mean and variance will not be saved.
 * Running averages and variances are scaled using an exponential averaging factor: \f[
 * \mu_{old} = \mu_{new}*factor + \mu_{old}*(1-factor)
 * \f]
 * where \f[
 * factor=1/(1+iteration)
 * \f]
 *
 * @param handle                    MIOpen handle (input)
 * @param bn_mode                   Batch normalization mode (input)
 * @param alpha                     Floating point scaling factor, allocated on the host (input)
 * @param beta                      Floating point shift factor, allocated on the host (input)
 * @param xDesc                     Tensor descriptor for data input tensor x (input)
 * @param x                         Data tensor x (input)
 * @param yDesc                     Tensor descriptor for output data tensor y (input)
 * @param y                         Data tensor y (output)
 * @param bnScaleBiasMeanVarDesc    Tensor descriptor for BN scaling, shifting, saved variance and
 * mean (input)
 * @param bnScale                   Batch norm scaling, gamma, tensor (input)
 * @param bnBias                    Batch norm bias, beta, tensor (input)
 * @param expAvgFactor              Exponential averaging factor (input)
 * @param resultRunningMean         Running average saved for inference (output)
 * @param resultRunningVariance     Running variance saved for inference (output)
 * @param epsilon                   Value to stablize inverse variance calculation (input)
 * @param resultSaveMean            Saved mini-batch mean for backwards pass (output)
 * @param resultSaveInvVariance     Saved mini-batch inverse variance for backwards pass (output)
 * @return                          miopenStatus_t
 */
MIOPEN_EXPORT miopenStatus_t
miopenBatchNormalizationForwardTraining(miopenHandle_t handle,
                                        miopenBatchNormMode_t bn_mode,
                                        void* alpha,
                                        void* beta,
                                        const miopenTensorDescriptor_t xDesc,
                                        const void* x,
                                        const miopenTensorDescriptor_t yDesc,
                                        void* y,
                                        const miopenTensorDescriptor_t bnScaleBiasMeanVarDesc,
                                        void* bnScale,
                                        void* bnBias,
                                        double expAvgFactor,
                                        void* resultRunningMean,
                                        void* resultRunningVariance,
                                        double epsilon,
                                        void* resultSaveMean,
                                        void* resultSaveInvVariance);

/*! @brief Execute forward inference layer for batch normalization
 *
 * Batch normalization pass for forward inference pass.
 * Takes in batch normalization mode bn_mode and input tensor x, output tensor y, bnBias and bnScale
 * with their descriptor.
 *
 * If either estimatedMean, or estimatedVariance are null pointers then the values for the mean and
 * variance will be calculated from input data and this calculated mean and variance will be used
 * to update input values.
 * If variance is zero and epsilon is also zero, this function outputs NAN values.  Input espilon
 * value should always be non zero positive value.
 *
 * @param handle                    MIOpen handle (input)
 * @param bn_mode                   Batch normalization mode (input)
 * @param alpha                     Floating point scaling factor, allocated on the host (input)
 * @param beta                      Floating point shift factor, allocated on the host (input)
 * @param xDesc                     Tensor descriptor for data input tensor x (input)
 * @param x                         Data tensor x (input)
 * @param yDesc                     Tensor descriptor for output data tensor y (input)
 * @param y                         Data tensor y (output)
 * @param bnScaleBiasMeanVarDesc    Tensor descriptor for BN scaling, shifting, saved variance and
 * mean (input)
 * @param bnScale                   Batch norm scaling, gamma, tensor (input)
 * @param bnBias                    Batch norm bias, beta, tensor (input)
 * @param estimatedMean             Running average saved during forward training (input)
 * @param estimatedVariance         Running variance saved during forward training (input)
 * @param epsilon                   Value to stabilize inverse variance calculation (input)
 * @return                          miopenStatus_t
 */
MIOPEN_EXPORT miopenStatus_t
miopenBatchNormalizationForwardInference(miopenHandle_t handle,
                                         miopenBatchNormMode_t bn_mode,
                                         void* alpha,
                                         void* beta,
                                         const miopenTensorDescriptor_t xDesc,
                                         const void* x,
                                         const miopenTensorDescriptor_t yDesc,
                                         void* y,
                                         const miopenTensorDescriptor_t bnScaleBiasMeanVarDesc,
                                         void* bnScale,
                                         void* bnBias,
                                         void* estimatedMean,
                                         void* estimatedVariance,
                                         double epsilon);

/*! @brief Execute backwards propagation layer for batch normalization
 *
 * Batch normalization pass for backwards propagation training pass.
 * The method for backwards propagation batch normalization.
 *
 * Takes in batch normalization mode bn_mode and input tensor data x, input activation tensor dy,
 * output tensor dx, the learned tensors resultBNBiasDiff and resultBNScaleDiff with their
 * descriptor.
 *
 * If BOTH savedMean, and savedVariance are not null pointers then the method will use the saved
 * mean and variance calculated by the forward training phase.
 *
 * @param handle                    MIOpen handle (input)
 * @param bn_mode                   Batch normalization mode (input)
 * @param alphaDataDiff             Floating point scaling factor, allocated on the host (input)
 * @param betaDataDiff              Floating point shift factor, allocated on the host (input)
 * @param alphaParamDiff            Floating point scaling factor, allocated on the host (input)
 * @param betaParamDiff             Floating point shift factor, allocated on the host (input)
 * @param xDesc                     Tensor descriptor for data input tensor x (input)
 * @param x                         Data tensor x (input)
 * @param dyDesc                    Tensor descriptor for output data tensor y (input)
 * @param dy                        Data tensor y (input)
 * @param dxDesc                    Tensor descriptor for output data tensor dx (input)
 * @param dx                        Data delta tensor dx (output)
 * @param bnScaleBiasDiffDesc       Tensor descriptor for BN scaling, shifting, saved variance and
 * mean (input)
 * @param bnScale                   Batch norm scaling, gamma, tensor (input)
 * @param resultBnScaleDiff         Tensor for dscale (output)
 * @param resultBnBiasDiff          Tensor for dbias (output)
 * @param epsilon                   Value to stabilize inverse variance calculation (input)
 * @param savedMean                 Saved mini-batch mean for backwards pass (input)
 * @param savedInvVariance          Saved mini-bathc inverse variance for backwards pass (input)
 * @return                          miopenStatus_t
 */
MIOPEN_EXPORT miopenStatus_t
miopenBatchNormalizationBackward(miopenHandle_t handle,
                                 miopenBatchNormMode_t bn_mode,
                                 const void* alphaDataDiff,
                                 const void* betaDataDiff,
                                 const void* alphaParamDiff,
                                 const void* betaParamDiff,
                                 const miopenTensorDescriptor_t xDesc,
                                 const void* x,
                                 const miopenTensorDescriptor_t dyDesc,
                                 const void* dy,
                                 const miopenTensorDescriptor_t dxDesc,
                                 void* dx,
                                 const miopenTensorDescriptor_t bnScaleBiasDiffDesc,
                                 const void* bnScale,
                                 void* resultBnScaleDiff,
                                 void* resultBnBiasDiff,
                                 double epsilon,
                                 const void* savedMean,
                                 const void* savedInvVariance);

/** @} */
// CLOSEOUT BATCHNORM DOXYGEN GROUP

// Activation APIs
/** @addtogroup activation
 *
 *  @{
 */
/*! @brief Creates the Activation descriptor object
 *
 * @param activDesc Pointer to an activation tensor descriptor type
 * @return          miopenStatus_t
 */
MIOPEN_EXPORT miopenStatus_t
miopenCreateActivationDescriptor(miopenActivationDescriptor_t* activDesc);

/*! @brief Sets the activation layer descriptor details
 *
 * Sets all of the descriptor details for the activation layer
 *
 * @param activDesc    Pointer to a activation layer descriptor (output)
 * @param mode         Activation mode enum (input)
 * @param activAlpha   Alpha value for some activation modes (input)
 * @param activBeta    Beta value for some activation modes (input)
 * @param activGamma   Gamma value for some activation modes (input)
 * @return             miopenStatus_t
 */
MIOPEN_EXPORT miopenStatus_t
miopenSetActivationDescriptor(const miopenActivationDescriptor_t activDesc,
                              miopenActivationMode_t mode,
                              double activAlpha,
                              double activBeta,
                              double activGamma);

/*! @brief Gets the activation layer descriptor details
 *
 * Retrieves all of the descriptor details for the activation layer.
 *
 * @param activDesc    Pointer to a activation layer descriptor (input)
 * @param mode         Activation mode enum (output)
 * @param activAlpha   Alpha value for some activation modes (output)
 * @param activBeta    Beta value for some activation modes (output)
 * @param activGamma   Gamma value for some activation modes (output)
 * @return             miopenStatus_t
 */
MIOPEN_EXPORT miopenStatus_t
miopenGetActivationDescriptor(const miopenActivationDescriptor_t activDesc,
                              miopenActivationMode_t* mode,
                              double* activAlpha,
                              double* activBeta,
                              double* activGamma);

/*! @brief Execute an activation forward layer
 *
 * @param handle         MIOpen handle (input)
 * @param activDesc      Descriptor for activation layer (input)
 * @param alpha          Floating point scaling factor, allocated on the host (input)
 * @param xDesc          Tensor descriptor for data input tensor x (input)
 * @param x              Data tensor x (input)
 * @param beta           Floating point shift factor, allocated on the host (input)
 * @param yDesc          Tensor descriptor for output data tensor y (input)
 * @param y              Data tensor y (output)
 * @return               miopenStatus_t
 */
MIOPEN_EXPORT miopenStatus_t miopenActivationForward(miopenHandle_t handle,
                                                     const miopenActivationDescriptor_t activDesc,
                                                     const void* alpha,
                                                     const miopenTensorDescriptor_t xDesc,
                                                     const void* x,
                                                     const void* beta,
                                                     const miopenTensorDescriptor_t yDesc,
                                                     void* y);

/*! @brief Execute a activation backwards layer
 *
 * @param handle         MIOpen handle (input)
 * @param activDesc      Descriptor for activation layer (input)
 * @param alpha          Floating point scaling factor, allocated on the host (input)
 * @param yDesc          Tensor descriptor for input data tensor y (input)
 * @param y              Data tensor y (input)
 * @param dyDesc         Tensor descriptor for input data tensor dy (input)
 * @param dy             Data delta tensor dy (input)
 * @param xDesc          Tensor descriptor for data input tensor x (input)
 * @param x              Data tensor x (input)
 * @param beta           Floating point shift factor, allocated on the host (input)
 * @param dxDesc         Tensor descriptor for data output tensor dx (input)
 * @param dx             Output data delta tensor dx (output)
 * @return               miopenStatus_t
 */
MIOPEN_EXPORT miopenStatus_t miopenActivationBackward(miopenHandle_t handle,
                                                      const miopenActivationDescriptor_t activDesc,
                                                      const void* alpha,
                                                      const miopenTensorDescriptor_t yDesc,
                                                      const void* y,
                                                      const miopenTensorDescriptor_t dyDesc,
                                                      const void* dy,
                                                      const miopenTensorDescriptor_t xDesc,
                                                      const void* x,
                                                      const void* beta,
                                                      const miopenTensorDescriptor_t dxDesc,
                                                      void* dx);

/*! @brief Destroys the activation descriptor object
 *
 * @param activDesc   Activation tensor descriptor type (input)
 * @return            miopenStatus_t
 */
MIOPEN_EXPORT miopenStatus_t
miopenDestroyActivationDescriptor(miopenActivationDescriptor_t activDesc);

/** @} */
// CLOSEOUT ACTIVATION DOXYGEN GROUP

// Softmax APIs
/** @addtogroup softmax
 *
 *  @{
 */
/*! @brief Execute a softmax forward layer
 *
 * This API only implements the SOFTMAX_MODE_CHANNEL in SOFTMAX_ACCURATE path.
 *
 * @param handle         MIOpen handle (input)
 * @param alpha          Floating point scaling factor, allocated on the host (input)
 * @param xDesc          Tensor descriptor for data input tensor x (input)
 * @param x              Data tensor x (input)
 * @param beta           Floating point shift factor, allocated on the host (input)
 * @param yDesc          Tensor descriptor for output data tensor y (input)
 * @param y              Data tensor y (output)
 * @return               miopenStatus_t
 */
MIOPEN_EXPORT miopenStatus_t miopenSoftmaxForward(miopenHandle_t handle,
                                                  const void* alpha,
                                                  const miopenTensorDescriptor_t xDesc,
                                                  const void* x,
                                                  const void* beta,
                                                  const miopenTensorDescriptor_t yDesc,
                                                  void* y);

/*! @brief Execute a softmax backwards layer
 *
 * This API only implements the SOFTMAX_MODE_CHANNEL in SOFTMAX_ACCURATE path.
 *
 * @param handle         MIOpen handle (input)
 * @param alpha          Floating point scaling factor, allocated on the host (input)
 * @param yDesc          Tensor descriptor for input data tensor y (input)
 * @param y              Data tensor y (input)
 * @param dyDesc         Tensor descriptor for input data tensor dy (input)
 * @param dy             Data delta tensor dy (input)
 * @param beta           Floating point shift factor, allocated on the host (input)
 * @param dxDesc         Tensor descriptor for data output tensor dx (input)
 * @param dx             Output data delta tensor dx (output)
 * @return               miopenStatus_t
 */
MIOPEN_EXPORT miopenStatus_t miopenSoftmaxBackward(miopenHandle_t handle,
                                                   const void* alpha,
                                                   const miopenTensorDescriptor_t yDesc,
                                                   const void* y,
                                                   const miopenTensorDescriptor_t dyDesc,
                                                   const void* dy,
                                                   const void* beta,
                                                   const miopenTensorDescriptor_t dxDesc,
                                                   void* dx);

/*! @brief Execute a softmax forward layer with expanded modes and algorithms
 *
 * @param handle         MIOpen handle (input)
 * @param alpha          Floating point scaling factor, allocated on the host (input)
 * @param xDesc          Tensor descriptor for data input tensor x (input)
 * @param x              Data tensor x (input)
 * @param beta           Floating point shift factor, allocated on the host (input)
 * @param yDesc          Tensor descriptor for output data tensor y (input)
 * @param y              Data tensor y (output)
 * @param algorithm      Softmax implementation algorithm (input)
 * @param mode           Softmax mode (input)
 * @return               miopenStatus_t
 */
MIOPEN_EXPORT miopenStatus_t miopenSoftmaxForward_V2(miopenHandle_t handle,
                                                     const void* alpha,
                                                     const miopenTensorDescriptor_t xDesc,
                                                     const void* x,
                                                     const void* beta,
                                                     const miopenTensorDescriptor_t yDesc,
                                                     void* y,
                                                     miopenSoftmaxAlgorithm_t algorithm,
                                                     miopenSoftmaxMode_t mode);

/*! @brief Execute a softmax backwards layer with expanded modes and algorithms
 *
 * @param handle         MIOpen handle (input)
 * @param alpha          Floating point scaling factor, allocated on the host (input)
 * @param yDesc          Tensor descriptor for input data tensor y (input)
 * @param y              Data tensor y (input)
 * @param dyDesc         Tensor descriptor for input data tensor dy (input)
 * @param dy             Data delta tensor dy (input)
 * @param beta           Floating point shift factor, allocated on the host (input)
 * @param dxDesc         Tensor descriptor for data output tensor dx (input)
 * @param dx             Output data delta tensor dx (output)
 * @param algorithm      Softmax implementation algorithm (input)
 * @param mode           Softmax mode (input)
 * @return               miopenStatus_t
 */
MIOPEN_EXPORT miopenStatus_t miopenSoftmaxBackward_V2(miopenHandle_t handle,
                                                      const void* alpha,
                                                      const miopenTensorDescriptor_t yDesc,
                                                      const void* y,
                                                      const miopenTensorDescriptor_t dyDesc,
                                                      const void* dy,
                                                      const void* beta,
                                                      const miopenTensorDescriptor_t dxDesc,
                                                      void* dx,
                                                      miopenSoftmaxAlgorithm_t algorithm,
                                                      miopenSoftmaxMode_t mode);

/** @} */
// CLOSEOUT SOFTMAX DOXYGEN GROUP

/*! @ingroup FUSION
 * @brief MIOpen fusion interface
 */
MIOPEN_DECLARE_OBJECT(miopenFusionPlanDescriptor);
MIOPEN_DECLARE_OBJECT(miopenOperatorDescriptor);
MIOPEN_DECLARE_OBJECT(miopenOperatorArgs);

/** @addtogroup FUSION
 *
 *  @{
 */

/*! @enum miopenFusionDirection_t
 * @brief Kernel fusion direction in the network
 */
typedef enum
{
    miopenVerticalFusion   = 0, /*!< fuses layers vertically, current the only supported mode */
    miopenHorizontalFusion = 1, /*!< fuses layers horizontally, this is unimplemented */
} miopenFusionDirection_t;

/*! @brief Creates the kenrel fusion plan descriptor object
 *
 * @param fusePlanDesc  Pointer to a fusion plan (output)
 * @param fuseDirection Horizontal or Vertical fusion (input)
 * @param inputDesc     Descriptor to tensor for the input (input)
 * @return              miopenStatus_t
 */
MIOPEN_EXPORT miopenStatus_t miopenCreateFusionPlan(miopenFusionPlanDescriptor_t* fusePlanDesc,
                                                    const miopenFusionDirection_t fuseDirection,
                                                    const miopenTensorDescriptor_t inputDesc);

/*! @brief Destroy the fusion plan descriptor object
 *
 * @param fusePlanDesc  A fusion plan descriptor type
 * @return              miopenStatus_t
 */
MIOPEN_EXPORT miopenStatus_t miopenDestroyFusionPlan(miopenFusionPlanDescriptor_t fusePlanDesc);

/*! @brief Compiles the fusion plan
 *
 * @param handle           MIOpen handle (input)
 * @param fusePlanDesc A fusion plan descriptor (input)
 * @return             miopenStatus_t
 */
MIOPEN_EXPORT miopenStatus_t miopenCompileFusionPlan(miopenHandle_t handle,
                                                     miopenFusionPlanDescriptor_t fusePlanDesc);

/*!
 * @brief Allows access to the operators in a fusion plan
 * @details This api call does bounds checking on the supplied op_idx and would
 *          return miopenStatusError if the index is out of bounds
 *
 * @param fusePlanDesc A fusion plan descriptor (input)
 * @param op_idx Index of the required operator in the fusion plan, in the order of insertion
 * @param op returned pointer to the operator
 * @return miopenStatus_t
 */
MIOPEN_EXPORT miopenStatus_t miopenFusionPlanGetOp(miopenFusionPlanDescriptor_t fusePlanDesc,
                                                   const int op_idx,
                                                   miopenFusionOpDescriptor_t* op);

/*! @brief Query the workspace size required for the fusion plan
 * @param handle         MIOpen handle (input)
 * @param fusePlanDesc   A fusion plan descriptor (input)
 * @param workSpaceSize  Pointer to memory to return size in bytes (output)
 * @param algo           Algorithm selected (inputs)
 * @return               miopenStatus_t
 */
MIOPEN_EXPORT miopenStatus_t
miopenFusionPlanGetWorkSpaceSize(miopenHandle_t handle,
                                 miopenFusionPlanDescriptor_t fusePlanDesc,
                                 size_t* workSpaceSize,
                                 miopenConvFwdAlgorithm_t algo);

/*!
 * @brief Returns the supported algorithms for the convolution operator in the Fusion Plan
 *
 * @details A Convolution operator in a fusion plan may be implemented by different algorithms
 * representing different tradeoffs of memory and performance. The returned list of algorithms
 * is sorted in decreasing order of priority. Therefore, if the user does not request an
 * algorithm to be set using the miopenFusionPlanConvolutionSetAlgo call, the first algorithm
 * in the list would be used to execute the convolution in the fusion plan. Moreover this call
 * must be immediately preceded by the miopenCreateOpConvForward call for the op in question.
 *
 * @param fusePlanDesc A fusion plan descriptor (input)
 * @param requestAlgoCount Number of algorithms to return (input)
 * @param returnedAlgoCount The actual number of returned algorithms; always be less than
 * equal to requestAlgoCount (output)
 * @param returnedAlgos Pointer to the list of supported algorithms
 * @return miopenStatus_t
 */
MIOPEN_EXPORT miopenStatus_t
miopenFusionPlanConvolutionGetAlgo(miopenFusionPlanDescriptor_t fusePlanDesc,
                                   const int requestAlgoCount,
                                   int* returnedAlgoCount,
                                   miopenConvFwdAlgorithm_t* returnedAlgos);

/*! @brief Requests the fusion runtime to choose a particular algorithm for the added convolution
 * operation
 *
 * @details Please see the description for miopenFusionPlanConvolutionGetAlgo
 *
 * @param fusePlanDesc A fusion plan descriptor (input)
 * @param algo Requested algorithm for the convolution operator (input)
 * @return miopenStatus_t
 */
MIOPEN_EXPORT miopenStatus_t miopenFusionPlanConvolutionSetAlgo(
    miopenFusionPlanDescriptor_t fusePlanDesc, miopenConvFwdAlgorithm_t algo);

/*! @brief Creates forward convolution operator.
 *
 * @param fusePlanDesc   A fusion plan descriptor (input)
 * @param convOp         Pointer to an operator type (output)
 * @param convDesc       Convolution layer descriptor (input)
 * @param wDesc          Descriptor for the weights tensor (input)
 * @return               miopenStatus_t
 */
MIOPEN_EXPORT miopenStatus_t miopenCreateOpConvForward(miopenFusionPlanDescriptor_t fusePlanDesc,
                                                       miopenFusionOpDescriptor_t* convOp,
                                                       miopenConvolutionDescriptor_t convDesc,
                                                       const miopenTensorDescriptor_t wDesc);

//---

// Activation forward create ops ---
/*! @brief Creates a forward activation operator.
 *
 * @param fusePlanDesc    A fusion plan descriptor (input)
 * @param activFwdOp         Pointer to an operator type (output)
 * @param mode            Activation version (input)
 * @return                miopenStatus_t
 */
MIOPEN_EXPORT miopenStatus_t
miopenCreateOpActivationForward(miopenFusionPlanDescriptor_t fusePlanDesc,
                                miopenFusionOpDescriptor_t* activFwdOp,
                                miopenActivationMode_t mode);

// Activation backward create ops ---
/*! @brief Creates a backward activation operator.
 *
 * @param fusePlanDesc    A fusion plan descriptor (input)
 * @param activBwdOp         Pointer to an operator type (output)
 * @param mode            Activation version (input)
 * @return                miopenStatus_t
 */
MIOPEN_EXPORT miopenStatus_t
miopenCreateOpActivationBackward(miopenFusionPlanDescriptor_t fusePlanDesc,
                                 miopenFusionOpDescriptor_t* activBwdOp,
                                 miopenActivationMode_t mode);

// Bias create ops ---
/*! @brief Creates a forward bias operator.
 *
 * @param fusePlanDesc   A fusion plan descriptor (input)
 * @param biasOp         Pointer to an operator type (output)
 * @param bDesc          bias tensor descriptor (input)
 * @return               miopenStatus_t
 */
MIOPEN_EXPORT miopenStatus_t miopenCreateOpBiasForward(miopenFusionPlanDescriptor_t fusePlanDesc,
                                                       miopenFusionOpDescriptor_t* biasOp,
                                                       const miopenTensorDescriptor_t bDesc);

// Batch normalization create ops ---
/*! @brief Creates a forward inference batch normalization operator.
 *
 * @param fusePlanDesc           A fusion plan descriptor (input)
 * @param bnOp                   Pointer to an operator type (output)
 * @param bn_mode                Batch normalization layer mode (input)
 * @param bnScaleBiasMeanVarDesc Gamma, beta, mean, variance tensor descriptor (input)
 * @return                       miopenStatus_t
 */
MIOPEN_EXPORT miopenStatus_t
miopenCreateOpBatchNormInference(miopenFusionPlanDescriptor_t fusePlanDesc,
                                 miopenFusionOpDescriptor_t* bnOp,
                                 const miopenBatchNormMode_t bn_mode,
                                 const miopenTensorDescriptor_t bnScaleBiasMeanVarDesc);

/*! @brief Creates a forward training batch normalization operator.
 *
 * @param fusePlanDesc           A fusion plan descriptor (input)
 * @param bnFwdOp                   Pointer to an operator type (output)
 * @param bn_mode                Batch normalization layer mode (input)
 * @param runningMeanVariance    Toggles whether or not to save population statistics for inference;
 * batch statistic are required (input)
 * @return                       miopenStatus_t
 */
MIOPEN_EXPORT miopenStatus_t
miopenCreateOpBatchNormForward(miopenFusionPlanDescriptor_t fusePlanDesc,
                               miopenFusionOpDescriptor_t* bnFwdOp,
                               const miopenBatchNormMode_t bn_mode,
                               bool runningMeanVariance);

/*! @brief Creates a back propagation batch normalization operator.
 *
 * @param fusePlanDesc           A fusion plan descriptor (input)
 * @param bnBwdOp                   Pointer to an operator type (output)
 * @param bn_mode                Batch normalization layer mode (input)
 * @return                       miopenStatus_t
 */
MIOPEN_EXPORT miopenStatus_t
miopenCreateOpBatchNormBackward(miopenFusionPlanDescriptor_t fusePlanDesc,
                                miopenFusionOpDescriptor_t* bnBwdOp,
                                const miopenBatchNormMode_t bn_mode);

//---
/*! @brief Creates an operator argument object
 *
 * @param args        Pointer to an operator argument type (output)
 * @return            miopenStatus_t
 */
MIOPEN_EXPORT miopenStatus_t miopenCreateOperatorArgs(miopenOperatorArgs_t* args);

/*! @brief Destroys an operator argument object
 *
 * @param args        An operator argument type (output)
 * @return            miopenStatus_t
 */
MIOPEN_EXPORT miopenStatus_t miopenDestroyOperatorArgs(miopenOperatorArgs_t args);

// Convolution set arguments ---
/*! @brief Sets the arguments for forward convolution op
 *
 * @param args    An arguments object type (output)
 * @param convOp  Forward convolution operator (input)
 * @param alpha   Floating point scaling factor, allocated on the host (input)
 * @param beta    Floating point shift factor, allocated on the host (input)
 * @param w       Pointer to tensor memory  (input)
 * @return        miopenStatus_t
 */
MIOPEN_EXPORT miopenStatus_t miopenSetOpArgsConvForward(miopenOperatorArgs_t args,
                                                        const miopenFusionOpDescriptor_t convOp,
                                                        const void* alpha,
                                                        const void* beta,
                                                        const void* w);
// Activation set arguments ---
/*! @brief Sets the arguments for forward activation op
 *
 * @param args    An arguments object type (output)
 * @param activFwdOp   Activation backwards operator (input)
 * @param alpha   Floating point scaling factor, allocated on the host (input)
 * @param beta    Floating point shift factor, allocated on the host (input)
 * @param activAlpha  Double precision activation parameter which depends on activation mode (input)
 * @param activBeta   Double precision activation parameter which depends on activation mode (input)
 * @param activGamma  Double precision activation parameter which depends on activation mode (input)
 * @return        miopenStatus_t
 */
MIOPEN_EXPORT miopenStatus_t
miopenSetOpArgsActivForward(miopenOperatorArgs_t args,
                            const miopenFusionOpDescriptor_t activFwdOp,
                            const void* alpha,
                            const void* beta,
                            double activAlpha,
                            double activBeta,
                            double activGamma);

/*! @brief Sets the arguments for backward activation op
 *
 * @param args    An arguments object type (output)
 * @param activBwdOp   Activation backwards operator (input)
 * @param alpha   Floating point scaling factor, allocated on the host (input)
 * @param beta    Floating point shift factor, allocated on the host (input)
 * @param y        Data tensor y, output of activations in the forward direction (input)
 * @param reserved    Data tensor reserved memory space; currently should be nullptr (input)
 * @param activAlpha  Double precision activation parameter which depends on activation mode (input)
 * @param activBeta   Double precision activation parameter which depends on activation mode (input)
 * @param activGamma  Double precision activation parameter which depends on activation mode (input)
 * @return        miopenStatus_t
 */
MIOPEN_EXPORT miopenStatus_t
miopenSetOpArgsActivBackward(miopenOperatorArgs_t args,
                             const miopenFusionOpDescriptor_t activBwdOp,
                             const void* alpha,
                             const void* beta,
                             const void* y,
                             const void* reserved,
                             double activAlpha,
                             double activBeta,
                             double activGamma);

// Batch Normalization set arguments ---
/*! @brief Sets the arguments for inference batch normalization op
 *
 * @param args               An arguments object type (output)
 * @param bnOp               Batch normalization inference operator (input)
 * @param alpha              Floating point scaling factor, allocated on the host (input)
 * @param beta               Floating point shift factor, allocated on the host (input)
 * @param bnScale            Pointer to the gamma tensor memory  (input)
 * @param bnBias             Pointer to the beta tensor memory  (input)
 * @param estimatedMean      Pointer to population mean memory  (input)
 * @param estimatedVariance  Pointer to population variance memory  (input)
 * @param epsilon            Scalar value for numerical stability (input)
 * @return                   miopenStatus_t
 */
MIOPEN_EXPORT miopenStatus_t
miopenSetOpArgsBatchNormInference(miopenOperatorArgs_t args,
                                  const miopenFusionOpDescriptor_t bnOp,
                                  const void* alpha,
                                  const void* beta,
                                  const void* bnScale,
                                  const void* bnBias,
                                  const void* estimatedMean,
                                  const void* estimatedVariance,
                                  double epsilon);

/*! @brief Sets the arguments for forward batch normalization op
 *
 * @param args               An arguments object type (output)
 * @param bnOp               Batch normalization forward operator (input)
 * @param alpha              Floating point scaling factor, allocated on the host (input)
 * @param beta               Floating point shift factor, allocated on the host (input)
 * @param bnScale            Pointer to the gamma tensor memory  (input)
 * @param bnBias             Pointer to the beta tensor memory  (input)
 * @param savedMean          Pointer to batch mean memory  (input)
 * @param savedInvVariance   Pointer to batch inverse variance memory  (input)
 * @param runningMean        Pointer to population mean memory  (input)
 * @param runningVariance    Pointer to population variance memory  (input)
 * @param expAvgFactor       Scalar value for control of population statistics (input)
 * @param epsilon            Scalar value for numerical stability (input)
 * @return                   miopenStatus_t
 */
MIOPEN_EXPORT miopenStatus_t miopenSetOpArgsBatchNormForward(miopenOperatorArgs_t args,
                                                             const miopenFusionOpDescriptor_t bnOp,
                                                             const void* alpha,
                                                             const void* beta,
                                                             const void* bnScale,
                                                             const void* bnBias,
                                                             void* savedMean,
                                                             void* savedInvVariance,
                                                             void* runningMean,
                                                             void* runningVariance,
                                                             double expAvgFactor,
                                                             double epsilon);

/*! @brief Sets the arguments for backward batch normalization op
 *
 * @param args               An arguments object type (output)
 * @param bnOp               Batch normalization forward operator (input)
 * @param alpha              Floating point scaling factor, allocated on the host (input)
 * @param beta               Floating point shift factor, allocated on the host (input)
 * @param x                  Pointer to the forward input tensor memory  (input)
 * @param bnScale            Pointer to the gamma tensor memory  (input)
 * @param bnBias             Pointer to the beta tensor memory  (input)
 * @param resultBnScaleDiff  Pointer to the gamma gradient tensor memory  (output)
 * @param resultBnBiasDiff   Pointer to the beta gradient tensor memory  (output)
 * @param savedMean          Pointer to batch mean memory  (input)
 * @param savedInvVariance   Pointer to batch inverse variance memory  (input)
 * @return                   miopenStatus_t
 */
MIOPEN_EXPORT miopenStatus_t miopenSetOpArgsBatchNormBackward(miopenOperatorArgs_t args,
                                                              const miopenFusionOpDescriptor_t bnOp,
                                                              const void* alpha,
                                                              const void* beta,
                                                              const void* x,
                                                              const void* bnScale,
                                                              const void* bnBias,
                                                              void* resultBnScaleDiff,
                                                              void* resultBnBiasDiff,
                                                              const void* savedMean,
                                                              const void* savedInvVariance);

// Bias forward set arguments ---
/*! @brief Sets the arguments for forward bias op
 *
 * @param args           An arguments object type (output)
 * @param biasOp         Forward bias operator (input)
 * @param alpha          Floating point scaling factor, allocated on the host (input)
 * @param beta           Floating point shift factor, allocated on the host (input)
 * @param bias           Pointer to the forward bias input tensor memory  (input)
 * @return               miopenStatus_t
 */
MIOPEN_EXPORT miopenStatus_t miopenSetOpArgsBiasForward(miopenOperatorArgs_t args,
                                                        const miopenFusionOpDescriptor_t biasOp,
                                                        const void* alpha,
                                                        const void* beta,
                                                        const void* bias);
/*! @brief Executes the fusion plan
 *
 *
 * @param handle           MIOpen handle (input)
 * @param fusePlanDesc     fused plan descriptor (input)
 * @param inputDesc        Descriptor of the input tensor (input)
 * @param input            Source data tensor  (input)
 * @param outputDesc       Decriptor of the output tensor (input)
 * @param output           Destination data tensor  (output)
 * @param args             An argument object of the fused kernel (input)
 * @return           miopenStatus_t
 */
MIOPEN_EXPORT miopenStatus_t
miopenExecuteFusionPlan(const miopenHandle_t handle,
                        const miopenFusionPlanDescriptor_t fusePlanDesc,
                        const miopenTensorDescriptor_t inputDesc,
                        const void* input,
                        const miopenTensorDescriptor_t outputDesc,
                        void* output,
                        miopenOperatorArgs_t args);

/*! @brief Prepares and executes the Convlution+Bias+Activation Fusion.
 *
 *
 * @param handle               MIOpen handle (input)
 * @param alpha1               floating point scaling factor, allocated on the host (input)
 * @param xDesc                Tensor descriptor for input data tensor x (input)
 * @param x                    Data tensor x (input)
 * @param wDesc                Tensor descriptor for weight tensor w (input)
 * @param w                    Weights tensor w (input)
 * @param convDesc             Convolution layer descriptor (input)
 * @param algo                 Algorithm selected (inputs)
 * @param workspace            Pointer to workspace required (input)
 * @param workspaceSizeInBytes Size of the memory in bytes pointed to by workSpace above
 * @param alpha2               floating point scaling factor, allocated on the host (input)
 * @param zDesc                Tensor descriptor for tensor z (input)
 * @param z                    Data tensor z (input)
 * @param biasDesc             Tensor descriptor for input data tensor x (input)
 * @param bias                 Data tensor bias (input)
 * @param activationDesc       Activation descriptor that specifies the activation mode
 * @param yDesc                Tensor descriptor for output data tensor y (input)
 * @param y                    Output data tensor
 */

MIOPEN_EXPORT miopenStatus_t
miopenConvolutionBiasActivationForward(miopenHandle_t handle,
                                       const void* alpha1,
                                       const miopenTensorDescriptor_t xDesc,
                                       const void* x,
                                       const miopenTensorDescriptor_t wDesc,
                                       const void* w,
                                       const miopenConvolutionDescriptor_t convDesc,
                                       miopenConvFwdAlgorithm_t algo,
                                       void* workspace,
                                       size_t workspaceSizeInBytes,
                                       const void* alpha2,
                                       const miopenTensorDescriptor_t zDesc,
                                       const void* z,
                                       const miopenTensorDescriptor_t biasDesc,
                                       const void* bias,
                                       const miopenActivationDescriptor_t activationDesc,
                                       const miopenTensorDescriptor_t yDesc,
                                       void* y);
/** @} */
// CLOSEOUT FUSION DOXYGEN GROUP

/** @addtogroup RNN
 *
 *  @{
 */

/*!  @enum miopenRNNMode_t
 * RNN mode selection for rnn layer preference
 */
typedef enum
{
    miopenRNNRELU = 0, /*!< RNN with ReLU activation */
    miopenRNNTANH = 1, /*!< RNN with tanh activation */
    miopenLSTM    = 2, /*!< LSTM */
    miopenGRU     = 3, /*!< GRU */
} miopenRNNMode_t;

/*! @enum miopenRNNInputMode_t
 * Recurrent Neural Network layer initial input mode
 */
typedef enum
{
    miopenRNNlinear = 0, /*!< Matrix multiplication at the input of the first layer */
    miopenRNNskip   = 1, /*!< No operation is performed at the input of the first layer. */
} miopenRNNInputMode_t;

/*! @enum miopenRNNAlgo_t
 * Recurrent Neural Network algorithm mode
 */
typedef enum
{
    miopenRNNdefault = 0, /*!< Use dedicated gate-operation kernel for LSTM and fundamental
                             algorithm for vanilla RNN & GRU */
    miopenRNNfundamental =
        1, /*!< Function by basic tesnsor operations, supported for vanilla RNN, LSTM, GRU */
} miopenRNNAlgo_t;

/*! @enum miopenRNNDirectionMode_t
 * Recurrent Neural Network bi-directional behavior
 */
typedef enum
{
    miopenRNNunidirection = 0, /*!< Forward in time only. */
    miopenRNNbidirection  = 1, /*!< Forward and backwards in time. */
} miopenRNNDirectionMode_t;

/*! @enum miopenRNNBiasMode_t
 * Recurrent Neural Network add on bias
 */
typedef enum
{
    miopenRNNNoBias   = 0, /*!< No Biases will be applied to GEMM operations */
    miopenRNNwithBias = 1, /*!< Biases will be applied to GEMM operations */
} miopenRNNBiasMode_t;

/*! @enum miopenRNNGEMMalgoMode_t
 * Recurrent Neural Network add on bias
 */
typedef enum
{
    miopenRNNAlgoGEMM = 0,
} miopenRNNGEMMalgoMode_t;

/*! @enum miopenRNNPaddingMode_t
 * Recurrent Neural Network input/output data padding mode
 */
typedef enum
{
    miopenRNNIONotPadded   = 0, /*!< Not padded data at RNN input/output */
    miopenRNNIOWithPadding = 1, /*!< Padded data at RNN input/output */
} miopenRNNPaddingMode_t;

/*! @enum miopenRNNFWDMode_t
 * Recurrent Neural Network Training/Inference mode
 */
typedef enum
{
    miopenRNNTraining  = 0, /*!< FWD, BWD, WRW */
    miopenRNNInference = 1, /*!< Only FWD-inference no back-propagation */
} miopenRNNFWDMode_t;

/*! @enum miopenRNNBaseLayout_t
 * Data layouts for RNN operations
 */
typedef enum
{
    miopenRNNDataUnknownLayout     = 0,
    miopenRNNDataSeqMajorNotPadded = 1,
    miopenRNNDataSeqMajorPadded    = 2,
    miopenRNNDataBatchMajorPadded  = 3,
} miopenRNNBaseLayout_t;

/*! @brief Create a RNN layer Descriptor
 *
 * API for creating an uninitialized RNN layer descriptor.
 * @param rnnDesc    Pointer to a tensor descriptor type
 * @return           miopenStatus_t
 */
MIOPEN_EXPORT miopenStatus_t miopenCreateRNNDescriptor(miopenRNNDescriptor_t* rnnDesc);

/*! @brief Retrieves a RNN layer descriptor's details
 *
 * @param rnnDesc    RNN layer descriptor (input)
 * @param rnnMode    RNN mode (output)
 * @param algoMode   RNN algorithm mode (output)
 * @param inputMode  RNN data input mode (output)
 * @param dirMode    Uni or bi direction mode (output)
 * @param biasMode   Bias used (output)
 * @param hiddenSize Size of hidden state (output)
 * @param layer      Number of stacked layers (output)
 * @return           miopenStatus_t
 */
MIOPEN_EXPORT miopenStatus_t miopenGetRNNDescriptor(miopenRNNDescriptor_t rnnDesc,
                                                    miopenRNNMode_t* rnnMode,
                                                    miopenRNNAlgo_t* algoMode,
                                                    miopenRNNInputMode_t* inputMode,
                                                    miopenRNNDirectionMode_t* dirMode,
                                                    miopenRNNBiasMode_t* biasMode,
                                                    int* hiddenSize,
                                                    int* layer);

/*! @brief Retrieves a RNN layer descriptor's details version 2. This version enables retrieving
 * information of the dropout descriptor of the rnn descriptor.
 *
 * @param rnnDesc     RNN layer descriptor (input)
 * @param hiddenSize  Size of hidden state (output)
 * @param layer       Number of stacked layers (output)
 * @param dropoutDesc Pre-configured dropout descriptor for dropout layer in between RNN layers
 * (output)
 * @param inputMode   RNN data input mode (output)
 * @param dirMode     Uni or bi direction mode (output)
 * @param rnnMode     RNN mode (output)
 * @param biasMode    Bias used (output)
 * @param algoMode    RNN algorithm mode (output)
 * @param dataType    Data type of RNN (output)
 * @return            miopenStatus_t
 */
MIOPEN_EXPORT miopenStatus_t miopenGetRNNDescriptor_V2(miopenRNNDescriptor_t rnnDesc,
                                                       int* hiddenSize,
                                                       int* layer,
                                                       miopenDropoutDescriptor_t* dropoutDesc,
                                                       miopenRNNInputMode_t* inputMode,
                                                       miopenRNNDirectionMode_t* dirMode,
                                                       miopenRNNMode_t* rnnMode,
                                                       miopenRNNBiasMode_t* biasMode,
                                                       miopenRNNAlgo_t* algoMode,
                                                       miopenDataType_t* dataType);

/*! @brief Destroys the tensor descriptor object
 *
 * @param rnnDesc RNN tensor descriptor type (input)
 * @return           miopenStatus_t
 */
MIOPEN_EXPORT miopenStatus_t miopenDestroyRNNDescriptor(miopenRNNDescriptor_t rnnDesc);

/*! @brief Set the details of the RNN descriptor
 *
 * Interface for setting the values of the RNN descriptor object. This function requires specific
 * algorithm selection.
 * @param rnnDesc      RNN layer descriptor type (input)
 * @param hsize        Hidden layer size (input)
 * @param nlayers      Number of layers (input)
 * @param inMode       RNN first layer input mode (input)
 * @param direction    RNN direction (input)
 * @param rnnMode      RNN model type (input)
 * @param biasMode     RNN bias included (input)
 * @param algo         RNN algorithm selected (input)
 * @param dataType     MIOpen datatype (input)
 * @return             miopenStatus_t
 */
MIOPEN_EXPORT miopenStatus_t miopenSetRNNDescriptor(miopenRNNDescriptor_t rnnDesc,
                                                    const int hsize,
                                                    const int nlayers,
                                                    miopenRNNInputMode_t inMode,
                                                    miopenRNNDirectionMode_t direction,
                                                    miopenRNNMode_t rnnMode,
                                                    miopenRNNBiasMode_t biasMode,
                                                    miopenRNNAlgo_t algo,
                                                    miopenDataType_t dataType);

/*! @brief Set the details of the RNN descriptor version 2. This version enables the use of dropout
 * in rnn.
 *
 * Interface for setting the values of the RNN descriptor object. This function requires specific
 * algorithm selection.
 * @param rnnDesc      RNN layer descriptor type (input/output)
 * @param hsize        Hidden layer size (input)
 * @param nlayers      Number of layers (input)
 * @param dropoutDesc  Pre-initialized dropout descriptor for dropout layer in between RNN layers
 * (input)
 * @param inMode       RNN first layer input mode (input)
 * @param direction    RNN direction (input)
 * @param rnnMode      RNN model type (input)
 * @param biasMode     RNN bias included (input)
 * @param algo         RNN algorithm selected (input)
 * @param dataType     MIOpen datatype (input)
 * @return             miopenStatus_t
 */
MIOPEN_EXPORT miopenStatus_t miopenSetRNNDescriptor_V2(miopenRNNDescriptor_t rnnDesc,
                                                       const int hsize,
                                                       const int nlayers,
                                                       miopenDropoutDescriptor_t dropoutDesc,
                                                       miopenRNNInputMode_t inMode,
                                                       miopenRNNDirectionMode_t direction,
                                                       miopenRNNMode_t rnnMode,
                                                       miopenRNNBiasMode_t biasMode,
                                                       miopenRNNAlgo_t algo,
                                                       miopenDataType_t dataType);

/*! @brief Set shape of RNN seqData tensor
 *
 * Interface for setting tensor shape to be used as RNN input data
 *
 * @param seqTensorDesc     Tensor descriptor (input/output)
 * @param dataType          MIOpen datatype (input)
 * @param layout            One of the main supported layouts for RNN data(input)
 * @param maxSequenceLen      Sequence length limit within this SeqTensor(input)
 * @param batchSize         Number of sequences within this SeqTensor (input)
 * @param vectorSize        Vector size (input)
 * @param sequenceLenArray  Array containing the length of each sequence in the SeqTensor(input)
 * @param paddingMarker     Not used, should be NULL (input)
 * @return                  miopenStatus_t
 */
MIOPEN_EXPORT miopenStatus_t
miopenSetRNNDataSeqTensorDescriptor(miopenSeqTensorDescriptor_t seqTensorDesc,
                                    miopenDataType_t dataType,
                                    miopenRNNBaseLayout_t layout,
                                    int maxSequenceLen,
                                    int batchSize,
                                    int vectorSize,
                                    const int* sequenceLenArray,
                                    void* paddingMarker);

/*! @brief Get shape of RNN seqData tensor
 *
 * Interface for setting tensor shape to be used as RNN input data
 *
 * @param seqTensorDesc             Tensor descriptor (input)
 * @param dataType                  MIOpen datatype (output)
 * @param layout                    One of the main supported layouts for RNN data(output)
 * @param maxSequenceLen              Sequence length limit within this SeqTensor(output)
 * @param batchSize                 Number of sequences within this SeqTensor (output)
 * @param vectorSize                Vector size (output)
 * @param sequenceLenArrayLimit  Limit for number of elements that can be returned to user
 * by sequenceLenArray (input)
 * @param sequenceLenArray          Array containing the length of each sequence in the
 * SeqTensor. This is allowed to be a NULL pointer if sequenceLenArrayLimit is 0 (output)
 * @param paddingMarker             Not used, should be NULL (input)
 * @return                          miopenStatus_t
 */

MIOPEN_EXPORT miopenStatus_t
miopenGetRNNDataSeqTensorDescriptor(miopenSeqTensorDescriptor_t seqTensorDesc,
                                    miopenDataType_t* dataType,
                                    miopenRNNBaseLayout_t* layout,
                                    int* maxSequenceLen,
                                    int* batchSize,
                                    int* vectorSize,
                                    int sequenceLenArrayLimit,
                                    int* sequenceLenArray,
                                    void* paddingMarker);

/*! @brief Query the amount of memory required to execute the RNN layer
 *
 * This function calculates the amount of memory required to run the RNN layer given an RNN
 * descriptor and a tensor descriptor.
 *
 * @param handle          MIOpen handle (input)
 * @param rnnDesc         RNN layer descriptor type (input)
 * @param sequenceLen     Number of iteration unrolls (input)
 * @param xDesc           An array of tensor descriptors. These are the
 * input descriptors to each time step. The first dimension of each descriptor is the
 * batch size and may decrease from element n to element n+1 and not increase in size.
 * The second dimension is the same for all descriptors in the array and is the input
 * vector length. (input)
 * @param numBytes        Number of bytes required for RNN layer execution (output)
 * @return                miopenStatus_t
 */
MIOPEN_EXPORT miopenStatus_t miopenGetRNNWorkspaceSize(miopenHandle_t handle,
                                                       const miopenRNNDescriptor_t rnnDesc,
                                                       const int sequenceLen,
                                                       const miopenTensorDescriptor_t* xDesc,
                                                       size_t* numBytes);

/*! @brief Query the amount of memory required for RNN training
 *
 * This function calculates the amount of memory required to train the RNN layer given an
 * RNN descriptor and a tensor descriptor.
 *
 * @param handle          MIOpen handle (input)
 * @param rnnDesc         RNN layer descriptor type (input)
 * @param sequenceLen     Number of iteration unrolls (input)
 * @param xDesc           An array of tensor descriptors. These are the
 * input descriptors to each time step. The first dimension of each descriptor is the
 * batch size and may decrease from element n to element n+1 and not increase in size.
 * The second dimension is the same for all descriptors in the array and is the input
 * vector length. (input)
 * @param numBytes        Number of bytes required for RNN layer execution (output)
 * @return                miopenStatus_t
 */
MIOPEN_EXPORT miopenStatus_t miopenGetRNNTrainingReserveSize(miopenHandle_t handle,
                                                             miopenRNNDescriptor_t rnnDesc,
                                                             const int sequenceLen,
                                                             const miopenTensorDescriptor_t* xDesc,
                                                             size_t* numBytes);

/*! @brief Query the amount of additional memory required for this RNN layer execution.
 *
 * This function calculates the size of extra buffers, depending on the layer configuration, which
 * is determined by: RNN descriptor, isInference, and data descriptor. If isInference is True,
 * reserve_space_size is always zero, because the reserve_space buffer is not used in Inference
 * computation.
 *
 * @param handle           MIOpen handle (input)
 * @param rnnDesc          RNN layer descriptor type (input)
 * @param xDesc            Sequence data tensor descriptor (input)
 * @param fwdMode          Specifies in which mode the buffers will be used.
 * @param workSpaceSize    Minimum WorkSpace buffer size required for RNN layer execution (output)
 * @param reserveSpaceSize Minimum ReserveSpaceSize buffer size required for RNN layer execution
 * (output)
 * @return                 miopenStatus_t
 */
MIOPEN_EXPORT miopenStatus_t miopenGetRNNTempSpaceSizes(miopenHandle_t handle,
                                                        miopenRNNDescriptor_t rnnDesc,
                                                        miopenSeqTensorDescriptor_t xDesc,
                                                        miopenRNNFWDMode_t fwdMode,
                                                        size_t* workSpaceSize,
                                                        size_t* reserveSpaceSize);

/*! @brief Query the amount of parameter memory required for RNN training
 *
 * This function calculates the amount of parameter memory required to train the RNN layer given an
 * RNN descriptor and a tensor descriptor.
 *
 * @param handle          MIOpen handle (input)
 * @param rnnDesc         RNN layer descriptor type (input)
 * @param xDesc           A tensor descriptor (input)
 * @param numBytes        Number of bytes required for RNN layer execution (output)
 * @param dtype           MIOpen data type enum (input)
 * @return                miopenStatus_t
 */
MIOPEN_EXPORT miopenStatus_t miopenGetRNNParamsSize(miopenHandle_t handle,
                                                    miopenRNNDescriptor_t rnnDesc,
                                                    miopenTensorDescriptor_t xDesc,
                                                    size_t* numBytes,
                                                    miopenDataType_t dtype);

/*! @brief Obtain a weight tensor descriptor for RNNs
 *
 * This function populates a weight descriptor that describes the memory layout of the
 * weight matrix.
 *
 * @param handle          MIOpen handle (input)
 * @param rnnDesc         Fully populated RNN layer descriptor type (input)
 * @param xDesc           A previously populated tensor descriptor (input)
 * @param wDesc           A previously allocated tensor descriptor (output)
 * @param dtype           MIOpen data type enum (input)
 * @return                miopenStatus_t
 */
MIOPEN_EXPORT miopenStatus_t miopenGetRNNParamsDescriptor(miopenHandle_t handle,
                                                          miopenRNNDescriptor_t rnnDesc,
                                                          miopenTensorDescriptor_t xDesc,
                                                          miopenTensorDescriptor_t wDesc,
                                                          miopenDataType_t dtype);

/*! @brief Obtain a the size in bytes of the RNN input tensor
 *
 * This function determines the size in bytes of the allocation needed for the input data
 * tensor for an RNN layer. The number of bytes is derived from the array of
 * tensor descriptors.
 *
 * @param handle          MIOpen handle (input)
 * @param rnnDesc         Fully populated RNN layer descriptor (input)
 * @param seqLen          Number of iteration unrolls (input)
 * @param xDesc           An array of tensor descriptors. These are the
 * input descriptors to each time step. The first dimension of each descriptor is the
 * batch size and may decrease from element n to element n+1 and not increase in size.
 * The second dimension is the same for all descriptors in the array and is the input
 * vector length. (input)
 * @param numBytes        Number of bytes required for input tensor (output)
 * @return                miopenStatus_t
 */
MIOPEN_EXPORT miopenStatus_t miopenGetRNNInputTensorSize(miopenHandle_t handle,
                                                         miopenRNNDescriptor_t rnnDesc,
                                                         const int seqLen,
                                                         miopenTensorDescriptor_t* xDesc,
                                                         size_t* numBytes);

/*! @brief Obtain a the size in bytes of the RNN hidden tensor
 *
 * This function determines the size in bytes of the allocation needed for the
 * hidden tensor over all layers
 *
 * @param handle          MIOpen handle (input)
 * @param rnnDesc         Fully populated RNN layer descriptor type (input)
 * @param seqLen          Number of iteration unrolls (input)
 * @param xDesc           An array of previously populated tensor descriptors (input)
 * @param numBytes        Number of bytes required for input tensor (output)
 * @return                miopenStatus_t
 */
MIOPEN_EXPORT miopenStatus_t miopenGetRNNHiddenTensorSize(miopenHandle_t handle,
                                                          miopenRNNDescriptor_t rnnDesc,
                                                          const int seqLen,
                                                          miopenTensorDescriptor_t* xDesc,
                                                          size_t* numBytes);

/*! @brief Gets the number of bytes of a parameter matrix
 *
 *
 * For RNN vanilla miopenRNNRELU and miopenRNNTANH, paramID == 0 retrieves the
 * weight matrix associated with the in input GEMM, while paramID == 1 retrieves
 * the weight matrix associated with the hidden state GEMM.
 *
 * For miopenLSTM paramID 0 to 3 refer to the weight matrices associated
 * with the input GEMM, 4-7 are associated with matrices associated with the
 * hidden state GEMM.
 *
 * * paramID 0 and 4 are for the input gate.
 *
 * * paramID 1 and 5 are for the forget gate.
 *
 * * paramID 2 and 6 are for the output gate.
 *
 * * paramID 3 and 7 are for the new memory gate.
 *
 * For miopenGRU paramID 0 to 2 refer to the weight matrix offset associated
 * with the input GEMM, while 3 through 5 are associated with the hidden state
 * GEMM.
 *
 * * paramID 0 and 3 are for the update gate.
 *
 * * paramID 1 and 4 are for the reset gate.
 *
 * * paramID 2 and 5 are for the new memory gate.
 *
 * For bi-directional RNNs the backwards in time direction is numbered as the layer
 * directly after the forward in time direction.
 *
 * @param handle          MIOpen handle (input)
 * @param rnnDesc         RNN layer descriptor type (input)
 * @param layer           The layer number in the RNN stack (input)
 * @param xDesc           A tensor descriptor to input (input)
 * @param paramID         ID of the internal parameter tensor (input)
 * @param numBytes        The number of bytes of the layer's parameter matrix (output)
 * @return                miopenStatus_t
 */
MIOPEN_EXPORT miopenStatus_t miopenGetRNNLayerParamSize(miopenHandle_t handle,
                                                        miopenRNNDescriptor_t rnnDesc,
                                                        const int layer,
                                                        miopenTensorDescriptor_t xDesc,
                                                        const int paramID,
                                                        size_t* numBytes);

/*! @brief Gets the number of bytes of a bias
 *
 * For RNN vanilla miopenRNNRELU and miopenRNNTANH, biasID == 0 retrieves the
 * weight matrix associated with the in input GEMM, while biasID == 1 retrieves
 * the bias associated with the hidden state GEMM.
 *
 * For miopenLSTM biasID 0 to 3 refer to the biases associated
 * with the input GEMM, 4-7 are associated with biases associated with the
 * hidden state GEMM.
 *
 * * biasID 0 and 4 are for the input gate.
 *
 * * biasID 1 and 5 are for the forget gate.
 *
 * * biasID 2 and 6 are for the output gate.
 *
 * * biasID 3 and 7 are for the new memory gate.
 *
 * For miopenGRU biasID 0 to 2 refer to the biases associated with the input GEMM,
 * while 3 through 5 are associated with the hidden state GEMM.
 *
 * * biasID 0 and 3 are for the update gate.
 *
 * * biasID 1 and 4 are for the reset gate.
 *
 * * biasID 2 and 5 are for the new memory gate.
 *
 * For bi-directional RNNs the backwards in time direction is numbered as the layer
 * directly after the forward in time direction.
 *
 * @param handle          MIOpen handle (input)
 * @param rnnDesc         RNN layer descriptor type (input)
 * @param layer           The layer number in the RNN stack (input)
 * @param biasID          ID of the internal parameter tensor (input)
 * @param numBytes        The number of bytes of the layer's bias (output)
 * @return                miopenStatus_t
 */
MIOPEN_EXPORT miopenStatus_t miopenGetRNNLayerBiasSize(miopenHandle_t handle,
                                                       miopenRNNDescriptor_t rnnDesc,
                                                       const int layer,
                                                       const int biasID,
                                                       size_t* numBytes);

/*! @brief Gets a weight matrix for a specific layer in an RNN stack
 *
 * This function retrieves the weight matrix data for a specific layer and parameter ID
 * and copies the data into previously allocated device memory.
 *
 * For RNN vanilla miopenRNNRELU and miopenRNNTANH, paramID == 0 retrieves the
 * weight matrix associated with the in input GEMM, while paramID == 1 retrieves
 * the weight matrix associated with the hidden state GEMM.
 *
 * For miopenLSTM paramID 0 to 3 refer to the weight matrices associated
 * with the input GEMM, 4-7 are associated with matrices associated with the
 * hidden state GEMM.
 *
 * * paramID 0 and 4 are for the input gate.
 *
 * * paramID 1 and 5 are for the forget gate.
 *
 * * paramID 2 and 6 are for the output gate.
 *
 * * paramID 3 and 7 are for the new memory gate.
 *
 * For miopenGRU paramID 0 to 2 refer to the weight matrix offset associated
 * with the input GEMM, while 3 through 5 are associated with the hidden state
 * GEMM.
 *
 * * paramID 0 and 3 are for the update gate.
 *
 * * paramID 1 and 4 are for the reset gate.
 *
 * * paramID 2 and 5 are for the new memory gate.
 *
 * For bi-directional RNNs the backwards in time direction is numbered as the layer
 * directly after the forward in time direction.
 *
 * The output argument paramDesc is a previously created tensor descriptor that is populated
 * to describe the memory layout of the parameter matrix. It is full packed and is used when
 * calling to miopenSetRNNLayerParam()
 *
 * The argument layerParam should either be nullptr, or have device memory allocated
 * to allow copying of the entire layer parameter matrix into it. If layerParam is
 * nullptr then only the paramDesc is populated and returned. The size in bytes of the
 * layer parameter matrix can be determined by using miopenGetRNNLayerParamSize().
 *
 * Note: When inputSkip mode is selected there is no input layer matrix operation,
 * and therefore no associated memory. In this case miopenGetRNNLayerParam() will return
 * a error status miopenStatusBadParm for input paramID associated with the input GEMM.
 *
 * @param handle          MIOpen handle (input)
 * @param rnnDesc         RNN layer descriptor type (input)
 * @param layer           The layer number in the RNN stack (input)
 * @param xDesc           A tensor descriptor to input (input)
 * @param wDesc           A tensor descriptor to the parameter tensor (input)
 * @param w               Pointer to memory containing parameter tensor (input)
 * @param paramID         ID of the internal parameter tensor (input)
 * @param paramDesc       Tensor descriptor for the fully packed output parameter tensor (output)
 * @param layerParam      Pointer to the memory location of the parameter tensor (output)
 * @return                miopenStatus_t
 */
MIOPEN_EXPORT miopenStatus_t miopenGetRNNLayerParam(miopenHandle_t handle,
                                                    miopenRNNDescriptor_t rnnDesc,
                                                    const int layer,
                                                    miopenTensorDescriptor_t xDesc,
                                                    miopenTensorDescriptor_t wDesc,
                                                    const void* w,
                                                    const int paramID,
                                                    miopenTensorDescriptor_t paramDesc,
                                                    void* layerParam);

/*! @brief Gets a bias for a specific layer in an RNN stack
 *
 * This function retrieves the bias data for a specific layer and bias ID and copies
 * the data into previously allocated device memory.
 *
 * For RNN vanilla miopenRNNRELU and miopenRNNTANH, biasID == 0 retrieves the
 * bias associated with the in input GEMM, while biasID == 1 retrieves
 * the bias associated with the hidden state GEMM.
 *
 * For miopenLSTM biasID 0 to 3 refer to the biases associated
 * with the input GEMM, 4-7 are associated with biases associated with the
 * hidden state GEMM.
 *
 * * biasID 0 and 4 are for the input gate.
 *
 * * biasID 1 and 5 are for the forget gate.
 *
 * * biasID 2 and 6 are for the output gate.
 *
 * * biasID 3 and 7 are for the new memory gate.
 *
 * For miopenGRU biasID 0 to 2 refer to the biases associated with the input GEMM,
 * while 3 through 5 are associated with the hidden state GEMM.
 *
 * * biasID 0 and 3 are for the update gate.
 *
 * * biasID 1 and 4 are for the reset gate.
 *
 * * biasID 2 and 5 are for the new memory gate.
 *
 * For bi-directional RNNs the backwards in time direction is numbered as the layer
 * directly after the forward in time direction.
 *
 * The output argument biasDesc is a previously created tensor descriptor that is populated
 * to describe the memory layout of the bias. It is full packed and is used when
 * calling to miopenSetRNNLayerBias()
 *
 * The argument layerBias should either be nullptr, or have device memory allocated
 * to allow copying of the entire layer bias into it. If layerBias is
 * nullptr then only the biasDesc is populated and returned. The size in bytes of the
 * layer bias can be determined by using miopenGetRNNLayerBiasSize().
 *
 * Note: When inputSkip mode is selected there is no input layer matrix operation,
 * and therefore no associated memory. In this case miopenGetRNNLayerBias() will return
 * a error status miopenStatusBadParm for input biasID associated with the input GEMM.
 *
 * @param handle          MIOpen handle (input)
 * @param rnnDesc         RNN layer descriptor type (input)
 * @param layer           The layer number in the RNN stack (input)
 * @param xDesc           A tensor descriptor to input (input)
 * @param wDesc           A tensor descriptor to the parameter tensor (input)
 * @param w               Pointer to memory containing parameter tensor (input)
 * @param biasID          ID of the internal parameter tensor (input)
 * @param biasDesc        Descriptor of the parameter tensor (output)
 * @param layerBias       Pointer to the memory location of the bias tensor (output)
 * @return                miopenStatus_t
 */
MIOPEN_EXPORT miopenStatus_t miopenGetRNNLayerBias(miopenHandle_t handle,
                                                   miopenRNNDescriptor_t rnnDesc,
                                                   const int layer,
                                                   miopenTensorDescriptor_t xDesc,
                                                   miopenTensorDescriptor_t wDesc,
                                                   const void* w,
                                                   const int biasID,
                                                   miopenTensorDescriptor_t biasDesc,
                                                   void* layerBias);

/*! @brief Gets an index offset for a specific weight matrix for a layer in the
 *  RNN stack
 *
 * This function retrieves the index offset for a weight matrix in a layer.
 *
 * For RNN vanilla miopenRNNRELU and miopenRNNTANH, paramID == 0 retrieves the
 * weight matrix offset associated with the in input GEMM, while paramID == 1
 * retrieves the weight matrix offset associated with the hidden state GEMM.
 *
 * For miopenLSTM paramID 0 to 3 refer to the weight matrix offsets associated
 * with the input GEMM, 4-7 are associated with matrix offset associated with the
 * hidden state GEMM.
 *
 * * paramID 0 and 4 are for the input gate.
 *
 * * paramID 1 and 5 are for the forget gate.
 *
 * * paramID 2 and 6 are for the output gate.
 *
 * * paramID 3 and 7 are for the new memory gate.
 *
 * For miopenGRU paramID 0 to 2 refer to the weight matrix offset associated
 * with the input GEMM, while 3 through 5 are associated with the hidden state
 * GEMM.
 *
 * * paramID 0 and 3 are for the update gate.
 *
 * * paramID 1 and 4 are for the reset gate.
 *
 * * paramID 2 and 5 are for the new memory gate.
 *
 * For bi-directional RNNs the backwards in time direction is numbered as the layer
 * directly after the forward in time direction.
 *
 * The output argument paramDesc is a previously created tensor descriptor that is populated
 * to describe the memory layout of the parameter matrix. It is full packed and is used when
 * calling to miopenSetRNNLayerParam().
 *
 * The argument layerParamOffset should either be nullptr, or an address to place the
 * offset. If layerParamOffset is nullptr then only the paramDesc is populated and returned.
 *
 * Note: When inputSkip mode is selected there is no input layer matrix operation,
 * and therefore no associated memory. In this case miopenGetRNNLayerParamOffset() will return
 * a error status miopenStatusBadParm for input paramID associated with the input GEMM.
 *
 *
 * @param rnnDesc           RNN layer descriptor type (input)
 * @param layer             The layer number in the RNN stack (input)
 * @param xDesc             A tensor descriptor to input (input)
 * @param paramID           ID of the internal parameter tensor (input)
 * @param paramDesc         Tensor descriptor for the fully packed output parameter tensor (output)
 * @param layerParamOffset  Location for the parameter offset (output)
 * @return                  miopenStatus_t
 */
MIOPEN_EXPORT miopenStatus_t miopenGetRNNLayerParamOffset(miopenRNNDescriptor_t rnnDesc,
                                                          const int layer,
                                                          miopenTensorDescriptor_t xDesc,
                                                          const int paramID,
                                                          miopenTensorDescriptor_t paramDesc,
                                                          size_t* layerParamOffset);

/*! @brief Gets a bias index offset for a specific layer in an RNN stack
 *
 * This function retrieves the bias index offset for a specific layer and bias ID.
 *
 * For RNN vanilla miopenRNNRELU and miopenRNNTANH, biasID == 0 retrieves the
 * bias associated with the in input GEMM, while biasID == 1 retrieves
 * the weight matrix associated with the hidden state GEMM.
 *
 * For miopenLSTM biasID 0 to 3 refer to the bias offset associated
 * with the input GEMM, 4-7 are the bias offsets associated with the hidden state GEMM.
 *
 * * biasID 0 and 4 are for the input gate.
 *
 * * biasID 1 and 5 are for the forget gate.
 *
 * * biasID 2 and 6 are for the output gate.
 *
 * * biasID 3 and 7 are for the new memory gate.
 *
 * For miopenGRU biasID 0 to 2 refer to the biases associated with the input GEMM,
 * while 3 through 5 are associated with the hidden state GEMM.
 *
 * * biasID 0 and 3 are for the update gate.
 *
 * * biasID 1 and 4 are for the reset gate.
 *
 * * biasID 2 and 5 are for the new memory gate.
 *
 * For bi-directional RNNs the backwards in time direction is numbered as the layer
 * directly after the forward in time direction.
 *
 * The output argument biasDesc is a previously created tensor descriptor that is populated
 * to describe the memory layout of the bias. It is full packed and is used when
 * calling to miopenSetRNNLayerBias()
 *
 * The argument layerBiasOffset should either be nullptr, or point to an output address.
 * If layerBias is nullptr then only the biasDesc is populated and returned.
 *
 * Note: When inputSkip mode is selected there is no input layer matrix operation,
 * and therefore no associated memory. In this case miopenGetRNNLayerBiasOffset() will return
 * a error status miopenStatusBadParm for input biasID associated with the input GEMM.
 *
 * @param rnnDesc         RNN layer descriptor type (input)
 * @param layer           The layer number in the RNN stack (input)
 * @param xDesc           A tensor descriptor to input (input)
 * @param biasID          ID of the internal parameter tensor (input)
 * @param biasDesc        Descriptor of the parameter tensor (output)
 * @param layerBiasOffset Pointer to the memory location of the bias tensor (output)
 * @return                miopenStatus_t
 */
MIOPEN_EXPORT miopenStatus_t miopenGetRNNLayerBiasOffset(miopenRNNDescriptor_t rnnDesc,
                                                         const int layer,
                                                         miopenTensorDescriptor_t xDesc,
                                                         const int biasID,
                                                         miopenTensorDescriptor_t biasDesc,
                                                         size_t* layerBiasOffset);

/*! @brief Sets a weight matrix for a specific layer in an RNN stack
 *
 * This function sets the weight matrix data for a specific layer and parameter ID.
 *
 * For RNN vanilla miopenRNNRELU and miopenRNNTANH, paramID == 0 sets the
 * weight matrix associated with the in input GEMM, while paramID == 1 sets
 * the weight matrix associated with the hidden state GEMM.
 *
 *
 * For miopenLSTM paramID 0 to 3 refer to the weight matrices associated
 * with the input GEMM, 4-7 are associated with matrices associated with the
 * hidden state GEMM.
 *
 * * paramID 0 and 4 are for the input gate.
 *
 * * paramID 1 and 5 are for the forget gate.
 *
 * * paramID 2 and 6 are for the output gate.
 *
 * * paramID 3 and 7 are for the new memory gate.
 *
 * For miopenGRU paramID 0 to 2 refer to the weight matrix offset associated
 * with the input GEMM, while 3 through 5 are associated with the hidden state
 * GEMM.
 *
 * * paramID 0 and 3 are for the update gate.
 *
 * * paramID 1 and 4 are for the reset gate.
 *
 * * paramID 2 and 5 are for the new memory gate.
 *
 * For bi-directional RNNs the backwards in time direction is numbered as the layer
 * directly after the forward in time direction.
 *
 * The input argument paramDesc is a previously populated tensor descriptor typically
 * by first calling miopenGetRNNLayerParam().
 *
 * Note: When inputSkip mode is selected there is no input layer matrix operation,
 * and therefore no associated memory. In this case miopenSetRNNLayerParam() will return
 * a error status miopenStatusBadParm for input paramID associated with the input GEMM.
 *
 * @param handle          MIOpen handle (input)
 * @param rnnDesc         RNN layer descriptor type (input)
 * @param layer           The layer number in the RNN stack (input)
 * @param xDesc           A tensor descriptor to input (input)
 * @param wDesc           A tensor descriptor to the parameter tensor (input)
 * @param w               Pointer to memory containing parameter tensor (input)
 * @param paramID         ID of the internal parameter tensor (input)
 * @param paramDesc       Descriptor of the parameter tensor (input)
 * @param layerParam      Pointer to the memory location of the parameter tensor (input)
 * @return                miopenStatus_t
 */
MIOPEN_EXPORT miopenStatus_t miopenSetRNNLayerParam(miopenHandle_t handle,
                                                    miopenRNNDescriptor_t rnnDesc,
                                                    const int layer,
                                                    miopenTensorDescriptor_t xDesc,
                                                    miopenTensorDescriptor_t wDesc,
                                                    void* w,
                                                    const int paramID,
                                                    miopenTensorDescriptor_t paramDesc,
                                                    const void* layerParam);

/*! @brief Sets a bias for a specific layer in an RNN stack
 *
 * This function sets the bias data for a specific layer and bias ID.
 *
 * For RNN vanilla miopenRNNRELU and miopenRNNTANH, biasID == 0 retrieves the
 * weight matrix associated with the in input GEMM, while biasID == 1 retrieves
 * the bias associated with the hidden state GEMM.
 *
 * For miopenLSTM biasID 0 to 3 refer to the biases associated
 * with the input GEMM, 4-7 are associated with the biases associated with the
 * hidden state GEMM.
 *
 * * biasID 0 and 4 are for the input gate.
 *
 * * biasID 1 and 5 are for the forget gate.
 *
 * * biasID 2 and 6 are for the output gate.
 *
 * * biasID 3 and 7 are for the new memory gate.
 *
 * For miopenGRU biasID 0 to 2 refer to the biases associated with the input GEMM,
 * while 3 through 5 are associated with the hidden state GEMM.
 *
 * * biasID 0 and 3 are for the update gate.
 *
 * * biasID 1 and 4 are for the reset gate.
 *
 * * biasID 2 and 5 are for the new new memory gate.
 *
 * For bi-directional RNNs the backwards in time direction is numbered as the layer
 * directly after the forward in time direction.
 *
 * The input argument biasDesc is a previously populated tensor descriptor typically
 * by first calling miopenGetRNNLayeBias().
 *
 * Note: When inputSkip mode is selected there is no input layer matrix operation,
 * and therefore no associated memory. In this case miopenSetRNNLayerBias will return
 * a error status miopenStatusBadParm for input biasID associated with the input GEMM.
 *
 * @param handle          MIOpen handle (input)
 * @param rnnDesc         RNN layer descriptor type (input)
 * @param layer           The layer number in the RNN stack (input)
 * @param xDesc           A tensor descriptor to input (input)
 * @param wDesc           A tensor descriptor to the bias tensor (input)
 * @param w               Pointer to memory containing bias tensor (input)
 * @param biasID          ID of the internal bias tensor (input)
 * @param biasDesc        Descriptor of the bias tensor (output)
 * @param layerBias       Pointer to the memory location of the bias tensor (output)
 * @return                miopenStatus_t
 */
MIOPEN_EXPORT miopenStatus_t miopenSetRNNLayerBias(miopenHandle_t handle,
                                                   miopenRNNDescriptor_t rnnDesc,
                                                   const int layer,
                                                   miopenTensorDescriptor_t xDesc,
                                                   miopenTensorDescriptor_t wDesc,
                                                   void* w,
                                                   const int biasID,
                                                   miopenTensorDescriptor_t biasDesc,
                                                   const void* layerBias);

/*! @brief Sets a bias for a specific layer in an RNN stack
 *
 * This function changes padidng mode at previously created and initialized RNN descriptor.
 * This function must be called before using miopenGetRNNWorkspaceSize()
 * and miopenGetRNNTrainingReserveSize() functions.
 * By default, not padded data is expected at the RNN input/output.
 *
 * @param rnnDesc         RNN layer descriptor type (input/output)
 * @param paddingMode     RNN input/output data padding mode (input)
 * @return                miopenStatus_t
 */
MIOPEN_EXPORT miopenStatus_t miopenSetRNNPaddingMode(miopenRNNDescriptor_t rnnDesc,
                                                     miopenRNNPaddingMode_t paddingMode);

/*! @brief This function retrieves the RNN padding mode from the RNN descriptor.
 *
 * @param rnnDesc         RNN layer descriptor type (input)
 * @param paddingMode     Pointer to the RNN padding mode (output)
 * @return                miopenStatus_t
 */

MIOPEN_EXPORT miopenStatus_t miopenGetRNNPaddingMode(miopenRNNDescriptor_t rnnDesc,
                                                     miopenRNNPaddingMode_t* paddingMode);

/*! @brief Execute forward training for recurrent layer.
 *
 * Interface for executing the forward training / inference pass on a RNN.
 *
 * @param handle                MIOpen handle (input)
 * @param rnnDesc               RNN layer descriptor type (input)
 * @param fwdMode          Specifies in which mode the buffers will be used.
 * @param xDesc                 An input tensor descriptor for sequenced RNN data. This
 * miopenSeqTensorDescriptor_t should be initialyzed by `miopenSetRNNDataSeqTensorDescriptor`
 * function.(input)
 * @param x                     Pointer to input tensor (input)
 *
 * @param hDesc                A hidden tensor descriptor that has as its first dimension
 * of the number of layers if the direction mode is unidirectional and twice the
 * number of layers if the direction mode is bidirectional. The second dimension of
 * the descriptor must equal the largest first dimension of the xDesc tensor descriptor
 * array. The third dimension equals the hiddenSize. (input)
 * @param hx                    Pointer to the hidden layer input tensor. If hx is NULL,
 * then the initial hidden state will be zero initialized. (input)
 * @param hy                    Pointer to the hidden layer output tensor. If hy is NULL,
 * then the final hidden state will not be saved. (output)
 *
 * @param cDesc                A cell tensor descriptor that has as its first dimension
 * of the number of layers if the direction mode is unidirectional and twice the
 * number of layers if the direction mode is bidirectional. The second dimension of
 * the descriptor must equal the largest first dimension of the xDesc tensor descriptor
 * array. The third dimension equals the hiddenSize. (input)
 * @param cx                    Pointer to the cell layer input tensor. If cx is NULL,
 * then the initial cell state will be zero initialized. (input)
 * @param cy                    Pointer to the cell layer output tensor. If hy is NULL,
 * then the final cell state will not be saved. (output)
 *
 * @param yDesc                 An array of fully packed tensor descriptors associated
 * with the output from each time step. The first dimension of the tensor descriptors
 * must equal the first dimension of the first descriptor (batch size) in the xDesc
 * tensor array. The second dimension of the element of the descriptor array
 * depends on the direction mode selected. If the direction mode is unidirectional,
 * the second dimension is the hiddenSize. If direction mode is bidirectional
 * the second dimension is twice the hiddenSize. (input)
 * @param y                     Pointer to output tensor (output)
 *
 * @param w                     Pointer to input weights tensor (input)
 * @param weightSpaceSize       Number of allocated bytes in memory for the weights tensor
 * @param workSpace             Pointer to memory allocated for forward (input / output)
 * @param workSpaceNumBytes     Number of allocated bytes in memory for the workspace (input)
 * @param reserveSpace          Pointer to memory allocated for hidden states used durning training
 * (input / output)
 * @param reserveSpaceNumBytes  Number of allocated bytes in memory for use in the forward  (input)
 * @return                      miopenStatus_t
 */
MIOPEN_EXPORT miopenStatus_t miopenRNNForward(miopenHandle_t handle,
                                              const miopenRNNDescriptor_t rnnDesc,
                                              miopenRNNFWDMode_t fwdMode,
                                              const miopenSeqTensorDescriptor_t xDesc,
                                              const void* x,
                                              const miopenTensorDescriptor_t hDesc,
                                              const void* hx,
                                              void* hy,
                                              const miopenTensorDescriptor_t cDesc,
                                              const void* cx,
                                              void* cy,
                                              const miopenSeqTensorDescriptor_t yDesc,
                                              void* y,
                                              const void* w,
                                              size_t weightSpaceSize,
                                              void* workSpace,
                                              size_t workSpaceNumBytes,
                                              void* reserveSpace,
                                              size_t reserveSpaceNumBytes);

/*! @brief Execute backward data for recurrent layer
 *
 * Interface for executing the backward data pass on a RNN.
 *
 * @param handle                MIOpen handle (input)
 * @param rnnDesc               RNN layer descriptor type (input)

 * @param yDesc                 An output tensor descriptor for sequenced RNN data. This
 * miopenSeqTensorDescriptor_t should be initialyzed by `miopenSetRNNDataSeqTensorDescriptor`
 function.(input)
 * @param y                     Pointer to input tensor (input)
 * @param dy                    Pointer to the hidden layer input tensor (input)
 *
 * @param hDesc                An input hidden tensor descriptor that has as its first dimension
 * of the number of layers if the direction mode is unidirectional and twice the
 * number of layers if the direction mode is bidirectional. The second dimension of
 * the descriptor must equal the largest first dimension of the xDesc tensor descriptor
 * array. The third dimension equals the hiddenSize. (input)
 * @param hx                    Pointer to the hidden layer input tensor. If hx is NULL,
 * then the initial hidden state will be zero initialized. (input)
 * @param dhy                   Pointer to the cell layer input tensor (input)
 * @param dhx                   Pointer to the delta hidden layer output tensor. If dhx is NULL
 * the hidden gradient will not ouput. (output)
 *
 * @param cDesc                A input cell tensor descriptor that has as its first dimension
 * of the number of layers if the direction mode is unidirectional and twice the
 * number of layers if the direction mode is bidirectional. The second dimension of
 * the descriptor must equal the largest first dimension of the xDesc tensor descriptor
 * array. The third dimension equals the hiddenSize. (input)
 * @param cx                    Pointer to the hidden layer input tensor. If cx is NULL,
 * then the initial cell state will be zero initialized. (input)
 * @param dcy                   Pointer to the cell layer input tensor. If dcy is NULL,
 * then the initial delta cell state will be zero initialized. (input)
 * @param dcx                   Pointer to the cell layer output tensor. If dcx is NULL
 * the cell gradient will not ouput. (output)

 * @param xDesc                 An input tensor descriptor for sequenced RNN data. This
 * miopenSeqTensorDescriptor_t should be initialyzed by `miopenSetRNNDataSeqTensorDescriptor`
 function.(input)
 * @param dx                    Pointer to the cell layer output tensor (output)
 *
 * @param w                     Pointer to input weights tensor (input)
 * @param weightSpaceSize       Number of allocated bytes in memory for the weights tensor
 * @param workSpace             Pointer to memory allocated for forward training (input)
 * @param workSpaceNumBytes     Number of allocated bytes in memory for the workspace (input)
 * @param reserveSpace          Pointer to memory allocated for random states (input / output)
 * @param reserveSpaceNumBytes  Number of allocated bytes in memory for use in the forward (input)
 * @return                      miopenStatus_t
 */
MIOPEN_EXPORT miopenStatus_t miopenRNNBackwardSeqData(miopenHandle_t handle,
                                                      const miopenRNNDescriptor_t rnnDesc,
                                                      const miopenSeqTensorDescriptor_t yDesc,
                                                      const void* y,
                                                      const void* dy,
                                                      const miopenTensorDescriptor_t hDesc,
                                                      const void* hx,
                                                      const void* dhy,
                                                      void* dhx,
                                                      const miopenTensorDescriptor_t cDesc,
                                                      const void* cx,
                                                      const void* dcy,
                                                      void* dcx,
                                                      const miopenSeqTensorDescriptor_t xDesc,
                                                      void* dx,
                                                      const void* w,
                                                      size_t weightSpaceSize,
                                                      void* workSpace,
                                                      size_t workSpaceNumBytes,
                                                      void* reserveSpace,
                                                      size_t reserveSpaceNumBytes);

/*! @brief Execute backward weights for recurrent layer
 *
 * Interface for executing the backward weights pass on a RNN.
 *
 * @param handle                MIOpen handle (input)
 * @param rnnDesc               RNN layer descriptor type (input)

 * @param xDesc                 An input tensor descriptor for sequenced RNN data. This
 * miopenSeqTensorDescriptor_t should be initialyzed by `miopenSetRNNDataSeqTensorDescriptor`
 function.(input)
 * @param x                     Pointer to input tensor (input)
 *
 * @param hDesc                A hidden tensor descriptor that has as its first dimension
 * of the number of layers if the direction mode is unidirectional and twice the
 * number of layers if the direction mode is bidirectional. The second dimension of
 * the descriptor must equal the largest first dimension of the xDesc tensor descriptor
 * array. The third dimension equals the hiddenSize. (input)
 * @param hx                    Pointer to the hidden layer input tensor. If hx is NULL,
 * then the initial hidden state will be zero initialized. (input)
 *
 * @param yDesc                 An output tensor descriptor for sequenced RNN data. This
 * miopenSeqTensorDescriptor_t should be initialyzed by `miopenSetRNNDataSeqTensorDescriptor`
 function.(input)
 * @param y                     Pointer to the output tensor (input)
 *
 * @param dw                    Pointer to input weights tensor (input / output)
 * @param weightSpaceSize       Number of allocated bytes in memory for the weights tensor
 * @param workSpace             Pointer to memory allocated for forward training (input)
 * @param workSpaceNumBytes     Number of allocated bytes in memory for the workspace (input)
 * @param reserveSpace          Pointer to memory allocated for random states (input)
 * @param reserveSpaceNumBytes  Number of allocated bytes in memory for use in the forward (input)
 * @return                      miopenStatus_t
 */
MIOPEN_EXPORT miopenStatus_t
miopenRNNBackwardWeightsSeqTensor(miopenHandle_t handle,
                                  const miopenRNNDescriptor_t rnnDesc,
                                  const miopenSeqTensorDescriptor_t xDesc,
                                  const void* x,
                                  const miopenTensorDescriptor_t hDesc,
                                  const void* hx,
                                  const miopenSeqTensorDescriptor_t yDesc,
                                  const void* y,
                                  void* dw,
                                  size_t weightSpaceSize,
                                  void* workSpace,
                                  size_t workSpaceNumBytes,
                                  const void* reserveSpace,
                                  size_t reserveSpaceNumBytes);

/*! @brief Execute forward training for recurrent layer
 *
 * Interface for executing the forward training pass on a RNN.
 *
 * @param handle                MIOpen handle (input)
 * @param rnnDesc               RNN layer descriptor type (input)
 * @param sequenceLen           Temporal iterations to unroll (input)
 * @param xDesc                 An array of tensor descriptors. These are the
 * input descriptors to each time step. The first dimension of each descriptor is the
 * batch size and may decrease from element n to element n+1 and not increase in size.
 * The second dimension is the same for all descriptors in the array and is the input
 * vector length. (input)
 * @param x                     Pointer to input tensor (input)
 * @param hxDesc                A hidden tensor descriptor that has as its first dimension
 * of the number of layers if the direction mode is unidirectional and twice the
 * number of layers if the direction mode is bidirectional. The second dimension of
 * the descriptor must equal the largest first dimension of the xDesc tensor descriptor
 * array. The third dimension equals the hiddenSize. (input)
 * @param hx                    Pointer to the hidden layer input tensor. If hx is NULL,
 * then the initial hidden state will be zero initialized. (input)
 * @param cxDesc                A cell tensor descriptor that has as its first dimension
 * of the number of layers if the direction mode is unidirectional and twice the
 * number of layers if the direction mode is bidirectional. The second dimension of
 * the descriptor must equal the largest first dimension of the xDesc tensor descriptor
 * array. The third dimension equals the hiddenSize. (input)
 * @param cx                    Pointer to the cell layer input tensor. If cx is NULL,
 * then the initial cell state will be zero initialized. (input)
 * @param wDesc                 A weights tensor descriptor (input)
 * @param w                     Pointer to input weights tensor (input)
 * @param yDesc                 An array of fully packed tensor descriptors associated
 * with the output from each time step. The first dimension of the tensor descriptors
 * must equal the first dimension of the first descriptor (batch size) in the xDesc
 * tensor array. The second dimension of the element of the descriptor array
 * depends on the direction mode selected. If the direction mode is unidirectional,
 * the second dimension is the hiddenSize. If direction mode is bidirectional
 * the second dimension is twice the hiddenSize. (input)
 * @param y                     Pointer to output tensor (output)
 * @param hyDesc                A hidden tensor descriptor that has as its first dimension
 * of the number of layers if the direction mode is unidirectional and twice the
 * number of layers if the direction mode is bidirectional. The second dimension of
 * the descriptor must equal the largest first dimension of the xDesc tensor descriptor
 * array. The third dimension equals the hiddenSize. (input)
 * @param hy                    Pointer to the hidden layer output tensor. If hy is NULL,
 * then the final hidden state will not be saved. (output)
 * @param cyDesc                A cell tensor descriptor that has as its first dimension
 * of the number of layers if the direction mode is unidirectional and twice the
 * number of layers if the direction mode is bidirectional. The second dimension of
 * the descriptor must equal the largest first dimension of the xDesc tensor descriptor
 * array. The third dimension equals the hiddenSize. (input)
 * @param cy                    Pointer to the cell layer output tensor. If hy is NULL,
 * then the final cell state will not be saved. (output)
 * @param workSpace             Pointer to memory allocated for forward training (input)
 * @param workSpaceNumBytes     Number of allocated bytes in memory for the workspace (input)
 * @param reserveSpace          Pointer to memory allocated for random states (input / output)
 * @param reserveSpaceNumBytes  Number of allocated bytes in memory for use in the forward  (input)
 * @return                      miopenStatus_t
 */
MIOPEN_EXPORT miopenStatus_t miopenRNNForwardTraining(miopenHandle_t handle,
                                                      const miopenRNNDescriptor_t rnnDesc,
                                                      const int sequenceLen,
                                                      const miopenTensorDescriptor_t* xDesc,
                                                      const void* x,
                                                      const miopenTensorDescriptor_t hxDesc,
                                                      const void* hx,
                                                      const miopenTensorDescriptor_t cxDesc,
                                                      const void* cx,
                                                      const miopenTensorDescriptor_t wDesc,
                                                      const void* w,
                                                      const miopenTensorDescriptor_t* yDesc,
                                                      void* y,
                                                      const miopenTensorDescriptor_t hyDesc,
                                                      void* hy,
                                                      const miopenTensorDescriptor_t cyDesc,
                                                      void* cy,
                                                      void* workSpace,
                                                      size_t workSpaceNumBytes,
                                                      void* reserveSpace,
                                                      size_t reserveSpaceNumBytes);

/*! @brief Execute backward data for recurrent layer
 *
 * Interface for executing the backward data pass on a RNN.
 *
 * @param handle                MIOpen handle (input)
 * @param rnnDesc               RNN layer descriptor type (input)
 * @param sequenceLen           Temporal iterations to unroll (input)
 * @param yDesc                 An array of tensor descriptors (input)
 * @param y                     Pointer to input tensor (input)
 * @param dyDesc                An array of fully packed tensor descriptors associated
 * with the output from each time step. The first dimension of the tensor descriptors
 * must equal the first dimension of the first descriptor (batch size) in the xDesc
 * tensor array. The second dimension of the element of the descriptor array
 * depends on the direction mode selected. If the direction mode is unidirectional,
 * the second dimension is the hiddenSize. If direction mode is bidirectional
 * the second dimension is twice the hiddenSize. (input)
 * @param dy                    Pointer to the hidden layer input tensor (input)
 * @param dhyDesc               A hidden tensor descriptor that has as its first dimension
 * of the number of layers if the direction mode is unidirectional and twice the
 * number of layers if the direction mode is bidirectional. The second dimension of
 * the descriptor must equal the largest first dimension of the xDesc tensor descriptor
 * array. The third dimension equals the hiddenSize. (input)
 * @param dhy                   Pointer to the cell layer input tensor (input)
 * @param dcyDesc               A cell tensor descriptor that has as its first dimension
 * of the number of layers if the direction mode is unidirectional and twice the
 * number of layers if the direction mode is bidirectional. The second dimension of
 * the descriptor must equal the largest first dimension of the xDesc tensor descriptor
 * array. The third dimension equals the hiddenSize. (input)
 * @param dcy                   Pointer to the cell layer input tensor. If dcy is NULL,
 * then the initial delta cell state will be zero initialized. (input)
 * @param wDesc                 A weights tensor descriptor (input)
 * @param w                     Pointer to input weights tensor (input)
 * @param hxDesc                An input hidden tensor descriptor that has as its first dimension
 * of the number of layers if the direction mode is unidirectional and twice the
 * number of layers if the direction mode is bidirectional. The second dimension of
 * the descriptor must equal the largest first dimension of the xDesc tensor descriptor
 * array. The third dimension equals the hiddenSize. (input)
 * @param hx                    Pointer to the hidden layer input tensor. If hx is NULL,
 * then the initial hidden state will be zero initialized. (input)
 * @param cxDesc                A input cell tensor descriptor that has as its first dimension
 * of the number of layers if the direction mode is unidirectional and twice the
 * number of layers if the direction mode is bidirectional. The second dimension of
 * the descriptor must equal the largest first dimension of the xDesc tensor descriptor
 * array. The third dimension equals the hiddenSize. (input)
 * @param cx                    Pointer to the hidden layer input tensor. If cx is NULL,
 * then the initial cell state will be zero initialized. (input)
 * @param dxDesc                An array of tensor descriptors. These are the
 * input descriptors to each time step. The first dimension of each descriptor is the
 * batch size and may decrease from element n to element n+1 and not increase in size.
 * The second dimension is the same for all descriptors in the array and is the input
 * vector length. (input)
 * @param dx                    Pointer to the cell layer output tensor (output)
 * @param dhxDesc               A hidden tensor descriptor that has as its first dimension
 * of the number of layers if the direction mode is unidirectional and twice the
 * number of layers if the direction mode is bidirectional. The second dimension of
 * the descriptor must equal the largest first dimension of the xDesc tensor descriptor
 * array. The third dimension equals the hiddenSize. (input)
 * @param dhx                   Pointer to the delta hidden layer output tensor. If dhx is NULL
 * the hidden gradient will not ouput. (output)
 * @param dcxDesc               A tensor descriptor that has as its first dimension
 * of the number of layers if the direction mode is unidirectional and twice the
 * number of layers if the direction mode is bidirectional. The second dimension of
 * the descriptor must equal the largest first dimension of the xDesc tensor descriptor
 * array. The third dimension equals the hiddenSize. (input)
 * @param dcx                   Pointer to the cell layer output tensor. If dcx is NULL
 * the cell gradient will not ouput. (output)
 * @param workSpace             Pointer to memory allocated for forward training (input)
 * @param workSpaceNumBytes     Number of allocated bytes in memory for the workspace (input)
 * @param reserveSpace          Pointer to memory allocated for random states (input / output)
 * @param reserveSpaceNumBytes  Number of allocated bytes in memory for use in the forward (input)
 * @return                      miopenStatus_t
 */
MIOPEN_EXPORT miopenStatus_t miopenRNNBackwardData(miopenHandle_t handle,
                                                   const miopenRNNDescriptor_t rnnDesc,
                                                   const int sequenceLen,
                                                   const miopenTensorDescriptor_t* yDesc,
                                                   const void* y,
                                                   const miopenTensorDescriptor_t* dyDesc,
                                                   const void* dy,
                                                   const miopenTensorDescriptor_t dhyDesc,
                                                   const void* dhy,
                                                   const miopenTensorDescriptor_t dcyDesc,
                                                   const void* dcy,
                                                   const miopenTensorDescriptor_t wDesc,
                                                   const void* w,
                                                   const miopenTensorDescriptor_t hxDesc,
                                                   const void* hx,
                                                   const miopenTensorDescriptor_t cxDesc,
                                                   const void* cx,
                                                   const miopenTensorDescriptor_t* dxDesc,
                                                   void* dx,
                                                   const miopenTensorDescriptor_t dhxDesc,
                                                   void* dhx,
                                                   const miopenTensorDescriptor_t dcxDesc,
                                                   void* dcx,
                                                   void* workSpace,
                                                   size_t workSpaceNumBytes,
                                                   void* reserveSpace,
                                                   size_t reserveSpaceNumBytes);

/*! @brief Execute backward weights for recurrent layer
 *
 * Interface for executing the backward weights pass on a RNN.
 *
 * @param handle                MIOpen handle (input)
 * @param rnnDesc               RNN layer descriptor type (input)
 * @param sequenceLen           Temporal iterations to unroll (input)
 * @param xDesc                 An array of tensor descriptors. These are the
 * input descriptors to each time step. The first dimension of each descriptor is the
 * batch size and may decrease from element n to element n+1 and not increase in size.
 * The second dimension is the same for all descriptors in the array and is the input
 * vector length. (input)
 * @param x                     Pointer to input tensor (input)
 * @param hxDesc                A hidden tensor descriptor that has as its first dimension
 * of the number of layers if the direction mode is unidirectional and twice the
 * number of layers if the direction mode is bidirectional. The second dimension of
 * the descriptor must equal the largest first dimension of the xDesc tensor descriptor
 * array. The third dimension equals the hiddenSize. (input)
 * @param hx                    Pointer to the hidden layer input tensor. If hx is NULL,
 * then the initial hidden state will be zero initialized. (input)
 * @param yDesc                 An array of fully packed tensor descriptors associated
 * with the output from each time step. The first dimension of the tensor descriptors
 * must equal the first dimension of the first descriptor (batch size) in the xDesc
 * tensor array. The second dimension of the element of the descriptor array
 * depends on the direction mode selected. If the direction mode is unidirectional,
 * the second dimension is the hiddenSize. If direction mode is bidirectional
 * the second dimension is twice the hiddenSize. (input)
 * @param y                     Pointer to the output tensor (input)
 * @param dwDesc                A weights tensor descriptor (input)
 * @param dw                    Pointer to input weights tensor (input / output)
 * @param workSpace             Pointer to memory allocated for forward training (input)
 * @param workSpaceNumBytes     Number of allocated bytes in memory for the workspace (input)
 * @param reserveSpace          Pointer to memory allocated for random states (input)
 * @param reserveSpaceNumBytes  Number of allocated bytes in memory for use in the forward (input)
 * @return                      miopenStatus_t
 */
MIOPEN_EXPORT miopenStatus_t miopenRNNBackwardWeights(miopenHandle_t handle,
                                                      const miopenRNNDescriptor_t rnnDesc,
                                                      const int sequenceLen,
                                                      const miopenTensorDescriptor_t* xDesc,
                                                      const void* x,
                                                      const miopenTensorDescriptor_t hxDesc,
                                                      const void* hx,
                                                      const miopenTensorDescriptor_t* yDesc,
                                                      const void* y,
                                                      const miopenTensorDescriptor_t dwDesc,
                                                      void* dw,
                                                      void* workSpace,
                                                      size_t workSpaceNumBytes,
                                                      const void* reserveSpace,
                                                      size_t reserveSpaceNumBytes);

/*! @brief Execute forward inference for RNN layer
 *
 * Interface for executing the forward inference pass on a RNN.
 *
 * @param handle                MIOpen handle (input)
 * @param rnnDesc               RNN layer descriptor type (input)
 * @param sequenceLen           Temporal iterations to unroll (input)
 * @param xDesc                 An array of tensor descriptors. These are the
 * input descriptors to each time step. The first dimension of each descriptor is the
 * batch size and may decrease from element n to element n+1 and not increase in size.
 * The second dimension is the same for all descriptors in the array and is the input
 * vector length. (input)
 * @param x                     Pointer to input tensor (input)
 * @param hxDesc                A hidden tensor descriptor that has as its first dimension
 * of the number of layers if the direction mode is unidirectional and twice the
 * number of layers if the direction mode is bidirectional. The second dimension of
 * the descriptor must equal the largest first dimension of the xDesc tensor descriptor
 * array. The third dimension equals the hiddenSize. (input)
 * @param hx                    Pointer to the hidden layer input tensor. If hx is NULL,
 * then the initial hidden state will be zero initialized. (input)
 * @param cxDesc                A cell tensor descriptor that has as its first dimension
 * of the number of layers if the direction mode is unidirectional and twice the
 * number of layers if the direction mode is bidirectional. The second dimension of
 * the descriptor must equal the largest first dimension of the xDesc tensor descriptor
 * array. The third dimension equals the hiddenSize. (input)
 * @param cx                    Pointer to the cell layer input tensor. If cx is NULL,
 * then the initial cell state will be zero initialized. (input)
 * @param wDesc                 A weights tensor descriptor (input)
 * @param w                     Pointer to input weights tensor (input)
 * @param yDesc                 An array of fully packed tensor descriptors associated
 * with the output from each time step. The first dimension of the tensor descriptors
 * must equal the first dimension of the first descriptor (batch size) in the xDesc
 * tensor array. The second dimension of the element of the descriptor array
 * depends on the direction mode selected. If the direction mode is unidirectional,
 * the second dimension is the hiddenSize. If direction mode is bidirectional
 * the second dimension is twice the hiddenSize. (input)
 * @param y                     Pointer to output tensor (output)
 * @param hyDesc                A hidden tensor descriptor that has as its first dimension
 * of the number of layers if the direction mode is unidirectional and twice the
 * number of layers if the direction mode is bidirectional. The second dimension of
 * the descriptor must equal the largest first dimension of the xDesc tensor descriptor
 * array. The third dimension equals the hiddenSize. (input)
 * @param hy                    Pointer to the hidden layer output tensor. If hy is NULL,
 * then the final hidden state will not be saved. (output)
 * @param cyDesc                A output cell tensor descriptor that has as its first dimension
 * of the number of layers if the direction mode is unidirectional and twice the
 * number of layers if the direction mode is bidirectional. The second dimension of
 * the descriptor must equal the largest first dimension of the xDesc tensor descriptor
 * array. The third dimension equals the hiddenSize. (input)
 * @param cy                    Pointer to the cell layer output tensor. If cy is NULL,
 * then the final cell state will not be saved. (output)
 * @param workSpace             Pointer to memory allocated for forward training (input)
 * @param workSpaceNumBytes     Number of allocated bytes in memory for the workspace (input)
 * @return                      miopenStatus_t
 */
MIOPEN_EXPORT miopenStatus_t miopenRNNForwardInference(miopenHandle_t handle,
                                                       miopenRNNDescriptor_t rnnDesc,
                                                       const int sequenceLen,
                                                       const miopenTensorDescriptor_t* xDesc,
                                                       const void* x,
                                                       const miopenTensorDescriptor_t hxDesc,
                                                       const void* hx,
                                                       const miopenTensorDescriptor_t cxDesc,
                                                       const void* cx,
                                                       const miopenTensorDescriptor_t wDesc,
                                                       const void* w,
                                                       const miopenTensorDescriptor_t* yDesc,
                                                       void* y,
                                                       const miopenTensorDescriptor_t hyDesc,
                                                       void* hy,
                                                       const miopenTensorDescriptor_t cyDesc,
                                                       void* cy,
                                                       void* workSpace,
                                                       size_t workSpaceNumBytes);

/** @} */
// CLOSEOUT RNN DOXYGEN GROUP

/** @addtogroup LossFunction
 *
 *  @{
 */

/*! @enum miopenCTCLossAlgo_t
 * Algorithms available to execute the CTC loss operation
 */
typedef enum
{
    MIOPEN_CTC_LOSS_ALGO_DETERMINISTIC = 0, /*!< Results are guaranteed to be reproducible */
} miopenCTCLossAlgo_t;

/*! @brief Create a CTC loss function Descriptor
 *
 * API for creating an uninitialized CTC loss function descriptor.
 * @param ctcLossDesc  Pointer to the CTC loss function descriptor type (output)
 * @return             miopenStatus_t
 */
MIOPEN_EXPORT miopenStatus_t miopenCreateCTCLossDescriptor(miopenCTCLossDescriptor_t* ctcLossDesc);

/*! @brief Retrieves a CTC loss function descriptor's details
 *
 * @param ctcLossDesc          CTC loss function descriptor (input)
 * @param dataType             Data type used in this CTC loss operation, only fp32 currently
 * supported (output)
 * @param blank_label_id       User defined index for blank label (output)
 * @param apply_softmax_layer  Boolean to toggle input layer property (output)
 * @return                     miopenStatus_t
 */
MIOPEN_EXPORT miopenStatus_t miopenGetCTCLossDescriptor(miopenCTCLossDescriptor_t ctcLossDesc,
                                                        miopenDataType_t* dataType,
                                                        int* blank_label_id,
                                                        bool* apply_softmax_layer);

/*! @brief Destroys a CTC loss function descriptor object
 *
 * @param ctcLossDesc  CTC loss function descriptor type (input)
 * @return             miopenStatus_t
 */
MIOPEN_EXPORT miopenStatus_t miopenDestroyCTCLossDescriptor(miopenCTCLossDescriptor_t ctcLossDesc);

/*! @brief Set the details of a CTC loss function descriptor
 *
 * @param ctcLossDesc          CTC loss function descriptor type (input)
 * @param dataType             Data type used in this CTC loss operation, only fp32 currently
 * supported (input)
 * @param blank_label_id       User defined index for blank label, default 0 (input)
 * @param apply_softmax_layer  Boolean to toggle input layer property (input)
 * @return             miopenStatus_t
 */
MIOPEN_EXPORT miopenStatus_t miopenSetCTCLossDescriptor(miopenCTCLossDescriptor_t ctcLossDesc,
                                                        miopenDataType_t dataType,
                                                        const int blank_label_id,
                                                        bool apply_softmax_layer);

/*! @brief Query the amount of memory required to execute miopenCTCLoss
 *
 * This function calculates the amount of memory required to run the CTC loss function given a CTC
 * loss function descriptor with the specified algorithm.
 * @param handle         MIOpen handle (input)
 * @param probsDesc      Tensor descriptor for probabilities (input)
 * @param gradientsDesc  Tensor descriptor for gradients (input)
 * @param labels         Pointer to the flattened labels list (input)
 * @param labelLengths   Pointer to the lengths list for "labels" (input)
 * @param inputLengths   Pointer to the list of the time steps in each batch (input)
 * @param algo           CTC loss algorithm selected (input)
 * @param ctcLossDesc    CTC loss function descriptor type (input)
 * @param workSpaceSize  Number of bytes of workspace required for CTC loss operation with selected
 * algorithm (output)
 * @return               miopenStatus_t
 */
MIOPEN_EXPORT miopenStatus_t
miopenGetCTCLossWorkspaceSize(miopenHandle_t handle,
                              const miopenTensorDescriptor_t probsDesc,
                              const miopenTensorDescriptor_t gradientsDesc,
                              const int* labels,
                              const int* labelLengths,
                              const int* inputLengths,
                              miopenCTCLossAlgo_t algo,
                              const miopenCTCLossDescriptor_t ctcLossDesc,
                              size_t* workSpaceSize);

/*! @brief Execute forward inference for CTCLoss layer
 *
 * Interface for executing the forward inference pass on a CTCLoss.
 * @param handle         MIOpen handle (input)
 * @param probsDesc      Tensor descriptor for probabilities (input)
 * @param probs          Pointer to the probabilities tensor (input)
 * @param labels         Pointer to the flattened labels list (input)
 * @param labelLengths   Pointer to the lengths list for "labels" (input)
 * @param inputLengths   Pointer to the list of the time steps in each batch (input)
 * @param losses         Pointer to the computed losses of CTC (Output)
 * @param gradientsDesc  Tensor descriptor for gradients (input)
 * @param gradients      Pointer to the computed gradients of CTC (Output)
 * @param algo           CTC loss algorithm selected (input)
 * @param ctcLossDesc    CTC loss function descriptor type (input)
 * @param workSpace      Pointer to memory allocated for execute CTC loss operation (input)
 * @param workSpaceSize  Number of bytes of workspace required for CTC loss operation with selected
 * algorithm (input)
 * @return               miopenStatus_t
 */
MIOPEN_EXPORT miopenStatus_t miopenCTCLoss(miopenHandle_t handle,
                                           const miopenTensorDescriptor_t probsDesc,
                                           const void* probs,
                                           const int* labels,
                                           const int* labelLengths,
                                           const int* inputLengths,
                                           void* losses,
                                           const miopenTensorDescriptor_t gradientsDesc,
                                           void* gradients,
                                           miopenCTCLossAlgo_t algo,
                                           const miopenCTCLossDescriptor_t ctcLossDesc,
                                           void* workSpace,
                                           size_t workSpaceSize);

/** @} */
// CLOSEOUT LossFunction DOXYGEN GROUP

// Dropout APIs
/** @addtogroup dropout
 *
 *  @{
 */

/*!  @enum miopenRNGType_t
 * random number generator type
 */
typedef enum
{
    MIOPEN_RNG_PSEUDO_XORWOW = 0, /*!< XORWOW pseudorandom generator */
} miopenRNGType_t;

/*! @brief Creates the dropout descriptor object
 *
 * @param dropoutDesc Pointer to a dropout descriptor type
 * @return            miopenStatus_t
 */
MIOPEN_EXPORT miopenStatus_t miopenCreateDropoutDescriptor(miopenDropoutDescriptor_t* dropoutDesc);

/*! @brief Destroys the dropout descriptor object
 *
 * @param dropoutDesc Dropout descriptor type (input)
 * @return            miopenStatus_t
 */
MIOPEN_EXPORT miopenStatus_t miopenDestroyDropoutDescriptor(miopenDropoutDescriptor_t dropoutDesc);

/*! @brief Query the amount of memory required to run dropout
 *
 * This function calculates the amount of memory required to run dropout.
 * @param xDesc                    Tensor descriptor for data tensor x (input)
 * @param reserveSpaceSizeInBytes  Number of bytes of reservespace required for executing dropout
 * (Output)
 * @return                         miopenStatus_t
 */
MIOPEN_EXPORT miopenStatus_t miopenDropoutGetReserveSpaceSize(const miopenTensorDescriptor_t xDesc,
                                                              size_t* reserveSpaceSizeInBytes);

/*! @brief Query the amount of memory required to store the states of the random number generators
 *
 * This function calculates the amount of memory required to store the states of the random number
 * generators used by miopenDropoutForward.
 * @param handle            MIOpen handle (input)
 * @param stateSizeInBytes  Number of bytes required to store random generator states (Output)
 * @return                  miopenStatus_t
 */
MIOPEN_EXPORT miopenStatus_t miopenDropoutGetStatesSize(miopenHandle_t handle,
                                                        size_t* stateSizeInBytes);

/*! @brief Get the details of the dropout descriptor
 *
 * Interface for querying the dropout descriptor
 * @param dropoutDesc  Dropout layer descriptor (input)
 * @param handle       MIOpen handle (input)
 * @param dropout      The probability by which the input is set to 0 in the dropout layer (Output)
 * @param states       Pointer to memory that holds random number generator states (Output)
 * @param seed         Seed used to initialize random number generator states (Output)
 * @param use_mask     Boolean flag indicating whether to use a saved mask (an existing or
 * user-defined dropout layout) in reserveSpace (Output)
 * @param state_evo    Boolean flag indicating whether to adopt state evolution strategy to update
 * the PRNG states by the end of each implementation (Output placeholder, currently not enabled)
 * @param rng_mode     Random number generator used to generate parallel random number sequences
 * (Output)
 * @return             miopenStatus_t
 */
MIOPEN_EXPORT miopenStatus_t miopenGetDropoutDescriptor(miopenDropoutDescriptor_t dropoutDesc,
                                                        miopenHandle_t handle,
                                                        float* dropout,
                                                        void** states,
                                                        unsigned long long* seed,
                                                        bool* use_mask,
                                                        bool* state_evo,
                                                        miopenRNGType_t* rng_mode);

/*! @brief Restore the dropout descriptor to a saved state
 *
 * This function restores the state of dropout descriptor using the address of a state buffer with
 * previously saved PRNG state pattern, without launching the expensive PRNG initialization process.
 *
 * Interface for restoring the dropout descriptor
 * @param dropoutDesc       Dropout layer descriptor (input/Output)
 * @param handle            MIOpen handle (input)
 * @param dropout           The probability by which the input is set to 0 in the dropout layer
 * (input)
 * @param states            Pointer to memory that holds random number generator states (input)
 * @param stateSizeInBytes  Number of bytes holding random generator states (input)
 * @param seed              Seed used to initialize random number generator states (input)
 * @param use_mask          Boolean flag indicating whether to use a saved mask (an existing or
 * user-defined dropout layout) in reserveSpace (input)
 * @param state_evo         Boolean flag indicating whether to adopt state evolution strategy to
 * update the PRNG states by the end of each implementation (input placeholder, currently not
 * enabled)
 * @param rng_mode          Random number generator used to generate parallel random number
 * sequences (input)
 * @return                  miopenStatus_t
 */
MIOPEN_EXPORT miopenStatus_t miopenRestoreDropoutDescriptor(miopenDropoutDescriptor_t dropoutDesc,
                                                            miopenHandle_t handle,
                                                            float dropout,
                                                            void* states,
                                                            size_t stateSizeInBytes,
                                                            unsigned long long seed,
                                                            bool use_mask,
                                                            bool state_evo,
                                                            miopenRNGType_t rng_mode);

/*! @brief Initialize the dropout descriptor
 *
 * Interface for setting up the dropout descriptor
 * @param dropoutDesc       Dropout layer descriptor (input/Output)
 * @param handle            MIOpen handle (input)
 * @param dropout           The probability by which the input is set to 0 in the dropout layer
 * (input)
 * @param states            Pointer to memory that holds random number generator states (input)
 * @param stateSizeInBytes  Number of bytes provided for random generator states (input)
 * @param seed              Seed used to initialize random number generator states (input)
 * @param use_mask          Boolean flag indicating whether to use a saved mask (an existing or
 * user-defined dropout layout) in reserveSpace (input)
 * @param state_evo         Boolean flag indicating whether to adopt state evolution strategy to
 * update the PRNG states by the end of each implementation (input placeholder, currently not
 * enabled)
 * @param rng_mode          Random number generator used to generate parallel random number
 * sequences (input)
 * @return                  miopenStatus_t
 */
MIOPEN_EXPORT miopenStatus_t miopenSetDropoutDescriptor(miopenDropoutDescriptor_t dropoutDesc,
                                                        miopenHandle_t handle,
                                                        float dropout,
                                                        void* states,
                                                        size_t stateSizeInBytes,
                                                        unsigned long long seed,
                                                        bool use_mask,
                                                        bool state_evo,
                                                        miopenRNGType_t rng_mode);

/*! @brief Execute forward dropout operation
 *
 * Interface for executing the forward pass on a Dropout.
 * @param handle                   MIOpen handle (input)
 * @param dropoutDesc              Dropout layer descriptor (input)
 * @param noise_shape              Tensor descriptor for noise shape (input placeholder, currently
 * not enabled)
 * @param xDesc                    Tensor descriptor for data tensor x (input)
 * @param x                        Data tensor x (input)
 * @param yDesc                    Tensor descriptor for data tensor y (input)
 * @param y                        Data tensor y (Output)
 * @param reserveSpace             Pointer to memory allocated for executing forward dropout,
 * expecting reserveSpace unchanged before next call of miopenDropoutBackward (Output)
 * @param reserveSpaceSizeInBytes  Number of bytes of reservespace required for executing forward
 * dropout (input)
 * @return                         miopenStatus_t
 */
MIOPEN_EXPORT miopenStatus_t miopenDropoutForward(miopenHandle_t handle,
                                                  const miopenDropoutDescriptor_t dropoutDesc,
                                                  const miopenTensorDescriptor_t noise_shape,
                                                  const miopenTensorDescriptor_t xDesc,
                                                  const void* x,
                                                  const miopenTensorDescriptor_t yDesc,
                                                  void* y,
                                                  void* reserveSpace,
                                                  size_t reserveSpaceSizeInBytes);

/*! @brief Execute backward dropout operation
 *
 * Interface for executing the backward pass on a Dropout.
 * @param handle                   MIOpen handle (input)
 * @param dropoutDesc              Dropout layer descriptor (input)
 * @param noise_shape              Tensor descriptor for noise shape (input placeholder, currently
 * not enabled)
 * @param dyDesc                   Tensor descriptor for data delta tensor dy (input)
 * @param dy                       Data delta tensor dy (input)
 * @param dxDesc                   Tensor descriptor for data delta tensor dx (input)
 * @param dx                       Data delta tensor dx (Output)
 * @param reserveSpace             Pointer to memory allocated for executing backward dropout,
 * expecting reserveSpace unchanged after previous call of miopenDropoutForward (input)
 * @param reserveSpaceSizeInBytes  Number of bytes of reservespace required for executing backward
 * dropout (input)
 * @return                         miopenStatus_t
 */
MIOPEN_EXPORT miopenStatus_t miopenDropoutBackward(miopenHandle_t handle,
                                                   const miopenDropoutDescriptor_t dropoutDesc,
                                                   const miopenTensorDescriptor_t noise_shape,
                                                   const miopenTensorDescriptor_t dyDesc,
                                                   const void* dy,
                                                   const miopenTensorDescriptor_t dxDesc,
                                                   void* dx,
                                                   void* reserveSpace,
                                                   size_t reserveSpaceSizeInBytes);

/** @} */
// CLOSEOUT DROPOUT DOXYGEN GROUP

// TensorReduce APIs
/** @addtogroup TensorReduce
 *
 *  @{
 */

/*! @brief Creates the ReduceTensor descriptor object
 *
 * @param reduceTensorDesc Pointer to a ReduceTensor descriptor type
 * @return            miopenStatus_t
 */
MIOPEN_EXPORT miopenStatus_t
miopenCreateReduceTensorDescriptor(miopenReduceTensorDescriptor_t* reduceTensorDesc);

/*! @brief Destroy the ReduceTensor descriptor object
 *
 * @param reduceTensorDesc  ReduceTensor descriptor type (input)
 * @return            miopenStatus_t
 */
MIOPEN_EXPORT miopenStatus_t
miopenDestroyReduceTensorDescriptor(miopenReduceTensorDescriptor_t reduceTensorDesc);

/*! @brief Initialize a ReduceTensor descriptor object
 *
 * @param reduceTensorDesc         Pointer to the ReduceTensor descriptor object (output)
 * @param reduceTensorOp           Enumerant specifying the operation used by ReduceTensor (input)
 * @param reduceTensorCompType     Enumerant specifying the data type used with ReduceTensor
 * operation (input)
 * @param reduceTensorNanOpt       Enumerant specifying the Nan number propagation mode (input)
 * @param reduceTensorIndices      Enumerant specifying the indices modes used by ReduceTensor
 * (input)
 * @param reduceTensorIndicesType  Enumerant specifying the data type of the indices (input)
 * @return           miopenStatus_t
 */
MIOPEN_EXPORT miopenStatus_t
miopenSetReduceTensorDescriptor(miopenReduceTensorDescriptor_t reduceTensorDesc,
                                miopenReduceTensorOp_t reduceTensorOp,
                                miopenDataType_t reduceTensorCompType,
                                miopenNanPropagation_t reduceTensorNanOpt,
                                miopenReduceTensorIndices_t reduceTensorIndices,
                                miopenIndicesType_t reduceTensorIndicesType);

/*! @brief Query a ReduceTensor descriptor object
 *
 * @param reduceTensorDesc         Pointer to the ReduceTensor descriptor object (input)
 * @param reduceTensorOp           Pointer to enumerant specifying the operation used by
 * ReduceTensor (output)
 * @param reduceTensorCompType     Pointer to enumerant specifying the data type used with
 * ReduceTensor operation (output)
 * @param reduceTensorNanOpt       Pointer to enumerant specifying the Nan number propagation mode
 * (output)
 * @param reduceTensorIndices      Pointer to enumerant specifying the indices modes used by
 * ReduceTensor (output)
 * @param reduceTensorIndicesType  Pointer to enumerant specifying the data type of the indices
 * (output)
 * @return           miopenStatus_t
 */
MIOPEN_EXPORT miopenStatus_t
miopenGetReduceTensorDescriptor(const miopenReduceTensorDescriptor_t reduceTensorDesc,
                                miopenReduceTensorOp_t* reduceTensorOp,
                                miopenDataType_t* reduceTensorCompType,
                                miopenNanPropagation_t* reduceTensorNanOpt,
                                miopenReduceTensorIndices_t* reduceTensorIndices,
                                miopenIndicesType_t* reduceTensorIndicesType);

/*! @brief Helper function to query the minimum index space size required by the ReduceTensor call
 *
 * @param handle                   MIOpen Handle (input)
 * @param reduceTensorDesc         Pointer to the ReduceTensor descriptor object (input)
 * @param aDesc                    Pointer to the input tensor descriptor (input)
 * @param cDesc                    Pointer to the output tensor descriptor (input)
 * @param sizeInBytes              Pointer to data to return the minimum index space size
 * @return           miopenStatus_t
 */
MIOPEN_EXPORT miopenStatus_t
miopenGetReductionIndicesSize(miopenHandle_t handle,
                              const miopenReduceTensorDescriptor_t reduceTensorDesc,
                              const miopenTensorDescriptor_t aDesc,
                              const miopenTensorDescriptor_t cDesc,
                              size_t* sizeInBytes);

/*! @brief Helper function to query the minimum workspace size required by the ReduceTensor call
 *
 * @param handle                   MIOpen Handle (input)
 * @param reduceTensorDesc         Pointer to the ReduceTensor descriptor object (input)
 * @param aDesc                    Pointer to the input tensor descriptor (input)
 * @param cDesc                    Pointer to the output tensor descriptor (input)
 * @param sizeInBytes              Pointer to data to return the minimum workspace size
 * @return           miopenStatus_t
 */
MIOPEN_EXPORT miopenStatus_t
miopenGetReductionWorkspaceSize(miopenHandle_t handle,
                                const miopenReduceTensorDescriptor_t reduceTensorDesc,
                                const miopenTensorDescriptor_t aDesc,
                                const miopenTensorDescriptor_t cDesc,
                                size_t* sizeInBytes);

/*! @brief TensorReduce function doing reduction on tensor A by implementing C = alpha * reduceOp(A)
 * + beta * C
 *
 * The length of each dimension of output tensor C must match the length of the corresponding
 * dimension of
 * input tensor A or must be equal to 1. The dimensions with length equal to 1 indicate the
 * dimensions
 * of A to be reduced.
 *
 * @param handle                   MIOpen Handle (input)
 * @param reduceTensorDesc         Pointer to the ReduceTensor descriptor object (input)
 * @param indices                  Address of the allocated indices data space (output)
 * @param indicesSizeInBytes       Size in bytes of the allocated indices data space (input)
 * @param workspace                Address of the allocated workspace data (input)
 * @param workspaceSizeInBytes     Size in bytes of the allocated workspace data (input)
 * @param alpha                    Pointer to scale factor for data in input tensor A (input)
 * @param aDesc                    Pointer to the tensor descriptor for input tensor A (input)
 * @param A                        Pointer to the data of input tensor A (input)
 * @param beta                     Pointer to scale factor for data in output tensor C (input)
 * @param cDesc                    Pointer to the tensor descriptor for output tensor C (input)
 * @param C                        Pointer to the data of output tensor C (output)
 * @return           miopenStatus_t
 */
MIOPEN_EXPORT miopenStatus_t
miopenReduceTensor(miopenHandle_t handle,
                   const miopenReduceTensorDescriptor_t reduceTensorDesc,
                   void* indices,
                   size_t indicesSizeInBytes,
                   void* workspace,
                   size_t workspaceSizeInBytes,
                   const void* alpha,
                   const miopenTensorDescriptor_t aDesc,
                   const void* A,
                   const void* beta,
                   const miopenTensorDescriptor_t cDesc,
                   void* C);

/** @} */
// CLOSEOUT TensorReduce DOXYGEN GROUP

// Find 2.0 API
/** @addtogroup find2
 *
 *  @{
 */

/*! @brief Describes a problem for different miopen operations.
 *
 * For now, this is only used for convolution, but could be used for other
 * operators in the future(such as GEMM, Pooling, etc)
 */
MIOPEN_DECLARE_OBJECT(miopenProblem);

/*! @enum miopenProblemDirection_t
 * Directions of miopen operation.
 */
typedef enum
{
    miopenProblemDirectionForward         = 0,
    miopenProblemDirectionBackward        = 1,
    miopenProblemDirectionBackwardWeights = 2,
#ifdef MIOPEN_BETA_API
    miopenProblemDirectionInference = 4,
#endif
} miopenProblemDirection_t;

/*! @enum miopenTensorArgumentId_t
 * Identifiers for tensor arguments of problems and operations.
 */
typedef enum
{
    miopenTensorArgumentIdInvalid = 0,
    miopenTensorConvolutionX      = 1,
    miopenTensorConvolutionW      = 2,
    miopenTensorConvolutionY      = 3,

    miopenTensorMhaK                  = 4,
    miopenTensorMhaQ                  = 5,
    miopenTensorMhaV                  = 6,
    miopenTensorMhaDescaleK           = 7,
    miopenTensorMhaDescaleQ           = 8,
    miopenTensorMhaDescaleV           = 9,
    miopenTensorMhaDescaleS           = 10,
    miopenTensorMhaScaleS             = 11,
    miopenTensorMhaScaleO             = 12,
    miopenTensorMhaDropoutProbability = 13,
    miopenTensorMhaDropoutSeed        = 14,
    miopenTensorMhaDropoutOffset      = 15,
    miopenTensorMhaO                  = 16,
    miopenTensorMhaAmaxO              = 17,
    miopenTensorMhaAmaxS              = 18,
    miopenTensorMhaM                  = 19,
    miopenTensorMhaZInv               = 20,
    miopenTensorMhaDO                 = 21,
    miopenTensorMhaDescaleO           = 22,
    miopenTensorMhaDescaleDO          = 23,
    miopenTensorMhaDescaleDS          = 24,
    miopenTensorMhaScaleDS            = 25,
    miopenTensorMhaScaleDQ            = 26,
    miopenTensorMhaScaleDK            = 27,
    miopenTensorMhaScaleDV            = 28,
    miopenTensorMhaDQ                 = 29,
    miopenTensorMhaDK                 = 30,
    miopenTensorMhaDV                 = 31,
    miopenTensorMhaAmaxDQ             = 32,
    miopenTensorMhaAmaxDK             = 33,
    miopenTensorMhaAmaxDV             = 34,
    miopenTensorMhaAmaxDS             = 35,

#ifdef MIOPEN_BETA_API
    miopenTensorActivationX                = 36,
    miopenTensorActivationY                = 37,
    miopenTensorActivationDX               = 38,
    miopenTensorActivationDY               = 39,
    miopenTensorBiasX                      = 40,
    miopenTensorBiasY                      = 41,
    miopenTensorBias                       = 42,
    miopenTensorSoftmaxX                   = 43,
    miopenTensorSoftmaxY                   = 44,
    miopenTensorSoftmaxDX                  = 45,
    miopenTensorSoftmaxDY                  = 46,
    miopenTensorBatchnormX                 = 47,
    miopenTensorBatchnormY                 = 48,
    miopenTensorBatchnormRunningMean       = 49,
    miopenTensorBatchnormRunningVariance   = 50,
    miopenTensorBatchnormSavedMean         = 51,
    miopenTensorBatchnormSavedVariance     = 52,
    miopenTensorBatchnormScale             = 53,
    miopenTensorBatchnormScaleDiff         = 54,
    miopenTensorBatchnormEstimatedMean     = 55,
    miopenTensorBatchnormEstimatedVariance = 56,
    miopenTensorBatchnormBias              = 57,
    miopenTensorBatchnormBiasDiff          = 58,
    miopenTensorBatchnormDX                = 59,
    miopenTensorBatchnormDY                = 60,
#endif

    miopenTensorArgumentIsScalar = 1U << 31,

#ifdef MIOPEN_BETA_API
    miopenScalarBatchnormExpAvgFactor = miopenTensorArgumentIsScalar | 1,
    miopenScalarBatchnormEpsilon      = miopenTensorArgumentIsScalar | 2,
#endif
} miopenTensorArgumentId_t;

/*! @enum miopenTensorArgumentId_t
 * Different ways to sort results of the find call.
 */
typedef enum
{
    miopenFindResultsOrderByTime          = 0,
    miopenFindResultsOrderByWorkspaceSize = 1,
} miopenFindResultsOrder_t;

/*! @brief Initializes a problem object describing a convolution operation.
 *
 * @param problem      Pointer to the problem to initialize
 * @param operatorDesc Descriptor of the operator to be used
 * @param direction    Direction of the operation
 * @return             miopenStatus_t
 */
MIOPEN_EXPORT miopenStatus_t miopenCreateConvProblem(miopenProblem_t* problem,
                                                     miopenConvolutionDescriptor_t operatorDesc,
                                                     miopenProblemDirection_t direction);

/*! @brief Initializes a problem object describing a Mha operation.
 *
 * @param problem      Pointer to the problem to initialize
 * @param operatorDesc Descriptor of the operator to be used
 * @param direction    Direction of the operation
 * @return             miopenStatus_t
 */

MIOPEN_EXPORT miopenStatus_t miopenCreateMhaProblem(miopenProblem_t* problem,
                                                    miopenMhaDescriptor_t operatorDesc,
                                                    miopenProblemDirection_t direction);

/*! @brief Creates the mha descriptor object
 *
 * @param mhaDesc     Pointer to a mha descriptor type
 * @return            miopenStatus_t
 */

MIOPEN_EXPORT miopenStatus_t miopenCreateMhaDescriptor(miopenMhaDescriptor_t* mhaDesc);

/*! @brief Sets the Mha descriptor details
 *
 * Sets all of the descriptor details for the Mha
 *
 * @param mhaDesc               Pointer to a Mha descriptor
 * @param scale                 Scale
 * @return                      miopenStatus_t
 */

MIOPEN_EXPORT miopenStatus_t miopenSetMhaDescriptor(miopenMhaDescriptor_t mhaDesc, float scale);

/*! @brief Gets the Mha descriptor details
 *
 * Retrieves all of the descriptor details for the Mha.
 *
 * @param mhaDesc       Pointer to a Mha descriptor
 * @param scale         Scale (output)
 * @return              miopenStatus_t
 */

MIOPEN_EXPORT miopenStatus_t miopenGetMhaDescriptor(miopenMhaDescriptor_t mhaDesc, float* scale);

/*! @brief Creates the Softmax descriptor object
 *
 * @param softmaxDesc Pointer to an softmax descriptor type
 * @return            miopenStatus_t
 */

MIOPEN_EXPORT miopenStatus_t miopenCreateSoftmaxDescriptor(miopenSoftmaxDescriptor_t* softmaxDesc);

/*! @brief Sets the softmax descriptor details
 *
 * Sets all of the descriptor details for the softmax layer
 *
 * @param softmaxDesc  Pointer to a softmax layer descriptor
 * @param alpha        Softmax alpha parameter
 * @param beta         Softmax beta parameter
 * @param algorithm    Softmax algorithm
 * @param mode         Softmax mode
 * @return             miopenStatus_t
 */
MIOPEN_EXPORT miopenStatus_t miopenSetSoftmaxDescriptor(miopenSoftmaxDescriptor_t softmaxDesc,
                                                        float alpha,
                                                        float beta,
                                                        miopenSoftmaxAlgorithm_t algorithm,
                                                        miopenSoftmaxMode_t mode);

/*! @brief Gets the softmax layer descriptor details
 *
 * Retrieves all of the descriptor details for the softmax layer.
 *
 * @param softmaxDesc   Pointer to a softmax layer descriptor (input)
 * @param alpha         Softmax alpha parameter (output)
 * @param beta          Softmax beta parameter (output)
 * @param algorithm     Softmax algorithm (output)
 * @param mode          Softmax mode (output)
 * @return              miopenStatus_t
 */
MIOPEN_EXPORT miopenStatus_t miopenGetSoftmaxDescriptor(const miopenSoftmaxDescriptor_t softmaxDesc,
                                                        float* alpha,
                                                        float* beta,
                                                        miopenSoftmaxAlgorithm_t* algorithm,
                                                        miopenSoftmaxMode_t* mode);

/*! @brief Destroys a problem object.
 *
 * @param problem Problem to destroy
 * @return        miopenStatus_t
 */
MIOPEN_EXPORT miopenStatus_t miopenDestroyProblem(miopenProblem_t problem);

/*! @brief Sets a tensor descriptor for the specified argument.
 *
 * @param problem    Problem to update
 * @param id         Id of the argument for the descriptor
 * @param descriptor Tensor descriptor to set
 * @return           miopenStatus_t
 */
MIOPEN_EXPORT miopenStatus_t
miopenSetProblemTensorDescriptor(miopenProblem_t problem,
                                 miopenTensorArgumentId_t id,
                                 const miopenTensorDescriptor_t descriptor);

/*! @brief The miopenFindOptions allows the user to configure how find will be used.
 */
MIOPEN_DECLARE_OBJECT(miopenFindOptions);

/*! @brief Initializes miopenFindOptions object.
 *
 * @param options    Pointer to options object to initialze
 * @return           miopenStatus_t
 */
MIOPEN_EXPORT miopenStatus_t miopenCreateFindOptions(miopenFindOptions_t* options);

/*! @brief Destroys miopenFindOptions object.
 *
 * @param options    Options object to destroy
 * @return           miopenStatus_t
 */
MIOPEN_EXPORT miopenStatus_t miopenDestroyFindOptions(miopenFindOptions_t options);

/*! @brief Sets the tuning find option. Default value is zero.
 *
 * @param options    Options object to update
 * @param value      Value of zero means no tuning, value of one means tuning enabled
 * @return           miopenStatus_t
 */
MIOPEN_EXPORT miopenStatus_t miopenSetFindOptionTuning(miopenFindOptions_t options, int value);

/*! @brief Sets the results order find option. Default value is miopenFindResultsOrderByTime.
 *
 * @param options    Options object to update
 * @param value      Specifies what order should find results have
 * @return           miopenStatus_t
 */
MIOPEN_EXPORT miopenStatus_t miopenSetFindOptionResultsOrder(miopenFindOptions_t options,
                                                             miopenFindResultsOrder_t value);

/*! @brief Sets the workspace limit find option. Default value is maximum of size_t
 *
 * @param options    Options object to update
 * @param value      Specifies the workspace limit for find call. All solvers exceeding the limit
 * would be ignored.
 * @return           miopenStatus_t
 */
MIOPEN_EXPORT miopenStatus_t miopenSetFindOptionWorkspaceLimit(miopenFindOptions_t options,
                                                               size_t value);

/*! @brief Attaches the preallocated workspace to find options. Allocated by the library by default.
 *
 * @param options    Options object to update
 * @param buffer     Specifies the workspace for find call
 * @param size       Specifies the size of the buffer passed
 * @return           miopenStatus_t
 */
MIOPEN_EXPORT miopenStatus_t miopenSetFindOptionPreallocatedWorkspace(miopenFindOptions_t options,
                                                                      void* buffer,
                                                                      size_t size);

/*! @brief Attaches a preallocated tensor to find options. If not used, buffers are allocated by
 * MIOpen internally, which is not recommended.
 *
 * @param options    Options object to update
 * @param id         Specifies the id of the tensor passed
 * @param buffer     Specifies the tensor for find call
 * @return           miopenStatus_t
 */
MIOPEN_EXPORT miopenStatus_t miopenSetFindOptionPreallocatedTensor(miopenFindOptions_t options,
                                                                   miopenTensorArgumentId_t id,
                                                                   void* buffer);

/*! @brief Forces library to attach kernel binaries to solutions for later saving. This allows zero
 * lookup miopenRunSolution calls after miopenLoadSolution. Default value is 0.
 *
 * @param options    Options object to update
 * @param attach     1 means attaching, 0 - skipping, any other value - reserved for future use
 * @return           miopenStatus_t
 */
MIOPEN_EXPORT miopenStatus_t miopenSetFindOptionAttachBinaries(miopenFindOptions_t options,
                                                               unsigned attach);

/*! @brief The miopenSolution object describes a prepared solution.
 */
MIOPEN_DECLARE_OBJECT(miopenSolution);

/*! @brief Finds solutions to a problem by running different applicable solutions. Memory is
 * automatically allocated.
 *
 * @param handle       Handle to execute the kernels
 * @param problem      Problem to solve
 * @param options      Find options. When null default values would be used
 * @param solutions    Pointer to the first result. Must not be null
 * @param numSolutions Pointer to the amount of results. Ignored if null
 * @param maxSolutions Limits the amount of results
 * @return             miopenStatus_t
 */
MIOPEN_EXPORT miopenStatus_t miopenFindSolutions(miopenHandle_t handle,
                                                 miopenProblem_t problem,
                                                 miopenFindOptions_t options,
                                                 miopenSolution_t* solutions,
                                                 size_t* numSolutions,
                                                 size_t maxSolutions);

/*! @brief Values of a tensor or scalar argument for the miopenRunSolution function.
 */
struct miopenTensorArgument_t
{
    /* @brief Identifier of the tensor argument.
     */
    miopenTensorArgumentId_t id;
    /* @brief Tensor descriptor to override the value stored in the solution.
     *
     * Some solvers may support overriding input and output tensor descriptors, but right now there
     * is no way to tell from the API. Intended for the future use.
     */
    miopenTensorDescriptor_t* descriptor;
    /* @brief Pointer to the device memory buffer to use for the operation or to the host memory if
     * the value is scalar.
     */
    void* buffer;
};

/*! @brief Runs the solution using the passed in buffers.
 *
 * @param handle        Handle to execute the kernels
 * @param solution      Solution to execute
 * @param nInputs       Amount to inputs for the solution
 * @param tensors       Tensor arguments described by miopenTensorArgument_t
 * @param workspace     Pointer to device buffer used as workspace. May be null when not required.
 * Should not be less than expected
 * @param workspaceSize Size of the workspace buffer
 * @return              miopenStatus_t
 */
MIOPEN_EXPORT miopenStatus_t miopenRunSolution(miopenHandle_t handle,
                                               miopenSolution_t solution,
                                               size_t nInputs,
                                               const miopenTensorArgument_t* tensors,
                                               void* workspace,
                                               size_t workspaceSize);

/*! @brief Destroys solution object.
 *
 * @param solution   Solution to destroy
 * @return           miopenStatus_t
 */
MIOPEN_EXPORT miopenStatus_t miopenDestroySolution(miopenSolution_t solution);

/*! @brief Loads solution object from binary data.
 *
 * @param solution   Pointer to the solution to load
 * @param data       Data to load the solution from
 * @param size       Size of the solution blob
 * @return           miopenStatus_t
 */
MIOPEN_EXPORT miopenStatus_t miopenLoadSolution(miopenSolution_t* solution,
                                                const char* data,
                                                size_t size);

/*! @brief Saves a solution object as binary data.
 *
 * @param solution   Solution to save
 * @param data       Pointer to a buffer to save soltuion to
 * @return           miopenStatus_t
 */
MIOPEN_EXPORT miopenStatus_t miopenSaveSolution(miopenSolution_t solution, char* data);

/*! @brief Reads the expected size of a solution.
 *
 * @param solution   Solution to get size
 * @param size       Pointer to a location where to write the size of the solution blob
 * @return           miopenStatus_t
 */
MIOPEN_EXPORT miopenStatus_t miopenGetSolutionSize(miopenSolution_t solution, size_t* size);

/*! @brief Reads the amount of workspace required to exectute the solution.
 *
 * @param solution      Solution to get required workspace size
 * @param workspaceSize Pointer to a location where to write the workspace size
 * @return              miopenStatus_t
 */
MIOPEN_EXPORT miopenStatus_t miopenGetSolutionWorkspaceSize(miopenSolution_t solution,
                                                            size_t* workspaceSize);

/*! @brief Reads the time spent to execute the solution the last it was run.
 *
 * @param solution Solution to get exection time
 * @param time     Pointer to a location where to write the execution time
 * @return         miopenStatus_t
 */
MIOPEN_EXPORT miopenStatus_t miopenGetSolutionTime(miopenSolution_t solution, float* time);

/*! @brief Reads id of the solver referred by the solution.
 *
 * @param solution Solution to get solver id from
 * @param solverId Pointer to a location where to write the solver id
 * @return         miopenStatus_t
 */
MIOPEN_EXPORT miopenStatus_t miopenGetSolutionSolverId(miopenSolution_t solution,
                                                       uint64_t* solverId);

/*! @brief Gets the convolution algorithm implemented by a solver.
 *
 * @param solverId Solver id to get convolution algorithm of
 * @param result   Pointer to a location where to write the algorithm
 * @return         miopenStatus_t
 */
MIOPEN_EXPORT miopenStatus_t miopenGetSolverIdConvAlgorithm(uint64_t solverId,
                                                            miopenConvAlgorithm_t* result);

#ifdef MIOPEN_BETA_API

/*! @brief Initializes a problem object describing an activation operation.
 * @note As of now there is no way to actually get any solution for this kind of problems.
 *
 * @param problem      Pointer to the problem to initialize
 * @param operatorDesc Descriptor of the operator to be used
 * @param direction    Direction of the operation
 * @return             miopenStatus_t
 */
MIOPEN_EXPORT miopenStatus_t
miopenCreateActivationProblem(miopenProblem_t* problem,
                              miopenActivationDescriptor_t operatorDesc,
                              miopenProblemDirection_t direction);

/*! @brief Initializes a problem object describing an activation operation.
 * @note As of now there is no way to actually get any solution for this kind of problems.
 *
 * @param problem   Pointer to the problem to initialize
 * @param mode      Batchnorm mode
 * @param direction Direction of the operation
 * @return          miopenStatus_t
 */
MIOPEN_EXPORT miopenStatus_t miopenCreateBatchnormProblem(miopenProblem_t* problem,
                                                          miopenBatchNormMode_t mode,
                                                          bool runningMeanVariance,
                                                          miopenProblemDirection_t direction);

/*! @brief Fuse two problems into a single one. Problems can be either regular, or fused. No
 * problems are disposed in the process, so the problem2 should be destroyed manually if it is not
 * needed anymore.
 * @example
 * miopenProblem_t problem = makeSomeProblem1();
 * miopenProblem_t problem2 = makeSomeProblem2();
 * miopenProblem_t problem3 = makeSomeProblem3();
 * miopenFuseProblems(problem, problem2);
 * // Now problem contains {problem1, problem2}
 * miopenFuseProblems(problem, problem3);
 * // Now problem contains {problem1, problem2, problem3}
 * miopenDestroyProblem(problem2);
 * miopenDestroyProblem(problem3);
 * @note As of now there is no way to actually get any solution for this kind of problems.
 *
 * @param problem1     The first problem to fuse. The result would be stored here.
 * @param problem2     The second problem to fuse.
 * @return             miopenStatus_t
 */
MIOPEN_EXPORT miopenStatus_t miopenFuseProblems(miopenProblem_t problem1, miopenProblem_t problem2);

/*! @brief Initializes a problem object describing an bias operation.
 * @note As of now there is no way to actually get any solution for this kind of problems.
 *
 * @param problem        Pointer to the problem to initialize
 * @param direction      Direction of the operation
 * @return               miopenStatus_t
 */
MIOPEN_EXPORT miopenStatus_t miopenCreateBiasProblem(miopenProblem_t* problem,
                                                     miopenProblemDirection_t direction);

/*! @brief Initializes a problem object describing a softmax operation.
 *
 * @param problem      Pointer to the problem to initialize
 * @param operatorDesc Descriptor of the operator to be used
 * @param direction    Direction of the operation
 * @return             miopenStatus_t
 */

MIOPEN_EXPORT miopenStatus_t miopenCreateSoftmaxProblem(miopenProblem_t* problem,
                                                        miopenSoftmaxDescriptor_t operatorDesc,
                                                        miopenProblemDirection_t direction);

#endif

/** @} */
// CLOSEOUT find2 DOXYGEN GROUP

#ifdef MIOPEN_BETA_API

/*! @ingroup ReduceCalculation
 * @enum miopenReduceCalculationNanPropagation_t
 * Nan numbers propagation modes for reduce calculation
 */
typedef enum
{
    MIOPEN_REDUCE_CALCULATION_NOT_PROPAGATE_NAN = 0, /*!< does not propagate Nan number */
    MIOPEN_REDUCE_CALCULATION_PROPAGATE_NAN =
        1, /*!< propagate the Nan number by the Reduction operation */
} miopenReduceCalculationNanPropagation_t;

// ReduceCalculation APIs
/** @addtogroup reducecalculation
 *
 *  @{
 */

/*! @enum miopenReduceCalculationOp_t
 * Reduction Calculation operation types
 */
typedef enum
{
    MIOPEN_REDUCE_CALCULATION_PROD =
        1, /*!< the operation is multiplying the values of the reduced elements */
    MIOPEN_REDUCE_CALCULATION_SUM =
        2, /*!< the operation is adding the values of the reduced elements */
} miopenReduceCalculationOp_t;

/*! @brief Helper function to query the minimum workspace size required by the ReduceTensor call
 *
 * @param [in]   handle                   MIOpen Handle
 * @param [in]   xDesc                    Tensor descriptor for data input tensor x
 * @param [in]   dim                      Dimension to calculation.
 * @param [in]   yDesc                    Tensor descriptor for output data tensor y
 * @param [out]  sizeInBytes              Pointer to data to return the minimum workspace size
 * @return                                miopenStatus_t
 */
MIOPEN_EXPORT miopenStatus_t
miopenGetReduceCalculationWorkspaceSize(miopenHandle_t handle,
                                        const miopenTensorDescriptor_t xDesc,
                                        const int32_t dim,
                                        const miopenReduceCalculationOp_t reduceCalculationOp,
                                        const miopenTensorDescriptor_t reduceDesc,
                                        size_t* sizeInBytes);

/*! @brief Execute a reducecalculation forward layer
 *
 * @param [in]   handle                   MIOpen handle
 * @param [in]   nanPropagation           Nan number propagation mode
 * @param [in]   workspace                Address of the allocated workspace data
 * @param [in]   workspaceSizeInBytes     Size in bytes of the allocated workspace data
 * @param [in]   xDesc                    Tensor descriptor for data input tensor x
 * @param [in]   x                        Data tensor x
 * @param [in]   dim                      Dimension to calculation.
 * @param [in]   yDesc                    Tensor descriptor for output data tensor y
 * @param [out]  y                        Data tensor y
 * @return                                miopenStatus_t
 */
MIOPEN_EXPORT miopenStatus_t
miopenReduceCalculationForward(miopenHandle_t handle,
                               miopenReduceCalculationNanPropagation_t nanPropagation,
                               void* workspace,
                               size_t workspaceSizeInBytes,
                               const miopenTensorDescriptor_t xDesc,
                               const void* x,
                               const int32_t dim,
                               const miopenReduceCalculationOp_t reduceCalculationOp,
                               const miopenTensorDescriptor_t reduceDesc,
                               void* y);

/** @} */
// CLOSEOUT REDUCE CALCULATION DOXYGEN GROUP
#endif // MIOPEN_BETA_API

#ifdef MIOPEN_BETA_API

/*! @ingroup ReduceExtreme
 * @enum miopenReduceExtremeOp_t
 * Reduction Extreme operation types
 */
typedef enum
{
    MIOPEN_REDUCE_EXTREME_ARGMIN =
        1, /*!< the operation is getting the minimum index of the reduced elements */
    MIOPEN_REDUCE_EXTREME_ARGMAX =
        2, /*!< the operation is getting the maximum index of the reduced elements */
    MIOPEN_REDUCE_EXTREME_MIN =
        3, /*!< the operation is getting the minimum value and index of the reduced elements */
    MIOPEN_REDUCE_EXTREME_MAX =
        4, /*!< the operation is getting the maximum value and index of the reduced elements */
} miopenReduceExtremeOp_t;

// ReduceExtreme APIs
/** @addtogroup ReduceExtreme
 *
 *  @{
 */

/*! @brief Find the the extreme (minimum, maximum) value and index of a tensor across Dimension.
 *
 * @param handle                   MIOpen handle (input)
 * @param xDesc                    Tensor descriptor for data input tensor x (input)
 * @param x                        Data tensor x (input)
 * @param dim                      Dimension to reduce argmax. (input)
 * @param reduceExtremeOp          Enumerant specifying the operation used by ReduceExtreme (input)
 * @param yDesc                    Tensor descriptor for reduce data tensor y (input)
 * @param y                        Data tensor y (output)
 * @param indiceDesc               Tensor descriptor for reduce data tensor indice only int32_t
 * (input)
 * @param indice                   Data tensor indice (output)
 * @return                         miopenStatus_t
 */
MIOPEN_EXPORT miopenStatus_t
miopenReduceExtremeForward(miopenHandle_t handle,
                           const miopenTensorDescriptor_t xDesc,
                           const void* x,
                           const int32_t dim,
                           const miopenReduceExtremeOp_t reduceExtremeOp,
                           const miopenTensorDescriptor_t yDesc,
                           void* y,
                           const miopenTensorDescriptor_t indiceDesc,
                           void* indice);

/** @} */
// CLOSEOUT REDUCEEXTREME DOXYGEN GROUP
#endif // MIOPEN_BETA_API

#ifdef MIOPEN_BETA_API
// GroupNorm APIs
/** @addtogroup groupnorm
 *
 *  @{
 */
/*! @brief Execute a groupnorm forward layer
 *
 * @param handle         MIOpen handle (input)
 * @param mode           GroupNorm mode (input)
 * @param xDesc          Tensor descriptor for data input tensor x (input)
 * @param x              Data tensor x (input)
 * @param weightDesc     Tensor descriptor for data input tensor weight (input)
 * @param weight         Data tensor weight (input)
 * @param biasDesc       Tensor descriptor for data input tensor bias (input)
 * @param bias           Data tensor bias (input)
 * @param num_groups     nNmber of groups to separate the channels into (input)
 * @param epsilon        Value to stablize inverse variance calculation (input)
 * @param yDesc          Tensor descriptor for output data tensor y (input)
 * @param y              Data tensor y (output)
 * @param meanDesc       Tensor descriptor for output data tensor mean (input)
 * @param mean           Data tensor mean (output)
 * @param rstdDesc       Tensor descriptor for output data tensor rstd (input)
 * @param rstd           Data tensor rstd (output)
 * @return               miopenStatus_t
 */
MIOPEN_EXPORT miopenStatus_t miopenGroupNormForward(miopenHandle_t handle,
                                                    miopenNormMode_t mode,
                                                    const miopenTensorDescriptor_t xDesc,
                                                    const void* x,
                                                    const miopenTensorDescriptor_t weightDesc,
                                                    const void* weight,
                                                    const miopenTensorDescriptor_t biasDesc,
                                                    const void* bias,
                                                    const uint64_t num_groups,
                                                    const float epsilon,
                                                    const miopenTensorDescriptor_t yDesc,
                                                    void* y,
                                                    const miopenTensorDescriptor_t meanDesc,
                                                    void* mean,
                                                    const miopenTensorDescriptor_t rstdDesc,
                                                    void* rstd);

/** @} */
// CLOSEOUT groupnorm DOXYGEN GROUP
#endif // MIOPEN_BETA_API

#ifdef MIOPEN_BETA_API
// LayerNorm APIs
/** @addtogroup layernorm
 *
 *  @{
 */
/*! @brief Execute a add and layernorm forward layer
 *
 * @param handle         MIOpen handle (input)
 * @param mode           LayerNorm mode (input)
 * @param xDesc          Tensor descriptor for data input tensor x (input)
 * @param x              Data tensor x (input)
 * @param x2Desc         Tensor descriptor for data input tensor x2 (input)
 * @param x2             Data tensor x2 (input)
 * @param weightDesc     Tensor descriptor for data input tensor weight (input)
 * @param weight         Data tensor weight (input)
 * @param biasDesc       Tensor descriptor for data input tensor bias (input)
 * @param bias           Data tensor bias (input)
 * @param epsilon        Value to stablize inverse variance calculation (input)
 * @param normalized_dim Nomalized dimensions in the input array (input)
 * @param yDesc          Tensor descriptor for output data tensor y (input)
 * @param y              Data tensor y (output)
 * @param meanDesc       Tensor descriptor for output data tensor mean (input)
 * @param mean           Data tensor mean (output)
 * @param rstdDesc       Tensor descriptor for output data tensor rstd (input)
 * @param rstd           Data tensor rstd (output)
 * @return               miopenStatus_t
 */
MIOPEN_EXPORT miopenStatus_t miopenAddLayerNormForward(miopenHandle_t handle,
                                                       miopenNormMode_t mode,
                                                       const miopenTensorDescriptor_t xDesc,
                                                       const void* x,
                                                       const miopenTensorDescriptor_t x2Desc,
                                                       const void* x2,
                                                       const miopenTensorDescriptor_t weightDesc,
                                                       const void* weight,
                                                       const miopenTensorDescriptor_t biasDesc,
                                                       const void* bias,
                                                       const float epsilon,
                                                       const int32_t normalized_dim,
                                                       const miopenTensorDescriptor_t yDesc,
                                                       void* y,
                                                       const miopenTensorDescriptor_t meanDesc,
                                                       void* mean,
                                                       const miopenTensorDescriptor_t rstdDesc,
                                                       void* rstd);

/** @} */
// CLOSEOUT LAYERNORM DOXYGEN GROUP
#endif // MIOPEN_BETA_API

#ifdef MIOPEN_BETA_API
// LayerNorm APIs
/** @addtogroup layernorm
 *
 *  @{
 */
/*! @brief Execute a T5layernorm forward layer
 *
 * @param handle         MIOpen handle (input)
 * @param mode           LayerNorm mode (input)
 * @param xDesc          Tensor descriptor for data input tensor x (input)
 * @param x              Data tensor x (input)
 * @param weightDesc     Tensor descriptor for data input tensor weight (input)
 * @param weight         Data tensor weight (input)
 * @param epsilon        Value to stablize inverse variance calculation (input)
 * @param yDesc          Tensor descriptor for output data tensor y (input)
 * @param y              Data tensor y (output)
 * @param rstdDesc       Tensor descriptor for output data tensor rstd (input)
 * @param rstd           Data tensor rstd (output)
 * @return               miopenStatus_t
 */
MIOPEN_EXPORT miopenStatus_t miopenT5LayerNormForward(miopenHandle_t handle,
                                                      miopenNormMode_t mode,
                                                      const miopenTensorDescriptor_t xDesc,
                                                      const void* x,
                                                      const miopenTensorDescriptor_t weightDesc,
                                                      const void* weight,
                                                      const float epsilon,
                                                      const miopenTensorDescriptor_t yDesc,
                                                      void* y,
                                                      const miopenTensorDescriptor_t rstdDesc,
                                                      void* rstd);

/*! @brief Helper function to query the minimum workspace size required by the T5layernorm backward
 * call
 *
 * @param handle                   MIOpen Handle (input)
 * @param mode                     LayerNorm mode (input)
 * @param dyDesc                   Tensor descriptor for data input tensor dy (input)
 * @param xDesc                    Tensor descriptor for data input tensor x (input)
 * @param weightDesc               Tensor descriptor for data input tensor weight (input)
 * @param rstdDesc                 Tensor descriptor for data input tensor rstd (input)
 * @param dxDesc                   Tensor descriptor for output data tensor dx (input)
 * @param dwDesc                   Tensor descriptor for output data tensor dw (input)
 * @param sizeInBytes              Pointer to data to return the minimum workspace size
 * @return                         miopenStatus_t
 */
MIOPEN_EXPORT miopenStatus_t
miopenGetT5LayerNormBackwardWorkspaceSize(miopenHandle_t handle,
                                          miopenNormMode_t mode,
                                          const miopenTensorDescriptor_t dyDesc,
                                          const miopenTensorDescriptor_t xDesc,
                                          const miopenTensorDescriptor_t weightDesc,
                                          const miopenTensorDescriptor_t rstdDesc,
                                          const miopenTensorDescriptor_t dxDesc,
                                          const miopenTensorDescriptor_t dwDesc,
                                          size_t* sizeInBytes);

/*! @brief Execute a T5layernorm backward layer
 *
 * @param handle                   MIOpen handle (input)
 * @param mode                     LayerNorm mode (input)
 * @param workspace                Address of the allocated workspace data (input)
 * @param workspaceSizeInBytes     Size in bytes of the allocated workspace data (input)
 * @param dyDesc                   Tensor descriptor for data input tensor dy (input)
 * @param dy                       Data tensor dy (input)
 * @param xDesc                    Tensor descriptor for output data tensor x (input)
 * @param x                        Data tensor x (input)
 * @param weightDesc               Tensor descriptor for data input tensor weight (input)
 * @param weight                   Data tensor weight (input)
 * @param rstdDesc                 Tensor descriptor for output data tensor rstd (input)
 * @param rstd                     Data tensor rstd (output)
 * @param dxDesc                   Tensor descriptor for output data tensor dx (input)
 * @param dx                       Data tensor dx (output)
 * @param dwDesc                   Tensor descriptor for output data tensor dw (input)
 * @param dw                       Data tensor dw (output)
 * @return                         miopenStatus_t
 */
MIOPEN_EXPORT miopenStatus_t miopenT5LayerNormBackward(miopenHandle_t handle,
                                                       miopenNormMode_t mode,
                                                       void* workspace,
                                                       size_t workspaceSizeInBytes,
                                                       const miopenTensorDescriptor_t dyDesc,
                                                       const void* dy,
                                                       const miopenTensorDescriptor_t xDesc,
                                                       const void* x,
                                                       const miopenTensorDescriptor_t weightDesc,
                                                       const void* weight,
                                                       const miopenTensorDescriptor_t rstdDesc,
                                                       const void* rstd,
                                                       const miopenTensorDescriptor_t dxDesc,
                                                       void* dx,
                                                       const miopenTensorDescriptor_t dwDesc,
                                                       void* dw);
/** @} */
// CLOSEOUT LAYERNORM DOXYGEN GROUP
#endif // MIOPEN_BETA_API

#ifdef MIOPEN_BETA_API
// Graph API
/** @addtogroup GraphAPI
 *
 *  @{
 */

/*! @brief Descriptor type
 *
 * An enumerated type that indicates the type of backend descriptors. Users create a backend
 * descriptor of a particular type by passing a value from this enumerate to the
 * miopenBackendCreateDescriptor() function.
 */
typedef enum
{
    MIOPEN_BACKEND_CONVOLUTION_DESCRIPTOR,
    MIOPEN_BACKEND_ENGINE_DESCRIPTOR,
    MIOPEN_BACKEND_ENGINECFG_DESCRIPTOR,
    MIOPEN_BACKEND_ENGINEHEUR_DESCRIPTOR,
    MIOPEN_BACKEND_EXECUTION_PLAN_DESCRIPTOR,
    MIOPEN_BACKEND_INTERMEDIATE_INFO_DESCRIPTOR,
    MIOPEN_BACKEND_KNOB_CHOICE_DESCRIPTOR,
    MIOPEN_BACKEND_KNOB_INFO_DESCRIPTOR,
    MIOPEN_BACKEND_LAYOUT_INFO_DESCRIPTOR,
    MIOPEN_BACKEND_MATMUL_DESCRIPTOR,
    MIOPEN_BACKEND_OPERATION_CONCAT_DESCRIPTOR,
    MIOPEN_BACKEND_OPERATION_CONVOLUTION_BACKWARD_DATA_DESCRIPTOR,
    MIOPEN_BACKEND_OPERATION_CONVOLUTION_BACKWARD_FILTER_DESCRIPTOR,
    MIOPEN_BACKEND_OPERATION_CONVOLUTION_FORWARD_DESCRIPTOR,
    MIOPEN_BACKEND_OPERATION_GEN_STATS_DESCRIPTOR,
    MIOPEN_BACKEND_OPERATION_MATMUL_DESCRIPTOR,
    MIOPEN_BACKEND_OPERATION_NORM_BACKWARD_DESCRIPTOR,
    MIOPEN_BACKEND_OPERATION_NORM_FORWARD_DESCRIPTOR,
    MIOPEN_BACKEND_OPERATION_POINTWISE_DESCRIPTOR,
    MIOPEN_BACKEND_OPERATION_REDUCTION_DESCRIPTOR,
    MIOPEN_BACKEND_OPERATION_RESAMPLE_BWD_DESCRIPTOR,
    MIOPEN_BACKEND_OPERATION_RESAMPLE_FWD_DESCRIPTOR,
    MIOPEN_BACKEND_OPERATION_RESHAPE_DESCRIPTOR,
    MIOPEN_BACKEND_OPERATION_RNG_DESCRIPTOR,
    MIOPEN_BACKEND_OPERATION_SIGNAL_DESCRIPTOR,
    MIOPEN_BACKEND_OPERATIONGRAPH_DESCRIPTOR,
    MIOPEN_BACKEND_POINTWISE_DESCRIPTOR,
    MIOPEN_BACKEND_REDUCTION_DESCRIPTOR,
    MIOPEN_BACKEND_RESAMPLE_DESCRIPTOR,
    MIOPEN_BACKEND_RNG_DESCRIPTOR,
    MIOPEN_BACKEND_TENSOR_DESCRIPTOR,
    MIOPEN_BACKEND_VARIANT_PACK_DESCRIPTOR,
} miopenBackendDescriptorType_t;

/*! @brief Backend Descriptor's Attribute
 *
 * An enumerated type that indicates the backend descriptor attributes
 * that can be set or get using miopenBackendSetAttribute() and miopenBackendGetAttribute()
 * functions. The backend descriptor to which an attribute belongs is
 * identified by the prefix of the attribute name.
 */
typedef enum
{
    MIOPEN_ATTR_POINTWISE_MODE                  = 0,
    MIOPEN_ATTR_POINTWISE_MATH_PREC             = 1,
    MIOPEN_ATTR_POINTWISE_NAN_PROPAGATION       = 2,
    MIOPEN_ATTR_POINTWISE_RELU_LOWER_CLIP       = 3,
    MIOPEN_ATTR_POINTWISE_RELU_UPPER_CLIP       = 4,
    MIOPEN_ATTR_POINTWISE_RELU_LOWER_CLIP_SLOPE = 5,
    MIOPEN_ATTR_POINTWISE_ELU_ALPHA             = 6,
    MIOPEN_ATTR_POINTWISE_SOFTPLUS_BETA         = 7,
    MIOPEN_ATTR_POINTWISE_SWISH_BETA            = 8,
    MIOPEN_ATTR_POINTWISE_AXIS                  = 9,

    MIOPEN_ATTR_CONVOLUTION_COMP_TYPE      = 100,
    MIOPEN_ATTR_CONVOLUTION_CONV_MODE      = 101,
    MIOPEN_ATTR_CONVOLUTION_DILATIONS      = 102,
    MIOPEN_ATTR_CONVOLUTION_FILTER_STRIDES = 103,
    MIOPEN_ATTR_CONVOLUTION_POST_PADDINGS  = 104,
    MIOPEN_ATTR_CONVOLUTION_PRE_PADDINGS   = 105,
    MIOPEN_ATTR_CONVOLUTION_SPATIAL_DIMS   = 106,

    MIOPEN_ATTR_ENGINEHEUR_MODE            = 200,
    MIOPEN_ATTR_ENGINEHEUR_OPERATION_GRAPH = 201,
    MIOPEN_ATTR_ENGINEHEUR_RESULTS         = 202,
    MIOPEN_ATTR_ENGINEHEUR_SM_COUNT_TARGET = 203,

    MIOPEN_ATTR_ENGINECFG_ENGINE            = 300,
    MIOPEN_ATTR_ENGINECFG_INTERMEDIATE_INFO = 301,
    MIOPEN_ATTR_ENGINECFG_KNOB_CHOICES      = 302,

    MIOPEN_ATTR_EXECUTION_PLAN_HANDLE                     = 400,
    MIOPEN_ATTR_EXECUTION_PLAN_ENGINE_CONFIG              = 401,
    MIOPEN_ATTR_EXECUTION_PLAN_WORKSPACE_SIZE             = 402,
    MIOPEN_ATTR_EXECUTION_PLAN_COMPUTED_INTERMEDIATE_UIDS = 403,
    MIOPEN_ATTR_EXECUTION_PLAN_RUN_ONLY_INTERMEDIATE_UIDS = 404,
    MIOPEN_ATTR_EXECUTION_PLAN_JSON_REPRESENTATION        = 405,

    MIOPEN_ATTR_INTERMEDIATE_INFO_UNIQUE_ID            = 500,
    MIOPEN_ATTR_INTERMEDIATE_INFO_SIZE                 = 501,
    MIOPEN_ATTR_INTERMEDIATE_INFO_DEPENDENT_DATA_UIDS  = 502,
    MIOPEN_ATTR_INTERMEDIATE_INFO_DEPENDENT_ATTRIBUTES = 503,

    MIOPEN_ATTR_KNOB_CHOICE_KNOB_TYPE  = 600,
    MIOPEN_ATTR_KNOB_CHOICE_KNOB_VALUE = 601,

    MIOPEN_ATTR_OPERATION_CONVOLUTION_FORWARD_ALPHA        = 700,
    MIOPEN_ATTR_OPERATION_CONVOLUTION_FORWARD_BETA         = 701,
    MIOPEN_ATTR_OPERATION_CONVOLUTION_FORWARD_CONV_DESC    = 702,
    MIOPEN_ATTR_OPERATION_CONVOLUTION_FORWARD_W            = 703,
    MIOPEN_ATTR_OPERATION_CONVOLUTION_FORWARD_X            = 704,
    MIOPEN_ATTR_OPERATION_CONVOLUTION_FORWARD_Y            = 705,
    MIOPEN_ATTR_OPERATION_CONVOLUTION_BWD_DATA_ALPHA       = 706,
    MIOPEN_ATTR_OPERATION_CONVOLUTION_BWD_DATA_BETA        = 707,
    MIOPEN_ATTR_OPERATION_CONVOLUTION_BWD_DATA_CONV_DESC   = 708,
    MIOPEN_ATTR_OPERATION_CONVOLUTION_BWD_DATA_W           = 709,
    MIOPEN_ATTR_OPERATION_CONVOLUTION_BWD_DATA_DX          = 710,
    MIOPEN_ATTR_OPERATION_CONVOLUTION_BWD_DATA_DY          = 711,
    MIOPEN_ATTR_OPERATION_CONVOLUTION_BWD_FILTER_ALPHA     = 712,
    MIOPEN_ATTR_OPERATION_CONVOLUTION_BWD_FILTER_BETA      = 713,
    MIOPEN_ATTR_OPERATION_CONVOLUTION_BWD_FILTER_CONV_DESC = 714,
    MIOPEN_ATTR_OPERATION_CONVOLUTION_BWD_FILTER_DW        = 715,
    MIOPEN_ATTR_OPERATION_CONVOLUTION_BWD_FILTER_X         = 716,
    MIOPEN_ATTR_OPERATION_CONVOLUTION_BWD_FILTER_DY        = 717,
    MIOPEN_ATTR_OPERATION_POINTWISE_PW_DESCRIPTOR          = 750,
    MIOPEN_ATTR_OPERATION_POINTWISE_XDESC                  = 751,
    MIOPEN_ATTR_OPERATION_POINTWISE_BDESC                  = 752,
    MIOPEN_ATTR_OPERATION_POINTWISE_YDESC                  = 753,
    MIOPEN_ATTR_OPERATION_POINTWISE_ALPHA1                 = 754,
    MIOPEN_ATTR_OPERATION_POINTWISE_ALPHA2                 = 755,
    MIOPEN_ATTR_OPERATION_POINTWISE_DXDESC                 = 756,
    MIOPEN_ATTR_OPERATION_POINTWISE_DYDESC                 = 757,
    MIOPEN_ATTR_OPERATION_POINTWISE_TDESC                  = 758,

    MIOPEN_ATTR_OPERATION_GENSTATS_MODE      = 770,
    MIOPEN_ATTR_OPERATION_GENSTATS_MATH_PREC = 771,
    MIOPEN_ATTR_OPERATION_GENSTATS_XDESC     = 772,
    MIOPEN_ATTR_OPERATION_GENSTATS_SUMDESC   = 773,
    MIOPEN_ATTR_OPERATION_GENSTATS_SQSUMDESC = 774,

    MIOPEN_ATTR_OPERATION_BN_FINALIZE_STATS_MODE                = 780,
    MIOPEN_ATTR_OPERATION_BN_FINALIZE_MATH_PREC                 = 781,
    MIOPEN_ATTR_OPERATION_BN_FINALIZE_Y_SUM_DESC                = 782,
    MIOPEN_ATTR_OPERATION_BN_FINALIZE_Y_SQ_SUM_DESC             = 783,
    MIOPEN_ATTR_OPERATION_BN_FINALIZE_SCALE_DESC                = 784,
    MIOPEN_ATTR_OPERATION_BN_FINALIZE_BIAS_DESC                 = 785,
    MIOPEN_ATTR_OPERATION_BN_FINALIZE_PREV_RUNNING_MEAN_DESC    = 786,
    MIOPEN_ATTR_OPERATION_BN_FINALIZE_PREV_RUNNING_VAR_DESC     = 787,
    MIOPEN_ATTR_OPERATION_BN_FINALIZE_UPDATED_RUNNING_MEAN_DESC = 788,
    MIOPEN_ATTR_OPERATION_BN_FINALIZE_UPDATED_RUNNING_VAR_DESC  = 789,
    MIOPEN_ATTR_OPERATION_BN_FINALIZE_SAVED_MEAN_DESC           = 790,
    MIOPEN_ATTR_OPERATION_BN_FINALIZE_SAVED_INV_STD_DESC        = 791,
    MIOPEN_ATTR_OPERATION_BN_FINALIZE_EQ_SCALE_DESC             = 792,
    MIOPEN_ATTR_OPERATION_BN_FINALIZE_EQ_BIAS_DESC              = 793,
    MIOPEN_ATTR_OPERATION_BN_FINALIZE_ACCUM_COUNT_DESC          = 794,
    MIOPEN_ATTR_OPERATION_BN_FINALIZE_EPSILON_DESC              = 795,
    MIOPEN_ATTR_OPERATION_BN_FINALIZE_EXP_AVERATE_FACTOR_DESC   = 796,

    MIOPEN_ATTR_OPERATIONGRAPH_HANDLE              = 800,
    MIOPEN_ATTR_OPERATIONGRAPH_OPS                 = 801,
    MIOPEN_ATTR_OPERATIONGRAPH_ENGINE_GLOBAL_COUNT = 802,

    MIOPEN_ATTR_TENSOR_BYTE_ALIGNMENT       = 900,
    MIOPEN_ATTR_TENSOR_DATA_TYPE            = 901,
    MIOPEN_ATTR_TENSOR_DIMENSIONS           = 902,
    MIOPEN_ATTR_TENSOR_STRIDES              = 903,
    MIOPEN_ATTR_TENSOR_VECTOR_COUNT         = 904,
    MIOPEN_ATTR_TENSOR_VECTORIZED_DIMENSION = 905,
    MIOPEN_ATTR_TENSOR_UNIQUE_ID            = 906,
    MIOPEN_ATTR_TENSOR_IS_VIRTUAL           = 907,
    MIOPEN_ATTR_TENSOR_IS_BY_VALUE          = 908,
    MIOPEN_ATTR_TENSOR_REORDERING_MODE      = 909,
    MIOPEN_ATTR_TENSOR_RAGGED_OFFSET_DESC   = 910,

    MIOPEN_ATTR_VARIANT_PACK_UNIQUE_IDS    = 1000,
    MIOPEN_ATTR_VARIANT_PACK_DATA_POINTERS = 1001,
    MIOPEN_ATTR_VARIANT_PACK_INTERMEDIATES = 1002,
    MIOPEN_ATTR_VARIANT_PACK_WORKSPACE     = 1003,

    MIOPEN_ATTR_LAYOUT_INFO_TENSOR_UID = 1100,
    MIOPEN_ATTR_LAYOUT_INFO_TYPES      = 1101,

    MIOPEN_ATTR_KNOB_INFO_TYPE          = 1200,
    MIOPEN_ATTR_KNOB_INFO_MAXIMUM_VALUE = 1201,
    MIOPEN_ATTR_KNOB_INFO_MINIMUM_VALUE = 1202,
    MIOPEN_ATTR_KNOB_INFO_STRIDE        = 1203,

    MIOPEN_ATTR_ENGINE_OPERATION_GRAPH = 1300,
    MIOPEN_ATTR_ENGINE_GLOBAL_INDEX    = 1301,
    MIOPEN_ATTR_ENGINE_KNOB_INFO       = 1302,
    MIOPEN_ATTR_ENGINE_NUMERICAL_NOTE  = 1303,
    MIOPEN_ATTR_ENGINE_LAYOUT_INFO     = 1304,
    MIOPEN_ATTR_ENGINE_BEHAVIOR_NOTE   = 1305,
    MIOPEN_ATTR_ENGINE_SM_COUNT_TARGET = 1306,

    MIOPEN_ATTR_MATMUL_COMP_TYPE     = 1500,
    MIOPEN_ATTR_MATMUL_PADDING_VALUE = 1501,

    MIOPEN_ATTR_OPERATION_MATMUL_ADESC                           = 1520,
    MIOPEN_ATTR_OPERATION_MATMUL_BDESC                           = 1521,
    MIOPEN_ATTR_OPERATION_MATMUL_CDESC                           = 1522,
    MIOPEN_ATTR_OPERATION_MATMUL_DESC                            = 1523,
    MIOPEN_ATTR_OPERATION_MATMUL_IRREGULARLY_STRIDED_BATCH_COUNT = 1524,
    MIOPEN_ATTR_OPERATION_MATMUL_GEMM_M_OVERRIDE_DESC            = 1525,
    MIOPEN_ATTR_OPERATION_MATMUL_GEMM_N_OVERRIDE_DESC            = 1526,
    MIOPEN_ATTR_OPERATION_MATMUL_GEMM_K_OVERRIDE_DESC            = 1527,

    MIOPEN_ATTR_REDUCTION_OPERATOR  = 1600,
    MIOPEN_ATTR_REDUCTION_COMP_TYPE = 1601,

    MIOPEN_ATTR_OPERATION_REDUCTION_XDESC = 1610,
    MIOPEN_ATTR_OPERATION_REDUCTION_YDESC = 1611,
    MIOPEN_ATTR_OPERATION_REDUCTION_DESC  = 1612,

    MIOPEN_ATTR_OPERATION_BN_BWD_WEIGHTS_MATH_PREC        = 1620,
    MIOPEN_ATTR_OPERATION_BN_BWD_WEIGHTS_MEAN_DESC        = 1621,
    MIOPEN_ATTR_OPERATION_BN_BWD_WEIGHTS_INVSTD_DESC      = 1622,
    MIOPEN_ATTR_OPERATION_BN_BWD_WEIGHTS_BN_SCALE_DESC    = 1623,
    MIOPEN_ATTR_OPERATION_BN_BWD_WEIGHTS_X_DESC           = 1624,
    MIOPEN_ATTR_OPERATION_BN_BWD_WEIGHTS_DY_DESC          = 1625,
    MIOPEN_ATTR_OPERATION_BN_BWD_WEIGHTS_DBN_SCALE_DESC   = 1626,
    MIOPEN_ATTR_OPERATION_BN_BWD_WEIGHTS_DBN_BIAS_DESC    = 1627,
    MIOPEN_ATTR_OPERATION_BN_BWD_WEIGHTS_EQ_DY_SCALE_DESC = 1628,
    MIOPEN_ATTR_OPERATION_BN_BWD_WEIGHTS_EQ_X_SCALE_DESC  = 1629,
    MIOPEN_ATTR_OPERATION_BN_BWD_WEIGHTS_EQ_BIAS          = 1630,

    MIOPEN_ATTR_RESAMPLE_MODE            = 1700,
    MIOPEN_ATTR_RESAMPLE_COMP_TYPE       = 1701,
    MIOPEN_ATTR_RESAMPLE_SPATIAL_DIMS    = 1702,
    MIOPEN_ATTR_RESAMPLE_POST_PADDINGS   = 1703,
    MIOPEN_ATTR_RESAMPLE_PRE_PADDINGS    = 1704,
    MIOPEN_ATTR_RESAMPLE_STRIDES         = 1705,
    MIOPEN_ATTR_RESAMPLE_WINDOW_DIMS     = 1706,
    MIOPEN_ATTR_RESAMPLE_NAN_PROPAGATION = 1707,
    MIOPEN_ATTR_RESAMPLE_PADDING_MODE    = 1708,

    MIOPEN_ATTR_OPERATION_RESAMPLE_FWD_XDESC   = 1710,
    MIOPEN_ATTR_OPERATION_RESAMPLE_FWD_YDESC   = 1711,
    MIOPEN_ATTR_OPERATION_RESAMPLE_FWD_IDXDESC = 1712,
    MIOPEN_ATTR_OPERATION_RESAMPLE_FWD_ALPHA   = 1713,
    MIOPEN_ATTR_OPERATION_RESAMPLE_FWD_BETA    = 1714,
    MIOPEN_ATTR_OPERATION_RESAMPLE_FWD_DESC    = 1716,

    MIOPEN_ATTR_OPERATION_RESAMPLE_BWD_DXDESC  = 1720,
    MIOPEN_ATTR_OPERATION_RESAMPLE_BWD_DYDESC  = 1721,
    MIOPEN_ATTR_OPERATION_RESAMPLE_BWD_IDXDESC = 1722,
    MIOPEN_ATTR_OPERATION_RESAMPLE_BWD_ALPHA   = 1723,
    MIOPEN_ATTR_OPERATION_RESAMPLE_BWD_BETA    = 1724,
    MIOPEN_ATTR_OPERATION_RESAMPLE_BWD_DESC    = 1725,
    MIOPEN_ATTR_OPERATION_RESAMPLE_BWD_XDESC   = 1726,
    MIOPEN_ATTR_OPERATION_RESAMPLE_BWD_YDESC   = 1727,

    MIOPEN_ATTR_OPERATION_CONCAT_AXIS          = 1800,
    MIOPEN_ATTR_OPERATION_CONCAT_INPUT_DESCS   = 1801,
    MIOPEN_ATTR_OPERATION_CONCAT_INPLACE_INDEX = 1802,
    MIOPEN_ATTR_OPERATION_CONCAT_OUTPUT_DESC   = 1803,

    MIOPEN_ATTR_OPERATION_SIGNAL_MODE     = 1900,
    MIOPEN_ATTR_OPERATION_SIGNAL_FLAGDESC = 1901,
    MIOPEN_ATTR_OPERATION_SIGNAL_VALUE    = 1902,
    MIOPEN_ATTR_OPERATION_SIGNAL_XDESC    = 1903,
    MIOPEN_ATTR_OPERATION_SIGNAL_YDESC    = 1904,

    MIOPEN_ATTR_OPERATION_NORM_FWD_MODE                     = 2000,
    MIOPEN_ATTR_OPERATION_NORM_FWD_PHASE                    = 2001,
    MIOPEN_ATTR_OPERATION_NORM_FWD_XDESC                    = 2002,
    MIOPEN_ATTR_OPERATION_NORM_FWD_MEAN_DESC                = 2003,
    MIOPEN_ATTR_OPERATION_NORM_FWD_INV_VARIANCE_DESC        = 2004,
    MIOPEN_ATTR_OPERATION_NORM_FWD_SCALE_DESC               = 2005,
    MIOPEN_ATTR_OPERATION_NORM_FWD_BIAS_DESC                = 2006,
    MIOPEN_ATTR_OPERATION_NORM_FWD_EPSILON_DESC             = 2007,
    MIOPEN_ATTR_OPERATION_NORM_FWD_EXP_AVG_FACTOR_DESC      = 2008,
    MIOPEN_ATTR_OPERATION_NORM_FWD_INPUT_RUNNING_MEAN_DESC  = 2009,
    MIOPEN_ATTR_OPERATION_NORM_FWD_INPUT_RUNNING_VAR_DESC   = 2010,
    MIOPEN_ATTR_OPERATION_NORM_FWD_OUTPUT_RUNNING_MEAN_DESC = 2011,
    MIOPEN_ATTR_OPERATION_NORM_FWD_OUTPUT_RUNNING_VAR_DESC  = 2012,
    MIOPEN_ATTR_OPERATION_NORM_FWD_YDESC                    = 2013,
    MIOPEN_ATTR_OPERATION_NORM_FWD_PEER_STAT_DESCS          = 2014,

    MIOPEN_ATTR_OPERATION_NORM_BWD_MODE              = 2100,
    MIOPEN_ATTR_OPERATION_NORM_BWD_XDESC             = 2101,
    MIOPEN_ATTR_OPERATION_NORM_BWD_MEAN_DESC         = 2102,
    MIOPEN_ATTR_OPERATION_NORM_BWD_INV_VARIANCE_DESC = 2103,
    MIOPEN_ATTR_OPERATION_NORM_BWD_DYDESC            = 2104,
    MIOPEN_ATTR_OPERATION_NORM_BWD_SCALE_DESC        = 2105,
    MIOPEN_ATTR_OPERATION_NORM_BWD_EPSILON_DESC      = 2106,
    MIOPEN_ATTR_OPERATION_NORM_BWD_DSCALE_DESC       = 2107,
    MIOPEN_ATTR_OPERATION_NORM_BWD_DBIAS_DESC        = 2108,
    MIOPEN_ATTR_OPERATION_NORM_BWD_DXDESC            = 2109,
    MIOPEN_ATTR_OPERATION_NORM_BWD_PEER_STAT_DESCS   = 2110,

    MIOPEN_ATTR_OPERATION_RESHAPE_XDESC = 2200,
    MIOPEN_ATTR_OPERATION_RESHAPE_YDESC = 2201,

    MIOPEN_ATTR_RNG_DISTRIBUTION                   = 2300,
    MIOPEN_ATTR_RNG_NORMAL_DIST_MEAN               = 2301,
    MIOPEN_ATTR_RNG_NORMAL_DIST_STANDARD_DEVIATION = 2302,
    MIOPEN_ATTR_RNG_UNIFORM_DIST_MAXIMUM           = 2303,
    MIOPEN_ATTR_RNG_UNIFORM_DIST_MINIMUM           = 2304,
    MIOPEN_ATTR_RNG_BERNOULLI_DIST_PROBABILITY     = 2305,

    MIOPEN_ATTR_OPERATION_RNG_YDESC       = 2310,
    MIOPEN_ATTR_OPERATION_RNG_SEED        = 2311,
    MIOPEN_ATTR_OPERATION_RNG_DESC        = 2312,
    MIOPEN_ATTR_OPERATION_RNG_OFFSET_DESC = 2313,

} miopenBackendAttributeName_t;

/*! @brief Data type of an attribute of a backend descriptor
 *
 * Specifies the data type of an attribute of a backend descriptor.
 * It is used to specify the type of data pointed to by the
 * void *arrayOfElements argument of miopenBackendSetAttribute()
 * and miopenBackendGetAttribute()
 */
typedef enum
{
    MIOPEN_TYPE_HANDLE = 0,              /*!< miopenHandle_t */
    MIOPEN_TYPE_DATA_TYPE,               /*!< miopenDataType_t */
    MIOPEN_TYPE_BOOLEAN,                 /*!< bool */
    MIOPEN_TYPE_INT64,                   /*!< int64_t */
    MIOPEN_TYPE_FLOAT,                   /*!< float */
    MIOPEN_TYPE_DOUBLE,                  /*!< double */
    MIOPEN_TYPE_VOID_PTR,                /*!< void * */
    MIOPEN_TYPE_CONVOLUTION_MODE,        /*!< miopenConvolutionMode_t */
    MIOPEN_TYPE_HEUR_MODE,               /*!< miopenBackendHeurMode_t */
    MIOPEN_TYPE_KNOB_TYPE,               /*!< miopenBackendKnobType_t */
    MIOPEN_TYPE_NAN_PROPOGATION,         /*!< miopenNanPropagation_t */
    MIOPEN_TYPE_NUMERICAL_NOTE,          /*!< miopenBackendNumericalNote_t */
    MIOPEN_TYPE_LAYOUT_TYPE,             /*!< miopenBackendLayoutType_t */
    MIOPEN_TYPE_ATTRIB_NAME,             /*!< miopenBackendAttributeName_t */
    MIOPEN_TYPE_POINTWISE_MODE,          /*!< miopenPointwiseMode_t */
    MIOPEN_TYPE_BACKEND_DESCRIPTOR,      /*!< miopenBackendDescriptor_t */
    MIOPEN_TYPE_GENSTATS_MODE,           /*!< miopenGenStatsMode_t */
    MIOPEN_TYPE_BN_FINALIZE_STATS_MODE,  /*!< miopenBnFinalizeStatsMode_t */
    MIOPEN_TYPE_REDUCTION_OPERATOR_TYPE, /*!< miopenReduceTensorOp_t */
    MIOPEN_TYPE_BEHAVIOR_NOTE,           /*!< miopenBackendBehaviorNote_t */
    MIOPEN_TYPE_TENSOR_REORDERING_MODE,  /*!< miopenBackendTensorReordering_t */
    MIOPEN_TYPE_RESAMPLE_MODE,           /*!< miopenResampleMode_t */
    MIOPEN_TYPE_PADDING_MODE,            /*!< miopenPaddingMode_t */
    MIOPEN_TYPE_INT32,                   /*!< int32_t */
    MIOPEN_TYPE_CHAR,                    /*!< char */
    MIOPEN_TYPE_SIGNAL_MODE,             /*!< miopenSignalMode_t */
    MIOPEN_TYPE_FRACTION,                /*!< miopenFraction_t */
    MIOPEN_TYPE_NORM_MODE,               /*!< miopenBackendNormMode_t */
    MIOPEN_TYPE_NORM_FWD_PHASE,          /*!< miopenBackendNormFwdPhase_t */
    MIOPEN_TYPE_RNG_DISTRIBUTION         /*!< miopenRngDistribution_t */
} miopenBackendAttributeType_t;

/*! @brief Intended poinwise math operation for a pointwise operation descriptor
 *
 * An enumerated type to indicate the intended pointwise math operation in the backend pointwise
 * operation descriptor
 */
typedef enum
{
    /*! A pointwise addition between two tensors is computed.*/
    MIOPEN_POINTWISE_ADD,

    /*! A pointwise addition between the first tensor and the square of the second tensor is
       computed. */
    MIOPEN_POINTWISE_ADD_SQUARE,

    /*! A pointwise true division of the first tensor by second tensor is computed. */
    MIOPEN_POINTWISE_DIV,

    /*! A pointwise maximum is taken between two tensors. */
    MIOPEN_POINTWISE_MAX,

    /*! A pointwise minimum is taken between two tensors. */
    MIOPEN_POINTWISE_MIN,

    /*! A pointwise floating-point remainder of the first tensor’s division by the second tensor is
       computed. */
    MIOPEN_POINTWISE_MOD,

    /*! A pointwise multiplication between two tensors is computed. */
    MIOPEN_POINTWISE_MUL,

    /*! A pointwise value from the first tensor to the power of the second tensor is computed. */
    MIOPEN_POINTWISE_POW,

    /*! A pointwise subtraction between two tensors is computed. */
    MIOPEN_POINTWISE_SUB,

    /*! A pointwise absolute value of the input tensor is computed. */
    MIOPEN_POINTWISE_ABS,

    /*! A pointwise ceiling of the input tensor is computed. */
    MIOPEN_POINTWISE_CEIL,

    /*! A pointwise trigonometric cosine of the input tensor is computed. */
    MIOPEN_POINTWISE_COS,

    /*! A pointwise exponential of the input tensor is computed. */
    MIOPEN_POINTWISE_EXP,

    /*! A pointwise floor of the input tensor is computed. */
    MIOPEN_POINTWISE_FLOOR,

    /*! A pointwise natural logarithm of the input tensor is computed. */
    MIOPEN_POINTWISE_LOG,

    /*! A pointwise numerical negative of the input tensor is computed. */
    MIOPEN_POINTWISE_NEG,

    /*! A pointwise reciprocal of the square root of the input tensor is computed. */
    MIOPEN_POINTWISE_RSQRT,

    /*! A pointwise trigonometric sine of the input tensor is computed. */
    MIOPEN_POINTWISE_SIN,

    /*! A pointwise square root of the input tensor is computed. */
    MIOPEN_POINTWISE_SQRT,

    /*! A pointwise trigonometric tangent of the input tensor is computed. */
    MIOPEN_POINTWISE_TAN,

    /*! A pointwise Error Function is computed. */
    MIOPEN_POINTWISE_ERF,

    /*! No computation is performed. As with other pointwise modes, this mode provides implicit
       conversions by specifying the data type of the input tensor as one type, and the data type of
       the output tensor as another. */
    MIOPEN_POINTWISE_IDENTITY,

    /*! A pointwise rectified linear activation function of the input tensor is computed. */
    MIOPEN_POINTWISE_RELU_FWD,

    /*! A pointwise tanh activation function of the input tensor is computed. */
    MIOPEN_POINTWISE_TANH_FWD,

    /*! A pointwise sigmoid activation function of the input tensor is computed. */
    MIOPEN_POINTWISE_SIGMOID_FWD,

    /*! A pointwise Exponential Linear Unit activation function of the input tensor is computed. */
    MIOPEN_POINTWISE_ELU_FWD,

    /*! A pointwise Gaussian Error Linear Unit activation function of the input tensor is computed.
     */
    MIOPEN_POINTWISE_GELU_FWD,

    /*! A pointwise softplus activation function of the input tensor is computed. */
    MIOPEN_POINTWISE_SOFTPLUS_FWD,

    /*! A pointwise swish activation function of the input tensor is computed. */
    MIOPEN_POINTWISE_SWISH_FWD,

    /*! A pointwise tanh approximation of the Gaussian Error Linear Unit activation function of the
       input tensor is computed. The tanh GELU approximation is computed as \f$0.5x\left(
       1+\tanh\left[ \sqrt{2/\pi}\left( x+0.044715x^{3} \right) \right] \right)\f$ */
    MIOPEN_POINTWISE_GELU_APPROX_TANH_FWD,

    /*! A pointwise first derivative of rectified linear activation of the input tensor is computed.
     */
    MIOPEN_POINTWISE_RELU_BWD,

    /*! A pointwise first derivative of tanh activation of the input tensor is computed. */
    MIOPEN_POINTWISE_TANH_BWD,

    /*! A pointwise first derivative of sigmoid activation of the input tensor is computed. */
    MIOPEN_POINTWISE_SIGMOID_BWD,

    /*! A pointwise first derivative of Exponential Linear Unit activation of the input tensor is
       computed. */
    MIOPEN_POINTWISE_ELU_BWD,

    /*! A pointwise first derivative of Gaussian Error Linear Unit activation of the input tensor is
       computed. */
    MIOPEN_POINTWISE_GELU_BWD,

    /*! A pointwise first derivative of softplus activation of the input tensor is computed. */
    MIOPEN_POINTWISE_SOFTPLUS_BWD,

    /*! A pointwise first derivative of swish activation of the input tensor is computed. */
    MIOPEN_POINTWISE_SWISH_BWD,

    /*! A pointwise first derivative of the tanh approximation of the Gaussian Error Linear Unit
       activation of the input tensor is computed. This is computed as \f$0.5\left( 1+\tanh\left(
       b\left( x+cx^{3} \right) \right)+bxsech^{2}\left( b\left( cx^{3}+x \right) \right)\left(
       3cx^{2}+1 \right)dy \right)\f$ where \f$b\f$ is \f$\sqrt{2/\pi}\f$ and \f$c\f$ is
       \f$0.044715\f$ */
    MIOPEN_POINTWISE_GELU_APPROX_TANH_BWD,

    /*! A pointwise truth value of the first tensor equal to the second tensor is computed. */
    MIOPEN_POINTWISE_CMP_EQ,

    /*! A pointwise truth value of the first tensor not equal to the second tensor is computed. */
    MIOPEN_POINTWISE_CMP_NEQ,

    /*! A pointwise truth value of the first tensor greater than the second tensor is computed. */
    MIOPEN_POINTWISE_CMP_GT,

    /*! A pointwise truth value of the first tensor greater than equal to the second tensor is
       computed. */
    MIOPEN_POINTWISE_CMP_GE,

    /*! A pointwise truth value of the first tensor less than the second tensor is computed. */
    MIOPEN_POINTWISE_CMP_LT,

    /*! A pointwise truth value of the first tensor less than equal to the second tensor is
       computed. */
    MIOPEN_POINTWISE_CMP_LE,

    /*! A pointwise truth value of the first tensor logical AND second tensor is computed. */
    MIOPEN_POINTWISE_LOGICAL_AND,

    /*! A pointwise truth value of the first tensor logical OR second tensor is computed. */
    MIOPEN_POINTWISE_LOGICAL_OR,

    /*! A pointwise truth value of input tensors logical NOT is computed. */
    MIOPEN_POINTWISE_LOGICAL_NOT,

    /*! A pointwise index value of the input tensor is generated along a given axis. */
    MIOPEN_POINTWISE_GEN_INDEX,

    /*! A pointwise value is selected amongst two input tensors based on a given predicate tensor.
     */
    MIOPEN_POINTWISE_BINARY_SELECT,

    /*! A pointwise reciprocal of the input tensor is computed. In other words, for every element x
       in the input tensor, 1/x is computed. */
    MIOPEN_POINTWISE_RECIPROCAL
} miopenPointwiseMode_t;

/*! @brief Distribution for random number generation
 *
 * An enumerated type to indicate the distribution to be used in the backend Rng (random number
 * generator) operation.
 */
typedef enum
{
    MIOPEN_RNG_DISTRIBUTION_BERNOULLI,
    MIOPEN_RNG_DISTRIBUTION_UNIFORM,
    MIOPEN_RNG_DISTRIBUTION_NORMAL,
} miopenRngDistribution_t;

typedef enum
{
    /* IDENTITY      alpha = 1.0 and beta = 0.0 */
    /* SCALE         alpha = 4.2 and beta = 0.0 */
    /* BILINEAR      alpha = 3.2 and beta = 1.1 */
    /* ERROR_STATE   alpha = 0.0 and beta = 3.1 */

    DEFAULT     = 0, /* alpha = 1.0 and beta = 0.0.*/
    SCALE       = 1, /* alpha with some value and beta 0.0*/
    BILINEAR    = 2, /* both alpha and beta with some value*/
    ERROR_STATE = 3, /* alpha 0.0 and beta with some value, this should not occur.
                        But used to check for errors.*/
} miopenAlphaBetaCase_t;
/*! @brief Operation mode of CUDNN_BACKEND_ENGINEHEUR_DESCRIPTOR
 *
 *  An enumerated type to indicate the operation mode of a CUDNN_BACKEND_ENGINEHEUR_DESCRIPTOR
 */
typedef enum
{
    MIOPEN_HEUR_MODE_INSTANT  = 0,
    MIOPEN_HEUR_MODE_B        = 1,
    MIOPEN_HEUR_MODE_FALLBACK = 2,
    MIOPEN_HEUR_MODE_A        = 3,
    MIOPEN_HEUR_MODES_COUNT   = 4,
} miopenBackendHeurMode_t;

/*! @brief Backend descriptor
 *
 * A typedef void pointer to one of many opaque descriptor structures.
 * The type of structure that it points to is determined by the argument when allocating the memory
 * for the opaque structure using miopenBackendCreateDescriptor().
 *
 * Attributes of a descriptor can be set using miopenBackendSetAttribute(). After all required
 * attributes of a descriptor are set, the descriptor can be finalized by miopenBackendFinalize().
 * From a finalized descriptor, one can query its queryable attributes using
 * miopenBackendGetAttribute(). Finally, the memory allocated for a descriptor can be freed using
 * miopenBackendDestroyDescriptor().
 */
MIOPEN_DECLARE_OBJECT(miopenBackendDescriptor)

/*! @brief Creates a backend descriptor
 *
 * Allocates memory for a given descriptorType at the location pointed
 * by the descriptor
 *
 * @param [in]   descriptorType  One among the enumerated miopenBackendDescriptorType_t
 * @param [out]  descriptor      Pointer to a descriptor
 *
 * @retval  miopenStatusSuccess        The creation was successful
 * @retval  miopenStatusUnsupportedOp  Creating a descriptor of a given type is not supported
 * @retval  miopenStatusAllocFailed    The memory allocation failed
 * @retval  miopenStatusUnknownError   The error information was not gathered
 */
MIOPEN_EXPORT miopenStatus_t miopenBackendCreateDescriptor(
    miopenBackendDescriptorType_t descriptorType, miopenBackendDescriptor_t* descriptor);

/*! @brief Sets an attribute of a descriptor
 *
 * This function sets an attribute of a descriptor to values provided as a pointer.
 * Returns miopenStatusUnsupportedOp if the descriptor is already
 * successfully finalized using miopenBackendFinalize().
 *
 * @param  [in]  descriptor       Instance of miopenBackendDescriptor_t whose attribute is being set
 * @param  [in]  attributeName    The name of the attribute being set on the descriptor
 * @param  [in]  attributeType    The type of attribute
 * @param  [in]  elementCount     Number of elements being set
 * @param  [in]  arrayOfElements  The starting location for an array from where to read the values
 *                                from. The elements of the array are expected to be of the datatype
 *                                of the attributeType. The datatype of the attributeType is listed
 *                                in the mapping table of miopenBackendAttributeType_t.
 *
 * @retval  miopenStatusSuccess         The attributeName was set to the descriptor
 * @retval  miopenStatusNotInitialized  The backend descriptor pointed to by the descriptor is
 *                                      already in the finalized state
 * @retval  miopenStatusBadParm         The function is called with arguments that correspond to
 *                                      invalid values. Some examples include:
 *                                      * attributeName is not a settable attribute of descriptor.
 *                                      * attributeType is incorrect for this attributeName.
 *                                      * elemCount value is unexpected.
 *                                      * arrayOfElements contains values invalid for the
 *                                        attributeType.
 * @retval  miopenStatusUnsupportedOp  The values to which the attributes are being set are not
 *                                     supported by the current version
 * @retval  miopenStatusUnknownError   The error information was not gathered
 */
MIOPEN_EXPORT miopenStatus_t miopenBackendSetAttribute(miopenBackendDescriptor_t descriptor,
                                                       miopenBackendAttributeName_t attributeName,
                                                       miopenBackendAttributeType_t attributeType,
                                                       int64_t elementCount,
                                                       void* arrayOfElements);

/*! @brief Finalizes a backend descriptor
 *
 * Finalizes the memory pointed to by the descriptor. The type of finalization is done depending on
 * the descriptorType argument with which the descriptor was created using
 * miopenBackendCreateDescriptor() or initialized using miopenBackendInitialize().
 *
 * @param  [in]  descriptor  Instance of miopenBackendDescriptor_t to finalize
 *
 * @retval  miopenStatusSuccess        The descriptor was finalized successfully
 * @retval  miopenStatusBadParm        Invalid descriptor attribute values or combination thereof is
 *                                     encountered
 * @retval  miopenStatusUnsupportedOp  Descriptor attribute values or combinations therefore not
 *                                     supported by the current version
 * @retval  miopenStatusInternalError  Some internal errors are encountered
 * @retval  miopenStatusUnknownError   The error information was not gathered
 */
MIOPEN_EXPORT miopenStatus_t miopenBackendFinalize(miopenBackendDescriptor_t descriptor);

/*! @brief Retrieves backend descriptor's attribute
 *
 * This function retrieves the values of an attribute of a descriptor. attributeName is the name of
 * the attribute whose value is requested. attributeType is the type of attribute.
 * requestsedElementCount is the number of elements to be potentially retrieved. The number of
 * elements for the requested attribute is stored in elementCount. The retrieved values are stored
 * in arrayOfElements. When the attribute is expected to have a single value, arrayOfElements can be
 * pointer to the output value. This function will return miopenStatusNotInitialized if the
 * descriptor has not been successfully finalized using miopenBackendFinalize()
 *
 * @param  [in]   descriptor             Instance of miopenBackendDescriptor_t whose attribute to
 *                                       retrieve
 * @param  [in]   attributeName          The name of the attribute being get from the descriptor
 * @param  [in]   attributeType          The type of attribute
 * @param  [in]   requestedElementCount  Number of elements to output to arrayOfElements
 * @param  [out]  elementCount           Output pointer for the number of elements the descriptor
 *                                       attribute has. Note that miopenBackendGetAttribute() will
 *                                       only write the least of this and requestedElementCount
 *                                       elements to arrayOfElements
 * @param  [out]  arrayOfElements        Array of elements of the datatype of the attributeType. The
 *                                       data type of the attributeType is listed in the mapping
 *                                       table of miopenBackendAttributeType_t
 *
 * @retval  miopenStatusSuccess         The attributeName was retrieved from the descriptor
 *                                      successfully
 * @retval  miopenStatusBadParm         One or more invalid or inconsistent argument values were
 *                                      encountered. Some examples include:
 *                                      * attributeName is not a valid attribute for the descriptor.
 *                                      * attributeType is not one of the valid types for the
 *                                        attribute.
 * @retval  miopenStatusNotInitialized  The descriptor has not been successfully finalized using
 *                                      miopenBackendFinalize()
 * @retval  miopenStatusUnknownError    The error information was not gathered
 */
MIOPEN_EXPORT miopenStatus_t miopenBackendGetAttribute(miopenBackendDescriptor_t descriptor,
                                                       miopenBackendAttributeName_t attributeName,
                                                       miopenBackendAttributeType_t attributeType,
                                                       int64_t requestedElementCount,
                                                       int64_t* elementCount,
                                                       void* arrayOfElements);

/*! @brief Executes a graph
 *
 * Executes the given Engine Configuration Plan on the VariantPack and the finalized ExecutionPlan
 * on the data. The data and the working space are encapsulated in the VariantPack
 *
 * @param  [in]  handle         An instance of miopenHandle_t
 * @param  [in]  executionPlan  Descriptor of the finalized ExecutionPlan
 * @param  [in]  variantPack    Descriptor of the finalized VariantPack consisting of:
 *                              * Data pointer for each non-virtual pointer of the operation set in
 *                                the execution plan.
 *                              * Pointer to user-allocated workspace in global memory at least as
 *                              large as the size queried
 *
 * @retval  miopenStatusSuccess        The ExecutionPlan was executed successfully
 * @retval  miopenStatusBadParm        An incorrect or inconsistent value is encountered. For
 *                                     example, a required data pointer is invalid
 * @retval  miopenStatusInternalError  Some internal errors were encountered
 * @retval  miopenStatusUnknownError   The error information was not gathered
 */
MIOPEN_EXPORT miopenStatus_t miopenBackendExecute(miopenHandle_t handle,
                                                  miopenBackendDescriptor_t executionPlan,
                                                  miopenBackendDescriptor_t variantPack);

/*! @brief Destroys an instance of miopenBackendDescriptor_t
 *
 * Destroys instances of miopenBackendDescriptor_t that were previously created using
 * miopenBackendCreateDescriptor(). The value pointed by the descriptor will be undefined after the
 * memory is free and done.
 *
 * **Undefined Behavior** if the descriptor was altered between the 'Create' and 'Destroy
 * Descriptor'
 *
 * @param  [in]  descriptor  Instance of miopenBackendDescriptor_t previously created by
 *                           miopenBackendCreateDescriptor()
 *
 * @retval  miopenStatusSuccess       The memory was destroyed successfully
 * @retval  miopenStatusAllocFailed   The destruction of memory failed
 * @retval  miopenStatusUnknownError  The error information was not gathered
 */
MIOPEN_EXPORT miopenStatus_t miopenBackendDestroyDescriptor(miopenBackendDescriptor_t descriptor);

/*! @brief Repurposes an instance of miopenBackendDescriptor_t
 *
 * Repurposes a pre-allocated memory pointed to by a descriptor of size sizeInByte to a backend
 * descriptor of type descriptorType. The finalized state of the descriptor is set to false.
 *
 * @param  [in]  descriptor      Instance of miopenBackendDescriptor_t to be initialized
 * @param  [in]  descriptorType  Enumerated value for the type miopenBackendDescriptorType_t
 * @param  [in]  sizeInBytes     Size of memory pointed to by descriptor
 *
 * @retval  miopenStatusSuccess       The memory was initialized successfully
 * @retval  miopenStatusBadParm       An invalid or inconsistent argument value is encountered. Some
 *                                    examples include:
 *                                    * descriptor is a nullptr
 *                                    * sizeInBytes is less than the size required by the descriptor
 *                                      type
 * @retval  miopenStatusUnknownError  The error information was not gathered
 */
MIOPEN_EXPORT miopenStatus_t miopenBackendInitialize(miopenBackendDescriptor_t descriptor,
                                                     miopenBackendDescriptorType_t descriptorType,
                                                     size_t sizeInBytes);

/** @} */
// CLOSEOUT BackendAPI DOXYGEN GROUP
#endif // MIOPEN_BETA_API

#ifdef MIOPEN_BETA_API
// FusedAdam APIs
/** @addtogroup SGD
 *
 *  @{
 */
/*! @brief Perform Fused Adam optimization for a single tensor (Adaptive Moment Estimation).
 *
 * This function implements the Fused Adam optimization algorithm. Adam, short for Adaptive Moment
 * Estimation, extends the RMSProp optimizer. It combines the advantages of AdaGrad and RMSProp by
 * adaptively adjusting learning rates for each parameter using the first and second moments of
 * gradients. Fused Adam optimization efficiently combines multiple operations into a single kernel,
 * reducing memory access overhead and improving performance.
 *
 * Additionally, Fused Adam can be utilized in both adam w and Automatic Mixed Precision (AMP),
 * enabling accelerated model training and reduced memory consumption. AMP supports FP16
 * computation, optimizing model calculations using a mixture of FP32 and FP16 precision to enhance
 * training speed. When utilizing AMP, FoundInf, ScaleGrad, and step tensors should be employed. In
 * AMP mode, the execution of Adam is determined based on the FoundInf value. State Step accepts
 * both int values and int tensors. If a Step tensor is employed, the step received as an int is
 * disregarded, and if Adam is executed, the step tensor is incremented by 1.
 *
 * @code
 * // Execute Adam
 * miopenFusedAdam(handle,
 *                 paramDesc,
 *                 param,
 *                 gradDesc,
 *                 grad,
 *                 expAvgDesc,
 *                 expAvg,
 *                 expAvgSqDesc,
 *                 expAvgSq,
 *                 NULL,     // Unused maxExpAvgSqDesc because amsgrad is false
 *                 NULL,
 *                 NULL,     // Unused stateStep Tensor because use step integer argument
 *                 NULL,
 *                 step,
 *                 lr,
 *                 beta1,
 *                 beta2,
 *                 weight_decay,
 *                 eps,
 *                 false,    // amsgrad
 *                 false,    // maximize
 *                 false,    // adamw
 *                 NULL,     // Unused gradScale Tensor because not amp
 *                 NULL,
 *                 NULL,     // Unused foundInf Tensor because not amp
 *                 NULL);
 *
 * // Execute AdamW
 * miopenFusedAdam(handle,
 *                 paramDesc,
 *                 param,
 *                 gradDesc,
 *                 grad,
 *                 expAvgDesc,
 *                 expAvg,
 *                 expAvgSqDesc,
 *                 expAvgSq,
 *                 NULL,     // Unused maxExpAvgSqDesc because amsgrad is false
 *                 NULL,
 *                 NULL,     // Unused stateStep Tensor because use step integer argument
 *                 NULL,
 *                 step,
 *                 lr,
 *                 beta1,
 *                 beta2,
 *                 weight_decay,
 *                 eps,
 *                 false,    // amsgrad
 *                 false,    // maximize
 *                 true,     // adamw
 *                 NULL,     // Unused gradScale Tensor because not amp
 *                 NULL,
 *                 NULL,     // Unused foundInf Tensor because not amp
 *                 NULL);
 *
 * // Execute AMP Adam
 * miopenFusedAdam(handle,
 *                 paramDesc,
 *                 param,
 *                 gradDesc,
 *                 grad,
 *                 expAvgDesc,
 *                 expAvg,
 *                 expAvgSqDesc,
 *                 expAvgSq,
 *                 NULL,     // Unused maxExpAvgSqDesc because amsgrad is false
 *                 NULL,
 *                 stateStepDesc,
 *                 stateStep,
 *                 -1,       // Ignore step value because stateStep Tensor is used
 *                 lr,
 *                 beta1,
 *                 beta2,
 *                 weight_decay,
 *                 eps,
 *                 false,    // amsgrad
 *                 false,    // maximize
 *                 false,    // adamw
 *                 gradScaleDesc,
 *                 gradScale,
 *                 foundInfDesc,
 *                 foundInf);
 * @endcode
 *
 * @param handle              MIOpen handle (input)
 * @param paramDesc           Tensor descriptor for the input parameter tensor (input)
 * @param param               Input parameter tensor (input)
 * @param gradDesc            Tensor descriptor for the input gradient tensor (input)
 * @param grad                Input gradient tensor (input)
 * @param expAvgDesc          Tensor descriptor for the input exponential moving average tensor
 *                            (input)
 * @param expAvg              Input exponential moving average tensor (input)
 * @param expAvgSqDesc        Tensor descriptor for the input exponential moving average squared
 *                            tensor (input)
 * @param expAvgSq            Input exponential moving average squared tensor (input)
 * @param maxExpAvgSqDesc     Tensor descriptor for the input maximum exponential moving average
 *                            squared tensor. Used when amsgrad is true (input, optional)
 * @param maxExpAvgSq         Input maximum exponential moving average squared tensor. Used when
 *                            amsgrad is true (input, optional)
 * @param stateStepDesc       Tensor descriptor for the input state step tensor (input)
 * @param stateStep           Input state step tensor (input)
 * @param state_step          Input state step. used when the step tensor is null (input)
 * @param lr                  Learning rate (input)
 * @param beta1               Coefficient used for computing the first moment running average of
 *                            gradient (input)
 * @param beta2               Coefficient used for computing the second moment running average of
 *                            gradient (input)
 * @param weight_decay        Weight decay (input)
 * @param eps                 Term added to the denominator to improve numerical stability (input)
 * @param amsgrad             Flag indicating whether to use the AMSGrad variant of Adam (input)
 * @param maximize            Flag indicating whether to maximize the objective with respect to the
 *                            parameters (input)
 * @param adamw               If true, the operation becomes AdamW (input)
 * @param gradScaleDesc       Tensor descriptor for the input grad scale tensor (input, optional)
 * @param gradScale           Input grad scale tensor (input, optional)
 * @param foundInfDesc        Tensor descriptor for the input found inf tensor (input, optional)
 * @param foundInf            Tensor indicating the presence of inf or NaN in gradients. If true,
 *                            skips operation and step update (input, optional)
 * @return                    miopenStatus_t
 */
MIOPEN_EXPORT miopenStatus_t miopenFusedAdam(miopenHandle_t handle,
                                             const miopenTensorDescriptor_t paramDesc,
                                             void* param,
                                             const miopenTensorDescriptor_t gradDesc,
                                             const void* grad,
                                             const miopenTensorDescriptor_t expAvgDesc,
                                             void* expAvg,
                                             const miopenTensorDescriptor_t expAvgSqDesc,
                                             void* expAvgSq,
                                             const miopenTensorDescriptor_t maxExpAvgSqDesc,
                                             void* maxExpAvgSq,
                                             const miopenTensorDescriptor_t stateStepDesc,
                                             void* stateStep,
                                             const unsigned int state_step,
                                             const float lr,
                                             const float beta1,
                                             const float beta2,
                                             const float weight_decay,
                                             const float eps,
                                             const bool amsgrad,
                                             const bool maximize,
                                             const bool adamw,
                                             const miopenTensorDescriptor_t gradScaleDesc,
                                             const void* gradScale,
                                             const miopenTensorDescriptor_t foundInfDesc,
                                             const void* foundInf);

/*! @brief Execute single tensor Adam optimization and receive the result in a separate output
 * tensor.
 *
 * This function is equivalent to miopenFusedAdam but receives the result in a separate output
 * tensor.
 * @see miopenFusedAdam
 *
 * @code
 * // Execute Adam
 * miopenFusedAdamWithOutput(handle,
 *                           paramInDesc,
 *                           paramIn,
 *                           paramOutDesc,
 *                           paramOut,
 *                           NULL,   // Unused paramOutFloat16 tensor because is not amp
 *                           NULL,
 *                           gradInDesc,
 *                           gradIn,
 *                           expAvgInDesc,
 *                           expAvgIn,
 *                           expAvgOutDesc,
 *                           expAvgOut,
 *                           expAvgInSqDesc,
 *                           expAvgSqIn,
 *                           expAvgSqOutDesc,
 *                           expAvgSqOut,
 *                           NULL,   // Unused maxExpAvgSqIn tensor because amsgrad is false
 *                           NULL,
 *                           NULL,   // Unused maxExpAvgSqOut tensor because amsgrad is false
 *                           NULL,
 *                           NULL,   // Unused stateStepIn tensor because use step integer argument
 *                           NULL,
 *                           NULL,   // Unused stateStepOut tensor because use step integer argument
 *                           NULL,
 *                           step,
 *                           lr,
 *                           beta1,
 *                           beta2,
 *                           weight_decay,
 *                           eps,
 *                           false,  // amsgrad
 *                           false,  // maximize
 *                           false,  // adamw
 *                           NULL,   // Unused gradScale Tensor because not amp
 *                           NULL,
 *                           NULL,   // Unused foundInf Tensor because not amp
 *                           NULL);
 *
 * // Execute Amp Adam
 * miopenFusedAdamWithOutput(handle,
 *                           paramInDesc,
 *                           paramIn,
 *                           paramOutDesc,
 *                           paramOut,
 *                           paramOutFloat16Desc,  // paramOutFloat16 tensor is optional in amp
 *                           paramOutFloat16,
 *                           gradInDesc,
 *                           gradIn,
 *                           expAvgInDesc,
 *                           expAvgIn,
 *                           expAvgOutDesc,
 *                           expAvgOut,
 *                           expAvgInSqDesc,
 *                           expAvgSqIn,
 *                           expAvgSqIn,
 *                           expAvgSqOutDesc,
 *                           expAvgSqOut,
 *                           NULL,         // Unused maxExpAvgSqIn tensor because amsgrad is false
 *                           NULL,
 *                           NULL,         // Unused maxExpAvgSqOut tensor because amsgrad is false
 *                           NULL,
 *                           stateStepInDesc,
 *                           stateStepIn,
 *                           stateStepOutDesc,
 *                           stateStepOut
 *                           -1,           // Ignore step value because stateStep Tensor is used
 *                           lr, beta1, beta2, weight_decay, eps,
 *                           false,        // amsgrad
 *                           false,        // maximize
 *                           false,        // adamw
 *                           gradScaleDesc,
 *                           gradScale,
 *                           foundInfDesc,
 *                           foundInf);
 * @endcode
 *
 * @param handle              MIOpen handle (input)
 * @param paramInDesc         Tensor descriptor for the input parameter tensor (input)
 * @param paramIn             Input parameter tensor (input)
 * @param paramOutDesc        Tensor descriptor for the output parameter tensor (input)
 * @param paramOut            Output parameter tensor (output)
 * @param paramOutFloat16Desc Tensor descriptor for the output parameter tensor float16 (input,
 *                            optional)
 * @param paramOutFloat16     Output parameter tensor (output, optional)
 * @param gradInDesc          Tensor descriptor for the input gradient tensor (input)
 * @param gradIn              Input gradient tensor (input)
 * @param expAvgInDesc        Tensor descriptor for the input exponential moving average tensor
 *                            (input)
 * @param expAvgIn            Input exponential moving average tensor (input)
 * @param expAvgOutDesc       Tensor descriptor for the output exponential moving average tensor
 *                            (input)
 * @param expAvgOut           Output exponential moving average tensor (output)
 * @param expAvgSqInDesc      Tensor descriptor for the input exponential moving average squared
 *                            tensor (input)
 * @param expAvgSqIn          Input exponential moving average squared tensor (input)
 * @param expAvgSqOutDesc     Tensor descriptor for the output exponential moving average squared
 *                            tensor (input)
 * @param expAvgSqOut         Output exponential moving average squared tensor (output)
 * @param maxExpAvgSqInDesc   Tensor descriptor for the input maximum exponential moving average
 *                            squared tensor. Used when amsgrad is true (input, optional)
 * @param maxExpAvgSqIn       Input maximum exponential moving average squared tensor. Used when
 *                            amsgrad is true (input, optional)
 * @param maxExpAvgSqOutDesc  Tensor descriptor for the output maximum exponential moving average
 *                            squared tensor. Used when amsgrad is true (input, optional)
 * @param maxExpAvgSqOut      Output maximum exponential moving average squared tensor. Used when
 *                            amsgrad is true (output, optional)
 * @param stateStepInDesc     Tensor descriptor for the input state step tensor (input, optional)
 * @param stateStepIn         Input state step tensor (input, optional)
 * @param stateStepOutDesc    Tensor descriptor for the output state step tensor (input, optional)
 * @param stateStepOut        Output state step tensor that stores the updated step value. (output,
 *                            optional)
 * @param state_step          Input state step, It is used when the step tensor is null. (input)
 * @param lr                  Learning rate (input)
 * @param beta1               Coefficient used for computing the first moment running average of
 *                            gradient (input)
 * @param beta2               Coefficient used for computing the second moment running average of
 *                            gradient (input)
 * @param weight_decay        Weight decay (input)
 * @param eps                 Term added to the denominator to improve numerical stability (input)
 * @param amsgrad             Flag indicating whether to use the AMSGrad variant of Adam (input)
 * @param maximize            Flag indicating whether to maximize the objective with respect to the
 *                            parameters (input)
 * @param adamw               If it is true, the operation becomes AdamW (input)
 * @param gradScaleDesc       Tensor descriptor for the input grad scale tensor (input, optional)
 * @param gradScale           Input grad scale tensor (input, optional)
 * @param foundInfDesc        Tensor descriptor for the input found inf tensor (input, optional)
 * @param foundInf            Tensor indicating presence of inf or nan in gradients. If true, skips
 *                            operation and step update. (input, optional)
 * @return                    miopenStatus_t
 */
MIOPEN_EXPORT miopenStatus_t
miopenFusedAdamWithOutput(miopenHandle_t handle,
                          const miopenTensorDescriptor_t paramInDesc,
                          void* paramIn,
                          const miopenTensorDescriptor_t paramOutDesc,
                          void* paramOut,
                          const miopenTensorDescriptor_t paramOutFloat16Desc,
                          void* paramOutFloat16,
                          const miopenTensorDescriptor_t gradInDesc,
                          const void* gradIn,
                          const miopenTensorDescriptor_t expAvgInDesc,
                          void* expAvgIn,
                          const miopenTensorDescriptor_t expAvgOutDesc,
                          void* expAvgOut,
                          const miopenTensorDescriptor_t expAvgSqInDesc,
                          void* expAvgSqIn,
                          const miopenTensorDescriptor_t expAvgSqOutDesc,
                          void* expAvgSqOut,
                          const miopenTensorDescriptor_t maxExpAvgSqInDesc,
                          void* maxExpAvgSqIn,
                          const miopenTensorDescriptor_t maxExpAvgSqOutDesc,
                          void* maxExpAvgSqOut,
                          const miopenTensorDescriptor_t stateStepInDesc,
                          void* stateStepIn,
                          const miopenTensorDescriptor_t stateStepOutDesc,
                          void* stateStepOut,
                          const unsigned int state_step,
                          const float lr,
                          const float beta1,
                          const float beta2,
                          const float weight_decay,
                          const float eps,
                          const bool amsgrad,
                          const bool maximize,
                          const bool adamw,
                          const miopenTensorDescriptor_t gradScaleDesc,
                          const void* gradScale,
                          const miopenTensorDescriptor_t foundInfDesc,
                          const void* foundInf);

/** @} */
// CLOSEOUT SGD DOXYGEN GROUP
#endif // MIOPEN_BETA_API

#ifdef MIOPEN_BETA_API
// TransformersAdamW APIs
/** @addtogroup SGD
 *
 *  @{
 */
/*! @brief Implements Adam algorithm with weight decay fix as introduced in
 * <a href="https://arxiv.org/abs/1711.05101">Decoupled Weight Decay Regularization</a>.
 * This is the fused kernel version of AdamW included in the Hugging Face Transformers module.
 *
 * @see miopenFusedAdam
 *
 * @code
 * // Execute Adam
 * miopenTransformersAdamW(handle,
 *                         paramDesc,
 *                         param,
 *                         gradDesc,
 *                         grad,
 *                         expAvgDesc,
 *                         expAvg,
 *                         expAvgSqDesc,
 *                         expAvgSq,
 *                         NULL,     // Unused stateStep Tensor because use step integer argument
 *                         NULL,
 *                         step,
 *                         lr,
 *                         beta1,
 *                         beta2,
 *                         weight_decay,
 *                         eps,
 *                         true,     // correct_bias
 *                         NULL,     // Unused gradScale Tensor because not amp
 *                         NULL,
 *                         NULL,     // Unused foundInf Tensor because not amp
 *                         NULL);
 *
 * // Execute AMP Adam
 * miopenTransformersAdamW(handle,
 *                         paramDesc,
 *                         param,
 *                         gradDesc,
 *                         grad,
 *                         expAvgDesc,
 *                         expAvg,
 *                         expAvgSqDesc,
 *                         expAvgSq,
 *                         stateStepDesc,
 *                         stateStep,
 *                         -1,       // Ignore step value because stateStep Tensor is used
 *                         lr,
 *                         beta1,
 *                         beta2,
 *                         weight_decay,
 *                         eps,
 *                         true,     // correct_bias
 *                         gradScaleDesc,
 *                         gradScale,
 *                         foundInfDesc,
 *                         foundInf);
 * @endcode
 *
 * @param handle              MIOpen handle (input)
 * @param paramDesc           Tensor descriptor for the input parameter tensor (input)
 * @param param               Input parameter tensor (input)
 * @param gradDesc            Tensor descriptor for the input gradient tensor (input)
 * @param grad                Input gradient tensor (input)
 * @param expAvgDesc          Tensor descriptor for the input exponential moving average tensor
 *                            (input)
 * @param expAvg              Input exponential moving average tensor (input)
 * @param expAvgSqDesc        Tensor descriptor for the input exponential moving average squared
 *                            tensor (input)
 * @param expAvgSq            Input exponential moving average squared tensor (input)
 * @param stateStepDesc       Tensor descriptor for the input state step tensor (input)
 * @param stateStep           Input state step tensor (input)
 * @param state_step          Input state step. used when the step tensor is null (input)
 * @param lr                  Learning rate (input)
 * @param beta1               Coefficient used for computing the first moment running average of
 *                            gradient (input)
 * @param beta2               Coefficient used for computing the second moment running average of
 *                            gradient (input)
 * @param weight_decay        Weight decay (input)
 * @param eps                 Term added to the denominator to improve numerical stability (input)
 * @param correct_bias        Whether or not to correct bias in Adam (for instance, in Bert TF
 *                            repository they use False).
 * @param gradScaleDesc       Tensor descriptor for the input grad scale tensor (input, optional)
 * @param gradScale           Input grad scale tensor (input, optional)
 * @param foundInfDesc        Tensor descriptor for the input found inf tensor (input, optional)
 * @param foundInf            Tensor indicating the presence of inf or NaN in gradients. If true,
 *                            skips operation and step update (input, optional)
 * @return                    miopenStatus_t
 */
MIOPEN_EXPORT miopenStatus_t miopenTransformersAdamW(miopenHandle_t handle,
                                                     const miopenTensorDescriptor_t paramDesc,
                                                     void* param,
                                                     const miopenTensorDescriptor_t gradDesc,
                                                     const void* grad,
                                                     const miopenTensorDescriptor_t expAvgDesc,
                                                     void* expAvg,
                                                     const miopenTensorDescriptor_t expAvgSqDesc,
                                                     void* expAvgSq,
                                                     const miopenTensorDescriptor_t stateStepDesc,
                                                     void* stateStep,
                                                     const unsigned int state_step,
                                                     const float lr,
                                                     const float beta1,
                                                     const float beta2,
                                                     const float weight_decay,
                                                     const float eps,
                                                     const bool correct_bias,
                                                     const miopenTensorDescriptor_t gradScaleDesc,
                                                     const void* gradScale,
                                                     const miopenTensorDescriptor_t foundInfDesc,
                                                     const void* foundInf);

/*! @brief Execute single tensor Adam optimization and receive the result in a separate output
 * tensor.
 *
 * This function is equivalent to miopenTransformersAdam but receives the result in a separate
 * output tensor.
 * @see miopenTransformersAdamW
 * @see miopenFusedAdamWithOutput
 *
 * @code
 * // Execute Adam
 * miopenTransformersAdamWWithOutput(handle,
 *                                   paramInDesc,
 *                                   paramIn,
 *                                   paramOutDesc,
 *                                   paramOut,
 *                                   NULL,   // Unused paramOutFloat16 tensor because is not amp
 *                                   NULL,
 *                                   gradInDesc,
 *                                   gradIn,
 *                                   expAvgInDesc,
 *                                   expAvgIn,
 *                                   expAvgOutDesc,
 *                                   expAvgOut,
 *                                   expAvgInSqDesc,
 *                                   expAvgSqIn,
 *                                   expAvgSqOutDesc,
 *                                   expAvgSqOut,
 *                                   NULL,   // Unused stateStepIn tensor because use step int
 *                                   NULL,
 *                                   NULL,   // Unused stateStepOut tensor because use step int
 *                                   NULL,
 *                                   step,
 *                                   lr,
 *                                   beta1,
 *                                   beta2,
 *                                   weight_decay,
 *                                   eps,
 *                                   -1,     // step_size
 *                                   true,   // correct_bias
 *                                   NULL,   // Unused gradScale Tensor because not amp
 *                                   NULL,
 *                                   NULL,   // Unused foundInf Tensor because not amp
 *                                   NULL);
 *
 * // Execute Amp Adam
 * miopenTransformersAdamWWithOutput(handle,
 *                                   paramInDesc,
 *                                   paramIn,
 *                                   paramOutDesc,
 *                                   paramOut,
 *                                   paramOutFloat16Desc,  // optional in amp
 *                                   paramOutFloat16,
 *                                   gradInDesc,
 *                                   gradIn,
 *                                   expAvgInDesc,
 *                                   expAvgIn,
 *                                   expAvgOutDesc,
 *                                   expAvgOut,
 *                                   expAvgInSqDesc,
 *                                   expAvgSqIn,
 *                                   expAvgSqIn,
 *                                   expAvgSqOutDesc,
 *                                   expAvgSqOut,
 *                                   stateStepInDesc,
 *                                   stateStepIn,
 *                                   stateStepOutDesc,
 *                                   stateStepOut
 *                                   -1,   // Ignore step value because stateStep Tensor is used
 *                                   lr,
 *                                   beta1,
 *                                   beta2,
 *                                   weight_decay,
 *                                   eps,
 *                                   -1,   // step_size
 *                                   true, // correct_bias
 *                                   NULL, // Unused gradScale Tensor because not amp
 *                                   NULL,
 *                                   NULL, // Unused foundInf Tensor because not amp
 *                                   NULL);
 * @endcode
 *
 * @param handle              MIOpen handle (input)
 * @param paramInDesc         Tensor descriptor for the input parameter tensor (input)
 * @param paramIn             Input parameter tensor (input)
 * @param paramOutDesc        Tensor descriptor for the output parameter tensor (input)
 * @param paramOut            Output parameter tensor (output)
 * @param paramOutFloat16Desc Tensor descriptor for the output parameter tensor float16 (input,
 *                            optional)
 * @param paramOutFloat16     Output parameter tensor (output, optional)
 * @param gradInDesc          Tensor descriptor for the input gradient tensor (input)
 * @param gradIn              Input gradient tensor (input)
 * @param expAvgInDesc        Tensor descriptor for the input exponential moving average tensor
 *                            (input)
 * @param expAvgIn            Input exponential moving average tensor (input)
 * @param expAvgOutDesc       Tensor descriptor for the output exponential moving average tensor
 *                            (input)
 * @param expAvgOut           Output exponential moving average tensor (output)
 * @param expAvgSqInDesc      Tensor descriptor for the input exponential moving average squared
 *                            tensor (input)
 * @param expAvgSqIn          Input exponential moving average squared tensor (input)
 * @param expAvgSqOutDesc     Tensor descriptor for the output exponential moving average squared
 *                            tensor (input)
 * @param expAvgSqOut         Output exponential moving average squared tensor (output)
 * @param stateStepInDesc     Tensor descriptor for the input state step tensor (input, optional)
 * @param stateStepIn         Input state step tensor (input, optional)
 * @param stateStepOutDesc    Tensor descriptor for the output state step tensor (input, optional)
 * @param stateStepOut        Output state step tensor that stores the updated step value. (output,
 *                            optional)
 * @param state_step          Input state step, It is used when the step tensor is null. (input)
 * @param lr                  Learning rate (input)
 * @param beta1               Coefficient used for computing the first moment running average of
 *                            gradient (input)
 * @param beta2               Coefficient used for computing the second moment running average of
 *                            gradient (input)
 * @param weight_decay        Weight decay (input)
 * @param eps                 Term added to the denominator to improve numerical stability (input)
 * @param step_size           Pre-calculated step_size, used for performance enhancement (input)
 * @param correct_bias        Whether or not to correct bias in Adam (for instance, in Bert TF
 *                            repository they use False) (input)
 * @param gradScaleDesc       Tensor descriptor for the input grad scale tensor (input, optional)
 * @param gradScale           Input grad scale tensor (input, optional)
 * @param foundInfDesc        Tensor descriptor for the input found inf tensor (input, optional)
 * @param foundInf            Tensor indicating presence of inf or nan in gradients. If true, skips
 *                            operation and step update. (input, optional)
 * @return                    miopenStatus_t
 */
MIOPEN_EXPORT miopenStatus_t
miopenTransformersAdamWWithOutput(miopenHandle_t handle,
                                  const miopenTensorDescriptor_t paramInDesc,
                                  void* paramIn,
                                  const miopenTensorDescriptor_t paramOutDesc,
                                  void* paramOut,
                                  const miopenTensorDescriptor_t paramOutFloat16Desc,
                                  void* paramOutFloat16,
                                  const miopenTensorDescriptor_t gradInDesc,
                                  const void* gradIn,
                                  const miopenTensorDescriptor_t expAvgInDesc,
                                  void* expAvgIn,
                                  const miopenTensorDescriptor_t expAvgOutDesc,
                                  void* expAvgOut,
                                  const miopenTensorDescriptor_t expAvgSqInDesc,
                                  void* expAvgSqIn,
                                  const miopenTensorDescriptor_t expAvgSqOutDesc,
                                  void* expAvgSqOut,
                                  const miopenTensorDescriptor_t stateStepInDesc,
                                  void* stateStepIn,
                                  const miopenTensorDescriptor_t stateStepOutDesc,
                                  void* stateStepOut,
                                  const unsigned int state_step,
                                  const float lr,
                                  const float beta1,
                                  const float beta2,
                                  const float weight_decay,
                                  const float eps,
                                  const float step_size,
                                  const bool correct_bias,
                                  const miopenTensorDescriptor_t gradScaleDesc,
                                  const void* gradScale,
                                  const miopenTensorDescriptor_t foundInfDesc,
                                  const void* foundInf);

/** @} */
// CLOSEOUT SGD DOXYGEN GROUP
#endif // MIOPEN_BETA_API

#ifdef MIOPEN_BETA_API
// GetItem APIs
/** @addtogroup getitem
 *
 *  @{
 */
/*! @brief Helper function to query the minimum workspace size required by the getitem call
 *
 * @param [in]   handle                  MIOpen Handle
 * @param [in]   indexCount              Number of input tensor indexs
 * @param [in]   indexDescs              Tensor descriptor of input tensor indexs
 * @param [out]  sizeInBytes             Pointer to data to return the minimum workspace size
 * @return                        miopenStatus_t
 */
MIOPEN_EXPORT miopenStatus_t
miopenGetGetitemWorkspaceSize(miopenHandle_t handle,
                              uint32_t indexCount,
                              const miopenTensorDescriptor_t* indexDescs,
                              size_t* sizeInBytes);

/*! @brief Execute a getitem backward layer
 *
 * Backward of getitem for tensor indexing, slicing, masking.
 *
 * @param [in]   handle                  MIOpen handle
 * @param [in]   workspace               Address of the allocated workspace data
 * @param [in]   workspaceSizeInBytes    Size in bytes of the allocated workspace data
 * @param [in]   dyDesc                  Tensor descriptor of input tensor dy
 * @param [in]   dy                      Source data tensor dy
 * @param [in]   indexCount              Number of input tensor indexs
 * @param [in]   indexDescs              Tensor descriptor of input tensor indexs(All indexs same
 * size)
 * @param [in]   indexs                  Source data tensor indexs
 * @param [in]   dxDesc                  Tensor descriptor of output tensor dx
 * @param [out]  dx                      Data tensor dx(It must be initialized to 0)
 * @param [in]   errorDesc               Tensor descriptor of output tensor error
 * @param [out]  error                   Data tensor error(It must be initialized to 0)
 * @param [in]   dimCount                Number of dimensions
 * @param [in]   dims                    Dimensions
 * @param [in]   sliceCount              Number of slices
 * @param [in]   slices                  Slices
 * @param [in]   offset                  Offset of output tensor dx
 * @return                               miopenStatus_t
 */
MIOPEN_EXPORT miopenStatus_t miopenGetitemBackward(miopenHandle_t handle,
                                                   void* workspace,
                                                   size_t workspaceSizeInBytes,
                                                   const miopenTensorDescriptor_t dyDesc,
                                                   const void* dy,
                                                   uint32_t indexCount,
                                                   const miopenTensorDescriptor_t* indexDescs,
                                                   const void* const* indexs,
                                                   const miopenTensorDescriptor_t dxDesc,
                                                   void* dx,
                                                   const miopenTensorDescriptor_t errorDesc,
                                                   void* error,
                                                   uint32_t dimCount,
                                                   const int32_t* dims,
                                                   uint32_t sliceCount,
                                                   const int32_t* slices,
                                                   uint32_t offset);

/** @} */
// CLOSEOUT GETITEM DOXYGEN GROUP
#endif // MIOPEN_BETA_API

#ifdef MIOPEN_BETA_API
// RotaryPositionalEmbeddings APIs
/** @addtogroup RotaryPositionalEmbeddings
 *
 *  @{
 */
/*! @brief Execute a rope forward layer
 *
 * @param [in]   handle         MIOpen handle
 * @param [in]   xDesc          Tensor descriptor for data input tensor x
 * @param [in]   x              Data tensor x
 * @param [in]   cosDesc        Tensor descriptor for data input tensor cos
 * @param [in]   cos            Data tensor cos
 * @param [in]   sinDesc        Tensor descriptor for data input tensor sin
 * @param [in]   sin            Data tensor sin
 * @param [in]   yDesc          Tensor descriptor for output data tensor y
 * @param [out]  y              Data tensor y
 * @return                      miopenStatus_t
 */
MIOPEN_EXPORT miopenStatus_t miopenRoPEForward(miopenHandle_t handle,
                                               const miopenTensorDescriptor_t xDesc,
                                               const void* x,
                                               const miopenTensorDescriptor_t cosDesc,
                                               const void* cos,
                                               const miopenTensorDescriptor_t sinDesc,
                                               const void* sin,
                                               const miopenTensorDescriptor_t yDesc,
                                               void* y);

/*! @brief Execute a rope backward layer
 *
 * @param [in]   handle         MIOpen handle
 * @param [in]   dyDesc         Tensor descriptor for data input tensor dy
 * @param [in]   dy             Data tensor dy
 * @param [in]   cosDesc        Tensor descriptor for output data tensor cos
 * @param [in]   cos            Data tensor cos
 * @param [in]   sinDesc        Tensor descriptor for data input tensor sin
 * @param [in]   sin            Data tensor sin
 * @param [in]   dxDesc         Tensor descriptor for output data tensor dx
 * @param [out]  dx             Data tensor dx
 * @return                      miopenStatus_t
 */
MIOPEN_EXPORT miopenStatus_t miopenRoPEBackward(miopenHandle_t handle,
                                                const miopenTensorDescriptor_t dyDesc,
                                                const void* dy,
                                                const miopenTensorDescriptor_t cosDesc,
                                                const void* cos,
                                                const miopenTensorDescriptor_t sinDesc,
                                                const void* sin,
                                                const miopenTensorDescriptor_t dxDesc,
                                                void* dx);
/** @} */
// CLOSEOUT ROPE DOXYGEN GROUP
#endif // MIOPEN_BETA_API

#ifdef MIOPEN_BETA_API
<<<<<<< HEAD
/*! @ingroup LossFunction
 * @enum miopenLossReductionMode_t
 * Reduction mode for loss function
 */
typedef enum
{
    MIOPEN_LOSS_REDUCTION_NONE = 0, /*!< output tensor elements are not reduced */
    MIOPEN_LOSS_REDUCTION_SUM  = 1, /*!< output tensor elements are summed up */
    MIOPEN_LOSS_REDUCTION_MEAN = 2, /*!< output tensor elements are summed up and divided with total
                                       number of elements to get mean value */
} miopenLossReductionMode_t;

// MultiMarginLoss APIs
/** @addtogroup LossFunction
 *
 *  @{
 */

/*! @brief Helper function to query the minimum workspace size required by the
MultiMarginLossForward call
 *
 * @param [in]  handle              MIOpen Handle
 * @param [in]  inputDesc           Tensor descriptor for input tensor (N, C) where N is the batch
size and C is the number of classes
 * @param [in]  targetDesc          Tensor descriptor for target tensor, must have shape (N). Each
value is between 0 and C - 1
 * @param [in]  weightDesc          Tensor descriptor for weight tensor. It is a manual rescaling
weight given to each class. It has to be a Tensor of size C
 * @param [in]  outputDesc          Tensor descriptor for output tensor. If reduction is 'none,
then it must have shape (N). Otherwise, it is a scalar
 * @param [in]  p                   Has a default value of 1. The only supported values are 1 and 2
 * @param [in]  margin              Has a default value of 1
 * @param [in]  reduction           Reduction mode (sum, mean)
 * @param [out] sizeInBytes         Pointer to data to return the minimum workspace size
 * @return                          miopenStatus_t
 */
MIOPEN_EXPORT miopenStatus_t
miopenGetMultiMarginLossForwardWorkspaceSize(miopenHandle_t handle,
                                             miopenTensorDescriptor_t inputDesc,
                                             miopenTensorDescriptor_t targetDesc,
                                             miopenTensorDescriptor_t weightDesc,
                                             miopenTensorDescriptor_t outputDesc,
                                             long p,
                                             float margin,
                                             miopenLossReductionMode_t reduction,
                                             size_t* sizeInBytes);

/*! @brief Execute a MultiMarginLoss forward layer
 *
 * @param [in]  handle                  MIOpen handle
 * @param [in]  inputDesc               Tensor descriptor for input tensor (N, C) where N is the
batch size and C is the number of classes.
 * @param [in]  input                   Data tensor input
 * @param [in]  targetDesc              Tensor descriptor for target tensor, must have shape (N).
Each value is between 0 and C - 1
 * @param [in]  target                  Data tensor target
 * @param [in]  weightDesc              Tensor descriptor for weight tensor. It is a manual
rescaling weight given to each class. It has to be a Tensor of size C
 * @param [in]  weight                  Data tensor weight
 * @param [in]  outputDesc              Tensor descriptor for output tensor. If reduction is 'none,
then it must have shape (N). Otherwise, it is a scalar.
 * @param [out] output                  Data tensor output
 * @param [in]  p                       Has a default value of 1. The only supported values are 1
and 2
 * @param [in]  margin                  Has a default value of 1
 * @param [in]  reduction               Reduction mode. If reduction mode is mean or sum, you must
 * provide param workspace and workspaceSizeInBytes. Call
 * miopenGetMultiMarginLossForwardWorkspaceSize to get workspaceSizeInBytes
 * @param [in]  workspace               Address of the allocated workspace data. Set = nullptr if
reduction = 'none'
 * @param [in]  workspaceSizeInBytes    Size in bytes of the allocated workspace data. Set = 0 if
reduction = 'none
 * @return                              miopenStatus_t
 */
MIOPEN_EXPORT miopenStatus_t miopenMultiMarginLossForward(miopenHandle_t handle,
                                                          miopenTensorDescriptor_t inputDesc,
                                                          const void* input,
                                                          miopenTensorDescriptor_t targetDesc,
                                                          const void* target,
                                                          miopenTensorDescriptor_t weightDesc,
                                                          const void* weight,
                                                          miopenTensorDescriptor_t outputDesc,
                                                          void* output,
                                                          long p,
                                                          float margin,
                                                          miopenLossReductionMode_t reduction,
                                                          void* workspace,
                                                          size_t workspaceSizeInBytes);

/** @} */
// CLOSEOUT LossFunction DOXYGEN GROUP
#endif
=======
/** @addtogroup ReLU
 *
 *  @{
 */

/*! @brief Helper function to query the minimum workspace size required by the PReLU backward call
 *
 * @param handle                   MIOpen Handle (input)
 * @param inputDesc                Tensor descriptor for input tensor (input)
 * @param weightDesc               Tensor descriptor for weight tensor (input)
 * @param sizeInBytes              Pointer to data to return the minimum workspace size
 * @return                         miopenStatus_t
 */
MIOPEN_EXPORT miopenStatus_t
miopenGetPReLUBackwardWorkspaceSize(miopenHandle_t handle,
                                    miopenTensorDescriptor_t inputDesc,
                                    miopenTensorDescriptor_t weightDesc,
                                    size_t* sizeInBytes);

/*! @brief Execute a PReLU backward layer
 *
 * @param handle                   MIOpen handle (input)
 * @param workspace                Address of the allocated workspace data (input)
 * @param workspaceSizeInBytes     Size in bytes of the allocated workspace data (input)
 * @param inputDesc                Tensor descriptor for input tensor (input)
 * @param input                    Data tensor input (input)
 * @param weightDesc               Tensor descriptor for weight tensor (input)
 * @param weight                   Data tensor weight (input)
 * @param doutputDesc              Tensor descriptor for output gradient (input)
 * @param doutput                  Gradient of output (input)
 * @param dinputDesc               Tensor descriptor for input gradient (input)
 * @param dinput                   Gradient of input (output)
 * @param dweightDesc              Tensor descriptor for weight gradient (input)
 * @param dweight                  Gradient of weight (output)
 */
MIOPEN_EXPORT miopenStatus_t miopenPReLUBackward(miopenHandle_t handle,
                                                 void* workspace,
                                                 size_t workspaceSizeInBytes,
                                                 miopenTensorDescriptor_t inputDesc,
                                                 const void* input,
                                                 miopenTensorDescriptor_t weightDesc,
                                                 const void* weight,
                                                 miopenTensorDescriptor_t doutputDesc,
                                                 const void* doutput,
                                                 miopenTensorDescriptor_t dinputDesc,
                                                 void* dinput,
                                                 miopenTensorDescriptor_t dweightDesc,
                                                 void* dweight);

/** @} */
// CLOSEOUT RELU DOXYGEN GROUP
#endif // MIOPEN_BETA_API
>>>>>>> 10a7995c

#ifdef __cplusplus
}
#endif

#ifdef __clang__
#pragma clang diagnostic pop
#endif

#endif // MIOPEN_GUARD_MIOPEN_H_<|MERGE_RESOLUTION|>--- conflicted
+++ resolved
@@ -7679,7 +7679,61 @@
 #endif // MIOPEN_BETA_API
 
 #ifdef MIOPEN_BETA_API
-<<<<<<< HEAD
+/** @addtogroup ReLU
+ *
+ *  @{
+ */
+
+/*! @brief Helper function to query the minimum workspace size required by the PReLU backward call
+ *
+ * @param handle                   MIOpen Handle (input)
+ * @param inputDesc                Tensor descriptor for input tensor (input)
+ * @param weightDesc               Tensor descriptor for weight tensor (input)
+ * @param sizeInBytes              Pointer to data to return the minimum workspace size
+ * @return                         miopenStatus_t
+ */
+MIOPEN_EXPORT miopenStatus_t
+miopenGetPReLUBackwardWorkspaceSize(miopenHandle_t handle,
+                                    miopenTensorDescriptor_t inputDesc,
+                                    miopenTensorDescriptor_t weightDesc,
+                                    size_t* sizeInBytes);
+
+/*! @brief Execute a PReLU backward layer
+ *
+ * @param handle                   MIOpen handle (input)
+ * @param workspace                Address of the allocated workspace data (input)
+ * @param workspaceSizeInBytes     Size in bytes of the allocated workspace data (input)
+ * @param inputDesc                Tensor descriptor for input tensor (input)
+ * @param input                    Data tensor input (input)
+ * @param weightDesc               Tensor descriptor for weight tensor (input)
+ * @param weight                   Data tensor weight (input)
+ * @param doutputDesc              Tensor descriptor for output gradient (input)
+ * @param doutput                  Gradient of output (input)
+ * @param dinputDesc               Tensor descriptor for input gradient (input)
+ * @param dinput                   Gradient of input (output)
+ * @param dweightDesc              Tensor descriptor for weight gradient (input)
+ * @param dweight                  Gradient of weight (output)
+ */
+MIOPEN_EXPORT miopenStatus_t miopenPReLUBackward(miopenHandle_t handle,
+                                                 void* workspace,
+                                                 size_t workspaceSizeInBytes,
+                                                 miopenTensorDescriptor_t inputDesc,
+                                                 const void* input,
+                                                 miopenTensorDescriptor_t weightDesc,
+                                                 const void* weight,
+                                                 miopenTensorDescriptor_t doutputDesc,
+                                                 const void* doutput,
+                                                 miopenTensorDescriptor_t dinputDesc,
+                                                 void* dinput,
+                                                 miopenTensorDescriptor_t dweightDesc,
+                                                 void* dweight);
+
+/** @} */
+// CLOSEOUT RELU DOXYGEN GROUP
+#endif // MIOPEN_BETA_API
+
+#ifdef MIOPEN_BETA_API
+
 /*! @ingroup LossFunction
  * @enum miopenLossReductionMode_t
  * Reduction mode for loss function
@@ -7771,61 +7825,7 @@
 
 /** @} */
 // CLOSEOUT LossFunction DOXYGEN GROUP
-#endif
-=======
-/** @addtogroup ReLU
- *
- *  @{
- */
-
-/*! @brief Helper function to query the minimum workspace size required by the PReLU backward call
- *
- * @param handle                   MIOpen Handle (input)
- * @param inputDesc                Tensor descriptor for input tensor (input)
- * @param weightDesc               Tensor descriptor for weight tensor (input)
- * @param sizeInBytes              Pointer to data to return the minimum workspace size
- * @return                         miopenStatus_t
- */
-MIOPEN_EXPORT miopenStatus_t
-miopenGetPReLUBackwardWorkspaceSize(miopenHandle_t handle,
-                                    miopenTensorDescriptor_t inputDesc,
-                                    miopenTensorDescriptor_t weightDesc,
-                                    size_t* sizeInBytes);
-
-/*! @brief Execute a PReLU backward layer
- *
- * @param handle                   MIOpen handle (input)
- * @param workspace                Address of the allocated workspace data (input)
- * @param workspaceSizeInBytes     Size in bytes of the allocated workspace data (input)
- * @param inputDesc                Tensor descriptor for input tensor (input)
- * @param input                    Data tensor input (input)
- * @param weightDesc               Tensor descriptor for weight tensor (input)
- * @param weight                   Data tensor weight (input)
- * @param doutputDesc              Tensor descriptor for output gradient (input)
- * @param doutput                  Gradient of output (input)
- * @param dinputDesc               Tensor descriptor for input gradient (input)
- * @param dinput                   Gradient of input (output)
- * @param dweightDesc              Tensor descriptor for weight gradient (input)
- * @param dweight                  Gradient of weight (output)
- */
-MIOPEN_EXPORT miopenStatus_t miopenPReLUBackward(miopenHandle_t handle,
-                                                 void* workspace,
-                                                 size_t workspaceSizeInBytes,
-                                                 miopenTensorDescriptor_t inputDesc,
-                                                 const void* input,
-                                                 miopenTensorDescriptor_t weightDesc,
-                                                 const void* weight,
-                                                 miopenTensorDescriptor_t doutputDesc,
-                                                 const void* doutput,
-                                                 miopenTensorDescriptor_t dinputDesc,
-                                                 void* dinput,
-                                                 miopenTensorDescriptor_t dweightDesc,
-                                                 void* dweight);
-
-/** @} */
-// CLOSEOUT RELU DOXYGEN GROUP
 #endif // MIOPEN_BETA_API
->>>>>>> 10a7995c
 
 #ifdef __cplusplus
 }
