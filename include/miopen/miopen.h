/*******************************************************************************
 *
 * MIT License
 *
 * Copyright (c) 2024 Advanced Micro Devices, Inc.
 *
 * Permission is hereby granted, free of charge, to any person obtaining a copy
 * of this software and associated documentation files (the "Software"), to deal
 * in the Software without restriction, including without limitation the rights
 * to use, copy, modify, merge, publish, distribute, sublicense, and/or sell
 * copies of the Software, and to permit persons to whom the Software is
 * furnished to do so, subject to the following conditions:
 *
 * The above copyright notice and this permission notice shall be included in all
 * copies or substantial portions of the Software.
 *
 * THE SOFTWARE IS PROVIDED "AS IS", WITHOUT WARRANTY OF ANY KIND, EXPRESS OR
 * IMPLIED, INCLUDING BUT NOT LIMITED TO THE WARRANTIES OF MERCHANTABILITY,
 * FITNESS FOR A PARTICULAR PURPOSE AND NONINFRINGEMENT. IN NO EVENT SHALL THE
 * AUTHORS OR COPYRIGHT HOLDERS BE LIABLE FOR ANY CLAIM, DAMAGES OR OTHER
 * LIABILITY, WHETHER IN AN ACTION OF CONTRACT, TORT OR OTHERWISE, ARISING FROM,
 * OUT OF OR IN CONNECTION WITH THE SOFTWARE OR THE USE OR OTHER DEALINGS IN THE
 * SOFTWARE.
 *
 *******************************************************************************/
#ifndef MIOPEN_GUARD_MIOPEN_H_
#define MIOPEN_GUARD_MIOPEN_H_

#ifdef __clang__
#pragma clang diagnostic push
#pragma clang diagnostic ignored "-Wextern-c-compat"
#endif

#include <stddef.h>
#include <stdbool.h>
#include <miopen/config.h>
#include <miopen/export.h>

#if MIOPEN_BACKEND_OPENCL
#define CL_TARGET_OPENCL_VERSION 120
#if defined(__APPLE__) || defined(__MACOSX)
#include <OpenCL/cl.h>
#else
#define CL_USE_DEPRECATED_OPENCL_1_2_APIS
#include <CL/cl.h>
#endif

#elif MIOPEN_BACKEND_HIP
#include <hip/hip_runtime_api.h>
#endif

/*
 * @defgroup convolutions
 * @defgroup pooling
 * @defgroup handle
 * @defgroup layernorm
 * @defgroup LRN
 * @defgroup batchnorm
 * @defgroup activation
 * @defgroup tensor
 * @defgroup softmax
 * @defgroup RNN
 * @defgroup fusion
 * @defgroup LossFunction
 * @defgroup TensorReduce
 * @defgroup find2
 * @defgroup ReduceExtreme
 * @defgroup groupnorm
 * @defgroup cat
<<<<<<< HEAD
 * @defgroup pad
=======
 * @defgroup SGD
 * @defgroup getitem
 * @defgroup ReduceCalculation
>>>>>>> 25169e2b
 *
 */

/*! Constructs type name from a struct */
#define MIOPEN_DECLARE_OBJECT(name) \
    struct name                     \
    {                               \
    };                              \
    typedef struct name* name##_t;

#ifdef __cplusplus
extern "C" {
#endif

#if MIOPEN_BACKEND_OPENCL
typedef cl_command_queue miopenAcceleratorQueue_t;
#elif MIOPEN_BACKEND_HIP
typedef hipStream_t miopenAcceleratorQueue_t;
#endif

/*! @ingroup handle
 * @brief Creates the miopenHandle_t type
 */
MIOPEN_DECLARE_OBJECT(miopenHandle);

/** @addtogroup handle
 *
 *  @{
 */

/*! @enum miopenStatus_t
 * Error codes that are returned by all MIOpen API calls.
 */
typedef enum
{
    miopenStatusSuccess              = 0, /*!< No errors */
    miopenStatusNotInitialized       = 1, /*!< Data not initialized. */
    miopenStatusInvalidValue         = 2, /*!< Incorrect variable value. */
    miopenStatusBadParm              = 3, /*!< Incorrect parameter detected. */
    miopenStatusAllocFailed          = 4, /*!< Memory allocation error. */
    miopenStatusInternalError        = 5, /*!< MIOpen failure. */
    miopenStatusNotImplemented       = 6, /*!< Use of unimplemented feature. */
    miopenStatusUnknownError         = 7, /*!< Unknown error occurred. */
    miopenStatusUnsupportedOp        = 8, /*!< Unsupported operator for fusion. */
    miopenStatusGpuOperationsSkipped = 9, /*!< This is not an error. */
    miopenStatusVersionMismatch = 10, /*!< Version mismatch of the supplied binary data argment. */
} miopenStatus_t;

#ifdef MIOPEN_BETA_API
typedef enum
{
    miopenF8RoundingModeStandard   = 0,
    miopenF8RoundingModeStochastic = 1,
} miopenF8RoundingMode_t;
#endif

/*! @brief Get character string for an error code.
 *
 * A function which returns a NULL terminated character string of the error code.
 *
 * @param error  miopenStatus_t type error status (input)
 * @return       errorString
 */
MIOPEN_EXPORT const char* miopenGetErrorString(miopenStatus_t error);

/*! @brief Custom allocator function
 *
 * This function allow for user-defined custom allocator
 *
 * @param context     A pointer a context (input)
 * @param sizeBytes   Number of bytes to allocate (input)
 *
 */
typedef void* (*miopenAllocatorFunction)(void* context, size_t sizeBytes);

/*! @brief Custom deallocator function
 *
 * This function allow for user-defined custom deallocation function
 *
 * @param context     A pointer context (input)
 * @param memory      A pointer allocated memory (input)
 *
 */
typedef void (*miopenDeallocatorFunction)(void* context, void* memory);

/*! @brief Method to return version of MIOpen
 *
 * The output values of this call follow from the versioning
 * format major.minor.patch
 *
 * Pointers that are NULL will be ignored.
 *
 * @param major     Major version number (output)
 * @param minor     Minor version number (output)
 * @param patch     Patch version number (output)
 *
 * @return          miopenStatus_t
 */
MIOPEN_EXPORT miopenStatus_t miopenGetVersion(size_t* major, size_t* minor, size_t* patch);

/*! @brief Method to create the MIOpen handle object.
 *
 * This function creates a MIOpen handle. This is called at the very start to initialize the MIOpen
 * environment.
 * @param handle     A pointer to a MIOpen handle type (output)
 *
 * @return           miopenStatus_t
 */
MIOPEN_EXPORT miopenStatus_t miopenCreate(miopenHandle_t* handle);

/*! @brief Create a MIOpen handle with an accelerator stream.
 *
 * The HIP side uses a hipStream_t type for the stream, while OpenCL will use a
 * cl_command_queue.
 *
 * Create a handle with a previously created accelerator command queue.
 * @param handle     A pointer to a MIOpen handle type (output)
 * @param stream      An accelerator queue type (input)
 *
 * @return           miopenStatus_t
 */
MIOPEN_EXPORT miopenStatus_t miopenCreateWithStream(miopenHandle_t* handle,
                                                    miopenAcceleratorQueue_t stream);

/*! @brief Destroys the MIOpen handle.
 *
 * This is called when breaking down the MIOpen environment.
 * @param handle     MIOpen handle (input)
 * @return           miopenStatus_t
 */
MIOPEN_EXPORT miopenStatus_t miopenDestroy(miopenHandle_t handle);

/*! @brief Set accelerator command queue previously created
 *
 * Set a command queue for an accelerator device
 * @param handle     MIOpen handle (input)
 * @param streamID   An accelerator queue type (input)
 * @return           miopenStatus_t
 */
MIOPEN_EXPORT miopenStatus_t miopenSetStream(miopenHandle_t handle,
                                             miopenAcceleratorQueue_t streamID);

/*! @brief Get the previously created accelerator command queue
 *
 * Creates a command queue for an accelerator device
 * @param handle     MIOpen handle (input)
 * @param streamID   Pointer to a accelerator queue type (output)
 * @return           miopenStatus_t
 */
MIOPEN_EXPORT miopenStatus_t miopenGetStream(miopenHandle_t handle,
                                             miopenAcceleratorQueue_t* streamID);

/*! @brief Set allocator for previously created miopenHandle
 *
 * Set a command queue for an accelerator device
 * @param handle     MIOpen handle
 * @param allocator  A callback function MIOpen will use for internal memory allocations.
 *      The provided callback function should allocate device memory with requested size
 *      and return a pointer to this memory.
 *      Passing 0 will restore the default MIOpen allocator and deallocator.
 * @param deallocator  A callback function MIOpen will use to for internal memory deallocation.
 *      The provided callback function should free the specified memory pointer
 * @param allocatorContext  User-specified pointer which is passed to \p allocator and \p
 * deallocator
 *      This allows the callback function to access state set by the caller to this function,
 *      for example a stateful heap allocator or a c++ class.
 * @return           miopenStatus_t
 */
MIOPEN_EXPORT miopenStatus_t miopenSetAllocator(miopenHandle_t handle,
                                                miopenAllocatorFunction allocator,
                                                miopenDeallocatorFunction deallocator,
                                                void* allocatorContext);

/*! @brief Get time for last kernel launched
 *
 * This function is used only when profiling mode has been enabled.
 * Kernel timings are based on the MIOpen handle and is not thread-safe.
 * In order to use multi-threaded profiling, create an MIOpen handle for each
 * concurrent thread.
 *
 * @param handle     MIOpen handle (input)
 * @param time       Pointer to a float type to contain kernel time in milliseconds (output)
 * @return           miopenStatus_t
 */
MIOPEN_EXPORT miopenStatus_t miopenGetKernelTime(miopenHandle_t handle, float* time);

/*! @brief Enable profiling to retrieve kernel time
 *
 * Enable or disable kernel profiling. This profiling is only for kernel time.
 * @param handle     MIOpen handle (input)
 * @param enable     Boolean to toggle profiling (input)
 * @return           miopenStatus_t
 */
MIOPEN_EXPORT miopenStatus_t miopenEnableProfiling(miopenHandle_t handle, bool enable);
/** @} */
// CLOSEOUT HANDLE DOXYGEN GROUP

/*! @ingroup fusion
 * @brief Creates the miopenFusionOpDescriptor_t type
 *
 * Fusion Operator Descriptor contains the meta-data associated with an operator
 * to be fused in a compute graph
 *
 */
MIOPEN_DECLARE_OBJECT(miopenFusionOpDescriptor);

/*! @ingroup tensor
 * @brief Creates the miopenTensorDescriptor_t type
 *
 * Tensor descriptor is an object that allows the user to specify a layer's size for each
 * dimension and dimension strides.
 *
 */
MIOPEN_DECLARE_OBJECT(miopenTensorDescriptor);

/*! @ingroup tensor
 * @brief Creates the miopenSeqTensorDescriptor_t type
 *
 * SeqTensor descriptor is an object that allows the user to specify tensor with sequence dimension.
 *
 */
MIOPEN_DECLARE_OBJECT(miopenSeqTensorDescriptor);

/*! @ingroup convolutions
 * @brief Creates the miopenConvolutionDescriptor_t type
 *
 * Convolution descriptor is an object that allows the user to specify a layer's padding, stride,
 * and dilation of the convolutional filter. Parameters must all be non-negative.
 *
 */
MIOPEN_DECLARE_OBJECT(miopenConvolutionDescriptor);

/*! @ingroup pooling
 * @brief Creates the miopenPoolingDescriptor_t type
 *
 * Pooling descriptor is an object that allows the user to specify the dimension sizes of the
 * pooling windows, paddings, strides, and pooling mode.
 *
 */
MIOPEN_DECLARE_OBJECT(miopenPoolingDescriptor);

/*! @ingroup LRN
 *  @brief Creates the miopenLRNDescriptor_t type
 *
 * LRN descriptor is an object that allows the user to specify the LRN mode, the number of elements
 * in the normalization window, and the LRN k-parameter.
 *
 */
MIOPEN_DECLARE_OBJECT(miopenLRNDescriptor);

/*! @ingroup activation
 * @brief Creates the miopenActivationDescriptor_t type
 *
 * Activation descriptor is an object that allows the user to specify the activation mode.
 *
 */
MIOPEN_DECLARE_OBJECT(miopenActivationDescriptor);

/*! @ingroup RNN
 * @brief Creates the miopenRNNDescriptor_t type
 */
MIOPEN_DECLARE_OBJECT(miopenRNNDescriptor);

/*! @ingroup LossFunction
 * @brief Creates the miopenCTCLossDescriptor_t type
 */
MIOPEN_DECLARE_OBJECT(miopenCTCLossDescriptor);

/*! @ingroup Dropout
 * @brief Creates the miopenDropoutDescriptor_t type
 */
MIOPEN_DECLARE_OBJECT(miopenDropoutDescriptor);

/*! @ingroup TensorReduce
 * @brief Creates the miopenReduceTensorDescriptor_t type
 */
MIOPEN_DECLARE_OBJECT(miopenReduceTensorDescriptor);

/*! @ingroup mha
 * @brief Creates the miopenMhaDescriptor_t type
 */
MIOPEN_DECLARE_OBJECT(miopenMhaDescriptor);

/*! @ingroup softmax
 * @brief Creates the miopenSoftmaxDescriptor_t type
 */
MIOPEN_DECLARE_OBJECT(miopenSoftmaxDescriptor);

/*! @ingroup tensor
 * @enum miopenDataType_t
 * MIOpen floating point datatypes. Both 32-bit and 16-bit floats are supported in MIOpen.
 */
typedef enum
{
    miopenHalf  = 0, /*!< 16-bit floating point (Fully supported) */
    miopenFloat = 1, /*!< 32-bit floating point (Fully supported) */
    miopenInt32 = 2, /*!< 32-bit integer (Partially supported) */
    miopenInt8  = 3, /*!< 8-bit integer (Partially supported) */
    // miopenInt8x4   = 4, /*!< Pack of 4x Int8 in NCHW_VECT_C format (Support discontinued) */
    miopenBFloat16 = 5, /*!< 16-bit binary floating point (8-bit exponent, 7-bit fraction)
                           (Partially supported) */
    miopenDouble = 6,   /*!< 64-bit floating point (Partially supported) */
#ifdef MIOPEN_BETA_API
    miopenFloat8  = 7,
    miopenBFloat8 = 8,
#else
// miopenReserved1 = 7,
// miopenReserved2 = 8,
#endif
    miopenInt64 = 9,
} miopenDataType_t;

/*! @ingroup tensor
 * @enum miopenTensorLayout_t
 * Tensor layouts supported by MIOpen.
 * miopenTensorCHWNc4 and miopenTensorCHWNc8 layout only support weight tensor.
 */
typedef enum
{
    miopenTensorNCHW   = 0, /*!< NCHW memory layout (Fully supported) */
    miopenTensorNHWC   = 1, /*!< NHWC memory layout (Fully supported) */
    miopenTensorCHWN   = 2, /*!< CHWN memory layout (Not supported) */
    miopenTensorNCHWc4 = 3, /*!< NCHWc4 memory layout (Partially supported) */
    miopenTensorNCHWc8 = 4, /*!< NCHWc8 memory layout (Partially supported) */
    miopenTensorCHWNc4 = 5, /*!< CHWNc4 memory layout (Partially supported) */
    miopenTensorCHWNc8 = 6, /*!< CHWNc8 memory layout (Partially supported) */
    miopenTensorNCDHW  = 7, /*!< NCDHW memory layout (Fully supported) */
    miopenTensorNDHWC  = 8, /*!< NCDHW memory layout (Fully supported) */
} miopenTensorLayout_t;

/*! @ingroup pooling
 * @enum miopenIndexType_t
 * MIOpen index datatypes.
 */
typedef enum
{
    miopenIndexUint8  = 0, /*!<  8-bit unsigned */
    miopenIndexUint16 = 1, /*!< 16-bit unsigned */
    miopenIndexUint32 = 2, /*!< 32-bit unsigned */
    miopenIndexUint64 = 3, /*!< 64-bit unsigned */
} miopenIndexType_t;

/*! @ingroup tensor
 * @enum miopenTensorOp_t
 * Element-wise tensor operation modes
 */
typedef enum
{
    miopenTensorOpAdd = 0, /*!< Add tensors element-wise */
    miopenTensorOpMul = 1, /*!< Multiply two tensors element-wise */
    miopenTensorOpMin = 2, /*!< Minimum of tensor element pairs */
    miopenTensorOpMax = 3, /*!< Maximum of tensor element pairs */
} miopenTensorOp_t;

/*! @ingroup convolutions
 *  @enum miopenConvolutionMode_t
 * Convolution mode selection for convolution layer preference.
 */
typedef enum
{
    miopenConvolution = 0, /*!< Cross-Correlation convolution */
    miopenTranspose   = 1, /*!< Transpose convolutions -- deconvolution */
    miopenGroupConv   = 2, /*!< Deprecated Group convolution legacy, ToBe Removed */
    miopenDepthwise   = 3, /*!< Deprecated Depthwise convolution legacy, ToBe Removed */
} miopenConvolutionMode_t;

/*! @ingroup padding
 *  @enum miopenPaddingMode_t
 * Padding mode selection for convolution/Pooling layer preference
 */
typedef enum
{
    miopenPaddingDefault = 0, /*!< MIOPEN Default Padding */
    miopenPaddingSame    = 1, /*!< Tensorflow SAME Padding */
    miopenPaddingValid   = 2, /*!< Tensorflow VALID Padding */
} miopenPaddingMode_t;

/*! @ingroup pooling
 * @enum miopenPoolingMode_t
 * Pooling layer mode
 */
typedef enum
{
    miopenPoolingMax              = 0, /*!< Maximum pooling */
    miopenPoolingAverage          = 1, /*!< Average pooling */
    miopenPoolingAverageInclusive = 2, /*!< Inclusive Average pooling */
} miopenPoolingMode_t;

/*! @ingroup pooling
 * @enum miopenPoolingWorkspaceIndexMode_t
 * Pooling layer workspace index mode. miopenPoolingWorkspaceIndexMask mode records indices
 * indicating the max values' positions in the filter/mask. miopenPoolingWorkspaceIndexImage mode
 * records indices indicating the max values' positions in the image.
 */
typedef enum
{
    miopenPoolingWorkspaceIndexMask  = 0, /*!< Use mask indices, 2D pooling only */
    miopenPoolingWorkspaceIndexImage = 1, /*!< Use image indices */
} miopenPoolingWorkspaceIndexMode_t;

/*! @ingroup LRN
 * @enum miopenLRNMode_t
 * Local Response Normalization layer mode
 */
typedef enum
{
    miopenLRNWithinChannel = 0, /*!< Channel independent */
    miopenLRNCrossChannel  = 1, /*!< Cross Channel */
} miopenLRNMode_t;
#ifdef MIOPEN_BETA_API
/*! @ingroup layernorm
 * @enum miopenNormMode_t
 * LayerNorm mode
 */
typedef enum
{
    MIOPEN_ELEMENTWISE_AFFINE = 0, /*!< initialized to ones for weights and zeros for biases */
    MIOPEN_WEIGHT_BIAS =
        1, /*!< learnable weights and biases of the module of shape normalized_shape */
    MIOPEN_ELEMENTWISE_AFFINE_FUSED_ADD =
        2, /*!< initialized to ones for weights and zeros for biases in addlayernorm */
    MIOPEN_WEIGHT_BIAS_FUSED_ADD = 3, /*!< learnable weights and biases of the module of shape
                                         normalized_shape in addlayernorm */
    MIOPEN_ELEMENTWISE_AFFINE_T5 =
        4, /*!< initialized to ones for weights and zeros for biases in t5layernorm */
    MIOPEN_WEIGHT_BIAS_T5 = 5, /*!< learnable weights and biases of the module of shape
                                  normalized_shape in t5layernorm */
} miopenNormMode_t;
#endif
/*! @ingroup batchnorm
 * @enum miopenBatchNormMode_t
 * Batch Normalization layer mode
 */
typedef enum
{
    miopenBNPerActivation = 0, /*!< Element-wise normalization for fully connected layer */
    miopenBNSpatial       = 1, /*!< Mini-batch spatial normalization for convolutional layers */
} miopenBatchNormMode_t;

/*! @ingroup activation
 * @enum miopenActivationMode_t
 * Activation layer modes
 */
typedef enum
{
    miopenActivationPASTHRU  = 0, /*!< No activation, pass through the data */
    miopenActivationLOGISTIC = 1, /*!< Sigmoid function: \f$1 / (1 + e^{-x})\f$ */
    miopenActivationTANH     = 2, /*!< Tanh activation \f$ \beta * tanh( \alpha * x) \f$ */
    miopenActivationRELU     = 3, /*!< Rectified Linear Unit \f$ max(0, x) \f$ */
    miopenActivationSOFTRELU = 4, /*!< \f$log(1 + e^x)\f$ */
    miopenActivationABS      = 5, /*!< Absolute value \f$abs(x)\f$ */
    miopenActivationPOWER = 6, /*!< Scaled and shifted power \f$(\alpha + \beta * x)^{gamma}\f$ */
    miopenActivationCLIPPEDRELU =
        7, /*!< Clipped Rectified Linear Unit \f$ min(\alpha, max(0,x)) \f$ */
    miopenActivationLEAKYRELU =
        8, /*!< Leaky Rectified Linear Unit \f$ \alpha * x | x <= 0; x | x > 0 \f$ */
    miopenActivationELU =
        9, /*!< Exponential Rectified Linear Unit \f$ \alpha * (e^{x} - 1) | x <= 0; x | x > 0 \f$
            */
} miopenActivationMode_t;

/*! @ingroup softmax
 * @enum miopenSoftmaxAlgorithm_t
 * Softmax implementation algorithms
 */
typedef enum
{
    MIOPEN_SOFTMAX_FAST     = 0, /*!< straightforward softmax */
    MIOPEN_SOFTMAX_ACCURATE = 1, /*!< scaled softmax by maximum value in input domain */
    MIOPEN_SOFTMAX_LOG      = 2, /*!< log softmax */
} miopenSoftmaxAlgorithm_t;

/*! @ingroup softmax
 * @enum miopenSoftmaxMode_t
 * Softmax modes
 */
typedef enum
{
    MIOPEN_SOFTMAX_MODE_INSTANCE = 0, /*!< compute per image (N) across C, H, W */
    MIOPEN_SOFTMAX_MODE_CHANNEL =
        1, /*!< compute per spatial location (H, W) per image (N) across C */
} miopenSoftmaxMode_t;

/*! @ingroup TensorReduce
 * @brief Version of TensorReduce API. Applications may use it to ensure
 * backward compatibility with older library versions.
 *
 * - 0 or undefined - Initial API. Supported operations: ADD, MIN, MIN, MAX.
 * - 1 - Added AMAX, AVG, NORM1, NORM2 ops.
 */
#define MIOPEN_API_VERSION_REDUCE_TENSOR 1

/*! @ingroup TensorReduce
 * @enum miopenReduceTensorOp_t
 * Tensor Reduction operation types
 */
typedef enum
{
    MIOPEN_REDUCE_TENSOR_ADD = 0, /*!< the operation is adding the values of the reduced elements */
    MIOPEN_REDUCE_TENSOR_MUL =
        1, /*!< the operation is multiplying the values of the reduced elements */
    MIOPEN_REDUCE_TENSOR_MIN =
        2, /*!< the operation is getting the minimum value of the reduced elements */
    MIOPEN_REDUCE_TENSOR_MAX =
        3, /*!< the operation is getting the maximum value of the reduced elements */
    MIOPEN_REDUCE_TENSOR_AMAX =
        4, /*!< the operation is getting the maximum absolute value of the reduced elements */
    MIOPEN_REDUCE_TENSOR_AVG =
        5, /*!< the operation is getting the averaged value of the reduced elements */
    MIOPEN_REDUCE_TENSOR_NORM1 =
        6, /*!< the operation is adding the absolute values of the reduced elements */
    MIOPEN_REDUCE_TENSOR_NORM2 = 7, /*!< the operation is getting the square root of the sum of
                                     squares of the reduced elements */
    // MIOPEN_REDUCE_TENSOR_MUL_NO_ZEROS =
    //    8, /*!< the operation is same as MUL, but does not have the zero values considered */
} miopenReduceTensorOp_t;

/*! @ingroup TensorReduce
 * @enum miopenReduceTensorOp_t
 * Nan numbers propagation modes
 */
typedef enum
{
    MIOPEN_NOT_PROPAGATE_NAN = 0, /*!< does not propagate Nan number */
    MIOPEN_PROPAGATE_NAN     = 1, /*!< propagate the Nan number by the Reduction operation */
} miopenNanPropagation_t;

/*! @ingroup TensorReduce
 * @enum miopenReduceTensorIndices_t
 * Reduction Indices computation modes
 */
typedef enum
{
    MIOPEN_REDUCE_TENSOR_NO_INDICES        = 0, /*!< Does not compuate indices */
    MIOPEN_REDUCE_TENSOR_FLATTENED_INDICES = 1, /*!< Compute the relative, flatted indices */
} miopenReduceTensorIndices_t;

/*! @ingroup TensorReduce
 * @enum miopenIndicesType_t
 * Reduction Indices types
 */
typedef enum
{
    MIOPEN_32BIT_INDICES = 0, /*!< 32-bit unsigned integer indices */
    MIOPEN_64BIT_INDICES = 1, /*!< 64-bit unsigned integer indices */
    MIOPEN_16BIT_INDICES = 2, /*!< 16-bit unsigned integer indices */
    MIOPEN_8BIT_INDICES  = 3, /*!< 8-bit unsigned integer indices */
} miopenIndicesType_t;

/*! @ingroup convolutions
 *  @enum miopenConvolutionAttrib_t
 * Attribute for convolution descriptor, used for alternating the convolution behavior
 */
typedef enum
{
    MIOPEN_CONVOLUTION_ATTRIB_FP16_ALT_IMPL =
        0, /*!< Use alternative fp16 implementation.
            Only supported for gfx90a; has no effect for other targets.
            0 - disabled, 1 - enabled, -1 or unset - default (F0B1W1) >*/
    MIOPEN_CONVOLUTION_ATTRIB_DETERMINISTIC =
        1, /*!< Restrict MIOpen convolutions to kernels which produce numerically deterministic
              results. 0 - disabled (default), 1 - enabled >*/
#ifdef MIOPEN_BETA_API
    MIOPEN_CONVOLUTION_ATTRIB_FP8_ROUNDING_MODE =
        2, /*!<Specifies the rounding mode for the 8-bit floating data types. Currently, two
              rounding modes are supported miopenF8RoundingModeStandard and
              miopenF8RoundingModeStochastic. These are listed as part of the miopenF8RoundingMode_t
              enum.>*/
#else
// miopenReserved1 = 2,
#endif
} miopenConvolutionAttrib_t;

/** @addtogroup tensor
 *
 *  @{
 */

/*! @brief Create a Tensor Descriptor
 *
 * API for creating an uninitialized tensor descriptor.
 * @param tensorDesc Pointer to a tensor descriptor type (output)
 * @return           miopenStatus_t
 */
MIOPEN_EXPORT miopenStatus_t miopenCreateTensorDescriptor(miopenTensorDescriptor_t* tensorDesc);

/*! @brief Set shape of 4D tensor
 *
 * Interface for setting 4-D tensor shape. MIOpen currently implements NCHW and NHWC layout.
 *
 * @param tensorDesc Tensor descriptor (input/output)
 * @param dataType   MIOpen datatype (input)
 * @param n          Mini-batch size (input)
 * @param c          Number of channels (input)
 * @param h          Data height dimension size (input)
 * @param w          Data width dimension size (input)
 * @return           miopenStatus_t
 */
MIOPEN_EXPORT miopenStatus_t miopenSet4dTensorDescriptor(
    miopenTensorDescriptor_t tensorDesc, miopenDataType_t dataType, int n, int c, int h, int w);

/*! @brief Set shape of ND tensor with specific layout
 *
 * Interface for setting N-D packed tensor shape. This interface support NHWC, NCHW, NCHWc*, CHWNc*
 * @param tensorDesc   Tensor descriptor (input/output)
 * @param dataType     MIOpen datatype (input)
 * @param tensorLayout Tensor layout (input)
 * @param lens         Tensor dimensions (input)
 * @param num_lens     Tensor dimension size (input)
 * @return             miopenStatus_t
 */
MIOPEN_EXPORT miopenStatus_t
miopenSetNdTensorDescriptorWithLayout(miopenTensorDescriptor_t tensorDesc,
                                      miopenDataType_t dataType,
                                      miopenTensorLayout_t tensorLayout,
                                      const int* lens,
                                      int num_lens);
/*! @brief Set shape and stride of 4D tensor
 *
 * Interface for setting 4-D tensor shape and stride. It allows to create the non-packed tensor.
 * A non-packed tensor refers to the tensor where the elements are not compressed or packed in any
 * specific way. Each element in the tensor is stored individually, and there is no special
 * compression applied to the storage.
 *
 * @param tensorDesc Tensor descriptor (input/output)
 * @param dataType   MIOpen datatype (input)
 * @param n          Mini-batch size (input)
 * @param c          Number of channels (input)
 * @param h          Data height dimension size (input)
 * @param w          Data width dimension size (input)
 * @param nStride    Mini-batch dimension stride (input)
 * @param cStride    Channel dimension stride (input)
 * @param hStride    Height dimension stride (input)
 * @param wStride    Width dimension stride (input)
 * @return           miopenStatus_t
 */
MIOPEN_EXPORT miopenStatus_t miopenSet4dTensorDescriptorEx(miopenTensorDescriptor_t tensorDesc,
                                                           miopenDataType_t dataType,
                                                           int n,
                                                           int c,
                                                           int h,
                                                           int w,
                                                           int nStride,
                                                           int cStride,
                                                           int hStride,
                                                           int wStride);

/*! @brief Get the details of the tensor descriptor
 *
 * Interface to query the 4-D tensor shape.
 *
 * @param tensorDesc Tensor descriptor (input)
 * @param dataType   MIOpen datatype (output)
 * @param n          Mini-batch size (output)
 * @param c          Number of channels (output)
 * @param h          Data height dimension size (output)
 * @param w          Data width dimension size (output)
 * @param nStride    Mini-batch dimension stride (output)
 * @param cStride    Channel dimension stride (output)
 * @param hStride    Height dimension stride (output)
 * @param wStride    Width dimension stride (output)
 * @return           miopenStatus_t
 */
MIOPEN_EXPORT miopenStatus_t miopenGet4dTensorDescriptor(miopenTensorDescriptor_t tensorDesc,
                                                         miopenDataType_t* dataType,
                                                         int* n,
                                                         int* c,
                                                         int* h,
                                                         int* w,
                                                         int* nStride,
                                                         int* cStride,
                                                         int* hStride,
                                                         int* wStride);

/*! @brief Set shape of N-dimensional tensor
 *
 * Interface for setting non-packed tensor shape.
 * @param tensorDesc   Tensor descriptor (input/output)
 * @param dataType     MIOpen datatype (input)
 * @param nbDims       Number of dimensions in the dimsA array (input)
 * @param dimsA        Array containing the size of dimensions (input)
 * @param stridesA     Array containing the size of stride (input)
 * @return             miopenStatus_t
 */
MIOPEN_EXPORT miopenStatus_t miopenSetTensorDescriptor(miopenTensorDescriptor_t tensorDesc,
                                                       miopenDataType_t dataType,
                                                       int nbDims,
                                                       const int* dimsA,
                                                       const int* stridesA);

#ifdef MIOPEN_BETA_API
/*! @copydoc miopenSetTensorDescriptor()
 */
MIOPEN_EXPORT miopenStatus_t miopenSetTensorDescriptorV2(miopenTensorDescriptor_t tensorDesc,
                                                         miopenDataType_t dataType,
                                                         int nbDims,
                                                         const size_t* dimsA,
                                                         const size_t* stridesA);
#endif

#ifdef MIOPEN_BETA_API
/*! @brief Set the tensor cast type
 *
 *  For tensors where the cast_type attribute is set, the tensor elements would be converted to the
 * target type before the target operation is applied. Currently, only supported for convolution
 * operations targeting the FP8 datatype
 *
 *  @param tensorDesc Tensor descriptor type (input)
 *  @param cast_type  MIOpen datatype (input)
 */
MIOPEN_EXPORT miopenStatus_t miopenSetTensorCastType(miopenTensorDescriptor_t tensorDesc,
                                                     miopenDataType_t cast_type);
#endif

/*! @brief Set shape of N-dimensional tensor
 *
 * Interface for querying tensor size. MIOpen has support for 1, 2, 3, 4, 5 dimensional tensor of
 * layout.
 * @param tensorDesc   Tensor descriptor (input)
 * @param size         number of elements in tensor described by the descriptor (output)
 * @return             miopenStatus_t
 */
MIOPEN_EXPORT miopenStatus_t miopenGetTensorDescriptorSize(miopenTensorDescriptor_t tensorDesc,
                                                           int* size);

/*! @brief Get the details of the N-dimensional tensor descriptor.
 *
 * @param tensorDesc Tensor descriptor (input)
 * @param dataType   MIOpen datatype (output)
 * @param dimsA      Array containing the size of dimensions (output)
 * @param stridesA   Array containing the size of stride (output)
 * @return           miopenStatus_t
 */
MIOPEN_EXPORT miopenStatus_t miopenGetTensorDescriptor(miopenTensorDescriptor_t tensorDesc,
                                                       miopenDataType_t* dataType,
                                                       int* dimsA,
                                                       int* stridesA);

/*! @brief Destroys the tensor descriptor
 *
 * @param tensorDesc Tensor descriptor (input)
 * @return           miopenStatus_t
 */
MIOPEN_EXPORT miopenStatus_t miopenDestroyTensorDescriptor(miopenTensorDescriptor_t tensorDesc);

/*! @brief Create a Tensor Descriptor for sequence data
 *
 * API for creating an uninitialized sequence data tensor descriptor.
 * @param tensorDesc Pointer to a sequence data tensor descriptor type (output)
 * @return           miopenStatus_t
 */
MIOPEN_EXPORT miopenStatus_t
miopenCreateSeqTensorDescriptor(miopenSeqTensorDescriptor_t* tensorDesc);

/*! @brief Destroys the sequence data tensor descriptor
 *
 * @param tensorDesc Tensor descriptor (input)
 * @return           miopenStatus_t
 */
MIOPEN_EXPORT miopenStatus_t
miopenDestroySeqTensorDescriptor(miopenSeqTensorDescriptor_t tensorDesc);

/*! @brief Execute element-wise tensor operations
 *
 * This function implements: \f$ C = op ( alpha1[0] * A, alpha2[0] * B ) + beta[0] * C \f$
 *
 * For Forward Bias one can also use, miopenConvolutionForwardBias()
 *
 * @param handle     MIOpen handle (input)
 * @param tensorOp   Operation from miopenTensorOp_t (input)
 * @param alpha1     Tensor A's floating point scaling factor, allocated on the host (input)
 * @param aDesc      Tensor descriptor for tensor A (input)
 * @param A          Tensor A (input)
 * @param alpha2     Tensor B's floating point scaling factor, allocated on the host (input)
 * @param bDesc      Tensor descriptor for tensor B (input)
 * @param B          Tensor B (input)
 * @param beta       Tensor C's floating point scaling factor, allocated on the host (input)
 * @param cDesc      Tensor descriptor for tensor C (input)
 * @param C          Tensor C (input and output)
 * @return           miopenStatus_t
 */
MIOPEN_EXPORT miopenStatus_t miopenOpTensor(miopenHandle_t handle,
                                            miopenTensorOp_t tensorOp,
                                            const void* alpha1,
                                            const miopenTensorDescriptor_t aDesc,
                                            const void* A,
                                            const void* alpha2,
                                            const miopenTensorDescriptor_t bDesc,
                                            const void* B,
                                            const void* beta,
                                            const miopenTensorDescriptor_t cDesc,
                                            void* C);

/*! @brief Fills a tensor with a single value.
 *
 * Supported datatypes are fp32, fp16, and bfp16
 *
 * @param handle     MIOpen handle (input)
 * @param yDesc      Tensor descriptor for tensor y (input)
 * @param y          Tensor y (input)
 * @param alpha      Pointer to fill value (input)
 * @return           miopenStatus_t
 */
MIOPEN_EXPORT miopenStatus_t miopenSetTensor(miopenHandle_t handle,
                                             const miopenTensorDescriptor_t yDesc,
                                             void* y,
                                             const void* alpha);

/*! @brief Scales all elements in a tensor by a single value.
 *
 * Supported datatypes are fp32 and fp16
 *
 * @param handle     MIOpen handle (input)
 * @param yDesc      Tensor descriptor for tensor y (input)
 * @param y          Tensor y (input and output)
 * @param alpha      Floating point scaling factor, allocated on the host (input)
 * @return           miopenStatus_t
 */
MIOPEN_EXPORT miopenStatus_t miopenScaleTensor(miopenHandle_t handle,
                                               const miopenTensorDescriptor_t yDesc,
                                               void* y,
                                               const void* alpha);

/*! @brief Returns number of bytes associated with tensor descriptor
 *
 * @param tensorDesc Tensor descriptor (input)
 * @param numBytes   Number of bytes associated with tensor descriptor (output)
 * @return           miopenStatus_t
 */
MIOPEN_EXPORT miopenStatus_t miopenGetTensorNumBytes(miopenTensorDescriptor_t tensorDesc,
                                                     size_t* numBytes);

/*! @brief Copies one tensor to another tensor with a different layout/scale.
 *
 * This function implements:
 * 1. \f$ Y = alpha * X + beta * Y \f$ for fp32 and fp16 datatype
 * 2. Vectorize/de-vectorize along channel dimension C for int8 datatype
 *
 * Currently this is used for transforming from int8 to int8x4 vector datatypes
 *
 * @param handle     MIOpen handle (input)
 * @param alpha      Floating point scaling factor, allocated on the host (input)
 * @param xDesc      Source Tensor descriptor for tensor x (input)
 * @param x          Source Tensor x (input)
 * @param beta       Floating point scaling factor, allocated on the host (input)
 * @param yDesc      Destination Tensor descriptor for tensor y (input)
 * @param y          Destination Tensor y (output)
 * @return           miopenStatus_t
 */
MIOPEN_EXPORT miopenStatus_t miopenTransformTensor(miopenHandle_t handle,
                                                   const void* alpha,
                                                   const miopenTensorDescriptor_t xDesc,
                                                   const void* x,
                                                   const void* beta,
                                                   const miopenTensorDescriptor_t yDesc,
                                                   void* y);

/** @} */
// CLOSEOUT TENSOR DOXYGEN GROUP

/** @addtogroup convolutions
 *
 *  @{
 */

/*! @brief Creates a convolution layer descriptor
 *
 * @param convDesc   Convolution layer descriptor
 * @return           miopenStatus_t
 */
MIOPEN_EXPORT miopenStatus_t
miopenCreateConvolutionDescriptor(miopenConvolutionDescriptor_t* convDesc);

/*! @brief Creates a 2-D convolution layer descriptor
 *
 * For group/depthwise convolution dilation height and width, only a dilation value of 1 is
 * supported.
 *
 * @param convDesc   Convolution layer descriptor (output)
 * @param c_mode     Convolutional mode (input)
 * @param pad_h      Height input data padding (input)
 * @param pad_w      Width input data padding (input)
 * @param stride_h   Stride for the height of input data (input)
 * @param stride_w   Stride for the width of input data (input)
 * @param dilation_h Dilation height (input)
 * @param dilation_w Dilation width (input)
 * @return           miopenStatus_t
 */
MIOPEN_EXPORT miopenStatus_t miopenInitConvolutionDescriptor(miopenConvolutionDescriptor_t convDesc,
                                                             miopenConvolutionMode_t c_mode,
                                                             int pad_h,
                                                             int pad_w,
                                                             int stride_h,
                                                             int stride_w,
                                                             int dilation_h,
                                                             int dilation_w);

/*! @brief Creates a N-dimensional convolution layer descriptor
 *
 * @param convDesc      Convolution layer descriptor (output)
 * @param spatialDim    Convolutional spatial dimension (input)
 * @param padA          Array of input data padding (input)
 * @param strideA       Array of convolution stride (input)
 * @param dilationA     Array of convolution dilation (input)
 * @param c_mode        Convolutional mode (input)
 * @return              miopenStatus_t
 */
MIOPEN_EXPORT miopenStatus_t
miopenInitConvolutionNdDescriptor(miopenConvolutionDescriptor_t convDesc,
                                  int spatialDim,
                                  const int* padA,
                                  const int* strideA,
                                  const int* dilationA,
                                  miopenConvolutionMode_t c_mode);

/*! @brief Retrieves the spatial dimension of a convolution layer descriptor
 *
 * @param convDesc              Convolution layer descriptor (input)
 * @param spatialDim            Spatial dimension of convolution descriptor (output)
 * @return                      miopenStatus_t
 */
MIOPEN_EXPORT miopenStatus_t miopenGetConvolutionSpatialDim(miopenConvolutionDescriptor_t convDesc,
                                                            int* spatialDim);

/*! @brief Retrieves a 2-D convolution layer descriptor's details
 *
 * For group/depthwise convolution dilation height and width, only a dilation value of 1 is
 * supported.
 *
 * @param convDesc   Convolution layer descriptor (input)
 * @param c_mode     Convolutional mode (output)
 * @param pad_h      Height input data padding (output)
 * @param pad_w      Width input data padding (output)
 * @param stride_h   Stride for the height of input data (output)
 * @param stride_w   Stride for the width of input data (output)
 * @param dilation_h Dilation height (output)
 * @param dilation_w Dilation width (output)
 * @return           miopenStatus_t
 */
MIOPEN_EXPORT miopenStatus_t miopenGetConvolutionDescriptor(miopenConvolutionDescriptor_t convDesc,
                                                            miopenConvolutionMode_t* c_mode,
                                                            int* pad_h,
                                                            int* pad_w,
                                                            int* stride_h,
                                                            int* stride_w,
                                                            int* dilation_h,
                                                            int* dilation_w);

/*! @brief Retrieves a N-dimensional convolution layer descriptor's details
 *
 * @param convDesc               Convolution layer descriptor (input)
 * @param requestedSpatialDim    Expected convolution spatial dimension (intput)
 * @param spatialDim             Convolutional spatial dimension (output)
 * @param padA                   Array of input data padding (output)
 * @param strideA                Array of convolution stride (output)
 * @param dilationA              Array of convolution dilation (output)
 * @param c_mode                 Convolutional mode (output)
 * @return                       miopenStatus_t
 */
MIOPEN_EXPORT miopenStatus_t
miopenGetConvolutionNdDescriptor(miopenConvolutionDescriptor_t convDesc,
                                 int requestedSpatialDim,
                                 int* spatialDim,
                                 int* padA,
                                 int* strideA,
                                 int* dilationA,
                                 miopenConvolutionMode_t* c_mode);

/*! @brief Get the number of groups to be used in Group/Depthwise convolution
 *
 * @param convDesc   Convolution layer descriptor (input)
 * @param groupCount Pointer to number of groups in group/depthwise convolution (output)
 * @return           miopenStatus_t
 */
MIOPEN_EXPORT miopenStatus_t miopenGetConvolutionGroupCount(miopenConvolutionDescriptor_t convDesc,
                                                            int* groupCount);

/*! @brief Set the number of groups to be used in Group/Depthwise convolution
 *
 * Must be called before all computational APIs of group/depthwise convolution, it is preferable to
 * call miopenInitConvolutionDescriptor() first, then miopenSetConvolutionGroupCount() to fully
 * initialize group convolutions. Both Convolution Mode and Transpose Convolution Mode support
 * group/depthwise convolution. To run depthwise convolution, set groupCount value equal to number
 * of channels.
 *
 * @param convDesc   Convolution layer descriptor (output)
 * @param groupCount      number of groups, in depthwise conv using filter_number/channel_multiplier
 * (input)
 * @return           miopenStatus_t
 */
MIOPEN_EXPORT miopenStatus_t miopenSetConvolutionGroupCount(miopenConvolutionDescriptor_t convDesc,
                                                            int groupCount);

/*! @brief Set the output padding to be used in 2-D Transpose convolution
 *
 * This function is optional for initialization of Transpose convolution. If applicable, it must be
 * called before all computational APIs of Transpose convolution. It is preferable to call
 * miopenInitConvolutionDescriptor() first, then miopenSetTransposeConvOutputPadding() to fully
 * initialize transpose convolutions.
 *
 * @param convDesc   Convolution layer descriptor (output)
 * @param adj_h      output padding for the height of output data (input)
 * @param adj_w      output padding for the width of output data (input)
 * @return           miopenStatus_t
 */
MIOPEN_EXPORT miopenStatus_t
miopenSetTransposeConvOutputPadding(miopenConvolutionDescriptor_t convDesc, int adj_h, int adj_w);

/*! @brief Set the output padding to be used in N-dimensional Transpose convolution
 *
 * This function is optional for initialization of Transpose convolution. If applicable, it must be
 * called before all computational APIs of Transpose convolution. It is preferable to call
 * miopenInitConvolutionNdDescriptor() first, then miopenSetTransposeConvNdOutputPadding() to fully
 * initialize transpose convolutions. Currently, 2-D and 3-D convolutions are supported.
 *
 * @param convDesc      Convolution layer descriptor (output)
 * @param spatialDim    Convolutional spatial dimension (input)
 * @param adjA          array of output padding for output data (input)
 * @return              miopenStatus_t
 */
MIOPEN_EXPORT miopenStatus_t miopenSetTransposeConvNdOutputPadding(
    miopenConvolutionDescriptor_t convDesc, int spatialDim, const int* adjA);

/*! @brief Get the shape of a resulting 4-D tensor from a 2-D convolution
 *
 * This function returns the dimensions of the resulting 4D tensor of a 2D
 * convolution, given the convolution descriptor, the input tensor descriptor
 * and the filter descriptor. This function can help to setup the output tensor
 * and allocate the proper amount of memory prior to launch the actual
 * convolution.
 *
 * @param convDesc          Convolution layer descriptor (input)
 * @param inputTensorDesc   Input data tensor descriptor (input)
 * @param filterDesc        Weight descriptor (input)
 * @param n                 Mini-batch size (output)
 * @param c                 Number of channels (output)
 * @param h                 Data height dimension size (output)
 * @param w                 Data width dimension size (output)
 * @return                  miopenStatus_t
 */
MIOPEN_EXPORT miopenStatus_t
miopenGetConvolutionForwardOutputDim(miopenConvolutionDescriptor_t convDesc,
                                     const miopenTensorDescriptor_t inputTensorDesc,
                                     const miopenTensorDescriptor_t filterDesc,
                                     int* n,
                                     int* c,
                                     int* h,
                                     int* w);

/*! @brief Get the shape of a resulting N-dimensional tensor from a (N-2)-dimensional convolution
 *
 * This function returns the dimensions of the resulting N-dimensional tensor of a (N-2)-dimensional
 * convolution, given the convolution descriptor, the input tensor descriptor
 * and the filter descriptor. It is used to setup the output tensor descriptor prior to executing
 * the convolution layer.
 *
 * @param convDesc          Convolution layer descriptor (input)
 * @param inputTensorDesc   Input data tensor descriptor (input)
 * @param filterDesc        Weight descriptor (input)
 * @param nDim              Pointer to Output data tensor dimension (output)
 * @param outputTensorDimA  Array of Output data tensor length (output)
 */
MIOPEN_EXPORT miopenStatus_t
miopenGetConvolutionNdForwardOutputDim(miopenConvolutionDescriptor_t convDesc,
                                       const miopenTensorDescriptor_t inputTensorDesc,
                                       const miopenTensorDescriptor_t filterDesc,
                                       int* nDim,
                                       int* outputTensorDimA);

/*! @brief Destroys the tensor descriptor object
 *
 * @param convDesc Convolution tensor descriptor type (input)
 * @return           miopenStatus_t
 */
MIOPEN_EXPORT miopenStatus_t
miopenDestroyConvolutionDescriptor(miopenConvolutionDescriptor_t convDesc);

/*! @brief Set the attribute of the convolution descriptor
 *
 * @param convDesc          Convolution layer descriptor (input)
 * @param attr              Attribute of this convolution to set (input)
 * @param value             Value of this attribute (input)
 */
MIOPEN_EXPORT miopenStatus_t miopenSetConvolutionAttribute(miopenConvolutionDescriptor_t convDesc,
                                                           const miopenConvolutionAttrib_t attr,
                                                           int value);

/*! @brief Get the attribute of the convolution descriptor
 *
 * @param convDesc          Convolution layer descriptor (input)
 * @param attr              Attribute of this convolution to get (input)
 * @param value             Value of this attribute (output)
 */
MIOPEN_EXPORT miopenStatus_t miopenGetConvolutionAttribute(miopenConvolutionDescriptor_t convDesc,
                                                           const miopenConvolutionAttrib_t attr,
                                                           int* value);

/*! @enum miopenConvFwdAlgorithm_t
 * Convolutional algorithm mode for forward propagation. MIOpen use cross-correlation for its
 * convolution implementation.
 */
typedef enum
{
    miopenConvolutionFwdAlgoGEMM         = 0, /*!< GEMM variant */
    miopenConvolutionFwdAlgoDirect       = 1, /*!< Direct convolutions */
    miopenConvolutionFwdAlgoFFT          = 2, /*!< Fast Fourier Transform indirect convolutions */
    miopenConvolutionFwdAlgoWinograd     = 3, /*!< Winograd indirect convolutions */
    miopenConvolutionFwdAlgoImplicitGEMM = 5, /*!< Implicit GEMM convolutions */
} miopenConvFwdAlgorithm_t;

/*! @enum miopenConvBwdWeightsAlgorithm_t
 * Convolutional algorithm mode for back propagation on weights.
 */
typedef enum
{
    miopenConvolutionBwdWeightsAlgoGEMM         = 0, /*!< GEMM variant */
    miopenConvolutionBwdWeightsAlgoDirect       = 1, /*!< Direct convolution algorithm */
    miopenConvolutionBwdWeightsAlgoWinograd     = 3, /*!< Winograd convolutions */
    miopenConvolutionBwdWeightsAlgoImplicitGEMM = 5, /*!< Implicit GEMM convolutions */
} miopenConvBwdWeightsAlgorithm_t;

/*! @enum miopenConvBwdDataAlgorithm_t
 * Convolutional algorithm mode for back propagation on data.
 */
typedef enum
{
    miopenConvolutionBwdDataAlgoGEMM     = 0, /*!< GEMM variant */
    miopenConvolutionBwdDataAlgoDirect   = 1, /*!< Direct convolutions */
    miopenConvolutionBwdDataAlgoFFT      = 2, /*!< Fast Fourier Transform indirect convolutions */
    miopenConvolutionBwdDataAlgoWinograd = 3, /*!< Winograd indirect convolutions */
    miopenTransposeBwdDataAlgoGEMM =
        4, /*!< Deprecated Transpose GEMM variant legacy, ToBe Removed */
    miopenConvolutionBwdDataAlgoImplicitGEMM = 5, /*!< Implicit GEMM convolutions */
} miopenConvBwdDataAlgorithm_t;

/*! @enum miopenConvAlgorithm_t
 * Top-level convolutional algorithm mode
 */
typedef enum
{
    miopenConvolutionAlgoGEMM         = 0, /*!< GEMM variant */
    miopenConvolutionAlgoDirect       = 1, /*!< Direct convolutions */
    miopenConvolutionAlgoFFT          = 2, /*!< Fast Fourier Transform indirect convolutions */
    miopenConvolutionAlgoWinograd     = 3, /*!< Winograd indirect convolutions */
    miopenConvolutionAlgoImplicitGEMM = 5, /*!< Implicit GEMM convolutions */
} miopenConvAlgorithm_t;

/*! @brief Perf struct for forward, backward filter, or backward data algorithms
 *
 * Contains the union to hold the selected convolution algorithm for forward, or backwards layers,
 * and also contains the time it took to run the algorithm and the workspace required to run the
 * algorithm. The workspace in this structure can be used when executing the convolution layer.
 */
typedef struct
{
    union
    {
        miopenConvFwdAlgorithm_t fwd_algo; /*!< Forward convolution algorithm enum selection */
        miopenConvBwdWeightsAlgorithm_t bwd_weights_algo; /*!< Back propagation on weights
                                                             convolution algorithm enum selection */
        miopenConvBwdDataAlgorithm_t
            bwd_data_algo; /*!< Back propagation on data convolution algorithm enum selection */
    };

    float time;    /*!< Time to exectued the selected algorithm represented in the union */
    size_t memory; /*!< Workspace required to run the selected algorithm represented in the union */

} miopenConvAlgoPerf_t;

/*! @brief Performance struct for forward, backward filter, or backward data algorithms in
 * immediate mode
 *
 * Contains a 64-bit integer identifying the solution and the algorithm for the solution,
 * as well as the runtime, workspace size and a boolean flag indicating whether the returned
 * solution is a heuristic or resulting from an actual run
 *
 */
typedef struct
{
    float time; /*!< Represents the approximate time required to execute this solution on the GPU,
                     in milliseconds. This value may either be based on an acutal kernel run or an
                     estimate based on a heuristic.*/
    size_t workspace_size; /*!< Workspace required to run the selected algorithm represented in the
                              union */
    uint64_t solution_id;  /*!< Identifier for the returned solution */
    miopenConvAlgorithm_t algorithm; /*!< The algorithm used to compute the solution */

} miopenConvSolution_t;

/*! @brief Query the maximum number of solutions applicable for the given input/output and weights
 *  tensor descriptor for Convolution in the Forward direction.
 *
 * This call returns the maximum number of applicable solutions for a forward convolution problem.
 * The \c solutionCount returned may be used to allocate the memory required for the
 * \c miopenConvAlgoPerf_t which is required by miopenConvolutionGetSolution API calls.
 *
 * @param handle         MIOpen handle (input)
 * @param wDesc          Tensor descriptor for weight tensor w (input)
 * @param xDesc          Tensor descriptor for input data tensor x (input)
 * @param convDesc       Convolution layer descriptor (input)
 * @param yDesc          Tensor descriptor for output data tensor y (input)
 * @param solutionCount  Pointer to memory to return number of applicable solutions (output)
 * @return               miopenStatus_t
 */
MIOPEN_EXPORT miopenStatus_t
miopenConvolutionForwardGetSolutionCount(miopenHandle_t handle,
                                         const miopenTensorDescriptor_t wDesc,
                                         const miopenTensorDescriptor_t xDesc,
                                         const miopenConvolutionDescriptor_t convDesc,
                                         const miopenTensorDescriptor_t yDesc,
                                         size_t* solutionCount);

/*! @brief Query the applicable solutions for a convolution configuration described by
 *  input, output and convolution descriptors.
 *
 *  The returned solutions array is sorted in the order of decreasing performance. The returned
 * solutions
 * might be based
 *  on heuristics and for more consistent performance results the user the advised to run the Find
 * step.
 *  The maximum length of the solutions array may be queried using
 * miopenConvolutionForwardGetSolutionCount
 *
 * @param handle         MIOpen handle (input)
 * @param wDesc          Tensor descriptor for weight tensor w (input)
 * @param xDesc          Tensor descriptor for input data tensor x (input)
 * @param convDesc       Convolution layer descriptor (input)
 * @param yDesc          Tensor descriptor for output data tensor y (input)
 * @param maxSolutionCount The size of the solutions array passed in below (input)
 * @param solutionCount The size of the solutions array returned (output)
 * @param solutions      A pointer to an array of type miopenConvSolution_t allocated by the user,
 *                      filled in by MIOpen with applicable solutions. (output)
 * @return               miopenStatus_t
 *
 */
MIOPEN_EXPORT miopenStatus_t
miopenConvolutionForwardGetSolution(miopenHandle_t handle,
                                    const miopenTensorDescriptor_t wDesc,
                                    const miopenTensorDescriptor_t xDesc,
                                    const miopenConvolutionDescriptor_t convDesc,
                                    const miopenTensorDescriptor_t yDesc,
                                    const size_t maxSolutionCount,
                                    size_t* solutionCount,
                                    miopenConvSolution_t* solutions);

/*! @brief Returns the workspace size required for a particular solution id.
 *
 * This is an optional call for users who may have serialized the solution id and just need the
 * workspace
 * size for it. The same information is returned by the miopenConvolutionForwardGetSolution as part
 * of the
 * miopenConvSolution_t struct.
 *
 * @param handle         MIOpen handle (input)
 * @param wDesc          Tensor descriptor for weight tensor w (input)
 * @param xDesc          Tensor descriptor for input data tensor x (input)
 * @param convDesc       Convolution layer descriptor (input)
 * @param yDesc          Tensor descriptor for output data tensor y (input)
 * @param solution_id      ID of the solution for which workspace size is required (input)
 * @param workSpaceSize  The size of the workspace (output)
 * @return               miopenStatus_t
 */
MIOPEN_EXPORT miopenStatus_t
miopenConvolutionForwardGetSolutionWorkspaceSize(miopenHandle_t handle,
                                                 const miopenTensorDescriptor_t wDesc,
                                                 const miopenTensorDescriptor_t xDesc,
                                                 const miopenConvolutionDescriptor_t convDesc,
                                                 const miopenTensorDescriptor_t yDesc,
                                                 const uint64_t solution_id,
                                                 size_t* workSpaceSize);

/*! @brief Compiles the solution provided by the user, this solution may be acquired by the
 * miopenConvolutionForwardGetSolution API call above.
 *   Compiling the solution ensures that the first API call to miopenConvolutionForwardImmediate
 * does
 * not cause a compile.
 *
 *   This is an optional step and may be skipped if a slow first miopenConvolutionForwardImmediate
 * invocation is acceptable.
 *
 * @param handle         MIOpen handle (input)
 * @param wDesc          Tensor descriptor for weight tensor w (input)
 * @param xDesc          Tensor descriptor for input data tensor x (input)
 * @param convDesc       Convolution layer descriptor (input)
 * @param yDesc          Tensor descriptor for output data tensor y (input)
 * @param solution_id      ID of the solution to be compiled, as chosen by the user
 * @return               miopenStatus_t
 */
MIOPEN_EXPORT miopenStatus_t
miopenConvolutionForwardCompileSolution(miopenHandle_t handle,
                                        const miopenTensorDescriptor_t wDesc,
                                        const miopenTensorDescriptor_t xDesc,
                                        const miopenConvolutionDescriptor_t convDesc,
                                        const miopenTensorDescriptor_t yDesc,
                                        const uint64_t solution_id);

/*! @brief Executes the Forward convolution operation based on the provided solution ID.
 *
 * Supported datatypes are fp32, fp16, bfp16, and int8
 *
 * @param handle         MIOpen handle (input)
 * @param wDesc          Tensor descriptor for weight tensor w (input)
 * @param w              Weights tensor w (input)
 * @param xDesc          Tensor descriptor for input data tensor x (input)
 * @param x              Data tensor x (input)
 * @param convDesc       Convolution layer descriptor (input)
 * @param yDesc          Tensor descriptor for output data tensor y (input)
 * @param y              Data tensor y (output)
 * @param workSpace      Workspace tensor (input)
 * @param workSpaceSize  Size of the memory in bytes pointed to by workSpace above
 * @param solution_id      ID of the solution to be compiled, as chosen by the user
 * @return               miopenStatus_t
 */
MIOPEN_EXPORT miopenStatus_t
miopenConvolutionForwardImmediate(miopenHandle_t handle,
                                  const miopenTensorDescriptor_t wDesc,
                                  const void* w,
                                  const miopenTensorDescriptor_t xDesc,
                                  const void* x,
                                  const miopenConvolutionDescriptor_t convDesc,
                                  const miopenTensorDescriptor_t yDesc,
                                  void* y,
                                  void* workSpace,
                                  size_t workSpaceSize,
                                  const uint64_t solution_id);

/*! @brief Query the maximum number of solutions applicable for the given input/output and weights
 *  tensor descriptor for backward Convolution w-r-t Data.
 *
 *  This call returns the maximum number of applicable solutions for a the convolution problem, the
 * number
 *  returned may be used to allocate the memory required for the miopenConvAlgoPert2_t which is
 * required
 *  by miopenConvolutionBackwardDataGetSolution API calls.
 *
 * @param handle         MIOpen handle (input)
 * @param dyDesc         Tensor descriptor for data input tensor dy (input)
 * @param wDesc          Tensor descriptor for weight tensor w (input)
 * @param convDesc       Convolution layer descriptor (input)
 * @param dxDesc         Tensor descriptor for output data tensor dx (input)
 * @param solutionCount  Pointer to memory to return number of applicable solutions (output)
 * @return               miopenStatus_t
 */
MIOPEN_EXPORT miopenStatus_t
miopenConvolutionBackwardDataGetSolutionCount(miopenHandle_t handle,
                                              const miopenTensorDescriptor_t dyDesc,
                                              const miopenTensorDescriptor_t wDesc,
                                              const miopenConvolutionDescriptor_t convDesc,
                                              const miopenTensorDescriptor_t dxDesc,
                                              size_t* solutionCount);

/*! @brief Query the applicable solutions for a backward convolution w-r-t data as described by
 *  input, output and convolution descriptors.
 *
 *  The returned solutions array is sorted in the order of decreasing performance. The returned
 * solutions
 *  ns
 * might be based
 *  on heuristics and for more consistent performance results the user the advised to run the Find
 * step.
 *  The maximum length of the solutions array may be queried using
 * miopenConvolutionBackwardDataGetSolutionCount
 *
 * @param handle           MIOpen handle (input)
 * @param dyDesc           Tensor descriptor for data input tensor dy (input)
 * @param wDesc            Tensor descriptor for weight tensor w (input)
 * @param convDesc         Convolution layer descriptor (input)
 * @param dxDesc           Tensor descriptor for output data tensor dx (input)
 * @param maxSolutionCount The size of the solutions array passed in below (input)
 * @param solutionCount    The size of the solutions array returned (output)
 * @param solutions        A pointer to an array of type miopenConvSolution_t allocated by the user,
 *                         filled in by MIOpen with applicable solutions. (output)
 * @return                 miopenStatus_t
 *
 */
MIOPEN_EXPORT miopenStatus_t
miopenConvolutionBackwardDataGetSolution(miopenHandle_t handle,
                                         const miopenTensorDescriptor_t dyDesc,
                                         const miopenTensorDescriptor_t wDesc,
                                         const miopenConvolutionDescriptor_t convDesc,
                                         const miopenTensorDescriptor_t dxDesc,
                                         const size_t maxSolutionCount,
                                         size_t* solutionCount,
                                         miopenConvSolution_t* solutions);

/*! @brief Returns the workspace size required for a particular solution id.
 *
 * This is an optional call for users who may have serialized the solution id and just need the
 * workspace
 * size for it. The same information is returned by the miopenConvolutionBackwardDataGetSolution as
 * part of the
 * miopenConvSolution_t struct.
 *
 * @param handle         MIOpen handle (input)
 * @param dyDesc           Tensor descriptor for data input tensor dy (input)
 * @param wDesc            Tensor descriptor for weight tensor w (input)
 * @param convDesc         Convolution layer descriptor (input)
 * @param dxDesc           Tensor descriptor for output data tensor dx (input)
 * @param solution_id      ID of the solution for which workspace size is required (input)
 * @param workSpaceSize  The size of the workspace (output)
 * @return               miopenStatus_t
 */
MIOPEN_EXPORT miopenStatus_t
miopenConvolutionBackwardDataGetSolutionWorkspaceSize(miopenHandle_t handle,
                                                      const miopenTensorDescriptor_t dyDesc,
                                                      const miopenTensorDescriptor_t wDesc,
                                                      const miopenConvolutionDescriptor_t convDesc,
                                                      const miopenTensorDescriptor_t dxDesc,
                                                      const uint64_t solution_id,
                                                      size_t* workSpaceSize);

/*! @brief Compiles the solution provided by the user, this solution may be acquired by the
 * miopenConvolutionBackwardDataGetSolution API call above.
 *   Compiling the solution ensures that the first API call to
 * miopenConvolutionBackwardDataImmediate
 * does not cause a compile.
 *
 *   This is an optional step and may be skipped if a slow first
 * miopenConvolutionBackwardDataImmediate
 * invocation is acceptable.
 *
 * @param handle         MIOpen handle (input)
 * @param dyDesc         Tensor descriptor for data input tensor dy (input)
 * @param wDesc          Tensor descriptor for weight tensor w (input)
 * @param convDesc       Convolution layer descriptor (input)
 * @param dxDesc         Tensor descriptor for output data tensor dx (input)
 * @param solution_id      ID of the solution to be compiled, as chosen by the user
 * @return               miopenStatus_t
 */
MIOPEN_EXPORT miopenStatus_t
miopenConvolutionBackwardDataCompileSolution(miopenHandle_t handle,
                                             const miopenTensorDescriptor_t dyDesc,
                                             const miopenTensorDescriptor_t wDesc,
                                             const miopenConvolutionDescriptor_t convDesc,
                                             const miopenTensorDescriptor_t dxDesc,
                                             const uint64_t solution_id);

/*! @brief Executes the Backward convolution w-r-t data  operation based on the provided solution
 * ID.
 *
 *
 * @param handle         MIOpen handle (input)
 * @param dyDesc         Tensor descriptor for data input tensor dy (input)
 * @param dy             Data delta tensor dy (input)
 * @param wDesc          Tensor descriptor for weight tensor w (input)
 * @param w              Weights tensor w (input)
 * @param convDesc       Convolution layer descriptor (input)
 * @param dxDesc         Tensor descriptor for output data tensor dx (input)
 * @param dx             Data delta tensor dx (output)
 * @param workSpace      Workspace tensor (input)
 * @param workSpaceSize  Size in bytes of the workspace memory pointed to by workSpace
 * @param solution_id      ID of the solution to be compiled, as chosen by the user
 * @return               miopenStatus_t
 */
MIOPEN_EXPORT miopenStatus_t
miopenConvolutionBackwardDataImmediate(miopenHandle_t handle,
                                       const miopenTensorDescriptor_t dyDesc,
                                       const void* dy,
                                       const miopenTensorDescriptor_t wDesc,
                                       const void* w,
                                       const miopenConvolutionDescriptor_t convDesc,
                                       const miopenTensorDescriptor_t dxDesc,
                                       void* dx,
                                       void* workSpace,
                                       size_t workSpaceSize,
                                       const uint64_t solution_id);

/*! @brief Query the maximum number of solutions applicable for the given input/output and weights
 *  tensor descriptor for backward Convolution w-r-t Weights.
 *
 *  This call returns the maximum number of applicable solutions for a the convolution problem, the
 * number
 *  returned may be used to allocate the memory required for the miopenConvAlgoPert2_t which is
 * required
 *  by miopenConvolutionBackwardWeightsGetSolution API calls.
 *
 * @param handle         MIOpen handle (input)
 * @param dyDesc         Tensor descriptor for data tensor dy (input)
 * @param xDesc          Tensor descriptor for data tensor x (input)
 * @param convDesc       Convolution layer descriptor (input)
 * @param dwDesc         Tensor descriptor for weight tensor dw (input)
 * @param solutionCount  Pointer to memory to return number of applicable solutions (output)
 * @return               miopenStatus_t
 */
MIOPEN_EXPORT miopenStatus_t
miopenConvolutionBackwardWeightsGetSolutionCount(miopenHandle_t handle,
                                                 const miopenTensorDescriptor_t dyDesc,
                                                 const miopenTensorDescriptor_t xDesc,
                                                 const miopenConvolutionDescriptor_t convDesc,
                                                 const miopenTensorDescriptor_t dwDesc,
                                                 size_t* solutionCount);

/*! @brief Query the applicable solutions for a backward convolution w-r-t weights as described by
 *  input, output and convolution descriptors.
 *
 *  The returned solutions array is sorted in the order of decreasing performance. The returned
 * solutions
 * might be based
 *  on heuristics and for more consistent performance results the user the advised to run the Find
 * step.
 *  The maximum length of the solutions array may be queried using
 * miopenConvolutionBackwardWeightsGetSolutionCount
 *
 * @param handle           MIOpen handle (input)
 * @param dyDesc           Tensor descriptor for data tensor dy (input)
 * @param xDesc            Tensor descriptor for data tensor x (input)
 * @param convDesc         Convolution layer descriptor (input)
 * @param dwDesc           Tensor descriptor for weight tensor dw (input)
 * @param maxSolutionCount The size of the solutions array passed in below (input)
 * @param solutionCount    The size of the solutions array returned (output)
 * @param solutions        A pointer to an array of type miopenConvSolution_t allocated by the user,
 *                         filled in by MIOpen with applicable solutions. (output)
 * @return                 miopenStatus_t
 *
 */
MIOPEN_EXPORT miopenStatus_t
miopenConvolutionBackwardWeightsGetSolution(miopenHandle_t handle,
                                            const miopenTensorDescriptor_t dyDesc,
                                            const miopenTensorDescriptor_t xDesc,
                                            const miopenConvolutionDescriptor_t convDesc,
                                            const miopenTensorDescriptor_t dwDesc,
                                            const size_t maxSolutionCount,
                                            size_t* solutionCount,
                                            miopenConvSolution_t* solutions);

/*! @brief Returns the workspace size required for a particular solution id.
 *
 * This is an optional call for users who may have serialized the solution id and just need the
 * workspace
 * size for it. The same information is returned by the miopenConvolutionBackwardWeightsGetSolution
 * as part of the
 * miopenConvSolution_t struct.
 *
 * @param handle         MIOpen handle (input)
 * @param dyDesc         Tensor descriptor for data tensor dy (input)
 * @param xDesc          Tensor descriptor for data tensor x (input)
 * @param convDesc       Convolution layer descriptor (input)
 * @param dwDesc         Tensor descriptor for weight tensor dw (input)
 * @param solution_id      ID of the solution for which workspace size is required (input)
 * @param workSpaceSize  The size of the workspace (output)
 * @return               miopenStatus_t
 */
MIOPEN_EXPORT miopenStatus_t miopenConvolutionBackwardWeightsGetSolutionWorkspaceSize(
    miopenHandle_t handle,
    const miopenTensorDescriptor_t dyDesc,
    const miopenTensorDescriptor_t xDesc,
    const miopenConvolutionDescriptor_t convDesc,
    const miopenTensorDescriptor_t dwDesc,
    const uint64_t solution_id,
    size_t* workSpaceSize);

/*! @brief Compiles the solution provided by the user, this solution may be acquired by the
 * miopenConvolutionBackwardWeightsGetSolution API call above.
 *   Compiling the solution ensures that the first API call to
 * miopenConvolutionBackwardWeightsImmediate
 * does not cause a compile.
 *
 *   This is an optional step and may be skipped if a slow first
 * miopenConvolutionBackwardWeightsImmediate invocation is acceptable.
 *
 * @param handle         MIOpen handle (input)
 * @param dyDesc         Tensor descriptor for data tensor dy (input)
 * @param xDesc          Tensor descriptor for data tensor x (input)
 * @param convDesc       Convolution layer descriptor (input)
 * @param dwDesc         Tensor descriptor for weight tensor dw (input)
 * @param solution_id      ID of the solution to be compiled, as chosen by the user
 * @return               miopenStatus_t
 */
MIOPEN_EXPORT miopenStatus_t
miopenConvolutionBackwardWeightsCompileSolution(miopenHandle_t handle,
                                                const miopenTensorDescriptor_t dyDesc,
                                                const miopenTensorDescriptor_t xDesc,
                                                const miopenConvolutionDescriptor_t convDesc,
                                                const miopenTensorDescriptor_t dwDesc,
                                                const uint64_t solution_id);

/*! @brief Executes the Backward convolution w-r-t weights  operation based on the provided solution
 * ID.
 *
 *
 * @param handle         MIOpen handle (input)
 * @param dyDesc         Tensor descriptor for data tensor dy (input)
 * @param dy             Data delta tensor dy (input)
 * @param xDesc          Tensor descriptor for data tensor x (input)
 * @param x              Data tensor x (input)
 * @param convDesc       Convolution layer descriptor (input)
 * @param dwDesc         Tensor descriptor for weight tensor dw (input)
 * @param dw             Weights delta tensor dw (output)
 * @param workSpace      Workspace tensor (input)
 * @param workSpaceSize  Size in bytes of the memory passed in, pointed to by workSpace pointer
 * above
 * @param solution_id      ID of the solution to be compiled, as chosen by the user
 * @return               miopenStatus_t
 */
MIOPEN_EXPORT miopenStatus_t
miopenConvolutionBackwardWeightsImmediate(miopenHandle_t handle,
                                          const miopenTensorDescriptor_t dyDesc,
                                          const void* dy,
                                          const miopenTensorDescriptor_t xDesc,
                                          const void* x,
                                          const miopenConvolutionDescriptor_t convDesc,
                                          const miopenTensorDescriptor_t dwDesc,
                                          void* dw,
                                          void* workSpace,
                                          size_t workSpaceSize,
                                          const uint64_t solution_id);

/*! @brief Query the workspace size required for a forward convolution algorithm.
 *
 * For given tensor and convolution descriptors, this function calculates and returns the minimum
 * size of the workspace that must be provided to miopenFindConvolutionForwardAlgorithm() in order
 * for the latter to find the best candidate from the available forward data convolution algorithms.
 *
 * WARNING: Providing smaller workspace may result in the selection of a slow convolution
 * algorithm, and therefore affect library performance.
 *
 * It should be assumed that the required workspace size is different for each convolution
 * configuration. Therefore, typically this function should be called at least once for each
 * convolution configuration used.
 *
 * Since the convolution configuration is determined by tensor and convolution descriptors, the user
 * should ensure that all descriptors contain complete information. For example, if Group/Depthwise
 * convolution mode is used, then miopenSetConvolutionGroupCount() should be called before running
 * this, and so on.
 *
 * @param handle         MIOpen handle (input)
 * @param wDesc          Tensor descriptor for weight tensor w (input)
 * @param xDesc          Tensor descriptor for input data tensor x (input)
 * @param convDesc       Convolution layer descriptor (input)
 * @param yDesc          Tensor descriptor for output data tensor y (input)
 * @param workSpaceSize  Pointer to memory to return size in bytes (output)
 * @return               miopenStatus_t
 */
MIOPEN_EXPORT miopenStatus_t
miopenConvolutionForwardGetWorkSpaceSize(miopenHandle_t handle,
                                         const miopenTensorDescriptor_t wDesc,
                                         const miopenTensorDescriptor_t xDesc,
                                         const miopenConvolutionDescriptor_t convDesc,
                                         const miopenTensorDescriptor_t yDesc,
                                         size_t* workSpaceSize);

/*! @brief Search and run the forward convolutional algorithms and return a list of kernel times.
 *
 * This function attempts all MIOpen forward convolution algorithms based on
 * the input configuration, and outputs performance metrics to a
 * user-allocated array of type miopenConvAlgoPerf_t. These metrics are written
 * in a sorted fashion where the first element has the lowest compute time.
 * Users can chose the top-most algorithm if they only care about the fastest
 * algorithm.
 *
 * This function is mandatory before using miopenConvolutionForward(). In order
 * to execute this function, miopenConvolutionForwardGetWorkSpaceSize() must be
 * run to determine the required memory for this search.
 *
 * * If exhaustiveSearch == 0, MIOpen will look for the first kernel with a configuration match. If
 * a configuration match is not found, a default configuration will be returned.
 *
 * * If exhaustiveSearch == 1, MIOpen will look for the best kernel for the provided configuration.
 * If a match is not found, an exhaustive search is performed by running individual algorithms.
 *
 * If using Group/Depthwise convolution mode, call miopenSetConvolutionGroupCount() before running
 * this.
 *
 * @param handle             MIOpen handle (input)
 * @param xDesc              Tensor descriptor for data input tensor x (input)
 * @param x                  Data tensor x (input)
 * @param wDesc              Tensor descriptor for weight tensor w (input)
 * @param w                  Weights tensor w (input)
 * @param convDesc           Convolution layer descriptor (input)
 * @param yDesc              Tensor descriptor for output data tensor y (input)
 * @param y                  Data tensor y (output)
 * @param requestAlgoCount   Number of algorithms to return kernel times (input)
 * @param returnedAlgoCount  Pointer to number of algorithms returned (output)
 * @param perfResults        Pointer to union of best algorithm for forward and backwards (input)
 * @param workSpace          Pointer to workspace buffer (input).
 * @param workSpaceSize      Size in bytes of the workspace buffer (input).
 *                           The buffer must be allocated on the device by the caller.
 *                           The size of the buffer should be determined by calling
 *                           miopenConvolutionForwardGetWorkSpaceSize(), see its
 *                           documentation for details.
 * @param exhaustiveSearch   A boolean to toggle a full search of all algorithms
 *                           and configurations (input)
 * @return                   miopenStatus_t
 */
MIOPEN_EXPORT miopenStatus_t
miopenFindConvolutionForwardAlgorithm(miopenHandle_t handle,
                                      const miopenTensorDescriptor_t xDesc,
                                      const void* x,
                                      const miopenTensorDescriptor_t wDesc,
                                      const void* w,
                                      const miopenConvolutionDescriptor_t convDesc,
                                      const miopenTensorDescriptor_t yDesc,
                                      void* y,
                                      const int requestAlgoCount,
                                      int* returnedAlgoCount,
                                      miopenConvAlgoPerf_t* perfResults,
                                      void* workSpace,
                                      size_t workSpaceSize,
                                      bool exhaustiveSearch);

/*! @brief Execute a forward convolution layer
 *
 * Runs the forward convolution layer based on the selected algorithm. The function
 * miopenFindConvolutionForwardAlgorithm() must have been executed previously to
 * determine the required memory needed for the workspace and the best convolutional algorithm.
 * The scaling parameter alpha (float) and shift parameter beta (float) are only supported for
 * alpha = 1 and beta = 0 in 2D. In 3D, these parameters can take other values.
 *
 * The forward convolution is designed to accommodate both packed and non-packed tensor strides for
 * multiple data types and dimensions across various platforms. This flexibility ensures optimal
 * performance in handling diverse computational scenarios. To configure tensor parameters,
 * including strides, users can utilize the APIs miopenSetTensorDescriptor() and
 * miopenGetTensorDescriptor(). These APIs empower developers to seamlessly set and retrieve tensor
 * information, facilitating a more intuitive and efficient workflow. The tensor strides are
 * non-packed by default.
 *
 * If using Group/Depthwise convolution mode, call miopenSetConvolutionGroupCount() before running
 * this.
 *
 * @param handle         MIOpen handle (input)
 * @param alpha          Floating point scaling factor, allocated on the host (input)
 * @param xDesc          Tensor descriptor for data input tensor x (input)
 * @param x              Data tensor x (input)
 * @param wDesc          Tensor descriptor for weight tensor w (input)
 * @param w              Weights tensor w (inputs)
 * @param convDesc       Convolution layer descriptor (inputs)
 * @param algo           Algorithm selected (inputs)
 * @param beta           Floating point shift factor, allocated on the host (input)
 * @param yDesc          Tensor descriptor for output data tensor y (input)
 * @param y              Data tensor y (output)
 * @param workSpace      Pointer to workspace required (input)
 * @param workSpaceSize  Size in bytes of the memory determined by the find step (input)
 * @return               miopenStatus_t
 */
MIOPEN_EXPORT miopenStatus_t miopenConvolutionForward(miopenHandle_t handle,
                                                      const void* alpha,
                                                      const miopenTensorDescriptor_t xDesc,
                                                      const void* x,
                                                      const miopenTensorDescriptor_t wDesc,
                                                      const void* w,
                                                      const miopenConvolutionDescriptor_t convDesc,
                                                      miopenConvFwdAlgorithm_t algo,
                                                      const void* beta,
                                                      const miopenTensorDescriptor_t yDesc,
                                                      void* y,
                                                      void* workSpace,
                                                      size_t workSpaceSize);

/*! @brief Calculate element-wise scale and shift of a tensor via a bias tensor
 *
 *  This function applies an element-wise bias to a data tensor from an input bias tensor.
 *  The scaling parameter alpha (float) and shift parameter beta (float) are only supported for
 *  alpha = 1 and beta = 0.
 *
 * @param handle         MIOpen handle (input)
 * @param alpha          Floating point scaling factor, allocated on the host (input)
 * @param bDesc          Tensor descriptor for bias tensor b (input)
 * @param b              Bias tensor b (input)
 * @param beta           Floating point shift factor, allocated on the host (input)
 * @param yDesc          Tensor descriptor for data tensor y (input)
 * @param y              Data tensor y (input and output)
 * @return               miopenStatus_t
 */
MIOPEN_EXPORT miopenStatus_t miopenConvolutionForwardBias(miopenHandle_t handle,
                                                          const void* alpha,
                                                          const miopenTensorDescriptor_t bDesc,
                                                          const void* b,
                                                          const void* beta,
                                                          const miopenTensorDescriptor_t yDesc,
                                                          void* y);

/*! @brief Query the workspace size required for a backward data convolution algorithm.
 *
 * For given tensor and convolution descriptors, this function calculates and returns the minimum
 * size of the workspace that must be provided to miopenFindConvolutionBackwardDataAlgorithm() in
 * order for the latter to find the best candidate from the available backward data convolution
 * algorithms.
 *
 * WARNING: Providing smaller workspace may result in the selection of a slow convolution
 * algorithm, and therefore affect library performance.
 *
 * It should be assumed that the required workspace size is different for each convolution
 * configuration. Therefore, typically this function should be called at least once for each
 * convolution configuration used.
 *
 * Since the convolution configuration is determined by tensor and convolution descriptors, the user
 * should ensure that all descriptors contain complete information. For example, if Group/Depthwise
 * convolution mode is used, then miopenSetConvolutionGroupCount() should be called before running
 * this, and so on.
 *
 * @param handle         MIOpen handle (input)
 * @param dyDesc         Tensor descriptor for data input tensor dy (input)
 * @param wDesc          Tensor descriptor for weight tensor w (input)
 * @param convDesc       Convolution layer descriptor (input)
 * @param dxDesc         Tensor descriptor for output data tensor dx (input)
 * @param workSpaceSize  Size in bytes of the memory required (output)
 * @return               miopenStatus_t
 */
MIOPEN_EXPORT miopenStatus_t
miopenConvolutionBackwardDataGetWorkSpaceSize(miopenHandle_t handle,
                                              const miopenTensorDescriptor_t dyDesc,
                                              const miopenTensorDescriptor_t wDesc,
                                              const miopenConvolutionDescriptor_t convDesc,
                                              const miopenTensorDescriptor_t dxDesc,
                                              size_t* workSpaceSize);

/*! @brief Search and run the backwards data convolution algorithms and return a list of kernel
 * times.
 *
 * This function attempts all MIOpen backward data convolution algorithms, and outputs the
 * performance metrics to a user-allocated array of type miopenConvAlgoPerf_t.
 * These metrics are written in sorted fashion where the first element has the lowest compute time.
 * This function is mandatory before using backwards convolutions. Users can chose the top-most
 * algorithm if they only care about the fastest algorithm.
 *
 * This function is mandatory before using miopenConvolutionBackwardData(). In order to
 * execute this function, miopenConvolutionBackwardsDataGetWorkSpaceSize() must be run to determine
 * the required memory for this search.
 *
 * * If exhaustiveSearch == 0, MIOpen will look for the first kernel with a configuration match. If
 * a configuration match is not found, a default configuration will be returned.
 *
 * * If exhaustiveSearch == 1, MIOpen will look for the best kernel for the provided configuration.
 * If a match is not found, an exhaustive search is performed by running individual algorithms.
 *
 * If using Group/Depthwise convolution mode, call miopenSetConvolutionGroupCount() before running
 * this.
 *
 * @param handle             MIOpen handle (input)
 * @param dyDesc             Tensor descriptor for data input tensor dy (input)
 * @param dy                 Data delta tensor dy (input)
 * @param wDesc              Tensor descriptor for weight tensor w (input)
 * @param w                  Weights tensor w (input)
 * @param convDesc           Convolution layer descriptor (input)
 * @param dxDesc             Tensor descriptor for output data tensor dx (input)
 * @param dx                 Data delta tensor dx (input)
 * @param requestAlgoCount   Number of algorithms to return kernel times (input)
 * @param returnedAlgoCount  Pointer to number of algorithms returned (output)
 * @param perfResults        Pointer to union of best algorithm for forward and backwards (output)
 * @param workSpace          Pointer to workspace buffer (input).
 * @param workSpaceSize      Size in bytes of the workspace buffer (input).
 *                           The buffer must be allocated on the device by the caller.
 *                           The size of the buffer should be determined by calling
 *                           miopenConvolutionBackwardDataGetWorkSpaceSize(), see its
 *                           documentation for details.
 * @param exhaustiveSearch   A boolean to toggle a full search of all algorithms
 *                           and configurations (input)
 * @return                   miopenStatus_t
 */
MIOPEN_EXPORT miopenStatus_t
miopenFindConvolutionBackwardDataAlgorithm(miopenHandle_t handle,
                                           const miopenTensorDescriptor_t dyDesc,
                                           const void* dy,
                                           const miopenTensorDescriptor_t wDesc,
                                           const void* w,
                                           const miopenConvolutionDescriptor_t convDesc,
                                           const miopenTensorDescriptor_t dxDesc,
                                           void* dx,
                                           const int requestAlgoCount,
                                           int* returnedAlgoCount,
                                           miopenConvAlgoPerf_t* perfResults,
                                           void* workSpace,
                                           size_t workSpaceSize,
                                           bool exhaustiveSearch);

/*! @brief Execute a backward data convolution layer
 *
 * Runs the backward data convolution layer based on the selected algorithm. The function
 * miopenFindConvolutionBackwardDataAlgorithm() must have been executed previously to
 * determine the required memory needed for the workspace and the best convolutional
 * algorithm.
 *
 * The backward data convolution is designed to accommodate both packed and non-packed tensor
 * strides for multiple data types and dimensions across various platforms. This flexibility ensures
 * optimal performance in handling diverse computational scenarios. To configure tensor parameters,
 * including strides, users can utilize the APIs miopenSetTensorDescriptor() and
 * miopenGetTensorDescriptor(). These APIs empower developers to seamlessly set and retrieve tensor
 * information, facilitating a more intuitive and efficient workflow. The tensor strides are
 * non-packed by default.
 *
 * If using Group/Depthwise convolution mode, call miopenSetConvolutionGroupCount() before running
 * this.
 *
 * @param handle         MIOpen handle (input)
 * @param alpha          Floating point scaling factor, allocated on the host (input)
 * @param dyDesc         Tensor descriptor for data input tensor dy (input)
 * @param dy             Data delta tensor dy (input)
 * @param wDesc          Tensor descriptor for weight tensor w (input)
 * @param w              Weights tensor w (input)
 * @param convDesc       Convolution layer descriptor (input)
 * @param algo           Algorithm selected (input)
 * @param beta           Floating point shift factor, allocated on the host (input)
 * @param dxDesc         Tensor descriptor for output data tensor dx (input)
 * @param dx             Data delta tensor dx (output)
 * @param workSpace      Pointer to workspace required for the search (input)
 * @param workSpaceSize  Size in bytes of the memory needed for find (input)
 * @return               miopenStatus_t
 */
MIOPEN_EXPORT miopenStatus_t
miopenConvolutionBackwardData(miopenHandle_t handle,
                              const void* alpha,
                              const miopenTensorDescriptor_t dyDesc,
                              const void* dy,
                              const miopenTensorDescriptor_t wDesc,
                              const void* w,
                              const miopenConvolutionDescriptor_t convDesc,
                              miopenConvBwdDataAlgorithm_t algo,
                              const void* beta,
                              const miopenTensorDescriptor_t dxDesc,
                              void* dx,
                              void* workSpace,
                              size_t workSpaceSize);

/*! @brief Get the GPU memory required for the backward weights convolution algorithm.
 *
 * For given tensor and convolution descriptors, this function calculates and returns the minimum
 * size of the workspace that must be provided to miopenFindConvolutionBackwardWeightsAlgorithm() in
 * order for the latter to find the best candidate from the available backward weights convolution
 * algorithms.
 *
 * WARNING: Providing smaller workspace may result in the selection of a slow convolution
 * algorithm, and therefore affect library performance.
 *
 * It should be assumed that the required workspace size is different for each convolution
 * configuration. Therefore, typically this function should be called at least once for each
 * convolution configuration used.
 *
 * Since the convolution configuration is determined by tensor and convolution descriptors, the user
 * should ensure that all descriptors contain complete information. For example, if Group/Depthwise
 * convolution mode is used, then miopenSetConvolutionGroupCount() should be called before running
 * this, and so on.
 *
 * @param handle         MIOpen handle (input)
 * @param dyDesc         Tensor descriptor for data input tensor dy (input)
 * @param xDesc          Tensor descriptor for data tensor x (input)
 * @param convDesc       Convolution layer descriptor (input)
 * @param dwDesc         Tensor descriptor for output weights tensor dw (input)
 * @param workSpaceSize  Size in bytes of the memory required (output)
 * @return               miopenStatus_t
 */
MIOPEN_EXPORT miopenStatus_t
miopenConvolutionBackwardWeightsGetWorkSpaceSize(miopenHandle_t handle,
                                                 const miopenTensorDescriptor_t dyDesc,
                                                 const miopenTensorDescriptor_t xDesc,
                                                 const miopenConvolutionDescriptor_t convDesc,
                                                 const miopenTensorDescriptor_t dwDesc,
                                                 size_t* workSpaceSize);

/*! @brief Search and run the backwards weights convolutional algorithms and return a list of kernel
 * times.
 *
 * This function attempts all MIOpen backward weights convolution algorithms, and outputs
 * the performance metrics to a user-allocated array of type miopenConvAlgoPerf_t. These metrics are
 * written in sorted fashion where the first element has the lowest compute time.
 * This function is mandatory before using backwards weight convolutions. Users can chose the
 * top-most algorithm if they only care about the fastest algorithm.
 *
 * This function is mandatory before using miopenConvolutionBackwardWeights(). In order to
 * execute this function, miopenConvolutionBackwardsWeightsGetWorkSpaceSize() must be run to
 * determine the required memory for this search.
 *
 * * If exhaustiveSearch == 0, MIOpen will look for the first kernel with a configuration match. If
 * a configuration match is not found, a default configuration will be returned.
 *
 * * If exhaustiveSearch == 1, MIOpen will look for the best kernel for the provided configuration.
 * If a match is not found, an exhaustive search is performed by running individual algorithms.
 *
 * If using Group/Depthwise convolution mode, call miopenSetConvolutionGroupCount() before running
 * this.
 *
 * @param handle             MIOpen handle (input)
 * @param dyDesc             Tensor descriptor for data input tensor dy (input)
 * @param dy                 Data delta tensor dy (input)
 * @param xDesc              Tensor descriptor for output data tensor x (input)
 * @param x                  Data delta tensor dx (input)
 * @param convDesc           Convolution layer descriptor (input)
 * @param dwDesc             Tensor descriptor for weight tensor dw (input)
 * @param dw                 Weights delta tensor dw (input)
 * @param requestAlgoCount   Number of algorithms to return kernel times (input)
 * @param returnedAlgoCount  Pointer to number of algorithms returned (output)
 * @param perfResults        Pointer to union of best algorithm for forward and backwards (output)
 * @param workSpace          Pointer to workspace buffer (input).
 * @param workSpaceSize      Size in bytes of the workspace buffer (input).
 *                           The buffer must be allocated on the device by the caller.
 *                           The size of the buffer should be determined by calling
 *                           miopenConvolutionBackwardWeightsGetWorkSpaceSize(), see its
 *                           documentation for details.
 * @param exhaustiveSearch   A boolean to toggle a full search of all algorithms
 *                           and configurations (input)
 * @return                   miopenStatus_t
 */
MIOPEN_EXPORT miopenStatus_t
miopenFindConvolutionBackwardWeightsAlgorithm(miopenHandle_t handle,
                                              const miopenTensorDescriptor_t dyDesc,
                                              const void* dy,
                                              const miopenTensorDescriptor_t xDesc,
                                              const void* x,
                                              const miopenConvolutionDescriptor_t convDesc,
                                              const miopenTensorDescriptor_t dwDesc,
                                              void* dw,
                                              const int requestAlgoCount,
                                              int* returnedAlgoCount,
                                              miopenConvAlgoPerf_t* perfResults,
                                              void* workSpace,
                                              size_t workSpaceSize,
                                              bool exhaustiveSearch);

/*! @brief Execute a backward weights convolution layer
 *
 * Runs the backward weights convolution layer based on the selected algorithm. The function
 * miopenFindConvolutionBackwardWeightsAlgorithm() must have
 * been executed previously to determine the required memory needed for the workspace and the
 * best convolutional algorithm.
 *
 * The backward weights convolution is designed to accommodate both packed and non-packed tensor
 * strides for multiple data types and dimensions across various platforms. This flexibility ensures
 * optimal performance in handling diverse computational scenarios. To configure tensor parameters,
 * including strides, users can utilize the APIs miopenSetTensorDescriptor() and
 * miopenGetTensorDescriptor(). These APIs empower developers to seamlessly set and retrieve tensor
 * information, facilitating a more intuitive and efficient workflow. The tensor strides are
 * non-packed by default.
 *
 * If using Group/Depthwise convolution mode, call miopenSetConvolutionGroupCount() before running
 * this.
 *
 * @param handle         MIOpen handle (input)
 * @param alpha          Floating point scaling factor, allocated on the host (input)
 * @param dyDesc         Tensor descriptor for data tensor dy (input)
 * @param dy             Data delta tensor dy (input)
 * @param xDesc          Tensor descriptor for data tensor x (input)
 * @param x              Data tensor x (input)
 * @param convDesc       Convolution layer descriptor (input)
 * @param algo           Algorithm selected (input)
 * @param beta           Floating point shift factor, allocated on the host (input)
 * @param dwDesc         Tensor descriptor for weight tensor dw (input)
 * @param dw             Weights delta tensor dw (output)
 * @param workSpace      Pointer to workspace required for the search (input)
 * @param workSpaceSize  Size in bytes of the memory needed for find (input)
 * @return               miopenStatus_t
 */
MIOPEN_EXPORT miopenStatus_t
miopenConvolutionBackwardWeights(miopenHandle_t handle,
                                 const void* alpha,
                                 const miopenTensorDescriptor_t dyDesc,
                                 const void* dy,
                                 const miopenTensorDescriptor_t xDesc,
                                 const void* x,
                                 const miopenConvolutionDescriptor_t convDesc,
                                 miopenConvBwdWeightsAlgorithm_t algo,
                                 const void* beta,
                                 const miopenTensorDescriptor_t dwDesc,
                                 void* dw,
                                 void* workSpace,
                                 size_t workSpaceSize);

/*! @brief Calculates the gradient with respect to the bias.
 *
 * Compute the convolution backwards gradient with respect to the bias tensor.
 * The scaling parameter alpha (float) and shift parameter beta (float) are only supported for
 * alpha = 1 and beta = 0.
 *
 * @param handle         MIOpen handle (input)
 * @param alpha          Floating point scaling factor, allocated on the host (input)
 * @param dyDesc         Tensor descriptor for data input tensor dy (input)
 * @param dy             Data delta tensor dy (input)
 * @param beta           Floating point shift factor, allocated on the host (input)
 * @param dbDesc         Tensor descriptor for input bias tensor db (input)
 * @param db             Bias delta tensor db (output)
 * @return               miopenStatus_t
 */
MIOPEN_EXPORT miopenStatus_t miopenConvolutionBackwardBias(miopenHandle_t handle,
                                                           const void* alpha,
                                                           const miopenTensorDescriptor_t dyDesc,
                                                           const void* dy,
                                                           const void* beta,
                                                           const miopenTensorDescriptor_t dbDesc,
                                                           void* db);

/** @} */
// CLOSEOUT CONVOLUTIONS DOXYGEN GROUP

// Pooling APIs
/** @addtogroup pooling
 *
 *  @{
 */

/*! @brief Creates a pooling layer descriptor
 *
 * @param poolDesc   Pointer to a pooling layer descriptor (output)
 * @return           miopenStatus_t
 */
MIOPEN_EXPORT miopenStatus_t miopenCreatePoolingDescriptor(miopenPoolingDescriptor_t* poolDesc);

/*! @brief Set index data type for pooling layer. The default indexing type is uint8_t.
 * Users can set the index type to any of the miopenIndexType_t sizes; 8, 16, 32, or 64 bit
 * unsigned integers.
 *
 * @param poolDesc     Pointer to a pooling layer descriptor (input)
 * @param index_type   Index type (input)
 * @return             miopenStatus_t
 */
MIOPEN_EXPORT miopenStatus_t miopenSetPoolingIndexType(miopenPoolingDescriptor_t poolDesc,
                                                       miopenIndexType_t index_type);

/*! @brief Get the index data type for pooling layer. The index type to any of the
 * miopenIndexType_t sizes; 8, 16, 32, or 64 bit unsigned integers.
 *
 * @param poolDesc     Pointer to a pooling layer descriptor (input)
 * @param index_type   Index type (output)
 * @return             miopenStatus_t
 */
MIOPEN_EXPORT miopenStatus_t miopenGetPoolingIndexType(miopenPoolingDescriptor_t poolDesc,
                                                       miopenIndexType_t* index_type);

/*! @brief Set workspace index mode for pooling layer. The default mode is
 * miopenPoolingWorkSpaceIndexMask.
 *
 * @param poolDesc         Pointer to a pooling layer descriptor (input/output)
 * @param workspace_index  Workspace index mode (input)
 * @return                 miopenStatus_t
 */
MIOPEN_EXPORT miopenStatus_t miopenSetPoolingWorkSpaceIndexMode(
    miopenPoolingDescriptor_t poolDesc, miopenPoolingWorkspaceIndexMode_t workspace_index);

/*! @brief Get workspace index mode for pooling layer.
 *
 * @param poolDesc         Pointer to a pooling layer descriptor (input)
 * @param workspace_index  Workspace index mode (output)
 * @return                 miopenStatus_t
 */
MIOPEN_EXPORT miopenStatus_t miopenGetPoolingWorkSpaceIndexMode(
    miopenPoolingDescriptor_t poolDesc, miopenPoolingWorkspaceIndexMode_t* workspace_index);

/*! @brief Sets a 2-D pooling layer descriptor details.
 *
 * Sets the window shape, padding, and stride for a previously created 2-D pooling descriptor.
 *
 * @param poolDesc       Pointer to a pooling layer descriptor (output)
 * @param mode           Pooling mode enum (input)
 * @param windowHeight   Input window height dimension (input)
 * @param windowWidth    Input window width dimension (input)
 * @param pad_h          Number of elements to pad height (input)
 * @param pad_w          Number of elements to pad width (input)
 * @param stride_h       Vertical stride (input)
 * @param stride_w       Horizontal stride (input)
 * @return               miopenStatus_t
 */
MIOPEN_EXPORT miopenStatus_t miopenSet2dPoolingDescriptor(miopenPoolingDescriptor_t poolDesc,
                                                          miopenPoolingMode_t mode,
                                                          int windowHeight,
                                                          int windowWidth,
                                                          int pad_h,
                                                          int pad_w,
                                                          int stride_h,
                                                          int stride_w);

/*! @brief Gets a 2-D pooling layer descriptor details
 *
 * Gets the window shape, padding, and stride for a previously created 2-D pooling descriptor.
 *
 * @param poolDesc       Pointer to a pooling layer descriptor (input)
 * @param mode           Pooling mode enum (output)
 * @param windowHeight   Input window height dimension (output)
 * @param windowWidth    Input window width dimension (output)
 * @param pad_h          Number of elements to pad height (output)
 * @param pad_w          Number of elements to pad width (output)
 * @param stride_h       Vertical stride (output)
 * @param stride_w       Horizontal stride (output)
 * @return               miopenStatus_t
 */
MIOPEN_EXPORT miopenStatus_t miopenGet2dPoolingDescriptor(const miopenPoolingDescriptor_t poolDesc,
                                                          miopenPoolingMode_t* mode,
                                                          int* windowHeight,
                                                          int* windowWidth,
                                                          int* pad_h,
                                                          int* pad_w,
                                                          int* stride_h,
                                                          int* stride_w);

/*! @brief Gets the shape of the output tensor for 2-D pooling
 *
 * Retrieve the tensor dimensions for the forward 2-D pooling. This call is required for
 * the forward if the output dimensions are different than the input tensor
 * dimensions.
 *
 * @param poolDesc   Pointer to a pooling layer descriptor (input)
 * @param tensorDesc Input tensor descriptor (input)
 * @param n	         Mini-batch dim (output)
 * @param c	         Number of channels (output)
 * @param h          Heights of input map (output)
 * @param w          Width of input map (output)
 * @return           miopenStatus_t
 */
MIOPEN_EXPORT miopenStatus_t
miopenGetPoolingForwardOutputDim(const miopenPoolingDescriptor_t poolDesc,
                                 const miopenTensorDescriptor_t tensorDesc,
                                 int* n,
                                 int* c,
                                 int* h,
                                 int* w);

/*! @brief Set details of a N-D pooling layer descriptor
 *
 * Set the window shape, padding, and stride for a previously created N-D pooling descriptor.
 *
 * @param poolDesc     Pointer to a pooling layer descriptor (input/output)
 * @param mode         Pooling mode enum (input)
 * @param nbDims       Dimension of the pooling (input)
 * @param windowDimA   Array of input window dimensions with length equal to or larger than
 * dimsRequested (input)
 * @param padA         Array of number of elements to padding with length equal to or larger than
 * dimsRequested (input)
 * @param stridesA     Array of stride parameter with length equal to or larger than dimsRequested
 * (input)
 * @return               miopenStatus_t
 */
MIOPEN_EXPORT miopenStatus_t miopenSetNdPoolingDescriptor(miopenPoolingDescriptor_t poolDesc,
                                                          const miopenPoolingMode_t mode,
                                                          int nbDims,
                                                          const int* windowDimA,
                                                          const int* padA,
                                                          const int* stridesA);

/*! @brief Get details of a N-D pooling layer descriptor
 *
 * Get the window shape, padding, and stride for a previously created N-D pooling descriptor.
 *
 * @param poolDesc         Pointer to a pooling layer descriptor (input)
 * @param nbDimsRequested  Dimension of the expected pooling descriptor (input)
 * @param mode             Pooling mode enum (output)
 * @param nbDims           Actual dimension of the pooling descriptor (output)
 * @param windowDimA       Array of input window dimensions with length equal to or larger than
 * dimsRequested (output)
 * @param padA             Array of number of elements to padding with length equal to or larger
 * than dimsRequested (output)
 * @param stridesA         Array of stride parameter with length equal to or larger than
 * dimsRequested (output)
 * @return                 miopenStatus_t
 */
MIOPEN_EXPORT miopenStatus_t miopenGetNdPoolingDescriptor(const miopenPoolingDescriptor_t poolDesc,
                                                          int nbDimsRequested,
                                                          miopenPoolingMode_t* mode,
                                                          int* nbDims,
                                                          int* windowDimA,
                                                          int* padA,
                                                          int* stridesA);

/*! @brief Gets the shape of the output tensor for N-D pooling
 *
 * Retrieve the tensor dimensions for the forward N-D pooling. This call is required for
 * the forward if the output dimensions are different than the input tensor
 * dimensions.
 *
 * @param poolDesc      Pointer to a pooling layer descriptor (input)
 * @param tensorDesc    Input tensor descriptor (input)
 * @param dims          Dimension of the pooling (input)
 * @param tensorDimArr  Array of tensor dimension (output)
 * @return           miopenStatus_t
 */
MIOPEN_EXPORT miopenStatus_t
miopenGetPoolingNdForwardOutputDim(const miopenPoolingDescriptor_t poolDesc,
                                   const miopenTensorDescriptor_t tensorDesc,
                                   int dims,
                                   int* tensorDimArr);

/*! @brief Get the amount of GPU memory required for pooling
 *
 * Retrieves the amount of workspace in bytes require for pooling. This call is required to
 * determine the amount of GPU memory needed for the backwards pooling algorithms. For max-
 * pooling, an assumption is that index data type is uint8_t, therefore the returned
 * workspace size will be based on this assumption even if the user sets the index type with
 * miopenSetPoolingIndexType().
 *
 * @param yDesc          Descriptor for pooling layer (input)
 * @param workSpaceSize  Pointer to workSpaceSize (output)
 * @return               miopenStatus_t
 */
MIOPEN_EXPORT miopenStatus_t miopenPoolingGetWorkSpaceSize(const miopenTensorDescriptor_t yDesc,
                                                           size_t* workSpaceSize);

/*! @brief Get the amount of GPU memory required for pooling
 *
 * Retrieves the amount of workspace in bytes require for pooling. This call is required to
 * determine the amount of GPU memory needed for the backwards pooling algorithms. For max-
 * pooling, there is no assumption on index data type. As the user can set the index datatype
 * size using miopenSetPoolingIndexType().
 *
 * @param poolDesc       Pointer to a pooling layer descriptor (input)
 * @param yDesc          Descriptor for pooling layer (input)
 * @param workSpaceSize  Pointer to workSpaceSize (output)
 * @return               miopenStatus_t
 */
MIOPEN_EXPORT miopenStatus_t
miopenPoolingGetWorkSpaceSizeV2(const miopenPoolingDescriptor_t poolDesc,
                                const miopenTensorDescriptor_t yDesc,
                                size_t* workSpaceSize);

/*! @brief Execute a forward pooling layer
 *
 * Runs forward pooling. miopenGetPoolingForwardOutputDim() should be called before
 * miopenPoolingForward().
 * If the parameter do_backward == 0, then set workSpace = nullptr and workSpaceSize = 0. However,
 * for back-propagation do_backwards must be set to 1 in miopenPoolingForward().
 *
 * @param handle         MIOpen handle (input)
 * @param poolDesc       Descriptor for pooling layer (input)
 * @param alpha          Floating point scaling factor, allocated on the host (input)
 * @param xDesc          Tensor descriptor for data input tensor x (input)
 * @param x              Data tensor x (input)
 * @param beta           Floating point shift factor, allocated on the host (input)
 * @param yDesc          Tensor descriptor for output data tensor y (input)
 * @param y              Data tensor y (output)
 * @param do_backward    Boolean to toggle save data in workspace for backwards pass (input)
 * @param workSpace      Pointer user allocated memory (input)
 * @param workSpaceSize  Size in bytes of the memory needed (input)
 * @return               miopenStatus_t
 */
MIOPEN_EXPORT miopenStatus_t miopenPoolingForward(miopenHandle_t handle,
                                                  const miopenPoolingDescriptor_t poolDesc,
                                                  const void* alpha,
                                                  const miopenTensorDescriptor_t xDesc,
                                                  const void* x,
                                                  const void* beta,
                                                  const miopenTensorDescriptor_t yDesc,
                                                  void* y,
                                                  bool do_backward,
                                                  void* workSpace,
                                                  size_t workSpaceSize);

/*! @brief Execute a backward pooling layer
 *
 * Runs backward pooling. miopenPoolingGetWorkSpaceSize() must be called before
 * miopenPoolingBackward() to determine the amount of workSpace to be allocated.
 *
 * @param handle         MIOpen handle (input)
 * @param poolDesc       Descriptor for pooling layer (input)
 * @param alpha          Floating point scaling factor, allocated on the host (input)
 * @param yDesc          Tensor descriptor for output data tensor y (input)
 * @param y              Data tensor y (input)
 * @param dyDesc         Tensor descriptor for data input tensor dy (input)
 * @param dy             Data delta tensor dy (input)
 * @param xDesc          Tensor descriptor for output data tensor x (input)
 * @param x              Data tensor x (output)
 * @param beta           Floating point shift factor, allocated on the host (input)
 * @param dxDesc         Tensor descriptor for tensor dx (input)
 * @param dx             Weights delta tensor dx (output)
 * @param workSpace      Pointer to user allocated workspace (input)
 * @return               miopenStatus_t
 */
MIOPEN_EXPORT miopenStatus_t miopenPoolingBackward(miopenHandle_t handle,
                                                   const miopenPoolingDescriptor_t poolDesc,
                                                   const void* alpha,
                                                   const miopenTensorDescriptor_t yDesc,
                                                   const void* y,
                                                   const miopenTensorDescriptor_t dyDesc,
                                                   const void* dy,
                                                   const miopenTensorDescriptor_t xDesc,
                                                   const void* x,
                                                   const void* beta,
                                                   const miopenTensorDescriptor_t dxDesc,
                                                   void* dx,
                                                   void* workSpace);

/*! @brief Destroys the pooling descriptor object
 *
 * @param poolDesc Pooling tensor descriptor type (input)
 * @return           miopenStatus_t
 */
MIOPEN_EXPORT miopenStatus_t miopenDestroyPoolingDescriptor(miopenPoolingDescriptor_t poolDesc);

/** @} */
// CLOSEOUT POOLING DOXYGEN GROUP

// LRN APIs
/** @addtogroup LRN
 *
 *  @{
 */
/*! @brief Creates a local response normalization (LRN) layer descriptor
 *
 * @param lrnDesc    Pointer to a local response normalization layer descriptor type
 * @return           miopenStatus_t
 */
MIOPEN_EXPORT miopenStatus_t miopenCreateLRNDescriptor(miopenLRNDescriptor_t* lrnDesc);

/*! @brief Sets a LRN layer descriptor details
 *
 * Sets all of the descriptor details for the LRN layer. The number of window elements lrnN is
 * a diameter and always odd.
 *
 * @param lrnDesc      Pointer to a LRN layer descriptor (output)
 * @param mode         LRN mode enum (input)
 * @param lrnN         Number of normalization window elements (input)
 * @param lrnAlpha     Scaling factor (input)
 * @param lrnBeta      Shift factor (input)
 * @param lrnK         K factor (input)
 * @return             miopenStatus_t
 */
MIOPEN_EXPORT miopenStatus_t miopenSetLRNDescriptor(const miopenLRNDescriptor_t lrnDesc,
                                                    miopenLRNMode_t mode,
                                                    unsigned int lrnN,
                                                    double lrnAlpha,
                                                    double lrnBeta,
                                                    double lrnK);

/*! @brief Gets a LRN layer descriptor details
 *
 * Retrieve the LRN descriptor details.
 *
 * @param lrnDesc      Pointer to a LRN layer descriptor (input)
 * @param mode         LRN mode enum (output)
 * @param lrnN         Number of normalization window elements (output)
 * @param lrnAlpha     Scaling factor (output)
 * @param lrnBeta      Shift factor (output)
 * @param lrnK         K factor (output)
 * @return             miopenStatus_t
 */
MIOPEN_EXPORT miopenStatus_t miopenGetLRNDescriptor(const miopenLRNDescriptor_t lrnDesc,
                                                    miopenLRNMode_t* mode,
                                                    unsigned int* lrnN,
                                                    double* lrnAlpha,
                                                    double* lrnBeta,
                                                    double* lrnK);

/*! @brief Determine the workspace requirements.
 *
 * This function determines the GPU memory allocation required to execute the LRN layer based on the
 * LRN descriptor.
 *
 * @param yDesc           Pointer to a LRN layer descriptor (input)
 * @param workSpaceSize   Output variable for workspace size (output)
 * @return                miopenStatus_t
 */
MIOPEN_EXPORT miopenStatus_t miopenLRNGetWorkSpaceSize(const miopenTensorDescriptor_t yDesc,
                                                       size_t* workSpaceSize);

/*! @brief Execute a LRN forward layer
 *
 * Runs the forward layer normalization in the forward direction. If do_backward == 0, then
 * set workSpace = nullptr and workSpaceSize = 0. However, if the user wishes to execute backwards,
 * then they must set do_backwards = 1 in miopenLRNForward().
 *
 * @param handle         MIOpen handle (input)
 * @param lrnDesc        Descriptor for LRN layer (input)
 * @param alpha          Floating point scaling factor, allocated on the host (input)
 * @param xDesc          Tensor descriptor for data input tensor x (input)
 * @param x              Data tensor x (input)
 * @param beta           Floating point shift factor, allocated on the host (input)
 * @param yDesc          Tensor descriptor for output data tensor y (input)
 * @param y              Data tensor y (output)
 * @param do_backward    Boolean to toggle save data in workspace for backwards pass (input)
 * @param workSpace      Pointer user allocated memory (input)
 * @return               miopenStatus_t
 */
MIOPEN_EXPORT miopenStatus_t miopenLRNForward(miopenHandle_t handle,
                                              const miopenLRNDescriptor_t lrnDesc,
                                              const void* alpha,
                                              const miopenTensorDescriptor_t xDesc,
                                              const void* x,
                                              const void* beta,
                                              const miopenTensorDescriptor_t yDesc,
                                              void* y,
                                              bool do_backward,
                                              void* workSpace);

/*! @brief Execute a LRN backward layer
 *
 * @param handle         MIOpen handle (input)
 * @param lrnDesc        Descriptor for LRN layer (input)
 * @param alpha          Floating point scaling factor, allocated on the host (input)
 * @param yDesc          Tensor descriptor for data input tensor y (input)
 * @param y              Data tensor y (input)
 * @param dyDesc         Tensor descriptor for data input tensor dy (input)
 * @param dy             Data delta tensor dy (input)
 * @param xDesc          Tensor descriptor for input data tensor x (input)
 * @param x              Data tensor x (input)
 * @param beta           Floating point shift factor, allocated on the host (input)
 * @param dxDesc         Tensor descriptor for output data tensor dx(input)
 * @param dx             Data delta tensor x (output)
 * @param workSpace      Pointer user allocated memory (input)
 * @return               miopenStatus_t
 */
MIOPEN_EXPORT miopenStatus_t miopenLRNBackward(miopenHandle_t handle,
                                               const miopenLRNDescriptor_t lrnDesc,
                                               const void* alpha,
                                               const miopenTensorDescriptor_t yDesc,
                                               const void* y,
                                               const miopenTensorDescriptor_t dyDesc,
                                               const void* dy,
                                               const miopenTensorDescriptor_t xDesc,
                                               const void* x,
                                               const void* beta,
                                               const miopenTensorDescriptor_t dxDesc,
                                               void* dx,
                                               const void* workSpace);

/*! @brief Destroys the LRN descriptor object
 *
 * @param lrnDesc   LRN tensor descriptor type (input)
 * @return          miopenStatus_t
 */
MIOPEN_EXPORT miopenStatus_t miopenDestroyLRNDescriptor(miopenLRNDescriptor_t lrnDesc);

/** @} */
// CLOSEOUT LRN DOXYGEN GROUP

#ifdef MIOPEN_BETA_API
// LayerNorm APIs
/** @addtogroup layernorm
 *
 *  @{
 */
/*! @brief Execute a layernorm forward layer
 *
 * @param handle         MIOpen handle (input)
 * @param mode           LayerNorm mode (input)
 * @param xDesc          Tensor descriptor for data input tensor x (input)
 * @param x              Data tensor x (input)
 * @param weightDesc     Tensor descriptor for data input tensor weight (input)
 * @param weight         Data tensor weight (input)
 * @param biasDesc       Tensor descriptor for data input tensor bias (input)
 * @param bias           Data tensor bias (input)
 * @param epsilon        Value to stablize inverse variance calculation (input)
 * @param normalized_dim Nomalized dimensions in the input array (input)
 * @param yDesc          Tensor descriptor for output data tensor y (input)
 * @param y              Data tensor y (output)
 * @param meanDesc       Tensor descriptor for output data tensor mean (input)
 * @param mean           Data tensor mean (output)
 * @param rstdDesc       Tensor descriptor for output data tensor rstd (input)
 * @param rstd           Data tensor rstd (output)
 * @return               miopenStatus_t
 */
MIOPEN_EXPORT miopenStatus_t miopenLayerNormForward(miopenHandle_t handle,
                                                    miopenNormMode_t mode,
                                                    const miopenTensorDescriptor_t xDesc,
                                                    const void* x,
                                                    const miopenTensorDescriptor_t weightDesc,
                                                    const void* weight,
                                                    const miopenTensorDescriptor_t biasDesc,
                                                    const void* bias,
                                                    const float epsilon,
                                                    const int32_t normalized_dim,
                                                    const miopenTensorDescriptor_t yDesc,
                                                    void* y,
                                                    const miopenTensorDescriptor_t meanDesc,
                                                    void* mean,
                                                    const miopenTensorDescriptor_t rstdDesc,
                                                    void* rstd);

/** @} */
// CLOSEOUT LAYERNORM DOXYGEN GROUP
#endif

#ifdef MIOPEN_BETA_API
// Cat APIs
/** @addtogroup cat
 *
 *  @{
 */
/*! @brief Execute a cat forward layer
 *
 * @param handle         MIOpen handle (input)
 * @param xCount         Number of input tensor x (input)
 * @param xDescs         Tensor descriptor of input tensor x (input)
 * @param xs             Source data tensor x (input)
 * @param yDesc          Tensor descriptor of output tensor y (input)
 * @param y              Data tensor y (output)
 * @param dim            Concatenation dimension (input)
 * @return               miopenStatus_t
 */
MIOPEN_EXPORT miopenStatus_t miopenCatForward(miopenHandle_t handle,
                                              const int32_t xCount,
                                              const miopenTensorDescriptor_t* xDescs,
                                              const void* const* xs,
                                              const miopenTensorDescriptor_t yDesc,
                                              void* y,
                                              const int32_t dim);

/** @} */
// CLOSEOUT CAT DOXYGEN GROUP
#endif

// Batch-Normalization APIs
/** @addtogroup batchnorm
 *
 *  @{
 */

/*! @brief Derive tensor for gamma and beta from input tensor descriptor
 *
 * This function takes the input tensor descriptor and outputs a derived tensor for the
 * normalization scale (gamma) and shift (beta) tensors.
 *
 * For an input tensor NCHW and spatial mode, the output derived tensor is 1C11, while for
 * per-activation the derived tensor is 1CHW.
 *
 * For an input tensor NCDHW and spatial mode, the output derived tensor is 1C111, while for
 * per-activation the derived tensor is 1CDHW.
 *
 * @param derivedBnDesc   Output derived tensor descriptor (output)
 * @param xDesc           Input tensor descriptor (input)
 * @param bn_mode         Batch Normalization mode (input)
 * @return                miopenStatus_t
 */
MIOPEN_EXPORT miopenStatus_t miopenDeriveBNTensorDescriptor(miopenTensorDescriptor_t derivedBnDesc,
                                                            const miopenTensorDescriptor_t xDesc,
                                                            miopenBatchNormMode_t bn_mode);

/*! @brief Execute forward training layer for batch normalization
 *
 * Batch normalization pass for forward training pass.
 * Takes in batch normalization mode bn_mode and input tensor x, output tensor y, bnBias and bnScale
 * with their descriptor.
 *
 * If either resultSaveMean, or resultSaveInvVariance are null pointers then the values for the mean
 * and inverse variance will not be used.
 *
 * Likewise, if either resultRunningMean, or resultRunningVariance are null pointers then the values
 * for the running mean and variance will not be saved.
 * Running averages and variances are scaled using an exponential averaging factor: \f[
 * \mu_{old} = \mu_{new}*factor + \mu_{old}*(1-factor)
 * \f]
 * where \f[
 * factor=1/(1+iteration)
 * \f]
 *
 * @param handle                    MIOpen handle (input)
 * @param bn_mode                   Batch normalization mode (input)
 * @param alpha                     Floating point scaling factor, allocated on the host (input)
 * @param beta                      Floating point shift factor, allocated on the host (input)
 * @param xDesc                     Tensor descriptor for data input tensor x (input)
 * @param x                         Data tensor x (input)
 * @param yDesc                     Tensor descriptor for output data tensor y (input)
 * @param y                         Data tensor y (output)
 * @param bnScaleBiasMeanVarDesc    Tensor descriptor for BN scaling, shifting, saved variance and
 * mean (input)
 * @param bnScale                   Batch norm scaling, gamma, tensor (input)
 * @param bnBias                    Batch norm bias, beta, tensor (input)
 * @param expAvgFactor              Exponential averaging factor (input)
 * @param resultRunningMean         Running average saved for inference (output)
 * @param resultRunningVariance     Running variance saved for inference (output)
 * @param epsilon                   Value to stablize inverse variance calculation (input)
 * @param resultSaveMean            Saved mini-batch mean for backwards pass (output)
 * @param resultSaveInvVariance     Saved mini-batch inverse variance for backwards pass (output)
 * @return                          miopenStatus_t
 */
MIOPEN_EXPORT miopenStatus_t
miopenBatchNormalizationForwardTraining(miopenHandle_t handle,
                                        miopenBatchNormMode_t bn_mode,
                                        void* alpha,
                                        void* beta,
                                        const miopenTensorDescriptor_t xDesc,
                                        const void* x,
                                        const miopenTensorDescriptor_t yDesc,
                                        void* y,
                                        const miopenTensorDescriptor_t bnScaleBiasMeanVarDesc,
                                        void* bnScale,
                                        void* bnBias,
                                        double expAvgFactor,
                                        void* resultRunningMean,
                                        void* resultRunningVariance,
                                        double epsilon,
                                        void* resultSaveMean,
                                        void* resultSaveInvVariance);

/*! @brief Execute forward inference layer for batch normalization
 *
 * Batch normalization pass for forward inference pass.
 * Takes in batch normalization mode bn_mode and input tensor x, output tensor y, bnBias and bnScale
 * with their descriptor.
 *
 * If either estimatedMean, or estimatedVariance are null pointers then the values for the mean and
 * variance will be calculated from input data and this calculated mean and variance will be used
 * to update input values.
 * If variance is zero and epsilon is also zero, this function outputs NAN values.  Input espilon
 * value should always be non zero positive value.
 *
 * @param handle                    MIOpen handle (input)
 * @param bn_mode                   Batch normalization mode (input)
 * @param alpha                     Floating point scaling factor, allocated on the host (input)
 * @param beta                      Floating point shift factor, allocated on the host (input)
 * @param xDesc                     Tensor descriptor for data input tensor x (input)
 * @param x                         Data tensor x (input)
 * @param yDesc                     Tensor descriptor for output data tensor y (input)
 * @param y                         Data tensor y (output)
 * @param bnScaleBiasMeanVarDesc    Tensor descriptor for BN scaling, shifting, saved variance and
 * mean (input)
 * @param bnScale                   Batch norm scaling, gamma, tensor (input)
 * @param bnBias                    Batch norm bias, beta, tensor (input)
 * @param estimatedMean             Running average saved during forward training (input)
 * @param estimatedVariance         Running variance saved during forward training (input)
 * @param epsilon                   Value to stabilize inverse variance calculation (input)
 * @return                          miopenStatus_t
 */
MIOPEN_EXPORT miopenStatus_t
miopenBatchNormalizationForwardInference(miopenHandle_t handle,
                                         miopenBatchNormMode_t bn_mode,
                                         void* alpha,
                                         void* beta,
                                         const miopenTensorDescriptor_t xDesc,
                                         const void* x,
                                         const miopenTensorDescriptor_t yDesc,
                                         void* y,
                                         const miopenTensorDescriptor_t bnScaleBiasMeanVarDesc,
                                         void* bnScale,
                                         void* bnBias,
                                         void* estimatedMean,
                                         void* estimatedVariance,
                                         double epsilon);

/*! @brief Execute backwards propagation layer for batch normalization
 *
 * Batch normalization pass for backwards propagation training pass.
 * The method for backwards propagation batch normalization.
 *
 * Takes in batch normalization mode bn_mode and input tensor data x, input activation tensor dy,
 * output tensor dx, the learned tensors resultBNBiasDiff and resultBNScaleDiff with their
 * descriptor.
 *
 * If BOTH savedMean, and savedVariance are not null pointers then the method will use the saved
 * mean and variance calculated by the forward training phase.
 *
 * @param handle                    MIOpen handle (input)
 * @param bn_mode                   Batch normalization mode (input)
 * @param alphaDataDiff             Floating point scaling factor, allocated on the host (input)
 * @param betaDataDiff              Floating point shift factor, allocated on the host (input)
 * @param alphaParamDiff            Floating point scaling factor, allocated on the host (input)
 * @param betaParamDiff             Floating point shift factor, allocated on the host (input)
 * @param xDesc                     Tensor descriptor for data input tensor x (input)
 * @param x                         Data tensor x (input)
 * @param dyDesc                    Tensor descriptor for output data tensor y (input)
 * @param dy                        Data tensor y (input)
 * @param dxDesc                    Tensor descriptor for output data tensor dx (input)
 * @param dx                        Data delta tensor dx (output)
 * @param bnScaleBiasDiffDesc       Tensor descriptor for BN scaling, shifting, saved variance and
 * mean (input)
 * @param bnScale                   Batch norm scaling, gamma, tensor (input)
 * @param resultBnScaleDiff         Tensor for dscale (output)
 * @param resultBnBiasDiff          Tensor for dbias (output)
 * @param epsilon                   Value to stabilize inverse variance calculation (input)
 * @param savedMean                 Saved mini-batch mean for backwards pass (input)
 * @param savedInvVariance          Saved mini-bathc inverse variance for backwards pass (input)
 * @return                          miopenStatus_t
 */
MIOPEN_EXPORT miopenStatus_t
miopenBatchNormalizationBackward(miopenHandle_t handle,
                                 miopenBatchNormMode_t bn_mode,
                                 const void* alphaDataDiff,
                                 const void* betaDataDiff,
                                 const void* alphaParamDiff,
                                 const void* betaParamDiff,
                                 const miopenTensorDescriptor_t xDesc,
                                 const void* x,
                                 const miopenTensorDescriptor_t dyDesc,
                                 const void* dy,
                                 const miopenTensorDescriptor_t dxDesc,
                                 void* dx,
                                 const miopenTensorDescriptor_t bnScaleBiasDiffDesc,
                                 const void* bnScale,
                                 void* resultBnScaleDiff,
                                 void* resultBnBiasDiff,
                                 double epsilon,
                                 const void* savedMean,
                                 const void* savedInvVariance);

/** @} */
// CLOSEOUT BATCHNORM DOXYGEN GROUP

// Activation APIs
/** @addtogroup activation
 *
 *  @{
 */
/*! @brief Creates the Activation descriptor object
 *
 * @param activDesc Pointer to an activation tensor descriptor type
 * @return          miopenStatus_t
 */
MIOPEN_EXPORT miopenStatus_t
miopenCreateActivationDescriptor(miopenActivationDescriptor_t* activDesc);

/*! @brief Sets the activation layer descriptor details
 *
 * Sets all of the descriptor details for the activation layer
 *
 * @param activDesc    Pointer to a activation layer descriptor (output)
 * @param mode         Activation mode enum (input)
 * @param activAlpha   Alpha value for some activation modes (input)
 * @param activBeta    Beta value for some activation modes (input)
 * @param activGamma   Gamma value for some activation modes (input)
 * @return             miopenStatus_t
 */
MIOPEN_EXPORT miopenStatus_t
miopenSetActivationDescriptor(const miopenActivationDescriptor_t activDesc,
                              miopenActivationMode_t mode,
                              double activAlpha,
                              double activBeta,
                              double activGamma);

/*! @brief Gets the activation layer descriptor details
 *
 * Retrieves all of the descriptor details for the activation layer.
 *
 * @param activDesc    Pointer to a activation layer descriptor (input)
 * @param mode         Activation mode enum (output)
 * @param activAlpha   Alpha value for some activation modes (output)
 * @param activBeta    Beta value for some activation modes (output)
 * @param activGamma   Gamma value for some activation modes (output)
 * @return             miopenStatus_t
 */
MIOPEN_EXPORT miopenStatus_t
miopenGetActivationDescriptor(const miopenActivationDescriptor_t activDesc,
                              miopenActivationMode_t* mode,
                              double* activAlpha,
                              double* activBeta,
                              double* activGamma);

/*! @brief Execute an activation forward layer
 *
 * @param handle         MIOpen handle (input)
 * @param activDesc      Descriptor for activation layer (input)
 * @param alpha          Floating point scaling factor, allocated on the host (input)
 * @param xDesc          Tensor descriptor for data input tensor x (input)
 * @param x              Data tensor x (input)
 * @param beta           Floating point shift factor, allocated on the host (input)
 * @param yDesc          Tensor descriptor for output data tensor y (input)
 * @param y              Data tensor y (output)
 * @return               miopenStatus_t
 */
MIOPEN_EXPORT miopenStatus_t miopenActivationForward(miopenHandle_t handle,
                                                     const miopenActivationDescriptor_t activDesc,
                                                     const void* alpha,
                                                     const miopenTensorDescriptor_t xDesc,
                                                     const void* x,
                                                     const void* beta,
                                                     const miopenTensorDescriptor_t yDesc,
                                                     void* y);

/*! @brief Execute a activation backwards layer
 *
 * @param handle         MIOpen handle (input)
 * @param activDesc      Descriptor for activation layer (input)
 * @param alpha          Floating point scaling factor, allocated on the host (input)
 * @param yDesc          Tensor descriptor for input data tensor y (input)
 * @param y              Data tensor y (input)
 * @param dyDesc         Tensor descriptor for input data tensor dy (input)
 * @param dy             Data delta tensor dy (input)
 * @param xDesc          Tensor descriptor for data input tensor x (input)
 * @param x              Data tensor x (input)
 * @param beta           Floating point shift factor, allocated on the host (input)
 * @param dxDesc         Tensor descriptor for data output tensor dx (input)
 * @param dx             Output data delta tensor dx (output)
 * @return               miopenStatus_t
 */
MIOPEN_EXPORT miopenStatus_t miopenActivationBackward(miopenHandle_t handle,
                                                      const miopenActivationDescriptor_t activDesc,
                                                      const void* alpha,
                                                      const miopenTensorDescriptor_t yDesc,
                                                      const void* y,
                                                      const miopenTensorDescriptor_t dyDesc,
                                                      const void* dy,
                                                      const miopenTensorDescriptor_t xDesc,
                                                      const void* x,
                                                      const void* beta,
                                                      const miopenTensorDescriptor_t dxDesc,
                                                      void* dx);

/*! @brief Destroys the activation descriptor object
 *
 * @param activDesc   Activation tensor descriptor type (input)
 * @return            miopenStatus_t
 */
MIOPEN_EXPORT miopenStatus_t
miopenDestroyActivationDescriptor(miopenActivationDescriptor_t activDesc);

/** @} */
// CLOSEOUT ACTIVATION DOXYGEN GROUP

// Softmax APIs
/** @addtogroup softmax
 *
 *  @{
 */
/*! @brief Execute a softmax forward layer
 *
 * This API only implements the SOFTMAX_MODE_CHANNEL in SOFTMAX_ACCURATE path.
 *
 * @param handle         MIOpen handle (input)
 * @param alpha          Floating point scaling factor, allocated on the host (input)
 * @param xDesc          Tensor descriptor for data input tensor x (input)
 * @param x              Data tensor x (input)
 * @param beta           Floating point shift factor, allocated on the host (input)
 * @param yDesc          Tensor descriptor for output data tensor y (input)
 * @param y              Data tensor y (output)
 * @return               miopenStatus_t
 */
MIOPEN_EXPORT miopenStatus_t miopenSoftmaxForward(miopenHandle_t handle,
                                                  const void* alpha,
                                                  const miopenTensorDescriptor_t xDesc,
                                                  const void* x,
                                                  const void* beta,
                                                  const miopenTensorDescriptor_t yDesc,
                                                  void* y);

/*! @brief Execute a softmax backwards layer
 *
 * This API only implements the SOFTMAX_MODE_CHANNEL in SOFTMAX_ACCURATE path.
 *
 * @param handle         MIOpen handle (input)
 * @param alpha          Floating point scaling factor, allocated on the host (input)
 * @param yDesc          Tensor descriptor for input data tensor y (input)
 * @param y              Data tensor y (input)
 * @param dyDesc         Tensor descriptor for input data tensor dy (input)
 * @param dy             Data delta tensor dy (input)
 * @param beta           Floating point shift factor, allocated on the host (input)
 * @param dxDesc         Tensor descriptor for data output tensor dx (input)
 * @param dx             Output data delta tensor dx (output)
 * @return               miopenStatus_t
 */
MIOPEN_EXPORT miopenStatus_t miopenSoftmaxBackward(miopenHandle_t handle,
                                                   const void* alpha,
                                                   const miopenTensorDescriptor_t yDesc,
                                                   const void* y,
                                                   const miopenTensorDescriptor_t dyDesc,
                                                   const void* dy,
                                                   const void* beta,
                                                   const miopenTensorDescriptor_t dxDesc,
                                                   void* dx);

/*! @brief Execute a softmax forward layer with expanded modes and algorithms
 *
 * @param handle         MIOpen handle (input)
 * @param alpha          Floating point scaling factor, allocated on the host (input)
 * @param xDesc          Tensor descriptor for data input tensor x (input)
 * @param x              Data tensor x (input)
 * @param beta           Floating point shift factor, allocated on the host (input)
 * @param yDesc          Tensor descriptor for output data tensor y (input)
 * @param y              Data tensor y (output)
 * @param algorithm      Softmax implementation algorithm (input)
 * @param mode           Softmax mode (input)
 * @return               miopenStatus_t
 */
MIOPEN_EXPORT miopenStatus_t miopenSoftmaxForward_V2(miopenHandle_t handle,
                                                     const void* alpha,
                                                     const miopenTensorDescriptor_t xDesc,
                                                     const void* x,
                                                     const void* beta,
                                                     const miopenTensorDescriptor_t yDesc,
                                                     void* y,
                                                     miopenSoftmaxAlgorithm_t algorithm,
                                                     miopenSoftmaxMode_t mode);

/*! @brief Execute a softmax backwards layer with expanded modes and algorithms
 *
 * @param handle         MIOpen handle (input)
 * @param alpha          Floating point scaling factor, allocated on the host (input)
 * @param yDesc          Tensor descriptor for input data tensor y (input)
 * @param y              Data tensor y (input)
 * @param dyDesc         Tensor descriptor for input data tensor dy (input)
 * @param dy             Data delta tensor dy (input)
 * @param beta           Floating point shift factor, allocated on the host (input)
 * @param dxDesc         Tensor descriptor for data output tensor dx (input)
 * @param dx             Output data delta tensor dx (output)
 * @param algorithm      Softmax implementation algorithm (input)
 * @param mode           Softmax mode (input)
 * @return               miopenStatus_t
 */
MIOPEN_EXPORT miopenStatus_t miopenSoftmaxBackward_V2(miopenHandle_t handle,
                                                      const void* alpha,
                                                      const miopenTensorDescriptor_t yDesc,
                                                      const void* y,
                                                      const miopenTensorDescriptor_t dyDesc,
                                                      const void* dy,
                                                      const void* beta,
                                                      const miopenTensorDescriptor_t dxDesc,
                                                      void* dx,
                                                      miopenSoftmaxAlgorithm_t algorithm,
                                                      miopenSoftmaxMode_t mode);

/** @} */
// CLOSEOUT SOFTMAX DOXYGEN GROUP

/*! @ingroup FUSION
 * @brief MIOpen fusion interface
 */
MIOPEN_DECLARE_OBJECT(miopenFusionPlanDescriptor);
MIOPEN_DECLARE_OBJECT(miopenOperatorDescriptor);
MIOPEN_DECLARE_OBJECT(miopenOperatorArgs);

/** @addtogroup FUSION
 *
 *  @{
 */

/*! @enum miopenFusionDirection_t
 * @brief Kernel fusion direction in the network
 */
typedef enum
{
    miopenVerticalFusion   = 0, /*!< fuses layers vertically, current the only supported mode */
    miopenHorizontalFusion = 1, /*!< fuses layers horizontally, this is unimplemented */
} miopenFusionDirection_t;

/*! @brief Creates the kenrel fusion plan descriptor object
 *
 * @param fusePlanDesc  Pointer to a fusion plan (output)
 * @param fuseDirection Horizontal or Vertical fusion (input)
 * @param inputDesc     Descriptor to tensor for the input (input)
 * @return              miopenStatus_t
 */
MIOPEN_EXPORT miopenStatus_t miopenCreateFusionPlan(miopenFusionPlanDescriptor_t* fusePlanDesc,
                                                    const miopenFusionDirection_t fuseDirection,
                                                    const miopenTensorDescriptor_t inputDesc);

/*! @brief Destroy the fusion plan descriptor object
 *
 * @param fusePlanDesc  A fusion plan descriptor type
 * @return              miopenStatus_t
 */
MIOPEN_EXPORT miopenStatus_t miopenDestroyFusionPlan(miopenFusionPlanDescriptor_t fusePlanDesc);

/*! @brief Compiles the fusion plan
 *
 * @param handle           MIOpen handle (input)
 * @param fusePlanDesc A fusion plan descriptor (input)
 * @return             miopenStatus_t
 */
MIOPEN_EXPORT miopenStatus_t miopenCompileFusionPlan(miopenHandle_t handle,
                                                     miopenFusionPlanDescriptor_t fusePlanDesc);

/*!
 * @brief Allows access to the operators in a fusion plan
 * @details This api call does bounds checking on the supplied op_idx and would
 *          return miopenStatusError if the index is out of bounds
 *
 * @param fusePlanDesc A fusion plan descriptor (input)
 * @param op_idx Index of the required operator in the fusion plan, in the order of insertion
 * @param op returned pointer to the operator
 * @return miopenStatus_t
 */
MIOPEN_EXPORT miopenStatus_t miopenFusionPlanGetOp(miopenFusionPlanDescriptor_t fusePlanDesc,
                                                   const int op_idx,
                                                   miopenFusionOpDescriptor_t* op);

/*! @brief Query the workspace size required for the fusion plan
 * @param handle         MIOpen handle (input)
 * @param fusePlanDesc   A fusion plan descriptor (input)
 * @param workSpaceSize  Pointer to memory to return size in bytes (output)
 * @param algo           Algorithm selected (inputs)
 * @return               miopenStatus_t
 */
MIOPEN_EXPORT miopenStatus_t
miopenFusionPlanGetWorkSpaceSize(miopenHandle_t handle,
                                 miopenFusionPlanDescriptor_t fusePlanDesc,
                                 size_t* workSpaceSize,
                                 miopenConvFwdAlgorithm_t algo);

/*!
 * @brief Returns the supported algorithms for the convolution operator in the Fusion Plan
 *
 * @details A Convolution operator in a fusion plan may be implemented by different algorithms
 * representing different tradeoffs of memory and performance. The returned list of algorithms
 * is sorted in decreasing order of priority. Therefore, if the user does not request an
 * algorithm to be set using the miopenFusionPlanConvolutionSetAlgo call, the first algorithm
 * in the list would be used to execute the convolution in the fusion plan. Moreover this call
 * must be immediately preceded by the miopenCreateOpConvForward call for the op in question.
 *
 * @param fusePlanDesc A fusion plan descriptor (input)
 * @param requestAlgoCount Number of algorithms to return (input)
 * @param returnedAlgoCount The actual number of returned algorithms; always be less than
 * equal to requestAlgoCount (output)
 * @param returnedAlgos Pointer to the list of supported algorithms
 * @return miopenStatus_t
 */
MIOPEN_EXPORT miopenStatus_t
miopenFusionPlanConvolutionGetAlgo(miopenFusionPlanDescriptor_t fusePlanDesc,
                                   const int requestAlgoCount,
                                   int* returnedAlgoCount,
                                   miopenConvFwdAlgorithm_t* returnedAlgos);

/*! @brief Requests the fusion runtime to choose a particular algorithm for the added convolution
 * operation
 *
 * @details Please see the description for miopenFusionPlanConvolutionGetAlgo
 *
 * @param fusePlanDesc A fusion plan descriptor (input)
 * @param algo Requested algorithm for the convolution operator (input)
 * @return miopenStatus_t
 */
MIOPEN_EXPORT miopenStatus_t miopenFusionPlanConvolutionSetAlgo(
    miopenFusionPlanDescriptor_t fusePlanDesc, miopenConvFwdAlgorithm_t algo);

/*! @brief Creates forward convolution operator.
 *
 * @param fusePlanDesc   A fusion plan descriptor (input)
 * @param convOp         Pointer to an operator type (output)
 * @param convDesc       Convolution layer descriptor (input)
 * @param wDesc          Descriptor for the weights tensor (input)
 * @return               miopenStatus_t
 */
MIOPEN_EXPORT miopenStatus_t miopenCreateOpConvForward(miopenFusionPlanDescriptor_t fusePlanDesc,
                                                       miopenFusionOpDescriptor_t* convOp,
                                                       miopenConvolutionDescriptor_t convDesc,
                                                       const miopenTensorDescriptor_t wDesc);

//---

// Activation forward create ops ---
/*! @brief Creates a forward activation operator.
 *
 * @param fusePlanDesc    A fusion plan descriptor (input)
 * @param activFwdOp         Pointer to an operator type (output)
 * @param mode            Activation version (input)
 * @return                miopenStatus_t
 */
MIOPEN_EXPORT miopenStatus_t
miopenCreateOpActivationForward(miopenFusionPlanDescriptor_t fusePlanDesc,
                                miopenFusionOpDescriptor_t* activFwdOp,
                                miopenActivationMode_t mode);

// Activation backward create ops ---
/*! @brief Creates a backward activation operator.
 *
 * @param fusePlanDesc    A fusion plan descriptor (input)
 * @param activBwdOp         Pointer to an operator type (output)
 * @param mode            Activation version (input)
 * @return                miopenStatus_t
 */
MIOPEN_EXPORT miopenStatus_t
miopenCreateOpActivationBackward(miopenFusionPlanDescriptor_t fusePlanDesc,
                                 miopenFusionOpDescriptor_t* activBwdOp,
                                 miopenActivationMode_t mode);

// Bias create ops ---
/*! @brief Creates a forward bias operator.
 *
 * @param fusePlanDesc   A fusion plan descriptor (input)
 * @param biasOp         Pointer to an operator type (output)
 * @param bDesc          bias tensor descriptor (input)
 * @return               miopenStatus_t
 */
MIOPEN_EXPORT miopenStatus_t miopenCreateOpBiasForward(miopenFusionPlanDescriptor_t fusePlanDesc,
                                                       miopenFusionOpDescriptor_t* biasOp,
                                                       const miopenTensorDescriptor_t bDesc);

// Batch normalization create ops ---
/*! @brief Creates a forward inference batch normalization operator.
 *
 * @param fusePlanDesc           A fusion plan descriptor (input)
 * @param bnOp                   Pointer to an operator type (output)
 * @param bn_mode                Batch normalization layer mode (input)
 * @param bnScaleBiasMeanVarDesc Gamma, beta, mean, variance tensor descriptor (input)
 * @return                       miopenStatus_t
 */
MIOPEN_EXPORT miopenStatus_t
miopenCreateOpBatchNormInference(miopenFusionPlanDescriptor_t fusePlanDesc,
                                 miopenFusionOpDescriptor_t* bnOp,
                                 const miopenBatchNormMode_t bn_mode,
                                 const miopenTensorDescriptor_t bnScaleBiasMeanVarDesc);

/*! @brief Creates a forward training batch normalization operator.
 *
 * @param fusePlanDesc           A fusion plan descriptor (input)
 * @param bnFwdOp                   Pointer to an operator type (output)
 * @param bn_mode                Batch normalization layer mode (input)
 * @param runningMeanVariance    Toggles whether or not to save population statistics for inference;
 * batch statistic are required (input)
 * @return                       miopenStatus_t
 */
MIOPEN_EXPORT miopenStatus_t
miopenCreateOpBatchNormForward(miopenFusionPlanDescriptor_t fusePlanDesc,
                               miopenFusionOpDescriptor_t* bnFwdOp,
                               const miopenBatchNormMode_t bn_mode,
                               bool runningMeanVariance);

/*! @brief Creates a back propagation batch normalization operator.
 *
 * @param fusePlanDesc           A fusion plan descriptor (input)
 * @param bnBwdOp                   Pointer to an operator type (output)
 * @param bn_mode                Batch normalization layer mode (input)
 * @return                       miopenStatus_t
 */
MIOPEN_EXPORT miopenStatus_t
miopenCreateOpBatchNormBackward(miopenFusionPlanDescriptor_t fusePlanDesc,
                                miopenFusionOpDescriptor_t* bnBwdOp,
                                const miopenBatchNormMode_t bn_mode);

//---
/*! @brief Creates an operator argument object
 *
 * @param args        Pointer to an operator argument type (output)
 * @return            miopenStatus_t
 */
MIOPEN_EXPORT miopenStatus_t miopenCreateOperatorArgs(miopenOperatorArgs_t* args);

/*! @brief Destroys an operator argument object
 *
 * @param args        An operator argument type (output)
 * @return            miopenStatus_t
 */
MIOPEN_EXPORT miopenStatus_t miopenDestroyOperatorArgs(miopenOperatorArgs_t args);

// Convolution set arguments ---
/*! @brief Sets the arguments for forward convolution op
 *
 * @param args    An arguments object type (output)
 * @param convOp  Forward convolution operator (input)
 * @param alpha   Floating point scaling factor, allocated on the host (input)
 * @param beta    Floating point shift factor, allocated on the host (input)
 * @param w       Pointer to tensor memory  (input)
 * @return        miopenStatus_t
 */
MIOPEN_EXPORT miopenStatus_t miopenSetOpArgsConvForward(miopenOperatorArgs_t args,
                                                        const miopenFusionOpDescriptor_t convOp,
                                                        const void* alpha,
                                                        const void* beta,
                                                        const void* w);
// Activation set arguments ---
/*! @brief Sets the arguments for forward activation op
 *
 * @param args    An arguments object type (output)
 * @param activFwdOp   Activation backwards operator (input)
 * @param alpha   Floating point scaling factor, allocated on the host (input)
 * @param beta    Floating point shift factor, allocated on the host (input)
 * @param activAlpha  Double precision activation parameter which depends on activation mode (input)
 * @param activBeta   Double precision activation parameter which depends on activation mode (input)
 * @param activGamma  Double precision activation parameter which depends on activation mode (input)
 * @return        miopenStatus_t
 */
MIOPEN_EXPORT miopenStatus_t
miopenSetOpArgsActivForward(miopenOperatorArgs_t args,
                            const miopenFusionOpDescriptor_t activFwdOp,
                            const void* alpha,
                            const void* beta,
                            double activAlpha,
                            double activBeta,
                            double activGamma);

/*! @brief Sets the arguments for backward activation op
 *
 * @param args    An arguments object type (output)
 * @param activBwdOp   Activation backwards operator (input)
 * @param alpha   Floating point scaling factor, allocated on the host (input)
 * @param beta    Floating point shift factor, allocated on the host (input)
 * @param y        Data tensor y, output of activations in the forward direction (input)
 * @param reserved    Data tensor reserved memory space; currently should be nullptr (input)
 * @param activAlpha  Double precision activation parameter which depends on activation mode (input)
 * @param activBeta   Double precision activation parameter which depends on activation mode (input)
 * @param activGamma  Double precision activation parameter which depends on activation mode (input)
 * @return        miopenStatus_t
 */
MIOPEN_EXPORT miopenStatus_t
miopenSetOpArgsActivBackward(miopenOperatorArgs_t args,
                             const miopenFusionOpDescriptor_t activBwdOp,
                             const void* alpha,
                             const void* beta,
                             const void* y,
                             const void* reserved,
                             double activAlpha,
                             double activBeta,
                             double activGamma);

// Batch Normalization set arguments ---
/*! @brief Sets the arguments for inference batch normalization op
 *
 * @param args               An arguments object type (output)
 * @param bnOp               Batch normalization inference operator (input)
 * @param alpha              Floating point scaling factor, allocated on the host (input)
 * @param beta               Floating point shift factor, allocated on the host (input)
 * @param bnScale            Pointer to the gamma tensor memory  (input)
 * @param bnBias             Pointer to the beta tensor memory  (input)
 * @param estimatedMean      Pointer to population mean memory  (input)
 * @param estimatedVariance  Pointer to population variance memory  (input)
 * @param epsilon            Scalar value for numerical stability (input)
 * @return                   miopenStatus_t
 */
MIOPEN_EXPORT miopenStatus_t
miopenSetOpArgsBatchNormInference(miopenOperatorArgs_t args,
                                  const miopenFusionOpDescriptor_t bnOp,
                                  const void* alpha,
                                  const void* beta,
                                  const void* bnScale,
                                  const void* bnBias,
                                  const void* estimatedMean,
                                  const void* estimatedVariance,
                                  double epsilon);

/*! @brief Sets the arguments for forward batch normalization op
 *
 * @param args               An arguments object type (output)
 * @param bnOp               Batch normalization forward operator (input)
 * @param alpha              Floating point scaling factor, allocated on the host (input)
 * @param beta               Floating point shift factor, allocated on the host (input)
 * @param bnScale            Pointer to the gamma tensor memory  (input)
 * @param bnBias             Pointer to the beta tensor memory  (input)
 * @param savedMean          Pointer to batch mean memory  (input)
 * @param savedInvVariance   Pointer to batch inverse variance memory  (input)
 * @param runningMean        Pointer to population mean memory  (input)
 * @param runningVariance    Pointer to population variance memory  (input)
 * @param expAvgFactor       Scalar value for control of population statistics (input)
 * @param epsilon            Scalar value for numerical stability (input)
 * @return                   miopenStatus_t
 */
MIOPEN_EXPORT miopenStatus_t miopenSetOpArgsBatchNormForward(miopenOperatorArgs_t args,
                                                             const miopenFusionOpDescriptor_t bnOp,
                                                             const void* alpha,
                                                             const void* beta,
                                                             const void* bnScale,
                                                             const void* bnBias,
                                                             void* savedMean,
                                                             void* savedInvVariance,
                                                             void* runningMean,
                                                             void* runningVariance,
                                                             double expAvgFactor,
                                                             double epsilon);

/*! @brief Sets the arguments for backward batch normalization op
 *
 * @param args               An arguments object type (output)
 * @param bnOp               Batch normalization forward operator (input)
 * @param alpha              Floating point scaling factor, allocated on the host (input)
 * @param beta               Floating point shift factor, allocated on the host (input)
 * @param x                  Pointer to the forward input tensor memory  (input)
 * @param bnScale            Pointer to the gamma tensor memory  (input)
 * @param bnBias             Pointer to the beta tensor memory  (input)
 * @param resultBnScaleDiff  Pointer to the gamma gradient tensor memory  (output)
 * @param resultBnBiasDiff   Pointer to the beta gradient tensor memory  (output)
 * @param savedMean          Pointer to batch mean memory  (input)
 * @param savedInvVariance   Pointer to batch inverse variance memory  (input)
 * @return                   miopenStatus_t
 */
MIOPEN_EXPORT miopenStatus_t miopenSetOpArgsBatchNormBackward(miopenOperatorArgs_t args,
                                                              const miopenFusionOpDescriptor_t bnOp,
                                                              const void* alpha,
                                                              const void* beta,
                                                              const void* x,
                                                              const void* bnScale,
                                                              const void* bnBias,
                                                              void* resultBnScaleDiff,
                                                              void* resultBnBiasDiff,
                                                              const void* savedMean,
                                                              const void* savedInvVariance);

// Bias forward set arguments ---
/*! @brief Sets the arguments for forward bias op
 *
 * @param args           An arguments object type (output)
 * @param biasOp         Forward bias operator (input)
 * @param alpha          Floating point scaling factor, allocated on the host (input)
 * @param beta           Floating point shift factor, allocated on the host (input)
 * @param bias           Pointer to the forward bias input tensor memory  (input)
 * @return               miopenStatus_t
 */
MIOPEN_EXPORT miopenStatus_t miopenSetOpArgsBiasForward(miopenOperatorArgs_t args,
                                                        const miopenFusionOpDescriptor_t biasOp,
                                                        const void* alpha,
                                                        const void* beta,
                                                        const void* bias);
/*! @brief Executes the fusion plan
 *
 *
 * @param handle           MIOpen handle (input)
 * @param fusePlanDesc     fused plan descriptor (input)
 * @param inputDesc        Descriptor of the input tensor (input)
 * @param input            Source data tensor  (input)
 * @param outputDesc       Decriptor of the output tensor (input)
 * @param output           Destination data tensor  (output)
 * @param args             An argument object of the fused kernel (input)
 * @return           miopenStatus_t
 */
MIOPEN_EXPORT miopenStatus_t
miopenExecuteFusionPlan(const miopenHandle_t handle,
                        const miopenFusionPlanDescriptor_t fusePlanDesc,
                        const miopenTensorDescriptor_t inputDesc,
                        const void* input,
                        const miopenTensorDescriptor_t outputDesc,
                        void* output,
                        miopenOperatorArgs_t args);

/*! @brief Prepares and executes the Convlution+Bias+Activation Fusion.
 *
 *
 * @param handle               MIOpen handle (input)
 * @param alpha1               floating point scaling factor, allocated on the host (input)
 * @param xDesc                Tensor descriptor for input data tensor x (input)
 * @param x                    Data tensor x (input)
 * @param wDesc                Tensor descriptor for weight tensor w (input)
 * @param w                    Weights tensor w (input)
 * @param convDesc             Convolution layer descriptor (input)
 * @param algo                 Algorithm selected (inputs)
 * @param workspace            Pointer to workspace required (input)
 * @param workspaceSizeInBytes Size of the memory in bytes pointed to by workSpace above
 * @param alpha2               floating point scaling factor, allocated on the host (input)
 * @param zDesc                Tensor descriptor for tensor z (input)
 * @param z                    Data tensor z (input)
 * @param biasDesc             Tensor descriptor for input data tensor x (input)
 * @param bias                 Data tensor bias (input)
 * @param activationDesc       Activation descriptor that specifies the activation mode
 * @param yDesc                Tensor descriptor for output data tensor y (input)
 * @param y                    Output data tensor
 */

MIOPEN_EXPORT miopenStatus_t
miopenConvolutionBiasActivationForward(miopenHandle_t handle,
                                       const void* alpha1,
                                       const miopenTensorDescriptor_t xDesc,
                                       const void* x,
                                       const miopenTensorDescriptor_t wDesc,
                                       const void* w,
                                       const miopenConvolutionDescriptor_t convDesc,
                                       miopenConvFwdAlgorithm_t algo,
                                       void* workspace,
                                       size_t workspaceSizeInBytes,
                                       const void* alpha2,
                                       const miopenTensorDescriptor_t zDesc,
                                       const void* z,
                                       const miopenTensorDescriptor_t biasDesc,
                                       const void* bias,
                                       const miopenActivationDescriptor_t activationDesc,
                                       const miopenTensorDescriptor_t yDesc,
                                       void* y);
/** @} */
// CLOSEOUT FUSION DOXYGEN GROUP

/** @addtogroup RNN
 *
 *  @{
 */

/*!  @enum miopenRNNMode_t
 * RNN mode selection for rnn layer preference
 */
typedef enum
{
    miopenRNNRELU = 0, /*!< RNN with ReLU activation */
    miopenRNNTANH = 1, /*!< RNN with tanh activation */
    miopenLSTM    = 2, /*!< LSTM */
    miopenGRU     = 3, /*!< GRU */
} miopenRNNMode_t;

/*! @enum miopenRNNInputMode_t
 * Recurrent Neural Network layer initial input mode
 */
typedef enum
{
    miopenRNNlinear = 0, /*!< Matrix multiplication at the input of the first layer */
    miopenRNNskip   = 1, /*!< No operation is performed at the input of the first layer. */
} miopenRNNInputMode_t;

/*! @enum miopenRNNAlgo_t
 * Recurrent Neural Network algorithm mode
 */
typedef enum
{
    miopenRNNdefault = 0, /*!< Use dedicated gate-operation kernel for LSTM and fundamental
                             algorithm for vanilla RNN & GRU */
    miopenRNNfundamental =
        1, /*!< Function by basic tesnsor operations, supported for vanilla RNN, LSTM, GRU */
} miopenRNNAlgo_t;

/*! @enum miopenRNNDirectionMode_t
 * Recurrent Neural Network bi-directional behavior
 */
typedef enum
{
    miopenRNNunidirection = 0, /*!< Forward in time only. */
    miopenRNNbidirection  = 1, /*!< Forward and backwards in time. */
} miopenRNNDirectionMode_t;

/*! @enum miopenRNNBiasMode_t
 * Recurrent Neural Network add on bias
 */
typedef enum
{
    miopenRNNNoBias   = 0, /*!< No Biases will be applied to GEMM operations */
    miopenRNNwithBias = 1, /*!< Biases will be applied to GEMM operations */
} miopenRNNBiasMode_t;

/*! @enum miopenRNNGEMMalgoMode_t
 * Recurrent Neural Network add on bias
 */
typedef enum
{
    miopenRNNAlgoGEMM = 0,
} miopenRNNGEMMalgoMode_t;

/*! @enum miopenRNNPaddingMode_t
 * Recurrent Neural Network input/output data padding mode
 */
typedef enum
{
    miopenRNNIONotPadded   = 0, /*!< Not padded data at RNN input/output */
    miopenRNNIOWithPadding = 1, /*!< Padded data at RNN input/output */
} miopenRNNPaddingMode_t;

/*! @enum miopenRNNFWDMode_t
 * Recurrent Neural Network Training/Inference mode
 */
typedef enum
{
    miopenRNNTraining  = 0, /*!< FWD, BWD, WRW */
    miopenRNNInference = 1, /*!< Only FWD-inference no back-propagation */
} miopenRNNFWDMode_t;

/*! @enum miopenRNNBaseLayout_t
 * Data layouts for RNN operations
 */
typedef enum
{
    miopenRNNDataUnknownLayout     = 0,
    miopenRNNDataSeqMajorNotPadded = 1,
    miopenRNNDataSeqMajorPadded    = 2,
    miopenRNNDataBatchMajorPadded  = 3,
} miopenRNNBaseLayout_t;

/*! @brief Create a RNN layer Descriptor
 *
 * API for creating an uninitialized RNN layer descriptor.
 * @param rnnDesc    Pointer to a tensor descriptor type
 * @return           miopenStatus_t
 */
MIOPEN_EXPORT miopenStatus_t miopenCreateRNNDescriptor(miopenRNNDescriptor_t* rnnDesc);

/*! @brief Retrieves a RNN layer descriptor's details
 *
 * @param rnnDesc    RNN layer descriptor (input)
 * @param rnnMode    RNN mode (output)
 * @param algoMode   RNN algorithm mode (output)
 * @param inputMode  RNN data input mode (output)
 * @param dirMode    Uni or bi direction mode (output)
 * @param biasMode   Bias used (output)
 * @param hiddenSize Size of hidden state (output)
 * @param layer      Number of stacked layers (output)
 * @return           miopenStatus_t
 */
MIOPEN_EXPORT miopenStatus_t miopenGetRNNDescriptor(miopenRNNDescriptor_t rnnDesc,
                                                    miopenRNNMode_t* rnnMode,
                                                    miopenRNNAlgo_t* algoMode,
                                                    miopenRNNInputMode_t* inputMode,
                                                    miopenRNNDirectionMode_t* dirMode,
                                                    miopenRNNBiasMode_t* biasMode,
                                                    int* hiddenSize,
                                                    int* layer);

/*! @brief Retrieves a RNN layer descriptor's details version 2. This version enables retrieving
 * information of the dropout descriptor of the rnn descriptor.
 *
 * @param rnnDesc     RNN layer descriptor (input)
 * @param hiddenSize  Size of hidden state (output)
 * @param layer       Number of stacked layers (output)
 * @param dropoutDesc Pre-configured dropout descriptor for dropout layer in between RNN layers
 * (output)
 * @param inputMode   RNN data input mode (output)
 * @param dirMode     Uni or bi direction mode (output)
 * @param rnnMode     RNN mode (output)
 * @param biasMode    Bias used (output)
 * @param algoMode    RNN algorithm mode (output)
 * @param dataType    Data type of RNN (output)
 * @return            miopenStatus_t
 */
MIOPEN_EXPORT miopenStatus_t miopenGetRNNDescriptor_V2(miopenRNNDescriptor_t rnnDesc,
                                                       int* hiddenSize,
                                                       int* layer,
                                                       miopenDropoutDescriptor_t* dropoutDesc,
                                                       miopenRNNInputMode_t* inputMode,
                                                       miopenRNNDirectionMode_t* dirMode,
                                                       miopenRNNMode_t* rnnMode,
                                                       miopenRNNBiasMode_t* biasMode,
                                                       miopenRNNAlgo_t* algoMode,
                                                       miopenDataType_t* dataType);

/*! @brief Destroys the tensor descriptor object
 *
 * @param rnnDesc RNN tensor descriptor type (input)
 * @return           miopenStatus_t
 */
MIOPEN_EXPORT miopenStatus_t miopenDestroyRNNDescriptor(miopenRNNDescriptor_t rnnDesc);

/*! @brief Set the details of the RNN descriptor
 *
 * Interface for setting the values of the RNN descriptor object. This function requires specific
 * algorithm selection.
 * @param rnnDesc      RNN layer descriptor type (input)
 * @param hsize        Hidden layer size (input)
 * @param nlayers      Number of layers (input)
 * @param inMode       RNN first layer input mode (input)
 * @param direction    RNN direction (input)
 * @param rnnMode      RNN model type (input)
 * @param biasMode     RNN bias included (input)
 * @param algo         RNN algorithm selected (input)
 * @param dataType     MIOpen datatype (input)
 * @return             miopenStatus_t
 */
MIOPEN_EXPORT miopenStatus_t miopenSetRNNDescriptor(miopenRNNDescriptor_t rnnDesc,
                                                    const int hsize,
                                                    const int nlayers,
                                                    miopenRNNInputMode_t inMode,
                                                    miopenRNNDirectionMode_t direction,
                                                    miopenRNNMode_t rnnMode,
                                                    miopenRNNBiasMode_t biasMode,
                                                    miopenRNNAlgo_t algo,
                                                    miopenDataType_t dataType);

/*! @brief Set the details of the RNN descriptor version 2. This version enables the use of dropout
 * in rnn.
 *
 * Interface for setting the values of the RNN descriptor object. This function requires specific
 * algorithm selection.
 * @param rnnDesc      RNN layer descriptor type (input/output)
 * @param hsize        Hidden layer size (input)
 * @param nlayers      Number of layers (input)
 * @param dropoutDesc  Pre-initialized dropout descriptor for dropout layer in between RNN layers
 * (input)
 * @param inMode       RNN first layer input mode (input)
 * @param direction    RNN direction (input)
 * @param rnnMode      RNN model type (input)
 * @param biasMode     RNN bias included (input)
 * @param algo         RNN algorithm selected (input)
 * @param dataType     MIOpen datatype (input)
 * @return             miopenStatus_t
 */
MIOPEN_EXPORT miopenStatus_t miopenSetRNNDescriptor_V2(miopenRNNDescriptor_t rnnDesc,
                                                       const int hsize,
                                                       const int nlayers,
                                                       miopenDropoutDescriptor_t dropoutDesc,
                                                       miopenRNNInputMode_t inMode,
                                                       miopenRNNDirectionMode_t direction,
                                                       miopenRNNMode_t rnnMode,
                                                       miopenRNNBiasMode_t biasMode,
                                                       miopenRNNAlgo_t algo,
                                                       miopenDataType_t dataType);

/*! @brief Set shape of RNN seqData tensor
 *
 * Interface for setting tensor shape to be used as RNN input data
 *
 * @param seqTensorDesc     Tensor descriptor (input/output)
 * @param dataType          MIOpen datatype (input)
 * @param layout            One of the main supported layouts for RNN data(input)
 * @param maxSequenceLen      Sequence length limit within this SeqTensor(input)
 * @param batchSize         Number of sequences within this SeqTensor (input)
 * @param vectorSize        Vector size (input)
 * @param sequenceLenArray  Array containing the length of each sequence in the SeqTensor(input)
 * @param paddingMarker     Not used, should be NULL (input)
 * @return                  miopenStatus_t
 */
MIOPEN_EXPORT miopenStatus_t
miopenSetRNNDataSeqTensorDescriptor(miopenSeqTensorDescriptor_t seqTensorDesc,
                                    miopenDataType_t dataType,
                                    miopenRNNBaseLayout_t layout,
                                    int maxSequenceLen,
                                    int batchSize,
                                    int vectorSize,
                                    const int* sequenceLenArray,
                                    void* paddingMarker);

/*! @brief Get shape of RNN seqData tensor
 *
 * Interface for setting tensor shape to be used as RNN input data
 *
 * @param seqTensorDesc             Tensor descriptor (input)
 * @param dataType                  MIOpen datatype (output)
 * @param layout                    One of the main supported layouts for RNN data(output)
 * @param maxSequenceLen              Sequence length limit within this SeqTensor(output)
 * @param batchSize                 Number of sequences within this SeqTensor (output)
 * @param vectorSize                Vector size (output)
 * @param sequenceLenArrayLimit  Limit for number of elements that can be returned to user
 * by sequenceLenArray (input)
 * @param sequenceLenArray          Array containing the length of each sequence in the
 * SeqTensor. This is allowed to be a NULL pointer if sequenceLenArrayLimit is 0 (output)
 * @param paddingMarker             Not used, should be NULL (input)
 * @return                          miopenStatus_t
 */

MIOPEN_EXPORT miopenStatus_t
miopenGetRNNDataSeqTensorDescriptor(miopenSeqTensorDescriptor_t seqTensorDesc,
                                    miopenDataType_t* dataType,
                                    miopenRNNBaseLayout_t* layout,
                                    int* maxSequenceLen,
                                    int* batchSize,
                                    int* vectorSize,
                                    int sequenceLenArrayLimit,
                                    int* sequenceLenArray,
                                    void* paddingMarker);

/*! @brief Query the amount of memory required to execute the RNN layer
 *
 * This function calculates the amount of memory required to run the RNN layer given an RNN
 * descriptor and a tensor descriptor.
 *
 * @param handle          MIOpen handle (input)
 * @param rnnDesc         RNN layer descriptor type (input)
 * @param sequenceLen     Number of iteration unrolls (input)
 * @param xDesc           An array of tensor descriptors. These are the
 * input descriptors to each time step. The first dimension of each descriptor is the
 * batch size and may decrease from element n to element n+1 and not increase in size.
 * The second dimension is the same for all descriptors in the array and is the input
 * vector length. (input)
 * @param numBytes        Number of bytes required for RNN layer execution (output)
 * @return                miopenStatus_t
 */
MIOPEN_EXPORT miopenStatus_t miopenGetRNNWorkspaceSize(miopenHandle_t handle,
                                                       const miopenRNNDescriptor_t rnnDesc,
                                                       const int sequenceLen,
                                                       const miopenTensorDescriptor_t* xDesc,
                                                       size_t* numBytes);

/*! @brief Query the amount of memory required for RNN training
 *
 * This function calculates the amount of memory required to train the RNN layer given an
 * RNN descriptor and a tensor descriptor.
 *
 * @param handle          MIOpen handle (input)
 * @param rnnDesc         RNN layer descriptor type (input)
 * @param sequenceLen     Number of iteration unrolls (input)
 * @param xDesc           An array of tensor descriptors. These are the
 * input descriptors to each time step. The first dimension of each descriptor is the
 * batch size and may decrease from element n to element n+1 and not increase in size.
 * The second dimension is the same for all descriptors in the array and is the input
 * vector length. (input)
 * @param numBytes        Number of bytes required for RNN layer execution (output)
 * @return                miopenStatus_t
 */
MIOPEN_EXPORT miopenStatus_t miopenGetRNNTrainingReserveSize(miopenHandle_t handle,
                                                             miopenRNNDescriptor_t rnnDesc,
                                                             const int sequenceLen,
                                                             const miopenTensorDescriptor_t* xDesc,
                                                             size_t* numBytes);

/*! @brief Query the amount of additional memory required for this RNN layer execution.
 *
 * This function calculates the size of extra buffers, depending on the layer configuration, which
 * is determined by: RNN descriptor, isInference, and data descriptor. If isInference is True,
 * reserve_space_size is always zero, because the reserve_space buffer is not used in Inference
 * computation.
 *
 * @param handle           MIOpen handle (input)
 * @param rnnDesc          RNN layer descriptor type (input)
 * @param xDesc            Sequence data tensor descriptor (input)
 * @param fwdMode          Specifies in which mode the buffers will be used.
 * @param workSpaceSize    Minimum WorkSpace buffer size required for RNN layer execution (output)
 * @param reserveSpaceSize Minimum ReserveSpaceSize buffer size required for RNN layer execution
 * (output)
 * @return                 miopenStatus_t
 */
MIOPEN_EXPORT miopenStatus_t miopenGetRNNTempSpaceSizes(miopenHandle_t handle,
                                                        miopenRNNDescriptor_t rnnDesc,
                                                        miopenSeqTensorDescriptor_t xDesc,
                                                        miopenRNNFWDMode_t fwdMode,
                                                        size_t* workSpaceSize,
                                                        size_t* reserveSpaceSize);

/*! @brief Query the amount of parameter memory required for RNN training
 *
 * This function calculates the amount of parameter memory required to train the RNN layer given an
 * RNN descriptor and a tensor descriptor.
 *
 * @param handle          MIOpen handle (input)
 * @param rnnDesc         RNN layer descriptor type (input)
 * @param xDesc           A tensor descriptor (input)
 * @param numBytes        Number of bytes required for RNN layer execution (output)
 * @param dtype           MIOpen data type enum (input)
 * @return                miopenStatus_t
 */
MIOPEN_EXPORT miopenStatus_t miopenGetRNNParamsSize(miopenHandle_t handle,
                                                    miopenRNNDescriptor_t rnnDesc,
                                                    miopenTensorDescriptor_t xDesc,
                                                    size_t* numBytes,
                                                    miopenDataType_t dtype);

/*! @brief Obtain a weight tensor descriptor for RNNs
 *
 * This function populates a weight descriptor that describes the memory layout of the
 * weight matrix.
 *
 * @param handle          MIOpen handle (input)
 * @param rnnDesc         Fully populated RNN layer descriptor type (input)
 * @param xDesc           A previously populated tensor descriptor (input)
 * @param wDesc           A previously allocated tensor descriptor (output)
 * @param dtype           MIOpen data type enum (input)
 * @return                miopenStatus_t
 */
MIOPEN_EXPORT miopenStatus_t miopenGetRNNParamsDescriptor(miopenHandle_t handle,
                                                          miopenRNNDescriptor_t rnnDesc,
                                                          miopenTensorDescriptor_t xDesc,
                                                          miopenTensorDescriptor_t wDesc,
                                                          miopenDataType_t dtype);

/*! @brief Obtain a the size in bytes of the RNN input tensor
 *
 * This function determines the size in bytes of the allocation needed for the input data
 * tensor for an RNN layer. The number of bytes is derived from the array of
 * tensor descriptors.
 *
 * @param handle          MIOpen handle (input)
 * @param rnnDesc         Fully populated RNN layer descriptor (input)
 * @param seqLen          Number of iteration unrolls (input)
 * @param xDesc           An array of tensor descriptors. These are the
 * input descriptors to each time step. The first dimension of each descriptor is the
 * batch size and may decrease from element n to element n+1 and not increase in size.
 * The second dimension is the same for all descriptors in the array and is the input
 * vector length. (input)
 * @param numBytes        Number of bytes required for input tensor (output)
 * @return                miopenStatus_t
 */
MIOPEN_EXPORT miopenStatus_t miopenGetRNNInputTensorSize(miopenHandle_t handle,
                                                         miopenRNNDescriptor_t rnnDesc,
                                                         const int seqLen,
                                                         miopenTensorDescriptor_t* xDesc,
                                                         size_t* numBytes);

/*! @brief Obtain a the size in bytes of the RNN hidden tensor
 *
 * This function determines the size in bytes of the allocation needed for the
 * hidden tensor over all layers
 *
 * @param handle          MIOpen handle (input)
 * @param rnnDesc         Fully populated RNN layer descriptor type (input)
 * @param seqLen          Number of iteration unrolls (input)
 * @param xDesc           An array of previously populated tensor descriptors (input)
 * @param numBytes        Number of bytes required for input tensor (output)
 * @return                miopenStatus_t
 */
MIOPEN_EXPORT miopenStatus_t miopenGetRNNHiddenTensorSize(miopenHandle_t handle,
                                                          miopenRNNDescriptor_t rnnDesc,
                                                          const int seqLen,
                                                          miopenTensorDescriptor_t* xDesc,
                                                          size_t* numBytes);

/*! @brief Gets the number of bytes of a parameter matrix
 *
 *
 * For RNN vanilla miopenRNNRELU and miopenRNNTANH, paramID == 0 retrieves the
 * weight matrix associated with the in input GEMM, while paramID == 1 retrieves
 * the weight matrix associated with the hidden state GEMM.
 *
 * For miopenLSTM paramID 0 to 3 refer to the weight matrices associated
 * with the input GEMM, 4-7 are associated with matrices associated with the
 * hidden state GEMM.
 *
 * * paramID 0 and 4 are for the input gate.
 *
 * * paramID 1 and 5 are for the forget gate.
 *
 * * paramID 2 and 6 are for the output gate.
 *
 * * paramID 3 and 7 are for the new memory gate.
 *
 * For miopenGRU paramID 0 to 2 refer to the weight matrix offset associated
 * with the input GEMM, while 3 through 5 are associated with the hidden state
 * GEMM.
 *
 * * paramID 0 and 3 are for the update gate.
 *
 * * paramID 1 and 4 are for the reset gate.
 *
 * * paramID 2 and 5 are for the new memory gate.
 *
 * For bi-directional RNNs the backwards in time direction is numbered as the layer
 * directly after the forward in time direction.
 *
 * @param handle          MIOpen handle (input)
 * @param rnnDesc         RNN layer descriptor type (input)
 * @param layer           The layer number in the RNN stack (input)
 * @param xDesc           A tensor descriptor to input (input)
 * @param paramID         ID of the internal parameter tensor (input)
 * @param numBytes        The number of bytes of the layer's parameter matrix (output)
 * @return                miopenStatus_t
 */
MIOPEN_EXPORT miopenStatus_t miopenGetRNNLayerParamSize(miopenHandle_t handle,
                                                        miopenRNNDescriptor_t rnnDesc,
                                                        const int layer,
                                                        miopenTensorDescriptor_t xDesc,
                                                        const int paramID,
                                                        size_t* numBytes);

/*! @brief Gets the number of bytes of a bias
 *
 * For RNN vanilla miopenRNNRELU and miopenRNNTANH, biasID == 0 retrieves the
 * weight matrix associated with the in input GEMM, while biasID == 1 retrieves
 * the bias associated with the hidden state GEMM.
 *
 * For miopenLSTM biasID 0 to 3 refer to the biases associated
 * with the input GEMM, 4-7 are associated with biases associated with the
 * hidden state GEMM.
 *
 * * biasID 0 and 4 are for the input gate.
 *
 * * biasID 1 and 5 are for the forget gate.
 *
 * * biasID 2 and 6 are for the output gate.
 *
 * * biasID 3 and 7 are for the new memory gate.
 *
 * For miopenGRU biasID 0 to 2 refer to the biases associated with the input GEMM,
 * while 3 through 5 are associated with the hidden state GEMM.
 *
 * * biasID 0 and 3 are for the update gate.
 *
 * * biasID 1 and 4 are for the reset gate.
 *
 * * biasID 2 and 5 are for the new memory gate.
 *
 * For bi-directional RNNs the backwards in time direction is numbered as the layer
 * directly after the forward in time direction.
 *
 * @param handle          MIOpen handle (input)
 * @param rnnDesc         RNN layer descriptor type (input)
 * @param layer           The layer number in the RNN stack (input)
 * @param biasID          ID of the internal parameter tensor (input)
 * @param numBytes        The number of bytes of the layer's bias (output)
 * @return                miopenStatus_t
 */
MIOPEN_EXPORT miopenStatus_t miopenGetRNNLayerBiasSize(miopenHandle_t handle,
                                                       miopenRNNDescriptor_t rnnDesc,
                                                       const int layer,
                                                       const int biasID,
                                                       size_t* numBytes);

/*! @brief Gets a weight matrix for a specific layer in an RNN stack
 *
 * This function retrieves the weight matrix data for a specific layer and parameter ID
 * and copies the data into previously allocated device memory.
 *
 * For RNN vanilla miopenRNNRELU and miopenRNNTANH, paramID == 0 retrieves the
 * weight matrix associated with the in input GEMM, while paramID == 1 retrieves
 * the weight matrix associated with the hidden state GEMM.
 *
 * For miopenLSTM paramID 0 to 3 refer to the weight matrices associated
 * with the input GEMM, 4-7 are associated with matrices associated with the
 * hidden state GEMM.
 *
 * * paramID 0 and 4 are for the input gate.
 *
 * * paramID 1 and 5 are for the forget gate.
 *
 * * paramID 2 and 6 are for the output gate.
 *
 * * paramID 3 and 7 are for the new memory gate.
 *
 * For miopenGRU paramID 0 to 2 refer to the weight matrix offset associated
 * with the input GEMM, while 3 through 5 are associated with the hidden state
 * GEMM.
 *
 * * paramID 0 and 3 are for the update gate.
 *
 * * paramID 1 and 4 are for the reset gate.
 *
 * * paramID 2 and 5 are for the new memory gate.
 *
 * For bi-directional RNNs the backwards in time direction is numbered as the layer
 * directly after the forward in time direction.
 *
 * The output argument paramDesc is a previously created tensor descriptor that is populated
 * to describe the memory layout of the parameter matrix. It is full packed and is used when
 * calling to miopenSetRNNLayerParam()
 *
 * The argument layerParam should either be nullptr, or have device memory allocated
 * to allow copying of the entire layer parameter matrix into it. If layerParam is
 * nullptr then only the paramDesc is populated and returned. The size in bytes of the
 * layer parameter matrix can be determined by using miopenGetRNNLayerParamSize().
 *
 * Note: When inputSkip mode is selected there is no input layer matrix operation,
 * and therefore no associated memory. In this case miopenGetRNNLayerParam() will return
 * a error status miopenStatusBadParm for input paramID associated with the input GEMM.
 *
 * @param handle          MIOpen handle (input)
 * @param rnnDesc         RNN layer descriptor type (input)
 * @param layer           The layer number in the RNN stack (input)
 * @param xDesc           A tensor descriptor to input (input)
 * @param wDesc           A tensor descriptor to the parameter tensor (input)
 * @param w               Pointer to memory containing parameter tensor (input)
 * @param paramID         ID of the internal parameter tensor (input)
 * @param paramDesc       Tensor descriptor for the fully packed output parameter tensor (output)
 * @param layerParam      Pointer to the memory location of the parameter tensor (output)
 * @return                miopenStatus_t
 */
MIOPEN_EXPORT miopenStatus_t miopenGetRNNLayerParam(miopenHandle_t handle,
                                                    miopenRNNDescriptor_t rnnDesc,
                                                    const int layer,
                                                    miopenTensorDescriptor_t xDesc,
                                                    miopenTensorDescriptor_t wDesc,
                                                    const void* w,
                                                    const int paramID,
                                                    miopenTensorDescriptor_t paramDesc,
                                                    void* layerParam);

/*! @brief Gets a bias for a specific layer in an RNN stack
 *
 * This function retrieves the bias data for a specific layer and bias ID and copies
 * the data into previously allocated device memory.
 *
 * For RNN vanilla miopenRNNRELU and miopenRNNTANH, biasID == 0 retrieves the
 * bias associated with the in input GEMM, while biasID == 1 retrieves
 * the bias associated with the hidden state GEMM.
 *
 * For miopenLSTM biasID 0 to 3 refer to the biases associated
 * with the input GEMM, 4-7 are associated with biases associated with the
 * hidden state GEMM.
 *
 * * biasID 0 and 4 are for the input gate.
 *
 * * biasID 1 and 5 are for the forget gate.
 *
 * * biasID 2 and 6 are for the output gate.
 *
 * * biasID 3 and 7 are for the new memory gate.
 *
 * For miopenGRU biasID 0 to 2 refer to the biases associated with the input GEMM,
 * while 3 through 5 are associated with the hidden state GEMM.
 *
 * * biasID 0 and 3 are for the update gate.
 *
 * * biasID 1 and 4 are for the reset gate.
 *
 * * biasID 2 and 5 are for the new memory gate.
 *
 * For bi-directional RNNs the backwards in time direction is numbered as the layer
 * directly after the forward in time direction.
 *
 * The output argument biasDesc is a previously created tensor descriptor that is populated
 * to describe the memory layout of the bias. It is full packed and is used when
 * calling to miopenSetRNNLayerBias()
 *
 * The argument layerBias should either be nullptr, or have device memory allocated
 * to allow copying of the entire layer bias into it. If layerBias is
 * nullptr then only the biasDesc is populated and returned. The size in bytes of the
 * layer bias can be determined by using miopenGetRNNLayerBiasSize().
 *
 * Note: When inputSkip mode is selected there is no input layer matrix operation,
 * and therefore no associated memory. In this case miopenGetRNNLayerBias() will return
 * a error status miopenStatusBadParm for input biasID associated with the input GEMM.
 *
 * @param handle          MIOpen handle (input)
 * @param rnnDesc         RNN layer descriptor type (input)
 * @param layer           The layer number in the RNN stack (input)
 * @param xDesc           A tensor descriptor to input (input)
 * @param wDesc           A tensor descriptor to the parameter tensor (input)
 * @param w               Pointer to memory containing parameter tensor (input)
 * @param biasID          ID of the internal parameter tensor (input)
 * @param biasDesc        Descriptor of the parameter tensor (output)
 * @param layerBias       Pointer to the memory location of the bias tensor (output)
 * @return                miopenStatus_t
 */
MIOPEN_EXPORT miopenStatus_t miopenGetRNNLayerBias(miopenHandle_t handle,
                                                   miopenRNNDescriptor_t rnnDesc,
                                                   const int layer,
                                                   miopenTensorDescriptor_t xDesc,
                                                   miopenTensorDescriptor_t wDesc,
                                                   const void* w,
                                                   const int biasID,
                                                   miopenTensorDescriptor_t biasDesc,
                                                   void* layerBias);

/*! @brief Gets an index offset for a specific weight matrix for a layer in the
 *  RNN stack
 *
 * This function retrieves the index offset for a weight matrix in a layer.
 *
 * For RNN vanilla miopenRNNRELU and miopenRNNTANH, paramID == 0 retrieves the
 * weight matrix offset associated with the in input GEMM, while paramID == 1
 * retrieves the weight matrix offset associated with the hidden state GEMM.
 *
 * For miopenLSTM paramID 0 to 3 refer to the weight matrix offsets associated
 * with the input GEMM, 4-7 are associated with matrix offset associated with the
 * hidden state GEMM.
 *
 * * paramID 0 and 4 are for the input gate.
 *
 * * paramID 1 and 5 are for the forget gate.
 *
 * * paramID 2 and 6 are for the output gate.
 *
 * * paramID 3 and 7 are for the new memory gate.
 *
 * For miopenGRU paramID 0 to 2 refer to the weight matrix offset associated
 * with the input GEMM, while 3 through 5 are associated with the hidden state
 * GEMM.
 *
 * * paramID 0 and 3 are for the update gate.
 *
 * * paramID 1 and 4 are for the reset gate.
 *
 * * paramID 2 and 5 are for the new memory gate.
 *
 * For bi-directional RNNs the backwards in time direction is numbered as the layer
 * directly after the forward in time direction.
 *
 * The output argument paramDesc is a previously created tensor descriptor that is populated
 * to describe the memory layout of the parameter matrix. It is full packed and is used when
 * calling to miopenSetRNNLayerParam().
 *
 * The argument layerParamOffset should either be nullptr, or an address to place the
 * offset. If layerParamOffset is nullptr then only the paramDesc is populated and returned.
 *
 * Note: When inputSkip mode is selected there is no input layer matrix operation,
 * and therefore no associated memory. In this case miopenGetRNNLayerParamOffset() will return
 * a error status miopenStatusBadParm for input paramID associated with the input GEMM.
 *
 *
 * @param rnnDesc           RNN layer descriptor type (input)
 * @param layer             The layer number in the RNN stack (input)
 * @param xDesc             A tensor descriptor to input (input)
 * @param paramID           ID of the internal parameter tensor (input)
 * @param paramDesc         Tensor descriptor for the fully packed output parameter tensor (output)
 * @param layerParamOffset  Location for the parameter offset (output)
 * @return                  miopenStatus_t
 */
MIOPEN_EXPORT miopenStatus_t miopenGetRNNLayerParamOffset(miopenRNNDescriptor_t rnnDesc,
                                                          const int layer,
                                                          miopenTensorDescriptor_t xDesc,
                                                          const int paramID,
                                                          miopenTensorDescriptor_t paramDesc,
                                                          size_t* layerParamOffset);

/*! @brief Gets a bias index offset for a specific layer in an RNN stack
 *
 * This function retrieves the bias index offset for a specific layer and bias ID.
 *
 * For RNN vanilla miopenRNNRELU and miopenRNNTANH, biasID == 0 retrieves the
 * bias associated with the in input GEMM, while biasID == 1 retrieves
 * the weight matrix associated with the hidden state GEMM.
 *
 * For miopenLSTM biasID 0 to 3 refer to the bias offset associated
 * with the input GEMM, 4-7 are the bias offsets associated with the hidden state GEMM.
 *
 * * biasID 0 and 4 are for the input gate.
 *
 * * biasID 1 and 5 are for the forget gate.
 *
 * * biasID 2 and 6 are for the output gate.
 *
 * * biasID 3 and 7 are for the new memory gate.
 *
 * For miopenGRU biasID 0 to 2 refer to the biases associated with the input GEMM,
 * while 3 through 5 are associated with the hidden state GEMM.
 *
 * * biasID 0 and 3 are for the update gate.
 *
 * * biasID 1 and 4 are for the reset gate.
 *
 * * biasID 2 and 5 are for the new memory gate.
 *
 * For bi-directional RNNs the backwards in time direction is numbered as the layer
 * directly after the forward in time direction.
 *
 * The output argument biasDesc is a previously created tensor descriptor that is populated
 * to describe the memory layout of the bias. It is full packed and is used when
 * calling to miopenSetRNNLayerBias()
 *
 * The argument layerBiasOffset should either be nullptr, or point to an output address.
 * If layerBias is nullptr then only the biasDesc is populated and returned.
 *
 * Note: When inputSkip mode is selected there is no input layer matrix operation,
 * and therefore no associated memory. In this case miopenGetRNNLayerBiasOffset() will return
 * a error status miopenStatusBadParm for input biasID associated with the input GEMM.
 *
 * @param rnnDesc         RNN layer descriptor type (input)
 * @param layer           The layer number in the RNN stack (input)
 * @param xDesc           A tensor descriptor to input (input)
 * @param biasID          ID of the internal parameter tensor (input)
 * @param biasDesc        Descriptor of the parameter tensor (output)
 * @param layerBiasOffset Pointer to the memory location of the bias tensor (output)
 * @return                miopenStatus_t
 */
MIOPEN_EXPORT miopenStatus_t miopenGetRNNLayerBiasOffset(miopenRNNDescriptor_t rnnDesc,
                                                         const int layer,
                                                         miopenTensorDescriptor_t xDesc,
                                                         const int biasID,
                                                         miopenTensorDescriptor_t biasDesc,
                                                         size_t* layerBiasOffset);

/*! @brief Sets a weight matrix for a specific layer in an RNN stack
 *
 * This function sets the weight matrix data for a specific layer and parameter ID.
 *
 * For RNN vanilla miopenRNNRELU and miopenRNNTANH, paramID == 0 sets the
 * weight matrix associated with the in input GEMM, while paramID == 1 sets
 * the weight matrix associated with the hidden state GEMM.
 *
 *
 * For miopenLSTM paramID 0 to 3 refer to the weight matrices associated
 * with the input GEMM, 4-7 are associated with matrices associated with the
 * hidden state GEMM.
 *
 * * paramID 0 and 4 are for the input gate.
 *
 * * paramID 1 and 5 are for the forget gate.
 *
 * * paramID 2 and 6 are for the output gate.
 *
 * * paramID 3 and 7 are for the new memory gate.
 *
 * For miopenGRU paramID 0 to 2 refer to the weight matrix offset associated
 * with the input GEMM, while 3 through 5 are associated with the hidden state
 * GEMM.
 *
 * * paramID 0 and 3 are for the update gate.
 *
 * * paramID 1 and 4 are for the reset gate.
 *
 * * paramID 2 and 5 are for the new memory gate.
 *
 * For bi-directional RNNs the backwards in time direction is numbered as the layer
 * directly after the forward in time direction.
 *
 * The input argument paramDesc is a previously populated tensor descriptor typically
 * by first calling miopenGetRNNLayerParam().
 *
 * Note: When inputSkip mode is selected there is no input layer matrix operation,
 * and therefore no associated memory. In this case miopenSetRNNLayerParam() will return
 * a error status miopenStatusBadParm for input paramID associated with the input GEMM.
 *
 * @param handle          MIOpen handle (input)
 * @param rnnDesc         RNN layer descriptor type (input)
 * @param layer           The layer number in the RNN stack (input)
 * @param xDesc           A tensor descriptor to input (input)
 * @param wDesc           A tensor descriptor to the parameter tensor (input)
 * @param w               Pointer to memory containing parameter tensor (input)
 * @param paramID         ID of the internal parameter tensor (input)
 * @param paramDesc       Descriptor of the parameter tensor (input)
 * @param layerParam      Pointer to the memory location of the parameter tensor (input)
 * @return                miopenStatus_t
 */
MIOPEN_EXPORT miopenStatus_t miopenSetRNNLayerParam(miopenHandle_t handle,
                                                    miopenRNNDescriptor_t rnnDesc,
                                                    const int layer,
                                                    miopenTensorDescriptor_t xDesc,
                                                    miopenTensorDescriptor_t wDesc,
                                                    void* w,
                                                    const int paramID,
                                                    miopenTensorDescriptor_t paramDesc,
                                                    const void* layerParam);

/*! @brief Sets a bias for a specific layer in an RNN stack
 *
 * This function sets the bias data for a specific layer and bias ID.
 *
 * For RNN vanilla miopenRNNRELU and miopenRNNTANH, biasID == 0 retrieves the
 * weight matrix associated with the in input GEMM, while biasID == 1 retrieves
 * the bias associated with the hidden state GEMM.
 *
 * For miopenLSTM biasID 0 to 3 refer to the biases associated
 * with the input GEMM, 4-7 are associated with the biases associated with the
 * hidden state GEMM.
 *
 * * biasID 0 and 4 are for the input gate.
 *
 * * biasID 1 and 5 are for the forget gate.
 *
 * * biasID 2 and 6 are for the output gate.
 *
 * * biasID 3 and 7 are for the new memory gate.
 *
 * For miopenGRU biasID 0 to 2 refer to the biases associated with the input GEMM,
 * while 3 through 5 are associated with the hidden state GEMM.
 *
 * * biasID 0 and 3 are for the update gate.
 *
 * * biasID 1 and 4 are for the reset gate.
 *
 * * biasID 2 and 5 are for the new new memory gate.
 *
 * For bi-directional RNNs the backwards in time direction is numbered as the layer
 * directly after the forward in time direction.
 *
 * The input argument biasDesc is a previously populated tensor descriptor typically
 * by first calling miopenGetRNNLayeBias().
 *
 * Note: When inputSkip mode is selected there is no input layer matrix operation,
 * and therefore no associated memory. In this case miopenSetRNNLayerBias will return
 * a error status miopenStatusBadParm for input biasID associated with the input GEMM.
 *
 * @param handle          MIOpen handle (input)
 * @param rnnDesc         RNN layer descriptor type (input)
 * @param layer           The layer number in the RNN stack (input)
 * @param xDesc           A tensor descriptor to input (input)
 * @param wDesc           A tensor descriptor to the bias tensor (input)
 * @param w               Pointer to memory containing bias tensor (input)
 * @param biasID          ID of the internal bias tensor (input)
 * @param biasDesc        Descriptor of the bias tensor (output)
 * @param layerBias       Pointer to the memory location of the bias tensor (output)
 * @return                miopenStatus_t
 */
MIOPEN_EXPORT miopenStatus_t miopenSetRNNLayerBias(miopenHandle_t handle,
                                                   miopenRNNDescriptor_t rnnDesc,
                                                   const int layer,
                                                   miopenTensorDescriptor_t xDesc,
                                                   miopenTensorDescriptor_t wDesc,
                                                   void* w,
                                                   const int biasID,
                                                   miopenTensorDescriptor_t biasDesc,
                                                   const void* layerBias);

/*! @brief Sets a bias for a specific layer in an RNN stack
 *
 * This function changes padidng mode at previously created and initialized RNN descriptor.
 * This function must be called before using miopenGetRNNWorkspaceSize()
 * and miopenGetRNNTrainingReserveSize() functions.
 * By default, not padded data is expected at the RNN input/output.
 *
 * @param rnnDesc         RNN layer descriptor type (input/output)
 * @param paddingMode     RNN input/output data padding mode (input)
 * @return                miopenStatus_t
 */
MIOPEN_EXPORT miopenStatus_t miopenSetRNNPaddingMode(miopenRNNDescriptor_t rnnDesc,
                                                     miopenRNNPaddingMode_t paddingMode);

/*! @brief This function retrieves the RNN padding mode from the RNN descriptor.
 *
 * @param rnnDesc         RNN layer descriptor type (input)
 * @param paddingMode     Pointer to the RNN padding mode (output)
 * @return                miopenStatus_t
 */

MIOPEN_EXPORT miopenStatus_t miopenGetRNNPaddingMode(miopenRNNDescriptor_t rnnDesc,
                                                     miopenRNNPaddingMode_t* paddingMode);

/*! @brief Execute forward training for recurrent layer.
 *
 * Interface for executing the forward training / inference pass on a RNN.
 *
 * @param handle                MIOpen handle (input)
 * @param rnnDesc               RNN layer descriptor type (input)
 * @param fwdMode          Specifies in which mode the buffers will be used.
 * @param xDesc                 An input tensor descriptor for sequenced RNN data. This
 * miopenSeqTensorDescriptor_t should be initialyzed by `miopenSetRNNDataSeqTensorDescriptor`
 * function.(input)
 * @param x                     Pointer to input tensor (input)
 *
 * @param hDesc                A hidden tensor descriptor that has as its first dimension
 * of the number of layers if the direction mode is unidirectional and twice the
 * number of layers if the direction mode is bidirectional. The second dimension of
 * the descriptor must equal the largest first dimension of the xDesc tensor descriptor
 * array. The third dimension equals the hiddenSize. (input)
 * @param hx                    Pointer to the hidden layer input tensor. If hx is NULL,
 * then the initial hidden state will be zero initialized. (input)
 * @param hy                    Pointer to the hidden layer output tensor. If hy is NULL,
 * then the final hidden state will not be saved. (output)
 *
 * @param cDesc                A cell tensor descriptor that has as its first dimension
 * of the number of layers if the direction mode is unidirectional and twice the
 * number of layers if the direction mode is bidirectional. The second dimension of
 * the descriptor must equal the largest first dimension of the xDesc tensor descriptor
 * array. The third dimension equals the hiddenSize. (input)
 * @param cx                    Pointer to the cell layer input tensor. If cx is NULL,
 * then the initial cell state will be zero initialized. (input)
 * @param cy                    Pointer to the cell layer output tensor. If hy is NULL,
 * then the final cell state will not be saved. (output)
 *
 * @param yDesc                 An array of fully packed tensor descriptors associated
 * with the output from each time step. The first dimension of the tensor descriptors
 * must equal the first dimension of the first descriptor (batch size) in the xDesc
 * tensor array. The second dimension of the element of the descriptor array
 * depends on the direction mode selected. If the direction mode is unidirectional,
 * the second dimension is the hiddenSize. If direction mode is bidirectional
 * the second dimension is twice the hiddenSize. (input)
 * @param y                     Pointer to output tensor (output)
 *
 * @param w                     Pointer to input weights tensor (input)
 * @param weightSpaceSize       Number of allocated bytes in memory for the weights tensor
 * @param workSpace             Pointer to memory allocated for forward (input / output)
 * @param workSpaceNumBytes     Number of allocated bytes in memory for the workspace (input)
 * @param reserveSpace          Pointer to memory allocated for hidden states used durning training
 * (input / output)
 * @param reserveSpaceNumBytes  Number of allocated bytes in memory for use in the forward  (input)
 * @return                      miopenStatus_t
 */
MIOPEN_EXPORT miopenStatus_t miopenRNNForward(miopenHandle_t handle,
                                              const miopenRNNDescriptor_t rnnDesc,
                                              miopenRNNFWDMode_t fwdMode,
                                              const miopenSeqTensorDescriptor_t xDesc,
                                              const void* x,
                                              const miopenTensorDescriptor_t hDesc,
                                              const void* hx,
                                              void* hy,
                                              const miopenTensorDescriptor_t cDesc,
                                              const void* cx,
                                              void* cy,
                                              const miopenSeqTensorDescriptor_t yDesc,
                                              void* y,
                                              const void* w,
                                              size_t weightSpaceSize,
                                              void* workSpace,
                                              size_t workSpaceNumBytes,
                                              void* reserveSpace,
                                              size_t reserveSpaceNumBytes);

/*! @brief Execute backward data for recurrent layer
 *
 * Interface for executing the backward data pass on a RNN.
 *
 * @param handle                MIOpen handle (input)
 * @param rnnDesc               RNN layer descriptor type (input)

 * @param yDesc                 An output tensor descriptor for sequenced RNN data. This
 * miopenSeqTensorDescriptor_t should be initialyzed by `miopenSetRNNDataSeqTensorDescriptor`
 function.(input)
 * @param y                     Pointer to input tensor (input)
 * @param dy                    Pointer to the hidden layer input tensor (input)
 *
 * @param hDesc                An input hidden tensor descriptor that has as its first dimension
 * of the number of layers if the direction mode is unidirectional and twice the
 * number of layers if the direction mode is bidirectional. The second dimension of
 * the descriptor must equal the largest first dimension of the xDesc tensor descriptor
 * array. The third dimension equals the hiddenSize. (input)
 * @param hx                    Pointer to the hidden layer input tensor. If hx is NULL,
 * then the initial hidden state will be zero initialized. (input)
 * @param dhy                   Pointer to the cell layer input tensor (input)
 * @param dhx                   Pointer to the delta hidden layer output tensor. If dhx is NULL
 * the hidden gradient will not ouput. (output)
 *
 * @param cDesc                A input cell tensor descriptor that has as its first dimension
 * of the number of layers if the direction mode is unidirectional and twice the
 * number of layers if the direction mode is bidirectional. The second dimension of
 * the descriptor must equal the largest first dimension of the xDesc tensor descriptor
 * array. The third dimension equals the hiddenSize. (input)
 * @param cx                    Pointer to the hidden layer input tensor. If cx is NULL,
 * then the initial cell state will be zero initialized. (input)
 * @param dcy                   Pointer to the cell layer input tensor. If dcy is NULL,
 * then the initial delta cell state will be zero initialized. (input)
 * @param dcx                   Pointer to the cell layer output tensor. If dcx is NULL
 * the cell gradient will not ouput. (output)

 * @param xDesc                 An input tensor descriptor for sequenced RNN data. This
 * miopenSeqTensorDescriptor_t should be initialyzed by `miopenSetRNNDataSeqTensorDescriptor`
 function.(input)
 * @param dx                    Pointer to the cell layer output tensor (output)
 *
 * @param w                     Pointer to input weights tensor (input)
 * @param weightSpaceSize       Number of allocated bytes in memory for the weights tensor
 * @param workSpace             Pointer to memory allocated for forward training (input)
 * @param workSpaceNumBytes     Number of allocated bytes in memory for the workspace (input)
 * @param reserveSpace          Pointer to memory allocated for random states (input / output)
 * @param reserveSpaceNumBytes  Number of allocated bytes in memory for use in the forward (input)
 * @return                      miopenStatus_t
 */
MIOPEN_EXPORT miopenStatus_t miopenRNNBackwardSeqData(miopenHandle_t handle,
                                                      const miopenRNNDescriptor_t rnnDesc,
                                                      const miopenSeqTensorDescriptor_t yDesc,
                                                      const void* y,
                                                      const void* dy,
                                                      const miopenTensorDescriptor_t hDesc,
                                                      const void* hx,
                                                      const void* dhy,
                                                      void* dhx,
                                                      const miopenTensorDescriptor_t cDesc,
                                                      const void* cx,
                                                      const void* dcy,
                                                      void* dcx,
                                                      const miopenSeqTensorDescriptor_t xDesc,
                                                      void* dx,
                                                      const void* w,
                                                      size_t weightSpaceSize,
                                                      void* workSpace,
                                                      size_t workSpaceNumBytes,
                                                      void* reserveSpace,
                                                      size_t reserveSpaceNumBytes);

/*! @brief Execute backward weights for recurrent layer
 *
 * Interface for executing the backward weights pass on a RNN.
 *
 * @param handle                MIOpen handle (input)
 * @param rnnDesc               RNN layer descriptor type (input)

 * @param xDesc                 An input tensor descriptor for sequenced RNN data. This
 * miopenSeqTensorDescriptor_t should be initialyzed by `miopenSetRNNDataSeqTensorDescriptor`
 function.(input)
 * @param x                     Pointer to input tensor (input)
 *
 * @param hDesc                A hidden tensor descriptor that has as its first dimension
 * of the number of layers if the direction mode is unidirectional and twice the
 * number of layers if the direction mode is bidirectional. The second dimension of
 * the descriptor must equal the largest first dimension of the xDesc tensor descriptor
 * array. The third dimension equals the hiddenSize. (input)
 * @param hx                    Pointer to the hidden layer input tensor. If hx is NULL,
 * then the initial hidden state will be zero initialized. (input)
 *
 * @param yDesc                 An output tensor descriptor for sequenced RNN data. This
 * miopenSeqTensorDescriptor_t should be initialyzed by `miopenSetRNNDataSeqTensorDescriptor`
 function.(input)
 * @param y                     Pointer to the output tensor (input)
 *
 * @param dw                    Pointer to input weights tensor (input / output)
 * @param weightSpaceSize       Number of allocated bytes in memory for the weights tensor
 * @param workSpace             Pointer to memory allocated for forward training (input)
 * @param workSpaceNumBytes     Number of allocated bytes in memory for the workspace (input)
 * @param reserveSpace          Pointer to memory allocated for random states (input)
 * @param reserveSpaceNumBytes  Number of allocated bytes in memory for use in the forward (input)
 * @return                      miopenStatus_t
 */
MIOPEN_EXPORT miopenStatus_t
miopenRNNBackwardWeightsSeqTensor(miopenHandle_t handle,
                                  const miopenRNNDescriptor_t rnnDesc,
                                  const miopenSeqTensorDescriptor_t xDesc,
                                  const void* x,
                                  const miopenTensorDescriptor_t hDesc,
                                  const void* hx,
                                  const miopenSeqTensorDescriptor_t yDesc,
                                  const void* y,
                                  void* dw,
                                  size_t weightSpaceSize,
                                  void* workSpace,
                                  size_t workSpaceNumBytes,
                                  const void* reserveSpace,
                                  size_t reserveSpaceNumBytes);

/*! @brief Execute forward training for recurrent layer
 *
 * Interface for executing the forward training pass on a RNN.
 *
 * @param handle                MIOpen handle (input)
 * @param rnnDesc               RNN layer descriptor type (input)
 * @param sequenceLen           Temporal iterations to unroll (input)
 * @param xDesc                 An array of tensor descriptors. These are the
 * input descriptors to each time step. The first dimension of each descriptor is the
 * batch size and may decrease from element n to element n+1 and not increase in size.
 * The second dimension is the same for all descriptors in the array and is the input
 * vector length. (input)
 * @param x                     Pointer to input tensor (input)
 * @param hxDesc                A hidden tensor descriptor that has as its first dimension
 * of the number of layers if the direction mode is unidirectional and twice the
 * number of layers if the direction mode is bidirectional. The second dimension of
 * the descriptor must equal the largest first dimension of the xDesc tensor descriptor
 * array. The third dimension equals the hiddenSize. (input)
 * @param hx                    Pointer to the hidden layer input tensor. If hx is NULL,
 * then the initial hidden state will be zero initialized. (input)
 * @param cxDesc                A cell tensor descriptor that has as its first dimension
 * of the number of layers if the direction mode is unidirectional and twice the
 * number of layers if the direction mode is bidirectional. The second dimension of
 * the descriptor must equal the largest first dimension of the xDesc tensor descriptor
 * array. The third dimension equals the hiddenSize. (input)
 * @param cx                    Pointer to the cell layer input tensor. If cx is NULL,
 * then the initial cell state will be zero initialized. (input)
 * @param wDesc                 A weights tensor descriptor (input)
 * @param w                     Pointer to input weights tensor (input)
 * @param yDesc                 An array of fully packed tensor descriptors associated
 * with the output from each time step. The first dimension of the tensor descriptors
 * must equal the first dimension of the first descriptor (batch size) in the xDesc
 * tensor array. The second dimension of the element of the descriptor array
 * depends on the direction mode selected. If the direction mode is unidirectional,
 * the second dimension is the hiddenSize. If direction mode is bidirectional
 * the second dimension is twice the hiddenSize. (input)
 * @param y                     Pointer to output tensor (output)
 * @param hyDesc                A hidden tensor descriptor that has as its first dimension
 * of the number of layers if the direction mode is unidirectional and twice the
 * number of layers if the direction mode is bidirectional. The second dimension of
 * the descriptor must equal the largest first dimension of the xDesc tensor descriptor
 * array. The third dimension equals the hiddenSize. (input)
 * @param hy                    Pointer to the hidden layer output tensor. If hy is NULL,
 * then the final hidden state will not be saved. (output)
 * @param cyDesc                A cell tensor descriptor that has as its first dimension
 * of the number of layers if the direction mode is unidirectional and twice the
 * number of layers if the direction mode is bidirectional. The second dimension of
 * the descriptor must equal the largest first dimension of the xDesc tensor descriptor
 * array. The third dimension equals the hiddenSize. (input)
 * @param cy                    Pointer to the cell layer output tensor. If hy is NULL,
 * then the final cell state will not be saved. (output)
 * @param workSpace             Pointer to memory allocated for forward training (input)
 * @param workSpaceNumBytes     Number of allocated bytes in memory for the workspace (input)
 * @param reserveSpace          Pointer to memory allocated for random states (input / output)
 * @param reserveSpaceNumBytes  Number of allocated bytes in memory for use in the forward  (input)
 * @return                      miopenStatus_t
 */
MIOPEN_EXPORT miopenStatus_t miopenRNNForwardTraining(miopenHandle_t handle,
                                                      const miopenRNNDescriptor_t rnnDesc,
                                                      const int sequenceLen,
                                                      const miopenTensorDescriptor_t* xDesc,
                                                      const void* x,
                                                      const miopenTensorDescriptor_t hxDesc,
                                                      const void* hx,
                                                      const miopenTensorDescriptor_t cxDesc,
                                                      const void* cx,
                                                      const miopenTensorDescriptor_t wDesc,
                                                      const void* w,
                                                      const miopenTensorDescriptor_t* yDesc,
                                                      void* y,
                                                      const miopenTensorDescriptor_t hyDesc,
                                                      void* hy,
                                                      const miopenTensorDescriptor_t cyDesc,
                                                      void* cy,
                                                      void* workSpace,
                                                      size_t workSpaceNumBytes,
                                                      void* reserveSpace,
                                                      size_t reserveSpaceNumBytes);

/*! @brief Execute backward data for recurrent layer
 *
 * Interface for executing the backward data pass on a RNN.
 *
 * @param handle                MIOpen handle (input)
 * @param rnnDesc               RNN layer descriptor type (input)
 * @param sequenceLen           Temporal iterations to unroll (input)
 * @param yDesc                 An array of tensor descriptors (input)
 * @param y                     Pointer to input tensor (input)
 * @param dyDesc                An array of fully packed tensor descriptors associated
 * with the output from each time step. The first dimension of the tensor descriptors
 * must equal the first dimension of the first descriptor (batch size) in the xDesc
 * tensor array. The second dimension of the element of the descriptor array
 * depends on the direction mode selected. If the direction mode is unidirectional,
 * the second dimension is the hiddenSize. If direction mode is bidirectional
 * the second dimension is twice the hiddenSize. (input)
 * @param dy                    Pointer to the hidden layer input tensor (input)
 * @param dhyDesc               A hidden tensor descriptor that has as its first dimension
 * of the number of layers if the direction mode is unidirectional and twice the
 * number of layers if the direction mode is bidirectional. The second dimension of
 * the descriptor must equal the largest first dimension of the xDesc tensor descriptor
 * array. The third dimension equals the hiddenSize. (input)
 * @param dhy                   Pointer to the cell layer input tensor (input)
 * @param dcyDesc               A cell tensor descriptor that has as its first dimension
 * of the number of layers if the direction mode is unidirectional and twice the
 * number of layers if the direction mode is bidirectional. The second dimension of
 * the descriptor must equal the largest first dimension of the xDesc tensor descriptor
 * array. The third dimension equals the hiddenSize. (input)
 * @param dcy                   Pointer to the cell layer input tensor. If dcy is NULL,
 * then the initial delta cell state will be zero initialized. (input)
 * @param wDesc                 A weights tensor descriptor (input)
 * @param w                     Pointer to input weights tensor (input)
 * @param hxDesc                An input hidden tensor descriptor that has as its first dimension
 * of the number of layers if the direction mode is unidirectional and twice the
 * number of layers if the direction mode is bidirectional. The second dimension of
 * the descriptor must equal the largest first dimension of the xDesc tensor descriptor
 * array. The third dimension equals the hiddenSize. (input)
 * @param hx                    Pointer to the hidden layer input tensor. If hx is NULL,
 * then the initial hidden state will be zero initialized. (input)
 * @param cxDesc                A input cell tensor descriptor that has as its first dimension
 * of the number of layers if the direction mode is unidirectional and twice the
 * number of layers if the direction mode is bidirectional. The second dimension of
 * the descriptor must equal the largest first dimension of the xDesc tensor descriptor
 * array. The third dimension equals the hiddenSize. (input)
 * @param cx                    Pointer to the hidden layer input tensor. If cx is NULL,
 * then the initial cell state will be zero initialized. (input)
 * @param dxDesc                An array of tensor descriptors. These are the
 * input descriptors to each time step. The first dimension of each descriptor is the
 * batch size and may decrease from element n to element n+1 and not increase in size.
 * The second dimension is the same for all descriptors in the array and is the input
 * vector length. (input)
 * @param dx                    Pointer to the cell layer output tensor (output)
 * @param dhxDesc               A hidden tensor descriptor that has as its first dimension
 * of the number of layers if the direction mode is unidirectional and twice the
 * number of layers if the direction mode is bidirectional. The second dimension of
 * the descriptor must equal the largest first dimension of the xDesc tensor descriptor
 * array. The third dimension equals the hiddenSize. (input)
 * @param dhx                   Pointer to the delta hidden layer output tensor. If dhx is NULL
 * the hidden gradient will not ouput. (output)
 * @param dcxDesc               A tensor descriptor that has as its first dimension
 * of the number of layers if the direction mode is unidirectional and twice the
 * number of layers if the direction mode is bidirectional. The second dimension of
 * the descriptor must equal the largest first dimension of the xDesc tensor descriptor
 * array. The third dimension equals the hiddenSize. (input)
 * @param dcx                   Pointer to the cell layer output tensor. If dcx is NULL
 * the cell gradient will not ouput. (output)
 * @param workSpace             Pointer to memory allocated for forward training (input)
 * @param workSpaceNumBytes     Number of allocated bytes in memory for the workspace (input)
 * @param reserveSpace          Pointer to memory allocated for random states (input / output)
 * @param reserveSpaceNumBytes  Number of allocated bytes in memory for use in the forward (input)
 * @return                      miopenStatus_t
 */
MIOPEN_EXPORT miopenStatus_t miopenRNNBackwardData(miopenHandle_t handle,
                                                   const miopenRNNDescriptor_t rnnDesc,
                                                   const int sequenceLen,
                                                   const miopenTensorDescriptor_t* yDesc,
                                                   const void* y,
                                                   const miopenTensorDescriptor_t* dyDesc,
                                                   const void* dy,
                                                   const miopenTensorDescriptor_t dhyDesc,
                                                   const void* dhy,
                                                   const miopenTensorDescriptor_t dcyDesc,
                                                   const void* dcy,
                                                   const miopenTensorDescriptor_t wDesc,
                                                   const void* w,
                                                   const miopenTensorDescriptor_t hxDesc,
                                                   const void* hx,
                                                   const miopenTensorDescriptor_t cxDesc,
                                                   const void* cx,
                                                   const miopenTensorDescriptor_t* dxDesc,
                                                   void* dx,
                                                   const miopenTensorDescriptor_t dhxDesc,
                                                   void* dhx,
                                                   const miopenTensorDescriptor_t dcxDesc,
                                                   void* dcx,
                                                   void* workSpace,
                                                   size_t workSpaceNumBytes,
                                                   void* reserveSpace,
                                                   size_t reserveSpaceNumBytes);

/*! @brief Execute backward weights for recurrent layer
 *
 * Interface for executing the backward weights pass on a RNN.
 *
 * @param handle                MIOpen handle (input)
 * @param rnnDesc               RNN layer descriptor type (input)
 * @param sequenceLen           Temporal iterations to unroll (input)
 * @param xDesc                 An array of tensor descriptors. These are the
 * input descriptors to each time step. The first dimension of each descriptor is the
 * batch size and may decrease from element n to element n+1 and not increase in size.
 * The second dimension is the same for all descriptors in the array and is the input
 * vector length. (input)
 * @param x                     Pointer to input tensor (input)
 * @param hxDesc                A hidden tensor descriptor that has as its first dimension
 * of the number of layers if the direction mode is unidirectional and twice the
 * number of layers if the direction mode is bidirectional. The second dimension of
 * the descriptor must equal the largest first dimension of the xDesc tensor descriptor
 * array. The third dimension equals the hiddenSize. (input)
 * @param hx                    Pointer to the hidden layer input tensor. If hx is NULL,
 * then the initial hidden state will be zero initialized. (input)
 * @param yDesc                 An array of fully packed tensor descriptors associated
 * with the output from each time step. The first dimension of the tensor descriptors
 * must equal the first dimension of the first descriptor (batch size) in the xDesc
 * tensor array. The second dimension of the element of the descriptor array
 * depends on the direction mode selected. If the direction mode is unidirectional,
 * the second dimension is the hiddenSize. If direction mode is bidirectional
 * the second dimension is twice the hiddenSize. (input)
 * @param y                     Pointer to the output tensor (input)
 * @param dwDesc                A weights tensor descriptor (input)
 * @param dw                    Pointer to input weights tensor (input / output)
 * @param workSpace             Pointer to memory allocated for forward training (input)
 * @param workSpaceNumBytes     Number of allocated bytes in memory for the workspace (input)
 * @param reserveSpace          Pointer to memory allocated for random states (input)
 * @param reserveSpaceNumBytes  Number of allocated bytes in memory for use in the forward (input)
 * @return                      miopenStatus_t
 */
MIOPEN_EXPORT miopenStatus_t miopenRNNBackwardWeights(miopenHandle_t handle,
                                                      const miopenRNNDescriptor_t rnnDesc,
                                                      const int sequenceLen,
                                                      const miopenTensorDescriptor_t* xDesc,
                                                      const void* x,
                                                      const miopenTensorDescriptor_t hxDesc,
                                                      const void* hx,
                                                      const miopenTensorDescriptor_t* yDesc,
                                                      const void* y,
                                                      const miopenTensorDescriptor_t dwDesc,
                                                      void* dw,
                                                      void* workSpace,
                                                      size_t workSpaceNumBytes,
                                                      const void* reserveSpace,
                                                      size_t reserveSpaceNumBytes);

/*! @brief Execute forward inference for RNN layer
 *
 * Interface for executing the forward inference pass on a RNN.
 *
 * @param handle                MIOpen handle (input)
 * @param rnnDesc               RNN layer descriptor type (input)
 * @param sequenceLen           Temporal iterations to unroll (input)
 * @param xDesc                 An array of tensor descriptors. These are the
 * input descriptors to each time step. The first dimension of each descriptor is the
 * batch size and may decrease from element n to element n+1 and not increase in size.
 * The second dimension is the same for all descriptors in the array and is the input
 * vector length. (input)
 * @param x                     Pointer to input tensor (input)
 * @param hxDesc                A hidden tensor descriptor that has as its first dimension
 * of the number of layers if the direction mode is unidirectional and twice the
 * number of layers if the direction mode is bidirectional. The second dimension of
 * the descriptor must equal the largest first dimension of the xDesc tensor descriptor
 * array. The third dimension equals the hiddenSize. (input)
 * @param hx                    Pointer to the hidden layer input tensor. If hx is NULL,
 * then the initial hidden state will be zero initialized. (input)
 * @param cxDesc                A cell tensor descriptor that has as its first dimension
 * of the number of layers if the direction mode is unidirectional and twice the
 * number of layers if the direction mode is bidirectional. The second dimension of
 * the descriptor must equal the largest first dimension of the xDesc tensor descriptor
 * array. The third dimension equals the hiddenSize. (input)
 * @param cx                    Pointer to the cell layer input tensor. If cx is NULL,
 * then the initial cell state will be zero initialized. (input)
 * @param wDesc                 A weights tensor descriptor (input)
 * @param w                     Pointer to input weights tensor (input)
 * @param yDesc                 An array of fully packed tensor descriptors associated
 * with the output from each time step. The first dimension of the tensor descriptors
 * must equal the first dimension of the first descriptor (batch size) in the xDesc
 * tensor array. The second dimension of the element of the descriptor array
 * depends on the direction mode selected. If the direction mode is unidirectional,
 * the second dimension is the hiddenSize. If direction mode is bidirectional
 * the second dimension is twice the hiddenSize. (input)
 * @param y                     Pointer to output tensor (output)
 * @param hyDesc                A hidden tensor descriptor that has as its first dimension
 * of the number of layers if the direction mode is unidirectional and twice the
 * number of layers if the direction mode is bidirectional. The second dimension of
 * the descriptor must equal the largest first dimension of the xDesc tensor descriptor
 * array. The third dimension equals the hiddenSize. (input)
 * @param hy                    Pointer to the hidden layer output tensor. If hy is NULL,
 * then the final hidden state will not be saved. (output)
 * @param cyDesc                A output cell tensor descriptor that has as its first dimension
 * of the number of layers if the direction mode is unidirectional and twice the
 * number of layers if the direction mode is bidirectional. The second dimension of
 * the descriptor must equal the largest first dimension of the xDesc tensor descriptor
 * array. The third dimension equals the hiddenSize. (input)
 * @param cy                    Pointer to the cell layer output tensor. If cy is NULL,
 * then the final cell state will not be saved. (output)
 * @param workSpace             Pointer to memory allocated for forward training (input)
 * @param workSpaceNumBytes     Number of allocated bytes in memory for the workspace (input)
 * @return                      miopenStatus_t
 */
MIOPEN_EXPORT miopenStatus_t miopenRNNForwardInference(miopenHandle_t handle,
                                                       miopenRNNDescriptor_t rnnDesc,
                                                       const int sequenceLen,
                                                       const miopenTensorDescriptor_t* xDesc,
                                                       const void* x,
                                                       const miopenTensorDescriptor_t hxDesc,
                                                       const void* hx,
                                                       const miopenTensorDescriptor_t cxDesc,
                                                       const void* cx,
                                                       const miopenTensorDescriptor_t wDesc,
                                                       const void* w,
                                                       const miopenTensorDescriptor_t* yDesc,
                                                       void* y,
                                                       const miopenTensorDescriptor_t hyDesc,
                                                       void* hy,
                                                       const miopenTensorDescriptor_t cyDesc,
                                                       void* cy,
                                                       void* workSpace,
                                                       size_t workSpaceNumBytes);

/** @} */
// CLOSEOUT RNN DOXYGEN GROUP

/** @addtogroup LossFunction
 *
 *  @{
 */

/*! @enum miopenCTCLossAlgo_t
 * Algorithms available to execute the CTC loss operation
 */
typedef enum
{
    MIOPEN_CTC_LOSS_ALGO_DETERMINISTIC = 0, /*!< Results are guaranteed to be reproducible */
} miopenCTCLossAlgo_t;

/*! @brief Create a CTC loss function Descriptor
 *
 * API for creating an uninitialized CTC loss function descriptor.
 * @param ctcLossDesc  Pointer to the CTC loss function descriptor type (output)
 * @return             miopenStatus_t
 */
MIOPEN_EXPORT miopenStatus_t miopenCreateCTCLossDescriptor(miopenCTCLossDescriptor_t* ctcLossDesc);

/*! @brief Retrieves a CTC loss function descriptor's details
 *
 * @param ctcLossDesc          CTC loss function descriptor (input)
 * @param dataType             Data type used in this CTC loss operation, only fp32 currently
 * supported (output)
 * @param blank_label_id       User defined index for blank label (output)
 * @param apply_softmax_layer  Boolean to toggle input layer property (output)
 * @return                     miopenStatus_t
 */
MIOPEN_EXPORT miopenStatus_t miopenGetCTCLossDescriptor(miopenCTCLossDescriptor_t ctcLossDesc,
                                                        miopenDataType_t* dataType,
                                                        int* blank_label_id,
                                                        bool* apply_softmax_layer);

/*! @brief Destroys a CTC loss function descriptor object
 *
 * @param ctcLossDesc  CTC loss function descriptor type (input)
 * @return             miopenStatus_t
 */
MIOPEN_EXPORT miopenStatus_t miopenDestroyCTCLossDescriptor(miopenCTCLossDescriptor_t ctcLossDesc);

/*! @brief Set the details of a CTC loss function descriptor
 *
 * @param ctcLossDesc          CTC loss function descriptor type (input)
 * @param dataType             Data type used in this CTC loss operation, only fp32 currently
 * supported (input)
 * @param blank_label_id       User defined index for blank label, default 0 (input)
 * @param apply_softmax_layer  Boolean to toggle input layer property (input)
 * @return             miopenStatus_t
 */
MIOPEN_EXPORT miopenStatus_t miopenSetCTCLossDescriptor(miopenCTCLossDescriptor_t ctcLossDesc,
                                                        miopenDataType_t dataType,
                                                        const int blank_label_id,
                                                        bool apply_softmax_layer);

/*! @brief Query the amount of memory required to execute miopenCTCLoss
 *
 * This function calculates the amount of memory required to run the CTC loss function given a CTC
 * loss function descriptor with the specified algorithm.
 * @param handle         MIOpen handle (input)
 * @param probsDesc      Tensor descriptor for probabilities (input)
 * @param gradientsDesc  Tensor descriptor for gradients (input)
 * @param labels         Pointer to the flattened labels list (input)
 * @param labelLengths   Pointer to the lengths list for "labels" (input)
 * @param inputLengths   Pointer to the list of the time steps in each batch (input)
 * @param algo           CTC loss algorithm selected (input)
 * @param ctcLossDesc    CTC loss function descriptor type (input)
 * @param workSpaceSize  Number of bytes of workspace required for CTC loss operation with selected
 * algorithm (output)
 * @return               miopenStatus_t
 */
MIOPEN_EXPORT miopenStatus_t
miopenGetCTCLossWorkspaceSize(miopenHandle_t handle,
                              const miopenTensorDescriptor_t probsDesc,
                              const miopenTensorDescriptor_t gradientsDesc,
                              const int* labels,
                              const int* labelLengths,
                              const int* inputLengths,
                              miopenCTCLossAlgo_t algo,
                              const miopenCTCLossDescriptor_t ctcLossDesc,
                              size_t* workSpaceSize);

/*! @brief Execute forward inference for CTCLoss layer
 *
 * Interface for executing the forward inference pass on a CTCLoss.
 * @param handle         MIOpen handle (input)
 * @param probsDesc      Tensor descriptor for probabilities (input)
 * @param probs          Pointer to the probabilities tensor (input)
 * @param labels         Pointer to the flattened labels list (input)
 * @param labelLengths   Pointer to the lengths list for "labels" (input)
 * @param inputLengths   Pointer to the list of the time steps in each batch (input)
 * @param losses         Pointer to the computed losses of CTC (Output)
 * @param gradientsDesc  Tensor descriptor for gradients (input)
 * @param gradients      Pointer to the computed gradients of CTC (Output)
 * @param algo           CTC loss algorithm selected (input)
 * @param ctcLossDesc    CTC loss function descriptor type (input)
 * @param workSpace      Pointer to memory allocated for execute CTC loss operation (input)
 * @param workSpaceSize  Number of bytes of workspace required for CTC loss operation with selected
 * algorithm (input)
 * @return               miopenStatus_t
 */
MIOPEN_EXPORT miopenStatus_t miopenCTCLoss(miopenHandle_t handle,
                                           const miopenTensorDescriptor_t probsDesc,
                                           const void* probs,
                                           const int* labels,
                                           const int* labelLengths,
                                           const int* inputLengths,
                                           void* losses,
                                           const miopenTensorDescriptor_t gradientsDesc,
                                           void* gradients,
                                           miopenCTCLossAlgo_t algo,
                                           const miopenCTCLossDescriptor_t ctcLossDesc,
                                           void* workSpace,
                                           size_t workSpaceSize);

/** @} */
// CLOSEOUT LossFunction DOXYGEN GROUP

// Dropout APIs
/** @addtogroup dropout
 *
 *  @{
 */

/*!  @enum miopenRNGType_t
 * random number generator type
 */
typedef enum
{
    MIOPEN_RNG_PSEUDO_XORWOW = 0, /*!< XORWOW pseudorandom generator */
} miopenRNGType_t;

/*! @brief Creates the dropout descriptor object
 *
 * @param dropoutDesc Pointer to a dropout descriptor type
 * @return            miopenStatus_t
 */
MIOPEN_EXPORT miopenStatus_t miopenCreateDropoutDescriptor(miopenDropoutDescriptor_t* dropoutDesc);

/*! @brief Destroys the dropout descriptor object
 *
 * @param dropoutDesc Dropout descriptor type (input)
 * @return            miopenStatus_t
 */
MIOPEN_EXPORT miopenStatus_t miopenDestroyDropoutDescriptor(miopenDropoutDescriptor_t dropoutDesc);

/*! @brief Query the amount of memory required to run dropout
 *
 * This function calculates the amount of memory required to run dropout.
 * @param xDesc                    Tensor descriptor for data tensor x (input)
 * @param reserveSpaceSizeInBytes  Number of bytes of reservespace required for executing dropout
 * (Output)
 * @return                         miopenStatus_t
 */
MIOPEN_EXPORT miopenStatus_t miopenDropoutGetReserveSpaceSize(const miopenTensorDescriptor_t xDesc,
                                                              size_t* reserveSpaceSizeInBytes);

/*! @brief Query the amount of memory required to store the states of the random number generators
 *
 * This function calculates the amount of memory required to store the states of the random number
 * generators used by miopenDropoutForward.
 * @param handle            MIOpen handle (input)
 * @param stateSizeInBytes  Number of bytes required to store random generator states (Output)
 * @return                  miopenStatus_t
 */
MIOPEN_EXPORT miopenStatus_t miopenDropoutGetStatesSize(miopenHandle_t handle,
                                                        size_t* stateSizeInBytes);

/*! @brief Get the details of the dropout descriptor
 *
 * Interface for querying the dropout descriptor
 * @param dropoutDesc  Dropout layer descriptor (input)
 * @param handle       MIOpen handle (input)
 * @param dropout      The probability by which the input is set to 0 in the dropout layer (Output)
 * @param states       Pointer to memory that holds random number generator states (Output)
 * @param seed         Seed used to initialize random number generator states (Output)
 * @param use_mask     Boolean flag indicating whether to use a saved mask (an existing or
 * user-defined dropout layout) in reserveSpace (Output)
 * @param state_evo    Boolean flag indicating whether to adopt state evolution strategy to update
 * the PRNG states by the end of each implementation (Output placeholder, currently not enabled)
 * @param rng_mode     Random number generator used to generate parallel random number sequences
 * (Output)
 * @return             miopenStatus_t
 */
MIOPEN_EXPORT miopenStatus_t miopenGetDropoutDescriptor(miopenDropoutDescriptor_t dropoutDesc,
                                                        miopenHandle_t handle,
                                                        float* dropout,
                                                        void** states,
                                                        unsigned long long* seed,
                                                        bool* use_mask,
                                                        bool* state_evo,
                                                        miopenRNGType_t* rng_mode);

/*! @brief Restore the dropout descriptor to a saved state
 *
 * This function restores the state of dropout descriptor using the address of a state buffer with
 * previously saved PRNG state pattern, without launching the expensive PRNG initialization process.
 *
 * Interface for restoring the dropout descriptor
 * @param dropoutDesc       Dropout layer descriptor (input/Output)
 * @param handle            MIOpen handle (input)
 * @param dropout           The probability by which the input is set to 0 in the dropout layer
 * (input)
 * @param states            Pointer to memory that holds random number generator states (input)
 * @param stateSizeInBytes  Number of bytes holding random generator states (input)
 * @param seed              Seed used to initialize random number generator states (input)
 * @param use_mask          Boolean flag indicating whether to use a saved mask (an existing or
 * user-defined dropout layout) in reserveSpace (input)
 * @param state_evo         Boolean flag indicating whether to adopt state evolution strategy to
 * update the PRNG states by the end of each implementation (input placeholder, currently not
 * enabled)
 * @param rng_mode          Random number generator used to generate parallel random number
 * sequences (input)
 * @return                  miopenStatus_t
 */
MIOPEN_EXPORT miopenStatus_t miopenRestoreDropoutDescriptor(miopenDropoutDescriptor_t dropoutDesc,
                                                            miopenHandle_t handle,
                                                            float dropout,
                                                            void* states,
                                                            size_t stateSizeInBytes,
                                                            unsigned long long seed,
                                                            bool use_mask,
                                                            bool state_evo,
                                                            miopenRNGType_t rng_mode);

/*! @brief Initialize the dropout descriptor
 *
 * Interface for setting up the dropout descriptor
 * @param dropoutDesc       Dropout layer descriptor (input/Output)
 * @param handle            MIOpen handle (input)
 * @param dropout           The probability by which the input is set to 0 in the dropout layer
 * (input)
 * @param states            Pointer to memory that holds random number generator states (input)
 * @param stateSizeInBytes  Number of bytes provided for random generator states (input)
 * @param seed              Seed used to initialize random number generator states (input)
 * @param use_mask          Boolean flag indicating whether to use a saved mask (an existing or
 * user-defined dropout layout) in reserveSpace (input)
 * @param state_evo         Boolean flag indicating whether to adopt state evolution strategy to
 * update the PRNG states by the end of each implementation (input placeholder, currently not
 * enabled)
 * @param rng_mode          Random number generator used to generate parallel random number
 * sequences (input)
 * @return                  miopenStatus_t
 */
MIOPEN_EXPORT miopenStatus_t miopenSetDropoutDescriptor(miopenDropoutDescriptor_t dropoutDesc,
                                                        miopenHandle_t handle,
                                                        float dropout,
                                                        void* states,
                                                        size_t stateSizeInBytes,
                                                        unsigned long long seed,
                                                        bool use_mask,
                                                        bool state_evo,
                                                        miopenRNGType_t rng_mode);

/*! @brief Execute forward dropout operation
 *
 * Interface for executing the forward pass on a Dropout.
 * @param handle                   MIOpen handle (input)
 * @param dropoutDesc              Dropout layer descriptor (input)
 * @param noise_shape              Tensor descriptor for noise shape (input placeholder, currently
 * not enabled)
 * @param xDesc                    Tensor descriptor for data tensor x (input)
 * @param x                        Data tensor x (input)
 * @param yDesc                    Tensor descriptor for data tensor y (input)
 * @param y                        Data tensor y (Output)
 * @param reserveSpace             Pointer to memory allocated for executing forward dropout,
 * expecting reserveSpace unchanged before next call of miopenDropoutBackward (Output)
 * @param reserveSpaceSizeInBytes  Number of bytes of reservespace required for executing forward
 * dropout (input)
 * @return                         miopenStatus_t
 */
MIOPEN_EXPORT miopenStatus_t miopenDropoutForward(miopenHandle_t handle,
                                                  const miopenDropoutDescriptor_t dropoutDesc,
                                                  const miopenTensorDescriptor_t noise_shape,
                                                  const miopenTensorDescriptor_t xDesc,
                                                  const void* x,
                                                  const miopenTensorDescriptor_t yDesc,
                                                  void* y,
                                                  void* reserveSpace,
                                                  size_t reserveSpaceSizeInBytes);

/*! @brief Execute backward dropout operation
 *
 * Interface for executing the backward pass on a Dropout.
 * @param handle                   MIOpen handle (input)
 * @param dropoutDesc              Dropout layer descriptor (input)
 * @param noise_shape              Tensor descriptor for noise shape (input placeholder, currently
 * not enabled)
 * @param dyDesc                   Tensor descriptor for data delta tensor dy (input)
 * @param dy                       Data delta tensor dy (input)
 * @param dxDesc                   Tensor descriptor for data delta tensor dx (input)
 * @param dx                       Data delta tensor dx (Output)
 * @param reserveSpace             Pointer to memory allocated for executing backward dropout,
 * expecting reserveSpace unchanged after previous call of miopenDropoutForward (input)
 * @param reserveSpaceSizeInBytes  Number of bytes of reservespace required for executing backward
 * dropout (input)
 * @return                         miopenStatus_t
 */
MIOPEN_EXPORT miopenStatus_t miopenDropoutBackward(miopenHandle_t handle,
                                                   const miopenDropoutDescriptor_t dropoutDesc,
                                                   const miopenTensorDescriptor_t noise_shape,
                                                   const miopenTensorDescriptor_t dyDesc,
                                                   const void* dy,
                                                   const miopenTensorDescriptor_t dxDesc,
                                                   void* dx,
                                                   void* reserveSpace,
                                                   size_t reserveSpaceSizeInBytes);

/** @} */
// CLOSEOUT DROPOUT DOXYGEN GROUP

// TensorReduce APIs
/** @addtogroup TensorReduce
 *
 *  @{
 */

/*! @brief Creates the ReduceTensor descriptor object
 *
 * @param reduceTensorDesc Pointer to a ReduceTensor descriptor type
 * @return            miopenStatus_t
 */
MIOPEN_EXPORT miopenStatus_t
miopenCreateReduceTensorDescriptor(miopenReduceTensorDescriptor_t* reduceTensorDesc);

/*! @brief Destroy the ReduceTensor descriptor object
 *
 * @param reduceTensorDesc  ReduceTensor descriptor type (input)
 * @return            miopenStatus_t
 */
MIOPEN_EXPORT miopenStatus_t
miopenDestroyReduceTensorDescriptor(miopenReduceTensorDescriptor_t reduceTensorDesc);

/*! @brief Initialize a ReduceTensor descriptor object
 *
 * @param reduceTensorDesc         Pointer to the ReduceTensor descriptor object (output)
 * @param reduceTensorOp           Enumerant specifying the operation used by ReduceTensor (input)
 * @param reduceTensorCompType     Enumerant specifying the data type used with ReduceTensor
 * operation (input)
 * @param reduceTensorNanOpt       Enumerant specifying the Nan number propagation mode (input)
 * @param reduceTensorIndices      Enumerant specifying the indices modes used by ReduceTensor
 * (input)
 * @param reduceTensorIndicesType  Enumerant specifying the data type of the indices (input)
 * @return           miopenStatus_t
 */
MIOPEN_EXPORT miopenStatus_t
miopenSetReduceTensorDescriptor(miopenReduceTensorDescriptor_t reduceTensorDesc,
                                miopenReduceTensorOp_t reduceTensorOp,
                                miopenDataType_t reduceTensorCompType,
                                miopenNanPropagation_t reduceTensorNanOpt,
                                miopenReduceTensorIndices_t reduceTensorIndices,
                                miopenIndicesType_t reduceTensorIndicesType);

/*! @brief Query a ReduceTensor descriptor object
 *
 * @param reduceTensorDesc         Pointer to the ReduceTensor descriptor object (input)
 * @param reduceTensorOp           Pointer to enumerant specifying the operation used by
 * ReduceTensor (output)
 * @param reduceTensorCompType     Pointer to enumerant specifying the data type used with
 * ReduceTensor operation (output)
 * @param reduceTensorNanOpt       Pointer to enumerant specifying the Nan number propagation mode
 * (output)
 * @param reduceTensorIndices      Pointer to enumerant specifying the indices modes used by
 * ReduceTensor (output)
 * @param reduceTensorIndicesType  Pointer to enumerant specifying the data type of the indices
 * (output)
 * @return           miopenStatus_t
 */
MIOPEN_EXPORT miopenStatus_t
miopenGetReduceTensorDescriptor(const miopenReduceTensorDescriptor_t reduceTensorDesc,
                                miopenReduceTensorOp_t* reduceTensorOp,
                                miopenDataType_t* reduceTensorCompType,
                                miopenNanPropagation_t* reduceTensorNanOpt,
                                miopenReduceTensorIndices_t* reduceTensorIndices,
                                miopenIndicesType_t* reduceTensorIndicesType);

/*! @brief Helper function to query the minimum index space size required by the ReduceTensor call
 *
 * @param handle                   MIOpen Handle (input)
 * @param reduceTensorDesc         Pointer to the ReduceTensor descriptor object (input)
 * @param aDesc                    Pointer to the input tensor descriptor (input)
 * @param cDesc                    Pointer to the output tensor descriptor (input)
 * @param sizeInBytes              Pointer to data to return the minimum index space size
 * @return           miopenStatus_t
 */
MIOPEN_EXPORT miopenStatus_t
miopenGetReductionIndicesSize(miopenHandle_t handle,
                              const miopenReduceTensorDescriptor_t reduceTensorDesc,
                              const miopenTensorDescriptor_t aDesc,
                              const miopenTensorDescriptor_t cDesc,
                              size_t* sizeInBytes);

/*! @brief Helper function to query the minimum workspace size required by the ReduceTensor call
 *
 * @param handle                   MIOpen Handle (input)
 * @param reduceTensorDesc         Pointer to the ReduceTensor descriptor object (input)
 * @param aDesc                    Pointer to the input tensor descriptor (input)
 * @param cDesc                    Pointer to the output tensor descriptor (input)
 * @param sizeInBytes              Pointer to data to return the minimum workspace size
 * @return           miopenStatus_t
 */
MIOPEN_EXPORT miopenStatus_t
miopenGetReductionWorkspaceSize(miopenHandle_t handle,
                                const miopenReduceTensorDescriptor_t reduceTensorDesc,
                                const miopenTensorDescriptor_t aDesc,
                                const miopenTensorDescriptor_t cDesc,
                                size_t* sizeInBytes);

/*! @brief TensorReduce function doing reduction on tensor A by implementing C = alpha * reduceOp(A)
 * + beta * C
 *
 * The length of each dimension of output tensor C must match the length of the corresponding
 * dimension of
 * input tensor A or must be equal to 1. The dimensions with length equal to 1 indicate the
 * dimensions
 * of A to be reduced.
 *
 * @param handle                   MIOpen Handle (input)
 * @param reduceTensorDesc         Pointer to the ReduceTensor descriptor object (input)
 * @param indices                  Address of the allocated indices data space (output)
 * @param indicesSizeInBytes       Size in bytes of the allocated indices data space (input)
 * @param workspace                Address of the allocated workspace data (input)
 * @param workspaceSizeInBytes     Size in bytes of the allocated workspace data (input)
 * @param alpha                    Pointer to scale factor for data in input tensor A (input)
 * @param aDesc                    Pointer to the tensor descriptor for input tensor A (input)
 * @param A                        Pointer to the data of input tensor A (input)
 * @param beta                     Pointer to scale factor for data in output tensor C (input)
 * @param cDesc                    Pointer to the tensor descriptor for output tensor C (input)
 * @param C                        Pointer to the data of output tensor C (output)
 * @return           miopenStatus_t
 */
MIOPEN_EXPORT miopenStatus_t
miopenReduceTensor(miopenHandle_t handle,
                   const miopenReduceTensorDescriptor_t reduceTensorDesc,
                   void* indices,
                   size_t indicesSizeInBytes,
                   void* workspace,
                   size_t workspaceSizeInBytes,
                   const void* alpha,
                   const miopenTensorDescriptor_t aDesc,
                   const void* A,
                   const void* beta,
                   const miopenTensorDescriptor_t cDesc,
                   void* C);

/** @} */
// CLOSEOUT TensorReduce DOXYGEN GROUP

// Find 2.0 API
/** @addtogroup find2
 *
 *  @{
 */

/*! @brief Describes a problem for different miopen operations.
 *
 * For now, this is only used for convolution, but could be used for other
 * operators in the future(such as GEMM, Pooling, etc)
 */
MIOPEN_DECLARE_OBJECT(miopenProblem);

/*! @enum miopenProblemDirection_t
 * Directions of miopen operation.
 */
typedef enum
{
    miopenProblemDirectionForward         = 0,
    miopenProblemDirectionBackward        = 1,
    miopenProblemDirectionBackwardWeights = 2,
#ifdef MIOPEN_BETA_API
    miopenProblemDirectionInference = 4,
#endif
} miopenProblemDirection_t;

/*! @enum miopenTensorArgumentId_t
 * Identifiers for tensor arguments of problems and operations.
 */
typedef enum
{
    miopenTensorArgumentIdInvalid = 0,
    miopenTensorConvolutionX      = 1,
    miopenTensorConvolutionW      = 2,
    miopenTensorConvolutionY      = 3,

    miopenTensorMhaK                  = 4,
    miopenTensorMhaQ                  = 5,
    miopenTensorMhaV                  = 6,
    miopenTensorMhaDescaleK           = 7,
    miopenTensorMhaDescaleQ           = 8,
    miopenTensorMhaDescaleV           = 9,
    miopenTensorMhaDescaleS           = 10,
    miopenTensorMhaScaleS             = 11,
    miopenTensorMhaScaleO             = 12,
    miopenTensorMhaDropoutProbability = 13,
    miopenTensorMhaDropoutSeed        = 14,
    miopenTensorMhaDropoutOffset      = 15,
    miopenTensorMhaO                  = 16,
    miopenTensorMhaAmaxO              = 17,
    miopenTensorMhaAmaxS              = 18,
    miopenTensorMhaM                  = 19,
    miopenTensorMhaZInv               = 20,
    miopenTensorMhaDO                 = 21,
    miopenTensorMhaDescaleO           = 22,
    miopenTensorMhaDescaleDO          = 23,
    miopenTensorMhaDescaleDS          = 24,
    miopenTensorMhaScaleDS            = 25,
    miopenTensorMhaScaleDQ            = 26,
    miopenTensorMhaScaleDK            = 27,
    miopenTensorMhaScaleDV            = 28,
    miopenTensorMhaDQ                 = 29,
    miopenTensorMhaDK                 = 30,
    miopenTensorMhaDV                 = 31,
    miopenTensorMhaAmaxDQ             = 32,
    miopenTensorMhaAmaxDK             = 33,
    miopenTensorMhaAmaxDV             = 34,
    miopenTensorMhaAmaxDS             = 35,

#ifdef MIOPEN_BETA_API
    miopenTensorActivationX                = 36,
    miopenTensorActivationY                = 37,
    miopenTensorActivationDX               = 38,
    miopenTensorActivationDY               = 39,
    miopenTensorBiasX                      = 40,
    miopenTensorBiasY                      = 41,
    miopenTensorBias                       = 42,
    miopenTensorSoftmaxX                   = 43,
    miopenTensorSoftmaxY                   = 44,
    miopenTensorSoftmaxDX                  = 45,
    miopenTensorSoftmaxDY                  = 46,
    miopenTensorBatchnormX                 = 47,
    miopenTensorBatchnormY                 = 48,
    miopenTensorBatchnormRunningMean       = 49,
    miopenTensorBatchnormRunningVariance   = 50,
    miopenTensorBatchnormSavedMean         = 51,
    miopenTensorBatchnormSavedVariance     = 52,
    miopenTensorBatchnormScale             = 53,
    miopenTensorBatchnormScaleDiff         = 54,
    miopenTensorBatchnormEstimatedMean     = 55,
    miopenTensorBatchnormEstimatedVariance = 56,
    miopenTensorBatchnormBias              = 57,
    miopenTensorBatchnormBiasDiff          = 58,
    miopenTensorBatchnormDX                = 59,
    miopenTensorBatchnormDY                = 60,
#endif

    miopenTensorArgumentIsScalar = 1U << 31,

#ifdef MIOPEN_BETA_API
    miopenScalarBatchnormExpAvgFactor = miopenTensorArgumentIsScalar | 1,
    miopenScalarBatchnormEpsilon      = miopenTensorArgumentIsScalar | 2,
#endif
} miopenTensorArgumentId_t;

/*! @enum miopenTensorArgumentId_t
 * Different ways to sort results of the find call.
 */
typedef enum
{
    miopenFindResultsOrderByTime          = 0,
    miopenFindResultsOrderByWorkspaceSize = 1,
} miopenFindResultsOrder_t;

/*! @brief Initializes a problem object describing a convolution operation.
 *
 * @param problem      Pointer to the problem to initialize
 * @param operatorDesc Descriptor of the operator to be used
 * @param direction    Direction of the operation
 * @return             miopenStatus_t
 */
MIOPEN_EXPORT miopenStatus_t miopenCreateConvProblem(miopenProblem_t* problem,
                                                     miopenConvolutionDescriptor_t operatorDesc,
                                                     miopenProblemDirection_t direction);

/*! @brief Initializes a problem object describing a Mha operation.
 *
 * @param problem      Pointer to the problem to initialize
 * @param operatorDesc Descriptor of the operator to be used
 * @param direction    Direction of the operation
 * @return             miopenStatus_t
 */

MIOPEN_EXPORT miopenStatus_t miopenCreateMhaProblem(miopenProblem_t* problem,
                                                    miopenMhaDescriptor_t operatorDesc,
                                                    miopenProblemDirection_t direction);

/*! @brief Creates the mha descriptor object
 *
 * @param mhaDesc     Pointer to a mha descriptor type
 * @return            miopenStatus_t
 */

MIOPEN_EXPORT miopenStatus_t miopenCreateMhaDescriptor(miopenMhaDescriptor_t* mhaDesc);

/*! @brief Sets the Mha descriptor details
 *
 * Sets all of the descriptor details for the Mha
 *
 * @param mhaDesc               Pointer to a Mha descriptor
 * @param scale                 Scale
 * @return                      miopenStatus_t
 */

MIOPEN_EXPORT miopenStatus_t miopenSetMhaDescriptor(miopenMhaDescriptor_t mhaDesc, float scale);

/*! @brief Gets the Mha descriptor details
 *
 * Retrieves all of the descriptor details for the Mha.
 *
 * @param mhaDesc       Pointer to a Mha descriptor
 * @param scale         Scale (output)
 * @return              miopenStatus_t
 */

MIOPEN_EXPORT miopenStatus_t miopenGetMhaDescriptor(miopenMhaDescriptor_t mhaDesc, float* scale);

/*! @brief Creates the Softmax descriptor object
 *
 * @param softmaxDesc Pointer to an softmax descriptor type
 * @return            miopenStatus_t
 */

MIOPEN_EXPORT miopenStatus_t miopenCreateSoftmaxDescriptor(miopenSoftmaxDescriptor_t* softmaxDesc);

/*! @brief Sets the softmax descriptor details
 *
 * Sets all of the descriptor details for the softmax layer
 *
 * @param softmaxDesc  Pointer to a softmax layer descriptor
 * @param alpha        Softmax alpha parameter
 * @param beta         Softmax beta parameter
 * @param algorithm    Softmax algorithm
 * @param mode         Softmax mode
 * @return             miopenStatus_t
 */
MIOPEN_EXPORT miopenStatus_t miopenSetSoftmaxDescriptor(miopenSoftmaxDescriptor_t softmaxDesc,
                                                        float alpha,
                                                        float beta,
                                                        miopenSoftmaxAlgorithm_t algorithm,
                                                        miopenSoftmaxMode_t mode);

/*! @brief Gets the softmax layer descriptor details
 *
 * Retrieves all of the descriptor details for the softmax layer.
 *
 * @param softmaxDesc   Pointer to a softmax layer descriptor (input)
 * @param alpha         Softmax alpha parameter (output)
 * @param beta          Softmax beta parameter (output)
 * @param algorithm     Softmax algorithm (output)
 * @param mode          Softmax mode (output)
 * @return              miopenStatus_t
 */
MIOPEN_EXPORT miopenStatus_t miopenGetSoftmaxDescriptor(const miopenSoftmaxDescriptor_t softmaxDesc,
                                                        float* alpha,
                                                        float* beta,
                                                        miopenSoftmaxAlgorithm_t* algorithm,
                                                        miopenSoftmaxMode_t* mode);

/*! @brief Destroys a problem object.
 *
 * @param problem Problem to destroy
 * @return        miopenStatus_t
 */
MIOPEN_EXPORT miopenStatus_t miopenDestroyProblem(miopenProblem_t problem);

/*! @brief Sets a tensor descriptor for the specified argument.
 *
 * @param problem    Problem to update
 * @param id         Id of the argument for the descriptor
 * @param descriptor Tensor descriptor to set
 * @return           miopenStatus_t
 */
MIOPEN_EXPORT miopenStatus_t
miopenSetProblemTensorDescriptor(miopenProblem_t problem,
                                 miopenTensorArgumentId_t id,
                                 const miopenTensorDescriptor_t descriptor);

/*! @brief The miopenFindOptions allows the user to configure how find will be used.
 */
MIOPEN_DECLARE_OBJECT(miopenFindOptions);

/*! @brief Initializes miopenFindOptions object.
 *
 * @param options    Pointer to options object to initialze
 * @return           miopenStatus_t
 */
MIOPEN_EXPORT miopenStatus_t miopenCreateFindOptions(miopenFindOptions_t* options);

/*! @brief Destroys miopenFindOptions object.
 *
 * @param options    Options object to destroy
 * @return           miopenStatus_t
 */
MIOPEN_EXPORT miopenStatus_t miopenDestroyFindOptions(miopenFindOptions_t options);

/*! @brief Sets the tuning find option. Default value is zero.
 *
 * @param options    Options object to update
 * @param value      Value of zero means no tuning, value of one means tuning enabled
 * @return           miopenStatus_t
 */
MIOPEN_EXPORT miopenStatus_t miopenSetFindOptionTuning(miopenFindOptions_t options, int value);

/*! @brief Sets the results order find option. Default value is miopenFindResultsOrderByTime.
 *
 * @param options    Options object to update
 * @param value      Specifies what order should find results have
 * @return           miopenStatus_t
 */
MIOPEN_EXPORT miopenStatus_t miopenSetFindOptionResultsOrder(miopenFindOptions_t options,
                                                             miopenFindResultsOrder_t value);

/*! @brief Sets the workspace limit find option. Default value is maximum of size_t
 *
 * @param options    Options object to update
 * @param value      Specifies the workspace limit for find call. All solvers exceeding the limit
 * would be ignored.
 * @return           miopenStatus_t
 */
MIOPEN_EXPORT miopenStatus_t miopenSetFindOptionWorkspaceLimit(miopenFindOptions_t options,
                                                               size_t value);

/*! @brief Attaches the preallocated workspace to find options. Allocated by the library by default.
 *
 * @param options    Options object to update
 * @param buffer     Specifies the workspace for find call
 * @param size       Specifies the size of the buffer passed
 * @return           miopenStatus_t
 */
MIOPEN_EXPORT miopenStatus_t miopenSetFindOptionPreallocatedWorkspace(miopenFindOptions_t options,
                                                                      void* buffer,
                                                                      size_t size);

/*! @brief Attaches a preallocated tensor to find options. If not used, buffers are allocated by
 * MIOpen internally, which is not recommended.
 *
 * @param options    Options object to update
 * @param id         Specifies the id of the tensor passed
 * @param buffer     Specifies the tensor for find call
 * @return           miopenStatus_t
 */
MIOPEN_EXPORT miopenStatus_t miopenSetFindOptionPreallocatedTensor(miopenFindOptions_t options,
                                                                   miopenTensorArgumentId_t id,
                                                                   void* buffer);

/*! @brief Forces library to attach kernel binaries to solutions for later saving. This allows zero
 * lookup miopenRunSolution calls after miopenLoadSolution. Default value is 0.
 *
 * @param options    Options object to update
 * @param attach     1 means attaching, 0 - skipping, any other value - reserved for future use
 * @return           miopenStatus_t
 */
MIOPEN_EXPORT miopenStatus_t miopenSetFindOptionAttachBinaries(miopenFindOptions_t options,
                                                               unsigned attach);

/*! @brief The miopenSolution object describes a prepared solution.
 */
MIOPEN_DECLARE_OBJECT(miopenSolution);

/*! @brief Finds solutions to a problem by running different applicable solutions. Memory is
 * automatically allocated.
 *
 * @param handle       Handle to execute the kernels
 * @param problem      Problem to solve
 * @param options      Find options. When null default values would be used
 * @param solutions    Pointer to the first result. Must not be null
 * @param numSolutions Pointer to the amount of results. Ignored if null
 * @param maxSolutions Limits the amount of results
 * @return             miopenStatus_t
 */
MIOPEN_EXPORT miopenStatus_t miopenFindSolutions(miopenHandle_t handle,
                                                 miopenProblem_t problem,
                                                 miopenFindOptions_t options,
                                                 miopenSolution_t* solutions,
                                                 size_t* numSolutions,
                                                 size_t maxSolutions);

/*! @brief Values of a tensor or scalar argument for the miopenRunSolution function.
 */
struct miopenTensorArgument_t
{
    /* @brief Identifier of the tensor argument.
     */
    miopenTensorArgumentId_t id;
    /* @brief Tensor descriptor to override the value stored in the solution.
     *
     * Some solvers may support overriding input and output tensor descriptors, but right now there
     * is no way to tell from the API. Intended for the future use.
     */
    miopenTensorDescriptor_t* descriptor;
    /* @brief Pointer to the device memory buffer to use for the operation or to the host memory if
     * the value is scalar.
     */
    void* buffer;
};

/*! @brief Runs the solution using the passed in buffers.
 *
 * @param handle        Handle to execute the kernels
 * @param solution      Solution to execute
 * @param nInputs       Amount to inputs for the solution
 * @param tensors       Tensor arguments described by miopenTensorArgument_t
 * @param workspace     Pointer to device buffer used as workspace. May be null when not required.
 * Should not be less than expected
 * @param workspaceSize Size of the workspace buffer
 * @return              miopenStatus_t
 */
MIOPEN_EXPORT miopenStatus_t miopenRunSolution(miopenHandle_t handle,
                                               miopenSolution_t solution,
                                               size_t nInputs,
                                               const miopenTensorArgument_t* tensors,
                                               void* workspace,
                                               size_t workspaceSize);

/*! @brief Destroys solution object.
 *
 * @param solution   Solution to destroy
 * @return           miopenStatus_t
 */
MIOPEN_EXPORT miopenStatus_t miopenDestroySolution(miopenSolution_t solution);

/*! @brief Loads solution object from binary data.
 *
 * @param solution   Pointer to the solution to load
 * @param data       Data to load the solution from
 * @param size       Size of the solution blob
 * @return           miopenStatus_t
 */
MIOPEN_EXPORT miopenStatus_t miopenLoadSolution(miopenSolution_t* solution,
                                                const char* data,
                                                size_t size);

/*! @brief Saves a solution object as binary data.
 *
 * @param solution   Solution to save
 * @param data       Pointer to a buffer to save soltuion to
 * @return           miopenStatus_t
 */
MIOPEN_EXPORT miopenStatus_t miopenSaveSolution(miopenSolution_t solution, char* data);

/*! @brief Reads the expected size of a solution.
 *
 * @param solution   Solution to get size
 * @param size       Pointer to a location where to write the size of the solution blob
 * @return           miopenStatus_t
 */
MIOPEN_EXPORT miopenStatus_t miopenGetSolutionSize(miopenSolution_t solution, size_t* size);

/*! @brief Reads the amount of workspace required to exectute the solution.
 *
 * @param solution      Solution to get required workspace size
 * @param workspaceSize Pointer to a location where to write the workspace size
 * @return              miopenStatus_t
 */
MIOPEN_EXPORT miopenStatus_t miopenGetSolutionWorkspaceSize(miopenSolution_t solution,
                                                            size_t* workspaceSize);

/*! @brief Reads the time spent to execute the solution the last it was run.
 *
 * @param solution Solution to get exection time
 * @param time     Pointer to a location where to write the execution time
 * @return         miopenStatus_t
 */
MIOPEN_EXPORT miopenStatus_t miopenGetSolutionTime(miopenSolution_t solution, float* time);

/*! @brief Reads id of the solver referred by the solution.
 *
 * @param solution Solution to get solver id from
 * @param solverId Pointer to a location where to write the solver id
 * @return         miopenStatus_t
 */
MIOPEN_EXPORT miopenStatus_t miopenGetSolutionSolverId(miopenSolution_t solution,
                                                       uint64_t* solverId);

/*! @brief Gets the convolution algorithm implemented by a solver.
 *
 * @param solverId Solver id to get convolution algorithm of
 * @param result   Pointer to a location where to write the algorithm
 * @return         miopenStatus_t
 */
MIOPEN_EXPORT miopenStatus_t miopenGetSolverIdConvAlgorithm(uint64_t solverId,
                                                            miopenConvAlgorithm_t* result);

#ifdef MIOPEN_BETA_API

/*! @brief Initializes a problem object describing an activation operation.
 * @note As of now there is no way to actually get any solution for this kind of problems.
 *
 * @param problem      Pointer to the problem to initialize
 * @param operatorDesc Descriptor of the operator to be used
 * @param direction    Direction of the operation
 * @return             miopenStatus_t
 */
MIOPEN_EXPORT miopenStatus_t
miopenCreateActivationProblem(miopenProblem_t* problem,
                              miopenActivationDescriptor_t operatorDesc,
                              miopenProblemDirection_t direction);

/*! @brief Initializes a problem object describing an activation operation.
 * @note As of now there is no way to actually get any solution for this kind of problems.
 *
 * @param problem   Pointer to the problem to initialize
 * @param mode      Batchnorm mode
 * @param direction Direction of the operation
 * @return          miopenStatus_t
 */
MIOPEN_EXPORT miopenStatus_t miopenCreateBatchnormProblem(miopenProblem_t* problem,
                                                          miopenBatchNormMode_t mode,
                                                          bool runningMeanVariance,
                                                          miopenProblemDirection_t direction);

/*! @brief Fuse two problems into a single one. Problems can be either regular, or fused. No
 * problems are disposed in the process, so the problem2 should be destroyed manually if it is not
 * needed anymore.
 * @example
 * miopenProblem_t problem = makeSomeProblem1();
 * miopenProblem_t problem2 = makeSomeProblem2();
 * miopenProblem_t problem3 = makeSomeProblem3();
 * miopenFuseProblems(problem, problem2);
 * // Now problem contains {problem1, problem2}
 * miopenFuseProblems(problem, problem3);
 * // Now problem contains {problem1, problem2, problem3}
 * miopenDestroyProblem(problem2);
 * miopenDestroyProblem(problem3);
 * @note As of now there is no way to actually get any solution for this kind of problems.
 *
 * @param problem1     The first problem to fuse. The result would be stored here.
 * @param problem2     The second problem to fuse.
 * @return             miopenStatus_t
 */
MIOPEN_EXPORT miopenStatus_t miopenFuseProblems(miopenProblem_t problem1, miopenProblem_t problem2);

/*! @brief Initializes a problem object describing an bias operation.
 * @note As of now there is no way to actually get any solution for this kind of problems.
 *
 * @param problem        Pointer to the problem to initialize
 * @param direction      Direction of the operation
 * @return               miopenStatus_t
 */
MIOPEN_EXPORT miopenStatus_t miopenCreateBiasProblem(miopenProblem_t* problem,
                                                     miopenProblemDirection_t direction);

/*! @brief Initializes a problem object describing a softmax operation.
 *
 * @param problem      Pointer to the problem to initialize
 * @param operatorDesc Descriptor of the operator to be used
 * @param direction    Direction of the operation
 * @return             miopenStatus_t
 */

MIOPEN_EXPORT miopenStatus_t miopenCreateSoftmaxProblem(miopenProblem_t* problem,
                                                        miopenSoftmaxDescriptor_t operatorDesc,
                                                        miopenProblemDirection_t direction);

#endif

/** @} */
// CLOSEOUT find2 DOXYGEN GROUP

#ifdef MIOPEN_BETA_API

/*! @ingroup ReduceCalculation
 * @enum miopenReduceCalculationNanPropagation_t
 * Nan numbers propagation modes for reduce calculation
 */
typedef enum
{
    MIOPEN_REDUCE_CALCULATION_NOT_PROPAGATE_NAN = 0, /*!< does not propagate Nan number */
    MIOPEN_REDUCE_CALCULATION_PROPAGATE_NAN =
        1, /*!< propagate the Nan number by the Reduction operation */
} miopenReduceCalculationNanPropagation_t;

// ReduceCalculation APIs
/** @addtogroup reducecalculation
 *
 *  @{
 */

/*! @enum miopenReduceCalculationOp_t
 * Reduction Calculation operation types
 */
typedef enum
{
    MIOPEN_REDUCE_CALCULATION_PROD =
        1, /*!< the operation is multiplying the values of the reduced elements */
    MIOPEN_REDUCE_CALCULATION_SUM =
        2, /*!< the operation is adding the values of the reduced elements */
} miopenReduceCalculationOp_t;

/*! @brief Helper function to query the minimum workspace size required by the ReduceTensor call
 *
 * @param [in]   handle                   MIOpen Handle
 * @param [in]   xDesc                    Tensor descriptor for data input tensor x
 * @param [in]   dim                      Dimension to calculation.
 * @param [in]   yDesc                    Tensor descriptor for output data tensor y
 * @param [out]  sizeInBytes              Pointer to data to return the minimum workspace size
 * @return                                miopenStatus_t
 */
MIOPEN_EXPORT miopenStatus_t
miopenGetReduceCalculationWorkspaceSize(miopenHandle_t handle,
                                        const miopenTensorDescriptor_t xDesc,
                                        const int32_t dim,
                                        const miopenReduceCalculationOp_t reduceCalculationOp,
                                        const miopenTensorDescriptor_t reduceDesc,
                                        size_t* sizeInBytes);

/*! @brief Execute a reducecalculation forward layer
 *
 * @param [in]   handle                   MIOpen handle
 * @param [in]   nanPropagation           Nan number propagation mode
 * @param [in]   workspace                Address of the allocated workspace data
 * @param [in]   workspaceSizeInBytes     Size in bytes of the allocated workspace data
 * @param [in]   xDesc                    Tensor descriptor for data input tensor x
 * @param [in]   x                        Data tensor x
 * @param [in]   dim                      Dimension to calculation.
 * @param [in]   yDesc                    Tensor descriptor for output data tensor y
 * @param [out]  y                        Data tensor y
 * @return                                miopenStatus_t
 */
MIOPEN_EXPORT miopenStatus_t
miopenReduceCalculationForward(miopenHandle_t handle,
                               miopenReduceCalculationNanPropagation_t nanPropagation,
                               void* workspace,
                               size_t workspaceSizeInBytes,
                               const miopenTensorDescriptor_t xDesc,
                               const void* x,
                               const int32_t dim,
                               const miopenReduceCalculationOp_t reduceCalculationOp,
                               const miopenTensorDescriptor_t reduceDesc,
                               void* y);

/** @} */
// CLOSEOUT REDUCE CALCULATION DOXYGEN GROUP
#endif // MIOPEN_BETA_API

#ifdef MIOPEN_BETA_API
// Padreflection APIs
/** @addtogroup pad
 *
 *  @{
 */
/*! @brief Add padding by the reflection of the tensor
 *
 * @param handle                   MIOpen handle (input)
 * @param xDesc                    Tensor descriptor for data input tensor x (input)
 * @param x                        Data tensor x (input)
 * @param yDesc                    Tensor descriptor for output data tensor y (input)
 * @param y                        Data tensor y (output)
 * @param padding                  Padding array contain 1 or 4 elements (input)
 * @param num_padding              Number of elements in padding, equals 1 or 4 (input)
 * @return                         miopenStatus_t
 */
MIOPEN_EXPORT miopenStatus_t miopenPadReflection(miopenHandle_t handle,
                                                 const miopenTensorDescriptor_t xDesc,
                                                 const void* x,
                                                 const miopenTensorDescriptor_t yDesc,
                                                 void* y,
                                                 const size_t* padding,
                                                 const size_t num_padding);

/** @} */
// CLOSEOUT pad DOXYGEN GROUP
#endif

#ifdef MIOPEN_BETA_API

/*! @ingroup ReduceExtreme
 * @enum miopenReduceExtremeOp_t
 * Reduction Extreme operation types
 */
typedef enum
{
    MIOPEN_REDUCE_EXTREME_ARGMIN =
        1, /*!< the operation is getting the minimum index of the reduced elements */
    MIOPEN_REDUCE_EXTREME_ARGMAX =
        2, /*!< the operation is getting the maximum index of the reduced elements */
    MIOPEN_REDUCE_EXTREME_MIN =
        3, /*!< the operation is getting the minimum value and index of the reduced elements */
    MIOPEN_REDUCE_EXTREME_MAX =
        4, /*!< the operation is getting the maximum value and index of the reduced elements */
} miopenReduceExtremeOp_t;

// ReduceExtreme APIs
/** @addtogroup ReduceExtreme
 *
 *  @{
 */

/*! @brief Find the the extreme (minimum, maximum) value and index of a tensor across Dimension.
 *
 * @param handle                   MIOpen handle (input)
 * @param xDesc                    Tensor descriptor for data input tensor x (input)
 * @param x                        Data tensor x (input)
 * @param dim                      Dimension to reduce argmax. (input)
 * @param reduceExtremeOp          Enumerant specifying the operation used by ReduceExtreme (input)
 * @param yDesc                    Tensor descriptor for reduce data tensor y (input)
 * @param y                        Data tensor y (output)
 * @param indiceDesc               Tensor descriptor for reduce data tensor indice only int32_t
 * (input)
 * @param indice                   Data tensor indice (output)
 * @return                         miopenStatus_t
 */
MIOPEN_EXPORT miopenStatus_t
miopenReduceExtremeForward(miopenHandle_t handle,
                           const miopenTensorDescriptor_t xDesc,
                           const void* x,
                           const int32_t dim,
                           const miopenReduceExtremeOp_t reduceExtremeOp,
                           const miopenTensorDescriptor_t yDesc,
                           void* y,
                           const miopenTensorDescriptor_t indiceDesc,
                           void* indice);

/** @} */
// CLOSEOUT REDUCEEXTREME DOXYGEN GROUP
#endif // MIOPEN_BETA_API

#ifdef MIOPEN_BETA_API
// GroupNorm APIs
/** @addtogroup groupnorm
 *
 *  @{
 */
/*! @brief Execute a groupnorm forward layer
 *
 * @param handle         MIOpen handle (input)
 * @param mode           GroupNorm mode (input)
 * @param xDesc          Tensor descriptor for data input tensor x (input)
 * @param x              Data tensor x (input)
 * @param weightDesc     Tensor descriptor for data input tensor weight (input)
 * @param weight         Data tensor weight (input)
 * @param biasDesc       Tensor descriptor for data input tensor bias (input)
 * @param bias           Data tensor bias (input)
 * @param num_groups     nNmber of groups to separate the channels into (input)
 * @param epsilon        Value to stablize inverse variance calculation (input)
 * @param yDesc          Tensor descriptor for output data tensor y (input)
 * @param y              Data tensor y (output)
 * @param meanDesc       Tensor descriptor for output data tensor mean (input)
 * @param mean           Data tensor mean (output)
 * @param rstdDesc       Tensor descriptor for output data tensor rstd (input)
 * @param rstd           Data tensor rstd (output)
 * @return               miopenStatus_t
 */
MIOPEN_EXPORT miopenStatus_t miopenGroupNormForward(miopenHandle_t handle,
                                                    miopenNormMode_t mode,
                                                    const miopenTensorDescriptor_t xDesc,
                                                    const void* x,
                                                    const miopenTensorDescriptor_t weightDesc,
                                                    const void* weight,
                                                    const miopenTensorDescriptor_t biasDesc,
                                                    const void* bias,
                                                    const uint64_t num_groups,
                                                    const float epsilon,
                                                    const miopenTensorDescriptor_t yDesc,
                                                    void* y,
                                                    const miopenTensorDescriptor_t meanDesc,
                                                    void* mean,
                                                    const miopenTensorDescriptor_t rstdDesc,
                                                    void* rstd);

/** @} */
// CLOSEOUT groupnorm DOXYGEN GROUP
#endif // MIOPEN_BETA_API

#ifdef MIOPEN_BETA_API
// LayerNorm APIs
/** @addtogroup layernorm
 *
 *  @{
 */
/*! @brief Execute a add and layernorm forward layer
 *
 * @param handle         MIOpen handle (input)
 * @param mode           LayerNorm mode (input)
 * @param xDesc          Tensor descriptor for data input tensor x (input)
 * @param x              Data tensor x (input)
 * @param x2Desc         Tensor descriptor for data input tensor x2 (input)
 * @param x2             Data tensor x2 (input)
 * @param weightDesc     Tensor descriptor for data input tensor weight (input)
 * @param weight         Data tensor weight (input)
 * @param biasDesc       Tensor descriptor for data input tensor bias (input)
 * @param bias           Data tensor bias (input)
 * @param epsilon        Value to stablize inverse variance calculation (input)
 * @param normalized_dim Nomalized dimensions in the input array (input)
 * @param yDesc          Tensor descriptor for output data tensor y (input)
 * @param y              Data tensor y (output)
 * @param meanDesc       Tensor descriptor for output data tensor mean (input)
 * @param mean           Data tensor mean (output)
 * @param rstdDesc       Tensor descriptor for output data tensor rstd (input)
 * @param rstd           Data tensor rstd (output)
 * @return               miopenStatus_t
 */
MIOPEN_EXPORT miopenStatus_t miopenAddLayerNormForward(miopenHandle_t handle,
                                                       miopenNormMode_t mode,
                                                       const miopenTensorDescriptor_t xDesc,
                                                       const void* x,
                                                       const miopenTensorDescriptor_t x2Desc,
                                                       const void* x2,
                                                       const miopenTensorDescriptor_t weightDesc,
                                                       const void* weight,
                                                       const miopenTensorDescriptor_t biasDesc,
                                                       const void* bias,
                                                       const float epsilon,
                                                       const int32_t normalized_dim,
                                                       const miopenTensorDescriptor_t yDesc,
                                                       void* y,
                                                       const miopenTensorDescriptor_t meanDesc,
                                                       void* mean,
                                                       const miopenTensorDescriptor_t rstdDesc,
                                                       void* rstd);

/** @} */
// CLOSEOUT LAYERNORM DOXYGEN GROUP
#endif // MIOPEN_BETA_API

#ifdef MIOPEN_BETA_API
// LayerNorm APIs
/** @addtogroup layernorm
 *
 *  @{
 */
/*! @brief Execute a T5layernorm forward layer
 *
 * @param handle         MIOpen handle (input)
 * @param mode           LayerNorm mode (input)
 * @param xDesc          Tensor descriptor for data input tensor x (input)
 * @param x              Data tensor x (input)
 * @param weightDesc     Tensor descriptor for data input tensor weight (input)
 * @param weight         Data tensor weight (input)
 * @param epsilon        Value to stablize inverse variance calculation (input)
 * @param yDesc          Tensor descriptor for output data tensor y (input)
 * @param y              Data tensor y (output)
 * @param rstdDesc       Tensor descriptor for output data tensor rstd (input)
 * @param rstd           Data tensor rstd (output)
 * @return               miopenStatus_t
 */
MIOPEN_EXPORT miopenStatus_t miopenT5LayerNormForward(miopenHandle_t handle,
                                                      miopenNormMode_t mode,
                                                      const miopenTensorDescriptor_t xDesc,
                                                      const void* x,
                                                      const miopenTensorDescriptor_t weightDesc,
                                                      const void* weight,
                                                      const float epsilon,
                                                      const miopenTensorDescriptor_t yDesc,
                                                      void* y,
                                                      const miopenTensorDescriptor_t rstdDesc,
                                                      void* rstd);

/*! @brief Helper function to query the minimum workspace size required by the T5layernorm backward
 * call
 *
 * @param handle                   MIOpen Handle (input)
 * @param mode                     LayerNorm mode (input)
 * @param dyDesc                   Tensor descriptor for data input tensor dy (input)
 * @param xDesc                    Tensor descriptor for data input tensor x (input)
 * @param weightDesc               Tensor descriptor for data input tensor weight (input)
 * @param rstdDesc                 Tensor descriptor for data input tensor rstd (input)
 * @param dxDesc                   Tensor descriptor for output data tensor dx (input)
 * @param dwDesc                   Tensor descriptor for output data tensor dw (input)
 * @param sizeInBytes              Pointer to data to return the minimum workspace size
 * @return                         miopenStatus_t
 */
MIOPEN_EXPORT miopenStatus_t
miopenGetT5LayerNormBackwardWorkspaceSize(miopenHandle_t handle,
                                          miopenNormMode_t mode,
                                          const miopenTensorDescriptor_t dyDesc,
                                          const miopenTensorDescriptor_t xDesc,
                                          const miopenTensorDescriptor_t weightDesc,
                                          const miopenTensorDescriptor_t rstdDesc,
                                          const miopenTensorDescriptor_t dxDesc,
                                          const miopenTensorDescriptor_t dwDesc,
                                          size_t* sizeInBytes);

/*! @brief Execute a T5layernorm backward layer
 *
 * @param handle                   MIOpen handle (input)
 * @param mode                     LayerNorm mode (input)
 * @param workspace                Address of the allocated workspace data (input)
 * @param workspaceSizeInBytes     Size in bytes of the allocated workspace data (input)
 * @param dyDesc                   Tensor descriptor for data input tensor dy (input)
 * @param dy                       Data tensor dy (input)
 * @param xDesc                    Tensor descriptor for output data tensor x (input)
 * @param x                        Data tensor x (input)
 * @param weightDesc               Tensor descriptor for data input tensor weight (input)
 * @param weight                   Data tensor weight (input)
 * @param rstdDesc                 Tensor descriptor for output data tensor rstd (input)
 * @param rstd                     Data tensor rstd (output)
 * @param dxDesc                   Tensor descriptor for output data tensor dx (input)
 * @param dx                       Data tensor dx (output)
 * @param dwDesc                   Tensor descriptor for output data tensor dw (input)
 * @param dw                       Data tensor dw (output)
 * @return                         miopenStatus_t
 */
MIOPEN_EXPORT miopenStatus_t miopenT5LayerNormBackward(miopenHandle_t handle,
                                                       miopenNormMode_t mode,
                                                       void* workspace,
                                                       size_t workspaceSizeInBytes,
                                                       const miopenTensorDescriptor_t dyDesc,
                                                       const void* dy,
                                                       const miopenTensorDescriptor_t xDesc,
                                                       const void* x,
                                                       const miopenTensorDescriptor_t weightDesc,
                                                       const void* weight,
                                                       const miopenTensorDescriptor_t rstdDesc,
                                                       const void* rstd,
                                                       const miopenTensorDescriptor_t dxDesc,
                                                       void* dx,
                                                       const miopenTensorDescriptor_t dwDesc,
                                                       void* dw);
/** @} */
// CLOSEOUT LAYERNORM DOXYGEN GROUP
#endif // MIOPEN_BETA_API

#ifdef MIOPEN_BETA_API
// Graph API
/** @addtogroup GraphAPI
 *
 *  @{
 */

/*! @brief Descriptor type
 *
 * An enumerated type that indicates the type of backend descriptors. Users create a backend
 * descriptor of a particular type by passing a value from this enumerate to the
 * miopenBackendCreateDescriptor() function.
 */
typedef enum
{
    MIOPEN_BACKEND_CONVOLUTION_DESCRIPTOR,
    MIOPEN_BACKEND_ENGINE_DESCRIPTOR,
    MIOPEN_BACKEND_ENGINECFG_DESCRIPTOR,
    MIOPEN_BACKEND_ENGINEHEUR_DESCRIPTOR,
    MIOPEN_BACKEND_EXECUTION_PLAN_DESCRIPTOR,
    MIOPEN_BACKEND_INTERMEDIATE_INFO_DESCRIPTOR,
    MIOPEN_BACKEND_KNOB_CHOICE_DESCRIPTOR,
    MIOPEN_BACKEND_KNOB_INFO_DESCRIPTOR,
    MIOPEN_BACKEND_LAYOUT_INFO_DESCRIPTOR,
    MIOPEN_BACKEND_MATMUL_DESCRIPTOR,
    MIOPEN_BACKEND_OPERATION_CONCAT_DESCRIPTOR,
    MIOPEN_BACKEND_OPERATION_CONVOLUTION_BACKWARD_DATA_DESCRIPTOR,
    MIOPEN_BACKEND_OPERATION_CONVOLUTION_BACKWARD_FILTER_DESCRIPTOR,
    MIOPEN_BACKEND_OPERATION_CONVOLUTION_FORWARD_DESCRIPTOR,
    MIOPEN_BACKEND_OPERATION_GEN_STATS_DESCRIPTOR,
    MIOPEN_BACKEND_OPERATION_MATMUL_DESCRIPTOR,
    MIOPEN_BACKEND_OPERATION_NORM_BACKWARD_DESCRIPTOR,
    MIOPEN_BACKEND_OPERATION_NORM_FORWARD_DESCRIPTOR,
    MIOPEN_BACKEND_OPERATION_POINTWISE_DESCRIPTOR,
    MIOPEN_BACKEND_OPERATION_REDUCTION_DESCRIPTOR,
    MIOPEN_BACKEND_OPERATION_RESAMPLE_BWD_DESCRIPTOR,
    MIOPEN_BACKEND_OPERATION_RESAMPLE_FWD_DESCRIPTOR,
    MIOPEN_BACKEND_OPERATION_RESHAPE_DESCRIPTOR,
    MIOPEN_BACKEND_OPERATION_RNG_DESCRIPTOR,
    MIOPEN_BACKEND_OPERATION_SIGNAL_DESCRIPTOR,
    MIOPEN_BACKEND_OPERATIONGRAPH_DESCRIPTOR,
    MIOPEN_BACKEND_POINTWISE_DESCRIPTOR,
    MIOPEN_BACKEND_REDUCTION_DESCRIPTOR,
    MIOPEN_BACKEND_RESAMPLE_DESCRIPTOR,
    MIOPEN_BACKEND_RNG_DESCRIPTOR,
    MIOPEN_BACKEND_TENSOR_DESCRIPTOR,
    MIOPEN_BACKEND_VARIANT_PACK_DESCRIPTOR,
} miopenBackendDescriptorType_t;

/*! @brief Backend Descriptor's Attribute
 *
 * An enumerated type that indicates the backend descriptor attributes
 * that can be set or get using miopenBackendSetAttribute() and miopenBackendGetAttribute()
 * functions. The backend descriptor to which an attribute belongs is
 * identified by the prefix of the attribute name.
 */
typedef enum
{
    MIOPEN_ATTR_POINTWISE_MODE                  = 0,
    MIOPEN_ATTR_POINTWISE_MATH_PREC             = 1,
    MIOPEN_ATTR_POINTWISE_NAN_PROPAGATION       = 2,
    MIOPEN_ATTR_POINTWISE_RELU_LOWER_CLIP       = 3,
    MIOPEN_ATTR_POINTWISE_RELU_UPPER_CLIP       = 4,
    MIOPEN_ATTR_POINTWISE_RELU_LOWER_CLIP_SLOPE = 5,
    MIOPEN_ATTR_POINTWISE_ELU_ALPHA             = 6,
    MIOPEN_ATTR_POINTWISE_SOFTPLUS_BETA         = 7,
    MIOPEN_ATTR_POINTWISE_SWISH_BETA            = 8,
    MIOPEN_ATTR_POINTWISE_AXIS                  = 9,

    MIOPEN_ATTR_CONVOLUTION_COMP_TYPE      = 100,
    MIOPEN_ATTR_CONVOLUTION_CONV_MODE      = 101,
    MIOPEN_ATTR_CONVOLUTION_DILATIONS      = 102,
    MIOPEN_ATTR_CONVOLUTION_FILTER_STRIDES = 103,
    MIOPEN_ATTR_CONVOLUTION_POST_PADDINGS  = 104,
    MIOPEN_ATTR_CONVOLUTION_PRE_PADDINGS   = 105,
    MIOPEN_ATTR_CONVOLUTION_SPATIAL_DIMS   = 106,

    MIOPEN_ATTR_ENGINEHEUR_MODE            = 200,
    MIOPEN_ATTR_ENGINEHEUR_OPERATION_GRAPH = 201,
    MIOPEN_ATTR_ENGINEHEUR_RESULTS         = 202,
    MIOPEN_ATTR_ENGINEHEUR_SM_COUNT_TARGET = 203,

    MIOPEN_ATTR_ENGINECFG_ENGINE            = 300,
    MIOPEN_ATTR_ENGINECFG_INTERMEDIATE_INFO = 301,
    MIOPEN_ATTR_ENGINECFG_KNOB_CHOICES      = 302,

    MIOPEN_ATTR_EXECUTION_PLAN_HANDLE                     = 400,
    MIOPEN_ATTR_EXECUTION_PLAN_ENGINE_CONFIG              = 401,
    MIOPEN_ATTR_EXECUTION_PLAN_WORKSPACE_SIZE             = 402,
    MIOPEN_ATTR_EXECUTION_PLAN_COMPUTED_INTERMEDIATE_UIDS = 403,
    MIOPEN_ATTR_EXECUTION_PLAN_RUN_ONLY_INTERMEDIATE_UIDS = 404,
    MIOPEN_ATTR_EXECUTION_PLAN_JSON_REPRESENTATION        = 405,

    MIOPEN_ATTR_INTERMEDIATE_INFO_UNIQUE_ID            = 500,
    MIOPEN_ATTR_INTERMEDIATE_INFO_SIZE                 = 501,
    MIOPEN_ATTR_INTERMEDIATE_INFO_DEPENDENT_DATA_UIDS  = 502,
    MIOPEN_ATTR_INTERMEDIATE_INFO_DEPENDENT_ATTRIBUTES = 503,

    MIOPEN_ATTR_KNOB_CHOICE_KNOB_TYPE  = 600,
    MIOPEN_ATTR_KNOB_CHOICE_KNOB_VALUE = 601,

    MIOPEN_ATTR_OPERATION_CONVOLUTION_FORWARD_ALPHA        = 700,
    MIOPEN_ATTR_OPERATION_CONVOLUTION_FORWARD_BETA         = 701,
    MIOPEN_ATTR_OPERATION_CONVOLUTION_FORWARD_CONV_DESC    = 702,
    MIOPEN_ATTR_OPERATION_CONVOLUTION_FORWARD_W            = 703,
    MIOPEN_ATTR_OPERATION_CONVOLUTION_FORWARD_X            = 704,
    MIOPEN_ATTR_OPERATION_CONVOLUTION_FORWARD_Y            = 705,
    MIOPEN_ATTR_OPERATION_CONVOLUTION_BWD_DATA_ALPHA       = 706,
    MIOPEN_ATTR_OPERATION_CONVOLUTION_BWD_DATA_BETA        = 707,
    MIOPEN_ATTR_OPERATION_CONVOLUTION_BWD_DATA_CONV_DESC   = 708,
    MIOPEN_ATTR_OPERATION_CONVOLUTION_BWD_DATA_W           = 709,
    MIOPEN_ATTR_OPERATION_CONVOLUTION_BWD_DATA_DX          = 710,
    MIOPEN_ATTR_OPERATION_CONVOLUTION_BWD_DATA_DY          = 711,
    MIOPEN_ATTR_OPERATION_CONVOLUTION_BWD_FILTER_ALPHA     = 712,
    MIOPEN_ATTR_OPERATION_CONVOLUTION_BWD_FILTER_BETA      = 713,
    MIOPEN_ATTR_OPERATION_CONVOLUTION_BWD_FILTER_CONV_DESC = 714,
    MIOPEN_ATTR_OPERATION_CONVOLUTION_BWD_FILTER_DW        = 715,
    MIOPEN_ATTR_OPERATION_CONVOLUTION_BWD_FILTER_X         = 716,
    MIOPEN_ATTR_OPERATION_CONVOLUTION_BWD_FILTER_DY        = 717,
    MIOPEN_ATTR_OPERATION_POINTWISE_PW_DESCRIPTOR          = 750,
    MIOPEN_ATTR_OPERATION_POINTWISE_XDESC                  = 751,
    MIOPEN_ATTR_OPERATION_POINTWISE_BDESC                  = 752,
    MIOPEN_ATTR_OPERATION_POINTWISE_YDESC                  = 753,
    MIOPEN_ATTR_OPERATION_POINTWISE_ALPHA1                 = 754,
    MIOPEN_ATTR_OPERATION_POINTWISE_ALPHA2                 = 755,
    MIOPEN_ATTR_OPERATION_POINTWISE_DXDESC                 = 756,
    MIOPEN_ATTR_OPERATION_POINTWISE_DYDESC                 = 757,
    MIOPEN_ATTR_OPERATION_POINTWISE_TDESC                  = 758,

    MIOPEN_ATTR_OPERATION_GENSTATS_MODE      = 770,
    MIOPEN_ATTR_OPERATION_GENSTATS_MATH_PREC = 771,
    MIOPEN_ATTR_OPERATION_GENSTATS_XDESC     = 772,
    MIOPEN_ATTR_OPERATION_GENSTATS_SUMDESC   = 773,
    MIOPEN_ATTR_OPERATION_GENSTATS_SQSUMDESC = 774,

    MIOPEN_ATTR_OPERATION_BN_FINALIZE_STATS_MODE                = 780,
    MIOPEN_ATTR_OPERATION_BN_FINALIZE_MATH_PREC                 = 781,
    MIOPEN_ATTR_OPERATION_BN_FINALIZE_Y_SUM_DESC                = 782,
    MIOPEN_ATTR_OPERATION_BN_FINALIZE_Y_SQ_SUM_DESC             = 783,
    MIOPEN_ATTR_OPERATION_BN_FINALIZE_SCALE_DESC                = 784,
    MIOPEN_ATTR_OPERATION_BN_FINALIZE_BIAS_DESC                 = 785,
    MIOPEN_ATTR_OPERATION_BN_FINALIZE_PREV_RUNNING_MEAN_DESC    = 786,
    MIOPEN_ATTR_OPERATION_BN_FINALIZE_PREV_RUNNING_VAR_DESC     = 787,
    MIOPEN_ATTR_OPERATION_BN_FINALIZE_UPDATED_RUNNING_MEAN_DESC = 788,
    MIOPEN_ATTR_OPERATION_BN_FINALIZE_UPDATED_RUNNING_VAR_DESC  = 789,
    MIOPEN_ATTR_OPERATION_BN_FINALIZE_SAVED_MEAN_DESC           = 790,
    MIOPEN_ATTR_OPERATION_BN_FINALIZE_SAVED_INV_STD_DESC        = 791,
    MIOPEN_ATTR_OPERATION_BN_FINALIZE_EQ_SCALE_DESC             = 792,
    MIOPEN_ATTR_OPERATION_BN_FINALIZE_EQ_BIAS_DESC              = 793,
    MIOPEN_ATTR_OPERATION_BN_FINALIZE_ACCUM_COUNT_DESC          = 794,
    MIOPEN_ATTR_OPERATION_BN_FINALIZE_EPSILON_DESC              = 795,
    MIOPEN_ATTR_OPERATION_BN_FINALIZE_EXP_AVERATE_FACTOR_DESC   = 796,

    MIOPEN_ATTR_OPERATIONGRAPH_HANDLE              = 800,
    MIOPEN_ATTR_OPERATIONGRAPH_OPS                 = 801,
    MIOPEN_ATTR_OPERATIONGRAPH_ENGINE_GLOBAL_COUNT = 802,

    MIOPEN_ATTR_TENSOR_BYTE_ALIGNMENT       = 900,
    MIOPEN_ATTR_TENSOR_DATA_TYPE            = 901,
    MIOPEN_ATTR_TENSOR_DIMENSIONS           = 902,
    MIOPEN_ATTR_TENSOR_STRIDES              = 903,
    MIOPEN_ATTR_TENSOR_VECTOR_COUNT         = 904,
    MIOPEN_ATTR_TENSOR_VECTORIZED_DIMENSION = 905,
    MIOPEN_ATTR_TENSOR_UNIQUE_ID            = 906,
    MIOPEN_ATTR_TENSOR_IS_VIRTUAL           = 907,
    MIOPEN_ATTR_TENSOR_IS_BY_VALUE          = 908,
    MIOPEN_ATTR_TENSOR_REORDERING_MODE      = 909,
    MIOPEN_ATTR_TENSOR_RAGGED_OFFSET_DESC   = 910,

    MIOPEN_ATTR_VARIANT_PACK_UNIQUE_IDS    = 1000,
    MIOPEN_ATTR_VARIANT_PACK_DATA_POINTERS = 1001,
    MIOPEN_ATTR_VARIANT_PACK_INTERMEDIATES = 1002,
    MIOPEN_ATTR_VARIANT_PACK_WORKSPACE     = 1003,

    MIOPEN_ATTR_LAYOUT_INFO_TENSOR_UID = 1100,
    MIOPEN_ATTR_LAYOUT_INFO_TYPES      = 1101,

    MIOPEN_ATTR_KNOB_INFO_TYPE          = 1200,
    MIOPEN_ATTR_KNOB_INFO_MAXIMUM_VALUE = 1201,
    MIOPEN_ATTR_KNOB_INFO_MINIMUM_VALUE = 1202,
    MIOPEN_ATTR_KNOB_INFO_STRIDE        = 1203,

    MIOPEN_ATTR_ENGINE_OPERATION_GRAPH = 1300,
    MIOPEN_ATTR_ENGINE_GLOBAL_INDEX    = 1301,
    MIOPEN_ATTR_ENGINE_KNOB_INFO       = 1302,
    MIOPEN_ATTR_ENGINE_NUMERICAL_NOTE  = 1303,
    MIOPEN_ATTR_ENGINE_LAYOUT_INFO     = 1304,
    MIOPEN_ATTR_ENGINE_BEHAVIOR_NOTE   = 1305,
    MIOPEN_ATTR_ENGINE_SM_COUNT_TARGET = 1306,

    MIOPEN_ATTR_MATMUL_COMP_TYPE     = 1500,
    MIOPEN_ATTR_MATMUL_PADDING_VALUE = 1501,

    MIOPEN_ATTR_OPERATION_MATMUL_ADESC                           = 1520,
    MIOPEN_ATTR_OPERATION_MATMUL_BDESC                           = 1521,
    MIOPEN_ATTR_OPERATION_MATMUL_CDESC                           = 1522,
    MIOPEN_ATTR_OPERATION_MATMUL_DESC                            = 1523,
    MIOPEN_ATTR_OPERATION_MATMUL_IRREGULARLY_STRIDED_BATCH_COUNT = 1524,
    MIOPEN_ATTR_OPERATION_MATMUL_GEMM_M_OVERRIDE_DESC            = 1525,
    MIOPEN_ATTR_OPERATION_MATMUL_GEMM_N_OVERRIDE_DESC            = 1526,
    MIOPEN_ATTR_OPERATION_MATMUL_GEMM_K_OVERRIDE_DESC            = 1527,

    MIOPEN_ATTR_REDUCTION_OPERATOR  = 1600,
    MIOPEN_ATTR_REDUCTION_COMP_TYPE = 1601,

    MIOPEN_ATTR_OPERATION_REDUCTION_XDESC = 1610,
    MIOPEN_ATTR_OPERATION_REDUCTION_YDESC = 1611,
    MIOPEN_ATTR_OPERATION_REDUCTION_DESC  = 1612,

    MIOPEN_ATTR_OPERATION_BN_BWD_WEIGHTS_MATH_PREC        = 1620,
    MIOPEN_ATTR_OPERATION_BN_BWD_WEIGHTS_MEAN_DESC        = 1621,
    MIOPEN_ATTR_OPERATION_BN_BWD_WEIGHTS_INVSTD_DESC      = 1622,
    MIOPEN_ATTR_OPERATION_BN_BWD_WEIGHTS_BN_SCALE_DESC    = 1623,
    MIOPEN_ATTR_OPERATION_BN_BWD_WEIGHTS_X_DESC           = 1624,
    MIOPEN_ATTR_OPERATION_BN_BWD_WEIGHTS_DY_DESC          = 1625,
    MIOPEN_ATTR_OPERATION_BN_BWD_WEIGHTS_DBN_SCALE_DESC   = 1626,
    MIOPEN_ATTR_OPERATION_BN_BWD_WEIGHTS_DBN_BIAS_DESC    = 1627,
    MIOPEN_ATTR_OPERATION_BN_BWD_WEIGHTS_EQ_DY_SCALE_DESC = 1628,
    MIOPEN_ATTR_OPERATION_BN_BWD_WEIGHTS_EQ_X_SCALE_DESC  = 1629,
    MIOPEN_ATTR_OPERATION_BN_BWD_WEIGHTS_EQ_BIAS          = 1630,

    MIOPEN_ATTR_RESAMPLE_MODE            = 1700,
    MIOPEN_ATTR_RESAMPLE_COMP_TYPE       = 1701,
    MIOPEN_ATTR_RESAMPLE_SPATIAL_DIMS    = 1702,
    MIOPEN_ATTR_RESAMPLE_POST_PADDINGS   = 1703,
    MIOPEN_ATTR_RESAMPLE_PRE_PADDINGS    = 1704,
    MIOPEN_ATTR_RESAMPLE_STRIDES         = 1705,
    MIOPEN_ATTR_RESAMPLE_WINDOW_DIMS     = 1706,
    MIOPEN_ATTR_RESAMPLE_NAN_PROPAGATION = 1707,
    MIOPEN_ATTR_RESAMPLE_PADDING_MODE    = 1708,

    MIOPEN_ATTR_OPERATION_RESAMPLE_FWD_XDESC   = 1710,
    MIOPEN_ATTR_OPERATION_RESAMPLE_FWD_YDESC   = 1711,
    MIOPEN_ATTR_OPERATION_RESAMPLE_FWD_IDXDESC = 1712,
    MIOPEN_ATTR_OPERATION_RESAMPLE_FWD_ALPHA   = 1713,
    MIOPEN_ATTR_OPERATION_RESAMPLE_FWD_BETA    = 1714,
    MIOPEN_ATTR_OPERATION_RESAMPLE_FWD_DESC    = 1716,

    MIOPEN_ATTR_OPERATION_RESAMPLE_BWD_DXDESC  = 1720,
    MIOPEN_ATTR_OPERATION_RESAMPLE_BWD_DYDESC  = 1721,
    MIOPEN_ATTR_OPERATION_RESAMPLE_BWD_IDXDESC = 1722,
    MIOPEN_ATTR_OPERATION_RESAMPLE_BWD_ALPHA   = 1723,
    MIOPEN_ATTR_OPERATION_RESAMPLE_BWD_BETA    = 1724,
    MIOPEN_ATTR_OPERATION_RESAMPLE_BWD_DESC    = 1725,
    MIOPEN_ATTR_OPERATION_RESAMPLE_BWD_XDESC   = 1726,
    MIOPEN_ATTR_OPERATION_RESAMPLE_BWD_YDESC   = 1727,

    MIOPEN_ATTR_OPERATION_CONCAT_AXIS          = 1800,
    MIOPEN_ATTR_OPERATION_CONCAT_INPUT_DESCS   = 1801,
    MIOPEN_ATTR_OPERATION_CONCAT_INPLACE_INDEX = 1802,
    MIOPEN_ATTR_OPERATION_CONCAT_OUTPUT_DESC   = 1803,

    MIOPEN_ATTR_OPERATION_SIGNAL_MODE     = 1900,
    MIOPEN_ATTR_OPERATION_SIGNAL_FLAGDESC = 1901,
    MIOPEN_ATTR_OPERATION_SIGNAL_VALUE    = 1902,
    MIOPEN_ATTR_OPERATION_SIGNAL_XDESC    = 1903,
    MIOPEN_ATTR_OPERATION_SIGNAL_YDESC    = 1904,

    MIOPEN_ATTR_OPERATION_NORM_FWD_MODE                     = 2000,
    MIOPEN_ATTR_OPERATION_NORM_FWD_PHASE                    = 2001,
    MIOPEN_ATTR_OPERATION_NORM_FWD_XDESC                    = 2002,
    MIOPEN_ATTR_OPERATION_NORM_FWD_MEAN_DESC                = 2003,
    MIOPEN_ATTR_OPERATION_NORM_FWD_INV_VARIANCE_DESC        = 2004,
    MIOPEN_ATTR_OPERATION_NORM_FWD_SCALE_DESC               = 2005,
    MIOPEN_ATTR_OPERATION_NORM_FWD_BIAS_DESC                = 2006,
    MIOPEN_ATTR_OPERATION_NORM_FWD_EPSILON_DESC             = 2007,
    MIOPEN_ATTR_OPERATION_NORM_FWD_EXP_AVG_FACTOR_DESC      = 2008,
    MIOPEN_ATTR_OPERATION_NORM_FWD_INPUT_RUNNING_MEAN_DESC  = 2009,
    MIOPEN_ATTR_OPERATION_NORM_FWD_INPUT_RUNNING_VAR_DESC   = 2010,
    MIOPEN_ATTR_OPERATION_NORM_FWD_OUTPUT_RUNNING_MEAN_DESC = 2011,
    MIOPEN_ATTR_OPERATION_NORM_FWD_OUTPUT_RUNNING_VAR_DESC  = 2012,
    MIOPEN_ATTR_OPERATION_NORM_FWD_YDESC                    = 2013,
    MIOPEN_ATTR_OPERATION_NORM_FWD_PEER_STAT_DESCS          = 2014,

    MIOPEN_ATTR_OPERATION_NORM_BWD_MODE              = 2100,
    MIOPEN_ATTR_OPERATION_NORM_BWD_XDESC             = 2101,
    MIOPEN_ATTR_OPERATION_NORM_BWD_MEAN_DESC         = 2102,
    MIOPEN_ATTR_OPERATION_NORM_BWD_INV_VARIANCE_DESC = 2103,
    MIOPEN_ATTR_OPERATION_NORM_BWD_DYDESC            = 2104,
    MIOPEN_ATTR_OPERATION_NORM_BWD_SCALE_DESC        = 2105,
    MIOPEN_ATTR_OPERATION_NORM_BWD_EPSILON_DESC      = 2106,
    MIOPEN_ATTR_OPERATION_NORM_BWD_DSCALE_DESC       = 2107,
    MIOPEN_ATTR_OPERATION_NORM_BWD_DBIAS_DESC        = 2108,
    MIOPEN_ATTR_OPERATION_NORM_BWD_DXDESC            = 2109,
    MIOPEN_ATTR_OPERATION_NORM_BWD_PEER_STAT_DESCS   = 2110,

    MIOPEN_ATTR_OPERATION_RESHAPE_XDESC = 2200,
    MIOPEN_ATTR_OPERATION_RESHAPE_YDESC = 2201,

    MIOPEN_ATTR_RNG_DISTRIBUTION                   = 2300,
    MIOPEN_ATTR_RNG_NORMAL_DIST_MEAN               = 2301,
    MIOPEN_ATTR_RNG_NORMAL_DIST_STANDARD_DEVIATION = 2302,
    MIOPEN_ATTR_RNG_UNIFORM_DIST_MAXIMUM           = 2303,
    MIOPEN_ATTR_RNG_UNIFORM_DIST_MINIMUM           = 2304,
    MIOPEN_ATTR_RNG_BERNOULLI_DIST_PROBABILITY     = 2305,

    MIOPEN_ATTR_OPERATION_RNG_YDESC       = 2310,
    MIOPEN_ATTR_OPERATION_RNG_SEED        = 2311,
    MIOPEN_ATTR_OPERATION_RNG_DESC        = 2312,
    MIOPEN_ATTR_OPERATION_RNG_OFFSET_DESC = 2313,

} miopenBackendAttributeName_t;

/*! @brief Data type of an attribute of a backend descriptor
 *
 * Specifies the data type of an attribute of a backend descriptor.
 * It is used to specify the type of data pointed to by the
 * void *arrayOfElements argument of miopenBackendSetAttribute()
 * and miopenBackendGetAttribute()
 */
typedef enum
{
    MIOPEN_TYPE_HANDLE = 0,              /*!< miopenHandle_t */
    MIOPEN_TYPE_DATA_TYPE,               /*!< miopenDataType_t */
    MIOPEN_TYPE_BOOLEAN,                 /*!< bool */
    MIOPEN_TYPE_INT64,                   /*!< int64_t */
    MIOPEN_TYPE_FLOAT,                   /*!< float */
    MIOPEN_TYPE_DOUBLE,                  /*!< double */
    MIOPEN_TYPE_VOID_PTR,                /*!< void * */
    MIOPEN_TYPE_CONVOLUTION_MODE,        /*!< miopenConvolutionMode_t */
    MIOPEN_TYPE_HEUR_MODE,               /*!< miopenBackendHeurMode_t */
    MIOPEN_TYPE_KNOB_TYPE,               /*!< miopenBackendKnobType_t */
    MIOPEN_TYPE_NAN_PROPOGATION,         /*!< miopenNanPropagation_t */
    MIOPEN_TYPE_NUMERICAL_NOTE,          /*!< miopenBackendNumericalNote_t */
    MIOPEN_TYPE_LAYOUT_TYPE,             /*!< miopenBackendLayoutType_t */
    MIOPEN_TYPE_ATTRIB_NAME,             /*!< miopenBackendAttributeName_t */
    MIOPEN_TYPE_POINTWISE_MODE,          /*!< miopenPointwiseMode_t */
    MIOPEN_TYPE_BACKEND_DESCRIPTOR,      /*!< miopenBackendDescriptor_t */
    MIOPEN_TYPE_GENSTATS_MODE,           /*!< miopenGenStatsMode_t */
    MIOPEN_TYPE_BN_FINALIZE_STATS_MODE,  /*!< miopenBnFinalizeStatsMode_t */
    MIOPEN_TYPE_REDUCTION_OPERATOR_TYPE, /*!< miopenReduceTensorOp_t */
    MIOPEN_TYPE_BEHAVIOR_NOTE,           /*!< miopenBackendBehaviorNote_t */
    MIOPEN_TYPE_TENSOR_REORDERING_MODE,  /*!< miopenBackendTensorReordering_t */
    MIOPEN_TYPE_RESAMPLE_MODE,           /*!< miopenResampleMode_t */
    MIOPEN_TYPE_PADDING_MODE,            /*!< miopenPaddingMode_t */
    MIOPEN_TYPE_INT32,                   /*!< int32_t */
    MIOPEN_TYPE_CHAR,                    /*!< char */
    MIOPEN_TYPE_SIGNAL_MODE,             /*!< miopenSignalMode_t */
    MIOPEN_TYPE_FRACTION,                /*!< miopenFraction_t */
    MIOPEN_TYPE_NORM_MODE,               /*!< miopenBackendNormMode_t */
    MIOPEN_TYPE_NORM_FWD_PHASE,          /*!< miopenBackendNormFwdPhase_t */
    MIOPEN_TYPE_RNG_DISTRIBUTION         /*!< miopenRngDistribution_t */
} miopenBackendAttributeType_t;

/*! @brief Intended poinwise math operation for a pointwise operation descriptor
 *
 * An enumerated type to indicate the intended pointwise math operation in the backend pointwise
 * operation descriptor
 */
typedef enum
{
    /*! A pointwise addition between two tensors is computed.*/
    MIOPEN_POINTWISE_ADD,

    /*! A pointwise addition between the first tensor and the square of the second tensor is
       computed. */
    MIOPEN_POINTWISE_ADD_SQUARE,

    /*! A pointwise true division of the first tensor by second tensor is computed. */
    MIOPEN_POINTWISE_DIV,

    /*! A pointwise maximum is taken between two tensors. */
    MIOPEN_POINTWISE_MAX,

    /*! A pointwise minimum is taken between two tensors. */
    MIOPEN_POINTWISE_MIN,

    /*! A pointwise floating-point remainder of the first tensor’s division by the second tensor is
       computed. */
    MIOPEN_POINTWISE_MOD,

    /*! A pointwise multiplication between two tensors is computed. */
    MIOPEN_POINTWISE_MUL,

    /*! A pointwise value from the first tensor to the power of the second tensor is computed. */
    MIOPEN_POINTWISE_POW,

    /*! A pointwise subtraction between two tensors is computed. */
    MIOPEN_POINTWISE_SUB,

    /*! A pointwise absolute value of the input tensor is computed. */
    MIOPEN_POINTWISE_ABS,

    /*! A pointwise ceiling of the input tensor is computed. */
    MIOPEN_POINTWISE_CEIL,

    /*! A pointwise trigonometric cosine of the input tensor is computed. */
    MIOPEN_POINTWISE_COS,

    /*! A pointwise exponential of the input tensor is computed. */
    MIOPEN_POINTWISE_EXP,

    /*! A pointwise floor of the input tensor is computed. */
    MIOPEN_POINTWISE_FLOOR,

    /*! A pointwise natural logarithm of the input tensor is computed. */
    MIOPEN_POINTWISE_LOG,

    /*! A pointwise numerical negative of the input tensor is computed. */
    MIOPEN_POINTWISE_NEG,

    /*! A pointwise reciprocal of the square root of the input tensor is computed. */
    MIOPEN_POINTWISE_RSQRT,

    /*! A pointwise trigonometric sine of the input tensor is computed. */
    MIOPEN_POINTWISE_SIN,

    /*! A pointwise square root of the input tensor is computed. */
    MIOPEN_POINTWISE_SQRT,

    /*! A pointwise trigonometric tangent of the input tensor is computed. */
    MIOPEN_POINTWISE_TAN,

    /*! A pointwise Error Function is computed. */
    MIOPEN_POINTWISE_ERF,

    /*! No computation is performed. As with other pointwise modes, this mode provides implicit
       conversions by specifying the data type of the input tensor as one type, and the data type of
       the output tensor as another. */
    MIOPEN_POINTWISE_IDENTITY,

    /*! A pointwise rectified linear activation function of the input tensor is computed. */
    MIOPEN_POINTWISE_RELU_FWD,

    /*! A pointwise tanh activation function of the input tensor is computed. */
    MIOPEN_POINTWISE_TANH_FWD,

    /*! A pointwise sigmoid activation function of the input tensor is computed. */
    MIOPEN_POINTWISE_SIGMOID_FWD,

    /*! A pointwise Exponential Linear Unit activation function of the input tensor is computed. */
    MIOPEN_POINTWISE_ELU_FWD,

    /*! A pointwise Gaussian Error Linear Unit activation function of the input tensor is computed.
     */
    MIOPEN_POINTWISE_GELU_FWD,

    /*! A pointwise softplus activation function of the input tensor is computed. */
    MIOPEN_POINTWISE_SOFTPLUS_FWD,

    /*! A pointwise swish activation function of the input tensor is computed. */
    MIOPEN_POINTWISE_SWISH_FWD,

    /*! A pointwise tanh approximation of the Gaussian Error Linear Unit activation function of the
       input tensor is computed. The tanh GELU approximation is computed as \f$0.5x\left(
       1+\tanh\left[ \sqrt{2/\pi}\left( x+0.044715x^{3} \right) \right] \right)\f$ */
    MIOPEN_POINTWISE_GELU_APPROX_TANH_FWD,

    /*! A pointwise first derivative of rectified linear activation of the input tensor is computed.
     */
    MIOPEN_POINTWISE_RELU_BWD,

    /*! A pointwise first derivative of tanh activation of the input tensor is computed. */
    MIOPEN_POINTWISE_TANH_BWD,

    /*! A pointwise first derivative of sigmoid activation of the input tensor is computed. */
    MIOPEN_POINTWISE_SIGMOID_BWD,

    /*! A pointwise first derivative of Exponential Linear Unit activation of the input tensor is
       computed. */
    MIOPEN_POINTWISE_ELU_BWD,

    /*! A pointwise first derivative of Gaussian Error Linear Unit activation of the input tensor is
       computed. */
    MIOPEN_POINTWISE_GELU_BWD,

    /*! A pointwise first derivative of softplus activation of the input tensor is computed. */
    MIOPEN_POINTWISE_SOFTPLUS_BWD,

    /*! A pointwise first derivative of swish activation of the input tensor is computed. */
    MIOPEN_POINTWISE_SWISH_BWD,

    /*! A pointwise first derivative of the tanh approximation of the Gaussian Error Linear Unit
       activation of the input tensor is computed. This is computed as \f$0.5\left( 1+\tanh\left(
       b\left( x+cx^{3} \right) \right)+bxsech^{2}\left( b\left( cx^{3}+x \right) \right)\left(
       3cx^{2}+1 \right)dy \right)\f$ where \f$b\f$ is \f$\sqrt{2/\pi}\f$ and \f$c\f$ is
       \f$0.044715\f$ */
    MIOPEN_POINTWISE_GELU_APPROX_TANH_BWD,

    /*! A pointwise truth value of the first tensor equal to the second tensor is computed. */
    MIOPEN_POINTWISE_CMP_EQ,

    /*! A pointwise truth value of the first tensor not equal to the second tensor is computed. */
    MIOPEN_POINTWISE_CMP_NEQ,

    /*! A pointwise truth value of the first tensor greater than the second tensor is computed. */
    MIOPEN_POINTWISE_CMP_GT,

    /*! A pointwise truth value of the first tensor greater than equal to the second tensor is
       computed. */
    MIOPEN_POINTWISE_CMP_GE,

    /*! A pointwise truth value of the first tensor less than the second tensor is computed. */
    MIOPEN_POINTWISE_CMP_LT,

    /*! A pointwise truth value of the first tensor less than equal to the second tensor is
       computed. */
    MIOPEN_POINTWISE_CMP_LE,

    /*! A pointwise truth value of the first tensor logical AND second tensor is computed. */
    MIOPEN_POINTWISE_LOGICAL_AND,

    /*! A pointwise truth value of the first tensor logical OR second tensor is computed. */
    MIOPEN_POINTWISE_LOGICAL_OR,

    /*! A pointwise truth value of input tensors logical NOT is computed. */
    MIOPEN_POINTWISE_LOGICAL_NOT,

    /*! A pointwise index value of the input tensor is generated along a given axis. */
    MIOPEN_POINTWISE_GEN_INDEX,

    /*! A pointwise value is selected amongst two input tensors based on a given predicate tensor.
     */
    MIOPEN_POINTWISE_BINARY_SELECT,

    /*! A pointwise reciprocal of the input tensor is computed. In other words, for every element x
       in the input tensor, 1/x is computed. */
    MIOPEN_POINTWISE_RECIPROCAL
} miopenPointwiseMode_t;

/*! @brief Distribution for random number generation
 *
 * An enumerated type to indicate the distribution to be used in the backend Rng (random number
 * generator) operation.
 */
typedef enum
{
    MIOPEN_RNG_DISTRIBUTION_BERNOULLI,
    MIOPEN_RNG_DISTRIBUTION_UNIFORM,
    MIOPEN_RNG_DISTRIBUTION_NORMAL,
} miopenRngDistribution_t;

typedef enum
{
    /* IDENTITY      alpha = 1.0 and beta = 0.0 */
    /* SCALE         alpha = 4.2 and beta = 0.0 */
    /* BILINEAR      alpha = 3.2 and beta = 1.1 */
    /* ERROR_STATE   alpha = 0.0 and beta = 3.1 */

    DEFAULT     = 0, /* alpha = 1.0 and beta = 0.0.*/
    SCALE       = 1, /* alpha with some value and beta 0.0*/
    BILINEAR    = 2, /* both alpha and beta with some value*/
    ERROR_STATE = 3, /* alpha 0.0 and beta with some value, this should not occur.
                        But used to check for errors.*/
} miopenAlphaBetaCase_t;
/*! @brief Operation mode of CUDNN_BACKEND_ENGINEHEUR_DESCRIPTOR
 *
 *  An enumerated type to indicate the operation mode of a CUDNN_BACKEND_ENGINEHEUR_DESCRIPTOR
 */
typedef enum
{
    MIOPEN_HEUR_MODE_INSTANT  = 0,
    MIOPEN_HEUR_MODE_B        = 1,
    MIOPEN_HEUR_MODE_FALLBACK = 2,
    MIOPEN_HEUR_MODE_A        = 3,
    MIOPEN_HEUR_MODES_COUNT   = 4,
} miopenBackendHeurMode_t;

/*! @brief Backend descriptor
 *
 * A typedef void pointer to one of many opaque descriptor structures.
 * The type of structure that it points to is determined by the argument when allocating the memory
 * for the opaque structure using miopenBackendCreateDescriptor().
 *
 * Attributes of a descriptor can be set using miopenBackendSetAttribute(). After all required
 * attributes of a descriptor are set, the descriptor can be finalized by miopenBackendFinalize().
 * From a finalized descriptor, one can query its queryable attributes using
 * miopenBackendGetAttribute(). Finally, the memory allocated for a descriptor can be freed using
 * miopenBackendDestroyDescriptor().
 */
MIOPEN_DECLARE_OBJECT(miopenBackendDescriptor)

/*! @brief Creates a backend descriptor
 *
 * Allocates memory for a given descriptorType at the location pointed
 * by the descriptor
 *
 * @param [in]   descriptorType  One among the enumerated miopenBackendDescriptorType_t
 * @param [out]  descriptor      Pointer to a descriptor
 *
 * @retval  miopenStatusSuccess        The creation was successful
 * @retval  miopenStatusUnsupportedOp  Creating a descriptor of a given type is not supported
 * @retval  miopenStatusAllocFailed    The memory allocation failed
 * @retval  miopenStatusUnknownError   The error information was not gathered
 */
MIOPEN_EXPORT miopenStatus_t miopenBackendCreateDescriptor(
    miopenBackendDescriptorType_t descriptorType, miopenBackendDescriptor_t* descriptor);

/*! @brief Sets an attribute of a descriptor
 *
 * This function sets an attribute of a descriptor to values provided as a pointer.
 * Returns miopenStatusUnsupportedOp if the descriptor is already
 * successfully finalized using miopenBackendFinalize().
 *
 * @param  [in]  descriptor       Instance of miopenBackendDescriptor_t whose attribute is being set
 * @param  [in]  attributeName    The name of the attribute being set on the descriptor
 * @param  [in]  attributeType    The type of attribute
 * @param  [in]  elementCount     Number of elements being set
 * @param  [in]  arrayOfElements  The starting location for an array from where to read the values
 *                                from. The elements of the array are expected to be of the datatype
 *                                of the attributeType. The datatype of the attributeType is listed
 *                                in the mapping table of miopenBackendAttributeType_t.
 *
 * @retval  miopenStatusSuccess         The attributeName was set to the descriptor
 * @retval  miopenStatusNotInitialized  The backend descriptor pointed to by the descriptor is
 *                                      already in the finalized state
 * @retval  miopenStatusBadParm         The function is called with arguments that correspond to
 *                                      invalid values. Some examples include:
 *                                      * attributeName is not a settable attribute of descriptor.
 *                                      * attributeType is incorrect for this attributeName.
 *                                      * elemCount value is unexpected.
 *                                      * arrayOfElements contains values invalid for the
 *                                        attributeType.
 * @retval  miopenStatusUnsupportedOp  The values to which the attributes are being set are not
 *                                     supported by the current version
 * @retval  miopenStatusUnknownError   The error information was not gathered
 */
MIOPEN_EXPORT miopenStatus_t miopenBackendSetAttribute(miopenBackendDescriptor_t descriptor,
                                                       miopenBackendAttributeName_t attributeName,
                                                       miopenBackendAttributeType_t attributeType,
                                                       int64_t elementCount,
                                                       void* arrayOfElements);

/*! @brief Finalizes a backend descriptor
 *
 * Finalizes the memory pointed to by the descriptor. The type of finalization is done depending on
 * the descriptorType argument with which the descriptor was created using
 * miopenBackendCreateDescriptor() or initialized using miopenBackendInitialize().
 *
 * @param  [in]  descriptor  Instance of miopenBackendDescriptor_t to finalize
 *
 * @retval  miopenStatusSuccess        The descriptor was finalized successfully
 * @retval  miopenStatusBadParm        Invalid descriptor attribute values or combination thereof is
 *                                     encountered
 * @retval  miopenStatusUnsupportedOp  Descriptor attribute values or combinations therefore not
 *                                     supported by the current version
 * @retval  miopenStatusInternalError  Some internal errors are encountered
 * @retval  miopenStatusUnknownError   The error information was not gathered
 */
MIOPEN_EXPORT miopenStatus_t miopenBackendFinalize(miopenBackendDescriptor_t descriptor);

/*! @brief Retrieves backend descriptor's attribute
 *
 * This function retrieves the values of an attribute of a descriptor. attributeName is the name of
 * the attribute whose value is requested. attributeType is the type of attribute.
 * requestsedElementCount is the number of elements to be potentially retrieved. The number of
 * elements for the requested attribute is stored in elementCount. The retrieved values are stored
 * in arrayOfElements. When the attribute is expected to have a single value, arrayOfElements can be
 * pointer to the output value. This function will return miopenStatusNotInitialized if the
 * descriptor has not been successfully finalized using miopenBackendFinalize()
 *
 * @param  [in]   descriptor             Instance of miopenBackendDescriptor_t whose attribute to
 *                                       retrieve
 * @param  [in]   attributeName          The name of the attribute being get from the descriptor
 * @param  [in]   attributeType          The type of attribute
 * @param  [in]   requestedElementCount  Number of elements to output to arrayOfElements
 * @param  [out]  elementCount           Output pointer for the number of elements the descriptor
 *                                       attribute has. Note that miopenBackendGetAttribute() will
 *                                       only write the least of this and requestedElementCount
 *                                       elements to arrayOfElements
 * @param  [out]  arrayOfElements        Array of elements of the datatype of the attributeType. The
 *                                       data type of the attributeType is listed in the mapping
 *                                       table of miopenBackendAttributeType_t
 *
 * @retval  miopenStatusSuccess         The attributeName was retrieved from the descriptor
 *                                      successfully
 * @retval  miopenStatusBadParm         One or more invalid or inconsistent argument values were
 *                                      encountered. Some examples include:
 *                                      * attributeName is not a valid attribute for the descriptor.
 *                                      * attributeType is not one of the valid types for the
 *                                        attribute.
 * @retval  miopenStatusNotInitialized  The descriptor has not been successfully finalized using
 *                                      miopenBackendFinalize()
 * @retval  miopenStatusUnknownError    The error information was not gathered
 */
MIOPEN_EXPORT miopenStatus_t miopenBackendGetAttribute(miopenBackendDescriptor_t descriptor,
                                                       miopenBackendAttributeName_t attributeName,
                                                       miopenBackendAttributeType_t attributeType,
                                                       int64_t requestedElementCount,
                                                       int64_t* elementCount,
                                                       void* arrayOfElements);

/*! @brief Executes a graph
 *
 * Executes the given Engine Configuration Plan on the VariantPack and the finalized ExecutionPlan
 * on the data. The data and the working space are encapsulated in the VariantPack
 *
 * @param  [in]  handle         An instance of miopenHandle_t
 * @param  [in]  executionPlan  Descriptor of the finalized ExecutionPlan
 * @param  [in]  variantPack    Descriptor of the finalized VariantPack consisting of:
 *                              * Data pointer for each non-virtual pointer of the operation set in
 *                                the execution plan.
 *                              * Pointer to user-allocated workspace in global memory at least as
 *                              large as the size queried
 *
 * @retval  miopenStatusSuccess        The ExecutionPlan was executed successfully
 * @retval  miopenStatusBadParm        An incorrect or inconsistent value is encountered. For
 *                                     example, a required data pointer is invalid
 * @retval  miopenStatusInternalError  Some internal errors were encountered
 * @retval  miopenStatusUnknownError   The error information was not gathered
 */
MIOPEN_EXPORT miopenStatus_t miopenBackendExecute(miopenHandle_t handle,
                                                  miopenBackendDescriptor_t executionPlan,
                                                  miopenBackendDescriptor_t variantPack);

/*! @brief Destroys an instance of miopenBackendDescriptor_t
 *
 * Destroys instances of miopenBackendDescriptor_t that were previously created using
 * miopenBackendCreateDescriptor(). The value pointed by the descriptor will be undefined after the
 * memory is free and done.
 *
 * **Undefined Behavior** if the descriptor was altered between the 'Create' and 'Destroy
 * Descriptor'
 *
 * @param  [in]  descriptor  Instance of miopenBackendDescriptor_t previously created by
 *                           miopenBackendCreateDescriptor()
 *
 * @retval  miopenStatusSuccess       The memory was destroyed successfully
 * @retval  miopenStatusAllocFailed   The destruction of memory failed
 * @retval  miopenStatusUnknownError  The error information was not gathered
 */
MIOPEN_EXPORT miopenStatus_t miopenBackendDestroyDescriptor(miopenBackendDescriptor_t descriptor);

/*! @brief Repurposes an instance of miopenBackendDescriptor_t
 *
 * Repurposes a pre-allocated memory pointed to by a descriptor of size sizeInByte to a backend
 * descriptor of type descriptorType. The finalized state of the descriptor is set to false.
 *
 * @param  [in]  descriptor      Instance of miopenBackendDescriptor_t to be initialized
 * @param  [in]  descriptorType  Enumerated value for the type miopenBackendDescriptorType_t
 * @param  [in]  sizeInBytes     Size of memory pointed to by descriptor
 *
 * @retval  miopenStatusSuccess       The memory was initialized successfully
 * @retval  miopenStatusBadParm       An invalid or inconsistent argument value is encountered. Some
 *                                    examples include:
 *                                    * descriptor is a nullptr
 *                                    * sizeInBytes is less than the size required by the descriptor
 *                                      type
 * @retval  miopenStatusUnknownError  The error information was not gathered
 */
MIOPEN_EXPORT miopenStatus_t miopenBackendInitialize(miopenBackendDescriptor_t descriptor,
                                                     miopenBackendDescriptorType_t descriptorType,
                                                     size_t sizeInBytes);

/** @} */
// CLOSEOUT BackendAPI DOXYGEN GROUP
#endif // MIOPEN_BETA_API

#ifdef MIOPEN_BETA_API
// FusedAdam APIs
/** @addtogroup SGD
 *
 *  @{
 */
/*! @brief Perform Fused Adam optimization for a single tensor (Adaptive Moment Estimation).
 *
 * This function implements the Fused Adam optimization algorithm. Adam, short for Adaptive Moment
 * Estimation, extends the RMSProp optimizer. It combines the advantages of AdaGrad and RMSProp by
 * adaptively adjusting learning rates for each parameter using the first and second moments of
 * gradients. Fused Adam optimization efficiently combines multiple operations into a single kernel,
 * reducing memory access overhead and improving performance.
 *
 * Additionally, Fused Adam can be utilized in both adam w and Automatic Mixed Precision (AMP),
 * enabling accelerated model training and reduced memory consumption. AMP supports FP16
 * computation, optimizing model calculations using a mixture of FP32 and FP16 precision to enhance
 * training speed. When utilizing AMP, FoundInf, ScaleGrad, and step tensors should be employed. In
 * AMP mode, the execution of Adam is determined based on the FoundInf value. State Step accepts
 * both int values and int tensors. If a Step tensor is employed, the step received as an int is
 * disregarded, and if Adam is executed, the step tensor is incremented by 1.
 *
 * @code
 * // Execute Adam
 * miopenFusedAdam(handle,
 *                 paramDesc,
 *                 param,
 *                 gradDesc,
 *                 grad,
 *                 expAvgDesc,
 *                 expAvg,
 *                 expAvgSqDesc,
 *                 expAvgSq,
 *                 NULL,     // Unused maxExpAvgSqDesc because amsgrad is false
 *                 NULL,
 *                 NULL,     // Unused stateStep Tensor because use step integer argument
 *                 NULL,
 *                 step,
 *                 lr,
 *                 beta1,
 *                 beta2,
 *                 weight_decay,
 *                 eps,
 *                 false,    // amsgrad
 *                 false,    // maximize
 *                 false,    // adamw
 *                 NULL,     // Unused gradScale Tensor because not amp
 *                 NULL,
 *                 NULL,     // Unused foundInf Tensor because not amp
 *                 NULL);
 *
 * // Execute AdamW
 * miopenFusedAdam(handle,
 *                 paramDesc,
 *                 param,
 *                 gradDesc,
 *                 grad,
 *                 expAvgDesc,
 *                 expAvg,
 *                 expAvgSqDesc,
 *                 expAvgSq,
 *                 NULL,     // Unused maxExpAvgSqDesc because amsgrad is false
 *                 NULL,
 *                 NULL,     // Unused stateStep Tensor because use step integer argument
 *                 NULL,
 *                 step,
 *                 lr,
 *                 beta1,
 *                 beta2,
 *                 weight_decay,
 *                 eps,
 *                 false,    // amsgrad
 *                 false,    // maximize
 *                 true,     // adamw
 *                 NULL,     // Unused gradScale Tensor because not amp
 *                 NULL,
 *                 NULL,     // Unused foundInf Tensor because not amp
 *                 NULL);
 *
 * // Execute AMP Adam
 * miopenFusedAdam(handle,
 *                 paramDesc,
 *                 param,
 *                 gradDesc,
 *                 grad,
 *                 expAvgDesc,
 *                 expAvg,
 *                 expAvgSqDesc,
 *                 expAvgSq,
 *                 NULL,     // Unused maxExpAvgSqDesc because amsgrad is false
 *                 NULL,
 *                 stateStepDesc,
 *                 stateStep,
 *                 -1,       // Ignore step value because stateStep Tensor is used
 *                 lr,
 *                 beta1,
 *                 beta2,
 *                 weight_decay,
 *                 eps,
 *                 false,    // amsgrad
 *                 false,    // maximize
 *                 false,    // adamw
 *                 gradScaleDesc,
 *                 gradScale,
 *                 foundInfDesc,
 *                 foundInf);
 * @endcode
 *
 * @param handle              MIOpen handle (input)
 * @param paramDesc           Tensor descriptor for the input parameter tensor (input)
 * @param param               Input parameter tensor (input)
 * @param gradDesc            Tensor descriptor for the input gradient tensor (input)
 * @param grad                Input gradient tensor (input)
 * @param expAvgDesc          Tensor descriptor for the input exponential moving average tensor
 *                            (input)
 * @param expAvg              Input exponential moving average tensor (input)
 * @param expAvgSqDesc        Tensor descriptor for the input exponential moving average squared
 *                            tensor (input)
 * @param expAvgSq            Input exponential moving average squared tensor (input)
 * @param maxExpAvgSqDesc     Tensor descriptor for the input maximum exponential moving average
 *                            squared tensor. Used when amsgrad is true (input, optional)
 * @param maxExpAvgSq         Input maximum exponential moving average squared tensor. Used when
 *                            amsgrad is true (input, optional)
 * @param stateStepDesc       Tensor descriptor for the input state step tensor (input)
 * @param stateStep           Input state step tensor (input)
 * @param state_step          Input state step. used when the step tensor is null (input)
 * @param lr                  Learning rate (input)
 * @param beta1               Coefficient used for computing the first moment running average of
 *                            gradient (input)
 * @param beta2               Coefficient used for computing the second moment running average of
 *                            gradient (input)
 * @param weight_decay        Weight decay (input)
 * @param eps                 Term added to the denominator to improve numerical stability (input)
 * @param amsgrad             Flag indicating whether to use the AMSGrad variant of Adam (input)
 * @param maximize            Flag indicating whether to maximize the objective with respect to the
 *                            parameters (input)
 * @param adamw               If true, the operation becomes AdamW (input)
 * @param gradScaleDesc       Tensor descriptor for the input grad scale tensor (input, optional)
 * @param gradScale           Input grad scale tensor (input, optional)
 * @param foundInfDesc        Tensor descriptor for the input found inf tensor (input, optional)
 * @param foundInf            Tensor indicating the presence of inf or NaN in gradients. If true,
 *                            skips operation and step update (input, optional)
 * @return                    miopenStatus_t
 */
MIOPEN_EXPORT miopenStatus_t miopenFusedAdam(miopenHandle_t handle,
                                             const miopenTensorDescriptor_t paramDesc,
                                             void* param,
                                             const miopenTensorDescriptor_t gradDesc,
                                             const void* grad,
                                             const miopenTensorDescriptor_t expAvgDesc,
                                             void* expAvg,
                                             const miopenTensorDescriptor_t expAvgSqDesc,
                                             void* expAvgSq,
                                             const miopenTensorDescriptor_t maxExpAvgSqDesc,
                                             void* maxExpAvgSq,
                                             const miopenTensorDescriptor_t stateStepDesc,
                                             void* stateStep,
                                             const unsigned int state_step,
                                             const float lr,
                                             const float beta1,
                                             const float beta2,
                                             const float weight_decay,
                                             const float eps,
                                             const bool amsgrad,
                                             const bool maximize,
                                             const bool adamw,
                                             const miopenTensorDescriptor_t gradScaleDesc,
                                             const void* gradScale,
                                             const miopenTensorDescriptor_t foundInfDesc,
                                             const void* foundInf);

/*! @brief Execute single tensor Adam optimization and receive the result in a separate output
 * tensor.
 *
 * This function is equivalent to miopenFusedAdam but receives the result in a separate output
 * tensor.
 * @see miopenFusedAdam
 *
 * @code
 * // Execute Adam
 * miopenFusedAdamWithOutput(handle,
 *                           paramInDesc,
 *                           paramIn,
 *                           paramOutDesc,
 *                           paramOut,
 *                           NULL,   // Unused paramOutFloat16 tensor because is not amp
 *                           NULL,
 *                           gradInDesc,
 *                           gradIn,
 *                           expAvgInDesc,
 *                           expAvgIn,
 *                           expAvgOutDesc,
 *                           expAvgOut,
 *                           expAvgInSqDesc,
 *                           expAvgSqIn,
 *                           expAvgSqOutDesc,
 *                           expAvgSqOut,
 *                           NULL,   // Unused maxExpAvgSqIn tensor because amsgrad is false
 *                           NULL,
 *                           NULL,   // Unused maxExpAvgSqOut tensor because amsgrad is false
 *                           NULL,
 *                           NULL,   // Unused stateStepIn tensor because use step integer argument
 *                           NULL,
 *                           NULL,   // Unused stateStepOut tensor because use step integer argument
 *                           NULL,
 *                           step,
 *                           lr,
 *                           beta1,
 *                           beta2,
 *                           weight_decay,
 *                           eps,
 *                           false,  // amsgrad
 *                           false,  // maximize
 *                           false,  // adamw
 *                           NULL,   // Unused gradScale Tensor because not amp
 *                           NULL,
 *                           NULL,   // Unused foundInf Tensor because not amp
 *                           NULL);
 *
 * // Execute Amp Adam
 * miopenFusedAdamWithOutput(handle,
 *                           paramInDesc,
 *                           paramIn,
 *                           paramOutDesc,
 *                           paramOut,
 *                           paramOutFloat16Desc,  // paramOutFloat16 tensor is optional in amp
 *                           paramOutFloat16,
 *                           gradInDesc,
 *                           gradIn,
 *                           expAvgInDesc,
 *                           expAvgIn,
 *                           expAvgOutDesc,
 *                           expAvgOut,
 *                           expAvgInSqDesc,
 *                           expAvgSqIn,
 *                           expAvgSqIn,
 *                           expAvgSqOutDesc,
 *                           expAvgSqOut,
 *                           NULL,         // Unused maxExpAvgSqIn tensor because amsgrad is false
 *                           NULL,
 *                           NULL,         // Unused maxExpAvgSqOut tensor because amsgrad is false
 *                           NULL,
 *                           stateStepInDesc,
 *                           stateStepIn,
 *                           stateStepOutDesc,
 *                           stateStepOut
 *                           -1,           // Ignore step value because stateStep Tensor is used
 *                           lr, beta1, beta2, weight_decay, eps,
 *                           false,        // amsgrad
 *                           false,        // maximize
 *                           false,        // adamw
 *                           gradScaleDesc,
 *                           gradScale,
 *                           foundInfDesc,
 *                           foundInf);
 * @endcode
 *
 * @param handle              MIOpen handle (input)
 * @param paramInDesc         Tensor descriptor for the input parameter tensor (input)
 * @param paramIn             Input parameter tensor (input)
 * @param paramOutDesc        Tensor descriptor for the output parameter tensor (input)
 * @param paramOut            Output parameter tensor (output)
 * @param paramOutFloat16Desc Tensor descriptor for the output parameter tensor float16 (input,
 *                            optional)
 * @param paramOutFloat16     Output parameter tensor (output, optional)
 * @param gradInDesc          Tensor descriptor for the input gradient tensor (input)
 * @param gradIn              Input gradient tensor (input)
 * @param expAvgInDesc        Tensor descriptor for the input exponential moving average tensor
 *                            (input)
 * @param expAvgIn            Input exponential moving average tensor (input)
 * @param expAvgOutDesc       Tensor descriptor for the output exponential moving average tensor
 *                            (input)
 * @param expAvgOut           Output exponential moving average tensor (output)
 * @param expAvgSqInDesc      Tensor descriptor for the input exponential moving average squared
 *                            tensor (input)
 * @param expAvgSqIn          Input exponential moving average squared tensor (input)
 * @param expAvgSqOutDesc     Tensor descriptor for the output exponential moving average squared
 *                            tensor (input)
 * @param expAvgSqOut         Output exponential moving average squared tensor (output)
 * @param maxExpAvgSqInDesc   Tensor descriptor for the input maximum exponential moving average
 *                            squared tensor. Used when amsgrad is true (input, optional)
 * @param maxExpAvgSqIn       Input maximum exponential moving average squared tensor. Used when
 *                            amsgrad is true (input, optional)
 * @param maxExpAvgSqOutDesc  Tensor descriptor for the output maximum exponential moving average
 *                            squared tensor. Used when amsgrad is true (input, optional)
 * @param maxExpAvgSqOut      Output maximum exponential moving average squared tensor. Used when
 *                            amsgrad is true (output, optional)
 * @param stateStepInDesc     Tensor descriptor for the input state step tensor (input, optional)
 * @param stateStepIn         Input state step tensor (input, optional)
 * @param stateStepOutDesc    Tensor descriptor for the output state step tensor (input, optional)
 * @param stateStepOut        Output state step tensor that stores the updated step value. (output,
 *                            optional)
 * @param state_step          Input state step, It is used when the step tensor is null. (input)
 * @param lr                  Learning rate (input)
 * @param beta1               Coefficient used for computing the first moment running average of
 *                            gradient (input)
 * @param beta2               Coefficient used for computing the second moment running average of
 *                            gradient (input)
 * @param weight_decay        Weight decay (input)
 * @param eps                 Term added to the denominator to improve numerical stability (input)
 * @param amsgrad             Flag indicating whether to use the AMSGrad variant of Adam (input)
 * @param maximize            Flag indicating whether to maximize the objective with respect to the
 *                            parameters (input)
 * @param adamw               If it is true, the operation becomes AdamW (input)
 * @param gradScaleDesc       Tensor descriptor for the input grad scale tensor (input, optional)
 * @param gradScale           Input grad scale tensor (input, optional)
 * @param foundInfDesc        Tensor descriptor for the input found inf tensor (input, optional)
 * @param foundInf            Tensor indicating presence of inf or nan in gradients. If true, skips
 *                            operation and step update. (input, optional)
 * @return                    miopenStatus_t
 */
MIOPEN_EXPORT miopenStatus_t
miopenFusedAdamWithOutput(miopenHandle_t handle,
                          const miopenTensorDescriptor_t paramInDesc,
                          void* paramIn,
                          const miopenTensorDescriptor_t paramOutDesc,
                          void* paramOut,
                          const miopenTensorDescriptor_t paramOutFloat16Desc,
                          void* paramOutFloat16,
                          const miopenTensorDescriptor_t gradInDesc,
                          const void* gradIn,
                          const miopenTensorDescriptor_t expAvgInDesc,
                          void* expAvgIn,
                          const miopenTensorDescriptor_t expAvgOutDesc,
                          void* expAvgOut,
                          const miopenTensorDescriptor_t expAvgSqInDesc,
                          void* expAvgSqIn,
                          const miopenTensorDescriptor_t expAvgSqOutDesc,
                          void* expAvgSqOut,
                          const miopenTensorDescriptor_t maxExpAvgSqInDesc,
                          void* maxExpAvgSqIn,
                          const miopenTensorDescriptor_t maxExpAvgSqOutDesc,
                          void* maxExpAvgSqOut,
                          const miopenTensorDescriptor_t stateStepInDesc,
                          void* stateStepIn,
                          const miopenTensorDescriptor_t stateStepOutDesc,
                          void* stateStepOut,
                          const unsigned int state_step,
                          const float lr,
                          const float beta1,
                          const float beta2,
                          const float weight_decay,
                          const float eps,
                          const bool amsgrad,
                          const bool maximize,
                          const bool adamw,
                          const miopenTensorDescriptor_t gradScaleDesc,
                          const void* gradScale,
                          const miopenTensorDescriptor_t foundInfDesc,
                          const void* foundInf);

/** @} */
// CLOSEOUT SGD DOXYGEN GROUP
#endif // MIOPEN_BETA_API

#ifdef MIOPEN_BETA_API
// TransformersAdamW APIs
/** @addtogroup SGD
 *
 *  @{
 */
/*! @brief Implements Adam algorithm with weight decay fix as introduced in
 * <a href="https://arxiv.org/abs/1711.05101">Decoupled Weight Decay Regularization</a>.
 * This is the fused kernel version of AdamW included in the Hugging Face Transformers module.
 *
 * @see miopenFusedAdam
 *
 * @code
 * // Execute Adam
 * miopenTransformersAdamW(handle,
 *                         paramDesc,
 *                         param,
 *                         gradDesc,
 *                         grad,
 *                         expAvgDesc,
 *                         expAvg,
 *                         expAvgSqDesc,
 *                         expAvgSq,
 *                         NULL,     // Unused stateStep Tensor because use step integer argument
 *                         NULL,
 *                         step,
 *                         lr,
 *                         beta1,
 *                         beta2,
 *                         weight_decay,
 *                         eps,
 *                         true,     // correct_bias
 *                         NULL,     // Unused gradScale Tensor because not amp
 *                         NULL,
 *                         NULL,     // Unused foundInf Tensor because not amp
 *                         NULL);
 *
 * // Execute AMP Adam
 * miopenTransformersAdamW(handle,
 *                         paramDesc,
 *                         param,
 *                         gradDesc,
 *                         grad,
 *                         expAvgDesc,
 *                         expAvg,
 *                         expAvgSqDesc,
 *                         expAvgSq,
 *                         stateStepDesc,
 *                         stateStep,
 *                         -1,       // Ignore step value because stateStep Tensor is used
 *                         lr,
 *                         beta1,
 *                         beta2,
 *                         weight_decay,
 *                         eps,
 *                         true,     // correct_bias
 *                         gradScaleDesc,
 *                         gradScale,
 *                         foundInfDesc,
 *                         foundInf);
 * @endcode
 *
 * @param handle              MIOpen handle (input)
 * @param paramDesc           Tensor descriptor for the input parameter tensor (input)
 * @param param               Input parameter tensor (input)
 * @param gradDesc            Tensor descriptor for the input gradient tensor (input)
 * @param grad                Input gradient tensor (input)
 * @param expAvgDesc          Tensor descriptor for the input exponential moving average tensor
 *                            (input)
 * @param expAvg              Input exponential moving average tensor (input)
 * @param expAvgSqDesc        Tensor descriptor for the input exponential moving average squared
 *                            tensor (input)
 * @param expAvgSq            Input exponential moving average squared tensor (input)
 * @param stateStepDesc       Tensor descriptor for the input state step tensor (input)
 * @param stateStep           Input state step tensor (input)
 * @param state_step          Input state step. used when the step tensor is null (input)
 * @param lr                  Learning rate (input)
 * @param beta1               Coefficient used for computing the first moment running average of
 *                            gradient (input)
 * @param beta2               Coefficient used for computing the second moment running average of
 *                            gradient (input)
 * @param weight_decay        Weight decay (input)
 * @param eps                 Term added to the denominator to improve numerical stability (input)
 * @param correct_bias        Whether or not to correct bias in Adam (for instance, in Bert TF
 *                            repository they use False).
 * @param gradScaleDesc       Tensor descriptor for the input grad scale tensor (input, optional)
 * @param gradScale           Input grad scale tensor (input, optional)
 * @param foundInfDesc        Tensor descriptor for the input found inf tensor (input, optional)
 * @param foundInf            Tensor indicating the presence of inf or NaN in gradients. If true,
 *                            skips operation and step update (input, optional)
 * @return                    miopenStatus_t
 */
MIOPEN_EXPORT miopenStatus_t miopenTransformersAdamW(miopenHandle_t handle,
                                                     const miopenTensorDescriptor_t paramDesc,
                                                     void* param,
                                                     const miopenTensorDescriptor_t gradDesc,
                                                     const void* grad,
                                                     const miopenTensorDescriptor_t expAvgDesc,
                                                     void* expAvg,
                                                     const miopenTensorDescriptor_t expAvgSqDesc,
                                                     void* expAvgSq,
                                                     const miopenTensorDescriptor_t stateStepDesc,
                                                     void* stateStep,
                                                     const unsigned int state_step,
                                                     const float lr,
                                                     const float beta1,
                                                     const float beta2,
                                                     const float weight_decay,
                                                     const float eps,
                                                     const bool correct_bias,
                                                     const miopenTensorDescriptor_t gradScaleDesc,
                                                     const void* gradScale,
                                                     const miopenTensorDescriptor_t foundInfDesc,
                                                     const void* foundInf);

/*! @brief Execute single tensor Adam optimization and receive the result in a separate output
 * tensor.
 *
 * This function is equivalent to miopenTransformersAdam but receives the result in a separate
 * output tensor.
 * @see miopenTransformersAdamW
 * @see miopenFusedAdamWithOutput
 *
 * @code
 * // Execute Adam
 * miopenTransformersAdamWWithOutput(handle,
 *                                   paramInDesc,
 *                                   paramIn,
 *                                   paramOutDesc,
 *                                   paramOut,
 *                                   NULL,   // Unused paramOutFloat16 tensor because is not amp
 *                                   NULL,
 *                                   gradInDesc,
 *                                   gradIn,
 *                                   expAvgInDesc,
 *                                   expAvgIn,
 *                                   expAvgOutDesc,
 *                                   expAvgOut,
 *                                   expAvgInSqDesc,
 *                                   expAvgSqIn,
 *                                   expAvgSqOutDesc,
 *                                   expAvgSqOut,
 *                                   NULL,   // Unused stateStepIn tensor because use step int
 *                                   NULL,
 *                                   NULL,   // Unused stateStepOut tensor because use step int
 *                                   NULL,
 *                                   step,
 *                                   lr,
 *                                   beta1,
 *                                   beta2,
 *                                   weight_decay,
 *                                   eps,
 *                                   -1,     // step_size
 *                                   true,   // correct_bias
 *                                   NULL,   // Unused gradScale Tensor because not amp
 *                                   NULL,
 *                                   NULL,   // Unused foundInf Tensor because not amp
 *                                   NULL);
 *
 * // Execute Amp Adam
 * miopenTransformersAdamWWithOutput(handle,
 *                                   paramInDesc,
 *                                   paramIn,
 *                                   paramOutDesc,
 *                                   paramOut,
 *                                   paramOutFloat16Desc,  // optional in amp
 *                                   paramOutFloat16,
 *                                   gradInDesc,
 *                                   gradIn,
 *                                   expAvgInDesc,
 *                                   expAvgIn,
 *                                   expAvgOutDesc,
 *                                   expAvgOut,
 *                                   expAvgInSqDesc,
 *                                   expAvgSqIn,
 *                                   expAvgSqIn,
 *                                   expAvgSqOutDesc,
 *                                   expAvgSqOut,
 *                                   stateStepInDesc,
 *                                   stateStepIn,
 *                                   stateStepOutDesc,
 *                                   stateStepOut
 *                                   -1,   // Ignore step value because stateStep Tensor is used
 *                                   lr,
 *                                   beta1,
 *                                   beta2,
 *                                   weight_decay,
 *                                   eps,
 *                                   -1,   // step_size
 *                                   true, // correct_bias
 *                                   NULL, // Unused gradScale Tensor because not amp
 *                                   NULL,
 *                                   NULL, // Unused foundInf Tensor because not amp
 *                                   NULL);
 * @endcode
 *
 * @param handle              MIOpen handle (input)
 * @param paramInDesc         Tensor descriptor for the input parameter tensor (input)
 * @param paramIn             Input parameter tensor (input)
 * @param paramOutDesc        Tensor descriptor for the output parameter tensor (input)
 * @param paramOut            Output parameter tensor (output)
 * @param paramOutFloat16Desc Tensor descriptor for the output parameter tensor float16 (input,
 *                            optional)
 * @param paramOutFloat16     Output parameter tensor (output, optional)
 * @param gradInDesc          Tensor descriptor for the input gradient tensor (input)
 * @param gradIn              Input gradient tensor (input)
 * @param expAvgInDesc        Tensor descriptor for the input exponential moving average tensor
 *                            (input)
 * @param expAvgIn            Input exponential moving average tensor (input)
 * @param expAvgOutDesc       Tensor descriptor for the output exponential moving average tensor
 *                            (input)
 * @param expAvgOut           Output exponential moving average tensor (output)
 * @param expAvgSqInDesc      Tensor descriptor for the input exponential moving average squared
 *                            tensor (input)
 * @param expAvgSqIn          Input exponential moving average squared tensor (input)
 * @param expAvgSqOutDesc     Tensor descriptor for the output exponential moving average squared
 *                            tensor (input)
 * @param expAvgSqOut         Output exponential moving average squared tensor (output)
 * @param stateStepInDesc     Tensor descriptor for the input state step tensor (input, optional)
 * @param stateStepIn         Input state step tensor (input, optional)
 * @param stateStepOutDesc    Tensor descriptor for the output state step tensor (input, optional)
 * @param stateStepOut        Output state step tensor that stores the updated step value. (output,
 *                            optional)
 * @param state_step          Input state step, It is used when the step tensor is null. (input)
 * @param lr                  Learning rate (input)
 * @param beta1               Coefficient used for computing the first moment running average of
 *                            gradient (input)
 * @param beta2               Coefficient used for computing the second moment running average of
 *                            gradient (input)
 * @param weight_decay        Weight decay (input)
 * @param eps                 Term added to the denominator to improve numerical stability (input)
 * @param step_size           Pre-calculated step_size, used for performance enhancement (input)
 * @param correct_bias        Whether or not to correct bias in Adam (for instance, in Bert TF
 *                            repository they use False) (input)
 * @param gradScaleDesc       Tensor descriptor for the input grad scale tensor (input, optional)
 * @param gradScale           Input grad scale tensor (input, optional)
 * @param foundInfDesc        Tensor descriptor for the input found inf tensor (input, optional)
 * @param foundInf            Tensor indicating presence of inf or nan in gradients. If true, skips
 *                            operation and step update. (input, optional)
 * @return                    miopenStatus_t
 */
MIOPEN_EXPORT miopenStatus_t
miopenTransformersAdamWWithOutput(miopenHandle_t handle,
                                  const miopenTensorDescriptor_t paramInDesc,
                                  void* paramIn,
                                  const miopenTensorDescriptor_t paramOutDesc,
                                  void* paramOut,
                                  const miopenTensorDescriptor_t paramOutFloat16Desc,
                                  void* paramOutFloat16,
                                  const miopenTensorDescriptor_t gradInDesc,
                                  const void* gradIn,
                                  const miopenTensorDescriptor_t expAvgInDesc,
                                  void* expAvgIn,
                                  const miopenTensorDescriptor_t expAvgOutDesc,
                                  void* expAvgOut,
                                  const miopenTensorDescriptor_t expAvgSqInDesc,
                                  void* expAvgSqIn,
                                  const miopenTensorDescriptor_t expAvgSqOutDesc,
                                  void* expAvgSqOut,
                                  const miopenTensorDescriptor_t stateStepInDesc,
                                  void* stateStepIn,
                                  const miopenTensorDescriptor_t stateStepOutDesc,
                                  void* stateStepOut,
                                  const unsigned int state_step,
                                  const float lr,
                                  const float beta1,
                                  const float beta2,
                                  const float weight_decay,
                                  const float eps,
                                  const float step_size,
                                  const bool correct_bias,
                                  const miopenTensorDescriptor_t gradScaleDesc,
                                  const void* gradScale,
                                  const miopenTensorDescriptor_t foundInfDesc,
                                  const void* foundInf);

/** @} */
// CLOSEOUT SGD DOXYGEN GROUP
#endif // MIOPEN_BETA_API

#ifdef MIOPEN_BETA_API
// GetItem APIs
/** @addtogroup getitem
 *
 *  @{
 */
/*! @brief Helper function to query the minimum workspace size required by the getitem call
 *
 * @param [in]   handle                  MIOpen Handle
 * @param [in]   indexCount              Number of input tensor indexs
 * @param [in]   indexDescs              Tensor descriptor of input tensor indexs
 * @param [out]  sizeInBytes             Pointer to data to return the minimum workspace size
 * @return                        miopenStatus_t
 */
MIOPEN_EXPORT miopenStatus_t
miopenGetGetitemWorkspaceSize(miopenHandle_t handle,
                              uint32_t indexCount,
                              const miopenTensorDescriptor_t* indexDescs,
                              size_t* sizeInBytes);

/*! @brief Execute a getitem backward layer
 *
 * Backward of getitem for tensor indexing, slicing, masking.
 *
 * @param [in]   handle                  MIOpen handle
 * @param [in]   workspace               Address of the allocated workspace data
 * @param [in]   workspaceSizeInBytes    Size in bytes of the allocated workspace data
 * @param [in]   dyDesc                  Tensor descriptor of input tensor dy
 * @param [in]   dy                      Source data tensor dy
 * @param [in]   indexCount              Number of input tensor indexs
 * @param [in]   indexDescs              Tensor descriptor of input tensor indexs(All indexs same
 * size)
 * @param [in]   indexs                  Source data tensor indexs
 * @param [in]   dxDesc                  Tensor descriptor of output tensor dx
 * @param [out]  dx                      Data tensor dx(It must be initialized to 0)
 * @param [in]   errorDesc               Tensor descriptor of output tensor error
 * @param [out]  error                   Data tensor error(It must be initialized to 0)
 * @param [in]   dimCount                Number of dimensions
 * @param [in]   dims                    Dimensions
 * @param [in]   sliceCount              Number of slices
 * @param [in]   slices                  Slices
 * @param [in]   offset                  Offset of output tensor dx
 * @return                               miopenStatus_t
 */
MIOPEN_EXPORT miopenStatus_t miopenGetitemBackward(miopenHandle_t handle,
                                                   void* workspace,
                                                   size_t workspaceSizeInBytes,
                                                   const miopenTensorDescriptor_t dyDesc,
                                                   const void* dy,
                                                   uint32_t indexCount,
                                                   const miopenTensorDescriptor_t* indexDescs,
                                                   const void* const* indexs,
                                                   const miopenTensorDescriptor_t dxDesc,
                                                   void* dx,
                                                   const miopenTensorDescriptor_t errorDesc,
                                                   void* error,
                                                   uint32_t dimCount,
                                                   const int32_t* dims,
                                                   uint32_t sliceCount,
                                                   const int32_t* slices,
                                                   uint32_t offset);

/** @} */
// CLOSEOUT GETITEM DOXYGEN GROUP
#endif // MIOPEN_BETA_API

#ifdef __cplusplus
}
#endif

#ifdef __clang__
#pragma clang diagnostic pop
#endif

#endif // MIOPEN_GUARD_MIOPEN_H_<|MERGE_RESOLUTION|>--- conflicted
+++ resolved
@@ -67,13 +67,10 @@
  * @defgroup ReduceExtreme
  * @defgroup groupnorm
  * @defgroup cat
-<<<<<<< HEAD
- * @defgroup pad
-=======
  * @defgroup SGD
  * @defgroup getitem
  * @defgroup ReduceCalculation
->>>>>>> 25169e2b
+ * @defgroup pad
  *
  */
 
@@ -5925,7 +5922,7 @@
 
 /** @} */
 // CLOSEOUT REDUCE CALCULATION DOXYGEN GROUP
-#endif // MIOPEN_BETA_API
+#endif
 
 #ifdef MIOPEN_BETA_API
 // Padreflection APIs
@@ -5954,7 +5951,7 @@
 
 /** @} */
 // CLOSEOUT pad DOXYGEN GROUP
-#endif
+#endif // MIOPEN_BETA_API
 
 #ifdef MIOPEN_BETA_API
 
