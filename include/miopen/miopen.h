/*******************************************************************************
 *
 * MIT License
 *
 * Copyright (c) 2017 Advanced Micro Devices, Inc.
 *
 * Permission is hereby granted, free of charge, to any person obtaining a copy
 * of this software and associated documentation files (the "Software"), to deal
 * in the Software without restriction, including without limitation the rights
 * to use, copy, modify, merge, publish, distribute, sublicense, and/or sell
 * copies of the Software, and to permit persons to whom the Software is
 * furnished to do so, subject to the following conditions:
 *
 * The above copyright notice and this permission notice shall be included in all
 * copies or substantial portions of the Software.
 *
 * THE SOFTWARE IS PROVIDED "AS IS", WITHOUT WARRANTY OF ANY KIND, EXPRESS OR
 * IMPLIED, INCLUDING BUT NOT LIMITED TO THE WARRANTIES OF MERCHANTABILITY,
 * FITNESS FOR A PARTICULAR PURPOSE AND NONINFRINGEMENT. IN NO EVENT SHALL THE
 * AUTHORS OR COPYRIGHT HOLDERS BE LIABLE FOR ANY CLAIM, DAMAGES OR OTHER
 * LIABILITY, WHETHER IN AN ACTION OF CONTRACT, TORT OR OTHERWISE, ARISING FROM,
 * OUT OF OR IN CONNECTION WITH THE SOFTWARE OR THE USE OR OTHER DEALINGS IN THE
 * SOFTWARE.
 *
 *******************************************************************************/
#ifndef MIOPEN_GUARD_MIOPEN_H_
#define MIOPEN_GUARD_MIOPEN_H_

#ifdef __clang__
#pragma clang diagnostic push
#pragma clang diagnostic ignored "-Wextern-c-compat"
#endif

#include <stddef.h>
#include <stdbool.h>
#include <miopen/config.h>
#include <miopen/export.h>

#if MIOPEN_BACKEND_OPENCL
#define CL_TARGET_OPENCL_VERSION 120
#if defined(__APPLE__) || defined(__MACOSX)
#include <OpenCL/cl.h>
#else
#define CL_USE_DEPRECATED_OPENCL_1_2_APIS
#include <CL/cl.h>
#endif

#elif MIOPEN_BACKEND_HIP
#include <hip/hip_runtime_api.h>
#endif

/*
 * @defgroup convolutions
 * @defgroup pooling
 * @defgroup handle
 * @defgroup LRN
 * @defgroup batchnorm
 * @defgroup activation
 * @defgroup tensor
 * @defgroup softmax
 * @defgroup RNN
 * @defgroup fusion
 * @defgroup LossFunction
 * @defgroup TensorReduce
 *
 */

/*! Constructs type name from a struct */
#define MIOPEN_DECLARE_OBJECT(name) \
    struct name                     \
    {                               \
    };                              \
    typedef struct name* name##_t;

#ifdef __cplusplus
extern "C" {
#endif

#if MIOPEN_BACKEND_OPENCL
typedef cl_command_queue miopenAcceleratorQueue_t;
#elif MIOPEN_BACKEND_HIP
typedef hipStream_t miopenAcceleratorQueue_t;
#endif

/*! @ingroup handle
 * @brief Creates the miopenHandle_t type
 */
MIOPEN_DECLARE_OBJECT(miopenHandle);

/** @addtogroup handle
 *
 *  @{
 */

/*! @enum miopenStatus_t
 * Error codes that are returned by all MIOpen API calls.
 */
typedef enum
{
    miopenStatusSuccess              = 0, /*!< No errors */
    miopenStatusNotInitialized       = 1, /*!< Data not initialized. */
    miopenStatusInvalidValue         = 2, /*!< Incorrect variable value. */
    miopenStatusBadParm              = 3, /*!< Incorrect parameter detected. */
    miopenStatusAllocFailed          = 4, /*!< Memory allocation error. */
    miopenStatusInternalError        = 5, /*!< MIOpen failure. */
    miopenStatusNotImplemented       = 6, /*!< Use of unimplemented feature. */
    miopenStatusUnknownError         = 7, /*!< Unknown error occurred. */
    miopenStatusUnsupportedOp        = 8, /*!< Unsupported operator for fusion. */
    miopenStatusGpuOperationsSkipped = 9, /*!< This is not an error. */
} miopenStatus_t;

/*! @brief Get character string for an error code.
 *
 * A function which returns a NULL terminated character string of the error code.
 *
 * @param error  miopenStatus_t type error status (input)
 * @return       errorString
 */
MIOPEN_EXPORT const char* miopenGetErrorString(miopenStatus_t error);

/*! @brief Custom allocator function
 *
 * This function allow for user-defined custom allocator
 *
 * @param context     A pointer a context (input)
 * @param sizeBytes   Number of bytes to allocate (input)
 *
 */
typedef void* (*miopenAllocatorFunction)(void* context, size_t sizeBytes);

/*! @brief Custom deallocator function
 *
 * This function allow for user-defined custom deallocation function
 *
 * @param context     A pointer context (input)
 * @param memory      A pointer allocated memory (input)
 *
 */
typedef void (*miopenDeallocatorFunction)(void* context, void* memory);

/*! @brief Method to return version of MIOpen
 *
 * The output values of this call follow from the versioning
 * format major.minor.patch
 *
 * Pointers that are NULL will be ignored.
 *
 * @param major     Major version number (output)
 * @param minor     Minor version number (output)
 * @param patch     Patch version number (output)
 *
 * @return          miopenStatus_t
 */
MIOPEN_EXPORT miopenStatus_t miopenGetVersion(size_t* major, size_t* minor, size_t* patch);

/*! @brief Method to create the MIOpen handle object.
 *
 * This function creates a MIOpen handle. This is called at the very start to initialize the MIOpen
 * environment.
 * @param handle     A pointer to a MIOpen handle type (output)
 *
 * @return           miopenStatus_t
 */
MIOPEN_EXPORT miopenStatus_t miopenCreate(miopenHandle_t* handle);

/*! @brief Create a MIOpen handle with an accelerator stream.
 *
 * The HIP side uses a hipStream_t type for the stream, while OpenCL will use a
 * cl_command_queue.
 *
 * Create a handle with a previously created accelerator command queue.
 * @param handle     A pointer to a MIOpen handle type (output)
 * @param stream      An accelerator queue type (input)
 *
 * @return           miopenStatus_t
 */
MIOPEN_EXPORT miopenStatus_t miopenCreateWithStream(miopenHandle_t* handle,
                                                    miopenAcceleratorQueue_t stream);

/*! @brief Destroys the MIOpen handle.
 *
 * This is called when breaking down the MIOpen environment.
 * @param handle     MIOpen handle (input)
 * @return           miopenStatus_t
 */
MIOPEN_EXPORT miopenStatus_t miopenDestroy(miopenHandle_t handle);

/*! @brief Set accelerator command queue previously created
 *
 * Set a command queue for an accelerator device
 * @param handle     MIOpen handle (input)
 * @param streamID   An accelerator queue type (input)
 * @return           miopenStatus_t
 */
MIOPEN_EXPORT miopenStatus_t miopenSetStream(miopenHandle_t handle,
                                             miopenAcceleratorQueue_t streamID);

/*! @brief Get the previously created accelerator command queue
 *
 * Creates a command queue for an accelerator device
 * @param handle     MIOpen handle (input)
 * @param streamID   Pointer to a accelerator queue type (output)
 * @return           miopenStatus_t
 */
MIOPEN_EXPORT miopenStatus_t miopenGetStream(miopenHandle_t handle,
                                             miopenAcceleratorQueue_t* streamID);

/*! @brief Set allocator for previously created miopenHandle
 *
 * Set a command queue for an accelerator device
 * @param handle     MIOpen handle
 * @param allocator  A callback function MIOpen will use for internal memory allocations.
 *      The provided callback function should allocate device memory with requested size
 *      and return a pointer to this memory.
 *      Passing 0 will restore the default MIOpen allocator and deallocator.
 * @param deallocator  A callback function MIOpen will use to for internal memory deallocation.
 *      The provided callback function should free the specified memory pointer
 * @param allocatorContext  User-specified pointer which is passed to \p allocator and \p
 * deallocator
 *      This allows the callback function to access state set by the caller to this function,
 *      for example a stateful heap allocator or a c++ class.
 * @return           miopenStatus_t
 */
MIOPEN_EXPORT miopenStatus_t miopenSetAllocator(miopenHandle_t handle,
                                                miopenAllocatorFunction allocator,
                                                miopenDeallocatorFunction deallocator,
                                                void* allocatorContext);

/*! @brief Get time for last kernel launched
 *
 * This function is used only when profiling mode has been enabled.
 * Kernel timings are based on the MIOpen handle and is not thread-safe.
 * In order to use multi-threaded profiling, create an MIOpen handle for each
 * concurrent thread.
 *
 * @param handle     MIOpen handle (input)
 * @param time       Pointer to a float type to contain kernel time in milliseconds (output)
 * @return           miopenStatus_t
 */
MIOPEN_EXPORT miopenStatus_t miopenGetKernelTime(miopenHandle_t handle, float* time);

/*! @brief Enable profiling to retrieve kernel time
 *
 * Enable or disable kernel profiling. This profiling is only for kernel time.
 * @param handle     MIOpen handle (input)
 * @param enable     Boolean to toggle profiling (input)
 * @return           miopenStatus_t
 */
MIOPEN_EXPORT miopenStatus_t miopenEnableProfiling(miopenHandle_t handle, bool enable);
/** @} */
// CLOSEOUT HANDLE DOXYGEN GROUP

/*! @ingroup fusion
 * @brief Creates the miopenFusionOpDescriptor_t type
 *
 * Fusion Operator Descriptor contains the meta-data associated with an operator
 * to be fused in a compute graph
 *
 */
MIOPEN_DECLARE_OBJECT(miopenFusionOpDescriptor);

/*! @ingroup tensor
 * @brief Creates the miopenTensorDescriptor_t type
 *
 * Tensor descriptor is an object that allows the user to specify a layer's size for each
 * dimension and dimension strides. Currently only 4-D fully packed tensors are supported.
 *
 */
MIOPEN_DECLARE_OBJECT(miopenTensorDescriptor);

/*! @ingroup convolutions
 * @brief Creates the miopenConvolutionDescriptor_t type
 *
 * Convolution descriptor is an object that allows the user to specify a layer's padding, stride,
 * and dilation of the convolutional filter. Parameters must all be non-negative.
 *
 */
MIOPEN_DECLARE_OBJECT(miopenConvolutionDescriptor);

/*! @ingroup pooling
 * @brief Creates the miopenPoolingDescriptor_t type
 *
 * Pooling descriptor is an object that allows the user to specify the dimension sizes of the
 * pooling windows, paddings, strides, and pooling mode.
 *
 */
MIOPEN_DECLARE_OBJECT(miopenPoolingDescriptor);

/*! @ingroup LRN
 *  @brief Creates the miopenLRNDescriptor_t type
 *
 * LRN descriptor is an object that allows the user to specify the LRN mode, the number of elements
 * in the normalization window, and the LRN k-parameter.
 *
 */
MIOPEN_DECLARE_OBJECT(miopenLRNDescriptor);

/*! @ingroup activation
 * @brief Creates the miopenActivationDescriptor_t type
 *
 * Activation descriptor is an object that allows the user to specify the activation mode.
 *
 */
MIOPEN_DECLARE_OBJECT(miopenActivationDescriptor);

/*! @ingroup RNN
 * @brief Creates the miopenRNNDescriptor_t type
 */
MIOPEN_DECLARE_OBJECT(miopenRNNDescriptor);

/*! @ingroup LossFunction
 * @brief Creates the miopenCTCLossDescriptor_t type
 */
MIOPEN_DECLARE_OBJECT(miopenCTCLossDescriptor);

/*! @ingroup Dropout
 * @brief Creates the miopenDropoutDescriptor_t type
 */
MIOPEN_DECLARE_OBJECT(miopenDropoutDescriptor);

/*! @ingroup TensorReduce
 * @brief Creates the miopenReduceTensorDescriptor_t type
 */
MIOPEN_DECLARE_OBJECT(miopenReduceTensorDescriptor);

/*! @ingroup tensor
 * @enum miopenDataType_t
 * MIOpen floating point datatypes. Both 32-bit and 16-bit floats are supported in MIOpen.
 */
typedef enum
{
    miopenHalf  = 0, /*!< 16-bit floating point (Fully supported) */
    miopenFloat = 1, /*!< 32-bit floating point (Fully supported) */
    miopenInt32 = 2, /*!< 32-bit int point (Partially supported) */
    miopenInt8  = 3, /*!< 8-bit int point (Partially supported) */
    miopenInt8x4 =
        4, /*!< Pack of four 8-bit int points in NCHW_VECT_C format (Partially supported) */
    miopenBFloat16 = 5, /*!< 16-bit binary floating point (8-bit exponent, 7-bit fraction)
                           (Partially supported) */
    miopenDouble = 6,   /*!< 64-bit floating point (Partially supported) */
} miopenDataType_t;

/*! @ingroup tensor
 * @enum miopenTensorLayout_t
<<<<<<< HEAD
 * MIOpen tensor layouts. NCHW, NHWC, CHWN and NCHW_VECT_C with certain vector length(vect_c=4,
 * vect_c=8) are supported in MIOpen.
=======
 * Tensor layouts supported by MIOpen.
 * miopenTensorCHWNc4 and miopenTensorCHWNc8 layout only support weight tensor.
>>>>>>> df4a7129
 */
typedef enum
{
    miopenTensorNCHW   = 0, /*!< NCHW memory layout (Fully supported) */
    miopenTensorNHWC   = 1, /*!< NHWC memory layout (Fully supported) */
    miopenTensorCHWN   = 2, /*!< CHWN memory layout (Not supported) */
    miopenTensorNCHWc4 = 3, /*!< NCHWc4 memory layout (Partially supported) */
    miopenTensorNCHWc8 = 4, /*!< NCHWc8 memory layout (Partially supported) */
    miopenTensorCHWNc4 = 5, /*!< CHWNc4 memory layout (Partially supported) */
    miopenTensorCHWNc8 = 6, /*!< CHWNc8 memory layout (Partially supported) */
<<<<<<< HEAD
=======
    miopenTensorNCDHW  = 7, /*!< NCDHW memory layout (Fully supported) */
    miopenTensorNDHWC  = 8, /*!< NCDHW memory layout (Fully supported) */
>>>>>>> df4a7129
} miopenTensorLayout_t;

/*! @ingroup pooling
 * @enum miopenIndexType_t
 * MIOpen index datatypes.
 */
typedef enum
{
    miopenIndexUint8  = 0, /*!<  8-bit unsigned */
    miopenIndexUint16 = 1, /*!< 16-bit unsigned */
    miopenIndexUint32 = 2, /*!< 32-bit unsigned */
    miopenIndexUint64 = 3, /*!< 64-bit unsigned */
} miopenIndexType_t;

/*! @ingroup tensor
 * @enum miopenTensorOp_t
 * Element-wise tensor operation modes
 */
typedef enum
{
    miopenTensorOpAdd = 0, /*!< Add tensors element-wise */
    miopenTensorOpMul = 1, /*!< Multiply two tensors element-wise */
    miopenTensorOpMin = 2, /*!< Minimum of tensor element pairs */
    miopenTensorOpMax = 3, /*!< Maximum of tensor element pairs */
} miopenTensorOp_t;

/*! @ingroup convolutions
 *  @enum miopenConvolutionMode_t
 * Convolution mode selection for convolution layer preference.
 */
typedef enum
{
    miopenConvolution = 0, /*!< Cross-Correlation convolution */
    miopenTranspose   = 1, /*!< Transpose convolutions -- deconvolution */
    miopenGroupConv   = 2, /*!< Deprecated Group convolution legacy, ToBe Removed */
    miopenDepthwise   = 3, /*!< Deprecated Depthwise convolution legacy, ToBe Removed */
} miopenConvolutionMode_t;

/*! @ingroup padding
 *  @enum miopenPaddingMode_t
 * Padding mode selection for convolution/Pooling layer preference
 */
typedef enum
{
    miopenPaddingDefault = 0, /*!< MIOPEN Default Padding */
    miopenPaddingSame    = 1, /*!< Tensorflow SAME Padding */
    miopenPaddingValid   = 2, /*!< Tensorflow VALID Padding */
} miopenPaddingMode_t;

/*! @ingroup pooling
 * @enum miopenPoolingMode_t
 * Pooling layer mode
 */
typedef enum
{
    miopenPoolingMax              = 0, /*!< Maximum pooling */
    miopenPoolingAverage          = 1, /*!< Average pooling */
    miopenPoolingAverageInclusive = 2, /*!< Inclusive Average pooling */
} miopenPoolingMode_t;

/*! @ingroup pooling
 * @enum miopenPoolingWorkspaceIndexMode_t
 * Pooling layer workspace index mode. miopenPoolingWorkspaceIndexMask mode records indices
 * indicating the max values' positions in the filter/mask. miopenPoolingWorkspaceIndexImage mode
 * records indices indicating the max values' positions in the image.
 */
typedef enum
{
    miopenPoolingWorkspaceIndexMask  = 0, /*!< Use mask indices, 2D pooling only */
    miopenPoolingWorkspaceIndexImage = 1, /*!< Use image indices */
} miopenPoolingWorkspaceIndexMode_t;

/*! @ingroup LRN
 * @enum miopenLRNMode_t
 * Local Response Normalization layer mode
 */
typedef enum
{
    miopenLRNWithinChannel = 0, /*!< Channel independent */
    miopenLRNCrossChannel  = 1, /*!< Cross Channel */
} miopenLRNMode_t;

/*! @ingroup batchnorm
 * @enum miopenBatchNormMode_t
 * Batch Normalization layer mode
 */
typedef enum
{
    miopenBNPerActivation = 0, /*!< Element-wise normalization for fully connected layer */
    miopenBNSpatial       = 1, /*!< Mini-batch spatial normalization for convolutional layers */
} miopenBatchNormMode_t;

/*! @ingroup activation
 * @enum miopenActivationMode_t
 * Activation layer modes
 */
typedef enum
{
    miopenActivationPASTHRU  = 0, /*!< No activation, pass through the data */
    miopenActivationLOGISTIC = 1, /*!< Sigmoid function: \f$1 / (1 + e^{-x})\f$ */
    miopenActivationTANH     = 2, /*!< Tanh activation \f$ \beta * tanh( \alpha * x) \f$ */
    miopenActivationRELU     = 3, /*!< Rectified Linear Unit \f$ max(0, x) \f$ */
    miopenActivationSOFTRELU = 4, /*!< \f$log(1 + e^x)\f$ */
    miopenActivationABS      = 5, /*!< Absolute value \f$abs(x)\f$ */
    miopenActivationPOWER = 6, /*!< Scaled and shifted power \f$(\alpha + \beta * x)^{gamma}\f$ */
    miopenActivationCLIPPEDRELU =
        7, /*!< Clipped Rectified Linear Unit \f$ min(\alpha, max(0,x)) \f$ */
    miopenActivationLEAKYRELU =
        8, /*!< Leaky Rectified Linear Unit \f$ \alpha * x | x <= 0; x | x > 0 \f$ */
    miopenActivationELU =
        9, /*!< Exponential Rectified Linear Unit \f$ \alpha * (e^{x} - 1) | x <= 0; x | x > 0 \f$
            */
} miopenActivationMode_t;

/*! @ingroup softmax
 * @enum miopenSoftmaxAlgorithm_t
 * Softmax implementation algorithms
 */
typedef enum
{
    MIOPEN_SOFTMAX_FAST     = 0, /*!< straightforward softmax */
    MIOPEN_SOFTMAX_ACCURATE = 1, /*!< scaled softmax by maximum value in input domain */
    MIOPEN_SOFTMAX_LOG      = 2, /*!< log softmax */
} miopenSoftmaxAlgorithm_t;

/*! @ingroup softmax
 * @enum miopenSoftmaxMode_t
 * Softmax modes
 */
typedef enum
{
    MIOPEN_SOFTMAX_MODE_INSTANCE = 0, /*!< compute per image (N) across C, H, W */
    MIOPEN_SOFTMAX_MODE_CHANNEL =
        1, /*!< compute per spatial location (H, W) per image (N) across C */
} miopenSoftmaxMode_t;

/*! @ingroup TensorReduce
 * @brief Version of TensorReduce API. Applications may use it to ensure
 * backward compatibility with older library versions.
 *
 * - 0 or undefined - Initial API. Supported operations: ADD, MIN, MIN, MAX.
 * - 1 - Added AMAX, AVG, NORM1, NORM2 ops.
 */
#define MIOPEN_API_VERSION_REDUCE_TENSOR 1

/*! @ingroup TensorReduce
 * @enum miopenReduceTensorOp_t
 * Tensor Reduction operation types
 */
typedef enum
{
    MIOPEN_REDUCE_TENSOR_ADD = 0, /*!< the operation is adding the values of the reduced elements */
    MIOPEN_REDUCE_TENSOR_MUL =
        1, /*!< the operation is multiplying the values of the reduced elements */
    MIOPEN_REDUCE_TENSOR_MIN =
        2, /*!< the operation is getting the minimum value of the reduced elements */
    MIOPEN_REDUCE_TENSOR_MAX =
        3, /*!< the operation is getting the maximum value of the reduced elements */
    MIOPEN_REDUCE_TENSOR_AMAX =
        4, /*!< the operation is getting the maximum absolute value of the reduced elements */
    MIOPEN_REDUCE_TENSOR_AVG =
        5, /*!< the operation is getting the averaged value of the reduced elements */
    MIOPEN_REDUCE_TENSOR_NORM1 =
        6, /*!< the operation is adding the absolute values of the reduced elements */
    MIOPEN_REDUCE_TENSOR_NORM2 = 7, /*!< the operation is getting the square root of the sum of
                                     squares of the reduced elements */
    // MIOPEN_REDUCE_TENSOR_MUL_NO_ZEROS =
    //    8, /*!< the operation is same as MUL, but does not have the zero values considered */
} miopenReduceTensorOp_t;

/*! @ingroup TensorReduce
 * @enum miopenReduceTensorOp_t
 * Nan numbers propagation modes
 */
typedef enum
{
    MIOPEN_NOT_PROPAGATE_NAN = 0, /*!< does not propagate Nan number */
    MIOPEN_PROPAGATE_NAN     = 1, /*!< propagate the Nan number by the Reduction operation */
} miopenNanPropagation_t;

/*! @ingroup TensorReduce
 * @enum miopenReduceTensorIndices_t
 * Reduction Indices computation modes
 */
typedef enum
{
    MIOPEN_REDUCE_TENSOR_NO_INDICES        = 0, /*!< Does not compuate indices */
    MIOPEN_REDUCE_TENSOR_FLATTENED_INDICES = 1, /*!< Compute the relative, flatted indices */
} miopenReduceTensorIndices_t;

/*! @ingroup TensorReduce
 * @enum miopenIndicesType_t
 * Reduction Indices types
 */
typedef enum
{
    MIOPEN_32BIT_INDICES = 0, /*!< unsigned integer indices */
    MIOPEN_64BIT_INDICES = 1, /*!< unsigned long indices */
    MIOPEN_16BIT_INDICES = 2, /*!< unsigned short indices */
    MIOPEN_8BIT_INDICES  = 3, /*!< unsigned char indices */
} miopenIndicesType_t;

/*! @ingroup convolutions
 *  @enum miopenConvolutionAttrib_t
 * Attribute for convolution descriptor, used for alternating the convolution behavior
 */
typedef enum
{
    MIOPEN_CONVOLUTION_ATTRIB_FP16_ALT_IMPL =
        0, /*!< Use alternative fp16 implementation.
            Only supported for gfx90a; has no effect for other targets.
            0 - disabled, 1 - enabled, -1 or unset - default (F0B1W1) >*/
} miopenConvolutionAttrib_t;

/** @addtogroup tensor
 *
 *  @{
 */

/*! @brief Create a Tensor Descriptor
 *
 * API for creating an uninitialized tensor descriptor.
 * @param tensorDesc Pointer to a tensor descriptor type (output)
 * @return           miopenStatus_t
 */
MIOPEN_EXPORT miopenStatus_t miopenCreateTensorDescriptor(miopenTensorDescriptor_t* tensorDesc);

/*! @brief Set shape of 4D tensor
 *
 * Interface for setting 4-D tensor shape. MIOpen currently only implements NCHW layout.
 *
 * @param tensorDesc Tensor descriptor type (output)
 * @param dataType   MIOpen datatype (input)
 * @param n          Mini-batch size (input)
 * @param c          Number of channels (input)
 * @param h          Data height dimension size (input)
 * @param w          Data width dimension size (input)
 * @return           miopenStatus_t
 */
MIOPEN_EXPORT miopenStatus_t miopenSet4dTensorDescriptor(
    miopenTensorDescriptor_t tensorDesc, miopenDataType_t dataType, int n, int c, int h, int w);

<<<<<<< HEAD
/*! @brief Set shape of 4D tensor with specific layout
 *
 * Second Interface for setting 4-D tensor shape. This interface support NHWC, NCHW_VECT_C,
 * CHWN_VECT_C layout The supported VECT_C type layout, user input like: convfp16x8 -n 8 -c 64 -h 5
 * -w 5 ... initialized to tensor with lengths of (8, 8, 5, 5) and strides of (1600, 200, 40, 8)
 * @param tensorDesc   Tensor descriptor type (output)
 * @param dataType     MIOpen datatype (input)
 * @param tensorLayout Tensor layout (input)
 * @param n            Mini-batch size (input)
 * @param c            Number of channels (input)
 * @param h            Data height dimension size (input)
 * @param w            Data width dimension size (input)
 * @return             miopenStatus_t
 */
MIOPEN_EXPORT miopenStatus_t
miopenSet4dTensorDescriptorWithLayout(miopenTensorDescriptor_t tensorDesc,
                                      miopenDataType_t dataType,
                                      miopenTensorLayout_t tensorLayout,
                                      int n,
                                      int c,
                                      int h,
                                      int w);
=======
/*! @brief Set shape of ND tensor with specific layout
 *
 * Interface for setting N-D tensor shape. This interface support NHWC, NCHW, NCHWc*, CHWNc*
 * @param tensorDesc   Tensor descriptor type (output)
 * @param dataType     MIOpen datatype (input)
 * @param tensorLayout Tensor layout (input)
 * @param lens         Tensor dimensions (input)
 * @param num_lens     Tensor dimension size (input)
 * @return             miopenStatus_t
 */
MIOPEN_EXPORT miopenStatus_t
miopenSetNdTensorDescriptorWithLayout(miopenTensorDescriptor_t tensorDesc,
                                      miopenDataType_t dataType,
                                      miopenTensorLayout_t tensorLayout,
                                      int* lens,
                                      int num_lens);
>>>>>>> df4a7129
/*! @brief Set shape and stride of 4D tensor
 *
 * Interface for setting 4-D tensor shape and stride.
 *
 * @param tensorDesc Tensor descriptor type (output)
 * @param dataType   MIOpen datatype (input)
 * @param n          Mini-batch size (input)
 * @param c          Number of channels (input)
 * @param h          Data height dimension size (input)
 * @param w          Data width dimension size (input)
 * @param nStride    Mini-batch dimension stride (input)
 * @param cStride    Channel dimension stride (input)
 * @param hStride    Height dimension stride (input)
 * @param wStride    Width dimension stride (input)
 * @return           miopenStatus_t
 */
MIOPEN_EXPORT miopenStatus_t miopenSet4dTensorDescriptorEx(miopenTensorDescriptor_t tensorDesc,
                                                           miopenDataType_t dataType,
                                                           int n,
                                                           int c,
                                                           int h,
                                                           int w,
                                                           int nStride,
                                                           int cStride,
                                                           int hStride,
                                                           int wStride);

/*! @brief Get the details of the tensor descriptor
 *
 * Interface to query the 4-D tensor shape.
 *
 * @param tensorDesc Tensor descriptor type (input)
 * @param dataType   MIOpen datatype (input)
 * @param n          Mini-batch size (output)
 * @param c          Number of channels (output)
 * @param h          Data height dimension size (output)
 * @param w          Data width dimension size (output)
 * @param nStride    Mini-batch dimension stride (output)
 * @param cStride    Channel dimension stride (output)
 * @param hStride    Height dimension stride (output)
 * @param wStride    Width dimension stride (output)
 * @return           miopenStatus_t
 */
MIOPEN_EXPORT miopenStatus_t miopenGet4dTensorDescriptor(miopenTensorDescriptor_t tensorDesc,
                                                         miopenDataType_t* dataType,
                                                         int* n,
                                                         int* c,
                                                         int* h,
                                                         int* w,
                                                         int* nStride,
                                                         int* cStride,
                                                         int* hStride,
                                                         int* wStride);

/*! @brief Set shape of N-dimensional tensor
 *
 * Interface for setting tensor shape. MIOpen has support for 1, 2, 3, 4, 5 dimensional tensor of
 * layout.
 * @param tensorDesc   Tensor descriptor type (input)
 * @param dataType     MIOpen datatype (input)
 * @param nbDims       Number of dimensions in the dimsA array (input)
 * @param dimsA        Array containing the size of dimensions (input)
 * @param stridesA     Array containing the size of stride (input)
 * @return             miopenStatus_t
 */
MIOPEN_EXPORT miopenStatus_t miopenSetTensorDescriptor(miopenTensorDescriptor_t tensorDesc,
                                                       miopenDataType_t dataType,
                                                       int nbDims,
                                                       int* dimsA,
                                                       int* stridesA);

/*! @brief Set shape of N-dimensional tensor
 *
 * Interface for querying tensor size. MIOpen has support for 1, 2, 3, 4, 5 dimensional tensor of
 * layout.
 * @param tensorDesc   Tensor descriptor type (input)
 * @param size         number of elements in tensor described by the descriptor (output)
 * @return             miopenStatus_t
 */
MIOPEN_EXPORT miopenStatus_t miopenGetTensorDescriptorSize(miopenTensorDescriptor_t tensorDesc,
                                                           int* size);

/*! @brief Get the details of the N-dimensional tensor descriptor.
 *
 * @param tensorDesc Tensor descriptor type (input)
 * @param dataType   MIOpen datatype (input)
 * @param dimsA      Array containing the size of dimensions (output)
 * @param stridesA   Array containing the size of stride (output)
 * @return           miopenStatus_t
 */
MIOPEN_EXPORT miopenStatus_t miopenGetTensorDescriptor(miopenTensorDescriptor_t tensorDesc,
                                                       miopenDataType_t* dataType,
                                                       int* dimsA,
                                                       int* stridesA);

/*! @brief Destroys the tensor descriptor
 *
 * @param tensorDesc Tensor descriptor type (input)
 * @return           miopenStatus_t
 */
MIOPEN_EXPORT miopenStatus_t miopenDestroyTensorDescriptor(miopenTensorDescriptor_t tensorDesc);

/*! @brief Execute element-wise tensor operations
 *
 * This function implements: \f$ C = op ( alpha1[0] * A, alpha2[0] * B ) + beta[0] * C \f$
 *
 * For Forward Bias one can also use, miopenConvolutionForwardBias()
 *
 * @param handle     MIOpen handle (input)
 * @param tensorOp   Operation from miopenTensorOp_t (input)
 * @param alpha1     Tensor A's floating point scaling factor, allocated on the host (input)
 * @param aDesc      Tensor descriptor for tensor A (input)
 * @param A          Tensor A (input)
 * @param alpha2     Tensor B's floating point scaling factor, allocated on the host (input)
 * @param bDesc      Tensor descriptor for tensor B (input)
 * @param B          Tensor B (input)
 * @param beta       Tensor C's floating point scaling factor, allocated on the host (input)
 * @param cDesc      Tensor descriptor for tensor C (input)
 * @param C          Tensor C (input and output)
 * @return           miopenStatus_t
 */
MIOPEN_EXPORT miopenStatus_t miopenOpTensor(miopenHandle_t handle,
                                            miopenTensorOp_t tensorOp,
                                            const void* alpha1,
                                            const miopenTensorDescriptor_t aDesc,
                                            const void* A,
                                            const void* alpha2,
                                            const miopenTensorDescriptor_t bDesc,
                                            const void* B,
                                            const void* beta,
                                            const miopenTensorDescriptor_t cDesc,
                                            void* C);

/*! @brief Fills a tensor with a single value.
 *
 * Supported datatypes are fp32, fp16, and bfp16
 *
 * @param handle     MIOpen handle (input)
 * @param yDesc      Tensor descriptor for tensor y (input)
 * @param y          Tensor y (input)
 * @param alpha      Pointer to fill value (input)
 * @return           miopenStatus_t
 */
MIOPEN_EXPORT miopenStatus_t miopenSetTensor(miopenHandle_t handle,
                                             const miopenTensorDescriptor_t yDesc,
                                             void* y,
                                             const void* alpha);

/*! @brief Scales all elements in a tensor by a single value.
 *
 * Supported datatypes are fp32 and fp16
 *
 * @param handle     MIOpen handle (input)
 * @param yDesc      Tensor descriptor for tensor y (input)
 * @param y          Tensor y (input and output)
 * @param alpha      Floating point scaling factor, allocated on the host (input)
 * @return           miopenStatus_t
 */
MIOPEN_EXPORT miopenStatus_t miopenScaleTensor(miopenHandle_t handle,
                                               const miopenTensorDescriptor_t yDesc,
                                               void* y,
                                               const void* alpha);

/*! @brief Returns number of bytes associated with tensor descriptor
 *
 * @param tensorDesc Tensor descriptor (input)
 * @param numBytes   Number of bytes associated with tensor descriptor (output)
 * @return           miopenStatus_t
 */
MIOPEN_EXPORT miopenStatus_t miopenGetTensorNumBytes(miopenTensorDescriptor_t tensorDesc,
                                                     size_t* numBytes);

/*! @brief Copies one tensor to another tensor with a different layout/scale.
 *
 * This function implements:
 * 1. \f$ Y = alpha * X + beta * Y \f$ for fp32 and fp16 datatype
 * 2. Vectorize/de-vectorize along channel dimension C for int8 datatype
 *
 * Currently this is used for transforming from int8 to int8x4 vector datatypes
 *
 * @param handle     MIOpen handle (input)
 * @param alpha      Floating point scaling factor, allocated on the host (input)
 * @param xDesc      Source Tensor descriptor for tensor x (input)
 * @param x          Source Tensor x (input)
 * @param beta       Floating point scaling factor, allocated on the host (input)
 * @param yDesc      Destination Tensor descriptor for tensor y (input)
 * @param y          Destination Tensor y (output)
 * @return           miopenStatus_t
 */
MIOPEN_EXPORT miopenStatus_t miopenTransformTensor(miopenHandle_t handle,
                                                   const void* alpha,
                                                   const miopenTensorDescriptor_t xDesc,
                                                   const void* x,
                                                   const void* beta,
                                                   const miopenTensorDescriptor_t yDesc,
                                                   void* y);

/** @} */
// CLOSEOUT TENSOR DOXYGEN GROUP

/** @addtogroup convolutions
 *
 *  @{
 */

/*! @brief Creates a convolution layer descriptor
 *
 * @param convDesc   Convolution layer descriptor
 * @return           miopenStatus_t
 */
MIOPEN_EXPORT miopenStatus_t
miopenCreateConvolutionDescriptor(miopenConvolutionDescriptor_t* convDesc);

/*! @brief Creates a 2-D convolution layer descriptor
 *
 * For group/depthwise convolution dilation height and width, only a dilation value of 1 is
 * supported.
 *
 * @param convDesc   Convolution layer descriptor (output)
 * @param c_mode     Convolutional mode (input)
 * @param pad_h      Height input data padding (input)
 * @param pad_w      Width input data padding (input)
 * @param stride_h   Stride for the height of input data (input)
 * @param stride_w   Stride for the width of input data (input)
 * @param dilation_h Dilation height (input)
 * @param dilation_w Dilation width (input)
 * @return           miopenStatus_t
 */
MIOPEN_EXPORT miopenStatus_t miopenInitConvolutionDescriptor(miopenConvolutionDescriptor_t convDesc,
                                                             miopenConvolutionMode_t c_mode,
                                                             int pad_h,
                                                             int pad_w,
                                                             int stride_h,
                                                             int stride_w,
                                                             int dilation_h,
                                                             int dilation_w);

/*! @brief Creates a N-dimensional convolution layer descriptor
 *
 * @param convDesc      Convolution layer descriptor (output)
 * @param spatialDim    Convolutional spatial dimension (input)
 * @param padA          Array of input data padding (input)
 * @param strideA       Array of convolution stride (input)
 * @param dilationA     Array of convolution dilation (input)
 * @param c_mode        Convolutional mode (input)
 * @return              miopenStatus_t
 */
MIOPEN_EXPORT miopenStatus_t
miopenInitConvolutionNdDescriptor(miopenConvolutionDescriptor_t convDesc,
                                  int spatialDim,
                                  int* padA,
                                  int* strideA,
                                  int* dilationA,
                                  miopenConvolutionMode_t c_mode);

/*! @brief Retrieves a 2-D convolution layer descriptor's details
 *
 * For group/depthwise convolution dilation height and width, only a dilation value of 1 is
 * supported.
 *
 * @param convDesc   Convolution layer descriptor (input)
 * @param c_mode     Convolutional mode (output)
 * @param pad_h      Height input data padding (output)
 * @param pad_w      Width input data padding (output)
 * @param stride_h   Stride for the height of input data (output)
 * @param stride_w   Stride for the width of input data (output)
 * @param dilation_h Dilation height (output)
 * @param dilation_w Dilation width (output)
 * @return           miopenStatus_t
 */
MIOPEN_EXPORT miopenStatus_t miopenGetConvolutionDescriptor(miopenConvolutionDescriptor_t convDesc,
                                                            miopenConvolutionMode_t* c_mode,
                                                            int* pad_h,
                                                            int* pad_w,
                                                            int* stride_h,
                                                            int* stride_w,
                                                            int* dilation_h,
                                                            int* dilation_w);

/*! @brief Retrieves a N-dimensional convolution layer descriptor's details
 *
 * @param convDesc               Convolution layer descriptor (input)
 * @param requestedSpatialDim    Expected convolution spatial dimension (intput)
 * @param spatialDim             Convolutional spatial dimension (output)
 * @param padA                   Array of input data padding (output)
 * @param strideA                Array of convolution stride (output)
 * @param dilationA              Array of convolution dilation (output)
 * @param c_mode                 Convolutional mode (output)
 * @return                       miopenStatus_t
 */
MIOPEN_EXPORT miopenStatus_t
miopenGetConvolutionNdDescriptor(miopenConvolutionDescriptor_t convDesc,
                                 int requestedSpatialDim,
                                 int* spatialDim,
                                 int* padA,
                                 int* strideA,
                                 int* dilationA,
                                 miopenConvolutionMode_t* c_mode);

/*! @brief Set the number of groups to be used in Group/Depthwise convolution
 *
 * Must be called before all computational APIs of group/depthwise convolution, it is preferable to
 * call miopenInitConvolutionDescriptor() first, then miopenSetConvolutionGroupCount() to fully
 * initialize group convolutions. Both Convolution Mode and Transpose Convolution Mode support
 * group/depthwise convolution. To run depthwise convolution, set groupCount value equal to number
 * of channels.
 *
 * @param convDesc   Convolution layer descriptor (output)
 * @param groupCount      number of groups, in depthwise conv using filter_number/channel_multiplier
 * (input)
 * @return           miopenStatus_t
 */
MIOPEN_EXPORT miopenStatus_t miopenSetConvolutionGroupCount(miopenConvolutionDescriptor_t convDesc,
                                                            int groupCount);

/*! @brief Set the output padding to be used in 2-D Transpose convolution
 *
 * This function is optional for initialization of Transpose convolution. If applicable, it must be
 * called before all computational APIs of Transpose convolution. It is preferable to call
 * miopenInitConvolutionDescriptor() first, then miopenSetTransposeConvOutputPadding() to fully
 * initialize transpose convolutions.
 *
 * @param convDesc   Convolution layer descriptor (output)
 * @param adj_h      output padding for the height of output data (input)
 * @param adj_w      output padding for the width of output data (input)
 * @return           miopenStatus_t
 */
MIOPEN_EXPORT miopenStatus_t
miopenSetTransposeConvOutputPadding(miopenConvolutionDescriptor_t convDesc, int adj_h, int adj_w);

/*! @brief Set the output padding to be used in N-dimensional Transpose convolution
 *
 * This function is optional for initialization of Transpose convolution. If applicable, it must be
 * called before all computational APIs of Transpose convolution. It is preferable to call
 * miopenInitConvolutionNdDescriptor() first, then miopenSetTransposeConvNdOutputPadding() to fully
 * initialize transpose convolutions. Currently, 2-D and 3-D convolutions are supported.
 *
 * @param convDesc      Convolution layer descriptor (output)
 * @param spatialDim    Convolutional spatial dimension (input)
 * @param adjA          array of output padding for output data (input)
 * @return              miopenStatus_t
 */
MIOPEN_EXPORT miopenStatus_t miopenSetTransposeConvNdOutputPadding(
    miopenConvolutionDescriptor_t convDesc, int spatialDim, int* adjA);

/*! @brief Get the shape of a resulting 4-D tensor from a 2-D convolution
 *
 * This function returns the dimensions of the resulting 4D tensor of a 2D
 * convolution, given the convolution descriptor, the input tensor descriptor
 * and the filter descriptor. This function can help to setup the output tensor
 * and allocate the proper amount of memory prior to launch the actual
 * convolution.
 *
 * @param convDesc          Convolution layer descriptor (input)
 * @param inputTensorDesc   Input data tensor descriptor (input)
 * @param filterDesc        Weight descriptor (input)
 * @param n                 Mini-batch size (output)
 * @param c                 Number of channels (output)
 * @param h                 Data height dimension size (output)
 * @param w                 Data width dimension size (output)
 * @return                  miopenStatus_t
 */
MIOPEN_EXPORT miopenStatus_t
miopenGetConvolutionForwardOutputDim(miopenConvolutionDescriptor_t convDesc,
                                     const miopenTensorDescriptor_t inputTensorDesc,
                                     const miopenTensorDescriptor_t filterDesc,
                                     int* n,
                                     int* c,
                                     int* h,
                                     int* w);

/*! @brief Get the shape of a resulting N-dimensional tensor from a (N-2)-dimensional convolution
 *
 * This function returns the dimensions of the resulting N-dimensional tensor of a (N-2)-dimensional
 * convolution, given the convolution descriptor, the input tensor descriptor
 * and the filter descriptor. It is used to setup the output tensor descriptor prior to executing
 * the convolution layer.
 *
 * @param convDesc          Convolution layer descriptor (input)
 * @param inputTensorDesc   Input data tensor descriptor (input)
 * @param filterDesc        Weight descriptor (input)
 * @param nDim              Pointer to Output data tensor dimension (output)
 * @param outputTensorDimA  Array of Output data tensor length (output)
 */
MIOPEN_EXPORT miopenStatus_t
miopenGetConvolutionNdForwardOutputDim(miopenConvolutionDescriptor_t convDesc,
                                       const miopenTensorDescriptor_t inputTensorDesc,
                                       const miopenTensorDescriptor_t filterDesc,
                                       int* nDim,
                                       int* outputTensorDimA);

/*! @brief Destroys the tensor descriptor object
 *
 * @param convDesc Convolution tensor descriptor type (input)
 * @return           miopenStatus_t
 */
MIOPEN_EXPORT miopenStatus_t
miopenDestroyConvolutionDescriptor(miopenConvolutionDescriptor_t convDesc);

/*! @brief Set the attribute of the convolution descriptor
 *
 * @param convDesc          Convolution layer descriptor (input)
 * @param attr              Attribute of this convolution to set (input)
 * @param value             Value of this attribute (input)
 */
MIOPEN_EXPORT miopenStatus_t miopenSetConvolutionAttribute(miopenConvolutionDescriptor_t convDesc,
                                                           const miopenConvolutionAttrib_t attr,
                                                           int value);

/*! @brief Get the attribute of the convolution descriptor
 *
 * @param convDesc          Convolution layer descriptor (input)
 * @param attr              Attribute of this convolution to get (input)
 * @param value             Value of this attribute (output)
 */
MIOPEN_EXPORT miopenStatus_t miopenGetConvolutionAttribute(miopenConvolutionDescriptor_t convDesc,
                                                           const miopenConvolutionAttrib_t attr,
                                                           int* value);

/*! @enum miopenConvFwdAlgorithm_t
 * Convolutional algorithm mode for forward propagation. MIOpen use cross-correlation for its
 * convolution implementation.
 */
typedef enum
{
    miopenConvolutionFwdAlgoGEMM         = 0, /*!< GEMM variant */
    miopenConvolutionFwdAlgoDirect       = 1, /*!< Direct convolutions */
    miopenConvolutionFwdAlgoFFT          = 2, /*!< Fast Fourier Transform indirect convolutions */
    miopenConvolutionFwdAlgoWinograd     = 3, /*!< Winograd indirect convolutions */
    miopenConvolutionFwdAlgoImplicitGEMM = 5, /*!< Implicit GEMM convolutions, fp32 only */
} miopenConvFwdAlgorithm_t;

/*! @enum miopenConvBwdWeightsAlgorithm_t
 * Convolutional algorithm mode for back propagation on weights.
 */
typedef enum
{
    miopenConvolutionBwdWeightsAlgoGEMM         = 0, /*!< GEMM variant */
    miopenConvolutionBwdWeightsAlgoDirect       = 1, /*!< Direct convolution algorithm */
    miopenConvolutionBwdWeightsAlgoWinograd     = 3, /*!< Winograd convolutions */
    miopenConvolutionBwdWeightsAlgoImplicitGEMM = 5, /*!< Implicit GEMM convolutions */
} miopenConvBwdWeightsAlgorithm_t;

/*! @enum miopenConvBwdDataAlgorithm_t
 * Convolutional algorithm mode for back propagation on data.
 */
typedef enum
{
    miopenConvolutionBwdDataAlgoGEMM     = 0, /*!< GEMM variant */
    miopenConvolutionBwdDataAlgoDirect   = 1, /*!< Direct convolutions */
    miopenConvolutionBwdDataAlgoFFT      = 2, /*!< Fast Fourier Transform indirect convolutions */
    miopenConvolutionBwdDataAlgoWinograd = 3, /*!< Winograd indirect convolutions */
    miopenTransposeBwdDataAlgoGEMM =
        4, /*!< Deprecated Transpose GEMM variant legacy, ToBe Removed */
    miopenConvolutionBwdDataAlgoImplicitGEMM = 5, /*!< Implicit GEMM convolutions, fp32 only */
} miopenConvBwdDataAlgorithm_t;

/*! @enum miopenConvAlgorithm_t
 * Top-level convolutional algorithm mode
 */
typedef enum
{
    miopenConvolutionAlgoGEMM         = 0, /*!< GEMM variant */
    miopenConvolutionAlgoDirect       = 1, /*!< Direct convolutions */
    miopenConvolutionAlgoFFT          = 2, /*!< Fast Fourier Transform indirect convolutions */
    miopenConvolutionAlgoWinograd     = 3, /*!< Winograd indirect convolutions */
    miopenConvolutionAlgoImplicitGEMM = 5, /*!< Implicit GEMM convolutions, fp32 only */
} miopenConvAlgorithm_t;

/*! @brief Perf struct for forward, backward filter, or backward data algorithms
 *
 * Contains the union to hold the selected convolution algorithm for forward, or backwards layers,
 * and also contains the time it took to run the algorithm and the workspace required to run the
 * algorithm. The workspace in this structure can be used when executing the convolution layer.
 */
typedef struct
{
    union
    {
        miopenConvFwdAlgorithm_t fwd_algo; /*!< Forward convolution algorithm enum selection */
        miopenConvBwdWeightsAlgorithm_t bwd_weights_algo; /*!< Back propagation on weights
                                                             convolution algorithm enum selection */
        miopenConvBwdDataAlgorithm_t
            bwd_data_algo; /*!< Back propagation on data convolution algorithm enum selection */
    };

    float time;    /*!< Time to exectued the selected algorithm represented in the union */
    size_t memory; /*!< Workspace required to run the selected algorithm represented in the union */

} miopenConvAlgoPerf_t;

/*! @brief Performance struct for forward, backward filter, or backward data algorithms in
 * immediate mode
 *
 * Contains a 64-bit integer identifying the solution and the algorithm for the solution,
 * as well as the runtime, workspace size and a boolean flag indicating whether the returned
 * solution is a heuristic or resulting from an actual run
 *
 */
typedef struct
{
    float time; /*!< Represents the approximate time required to execute this solution on the GPU,
                     in milliseconds. This value may either be based on an acutal kernel run or an
                     estimate based on a heuristic.*/
    size_t workspace_size; /*!< Workspace required to run the selected algorithm represented in the
                              union */
    uint64_t solution_id;  /*!< Identifier for the returned solution */
    miopenConvAlgorithm_t algorithm; /*!< The algorithm used to compute the solution */

} miopenConvSolution_t;

/*! @brief Query the maximum number of solutions applicable for the given input/output and weights
 *  tensor descriptor for Convolution in the Forward direction.
 *
 * This call returns the maximum number of applicable solutions for a forward convolution problem.
 * The \c solutionCount returned may be used to allocate the memory required for the
 * \c miopenConvAlgoPerf_t which is required by miopenConvolutionGetSolution API calls.
 *
 * @param handle         MIOpen handle (input)
 * @param wDesc          Tensor descriptor for weight tensor w (input)
 * @param xDesc          Tensor descriptor for input data tensor x (input)
 * @param convDesc       Convolution layer descriptor (input)
 * @param yDesc          Tensor descriptor for output data tensor y (input)
 * @param solutionCount  Pointer to memory to return number of applicable solutions (output)
 * @return               miopenStatus_t
 */
MIOPEN_EXPORT miopenStatus_t
miopenConvolutionForwardGetSolutionCount(miopenHandle_t handle,
                                         const miopenTensorDescriptor_t wDesc,
                                         const miopenTensorDescriptor_t xDesc,
                                         const miopenConvolutionDescriptor_t convDesc,
                                         const miopenTensorDescriptor_t yDesc,
                                         size_t* solutionCount);

/*! @brief Query the applicable solutions for a convolution configuration described by
 *  input, output and convolution descriptors.
 *
 *  The returned solutions array is sorted in the order of decreasing performance. The returned
 * solutions
 * might be based
 *  on heuristics and for more consistent performance results the user the advised to run the Find
 * step.
 *  The maximum length of the solutions array may be queried using
 * miopenConvolutionForwardGetSolutionCount
 *
 * @param handle         MIOpen handle (input)
 * @param wDesc          Tensor descriptor for weight tensor w (input)
 * @param xDesc          Tensor descriptor for input data tensor x (input)
 * @param convDesc       Convolution layer descriptor (input)
 * @param yDesc          Tensor descriptor for output data tensor y (input)
 * @param maxSolutionCount The size of the solutions array passed in below (input)
 * @param solutionCount The size of the solutions array returned (output)
 * @param solutions      A pointer to an array of type miopenConvSolution_t allocated by the user,
 *                      filled in by MIOpen with applicable solutions. (output)
 * @return               miopenStatus_t
 *
 */
MIOPEN_EXPORT miopenStatus_t
miopenConvolutionForwardGetSolution(miopenHandle_t handle,
                                    const miopenTensorDescriptor_t wDesc,
                                    const miopenTensorDescriptor_t xDesc,
                                    const miopenConvolutionDescriptor_t convDesc,
                                    const miopenTensorDescriptor_t yDesc,
                                    const size_t maxSolutionCount,
                                    size_t* solutionCount,
                                    miopenConvSolution_t* solutions);

/*! @brief Returns the workspace size required for a particular solution id.
 *
 * This is an optional call for users who may have serialized the solution id and just need the
 * workspace
 * size for it. The same information is returned by the miopenConvolutionForwardGetSolution as part
 * of the
 * miopenConvSolution_t struct.
 *
 * @param handle         MIOpen handle (input)
 * @param wDesc          Tensor descriptor for weight tensor w (input)
 * @param xDesc          Tensor descriptor for input data tensor x (input)
 * @param convDesc       Convolution layer descriptor (input)
 * @param yDesc          Tensor descriptor for output data tensor y (input)
 * @param solution_id      ID of the solution for which workspace size is required (input)
 * @param workSpaceSize  The size of the workspace (output)
 * @return               miopenStatus_t
 */
MIOPEN_EXPORT miopenStatus_t
miopenConvolutionForwardGetSolutionWorkspaceSize(miopenHandle_t handle,
                                                 const miopenTensorDescriptor_t wDesc,
                                                 const miopenTensorDescriptor_t xDesc,
                                                 const miopenConvolutionDescriptor_t convDesc,
                                                 const miopenTensorDescriptor_t yDesc,
                                                 const uint64_t solution_id,
                                                 size_t* workSpaceSize);

/*! @brief Compiles the solution provided by the user, this solution may be acquired by the
 * miopenConvolutionForwardGetSolution API call above.
 *   Compiling the solution ensures that the first API call to miopenConvolutionForwardImmediate
 * does
 * not cause a compile.
 *
 *   This is an optional step and may be skipped if a slow first miopenConvolutionForwardImmediate
 * invocation is acceptable.
 *
 * @param handle         MIOpen handle (input)
 * @param wDesc          Tensor descriptor for weight tensor w (input)
 * @param xDesc          Tensor descriptor for input data tensor x (input)
 * @param convDesc       Convolution layer descriptor (input)
 * @param yDesc          Tensor descriptor for output data tensor y (input)
 * @param solution_id      ID of the solution to be compiled, as chosen by the user
 * @return               miopenStatus_t
 */
MIOPEN_EXPORT miopenStatus_t
miopenConvolutionForwardCompileSolution(miopenHandle_t handle,
                                        const miopenTensorDescriptor_t wDesc,
                                        const miopenTensorDescriptor_t xDesc,
                                        const miopenConvolutionDescriptor_t convDesc,
                                        const miopenTensorDescriptor_t yDesc,
                                        const uint64_t solution_id);

/*! @brief Executes the Forward convolution operation based on the provided solution ID.
 *
 * Supported datatypes are fp32, fp16, bfp16, and int8
 *
 * @param handle         MIOpen handle (input)
 * @param wDesc          Tensor descriptor for weight tensor w (input)
 * @param w              Weights tensor w (input)
 * @param xDesc          Tensor descriptor for input data tensor x (input)
 * @param x              Data tensor x (input)
 * @param convDesc       Convolution layer descriptor (input)
 * @param yDesc          Tensor descriptor for output data tensor y (input)
 * @param y              Data tensor y (output)
 * @param workSpace      Workspace tensor (input)
 * @param workSpaceSize  Size of the memory in bytes pointed to by workSpace above
 * @param solution_id      ID of the solution to be compiled, as chosen by the user
 * @return               miopenStatus_t
 */
MIOPEN_EXPORT miopenStatus_t
miopenConvolutionForwardImmediate(miopenHandle_t handle,
                                  const miopenTensorDescriptor_t wDesc,
                                  const void* w,
                                  const miopenTensorDescriptor_t xDesc,
                                  const void* x,
                                  const miopenConvolutionDescriptor_t convDesc,
                                  const miopenTensorDescriptor_t yDesc,
                                  void* y,
                                  void* workSpace,
                                  size_t workSpaceSize,
                                  const uint64_t solution_id);

/*! @brief Query the maximum number of solutions applicable for the given input/output and weights
 *  tensor descriptor for backward Convolution w-r-t Data.
 *
 *  This call returns the maximum number of applicable solutions for a the convolution problem, the
 * number
 *  returned may be used to allocate the memory required for the miopenConvAlgoPert2_t which is
 * required
 *  by miopenConvolutionBackwardDataGetSolution API calls.
 *
 * @param handle         MIOpen handle (input)
 * @param dyDesc         Tensor descriptor for data input tensor dy (input)
 * @param wDesc          Tensor descriptor for weight tensor w (input)
 * @param convDesc       Convolution layer descriptor (input)
 * @param dxDesc         Tensor descriptor for output data tensor dx (input)
 * @param solutionCount  Pointer to memory to return number of applicable solutions (output)
 * @return               miopenStatus_t
 */
MIOPEN_EXPORT miopenStatus_t
miopenConvolutionBackwardDataGetSolutionCount(miopenHandle_t handle,
                                              const miopenTensorDescriptor_t dyDesc,
                                              const miopenTensorDescriptor_t wDesc,
                                              const miopenConvolutionDescriptor_t convDesc,
                                              const miopenTensorDescriptor_t dxDesc,
                                              size_t* solutionCount);

/*! @brief Query the applicable solutions for a backward convolution w-r-t data as described by
 *  input, output and convolution descriptors.
 *
 *  The returned solutions array is sorted in the order of decreasing performance. The returned
 * solutions
 *  ns
 * might be based
 *  on heuristics and for more consistent performance results the user the advised to run the Find
 * step.
 *  The maximum length of the solutions array may be queried using
 * miopenConvolutionBackwardDataGetSolutionCount
 *
 * @param handle           MIOpen handle (input)
 * @param dyDesc           Tensor descriptor for data input tensor dy (input)
 * @param wDesc            Tensor descriptor for weight tensor w (input)
 * @param convDesc         Convolution layer descriptor (input)
 * @param dxDesc           Tensor descriptor for output data tensor dx (input)
 * @param maxSolutionCount The size of the solutions array passed in below (input)
 * @param solutionCount    The size of the solutions array returned (output)
 * @param solutions        A pointer to an array of type miopenConvSolution_t allocated by the user,
 *                         filled in by MIOpen with applicable solutions. (output)
 * @return                 miopenStatus_t
 *
 */
MIOPEN_EXPORT miopenStatus_t
miopenConvolutionBackwardDataGetSolution(miopenHandle_t handle,
                                         const miopenTensorDescriptor_t dyDesc,
                                         const miopenTensorDescriptor_t wDesc,
                                         const miopenConvolutionDescriptor_t convDesc,
                                         const miopenTensorDescriptor_t dxDesc,
                                         const size_t maxSolutionCount,
                                         size_t* solutionCount,
                                         miopenConvSolution_t* solutions);

/*! @brief Returns the workspace size required for a particular solution id.
 *
 * This is an optional call for users who may have serialized the solution id and just need the
 * workspace
 * size for it. The same information is returned by the miopenConvolutionBackwardDataGetSolution as
 * part of the
 * miopenConvSolution_t struct.
 *
 * @param handle         MIOpen handle (input)
 * @param dyDesc           Tensor descriptor for data input tensor dy (input)
 * @param wDesc            Tensor descriptor for weight tensor w (input)
 * @param convDesc         Convolution layer descriptor (input)
 * @param dxDesc           Tensor descriptor for output data tensor dx (input)
 * @param solution_id      ID of the solution for which workspace size is required (input)
 * @param workSpaceSize  The size of the workspace (output)
 * @return               miopenStatus_t
 */
MIOPEN_EXPORT miopenStatus_t
miopenConvolutionBackwardDataGetSolutionWorkspaceSize(miopenHandle_t handle,
                                                      const miopenTensorDescriptor_t dyDesc,
                                                      const miopenTensorDescriptor_t wDesc,
                                                      const miopenConvolutionDescriptor_t convDesc,
                                                      const miopenTensorDescriptor_t dxDesc,
                                                      const uint64_t solution_id,
                                                      size_t* workSpaceSize);

/*! @brief Compiles the solution provided by the user, this solution may be acquired by the
 * miopenConvolutionBackwardDataGetSolution API call above.
 *   Compiling the solution ensures that the first API call to
 * miopenConvolutionBackwardDataImmediate
 * does not cause a compile.
 *
 *   This is an optional step and may be skipped if a slow first
 * miopenConvolutionBackwardDataImmediate
 * invocation is acceptable.
 *
 * @param handle         MIOpen handle (input)
 * @param dyDesc         Tensor descriptor for data input tensor dy (input)
 * @param wDesc          Tensor descriptor for weight tensor w (input)
 * @param convDesc       Convolution layer descriptor (input)
 * @param dxDesc         Tensor descriptor for output data tensor dx (input)
 * @param solution_id      ID of the solution to be compiled, as chosen by the user
 * @return               miopenStatus_t
 */
MIOPEN_EXPORT miopenStatus_t
miopenConvolutionBackwardDataCompileSolution(miopenHandle_t handle,
                                             const miopenTensorDescriptor_t dyDesc,
                                             const miopenTensorDescriptor_t wDesc,
                                             const miopenConvolutionDescriptor_t convDesc,
                                             const miopenTensorDescriptor_t dxDesc,
                                             const uint64_t solution_id);

/*! @brief Executes the Backward convolution w-r-t data  operation based on the provided solution
 * ID.
 *
 *
 * @param handle         MIOpen handle (input)
 * @param dyDesc         Tensor descriptor for data input tensor dy (input)
 * @param dy             Data delta tensor dy (input)
 * @param wDesc          Tensor descriptor for weight tensor w (input)
 * @param w              Weights tensor w (input)
 * @param convDesc       Convolution layer descriptor (input)
 * @param dxDesc         Tensor descriptor for output data tensor dx (input)
 * @param dx             Data delta tensor dx (output)
 * @param workSpace      Workspace tensor (input)
 * @param workSpaceSize  Size in bytes of the workspace memory pointed to by workSpace
 * @param solution_id      ID of the solution to be compiled, as chosen by the user
 * @return               miopenStatus_t
 */
MIOPEN_EXPORT miopenStatus_t
miopenConvolutionBackwardDataImmediate(miopenHandle_t handle,
                                       const miopenTensorDescriptor_t dyDesc,
                                       const void* dy,
                                       const miopenTensorDescriptor_t wDesc,
                                       const void* w,
                                       const miopenConvolutionDescriptor_t convDesc,
                                       const miopenTensorDescriptor_t dxDesc,
                                       void* dx,
                                       void* workSpace,
                                       size_t workSpaceSize,
                                       const uint64_t solution_id);

/*! @brief Query the maximum number of solutions applicable for the given input/output and weights
 *  tensor descriptor for backward Convolution w-r-t Weights.
 *
 *  This call returns the maximum number of applicable solutions for a the convolution problem, the
 * number
 *  returned may be used to allocate the memory required for the miopenConvAlgoPert2_t which is
 * required
 *  by miopenConvolutionBackwardWeightsGetSolution API calls.
 *
 * @param handle         MIOpen handle (input)
 * @param dyDesc         Tensor descriptor for data tensor dy (input)
 * @param xDesc          Tensor descriptor for data tensor x (input)
 * @param convDesc       Convolution layer descriptor (input)
 * @param dwDesc         Tensor descriptor for weight tensor dw (input)
 * @param solutionCount  Pointer to memory to return number of applicable solutions (output)
 * @return               miopenStatus_t
 */
MIOPEN_EXPORT miopenStatus_t
miopenConvolutionBackwardWeightsGetSolutionCount(miopenHandle_t handle,
                                                 const miopenTensorDescriptor_t dyDesc,
                                                 const miopenTensorDescriptor_t xDesc,
                                                 const miopenConvolutionDescriptor_t convDesc,
                                                 const miopenTensorDescriptor_t dwDesc,
                                                 size_t* solutionCount);

/*! @brief Query the applicable solutions for a backward convolution w-r-t weights as described by
 *  input, output and convolution descriptors.
 *
 *  The returned solutions array is sorted in the order of decreasing performance. The returned
 * solutions
 * might be based
 *  on heuristics and for more consistent performance results the user the advised to run the Find
 * step.
 *  The maximum length of the solutions array may be queried using
 * miopenConvolutionBackwardWeightsGetSolutionCount
 *
 * @param handle           MIOpen handle (input)
 * @param dyDesc           Tensor descriptor for data tensor dy (input)
 * @param xDesc            Tensor descriptor for data tensor x (input)
 * @param convDesc         Convolution layer descriptor (input)
 * @param dwDesc           Tensor descriptor for weight tensor dw (input)
 * @param maxSolutionCount The size of the solutions array passed in below (input)
 * @param solutionCount    The size of the solutions array returned (output)
 * @param solutions        A pointer to an array of type miopenConvSolution_t allocated by the user,
 *                         filled in by MIOpen with applicable solutions. (output)
 * @return                 miopenStatus_t
 *
 */
MIOPEN_EXPORT miopenStatus_t
miopenConvolutionBackwardWeightsGetSolution(miopenHandle_t handle,
                                            const miopenTensorDescriptor_t dyDesc,
                                            const miopenTensorDescriptor_t xDesc,
                                            const miopenConvolutionDescriptor_t convDesc,
                                            const miopenTensorDescriptor_t dwDesc,
                                            const size_t maxSolutionCount,
                                            size_t* solutionCount,
                                            miopenConvSolution_t* solutions);

/*! @brief Returns the workspace size required for a particular solution id.
 *
 * This is an optional call for users who may have serialized the solution id and just need the
 * workspace
 * size for it. The same information is returned by the miopenConvolutionBackwardWeightsGetSolution
 * as part of the
 * miopenConvSolution_t struct.
 *
 * @param handle         MIOpen handle (input)
 * @param dyDesc         Tensor descriptor for data tensor dy (input)
 * @param xDesc          Tensor descriptor for data tensor x (input)
 * @param convDesc       Convolution layer descriptor (input)
 * @param dwDesc         Tensor descriptor for weight tensor dw (input)
 * @param solution_id      ID of the solution for which workspace size is required (input)
 * @param workSpaceSize  The size of the workspace (output)
 * @return               miopenStatus_t
 */
MIOPEN_EXPORT miopenStatus_t miopenConvolutionBackwardWeightsGetSolutionWorkspaceSize(
    miopenHandle_t handle,
    const miopenTensorDescriptor_t dyDesc,
    const miopenTensorDescriptor_t xDesc,
    const miopenConvolutionDescriptor_t convDesc,
    const miopenTensorDescriptor_t dwDesc,
    const uint64_t solution_id,
    size_t* workSpaceSize);

/*! @brief Compiles the solution provided by the user, this solution may be acquired by the
 * miopenConvolutionBackwardWeightsGetSolution API call above.
 *   Compiling the solution ensures that the first API call to
 * miopenConvolutionBackwardWeightsImmediate
 * does not cause a compile.
 *
 *   This is an optional step and may be skipped if a slow first
 * miopenConvolutionBackwardWeightsImmediate invocation is acceptable.
 *
 * @param handle         MIOpen handle (input)
 * @param dyDesc         Tensor descriptor for data tensor dy (input)
 * @param xDesc          Tensor descriptor for data tensor x (input)
 * @param convDesc       Convolution layer descriptor (input)
 * @param dwDesc         Tensor descriptor for weight tensor dw (input)
 * @param solution_id      ID of the solution to be compiled, as chosen by the user
 * @return               miopenStatus_t
 */
MIOPEN_EXPORT miopenStatus_t
miopenConvolutionBackwardWeightsCompileSolution(miopenHandle_t handle,
                                                const miopenTensorDescriptor_t dyDesc,
                                                const miopenTensorDescriptor_t xDesc,
                                                const miopenConvolutionDescriptor_t convDesc,
                                                const miopenTensorDescriptor_t dwDesc,
                                                const uint64_t solution_id);

/*! @brief Executes the Backward convolution w-r-t weights  operation based on the provided solution
 * ID.
 *
 *
 * @param handle         MIOpen handle (input)
 * @param dyDesc         Tensor descriptor for data tensor dy (input)
 * @param dy             Data delta tensor dy (input)
 * @param xDesc          Tensor descriptor for data tensor x (input)
 * @param x              Data tensor x (input)
 * @param convDesc       Convolution layer descriptor (input)
 * @param dwDesc         Tensor descriptor for weight tensor dw (input)
 * @param dw             Weights delta tensor dw (output)
 * @param workSpace      Workspace tensor (input)
 * @param workSpaceSize  Size in bytes of the memory passed in, pointed to by workSpace pointer
 * above
 * @param solution_id      ID of the solution to be compiled, as chosen by the user
 * @return               miopenStatus_t
 */
MIOPEN_EXPORT miopenStatus_t
miopenConvolutionBackwardWeightsImmediate(miopenHandle_t handle,
                                          const miopenTensorDescriptor_t dyDesc,
                                          const void* dy,
                                          const miopenTensorDescriptor_t xDesc,
                                          const void* x,
                                          const miopenConvolutionDescriptor_t convDesc,
                                          const miopenTensorDescriptor_t dwDesc,
                                          void* dw,
                                          void* workSpace,
                                          size_t workSpaceSize,
                                          const uint64_t solution_id);

/*! @brief Query the workspace size required for a forward convolution layer
 *
 * This call is required and must be executed once before running
 * miopenFindConvolutionForwardAlgorithm()
 * in order to determine the largest required allocation for the algorithm search; i.e., the maximum
 * size
 * of the memory needed from the set of potential forward convolution algorithm is returned.
 *
 * If using Group/Depthwise convolution mode, call miopenSetConvolutionGroupCount() before running
 * this.
 *
 * @param handle         MIOpen handle (input)
 * @param wDesc          Tensor descriptor for weight tensor w (input)
 * @param xDesc          Tensor descriptor for input data tensor x (input)
 * @param convDesc       Convolution layer descriptor (input)
 * @param yDesc          Tensor descriptor for output data tensor y (input)
 * @param workSpaceSize  Pointer to memory to return size in bytes (output)
 * @return               miopenStatus_t
 */
MIOPEN_EXPORT miopenStatus_t
miopenConvolutionForwardGetWorkSpaceSize(miopenHandle_t handle,
                                         const miopenTensorDescriptor_t wDesc,
                                         const miopenTensorDescriptor_t xDesc,
                                         const miopenConvolutionDescriptor_t convDesc,
                                         const miopenTensorDescriptor_t yDesc,
                                         size_t* workSpaceSize);

/*! @brief Search and run the forward convolutional algorithms and return a list of kernel times.
 *
 * This function attempts all MIOpen forward convolution algorithms based on
 * the input configuration, and outputs performance metrics to a
 * user-allocated array of type miopenConvAlgoPerf_t. These metrics are written
 * in a sorted fashion where the first element has the lowest compute time.
 * Users can chose the top-most algorithm if they only care about the fastest
 * algorithm.
 *
 * This function is mandatory before using miopenConvolutionForward(). In order
 * to execute this function, miopenConvolutionForwardGetWorkSpaceSize() must be
 * run to determine the required memory for this search.
 *
 * * If exhaustiveSearch == 0, MIOpen will look for the first kernel with a configuration match. If
 * a configuration match is not found, a default configuration will be returned.
 *
 * * If exhaustiveSearch == 1, MIOpen will look for the best kernel for the provided configuration.
 * If a match is not found, an exhaustive search is performed by running individual algorithms.
 *
 * If using Group/Depthwise convolution mode, call miopenSetConvolutionGroupCount() before running
 * this.
 *
 * @param handle             MIOpen handle (input)
 * @param xDesc              Tensor descriptor for data input tensor x (input)
 * @param x                  Data tensor x (input)
 * @param wDesc              Tensor descriptor for weight tensor w (input)
 * @param w                  Weights tensor w (input)
 * @param convDesc           Convolution layer descriptor (input)
 * @param yDesc              Tensor descriptor for output data tensor y (input)
 * @param y                  Data tensor y (output)
 * @param requestAlgoCount   Number of algorithms to return kernel times (input)
 * @param returnedAlgoCount  Pointer to number of algorithms returned (output)
 * @param perfResults        Pointer to union of best algorithm for forward and backwards (input)
 * @param workSpace          Pointer to workspace required for the search (output)
 * @param workSpaceSize      Size in bytes of the memory needed for find (output)
 * @param exhaustiveSearch   A boolean to toggle a full search of all algorithms and configurations
 * (input)
 * @return                   miopenStatus_t
 */
MIOPEN_EXPORT miopenStatus_t
miopenFindConvolutionForwardAlgorithm(miopenHandle_t handle,
                                      const miopenTensorDescriptor_t xDesc,
                                      const void* x,
                                      const miopenTensorDescriptor_t wDesc,
                                      const void* w,
                                      const miopenConvolutionDescriptor_t convDesc,
                                      const miopenTensorDescriptor_t yDesc,
                                      void* y,
                                      const int requestAlgoCount,
                                      int* returnedAlgoCount,
                                      miopenConvAlgoPerf_t* perfResults,
                                      void* workSpace,
                                      size_t workSpaceSize,
                                      bool exhaustiveSearch);

/*! @brief Execute a forward convolution layer
 *
 * Runs the forward convolution layer based on the selected algorithm. The function
 * miopenFindConvolutionForwardAlgorithm() must have been executed previously to
 * determine the required memory needed for the workspace and the best convolutional algorithm.
 *
 * If using Group/Depthwise convolution mode, call miopenSetConvolutionGroupCount() before running
 * this.
 *
 * @param handle         MIOpen handle (input)
 * @param alpha          Floating point scaling factor, allocated on the host (input)
 * @param xDesc          Tensor descriptor for data input tensor x (input)
 * @param x              Data tensor x (input)
 * @param wDesc          Tensor descriptor for weight tensor w (input)
 * @param w              Weights tensor w (inputs)
 * @param convDesc       Convolution layer descriptor (inputs)
 * @param algo           Algorithm selected (inputs)
 * @param beta           Floating point shift factor, allocated on the host (input)
 * @param yDesc          Tensor descriptor for output data tensor y (input)
 * @param y              Data tensor y (output)
 * @param workSpace      Pointer to workspace required (input)
 * @param workSpaceSize  Size in bytes of the memory determined by the find step (input)
 * @return               miopenStatus_t
 */
MIOPEN_EXPORT miopenStatus_t miopenConvolutionForward(miopenHandle_t handle,
                                                      const void* alpha,
                                                      const miopenTensorDescriptor_t xDesc,
                                                      const void* x,
                                                      const miopenTensorDescriptor_t wDesc,
                                                      const void* w,
                                                      const miopenConvolutionDescriptor_t convDesc,
                                                      miopenConvFwdAlgorithm_t algo,
                                                      const void* beta,
                                                      const miopenTensorDescriptor_t yDesc,
                                                      void* y,
                                                      void* workSpace,
                                                      size_t workSpaceSize);

/*! @brief Calculate element-wise scale and shift of a tensor via a bias tensor
 *
 *  This function applies an element-wise bias to a data tensor from an input bias tensor.
 *
 * @param handle         MIOpen handle (input)
 * @param alpha          Floating point scaling factor, allocated on the host (input)
 * @param bDesc          Tensor descriptor for bias tensor b (input)
 * @param b              Bias tensor b (input)
 * @param beta           Floating point shift factor, allocated on the host (input)
 * @param yDesc          Tensor descriptor for data tensor y (input)
 * @param y              Data tensor y (input and output)
 * @return               miopenStatus_t
 */
MIOPEN_EXPORT miopenStatus_t miopenConvolutionForwardBias(miopenHandle_t handle,
                                                          const void* alpha,
                                                          const miopenTensorDescriptor_t bDesc,
                                                          const void* b,
                                                          const void* beta,
                                                          const miopenTensorDescriptor_t yDesc,
                                                          void* y);

/*! @brief Get the GPU memory required for the backward data convolution algorithm.
 *
 * For a provided tensor descriptors and algorithm selection, this function calculates and returns
 * the workspace size required for back propagation on data. This call is required and must be
 * executed once before running miopenFindConvolutionBackwardDataAlgorithm() in order to determine
 * the largest required allocation for the algorithm search; i.e., the maximum size of the memory
 * needed from the set of potential backward convolution algorithm is returned.
 *
 * If using Group/Depthwise convolution mode, call miopenSetConvolutionGroupCount() before running
 * this.
 *
 * @param handle         MIOpen handle (input)
 * @param dyDesc         Tensor descriptor for data input tensor dy (input)
 * @param wDesc          Tensor descriptor for weight tensor w (input)
 * @param convDesc       Convolution layer descriptor (input)
 * @param dxDesc         Tensor descriptor for output data tensor dx (input)
 * @param workSpaceSize  Size in bytes of the memory required (output)
 * @return               miopenStatus_t
 */
MIOPEN_EXPORT miopenStatus_t
miopenConvolutionBackwardDataGetWorkSpaceSize(miopenHandle_t handle,
                                              const miopenTensorDescriptor_t dyDesc,
                                              const miopenTensorDescriptor_t wDesc,
                                              const miopenConvolutionDescriptor_t convDesc,
                                              const miopenTensorDescriptor_t dxDesc,
                                              size_t* workSpaceSize);

/*! @brief Search and run the backwards data convolution algorithms and return a list of kernel
 * times.
 *
 * This function attempts all MIOpen backward data convolution algorithms, and outputs the
 * performance metrics to a user-allocated array of type miopenConvAlgoPerf_t.
 * These metrics are written in sorted fashion where the first element has the lowest compute time.
 * This function is mandatory before using backwards convolutions. Users can chose the top-most
 * algorithm if they only care about the fastest algorithm.
 *
 * This function is mandatory before using miopenConvolutionBackwardData(). In order to
 * execute this function, miopenConvolutionBackwardsDataGetWorkSpaceSize() must be run to determine
 * the required memory for this search.
 *
 * * If exhaustiveSearch == 0, MIOpen will look for the first kernel with a configuration match. If
 * a configuration match is not found, a default configuration will be returned.
 *
 * * If exhaustiveSearch == 1, MIOpen will look for the best kernel for the provided configuration.
 * If a match is not found, an exhaustive search is performed by running individual algorithms.
 *
 * If using Group/Depthwise convolution mode, call miopenSetConvolutionGroupCount() before running
 * this.
 *
 * @param handle             MIOpen handle (input)
 * @param dyDesc             Tensor descriptor for data input tensor dy (input)
 * @param dy                 Data delta tensor dy (input)
 * @param wDesc              Tensor descriptor for weight tensor w (input)
 * @param w                  Weights tensor w (input)
 * @param convDesc           Convolution layer descriptor (input)
 * @param dxDesc             Tensor descriptor for output data tensor dx (input)
 * @param dx                 Data delta tensor dx (input)
 * @param requestAlgoCount   Number of algorithms to return kernel times (input)
 * @param returnedAlgoCount  Pointer to number of algorithms returned (output)
 * @param perfResults        Pointer to union of best algorithm for forward and backwards (output)
 * @param workSpace          Pointer to workspace required for the search (output)
 * @param workSpaceSize      Size in bytes of the memory needed for find (output)
 * @param exhaustiveSearch   A boolean to toggle a full search of all algorithms and configurations
 * (input)
 * @return                   miopenStatus_t
 */
MIOPEN_EXPORT miopenStatus_t
miopenFindConvolutionBackwardDataAlgorithm(miopenHandle_t handle,
                                           const miopenTensorDescriptor_t dyDesc,
                                           const void* dy,
                                           const miopenTensorDescriptor_t wDesc,
                                           const void* w,
                                           const miopenConvolutionDescriptor_t convDesc,
                                           const miopenTensorDescriptor_t dxDesc,
                                           void* dx,
                                           const int requestAlgoCount,
                                           int* returnedAlgoCount,
                                           miopenConvAlgoPerf_t* perfResults,
                                           void* workSpace,
                                           size_t workSpaceSize,
                                           bool exhaustiveSearch);

/*! @brief Execute a backward data convolution layer
 *
 * Runs the backward data convolution layer based on the selected algorithm. The function
 * miopenFindConvolutionBackwardDataAlgorithm() must have been executed previously to
 * determine the required memory needed for the workspace and the best convolutional
 * algorithm.
 *
 * If using Group/Depthwise convolution mode, call miopenSetConvolutionGroupCount() before running
 * this.
 *
 * @param handle         MIOpen handle (input)
 * @param alpha          Floating point scaling factor, allocated on the host (input)
 * @param dyDesc         Tensor descriptor for data input tensor dy (input)
 * @param dy             Data delta tensor dy (input)
 * @param wDesc          Tensor descriptor for weight tensor w (input)
 * @param w              Weights tensor w (input)
 * @param convDesc       Convolution layer descriptor (input)
 * @param algo           Algorithm selected (input)
 * @param beta           Floating point shift factor, allocated on the host (input)
 * @param dxDesc         Tensor descriptor for output data tensor dx (input)
 * @param dx             Data delta tensor dx (output)
 * @param workSpace      Pointer to workspace required for the search (input)
 * @param workSpaceSize  Size in bytes of the memory needed for find (input)
 * @return               miopenStatus_t
 */
MIOPEN_EXPORT miopenStatus_t
miopenConvolutionBackwardData(miopenHandle_t handle,
                              const void* alpha,
                              const miopenTensorDescriptor_t dyDesc,
                              const void* dy,
                              const miopenTensorDescriptor_t wDesc,
                              const void* w,
                              const miopenConvolutionDescriptor_t convDesc,
                              miopenConvBwdDataAlgorithm_t algo,
                              const void* beta,
                              const miopenTensorDescriptor_t dxDesc,
                              void* dx,
                              void* workSpace,
                              size_t workSpaceSize);

/*! @brief Get the GPU memory required for the backward weights convolution algorithm.
 *
 *
 * For a provided tensor descriptors and algorithm selection, this function calculates and returns
 * the workspace size required for back propagation on data. This call is required and must be
 * executed once before running miopenFindConvolutionBackwardWeightsAlgorithm() in order to
 * determine
 * the largest required allocation for the algorithm search; i.e., the maximum size of the memory
 * needed from the set of potential backward weights convolution algorithm is returned.
 *
 * If using Group/Depthwise convolution mode, call miopenSetConvolutionGroupCount() before running
 * this.
 *
 * @param handle         MIOpen handle (input)
 * @param dyDesc         Tensor descriptor for data input tensor dy (input)
 * @param xDesc          Tensor descriptor for data tensor x (input)
 * @param convDesc       Convolution layer descriptor (input)
 * @param dwDesc         Tensor descriptor for output weights tensor dw (input)
 * @param workSpaceSize  Size in bytes of the memory required (output)
 * @return               miopenStatus_t
 */
MIOPEN_EXPORT miopenStatus_t
miopenConvolutionBackwardWeightsGetWorkSpaceSize(miopenHandle_t handle,
                                                 const miopenTensorDescriptor_t dyDesc,
                                                 const miopenTensorDescriptor_t xDesc,
                                                 const miopenConvolutionDescriptor_t convDesc,
                                                 const miopenTensorDescriptor_t dwDesc,
                                                 size_t* workSpaceSize);

/*! @brief Search and run the backwards weights convolutional algorithms and return a list of kernel
 * times.
 *
 * This function attempts all MIOpen backward weights convolution algorithms, and outputs
 * the performance metrics to a user-allocated array of type miopenConvAlgoPerf_t. These metrics are
 * written in sorted fashion where the first element has the lowest compute time.
 * This function is mandatory before using backwards weight convolutions. Users can chose the
 * top-most algorithm if they only care about the fastest algorithm.
 *
 * This function is mandatory before using miopenConvolutionBackwardWeights(). In order to
 * execute this function, miopenConvolutionBackwardsWeightsGetWorkSpaceSize() must be run to
 * determine the required memory for this search.
 *
 * * If exhaustiveSearch == 0, MIOpen will look for the first kernel with a configuration match. If
 * a configuration match is not found, a default configuration will be returned.
 *
 * * If exhaustiveSearch == 1, MIOpen will look for the best kernel for the provided configuration.
 * If a match is not found, an exhaustive search is performed by running individual algorithms.
 *
 * If using Group/Depthwise convolution mode, call miopenSetConvolutionGroupCount() before running
 * this.
 *
 * @param handle             MIOpen handle (input)
 * @param dyDesc             Tensor descriptor for data input tensor dy (input)
 * @param dy                 Data delta tensor dy (input)
 * @param xDesc              Tensor descriptor for output data tensor x (input)
 * @param x                  Data delta tensor dx (input)
 * @param convDesc           Convolution layer descriptor (input)
 * @param dwDesc             Tensor descriptor for weight tensor dw (input)
 * @param dw                 Weights delta tensor dw (input)
 * @param requestAlgoCount   Number of algorithms to return kernel times (input)
 * @param returnedAlgoCount  Pointer to number of algorithms returned (output)
 * @param perfResults        Pointer to union of best algorithm for forward and backwards (output)
 * @param workSpace          Pointer to workspace required for the search (output)
 * @param workSpaceSize      Size in bytes of the memory needed for find (output)
 * @param exhaustiveSearch   A boolean to toggle a full search of all algorithms and configurations
 * (input)
 * @return                   miopenStatus_t
 */
MIOPEN_EXPORT miopenStatus_t
miopenFindConvolutionBackwardWeightsAlgorithm(miopenHandle_t handle,
                                              const miopenTensorDescriptor_t dyDesc,
                                              const void* dy,
                                              const miopenTensorDescriptor_t xDesc,
                                              const void* x,
                                              const miopenConvolutionDescriptor_t convDesc,
                                              const miopenTensorDescriptor_t dwDesc,
                                              void* dw,
                                              const int requestAlgoCount,
                                              int* returnedAlgoCount,
                                              miopenConvAlgoPerf_t* perfResults,
                                              void* workSpace,
                                              size_t workSpaceSize,
                                              bool exhaustiveSearch);

/*! @brief Execute a backward weights convolution layer
 *
 * Runs the backward weights convolution layer based on the selected algorithm. The function
 * miopenFindConvolutionBackwardWeightsAlgorithm() must have
 * been executed previously to determine the required memory needed for the workspace and the
 * best convolutional algorithm.
 *
 * If using Group/Depthwise convolution mode, call miopenSetConvolutionGroupCount() before running
 * this.
 *
 * @param handle         MIOpen handle (input)
 * @param alpha          Floating point scaling factor, allocated on the host (input)
 * @param dyDesc         Tensor descriptor for data tensor dy (input)
 * @param dy             Data delta tensor dy (input)
 * @param xDesc          Tensor descriptor for data tensor x (input)
 * @param x              Data tensor x (input)
 * @param convDesc       Convolution layer descriptor (input)
 * @param algo           Algorithm selected (input)
 * @param beta           Floating point shift factor, allocated on the host (input)
 * @param dwDesc         Tensor descriptor for weight tensor dw (input)
 * @param dw             Weights delta tensor dw (output)
 * @param workSpace      Pointer to workspace required for the search (input)
 * @param workSpaceSize  Size in bytes of the memory needed for find (input)
 * @return               miopenStatus_t
 */
MIOPEN_EXPORT miopenStatus_t
miopenConvolutionBackwardWeights(miopenHandle_t handle,
                                 const void* alpha,
                                 const miopenTensorDescriptor_t dyDesc,
                                 const void* dy,
                                 const miopenTensorDescriptor_t xDesc,
                                 const void* x,
                                 const miopenConvolutionDescriptor_t convDesc,
                                 miopenConvBwdWeightsAlgorithm_t algo,
                                 const void* beta,
                                 const miopenTensorDescriptor_t dwDesc,
                                 void* dw,
                                 void* workSpace,
                                 size_t workSpaceSize);

/*! @brief Calculates the gradient with respect to the bias.
 *
 * Compute the convolution backwards gradient with respect to the bias tensor.
 *
 * @param handle         MIOpen handle (input)
 * @param alpha          Floating point scaling factor, allocated on the host (input)
 * @param dyDesc         Tensor descriptor for data input tensor dy (input)
 * @param dy             Data delta tensor dy (input)
 * @param beta           Floating point shift factor, allocated on the host (input)
 * @param dbDesc         Tensor descriptor for input bias tensor db (input)
 * @param db             Bias delta tensor db (output)
 * @return               miopenStatus_t
 */
MIOPEN_EXPORT miopenStatus_t miopenConvolutionBackwardBias(miopenHandle_t handle,
                                                           const void* alpha,
                                                           const miopenTensorDescriptor_t dyDesc,
                                                           const void* dy,
                                                           const void* beta,
                                                           const miopenTensorDescriptor_t dbDesc,
                                                           void* db);

/** @} */
// CLOSEOUT CONVOLUTIONS DOXYGEN GROUP

// Pooling APIs
/** @addtogroup pooling
 *
 *  @{
 */

/*! @brief Creates a pooling layer descriptor
 *
 * @param poolDesc   Pointer to a pooling layer descriptor (output)
 * @return           miopenStatus_t
 */
MIOPEN_EXPORT miopenStatus_t miopenCreatePoolingDescriptor(miopenPoolingDescriptor_t* poolDesc);

/*! @brief Set index data type for pooling layer. The default indexing type is uint8_t.
 * Users can set the index type to any of the miopenIndexType_t sizes; 8, 16, 32, or 64 bit
 * unsigned integers.
 *
 * @param poolDesc     Pointer to a pooling layer descriptor (input)
 * @param index_type   Index type (input)
 * @return             miopenStatus_t
 */
MIOPEN_EXPORT miopenStatus_t miopenSetPoolingIndexType(miopenPoolingDescriptor_t poolDesc,
                                                       miopenIndexType_t index_type);

/*! @brief Get the index data type for pooling layer. The index type to any of the
 * miopenIndexType_t sizes; 8, 16, 32, or 64 bit unsigned integers.
 *
 * @param poolDesc     Pointer to a pooling layer descriptor (input)
 * @param index_type   Index type (output)
 * @return             miopenStatus_t
 */
MIOPEN_EXPORT miopenStatus_t miopenGetPoolingIndexType(miopenPoolingDescriptor_t poolDesc,
                                                       miopenIndexType_t* index_type);

/*! @brief Set workspace index mode for pooling layer. The default mode is
 * miopenPoolingWorkSpaceIndexMask.
 *
 * @param poolDesc         Pointer to a pooling layer descriptor (input/output)
 * @param workspace_index  Workspace index mode (input)
 * @return                 miopenStatus_t
 */
MIOPEN_EXPORT miopenStatus_t miopenSetPoolingWorkSpaceIndexMode(
    miopenPoolingDescriptor_t poolDesc, miopenPoolingWorkspaceIndexMode_t workspace_index);

/*! @brief Get workspace index mode for pooling layer.
 *
 * @param poolDesc         Pointer to a pooling layer descriptor (input)
 * @param workspace_index  Workspace index mode (output)
 * @return                 miopenStatus_t
 */
MIOPEN_EXPORT miopenStatus_t miopenGetPoolingWorkSpaceIndexMode(
    miopenPoolingDescriptor_t poolDesc, miopenPoolingWorkspaceIndexMode_t* workspace_index);

/*! @brief Sets a 2-D pooling layer descriptor details.
 *
 * Sets the window shape, padding, and stride for a previously created 2-D pooling descriptor.
 *
 * @param poolDesc       Pointer to a pooling layer descriptor (output)
 * @param mode           Pooling mode enum (input)
 * @param windowHeight   Input window height dimension (input)
 * @param windowWidth    Input window width dimension (input)
 * @param pad_h          Number of elements to pad height (input)
 * @param pad_w          Number of elements to pad width (input)
 * @param stride_h       Vertical stride (input)
 * @param stride_w       Horizontal stride (input)
 * @return               miopenStatus_t
 */
MIOPEN_EXPORT miopenStatus_t miopenSet2dPoolingDescriptor(miopenPoolingDescriptor_t poolDesc,
                                                          miopenPoolingMode_t mode,
                                                          int windowHeight,
                                                          int windowWidth,
                                                          int pad_h,
                                                          int pad_w,
                                                          int stride_h,
                                                          int stride_w);

/*! @brief Gets a 2-D pooling layer descriptor details
 *
 * Gets the window shape, padding, and stride for a previously created 2-D pooling descriptor.
 *
 * @param poolDesc       Pointer to a pooling layer descriptor (input)
 * @param mode           Pooling mode enum (output)
 * @param windowHeight   Input window height dimension (output)
 * @param windowWidth    Input window width dimension (output)
 * @param pad_h          Number of elements to pad height (output)
 * @param pad_w          Number of elements to pad width (output)
 * @param stride_h       Vertical stride (output)
 * @param stride_w       Horizontal stride (output)
 * @return               miopenStatus_t
 */
MIOPEN_EXPORT miopenStatus_t miopenGet2dPoolingDescriptor(const miopenPoolingDescriptor_t poolDesc,
                                                          miopenPoolingMode_t* mode,
                                                          int* windowHeight,
                                                          int* windowWidth,
                                                          int* pad_h,
                                                          int* pad_w,
                                                          int* stride_h,
                                                          int* stride_w);

/*! @brief Gets the shape of the output tensor for 2-D pooling
 *
 * Retrieve the tensor dimensions for the forward 2-D pooling. This call is required for
 * the forward if the output dimensions are different than the input tensor
 * dimensions.
 *
 * @param poolDesc   Pointer to a pooling layer descriptor (input)
 * @param tensorDesc Input tensor descriptor (input)
 * @param n	         Mini-batch dim (output)
 * @param c	         Number of channels (output)
 * @param h          Heights of input map (output)
 * @param w          Width of input map (output)
 * @return           miopenStatus_t
 */
MIOPEN_EXPORT miopenStatus_t
miopenGetPoolingForwardOutputDim(const miopenPoolingDescriptor_t poolDesc,
                                 const miopenTensorDescriptor_t tensorDesc,
                                 int* n,
                                 int* c,
                                 int* h,
                                 int* w);

/*! @brief Set details of a N-D pooling layer descriptor
 *
 * Set the window shape, padding, and stride for a previously created N-D pooling descriptor.
 *
 * @param poolDesc     Pointer to a pooling layer descriptor (input/output)
 * @param mode         Pooling mode enum (input)
 * @param nbDims       Dimension of the pooling (input)
 * @param windowDimA   Array of input window dimensions with length equal to or larger than
 * dimsRequested (input)
 * @param padA         Array of number of elements to padding with length equal to or larger than
 * dimsRequested (input)
 * @param stridesA     Array of stride parameter with length equal to or larger than dimsRequested
 * (input)
 * @return               miopenStatus_t
 */
MIOPEN_EXPORT miopenStatus_t miopenSetNdPoolingDescriptor(miopenPoolingDescriptor_t poolDesc,
                                                          const miopenPoolingMode_t mode,
                                                          int nbDims,
                                                          int* windowDimA,
                                                          int* padA,
                                                          int* stridesA);

/*! @brief Get details of a N-D pooling layer descriptor
 *
 * Get the window shape, padding, and stride for a previously created N-D pooling descriptor.
 *
 * @param poolDesc         Pointer to a pooling layer descriptor (input)
 * @param nbDimsRequested  Dimension of the expected pooling descriptor (input)
 * @param mode             Pooling mode enum (output)
 * @param nbDims           Actual dimension of the pooling descriptor (output)
 * @param windowDimA       Array of input window dimensions with length equal to or larger than
 * dimsRequested (output)
 * @param padA             Array of number of elements to padding with length equal to or larger
 * than dimsRequested (output)
 * @param stridesA         Array of stride parameter with length equal to or larger than
 * dimsRequested (output)
 * @return                 miopenStatus_t
 */
MIOPEN_EXPORT miopenStatus_t miopenGetNdPoolingDescriptor(const miopenPoolingDescriptor_t poolDesc,
                                                          int nbDimsRequested,
                                                          miopenPoolingMode_t* mode,
                                                          int* nbDims,
                                                          int* windowDimA,
                                                          int* padA,
                                                          int* stridesA);

/*! @brief Gets the shape of the output tensor for N-D pooling
 *
 * Retrieve the tensor dimensions for the forward N-D pooling. This call is required for
 * the forward if the output dimensions are different than the input tensor
 * dimensions.
 *
 * @param poolDesc      Pointer to a pooling layer descriptor (input)
 * @param tensorDesc    Input tensor descriptor (input)
 * @param dims          Dimension of the pooling (input)
 * @param tensorDimArr  Array of tensor dimension (output)
 * @return           miopenStatus_t
 */
MIOPEN_EXPORT miopenStatus_t
miopenGetPoolingNdForwardOutputDim(const miopenPoolingDescriptor_t poolDesc,
                                   const miopenTensorDescriptor_t tensorDesc,
                                   int dims,
                                   int* tensorDimArr);

/*! @brief Get the amount of GPU memory required for pooling
 *
 * Retrieves the amount of workspace in bytes require for pooling. This call is required to
 * determine the amount of GPU memory needed for the backwards pooling algorithms. For max-
 * pooling, an assumption is that index data type is uint8_t, therefore the returned
 * workspace size will be based on this assumption even if the user sets the index type with
 * miopenSetPoolingIndexType().
 *
 * @param yDesc          Descriptor for pooling layer (input)
 * @param workSpaceSize  Pointer to workSpaceSize (output)
 * @return               miopenStatus_t
 */
MIOPEN_EXPORT miopenStatus_t miopenPoolingGetWorkSpaceSize(const miopenTensorDescriptor_t yDesc,
                                                           size_t* workSpaceSize);

/*! @brief Get the amount of GPU memory required for pooling
 *
 * Retrieves the amount of workspace in bytes require for pooling. This call is required to
 * determine the amount of GPU memory needed for the backwards pooling algorithms. For max-
 * pooling, there is no assumption on index data type. As the user can set the index datatype
 * size using miopenSetPoolingIndexType().
 *
 * @param poolDesc       Pointer to a pooling layer descriptor (input)
 * @param yDesc          Descriptor for pooling layer (input)
 * @param workSpaceSize  Pointer to workSpaceSize (output)
 * @return               miopenStatus_t
 */
MIOPEN_EXPORT miopenStatus_t
miopenPoolingGetWorkSpaceSizeV2(const miopenPoolingDescriptor_t poolDesc,
                                const miopenTensorDescriptor_t yDesc,
                                size_t* workSpaceSize);

/*! @brief Execute a forward pooling layer
 *
 * Runs forward pooling. miopenGetPoolingForwardOutputDim() should be called before
 * miopenPoolingForward().
 * If the parameter do_backward == 0, then set workSpace = nullptr and workSpaceSize = 0. However,
 * for back-propagation do_backwards must be set to 1 in miopenPoolingForward().
 *
 * @param handle         MIOpen handle (input)
 * @param poolDesc       Descriptor for pooling layer (input)
 * @param alpha          Floating point scaling factor, allocated on the host (input)
 * @param xDesc          Tensor descriptor for data input tensor x (input)
 * @param x              Data tensor x (input)
 * @param beta           Floating point shift factor, allocated on the host (input)
 * @param yDesc          Tensor descriptor for output data tensor y (input)
 * @param y              Data tensor y (output)
 * @param do_backward    Boolean to toggle save data in workspace for backwards pass (input)
 * @param workSpace      Pointer user allocated memory (input)
 * @param workSpaceSize  Size in bytes of the memory needed (input)
 * @return               miopenStatus_t
 */
MIOPEN_EXPORT miopenStatus_t miopenPoolingForward(miopenHandle_t handle,
                                                  const miopenPoolingDescriptor_t poolDesc,
                                                  const void* alpha,
                                                  const miopenTensorDescriptor_t xDesc,
                                                  const void* x,
                                                  const void* beta,
                                                  const miopenTensorDescriptor_t yDesc,
                                                  void* y,
                                                  bool do_backward,
                                                  void* workSpace,
                                                  size_t workSpaceSize);

/*! @brief Execute a backward pooling layer
 *
 * Runs backward pooling. miopenPoolingGetWorkSpaceSize() must be called before
 * miopenPoolingBackward() to determine the amount of workSpace to be allocated.
 *
 * @param handle         MIOpen handle (input)
 * @param poolDesc       Descriptor for pooling layer (input)
 * @param alpha          Floating point scaling factor, allocated on the host (input)
 * @param yDesc          Tensor descriptor for output data tensor y (input)
 * @param y              Data tensor y (input)
 * @param dyDesc         Tensor descriptor for data input tensor dy (input)
 * @param dy             Data delta tensor dy (input)
 * @param xDesc          Tensor descriptor for output data tensor x (input)
 * @param x              Data tensor x (output)
 * @param beta           Floating point shift factor, allocated on the host (input)
 * @param dxDesc         Tensor descriptor for tensor dx (input)
 * @param dx             Weights delta tensor dx (output)
 * @param workSpace      Pointer to user allocated workspace (input)
 * @return               miopenStatus_t
 */
MIOPEN_EXPORT miopenStatus_t miopenPoolingBackward(miopenHandle_t handle,
                                                   const miopenPoolingDescriptor_t poolDesc,
                                                   const void* alpha,
                                                   const miopenTensorDescriptor_t yDesc,
                                                   const void* y,
                                                   const miopenTensorDescriptor_t dyDesc,
                                                   const void* dy,
                                                   const miopenTensorDescriptor_t xDesc,
                                                   const void* x,
                                                   const void* beta,
                                                   const miopenTensorDescriptor_t dxDesc,
                                                   void* dx,
                                                   void* workSpace);

/*! @brief Destroys the pooling descriptor object
 *
 * @param poolDesc Pooling tensor descriptor type (input)
 * @return           miopenStatus_t
 */
MIOPEN_EXPORT miopenStatus_t miopenDestroyPoolingDescriptor(miopenPoolingDescriptor_t poolDesc);

/** @} */
// CLOSEOUT POOLING DOXYGEN GROUP

// LRN APIs
/** @addtogroup LRN
 *
 *  @{
 */
/*! @brief Creates a local response normalization (LRN) layer descriptor
 *
 * @param lrnDesc    Pointer to a local response normalization layer descriptor type
 * @return           miopenStatus_t
 */
MIOPEN_EXPORT miopenStatus_t miopenCreateLRNDescriptor(miopenLRNDescriptor_t* lrnDesc);

/*! @brief Sets a LRN layer descriptor details
 *
 * Sets all of the descriptor details for the LRN layer. The number of window elements lrnN is
 * a diameter and always odd.
 *
 * @param lrnDesc      Pointer to a LRN layer descriptor (output)
 * @param mode         LRN mode enum (input)
 * @param lrnN         Number of normalization window elements (input)
 * @param lrnAlpha     Scaling factor (input)
 * @param lrnBeta      Shift factor (input)
 * @param lrnK         K factor (input)
 * @return             miopenStatus_t
 */
MIOPEN_EXPORT miopenStatus_t miopenSetLRNDescriptor(const miopenLRNDescriptor_t lrnDesc,
                                                    miopenLRNMode_t mode,
                                                    unsigned int lrnN,
                                                    double lrnAlpha,
                                                    double lrnBeta,
                                                    double lrnK);

/*! @brief Gets a LRN layer descriptor details
 *
 * Retrieve the LRN descriptor details.
 *
 * @param lrnDesc      Pointer to a LRN layer descriptor (input)
 * @param mode         LRN mode enum (output)
 * @param lrnN         Number of normalization window elements (output)
 * @param lrnAlpha     Scaling factor (output)
 * @param lrnBeta      Shift factor (output)
 * @param lrnK         K factor (output)
 * @return             miopenStatus_t
 */
MIOPEN_EXPORT miopenStatus_t miopenGetLRNDescriptor(const miopenLRNDescriptor_t lrnDesc,
                                                    miopenLRNMode_t* mode,
                                                    unsigned int* lrnN,
                                                    double* lrnAlpha,
                                                    double* lrnBeta,
                                                    double* lrnK);

/*! @brief Determine the workspace requirements.
 *
 * This function determines the GPU memory allocation required to execute the LRN layer based on the
 * LRN descriptor.
 *
 * @param yDesc           Pointer to a LRN layer descriptor (input)
 * @param workSpaceSize   Output variable for workspace size (output)
 * @return                miopenStatus_t
 */
MIOPEN_EXPORT miopenStatus_t miopenLRNGetWorkSpaceSize(const miopenTensorDescriptor_t yDesc,
                                                       size_t* workSpaceSize);

/*! @brief Execute a LRN forward layer
 *
 * Runs the forward layer normalization in the forward direction. If do_backward == 0, then
 * set workSpace = nullptr and workSpaceSize = 0. However, if the user wishes to execute backwards,
 * then they must set do_backwards = 1 in miopenLRNForward().
 *
 * @param handle         MIOpen handle (input)
 * @param lrnDesc        Descriptor for LRN layer (input)
 * @param alpha          Floating point scaling factor, allocated on the host (input)
 * @param xDesc          Tensor descriptor for data input tensor x (input)
 * @param x              Data tensor x (input)
 * @param beta           Floating point shift factor, allocated on the host (input)
 * @param yDesc          Tensor descriptor for output data tensor y (input)
 * @param y              Data tensor y (output)
 * @param do_backward    Boolean to toggle save data in workspace for backwards pass (input)
 * @param workSpace      Pointer user allocated memory (input)
 * @return               miopenStatus_t
 */
MIOPEN_EXPORT miopenStatus_t miopenLRNForward(miopenHandle_t handle,
                                              const miopenLRNDescriptor_t lrnDesc,
                                              const void* alpha,
                                              const miopenTensorDescriptor_t xDesc,
                                              const void* x,
                                              const void* beta,
                                              const miopenTensorDescriptor_t yDesc,
                                              void* y,
                                              bool do_backward,
                                              void* workSpace);

/*! @brief Execute a LRN backward layer
 *
 * @param handle         MIOpen handle (input)
 * @param lrnDesc        Descriptor for LRN layer (input)
 * @param alpha          Floating point scaling factor, allocated on the host (input)
 * @param yDesc          Tensor descriptor for data input tensor y (input)
 * @param y              Data tensor y (input)
 * @param dyDesc         Tensor descriptor for data input tensor dy (input)
 * @param dy             Data delta tensor dy (input)
 * @param xDesc          Tensor descriptor for input data tensor x (input)
 * @param x              Data tensor x (input)
 * @param beta           Floating point shift factor, allocated on the host (input)
 * @param dxDesc         Tensor descriptor for output data tensor dx(input)
 * @param dx             Data delta tensor x (output)
 * @param workSpace      Pointer user allocated memory (input)
 * @return               miopenStatus_t
 */
MIOPEN_EXPORT miopenStatus_t miopenLRNBackward(miopenHandle_t handle,
                                               const miopenLRNDescriptor_t lrnDesc,
                                               const void* alpha,
                                               const miopenTensorDescriptor_t yDesc,
                                               const void* y,
                                               const miopenTensorDescriptor_t dyDesc,
                                               const void* dy,
                                               const miopenTensorDescriptor_t xDesc,
                                               const void* x,
                                               const void* beta,
                                               const miopenTensorDescriptor_t dxDesc,
                                               void* dx,
                                               const void* workSpace);

/*! @brief Destroys the LRN descriptor object
 *
 * @param lrnDesc   LRN tensor descriptor type (input)
 * @return          miopenStatus_t
 */
MIOPEN_EXPORT miopenStatus_t miopenDestroyLRNDescriptor(miopenLRNDescriptor_t lrnDesc);

/** @} */
// CLOSEOUT LRN DOXYGEN GROUP

// Batch-Normalization APIs
/** @addtogroup batchnorm
 *
 *  @{
 */

/*! @brief Derive tensor for gamma and beta from input tensor descriptor
 *
 * This function takes the input tensor descriptor and outputs a derived tensor for the
 * normalization scale (gamma) and shift (beta) tensors.
 *
 * For an input tensor NCHW and spatial mode, the output derived tensor is 1C11, while for
 * per-activation the derived tensor is 1CHW.
 *
 * For an input tensor NCDHW and spatial mode, the output derived tensor is 1C111, while for
 * per-activation the derived tensor is 1CDHW.
 *
 * @param derivedBnDesc   Output derived tensor descriptor (output)
 * @param xDesc           Input tensor descriptor (input)
 * @param bn_mode         Batch Normalization mode (input)
 * @return                miopenStatus_t
 */
MIOPEN_EXPORT miopenStatus_t miopenDeriveBNTensorDescriptor(miopenTensorDescriptor_t derivedBnDesc,
                                                            const miopenTensorDescriptor_t xDesc,
                                                            miopenBatchNormMode_t bn_mode);

/*! @brief Execute forward training layer for batch normalization
 *
 * Batch normalization pass for forward training pass.
 * Takes in batch normalization mode bn_mode and input tensor x, output tensor y, bnBias and bnScale
 * with their descriptor.
 *
 * If either resultSaveMean, or resultSaveInvVariance are null pointers then the values for the mean
 * and inverse variance will not be used.
 *
 * Likewise, if either resultRunningMean, or resultRunningVariance are null pointers then the values
 * for the running mean and variance will not be saved.
 * Running averages and variances are scaled using an exponential averaging factor: \f[
 * \mu_{old} = \mu_{new}*factor + \mu_{old}*(1-factor)
 * \f]
 * where \f[
 * factor=1/(1+iteration)
 * \f]
 *
 * @param handle                    MIOpen handle (input)
 * @param bn_mode                   Batch normalization mode (input)
 * @param alpha                     Floating point scaling factor, allocated on the host (input)
 * @param beta                      Floating point shift factor, allocated on the host (input)
 * @param xDesc                     Tensor descriptor for data input tensor x (input)
 * @param x                         Data tensor x (input)
 * @param yDesc                     Tensor descriptor for output data tensor y (input)
 * @param y                         Data tensor y (output)
 * @param bnScaleBiasMeanVarDesc    Tensor descriptor for BN scaling, shifting, saved variance and
 * mean (input)
 * @param bnScale                   Batch norm scaling, gamma, tensor (input)
 * @param bnBias                    Batch norm bias, beta, tensor (input)
 * @param expAvgFactor              Exponential averaging factor (input)
 * @param resultRunningMean         Running average saved for inference (output)
 * @param resultRunningVariance     Running variance saved for inference (output)
 * @param epsilon                   Value to stablize inverse variance calculation (input)
 * @param resultSaveMean            Saved mini-batch mean for backwards pass (output)
 * @param resultSaveInvVariance     Saved mini-batch inverse variance for backwards pass (output)
 * @return                          miopenStatus_t
 */
MIOPEN_EXPORT miopenStatus_t
miopenBatchNormalizationForwardTraining(miopenHandle_t handle,
                                        miopenBatchNormMode_t bn_mode,
                                        void* alpha,
                                        void* beta,
                                        const miopenTensorDescriptor_t xDesc,
                                        const void* x,
                                        const miopenTensorDescriptor_t yDesc,
                                        void* y,
                                        const miopenTensorDescriptor_t bnScaleBiasMeanVarDesc,
                                        void* bnScale,
                                        void* bnBias,
                                        double expAvgFactor,
                                        void* resultRunningMean,
                                        void* resultRunningVariance,
                                        double epsilon,
                                        void* resultSaveMean,
                                        void* resultSaveInvVariance);

/*! @brief Execute forward inference layer for batch normalization
 *
 * Batch normalization pass for forward inference pass.
 * Takes in batch normalization mode bn_mode and input tensor x, output tensor y, bnBias and bnScale
 * with their descriptor.
 *
 * If either estimatedMean, or estimatedVariance are null pointers then the values for the mean and
 * variance will be calculated from input data and this calculated mean and variance will be used
 * to update input values.
 * If variance is zero and epsilon is also zero, this function outputs NAN values.  Input espilon
 * value should always be non zero positive value.
 *
 * @param handle                    MIOpen handle (input)
 * @param bn_mode                   Batch normalization mode (input)
 * @param alpha                     Floating point scaling factor, allocated on the host (input)
 * @param beta                      Floating point shift factor, allocated on the host (input)
 * @param xDesc                     Tensor descriptor for data input tensor x (input)
 * @param x                         Data tensor x (input)
 * @param yDesc                     Tensor descriptor for output data tensor y (input)
 * @param y                         Data tensor y (output)
 * @param bnScaleBiasMeanVarDesc    Tensor descriptor for BN scaling, shifting, saved variance and
 * mean (input)
 * @param bnScale                   Batch norm scaling, gamma, tensor (input)
 * @param bnBias                    Batch norm bias, beta, tensor (input)
 * @param estimatedMean             Running average saved during forward training (input)
 * @param estimatedVariance         Running variance saved during forward training (input)
 * @param epsilon                   Value to stabilize inverse variance calculation (input)
 * @return                          miopenStatus_t
 */
MIOPEN_EXPORT miopenStatus_t
miopenBatchNormalizationForwardInference(miopenHandle_t handle,
                                         miopenBatchNormMode_t bn_mode,
                                         void* alpha,
                                         void* beta,
                                         const miopenTensorDescriptor_t xDesc,
                                         const void* x,
                                         const miopenTensorDescriptor_t yDesc,
                                         void* y,
                                         const miopenTensorDescriptor_t bnScaleBiasMeanVarDesc,
                                         void* bnScale,
                                         void* bnBias,
                                         void* estimatedMean,
                                         void* estimatedVariance,
                                         double epsilon);

/*! @brief Execute backwards propagation layer for batch normalization
 *
 * Batch normalization pass for backwards propagation training pass.
 * The method for backwards propagation batch normalization.
 *
 * Takes in batch normalization mode bn_mode and input tensor data x, input activation tensor dy,
 * output tensor dx, the learned tensors resultBNBiasDiff and resultBNScaleDiff with their
 * descriptor.
 *
 * If BOTH savedMean, and savedVariance are not null pointers then the method will use the saved
 * mean and variance calculated by the forward training phase.
 *
 * @param handle                    MIOpen handle (input)
 * @param bn_mode                   Batch normalization mode (input)
 * @param alphaDataDiff             Floating point scaling factor, allocated on the host (input)
 * @param betaDataDiff              Floating point shift factor, allocated on the host (input)
 * @param alphaParamDiff            Floating point scaling factor, allocated on the host (input)
 * @param betaParamDiff             Floating point shift factor, allocated on the host (input)
 * @param xDesc                     Tensor descriptor for data input tensor x (input)
 * @param x                         Data tensor x (input)
 * @param dyDesc                    Tensor descriptor for output data tensor y (input)
 * @param dy                        Data tensor y (input)
 * @param dxDesc                    Tensor descriptor for output data tensor dx (input)
 * @param dx                        Data delta tensor dx (output)
 * @param bnScaleBiasDiffDesc       Tensor descriptor for BN scaling, shifting, saved variance and
 * mean (input)
 * @param bnScale                   Batch norm scaling, gamma, tensor (input)
 * @param resultBnScaleDiff         Tensor for dscale (output)
 * @param resultBnBiasDiff          Tensor for dbias (output)
 * @param epsilon                   Value to stabilize inverse variance calculation (input)
 * @param savedMean                 Saved mini-batch mean for backwards pass (input)
 * @param savedInvVariance          Saved mini-bathc inverse variance for backwards pass (input)
 * @return                          miopenStatus_t
 */
MIOPEN_EXPORT miopenStatus_t
miopenBatchNormalizationBackward(miopenHandle_t handle,
                                 miopenBatchNormMode_t bn_mode,
                                 const void* alphaDataDiff,
                                 const void* betaDataDiff,
                                 const void* alphaParamDiff,
                                 const void* betaParamDiff,
                                 const miopenTensorDescriptor_t xDesc,
                                 const void* x,
                                 const miopenTensorDescriptor_t dyDesc,
                                 const void* dy,
                                 const miopenTensorDescriptor_t dxDesc,
                                 void* dx,
                                 const miopenTensorDescriptor_t bnScaleBiasDiffDesc,
                                 const void* bnScale,
                                 void* resultBnScaleDiff,
                                 void* resultBnBiasDiff,
                                 double epsilon,
                                 const void* savedMean,
                                 const void* savedInvVariance);

/** @} */
// CLOSEOUT BATCHNORM DOXYGEN GROUP

// Activation APIs
/** @addtogroup activation
 *
 *  @{
 */
/*! @brief Creates the Activation descriptor object
 *
 * @param activDesc Pointer to an activation tensor descriptor type
 * @return          miopenStatus_t
 */
MIOPEN_EXPORT miopenStatus_t
miopenCreateActivationDescriptor(miopenActivationDescriptor_t* activDesc);

/*! @brief Sets the activation layer descriptor details
 *
 * Sets all of the descriptor details for the activation layer
 *
 * @param activDesc    Pointer to a activation layer descriptor (output)
 * @param mode         Activation mode enum (input)
 * @param activAlpha   Alpha value for some activation modes (input)
 * @param activBeta    Beta value for some activation modes (input)
 * @param activGamma   Gamma value for some activation modes (input)
 * @return             miopenStatus_t
 */
MIOPEN_EXPORT miopenStatus_t
miopenSetActivationDescriptor(const miopenActivationDescriptor_t activDesc,
                              miopenActivationMode_t mode,
                              double activAlpha,
                              double activBeta,
                              double activGamma);

/*! @brief Gets the activation layer descriptor details
 *
 * Retrieves all of the descriptor details for the activation layer.
 *
 * @param activDesc    Pointer to a activation layer descriptor (input)
 * @param mode         Activation mode enum (output)
 * @param activAlpha   Alpha value for some activation modes (output)
 * @param activBeta    Beta value for some activation modes (output)
 * @param activGamma   Gamma value for some activation modes (output)
 * @return             miopenStatus_t
 */
MIOPEN_EXPORT miopenStatus_t
miopenGetActivationDescriptor(const miopenActivationDescriptor_t activDesc,
                              miopenActivationMode_t* mode,
                              double* activAlpha,
                              double* activBeta,
                              double* activGamma);

/*! @brief Execute an activation forward layer
 *
 * @param handle         MIOpen handle (input)
 * @param activDesc      Descriptor for activation layer (input)
 * @param alpha          Floating point scaling factor, allocated on the host (input)
 * @param xDesc          Tensor descriptor for data input tensor x (input)
 * @param x              Data tensor x (input)
 * @param beta           Floating point shift factor, allocated on the host (input)
 * @param yDesc          Tensor descriptor for output data tensor y (input)
 * @param y              Data tensor y (output)
 * @return               miopenStatus_t
 */
MIOPEN_EXPORT miopenStatus_t miopenActivationForward(miopenHandle_t handle,
                                                     const miopenActivationDescriptor_t activDesc,
                                                     const void* alpha,
                                                     const miopenTensorDescriptor_t xDesc,
                                                     const void* x,
                                                     const void* beta,
                                                     const miopenTensorDescriptor_t yDesc,
                                                     void* y);

/*! @brief Execute a activation backwards layer
 *
 * @param handle         MIOpen handle (input)
 * @param activDesc      Descriptor for activation layer (input)
 * @param alpha          Floating point scaling factor, allocated on the host (input)
 * @param yDesc          Tensor descriptor for input data tensor y (input)
 * @param y              Data tensor y (input)
 * @param dyDesc         Tensor descriptor for input data tensor dy (input)
 * @param dy             Data delta tensor dy (input)
 * @param xDesc          Tensor descriptor for data input tensor x (input)
 * @param x              Data tensor x (input)
 * @param beta           Floating point shift factor, allocated on the host (input)
 * @param dxDesc         Tensor descriptor for data output tensor dx (input)
 * @param dx             Output data delta tensor dx (output)
 * @return               miopenStatus_t
 */
MIOPEN_EXPORT miopenStatus_t miopenActivationBackward(miopenHandle_t handle,
                                                      const miopenActivationDescriptor_t activDesc,
                                                      const void* alpha,
                                                      const miopenTensorDescriptor_t yDesc,
                                                      const void* y,
                                                      const miopenTensorDescriptor_t dyDesc,
                                                      const void* dy,
                                                      const miopenTensorDescriptor_t xDesc,
                                                      const void* x,
                                                      const void* beta,
                                                      const miopenTensorDescriptor_t dxDesc,
                                                      void* dx);

/*! @brief Destroys the activation descriptor object
 *
 * @param activDesc   Activation tensor descriptor type (input)
 * @return            miopenStatus_t
 */
MIOPEN_EXPORT miopenStatus_t
miopenDestroyActivationDescriptor(miopenActivationDescriptor_t activDesc);

/** @} */
// CLOSEOUT ACTIVATION DOXYGEN GROUP

// Softmax APIs
/** @addtogroup softmax
 *
 *  @{
 */
/*! @brief Execute a softmax forward layer
 *
 * This API only implements the SOFTMAX_MODE_CHANNEL in SOFTMAX_ACCURATE path.
 *
 * @param handle         MIOpen handle (input)
 * @param alpha          Floating point scaling factor, allocated on the host (input)
 * @param xDesc          Tensor descriptor for data input tensor x (input)
 * @param x              Data tensor x (input)
 * @param beta           Floating point shift factor, allocated on the host (input)
 * @param yDesc          Tensor descriptor for output data tensor y (input)
 * @param y              Data tensor y (output)
 * @return               miopenStatus_t
 */
MIOPEN_EXPORT miopenStatus_t miopenSoftmaxForward(miopenHandle_t handle,
                                                  const void* alpha,
                                                  const miopenTensorDescriptor_t xDesc,
                                                  const void* x,
                                                  const void* beta,
                                                  const miopenTensorDescriptor_t yDesc,
                                                  void* y);

/*! @brief Execute a softmax backwards layer
 *
 * This API only implements the SOFTMAX_MODE_CHANNEL in SOFTMAX_ACCURATE path.
 *
 * @param handle         MIOpen handle (input)
 * @param alpha          Floating point scaling factor, allocated on the host (input)
 * @param yDesc          Tensor descriptor for input data tensor y (input)
 * @param y              Data tensor y (input)
 * @param dyDesc         Tensor descriptor for input data tensor dy (input)
 * @param dy             Data delta tensor dy (input)
 * @param beta           Floating point shift factor, allocated on the host (input)
 * @param dxDesc         Tensor descriptor for data output tensor dx (input)
 * @param dx             Output data delta tensor dx (output)
 * @return               miopenStatus_t
 */
MIOPEN_EXPORT miopenStatus_t miopenSoftmaxBackward(miopenHandle_t handle,
                                                   const void* alpha,
                                                   const miopenTensorDescriptor_t yDesc,
                                                   const void* y,
                                                   const miopenTensorDescriptor_t dyDesc,
                                                   const void* dy,
                                                   const void* beta,
                                                   const miopenTensorDescriptor_t dxDesc,
                                                   void* dx);

/*! @brief Execute a softmax forward layer with expanded modes and algorithms
 *
 * @param handle         MIOpen handle (input)
 * @param alpha          Floating point scaling factor, allocated on the host (input)
 * @param xDesc          Tensor descriptor for data input tensor x (input)
 * @param x              Data tensor x (input)
 * @param beta           Floating point shift factor, allocated on the host (input)
 * @param yDesc          Tensor descriptor for output data tensor y (input)
 * @param y              Data tensor y (output)
 * @param algorithm      Softmax implementation algorithm (input)
 * @param mode           Softmax mode (input)
 * @return               miopenStatus_t
 */
MIOPEN_EXPORT miopenStatus_t miopenSoftmaxForward_V2(miopenHandle_t handle,
                                                     const void* alpha,
                                                     const miopenTensorDescriptor_t xDesc,
                                                     const void* x,
                                                     const void* beta,
                                                     const miopenTensorDescriptor_t yDesc,
                                                     void* y,
                                                     miopenSoftmaxAlgorithm_t algorithm,
                                                     miopenSoftmaxMode_t mode);

/*! @brief Execute a softmax backwards layer with expanded modes and algorithms
 *
 * @param handle         MIOpen handle (input)
 * @param alpha          Floating point scaling factor, allocated on the host (input)
 * @param yDesc          Tensor descriptor for input data tensor y (input)
 * @param y              Data tensor y (input)
 * @param dyDesc         Tensor descriptor for input data tensor dy (input)
 * @param dy             Data delta tensor dy (input)
 * @param beta           Floating point shift factor, allocated on the host (input)
 * @param dxDesc         Tensor descriptor for data output tensor dx (input)
 * @param dx             Output data delta tensor dx (output)
 * @param algorithm      Softmax implementation algorithm (input)
 * @param mode           Softmax mode (input)
 * @return               miopenStatus_t
 */
MIOPEN_EXPORT miopenStatus_t miopenSoftmaxBackward_V2(miopenHandle_t handle,
                                                      const void* alpha,
                                                      const miopenTensorDescriptor_t yDesc,
                                                      const void* y,
                                                      const miopenTensorDescriptor_t dyDesc,
                                                      const void* dy,
                                                      const void* beta,
                                                      const miopenTensorDescriptor_t dxDesc,
                                                      void* dx,
                                                      miopenSoftmaxAlgorithm_t algorithm,
                                                      miopenSoftmaxMode_t mode);

/** @} */
// CLOSEOUT SOFTMAX DOXYGEN GROUP

/*! @ingroup FUSION
 * @brief MIOpen fusion interface
 */
MIOPEN_DECLARE_OBJECT(miopenFusionPlanDescriptor);
MIOPEN_DECLARE_OBJECT(miopenOperatorDescriptor);
MIOPEN_DECLARE_OBJECT(miopenOperatorArgs);

/** @addtogroup FUSION
 *
 *  @{
 */

/*! @enum miopenFusionDirection_t
 * @brief Kernel fusion direction in the network
 */
typedef enum
{
    miopenVerticalFusion   = 0, /*!< fuses layers vertically, current the only supported mode */
    miopenHorizontalFusion = 1, /*!< fuses layers horizontally, this is unimplemented */
} miopenFusionDirection_t;

/*! @brief Creates the kenrel fusion plan descriptor object
 *
 * @param fusePlanDesc  Pointer to a fusion plan (output)
 * @param fuseDirection Horizontal or Vertical fusion (input)
 * @param inputDesc     Descriptor to tensor for the input (input)
 * @return              miopenStatus_t
 */
MIOPEN_EXPORT miopenStatus_t miopenCreateFusionPlan(miopenFusionPlanDescriptor_t* fusePlanDesc,
                                                    const miopenFusionDirection_t fuseDirection,
                                                    const miopenTensorDescriptor_t inputDesc);

/*! @brief Destroy the fusion plan descriptor object
 *
 * @param fusePlanDesc  A fusion plan descriptor type
 * @return              miopenStatus_t
 */
MIOPEN_EXPORT miopenStatus_t miopenDestroyFusionPlan(miopenFusionPlanDescriptor_t fusePlanDesc);

/*! @brief Compiles the fusion plan
 *
 * @param handle           MIOpen handle (input)
 * @param fusePlanDesc A fusion plan descriptor (input)
 * @return             miopenStatus_t
 */
MIOPEN_EXPORT miopenStatus_t miopenCompileFusionPlan(miopenHandle_t handle,
                                                     miopenFusionPlanDescriptor_t fusePlanDesc);

/*!
 * @brief Allows access to the operators in a fusion plan
 * @details This api call does bounds checking on the supplied op_idx and would
 *          return miopenStatusError if the index is out of bounds
 *
 * @param fusePlanDesc A fusion plan descriptor (input)
 * @param op_idx Index of the required operator in the fusion plan, in the order of insertion
 * @param op returned pointer to the operator
 * @return miopenStatus_t
 */
MIOPEN_EXPORT miopenStatus_t miopenFusionPlanGetOp(miopenFusionPlanDescriptor_t fusePlanDesc,
                                                   const int op_idx,
                                                   miopenFusionOpDescriptor_t* op);

/*! @brief Query the workspace size required for the fusion plan
 *
 * @param fusePlanDesc   A fusion plan descriptor (input)
 * @param workSpaceSize  Pointer to memory to return size in bytes (output)
 * @return               miopenStatus_t
 */
MIOPEN_EXPORT miopenStatus_t
miopenFusionPlanGetWorkSpaceSize(miopenHandle_t handle,
                                 miopenFusionPlanDescriptor_t fusePlanDesc,
                                 size_t* workSpaceSize,
                                 miopenConvFwdAlgorithm_t algo);

/*!
 * @brief Returns the supported algorithms for the convolution operator in the Fusion Plan
 *
 * @details A Convolution operator in a fusion plan may be implemented by different algorithms
 * representing different tradeoffs of memory and performance. The returned list of algorithms
 * is sorted in decreasing order of priority. Therefore, if the user does not request an
 * algorithm to be set using the miopenFusionPlanConvolutionSetAlgo call, the first algorithm
 * in the list would be used to execute the convolution in the fusion plan. Moreover this call
 * must be immediately preceded by the miopenCreateOpConvForward call for the op in question.
 *
 * @param fusePlanDesc A fusion plan descriptor (input)
 * @param requestAlgoCount Number of algorithms to return (input)
 * @param returnedAlgoCount The actual number of returned algorithms; always be less than
 * equal to requestAlgoCount (output)
 * @param returnedAlgos Pointer to the list of supported algorithms
 * @return miopenStatus_t
 */
MIOPEN_EXPORT miopenStatus_t
miopenFusionPlanConvolutionGetAlgo(miopenFusionPlanDescriptor_t fusePlanDesc,
                                   const int requestAlgoCount,
                                   int* returnedAlgoCount,
                                   miopenConvFwdAlgorithm_t* returnedAlgos);

/*! @brief Requests the fusion runtime to choose a particular algorithm for the added convolution
 * operation
 *
 * @details Please see the description for miopenFusionPlanConvolutionGetAlgo
 *
 * @param fusePlanDesc A fusion plan descriptor (input)
 * @param algo Requested algorithm for the convolution operator (input)
 * @return miopenStatus_t
 */
MIOPEN_EXPORT miopenStatus_t miopenFusionPlanConvolutionSetAlgo(
    miopenFusionPlanDescriptor_t fusePlanDesc, miopenConvFwdAlgorithm_t algo);

/*! @brief Creates forward convolution operator.
 *
 * @param fusePlanDesc   A fusion plan descriptor (input)
 * @param convOp         Pointer to an operator type (output)
 * @param convDesc       Convolution layer descriptor (input)
 * @param wDesc          Descriptor for the weights tensor (input)
 * @return               miopenStatus_t
 */
MIOPEN_EXPORT miopenStatus_t miopenCreateOpConvForward(miopenFusionPlanDescriptor_t fusePlanDesc,
                                                       miopenFusionOpDescriptor_t* convOp,
                                                       miopenConvolutionDescriptor_t convDesc,
                                                       const miopenTensorDescriptor_t wDesc);

//---

// Activation forward create ops ---
/*! @brief Creates a forward activation operator.
 *
 * @param fusePlanDesc    A fusion plan descriptor (input)
 * @param activFwdOp         Pointer to an operator type (output)
 * @param mode            Activation version (input)
 * @return                miopenStatus_t
 */
MIOPEN_EXPORT miopenStatus_t
miopenCreateOpActivationForward(miopenFusionPlanDescriptor_t fusePlanDesc,
                                miopenFusionOpDescriptor_t* activFwdOp,
                                miopenActivationMode_t mode);

// Activation backward create ops ---
/*! @brief Creates a backward activation operator.
 *
 * @param fusePlanDesc    A fusion plan descriptor (input)
 * @param activBwdOp         Pointer to an operator type (output)
 * @param mode            Activation version (input)
 * @return                miopenStatus_t
 */
MIOPEN_EXPORT miopenStatus_t
miopenCreateOpActivationBackward(miopenFusionPlanDescriptor_t fusePlanDesc,
                                 miopenFusionOpDescriptor_t* activBwdOp,
                                 miopenActivationMode_t mode);

// Bias create ops ---
/*! @brief Creates a forward bias operator.
 *
 * @param fusePlanDesc   A fusion plan descriptor (input)
 * @param biasOp         Pointer to an operator type (output)
 * @param bDesc          bias tensor descriptor (input)
 * @return               miopenStatus_t
 */
MIOPEN_EXPORT miopenStatus_t miopenCreateOpBiasForward(miopenFusionPlanDescriptor_t fusePlanDesc,
                                                       miopenFusionOpDescriptor_t* biasOp,
                                                       const miopenTensorDescriptor_t bDesc);

// Batch normalization create ops ---
/*! @brief Creates a forward inference batch normalization operator.
 *
 * @param fusePlanDesc           A fusion plan descriptor (input)
 * @param bnOp                   Pointer to an operator type (output)
 * @param bn_mode                Batch normalization layer mode (input)
 * @param bnScaleBiasMeanVarDesc Gamma, beta, mean, variance tensor descriptor (input)
 * @return                       miopenStatus_t
 */
MIOPEN_EXPORT miopenStatus_t
miopenCreateOpBatchNormInference(miopenFusionPlanDescriptor_t fusePlanDesc,
                                 miopenFusionOpDescriptor_t* bnOp,
                                 const miopenBatchNormMode_t bn_mode,
                                 const miopenTensorDescriptor_t bnScaleBiasMeanVarDesc);

/*! @brief Creates a forward training batch normalization operator.
 *
 * @param fusePlanDesc           A fusion plan descriptor (input)
 * @param bnFwdOp                   Pointer to an operator type (output)
 * @param bn_mode                Batch normalization layer mode (input)
 * @param runningMeanVariance    Toggles whether or not to save population statistics for inference;
 * batch statistic are required (input)
 * @return                       miopenStatus_t
 */
MIOPEN_EXPORT miopenStatus_t
miopenCreateOpBatchNormForward(miopenFusionPlanDescriptor_t fusePlanDesc,
                               miopenFusionOpDescriptor_t* bnFwdOp,
                               const miopenBatchNormMode_t bn_mode,
                               bool runningMeanVariance);

/*! @brief Creates a back propagation batch normalization operator.
 *
 * @param fusePlanDesc           A fusion plan descriptor (input)
 * @param bnBwdOp                   Pointer to an operator type (output)
 * @param bn_mode                Batch normalization layer mode (input)
 * @return                       miopenStatus_t
 */
MIOPEN_EXPORT miopenStatus_t
miopenCreateOpBatchNormBackward(miopenFusionPlanDescriptor_t fusePlanDesc,
                                miopenFusionOpDescriptor_t* bnBwdOp,
                                const miopenBatchNormMode_t bn_mode);

//---
/*! @brief Creates an operator argument object
 *
 * @param args        Pointer to an operator argument type (output)
 * @return            miopenStatus_t
 */
MIOPEN_EXPORT miopenStatus_t miopenCreateOperatorArgs(miopenOperatorArgs_t* args);

/*! @brief Destroys an operator argument object
 *
 * @param args        An operator argument type (output)
 * @return            miopenStatus_t
 */
MIOPEN_EXPORT miopenStatus_t miopenDestroyOperatorArgs(miopenOperatorArgs_t args);

// Convolution set arguments ---
/*! @brief Sets the arguments for forward convolution op
 *
 * @param args    An arguments object type (output)
 * @param convOp  Forward convolution operator (input)
 * @param alpha   Floating point scaling factor, allocated on the host (input)
 * @param beta    Floating point shift factor, allocated on the host (input)
 * @param w       Pointer to tensor memory  (input)
 * @return        miopenStatus_t
 */
MIOPEN_EXPORT miopenStatus_t miopenSetOpArgsConvForward(miopenOperatorArgs_t args,
                                                        const miopenFusionOpDescriptor_t convOp,
                                                        const void* alpha,
                                                        const void* beta,
                                                        const void* w);
// Activation set arguments ---
/*! @brief Sets the arguments for forward activation op
 *
 * @param args    An arguments object type (output)
 * @param activFwdOp   Activation backwards operator (input)
 * @param alpha   Floating point scaling factor, allocated on the host (input)
 * @param beta    Floating point shift factor, allocated on the host (input)
 * @param activAlpha  Double precision activation parameter which depends on activation mode (input)
 * @param activBeta   Double precision activation parameter which depends on activation mode (input)
 * @param activGamma  Double precision activation parameter which depends on activation mode (input)
 * @return        miopenStatus_t
 */
MIOPEN_EXPORT miopenStatus_t
miopenSetOpArgsActivForward(miopenOperatorArgs_t args,
                            const miopenFusionOpDescriptor_t activFwdOp,
                            const void* alpha,
                            const void* beta,
                            double activAlpha,
                            double activBeta,
                            double activGamma);

/*! @brief Sets the arguments for backward activation op
 *
 * @param args    An arguments object type (output)
 * @param activBwdOp   Activation backwards operator (input)
 * @param alpha   Floating point scaling factor, allocated on the host (input)
 * @param beta    Floating point shift factor, allocated on the host (input)
 * @param y        Data tensor y, output of activations in the forward direction (input)
 * @param reserved    Data tensor reserved memory space; currently should be nullptr (input)
 * @param activAlpha  Double precision activation parameter which depends on activation mode (input)
 * @param activBeta   Double precision activation parameter which depends on activation mode (input)
 * @param activGamma  Double precision activation parameter which depends on activation mode (input)
 * @return        miopenStatus_t
 */
MIOPEN_EXPORT miopenStatus_t
miopenSetOpArgsActivBackward(miopenOperatorArgs_t args,
                             const miopenFusionOpDescriptor_t activBwdOp,
                             const void* alpha,
                             const void* beta,
                             const void* y,
                             const void* reserved,
                             double activAlpha,
                             double activBeta,
                             double activGamma);

// Batch Normalization set arguments ---
/*! @brief Sets the arguments for inference batch normalization op
 *
 * @param args               An arguments object type (output)
 * @param bnOp               Batch normalization inference operator (input)
 * @param alpha              Floating point scaling factor, allocated on the host (input)
 * @param beta               Floating point shift factor, allocated on the host (input)
 * @param bnScale            Pointer to the gamma tensor memory  (input)
 * @param bnBias             Pointer to the beta tensor memory  (input)
 * @param estimatedMean      Pointer to population mean memory  (input)
 * @param estimatedVariance  Pointer to population variance memory  (input)
 * @param epsilon            Scalar value for numerical stability (input)
 * @return                   miopenStatus_t
 */
MIOPEN_EXPORT miopenStatus_t
miopenSetOpArgsBatchNormInference(miopenOperatorArgs_t args,
                                  const miopenFusionOpDescriptor_t bnOp,
                                  const void* alpha,
                                  const void* beta,
                                  const void* bnScale,
                                  const void* bnBias,
                                  const void* estimatedMean,
                                  const void* estimatedVariance,
                                  double epsilon);

/*! @brief Sets the arguments for forward batch normalization op
 *
 * @param args               An arguments object type (output)
 * @param bnOp               Batch normalization forward operator (input)
 * @param alpha              Floating point scaling factor, allocated on the host (input)
 * @param beta               Floating point shift factor, allocated on the host (input)
 * @param bnScale            Pointer to the gamma tensor memory  (input)
 * @param bnBias             Pointer to the beta tensor memory  (input)
 * @param savedMean          Pointer to batch mean memory  (input)
 * @param savedInvVariance   Pointer to batch inverse variance memory  (input)
 * @param runningMean        Pointer to population mean memory  (input)
 * @param runningVariance    Pointer to population variance memory  (input)
 * @param expAvgFactor       Scalar value for control of population statistics (input)
 * @param epsilon            Scalar value for numerical stability (input)
 * @return                   miopenStatus_t
 */
MIOPEN_EXPORT miopenStatus_t miopenSetOpArgsBatchNormForward(miopenOperatorArgs_t args,
                                                             const miopenFusionOpDescriptor_t bnOp,
                                                             const void* alpha,
                                                             const void* beta,
                                                             const void* bnScale,
                                                             const void* bnBias,
                                                             void* savedMean,
                                                             void* savedInvVariance,
                                                             void* runningMean,
                                                             void* runningVariance,
                                                             double expAvgFactor,
                                                             double epsilon);

/*! @brief Sets the arguments for backward batch normalization op
 *
 * @param args               An arguments object type (output)
 * @param bnOp               Batch normalization forward operator (input)
 * @param alpha              Floating point scaling factor, allocated on the host (input)
 * @param beta               Floating point shift factor, allocated on the host (input)
 * @param x                  Pointer to the forward input tensor memory  (input)
 * @param bnScale            Pointer to the gamma tensor memory  (input)
 * @param bnBias             Pointer to the beta tensor memory  (input)
 * @param resultBnScaleDiff  Pointer to the gamma gradient tensor memory  (output)
 * @param resultBnBiasDiff   Pointer to the beta gradient tensor memory  (output)
 * @param savedMean          Pointer to batch mean memory  (input)
 * @param savedInvVariance   Pointer to batch inverse variance memory  (input)
 * @return                   miopenStatus_t
 */
MIOPEN_EXPORT miopenStatus_t miopenSetOpArgsBatchNormBackward(miopenOperatorArgs_t args,
                                                              const miopenFusionOpDescriptor_t bnOp,
                                                              const void* alpha,
                                                              const void* beta,
                                                              const void* x,
                                                              const void* bnScale,
                                                              const void* bnBias,
                                                              void* resultBnScaleDiff,
                                                              void* resultBnBiasDiff,
                                                              const void* savedMean,
                                                              const void* savedInvVariance);

// Bias forward set arguments ---
/*! @brief Sets the arguments for forward bias op
 *
 * @param args           An arguments object type (output)
 * @param biasOp         Forward bias operator (input)
 * @param alpha          Floating point scaling factor, allocated on the host (input)
 * @param beta           Floating point shift factor, allocated on the host (input)
 * @param bias           Pointer to the forward bias input tensor memory  (input)
 * @return               miopenStatus_t
 */
MIOPEN_EXPORT miopenStatus_t miopenSetOpArgsBiasForward(miopenOperatorArgs_t args,
                                                        const miopenFusionOpDescriptor_t biasOp,
                                                        const void* alpha,
                                                        const void* beta,
                                                        const void* bias);
/*! @brief Executes the fusion plan
 *
 *
 * @param handle           MIOpen handle (input)
 * @param fusePlanDesc     fused plan descriptor (input)
 * @param inputDesc        Descriptor of the input tensor (input)
 * @param input            Source data tensor  (input)
 * @param outputDesc       Decriptor of the output tensor (input)
 * @param output           Destination data tensor  (output)
 * @param args             An argument object of the fused kernel (input)
 * @return           miopenStatus_t
 */
MIOPEN_EXPORT miopenStatus_t
miopenExecuteFusionPlan(const miopenHandle_t handle,
                        const miopenFusionPlanDescriptor_t fusePlanDesc,
                        const miopenTensorDescriptor_t inputDesc,
                        const void* input,
                        const miopenTensorDescriptor_t outputDesc,
                        void* output,
                        miopenOperatorArgs_t args);
/** @} */
// CLOSEOUT FUSION DOXYGEN GROUP

/** @addtogroup RNN
 *
 *  @{
 */

/*!  @enum miopenRNNMode_t
 * RNN mode selection for rnn layer preference
 */
typedef enum
{
    miopenRNNRELU = 0, /*!< RNN with ReLU activation */
    miopenRNNTANH = 1, /*!< RNN with tanh activation */
    miopenLSTM    = 2, /*!< LSTM */
    miopenGRU     = 3, /*!< GRU */
} miopenRNNMode_t;

/*! @enum miopenRNNInputMode_t
 * Recurrent Neural Network layer initial input mode
 */
typedef enum
{
    miopenRNNlinear = 0, /*!< Matrix multiplication at the input of the first layer */
    miopenRNNskip   = 1, /*!< No operation is performed at the input of the first layer. */
} miopenRNNInputMode_t;

/*! @enum miopenRNNAlgo_t
 * Recurrent Neural Network algorithm mode
 */
typedef enum
{
    miopenRNNdefault = 0, /*!< Use dedicated gate-operation kernel for LSTM and fundamental
                             algorithm for vanilla RNN & GRU */
    miopenRNNfundamental =
        1, /*!< Function by basic tesnsor operations, supported for vanilla RNN, LSTM, GRU */
} miopenRNNAlgo_t;

/*! @enum miopenRNNDirectionMode_t
 * Recurrent Neural Network bi-directional behavior
 */
typedef enum
{
    miopenRNNunidirection = 0, /*!< Forward in time only. */
    miopenRNNbidirection  = 1, /*!< Forward and backwards in time. */
} miopenRNNDirectionMode_t;

/*! @enum miopenRNNBiasMode_t
 * Recurrent Neural Network add on bias
 */
typedef enum
{
    miopenRNNNoBias   = 0, /*!< No Biases will be applied to GEMM operations */
    miopenRNNwithBias = 1, /*!< Biases will be applied to GEMM operations */
} miopenRNNBiasMode_t;

/*! @enum miopenRNNGEMMalgoMode_t
 * Recurrent Neural Network add on bias
 */
typedef enum
{
    miopenRNNAlgoGEMM = 0,
} miopenRNNGEMMalgoMode_t;

/*! @brief Create a RNN layer Descriptor
 *
 * API for creating an uninitialized RNN layer descriptor.
 * @param rnnDesc    Pointer to a tensor descriptor type
 * @return           miopenStatus_t
 */
MIOPEN_EXPORT miopenStatus_t miopenCreateRNNDescriptor(miopenRNNDescriptor_t* rnnDesc);

/*! @brief Retrieves a RNN layer descriptor's details
 *
 * @param rnnDesc    RNN layer descriptor (input)
 * @param rnnMode    RNN mode (output)
 * @param algoMode   RNN algorithm mode (output)
 * @param inputMode  RNN data input mode (output)
 * @param dirMode    Uni or bi direction mode (output)
 * @param biasMode   Bias used (output)
 * @param hiddenSize Size of hidden state (output)
 * @param layer      Number of stacked layers (output)
 * @return           miopenStatus_t
 */
MIOPEN_EXPORT miopenStatus_t miopenGetRNNDescriptor(miopenRNNDescriptor_t rnnDesc,
                                                    miopenRNNMode_t* rnnMode,
                                                    miopenRNNAlgo_t* algoMode,
                                                    miopenRNNInputMode_t* inputMode,
                                                    miopenRNNDirectionMode_t* dirMode,
                                                    miopenRNNBiasMode_t* biasMode,
                                                    int* hiddenSize,
                                                    int* layer);

/*! @brief Retrieves a RNN layer descriptor's details version 2. This version enables retrieving
 * information of the dropout descriptor of the rnn descriptor.
 *
 * @param rnnDesc     RNN layer descriptor (input)
 * @param hiddenSize  Size of hidden state (output)
 * @param layer       Number of stacked layers (output)
 * @param dropoutDesc Pre-configured dropout descriptor for dropout layer in between RNN layers
 * (output)
 * @param inputMode   RNN data input mode (output)
 * @param dirMode     Uni or bi direction mode (output)
 * @param rnnMode     RNN mode (output)
 * @param biasMode    Bias used (output)
 * @param algoMode    RNN algorithm mode (output)
 * @param dataType    Data type of RNN (output)
 * @return            miopenStatus_t
 */
MIOPEN_EXPORT miopenStatus_t miopenGetRNNDescriptor_V2(miopenRNNDescriptor_t rnnDesc,
                                                       int* hiddenSize,
                                                       int* layer,
                                                       miopenDropoutDescriptor_t* dropoutDesc,
                                                       miopenRNNInputMode_t* inputMode,
                                                       miopenRNNDirectionMode_t* dirMode,
                                                       miopenRNNMode_t* rnnMode,
                                                       miopenRNNBiasMode_t* biasMode,
                                                       miopenRNNAlgo_t* algoMode,
                                                       miopenDataType_t* dataType);

/*! @brief Destroys the tensor descriptor object
 *
 * @param rnnDesc RNN tensor descriptor type (input)
 * @return           miopenStatus_t
 */
MIOPEN_EXPORT miopenStatus_t miopenDestroyRNNDescriptor(miopenRNNDescriptor_t rnnDesc);

/*! @brief Set the details of the RNN descriptor
 *
 * Interface for setting the values of the RNN descriptor object. This function requires specific
 * algorithm selection.
 * @param rnnDesc      RNN layer descriptor type (input)
 * @param hsize        Hidden layer size (input)
 * @param nlayers      Number of layers (input)
 * @param inMode       RNN first layer input mode (input)
 * @param direction    RNN direction (input)
 * @param rnnMode      RNN model type (input)
 * @param biasMode     RNN bias included (input)
 * @param algo         RNN algorithm selected (input)
 * @param dataType     Only fp32 currently supported for RNNs (input)
 * @return             miopenStatus_t
 */
MIOPEN_EXPORT miopenStatus_t miopenSetRNNDescriptor(miopenRNNDescriptor_t rnnDesc,
                                                    const int hsize,
                                                    const int nlayers,
                                                    miopenRNNInputMode_t inMode,
                                                    miopenRNNDirectionMode_t direction,
                                                    miopenRNNMode_t rnnMode,
                                                    miopenRNNBiasMode_t biasMode,
                                                    miopenRNNAlgo_t algo,
                                                    miopenDataType_t dataType);

/*! @brief Set the details of the RNN descriptor version 2. This version enables the use of dropout
 * in rnn.
 *
 * Interface for setting the values of the RNN descriptor object. This function requires specific
 * algorithm selection.
 * @param rnnDesc      RNN layer descriptor type (input/output)
 * @param hsize        Hidden layer size (input)
 * @param nlayers      Number of layers (input)
 * @param dropoutDesc  Pre-initialized dropout descriptor for dropout layer in between RNN layers
 * (input)
 * @param inMode       RNN first layer input mode (input)
 * @param direction    RNN direction (input)
 * @param rnnMode      RNN model type (input)
 * @param biasMode     RNN bias included (input)
 * @param algo         RNN algorithm selected (input)
 * @param dataType     Only fp32 currently supported for RNNs (input)
 * @return             miopenStatus_t
 */
MIOPEN_EXPORT miopenStatus_t miopenSetRNNDescriptor_V2(miopenRNNDescriptor_t rnnDesc,
                                                       const int hsize,
                                                       const int nlayers,
                                                       miopenDropoutDescriptor_t dropoutDesc,
                                                       miopenRNNInputMode_t inMode,
                                                       miopenRNNDirectionMode_t direction,
                                                       miopenRNNMode_t rnnMode,
                                                       miopenRNNBiasMode_t biasMode,
                                                       miopenRNNAlgo_t algo,
                                                       miopenDataType_t dataType);

/*! @brief Query the amount of memory required to execute the RNN layer
 *
 * This function calculates the amount of memory required to run the RNN layer given an RNN
 * descriptor and a tensor descriptor.
 *
 * @param handle          MIOpen handle (input)
 * @param rnnDesc         RNN layer descriptor type (input)
 * @param sequenceLen     Number of iteration unrolls (input)
 * @param xDesc           An array of tensor descriptors. These are the
 * input descriptors to each time step. The first dimension of each descriptor is the
 * batch size and may decrease from element n to element n+1 and not increase in size.
 * The second dimension is the same for all descriptors in the array and is the input
 * vector length. (input)
 * @param numBytes        Number of bytes required for RNN layer execution (output)
 * @return                miopenStatus_t
 */
MIOPEN_EXPORT miopenStatus_t miopenGetRNNWorkspaceSize(miopenHandle_t handle,
                                                       const miopenRNNDescriptor_t rnnDesc,
                                                       const int sequenceLen,
                                                       const miopenTensorDescriptor_t* xDesc,
                                                       size_t* numBytes);

/*! @brief Query the amount of memory required for RNN training
 *
 * This function calculates the amount of memory required to train the RNN layer given an
 * RNN descriptor and a tensor descriptor.
 *
 * @param handle          MIOpen handle (input)
 * @param rnnDesc         RNN layer descriptor type (input)
 * @param sequenceLen     Number of iteration unrolls (input)
 * @param xDesc           An array of tensor descriptors. These are the
 * input descriptors to each time step. The first dimension of each descriptor is the
 * batch size and may decrease from element n to element n+1 and not increase in size.
 * The second dimension is the same for all descriptors in the array and is the input
 * vector length. (input)
 * @param numBytes        Number of bytes required for RNN layer execution (output)
 * @return                miopenStatus_t
 */
MIOPEN_EXPORT miopenStatus_t miopenGetRNNTrainingReserveSize(miopenHandle_t handle,
                                                             miopenRNNDescriptor_t rnnDesc,
                                                             const int sequenceLen,
                                                             const miopenTensorDescriptor_t* xDesc,
                                                             size_t* numBytes);

/*! @brief Query the amount of parameter memory required for RNN training
 *
 * This function calculates the amount of parameter memory required to train the RNN layer given an
 * RNN descriptor and a tensor descriptor.
 *
 * @param handle          MIOpen handle (input)
 * @param rnnDesc         RNN layer descriptor type (input)
 * @param xDesc           A tensor descriptor (input)
 * @param numBytes        Number of bytes required for RNN layer execution (output)
 * @param dtype           MIOpen data type enum (input)
 * @return                miopenStatus_t
 */
MIOPEN_EXPORT miopenStatus_t miopenGetRNNParamsSize(miopenHandle_t handle,
                                                    miopenRNNDescriptor_t rnnDesc,
                                                    miopenTensorDescriptor_t xDesc,
                                                    size_t* numBytes,
                                                    miopenDataType_t dtype);

/*! @brief Obtain a weight tensor descriptor for RNNs
 *
 * This function populates a weight descriptor that describes the memory layout of the
 * weight matrix.
 *
 * @param handle          MIOpen handle (input)
 * @param rnnDesc         Fully populated RNN layer descriptor type (input)
 * @param xDesc           A previously populated tensor descriptor (input)
 * @param wDesc           A previously allocated tensor descriptor (output)
 * @param dtype           MIOpen data type enum, currently only fp32 is supported (input)
 * @return                miopenStatus_t
 */
MIOPEN_EXPORT miopenStatus_t miopenGetRNNParamsDescriptor(miopenHandle_t handle,
                                                          miopenRNNDescriptor_t rnnDesc,
                                                          miopenTensorDescriptor_t xDesc,
                                                          miopenTensorDescriptor_t wDesc,
                                                          miopenDataType_t dtype);

/*! @brief Obtain a the size in bytes of the RNN input tensor
 *
 * This function determines the size in bytes of the allocation needed for the input data
 * tensor for an RNN layer. The number of bytes is derived from the array of
 * tensor descriptors.
 *
 * @param handle          MIOpen handle (input)
 * @param rnnDesc         Fully populated RNN layer descriptor (input)
 * @param seqLen          Number of iteration unrolls (input)
 * @param xDesc           An array of tensor descriptors. These are the
 * input descriptors to each time step. The first dimension of each descriptor is the
 * batch size and may decrease from element n to element n+1 and not increase in size.
 * The second dimension is the same for all descriptors in the array and is the input
 * vector length. (input)
 * @param numBytes        Number of bytes required for input tensor (output)
 * @return                miopenStatus_t
 */
MIOPEN_EXPORT miopenStatus_t miopenGetRNNInputTensorSize(miopenHandle_t handle,
                                                         miopenRNNDescriptor_t rnnDesc,
                                                         const int seqLen,
                                                         miopenTensorDescriptor_t* xDesc,
                                                         size_t* numBytes);

/*! @brief Obtain a the size in bytes of the RNN hidden tensor
 *
 * This function determines the size in bytes of the allocation needed for the
 * hidden tensor over all layers
 *
 * @param handle          MIOpen handle (input)
 * @param rnnDesc         Fully populated RNN layer descriptor type (input)
 * @param seqLen          Number of iteration unrolls (input)
 * @param xDesc           An array of previously populated tensor descriptors (input)
 * @param numBytes        Number of bytes required for input tensor (output)
 * @return                miopenStatus_t
 */
MIOPEN_EXPORT miopenStatus_t miopenGetRNNHiddenTensorSize(miopenHandle_t handle,
                                                          miopenRNNDescriptor_t rnnDesc,
                                                          const int seqLen,
                                                          miopenTensorDescriptor_t* xDesc,
                                                          size_t* numBytes);

/*! @brief Gets the number of bytes of a parameter matrix
 *
 *
 * For RNN vanilla miopenRNNRELU and miopenRNNTANH, paramID == 0 retrieves the
 * weight matrix associated with the in input GEMM, while paramID == 1 retrieves
 * the weight matrix associated with the hidden state GEMM.
 *
 * For miopenLSTM paramID 0 to 3 refer to the weight matrices associated
 * with the input GEMM, 4-7 are associated with matrices associated with the
 * hidden state GEMM.
 *
 * * paramID 0 and 4 are for the input gate.
 *
 * * paramID 1 and 5 are for the forget gate.
 *
 * * paramID 2 and 6 are for the output gate.
 *
 * * paramID 3 and 7 are for the new memory gate.
 *
 * For miopenGRU paramID 0 to 2 refer to the weight matrix offset associated
 * with the input GEMM, while 3 through 5 are associated with the hidden state
 * GEMM.
 *
 * * paramID 0 and 3 are for the update gate.
 *
 * * paramID 1 and 4 are for the reset gate.
 *
 * * paramID 2 and 5 are for the new memory gate.
 *
 * For bi-directional RNNs the backwards in time direction is numbered as the layer
 * directly after the forward in time direction.
 *
 * @param handle          MIOpen handle (input)
 * @param rnnDesc         RNN layer descriptor type (input)
 * @param layer           The layer number in the RNN stack (input)
 * @param xDesc           A tensor descriptor to input (input)
 * @param paramID         ID of the internal parameter tensor (input)
 * @param numBytes        The number of bytes of the layer's parameter matrix (output)
 * @return                miopenStatus_t
 */
MIOPEN_EXPORT miopenStatus_t miopenGetRNNLayerParamSize(miopenHandle_t handle,
                                                        miopenRNNDescriptor_t rnnDesc,
                                                        const int layer,
                                                        miopenTensorDescriptor_t xDesc,
                                                        const int paramID,
                                                        size_t* numBytes);

/*! @brief Gets the number of bytes of a bias
 *
 * For RNN vanilla miopenRNNRELU and miopenRNNTANH, biasID == 0 retrieves the
 * weight matrix associated with the in input GEMM, while biasID == 1 retrieves
 * the bias associated with the hidden state GEMM.
 *
 * For miopenLSTM biasID 0 to 3 refer to the biases associated
 * with the input GEMM, 4-7 are associated with biases associated with the
 * hidden state GEMM.
 *
 * * biasID 0 and 4 are for the input gate.
 *
 * * biasID 1 and 5 are for the forget gate.
 *
 * * biasID 2 and 6 are for the output gate.
 *
 * * biasID 3 and 7 are for the new memory gate.
 *
 * For miopenGRU biasID 0 to 2 refer to the biases associated with the input GEMM,
 * while 3 through 5 are associated with the hidden state GEMM.
 *
 * * biasID 0 and 3 are for the update gate.
 *
 * * biasID 1 and 4 are for the reset gate.
 *
 * * biasID 2 and 5 are for the new memory gate.
 *
 * For bi-directional RNNs the backwards in time direction is numbered as the layer
 * directly after the forward in time direction.
 *
 * @param handle          MIOpen handle (input)
 * @param rnnDesc         RNN layer descriptor type (input)
 * @param layer           The layer number in the RNN stack (input)
 * @param biasID          ID of the internal parameter tensor (input)
 * @param numBytes        The number of bytes of the layer's bias (output)
 * @return                miopenStatus_t
 */
MIOPEN_EXPORT miopenStatus_t miopenGetRNNLayerBiasSize(miopenHandle_t handle,
                                                       miopenRNNDescriptor_t rnnDesc,
                                                       const int layer,
                                                       const int biasID,
                                                       size_t* numBytes);

/*! @brief Gets a weight matrix for a specific layer in an RNN stack
 *
 * This function retrieves the weight matrix data for a specific layer and parameter ID
 * and copies the data into previously allocated device memory.
 *
 * For RNN vanilla miopenRNNRELU and miopenRNNTANH, paramID == 0 retrieves the
 * weight matrix associated with the in input GEMM, while paramID == 1 retrieves
 * the weight matrix associated with the hidden state GEMM.
 *
 * For miopenLSTM paramID 0 to 3 refer to the weight matrices associated
 * with the input GEMM, 4-7 are associated with matrices associated with the
 * hidden state GEMM.
 *
 * * paramID 0 and 4 are for the input gate.
 *
 * * paramID 1 and 5 are for the forget gate.
 *
 * * paramID 2 and 6 are for the output gate.
 *
 * * paramID 3 and 7 are for the new memory gate.
 *
 * For miopenGRU paramID 0 to 2 refer to the weight matrix offset associated
 * with the input GEMM, while 3 through 5 are associated with the hidden state
 * GEMM.
 *
 * * paramID 0 and 3 are for the update gate.
 *
 * * paramID 1 and 4 are for the reset gate.
 *
 * * paramID 2 and 5 are for the new memory gate.
 *
 * For bi-directional RNNs the backwards in time direction is numbered as the layer
 * directly after the forward in time direction.
 *
 * The output argument paramDesc is a previously created tensor descriptor that is populated
 * to describe the memory layout of the parameter matrix. It is full packed and is used when
 * calling to miopenSetRNNLayerParam()
 *
 * The argument layerParam should either be nullptr, or have device memory allocated
 * to allow copying of the entire layer parameter matrix into it. If layerParam is
 * nullptr then only the paramDesc is populated and returned. The size in bytes of the
 * layer parameter matrix can be determined by using miopenGetRNNLayerParamSize().
 *
 * Note: When inputSkip mode is selected there is no input layer matrix operation,
 * and therefore no associated memory. In this case miopenGetRNNLayerParam() will return
 * a error status miopenStatusBadParm for input paramID associated with the input GEMM.
 *
 * @param handle          MIOpen handle (input)
 * @param rnnDesc         RNN layer descriptor type (input)
 * @param layer           The layer number in the RNN stack (input)
 * @param xDesc           A tensor descriptor to input (input)
 * @param wDesc           A tensor descriptor to the parameter tensor (input)
 * @param w               Pointer to memory containing parameter tensor (input)
 * @param paramID         ID of the internal parameter tensor (input)
 * @param paramDesc       Tensor descriptor for the fully packed output parameter tensor (output)
 * @param layerParam      Pointer to the memory location of the parameter tensor (output)
 * @return                miopenStatus_t
 */
MIOPEN_EXPORT miopenStatus_t miopenGetRNNLayerParam(miopenHandle_t handle,
                                                    miopenRNNDescriptor_t rnnDesc,
                                                    const int layer,
                                                    miopenTensorDescriptor_t xDesc,
                                                    miopenTensorDescriptor_t wDesc,
                                                    const void* w,
                                                    const int paramID,
                                                    miopenTensorDescriptor_t paramDesc,
                                                    void* layerParam);

/*! @brief Gets a bias for a specific layer in an RNN stack
 *
 * This function retrieves the bias data for a specific layer and bias ID and copies
 * the data into previously allocated device memory.
 *
 * For RNN vanilla miopenRNNRELU and miopenRNNTANH, biasID == 0 retrieves the
 * bias associated with the in input GEMM, while biasID == 1 retrieves
 * the bias associated with the hidden state GEMM.
 *
 * For miopenLSTM biasID 0 to 3 refer to the biases associated
 * with the input GEMM, 4-7 are associated with biases associated with the
 * hidden state GEMM.
 *
 * * biasID 0 and 4 are for the input gate.
 *
 * * biasID 1 and 5 are for the forget gate.
 *
 * * biasID 2 and 6 are for the output gate.
 *
 * * biasID 3 and 7 are for the new memory gate.
 *
 * For miopenGRU biasID 0 to 2 refer to the biases associated with the input GEMM,
 * while 3 through 5 are associated with the hidden state GEMM.
 *
 * * biasID 0 and 3 are for the update gate.
 *
 * * biasID 1 and 4 are for the reset gate.
 *
 * * biasID 2 and 5 are for the new memory gate.
 *
 * For bi-directional RNNs the backwards in time direction is numbered as the layer
 * directly after the forward in time direction.
 *
 * The output argument biasDesc is a previously created tensor descriptor that is populated
 * to describe the memory layout of the bias. It is full packed and is used when
 * calling to miopenSetRNNLayerBias()
 *
 * The argument layerBias should either be nullptr, or have device memory allocated
 * to allow copying of the entire layer bias into it. If layerBias is
 * nullptr then only the biasDesc is populated and returned. The size in bytes of the
 * layer bias can be determined by using miopenGetRNNLayerBiasSize().
 *
 * Note: When inputSkip mode is selected there is no input layer matrix operation,
 * and therefore no associated memory. In this case miopenGetRNNLayerBias() will return
 * a error status miopenStatusBadParm for input biasID associated with the input GEMM.
 *
 * @param handle          MIOpen handle (input)
 * @param rnnDesc         RNN layer descriptor type (input)
 * @param layer           The layer number in the RNN stack (input)
 * @param xDesc           A tensor descriptor to input (input)
 * @param wDesc           A tensor descriptor to the parameter tensor (input)
 * @param w               Pointer to memory containing parameter tensor (input)
 * @param biasID          ID of the internal parameter tensor (input)
 * @param biasDesc        Descriptor of the parameter tensor (output)
 * @param layerBias       Pointer to the memory location of the bias tensor (output)
 * @return                miopenStatus_t
 */
MIOPEN_EXPORT miopenStatus_t miopenGetRNNLayerBias(miopenHandle_t handle,
                                                   miopenRNNDescriptor_t rnnDesc,
                                                   const int layer,
                                                   miopenTensorDescriptor_t xDesc,
                                                   miopenTensorDescriptor_t wDesc,
                                                   const void* w,
                                                   const int biasID,
                                                   miopenTensorDescriptor_t biasDesc,
                                                   void* layerBias);

/*! @brief Gets an index offset for a specific weight matrix for a layer in the
 *  RNN stack
 *
 * This function retrieves the index offset for a weight matrix in a layer.
 *
 * For RNN vanilla miopenRNNRELU and miopenRNNTANH, paramID == 0 retrieves the
 * weight matrix offset associated with the in input GEMM, while paramID == 1
 * retrieves the weight matrix offset associated with the hidden state GEMM.
 *
 * For miopenLSTM paramID 0 to 3 refer to the weight matrix offsets associated
 * with the input GEMM, 4-7 are associated with matrix offset associated with the
 * hidden state GEMM.
 *
 * * paramID 0 and 4 are for the input gate.
 *
 * * paramID 1 and 5 are for the forget gate.
 *
 * * paramID 2 and 6 are for the output gate.
 *
 * * paramID 3 and 7 are for the new memory gate.
 *
 * For miopenGRU paramID 0 to 2 refer to the weight matrix offset associated
 * with the input GEMM, while 3 through 5 are associated with the hidden state
 * GEMM.
 *
 * * paramID 0 and 3 are for the update gate.
 *
 * * paramID 1 and 4 are for the reset gate.
 *
 * * paramID 2 and 5 are for the new memory gate.
 *
 * For bi-directional RNNs the backwards in time direction is numbered as the layer
 * directly after the forward in time direction.
 *
 * The output argument paramDesc is a previously created tensor descriptor that is populated
 * to describe the memory layout of the parameter matrix. It is full packed and is used when
 * calling to miopenSetRNNLayerParam().
 *
 * The argument layerParamOffset should either be nullptr, or an address to place the
 * offset. If layerParamOffset is nullptr then only the paramDesc is populated and returned.
 *
 * Note: When inputSkip mode is selected there is no input layer matrix operation,
 * and therefore no associated memory. In this case miopenGetRNNLayerParamOffset() will return
 * a error status miopenStatusBadParm for input paramID associated with the input GEMM.
 *
 *
 * @param rnnDesc           RNN layer descriptor type (input)
 * @param layer             The layer number in the RNN stack (input)
 * @param xDesc             A tensor descriptor to input (input)
 * @param paramID           ID of the internal parameter tensor (input)
 * @param paramDesc         Tensor descriptor for the fully packed output parameter tensor (output)
 * @param layerParamOffset  Location for the parameter offset (output)
 * @return                  miopenStatus_t
 */
MIOPEN_EXPORT miopenStatus_t miopenGetRNNLayerParamOffset(miopenRNNDescriptor_t rnnDesc,
                                                          const int layer,
                                                          miopenTensorDescriptor_t xDesc,
                                                          const int paramID,
                                                          miopenTensorDescriptor_t paramDesc,
                                                          size_t* layerParamOffset);

/*! @brief Gets a bias index offset for a specific layer in an RNN stack
 *
 * This function retrieves the bias index offset for a specific layer and bias ID.
 *
 * For RNN vanilla miopenRNNRELU and miopenRNNTANH, biasID == 0 retrieves the
 * bias associated with the in input GEMM, while biasID == 1 retrieves
 * the weight matrix associated with the hidden state GEMM.
 *
 * For miopenLSTM biasID 0 to 3 refer to the bias offset associated
 * with the input GEMM, 4-7 are the bias offsets associated with the hidden state GEMM.
 *
 * * biasID 0 and 4 are for the input gate.
 *
 * * biasID 1 and 5 are for the forget gate.
 *
 * * biasID 2 and 6 are for the output gate.
 *
 * * biasID 3 and 7 are for the new memory gate.
 *
 * For miopenGRU biasID 0 to 2 refer to the biases associated with the input GEMM,
 * while 3 through 5 are associated with the hidden state GEMM.
 *
 * * biasID 0 and 3 are for the update gate.
 *
 * * biasID 1 and 4 are for the reset gate.
 *
 * * biasID 2 and 5 are for the new memory gate.
 *
 * For bi-directional RNNs the backwards in time direction is numbered as the layer
 * directly after the forward in time direction.
 *
 * The output argument biasDesc is a previously created tensor descriptor that is populated
 * to describe the memory layout of the bias. It is full packed and is used when
 * calling to miopenSetRNNLayerBias()
 *
 * The argument layerBiasOffset should either be nullptr, or point to an output address.
 * If layerBias is nullptr then only the biasDesc is populated and returned.
 *
 * Note: When inputSkip mode is selected there is no input layer matrix operation,
 * and therefore no associated memory. In this case miopenGetRNNLayerBiasOffset() will return
 * a error status miopenStatusBadParm for input biasID associated with the input GEMM.
 *
 * @param rnnDesc         RNN layer descriptor type (input)
 * @param layer           The layer number in the RNN stack (input)
 * @param xDesc           A tensor descriptor to input (input)
 * @param biasID          ID of the internal parameter tensor (input)
 * @param biasDesc        Descriptor of the parameter tensor (output)
 * @param layerBiasOffset Pointer to the memory location of the bias tensor (output)
 * @return                miopenStatus_t
 */
MIOPEN_EXPORT miopenStatus_t miopenGetRNNLayerBiasOffset(miopenRNNDescriptor_t rnnDesc,
                                                         const int layer,
                                                         miopenTensorDescriptor_t xDesc,
                                                         const int biasID,
                                                         miopenTensorDescriptor_t biasDesc,
                                                         size_t* layerBiasOffset);

/*! @brief Sets a weight matrix for a specific layer in an RNN stack
 *
 * This function sets the weight matrix data for a specific layer and parameter ID.
 *
 * For RNN vanilla miopenRNNRELU and miopenRNNTANH, paramID == 0 sets the
 * weight matrix associated with the in input GEMM, while paramID == 1 sets
 * the weight matrix associated with the hidden state GEMM.
 *
 *
 * For miopenLSTM paramID 0 to 3 refer to the weight matrices associated
 * with the input GEMM, 4-7 are associated with matrices associated with the
 * hidden state GEMM.
 *
 * * paramID 0 and 4 are for the input gate.
 *
 * * paramID 1 and 5 are for the forget gate.
 *
 * * paramID 2 and 6 are for the output gate.
 *
 * * paramID 3 and 7 are for the new memory gate.
 *
 * For miopenGRU paramID 0 to 2 refer to the weight matrix offset associated
 * with the input GEMM, while 3 through 5 are associated with the hidden state
 * GEMM.
 *
 * * paramID 0 and 3 are for the update gate.
 *
 * * paramID 1 and 4 are for the reset gate.
 *
 * * paramID 2 and 5 are for the new memory gate.
 *
 * For bi-directional RNNs the backwards in time direction is numbered as the layer
 * directly after the forward in time direction.
 *
 * The input argument paramDesc is a previously populated tensor descriptor typically
 * by first calling miopenGetRNNLayerParam().
 *
 * Note: When inputSkip mode is selected there is no input layer matrix operation,
 * and therefore no associated memory. In this case miopenSetRNNLayerParam() will return
 * a error status miopenStatusBadParm for input paramID associated with the input GEMM.
 *
 * @param handle          MIOpen handle (input)
 * @param rnnDesc         RNN layer descriptor type (input)
 * @param layer           The layer number in the RNN stack (input)
 * @param xDesc           A tensor descriptor to input (input)
 * @param wDesc           A tensor descriptor to the parameter tensor (input)
 * @param w               Pointer to memory containing parameter tensor (input)
 * @param paramID         ID of the internal parameter tensor (input)
 * @param paramDesc       Descriptor of the parameter tensor (input)
 * @param layerParam      Pointer to the memory location of the parameter tensor (input)
 * @return                miopenStatus_t
 */
MIOPEN_EXPORT miopenStatus_t miopenSetRNNLayerParam(miopenHandle_t handle,
                                                    miopenRNNDescriptor_t rnnDesc,
                                                    const int layer,
                                                    miopenTensorDescriptor_t xDesc,
                                                    miopenTensorDescriptor_t wDesc,
                                                    void* w,
                                                    const int paramID,
                                                    miopenTensorDescriptor_t paramDesc,
                                                    const void* layerParam);

/*! @brief Sets a bias for a specific layer in an RNN stack
 *
 * This function sets the bias data for a specific layer and bias ID.
 *
 * For RNN vanilla miopenRNNRELU and miopenRNNTANH, biasID == 0 retrieves the
 * weight matrix associated with the in input GEMM, while biasID == 1 retrieves
 * the bias associated with the hidden state GEMM.
 *
 * For miopenLSTM biasID 0 to 3 refer to the biases associated
 * with the input GEMM, 4-7 are associated with the biases associated with the
 * hidden state GEMM.
 *
 * * biasID 0 and 4 are for the input gate.
 *
 * * biasID 1 and 5 are for the forget gate.
 *
 * * biasID 2 and 6 are for the output gate.
 *
 * * biasID 3 and 7 are for the new memory gate.
 *
 * For miopenGRU biasID 0 to 2 refer to the biases associated with the input GEMM,
 * while 3 through 5 are associated with the hidden state GEMM.
 *
 * * biasID 0 and 3 are for the update gate.
 *
 * * biasID 1 and 4 are for the reset gate.
 *
 * * biasID 2 and 5 are for the new new memory gate.
 *
 * For bi-directional RNNs the backwards in time direction is numbered as the layer
 * directly after the forward in time direction.
 *
 * The input argument biasDesc is a previously populated tensor descriptor typically
 * by first calling miopenGetRNNLayeBias().
 *
 * Note: When inputSkip mode is selected there is no input layer matrix operation,
 * and therefore no associated memory. In this case miopenSetRNNLayerBias will return
 * a error status miopenStatusBadParm for input biasID associated with the input GEMM.
 *
 * @param handle          MIOpen handle (input)
 * @param rnnDesc         RNN layer descriptor type (input)
 * @param layer           The layer number in the RNN stack (input)
 * @param xDesc           A tensor descriptor to input (input)
 * @param wDesc           A tensor descriptor to the bias tensor (input)
 * @param w               Pointer to memory containing bias tensor (input)
 * @param biasID          ID of the internal bias tensor (input)
 * @param biasDesc        Descriptor of the bias tensor (output)
 * @param layerBias       Pointer to the memory location of the bias tensor (output)
 * @return                miopenStatus_t
 */
MIOPEN_EXPORT miopenStatus_t miopenSetRNNLayerBias(miopenHandle_t handle,
                                                   miopenRNNDescriptor_t rnnDesc,
                                                   const int layer,
                                                   miopenTensorDescriptor_t xDesc,
                                                   miopenTensorDescriptor_t wDesc,
                                                   void* w,
                                                   const int biasID,
                                                   miopenTensorDescriptor_t biasDesc,
                                                   const void* layerBias);

/*! @brief Execute forward training for recurrent layer
 *
 * Interface for executing the forward training pass on a RNN.
 *
 * @param handle                MIOpen handle (input)
 * @param rnnDesc               RNN layer descriptor type (input)
 * @param sequenceLen           Temporal iterations to unroll (input)
 * @param xDesc                 An array of tensor descriptors. These are the
 * input descriptors to each time step. The first dimension of each descriptor is the
 * batch size and may decrease from element n to element n+1 and not increase in size.
 * The second dimension is the same for all descriptors in the array and is the input
 * vector length. (input)
 * @param x                     Pointer to input tensor (input)
 * @param hxDesc                A hidden tensor descriptor that has as its first dimension
 * of the number of layers if the direction mode is unidirectional and twice the
 * number of layers if the direction mode is bidirectional. The second dimension of
 * the descriptor must equal the largest first dimension of the xDesc tensor descriptor
 * array. The third dimension equals the hiddenSize. (input)
 * @param hx                    Pointer to the hidden layer input tensor. If hx is NULL,
 * then the initial hidden state will be zero initialized. (input)
 * @param cxDesc                A cell tensor descriptor that has as its first dimension
 * of the number of layers if the direction mode is unidirectional and twice the
 * number of layers if the direction mode is bidirectional. The second dimension of
 * the descriptor must equal the largest first dimension of the xDesc tensor descriptor
 * array. The third dimension equals the hiddenSize. (input)
 * @param cx                    Pointer to the cell layer input tensor. If cx is NULL,
 * then the initial cell state will be zero initialized. (input)
 * @param wDesc                 A weights tensor descriptor (input)
 * @param w                     Pointer to input weights tensor (input)
 * @param yDesc                 An array of fully packed tensor descriptors associated
 * with the output from each time step. The first dimension of the tensor descriptors
 * must equal the first dimension of the first descriptor (batch size) in the xDesc
 * tensor array. The second dimension of the element of the descriptor array
 * depends on the direction mode selected. If the direction mode is unidirectional,
 * the second dimension is the hiddenSize. If direction mode is bidirectional
 * the second dimension is twice the hiddenSize. (input)
 * @param y                     Pointer to output tensor (output)
 * @param hyDesc                A hidden tensor descriptor that has as its first dimension
 * of the number of layers if the direction mode is unidirectional and twice the
 * number of layers if the direction mode is bidirectional. The second dimension of
 * the descriptor must equal the largest first dimension of the xDesc tensor descriptor
 * array. The third dimension equals the hiddenSize. (input)
 * @param hy                    Pointer to the hidden layer output tensor. If hy is NULL,
 * then the final hidden state will not be saved. (output)
 * @param cyDesc                A cell tensor descriptor that has as its first dimension
 * of the number of layers if the direction mode is unidirectional and twice the
 * number of layers if the direction mode is bidirectional. The second dimension of
 * the descriptor must equal the largest first dimension of the xDesc tensor descriptor
 * array. The third dimension equals the hiddenSize. (input)
 * @param cy                    Pointer to the cell layer output tensor. If hy is NULL,
 * then the final cell state will not be saved. (output)
 * @param workSpace             Pointer to memory allocated for forward training (input)
 * @param workSpaceNumBytes     Number of allocated bytes in memory for the workspace (input)
 * @param reserveSpace          Pointer to memory allocated for random states (input / output)
 * @param reserveSpaceNumBytes  Number of allocated bytes in memory for use in the forward  (input)
 * @return                      miopenStatus_t
 */
MIOPEN_EXPORT miopenStatus_t miopenRNNForwardTraining(miopenHandle_t handle,
                                                      const miopenRNNDescriptor_t rnnDesc,
                                                      const int sequenceLen,
                                                      const miopenTensorDescriptor_t* xDesc,
                                                      const void* x,
                                                      const miopenTensorDescriptor_t hxDesc,
                                                      const void* hx,
                                                      const miopenTensorDescriptor_t cxDesc,
                                                      const void* cx,
                                                      const miopenTensorDescriptor_t wDesc,
                                                      const void* w,
                                                      const miopenTensorDescriptor_t* yDesc,
                                                      void* y,
                                                      const miopenTensorDescriptor_t hyDesc,
                                                      void* hy,
                                                      const miopenTensorDescriptor_t cyDesc,
                                                      void* cy,
                                                      void* workSpace,
                                                      size_t workSpaceNumBytes,
                                                      void* reserveSpace,
                                                      size_t reserveSpaceNumBytes);

/*! @brief Execute backward data for recurrent layer
 *
 * Interface for executing the backward data pass on a RNN.
 *
 * @param handle                MIOpen handle (input)
 * @param rnnDesc               RNN layer descriptor type (input)
 * @param sequenceLen           Temporal iterations to unroll (input)
 * @param yDesc                 An array of tensor descriptors (input)
 * @param y                     Pointer to input tensor (input)
 * @param dyDesc                An array of fully packed tensor descriptors associated
 * with the output from each time step. The first dimension of the tensor descriptors
 * must equal the first dimension of the first descriptor (batch size) in the xDesc
 * tensor array. The second dimension of the element of the descriptor array
 * depends on the direction mode selected. If the direction mode is unidirectional,
 * the second dimension is the hiddenSize. If direction mode is bidirectional
 * the second dimension is twice the hiddenSize. (input)
 * @param dy                    Pointer to the hidden layer input tensor (input)
 * @param dhyDesc               A hidden tensor descriptor that has as its first dimension
 * of the number of layers if the direction mode is unidirectional and twice the
 * number of layers if the direction mode is bidirectional. The second dimension of
 * the descriptor must equal the largest first dimension of the xDesc tensor descriptor
 * array. The third dimension equals the hiddenSize. (input)
 * @param dhy                   Pointer to the cell layer input tensor (input)
 * @param dcyDesc               A cell tensor descriptor that has as its first dimension
 * of the number of layers if the direction mode is unidirectional and twice the
 * number of layers if the direction mode is bidirectional. The second dimension of
 * the descriptor must equal the largest first dimension of the xDesc tensor descriptor
 * array. The third dimension equals the hiddenSize. (input)
 * @param dcy                   Pointer to the cell layer input tensor. If dcy is NULL,
 * then the initial delta cell state will be zero initialized. (input)
 * @param wDesc                 A weights tensor descriptor (input)
 * @param w                     Pointer to input weights tensor (input)
 * @param hxDesc                An input hidden tensor descriptor that has as its first dimension
 * of the number of layers if the direction mode is unidirectional and twice the
 * number of layers if the direction mode is bidirectional. The second dimension of
 * the descriptor must equal the largest first dimension of the xDesc tensor descriptor
 * array. The third dimension equals the hiddenSize. (input)
 * @param hx                    Pointer to the hidden layer input tensor. If hx is NULL,
 * then the initial hidden state will be zero initialized. (input)
 * @param cxDesc                A input cell tensor descriptor that has as its first dimension
 * of the number of layers if the direction mode is unidirectional and twice the
 * number of layers if the direction mode is bidirectional. The second dimension of
 * the descriptor must equal the largest first dimension of the xDesc tensor descriptor
 * array. The third dimension equals the hiddenSize. (input)
 * @param cx                    Pointer to the hidden layer input tensor. If cx is NULL,
 * then the initial cell state will be zero initialized. (input)
 * @param dxDesc                An array of tensor descriptors. These are the
 * input descriptors to each time step. The first dimension of each descriptor is the
 * batch size and may decrease from element n to element n+1 and not increase in size.
 * The second dimension is the same for all descriptors in the array and is the input
 * vector length. (input)
 * @param dx                    Pointer to the cell layer output tensor (output)
 * @param dhxDesc               A hidden tensor descriptor that has as its first dimension
 * of the number of layers if the direction mode is unidirectional and twice the
 * number of layers if the direction mode is bidirectional. The second dimension of
 * the descriptor must equal the largest first dimension of the xDesc tensor descriptor
 * array. The third dimension equals the hiddenSize. (input)
 * @param dhx                   Pointer to the delta hidden layer output tensor. If dhx is NULL
 * the hidden gradient will not ouput. (output)
 * @param dcxDesc               A tensor descriptor that has as its first dimension
 * of the number of layers if the direction mode is unidirectional and twice the
 * number of layers if the direction mode is bidirectional. The second dimension of
 * the descriptor must equal the largest first dimension of the xDesc tensor descriptor
 * array. The third dimension equals the hiddenSize. (input)
 * @param dcx                   Pointer to the cell layer output tensor. If dcx is NULL
 * the cell gradient will not ouput. (output)
 * @param workSpace             Pointer to memory allocated for forward training (input)
 * @param workSpaceNumBytes     Number of allocated bytes in memory for the workspace (input)
 * @param reserveSpace          Pointer to memory allocated for random states (input / output)
 * @param reserveSpaceNumBytes  Number of allocated bytes in memory for use in the forward (input)
 * @return                      miopenStatus_t
 */
MIOPEN_EXPORT miopenStatus_t miopenRNNBackwardData(miopenHandle_t handle,
                                                   const miopenRNNDescriptor_t rnnDesc,
                                                   const int sequenceLen,
                                                   const miopenTensorDescriptor_t* yDesc,
                                                   const void* y,
                                                   const miopenTensorDescriptor_t* dyDesc,
                                                   const void* dy,
                                                   const miopenTensorDescriptor_t dhyDesc,
                                                   const void* dhy,
                                                   const miopenTensorDescriptor_t dcyDesc,
                                                   const void* dcy,
                                                   const miopenTensorDescriptor_t wDesc,
                                                   const void* w,
                                                   const miopenTensorDescriptor_t hxDesc,
                                                   const void* hx,
                                                   const miopenTensorDescriptor_t cxDesc,
                                                   const void* cx,
                                                   const miopenTensorDescriptor_t* dxDesc,
                                                   void* dx,
                                                   const miopenTensorDescriptor_t dhxDesc,
                                                   void* dhx,
                                                   const miopenTensorDescriptor_t dcxDesc,
                                                   void* dcx,
                                                   void* workSpace,
                                                   size_t workSpaceNumBytes,
                                                   void* reserveSpace,
                                                   size_t reserveSpaceNumBytes);

/*! @brief Execute backward weights for recurrent layer
 *
 * Interface for executing the backward weights pass on a RNN.
 *
 * @param handle                MIOpen handle (input)
 * @param rnnDesc               RNN layer descriptor type (input)
 * @param sequenceLen           Temporal iterations to unroll (input)
 * @param xDesc                 An array of tensor descriptors. These are the
 * input descriptors to each time step. The first dimension of each descriptor is the
 * batch size and may decrease from element n to element n+1 and not increase in size.
 * The second dimension is the same for all descriptors in the array and is the input
 * vector length. (input)
 * @param x                     Pointer to input tensor (input)
 * @param hxDesc                A hidden tensor descriptor that has as its first dimension
 * of the number of layers if the direction mode is unidirectional and twice the
 * number of layers if the direction mode is bidirectional. The second dimension of
 * the descriptor must equal the largest first dimension of the xDesc tensor descriptor
 * array. The third dimension equals the hiddenSize. (input)
 * @param hx                    Pointer to the hidden layer input tensor. If hx is NULL,
 * then the initial hidden state will be zero initialized. (input)
 * @param yDesc                 An array of fully packed tensor descriptors associated
 * with the output from each time step. The first dimension of the tensor descriptors
 * must equal the first dimension of the first descriptor (batch size) in the xDesc
 * tensor array. The second dimension of the element of the descriptor array
 * depends on the direction mode selected. If the direction mode is unidirectional,
 * the second dimension is the hiddenSize. If direction mode is bidirectional
 * the second dimension is twice the hiddenSize. (input)
 * @param y                     Pointer to the output tensor (input)
 * @param dwDesc                A weights tensor descriptor (input)
 * @param dw                    Pointer to input weights tensor (input / output)
 * @param workSpace             Pointer to memory allocated for forward training (input)
 * @param workSpaceNumBytes     Number of allocated bytes in memory for the workspace (input)
 * @param reserveSpace          Pointer to memory allocated for random states (input)
 * @param reserveSpaceNumBytes  Number of allocated bytes in memory for use in the forward (input)
 * @return                      miopenStatus_t
 */
MIOPEN_EXPORT miopenStatus_t miopenRNNBackwardWeights(miopenHandle_t handle,
                                                      const miopenRNNDescriptor_t rnnDesc,
                                                      const int sequenceLen,
                                                      const miopenTensorDescriptor_t* xDesc,
                                                      const void* x,
                                                      const miopenTensorDescriptor_t hxDesc,
                                                      const void* hx,
                                                      const miopenTensorDescriptor_t* yDesc,
                                                      const void* y,
                                                      const miopenTensorDescriptor_t dwDesc,
                                                      void* dw,
                                                      void* workSpace,
                                                      size_t workSpaceNumBytes,
                                                      const void* reserveSpace,
                                                      size_t reserveSpaceNumBytes);

/*! @brief Execute forward inference for RNN layer
 *
 * Interface for executing the forward inference pass on a RNN.
 *
 * @param handle                MIOpen handle (input)
 * @param rnnDesc               RNN layer descriptor type (input)
 * @param sequenceLen           Temporal iterations to unroll (input)
 * @param xDesc                 An array of tensor descriptors. These are the
 * input descriptors to each time step. The first dimension of each descriptor is the
 * batch size and may decrease from element n to element n+1 and not increase in size.
 * The second dimension is the same for all descriptors in the array and is the input
 * vector length. (input)
 * @param x                     Pointer to input tensor (input)
 * @param hxDesc                A hidden tensor descriptor that has as its first dimension
 * of the number of layers if the direction mode is unidirectional and twice the
 * number of layers if the direction mode is bidirectional. The second dimension of
 * the descriptor must equal the largest first dimension of the xDesc tensor descriptor
 * array. The third dimension equals the hiddenSize. (input)
 * @param hx                    Pointer to the hidden layer input tensor. If hx is NULL,
 * then the initial hidden state will be zero initialized. (input)
 * @param cxDesc                A cell tensor descriptor that has as its first dimension
 * of the number of layers if the direction mode is unidirectional and twice the
 * number of layers if the direction mode is bidirectional. The second dimension of
 * the descriptor must equal the largest first dimension of the xDesc tensor descriptor
 * array. The third dimension equals the hiddenSize. (input)
 * @param cx                    Pointer to the cell layer input tensor. If cx is NULL,
 * then the initial cell state will be zero initialized. (input)
 * @param wDesc                 A weights tensor descriptor (input)
 * @param w                     Pointer to input weights tensor (input)
 * @param yDesc                 An array of fully packed tensor descriptors associated
 * with the output from each time step. The first dimension of the tensor descriptors
 * must equal the first dimension of the first descriptor (batch size) in the xDesc
 * tensor array. The second dimension of the element of the descriptor array
 * depends on the direction mode selected. If the direction mode is unidirectional,
 * the second dimension is the hiddenSize. If direction mode is bidirectional
 * the second dimension is twice the hiddenSize. (input)
 * @param y                     Pointer to output tensor (output)
 * @param hyDesc                A hidden tensor descriptor that has as its first dimension
 * of the number of layers if the direction mode is unidirectional and twice the
 * number of layers if the direction mode is bidirectional. The second dimension of
 * the descriptor must equal the largest first dimension of the xDesc tensor descriptor
 * array. The third dimension equals the hiddenSize. (input)
 * @param hy                    Pointer to the hidden layer output tensor. If hy is NULL,
 * then the final hidden state will not be saved. (output)
 * @param cyDesc                A output cell tensor descriptor that has as its first dimension
 * of the number of layers if the direction mode is unidirectional and twice the
 * number of layers if the direction mode is bidirectional. The second dimension of
 * the descriptor must equal the largest first dimension of the xDesc tensor descriptor
 * array. The third dimension equals the hiddenSize. (input)
 * @param cy                    Pointer to the cell layer output tensor. If cy is NULL,
 * then the final cell state will not be saved. (output)
 * @param workSpace             Pointer to memory allocated for forward training (input)
 * @param workSpaceNumBytes     Number of allocated bytes in memory for the workspace (input)
 * @return                      miopenStatus_t
 */
MIOPEN_EXPORT miopenStatus_t miopenRNNForwardInference(miopenHandle_t handle,
                                                       miopenRNNDescriptor_t rnnDesc,
                                                       const int sequenceLen,
                                                       const miopenTensorDescriptor_t* xDesc,
                                                       const void* x,
                                                       const miopenTensorDescriptor_t hxDesc,
                                                       const void* hx,
                                                       const miopenTensorDescriptor_t cxDesc,
                                                       const void* cx,
                                                       const miopenTensorDescriptor_t wDesc,
                                                       const void* w,
                                                       const miopenTensorDescriptor_t* yDesc,
                                                       void* y,
                                                       const miopenTensorDescriptor_t hyDesc,
                                                       void* hy,
                                                       const miopenTensorDescriptor_t cyDesc,
                                                       void* cy,
                                                       void* workSpace,
                                                       size_t workSpaceNumBytes);

/** @} */
// CLOSEOUT RNN DOXYGEN GROUP

/** @addtogroup LossFunction
 *
 *  @{
 */

/*! @enum miopenCTCLossAlgo_t
 * Algorithms available to execute the CTC loss operation
 */
typedef enum
{
    MIOPEN_CTC_LOSS_ALGO_DETERMINISTIC = 0, /*!< Results are guaranteed to be reproducible */
} miopenCTCLossAlgo_t;

/*! @brief Create a CTC loss function Descriptor
 *
 * API for creating an uninitialized CTC loss function descriptor.
 * @param ctcLossDesc  Pointer to the CTC loss function descriptor type (output)
 * @return             miopenStatus_t
 */
MIOPEN_EXPORT miopenStatus_t miopenCreateCTCLossDescriptor(miopenCTCLossDescriptor_t* ctcLossDesc);

/*! @brief Retrieves a CTC loss function descriptor's details
 *
 * @param ctcLossDesc          CTC loss function descriptor (input)
 * @param dataType             Data type used in this CTC loss operation, only fp32 currently
 * supported (output)
 * @param blank_label_id       User defined index for blank label (output)
 * @param apply_softmax_layer  Boolean to toggle input layer property (output)
 * @return                     miopenStatus_t
 */
MIOPEN_EXPORT miopenStatus_t miopenGetCTCLossDescriptor(miopenCTCLossDescriptor_t ctcLossDesc,
                                                        miopenDataType_t* dataType,
                                                        int* blank_label_id,
                                                        bool* apply_softmax_layer);

/*! @brief Destroys a CTC loss function descriptor object
 *
 * @param ctcLossDesc  CTC loss function descriptor type (input)
 * @return             miopenStatus_t
 */
MIOPEN_EXPORT miopenStatus_t miopenDestroyCTCLossDescriptor(miopenCTCLossDescriptor_t ctcLossDesc);

/*! @brief Set the details of a CTC loss function descriptor
 *
 * @param ctcLossDesc          CTC loss function descriptor type (input)
 * @param dataType             Data type used in this CTC loss operation, only fp32 currently
 * supported (input)
 * @param blank_label_id       User defined index for blank label, default 0 (input)
 * @param apply_softmax_layer  Boolean to toggle input layer property (input)
 * @return             miopenStatus_t
 */
MIOPEN_EXPORT miopenStatus_t miopenSetCTCLossDescriptor(miopenCTCLossDescriptor_t ctcLossDesc,
                                                        miopenDataType_t dataType,
                                                        const int blank_label_id,
                                                        bool apply_softmax_layer);

/*! @brief Query the amount of memory required to execute miopenCTCLoss
 *
 * This function calculates the amount of memory required to run the CTC loss function given a CTC
 * loss function descriptor with the specified algorithm.
 * @param handle         MIOpen handle (input)
 * @param probsDesc      Tensor descriptor for probabilities (input)
 * @param gradientsDesc  Tensor descriptor for gradients (input)
 * @param labels         Pointer to the flattened labels list (input)
 * @param labelLengths   Pointer to the lengths list for "labels" (input)
 * @param inputLengths   Pointer to the list of the time steps in each batch (input)
 * @param algo           CTC loss algorithm selected (input)
 * @param ctcLossDesc    CTC loss function descriptor type (input)
 * @param workSpaceSize  Number of bytes of workspace required for CTC loss operation with selected
 * algorithm (output)
 * @return               miopenStatus_t
 */
MIOPEN_EXPORT miopenStatus_t
miopenGetCTCLossWorkspaceSize(miopenHandle_t handle,
                              const miopenTensorDescriptor_t probsDesc,
                              const miopenTensorDescriptor_t gradientsDesc,
                              const int* labels,
                              const int* labelLengths,
                              const int* inputLengths,
                              miopenCTCLossAlgo_t algo,
                              const miopenCTCLossDescriptor_t ctcLossDesc,
                              size_t* workSpaceSize);

/*! @brief Execute forward inference for CTCLoss layer
 *
 * Interface for executing the forward inference pass on a CTCLoss.
 * @param handle         MIOpen handle (input)
 * @param probsDesc      Tensor descriptor for probabilities (input)
 * @param probs          Pointer to the probabilities tensor (input)
 * @param labels         Pointer to the flattened labels list (input)
 * @param labelLengths   Pointer to the lengths list for "labels" (input)
 * @param inputLengths   Pointer to the list of the time steps in each batch (input)
 * @param losses         Pointer to the computed losses of CTC (Output)
 * @param gradientsDesc  Tensor descriptor for gradients (input)
 * @param gradients      Pointer to the computed gradients of CTC (Output)
 * @param algo           CTC loss algorithm selected (input)
 * @param ctcLossDesc    CTC loss function descriptor type (input)
 * @param workSpace      Pointer to memory allocated for execute CTC loss operation (input)
 * @param workSpaceSize  Number of bytes of workspace required for CTC loss operation with selected
 * algorithm (input)
 * @return               miopenStatus_t
 */
MIOPEN_EXPORT miopenStatus_t miopenCTCLoss(miopenHandle_t handle,
                                           const miopenTensorDescriptor_t probsDesc,
                                           const void* probs,
                                           const int* labels,
                                           const int* labelLengths,
                                           const int* inputLengths,
                                           void* losses,
                                           const miopenTensorDescriptor_t gradientsDesc,
                                           void* gradients,
                                           miopenCTCLossAlgo_t algo,
                                           const miopenCTCLossDescriptor_t ctcLossDesc,
                                           void* workSpace,
                                           size_t workSpaceSize);

/** @} */
// CLOSEOUT LossFunction DOXYGEN GROUP

// Dropout APIs
/** @addtogroup dropout
 *
 *  @{
 */

/*!  @enum miopenRNGType_t
 * random number generator type
 */
typedef enum
{
    MIOPEN_RNG_PSEUDO_XORWOW = 0, /*!< XORWOW pseudorandom generator */
} miopenRNGType_t;

/*! @brief Creates the dropout descriptor object
 *
 * @param dropoutDesc Pointer to a dropout descriptor type
 * @return            miopenStatus_t
 */
MIOPEN_EXPORT miopenStatus_t miopenCreateDropoutDescriptor(miopenDropoutDescriptor_t* dropoutDesc);

/*! @brief Destroys the dropout descriptor object
 *
 * @param dropoutDesc Dropout descriptor type (input)
 * @return            miopenStatus_t
 */
MIOPEN_EXPORT miopenStatus_t miopenDestroyDropoutDescriptor(miopenDropoutDescriptor_t dropoutDesc);

/*! @brief Query the amount of memory required to run dropout
 *
 * This function calculates the amount of memory required to run dropout.
 * @param xDesc                    Tensor descriptor for data tensor x (input)
 * @param reserveSpaceSizeInBytes  Number of bytes of reservespace required for executing dropout
 * (Output)
 * @return                         miopenStatus_t
 */
MIOPEN_EXPORT miopenStatus_t miopenDropoutGetReserveSpaceSize(const miopenTensorDescriptor_t xDesc,
                                                              size_t* reserveSpaceSizeInBytes);

/*! @brief Query the amount of memory required to store the states of the random number generators
 *
 * This function calculates the amount of memory required to store the states of the random number
 * generators used by miopenDropoutForward.
 * @param handle            MIOpen handle (input)
 * @param stateSizeInBytes  Number of bytes required to store random generator states (Output)
 * @return                  miopenStatus_t
 */
MIOPEN_EXPORT miopenStatus_t miopenDropoutGetStatesSize(miopenHandle_t handle,
                                                        size_t* stateSizeInBytes);

/*! @brief Get the details of the dropout descriptor
 *
 * Interface for querying the dropout descriptor
 * @param dropoutDesc  Dropout layer descriptor (input)
 * @param handle       MIOpen handle (input)
 * @param dropout      The probability by which the input is set to 0 in the dropout layer (Output)
 * @param states       Pointer to memory that holds random number generator states (Output)
 * @param seed         Seed used to initialize random number generator states (Output)
 * @param use_mask     Boolean flag indicating whether to use a saved mask (an existing or
 * user-defined dropout layout) in reserveSpace (Output)
 * @param state_evo    Boolean flag indicating whether to adopt state evolution strategy to update
 * the PRNG states by the end of each implementation (Output placeholder, currently not enabled)
 * @param rng_mode     Random number generator used to generate parallel random number sequences
 * (Output)
 * @return             miopenStatus_t
 */
MIOPEN_EXPORT miopenStatus_t miopenGetDropoutDescriptor(miopenDropoutDescriptor_t dropoutDesc,
                                                        miopenHandle_t handle,
                                                        float* dropout,
                                                        void** states,
                                                        unsigned long long* seed,
                                                        bool* use_mask,
                                                        bool* state_evo,
                                                        miopenRNGType_t* rng_mode);

/*! @brief Restore the dropout descriptor to a saved state
 *
 * This function restores the state of dropout descriptor using the address of a state buffer with
 * previously saved PRNG state pattern, without launching the expensive PRNG initialization process.
 *
 * Interface for restoring the dropout descriptor
 * @param dropoutDesc       Dropout layer descriptor (input/Output)
 * @param handle            MIOpen handle (input)
 * @param dropout           The probability by which the input is set to 0 in the dropout layer
 * (input)
 * @param states            Pointer to memory that holds random number generator states (input)
 * @param stateSizeInBytes  Number of bytes holding random generator states (input)
 * @param seed              Seed used to initialize random number generator states (input)
 * @param use_mask          Boolean flag indicating whether to use a saved mask (an existing or
 * user-defined dropout layout) in reserveSpace (input)
 * @param state_evo         Boolean flag indicating whether to adopt state evolution strategy to
 * update the PRNG states by the end of each implementation (input placeholder, currently not
 * enabled)
 * @param rng_mode          Random number generator used to generate parallel random number
 * sequences (input)
 * @return                  miopenStatus_t
 */
MIOPEN_EXPORT miopenStatus_t miopenRestoreDropoutDescriptor(miopenDropoutDescriptor_t dropoutDesc,
                                                            miopenHandle_t handle,
                                                            float dropout,
                                                            void* states,
                                                            size_t stateSizeInBytes,
                                                            unsigned long long seed,
                                                            bool use_mask,
                                                            bool state_evo,
                                                            miopenRNGType_t rng_mode);

/*! @brief Initialize the dropout descriptor
 *
 * Interface for setting up the dropout descriptor
 * @param dropoutDesc       Dropout layer descriptor (input/Output)
 * @param handle            MIOpen handle (input)
 * @param dropout           The probability by which the input is set to 0 in the dropout layer
 * (input)
 * @param states            Pointer to memory that holds random number generator states (input)
 * @param stateSizeInBytes  Number of bytes provided for random generator states (input)
 * @param seed              Seed used to initialize random number generator states (input)
 * @param use_mask          Boolean flag indicating whether to use a saved mask (an existing or
 * user-defined dropout layout) in reserveSpace (input)
 * @param state_evo         Boolean flag indicating whether to adopt state evolution strategy to
 * update the PRNG states by the end of each implementation (input placeholder, currently not
 * enabled)
 * @param rng_mode          Random number generator used to generate parallel random number
 * sequences (input)
 * @return                  miopenStatus_t
 */
MIOPEN_EXPORT miopenStatus_t miopenSetDropoutDescriptor(miopenDropoutDescriptor_t dropoutDesc,
                                                        miopenHandle_t handle,
                                                        float dropout,
                                                        void* states,
                                                        size_t stateSizeInBytes,
                                                        unsigned long long seed,
                                                        bool use_mask,
                                                        bool state_evo,
                                                        miopenRNGType_t rng_mode);

/*! @brief Execute forward dropout operation
 *
 * Interface for executing the forward pass on a Dropout.
 * @param handle                   MIOpen handle (input)
 * @param dropoutDesc              Dropout layer descriptor (input)
 * @param noise_shape              Tensor descriptor for noise shape (input placeholder, currently
 * not enabled)
 * @param xDesc                    Tensor descriptor for data tensor x (input)
 * @param x                        Data tensor x (input)
 * @param yDesc                    Tensor descriptor for data tensor y (input)
 * @param y                        Data tensor y (Output)
 * @param reserveSpace             Pointer to memory allocated for executing forward dropout,
 * expecting reserveSpace unchanged before next call of miopenDropoutBackward (Output)
 * @param reserveSpaceSizeInBytes  Number of bytes of reservespace required for executing forward
 * dropout (input)
 * @return                         miopenStatus_t
 */
MIOPEN_EXPORT miopenStatus_t miopenDropoutForward(miopenHandle_t handle,
                                                  const miopenDropoutDescriptor_t dropoutDesc,
                                                  const miopenTensorDescriptor_t noise_shape,
                                                  const miopenTensorDescriptor_t xDesc,
                                                  const void* x,
                                                  const miopenTensorDescriptor_t yDesc,
                                                  void* y,
                                                  void* reserveSpace,
                                                  size_t reserveSpaceSizeInBytes);

/*! @brief Execute backward dropout operation
 *
 * Interface for executing the backward pass on a Dropout.
 * @param handle                   MIOpen handle (input)
 * @param dropoutDesc              Dropout layer descriptor (input)
 * @param noise_shape              Tensor descriptor for noise shape (input placeholder, currently
 * not enabled)
 * @param dyDesc                   Tensor descriptor for data delta tensor dy (input)
 * @param dy                       Data delta tensor dy (input)
 * @param dxDesc                   Tensor descriptor for data delta tensor dx (input)
 * @param dx                       Data delta tensor dx (Output)
 * @param reserveSpace             Pointer to memory allocated for executing backward dropout,
 * expecting reserveSpace unchanged after previous call of miopenDropoutForward (input)
 * @param reserveSpaceSizeInBytes  Number of bytes of reservespace required for executing backward
 * dropout (input)
 * @return                         miopenStatus_t
 */
MIOPEN_EXPORT miopenStatus_t miopenDropoutBackward(miopenHandle_t handle,
                                                   const miopenDropoutDescriptor_t dropoutDesc,
                                                   const miopenTensorDescriptor_t noise_shape,
                                                   const miopenTensorDescriptor_t dyDesc,
                                                   const void* dy,
                                                   const miopenTensorDescriptor_t dxDesc,
                                                   void* dx,
                                                   void* reserveSpace,
                                                   size_t reserveSpaceSizeInBytes);

/** @} */
// CLOSEOUT DROPOUT DOXYGEN GROUP

// TensorReduce APIs
/** @addtogroup TensorReduce
 *
 *  @{
 */

/*! @brief Creates the ReduceTensor descriptor object
 *
 * @param reduceTensorDesc Pointer to a ReduceTensor descriptor type
 * @return            miopenStatus_t
 */
MIOPEN_EXPORT miopenStatus_t
miopenCreateReduceTensorDescriptor(miopenReduceTensorDescriptor_t* reduceTensorDesc);

/*! @brief Destroy the ReduceTensor descriptor object
 *
 * @param reduceTensorDesc  ReduceTensor descriptor type (input)
 * @return            miopenStatus_t
 */
MIOPEN_EXPORT miopenStatus_t
miopenDestroyReduceTensorDescriptor(miopenReduceTensorDescriptor_t reduceTensorDesc);

/*! @brief Initialize a ReduceTensor descriptor object
 *
 * @param reduceTensorDesc         Pointer to the ReduceTensor descriptor object (output)
 * @param reduceTensorOp           Enumerant specifying the operation used by ReduceTensor (input)
 * @param reduceTensorCompType     Enumerant specifying the data type used with ReduceTensor
 * operation (input)
 * @param reduceTensorNanOpt       Enumerant specifying the Nan number propagation mode (input)
 * @param reduceTensorIndices      Enumerant specifying the indices modes used by ReduceTensor
 * (input)
 * @param reduceTensorIndicesType  Enumerant specifying the data type of the indices (input)
 * @return           miopenStatus_t
 */
MIOPEN_EXPORT miopenStatus_t
miopenSetReduceTensorDescriptor(miopenReduceTensorDescriptor_t reduceTensorDesc,
                                miopenReduceTensorOp_t reduceTensorOp,
                                miopenDataType_t reduceTensorCompType,
                                miopenNanPropagation_t reduceTensorNanOpt,
                                miopenReduceTensorIndices_t reduceTensorIndices,
                                miopenIndicesType_t reduceTensorIndicesType);

/*! @brief Query a ReduceTensor descriptor object
 *
 * @param reduceTensorDesc         Pointer to the ReduceTensor descriptor object (input)
 * @param reduceTensorOp           Pointer to enumerant specifying the operation used by
 * ReduceTensor (output)
 * @param reduceTensorCompType     Pointer to enumerant specifying the data type used with
 * ReduceTensor operation (output)
 * @param reduceTensorNanOpt       Pointer to enumerant specifying the Nan number propagation mode
 * (output)
 * @param reduceTensorIndices      Pointer to enumerant specifying the indices modes used by
 * ReduceTensor (output)
 * @param reduceTensorIndicesType  Pointer to enumerant specifying the data type of the indices
 * (output)
 * @return           miopenStatus_t
 */
MIOPEN_EXPORT miopenStatus_t
miopenGetReduceTensorDescriptor(const miopenReduceTensorDescriptor_t reduceTensorDesc,
                                miopenReduceTensorOp_t* reduceTensorOp,
                                miopenDataType_t* reduceTensorCompType,
                                miopenNanPropagation_t* reduceTensorNanOpt,
                                miopenReduceTensorIndices_t* reduceTensorIndices,
                                miopenIndicesType_t* reduceTensorIndicesType);

/*! @brief Helper function to query the minimum index space size required by the ReduceTensor call
 *
 * @param handle                   MIOpen Handle (input)
 * @param reduceTensorDesc         Pointer to the ReduceTensor descriptor object (input)
 * @param aDesc                    Pointer to the input tensor descriptor (input)
 * @param cDesc                    Pointer to the output tensor descriptor (input)
 * @param sizeInBytes              Pointer to data to return the minimum index space size
 * @return           miopenStatus_t
 */
MIOPEN_EXPORT miopenStatus_t
miopenGetReductionIndicesSize(miopenHandle_t handle,
                              const miopenReduceTensorDescriptor_t reduceTensorDesc,
                              const miopenTensorDescriptor_t aDesc,
                              const miopenTensorDescriptor_t cDesc,
                              size_t* sizeInBytes);

/*! @brief Helper function to query the minimum workspace size required by the ReduceTensor call
 *
 * @param handle                   MIOpen Handle (input)
 * @param reduceTensorDesc         Pointer to the ReduceTensor descriptor object (input)
 * @param aDesc                    Pointer to the input tensor descriptor (input)
 * @param cDesc                    Pointer to the output tensor descriptor (input)
 * @param sizeInBytes              Pointer to data to return the minimum workspace size
 * @return           miopenStatus_t
 */
MIOPEN_EXPORT miopenStatus_t
miopenGetReductionWorkspaceSize(miopenHandle_t handle,
                                const miopenReduceTensorDescriptor_t reduceTensorDesc,
                                const miopenTensorDescriptor_t aDesc,
                                const miopenTensorDescriptor_t cDesc,
                                size_t* sizeInBytes);

/*! @brief TensorReduce function doing reduction on tensor A by implementing C = alpha * reduceOp(A)
 * + beta * C
 *
 * The length of each dimension of output tensor C must match the length of the corresponding
 * dimension of
 * input tensor A or must be equal to 1. The dimensions with length equal to 1 indicate the
 * dimensions
 * of A to be reduced.
 *
 * @param handle                   MIOpen Handle (input)
 * @param reduceTensorDesc         Pointer to the ReduceTensor descriptor object (input)
 * @param indices                  Address of the allocated indices data space (output)
 * @param indicesSizeInBytes       Size in bytes of the allocated indices data space (input)
 * @param workspace                Address of the allocated workspace data (input)
 * @param workspaceSizeInBytes     Size in bytes of the allocated workspace data (input)
 * @param alpha                    Pointer to scale factor for data in input tensor A (input)
 * @param aDesc                    Pointer to the tensor descriptor for input tensor A (input)
 * @param A                        Pointer to the data of input tensor A (input)
 * @param beta                     Pointer to scale factor for data in output tensor C (input)
 * @param cDesc                    Pointer to the tensor descriptor for output tensor C (input)
 * @param C                        Pointer to the data of output tensor C (output)
 * @return           miopenStatus_t
 */
MIOPEN_EXPORT miopenStatus_t
miopenReduceTensor(miopenHandle_t handle,
                   const miopenReduceTensorDescriptor_t reduceTensorDesc,
                   void* indices,
                   size_t indicesSizeInBytes,
                   void* workspace,
                   size_t workspaceSizeInBytes,
                   const void* alpha,
                   const miopenTensorDescriptor_t aDesc,
                   const void* A,
                   const void* beta,
                   const miopenTensorDescriptor_t cDesc,
                   void* C);

/** @} */
// CLOSEOUT TensorReduce DOXYGEN GROUP

#ifdef __cplusplus
}
#endif

#ifdef __clang__
#pragma clang diagnostic pop
#endif

#endif // MIOPEN_GUARD_MIOPEN_H_<|MERGE_RESOLUTION|>--- conflicted
+++ resolved
@@ -342,13 +342,8 @@
 
 /*! @ingroup tensor
  * @enum miopenTensorLayout_t
-<<<<<<< HEAD
- * MIOpen tensor layouts. NCHW, NHWC, CHWN and NCHW_VECT_C with certain vector length(vect_c=4,
- * vect_c=8) are supported in MIOpen.
-=======
  * Tensor layouts supported by MIOpen.
  * miopenTensorCHWNc4 and miopenTensorCHWNc8 layout only support weight tensor.
->>>>>>> df4a7129
  */
 typedef enum
 {
@@ -359,11 +354,8 @@
     miopenTensorNCHWc8 = 4, /*!< NCHWc8 memory layout (Partially supported) */
     miopenTensorCHWNc4 = 5, /*!< CHWNc4 memory layout (Partially supported) */
     miopenTensorCHWNc8 = 6, /*!< CHWNc8 memory layout (Partially supported) */
-<<<<<<< HEAD
-=======
     miopenTensorNCDHW  = 7, /*!< NCDHW memory layout (Fully supported) */
     miopenTensorNDHWC  = 8, /*!< NCDHW memory layout (Fully supported) */
->>>>>>> df4a7129
 } miopenTensorLayout_t;
 
 /*! @ingroup pooling
@@ -606,30 +598,6 @@
 MIOPEN_EXPORT miopenStatus_t miopenSet4dTensorDescriptor(
     miopenTensorDescriptor_t tensorDesc, miopenDataType_t dataType, int n, int c, int h, int w);
 
-<<<<<<< HEAD
-/*! @brief Set shape of 4D tensor with specific layout
- *
- * Second Interface for setting 4-D tensor shape. This interface support NHWC, NCHW_VECT_C,
- * CHWN_VECT_C layout The supported VECT_C type layout, user input like: convfp16x8 -n 8 -c 64 -h 5
- * -w 5 ... initialized to tensor with lengths of (8, 8, 5, 5) and strides of (1600, 200, 40, 8)
- * @param tensorDesc   Tensor descriptor type (output)
- * @param dataType     MIOpen datatype (input)
- * @param tensorLayout Tensor layout (input)
- * @param n            Mini-batch size (input)
- * @param c            Number of channels (input)
- * @param h            Data height dimension size (input)
- * @param w            Data width dimension size (input)
- * @return             miopenStatus_t
- */
-MIOPEN_EXPORT miopenStatus_t
-miopenSet4dTensorDescriptorWithLayout(miopenTensorDescriptor_t tensorDesc,
-                                      miopenDataType_t dataType,
-                                      miopenTensorLayout_t tensorLayout,
-                                      int n,
-                                      int c,
-                                      int h,
-                                      int w);
-=======
 /*! @brief Set shape of ND tensor with specific layout
  *
  * Interface for setting N-D tensor shape. This interface support NHWC, NCHW, NCHWc*, CHWNc*
@@ -646,7 +614,6 @@
                                       miopenTensorLayout_t tensorLayout,
                                       int* lens,
                                       int num_lens);
->>>>>>> df4a7129
 /*! @brief Set shape and stride of 4D tensor
  *
  * Interface for setting 4-D tensor shape and stride.
