--- conflicted
+++ resolved
@@ -69,13 +69,10 @@
  * @defgroup cat
  * @defgroup SGD
  * @defgroup getitem
-<<<<<<< HEAD
- * @defgroup GLU
-=======
  * @defgroup ReduceCalculation
  * @defgroup RotaryPositionalEmbeddings
  * @defgroup ReLU
->>>>>>> 539b60a1
+ * @defgroup GLU
  *
  */
 
@@ -7628,54 +7625,6 @@
 #endif // MIOPEN_BETA_API
 
 #ifdef MIOPEN_BETA_API
-<<<<<<< HEAD
-// GLU APIs
-/** @addtogroup GLU
- *
- *  @{
- */
-
-/*! @brief Execute a GLU forward layer
- *
- * @param handle                   MIOpen handle (input)
- * @param inputDesc                Tensor descriptor for input tensor (input)
- * @param input                    Input tensor (input)
- * @param outputDesc               Tensor descriptor for output tensor (input)
- * @param output                   Output tensor (output)
- * @param dim                      Dimension to split the input (input)
- * @return                         miopenStatus_t
- */
-MIOPEN_EXPORT miopenStatus_t miopenGLUForward(miopenHandle_t handle,
-                                              const miopenTensorDescriptor_t inputDesc,
-                                              void* input,
-                                              const miopenTensorDescriptor_t outputDesc,
-                                              void* output,
-                                              const int64_t dim);
-
-/*! @brief Execute a GLU backward layer
- *
- * @param handle                   MIOpen handle (input)
- * @param inputDesc                Tensor descriptor for input tensor (input)
- * @param input                    Input tensor (input)
- * @param outputGradDesc           Tensor descriptor for delta output tensor (input)
- * @param outputGrad               Delta output tensor (input)
- * @param inputGradDesc            Tensor descriptor for delta input tensor (input)
- * @param inputGrad                Delta input tensor (output)
- * @param dim                      Dimension to split the input (input)
- * @return                         miopenStatus_t
- */
-MIOPEN_EXPORT miopenStatus_t miopenGLUBackward(miopenHandle_t handle,
-                                               const miopenTensorDescriptor_t inputDesc,
-                                               void* input,
-                                               const miopenTensorDescriptor_t outputGradDesc,
-                                               void* outputGrad,
-                                               const miopenTensorDescriptor_t inputGradDesc,
-                                               void* inputGrad,
-                                               const int64_t dim);
-
-/** @} */
-// CLOSEOUT BackendAPI DOXYGEN GROUP
-=======
 // RotaryPositionalEmbeddings APIs
 /** @addtogroup RotaryPositionalEmbeddings
  *
@@ -7782,7 +7731,55 @@
 
 /** @} */
 // CLOSEOUT RELU DOXYGEN GROUP
->>>>>>> 539b60a1
+#endif // MIOPEN_BETA_API
+
+#ifdef MIOPEN_BETA_API
+// GLU APIs
+/** @addtogroup GLU
+ *
+ *  @{
+ */
+
+/*! @brief Execute a GLU forward layer
+ *
+ * @param handle                   MIOpen handle (input)
+ * @param inputDesc                Tensor descriptor for input tensor (input)
+ * @param input                    Input tensor (input)
+ * @param outputDesc               Tensor descriptor for output tensor (input)
+ * @param output                   Output tensor (output)
+ * @param dim                      Dimension to split the input (input)
+ * @return                         miopenStatus_t
+ */
+MIOPEN_EXPORT miopenStatus_t miopenGLUForward(miopenHandle_t handle,
+                                              const miopenTensorDescriptor_t inputDesc,
+                                              void* input,
+                                              const miopenTensorDescriptor_t outputDesc,
+                                              void* output,
+                                              const int64_t dim);
+
+/*! @brief Execute a GLU backward layer
+ *
+ * @param handle                   MIOpen handle (input)
+ * @param inputDesc                Tensor descriptor for input tensor (input)
+ * @param input                    Input tensor (input)
+ * @param outputGradDesc           Tensor descriptor for delta output tensor (input)
+ * @param outputGrad               Delta output tensor (input)
+ * @param inputGradDesc            Tensor descriptor for delta input tensor (input)
+ * @param inputGrad                Delta input tensor (output)
+ * @param dim                      Dimension to split the input (input)
+ * @return                         miopenStatus_t
+ */
+MIOPEN_EXPORT miopenStatus_t miopenGLUBackward(miopenHandle_t handle,
+                                               const miopenTensorDescriptor_t inputDesc,
+                                               void* input,
+                                               const miopenTensorDescriptor_t outputGradDesc,
+                                               void* outputGrad,
+                                               const miopenTensorDescriptor_t inputGradDesc,
+                                               void* inputGrad,
+                                               const int64_t dim);
+
+/** @} */
+// CLOSEOUT BackendAPI DOXYGEN GROUP
 #endif // MIOPEN_BETA_API
 
 #ifdef __cplusplus
