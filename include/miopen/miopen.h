/*******************************************************************************
 *
 * MIT License
 *
 * Copyright (c) 2023 Advanced Micro Devices, Inc.
 *
 * Permission is hereby granted, free of charge, to any person obtaining a copy
 * of this software and associated documentation files (the "Software"), to deal
 * in the Software without restriction, including without limitation the rights
 * to use, copy, modify, merge, publish, distribute, sublicense, and/or sell
 * copies of the Software, and to permit persons to whom the Software is
 * furnished to do so, subject to the following conditions:
 *
 * The above copyright notice and this permission notice shall be included in all
 * copies or substantial portions of the Software.
 *
 * THE SOFTWARE IS PROVIDED "AS IS", WITHOUT WARRANTY OF ANY KIND, EXPRESS OR
 * IMPLIED, INCLUDING BUT NOT LIMITED TO THE WARRANTIES OF MERCHANTABILITY,
 * FITNESS FOR A PARTICULAR PURPOSE AND NONINFRINGEMENT. IN NO EVENT SHALL THE
 * AUTHORS OR COPYRIGHT HOLDERS BE LIABLE FOR ANY CLAIM, DAMAGES OR OTHER
 * LIABILITY, WHETHER IN AN ACTION OF CONTRACT, TORT OR OTHERWISE, ARISING FROM,
 * OUT OF OR IN CONNECTION WITH THE SOFTWARE OR THE USE OR OTHER DEALINGS IN THE
 * SOFTWARE.
 *
 *******************************************************************************/
#ifndef MIOPEN_GUARD_MIOPEN_H_
#define MIOPEN_GUARD_MIOPEN_H_

#ifdef __clang__
#pragma clang diagnostic push
#pragma clang diagnostic ignored "-Wextern-c-compat"
#endif

#include <stddef.h>
#include <stdbool.h>
#include <miopen/config.h>
#include <miopen/export.h>

#if MIOPEN_BACKEND_OPENCL
#define CL_TARGET_OPENCL_VERSION 120
#if defined(__APPLE__) || defined(__MACOSX)
#include <OpenCL/cl.h>
#else
#define CL_USE_DEPRECATED_OPENCL_1_2_APIS
#include <CL/cl.h>
#endif

#elif MIOPEN_BACKEND_HIP
#include <hip/hip_runtime_api.h>
#endif

/*
 * @defgroup convolutions
 * @defgroup pooling
 * @defgroup handle
 * @defgroup layernorm
 * @defgroup LRN
 * @defgroup batchnorm
 * @defgroup activation
 * @defgroup tensor
 * @defgroup softmax
 * @defgroup RNN
 * @defgroup fusion
 * @defgroup LossFunction
 * @defgroup TensorReduce
 * @defgroup find2
 * @defgroup ReduceExtreme
 * @defgroup groupnorm
 * @defgroup cat
 * @defgroup SGD
 * @defgroup getitem
 * @defgroup ReduceCalculation
<<<<<<< HEAD
 * @defgroup nllloss
=======
 * @defgroup RotaryPositionalEmbeddings
>>>>>>> 326d7348
 *
 */

/*! Constructs type name from a struct */
#define MIOPEN_DECLARE_OBJECT(name) \
    struct name                     \
    {                               \
    };                              \
    typedef struct name* name##_t;

#ifdef __cplusplus
extern "C" {
#endif

#if MIOPEN_BACKEND_OPENCL
typedef cl_command_queue miopenAcceleratorQueue_t;
#elif MIOPEN_BACKEND_HIP
typedef hipStream_t miopenAcceleratorQueue_t;
#endif

/*! @ingroup handle
 * @brief Creates the miopenHandle_t type
 */
MIOPEN_DECLARE_OBJECT(miopenHandle);

/** @addtogroup handle
 *
 *  @{
 */

/*! @enum miopenStatus_t
 * Error codes that are returned by all MIOpen API calls.
 */
typedef enum
{
    miopenStatusSuccess              = 0, /*!< No errors */
    miopenStatusNotInitialized       = 1, /*!< Data not initialized. */
    miopenStatusInvalidValue         = 2, /*!< Incorrect variable value. */
    miopenStatusBadParm              = 3, /*!< Incorrect parameter detected. */
    miopenStatusAllocFailed          = 4, /*!< Memory allocation error. */
    miopenStatusInternalError        = 5, /*!< MIOpen failure. */
    miopenStatusNotImplemented       = 6, /*!< Use of unimplemented feature. */
    miopenStatusUnknownError         = 7, /*!< Unknown error occurred. */
    miopenStatusUnsupportedOp        = 8, /*!< Unsupported operator for fusion. */
    miopenStatusGpuOperationsSkipped = 9, /*!< This is not an error. */
    miopenStatusVersionMismatch = 10, /*!< Version mismatch of the supplied binary data argment. */
} miopenStatus_t;

#ifdef MIOPEN_BETA_API
typedef enum
{
    miopenF8RoundingModeStandard   = 0,
    miopenF8RoundingModeStochastic = 1,
} miopenF8RoundingMode_t;
#endif

/*! @brief Get character string for an error code.
 *
 * A function which returns a NULL terminated character string of the error code.
 *
 * @param error  miopenStatus_t type error status (input)
 * @return       errorString
 */
MIOPEN_EXPORT const char* miopenGetErrorString(miopenStatus_t error);

/*! @brief Custom allocator function
 *
 * This function allow for user-defined custom allocator
 *
 * @param context     A pointer a context (input)
 * @param sizeBytes   Number of bytes to allocate (input)
 *
 */
typedef void* (*miopenAllocatorFunction)(void* context, size_t sizeBytes);

/*! @brief Custom deallocator function
 *
 * This function allow for user-defined custom deallocation function
 *
 * @param context     A pointer context (input)
 * @param memory      A pointer allocated memory (input)
 *
 */
typedef void (*miopenDeallocatorFunction)(void* context, void* memory);

/*! @brief Method to return version of MIOpen
 *
 * The output values of this call follow from the versioning
 * format major.minor.patch
 *
 * Pointers that are NULL will be ignored.
 *
 * @param major     Major version number (output)
 * @param minor     Minor version number (output)
 * @param patch     Patch version number (output)
 *
 * @return          miopenStatus_t
 */
MIOPEN_EXPORT miopenStatus_t miopenGetVersion(size_t* major, size_t* minor, size_t* patch);

/*! @brief Method to create the MIOpen handle object.
 *
 * This function creates a MIOpen handle. This is called at the very start to initialize the MIOpen
 * environment.
 * @param handle     A pointer to a MIOpen handle type (output)
 *
 * @return           miopenStatus_t
 */
MIOPEN_EXPORT miopenStatus_t miopenCreate(miopenHandle_t* handle);

/*! @brief Create a MIOpen handle with an accelerator stream.
 *
 * The HIP side uses a hipStream_t type for the stream, while OpenCL will use a
 * cl_command_queue.
 *
 * Create a handle with a previously created accelerator command queue.
 * @param handle     A pointer to a MIOpen handle type (output)
 * @param stream      An accelerator queue type (input)
 *
 * @return           miopenStatus_t
 */
MIOPEN_EXPORT miopenStatus_t miopenCreateWithStream(miopenHandle_t* handle,
                                                    miopenAcceleratorQueue_t stream);

/*! @brief Destroys the MIOpen handle.
 *
 * This is called when breaking down the MIOpen environment.
 * @param handle     MIOpen handle (input)
 * @return           miopenStatus_t
 */
MIOPEN_EXPORT miopenStatus_t miopenDestroy(miopenHandle_t handle);

/*! @brief Set accelerator command queue previously created
 *
 * Set a command queue for an accelerator device
 * @param handle     MIOpen handle (input)
 * @param streamID   An accelerator queue type (input)
 * @return           miopenStatus_t
 */
MIOPEN_EXPORT miopenStatus_t miopenSetStream(miopenHandle_t handle,
                                             miopenAcceleratorQueue_t streamID);

/*! @brief Get the previously created accelerator command queue
 *
 * Creates a command queue for an accelerator device
 * @param handle     MIOpen handle (input)
 * @param streamID   Pointer to a accelerator queue type (output)
 * @return           miopenStatus_t
 */
MIOPEN_EXPORT miopenStatus_t miopenGetStream(miopenHandle_t handle,
                                             miopenAcceleratorQueue_t* streamID);

/*! @brief Set allocator for previously created miopenHandle
 *
 * Set a command queue for an accelerator device
 * @param handle     MIOpen handle
 * @param allocator  A callback function MIOpen will use for internal memory allocations.
 *      The provided callback function should allocate device memory with requested size
 *      and return a pointer to this memory.
 *      Passing 0 will restore the default MIOpen allocator and deallocator.
 * @param deallocator  A callback function MIOpen will use to for internal memory deallocation.
 *      The provided callback function should free the specified memory pointer
 * @param allocatorContext  User-specified pointer which is passed to \p allocator and \p
 * deallocator
 *      This allows the callback function to access state set by the caller to this function,
 *      for example a stateful heap allocator or a c++ class.
 * @return           miopenStatus_t
 */
MIOPEN_EXPORT miopenStatus_t miopenSetAllocator(miopenHandle_t handle,
                                                miopenAllocatorFunction allocator,
                                                miopenDeallocatorFunction deallocator,
                                                void* allocatorContext);

/*! @brief Get time for last kernel launched
 *
 * This function is used only when profiling mode has been enabled.
 * Kernel timings are based on the MIOpen handle and is not thread-safe.
 * In order to use multi-threaded profiling, create an MIOpen handle for each
 * concurrent thread.
 *
 * @param handle     MIOpen handle (input)
 * @param time       Pointer to a float type to contain kernel time in milliseconds (output)
 * @return           miopenStatus_t
 */
MIOPEN_EXPORT miopenStatus_t miopenGetKernelTime(miopenHandle_t handle, float* time);

/*! @brief Enable profiling to retrieve kernel time
 *
 * Enable or disable kernel profiling. This profiling is only for kernel time.
 * @param handle     MIOpen handle (input)
 * @param enable     Boolean to toggle profiling (input)
 * @return           miopenStatus_t
 */
MIOPEN_EXPORT miopenStatus_t miopenEnableProfiling(miopenHandle_t handle, bool enable);
/** @} */
// CLOSEOUT HANDLE DOXYGEN GROUP

/*! @ingroup fusion
 * @brief Creates the miopenFusionOpDescriptor_t type
 *
 * Fusion Operator Descriptor contains the meta-data associated with an operator
 * to be fused in a compute graph
 *
 */
MIOPEN_DECLARE_OBJECT(miopenFusionOpDescriptor);

/*! @ingroup tensor
 * @brief Creates the miopenTensorDescriptor_t type
 *
 * Tensor descriptor is an object that allows the user to specify a layer's size for each
 * dimension and dimension strides.
 *
 */
MIOPEN_DECLARE_OBJECT(miopenTensorDescriptor);

/*! @ingroup tensor
 * @brief Creates the miopenSeqTensorDescriptor_t type
 *
 * SeqTensor descriptor is an object that allows the user to specify tensor with sequence dimension.
 *
 */
MIOPEN_DECLARE_OBJECT(miopenSeqTensorDescriptor);

/*! @ingroup convolutions
 * @brief Creates the miopenConvolutionDescriptor_t type
 *
 * Convolution descriptor is an object that allows the user to specify a layer's padding, stride,
 * and dilation of the convolutional filter. Parameters must all be non-negative.
 *
 */
MIOPEN_DECLARE_OBJECT(miopenConvolutionDescriptor);

/*! @ingroup pooling
 * @brief Creates the miopenPoolingDescriptor_t type
 *
 * Pooling descriptor is an object that allows the user to specify the dimension sizes of the
 * pooling windows, paddings, strides, and pooling mode.
 *
 */
MIOPEN_DECLARE_OBJECT(miopenPoolingDescriptor);

/*! @ingroup LRN
 *  @brief Creates the miopenLRNDescriptor_t type
 *
 * LRN descriptor is an object that allows the user to specify the LRN mode, the number of elements
 * in the normalization window, and the LRN k-parameter.
 *
 */
MIOPEN_DECLARE_OBJECT(miopenLRNDescriptor);

/*! @ingroup activation
 * @brief Creates the miopenActivationDescriptor_t type
 *
 * Activation descriptor is an object that allows the user to specify the activation mode.
 *
 */
MIOPEN_DECLARE_OBJECT(miopenActivationDescriptor);

/*! @ingroup RNN
 * @brief Creates the miopenRNNDescriptor_t type
 */
MIOPEN_DECLARE_OBJECT(miopenRNNDescriptor);

/*! @ingroup LossFunction
 * @brief Creates the miopenCTCLossDescriptor_t type
 */
MIOPEN_DECLARE_OBJECT(miopenCTCLossDescriptor);

/*! @ingroup Dropout
 * @brief Creates the miopenDropoutDescriptor_t type
 */
MIOPEN_DECLARE_OBJECT(miopenDropoutDescriptor);

/*! @ingroup TensorReduce
 * @brief Creates the miopenReduceTensorDescriptor_t type
 */
MIOPEN_DECLARE_OBJECT(miopenReduceTensorDescriptor);

/*! @ingroup mha
 * @brief Creates the miopenMhaDescriptor_t type
 */
MIOPEN_DECLARE_OBJECT(miopenMhaDescriptor);

/*! @ingroup softmax
 * @brief Creates the miopenSoftmaxDescriptor_t type
 */
MIOPEN_DECLARE_OBJECT(miopenSoftmaxDescriptor);

/*! @ingroup tensor
 * @enum miopenDataType_t
 * MIOpen floating point datatypes. Both 32-bit and 16-bit floats are supported in MIOpen.
 */
typedef enum
{
    miopenHalf  = 0, /*!< 16-bit floating point (Fully supported) */
    miopenFloat = 1, /*!< 32-bit floating point (Fully supported) */
    miopenInt32 = 2, /*!< 32-bit integer (Partially supported) */
    miopenInt8  = 3, /*!< 8-bit integer (Partially supported) */
    // miopenInt8x4   = 4, /*!< Pack of 4x Int8 in NCHW_VECT_C format (Support discontinued) */
    miopenBFloat16 = 5, /*!< 16-bit binary floating point (8-bit exponent, 7-bit fraction)
                           (Partially supported) */
    miopenDouble = 6,   /*!< 64-bit floating point (Partially supported) */
#ifdef MIOPEN_BETA_API
    miopenFloat8  = 7,
    miopenBFloat8 = 8,
#else
// miopenReserved1 = 7,
// miopenReserved2 = 8,
#endif
    miopenInt64 = 9,
} miopenDataType_t;

/*! @ingroup tensor
 * @enum miopenTensorLayout_t
 * Tensor layouts supported by MIOpen.
 * miopenTensorCHWNc4 and miopenTensorCHWNc8 layout only support weight tensor.
 */
typedef enum
{
    miopenTensorNCHW   = 0, /*!< NCHW memory layout (Fully supported) */
    miopenTensorNHWC   = 1, /*!< NHWC memory layout (Fully supported) */
    miopenTensorCHWN   = 2, /*!< CHWN memory layout (Not supported) */
    miopenTensorNCHWc4 = 3, /*!< NCHWc4 memory layout (Partially supported) */
    miopenTensorNCHWc8 = 4, /*!< NCHWc8 memory layout (Partially supported) */
    miopenTensorCHWNc4 = 5, /*!< CHWNc4 memory layout (Partially supported) */
    miopenTensorCHWNc8 = 6, /*!< CHWNc8 memory layout (Partially supported) */
    miopenTensorNCDHW  = 7, /*!< NCDHW memory layout (Fully supported) */
    miopenTensorNDHWC  = 8, /*!< NCDHW memory layout (Fully supported) */
} miopenTensorLayout_t;

/*! @ingroup pooling
 * @enum miopenIndexType_t
 * MIOpen index datatypes.
 */
typedef enum
{
    miopenIndexUint8  = 0, /*!<  8-bit unsigned */
    miopenIndexUint16 = 1, /*!< 16-bit unsigned */
    miopenIndexUint32 = 2, /*!< 32-bit unsigned */
    miopenIndexUint64 = 3, /*!< 64-bit unsigned */
} miopenIndexType_t;

/*! @ingroup tensor
 * @enum miopenTensorOp_t
 * Element-wise tensor operation modes
 */
typedef enum
{
    miopenTensorOpAdd = 0, /*!< Add tensors element-wise */
    miopenTensorOpMul = 1, /*!< Multiply two tensors element-wise */
    miopenTensorOpMin = 2, /*!< Minimum of tensor element pairs */
    miopenTensorOpMax = 3, /*!< Maximum of tensor element pairs */
} miopenTensorOp_t;

/*! @ingroup convolutions
 *  @enum miopenConvolutionMode_t
 * Convolution mode selection for convolution layer preference.
 */
typedef enum
{
    miopenConvolution = 0, /*!< Cross-Correlation convolution */
    miopenTranspose   = 1, /*!< Transpose convolutions -- deconvolution */
    miopenGroupConv   = 2, /*!< Deprecated Group convolution legacy, ToBe Removed */
    miopenDepthwise   = 3, /*!< Deprecated Depthwise convolution legacy, ToBe Removed */
} miopenConvolutionMode_t;

/*! @ingroup padding
 *  @enum miopenPaddingMode_t
 * Padding mode selection for convolution/Pooling layer preference
 */
typedef enum
{
    miopenPaddingDefault = 0, /*!< MIOPEN Default Padding */
    miopenPaddingSame    = 1, /*!< Tensorflow SAME Padding */
    miopenPaddingValid   = 2, /*!< Tensorflow VALID Padding */
} miopenPaddingMode_t;

/*! @ingroup pooling
 * @enum miopenPoolingMode_t
 * Pooling layer mode
 */
typedef enum
{
    miopenPoolingMax              = 0, /*!< Maximum pooling */
    miopenPoolingAverage          = 1, /*!< Average pooling */
    miopenPoolingAverageInclusive = 2, /*!< Inclusive Average pooling */
} miopenPoolingMode_t;

/*! @ingroup pooling
 * @enum miopenPoolingWorkspaceIndexMode_t
 * Pooling layer workspace index mode. miopenPoolingWorkspaceIndexMask mode records indices
 * indicating the max values' positions in the filter/mask. miopenPoolingWorkspaceIndexImage mode
 * records indices indicating the max values' positions in the image.
 */
typedef enum
{
    miopenPoolingWorkspaceIndexMask  = 0, /*!< Use mask indices, 2D pooling only */
    miopenPoolingWorkspaceIndexImage = 1, /*!< Use image indices */
} miopenPoolingWorkspaceIndexMode_t;

/*! @ingroup LRN
 * @enum miopenLRNMode_t
 * Local Response Normalization layer mode
 */
typedef enum
{
    miopenLRNWithinChannel = 0, /*!< Channel independent */
    miopenLRNCrossChannel  = 1, /*!< Cross Channel */
} miopenLRNMode_t;
#ifdef MIOPEN_BETA_API
/*! @ingroup layernorm
 * @enum miopenNormMode_t
 * LayerNorm mode
 */
typedef enum
{
    MIOPEN_ELEMENTWISE_AFFINE = 0, /*!< initialized to ones for weights and zeros for biases */
    MIOPEN_WEIGHT_BIAS =
        1, /*!< learnable weights and biases of the module of shape normalized_shape */
    MIOPEN_ELEMENTWISE_AFFINE_FUSED_ADD =
        2, /*!< initialized to ones for weights and zeros for biases in addlayernorm */
    MIOPEN_WEIGHT_BIAS_FUSED_ADD = 3, /*!< learnable weights and biases of the module of shape
                                         normalized_shape in addlayernorm */
    MIOPEN_ELEMENTWISE_AFFINE_T5 =
        4, /*!< initialized to ones for weights and zeros for biases in t5layernorm */
    MIOPEN_WEIGHT_BIAS_T5 = 5, /*!< learnable weights and biases of the module of shape
                                  normalized_shape in t5layernorm */
} miopenNormMode_t;
#endif
/*! @ingroup batchnorm
 * @enum miopenBatchNormMode_t
 * Batch Normalization layer mode
 */
typedef enum
{
    miopenBNPerActivation = 0, /*!< Element-wise normalization for fully connected layer */
    miopenBNSpatial       = 1, /*!< Mini-batch spatial normalization for convolutional layers */
} miopenBatchNormMode_t;

/*! @ingroup activation
 * @enum miopenActivationMode_t
 * Activation layer modes
 */
typedef enum
{
    miopenActivationPASTHRU  = 0, /*!< No activation, pass through the data */
    miopenActivationLOGISTIC = 1, /*!< Sigmoid function: \f$1 / (1 + e^{-x})\f$ */
    miopenActivationTANH     = 2, /*!< Tanh activation \f$ \beta * tanh( \alpha * x) \f$ */
    miopenActivationRELU     = 3, /*!< Rectified Linear Unit \f$ max(0, x) \f$ */
    miopenActivationSOFTRELU = 4, /*!< \f$log(1 + e^x)\f$ */
    miopenActivationABS      = 5, /*!< Absolute value \f$abs(x)\f$ */
    miopenActivationPOWER = 6, /*!< Scaled and shifted power \f$(\alpha + \beta * x)^{gamma}\f$ */
    miopenActivationCLIPPEDRELU =
        7, /*!< Clipped Rectified Linear Unit \f$ min(\alpha, max(0,x)) \f$ */
    miopenActivationLEAKYRELU =
        8, /*!< Leaky Rectified Linear Unit \f$ \alpha * x | x <= 0; x | x > 0 \f$ */
    miopenActivationELU =
        9, /*!< Exponential Rectified Linear Unit \f$ \alpha * (e^{x} - 1) | x <= 0; x | x > 0 \f$
            */
} miopenActivationMode_t;

/*! @ingroup softmax
 * @enum miopenSoftmaxAlgorithm_t
 * Softmax implementation algorithms
 */
typedef enum
{
    MIOPEN_SOFTMAX_FAST     = 0, /*!< straightforward softmax */
    MIOPEN_SOFTMAX_ACCURATE = 1, /*!< scaled softmax by maximum value in input domain */
    MIOPEN_SOFTMAX_LOG      = 2, /*!< log softmax */
} miopenSoftmaxAlgorithm_t;

/*! @ingroup softmax
 * @enum miopenSoftmaxMode_t
 * Softmax modes
 */
typedef enum
{
    MIOPEN_SOFTMAX_MODE_INSTANCE = 0, /*!< compute per image (N) across C, H, W */
    MIOPEN_SOFTMAX_MODE_CHANNEL =
        1, /*!< compute per spatial location (H, W) per image (N) across C */
} miopenSoftmaxMode_t;

/*! @ingroup TensorReduce
 * @brief Version of TensorReduce API. Applications may use it to ensure
 * backward compatibility with older library versions.
 *
 * - 0 or undefined - Initial API. Supported operations: ADD, MIN, MIN, MAX.
 * - 1 - Added AMAX, AVG, NORM1, NORM2 ops.
 */
#define MIOPEN_API_VERSION_REDUCE_TENSOR 1

/*! @ingroup TensorReduce
 * @enum miopenReduceTensorOp_t
 * Tensor Reduction operation types
 */
typedef enum
{
    MIOPEN_REDUCE_TENSOR_ADD = 0, /*!< the operation is adding the values of the reduced elements */
    MIOPEN_REDUCE_TENSOR_MUL =
        1, /*!< the operation is multiplying the values of the reduced elements */
    MIOPEN_REDUCE_TENSOR_MIN =
        2, /*!< the operation is getting the minimum value of the reduced elements */
    MIOPEN_REDUCE_TENSOR_MAX =
        3, /*!< the operation is getting the maximum value of the reduced elements */
    MIOPEN_REDUCE_TENSOR_AMAX =
        4, /*!< the operation is getting the maximum absolute value of the reduced elements */
    MIOPEN_REDUCE_TENSOR_AVG =
        5, /*!< the operation is getting the averaged value of the reduced elements */
    MIOPEN_REDUCE_TENSOR_NORM1 =
        6, /*!< the operation is adding the absolute values of the reduced elements */
    MIOPEN_REDUCE_TENSOR_NORM2 = 7, /*!< the operation is getting the square root of the sum of
                                     squares of the reduced elements */
    // MIOPEN_REDUCE_TENSOR_MUL_NO_ZEROS =
    //    8, /*!< the operation is same as MUL, but does not have the zero values considered */
} miopenReduceTensorOp_t;

/*! @ingroup TensorReduce
 * @enum miopenReduceTensorOp_t
 * Nan numbers propagation modes
 */
typedef enum
{
    MIOPEN_NOT_PROPAGATE_NAN = 0, /*!< does not propagate Nan number */
    MIOPEN_PROPAGATE_NAN     = 1, /*!< propagate the Nan number by the Reduction operation */
} miopenNanPropagation_t;

/*! @ingroup TensorReduce
 * @enum miopenReduceTensorIndices_t
 * Reduction Indices computation modes
 */
typedef enum
{
    MIOPEN_REDUCE_TENSOR_NO_INDICES        = 0, /*!< Does not compuate indices */
    MIOPEN_REDUCE_TENSOR_FLATTENED_INDICES = 1, /*!< Compute the relative, flatted indices */
} miopenReduceTensorIndices_t;

/*! @ingroup TensorReduce
 * @enum miopenIndicesType_t
 * Reduction Indices types
 */
typedef enum
{
    MIOPEN_32BIT_INDICES = 0, /*!< 32-bit unsigned integer indices */
    MIOPEN_64BIT_INDICES = 1, /*!< 64-bit unsigned integer indices */
    MIOPEN_16BIT_INDICES = 2, /*!< 16-bit unsigned integer indices */
    MIOPEN_8BIT_INDICES  = 3, /*!< 8-bit unsigned integer indices */
} miopenIndicesType_t;

/*! @ingroup convolutions
 *  @enum miopenConvolutionAttrib_t
 * Attribute for convolution descriptor, used for alternating the convolution behavior
 */
typedef enum
{
    MIOPEN_CONVOLUTION_ATTRIB_FP16_ALT_IMPL =
        0, /*!< Use alternative fp16 implementation.
            Only supported for gfx90a; has no effect for other targets.
            0 - disabled, 1 - enabled, -1 or unset - default (F0B1W1) >*/
    MIOPEN_CONVOLUTION_ATTRIB_DETERMINISTIC =
        1, /*!< Restrict MIOpen convolutions to kernels which produce numerically deterministic
              results. 0 - disabled (default), 1 - enabled >*/
#ifdef MIOPEN_BETA_API
    MIOPEN_CONVOLUTION_ATTRIB_FP8_ROUNDING_MODE =
        2, /*!<Specifies the rounding mode for the 8-bit floating data types. Currently, two
              rounding modes are supported miopenF8RoundingModeStandard and
              miopenF8RoundingModeStochastic. These are listed as part of the miopenF8RoundingMode_t
              enum.>*/
#else
// miopenReserved1 = 2,
#endif
} miopenConvolutionAttrib_t;

/** @addtogroup tensor
 *
 *  @{
 */

/*! @brief Create a Tensor Descriptor
 *
 * API for creating an uninitialized tensor descriptor.
 * @param tensorDesc Pointer to a tensor descriptor type (output)
 * @return           miopenStatus_t
 */
MIOPEN_EXPORT miopenStatus_t miopenCreateTensorDescriptor(miopenTensorDescriptor_t* tensorDesc);

/*! @brief Set shape of 4D tensor
 *
 * Interface for setting 4-D tensor shape. MIOpen currently implements NCHW and NHWC layout.
 *
 * @param tensorDesc Tensor descriptor (input/output)
 * @param dataType   MIOpen datatype (input)
 * @param n          Mini-batch size (input)
 * @param c          Number of channels (input)
 * @param h          Data height dimension size (input)
 * @param w          Data width dimension size (input)
 * @return           miopenStatus_t
 */
MIOPEN_EXPORT miopenStatus_t miopenSet4dTensorDescriptor(
    miopenTensorDescriptor_t tensorDesc, miopenDataType_t dataType, int n, int c, int h, int w);

/*! @brief Set shape of ND tensor with specific layout
 *
 * Interface for setting N-D packed tensor shape. This interface support NHWC, NCHW, NCHWc*, CHWNc*
 * @param tensorDesc   Tensor descriptor (input/output)
 * @param dataType     MIOpen datatype (input)
 * @param tensorLayout Tensor layout (input)
 * @param lens         Tensor dimensions (input)
 * @param num_lens     Tensor dimension size (input)
 * @return             miopenStatus_t
 */
MIOPEN_EXPORT miopenStatus_t
miopenSetNdTensorDescriptorWithLayout(miopenTensorDescriptor_t tensorDesc,
                                      miopenDataType_t dataType,
                                      miopenTensorLayout_t tensorLayout,
                                      const int* lens,
                                      int num_lens);
/*! @brief Set shape and stride of 4D tensor
 *
 * Interface for setting 4-D tensor shape and stride. It allows to create the non-packed tensor.
 * A non-packed tensor refers to the tensor where the elements are not compressed or packed in any
 * specific way. Each element in the tensor is stored individually, and there is no special
 * compression applied to the storage.
 *
 * @param tensorDesc Tensor descriptor (input/output)
 * @param dataType   MIOpen datatype (input)
 * @param n          Mini-batch size (input)
 * @param c          Number of channels (input)
 * @param h          Data height dimension size (input)
 * @param w          Data width dimension size (input)
 * @param nStride    Mini-batch dimension stride (input)
 * @param cStride    Channel dimension stride (input)
 * @param hStride    Height dimension stride (input)
 * @param wStride    Width dimension stride (input)
 * @return           miopenStatus_t
 */
MIOPEN_EXPORT miopenStatus_t miopenSet4dTensorDescriptorEx(miopenTensorDescriptor_t tensorDesc,
                                                           miopenDataType_t dataType,
                                                           int n,
                                                           int c,
                                                           int h,
                                                           int w,
                                                           int nStride,
                                                           int cStride,
                                                           int hStride,
                                                           int wStride);

/*! @brief Get the details of the tensor descriptor
 *
 * Interface to query the 4-D tensor shape.
 *
 * @param tensorDesc Tensor descriptor (input)
 * @param dataType   MIOpen datatype (output)
 * @param n          Mini-batch size (output)
 * @param c          Number of channels (output)
 * @param h          Data height dimension size (output)
 * @param w          Data width dimension size (output)
 * @param nStride    Mini-batch dimension stride (output)
 * @param cStride    Channel dimension stride (output)
 * @param hStride    Height dimension stride (output)
 * @param wStride    Width dimension stride (output)
 * @return           miopenStatus_t
 */
MIOPEN_EXPORT miopenStatus_t miopenGet4dTensorDescriptor(miopenTensorDescriptor_t tensorDesc,
                                                         miopenDataType_t* dataType,
                                                         int* n,
                                                         int* c,
                                                         int* h,
                                                         int* w,
                                                         int* nStride,
                                                         int* cStride,
                                                         int* hStride,
                                                         int* wStride);

/*! @brief Set shape of N-dimensional tensor
 *
 * Interface for setting non-packed tensor shape.
 * @param tensorDesc   Tensor descriptor (input/output)
 * @param dataType     MIOpen datatype (input)
 * @param nbDims       Number of dimensions in the dimsA array (input)
 * @param dimsA        Array containing the size of dimensions (input)
 * @param stridesA     Array containing the size of stride (input)
 * @return             miopenStatus_t
 */
MIOPEN_EXPORT miopenStatus_t miopenSetTensorDescriptor(miopenTensorDescriptor_t tensorDesc,
                                                       miopenDataType_t dataType,
                                                       int nbDims,
                                                       const int* dimsA,
                                                       const int* stridesA);

#ifdef MIOPEN_BETA_API
/*! @copydoc miopenSetTensorDescriptor()
 */
MIOPEN_EXPORT miopenStatus_t miopenSetTensorDescriptorV2(miopenTensorDescriptor_t tensorDesc,
                                                         miopenDataType_t dataType,
                                                         int nbDims,
                                                         const size_t* dimsA,
                                                         const size_t* stridesA);
#endif

#ifdef MIOPEN_BETA_API
/*! @brief Set the tensor cast type
 *
 *  For tensors where the cast_type attribute is set, the tensor elements would be converted to the
 * target type before the target operation is applied. Currently, only supported for convolution
 * operations targeting the FP8 datatype
 *
 *  @param tensorDesc Tensor descriptor type (input)
 *  @param cast_type  MIOpen datatype (input)
 */
MIOPEN_EXPORT miopenStatus_t miopenSetTensorCastType(miopenTensorDescriptor_t tensorDesc,
                                                     miopenDataType_t cast_type);
#endif

/*! @brief Set shape of N-dimensional tensor
 *
 * Interface for querying tensor size. MIOpen has support for 1, 2, 3, 4, 5 dimensional tensor of
 * layout.
 * @param tensorDesc   Tensor descriptor (input)
 * @param size         number of elements in tensor described by the descriptor (output)
 * @return             miopenStatus_t
 */
MIOPEN_EXPORT miopenStatus_t miopenGetTensorDescriptorSize(miopenTensorDescriptor_t tensorDesc,
                                                           int* size);

/*! @brief Get the details of the N-dimensional tensor descriptor.
 *
 * @param tensorDesc Tensor descriptor (input)
 * @param dataType   MIOpen datatype (output)
 * @param dimsA      Array containing the size of dimensions (output)
 * @param stridesA   Array containing the size of stride (output)
 * @return           miopenStatus_t
 */
MIOPEN_EXPORT miopenStatus_t miopenGetTensorDescriptor(miopenTensorDescriptor_t tensorDesc,
                                                       miopenDataType_t* dataType,
                                                       int* dimsA,
                                                       int* stridesA);

/*! @brief Destroys the tensor descriptor
 *
 * @param tensorDesc Tensor descriptor (input)
 * @return           miopenStatus_t
 */
MIOPEN_EXPORT miopenStatus_t miopenDestroyTensorDescriptor(miopenTensorDescriptor_t tensorDesc);

/*! @brief Create a Tensor Descriptor for sequence data
 *
 * API for creating an uninitialized sequence data tensor descriptor.
 * @param tensorDesc Pointer to a sequence data tensor descriptor type (output)
 * @return           miopenStatus_t
 */
MIOPEN_EXPORT miopenStatus_t
miopenCreateSeqTensorDescriptor(miopenSeqTensorDescriptor_t* tensorDesc);

/*! @brief Destroys the sequence data tensor descriptor
 *
 * @param tensorDesc Tensor descriptor (input)
 * @return           miopenStatus_t
 */
MIOPEN_EXPORT miopenStatus_t
miopenDestroySeqTensorDescriptor(miopenSeqTensorDescriptor_t tensorDesc);

/*! @brief Execute element-wise tensor operations
 *
 * This function implements: \f$ C = op ( alpha1[0] * A, alpha2[0] * B ) + beta[0] * C \f$
 *
 * For Forward Bias one can also use, miopenConvolutionForwardBias()
 *
 * @param handle     MIOpen handle (input)
 * @param tensorOp   Operation from miopenTensorOp_t (input)
 * @param alpha1     Tensor A's floating point scaling factor, allocated on the host (input)
 * @param aDesc      Tensor descriptor for tensor A (input)
 * @param A          Tensor A (input)
 * @param alpha2     Tensor B's floating point scaling factor, allocated on the host (input)
 * @param bDesc      Tensor descriptor for tensor B (input)
 * @param B          Tensor B (input)
 * @param beta       Tensor C's floating point scaling factor, allocated on the host (input)
 * @param cDesc      Tensor descriptor for tensor C (input)
 * @param C          Tensor C (input and output)
 * @return           miopenStatus_t
 */
MIOPEN_EXPORT miopenStatus_t miopenOpTensor(miopenHandle_t handle,
                                            miopenTensorOp_t tensorOp,
                                            const void* alpha1,
                                            const miopenTensorDescriptor_t aDesc,
                                            const void* A,
                                            const void* alpha2,
                                            const miopenTensorDescriptor_t bDesc,
                                            const void* B,
                                            const void* beta,
                                            const miopenTensorDescriptor_t cDesc,
                                            void* C);

/*! @brief Fills a tensor with a single value.
 *
 * Supported datatypes are fp32, fp16, and bfp16
 *
 * @param handle     MIOpen handle (input)
 * @param yDesc      Tensor descriptor for tensor y (input)
 * @param y          Tensor y (input)
 * @param alpha      Pointer to fill value (input)
 * @return           miopenStatus_t
 */
MIOPEN_EXPORT miopenStatus_t miopenSetTensor(miopenHandle_t handle,
                                             const miopenTensorDescriptor_t yDesc,
                                             void* y,
                                             const void* alpha);

/*! @brief Scales all elements in a tensor by a single value.
 *
 * Supported datatypes are fp32 and fp16
 *
 * @param handle     MIOpen handle (input)
 * @param yDesc      Tensor descriptor for tensor y (input)
 * @param y          Tensor y (input and output)
 * @param alpha      Floating point scaling factor, allocated on the host (input)
 * @return           miopenStatus_t
 */
MIOPEN_EXPORT miopenStatus_t miopenScaleTensor(miopenHandle_t handle,
                                               const miopenTensorDescriptor_t yDesc,
                                               void* y,
                                               const void* alpha);

/*! @brief Returns number of bytes associated with tensor descriptor
 *
 * @param tensorDesc Tensor descriptor (input)
 * @param numBytes   Number of bytes associated with tensor descriptor (output)
 * @return           miopenStatus_t
 */
MIOPEN_EXPORT miopenStatus_t miopenGetTensorNumBytes(miopenTensorDescriptor_t tensorDesc,
                                                     size_t* numBytes);

/*! @brief Copies one tensor to another tensor with a different layout/scale.
 *
 * This function implements:
 * 1. \f$ Y = alpha * X + beta * Y \f$ for fp32 and fp16 datatype
 * 2. Vectorize/de-vectorize along channel dimension C for int8 datatype
 *
 * Currently this is used for transforming from int8 to int8x4 vector datatypes
 *
 * @param handle     MIOpen handle (input)
 * @param alpha      Floating point scaling factor, allocated on the host (input)
 * @param xDesc      Source Tensor descriptor for tensor x (input)
 * @param x          Source Tensor x (input)
 * @param beta       Floating point scaling factor, allocated on the host (input)
 * @param yDesc      Destination Tensor descriptor for tensor y (input)
 * @param y          Destination Tensor y (output)
 * @return           miopenStatus_t
 */
MIOPEN_EXPORT miopenStatus_t miopenTransformTensor(miopenHandle_t handle,
                                                   const void* alpha,
                                                   const miopenTensorDescriptor_t xDesc,
                                                   const void* x,
                                                   const void* beta,
                                                   const miopenTensorDescriptor_t yDesc,
                                                   void* y);

/** @} */
// CLOSEOUT TENSOR DOXYGEN GROUP

/** @addtogroup convolutions
 *
 *  @{
 */

/*! @brief Creates a convolution layer descriptor
 *
 * @param convDesc   Convolution layer descriptor
 * @return           miopenStatus_t
 */
MIOPEN_EXPORT miopenStatus_t
miopenCreateConvolutionDescriptor(miopenConvolutionDescriptor_t* convDesc);

/*! @brief Creates a 2-D convolution layer descriptor
 *
 * For group/depthwise convolution dilation height and width, only a dilation value of 1 is
 * supported.
 *
 * @param convDesc   Convolution layer descriptor (output)
 * @param c_mode     Convolutional mode (input)
 * @param pad_h      Height input data padding (input)
 * @param pad_w      Width input data padding (input)
 * @param stride_h   Stride for the height of input data (input)
 * @param stride_w   Stride for the width of input data (input)
 * @param dilation_h Dilation height (input)
 * @param dilation_w Dilation width (input)
 * @return           miopenStatus_t
 */
MIOPEN_EXPORT miopenStatus_t miopenInitConvolutionDescriptor(miopenConvolutionDescriptor_t convDesc,
                                                             miopenConvolutionMode_t c_mode,
                                                             int pad_h,
                                                             int pad_w,
                                                             int stride_h,
                                                             int stride_w,
                                                             int dilation_h,
                                                             int dilation_w);

/*! @brief Creates a N-dimensional convolution layer descriptor
 *
 * @param convDesc      Convolution layer descriptor (output)
 * @param spatialDim    Convolutional spatial dimension (input)
 * @param padA          Array of input data padding (input)
 * @param strideA       Array of convolution stride (input)
 * @param dilationA     Array of convolution dilation (input)
 * @param c_mode        Convolutional mode (input)
 * @return              miopenStatus_t
 */
MIOPEN_EXPORT miopenStatus_t
miopenInitConvolutionNdDescriptor(miopenConvolutionDescriptor_t convDesc,
                                  int spatialDim,
                                  const int* padA,
                                  const int* strideA,
                                  const int* dilationA,
                                  miopenConvolutionMode_t c_mode);

/*! @brief Retrieves the spatial dimension of a convolution layer descriptor
 *
 * @param convDesc              Convolution layer descriptor (input)
 * @param spatialDim            Spatial dimension of convolution descriptor (output)
 * @return                      miopenStatus_t
 */
MIOPEN_EXPORT miopenStatus_t miopenGetConvolutionSpatialDim(miopenConvolutionDescriptor_t convDesc,
                                                            int* spatialDim);

/*! @brief Retrieves a 2-D convolution layer descriptor's details
 *
 * For group/depthwise convolution dilation height and width, only a dilation value of 1 is
 * supported.
 *
 * @param convDesc   Convolution layer descriptor (input)
 * @param c_mode     Convolutional mode (output)
 * @param pad_h      Height input data padding (output)
 * @param pad_w      Width input data padding (output)
 * @param stride_h   Stride for the height of input data (output)
 * @param stride_w   Stride for the width of input data (output)
 * @param dilation_h Dilation height (output)
 * @param dilation_w Dilation width (output)
 * @return           miopenStatus_t
 */
MIOPEN_EXPORT miopenStatus_t miopenGetConvolutionDescriptor(miopenConvolutionDescriptor_t convDesc,
                                                            miopenConvolutionMode_t* c_mode,
                                                            int* pad_h,
                                                            int* pad_w,
                                                            int* stride_h,
                                                            int* stride_w,
                                                            int* dilation_h,
                                                            int* dilation_w);

/*! @brief Retrieves a N-dimensional convolution layer descriptor's details
 *
 * @param convDesc               Convolution layer descriptor (input)
 * @param requestedSpatialDim    Expected convolution spatial dimension (intput)
 * @param spatialDim             Convolutional spatial dimension (output)
 * @param padA                   Array of input data padding (output)
 * @param strideA                Array of convolution stride (output)
 * @param dilationA              Array of convolution dilation (output)
 * @param c_mode                 Convolutional mode (output)
 * @return                       miopenStatus_t
 */
MIOPEN_EXPORT miopenStatus_t
miopenGetConvolutionNdDescriptor(miopenConvolutionDescriptor_t convDesc,
                                 int requestedSpatialDim,
                                 int* spatialDim,
                                 int* padA,
                                 int* strideA,
                                 int* dilationA,
                                 miopenConvolutionMode_t* c_mode);

/*! @brief Get the number of groups to be used in Group/Depthwise convolution
 *
 * @param convDesc   Convolution layer descriptor (input)
 * @param groupCount Pointer to number of groups in group/depthwise convolution (output)
 * @return           miopenStatus_t
 */
MIOPEN_EXPORT miopenStatus_t miopenGetConvolutionGroupCount(miopenConvolutionDescriptor_t convDesc,
                                                            int* groupCount);

/*! @brief Set the number of groups to be used in Group/Depthwise convolution
 *
 * Must be called before all computational APIs of group/depthwise convolution, it is preferable to
 * call miopenInitConvolutionDescriptor() first, then miopenSetConvolutionGroupCount() to fully
 * initialize group convolutions. Both Convolution Mode and Transpose Convolution Mode support
 * group/depthwise convolution. To run depthwise convolution, set groupCount value equal to number
 * of channels.
 *
 * @param convDesc   Convolution layer descriptor (output)
 * @param groupCount      number of groups, in depthwise conv using filter_number/channel_multiplier
 * (input)
 * @return           miopenStatus_t
 */
MIOPEN_EXPORT miopenStatus_t miopenSetConvolutionGroupCount(miopenConvolutionDescriptor_t convDesc,
                                                            int groupCount);

/*! @brief Set the output padding to be used in 2-D Transpose convolution
 *
 * This function is optional for initialization of Transpose convolution. If applicable, it must be
 * called before all computational APIs of Transpose convolution. It is preferable to call
 * miopenInitConvolutionDescriptor() first, then miopenSetTransposeConvOutputPadding() to fully
 * initialize transpose convolutions.
 *
 * @param convDesc   Convolution layer descriptor (output)
 * @param adj_h      output padding for the height of output data (input)
 * @param adj_w      output padding for the width of output data (input)
 * @return           miopenStatus_t
 */
MIOPEN_EXPORT miopenStatus_t
miopenSetTransposeConvOutputPadding(miopenConvolutionDescriptor_t convDesc, int adj_h, int adj_w);

/*! @brief Set the output padding to be used in N-dimensional Transpose convolution
 *
 * This function is optional for initialization of Transpose convolution. If applicable, it must be
 * called before all computational APIs of Transpose convolution. It is preferable to call
 * miopenInitConvolutionNdDescriptor() first, then miopenSetTransposeConvNdOutputPadding() to fully
 * initialize transpose convolutions. Currently, 2-D and 3-D convolutions are supported.
 *
 * @param convDesc      Convolution layer descriptor (output)
 * @param spatialDim    Convolutional spatial dimension (input)
 * @param adjA          array of output padding for output data (input)
 * @return              miopenStatus_t
 */
MIOPEN_EXPORT miopenStatus_t miopenSetTransposeConvNdOutputPadding(
    miopenConvolutionDescriptor_t convDesc, int spatialDim, const int* adjA);

/*! @brief Get the shape of a resulting 4-D tensor from a 2-D convolution
 *
 * This function returns the dimensions of the resulting 4D tensor of a 2D
 * convolution, given the convolution descriptor, the input tensor descriptor
 * and the filter descriptor. This function can help to setup the output tensor
 * and allocate the proper amount of memory prior to launch the actual
 * convolution.
 *
 * @param convDesc          Convolution layer descriptor (input)
 * @param inputTensorDesc   Input data tensor descriptor (input)
 * @param filterDesc        Weight descriptor (input)
 * @param n                 Mini-batch size (output)
 * @param c                 Number of channels (output)
 * @param h                 Data height dimension size (output)
 * @param w                 Data width dimension size (output)
 * @return                  miopenStatus_t
 */
MIOPEN_EXPORT miopenStatus_t
miopenGetConvolutionForwardOutputDim(miopenConvolutionDescriptor_t convDesc,
                                     const miopenTensorDescriptor_t inputTensorDesc,
                                     const miopenTensorDescriptor_t filterDesc,
                                     int* n,
                                     int* c,
                                     int* h,
                                     int* w);

/*! @brief Get the shape of a resulting N-dimensional tensor from a (N-2)-dimensional convolution
 *
 * This function returns the dimensions of the resulting N-dimensional tensor of a (N-2)-dimensional
 * convolution, given the convolution descriptor, the input tensor descriptor
 * and the filter descriptor. It is used to setup the output tensor descriptor prior to executing
 * the convolution layer.
 *
 * @param convDesc          Convolution layer descriptor (input)
 * @param inputTensorDesc   Input data tensor descriptor (input)
 * @param filterDesc        Weight descriptor (input)
 * @param nDim              Pointer to Output data tensor dimension (output)
 * @param outputTensorDimA  Array of Output data tensor length (output)
 */
MIOPEN_EXPORT miopenStatus_t
miopenGetConvolutionNdForwardOutputDim(miopenConvolutionDescriptor_t convDesc,
                                       const miopenTensorDescriptor_t inputTensorDesc,
                                       const miopenTensorDescriptor_t filterDesc,
                                       int* nDim,
                                       int* outputTensorDimA);

/*! @brief Destroys the tensor descriptor object
 *
 * @param convDesc Convolution tensor descriptor type (input)
 * @return           miopenStatus_t
 */
MIOPEN_EXPORT miopenStatus_t
miopenDestroyConvolutionDescriptor(miopenConvolutionDescriptor_t convDesc);

/*! @brief Set the attribute of the convolution descriptor
 *
 * @param convDesc          Convolution layer descriptor (input)
 * @param attr              Attribute of this convolution to set (input)
 * @param value             Value of this attribute (input)
 */
MIOPEN_EXPORT miopenStatus_t miopenSetConvolutionAttribute(miopenConvolutionDescriptor_t convDesc,
                                                           const miopenConvolutionAttrib_t attr,
                                                           int value);

/*! @brief Get the attribute of the convolution descriptor
 *
 * @param convDesc          Convolution layer descriptor (input)
 * @param attr              Attribute of this convolution to get (input)
 * @param value             Value of this attribute (output)
 */
MIOPEN_EXPORT miopenStatus_t miopenGetConvolutionAttribute(miopenConvolutionDescriptor_t convDesc,
                                                           const miopenConvolutionAttrib_t attr,
                                                           int* value);

/*! @enum miopenConvFwdAlgorithm_t
 * Convolutional algorithm mode for forward propagation. MIOpen use cross-correlation for its
 * convolution implementation.
 */
typedef enum
{
    miopenConvolutionFwdAlgoGEMM         = 0, /*!< GEMM variant */
    miopenConvolutionFwdAlgoDirect       = 1, /*!< Direct convolutions */
    miopenConvolutionFwdAlgoFFT          = 2, /*!< Fast Fourier Transform indirect convolutions */
    miopenConvolutionFwdAlgoWinograd     = 3, /*!< Winograd indirect convolutions */
    miopenConvolutionFwdAlgoImplicitGEMM = 5, /*!< Implicit GEMM convolutions */
} miopenConvFwdAlgorithm_t;

/*! @enum miopenConvBwdWeightsAlgorithm_t
 * Convolutional algorithm mode for back propagation on weights.
 */
typedef enum
{
    miopenConvolutionBwdWeightsAlgoGEMM         = 0, /*!< GEMM variant */
    miopenConvolutionBwdWeightsAlgoDirect       = 1, /*!< Direct convolution algorithm */
    miopenConvolutionBwdWeightsAlgoWinograd     = 3, /*!< Winograd convolutions */
    miopenConvolutionBwdWeightsAlgoImplicitGEMM = 5, /*!< Implicit GEMM convolutions */
} miopenConvBwdWeightsAlgorithm_t;

/*! @enum miopenConvBwdDataAlgorithm_t
 * Convolutional algorithm mode for back propagation on data.
 */
typedef enum
{
    miopenConvolutionBwdDataAlgoGEMM     = 0, /*!< GEMM variant */
    miopenConvolutionBwdDataAlgoDirect   = 1, /*!< Direct convolutions */
    miopenConvolutionBwdDataAlgoFFT      = 2, /*!< Fast Fourier Transform indirect convolutions */
    miopenConvolutionBwdDataAlgoWinograd = 3, /*!< Winograd indirect convolutions */
    miopenTransposeBwdDataAlgoGEMM =
        4, /*!< Deprecated Transpose GEMM variant legacy, ToBe Removed */
    miopenConvolutionBwdDataAlgoImplicitGEMM = 5, /*!< Implicit GEMM convolutions */
} miopenConvBwdDataAlgorithm_t;

/*! @enum miopenConvAlgorithm_t
 * Top-level convolutional algorithm mode
 */
typedef enum
{
    miopenConvolutionAlgoGEMM         = 0, /*!< GEMM variant */
    miopenConvolutionAlgoDirect       = 1, /*!< Direct convolutions */
    miopenConvolutionAlgoFFT          = 2, /*!< Fast Fourier Transform indirect convolutions */
    miopenConvolutionAlgoWinograd     = 3, /*!< Winograd indirect convolutions */
    miopenConvolutionAlgoImplicitGEMM = 5, /*!< Implicit GEMM convolutions */
} miopenConvAlgorithm_t;

/*! @brief Perf struct for forward, backward filter, or backward data algorithms
 *
 * Contains the union to hold the selected convolution algorithm for forward, or backwards layers,
 * and also contains the time it took to run the algorithm and the workspace required to run the
 * algorithm. The workspace in this structure can be used when executing the convolution layer.
 */
typedef struct
{
    union
    {
        miopenConvFwdAlgorithm_t fwd_algo; /*!< Forward convolution algorithm enum selection */
        miopenConvBwdWeightsAlgorithm_t bwd_weights_algo; /*!< Back propagation on weights
                                                             convolution algorithm enum selection */
        miopenConvBwdDataAlgorithm_t
            bwd_data_algo; /*!< Back propagation on data convolution algorithm enum selection */
    };

    float time;    /*!< Time to exectued the selected algorithm represented in the union */
    size_t memory; /*!< Workspace required to run the selected algorithm represented in the union */

} miopenConvAlgoPerf_t;

/*! @brief Performance struct for forward, backward filter, or backward data algorithms in
 * immediate mode
 *
 * Contains a 64-bit integer identifying the solution and the algorithm for the solution,
 * as well as the runtime, workspace size and a boolean flag indicating whether the returned
 * solution is a heuristic or resulting from an actual run
 *
 */
typedef struct
{
    float time; /*!< Represents the approximate time required to execute this solution on the GPU,
                     in milliseconds. This value may either be based on an acutal kernel run or an
                     estimate based on a heuristic.*/
    size_t workspace_size; /*!< Workspace required to run the selected algorithm represented in the
                              union */
    uint64_t solution_id;  /*!< Identifier for the returned solution */
    miopenConvAlgorithm_t algorithm; /*!< The algorithm used to compute the solution */

} miopenConvSolution_t;

/*! @brief Query the maximum number of solutions applicable for the given input/output and weights
 *  tensor descriptor for Convolution in the Forward direction.
 *
 * This call returns the maximum number of applicable solutions for a forward convolution problem.
 * The \c solutionCount returned may be used to allocate the memory required for the
 * \c miopenConvAlgoPerf_t which is required by miopenConvolutionGetSolution API calls.
 *
 * @param handle         MIOpen handle (input)
 * @param wDesc          Tensor descriptor for weight tensor w (input)
 * @param xDesc          Tensor descriptor for input data tensor x (input)
 * @param convDesc       Convolution layer descriptor (input)
 * @param yDesc          Tensor descriptor for output data tensor y (input)
 * @param solutionCount  Pointer to memory to return number of applicable solutions (output)
 * @return               miopenStatus_t
 */
MIOPEN_EXPORT miopenStatus_t
miopenConvolutionForwardGetSolutionCount(miopenHandle_t handle,
                                         const miopenTensorDescriptor_t wDesc,
                                         const miopenTensorDescriptor_t xDesc,
                                         const miopenConvolutionDescriptor_t convDesc,
                                         const miopenTensorDescriptor_t yDesc,
                                         size_t* solutionCount);

/*! @brief Query the applicable solutions for a convolution configuration described by
 *  input, output and convolution descriptors.
 *
 *  The returned solutions array is sorted in the order of decreasing performance. The returned
 * solutions
 * might be based
 *  on heuristics and for more consistent performance results the user the advised to run the Find
 * step.
 *  The maximum length of the solutions array may be queried using
 * miopenConvolutionForwardGetSolutionCount
 *
 * @param handle         MIOpen handle (input)
 * @param wDesc          Tensor descriptor for weight tensor w (input)
 * @param xDesc          Tensor descriptor for input data tensor x (input)
 * @param convDesc       Convolution layer descriptor (input)
 * @param yDesc          Tensor descriptor for output data tensor y (input)
 * @param maxSolutionCount The size of the solutions array passed in below (input)
 * @param solutionCount The size of the solutions array returned (output)
 * @param solutions      A pointer to an array of type miopenConvSolution_t allocated by the user,
 *                      filled in by MIOpen with applicable solutions. (output)
 * @return               miopenStatus_t
 *
 */
MIOPEN_EXPORT miopenStatus_t
miopenConvolutionForwardGetSolution(miopenHandle_t handle,
                                    const miopenTensorDescriptor_t wDesc,
                                    const miopenTensorDescriptor_t xDesc,
                                    const miopenConvolutionDescriptor_t convDesc,
                                    const miopenTensorDescriptor_t yDesc,
                                    const size_t maxSolutionCount,
                                    size_t* solutionCount,
                                    miopenConvSolution_t* solutions);

/*! @brief Returns the workspace size required for a particular solution id.
 *
 * This is an optional call for users who may have serialized the solution id and just need the
 * workspace
 * size for it. The same information is returned by the miopenConvolutionForwardGetSolution as part
 * of the
 * miopenConvSolution_t struct.
 *
 * @param handle         MIOpen handle (input)
 * @param wDesc          Tensor descriptor for weight tensor w (input)
 * @param xDesc          Tensor descriptor for input data tensor x (input)
 * @param convDesc       Convolution layer descriptor (input)
 * @param yDesc          Tensor descriptor for output data tensor y (input)
 * @param solution_id      ID of the solution for which workspace size is required (input)
 * @param workSpaceSize  The size of the workspace (output)
 * @return               miopenStatus_t
 */
MIOPEN_EXPORT miopenStatus_t
miopenConvolutionForwardGetSolutionWorkspaceSize(miopenHandle_t handle,
                                                 const miopenTensorDescriptor_t wDesc,
                                                 const miopenTensorDescriptor_t xDesc,
                                                 const miopenConvolutionDescriptor_t convDesc,
                                                 const miopenTensorDescriptor_t yDesc,
                                                 const uint64_t solution_id,
                                                 size_t* workSpaceSize);

/*! @brief Compiles the solution provided by the user, this solution may be acquired by the
 * miopenConvolutionForwardGetSolution API call above.
 *   Compiling the solution ensures that the first API call to miopenConvolutionForwardImmediate
 * does
 * not cause a compile.
 *
 *   This is an optional step and may be skipped if a slow first miopenConvolutionForwardImmediate
 * invocation is acceptable.
 *
 * @param handle         MIOpen handle (input)
 * @param wDesc          Tensor descriptor for weight tensor w (input)
 * @param xDesc          Tensor descriptor for input data tensor x (input)
 * @param convDesc       Convolution layer descriptor (input)
 * @param yDesc          Tensor descriptor for output data tensor y (input)
 * @param solution_id      ID of the solution to be compiled, as chosen by the user
 * @return               miopenStatus_t
 */
MIOPEN_EXPORT miopenStatus_t
miopenConvolutionForwardCompileSolution(miopenHandle_t handle,
                                        const miopenTensorDescriptor_t wDesc,
                                        const miopenTensorDescriptor_t xDesc,
                                        const miopenConvolutionDescriptor_t convDesc,
                                        const miopenTensorDescriptor_t yDesc,
                                        const uint64_t solution_id);

/*! @brief Executes the Forward convolution operation based on the provided solution ID.
 *
 * Supported datatypes are fp32, fp16, bfp16, and int8
 *
 * @param handle         MIOpen handle (input)
 * @param wDesc          Tensor descriptor for weight tensor w (input)
 * @param w              Weights tensor w (input)
 * @param xDesc          Tensor descriptor for input data tensor x (input)
 * @param x              Data tensor x (input)
 * @param convDesc       Convolution layer descriptor (input)
 * @param yDesc          Tensor descriptor for output data tensor y (input)
 * @param y              Data tensor y (output)
 * @param workSpace      Workspace tensor (input)
 * @param workSpaceSize  Size of the memory in bytes pointed to by workSpace above
 * @param solution_id      ID of the solution to be compiled, as chosen by the user
 * @return               miopenStatus_t
 */
MIOPEN_EXPORT miopenStatus_t
miopenConvolutionForwardImmediate(miopenHandle_t handle,
                                  const miopenTensorDescriptor_t wDesc,
                                  const void* w,
                                  const miopenTensorDescriptor_t xDesc,
                                  const void* x,
                                  const miopenConvolutionDescriptor_t convDesc,
                                  const miopenTensorDescriptor_t yDesc,
                                  void* y,
                                  void* workSpace,
                                  size_t workSpaceSize,
                                  const uint64_t solution_id);

/*! @brief Query the maximum number of solutions applicable for the given input/output and weights
 *  tensor descriptor for backward Convolution w-r-t Data.
 *
 *  This call returns the maximum number of applicable solutions for a the convolution problem, the
 * number
 *  returned may be used to allocate the memory required for the miopenConvAlgoPert2_t which is
 * required
 *  by miopenConvolutionBackwardDataGetSolution API calls.
 *
 * @param handle         MIOpen handle (input)
 * @param dyDesc         Tensor descriptor for data input tensor dy (input)
 * @param wDesc          Tensor descriptor for weight tensor w (input)
 * @param convDesc       Convolution layer descriptor (input)
 * @param dxDesc         Tensor descriptor for output data tensor dx (input)
 * @param solutionCount  Pointer to memory to return number of applicable solutions (output)
 * @return               miopenStatus_t
 */
MIOPEN_EXPORT miopenStatus_t
miopenConvolutionBackwardDataGetSolutionCount(miopenHandle_t handle,
                                              const miopenTensorDescriptor_t dyDesc,
                                              const miopenTensorDescriptor_t wDesc,
                                              const miopenConvolutionDescriptor_t convDesc,
                                              const miopenTensorDescriptor_t dxDesc,
                                              size_t* solutionCount);

/*! @brief Query the applicable solutions for a backward convolution w-r-t data as described by
 *  input, output and convolution descriptors.
 *
 *  The returned solutions array is sorted in the order of decreasing performance. The returned
 * solutions
 *  ns
 * might be based
 *  on heuristics and for more consistent performance results the user the advised to run the Find
 * step.
 *  The maximum length of the solutions array may be queried using
 * miopenConvolutionBackwardDataGetSolutionCount
 *
 * @param handle           MIOpen handle (input)
 * @param dyDesc           Tensor descriptor for data input tensor dy (input)
 * @param wDesc            Tensor descriptor for weight tensor w (input)
 * @param convDesc         Convolution layer descriptor (input)
 * @param dxDesc           Tensor descriptor for output data tensor dx (input)
 * @param maxSolutionCount The size of the solutions array passed in below (input)
 * @param solutionCount    The size of the solutions array returned (output)
 * @param solutions        A pointer to an array of type miopenConvSolution_t allocated by the user,
 *                         filled in by MIOpen with applicable solutions. (output)
 * @return                 miopenStatus_t
 *
 */
MIOPEN_EXPORT miopenStatus_t
miopenConvolutionBackwardDataGetSolution(miopenHandle_t handle,
                                         const miopenTensorDescriptor_t dyDesc,
                                         const miopenTensorDescriptor_t wDesc,
                                         const miopenConvolutionDescriptor_t convDesc,
                                         const miopenTensorDescriptor_t dxDesc,
                                         const size_t maxSolutionCount,
                                         size_t* solutionCount,
                                         miopenConvSolution_t* solutions);

/*! @brief Returns the workspace size required for a particular solution id.
 *
 * This is an optional call for users who may have serialized the solution id and just need the
 * workspace
 * size for it. The same information is returned by the miopenConvolutionBackwardDataGetSolution as
 * part of the
 * miopenConvSolution_t struct.
 *
 * @param handle         MIOpen handle (input)
 * @param dyDesc           Tensor descriptor for data input tensor dy (input)
 * @param wDesc            Tensor descriptor for weight tensor w (input)
 * @param convDesc         Convolution layer descriptor (input)
 * @param dxDesc           Tensor descriptor for output data tensor dx (input)
 * @param solution_id      ID of the solution for which workspace size is required (input)
 * @param workSpaceSize  The size of the workspace (output)
 * @return               miopenStatus_t
 */
MIOPEN_EXPORT miopenStatus_t
miopenConvolutionBackwardDataGetSolutionWorkspaceSize(miopenHandle_t handle,
                                                      const miopenTensorDescriptor_t dyDesc,
                                                      const miopenTensorDescriptor_t wDesc,
                                                      const miopenConvolutionDescriptor_t convDesc,
                                                      const miopenTensorDescriptor_t dxDesc,
                                                      const uint64_t solution_id,
                                                      size_t* workSpaceSize);

/*! @brief Compiles the solution provided by the user, this solution may be acquired by the
 * miopenConvolutionBackwardDataGetSolution API call above.
 *   Compiling the solution ensures that the first API call to
 * miopenConvolutionBackwardDataImmediate
 * does not cause a compile.
 *
 *   This is an optional step and may be skipped if a slow first
 * miopenConvolutionBackwardDataImmediate
 * invocation is acceptable.
 *
 * @param handle         MIOpen handle (input)
 * @param dyDesc         Tensor descriptor for data input tensor dy (input)
 * @param wDesc          Tensor descriptor for weight tensor w (input)
 * @param convDesc       Convolution layer descriptor (input)
 * @param dxDesc         Tensor descriptor for output data tensor dx (input)
 * @param solution_id      ID of the solution to be compiled, as chosen by the user
 * @return               miopenStatus_t
 */
MIOPEN_EXPORT miopenStatus_t
miopenConvolutionBackwardDataCompileSolution(miopenHandle_t handle,
                                             const miopenTensorDescriptor_t dyDesc,
                                             const miopenTensorDescriptor_t wDesc,
                                             const miopenConvolutionDescriptor_t convDesc,
                                             const miopenTensorDescriptor_t dxDesc,
                                             const uint64_t solution_id);

/*! @brief Executes the Backward convolution w-r-t data  operation based on the provided solution
 * ID.
 *
 *
 * @param handle         MIOpen handle (input)
 * @param dyDesc         Tensor descriptor for data input tensor dy (input)
 * @param dy             Data delta tensor dy (input)
 * @param wDesc          Tensor descriptor for weight tensor w (input)
 * @param w              Weights tensor w (input)
 * @param convDesc       Convolution layer descriptor (input)
 * @param dxDesc         Tensor descriptor for output data tensor dx (input)
 * @param dx             Data delta tensor dx (output)
 * @param workSpace      Workspace tensor (input)
 * @param workSpaceSize  Size in bytes of the workspace memory pointed to by workSpace
 * @param solution_id      ID of the solution to be compiled, as chosen by the user
 * @return               miopenStatus_t
 */
MIOPEN_EXPORT miopenStatus_t
miopenConvolutionBackwardDataImmediate(miopenHandle_t handle,
                                       const miopenTensorDescriptor_t dyDesc,
                                       const void* dy,
                                       const miopenTensorDescriptor_t wDesc,
                                       const void* w,
                                       const miopenConvolutionDescriptor_t convDesc,
                                       const miopenTensorDescriptor_t dxDesc,
                                       void* dx,
                                       void* workSpace,
                                       size_t workSpaceSize,
                                       const uint64_t solution_id);

/*! @brief Query the maximum number of solutions applicable for the given input/output and weights
 *  tensor descriptor for backward Convolution w-r-t Weights.
 *
 *  This call returns the maximum number of applicable solutions for a the convolution problem, the
 * number
 *  returned may be used to allocate the memory required for the miopenConvAlgoPert2_t which is
 * required
 *  by miopenConvolutionBackwardWeightsGetSolution API calls.
 *
 * @param handle         MIOpen handle (input)
 * @param dyDesc         Tensor descriptor for data tensor dy (input)
 * @param xDesc          Tensor descriptor for data tensor x (input)
 * @param convDesc       Convolution layer descriptor (input)
 * @param dwDesc         Tensor descriptor for weight tensor dw (input)
 * @param solutionCount  Pointer to memory to return number of applicable solutions (output)
 * @return               miopenStatus_t
 */
MIOPEN_EXPORT miopenStatus_t
miopenConvolutionBackwardWeightsGetSolutionCount(miopenHandle_t handle,
                                                 const miopenTensorDescriptor_t dyDesc,
                                                 const miopenTensorDescriptor_t xDesc,
                                                 const miopenConvolutionDescriptor_t convDesc,
                                                 const miopenTensorDescriptor_t dwDesc,
                                                 size_t* solutionCount);

/*! @brief Query the applicable solutions for a backward convolution w-r-t weights as described by
 *  input, output and convolution descriptors.
 *
 *  The returned solutions array is sorted in the order of decreasing performance. The returned
 * solutions
 * might be based
 *  on heuristics and for more consistent performance results the user the advised to run the Find
 * step.
 *  The maximum length of the solutions array may be queried using
 * miopenConvolutionBackwardWeightsGetSolutionCount
 *
 * @param handle           MIOpen handle (input)
 * @param dyDesc           Tensor descriptor for data tensor dy (input)
 * @param xDesc            Tensor descriptor for data tensor x (input)
 * @param convDesc         Convolution layer descriptor (input)
 * @param dwDesc           Tensor descriptor for weight tensor dw (input)
 * @param maxSolutionCount The size of the solutions array passed in below (input)
 * @param solutionCount    The size of the solutions array returned (output)
 * @param solutions        A pointer to an array of type miopenConvSolution_t allocated by the user,
 *                         filled in by MIOpen with applicable solutions. (output)
 * @return                 miopenStatus_t
 *
 */
MIOPEN_EXPORT miopenStatus_t
miopenConvolutionBackwardWeightsGetSolution(miopenHandle_t handle,
                                            const miopenTensorDescriptor_t dyDesc,
                                            const miopenTensorDescriptor_t xDesc,
                                            const miopenConvolutionDescriptor_t convDesc,
                                            const miopenTensorDescriptor_t dwDesc,
                                            const size_t maxSolutionCount,
                                            size_t* solutionCount,
                                            miopenConvSolution_t* solutions);

/*! @brief Returns the workspace size required for a particular solution id.
 *
 * This is an optional call for users who may have serialized the solution id and just need the
 * workspace
 * size for it. The same information is returned by the miopenConvolutionBackwardWeightsGetSolution
 * as part of the
 * miopenConvSolution_t struct.
 *
 * @param handle         MIOpen handle (input)
 * @param dyDesc         Tensor descriptor for data tensor dy (input)
 * @param xDesc          Tensor descriptor for data tensor x (input)
 * @param convDesc       Convolution layer descriptor (input)
 * @param dwDesc         Tensor descriptor for weight tensor dw (input)
 * @param solution_id      ID of the solution for which workspace size is required (input)
 * @param workSpaceSize  The size of the workspace (output)
 * @return               miopenStatus_t
 */
MIOPEN_EXPORT miopenStatus_t miopenConvolutionBackwardWeightsGetSolutionWorkspaceSize(
    miopenHandle_t handle,
    const miopenTensorDescriptor_t dyDesc,
    const miopenTensorDescriptor_t xDesc,
    const miopenConvolutionDescriptor_t convDesc,
    const miopenTensorDescriptor_t dwDesc,
    const uint64_t solution_id,
    size_t* workSpaceSize);

/*! @brief Compiles the solution provided by the user, this solution may be acquired by the
 * miopenConvolutionBackwardWeightsGetSolution API call above.
 *   Compiling the solution ensures that the first API call to
 * miopenConvolutionBackwardWeightsImmediate
 * does not cause a compile.
 *
 *   This is an optional step and may be skipped if a slow first
 * miopenConvolutionBackwardWeightsImmediate invocation is acceptable.
 *
 * @param handle         MIOpen handle (input)
 * @param dyDesc         Tensor descriptor for data tensor dy (input)
 * @param xDesc          Tensor descriptor for data tensor x (input)
 * @param convDesc       Convolution layer descriptor (input)
 * @param dwDesc         Tensor descriptor for weight tensor dw (input)
 * @param solution_id      ID of the solution to be compiled, as chosen by the user
 * @return               miopenStatus_t
 */
MIOPEN_EXPORT miopenStatus_t
miopenConvolutionBackwardWeightsCompileSolution(miopenHandle_t handle,
                                                const miopenTensorDescriptor_t dyDesc,
                                                const miopenTensorDescriptor_t xDesc,
                                                const miopenConvolutionDescriptor_t convDesc,
                                                const miopenTensorDescriptor_t dwDesc,
                                                const uint64_t solution_id);

/*! @brief Executes the Backward convolution w-r-t weights  operation based on the provided solution
 * ID.
 *
 *
 * @param handle         MIOpen handle (input)
 * @param dyDesc         Tensor descriptor for data tensor dy (input)
 * @param dy             Data delta tensor dy (input)
 * @param xDesc          Tensor descriptor for data tensor x (input)
 * @param x              Data tensor x (input)
 * @param convDesc       Convolution layer descriptor (input)
 * @param dwDesc         Tensor descriptor for weight tensor dw (input)
 * @param dw             Weights delta tensor dw (output)
 * @param workSpace      Workspace tensor (input)
 * @param workSpaceSize  Size in bytes of the memory passed in, pointed to by workSpace pointer
 * above
 * @param solution_id      ID of the solution to be compiled, as chosen by the user
 * @return               miopenStatus_t
 */
MIOPEN_EXPORT miopenStatus_t
miopenConvolutionBackwardWeightsImmediate(miopenHandle_t handle,
                                          const miopenTensorDescriptor_t dyDesc,
                                          const void* dy,
                                          const miopenTensorDescriptor_t xDesc,
                                          const void* x,
                                          const miopenConvolutionDescriptor_t convDesc,
                                          const miopenTensorDescriptor_t dwDesc,
                                          void* dw,
                                          void* workSpace,
                                          size_t workSpaceSize,
                                          const uint64_t solution_id);

/*! @brief Query the workspace size required for a forward convolution algorithm.
 *
 * For given tensor and convolution descriptors, this function calculates and returns the minimum
 * size of the workspace that must be provided to miopenFindConvolutionForwardAlgorithm() in order
 * for the latter to find the best candidate from the available forward data convolution algorithms.
 *
 * WARNING: Providing smaller workspace may result in the selection of a slow convolution
 * algorithm, and therefore affect library performance.
 *
 * It should be assumed that the required workspace size is different for each convolution
 * configuration. Therefore, typically this function should be called at least once for each
 * convolution configuration used.
 *
 * Since the convolution configuration is determined by tensor and convolution descriptors, the user
 * should ensure that all descriptors contain complete information. For example, if Group/Depthwise
 * convolution mode is used, then miopenSetConvolutionGroupCount() should be called before running
 * this, and so on.
 *
 * @param handle         MIOpen handle (input)
 * @param wDesc          Tensor descriptor for weight tensor w (input)
 * @param xDesc          Tensor descriptor for input data tensor x (input)
 * @param convDesc       Convolution layer descriptor (input)
 * @param yDesc          Tensor descriptor for output data tensor y (input)
 * @param workSpaceSize  Pointer to memory to return size in bytes (output)
 * @return               miopenStatus_t
 */
MIOPEN_EXPORT miopenStatus_t
miopenConvolutionForwardGetWorkSpaceSize(miopenHandle_t handle,
                                         const miopenTensorDescriptor_t wDesc,
                                         const miopenTensorDescriptor_t xDesc,
                                         const miopenConvolutionDescriptor_t convDesc,
                                         const miopenTensorDescriptor_t yDesc,
                                         size_t* workSpaceSize);

/*! @brief Search and run the forward convolutional algorithms and return a list of kernel times.
 *
 * This function attempts all MIOpen forward convolution algorithms based on
 * the input configuration, and outputs performance metrics to a
 * user-allocated array of type miopenConvAlgoPerf_t. These metrics are written
 * in a sorted fashion where the first element has the lowest compute time.
 * Users can chose the top-most algorithm if they only care about the fastest
 * algorithm.
 *
 * This function is mandatory before using miopenConvolutionForward(). In order
 * to execute this function, miopenConvolutionForwardGetWorkSpaceSize() must be
 * run to determine the required memory for this search.
 *
 * * If exhaustiveSearch == 0, MIOpen will look for the first kernel with a configuration match. If
 * a configuration match is not found, a default configuration will be returned.
 *
 * * If exhaustiveSearch == 1, MIOpen will look for the best kernel for the provided configuration.
 * If a match is not found, an exhaustive search is performed by running individual algorithms.
 *
 * If using Group/Depthwise convolution mode, call miopenSetConvolutionGroupCount() before running
 * this.
 *
 * @param handle             MIOpen handle (input)
 * @param xDesc              Tensor descriptor for data input tensor x (input)
 * @param x                  Data tensor x (input)
 * @param wDesc              Tensor descriptor for weight tensor w (input)
 * @param w                  Weights tensor w (input)
 * @param convDesc           Convolution layer descriptor (input)
 * @param yDesc              Tensor descriptor for output data tensor y (input)
 * @param y                  Data tensor y (output)
 * @param requestAlgoCount   Number of algorithms to return kernel times (input)
 * @param returnedAlgoCount  Pointer to number of algorithms returned (output)
 * @param perfResults        Pointer to union of best algorithm for forward and backwards (input)
 * @param workSpace          Pointer to workspace buffer (input).
 * @param workSpaceSize      Size in bytes of the workspace buffer (input).
 *                           The buffer must be allocated on the device by the caller.
 *                           The size of the buffer should be determined by calling
 *                           miopenConvolutionForwardGetWorkSpaceSize(), see its
 *                           documentation for details.
 * @param exhaustiveSearch   A boolean to toggle a full search of all algorithms
 *                           and configurations (input)
 * @return                   miopenStatus_t
 */
MIOPEN_EXPORT miopenStatus_t
miopenFindConvolutionForwardAlgorithm(miopenHandle_t handle,
                                      const miopenTensorDescriptor_t xDesc,
                                      const void* x,
                                      const miopenTensorDescriptor_t wDesc,
                                      const void* w,
                                      const miopenConvolutionDescriptor_t convDesc,
                                      const miopenTensorDescriptor_t yDesc,
                                      void* y,
                                      const int requestAlgoCount,
                                      int* returnedAlgoCount,
                                      miopenConvAlgoPerf_t* perfResults,
                                      void* workSpace,
                                      size_t workSpaceSize,
                                      bool exhaustiveSearch);

/*! @brief Execute a forward convolution layer
 *
 * Runs the forward convolution layer based on the selected algorithm. The function
 * miopenFindConvolutionForwardAlgorithm() must have been executed previously to
 * determine the required memory needed for the workspace and the best convolutional algorithm.
 * The scaling parameter alpha (float) and shift parameter beta (float) are only supported for
 * alpha = 1 and beta = 0 in 2D. In 3D, these parameters can take other values.
 *
 * The forward convolution is designed to accommodate both packed and non-packed tensor strides for
 * multiple data types and dimensions across various platforms. This flexibility ensures optimal
 * performance in handling diverse computational scenarios. To configure tensor parameters,
 * including strides, users can utilize the APIs miopenSetTensorDescriptor() and
 * miopenGetTensorDescriptor(). These APIs empower developers to seamlessly set and retrieve tensor
 * information, facilitating a more intuitive and efficient workflow. The tensor strides are
 * non-packed by default.
 *
 * If using Group/Depthwise convolution mode, call miopenSetConvolutionGroupCount() before running
 * this.
 *
 * @param handle         MIOpen handle (input)
 * @param alpha          Floating point scaling factor, allocated on the host (input)
 * @param xDesc          Tensor descriptor for data input tensor x (input)
 * @param x              Data tensor x (input)
 * @param wDesc          Tensor descriptor for weight tensor w (input)
 * @param w              Weights tensor w (inputs)
 * @param convDesc       Convolution layer descriptor (inputs)
 * @param algo           Algorithm selected (inputs)
 * @param beta           Floating point shift factor, allocated on the host (input)
 * @param yDesc          Tensor descriptor for output data tensor y (input)
 * @param y              Data tensor y (output)
 * @param workSpace      Pointer to workspace required (input)
 * @param workSpaceSize  Size in bytes of the memory determined by the find step (input)
 * @return               miopenStatus_t
 */
MIOPEN_EXPORT miopenStatus_t miopenConvolutionForward(miopenHandle_t handle,
                                                      const void* alpha,
                                                      const miopenTensorDescriptor_t xDesc,
                                                      const void* x,
                                                      const miopenTensorDescriptor_t wDesc,
                                                      const void* w,
                                                      const miopenConvolutionDescriptor_t convDesc,
                                                      miopenConvFwdAlgorithm_t algo,
                                                      const void* beta,
                                                      const miopenTensorDescriptor_t yDesc,
                                                      void* y,
                                                      void* workSpace,
                                                      size_t workSpaceSize);

/*! @brief Calculate element-wise scale and shift of a tensor via a bias tensor
 *
 *  This function applies an element-wise bias to a data tensor from an input bias tensor.
 *  The scaling parameter alpha (float) and shift parameter beta (float) are only supported for
 *  alpha = 1 and beta = 0.
 *
 * @param handle         MIOpen handle (input)
 * @param alpha          Floating point scaling factor, allocated on the host (input)
 * @param bDesc          Tensor descriptor for bias tensor b (input)
 * @param b              Bias tensor b (input)
 * @param beta           Floating point shift factor, allocated on the host (input)
 * @param yDesc          Tensor descriptor for data tensor y (input)
 * @param y              Data tensor y (input and output)
 * @return               miopenStatus_t
 */
MIOPEN_EXPORT miopenStatus_t miopenConvolutionForwardBias(miopenHandle_t handle,
                                                          const void* alpha,
                                                          const miopenTensorDescriptor_t bDesc,
                                                          const void* b,
                                                          const void* beta,
                                                          const miopenTensorDescriptor_t yDesc,
                                                          void* y);

/*! @brief Query the workspace size required for a backward data convolution algorithm.
 *
 * For given tensor and convolution descriptors, this function calculates and returns the minimum
 * size of the workspace that must be provided to miopenFindConvolutionBackwardDataAlgorithm() in
 * order for the latter to find the best candidate from the available backward data convolution
 * algorithms.
 *
 * WARNING: Providing smaller workspace may result in the selection of a slow convolution
 * algorithm, and therefore affect library performance.
 *
 * It should be assumed that the required workspace size is different for each convolution
 * configuration. Therefore, typically this function should be called at least once for each
 * convolution configuration used.
 *
 * Since the convolution configuration is determined by tensor and convolution descriptors, the user
 * should ensure that all descriptors contain complete information. For example, if Group/Depthwise
 * convolution mode is used, then miopenSetConvolutionGroupCount() should be called before running
 * this, and so on.
 *
 * @param handle         MIOpen handle (input)
 * @param dyDesc         Tensor descriptor for data input tensor dy (input)
 * @param wDesc          Tensor descriptor for weight tensor w (input)
 * @param convDesc       Convolution layer descriptor (input)
 * @param dxDesc         Tensor descriptor for output data tensor dx (input)
 * @param workSpaceSize  Size in bytes of the memory required (output)
 * @return               miopenStatus_t
 */
MIOPEN_EXPORT miopenStatus_t
miopenConvolutionBackwardDataGetWorkSpaceSize(miopenHandle_t handle,
                                              const miopenTensorDescriptor_t dyDesc,
                                              const miopenTensorDescriptor_t wDesc,
                                              const miopenConvolutionDescriptor_t convDesc,
                                              const miopenTensorDescriptor_t dxDesc,
                                              size_t* workSpaceSize);

/*! @brief Search and run the backwards data convolution algorithms and return a list of kernel
 * times.
 *
 * This function attempts all MIOpen backward data convolution algorithms, and outputs the
 * performance metrics to a user-allocated array of type miopenConvAlgoPerf_t.
 * These metrics are written in sorted fashion where the first element has the lowest compute time.
 * This function is mandatory before using backwards convolutions. Users can chose the top-most
 * algorithm if they only care about the fastest algorithm.
 *
 * This function is mandatory before using miopenConvolutionBackwardData(). In order to
 * execute this function, miopenConvolutionBackwardsDataGetWorkSpaceSize() must be run to determine
 * the required memory for this search.
 *
 * * If exhaustiveSearch == 0, MIOpen will look for the first kernel with a configuration match. If
 * a configuration match is not found, a default configuration will be returned.
 *
 * * If exhaustiveSearch == 1, MIOpen will look for the best kernel for the provided configuration.
 * If a match is not found, an exhaustive search is performed by running individual algorithms.
 *
 * If using Group/Depthwise convolution mode, call miopenSetConvolutionGroupCount() before running
 * this.
 *
 * @param handle             MIOpen handle (input)
 * @param dyDesc             Tensor descriptor for data input tensor dy (input)
 * @param dy                 Data delta tensor dy (input)
 * @param wDesc              Tensor descriptor for weight tensor w (input)
 * @param w                  Weights tensor w (input)
 * @param convDesc           Convolution layer descriptor (input)
 * @param dxDesc             Tensor descriptor for output data tensor dx (input)
 * @param dx                 Data delta tensor dx (input)
 * @param requestAlgoCount   Number of algorithms to return kernel times (input)
 * @param returnedAlgoCount  Pointer to number of algorithms returned (output)
 * @param perfResults        Pointer to union of best algorithm for forward and backwards (output)
 * @param workSpace          Pointer to workspace buffer (input).
 * @param workSpaceSize      Size in bytes of the workspace buffer (input).
 *                           The buffer must be allocated on the device by the caller.
 *                           The size of the buffer should be determined by calling
 *                           miopenConvolutionBackwardDataGetWorkSpaceSize(), see its
 *                           documentation for details.
 * @param exhaustiveSearch   A boolean to toggle a full search of all algorithms
 *                           and configurations (input)
 * @return                   miopenStatus_t
 */
MIOPEN_EXPORT miopenStatus_t
miopenFindConvolutionBackwardDataAlgorithm(miopenHandle_t handle,
                                           const miopenTensorDescriptor_t dyDesc,
                                           const void* dy,
                                           const miopenTensorDescriptor_t wDesc,
                                           const void* w,
                                           const miopenConvolutionDescriptor_t convDesc,
                                           const miopenTensorDescriptor_t dxDesc,
                                           void* dx,
                                           const int requestAlgoCount,
                                           int* returnedAlgoCount,
                                           miopenConvAlgoPerf_t* perfResults,
                                           void* workSpace,
                                           size_t workSpaceSize,
                                           bool exhaustiveSearch);

/*! @brief Execute a backward data convolution layer
 *
 * Runs the backward data convolution layer based on the selected algorithm. The function
 * miopenFindConvolutionBackwardDataAlgorithm() must have been executed previously to
 * determine the required memory needed for the workspace and the best convolutional
 * algorithm.
 *
 * The backward data convolution is designed to accommodate both packed and non-packed tensor
 * strides for multiple data types and dimensions across various platforms. This flexibility ensures
 * optimal performance in handling diverse computational scenarios. To configure tensor parameters,
 * including strides, users can utilize the APIs miopenSetTensorDescriptor() and
 * miopenGetTensorDescriptor(). These APIs empower developers to seamlessly set and retrieve tensor
 * information, facilitating a more intuitive and efficient workflow. The tensor strides are
 * non-packed by default.
 *
 * If using Group/Depthwise convolution mode, call miopenSetConvolutionGroupCount() before running
 * this.
 *
 * @param handle         MIOpen handle (input)
 * @param alpha          Floating point scaling factor, allocated on the host (input)
 * @param dyDesc         Tensor descriptor for data input tensor dy (input)
 * @param dy             Data delta tensor dy (input)
 * @param wDesc          Tensor descriptor for weight tensor w (input)
 * @param w              Weights tensor w (input)
 * @param convDesc       Convolution layer descriptor (input)
 * @param algo           Algorithm selected (input)
 * @param beta           Floating point shift factor, allocated on the host (input)
 * @param dxDesc         Tensor descriptor for output data tensor dx (input)
 * @param dx             Data delta tensor dx (output)
 * @param workSpace      Pointer to workspace required for the search (input)
 * @param workSpaceSize  Size in bytes of the memory needed for find (input)
 * @return               miopenStatus_t
 */
MIOPEN_EXPORT miopenStatus_t
miopenConvolutionBackwardData(miopenHandle_t handle,
                              const void* alpha,
                              const miopenTensorDescriptor_t dyDesc,
                              const void* dy,
                              const miopenTensorDescriptor_t wDesc,
                              const void* w,
                              const miopenConvolutionDescriptor_t convDesc,
                              miopenConvBwdDataAlgorithm_t algo,
                              const void* beta,
                              const miopenTensorDescriptor_t dxDesc,
                              void* dx,
                              void* workSpace,
                              size_t workSpaceSize);

/*! @brief Get the GPU memory required for the backward weights convolution algorithm.
 *
 * For given tensor and convolution descriptors, this function calculates and returns the minimum
 * size of the workspace that must be provided to miopenFindConvolutionBackwardWeightsAlgorithm() in
 * order for the latter to find the best candidate from the available backward weights convolution
 * algorithms.
 *
 * WARNING: Providing smaller workspace may result in the selection of a slow convolution
 * algorithm, and therefore affect library performance.
 *
 * It should be assumed that the required workspace size is different for each convolution
 * configuration. Therefore, typically this function should be called at least once for each
 * convolution configuration used.
 *
 * Since the convolution configuration is determined by tensor and convolution descriptors, the user
 * should ensure that all descriptors contain complete information. For example, if Group/Depthwise
 * convolution mode is used, then miopenSetConvolutionGroupCount() should be called before running
 * this, and so on.
 *
 * @param handle         MIOpen handle (input)
 * @param dyDesc         Tensor descriptor for data input tensor dy (input)
 * @param xDesc          Tensor descriptor for data tensor x (input)
 * @param convDesc       Convolution layer descriptor (input)
 * @param dwDesc         Tensor descriptor for output weights tensor dw (input)
 * @param workSpaceSize  Size in bytes of the memory required (output)
 * @return               miopenStatus_t
 */
MIOPEN_EXPORT miopenStatus_t
miopenConvolutionBackwardWeightsGetWorkSpaceSize(miopenHandle_t handle,
                                                 const miopenTensorDescriptor_t dyDesc,
                                                 const miopenTensorDescriptor_t xDesc,
                                                 const miopenConvolutionDescriptor_t convDesc,
                                                 const miopenTensorDescriptor_t dwDesc,
                                                 size_t* workSpaceSize);

/*! @brief Search and run the backwards weights convolutional algorithms and return a list of kernel
 * times.
 *
 * This function attempts all MIOpen backward weights convolution algorithms, and outputs
 * the performance metrics to a user-allocated array of type miopenConvAlgoPerf_t. These metrics are
 * written in sorted fashion where the first element has the lowest compute time.
 * This function is mandatory before using backwards weight convolutions. Users can chose the
 * top-most algorithm if they only care about the fastest algorithm.
 *
 * This function is mandatory before using miopenConvolutionBackwardWeights(). In order to
 * execute this function, miopenConvolutionBackwardsWeightsGetWorkSpaceSize() must be run to
 * determine the required memory for this search.
 *
 * * If exhaustiveSearch == 0, MIOpen will look for the first kernel with a configuration match. If
 * a configuration match is not found, a default configuration will be returned.
 *
 * * If exhaustiveSearch == 1, MIOpen will look for the best kernel for the provided configuration.
 * If a match is not found, an exhaustive search is performed by running individual algorithms.
 *
 * If using Group/Depthwise convolution mode, call miopenSetConvolutionGroupCount() before running
 * this.
 *
 * @param handle             MIOpen handle (input)
 * @param dyDesc             Tensor descriptor for data input tensor dy (input)
 * @param dy                 Data delta tensor dy (input)
 * @param xDesc              Tensor descriptor for output data tensor x (input)
 * @param x                  Data delta tensor dx (input)
 * @param convDesc           Convolution layer descriptor (input)
 * @param dwDesc             Tensor descriptor for weight tensor dw (input)
 * @param dw                 Weights delta tensor dw (input)
 * @param requestAlgoCount   Number of algorithms to return kernel times (input)
 * @param returnedAlgoCount  Pointer to number of algorithms returned (output)
 * @param perfResults        Pointer to union of best algorithm for forward and backwards (output)
 * @param workSpace          Pointer to workspace buffer (input).
 * @param workSpaceSize      Size in bytes of the workspace buffer (input).
 *                           The buffer must be allocated on the device by the caller.
 *                           The size of the buffer should be determined by calling
 *                           miopenConvolutionBackwardWeightsGetWorkSpaceSize(), see its
 *                           documentation for details.
 * @param exhaustiveSearch   A boolean to toggle a full search of all algorithms
 *                           and configurations (input)
 * @return                   miopenStatus_t
 */
MIOPEN_EXPORT miopenStatus_t
miopenFindConvolutionBackwardWeightsAlgorithm(miopenHandle_t handle,
                                              const miopenTensorDescriptor_t dyDesc,
                                              const void* dy,
                                              const miopenTensorDescriptor_t xDesc,
                                              const void* x,
                                              const miopenConvolutionDescriptor_t convDesc,
                                              const miopenTensorDescriptor_t dwDesc,
                                              void* dw,
                                              const int requestAlgoCount,
                                              int* returnedAlgoCount,
                                              miopenConvAlgoPerf_t* perfResults,
                                              void* workSpace,
                                              size_t workSpaceSize,
                                              bool exhaustiveSearch);

/*! @brief Execute a backward weights convolution layer
 *
 * Runs the backward weights convolution layer based on the selected algorithm. The function
 * miopenFindConvolutionBackwardWeightsAlgorithm() must have
 * been executed previously to determine the required memory needed for the workspace and the
 * best convolutional algorithm.
 *
 * The backward weights convolution is designed to accommodate both packed and non-packed tensor
 * strides for multiple data types and dimensions across various platforms. This flexibility ensures
 * optimal performance in handling diverse computational scenarios. To configure tensor parameters,
 * including strides, users can utilize the APIs miopenSetTensorDescriptor() and
 * miopenGetTensorDescriptor(). These APIs empower developers to seamlessly set and retrieve tensor
 * information, facilitating a more intuitive and efficient workflow. The tensor strides are
 * non-packed by default.
 *
 * If using Group/Depthwise convolution mode, call miopenSetConvolutionGroupCount() before running
 * this.
 *
 * @param handle         MIOpen handle (input)
 * @param alpha          Floating point scaling factor, allocated on the host (input)
 * @param dyDesc         Tensor descriptor for data tensor dy (input)
 * @param dy             Data delta tensor dy (input)
 * @param xDesc          Tensor descriptor for data tensor x (input)
 * @param x              Data tensor x (input)
 * @param convDesc       Convolution layer descriptor (input)
 * @param algo           Algorithm selected (input)
 * @param beta           Floating point shift factor, allocated on the host (input)
 * @param dwDesc         Tensor descriptor for weight tensor dw (input)
 * @param dw             Weights delta tensor dw (output)
 * @param workSpace      Pointer to workspace required for the search (input)
 * @param workSpaceSize  Size in bytes of the memory needed for find (input)
 * @return               miopenStatus_t
 */
MIOPEN_EXPORT miopenStatus_t
miopenConvolutionBackwardWeights(miopenHandle_t handle,
                                 const void* alpha,
                                 const miopenTensorDescriptor_t dyDesc,
                                 const void* dy,
                                 const miopenTensorDescriptor_t xDesc,
                                 const void* x,
                                 const miopenConvolutionDescriptor_t convDesc,
                                 miopenConvBwdWeightsAlgorithm_t algo,
                                 const void* beta,
                                 const miopenTensorDescriptor_t dwDesc,
                                 void* dw,
                                 void* workSpace,
                                 size_t workSpaceSize);

/*! @brief Calculates the gradient with respect to the bias.
 *
 * Compute the convolution backwards gradient with respect to the bias tensor.
 * The scaling parameter alpha (float) and shift parameter beta (float) are only supported for
 * alpha = 1 and beta = 0.
 *
 * @param handle         MIOpen handle (input)
 * @param alpha          Floating point scaling factor, allocated on the host (input)
 * @param dyDesc         Tensor descriptor for data input tensor dy (input)
 * @param dy             Data delta tensor dy (input)
 * @param beta           Floating point shift factor, allocated on the host (input)
 * @param dbDesc         Tensor descriptor for input bias tensor db (input)
 * @param db             Bias delta tensor db (output)
 * @return               miopenStatus_t
 */
MIOPEN_EXPORT miopenStatus_t miopenConvolutionBackwardBias(miopenHandle_t handle,
                                                           const void* alpha,
                                                           const miopenTensorDescriptor_t dyDesc,
                                                           const void* dy,
                                                           const void* beta,
                                                           const miopenTensorDescriptor_t dbDesc,
                                                           void* db);

/** @} */
// CLOSEOUT CONVOLUTIONS DOXYGEN GROUP

// Pooling APIs
/** @addtogroup pooling
 *
 *  @{
 */

/*! @brief Creates a pooling layer descriptor
 *
 * @param poolDesc   Pointer to a pooling layer descriptor (output)
 * @return           miopenStatus_t
 */
MIOPEN_EXPORT miopenStatus_t miopenCreatePoolingDescriptor(miopenPoolingDescriptor_t* poolDesc);

/*! @brief Set index data type for pooling layer. The default indexing type is uint8_t.
 * Users can set the index type to any of the miopenIndexType_t sizes; 8, 16, 32, or 64 bit
 * unsigned integers.
 *
 * @param poolDesc     Pointer to a pooling layer descriptor (input)
 * @param index_type   Index type (input)
 * @return             miopenStatus_t
 */
MIOPEN_EXPORT miopenStatus_t miopenSetPoolingIndexType(miopenPoolingDescriptor_t poolDesc,
                                                       miopenIndexType_t index_type);

/*! @brief Get the index data type for pooling layer. The index type to any of the
 * miopenIndexType_t sizes; 8, 16, 32, or 64 bit unsigned integers.
 *
 * @param poolDesc     Pointer to a pooling layer descriptor (input)
 * @param index_type   Index type (output)
 * @return             miopenStatus_t
 */
MIOPEN_EXPORT miopenStatus_t miopenGetPoolingIndexType(miopenPoolingDescriptor_t poolDesc,
                                                       miopenIndexType_t* index_type);

/*! @brief Set workspace index mode for pooling layer. The default mode is
 * miopenPoolingWorkSpaceIndexMask.
 *
 * @param poolDesc         Pointer to a pooling layer descriptor (input/output)
 * @param workspace_index  Workspace index mode (input)
 * @return                 miopenStatus_t
 */
MIOPEN_EXPORT miopenStatus_t miopenSetPoolingWorkSpaceIndexMode(
    miopenPoolingDescriptor_t poolDesc, miopenPoolingWorkspaceIndexMode_t workspace_index);

/*! @brief Get workspace index mode for pooling layer.
 *
 * @param poolDesc         Pointer to a pooling layer descriptor (input)
 * @param workspace_index  Workspace index mode (output)
 * @return                 miopenStatus_t
 */
MIOPEN_EXPORT miopenStatus_t miopenGetPoolingWorkSpaceIndexMode(
    miopenPoolingDescriptor_t poolDesc, miopenPoolingWorkspaceIndexMode_t* workspace_index);

/*! @brief Sets a 2-D pooling layer descriptor details.
 *
 * Sets the window shape, padding, and stride for a previously created 2-D pooling descriptor.
 *
 * @param poolDesc       Pointer to a pooling layer descriptor (output)
 * @param mode           Pooling mode enum (input)
 * @param windowHeight   Input window height dimension (input)
 * @param windowWidth    Input window width dimension (input)
 * @param pad_h          Number of elements to pad height (input)
 * @param pad_w          Number of elements to pad width (input)
 * @param stride_h       Vertical stride (input)
 * @param stride_w       Horizontal stride (input)
 * @return               miopenStatus_t
 */
MIOPEN_EXPORT miopenStatus_t miopenSet2dPoolingDescriptor(miopenPoolingDescriptor_t poolDesc,
                                                          miopenPoolingMode_t mode,
                                                          int windowHeight,
                                                          int windowWidth,
                                                          int pad_h,
                                                          int pad_w,
                                                          int stride_h,
                                                          int stride_w);

/*! @brief Gets a 2-D pooling layer descriptor details
 *
 * Gets the window shape, padding, and stride for a previously created 2-D pooling descriptor.
 *
 * @param poolDesc       Pointer to a pooling layer descriptor (input)
 * @param mode           Pooling mode enum (output)
 * @param windowHeight   Input window height dimension (output)
 * @param windowWidth    Input window width dimension (output)
 * @param pad_h          Number of elements to pad height (output)
 * @param pad_w          Number of elements to pad width (output)
 * @param stride_h       Vertical stride (output)
 * @param stride_w       Horizontal stride (output)
 * @return               miopenStatus_t
 */
MIOPEN_EXPORT miopenStatus_t miopenGet2dPoolingDescriptor(const miopenPoolingDescriptor_t poolDesc,
                                                          miopenPoolingMode_t* mode,
                                                          int* windowHeight,
                                                          int* windowWidth,
                                                          int* pad_h,
                                                          int* pad_w,
                                                          int* stride_h,
                                                          int* stride_w);

/*! @brief Gets the shape of the output tensor for 2-D pooling
 *
 * Retrieve the tensor dimensions for the forward 2-D pooling. This call is required for
 * the forward if the output dimensions are different than the input tensor
 * dimensions.
 *
 * @param poolDesc   Pointer to a pooling layer descriptor (input)
 * @param tensorDesc Input tensor descriptor (input)
 * @param n	         Mini-batch dim (output)
 * @param c	         Number of channels (output)
 * @param h          Heights of input map (output)
 * @param w          Width of input map (output)
 * @return           miopenStatus_t
 */
MIOPEN_EXPORT miopenStatus_t
miopenGetPoolingForwardOutputDim(const miopenPoolingDescriptor_t poolDesc,
                                 const miopenTensorDescriptor_t tensorDesc,
                                 int* n,
                                 int* c,
                                 int* h,
                                 int* w);

/*! @brief Set details of a N-D pooling layer descriptor
 *
 * Set the window shape, padding, and stride for a previously created N-D pooling descriptor.
 *
 * @param poolDesc     Pointer to a pooling layer descriptor (input/output)
 * @param mode         Pooling mode enum (input)
 * @param nbDims       Dimension of the pooling (input)
 * @param windowDimA   Array of input window dimensions with length equal to or larger than
 * dimsRequested (input)
 * @param padA         Array of number of elements to padding with length equal to or larger than
 * dimsRequested (input)
 * @param stridesA     Array of stride parameter with length equal to or larger than dimsRequested
 * (input)
 * @return               miopenStatus_t
 */
MIOPEN_EXPORT miopenStatus_t miopenSetNdPoolingDescriptor(miopenPoolingDescriptor_t poolDesc,
                                                          const miopenPoolingMode_t mode,
                                                          int nbDims,
                                                          const int* windowDimA,
                                                          const int* padA,
                                                          const int* stridesA);

/*! @brief Get details of a N-D pooling layer descriptor
 *
 * Get the window shape, padding, and stride for a previously created N-D pooling descriptor.
 *
 * @param poolDesc         Pointer to a pooling layer descriptor (input)
 * @param nbDimsRequested  Dimension of the expected pooling descriptor (input)
 * @param mode             Pooling mode enum (output)
 * @param nbDims           Actual dimension of the pooling descriptor (output)
 * @param windowDimA       Array of input window dimensions with length equal to or larger than
 * dimsRequested (output)
 * @param padA             Array of number of elements to padding with length equal to or larger
 * than dimsRequested (output)
 * @param stridesA         Array of stride parameter with length equal to or larger than
 * dimsRequested (output)
 * @return                 miopenStatus_t
 */
MIOPEN_EXPORT miopenStatus_t miopenGetNdPoolingDescriptor(const miopenPoolingDescriptor_t poolDesc,
                                                          int nbDimsRequested,
                                                          miopenPoolingMode_t* mode,
                                                          int* nbDims,
                                                          int* windowDimA,
                                                          int* padA,
                                                          int* stridesA);

/*! @brief Gets the shape of the output tensor for N-D pooling
 *
 * Retrieve the tensor dimensions for the forward N-D pooling. This call is required for
 * the forward if the output dimensions are different than the input tensor
 * dimensions.
 *
 * @param poolDesc      Pointer to a pooling layer descriptor (input)
 * @param tensorDesc    Input tensor descriptor (input)
 * @param dims          Dimension of the pooling (input)
 * @param tensorDimArr  Array of tensor dimension (output)
 * @return           miopenStatus_t
 */
MIOPEN_EXPORT miopenStatus_t
miopenGetPoolingNdForwardOutputDim(const miopenPoolingDescriptor_t poolDesc,
                                   const miopenTensorDescriptor_t tensorDesc,
                                   int dims,
                                   int* tensorDimArr);

/*! @brief Get the amount of GPU memory required for pooling
 *
 * Retrieves the amount of workspace in bytes require for pooling. This call is required to
 * determine the amount of GPU memory needed for the backwards pooling algorithms. For max-
 * pooling, an assumption is that index data type is uint8_t, therefore the returned
 * workspace size will be based on this assumption even if the user sets the index type with
 * miopenSetPoolingIndexType().
 *
 * @param yDesc          Descriptor for pooling layer (input)
 * @param workSpaceSize  Pointer to workSpaceSize (output)
 * @return               miopenStatus_t
 */
MIOPEN_EXPORT miopenStatus_t miopenPoolingGetWorkSpaceSize(const miopenTensorDescriptor_t yDesc,
                                                           size_t* workSpaceSize);

/*! @brief Get the amount of GPU memory required for pooling
 *
 * Retrieves the amount of workspace in bytes require for pooling. This call is required to
 * determine the amount of GPU memory needed for the backwards pooling algorithms. For max-
 * pooling, there is no assumption on index data type. As the user can set the index datatype
 * size using miopenSetPoolingIndexType().
 *
 * @param poolDesc       Pointer to a pooling layer descriptor (input)
 * @param yDesc          Descriptor for pooling layer (input)
 * @param workSpaceSize  Pointer to workSpaceSize (output)
 * @return               miopenStatus_t
 */
MIOPEN_EXPORT miopenStatus_t
miopenPoolingGetWorkSpaceSizeV2(const miopenPoolingDescriptor_t poolDesc,
                                const miopenTensorDescriptor_t yDesc,
                                size_t* workSpaceSize);

/*! @brief Execute a forward pooling layer
 *
 * Runs forward pooling. miopenGetPoolingForwardOutputDim() should be called before
 * miopenPoolingForward().
 * If the parameter do_backward == 0, then set workSpace = nullptr and workSpaceSize = 0. However,
 * for back-propagation do_backwards must be set to 1 in miopenPoolingForward().
 *
 * @param handle         MIOpen handle (input)
 * @param poolDesc       Descriptor for pooling layer (input)
 * @param alpha          Floating point scaling factor, allocated on the host (input)
 * @param xDesc          Tensor descriptor for data input tensor x (input)
 * @param x              Data tensor x (input)
 * @param beta           Floating point shift factor, allocated on the host (input)
 * @param yDesc          Tensor descriptor for output data tensor y (input)
 * @param y              Data tensor y (output)
 * @param do_backward    Boolean to toggle save data in workspace for backwards pass (input)
 * @param workSpace      Pointer user allocated memory (input)
 * @param workSpaceSize  Size in bytes of the memory needed (input)
 * @return               miopenStatus_t
 */
MIOPEN_EXPORT miopenStatus_t miopenPoolingForward(miopenHandle_t handle,
                                                  const miopenPoolingDescriptor_t poolDesc,
                                                  const void* alpha,
                                                  const miopenTensorDescriptor_t xDesc,
                                                  const void* x,
                                                  const void* beta,
                                                  const miopenTensorDescriptor_t yDesc,
                                                  void* y,
                                                  bool do_backward,
                                                  void* workSpace,
                                                  size_t workSpaceSize);

/*! @brief Execute a backward pooling layer
 *
 * Runs backward pooling. miopenPoolingGetWorkSpaceSize() must be called before
 * miopenPoolingBackward() to determine the amount of workSpace to be allocated.
 *
 * @param handle         MIOpen handle (input)
 * @param poolDesc       Descriptor for pooling layer (input)
 * @param alpha          Floating point scaling factor, allocated on the host (input)
 * @param yDesc          Tensor descriptor for output data tensor y (input)
 * @param y              Data tensor y (input)
 * @param dyDesc         Tensor descriptor for data input tensor dy (input)
 * @param dy             Data delta tensor dy (input)
 * @param xDesc          Tensor descriptor for output data tensor x (input)
 * @param x              Data tensor x (output)
 * @param beta           Floating point shift factor, allocated on the host (input)
 * @param dxDesc         Tensor descriptor for tensor dx (input)
 * @param dx             Weights delta tensor dx (output)
 * @param workSpace      Pointer to user allocated workspace (input)
 * @return               miopenStatus_t
 */
MIOPEN_EXPORT miopenStatus_t miopenPoolingBackward(miopenHandle_t handle,
                                                   const miopenPoolingDescriptor_t poolDesc,
                                                   const void* alpha,
                                                   const miopenTensorDescriptor_t yDesc,
                                                   const void* y,
                                                   const miopenTensorDescriptor_t dyDesc,
                                                   const void* dy,
                                                   const miopenTensorDescriptor_t xDesc,
                                                   const void* x,
                                                   const void* beta,
                                                   const miopenTensorDescriptor_t dxDesc,
                                                   void* dx,
                                                   void* workSpace);

/*! @brief Destroys the pooling descriptor object
 *
 * @param poolDesc Pooling tensor descriptor type (input)
 * @return           miopenStatus_t
 */
MIOPEN_EXPORT miopenStatus_t miopenDestroyPoolingDescriptor(miopenPoolingDescriptor_t poolDesc);

/** @} */
// CLOSEOUT POOLING DOXYGEN GROUP

// LRN APIs
/** @addtogroup LRN
 *
 *  @{
 */
/*! @brief Creates a local response normalization (LRN) layer descriptor
 *
 * @param lrnDesc    Pointer to a local response normalization layer descriptor type
 * @return           miopenStatus_t
 */
MIOPEN_EXPORT miopenStatus_t miopenCreateLRNDescriptor(miopenLRNDescriptor_t* lrnDesc);

/*! @brief Sets a LRN layer descriptor details
 *
 * Sets all of the descriptor details for the LRN layer. The number of window elements lrnN is
 * a diameter and always odd.
 *
 * @param lrnDesc      Pointer to a LRN layer descriptor (output)
 * @param mode         LRN mode enum (input)
 * @param lrnN         Number of normalization window elements (input)
 * @param lrnAlpha     Scaling factor (input)
 * @param lrnBeta      Shift factor (input)
 * @param lrnK         K factor (input)
 * @return             miopenStatus_t
 */
MIOPEN_EXPORT miopenStatus_t miopenSetLRNDescriptor(const miopenLRNDescriptor_t lrnDesc,
                                                    miopenLRNMode_t mode,
                                                    unsigned int lrnN,
                                                    double lrnAlpha,
                                                    double lrnBeta,
                                                    double lrnK);

/*! @brief Gets a LRN layer descriptor details
 *
 * Retrieve the LRN descriptor details.
 *
 * @param lrnDesc      Pointer to a LRN layer descriptor (input)
 * @param mode         LRN mode enum (output)
 * @param lrnN         Number of normalization window elements (output)
 * @param lrnAlpha     Scaling factor (output)
 * @param lrnBeta      Shift factor (output)
 * @param lrnK         K factor (output)
 * @return             miopenStatus_t
 */
MIOPEN_EXPORT miopenStatus_t miopenGetLRNDescriptor(const miopenLRNDescriptor_t lrnDesc,
                                                    miopenLRNMode_t* mode,
                                                    unsigned int* lrnN,
                                                    double* lrnAlpha,
                                                    double* lrnBeta,
                                                    double* lrnK);

/*! @brief Determine the workspace requirements.
 *
 * This function determines the GPU memory allocation required to execute the LRN layer based on the
 * LRN descriptor.
 *
 * @param yDesc           Pointer to a LRN layer descriptor (input)
 * @param workSpaceSize   Output variable for workspace size (output)
 * @return                miopenStatus_t
 */
MIOPEN_EXPORT miopenStatus_t miopenLRNGetWorkSpaceSize(const miopenTensorDescriptor_t yDesc,
                                                       size_t* workSpaceSize);

/*! @brief Execute a LRN forward layer
 *
 * Runs the forward layer normalization in the forward direction. If do_backward == 0, then
 * set workSpace = nullptr and workSpaceSize = 0. However, if the user wishes to execute backwards,
 * then they must set do_backwards = 1 in miopenLRNForward().
 *
 * @param handle         MIOpen handle (input)
 * @param lrnDesc        Descriptor for LRN layer (input)
 * @param alpha          Floating point scaling factor, allocated on the host (input)
 * @param xDesc          Tensor descriptor for data input tensor x (input)
 * @param x              Data tensor x (input)
 * @param beta           Floating point shift factor, allocated on the host (input)
 * @param yDesc          Tensor descriptor for output data tensor y (input)
 * @param y              Data tensor y (output)
 * @param do_backward    Boolean to toggle save data in workspace for backwards pass (input)
 * @param workSpace      Pointer user allocated memory (input)
 * @return               miopenStatus_t
 */
MIOPEN_EXPORT miopenStatus_t miopenLRNForward(miopenHandle_t handle,
                                              const miopenLRNDescriptor_t lrnDesc,
                                              const void* alpha,
                                              const miopenTensorDescriptor_t xDesc,
                                              const void* x,
                                              const void* beta,
                                              const miopenTensorDescriptor_t yDesc,
                                              void* y,
                                              bool do_backward,
                                              void* workSpace);

/*! @brief Execute a LRN backward layer
 *
 * @param handle         MIOpen handle (input)
 * @param lrnDesc        Descriptor for LRN layer (input)
 * @param alpha          Floating point scaling factor, allocated on the host (input)
 * @param yDesc          Tensor descriptor for data input tensor y (input)
 * @param y              Data tensor y (input)
 * @param dyDesc         Tensor descriptor for data input tensor dy (input)
 * @param dy             Data delta tensor dy (input)
 * @param xDesc          Tensor descriptor for input data tensor x (input)
 * @param x              Data tensor x (input)
 * @param beta           Floating point shift factor, allocated on the host (input)
 * @param dxDesc         Tensor descriptor for output data tensor dx(input)
 * @param dx             Data delta tensor x (output)
 * @param workSpace      Pointer user allocated memory (input)
 * @return               miopenStatus_t
 */
MIOPEN_EXPORT miopenStatus_t miopenLRNBackward(miopenHandle_t handle,
                                               const miopenLRNDescriptor_t lrnDesc,
                                               const void* alpha,
                                               const miopenTensorDescriptor_t yDesc,
                                               const void* y,
                                               const miopenTensorDescriptor_t dyDesc,
                                               const void* dy,
                                               const miopenTensorDescriptor_t xDesc,
                                               const void* x,
                                               const void* beta,
                                               const miopenTensorDescriptor_t dxDesc,
                                               void* dx,
                                               const void* workSpace);

/*! @brief Destroys the LRN descriptor object
 *
 * @param lrnDesc   LRN tensor descriptor type (input)
 * @return          miopenStatus_t
 */
MIOPEN_EXPORT miopenStatus_t miopenDestroyLRNDescriptor(miopenLRNDescriptor_t lrnDesc);

/** @} */
// CLOSEOUT LRN DOXYGEN GROUP

#ifdef MIOPEN_BETA_API
// LayerNorm APIs
/** @addtogroup layernorm
 *
 *  @{
 */
/*! @brief Execute a layernorm forward layer
 *
 * @param handle         MIOpen handle (input)
 * @param mode           LayerNorm mode (input)
 * @param xDesc          Tensor descriptor for data input tensor x (input)
 * @param x              Data tensor x (input)
 * @param weightDesc     Tensor descriptor for data input tensor weight (input)
 * @param weight         Data tensor weight (input)
 * @param biasDesc       Tensor descriptor for data input tensor bias (input)
 * @param bias           Data tensor bias (input)
 * @param epsilon        Value to stablize inverse variance calculation (input)
 * @param normalized_dim Nomalized dimensions in the input array (input)
 * @param yDesc          Tensor descriptor for output data tensor y (input)
 * @param y              Data tensor y (output)
 * @param meanDesc       Tensor descriptor for output data tensor mean (input)
 * @param mean           Data tensor mean (output)
 * @param rstdDesc       Tensor descriptor for output data tensor rstd (input)
 * @param rstd           Data tensor rstd (output)
 * @return               miopenStatus_t
 */
MIOPEN_EXPORT miopenStatus_t miopenLayerNormForward(miopenHandle_t handle,
                                                    miopenNormMode_t mode,
                                                    const miopenTensorDescriptor_t xDesc,
                                                    const void* x,
                                                    const miopenTensorDescriptor_t weightDesc,
                                                    const void* weight,
                                                    const miopenTensorDescriptor_t biasDesc,
                                                    const void* bias,
                                                    const float epsilon,
                                                    const int32_t normalized_dim,
                                                    const miopenTensorDescriptor_t yDesc,
                                                    void* y,
                                                    const miopenTensorDescriptor_t meanDesc,
                                                    void* mean,
                                                    const miopenTensorDescriptor_t rstdDesc,
                                                    void* rstd);

/** @} */
// CLOSEOUT LAYERNORM DOXYGEN GROUP
#endif

#ifdef MIOPEN_BETA_API
// Cat APIs
/** @addtogroup cat
 *
 *  @{
 */
/*! @brief Execute a cat forward layer
 *
 * @param handle         MIOpen handle (input)
 * @param xCount         Number of input tensor x (input)
 * @param xDescs         Tensor descriptor of input tensor x (input)
 * @param xs             Source data tensor x (input)
 * @param yDesc          Tensor descriptor of output tensor y (input)
 * @param y              Data tensor y (output)
 * @param dim            Concatenation dimension (input)
 * @return               miopenStatus_t
 */
MIOPEN_EXPORT miopenStatus_t miopenCatForward(miopenHandle_t handle,
                                              const int32_t xCount,
                                              const miopenTensorDescriptor_t* xDescs,
                                              const void* const* xs,
                                              const miopenTensorDescriptor_t yDesc,
                                              void* y,
                                              const int32_t dim);

/** @} */
// CLOSEOUT CAT DOXYGEN GROUP
#endif

// Batch-Normalization APIs
/** @addtogroup batchnorm
 *
 *  @{
 */

/*! @brief Derive tensor for gamma and beta from input tensor descriptor
 *
 * This function takes the input tensor descriptor and outputs a derived tensor for the
 * normalization scale (gamma) and shift (beta) tensors.
 *
 * For an input tensor NCHW and spatial mode, the output derived tensor is 1C11, while for
 * per-activation the derived tensor is 1CHW.
 *
 * For an input tensor NCDHW and spatial mode, the output derived tensor is 1C111, while for
 * per-activation the derived tensor is 1CDHW.
 *
 * @param derivedBnDesc   Output derived tensor descriptor (output)
 * @param xDesc           Input tensor descriptor (input)
 * @param bn_mode         Batch Normalization mode (input)
 * @return                miopenStatus_t
 */
MIOPEN_EXPORT miopenStatus_t miopenDeriveBNTensorDescriptor(miopenTensorDescriptor_t derivedBnDesc,
                                                            const miopenTensorDescriptor_t xDesc,
                                                            miopenBatchNormMode_t bn_mode);

/*! @brief Execute forward training layer for batch normalization
 *
 * Batch normalization pass for forward training pass.
 * Takes in batch normalization mode bn_mode and input tensor x, output tensor y, bnBias and bnScale
 * with their descriptor.
 *
 * If either resultSaveMean, or resultSaveInvVariance are null pointers then the values for the mean
 * and inverse variance will not be used.
 *
 * Likewise, if either resultRunningMean, or resultRunningVariance are null pointers then the values
 * for the running mean and variance will not be saved.
 * Running averages and variances are scaled using an exponential averaging factor: \f[
 * \mu_{old} = \mu_{new}*factor + \mu_{old}*(1-factor)
 * \f]
 * where \f[
 * factor=1/(1+iteration)
 * \f]
 *
 * @param handle                    MIOpen handle (input)
 * @param bn_mode                   Batch normalization mode (input)
 * @param alpha                     Floating point scaling factor, allocated on the host (input)
 * @param beta                      Floating point shift factor, allocated on the host (input)
 * @param xDesc                     Tensor descriptor for data input tensor x (input)
 * @param x                         Data tensor x (input)
 * @param yDesc                     Tensor descriptor for output data tensor y (input)
 * @param y                         Data tensor y (output)
 * @param bnScaleBiasMeanVarDesc    Tensor descriptor for BN scaling, shifting, saved variance and
 * mean (input)
 * @param bnScale                   Batch norm scaling, gamma, tensor (input)
 * @param bnBias                    Batch norm bias, beta, tensor (input)
 * @param expAvgFactor              Exponential averaging factor (input)
 * @param resultRunningMean         Running average saved for inference (output)
 * @param resultRunningVariance     Running variance saved for inference (output)
 * @param epsilon                   Value to stablize inverse variance calculation (input)
 * @param resultSaveMean            Saved mini-batch mean for backwards pass (output)
 * @param resultSaveInvVariance     Saved mini-batch inverse variance for backwards pass (output)
 * @return                          miopenStatus_t
 */
MIOPEN_EXPORT miopenStatus_t
miopenBatchNormalizationForwardTraining(miopenHandle_t handle,
                                        miopenBatchNormMode_t bn_mode,
                                        void* alpha,
                                        void* beta,
                                        const miopenTensorDescriptor_t xDesc,
                                        const void* x,
                                        const miopenTensorDescriptor_t yDesc,
                                        void* y,
                                        const miopenTensorDescriptor_t bnScaleBiasMeanVarDesc,
                                        void* bnScale,
                                        void* bnBias,
                                        double expAvgFactor,
                                        void* resultRunningMean,
                                        void* resultRunningVariance,
                                        double epsilon,
                                        void* resultSaveMean,
                                        void* resultSaveInvVariance);

/*! @brief Execute forward inference layer for batch normalization
 *
 * Batch normalization pass for forward inference pass.
 * Takes in batch normalization mode bn_mode and input tensor x, output tensor y, bnBias and bnScale
 * with their descriptor.
 *
 * If either estimatedMean, or estimatedVariance are null pointers then the values for the mean and
 * variance will be calculated from input data and this calculated mean and variance will be used
 * to update input values.
 * If variance is zero and epsilon is also zero, this function outputs NAN values.  Input espilon
 * value should always be non zero positive value.
 *
 * @param handle                    MIOpen handle (input)
 * @param bn_mode                   Batch normalization mode (input)
 * @param alpha                     Floating point scaling factor, allocated on the host (input)
 * @param beta                      Floating point shift factor, allocated on the host (input)
 * @param xDesc                     Tensor descriptor for data input tensor x (input)
 * @param x                         Data tensor x (input)
 * @param yDesc                     Tensor descriptor for output data tensor y (input)
 * @param y                         Data tensor y (output)
 * @param bnScaleBiasMeanVarDesc    Tensor descriptor for BN scaling, shifting, saved variance and
 * mean (input)
 * @param bnScale                   Batch norm scaling, gamma, tensor (input)
 * @param bnBias                    Batch norm bias, beta, tensor (input)
 * @param estimatedMean             Running average saved during forward training (input)
 * @param estimatedVariance         Running variance saved during forward training (input)
 * @param epsilon                   Value to stabilize inverse variance calculation (input)
 * @return                          miopenStatus_t
 */
MIOPEN_EXPORT miopenStatus_t
miopenBatchNormalizationForwardInference(miopenHandle_t handle,
                                         miopenBatchNormMode_t bn_mode,
                                         void* alpha,
                                         void* beta,
                                         const miopenTensorDescriptor_t xDesc,
                                         const void* x,
                                         const miopenTensorDescriptor_t yDesc,
                                         void* y,
                                         const miopenTensorDescriptor_t bnScaleBiasMeanVarDesc,
                                         void* bnScale,
                                         void* bnBias,
                                         void* estimatedMean,
                                         void* estimatedVariance,
                                         double epsilon);

/*! @brief Execute backwards propagation layer for batch normalization
 *
 * Batch normalization pass for backwards propagation training pass.
 * The method for backwards propagation batch normalization.
 *
 * Takes in batch normalization mode bn_mode and input tensor data x, input activation tensor dy,
 * output tensor dx, the learned tensors resultBNBiasDiff and resultBNScaleDiff with their
 * descriptor.
 *
 * If BOTH savedMean, and savedVariance are not null pointers then the method will use the saved
 * mean and variance calculated by the forward training phase.
 *
 * @param handle                    MIOpen handle (input)
 * @param bn_mode                   Batch normalization mode (input)
 * @param alphaDataDiff             Floating point scaling factor, allocated on the host (input)
 * @param betaDataDiff              Floating point shift factor, allocated on the host (input)
 * @param alphaParamDiff            Floating point scaling factor, allocated on the host (input)
 * @param betaParamDiff             Floating point shift factor, allocated on the host (input)
 * @param xDesc                     Tensor descriptor for data input tensor x (input)
 * @param x                         Data tensor x (input)
 * @param dyDesc                    Tensor descriptor for output data tensor y (input)
 * @param dy                        Data tensor y (input)
 * @param dxDesc                    Tensor descriptor for output data tensor dx (input)
 * @param dx                        Data delta tensor dx (output)
 * @param bnScaleBiasDiffDesc       Tensor descriptor for BN scaling, shifting, saved variance and
 * mean (input)
 * @param bnScale                   Batch norm scaling, gamma, tensor (input)
 * @param resultBnScaleDiff         Tensor for dscale (output)
 * @param resultBnBiasDiff          Tensor for dbias (output)
 * @param epsilon                   Value to stabilize inverse variance calculation (input)
 * @param savedMean                 Saved mini-batch mean for backwards pass (input)
 * @param savedInvVariance          Saved mini-bathc inverse variance for backwards pass (input)
 * @return                          miopenStatus_t
 */
MIOPEN_EXPORT miopenStatus_t
miopenBatchNormalizationBackward(miopenHandle_t handle,
                                 miopenBatchNormMode_t bn_mode,
                                 const void* alphaDataDiff,
                                 const void* betaDataDiff,
                                 const void* alphaParamDiff,
                                 const void* betaParamDiff,
                                 const miopenTensorDescriptor_t xDesc,
                                 const void* x,
                                 const miopenTensorDescriptor_t dyDesc,
                                 const void* dy,
                                 const miopenTensorDescriptor_t dxDesc,
                                 void* dx,
                                 const miopenTensorDescriptor_t bnScaleBiasDiffDesc,
                                 const void* bnScale,
                                 void* resultBnScaleDiff,
                                 void* resultBnBiasDiff,
                                 double epsilon,
                                 const void* savedMean,
                                 const void* savedInvVariance);

/** @} */
// CLOSEOUT BATCHNORM DOXYGEN GROUP

// Activation APIs
/** @addtogroup activation
 *
 *  @{
 */
/*! @brief Creates the Activation descriptor object
 *
 * @param activDesc Pointer to an activation tensor descriptor type
 * @return          miopenStatus_t
 */
MIOPEN_EXPORT miopenStatus_t
miopenCreateActivationDescriptor(miopenActivationDescriptor_t* activDesc);

/*! @brief Sets the activation layer descriptor details
 *
 * Sets all of the descriptor details for the activation layer
 *
 * @param activDesc    Pointer to a activation layer descriptor (output)
 * @param mode         Activation mode enum (input)
 * @param activAlpha   Alpha value for some activation modes (input)
 * @param activBeta    Beta value for some activation modes (input)
 * @param activGamma   Gamma value for some activation modes (input)
 * @return             miopenStatus_t
 */
MIOPEN_EXPORT miopenStatus_t
miopenSetActivationDescriptor(const miopenActivationDescriptor_t activDesc,
                              miopenActivationMode_t mode,
                              double activAlpha,
                              double activBeta,
                              double activGamma);

/*! @brief Gets the activation layer descriptor details
 *
 * Retrieves all of the descriptor details for the activation layer.
 *
 * @param activDesc    Pointer to a activation layer descriptor (input)
 * @param mode         Activation mode enum (output)
 * @param activAlpha   Alpha value for some activation modes (output)
 * @param activBeta    Beta value for some activation modes (output)
 * @param activGamma   Gamma value for some activation modes (output)
 * @return             miopenStatus_t
 */
MIOPEN_EXPORT miopenStatus_t
miopenGetActivationDescriptor(const miopenActivationDescriptor_t activDesc,
                              miopenActivationMode_t* mode,
                              double* activAlpha,
                              double* activBeta,
                              double* activGamma);

/*! @brief Execute an activation forward layer
 *
 * @param handle         MIOpen handle (input)
 * @param activDesc      Descriptor for activation layer (input)
 * @param alpha          Floating point scaling factor, allocated on the host (input)
 * @param xDesc          Tensor descriptor for data input tensor x (input)
 * @param x              Data tensor x (input)
 * @param beta           Floating point shift factor, allocated on the host (input)
 * @param yDesc          Tensor descriptor for output data tensor y (input)
 * @param y              Data tensor y (output)
 * @return               miopenStatus_t
 */
MIOPEN_EXPORT miopenStatus_t miopenActivationForward(miopenHandle_t handle,
                                                     const miopenActivationDescriptor_t activDesc,
                                                     const void* alpha,
                                                     const miopenTensorDescriptor_t xDesc,
                                                     const void* x,
                                                     const void* beta,
                                                     const miopenTensorDescriptor_t yDesc,
                                                     void* y);

/*! @brief Execute a activation backwards layer
 *
 * @param handle         MIOpen handle (input)
 * @param activDesc      Descriptor for activation layer (input)
 * @param alpha          Floating point scaling factor, allocated on the host (input)
 * @param yDesc          Tensor descriptor for input data tensor y (input)
 * @param y              Data tensor y (input)
 * @param dyDesc         Tensor descriptor for input data tensor dy (input)
 * @param dy             Data delta tensor dy (input)
 * @param xDesc          Tensor descriptor for data input tensor x (input)
 * @param x              Data tensor x (input)
 * @param beta           Floating point shift factor, allocated on the host (input)
 * @param dxDesc         Tensor descriptor for data output tensor dx (input)
 * @param dx             Output data delta tensor dx (output)
 * @return               miopenStatus_t
 */
MIOPEN_EXPORT miopenStatus_t miopenActivationBackward(miopenHandle_t handle,
                                                      const miopenActivationDescriptor_t activDesc,
                                                      const void* alpha,
                                                      const miopenTensorDescriptor_t yDesc,
                                                      const void* y,
                                                      const miopenTensorDescriptor_t dyDesc,
                                                      const void* dy,
                                                      const miopenTensorDescriptor_t xDesc,
                                                      const void* x,
                                                      const void* beta,
                                                      const miopenTensorDescriptor_t dxDesc,
                                                      void* dx);

/*! @brief Destroys the activation descriptor object
 *
 * @param activDesc   Activation tensor descriptor type (input)
 * @return            miopenStatus_t
 */
MIOPEN_EXPORT miopenStatus_t
miopenDestroyActivationDescriptor(miopenActivationDescriptor_t activDesc);

/** @} */
// CLOSEOUT ACTIVATION DOXYGEN GROUP

// Softmax APIs
/** @addtogroup softmax
 *
 *  @{
 */
/*! @brief Execute a softmax forward layer
 *
 * This API only implements the SOFTMAX_MODE_CHANNEL in SOFTMAX_ACCURATE path.
 *
 * @param handle         MIOpen handle (input)
 * @param alpha          Floating point scaling factor, allocated on the host (input)
 * @param xDesc          Tensor descriptor for data input tensor x (input)
 * @param x              Data tensor x (input)
 * @param beta           Floating point shift factor, allocated on the host (input)
 * @param yDesc          Tensor descriptor for output data tensor y (input)
 * @param y              Data tensor y (output)
 * @return               miopenStatus_t
 */
MIOPEN_EXPORT miopenStatus_t miopenSoftmaxForward(miopenHandle_t handle,
                                                  const void* alpha,
                                                  const miopenTensorDescriptor_t xDesc,
                                                  const void* x,
                                                  const void* beta,
                                                  const miopenTensorDescriptor_t yDesc,
                                                  void* y);

/*! @brief Execute a softmax backwards layer
 *
 * This API only implements the SOFTMAX_MODE_CHANNEL in SOFTMAX_ACCURATE path.
 *
 * @param handle         MIOpen handle (input)
 * @param alpha          Floating point scaling factor, allocated on the host (input)
 * @param yDesc          Tensor descriptor for input data tensor y (input)
 * @param y              Data tensor y (input)
 * @param dyDesc         Tensor descriptor for input data tensor dy (input)
 * @param dy             Data delta tensor dy (input)
 * @param beta           Floating point shift factor, allocated on the host (input)
 * @param dxDesc         Tensor descriptor for data output tensor dx (input)
 * @param dx             Output data delta tensor dx (output)
 * @return               miopenStatus_t
 */
MIOPEN_EXPORT miopenStatus_t miopenSoftmaxBackward(miopenHandle_t handle,
                                                   const void* alpha,
                                                   const miopenTensorDescriptor_t yDesc,
                                                   const void* y,
                                                   const miopenTensorDescriptor_t dyDesc,
                                                   const void* dy,
                                                   const void* beta,
                                                   const miopenTensorDescriptor_t dxDesc,
                                                   void* dx);

/*! @brief Execute a softmax forward layer with expanded modes and algorithms
 *
 * @param handle         MIOpen handle (input)
 * @param alpha          Floating point scaling factor, allocated on the host (input)
 * @param xDesc          Tensor descriptor for data input tensor x (input)
 * @param x              Data tensor x (input)
 * @param beta           Floating point shift factor, allocated on the host (input)
 * @param yDesc          Tensor descriptor for output data tensor y (input)
 * @param y              Data tensor y (output)
 * @param algorithm      Softmax implementation algorithm (input)
 * @param mode           Softmax mode (input)
 * @return               miopenStatus_t
 */
MIOPEN_EXPORT miopenStatus_t miopenSoftmaxForward_V2(miopenHandle_t handle,
                                                     const void* alpha,
                                                     const miopenTensorDescriptor_t xDesc,
                                                     const void* x,
                                                     const void* beta,
                                                     const miopenTensorDescriptor_t yDesc,
                                                     void* y,
                                                     miopenSoftmaxAlgorithm_t algorithm,
                                                     miopenSoftmaxMode_t mode);

/*! @brief Execute a softmax backwards layer with expanded modes and algorithms
 *
 * @param handle         MIOpen handle (input)
 * @param alpha          Floating point scaling factor, allocated on the host (input)
 * @param yDesc          Tensor descriptor for input data tensor y (input)
 * @param y              Data tensor y (input)
 * @param dyDesc         Tensor descriptor for input data tensor dy (input)
 * @param dy             Data delta tensor dy (input)
 * @param beta           Floating point shift factor, allocated on the host (input)
 * @param dxDesc         Tensor descriptor for data output tensor dx (input)
 * @param dx             Output data delta tensor dx (output)
 * @param algorithm      Softmax implementation algorithm (input)
 * @param mode           Softmax mode (input)
 * @return               miopenStatus_t
 */
MIOPEN_EXPORT miopenStatus_t miopenSoftmaxBackward_V2(miopenHandle_t handle,
                                                      const void* alpha,
                                                      const miopenTensorDescriptor_t yDesc,
                                                      const void* y,
                                                      const miopenTensorDescriptor_t dyDesc,
                                                      const void* dy,
                                                      const void* beta,
                                                      const miopenTensorDescriptor_t dxDesc,
                                                      void* dx,
                                                      miopenSoftmaxAlgorithm_t algorithm,
                                                      miopenSoftmaxMode_t mode);

/** @} */
// CLOSEOUT SOFTMAX DOXYGEN GROUP

/*! @ingroup FUSION
 * @brief MIOpen fusion interface
 */
MIOPEN_DECLARE_OBJECT(miopenFusionPlanDescriptor);
MIOPEN_DECLARE_OBJECT(miopenOperatorDescriptor);
MIOPEN_DECLARE_OBJECT(miopenOperatorArgs);

/** @addtogroup FUSION
 *
 *  @{
 */

/*! @enum miopenFusionDirection_t
 * @brief Kernel fusion direction in the network
 */
typedef enum
{
    miopenVerticalFusion   = 0, /*!< fuses layers vertically, current the only supported mode */
    miopenHorizontalFusion = 1, /*!< fuses layers horizontally, this is unimplemented */
} miopenFusionDirection_t;

/*! @brief Creates the kenrel fusion plan descriptor object
 *
 * @param fusePlanDesc  Pointer to a fusion plan (output)
 * @param fuseDirection Horizontal or Vertical fusion (input)
 * @param inputDesc     Descriptor to tensor for the input (input)
 * @return              miopenStatus_t
 */
MIOPEN_EXPORT miopenStatus_t miopenCreateFusionPlan(miopenFusionPlanDescriptor_t* fusePlanDesc,
                                                    const miopenFusionDirection_t fuseDirection,
                                                    const miopenTensorDescriptor_t inputDesc);

/*! @brief Destroy the fusion plan descriptor object
 *
 * @param fusePlanDesc  A fusion plan descriptor type
 * @return              miopenStatus_t
 */
MIOPEN_EXPORT miopenStatus_t miopenDestroyFusionPlan(miopenFusionPlanDescriptor_t fusePlanDesc);

/*! @brief Compiles the fusion plan
 *
 * @param handle           MIOpen handle (input)
 * @param fusePlanDesc A fusion plan descriptor (input)
 * @return             miopenStatus_t
 */
MIOPEN_EXPORT miopenStatus_t miopenCompileFusionPlan(miopenHandle_t handle,
                                                     miopenFusionPlanDescriptor_t fusePlanDesc);

/*!
 * @brief Allows access to the operators in a fusion plan
 * @details This api call does bounds checking on the supplied op_idx and would
 *          return miopenStatusError if the index is out of bounds
 *
 * @param fusePlanDesc A fusion plan descriptor (input)
 * @param op_idx Index of the required operator in the fusion plan, in the order of insertion
 * @param op returned pointer to the operator
 * @return miopenStatus_t
 */
MIOPEN_EXPORT miopenStatus_t miopenFusionPlanGetOp(miopenFusionPlanDescriptor_t fusePlanDesc,
                                                   const int op_idx,
                                                   miopenFusionOpDescriptor_t* op);

/*! @brief Query the workspace size required for the fusion plan
 * @param handle         MIOpen handle (input)
 * @param fusePlanDesc   A fusion plan descriptor (input)
 * @param workSpaceSize  Pointer to memory to return size in bytes (output)
 * @param algo           Algorithm selected (inputs)
 * @return               miopenStatus_t
 */
MIOPEN_EXPORT miopenStatus_t
miopenFusionPlanGetWorkSpaceSize(miopenHandle_t handle,
                                 miopenFusionPlanDescriptor_t fusePlanDesc,
                                 size_t* workSpaceSize,
                                 miopenConvFwdAlgorithm_t algo);

/*!
 * @brief Returns the supported algorithms for the convolution operator in the Fusion Plan
 *
 * @details A Convolution operator in a fusion plan may be implemented by different algorithms
 * representing different tradeoffs of memory and performance. The returned list of algorithms
 * is sorted in decreasing order of priority. Therefore, if the user does not request an
 * algorithm to be set using the miopenFusionPlanConvolutionSetAlgo call, the first algorithm
 * in the list would be used to execute the convolution in the fusion plan. Moreover this call
 * must be immediately preceded by the miopenCreateOpConvForward call for the op in question.
 *
 * @param fusePlanDesc A fusion plan descriptor (input)
 * @param requestAlgoCount Number of algorithms to return (input)
 * @param returnedAlgoCount The actual number of returned algorithms; always be less than
 * equal to requestAlgoCount (output)
 * @param returnedAlgos Pointer to the list of supported algorithms
 * @return miopenStatus_t
 */
MIOPEN_EXPORT miopenStatus_t
miopenFusionPlanConvolutionGetAlgo(miopenFusionPlanDescriptor_t fusePlanDesc,
                                   const int requestAlgoCount,
                                   int* returnedAlgoCount,
                                   miopenConvFwdAlgorithm_t* returnedAlgos);

/*! @brief Requests the fusion runtime to choose a particular algorithm for the added convolution
 * operation
 *
 * @details Please see the description for miopenFusionPlanConvolutionGetAlgo
 *
 * @param fusePlanDesc A fusion plan descriptor (input)
 * @param algo Requested algorithm for the convolution operator (input)
 * @return miopenStatus_t
 */
MIOPEN_EXPORT miopenStatus_t miopenFusionPlanConvolutionSetAlgo(
    miopenFusionPlanDescriptor_t fusePlanDesc, miopenConvFwdAlgorithm_t algo);

/*! @brief Creates forward convolution operator.
 *
 * @param fusePlanDesc   A fusion plan descriptor (input)
 * @param convOp         Pointer to an operator type (output)
 * @param convDesc       Convolution layer descriptor (input)
 * @param wDesc          Descriptor for the weights tensor (input)
 * @return               miopenStatus_t
 */
MIOPEN_EXPORT miopenStatus_t miopenCreateOpConvForward(miopenFusionPlanDescriptor_t fusePlanDesc,
                                                       miopenFusionOpDescriptor_t* convOp,
                                                       miopenConvolutionDescriptor_t convDesc,
                                                       const miopenTensorDescriptor_t wDesc);

//---

// Activation forward create ops ---
/*! @brief Creates a forward activation operator.
 *
 * @param fusePlanDesc    A fusion plan descriptor (input)
 * @param activFwdOp         Pointer to an operator type (output)
 * @param mode            Activation version (input)
 * @return                miopenStatus_t
 */
MIOPEN_EXPORT miopenStatus_t
miopenCreateOpActivationForward(miopenFusionPlanDescriptor_t fusePlanDesc,
                                miopenFusionOpDescriptor_t* activFwdOp,
                                miopenActivationMode_t mode);

// Activation backward create ops ---
/*! @brief Creates a backward activation operator.
 *
 * @param fusePlanDesc    A fusion plan descriptor (input)
 * @param activBwdOp         Pointer to an operator type (output)
 * @param mode            Activation version (input)
 * @return                miopenStatus_t
 */
MIOPEN_EXPORT miopenStatus_t
miopenCreateOpActivationBackward(miopenFusionPlanDescriptor_t fusePlanDesc,
                                 miopenFusionOpDescriptor_t* activBwdOp,
                                 miopenActivationMode_t mode);

// Bias create ops ---
/*! @brief Creates a forward bias operator.
 *
 * @param fusePlanDesc   A fusion plan descriptor (input)
 * @param biasOp         Pointer to an operator type (output)
 * @param bDesc          bias tensor descriptor (input)
 * @return               miopenStatus_t
 */
MIOPEN_EXPORT miopenStatus_t miopenCreateOpBiasForward(miopenFusionPlanDescriptor_t fusePlanDesc,
                                                       miopenFusionOpDescriptor_t* biasOp,
                                                       const miopenTensorDescriptor_t bDesc);

// Batch normalization create ops ---
/*! @brief Creates a forward inference batch normalization operator.
 *
 * @param fusePlanDesc           A fusion plan descriptor (input)
 * @param bnOp                   Pointer to an operator type (output)
 * @param bn_mode                Batch normalization layer mode (input)
 * @param bnScaleBiasMeanVarDesc Gamma, beta, mean, variance tensor descriptor (input)
 * @return                       miopenStatus_t
 */
MIOPEN_EXPORT miopenStatus_t
miopenCreateOpBatchNormInference(miopenFusionPlanDescriptor_t fusePlanDesc,
                                 miopenFusionOpDescriptor_t* bnOp,
                                 const miopenBatchNormMode_t bn_mode,
                                 const miopenTensorDescriptor_t bnScaleBiasMeanVarDesc);

/*! @brief Creates a forward training batch normalization operator.
 *
 * @param fusePlanDesc           A fusion plan descriptor (input)
 * @param bnFwdOp                   Pointer to an operator type (output)
 * @param bn_mode                Batch normalization layer mode (input)
 * @param runningMeanVariance    Toggles whether or not to save population statistics for inference;
 * batch statistic are required (input)
 * @return                       miopenStatus_t
 */
MIOPEN_EXPORT miopenStatus_t
miopenCreateOpBatchNormForward(miopenFusionPlanDescriptor_t fusePlanDesc,
                               miopenFusionOpDescriptor_t* bnFwdOp,
                               const miopenBatchNormMode_t bn_mode,
                               bool runningMeanVariance);

/*! @brief Creates a back propagation batch normalization operator.
 *
 * @param fusePlanDesc           A fusion plan descriptor (input)
 * @param bnBwdOp                   Pointer to an operator type (output)
 * @param bn_mode                Batch normalization layer mode (input)
 * @return                       miopenStatus_t
 */
MIOPEN_EXPORT miopenStatus_t
miopenCreateOpBatchNormBackward(miopenFusionPlanDescriptor_t fusePlanDesc,
                                miopenFusionOpDescriptor_t* bnBwdOp,
                                const miopenBatchNormMode_t bn_mode);

//---
/*! @brief Creates an operator argument object
 *
 * @param args        Pointer to an operator argument type (output)
 * @return            miopenStatus_t
 */
MIOPEN_EXPORT miopenStatus_t miopenCreateOperatorArgs(miopenOperatorArgs_t* args);

/*! @brief Destroys an operator argument object
 *
 * @param args        An operator argument type (output)
 * @return            miopenStatus_t
 */
MIOPEN_EXPORT miopenStatus_t miopenDestroyOperatorArgs(miopenOperatorArgs_t args);

// Convolution set arguments ---
/*! @brief Sets the arguments for forward convolution op
 *
 * @param args    An arguments object type (output)
 * @param convOp  Forward convolution operator (input)
 * @param alpha   Floating point scaling factor, allocated on the host (input)
 * @param beta    Floating point shift factor, allocated on the host (input)
 * @param w       Pointer to tensor memory  (input)
 * @return        miopenStatus_t
 */
MIOPEN_EXPORT miopenStatus_t miopenSetOpArgsConvForward(miopenOperatorArgs_t args,
                                                        const miopenFusionOpDescriptor_t convOp,
                                                        const void* alpha,
                                                        const void* beta,
                                                        const void* w);
// Activation set arguments ---
/*! @brief Sets the arguments for forward activation op
 *
 * @param args    An arguments object type (output)
 * @param activFwdOp   Activation backwards operator (input)
 * @param alpha   Floating point scaling factor, allocated on the host (input)
 * @param beta    Floating point shift factor, allocated on the host (input)
 * @param activAlpha  Double precision activation parameter which depends on activation mode (input)
 * @param activBeta   Double precision activation parameter which depends on activation mode (input)
 * @param activGamma  Double precision activation parameter which depends on activation mode (input)
 * @return        miopenStatus_t
 */
MIOPEN_EXPORT miopenStatus_t
miopenSetOpArgsActivForward(miopenOperatorArgs_t args,
                            const miopenFusionOpDescriptor_t activFwdOp,
                            const void* alpha,
                            const void* beta,
                            double activAlpha,
                            double activBeta,
                            double activGamma);

/*! @brief Sets the arguments for backward activation op
 *
 * @param args    An arguments object type (output)
 * @param activBwdOp   Activation backwards operator (input)
 * @param alpha   Floating point scaling factor, allocated on the host (input)
 * @param beta    Floating point shift factor, allocated on the host (input)
 * @param y        Data tensor y, output of activations in the forward direction (input)
 * @param reserved    Data tensor reserved memory space; currently should be nullptr (input)
 * @param activAlpha  Double precision activation parameter which depends on activation mode (input)
 * @param activBeta   Double precision activation parameter which depends on activation mode (input)
 * @param activGamma  Double precision activation parameter which depends on activation mode (input)
 * @return        miopenStatus_t
 */
MIOPEN_EXPORT miopenStatus_t
miopenSetOpArgsActivBackward(miopenOperatorArgs_t args,
                             const miopenFusionOpDescriptor_t activBwdOp,
                             const void* alpha,
                             const void* beta,
                             const void* y,
                             const void* reserved,
                             double activAlpha,
                             double activBeta,
                             double activGamma);

// Batch Normalization set arguments ---
/*! @brief Sets the arguments for inference batch normalization op
 *
 * @param args               An arguments object type (output)
 * @param bnOp               Batch normalization inference operator (input)
 * @param alpha              Floating point scaling factor, allocated on the host (input)
 * @param beta               Floating point shift factor, allocated on the host (input)
 * @param bnScale            Pointer to the gamma tensor memory  (input)
 * @param bnBias             Pointer to the beta tensor memory  (input)
 * @param estimatedMean      Pointer to population mean memory  (input)
 * @param estimatedVariance  Pointer to population variance memory  (input)
 * @param epsilon            Scalar value for numerical stability (input)
 * @return                   miopenStatus_t
 */
MIOPEN_EXPORT miopenStatus_t
miopenSetOpArgsBatchNormInference(miopenOperatorArgs_t args,
                                  const miopenFusionOpDescriptor_t bnOp,
                                  const void* alpha,
                                  const void* beta,
                                  const void* bnScale,
                                  const void* bnBias,
                                  const void* estimatedMean,
                                  const void* estimatedVariance,
                                  double epsilon);

/*! @brief Sets the arguments for forward batch normalization op
 *
 * @param args               An arguments object type (output)
 * @param bnOp               Batch normalization forward operator (input)
 * @param alpha              Floating point scaling factor, allocated on the host (input)
 * @param beta               Floating point shift factor, allocated on the host (input)
 * @param bnScale            Pointer to the gamma tensor memory  (input)
 * @param bnBias             Pointer to the beta tensor memory  (input)
 * @param savedMean          Pointer to batch mean memory  (input)
 * @param savedInvVariance   Pointer to batch inverse variance memory  (input)
 * @param runningMean        Pointer to population mean memory  (input)
 * @param runningVariance    Pointer to population variance memory  (input)
 * @param expAvgFactor       Scalar value for control of population statistics (input)
 * @param epsilon            Scalar value for numerical stability (input)
 * @return                   miopenStatus_t
 */
MIOPEN_EXPORT miopenStatus_t miopenSetOpArgsBatchNormForward(miopenOperatorArgs_t args,
                                                             const miopenFusionOpDescriptor_t bnOp,
                                                             const void* alpha,
                                                             const void* beta,
                                                             const void* bnScale,
                                                             const void* bnBias,
                                                             void* savedMean,
                                                             void* savedInvVariance,
                                                             void* runningMean,
                                                             void* runningVariance,
                                                             double expAvgFactor,
                                                             double epsilon);

/*! @brief Sets the arguments for backward batch normalization op
 *
 * @param args               An arguments object type (output)
 * @param bnOp               Batch normalization forward operator (input)
 * @param alpha              Floating point scaling factor, allocated on the host (input)
 * @param beta               Floating point shift factor, allocated on the host (input)
 * @param x                  Pointer to the forward input tensor memory  (input)
 * @param bnScale            Pointer to the gamma tensor memory  (input)
 * @param bnBias             Pointer to the beta tensor memory  (input)
 * @param resultBnScaleDiff  Pointer to the gamma gradient tensor memory  (output)
 * @param resultBnBiasDiff   Pointer to the beta gradient tensor memory  (output)
 * @param savedMean          Pointer to batch mean memory  (input)
 * @param savedInvVariance   Pointer to batch inverse variance memory  (input)
 * @return                   miopenStatus_t
 */
MIOPEN_EXPORT miopenStatus_t miopenSetOpArgsBatchNormBackward(miopenOperatorArgs_t args,
                                                              const miopenFusionOpDescriptor_t bnOp,
                                                              const void* alpha,
                                                              const void* beta,
                                                              const void* x,
                                                              const void* bnScale,
                                                              const void* bnBias,
                                                              void* resultBnScaleDiff,
                                                              void* resultBnBiasDiff,
                                                              const void* savedMean,
                                                              const void* savedInvVariance);

// Bias forward set arguments ---
/*! @brief Sets the arguments for forward bias op
 *
 * @param args           An arguments object type (output)
 * @param biasOp         Forward bias operator (input)
 * @param alpha          Floating point scaling factor, allocated on the host (input)
 * @param beta           Floating point shift factor, allocated on the host (input)
 * @param bias           Pointer to the forward bias input tensor memory  (input)
 * @return               miopenStatus_t
 */
MIOPEN_EXPORT miopenStatus_t miopenSetOpArgsBiasForward(miopenOperatorArgs_t args,
                                                        const miopenFusionOpDescriptor_t biasOp,
                                                        const void* alpha,
                                                        const void* beta,
                                                        const void* bias);
/*! @brief Executes the fusion plan
 *
 *
 * @param handle           MIOpen handle (input)
 * @param fusePlanDesc     fused plan descriptor (input)
 * @param inputDesc        Descriptor of the input tensor (input)
 * @param input            Source data tensor  (input)
 * @param outputDesc       Decriptor of the output tensor (input)
 * @param output           Destination data tensor  (output)
 * @param args             An argument object of the fused kernel (input)
 * @return           miopenStatus_t
 */
MIOPEN_EXPORT miopenStatus_t
miopenExecuteFusionPlan(const miopenHandle_t handle,
                        const miopenFusionPlanDescriptor_t fusePlanDesc,
                        const miopenTensorDescriptor_t inputDesc,
                        const void* input,
                        const miopenTensorDescriptor_t outputDesc,
                        void* output,
                        miopenOperatorArgs_t args);

/*! @brief Prepares and executes the Convlution+Bias+Activation Fusion.
 *
 *
 * @param handle               MIOpen handle (input)
 * @param alpha1               floating point scaling factor, allocated on the host (input)
 * @param xDesc                Tensor descriptor for input data tensor x (input)
 * @param x                    Data tensor x (input)
 * @param wDesc                Tensor descriptor for weight tensor w (input)
 * @param w                    Weights tensor w (input)
 * @param convDesc             Convolution layer descriptor (input)
 * @param algo                 Algorithm selected (inputs)
 * @param workspace            Pointer to workspace required (input)
 * @param workspaceSizeInBytes Size of the memory in bytes pointed to by workSpace above
 * @param alpha2               floating point scaling factor, allocated on the host (input)
 * @param zDesc                Tensor descriptor for tensor z (input)
 * @param z                    Data tensor z (input)
 * @param biasDesc             Tensor descriptor for input data tensor x (input)
 * @param bias                 Data tensor bias (input)
 * @param activationDesc       Activation descriptor that specifies the activation mode
 * @param yDesc                Tensor descriptor for output data tensor y (input)
 * @param y                    Output data tensor
 */

MIOPEN_EXPORT miopenStatus_t
miopenConvolutionBiasActivationForward(miopenHandle_t handle,
                                       const void* alpha1,
                                       const miopenTensorDescriptor_t xDesc,
                                       const void* x,
                                       const miopenTensorDescriptor_t wDesc,
                                       const void* w,
                                       const miopenConvolutionDescriptor_t convDesc,
                                       miopenConvFwdAlgorithm_t algo,
                                       void* workspace,
                                       size_t workspaceSizeInBytes,
                                       const void* alpha2,
                                       const miopenTensorDescriptor_t zDesc,
                                       const void* z,
                                       const miopenTensorDescriptor_t biasDesc,
                                       const void* bias,
                                       const miopenActivationDescriptor_t activationDesc,
                                       const miopenTensorDescriptor_t yDesc,
                                       void* y);
/** @} */
// CLOSEOUT FUSION DOXYGEN GROUP

/** @addtogroup RNN
 *
 *  @{
 */

/*!  @enum miopenRNNMode_t
 * RNN mode selection for rnn layer preference
 */
typedef enum
{
    miopenRNNRELU = 0, /*!< RNN with ReLU activation */
    miopenRNNTANH = 1, /*!< RNN with tanh activation */
    miopenLSTM    = 2, /*!< LSTM */
    miopenGRU     = 3, /*!< GRU */
} miopenRNNMode_t;

/*! @enum miopenRNNInputMode_t
 * Recurrent Neural Network layer initial input mode
 */
typedef enum
{
    miopenRNNlinear = 0, /*!< Matrix multiplication at the input of the first layer */
    miopenRNNskip   = 1, /*!< No operation is performed at the input of the first layer. */
} miopenRNNInputMode_t;

/*! @enum miopenRNNAlgo_t
 * Recurrent Neural Network algorithm mode
 */
typedef enum
{
    miopenRNNdefault = 0, /*!< Use dedicated gate-operation kernel for LSTM and fundamental
                             algorithm for vanilla RNN & GRU */
    miopenRNNfundamental =
        1, /*!< Function by basic tesnsor operations, supported for vanilla RNN, LSTM, GRU */
} miopenRNNAlgo_t;

/*! @enum miopenRNNDirectionMode_t
 * Recurrent Neural Network bi-directional behavior
 */
typedef enum
{
    miopenRNNunidirection = 0, /*!< Forward in time only. */
    miopenRNNbidirection  = 1, /*!< Forward and backwards in time. */
} miopenRNNDirectionMode_t;

/*! @enum miopenRNNBiasMode_t
 * Recurrent Neural Network add on bias
 */
typedef enum
{
    miopenRNNNoBias   = 0, /*!< No Biases will be applied to GEMM operations */
    miopenRNNwithBias = 1, /*!< Biases will be applied to GEMM operations */
} miopenRNNBiasMode_t;

/*! @enum miopenRNNGEMMalgoMode_t
 * Recurrent Neural Network add on bias
 */
typedef enum
{
    miopenRNNAlgoGEMM = 0,
} miopenRNNGEMMalgoMode_t;

/*! @enum miopenRNNPaddingMode_t
 * Recurrent Neural Network input/output data padding mode
 */
typedef enum
{
    miopenRNNIONotPadded   = 0, /*!< Not padded data at RNN input/output */
    miopenRNNIOWithPadding = 1, /*!< Padded data at RNN input/output */
} miopenRNNPaddingMode_t;

/*! @enum miopenRNNFWDMode_t
 * Recurrent Neural Network Training/Inference mode
 */
typedef enum
{
    miopenRNNTraining  = 0, /*!< FWD, BWD, WRW */
    miopenRNNInference = 1, /*!< Only FWD-inference no back-propagation */
} miopenRNNFWDMode_t;

/*! @enum miopenRNNBaseLayout_t
 * Data layouts for RNN operations
 */
typedef enum
{
    miopenRNNDataUnknownLayout     = 0,
    miopenRNNDataSeqMajorNotPadded = 1,
    miopenRNNDataSeqMajorPadded    = 2,
    miopenRNNDataBatchMajorPadded  = 3,
} miopenRNNBaseLayout_t;

/*! @brief Create a RNN layer Descriptor
 *
 * API for creating an uninitialized RNN layer descriptor.
 * @param rnnDesc    Pointer to a tensor descriptor type
 * @return           miopenStatus_t
 */
MIOPEN_EXPORT miopenStatus_t miopenCreateRNNDescriptor(miopenRNNDescriptor_t* rnnDesc);

/*! @brief Retrieves a RNN layer descriptor's details
 *
 * @param rnnDesc    RNN layer descriptor (input)
 * @param rnnMode    RNN mode (output)
 * @param algoMode   RNN algorithm mode (output)
 * @param inputMode  RNN data input mode (output)
 * @param dirMode    Uni or bi direction mode (output)
 * @param biasMode   Bias used (output)
 * @param hiddenSize Size of hidden state (output)
 * @param layer      Number of stacked layers (output)
 * @return           miopenStatus_t
 */
MIOPEN_EXPORT miopenStatus_t miopenGetRNNDescriptor(miopenRNNDescriptor_t rnnDesc,
                                                    miopenRNNMode_t* rnnMode,
                                                    miopenRNNAlgo_t* algoMode,
                                                    miopenRNNInputMode_t* inputMode,
                                                    miopenRNNDirectionMode_t* dirMode,
                                                    miopenRNNBiasMode_t* biasMode,
                                                    int* hiddenSize,
                                                    int* layer);

/*! @brief Retrieves a RNN layer descriptor's details version 2. This version enables retrieving
 * information of the dropout descriptor of the rnn descriptor.
 *
 * @param rnnDesc     RNN layer descriptor (input)
 * @param hiddenSize  Size of hidden state (output)
 * @param layer       Number of stacked layers (output)
 * @param dropoutDesc Pre-configured dropout descriptor for dropout layer in between RNN layers
 * (output)
 * @param inputMode   RNN data input mode (output)
 * @param dirMode     Uni or bi direction mode (output)
 * @param rnnMode     RNN mode (output)
 * @param biasMode    Bias used (output)
 * @param algoMode    RNN algorithm mode (output)
 * @param dataType    Data type of RNN (output)
 * @return            miopenStatus_t
 */
MIOPEN_EXPORT miopenStatus_t miopenGetRNNDescriptor_V2(miopenRNNDescriptor_t rnnDesc,
                                                       int* hiddenSize,
                                                       int* layer,
                                                       miopenDropoutDescriptor_t* dropoutDesc,
                                                       miopenRNNInputMode_t* inputMode,
                                                       miopenRNNDirectionMode_t* dirMode,
                                                       miopenRNNMode_t* rnnMode,
                                                       miopenRNNBiasMode_t* biasMode,
                                                       miopenRNNAlgo_t* algoMode,
                                                       miopenDataType_t* dataType);

/*! @brief Destroys the tensor descriptor object
 *
 * @param rnnDesc RNN tensor descriptor type (input)
 * @return           miopenStatus_t
 */
MIOPEN_EXPORT miopenStatus_t miopenDestroyRNNDescriptor(miopenRNNDescriptor_t rnnDesc);

/*! @brief Set the details of the RNN descriptor
 *
 * Interface for setting the values of the RNN descriptor object. This function requires specific
 * algorithm selection.
 * @param rnnDesc      RNN layer descriptor type (input)
 * @param hsize        Hidden layer size (input)
 * @param nlayers      Number of layers (input)
 * @param inMode       RNN first layer input mode (input)
 * @param direction    RNN direction (input)
 * @param rnnMode      RNN model type (input)
 * @param biasMode     RNN bias included (input)
 * @param algo         RNN algorithm selected (input)
 * @param dataType     MIOpen datatype (input)
 * @return             miopenStatus_t
 */
MIOPEN_EXPORT miopenStatus_t miopenSetRNNDescriptor(miopenRNNDescriptor_t rnnDesc,
                                                    const int hsize,
                                                    const int nlayers,
                                                    miopenRNNInputMode_t inMode,
                                                    miopenRNNDirectionMode_t direction,
                                                    miopenRNNMode_t rnnMode,
                                                    miopenRNNBiasMode_t biasMode,
                                                    miopenRNNAlgo_t algo,
                                                    miopenDataType_t dataType);

/*! @brief Set the details of the RNN descriptor version 2. This version enables the use of dropout
 * in rnn.
 *
 * Interface for setting the values of the RNN descriptor object. This function requires specific
 * algorithm selection.
 * @param rnnDesc      RNN layer descriptor type (input/output)
 * @param hsize        Hidden layer size (input)
 * @param nlayers      Number of layers (input)
 * @param dropoutDesc  Pre-initialized dropout descriptor for dropout layer in between RNN layers
 * (input)
 * @param inMode       RNN first layer input mode (input)
 * @param direction    RNN direction (input)
 * @param rnnMode      RNN model type (input)
 * @param biasMode     RNN bias included (input)
 * @param algo         RNN algorithm selected (input)
 * @param dataType     MIOpen datatype (input)
 * @return             miopenStatus_t
 */
MIOPEN_EXPORT miopenStatus_t miopenSetRNNDescriptor_V2(miopenRNNDescriptor_t rnnDesc,
                                                       const int hsize,
                                                       const int nlayers,
                                                       miopenDropoutDescriptor_t dropoutDesc,
                                                       miopenRNNInputMode_t inMode,
                                                       miopenRNNDirectionMode_t direction,
                                                       miopenRNNMode_t rnnMode,
                                                       miopenRNNBiasMode_t biasMode,
                                                       miopenRNNAlgo_t algo,
                                                       miopenDataType_t dataType);

/*! @brief Set shape of RNN seqData tensor
 *
 * Interface for setting tensor shape to be used as RNN input data
 *
 * @param seqTensorDesc     Tensor descriptor (input/output)
 * @param dataType          MIOpen datatype (input)
 * @param layout            One of the main supported layouts for RNN data(input)
 * @param maxSequenceLen      Sequence length limit within this SeqTensor(input)
 * @param batchSize         Number of sequences within this SeqTensor (input)
 * @param vectorSize        Vector size (input)
 * @param sequenceLenArray  Array containing the length of each sequence in the SeqTensor(input)
 * @param paddingMarker     Not used, should be NULL (input)
 * @return                  miopenStatus_t
 */
MIOPEN_EXPORT miopenStatus_t
miopenSetRNNDataSeqTensorDescriptor(miopenSeqTensorDescriptor_t seqTensorDesc,
                                    miopenDataType_t dataType,
                                    miopenRNNBaseLayout_t layout,
                                    int maxSequenceLen,
                                    int batchSize,
                                    int vectorSize,
                                    const int* sequenceLenArray,
                                    void* paddingMarker);

/*! @brief Get shape of RNN seqData tensor
 *
 * Interface for setting tensor shape to be used as RNN input data
 *
 * @param seqTensorDesc             Tensor descriptor (input)
 * @param dataType                  MIOpen datatype (output)
 * @param layout                    One of the main supported layouts for RNN data(output)
 * @param maxSequenceLen              Sequence length limit within this SeqTensor(output)
 * @param batchSize                 Number of sequences within this SeqTensor (output)
 * @param vectorSize                Vector size (output)
 * @param sequenceLenArrayLimit  Limit for number of elements that can be returned to user
 * by sequenceLenArray (input)
 * @param sequenceLenArray          Array containing the length of each sequence in the
 * SeqTensor. This is allowed to be a NULL pointer if sequenceLenArrayLimit is 0 (output)
 * @param paddingMarker             Not used, should be NULL (input)
 * @return                          miopenStatus_t
 */

MIOPEN_EXPORT miopenStatus_t
miopenGetRNNDataSeqTensorDescriptor(miopenSeqTensorDescriptor_t seqTensorDesc,
                                    miopenDataType_t* dataType,
                                    miopenRNNBaseLayout_t* layout,
                                    int* maxSequenceLen,
                                    int* batchSize,
                                    int* vectorSize,
                                    int sequenceLenArrayLimit,
                                    int* sequenceLenArray,
                                    void* paddingMarker);

/*! @brief Query the amount of memory required to execute the RNN layer
 *
 * This function calculates the amount of memory required to run the RNN layer given an RNN
 * descriptor and a tensor descriptor.
 *
 * @param handle          MIOpen handle (input)
 * @param rnnDesc         RNN layer descriptor type (input)
 * @param sequenceLen     Number of iteration unrolls (input)
 * @param xDesc           An array of tensor descriptors. These are the
 * input descriptors to each time step. The first dimension of each descriptor is the
 * batch size and may decrease from element n to element n+1 and not increase in size.
 * The second dimension is the same for all descriptors in the array and is the input
 * vector length. (input)
 * @param numBytes        Number of bytes required for RNN layer execution (output)
 * @return                miopenStatus_t
 */
MIOPEN_EXPORT miopenStatus_t miopenGetRNNWorkspaceSize(miopenHandle_t handle,
                                                       const miopenRNNDescriptor_t rnnDesc,
                                                       const int sequenceLen,
                                                       const miopenTensorDescriptor_t* xDesc,
                                                       size_t* numBytes);

/*! @brief Query the amount of memory required for RNN training
 *
 * This function calculates the amount of memory required to train the RNN layer given an
 * RNN descriptor and a tensor descriptor.
 *
 * @param handle          MIOpen handle (input)
 * @param rnnDesc         RNN layer descriptor type (input)
 * @param sequenceLen     Number of iteration unrolls (input)
 * @param xDesc           An array of tensor descriptors. These are the
 * input descriptors to each time step. The first dimension of each descriptor is the
 * batch size and may decrease from element n to element n+1 and not increase in size.
 * The second dimension is the same for all descriptors in the array and is the input
 * vector length. (input)
 * @param numBytes        Number of bytes required for RNN layer execution (output)
 * @return                miopenStatus_t
 */
MIOPEN_EXPORT miopenStatus_t miopenGetRNNTrainingReserveSize(miopenHandle_t handle,
                                                             miopenRNNDescriptor_t rnnDesc,
                                                             const int sequenceLen,
                                                             const miopenTensorDescriptor_t* xDesc,
                                                             size_t* numBytes);

/*! @brief Query the amount of additional memory required for this RNN layer execution.
 *
 * This function calculates the size of extra buffers, depending on the layer configuration, which
 * is determined by: RNN descriptor, isInference, and data descriptor. If isInference is True,
 * reserve_space_size is always zero, because the reserve_space buffer is not used in Inference
 * computation.
 *
 * @param handle           MIOpen handle (input)
 * @param rnnDesc          RNN layer descriptor type (input)
 * @param xDesc            Sequence data tensor descriptor (input)
 * @param fwdMode          Specifies in which mode the buffers will be used.
 * @param workSpaceSize    Minimum WorkSpace buffer size required for RNN layer execution (output)
 * @param reserveSpaceSize Minimum ReserveSpaceSize buffer size required for RNN layer execution
 * (output)
 * @return                 miopenStatus_t
 */
MIOPEN_EXPORT miopenStatus_t miopenGetRNNTempSpaceSizes(miopenHandle_t handle,
                                                        miopenRNNDescriptor_t rnnDesc,
                                                        miopenSeqTensorDescriptor_t xDesc,
                                                        miopenRNNFWDMode_t fwdMode,
                                                        size_t* workSpaceSize,
                                                        size_t* reserveSpaceSize);

/*! @brief Query the amount of parameter memory required for RNN training
 *
 * This function calculates the amount of parameter memory required to train the RNN layer given an
 * RNN descriptor and a tensor descriptor.
 *
 * @param handle          MIOpen handle (input)
 * @param rnnDesc         RNN layer descriptor type (input)
 * @param xDesc           A tensor descriptor (input)
 * @param numBytes        Number of bytes required for RNN layer execution (output)
 * @param dtype           MIOpen data type enum (input)
 * @return                miopenStatus_t
 */
MIOPEN_EXPORT miopenStatus_t miopenGetRNNParamsSize(miopenHandle_t handle,
                                                    miopenRNNDescriptor_t rnnDesc,
                                                    miopenTensorDescriptor_t xDesc,
                                                    size_t* numBytes,
                                                    miopenDataType_t dtype);

/*! @brief Obtain a weight tensor descriptor for RNNs
 *
 * This function populates a weight descriptor that describes the memory layout of the
 * weight matrix.
 *
 * @param handle          MIOpen handle (input)
 * @param rnnDesc         Fully populated RNN layer descriptor type (input)
 * @param xDesc           A previously populated tensor descriptor (input)
 * @param wDesc           A previously allocated tensor descriptor (output)
 * @param dtype           MIOpen data type enum (input)
 * @return                miopenStatus_t
 */
MIOPEN_EXPORT miopenStatus_t miopenGetRNNParamsDescriptor(miopenHandle_t handle,
                                                          miopenRNNDescriptor_t rnnDesc,
                                                          miopenTensorDescriptor_t xDesc,
                                                          miopenTensorDescriptor_t wDesc,
                                                          miopenDataType_t dtype);

/*! @brief Obtain a the size in bytes of the RNN input tensor
 *
 * This function determines the size in bytes of the allocation needed for the input data
 * tensor for an RNN layer. The number of bytes is derived from the array of
 * tensor descriptors.
 *
 * @param handle          MIOpen handle (input)
 * @param rnnDesc         Fully populated RNN layer descriptor (input)
 * @param seqLen          Number of iteration unrolls (input)
 * @param xDesc           An array of tensor descriptors. These are the
 * input descriptors to each time step. The first dimension of each descriptor is the
 * batch size and may decrease from element n to element n+1 and not increase in size.
 * The second dimension is the same for all descriptors in the array and is the input
 * vector length. (input)
 * @param numBytes        Number of bytes required for input tensor (output)
 * @return                miopenStatus_t
 */
MIOPEN_EXPORT miopenStatus_t miopenGetRNNInputTensorSize(miopenHandle_t handle,
                                                         miopenRNNDescriptor_t rnnDesc,
                                                         const int seqLen,
                                                         miopenTensorDescriptor_t* xDesc,
                                                         size_t* numBytes);

/*! @brief Obtain a the size in bytes of the RNN hidden tensor
 *
 * This function determines the size in bytes of the allocation needed for the
 * hidden tensor over all layers
 *
 * @param handle          MIOpen handle (input)
 * @param rnnDesc         Fully populated RNN layer descriptor type (input)
 * @param seqLen          Number of iteration unrolls (input)
 * @param xDesc           An array of previously populated tensor descriptors (input)
 * @param numBytes        Number of bytes required for input tensor (output)
 * @return                miopenStatus_t
 */
MIOPEN_EXPORT miopenStatus_t miopenGetRNNHiddenTensorSize(miopenHandle_t handle,
                                                          miopenRNNDescriptor_t rnnDesc,
                                                          const int seqLen,
                                                          miopenTensorDescriptor_t* xDesc,
                                                          size_t* numBytes);

/*! @brief Gets the number of bytes of a parameter matrix
 *
 *
 * For RNN vanilla miopenRNNRELU and miopenRNNTANH, paramID == 0 retrieves the
 * weight matrix associated with the in input GEMM, while paramID == 1 retrieves
 * the weight matrix associated with the hidden state GEMM.
 *
 * For miopenLSTM paramID 0 to 3 refer to the weight matrices associated
 * with the input GEMM, 4-7 are associated with matrices associated with the
 * hidden state GEMM.
 *
 * * paramID 0 and 4 are for the input gate.
 *
 * * paramID 1 and 5 are for the forget gate.
 *
 * * paramID 2 and 6 are for the output gate.
 *
 * * paramID 3 and 7 are for the new memory gate.
 *
 * For miopenGRU paramID 0 to 2 refer to the weight matrix offset associated
 * with the input GEMM, while 3 through 5 are associated with the hidden state
 * GEMM.
 *
 * * paramID 0 and 3 are for the update gate.
 *
 * * paramID 1 and 4 are for the reset gate.
 *
 * * paramID 2 and 5 are for the new memory gate.
 *
 * For bi-directional RNNs the backwards in time direction is numbered as the layer
 * directly after the forward in time direction.
 *
 * @param handle          MIOpen handle (input)
 * @param rnnDesc         RNN layer descriptor type (input)
 * @param layer           The layer number in the RNN stack (input)
 * @param xDesc           A tensor descriptor to input (input)
 * @param paramID         ID of the internal parameter tensor (input)
 * @param numBytes        The number of bytes of the layer's parameter matrix (output)
 * @return                miopenStatus_t
 */
MIOPEN_EXPORT miopenStatus_t miopenGetRNNLayerParamSize(miopenHandle_t handle,
                                                        miopenRNNDescriptor_t rnnDesc,
                                                        const int layer,
                                                        miopenTensorDescriptor_t xDesc,
                                                        const int paramID,
                                                        size_t* numBytes);

/*! @brief Gets the number of bytes of a bias
 *
 * For RNN vanilla miopenRNNRELU and miopenRNNTANH, biasID == 0 retrieves the
 * weight matrix associated with the in input GEMM, while biasID == 1 retrieves
 * the bias associated with the hidden state GEMM.
 *
 * For miopenLSTM biasID 0 to 3 refer to the biases associated
 * with the input GEMM, 4-7 are associated with biases associated with the
 * hidden state GEMM.
 *
 * * biasID 0 and 4 are for the input gate.
 *
 * * biasID 1 and 5 are for the forget gate.
 *
 * * biasID 2 and 6 are for the output gate.
 *
 * * biasID 3 and 7 are for the new memory gate.
 *
 * For miopenGRU biasID 0 to 2 refer to the biases associated with the input GEMM,
 * while 3 through 5 are associated with the hidden state GEMM.
 *
 * * biasID 0 and 3 are for the update gate.
 *
 * * biasID 1 and 4 are for the reset gate.
 *
 * * biasID 2 and 5 are for the new memory gate.
 *
 * For bi-directional RNNs the backwards in time direction is numbered as the layer
 * directly after the forward in time direction.
 *
 * @param handle          MIOpen handle (input)
 * @param rnnDesc         RNN layer descriptor type (input)
 * @param layer           The layer number in the RNN stack (input)
 * @param biasID          ID of the internal parameter tensor (input)
 * @param numBytes        The number of bytes of the layer's bias (output)
 * @return                miopenStatus_t
 */
MIOPEN_EXPORT miopenStatus_t miopenGetRNNLayerBiasSize(miopenHandle_t handle,
                                                       miopenRNNDescriptor_t rnnDesc,
                                                       const int layer,
                                                       const int biasID,
                                                       size_t* numBytes);

/*! @brief Gets a weight matrix for a specific layer in an RNN stack
 *
 * This function retrieves the weight matrix data for a specific layer and parameter ID
 * and copies the data into previously allocated device memory.
 *
 * For RNN vanilla miopenRNNRELU and miopenRNNTANH, paramID == 0 retrieves the
 * weight matrix associated with the in input GEMM, while paramID == 1 retrieves
 * the weight matrix associated with the hidden state GEMM.
 *
 * For miopenLSTM paramID 0 to 3 refer to the weight matrices associated
 * with the input GEMM, 4-7 are associated with matrices associated with the
 * hidden state GEMM.
 *
 * * paramID 0 and 4 are for the input gate.
 *
 * * paramID 1 and 5 are for the forget gate.
 *
 * * paramID 2 and 6 are for the output gate.
 *
 * * paramID 3 and 7 are for the new memory gate.
 *
 * For miopenGRU paramID 0 to 2 refer to the weight matrix offset associated
 * with the input GEMM, while 3 through 5 are associated with the hidden state
 * GEMM.
 *
 * * paramID 0 and 3 are for the update gate.
 *
 * * paramID 1 and 4 are for the reset gate.
 *
 * * paramID 2 and 5 are for the new memory gate.
 *
 * For bi-directional RNNs the backwards in time direction is numbered as the layer
 * directly after the forward in time direction.
 *
 * The output argument paramDesc is a previously created tensor descriptor that is populated
 * to describe the memory layout of the parameter matrix. It is full packed and is used when
 * calling to miopenSetRNNLayerParam()
 *
 * The argument layerParam should either be nullptr, or have device memory allocated
 * to allow copying of the entire layer parameter matrix into it. If layerParam is
 * nullptr then only the paramDesc is populated and returned. The size in bytes of the
 * layer parameter matrix can be determined by using miopenGetRNNLayerParamSize().
 *
 * Note: When inputSkip mode is selected there is no input layer matrix operation,
 * and therefore no associated memory. In this case miopenGetRNNLayerParam() will return
 * a error status miopenStatusBadParm for input paramID associated with the input GEMM.
 *
 * @param handle          MIOpen handle (input)
 * @param rnnDesc         RNN layer descriptor type (input)
 * @param layer           The layer number in the RNN stack (input)
 * @param xDesc           A tensor descriptor to input (input)
 * @param wDesc           A tensor descriptor to the parameter tensor (input)
 * @param w               Pointer to memory containing parameter tensor (input)
 * @param paramID         ID of the internal parameter tensor (input)
 * @param paramDesc       Tensor descriptor for the fully packed output parameter tensor (output)
 * @param layerParam      Pointer to the memory location of the parameter tensor (output)
 * @return                miopenStatus_t
 */
MIOPEN_EXPORT miopenStatus_t miopenGetRNNLayerParam(miopenHandle_t handle,
                                                    miopenRNNDescriptor_t rnnDesc,
                                                    const int layer,
                                                    miopenTensorDescriptor_t xDesc,
                                                    miopenTensorDescriptor_t wDesc,
                                                    const void* w,
                                                    const int paramID,
                                                    miopenTensorDescriptor_t paramDesc,
                                                    void* layerParam);

/*! @brief Gets a bias for a specific layer in an RNN stack
 *
 * This function retrieves the bias data for a specific layer and bias ID and copies
 * the data into previously allocated device memory.
 *
 * For RNN vanilla miopenRNNRELU and miopenRNNTANH, biasID == 0 retrieves the
 * bias associated with the in input GEMM, while biasID == 1 retrieves
 * the bias associated with the hidden state GEMM.
 *
 * For miopenLSTM biasID 0 to 3 refer to the biases associated
 * with the input GEMM, 4-7 are associated with biases associated with the
 * hidden state GEMM.
 *
 * * biasID 0 and 4 are for the input gate.
 *
 * * biasID 1 and 5 are for the forget gate.
 *
 * * biasID 2 and 6 are for the output gate.
 *
 * * biasID 3 and 7 are for the new memory gate.
 *
 * For miopenGRU biasID 0 to 2 refer to the biases associated with the input GEMM,
 * while 3 through 5 are associated with the hidden state GEMM.
 *
 * * biasID 0 and 3 are for the update gate.
 *
 * * biasID 1 and 4 are for the reset gate.
 *
 * * biasID 2 and 5 are for the new memory gate.
 *
 * For bi-directional RNNs the backwards in time direction is numbered as the layer
 * directly after the forward in time direction.
 *
 * The output argument biasDesc is a previously created tensor descriptor that is populated
 * to describe the memory layout of the bias. It is full packed and is used when
 * calling to miopenSetRNNLayerBias()
 *
 * The argument layerBias should either be nullptr, or have device memory allocated
 * to allow copying of the entire layer bias into it. If layerBias is
 * nullptr then only the biasDesc is populated and returned. The size in bytes of the
 * layer bias can be determined by using miopenGetRNNLayerBiasSize().
 *
 * Note: When inputSkip mode is selected there is no input layer matrix operation,
 * and therefore no associated memory. In this case miopenGetRNNLayerBias() will return
 * a error status miopenStatusBadParm for input biasID associated with the input GEMM.
 *
 * @param handle          MIOpen handle (input)
 * @param rnnDesc         RNN layer descriptor type (input)
 * @param layer           The layer number in the RNN stack (input)
 * @param xDesc           A tensor descriptor to input (input)
 * @param wDesc           A tensor descriptor to the parameter tensor (input)
 * @param w               Pointer to memory containing parameter tensor (input)
 * @param biasID          ID of the internal parameter tensor (input)
 * @param biasDesc        Descriptor of the parameter tensor (output)
 * @param layerBias       Pointer to the memory location of the bias tensor (output)
 * @return                miopenStatus_t
 */
MIOPEN_EXPORT miopenStatus_t miopenGetRNNLayerBias(miopenHandle_t handle,
                                                   miopenRNNDescriptor_t rnnDesc,
                                                   const int layer,
                                                   miopenTensorDescriptor_t xDesc,
                                                   miopenTensorDescriptor_t wDesc,
                                                   const void* w,
                                                   const int biasID,
                                                   miopenTensorDescriptor_t biasDesc,
                                                   void* layerBias);

/*! @brief Gets an index offset for a specific weight matrix for a layer in the
 *  RNN stack
 *
 * This function retrieves the index offset for a weight matrix in a layer.
 *
 * For RNN vanilla miopenRNNRELU and miopenRNNTANH, paramID == 0 retrieves the
 * weight matrix offset associated with the in input GEMM, while paramID == 1
 * retrieves the weight matrix offset associated with the hidden state GEMM.
 *
 * For miopenLSTM paramID 0 to 3 refer to the weight matrix offsets associated
 * with the input GEMM, 4-7 are associated with matrix offset associated with the
 * hidden state GEMM.
 *
 * * paramID 0 and 4 are for the input gate.
 *
 * * paramID 1 and 5 are for the forget gate.
 *
 * * paramID 2 and 6 are for the output gate.
 *
 * * paramID 3 and 7 are for the new memory gate.
 *
 * For miopenGRU paramID 0 to 2 refer to the weight matrix offset associated
 * with the input GEMM, while 3 through 5 are associated with the hidden state
 * GEMM.
 *
 * * paramID 0 and 3 are for the update gate.
 *
 * * paramID 1 and 4 are for the reset gate.
 *
 * * paramID 2 and 5 are for the new memory gate.
 *
 * For bi-directional RNNs the backwards in time direction is numbered as the layer
 * directly after the forward in time direction.
 *
 * The output argument paramDesc is a previously created tensor descriptor that is populated
 * to describe the memory layout of the parameter matrix. It is full packed and is used when
 * calling to miopenSetRNNLayerParam().
 *
 * The argument layerParamOffset should either be nullptr, or an address to place the
 * offset. If layerParamOffset is nullptr then only the paramDesc is populated and returned.
 *
 * Note: When inputSkip mode is selected there is no input layer matrix operation,
 * and therefore no associated memory. In this case miopenGetRNNLayerParamOffset() will return
 * a error status miopenStatusBadParm for input paramID associated with the input GEMM.
 *
 *
 * @param rnnDesc           RNN layer descriptor type (input)
 * @param layer             The layer number in the RNN stack (input)
 * @param xDesc             A tensor descriptor to input (input)
 * @param paramID           ID of the internal parameter tensor (input)
 * @param paramDesc         Tensor descriptor for the fully packed output parameter tensor (output)
 * @param layerParamOffset  Location for the parameter offset (output)
 * @return                  miopenStatus_t
 */
MIOPEN_EXPORT miopenStatus_t miopenGetRNNLayerParamOffset(miopenRNNDescriptor_t rnnDesc,
                                                          const int layer,
                                                          miopenTensorDescriptor_t xDesc,
                                                          const int paramID,
                                                          miopenTensorDescriptor_t paramDesc,
                                                          size_t* layerParamOffset);

/*! @brief Gets a bias index offset for a specific layer in an RNN stack
 *
 * This function retrieves the bias index offset for a specific layer and bias ID.
 *
 * For RNN vanilla miopenRNNRELU and miopenRNNTANH, biasID == 0 retrieves the
 * bias associated with the in input GEMM, while biasID == 1 retrieves
 * the weight matrix associated with the hidden state GEMM.
 *
 * For miopenLSTM biasID 0 to 3 refer to the bias offset associated
 * with the input GEMM, 4-7 are the bias offsets associated with the hidden state GEMM.
 *
 * * biasID 0 and 4 are for the input gate.
 *
 * * biasID 1 and 5 are for the forget gate.
 *
 * * biasID 2 and 6 are for the output gate.
 *
 * * biasID 3 and 7 are for the new memory gate.
 *
 * For miopenGRU biasID 0 to 2 refer to the biases associated with the input GEMM,
 * while 3 through 5 are associated with the hidden state GEMM.
 *
 * * biasID 0 and 3 are for the update gate.
 *
 * * biasID 1 and 4 are for the reset gate.
 *
 * * biasID 2 and 5 are for the new memory gate.
 *
 * For bi-directional RNNs the backwards in time direction is numbered as the layer
 * directly after the forward in time direction.
 *
 * The output argument biasDesc is a previously created tensor descriptor that is populated
 * to describe the memory layout of the bias. It is full packed and is used when
 * calling to miopenSetRNNLayerBias()
 *
 * The argument layerBiasOffset should either be nullptr, or point to an output address.
 * If layerBias is nullptr then only the biasDesc is populated and returned.
 *
 * Note: When inputSkip mode is selected there is no input layer matrix operation,
 * and therefore no associated memory. In this case miopenGetRNNLayerBiasOffset() will return
 * a error status miopenStatusBadParm for input biasID associated with the input GEMM.
 *
 * @param rnnDesc         RNN layer descriptor type (input)
 * @param layer           The layer number in the RNN stack (input)
 * @param xDesc           A tensor descriptor to input (input)
 * @param biasID          ID of the internal parameter tensor (input)
 * @param biasDesc        Descriptor of the parameter tensor (output)
 * @param layerBiasOffset Pointer to the memory location of the bias tensor (output)
 * @return                miopenStatus_t
 */
MIOPEN_EXPORT miopenStatus_t miopenGetRNNLayerBiasOffset(miopenRNNDescriptor_t rnnDesc,
                                                         const int layer,
                                                         miopenTensorDescriptor_t xDesc,
                                                         const int biasID,
                                                         miopenTensorDescriptor_t biasDesc,
                                                         size_t* layerBiasOffset);

/*! @brief Sets a weight matrix for a specific layer in an RNN stack
 *
 * This function sets the weight matrix data for a specific layer and parameter ID.
 *
 * For RNN vanilla miopenRNNRELU and miopenRNNTANH, paramID == 0 sets the
 * weight matrix associated with the in input GEMM, while paramID == 1 sets
 * the weight matrix associated with the hidden state GEMM.
 *
 *
 * For miopenLSTM paramID 0 to 3 refer to the weight matrices associated
 * with the input GEMM, 4-7 are associated with matrices associated with the
 * hidden state GEMM.
 *
 * * paramID 0 and 4 are for the input gate.
 *
 * * paramID 1 and 5 are for the forget gate.
 *
 * * paramID 2 and 6 are for the output gate.
 *
 * * paramID 3 and 7 are for the new memory gate.
 *
 * For miopenGRU paramID 0 to 2 refer to the weight matrix offset associated
 * with the input GEMM, while 3 through 5 are associated with the hidden state
 * GEMM.
 *
 * * paramID 0 and 3 are for the update gate.
 *
 * * paramID 1 and 4 are for the reset gate.
 *
 * * paramID 2 and 5 are for the new memory gate.
 *
 * For bi-directional RNNs the backwards in time direction is numbered as the layer
 * directly after the forward in time direction.
 *
 * The input argument paramDesc is a previously populated tensor descriptor typically
 * by first calling miopenGetRNNLayerParam().
 *
 * Note: When inputSkip mode is selected there is no input layer matrix operation,
 * and therefore no associated memory. In this case miopenSetRNNLayerParam() will return
 * a error status miopenStatusBadParm for input paramID associated with the input GEMM.
 *
 * @param handle          MIOpen handle (input)
 * @param rnnDesc         RNN layer descriptor type (input)
 * @param layer           The layer number in the RNN stack (input)
 * @param xDesc           A tensor descriptor to input (input)
 * @param wDesc           A tensor descriptor to the parameter tensor (input)
 * @param w               Pointer to memory containing parameter tensor (input)
 * @param paramID         ID of the internal parameter tensor (input)
 * @param paramDesc       Descriptor of the parameter tensor (input)
 * @param layerParam      Pointer to the memory location of the parameter tensor (input)
 * @return                miopenStatus_t
 */
MIOPEN_EXPORT miopenStatus_t miopenSetRNNLayerParam(miopenHandle_t handle,
                                                    miopenRNNDescriptor_t rnnDesc,
                                                    const int layer,
                                                    miopenTensorDescriptor_t xDesc,
                                                    miopenTensorDescriptor_t wDesc,
                                                    void* w,
                                                    const int paramID,
                                                    miopenTensorDescriptor_t paramDesc,
                                                    const void* layerParam);

/*! @brief Sets a bias for a specific layer in an RNN stack
 *
 * This function sets the bias data for a specific layer and bias ID.
 *
 * For RNN vanilla miopenRNNRELU and miopenRNNTANH, biasID == 0 retrieves the
 * weight matrix associated with the in input GEMM, while biasID == 1 retrieves
 * the bias associated with the hidden state GEMM.
 *
 * For miopenLSTM biasID 0 to 3 refer to the biases associated
 * with the input GEMM, 4-7 are associated with the biases associated with the
 * hidden state GEMM.
 *
 * * biasID 0 and 4 are for the input gate.
 *
 * * biasID 1 and 5 are for the forget gate.
 *
 * * biasID 2 and 6 are for the output gate.
 *
 * * biasID 3 and 7 are for the new memory gate.
 *
 * For miopenGRU biasID 0 to 2 refer to the biases associated with the input GEMM,
 * while 3 through 5 are associated with the hidden state GEMM.
 *
 * * biasID 0 and 3 are for the update gate.
 *
 * * biasID 1 and 4 are for the reset gate.
 *
 * * biasID 2 and 5 are for the new new memory gate.
 *
 * For bi-directional RNNs the backwards in time direction is numbered as the layer
 * directly after the forward in time direction.
 *
 * The input argument biasDesc is a previously populated tensor descriptor typically
 * by first calling miopenGetRNNLayeBias().
 *
 * Note: When inputSkip mode is selected there is no input layer matrix operation,
 * and therefore no associated memory. In this case miopenSetRNNLayerBias will return
 * a error status miopenStatusBadParm for input biasID associated with the input GEMM.
 *
 * @param handle          MIOpen handle (input)
 * @param rnnDesc         RNN layer descriptor type (input)
 * @param layer           The layer number in the RNN stack (input)
 * @param xDesc           A tensor descriptor to input (input)
 * @param wDesc           A tensor descriptor to the bias tensor (input)
 * @param w               Pointer to memory containing bias tensor (input)
 * @param biasID          ID of the internal bias tensor (input)
 * @param biasDesc        Descriptor of the bias tensor (output)
 * @param layerBias       Pointer to the memory location of the bias tensor (output)
 * @return                miopenStatus_t
 */
MIOPEN_EXPORT miopenStatus_t miopenSetRNNLayerBias(miopenHandle_t handle,
                                                   miopenRNNDescriptor_t rnnDesc,
                                                   const int layer,
                                                   miopenTensorDescriptor_t xDesc,
                                                   miopenTensorDescriptor_t wDesc,
                                                   void* w,
                                                   const int biasID,
                                                   miopenTensorDescriptor_t biasDesc,
                                                   const void* layerBias);

/*! @brief Sets a bias for a specific layer in an RNN stack
 *
 * This function changes padidng mode at previously created and initialized RNN descriptor.
 * This function must be called before using miopenGetRNNWorkspaceSize()
 * and miopenGetRNNTrainingReserveSize() functions.
 * By default, not padded data is expected at the RNN input/output.
 *
 * @param rnnDesc         RNN layer descriptor type (input/output)
 * @param paddingMode     RNN input/output data padding mode (input)
 * @return                miopenStatus_t
 */
MIOPEN_EXPORT miopenStatus_t miopenSetRNNPaddingMode(miopenRNNDescriptor_t rnnDesc,
                                                     miopenRNNPaddingMode_t paddingMode);

/*! @brief This function retrieves the RNN padding mode from the RNN descriptor.
 *
 * @param rnnDesc         RNN layer descriptor type (input)
 * @param paddingMode     Pointer to the RNN padding mode (output)
 * @return                miopenStatus_t
 */

MIOPEN_EXPORT miopenStatus_t miopenGetRNNPaddingMode(miopenRNNDescriptor_t rnnDesc,
                                                     miopenRNNPaddingMode_t* paddingMode);

/*! @brief Execute forward training for recurrent layer.
 *
 * Interface for executing the forward training / inference pass on a RNN.
 *
 * @param handle                MIOpen handle (input)
 * @param rnnDesc               RNN layer descriptor type (input)
 * @param fwdMode          Specifies in which mode the buffers will be used.
 * @param xDesc                 An input tensor descriptor for sequenced RNN data. This
 * miopenSeqTensorDescriptor_t should be initialyzed by `miopenSetRNNDataSeqTensorDescriptor`
 * function.(input)
 * @param x                     Pointer to input tensor (input)
 *
 * @param hDesc                A hidden tensor descriptor that has as its first dimension
 * of the number of layers if the direction mode is unidirectional and twice the
 * number of layers if the direction mode is bidirectional. The second dimension of
 * the descriptor must equal the largest first dimension of the xDesc tensor descriptor
 * array. The third dimension equals the hiddenSize. (input)
 * @param hx                    Pointer to the hidden layer input tensor. If hx is NULL,
 * then the initial hidden state will be zero initialized. (input)
 * @param hy                    Pointer to the hidden layer output tensor. If hy is NULL,
 * then the final hidden state will not be saved. (output)
 *
 * @param cDesc                A cell tensor descriptor that has as its first dimension
 * of the number of layers if the direction mode is unidirectional and twice the
 * number of layers if the direction mode is bidirectional. The second dimension of
 * the descriptor must equal the largest first dimension of the xDesc tensor descriptor
 * array. The third dimension equals the hiddenSize. (input)
 * @param cx                    Pointer to the cell layer input tensor. If cx is NULL,
 * then the initial cell state will be zero initialized. (input)
 * @param cy                    Pointer to the cell layer output tensor. If hy is NULL,
 * then the final cell state will not be saved. (output)
 *
 * @param yDesc                 An array of fully packed tensor descriptors associated
 * with the output from each time step. The first dimension of the tensor descriptors
 * must equal the first dimension of the first descriptor (batch size) in the xDesc
 * tensor array. The second dimension of the element of the descriptor array
 * depends on the direction mode selected. If the direction mode is unidirectional,
 * the second dimension is the hiddenSize. If direction mode is bidirectional
 * the second dimension is twice the hiddenSize. (input)
 * @param y                     Pointer to output tensor (output)
 *
 * @param w                     Pointer to input weights tensor (input)
 * @param weightSpaceSize       Number of allocated bytes in memory for the weights tensor
 * @param workSpace             Pointer to memory allocated for forward (input / output)
 * @param workSpaceNumBytes     Number of allocated bytes in memory for the workspace (input)
 * @param reserveSpace          Pointer to memory allocated for hidden states used durning training
 * (input / output)
 * @param reserveSpaceNumBytes  Number of allocated bytes in memory for use in the forward  (input)
 * @return                      miopenStatus_t
 */
MIOPEN_EXPORT miopenStatus_t miopenRNNForward(miopenHandle_t handle,
                                              const miopenRNNDescriptor_t rnnDesc,
                                              miopenRNNFWDMode_t fwdMode,
                                              const miopenSeqTensorDescriptor_t xDesc,
                                              const void* x,
                                              const miopenTensorDescriptor_t hDesc,
                                              const void* hx,
                                              void* hy,
                                              const miopenTensorDescriptor_t cDesc,
                                              const void* cx,
                                              void* cy,
                                              const miopenSeqTensorDescriptor_t yDesc,
                                              void* y,
                                              const void* w,
                                              size_t weightSpaceSize,
                                              void* workSpace,
                                              size_t workSpaceNumBytes,
                                              void* reserveSpace,
                                              size_t reserveSpaceNumBytes);

/*! @brief Execute backward data for recurrent layer
 *
 * Interface for executing the backward data pass on a RNN.
 *
 * @param handle                MIOpen handle (input)
 * @param rnnDesc               RNN layer descriptor type (input)

 * @param yDesc                 An output tensor descriptor for sequenced RNN data. This
 * miopenSeqTensorDescriptor_t should be initialyzed by `miopenSetRNNDataSeqTensorDescriptor`
 function.(input)
 * @param y                     Pointer to input tensor (input)
 * @param dy                    Pointer to the hidden layer input tensor (input)
 *
 * @param hDesc                An input hidden tensor descriptor that has as its first dimension
 * of the number of layers if the direction mode is unidirectional and twice the
 * number of layers if the direction mode is bidirectional. The second dimension of
 * the descriptor must equal the largest first dimension of the xDesc tensor descriptor
 * array. The third dimension equals the hiddenSize. (input)
 * @param hx                    Pointer to the hidden layer input tensor. If hx is NULL,
 * then the initial hidden state will be zero initialized. (input)
 * @param dhy                   Pointer to the cell layer input tensor (input)
 * @param dhx                   Pointer to the delta hidden layer output tensor. If dhx is NULL
 * the hidden gradient will not ouput. (output)
 *
 * @param cDesc                A input cell tensor descriptor that has as its first dimension
 * of the number of layers if the direction mode is unidirectional and twice the
 * number of layers if the direction mode is bidirectional. The second dimension of
 * the descriptor must equal the largest first dimension of the xDesc tensor descriptor
 * array. The third dimension equals the hiddenSize. (input)
 * @param cx                    Pointer to the hidden layer input tensor. If cx is NULL,
 * then the initial cell state will be zero initialized. (input)
 * @param dcy                   Pointer to the cell layer input tensor. If dcy is NULL,
 * then the initial delta cell state will be zero initialized. (input)
 * @param dcx                   Pointer to the cell layer output tensor. If dcx is NULL
 * the cell gradient will not ouput. (output)

 * @param xDesc                 An input tensor descriptor for sequenced RNN data. This
 * miopenSeqTensorDescriptor_t should be initialyzed by `miopenSetRNNDataSeqTensorDescriptor`
 function.(input)
 * @param dx                    Pointer to the cell layer output tensor (output)
 *
 * @param w                     Pointer to input weights tensor (input)
 * @param weightSpaceSize       Number of allocated bytes in memory for the weights tensor
 * @param workSpace             Pointer to memory allocated for forward training (input)
 * @param workSpaceNumBytes     Number of allocated bytes in memory for the workspace (input)
 * @param reserveSpace          Pointer to memory allocated for random states (input / output)
 * @param reserveSpaceNumBytes  Number of allocated bytes in memory for use in the forward (input)
 * @return                      miopenStatus_t
 */
MIOPEN_EXPORT miopenStatus_t miopenRNNBackwardSeqData(miopenHandle_t handle,
                                                      const miopenRNNDescriptor_t rnnDesc,
                                                      const miopenSeqTensorDescriptor_t yDesc,
                                                      const void* y,
                                                      const void* dy,
                                                      const miopenTensorDescriptor_t hDesc,
                                                      const void* hx,
                                                      const void* dhy,
                                                      void* dhx,
                                                      const miopenTensorDescriptor_t cDesc,
                                                      const void* cx,
                                                      const void* dcy,
                                                      void* dcx,
                                                      const miopenSeqTensorDescriptor_t xDesc,
                                                      void* dx,
                                                      const void* w,
                                                      size_t weightSpaceSize,
                                                      void* workSpace,
                                                      size_t workSpaceNumBytes,
                                                      void* reserveSpace,
                                                      size_t reserveSpaceNumBytes);

/*! @brief Execute backward weights for recurrent layer
 *
 * Interface for executing the backward weights pass on a RNN.
 *
 * @param handle                MIOpen handle (input)
 * @param rnnDesc               RNN layer descriptor type (input)

 * @param xDesc                 An input tensor descriptor for sequenced RNN data. This
 * miopenSeqTensorDescriptor_t should be initialyzed by `miopenSetRNNDataSeqTensorDescriptor`
 function.(input)
 * @param x                     Pointer to input tensor (input)
 *
 * @param hDesc                A hidden tensor descriptor that has as its first dimension
 * of the number of layers if the direction mode is unidirectional and twice the
 * number of layers if the direction mode is bidirectional. The second dimension of
 * the descriptor must equal the largest first dimension of the xDesc tensor descriptor
 * array. The third dimension equals the hiddenSize. (input)
 * @param hx                    Pointer to the hidden layer input tensor. If hx is NULL,
 * then the initial hidden state will be zero initialized. (input)
 *
 * @param yDesc                 An output tensor descriptor for sequenced RNN data. This
 * miopenSeqTensorDescriptor_t should be initialyzed by `miopenSetRNNDataSeqTensorDescriptor`
 function.(input)
 * @param y                     Pointer to the output tensor (input)
 *
 * @param dw                    Pointer to input weights tensor (input / output)
 * @param weightSpaceSize       Number of allocated bytes in memory for the weights tensor
 * @param workSpace             Pointer to memory allocated for forward training (input)
 * @param workSpaceNumBytes     Number of allocated bytes in memory for the workspace (input)
 * @param reserveSpace          Pointer to memory allocated for random states (input)
 * @param reserveSpaceNumBytes  Number of allocated bytes in memory for use in the forward (input)
 * @return                      miopenStatus_t
 */
MIOPEN_EXPORT miopenStatus_t
miopenRNNBackwardWeightsSeqTensor(miopenHandle_t handle,
                                  const miopenRNNDescriptor_t rnnDesc,
                                  const miopenSeqTensorDescriptor_t xDesc,
                                  const void* x,
                                  const miopenTensorDescriptor_t hDesc,
                                  const void* hx,
                                  const miopenSeqTensorDescriptor_t yDesc,
                                  const void* y,
                                  void* dw,
                                  size_t weightSpaceSize,
                                  void* workSpace,
                                  size_t workSpaceNumBytes,
                                  const void* reserveSpace,
                                  size_t reserveSpaceNumBytes);

/*! @brief Execute forward training for recurrent layer
 *
 * Interface for executing the forward training pass on a RNN.
 *
 * @param handle                MIOpen handle (input)
 * @param rnnDesc               RNN layer descriptor type (input)
 * @param sequenceLen           Temporal iterations to unroll (input)
 * @param xDesc                 An array of tensor descriptors. These are the
 * input descriptors to each time step. The first dimension of each descriptor is the
 * batch size and may decrease from element n to element n+1 and not increase in size.
 * The second dimension is the same for all descriptors in the array and is the input
 * vector length. (input)
 * @param x                     Pointer to input tensor (input)
 * @param hxDesc                A hidden tensor descriptor that has as its first dimension
 * of the number of layers if the direction mode is unidirectional and twice the
 * number of layers if the direction mode is bidirectional. The second dimension of
 * the descriptor must equal the largest first dimension of the xDesc tensor descriptor
 * array. The third dimension equals the hiddenSize. (input)
 * @param hx                    Pointer to the hidden layer input tensor. If hx is NULL,
 * then the initial hidden state will be zero initialized. (input)
 * @param cxDesc                A cell tensor descriptor that has as its first dimension
 * of the number of layers if the direction mode is unidirectional and twice the
 * number of layers if the direction mode is bidirectional. The second dimension of
 * the descriptor must equal the largest first dimension of the xDesc tensor descriptor
 * array. The third dimension equals the hiddenSize. (input)
 * @param cx                    Pointer to the cell layer input tensor. If cx is NULL,
 * then the initial cell state will be zero initialized. (input)
 * @param wDesc                 A weights tensor descriptor (input)
 * @param w                     Pointer to input weights tensor (input)
 * @param yDesc                 An array of fully packed tensor descriptors associated
 * with the output from each time step. The first dimension of the tensor descriptors
 * must equal the first dimension of the first descriptor (batch size) in the xDesc
 * tensor array. The second dimension of the element of the descriptor array
 * depends on the direction mode selected. If the direction mode is unidirectional,
 * the second dimension is the hiddenSize. If direction mode is bidirectional
 * the second dimension is twice the hiddenSize. (input)
 * @param y                     Pointer to output tensor (output)
 * @param hyDesc                A hidden tensor descriptor that has as its first dimension
 * of the number of layers if the direction mode is unidirectional and twice the
 * number of layers if the direction mode is bidirectional. The second dimension of
 * the descriptor must equal the largest first dimension of the xDesc tensor descriptor
 * array. The third dimension equals the hiddenSize. (input)
 * @param hy                    Pointer to the hidden layer output tensor. If hy is NULL,
 * then the final hidden state will not be saved. (output)
 * @param cyDesc                A cell tensor descriptor that has as its first dimension
 * of the number of layers if the direction mode is unidirectional and twice the
 * number of layers if the direction mode is bidirectional. The second dimension of
 * the descriptor must equal the largest first dimension of the xDesc tensor descriptor
 * array. The third dimension equals the hiddenSize. (input)
 * @param cy                    Pointer to the cell layer output tensor. If hy is NULL,
 * then the final cell state will not be saved. (output)
 * @param workSpace             Pointer to memory allocated for forward training (input)
 * @param workSpaceNumBytes     Number of allocated bytes in memory for the workspace (input)
 * @param reserveSpace          Pointer to memory allocated for random states (input / output)
 * @param reserveSpaceNumBytes  Number of allocated bytes in memory for use in the forward  (input)
 * @return                      miopenStatus_t
 */
MIOPEN_EXPORT miopenStatus_t miopenRNNForwardTraining(miopenHandle_t handle,
                                                      const miopenRNNDescriptor_t rnnDesc,
                                                      const int sequenceLen,
                                                      const miopenTensorDescriptor_t* xDesc,
                                                      const void* x,
                                                      const miopenTensorDescriptor_t hxDesc,
                                                      const void* hx,
                                                      const miopenTensorDescriptor_t cxDesc,
                                                      const void* cx,
                                                      const miopenTensorDescriptor_t wDesc,
                                                      const void* w,
                                                      const miopenTensorDescriptor_t* yDesc,
                                                      void* y,
                                                      const miopenTensorDescriptor_t hyDesc,
                                                      void* hy,
                                                      const miopenTensorDescriptor_t cyDesc,
                                                      void* cy,
                                                      void* workSpace,
                                                      size_t workSpaceNumBytes,
                                                      void* reserveSpace,
                                                      size_t reserveSpaceNumBytes);

/*! @brief Execute backward data for recurrent layer
 *
 * Interface for executing the backward data pass on a RNN.
 *
 * @param handle                MIOpen handle (input)
 * @param rnnDesc               RNN layer descriptor type (input)
 * @param sequenceLen           Temporal iterations to unroll (input)
 * @param yDesc                 An array of tensor descriptors (input)
 * @param y                     Pointer to input tensor (input)
 * @param dyDesc                An array of fully packed tensor descriptors associated
 * with the output from each time step. The first dimension of the tensor descriptors
 * must equal the first dimension of the first descriptor (batch size) in the xDesc
 * tensor array. The second dimension of the element of the descriptor array
 * depends on the direction mode selected. If the direction mode is unidirectional,
 * the second dimension is the hiddenSize. If direction mode is bidirectional
 * the second dimension is twice the hiddenSize. (input)
 * @param dy                    Pointer to the hidden layer input tensor (input)
 * @param dhyDesc               A hidden tensor descriptor that has as its first dimension
 * of the number of layers if the direction mode is unidirectional and twice the
 * number of layers if the direction mode is bidirectional. The second dimension of
 * the descriptor must equal the largest first dimension of the xDesc tensor descriptor
 * array. The third dimension equals the hiddenSize. (input)
 * @param dhy                   Pointer to the cell layer input tensor (input)
 * @param dcyDesc               A cell tensor descriptor that has as its first dimension
 * of the number of layers if the direction mode is unidirectional and twice the
 * number of layers if the direction mode is bidirectional. The second dimension of
 * the descriptor must equal the largest first dimension of the xDesc tensor descriptor
 * array. The third dimension equals the hiddenSize. (input)
 * @param dcy                   Pointer to the cell layer input tensor. If dcy is NULL,
 * then the initial delta cell state will be zero initialized. (input)
 * @param wDesc                 A weights tensor descriptor (input)
 * @param w                     Pointer to input weights tensor (input)
 * @param hxDesc                An input hidden tensor descriptor that has as its first dimension
 * of the number of layers if the direction mode is unidirectional and twice the
 * number of layers if the direction mode is bidirectional. The second dimension of
 * the descriptor must equal the largest first dimension of the xDesc tensor descriptor
 * array. The third dimension equals the hiddenSize. (input)
 * @param hx                    Pointer to the hidden layer input tensor. If hx is NULL,
 * then the initial hidden state will be zero initialized. (input)
 * @param cxDesc                A input cell tensor descriptor that has as its first dimension
 * of the number of layers if the direction mode is unidirectional and twice the
 * number of layers if the direction mode is bidirectional. The second dimension of
 * the descriptor must equal the largest first dimension of the xDesc tensor descriptor
 * array. The third dimension equals the hiddenSize. (input)
 * @param cx                    Pointer to the hidden layer input tensor. If cx is NULL,
 * then the initial cell state will be zero initialized. (input)
 * @param dxDesc                An array of tensor descriptors. These are the
 * input descriptors to each time step. The first dimension of each descriptor is the
 * batch size and may decrease from element n to element n+1 and not increase in size.
 * The second dimension is the same for all descriptors in the array and is the input
 * vector length. (input)
 * @param dx                    Pointer to the cell layer output tensor (output)
 * @param dhxDesc               A hidden tensor descriptor that has as its first dimension
 * of the number of layers if the direction mode is unidirectional and twice the
 * number of layers if the direction mode is bidirectional. The second dimension of
 * the descriptor must equal the largest first dimension of the xDesc tensor descriptor
 * array. The third dimension equals the hiddenSize. (input)
 * @param dhx                   Pointer to the delta hidden layer output tensor. If dhx is NULL
 * the hidden gradient will not ouput. (output)
 * @param dcxDesc               A tensor descriptor that has as its first dimension
 * of the number of layers if the direction mode is unidirectional and twice the
 * number of layers if the direction mode is bidirectional. The second dimension of
 * the descriptor must equal the largest first dimension of the xDesc tensor descriptor
 * array. The third dimension equals the hiddenSize. (input)
 * @param dcx                   Pointer to the cell layer output tensor. If dcx is NULL
 * the cell gradient will not ouput. (output)
 * @param workSpace             Pointer to memory allocated for forward training (input)
 * @param workSpaceNumBytes     Number of allocated bytes in memory for the workspace (input)
 * @param reserveSpace          Pointer to memory allocated for random states (input / output)
 * @param reserveSpaceNumBytes  Number of allocated bytes in memory for use in the forward (input)
 * @return                      miopenStatus_t
 */
MIOPEN_EXPORT miopenStatus_t miopenRNNBackwardData(miopenHandle_t handle,
                                                   const miopenRNNDescriptor_t rnnDesc,
                                                   const int sequenceLen,
                                                   const miopenTensorDescriptor_t* yDesc,
                                                   const void* y,
                                                   const miopenTensorDescriptor_t* dyDesc,
                                                   const void* dy,
                                                   const miopenTensorDescriptor_t dhyDesc,
                                                   const void* dhy,
                                                   const miopenTensorDescriptor_t dcyDesc,
                                                   const void* dcy,
                                                   const miopenTensorDescriptor_t wDesc,
                                                   const void* w,
                                                   const miopenTensorDescriptor_t hxDesc,
                                                   const void* hx,
                                                   const miopenTensorDescriptor_t cxDesc,
                                                   const void* cx,
                                                   const miopenTensorDescriptor_t* dxDesc,
                                                   void* dx,
                                                   const miopenTensorDescriptor_t dhxDesc,
                                                   void* dhx,
                                                   const miopenTensorDescriptor_t dcxDesc,
                                                   void* dcx,
                                                   void* workSpace,
                                                   size_t workSpaceNumBytes,
                                                   void* reserveSpace,
                                                   size_t reserveSpaceNumBytes);

/*! @brief Execute backward weights for recurrent layer
 *
 * Interface for executing the backward weights pass on a RNN.
 *
 * @param handle                MIOpen handle (input)
 * @param rnnDesc               RNN layer descriptor type (input)
 * @param sequenceLen           Temporal iterations to unroll (input)
 * @param xDesc                 An array of tensor descriptors. These are the
 * input descriptors to each time step. The first dimension of each descriptor is the
 * batch size and may decrease from element n to element n+1 and not increase in size.
 * The second dimension is the same for all descriptors in the array and is the input
 * vector length. (input)
 * @param x                     Pointer to input tensor (input)
 * @param hxDesc                A hidden tensor descriptor that has as its first dimension
 * of the number of layers if the direction mode is unidirectional and twice the
 * number of layers if the direction mode is bidirectional. The second dimension of
 * the descriptor must equal the largest first dimension of the xDesc tensor descriptor
 * array. The third dimension equals the hiddenSize. (input)
 * @param hx                    Pointer to the hidden layer input tensor. If hx is NULL,
 * then the initial hidden state will be zero initialized. (input)
 * @param yDesc                 An array of fully packed tensor descriptors associated
 * with the output from each time step. The first dimension of the tensor descriptors
 * must equal the first dimension of the first descriptor (batch size) in the xDesc
 * tensor array. The second dimension of the element of the descriptor array
 * depends on the direction mode selected. If the direction mode is unidirectional,
 * the second dimension is the hiddenSize. If direction mode is bidirectional
 * the second dimension is twice the hiddenSize. (input)
 * @param y                     Pointer to the output tensor (input)
 * @param dwDesc                A weights tensor descriptor (input)
 * @param dw                    Pointer to input weights tensor (input / output)
 * @param workSpace             Pointer to memory allocated for forward training (input)
 * @param workSpaceNumBytes     Number of allocated bytes in memory for the workspace (input)
 * @param reserveSpace          Pointer to memory allocated for random states (input)
 * @param reserveSpaceNumBytes  Number of allocated bytes in memory for use in the forward (input)
 * @return                      miopenStatus_t
 */
MIOPEN_EXPORT miopenStatus_t miopenRNNBackwardWeights(miopenHandle_t handle,
                                                      const miopenRNNDescriptor_t rnnDesc,
                                                      const int sequenceLen,
                                                      const miopenTensorDescriptor_t* xDesc,
                                                      const void* x,
                                                      const miopenTensorDescriptor_t hxDesc,
                                                      const void* hx,
                                                      const miopenTensorDescriptor_t* yDesc,
                                                      const void* y,
                                                      const miopenTensorDescriptor_t dwDesc,
                                                      void* dw,
                                                      void* workSpace,
                                                      size_t workSpaceNumBytes,
                                                      const void* reserveSpace,
                                                      size_t reserveSpaceNumBytes);

/*! @brief Execute forward inference for RNN layer
 *
 * Interface for executing the forward inference pass on a RNN.
 *
 * @param handle                MIOpen handle (input)
 * @param rnnDesc               RNN layer descriptor type (input)
 * @param sequenceLen           Temporal iterations to unroll (input)
 * @param xDesc                 An array of tensor descriptors. These are the
 * input descriptors to each time step. The first dimension of each descriptor is the
 * batch size and may decrease from element n to element n+1 and not increase in size.
 * The second dimension is the same for all descriptors in the array and is the input
 * vector length. (input)
 * @param x                     Pointer to input tensor (input)
 * @param hxDesc                A hidden tensor descriptor that has as its first dimension
 * of the number of layers if the direction mode is unidirectional and twice the
 * number of layers if the direction mode is bidirectional. The second dimension of
 * the descriptor must equal the largest first dimension of the xDesc tensor descriptor
 * array. The third dimension equals the hiddenSize. (input)
 * @param hx                    Pointer to the hidden layer input tensor. If hx is NULL,
 * then the initial hidden state will be zero initialized. (input)
 * @param cxDesc                A cell tensor descriptor that has as its first dimension
 * of the number of layers if the direction mode is unidirectional and twice the
 * number of layers if the direction mode is bidirectional. The second dimension of
 * the descriptor must equal the largest first dimension of the xDesc tensor descriptor
 * array. The third dimension equals the hiddenSize. (input)
 * @param cx                    Pointer to the cell layer input tensor. If cx is NULL,
 * then the initial cell state will be zero initialized. (input)
 * @param wDesc                 A weights tensor descriptor (input)
 * @param w                     Pointer to input weights tensor (input)
 * @param yDesc                 An array of fully packed tensor descriptors associated
 * with the output from each time step. The first dimension of the tensor descriptors
 * must equal the first dimension of the first descriptor (batch size) in the xDesc
 * tensor array. The second dimension of the element of the descriptor array
 * depends on the direction mode selected. If the direction mode is unidirectional,
 * the second dimension is the hiddenSize. If direction mode is bidirectional
 * the second dimension is twice the hiddenSize. (input)
 * @param y                     Pointer to output tensor (output)
 * @param hyDesc                A hidden tensor descriptor that has as its first dimension
 * of the number of layers if the direction mode is unidirectional and twice the
 * number of layers if the direction mode is bidirectional. The second dimension of
 * the descriptor must equal the largest first dimension of the xDesc tensor descriptor
 * array. The third dimension equals the hiddenSize. (input)
 * @param hy                    Pointer to the hidden layer output tensor. If hy is NULL,
 * then the final hidden state will not be saved. (output)
 * @param cyDesc                A output cell tensor descriptor that has as its first dimension
 * of the number of layers if the direction mode is unidirectional and twice the
 * number of layers if the direction mode is bidirectional. The second dimension of
 * the descriptor must equal the largest first dimension of the xDesc tensor descriptor
 * array. The third dimension equals the hiddenSize. (input)
 * @param cy                    Pointer to the cell layer output tensor. If cy is NULL,
 * then the final cell state will not be saved. (output)
 * @param workSpace             Pointer to memory allocated for forward training (input)
 * @param workSpaceNumBytes     Number of allocated bytes in memory for the workspace (input)
 * @return                      miopenStatus_t
 */
MIOPEN_EXPORT miopenStatus_t miopenRNNForwardInference(miopenHandle_t handle,
                                                       miopenRNNDescriptor_t rnnDesc,
                                                       const int sequenceLen,
                                                       const miopenTensorDescriptor_t* xDesc,
                                                       const void* x,
                                                       const miopenTensorDescriptor_t hxDesc,
                                                       const void* hx,
                                                       const miopenTensorDescriptor_t cxDesc,
                                                       const void* cx,
                                                       const miopenTensorDescriptor_t wDesc,
                                                       const void* w,
                                                       const miopenTensorDescriptor_t* yDesc,
                                                       void* y,
                                                       const miopenTensorDescriptor_t hyDesc,
                                                       void* hy,
                                                       const miopenTensorDescriptor_t cyDesc,
                                                       void* cy,
                                                       void* workSpace,
                                                       size_t workSpaceNumBytes);

/** @} */
// CLOSEOUT RNN DOXYGEN GROUP

/** @addtogroup LossFunction
 *
 *  @{
 */

/*! @enum miopenCTCLossAlgo_t
 * Algorithms available to execute the CTC loss operation
 */
typedef enum
{
    MIOPEN_CTC_LOSS_ALGO_DETERMINISTIC = 0, /*!< Results are guaranteed to be reproducible */
} miopenCTCLossAlgo_t;

/*! @brief Create a CTC loss function Descriptor
 *
 * API for creating an uninitialized CTC loss function descriptor.
 * @param ctcLossDesc  Pointer to the CTC loss function descriptor type (output)
 * @return             miopenStatus_t
 */
MIOPEN_EXPORT miopenStatus_t miopenCreateCTCLossDescriptor(miopenCTCLossDescriptor_t* ctcLossDesc);

/*! @brief Retrieves a CTC loss function descriptor's details
 *
 * @param ctcLossDesc          CTC loss function descriptor (input)
 * @param dataType             Data type used in this CTC loss operation, only fp32 currently
 * supported (output)
 * @param blank_label_id       User defined index for blank label (output)
 * @param apply_softmax_layer  Boolean to toggle input layer property (output)
 * @return                     miopenStatus_t
 */
MIOPEN_EXPORT miopenStatus_t miopenGetCTCLossDescriptor(miopenCTCLossDescriptor_t ctcLossDesc,
                                                        miopenDataType_t* dataType,
                                                        int* blank_label_id,
                                                        bool* apply_softmax_layer);

/*! @brief Destroys a CTC loss function descriptor object
 *
 * @param ctcLossDesc  CTC loss function descriptor type (input)
 * @return             miopenStatus_t
 */
MIOPEN_EXPORT miopenStatus_t miopenDestroyCTCLossDescriptor(miopenCTCLossDescriptor_t ctcLossDesc);

/*! @brief Set the details of a CTC loss function descriptor
 *
 * @param ctcLossDesc          CTC loss function descriptor type (input)
 * @param dataType             Data type used in this CTC loss operation, only fp32 currently
 * supported (input)
 * @param blank_label_id       User defined index for blank label, default 0 (input)
 * @param apply_softmax_layer  Boolean to toggle input layer property (input)
 * @return             miopenStatus_t
 */
MIOPEN_EXPORT miopenStatus_t miopenSetCTCLossDescriptor(miopenCTCLossDescriptor_t ctcLossDesc,
                                                        miopenDataType_t dataType,
                                                        const int blank_label_id,
                                                        bool apply_softmax_layer);

/*! @brief Query the amount of memory required to execute miopenCTCLoss
 *
 * This function calculates the amount of memory required to run the CTC loss function given a CTC
 * loss function descriptor with the specified algorithm.
 * @param handle         MIOpen handle (input)
 * @param probsDesc      Tensor descriptor for probabilities (input)
 * @param gradientsDesc  Tensor descriptor for gradients (input)
 * @param labels         Pointer to the flattened labels list (input)
 * @param labelLengths   Pointer to the lengths list for "labels" (input)
 * @param inputLengths   Pointer to the list of the time steps in each batch (input)
 * @param algo           CTC loss algorithm selected (input)
 * @param ctcLossDesc    CTC loss function descriptor type (input)
 * @param workSpaceSize  Number of bytes of workspace required for CTC loss operation with selected
 * algorithm (output)
 * @return               miopenStatus_t
 */
MIOPEN_EXPORT miopenStatus_t
miopenGetCTCLossWorkspaceSize(miopenHandle_t handle,
                              const miopenTensorDescriptor_t probsDesc,
                              const miopenTensorDescriptor_t gradientsDesc,
                              const int* labels,
                              const int* labelLengths,
                              const int* inputLengths,
                              miopenCTCLossAlgo_t algo,
                              const miopenCTCLossDescriptor_t ctcLossDesc,
                              size_t* workSpaceSize);

/*! @brief Execute forward inference for CTCLoss layer
 *
 * Interface for executing the forward inference pass on a CTCLoss.
 * @param handle         MIOpen handle (input)
 * @param probsDesc      Tensor descriptor for probabilities (input)
 * @param probs          Pointer to the probabilities tensor (input)
 * @param labels         Pointer to the flattened labels list (input)
 * @param labelLengths   Pointer to the lengths list for "labels" (input)
 * @param inputLengths   Pointer to the list of the time steps in each batch (input)
 * @param losses         Pointer to the computed losses of CTC (Output)
 * @param gradientsDesc  Tensor descriptor for gradients (input)
 * @param gradients      Pointer to the computed gradients of CTC (Output)
 * @param algo           CTC loss algorithm selected (input)
 * @param ctcLossDesc    CTC loss function descriptor type (input)
 * @param workSpace      Pointer to memory allocated for execute CTC loss operation (input)
 * @param workSpaceSize  Number of bytes of workspace required for CTC loss operation with selected
 * algorithm (input)
 * @return               miopenStatus_t
 */
MIOPEN_EXPORT miopenStatus_t miopenCTCLoss(miopenHandle_t handle,
                                           const miopenTensorDescriptor_t probsDesc,
                                           const void* probs,
                                           const int* labels,
                                           const int* labelLengths,
                                           const int* inputLengths,
                                           void* losses,
                                           const miopenTensorDescriptor_t gradientsDesc,
                                           void* gradients,
                                           miopenCTCLossAlgo_t algo,
                                           const miopenCTCLossDescriptor_t ctcLossDesc,
                                           void* workSpace,
                                           size_t workSpaceSize);

/** @} */
// CLOSEOUT LossFunction DOXYGEN GROUP

// Dropout APIs
/** @addtogroup dropout
 *
 *  @{
 */

/*!  @enum miopenRNGType_t
 * random number generator type
 */
typedef enum
{
    MIOPEN_RNG_PSEUDO_XORWOW = 0, /*!< XORWOW pseudorandom generator */
} miopenRNGType_t;

/*! @brief Creates the dropout descriptor object
 *
 * @param dropoutDesc Pointer to a dropout descriptor type
 * @return            miopenStatus_t
 */
MIOPEN_EXPORT miopenStatus_t miopenCreateDropoutDescriptor(miopenDropoutDescriptor_t* dropoutDesc);

/*! @brief Destroys the dropout descriptor object
 *
 * @param dropoutDesc Dropout descriptor type (input)
 * @return            miopenStatus_t
 */
MIOPEN_EXPORT miopenStatus_t miopenDestroyDropoutDescriptor(miopenDropoutDescriptor_t dropoutDesc);

/*! @brief Query the amount of memory required to run dropout
 *
 * This function calculates the amount of memory required to run dropout.
 * @param xDesc                    Tensor descriptor for data tensor x (input)
 * @param reserveSpaceSizeInBytes  Number of bytes of reservespace required for executing dropout
 * (Output)
 * @return                         miopenStatus_t
 */
MIOPEN_EXPORT miopenStatus_t miopenDropoutGetReserveSpaceSize(const miopenTensorDescriptor_t xDesc,
                                                              size_t* reserveSpaceSizeInBytes);

/*! @brief Query the amount of memory required to store the states of the random number generators
 *
 * This function calculates the amount of memory required to store the states of the random number
 * generators used by miopenDropoutForward.
 * @param handle            MIOpen handle (input)
 * @param stateSizeInBytes  Number of bytes required to store random generator states (Output)
 * @return                  miopenStatus_t
 */
MIOPEN_EXPORT miopenStatus_t miopenDropoutGetStatesSize(miopenHandle_t handle,
                                                        size_t* stateSizeInBytes);

/*! @brief Get the details of the dropout descriptor
 *
 * Interface for querying the dropout descriptor
 * @param dropoutDesc  Dropout layer descriptor (input)
 * @param handle       MIOpen handle (input)
 * @param dropout      The probability by which the input is set to 0 in the dropout layer (Output)
 * @param states       Pointer to memory that holds random number generator states (Output)
 * @param seed         Seed used to initialize random number generator states (Output)
 * @param use_mask     Boolean flag indicating whether to use a saved mask (an existing or
 * user-defined dropout layout) in reserveSpace (Output)
 * @param state_evo    Boolean flag indicating whether to adopt state evolution strategy to update
 * the PRNG states by the end of each implementation (Output placeholder, currently not enabled)
 * @param rng_mode     Random number generator used to generate parallel random number sequences
 * (Output)
 * @return             miopenStatus_t
 */
MIOPEN_EXPORT miopenStatus_t miopenGetDropoutDescriptor(miopenDropoutDescriptor_t dropoutDesc,
                                                        miopenHandle_t handle,
                                                        float* dropout,
                                                        void** states,
                                                        unsigned long long* seed,
                                                        bool* use_mask,
                                                        bool* state_evo,
                                                        miopenRNGType_t* rng_mode);

/*! @brief Restore the dropout descriptor to a saved state
 *
 * This function restores the state of dropout descriptor using the address of a state buffer with
 * previously saved PRNG state pattern, without launching the expensive PRNG initialization process.
 *
 * Interface for restoring the dropout descriptor
 * @param dropoutDesc       Dropout layer descriptor (input/Output)
 * @param handle            MIOpen handle (input)
 * @param dropout           The probability by which the input is set to 0 in the dropout layer
 * (input)
 * @param states            Pointer to memory that holds random number generator states (input)
 * @param stateSizeInBytes  Number of bytes holding random generator states (input)
 * @param seed              Seed used to initialize random number generator states (input)
 * @param use_mask          Boolean flag indicating whether to use a saved mask (an existing or
 * user-defined dropout layout) in reserveSpace (input)
 * @param state_evo         Boolean flag indicating whether to adopt state evolution strategy to
 * update the PRNG states by the end of each implementation (input placeholder, currently not
 * enabled)
 * @param rng_mode          Random number generator used to generate parallel random number
 * sequences (input)
 * @return                  miopenStatus_t
 */
MIOPEN_EXPORT miopenStatus_t miopenRestoreDropoutDescriptor(miopenDropoutDescriptor_t dropoutDesc,
                                                            miopenHandle_t handle,
                                                            float dropout,
                                                            void* states,
                                                            size_t stateSizeInBytes,
                                                            unsigned long long seed,
                                                            bool use_mask,
                                                            bool state_evo,
                                                            miopenRNGType_t rng_mode);

/*! @brief Initialize the dropout descriptor
 *
 * Interface for setting up the dropout descriptor
 * @param dropoutDesc       Dropout layer descriptor (input/Output)
 * @param handle            MIOpen handle (input)
 * @param dropout           The probability by which the input is set to 0 in the dropout layer
 * (input)
 * @param states            Pointer to memory that holds random number generator states (input)
 * @param stateSizeInBytes  Number of bytes provided for random generator states (input)
 * @param seed              Seed used to initialize random number generator states (input)
 * @param use_mask          Boolean flag indicating whether to use a saved mask (an existing or
 * user-defined dropout layout) in reserveSpace (input)
 * @param state_evo         Boolean flag indicating whether to adopt state evolution strategy to
 * update the PRNG states by the end of each implementation (input placeholder, currently not
 * enabled)
 * @param rng_mode          Random number generator used to generate parallel random number
 * sequences (input)
 * @return                  miopenStatus_t
 */
MIOPEN_EXPORT miopenStatus_t miopenSetDropoutDescriptor(miopenDropoutDescriptor_t dropoutDesc,
                                                        miopenHandle_t handle,
                                                        float dropout,
                                                        void* states,
                                                        size_t stateSizeInBytes,
                                                        unsigned long long seed,
                                                        bool use_mask,
                                                        bool state_evo,
                                                        miopenRNGType_t rng_mode);

/*! @brief Execute forward dropout operation
 *
 * Interface for executing the forward pass on a Dropout.
 * @param handle                   MIOpen handle (input)
 * @param dropoutDesc              Dropout layer descriptor (input)
 * @param noise_shape              Tensor descriptor for noise shape (input placeholder, currently
 * not enabled)
 * @param xDesc                    Tensor descriptor for data tensor x (input)
 * @param x                        Data tensor x (input)
 * @param yDesc                    Tensor descriptor for data tensor y (input)
 * @param y                        Data tensor y (Output)
 * @param reserveSpace             Pointer to memory allocated for executing forward dropout,
 * expecting reserveSpace unchanged before next call of miopenDropoutBackward (Output)
 * @param reserveSpaceSizeInBytes  Number of bytes of reservespace required for executing forward
 * dropout (input)
 * @return                         miopenStatus_t
 */
MIOPEN_EXPORT miopenStatus_t miopenDropoutForward(miopenHandle_t handle,
                                                  const miopenDropoutDescriptor_t dropoutDesc,
                                                  const miopenTensorDescriptor_t noise_shape,
                                                  const miopenTensorDescriptor_t xDesc,
                                                  const void* x,
                                                  const miopenTensorDescriptor_t yDesc,
                                                  void* y,
                                                  void* reserveSpace,
                                                  size_t reserveSpaceSizeInBytes);

/*! @brief Execute backward dropout operation
 *
 * Interface for executing the backward pass on a Dropout.
 * @param handle                   MIOpen handle (input)
 * @param dropoutDesc              Dropout layer descriptor (input)
 * @param noise_shape              Tensor descriptor for noise shape (input placeholder, currently
 * not enabled)
 * @param dyDesc                   Tensor descriptor for data delta tensor dy (input)
 * @param dy                       Data delta tensor dy (input)
 * @param dxDesc                   Tensor descriptor for data delta tensor dx (input)
 * @param dx                       Data delta tensor dx (Output)
 * @param reserveSpace             Pointer to memory allocated for executing backward dropout,
 * expecting reserveSpace unchanged after previous call of miopenDropoutForward (input)
 * @param reserveSpaceSizeInBytes  Number of bytes of reservespace required for executing backward
 * dropout (input)
 * @return                         miopenStatus_t
 */
MIOPEN_EXPORT miopenStatus_t miopenDropoutBackward(miopenHandle_t handle,
                                                   const miopenDropoutDescriptor_t dropoutDesc,
                                                   const miopenTensorDescriptor_t noise_shape,
                                                   const miopenTensorDescriptor_t dyDesc,
                                                   const void* dy,
                                                   const miopenTensorDescriptor_t dxDesc,
                                                   void* dx,
                                                   void* reserveSpace,
                                                   size_t reserveSpaceSizeInBytes);

/** @} */
// CLOSEOUT DROPOUT DOXYGEN GROUP

// TensorReduce APIs
/** @addtogroup TensorReduce
 *
 *  @{
 */

/*! @brief Creates the ReduceTensor descriptor object
 *
 * @param reduceTensorDesc Pointer to a ReduceTensor descriptor type
 * @return            miopenStatus_t
 */
MIOPEN_EXPORT miopenStatus_t
miopenCreateReduceTensorDescriptor(miopenReduceTensorDescriptor_t* reduceTensorDesc);

/*! @brief Destroy the ReduceTensor descriptor object
 *
 * @param reduceTensorDesc  ReduceTensor descriptor type (input)
 * @return            miopenStatus_t
 */
MIOPEN_EXPORT miopenStatus_t
miopenDestroyReduceTensorDescriptor(miopenReduceTensorDescriptor_t reduceTensorDesc);

/*! @brief Initialize a ReduceTensor descriptor object
 *
 * @param reduceTensorDesc         Pointer to the ReduceTensor descriptor object (output)
 * @param reduceTensorOp           Enumerant specifying the operation used by ReduceTensor (input)
 * @param reduceTensorCompType     Enumerant specifying the data type used with ReduceTensor
 * operation (input)
 * @param reduceTensorNanOpt       Enumerant specifying the Nan number propagation mode (input)
 * @param reduceTensorIndices      Enumerant specifying the indices modes used by ReduceTensor
 * (input)
 * @param reduceTensorIndicesType  Enumerant specifying the data type of the indices (input)
 * @return           miopenStatus_t
 */
MIOPEN_EXPORT miopenStatus_t
miopenSetReduceTensorDescriptor(miopenReduceTensorDescriptor_t reduceTensorDesc,
                                miopenReduceTensorOp_t reduceTensorOp,
                                miopenDataType_t reduceTensorCompType,
                                miopenNanPropagation_t reduceTensorNanOpt,
                                miopenReduceTensorIndices_t reduceTensorIndices,
                                miopenIndicesType_t reduceTensorIndicesType);

/*! @brief Query a ReduceTensor descriptor object
 *
 * @param reduceTensorDesc         Pointer to the ReduceTensor descriptor object (input)
 * @param reduceTensorOp           Pointer to enumerant specifying the operation used by
 * ReduceTensor (output)
 * @param reduceTensorCompType     Pointer to enumerant specifying the data type used with
 * ReduceTensor operation (output)
 * @param reduceTensorNanOpt       Pointer to enumerant specifying the Nan number propagation mode
 * (output)
 * @param reduceTensorIndices      Pointer to enumerant specifying the indices modes used by
 * ReduceTensor (output)
 * @param reduceTensorIndicesType  Pointer to enumerant specifying the data type of the indices
 * (output)
 * @return           miopenStatus_t
 */
MIOPEN_EXPORT miopenStatus_t
miopenGetReduceTensorDescriptor(const miopenReduceTensorDescriptor_t reduceTensorDesc,
                                miopenReduceTensorOp_t* reduceTensorOp,
                                miopenDataType_t* reduceTensorCompType,
                                miopenNanPropagation_t* reduceTensorNanOpt,
                                miopenReduceTensorIndices_t* reduceTensorIndices,
                                miopenIndicesType_t* reduceTensorIndicesType);

/*! @brief Helper function to query the minimum index space size required by the ReduceTensor call
 *
 * @param handle                   MIOpen Handle (input)
 * @param reduceTensorDesc         Pointer to the ReduceTensor descriptor object (input)
 * @param aDesc                    Pointer to the input tensor descriptor (input)
 * @param cDesc                    Pointer to the output tensor descriptor (input)
 * @param sizeInBytes              Pointer to data to return the minimum index space size
 * @return           miopenStatus_t
 */
MIOPEN_EXPORT miopenStatus_t
miopenGetReductionIndicesSize(miopenHandle_t handle,
                              const miopenReduceTensorDescriptor_t reduceTensorDesc,
                              const miopenTensorDescriptor_t aDesc,
                              const miopenTensorDescriptor_t cDesc,
                              size_t* sizeInBytes);

/*! @brief Helper function to query the minimum workspace size required by the ReduceTensor call
 *
 * @param handle                   MIOpen Handle (input)
 * @param reduceTensorDesc         Pointer to the ReduceTensor descriptor object (input)
 * @param aDesc                    Pointer to the input tensor descriptor (input)
 * @param cDesc                    Pointer to the output tensor descriptor (input)
 * @param sizeInBytes              Pointer to data to return the minimum workspace size
 * @return           miopenStatus_t
 */
MIOPEN_EXPORT miopenStatus_t
miopenGetReductionWorkspaceSize(miopenHandle_t handle,
                                const miopenReduceTensorDescriptor_t reduceTensorDesc,
                                const miopenTensorDescriptor_t aDesc,
                                const miopenTensorDescriptor_t cDesc,
                                size_t* sizeInBytes);

/*! @brief TensorReduce function doing reduction on tensor A by implementing C = alpha * reduceOp(A)
 * + beta * C
 *
 * The length of each dimension of output tensor C must match the length of the corresponding
 * dimension of
 * input tensor A or must be equal to 1. The dimensions with length equal to 1 indicate the
 * dimensions
 * of A to be reduced.
 *
 * @param handle                   MIOpen Handle (input)
 * @param reduceTensorDesc         Pointer to the ReduceTensor descriptor object (input)
 * @param indices                  Address of the allocated indices data space (output)
 * @param indicesSizeInBytes       Size in bytes of the allocated indices data space (input)
 * @param workspace                Address of the allocated workspace data (input)
 * @param workspaceSizeInBytes     Size in bytes of the allocated workspace data (input)
 * @param alpha                    Pointer to scale factor for data in input tensor A (input)
 * @param aDesc                    Pointer to the tensor descriptor for input tensor A (input)
 * @param A                        Pointer to the data of input tensor A (input)
 * @param beta                     Pointer to scale factor for data in output tensor C (input)
 * @param cDesc                    Pointer to the tensor descriptor for output tensor C (input)
 * @param C                        Pointer to the data of output tensor C (output)
 * @return           miopenStatus_t
 */
MIOPEN_EXPORT miopenStatus_t
miopenReduceTensor(miopenHandle_t handle,
                   const miopenReduceTensorDescriptor_t reduceTensorDesc,
                   void* indices,
                   size_t indicesSizeInBytes,
                   void* workspace,
                   size_t workspaceSizeInBytes,
                   const void* alpha,
                   const miopenTensorDescriptor_t aDesc,
                   const void* A,
                   const void* beta,
                   const miopenTensorDescriptor_t cDesc,
                   void* C);

/** @} */
// CLOSEOUT TensorReduce DOXYGEN GROUP

// Find 2.0 API
/** @addtogroup find2
 *
 *  @{
 */

/*! @brief Describes a problem for different miopen operations.
 *
 * For now, this is only used for convolution, but could be used for other
 * operators in the future(such as GEMM, Pooling, etc)
 */
MIOPEN_DECLARE_OBJECT(miopenProblem);

/*! @enum miopenProblemDirection_t
 * Directions of miopen operation.
 */
typedef enum
{
    miopenProblemDirectionForward         = 0,
    miopenProblemDirectionBackward        = 1,
    miopenProblemDirectionBackwardWeights = 2,
#ifdef MIOPEN_BETA_API
    miopenProblemDirectionInference = 4,
#endif
} miopenProblemDirection_t;

/*! @enum miopenTensorArgumentId_t
 * Identifiers for tensor arguments of problems and operations.
 */
typedef enum
{
    miopenTensorArgumentIdInvalid = 0,
    miopenTensorConvolutionX      = 1,
    miopenTensorConvolutionW      = 2,
    miopenTensorConvolutionY      = 3,

    miopenTensorMhaK                  = 4,
    miopenTensorMhaQ                  = 5,
    miopenTensorMhaV                  = 6,
    miopenTensorMhaDescaleK           = 7,
    miopenTensorMhaDescaleQ           = 8,
    miopenTensorMhaDescaleV           = 9,
    miopenTensorMhaDescaleS           = 10,
    miopenTensorMhaScaleS             = 11,
    miopenTensorMhaScaleO             = 12,
    miopenTensorMhaDropoutProbability = 13,
    miopenTensorMhaDropoutSeed        = 14,
    miopenTensorMhaDropoutOffset      = 15,
    miopenTensorMhaO                  = 16,
    miopenTensorMhaAmaxO              = 17,
    miopenTensorMhaAmaxS              = 18,
    miopenTensorMhaM                  = 19,
    miopenTensorMhaZInv               = 20,
    miopenTensorMhaDO                 = 21,
    miopenTensorMhaDescaleO           = 22,
    miopenTensorMhaDescaleDO          = 23,
    miopenTensorMhaDescaleDS          = 24,
    miopenTensorMhaScaleDS            = 25,
    miopenTensorMhaScaleDQ            = 26,
    miopenTensorMhaScaleDK            = 27,
    miopenTensorMhaScaleDV            = 28,
    miopenTensorMhaDQ                 = 29,
    miopenTensorMhaDK                 = 30,
    miopenTensorMhaDV                 = 31,
    miopenTensorMhaAmaxDQ             = 32,
    miopenTensorMhaAmaxDK             = 33,
    miopenTensorMhaAmaxDV             = 34,
    miopenTensorMhaAmaxDS             = 35,

#ifdef MIOPEN_BETA_API
    miopenTensorActivationX                = 36,
    miopenTensorActivationY                = 37,
    miopenTensorActivationDX               = 38,
    miopenTensorActivationDY               = 39,
    miopenTensorBiasX                      = 40,
    miopenTensorBiasY                      = 41,
    miopenTensorBias                       = 42,
    miopenTensorSoftmaxX                   = 43,
    miopenTensorSoftmaxY                   = 44,
    miopenTensorSoftmaxDX                  = 45,
    miopenTensorSoftmaxDY                  = 46,
    miopenTensorBatchnormX                 = 47,
    miopenTensorBatchnormY                 = 48,
    miopenTensorBatchnormRunningMean       = 49,
    miopenTensorBatchnormRunningVariance   = 50,
    miopenTensorBatchnormSavedMean         = 51,
    miopenTensorBatchnormSavedVariance     = 52,
    miopenTensorBatchnormScale             = 53,
    miopenTensorBatchnormScaleDiff         = 54,
    miopenTensorBatchnormEstimatedMean     = 55,
    miopenTensorBatchnormEstimatedVariance = 56,
    miopenTensorBatchnormBias              = 57,
    miopenTensorBatchnormBiasDiff          = 58,
    miopenTensorBatchnormDX                = 59,
    miopenTensorBatchnormDY                = 60,
#endif

    miopenTensorArgumentIsScalar = 1U << 31,

#ifdef MIOPEN_BETA_API
    miopenScalarBatchnormExpAvgFactor = miopenTensorArgumentIsScalar | 1,
    miopenScalarBatchnormEpsilon      = miopenTensorArgumentIsScalar | 2,
#endif
} miopenTensorArgumentId_t;

/*! @enum miopenTensorArgumentId_t
 * Different ways to sort results of the find call.
 */
typedef enum
{
    miopenFindResultsOrderByTime          = 0,
    miopenFindResultsOrderByWorkspaceSize = 1,
} miopenFindResultsOrder_t;

/*! @brief Initializes a problem object describing a convolution operation.
 *
 * @param problem      Pointer to the problem to initialize
 * @param operatorDesc Descriptor of the operator to be used
 * @param direction    Direction of the operation
 * @return             miopenStatus_t
 */
MIOPEN_EXPORT miopenStatus_t miopenCreateConvProblem(miopenProblem_t* problem,
                                                     miopenConvolutionDescriptor_t operatorDesc,
                                                     miopenProblemDirection_t direction);

/*! @brief Initializes a problem object describing a Mha operation.
 *
 * @param problem      Pointer to the problem to initialize
 * @param operatorDesc Descriptor of the operator to be used
 * @param direction    Direction of the operation
 * @return             miopenStatus_t
 */

MIOPEN_EXPORT miopenStatus_t miopenCreateMhaProblem(miopenProblem_t* problem,
                                                    miopenMhaDescriptor_t operatorDesc,
                                                    miopenProblemDirection_t direction);

/*! @brief Creates the mha descriptor object
 *
 * @param mhaDesc     Pointer to a mha descriptor type
 * @return            miopenStatus_t
 */

MIOPEN_EXPORT miopenStatus_t miopenCreateMhaDescriptor(miopenMhaDescriptor_t* mhaDesc);

/*! @brief Sets the Mha descriptor details
 *
 * Sets all of the descriptor details for the Mha
 *
 * @param mhaDesc               Pointer to a Mha descriptor
 * @param scale                 Scale
 * @return                      miopenStatus_t
 */

MIOPEN_EXPORT miopenStatus_t miopenSetMhaDescriptor(miopenMhaDescriptor_t mhaDesc, float scale);

/*! @brief Gets the Mha descriptor details
 *
 * Retrieves all of the descriptor details for the Mha.
 *
 * @param mhaDesc       Pointer to a Mha descriptor
 * @param scale         Scale (output)
 * @return              miopenStatus_t
 */

MIOPEN_EXPORT miopenStatus_t miopenGetMhaDescriptor(miopenMhaDescriptor_t mhaDesc, float* scale);

/*! @brief Creates the Softmax descriptor object
 *
 * @param softmaxDesc Pointer to an softmax descriptor type
 * @return            miopenStatus_t
 */

MIOPEN_EXPORT miopenStatus_t miopenCreateSoftmaxDescriptor(miopenSoftmaxDescriptor_t* softmaxDesc);

/*! @brief Sets the softmax descriptor details
 *
 * Sets all of the descriptor details for the softmax layer
 *
 * @param softmaxDesc  Pointer to a softmax layer descriptor
 * @param alpha        Softmax alpha parameter
 * @param beta         Softmax beta parameter
 * @param algorithm    Softmax algorithm
 * @param mode         Softmax mode
 * @return             miopenStatus_t
 */
MIOPEN_EXPORT miopenStatus_t miopenSetSoftmaxDescriptor(miopenSoftmaxDescriptor_t softmaxDesc,
                                                        float alpha,
                                                        float beta,
                                                        miopenSoftmaxAlgorithm_t algorithm,
                                                        miopenSoftmaxMode_t mode);

/*! @brief Gets the softmax layer descriptor details
 *
 * Retrieves all of the descriptor details for the softmax layer.
 *
 * @param softmaxDesc   Pointer to a softmax layer descriptor (input)
 * @param alpha         Softmax alpha parameter (output)
 * @param beta          Softmax beta parameter (output)
 * @param algorithm     Softmax algorithm (output)
 * @param mode          Softmax mode (output)
 * @return              miopenStatus_t
 */
MIOPEN_EXPORT miopenStatus_t miopenGetSoftmaxDescriptor(const miopenSoftmaxDescriptor_t softmaxDesc,
                                                        float* alpha,
                                                        float* beta,
                                                        miopenSoftmaxAlgorithm_t* algorithm,
                                                        miopenSoftmaxMode_t* mode);

/*! @brief Destroys a problem object.
 *
 * @param problem Problem to destroy
 * @return        miopenStatus_t
 */
MIOPEN_EXPORT miopenStatus_t miopenDestroyProblem(miopenProblem_t problem);

/*! @brief Sets a tensor descriptor for the specified argument.
 *
 * @param problem    Problem to update
 * @param id         Id of the argument for the descriptor
 * @param descriptor Tensor descriptor to set
 * @return           miopenStatus_t
 */
MIOPEN_EXPORT miopenStatus_t
miopenSetProblemTensorDescriptor(miopenProblem_t problem,
                                 miopenTensorArgumentId_t id,
                                 const miopenTensorDescriptor_t descriptor);

/*! @brief The miopenFindOptions allows the user to configure how find will be used.
 */
MIOPEN_DECLARE_OBJECT(miopenFindOptions);

/*! @brief Initializes miopenFindOptions object.
 *
 * @param options    Pointer to options object to initialze
 * @return           miopenStatus_t
 */
MIOPEN_EXPORT miopenStatus_t miopenCreateFindOptions(miopenFindOptions_t* options);

/*! @brief Destroys miopenFindOptions object.
 *
 * @param options    Options object to destroy
 * @return           miopenStatus_t
 */
MIOPEN_EXPORT miopenStatus_t miopenDestroyFindOptions(miopenFindOptions_t options);

/*! @brief Sets the tuning find option. Default value is zero.
 *
 * @param options    Options object to update
 * @param value      Value of zero means no tuning, value of one means tuning enabled
 * @return           miopenStatus_t
 */
MIOPEN_EXPORT miopenStatus_t miopenSetFindOptionTuning(miopenFindOptions_t options, int value);

/*! @brief Sets the results order find option. Default value is miopenFindResultsOrderByTime.
 *
 * @param options    Options object to update
 * @param value      Specifies what order should find results have
 * @return           miopenStatus_t
 */
MIOPEN_EXPORT miopenStatus_t miopenSetFindOptionResultsOrder(miopenFindOptions_t options,
                                                             miopenFindResultsOrder_t value);

/*! @brief Sets the workspace limit find option. Default value is maximum of size_t
 *
 * @param options    Options object to update
 * @param value      Specifies the workspace limit for find call. All solvers exceeding the limit
 * would be ignored.
 * @return           miopenStatus_t
 */
MIOPEN_EXPORT miopenStatus_t miopenSetFindOptionWorkspaceLimit(miopenFindOptions_t options,
                                                               size_t value);

/*! @brief Attaches the preallocated workspace to find options. Allocated by the library by default.
 *
 * @param options    Options object to update
 * @param buffer     Specifies the workspace for find call
 * @param size       Specifies the size of the buffer passed
 * @return           miopenStatus_t
 */
MIOPEN_EXPORT miopenStatus_t miopenSetFindOptionPreallocatedWorkspace(miopenFindOptions_t options,
                                                                      void* buffer,
                                                                      size_t size);

/*! @brief Attaches a preallocated tensor to find options. If not used, buffers are allocated by
 * MIOpen internally, which is not recommended.
 *
 * @param options    Options object to update
 * @param id         Specifies the id of the tensor passed
 * @param buffer     Specifies the tensor for find call
 * @return           miopenStatus_t
 */
MIOPEN_EXPORT miopenStatus_t miopenSetFindOptionPreallocatedTensor(miopenFindOptions_t options,
                                                                   miopenTensorArgumentId_t id,
                                                                   void* buffer);

/*! @brief Forces library to attach kernel binaries to solutions for later saving. This allows zero
 * lookup miopenRunSolution calls after miopenLoadSolution. Default value is 0.
 *
 * @param options    Options object to update
 * @param attach     1 means attaching, 0 - skipping, any other value - reserved for future use
 * @return           miopenStatus_t
 */
MIOPEN_EXPORT miopenStatus_t miopenSetFindOptionAttachBinaries(miopenFindOptions_t options,
                                                               unsigned attach);

/*! @brief The miopenSolution object describes a prepared solution.
 */
MIOPEN_DECLARE_OBJECT(miopenSolution);

/*! @brief Finds solutions to a problem by running different applicable solutions. Memory is
 * automatically allocated.
 *
 * @param handle       Handle to execute the kernels
 * @param problem      Problem to solve
 * @param options      Find options. When null default values would be used
 * @param solutions    Pointer to the first result. Must not be null
 * @param numSolutions Pointer to the amount of results. Ignored if null
 * @param maxSolutions Limits the amount of results
 * @return             miopenStatus_t
 */
MIOPEN_EXPORT miopenStatus_t miopenFindSolutions(miopenHandle_t handle,
                                                 miopenProblem_t problem,
                                                 miopenFindOptions_t options,
                                                 miopenSolution_t* solutions,
                                                 size_t* numSolutions,
                                                 size_t maxSolutions);

/*! @brief Values of a tensor or scalar argument for the miopenRunSolution function.
 */
struct miopenTensorArgument_t
{
    /* @brief Identifier of the tensor argument.
     */
    miopenTensorArgumentId_t id;
    /* @brief Tensor descriptor to override the value stored in the solution.
     *
     * Some solvers may support overriding input and output tensor descriptors, but right now there
     * is no way to tell from the API. Intended for the future use.
     */
    miopenTensorDescriptor_t* descriptor;
    /* @brief Pointer to the device memory buffer to use for the operation or to the host memory if
     * the value is scalar.
     */
    void* buffer;
};

/*! @brief Runs the solution using the passed in buffers.
 *
 * @param handle        Handle to execute the kernels
 * @param solution      Solution to execute
 * @param nInputs       Amount to inputs for the solution
 * @param tensors       Tensor arguments described by miopenTensorArgument_t
 * @param workspace     Pointer to device buffer used as workspace. May be null when not required.
 * Should not be less than expected
 * @param workspaceSize Size of the workspace buffer
 * @return              miopenStatus_t
 */
MIOPEN_EXPORT miopenStatus_t miopenRunSolution(miopenHandle_t handle,
                                               miopenSolution_t solution,
                                               size_t nInputs,
                                               const miopenTensorArgument_t* tensors,
                                               void* workspace,
                                               size_t workspaceSize);

/*! @brief Destroys solution object.
 *
 * @param solution   Solution to destroy
 * @return           miopenStatus_t
 */
MIOPEN_EXPORT miopenStatus_t miopenDestroySolution(miopenSolution_t solution);

/*! @brief Loads solution object from binary data.
 *
 * @param solution   Pointer to the solution to load
 * @param data       Data to load the solution from
 * @param size       Size of the solution blob
 * @return           miopenStatus_t
 */
MIOPEN_EXPORT miopenStatus_t miopenLoadSolution(miopenSolution_t* solution,
                                                const char* data,
                                                size_t size);

/*! @brief Saves a solution object as binary data.
 *
 * @param solution   Solution to save
 * @param data       Pointer to a buffer to save soltuion to
 * @return           miopenStatus_t
 */
MIOPEN_EXPORT miopenStatus_t miopenSaveSolution(miopenSolution_t solution, char* data);

/*! @brief Reads the expected size of a solution.
 *
 * @param solution   Solution to get size
 * @param size       Pointer to a location where to write the size of the solution blob
 * @return           miopenStatus_t
 */
MIOPEN_EXPORT miopenStatus_t miopenGetSolutionSize(miopenSolution_t solution, size_t* size);

/*! @brief Reads the amount of workspace required to exectute the solution.
 *
 * @param solution      Solution to get required workspace size
 * @param workspaceSize Pointer to a location where to write the workspace size
 * @return              miopenStatus_t
 */
MIOPEN_EXPORT miopenStatus_t miopenGetSolutionWorkspaceSize(miopenSolution_t solution,
                                                            size_t* workspaceSize);

/*! @brief Reads the time spent to execute the solution the last it was run.
 *
 * @param solution Solution to get exection time
 * @param time     Pointer to a location where to write the execution time
 * @return         miopenStatus_t
 */
MIOPEN_EXPORT miopenStatus_t miopenGetSolutionTime(miopenSolution_t solution, float* time);

/*! @brief Reads id of the solver referred by the solution.
 *
 * @param solution Solution to get solver id from
 * @param solverId Pointer to a location where to write the solver id
 * @return         miopenStatus_t
 */
MIOPEN_EXPORT miopenStatus_t miopenGetSolutionSolverId(miopenSolution_t solution,
                                                       uint64_t* solverId);

/*! @brief Gets the convolution algorithm implemented by a solver.
 *
 * @param solverId Solver id to get convolution algorithm of
 * @param result   Pointer to a location where to write the algorithm
 * @return         miopenStatus_t
 */
MIOPEN_EXPORT miopenStatus_t miopenGetSolverIdConvAlgorithm(uint64_t solverId,
                                                            miopenConvAlgorithm_t* result);

#ifdef MIOPEN_BETA_API

/*! @brief Initializes a problem object describing an activation operation.
 * @note As of now there is no way to actually get any solution for this kind of problems.
 *
 * @param problem      Pointer to the problem to initialize
 * @param operatorDesc Descriptor of the operator to be used
 * @param direction    Direction of the operation
 * @return             miopenStatus_t
 */
MIOPEN_EXPORT miopenStatus_t
miopenCreateActivationProblem(miopenProblem_t* problem,
                              miopenActivationDescriptor_t operatorDesc,
                              miopenProblemDirection_t direction);

/*! @brief Initializes a problem object describing an activation operation.
 * @note As of now there is no way to actually get any solution for this kind of problems.
 *
 * @param problem   Pointer to the problem to initialize
 * @param mode      Batchnorm mode
 * @param direction Direction of the operation
 * @return          miopenStatus_t
 */
MIOPEN_EXPORT miopenStatus_t miopenCreateBatchnormProblem(miopenProblem_t* problem,
                                                          miopenBatchNormMode_t mode,
                                                          bool runningMeanVariance,
                                                          miopenProblemDirection_t direction);

/*! @brief Fuse two problems into a single one. Problems can be either regular, or fused. No
 * problems are disposed in the process, so the problem2 should be destroyed manually if it is not
 * needed anymore.
 * @example
 * miopenProblem_t problem = makeSomeProblem1();
 * miopenProblem_t problem2 = makeSomeProblem2();
 * miopenProblem_t problem3 = makeSomeProblem3();
 * miopenFuseProblems(problem, problem2);
 * // Now problem contains {problem1, problem2}
 * miopenFuseProblems(problem, problem3);
 * // Now problem contains {problem1, problem2, problem3}
 * miopenDestroyProblem(problem2);
 * miopenDestroyProblem(problem3);
 * @note As of now there is no way to actually get any solution for this kind of problems.
 *
 * @param problem1     The first problem to fuse. The result would be stored here.
 * @param problem2     The second problem to fuse.
 * @return             miopenStatus_t
 */
MIOPEN_EXPORT miopenStatus_t miopenFuseProblems(miopenProblem_t problem1, miopenProblem_t problem2);

/*! @brief Initializes a problem object describing an bias operation.
 * @note As of now there is no way to actually get any solution for this kind of problems.
 *
 * @param problem        Pointer to the problem to initialize
 * @param direction      Direction of the operation
 * @return               miopenStatus_t
 */
MIOPEN_EXPORT miopenStatus_t miopenCreateBiasProblem(miopenProblem_t* problem,
                                                     miopenProblemDirection_t direction);

/*! @brief Initializes a problem object describing a softmax operation.
 *
 * @param problem      Pointer to the problem to initialize
 * @param operatorDesc Descriptor of the operator to be used
 * @param direction    Direction of the operation
 * @return             miopenStatus_t
 */

MIOPEN_EXPORT miopenStatus_t miopenCreateSoftmaxProblem(miopenProblem_t* problem,
                                                        miopenSoftmaxDescriptor_t operatorDesc,
                                                        miopenProblemDirection_t direction);

#endif

/** @} */
// CLOSEOUT find2 DOXYGEN GROUP

#ifdef MIOPEN_BETA_API

/*! @ingroup ReduceCalculation
 * @enum miopenReduceCalculationNanPropagation_t
 * Nan numbers propagation modes for reduce calculation
 */
typedef enum
{
    MIOPEN_REDUCE_CALCULATION_NOT_PROPAGATE_NAN = 0, /*!< does not propagate Nan number */
    MIOPEN_REDUCE_CALCULATION_PROPAGATE_NAN =
        1, /*!< propagate the Nan number by the Reduction operation */
} miopenReduceCalculationNanPropagation_t;

// ReduceCalculation APIs
/** @addtogroup reducecalculation
 *
 *  @{
 */

/*! @enum miopenReduceCalculationOp_t
 * Reduction Calculation operation types
 */
typedef enum
{
    MIOPEN_REDUCE_CALCULATION_PROD =
        1, /*!< the operation is multiplying the values of the reduced elements */
    MIOPEN_REDUCE_CALCULATION_SUM =
        2, /*!< the operation is adding the values of the reduced elements */
} miopenReduceCalculationOp_t;

/*! @brief Helper function to query the minimum workspace size required by the ReduceTensor call
 *
 * @param [in]   handle                   MIOpen Handle
 * @param [in]   xDesc                    Tensor descriptor for data input tensor x
 * @param [in]   dim                      Dimension to calculation.
 * @param [in]   yDesc                    Tensor descriptor for output data tensor y
 * @param [out]  sizeInBytes              Pointer to data to return the minimum workspace size
 * @return                                miopenStatus_t
 */
MIOPEN_EXPORT miopenStatus_t
miopenGetReduceCalculationWorkspaceSize(miopenHandle_t handle,
                                        const miopenTensorDescriptor_t xDesc,
                                        const int32_t dim,
                                        const miopenReduceCalculationOp_t reduceCalculationOp,
                                        const miopenTensorDescriptor_t reduceDesc,
                                        size_t* sizeInBytes);

/*! @brief Execute a reducecalculation forward layer
 *
 * @param [in]   handle                   MIOpen handle
 * @param [in]   nanPropagation           Nan number propagation mode
 * @param [in]   workspace                Address of the allocated workspace data
 * @param [in]   workspaceSizeInBytes     Size in bytes of the allocated workspace data
 * @param [in]   xDesc                    Tensor descriptor for data input tensor x
 * @param [in]   x                        Data tensor x
 * @param [in]   dim                      Dimension to calculation.
 * @param [in]   yDesc                    Tensor descriptor for output data tensor y
 * @param [out]  y                        Data tensor y
 * @return                                miopenStatus_t
 */
MIOPEN_EXPORT miopenStatus_t
miopenReduceCalculationForward(miopenHandle_t handle,
                               miopenReduceCalculationNanPropagation_t nanPropagation,
                               void* workspace,
                               size_t workspaceSizeInBytes,
                               const miopenTensorDescriptor_t xDesc,
                               const void* x,
                               const int32_t dim,
                               const miopenReduceCalculationOp_t reduceCalculationOp,
                               const miopenTensorDescriptor_t reduceDesc,
                               void* y);

/** @} */
// CLOSEOUT REDUCE CALCULATION DOXYGEN GROUP
#endif // MIOPEN_BETA_API

#ifdef MIOPEN_BETA_API

/*! @ingroup ReduceExtreme
 * @enum miopenReduceExtremeOp_t
 * Reduction Extreme operation types
 */
typedef enum
{
    MIOPEN_REDUCE_EXTREME_ARGMIN =
        1, /*!< the operation is getting the minimum index of the reduced elements */
    MIOPEN_REDUCE_EXTREME_ARGMAX =
        2, /*!< the operation is getting the maximum index of the reduced elements */
    MIOPEN_REDUCE_EXTREME_MIN =
        3, /*!< the operation is getting the minimum value and index of the reduced elements */
    MIOPEN_REDUCE_EXTREME_MAX =
        4, /*!< the operation is getting the maximum value and index of the reduced elements */
} miopenReduceExtremeOp_t;

// ReduceExtreme APIs
/** @addtogroup ReduceExtreme
 *
 *  @{
 */

/*! @brief Find the the extreme (minimum, maximum) value and index of a tensor across Dimension.
 *
 * @param handle                   MIOpen handle (input)
 * @param xDesc                    Tensor descriptor for data input tensor x (input)
 * @param x                        Data tensor x (input)
 * @param dim                      Dimension to reduce argmax. (input)
 * @param reduceExtremeOp          Enumerant specifying the operation used by ReduceExtreme (input)
 * @param yDesc                    Tensor descriptor for reduce data tensor y (input)
 * @param y                        Data tensor y (output)
 * @param indiceDesc               Tensor descriptor for reduce data tensor indice only int32_t
 * (input)
 * @param indice                   Data tensor indice (output)
 * @return                         miopenStatus_t
 */
MIOPEN_EXPORT miopenStatus_t
miopenReduceExtremeForward(miopenHandle_t handle,
                           const miopenTensorDescriptor_t xDesc,
                           const void* x,
                           const int32_t dim,
                           const miopenReduceExtremeOp_t reduceExtremeOp,
                           const miopenTensorDescriptor_t yDesc,
                           void* y,
                           const miopenTensorDescriptor_t indiceDesc,
                           void* indice);

/** @} */
// CLOSEOUT REDUCEEXTREME DOXYGEN GROUP
#endif // MIOPEN_BETA_API

#ifdef MIOPEN_BETA_API
// GroupNorm APIs
/** @addtogroup groupnorm
 *
 *  @{
 */
/*! @brief Execute a groupnorm forward layer
 *
 * @param handle         MIOpen handle (input)
 * @param mode           GroupNorm mode (input)
 * @param xDesc          Tensor descriptor for data input tensor x (input)
 * @param x              Data tensor x (input)
 * @param weightDesc     Tensor descriptor for data input tensor weight (input)
 * @param weight         Data tensor weight (input)
 * @param biasDesc       Tensor descriptor for data input tensor bias (input)
 * @param bias           Data tensor bias (input)
 * @param num_groups     nNmber of groups to separate the channels into (input)
 * @param epsilon        Value to stablize inverse variance calculation (input)
 * @param yDesc          Tensor descriptor for output data tensor y (input)
 * @param y              Data tensor y (output)
 * @param meanDesc       Tensor descriptor for output data tensor mean (input)
 * @param mean           Data tensor mean (output)
 * @param rstdDesc       Tensor descriptor for output data tensor rstd (input)
 * @param rstd           Data tensor rstd (output)
 * @return               miopenStatus_t
 */
MIOPEN_EXPORT miopenStatus_t miopenGroupNormForward(miopenHandle_t handle,
                                                    miopenNormMode_t mode,
                                                    const miopenTensorDescriptor_t xDesc,
                                                    const void* x,
                                                    const miopenTensorDescriptor_t weightDesc,
                                                    const void* weight,
                                                    const miopenTensorDescriptor_t biasDesc,
                                                    const void* bias,
                                                    const uint64_t num_groups,
                                                    const float epsilon,
                                                    const miopenTensorDescriptor_t yDesc,
                                                    void* y,
                                                    const miopenTensorDescriptor_t meanDesc,
                                                    void* mean,
                                                    const miopenTensorDescriptor_t rstdDesc,
                                                    void* rstd);

/** @} */
// CLOSEOUT groupnorm DOXYGEN GROUP
#endif // MIOPEN_BETA_API

#ifdef MIOPEN_BETA_API
// LayerNorm APIs
/** @addtogroup layernorm
 *
 *  @{
 */
/*! @brief Execute a add and layernorm forward layer
 *
 * @param handle         MIOpen handle (input)
 * @param mode           LayerNorm mode (input)
 * @param xDesc          Tensor descriptor for data input tensor x (input)
 * @param x              Data tensor x (input)
 * @param x2Desc         Tensor descriptor for data input tensor x2 (input)
 * @param x2             Data tensor x2 (input)
 * @param weightDesc     Tensor descriptor for data input tensor weight (input)
 * @param weight         Data tensor weight (input)
 * @param biasDesc       Tensor descriptor for data input tensor bias (input)
 * @param bias           Data tensor bias (input)
 * @param epsilon        Value to stablize inverse variance calculation (input)
 * @param normalized_dim Nomalized dimensions in the input array (input)
 * @param yDesc          Tensor descriptor for output data tensor y (input)
 * @param y              Data tensor y (output)
 * @param meanDesc       Tensor descriptor for output data tensor mean (input)
 * @param mean           Data tensor mean (output)
 * @param rstdDesc       Tensor descriptor for output data tensor rstd (input)
 * @param rstd           Data tensor rstd (output)
 * @return               miopenStatus_t
 */
MIOPEN_EXPORT miopenStatus_t miopenAddLayerNormForward(miopenHandle_t handle,
                                                       miopenNormMode_t mode,
                                                       const miopenTensorDescriptor_t xDesc,
                                                       const void* x,
                                                       const miopenTensorDescriptor_t x2Desc,
                                                       const void* x2,
                                                       const miopenTensorDescriptor_t weightDesc,
                                                       const void* weight,
                                                       const miopenTensorDescriptor_t biasDesc,
                                                       const void* bias,
                                                       const float epsilon,
                                                       const int32_t normalized_dim,
                                                       const miopenTensorDescriptor_t yDesc,
                                                       void* y,
                                                       const miopenTensorDescriptor_t meanDesc,
                                                       void* mean,
                                                       const miopenTensorDescriptor_t rstdDesc,
                                                       void* rstd);

/** @} */
// CLOSEOUT LAYERNORM DOXYGEN GROUP
#endif // MIOPEN_BETA_API

#ifdef MIOPEN_BETA_API
// LayerNorm APIs
/** @addtogroup layernorm
 *
 *  @{
 */
/*! @brief Execute a T5layernorm forward layer
 *
 * @param handle         MIOpen handle (input)
 * @param mode           LayerNorm mode (input)
 * @param xDesc          Tensor descriptor for data input tensor x (input)
 * @param x              Data tensor x (input)
 * @param weightDesc     Tensor descriptor for data input tensor weight (input)
 * @param weight         Data tensor weight (input)
 * @param epsilon        Value to stablize inverse variance calculation (input)
 * @param yDesc          Tensor descriptor for output data tensor y (input)
 * @param y              Data tensor y (output)
 * @param rstdDesc       Tensor descriptor for output data tensor rstd (input)
 * @param rstd           Data tensor rstd (output)
 * @return               miopenStatus_t
 */
MIOPEN_EXPORT miopenStatus_t miopenT5LayerNormForward(miopenHandle_t handle,
                                                      miopenNormMode_t mode,
                                                      const miopenTensorDescriptor_t xDesc,
                                                      const void* x,
                                                      const miopenTensorDescriptor_t weightDesc,
                                                      const void* weight,
                                                      const float epsilon,
                                                      const miopenTensorDescriptor_t yDesc,
                                                      void* y,
                                                      const miopenTensorDescriptor_t rstdDesc,
                                                      void* rstd);

/*! @brief Helper function to query the minimum workspace size required by the T5layernorm backward
 * call
 *
 * @param handle                   MIOpen Handle (input)
 * @param mode                     LayerNorm mode (input)
 * @param dyDesc                   Tensor descriptor for data input tensor dy (input)
 * @param xDesc                    Tensor descriptor for data input tensor x (input)
 * @param weightDesc               Tensor descriptor for data input tensor weight (input)
 * @param rstdDesc                 Tensor descriptor for data input tensor rstd (input)
 * @param dxDesc                   Tensor descriptor for output data tensor dx (input)
 * @param dwDesc                   Tensor descriptor for output data tensor dw (input)
 * @param sizeInBytes              Pointer to data to return the minimum workspace size
 * @return                         miopenStatus_t
 */
MIOPEN_EXPORT miopenStatus_t
miopenGetT5LayerNormBackwardWorkspaceSize(miopenHandle_t handle,
                                          miopenNormMode_t mode,
                                          const miopenTensorDescriptor_t dyDesc,
                                          const miopenTensorDescriptor_t xDesc,
                                          const miopenTensorDescriptor_t weightDesc,
                                          const miopenTensorDescriptor_t rstdDesc,
                                          const miopenTensorDescriptor_t dxDesc,
                                          const miopenTensorDescriptor_t dwDesc,
                                          size_t* sizeInBytes);

/*! @brief Execute a T5layernorm backward layer
 *
 * @param handle                   MIOpen handle (input)
 * @param mode                     LayerNorm mode (input)
 * @param workspace                Address of the allocated workspace data (input)
 * @param workspaceSizeInBytes     Size in bytes of the allocated workspace data (input)
 * @param dyDesc                   Tensor descriptor for data input tensor dy (input)
 * @param dy                       Data tensor dy (input)
 * @param xDesc                    Tensor descriptor for output data tensor x (input)
 * @param x                        Data tensor x (input)
 * @param weightDesc               Tensor descriptor for data input tensor weight (input)
 * @param weight                   Data tensor weight (input)
 * @param rstdDesc                 Tensor descriptor for output data tensor rstd (input)
 * @param rstd                     Data tensor rstd (output)
 * @param dxDesc                   Tensor descriptor for output data tensor dx (input)
 * @param dx                       Data tensor dx (output)
 * @param dwDesc                   Tensor descriptor for output data tensor dw (input)
 * @param dw                       Data tensor dw (output)
 * @return                         miopenStatus_t
 */
MIOPEN_EXPORT miopenStatus_t miopenT5LayerNormBackward(miopenHandle_t handle,
                                                       miopenNormMode_t mode,
                                                       void* workspace,
                                                       size_t workspaceSizeInBytes,
                                                       const miopenTensorDescriptor_t dyDesc,
                                                       const void* dy,
                                                       const miopenTensorDescriptor_t xDesc,
                                                       const void* x,
                                                       const miopenTensorDescriptor_t weightDesc,
                                                       const void* weight,
                                                       const miopenTensorDescriptor_t rstdDesc,
                                                       const void* rstd,
                                                       const miopenTensorDescriptor_t dxDesc,
                                                       void* dx,
                                                       const miopenTensorDescriptor_t dwDesc,
                                                       void* dw);
/** @} */
// CLOSEOUT LAYERNORM DOXYGEN GROUP
#endif // MIOPEN_BETA_API

#ifdef MIOPEN_BETA_API
// Graph API
/** @addtogroup GraphAPI
 *
 *  @{
 */

/*! @brief Descriptor type
 *
 * An enumerated type that indicates the type of backend descriptors. Users create a backend
 * descriptor of a particular type by passing a value from this enumerate to the
 * miopenBackendCreateDescriptor() function.
 */
typedef enum
{
    MIOPEN_BACKEND_CONVOLUTION_DESCRIPTOR,
    MIOPEN_BACKEND_ENGINE_DESCRIPTOR,
    MIOPEN_BACKEND_ENGINECFG_DESCRIPTOR,
    MIOPEN_BACKEND_ENGINEHEUR_DESCRIPTOR,
    MIOPEN_BACKEND_EXECUTION_PLAN_DESCRIPTOR,
    MIOPEN_BACKEND_INTERMEDIATE_INFO_DESCRIPTOR,
    MIOPEN_BACKEND_KNOB_CHOICE_DESCRIPTOR,
    MIOPEN_BACKEND_KNOB_INFO_DESCRIPTOR,
    MIOPEN_BACKEND_LAYOUT_INFO_DESCRIPTOR,
    MIOPEN_BACKEND_MATMUL_DESCRIPTOR,
    MIOPEN_BACKEND_OPERATION_CONCAT_DESCRIPTOR,
    MIOPEN_BACKEND_OPERATION_CONVOLUTION_BACKWARD_DATA_DESCRIPTOR,
    MIOPEN_BACKEND_OPERATION_CONVOLUTION_BACKWARD_FILTER_DESCRIPTOR,
    MIOPEN_BACKEND_OPERATION_CONVOLUTION_FORWARD_DESCRIPTOR,
    MIOPEN_BACKEND_OPERATION_GEN_STATS_DESCRIPTOR,
    MIOPEN_BACKEND_OPERATION_MATMUL_DESCRIPTOR,
    MIOPEN_BACKEND_OPERATION_NORM_BACKWARD_DESCRIPTOR,
    MIOPEN_BACKEND_OPERATION_NORM_FORWARD_DESCRIPTOR,
    MIOPEN_BACKEND_OPERATION_POINTWISE_DESCRIPTOR,
    MIOPEN_BACKEND_OPERATION_REDUCTION_DESCRIPTOR,
    MIOPEN_BACKEND_OPERATION_RESAMPLE_BWD_DESCRIPTOR,
    MIOPEN_BACKEND_OPERATION_RESAMPLE_FWD_DESCRIPTOR,
    MIOPEN_BACKEND_OPERATION_RESHAPE_DESCRIPTOR,
    MIOPEN_BACKEND_OPERATION_RNG_DESCRIPTOR,
    MIOPEN_BACKEND_OPERATION_SIGNAL_DESCRIPTOR,
    MIOPEN_BACKEND_OPERATIONGRAPH_DESCRIPTOR,
    MIOPEN_BACKEND_POINTWISE_DESCRIPTOR,
    MIOPEN_BACKEND_REDUCTION_DESCRIPTOR,
    MIOPEN_BACKEND_RESAMPLE_DESCRIPTOR,
    MIOPEN_BACKEND_RNG_DESCRIPTOR,
    MIOPEN_BACKEND_TENSOR_DESCRIPTOR,
    MIOPEN_BACKEND_VARIANT_PACK_DESCRIPTOR,
} miopenBackendDescriptorType_t;

/*! @brief Backend Descriptor's Attribute
 *
 * An enumerated type that indicates the backend descriptor attributes
 * that can be set or get using miopenBackendSetAttribute() and miopenBackendGetAttribute()
 * functions. The backend descriptor to which an attribute belongs is
 * identified by the prefix of the attribute name.
 */
typedef enum
{
    MIOPEN_ATTR_POINTWISE_MODE                  = 0,
    MIOPEN_ATTR_POINTWISE_MATH_PREC             = 1,
    MIOPEN_ATTR_POINTWISE_NAN_PROPAGATION       = 2,
    MIOPEN_ATTR_POINTWISE_RELU_LOWER_CLIP       = 3,
    MIOPEN_ATTR_POINTWISE_RELU_UPPER_CLIP       = 4,
    MIOPEN_ATTR_POINTWISE_RELU_LOWER_CLIP_SLOPE = 5,
    MIOPEN_ATTR_POINTWISE_ELU_ALPHA             = 6,
    MIOPEN_ATTR_POINTWISE_SOFTPLUS_BETA         = 7,
    MIOPEN_ATTR_POINTWISE_SWISH_BETA            = 8,
    MIOPEN_ATTR_POINTWISE_AXIS                  = 9,

    MIOPEN_ATTR_CONVOLUTION_COMP_TYPE      = 100,
    MIOPEN_ATTR_CONVOLUTION_CONV_MODE      = 101,
    MIOPEN_ATTR_CONVOLUTION_DILATIONS      = 102,
    MIOPEN_ATTR_CONVOLUTION_FILTER_STRIDES = 103,
    MIOPEN_ATTR_CONVOLUTION_POST_PADDINGS  = 104,
    MIOPEN_ATTR_CONVOLUTION_PRE_PADDINGS   = 105,
    MIOPEN_ATTR_CONVOLUTION_SPATIAL_DIMS   = 106,

    MIOPEN_ATTR_ENGINEHEUR_MODE            = 200,
    MIOPEN_ATTR_ENGINEHEUR_OPERATION_GRAPH = 201,
    MIOPEN_ATTR_ENGINEHEUR_RESULTS         = 202,
    MIOPEN_ATTR_ENGINEHEUR_SM_COUNT_TARGET = 203,

    MIOPEN_ATTR_ENGINECFG_ENGINE            = 300,
    MIOPEN_ATTR_ENGINECFG_INTERMEDIATE_INFO = 301,
    MIOPEN_ATTR_ENGINECFG_KNOB_CHOICES      = 302,

    MIOPEN_ATTR_EXECUTION_PLAN_HANDLE                     = 400,
    MIOPEN_ATTR_EXECUTION_PLAN_ENGINE_CONFIG              = 401,
    MIOPEN_ATTR_EXECUTION_PLAN_WORKSPACE_SIZE             = 402,
    MIOPEN_ATTR_EXECUTION_PLAN_COMPUTED_INTERMEDIATE_UIDS = 403,
    MIOPEN_ATTR_EXECUTION_PLAN_RUN_ONLY_INTERMEDIATE_UIDS = 404,
    MIOPEN_ATTR_EXECUTION_PLAN_JSON_REPRESENTATION        = 405,

    MIOPEN_ATTR_INTERMEDIATE_INFO_UNIQUE_ID            = 500,
    MIOPEN_ATTR_INTERMEDIATE_INFO_SIZE                 = 501,
    MIOPEN_ATTR_INTERMEDIATE_INFO_DEPENDENT_DATA_UIDS  = 502,
    MIOPEN_ATTR_INTERMEDIATE_INFO_DEPENDENT_ATTRIBUTES = 503,

    MIOPEN_ATTR_KNOB_CHOICE_KNOB_TYPE  = 600,
    MIOPEN_ATTR_KNOB_CHOICE_KNOB_VALUE = 601,

    MIOPEN_ATTR_OPERATION_CONVOLUTION_FORWARD_ALPHA        = 700,
    MIOPEN_ATTR_OPERATION_CONVOLUTION_FORWARD_BETA         = 701,
    MIOPEN_ATTR_OPERATION_CONVOLUTION_FORWARD_CONV_DESC    = 702,
    MIOPEN_ATTR_OPERATION_CONVOLUTION_FORWARD_W            = 703,
    MIOPEN_ATTR_OPERATION_CONVOLUTION_FORWARD_X            = 704,
    MIOPEN_ATTR_OPERATION_CONVOLUTION_FORWARD_Y            = 705,
    MIOPEN_ATTR_OPERATION_CONVOLUTION_BWD_DATA_ALPHA       = 706,
    MIOPEN_ATTR_OPERATION_CONVOLUTION_BWD_DATA_BETA        = 707,
    MIOPEN_ATTR_OPERATION_CONVOLUTION_BWD_DATA_CONV_DESC   = 708,
    MIOPEN_ATTR_OPERATION_CONVOLUTION_BWD_DATA_W           = 709,
    MIOPEN_ATTR_OPERATION_CONVOLUTION_BWD_DATA_DX          = 710,
    MIOPEN_ATTR_OPERATION_CONVOLUTION_BWD_DATA_DY          = 711,
    MIOPEN_ATTR_OPERATION_CONVOLUTION_BWD_FILTER_ALPHA     = 712,
    MIOPEN_ATTR_OPERATION_CONVOLUTION_BWD_FILTER_BETA      = 713,
    MIOPEN_ATTR_OPERATION_CONVOLUTION_BWD_FILTER_CONV_DESC = 714,
    MIOPEN_ATTR_OPERATION_CONVOLUTION_BWD_FILTER_DW        = 715,
    MIOPEN_ATTR_OPERATION_CONVOLUTION_BWD_FILTER_X         = 716,
    MIOPEN_ATTR_OPERATION_CONVOLUTION_BWD_FILTER_DY        = 717,
    MIOPEN_ATTR_OPERATION_POINTWISE_PW_DESCRIPTOR          = 750,
    MIOPEN_ATTR_OPERATION_POINTWISE_XDESC                  = 751,
    MIOPEN_ATTR_OPERATION_POINTWISE_BDESC                  = 752,
    MIOPEN_ATTR_OPERATION_POINTWISE_YDESC                  = 753,
    MIOPEN_ATTR_OPERATION_POINTWISE_ALPHA1                 = 754,
    MIOPEN_ATTR_OPERATION_POINTWISE_ALPHA2                 = 755,
    MIOPEN_ATTR_OPERATION_POINTWISE_DXDESC                 = 756,
    MIOPEN_ATTR_OPERATION_POINTWISE_DYDESC                 = 757,
    MIOPEN_ATTR_OPERATION_POINTWISE_TDESC                  = 758,

    MIOPEN_ATTR_OPERATION_GENSTATS_MODE      = 770,
    MIOPEN_ATTR_OPERATION_GENSTATS_MATH_PREC = 771,
    MIOPEN_ATTR_OPERATION_GENSTATS_XDESC     = 772,
    MIOPEN_ATTR_OPERATION_GENSTATS_SUMDESC   = 773,
    MIOPEN_ATTR_OPERATION_GENSTATS_SQSUMDESC = 774,

    MIOPEN_ATTR_OPERATION_BN_FINALIZE_STATS_MODE                = 780,
    MIOPEN_ATTR_OPERATION_BN_FINALIZE_MATH_PREC                 = 781,
    MIOPEN_ATTR_OPERATION_BN_FINALIZE_Y_SUM_DESC                = 782,
    MIOPEN_ATTR_OPERATION_BN_FINALIZE_Y_SQ_SUM_DESC             = 783,
    MIOPEN_ATTR_OPERATION_BN_FINALIZE_SCALE_DESC                = 784,
    MIOPEN_ATTR_OPERATION_BN_FINALIZE_BIAS_DESC                 = 785,
    MIOPEN_ATTR_OPERATION_BN_FINALIZE_PREV_RUNNING_MEAN_DESC    = 786,
    MIOPEN_ATTR_OPERATION_BN_FINALIZE_PREV_RUNNING_VAR_DESC     = 787,
    MIOPEN_ATTR_OPERATION_BN_FINALIZE_UPDATED_RUNNING_MEAN_DESC = 788,
    MIOPEN_ATTR_OPERATION_BN_FINALIZE_UPDATED_RUNNING_VAR_DESC  = 789,
    MIOPEN_ATTR_OPERATION_BN_FINALIZE_SAVED_MEAN_DESC           = 790,
    MIOPEN_ATTR_OPERATION_BN_FINALIZE_SAVED_INV_STD_DESC        = 791,
    MIOPEN_ATTR_OPERATION_BN_FINALIZE_EQ_SCALE_DESC             = 792,
    MIOPEN_ATTR_OPERATION_BN_FINALIZE_EQ_BIAS_DESC              = 793,
    MIOPEN_ATTR_OPERATION_BN_FINALIZE_ACCUM_COUNT_DESC          = 794,
    MIOPEN_ATTR_OPERATION_BN_FINALIZE_EPSILON_DESC              = 795,
    MIOPEN_ATTR_OPERATION_BN_FINALIZE_EXP_AVERATE_FACTOR_DESC   = 796,

    MIOPEN_ATTR_OPERATIONGRAPH_HANDLE              = 800,
    MIOPEN_ATTR_OPERATIONGRAPH_OPS                 = 801,
    MIOPEN_ATTR_OPERATIONGRAPH_ENGINE_GLOBAL_COUNT = 802,

    MIOPEN_ATTR_TENSOR_BYTE_ALIGNMENT       = 900,
    MIOPEN_ATTR_TENSOR_DATA_TYPE            = 901,
    MIOPEN_ATTR_TENSOR_DIMENSIONS           = 902,
    MIOPEN_ATTR_TENSOR_STRIDES              = 903,
    MIOPEN_ATTR_TENSOR_VECTOR_COUNT         = 904,
    MIOPEN_ATTR_TENSOR_VECTORIZED_DIMENSION = 905,
    MIOPEN_ATTR_TENSOR_UNIQUE_ID            = 906,
    MIOPEN_ATTR_TENSOR_IS_VIRTUAL           = 907,
    MIOPEN_ATTR_TENSOR_IS_BY_VALUE          = 908,
    MIOPEN_ATTR_TENSOR_REORDERING_MODE      = 909,
    MIOPEN_ATTR_TENSOR_RAGGED_OFFSET_DESC   = 910,

    MIOPEN_ATTR_VARIANT_PACK_UNIQUE_IDS    = 1000,
    MIOPEN_ATTR_VARIANT_PACK_DATA_POINTERS = 1001,
    MIOPEN_ATTR_VARIANT_PACK_INTERMEDIATES = 1002,
    MIOPEN_ATTR_VARIANT_PACK_WORKSPACE     = 1003,

    MIOPEN_ATTR_LAYOUT_INFO_TENSOR_UID = 1100,
    MIOPEN_ATTR_LAYOUT_INFO_TYPES      = 1101,

    MIOPEN_ATTR_KNOB_INFO_TYPE          = 1200,
    MIOPEN_ATTR_KNOB_INFO_MAXIMUM_VALUE = 1201,
    MIOPEN_ATTR_KNOB_INFO_MINIMUM_VALUE = 1202,
    MIOPEN_ATTR_KNOB_INFO_STRIDE        = 1203,

    MIOPEN_ATTR_ENGINE_OPERATION_GRAPH = 1300,
    MIOPEN_ATTR_ENGINE_GLOBAL_INDEX    = 1301,
    MIOPEN_ATTR_ENGINE_KNOB_INFO       = 1302,
    MIOPEN_ATTR_ENGINE_NUMERICAL_NOTE  = 1303,
    MIOPEN_ATTR_ENGINE_LAYOUT_INFO     = 1304,
    MIOPEN_ATTR_ENGINE_BEHAVIOR_NOTE   = 1305,
    MIOPEN_ATTR_ENGINE_SM_COUNT_TARGET = 1306,

    MIOPEN_ATTR_MATMUL_COMP_TYPE     = 1500,
    MIOPEN_ATTR_MATMUL_PADDING_VALUE = 1501,

    MIOPEN_ATTR_OPERATION_MATMUL_ADESC                           = 1520,
    MIOPEN_ATTR_OPERATION_MATMUL_BDESC                           = 1521,
    MIOPEN_ATTR_OPERATION_MATMUL_CDESC                           = 1522,
    MIOPEN_ATTR_OPERATION_MATMUL_DESC                            = 1523,
    MIOPEN_ATTR_OPERATION_MATMUL_IRREGULARLY_STRIDED_BATCH_COUNT = 1524,
    MIOPEN_ATTR_OPERATION_MATMUL_GEMM_M_OVERRIDE_DESC            = 1525,
    MIOPEN_ATTR_OPERATION_MATMUL_GEMM_N_OVERRIDE_DESC            = 1526,
    MIOPEN_ATTR_OPERATION_MATMUL_GEMM_K_OVERRIDE_DESC            = 1527,

    MIOPEN_ATTR_REDUCTION_OPERATOR  = 1600,
    MIOPEN_ATTR_REDUCTION_COMP_TYPE = 1601,

    MIOPEN_ATTR_OPERATION_REDUCTION_XDESC = 1610,
    MIOPEN_ATTR_OPERATION_REDUCTION_YDESC = 1611,
    MIOPEN_ATTR_OPERATION_REDUCTION_DESC  = 1612,

    MIOPEN_ATTR_OPERATION_BN_BWD_WEIGHTS_MATH_PREC        = 1620,
    MIOPEN_ATTR_OPERATION_BN_BWD_WEIGHTS_MEAN_DESC        = 1621,
    MIOPEN_ATTR_OPERATION_BN_BWD_WEIGHTS_INVSTD_DESC      = 1622,
    MIOPEN_ATTR_OPERATION_BN_BWD_WEIGHTS_BN_SCALE_DESC    = 1623,
    MIOPEN_ATTR_OPERATION_BN_BWD_WEIGHTS_X_DESC           = 1624,
    MIOPEN_ATTR_OPERATION_BN_BWD_WEIGHTS_DY_DESC          = 1625,
    MIOPEN_ATTR_OPERATION_BN_BWD_WEIGHTS_DBN_SCALE_DESC   = 1626,
    MIOPEN_ATTR_OPERATION_BN_BWD_WEIGHTS_DBN_BIAS_DESC    = 1627,
    MIOPEN_ATTR_OPERATION_BN_BWD_WEIGHTS_EQ_DY_SCALE_DESC = 1628,
    MIOPEN_ATTR_OPERATION_BN_BWD_WEIGHTS_EQ_X_SCALE_DESC  = 1629,
    MIOPEN_ATTR_OPERATION_BN_BWD_WEIGHTS_EQ_BIAS          = 1630,

    MIOPEN_ATTR_RESAMPLE_MODE            = 1700,
    MIOPEN_ATTR_RESAMPLE_COMP_TYPE       = 1701,
    MIOPEN_ATTR_RESAMPLE_SPATIAL_DIMS    = 1702,
    MIOPEN_ATTR_RESAMPLE_POST_PADDINGS   = 1703,
    MIOPEN_ATTR_RESAMPLE_PRE_PADDINGS    = 1704,
    MIOPEN_ATTR_RESAMPLE_STRIDES         = 1705,
    MIOPEN_ATTR_RESAMPLE_WINDOW_DIMS     = 1706,
    MIOPEN_ATTR_RESAMPLE_NAN_PROPAGATION = 1707,
    MIOPEN_ATTR_RESAMPLE_PADDING_MODE    = 1708,

    MIOPEN_ATTR_OPERATION_RESAMPLE_FWD_XDESC   = 1710,
    MIOPEN_ATTR_OPERATION_RESAMPLE_FWD_YDESC   = 1711,
    MIOPEN_ATTR_OPERATION_RESAMPLE_FWD_IDXDESC = 1712,
    MIOPEN_ATTR_OPERATION_RESAMPLE_FWD_ALPHA   = 1713,
    MIOPEN_ATTR_OPERATION_RESAMPLE_FWD_BETA    = 1714,
    MIOPEN_ATTR_OPERATION_RESAMPLE_FWD_DESC    = 1716,

    MIOPEN_ATTR_OPERATION_RESAMPLE_BWD_DXDESC  = 1720,
    MIOPEN_ATTR_OPERATION_RESAMPLE_BWD_DYDESC  = 1721,
    MIOPEN_ATTR_OPERATION_RESAMPLE_BWD_IDXDESC = 1722,
    MIOPEN_ATTR_OPERATION_RESAMPLE_BWD_ALPHA   = 1723,
    MIOPEN_ATTR_OPERATION_RESAMPLE_BWD_BETA    = 1724,
    MIOPEN_ATTR_OPERATION_RESAMPLE_BWD_DESC    = 1725,
    MIOPEN_ATTR_OPERATION_RESAMPLE_BWD_XDESC   = 1726,
    MIOPEN_ATTR_OPERATION_RESAMPLE_BWD_YDESC   = 1727,

    MIOPEN_ATTR_OPERATION_CONCAT_AXIS          = 1800,
    MIOPEN_ATTR_OPERATION_CONCAT_INPUT_DESCS   = 1801,
    MIOPEN_ATTR_OPERATION_CONCAT_INPLACE_INDEX = 1802,
    MIOPEN_ATTR_OPERATION_CONCAT_OUTPUT_DESC   = 1803,

    MIOPEN_ATTR_OPERATION_SIGNAL_MODE     = 1900,
    MIOPEN_ATTR_OPERATION_SIGNAL_FLAGDESC = 1901,
    MIOPEN_ATTR_OPERATION_SIGNAL_VALUE    = 1902,
    MIOPEN_ATTR_OPERATION_SIGNAL_XDESC    = 1903,
    MIOPEN_ATTR_OPERATION_SIGNAL_YDESC    = 1904,

    MIOPEN_ATTR_OPERATION_NORM_FWD_MODE                     = 2000,
    MIOPEN_ATTR_OPERATION_NORM_FWD_PHASE                    = 2001,
    MIOPEN_ATTR_OPERATION_NORM_FWD_XDESC                    = 2002,
    MIOPEN_ATTR_OPERATION_NORM_FWD_MEAN_DESC                = 2003,
    MIOPEN_ATTR_OPERATION_NORM_FWD_INV_VARIANCE_DESC        = 2004,
    MIOPEN_ATTR_OPERATION_NORM_FWD_SCALE_DESC               = 2005,
    MIOPEN_ATTR_OPERATION_NORM_FWD_BIAS_DESC                = 2006,
    MIOPEN_ATTR_OPERATION_NORM_FWD_EPSILON_DESC             = 2007,
    MIOPEN_ATTR_OPERATION_NORM_FWD_EXP_AVG_FACTOR_DESC      = 2008,
    MIOPEN_ATTR_OPERATION_NORM_FWD_INPUT_RUNNING_MEAN_DESC  = 2009,
    MIOPEN_ATTR_OPERATION_NORM_FWD_INPUT_RUNNING_VAR_DESC   = 2010,
    MIOPEN_ATTR_OPERATION_NORM_FWD_OUTPUT_RUNNING_MEAN_DESC = 2011,
    MIOPEN_ATTR_OPERATION_NORM_FWD_OUTPUT_RUNNING_VAR_DESC  = 2012,
    MIOPEN_ATTR_OPERATION_NORM_FWD_YDESC                    = 2013,
    MIOPEN_ATTR_OPERATION_NORM_FWD_PEER_STAT_DESCS          = 2014,

    MIOPEN_ATTR_OPERATION_NORM_BWD_MODE              = 2100,
    MIOPEN_ATTR_OPERATION_NORM_BWD_XDESC             = 2101,
    MIOPEN_ATTR_OPERATION_NORM_BWD_MEAN_DESC         = 2102,
    MIOPEN_ATTR_OPERATION_NORM_BWD_INV_VARIANCE_DESC = 2103,
    MIOPEN_ATTR_OPERATION_NORM_BWD_DYDESC            = 2104,
    MIOPEN_ATTR_OPERATION_NORM_BWD_SCALE_DESC        = 2105,
    MIOPEN_ATTR_OPERATION_NORM_BWD_EPSILON_DESC      = 2106,
    MIOPEN_ATTR_OPERATION_NORM_BWD_DSCALE_DESC       = 2107,
    MIOPEN_ATTR_OPERATION_NORM_BWD_DBIAS_DESC        = 2108,
    MIOPEN_ATTR_OPERATION_NORM_BWD_DXDESC            = 2109,
    MIOPEN_ATTR_OPERATION_NORM_BWD_PEER_STAT_DESCS   = 2110,

    MIOPEN_ATTR_OPERATION_RESHAPE_XDESC = 2200,
    MIOPEN_ATTR_OPERATION_RESHAPE_YDESC = 2201,

    MIOPEN_ATTR_RNG_DISTRIBUTION                   = 2300,
    MIOPEN_ATTR_RNG_NORMAL_DIST_MEAN               = 2301,
    MIOPEN_ATTR_RNG_NORMAL_DIST_STANDARD_DEVIATION = 2302,
    MIOPEN_ATTR_RNG_UNIFORM_DIST_MAXIMUM           = 2303,
    MIOPEN_ATTR_RNG_UNIFORM_DIST_MINIMUM           = 2304,
    MIOPEN_ATTR_RNG_BERNOULLI_DIST_PROBABILITY     = 2305,

    MIOPEN_ATTR_OPERATION_RNG_YDESC       = 2310,
    MIOPEN_ATTR_OPERATION_RNG_SEED        = 2311,
    MIOPEN_ATTR_OPERATION_RNG_DESC        = 2312,
    MIOPEN_ATTR_OPERATION_RNG_OFFSET_DESC = 2313,

} miopenBackendAttributeName_t;

/*! @brief Data type of an attribute of a backend descriptor
 *
 * Specifies the data type of an attribute of a backend descriptor.
 * It is used to specify the type of data pointed to by the
 * void *arrayOfElements argument of miopenBackendSetAttribute()
 * and miopenBackendGetAttribute()
 */
typedef enum
{
    MIOPEN_TYPE_HANDLE = 0,              /*!< miopenHandle_t */
    MIOPEN_TYPE_DATA_TYPE,               /*!< miopenDataType_t */
    MIOPEN_TYPE_BOOLEAN,                 /*!< bool */
    MIOPEN_TYPE_INT64,                   /*!< int64_t */
    MIOPEN_TYPE_FLOAT,                   /*!< float */
    MIOPEN_TYPE_DOUBLE,                  /*!< double */
    MIOPEN_TYPE_VOID_PTR,                /*!< void * */
    MIOPEN_TYPE_CONVOLUTION_MODE,        /*!< miopenConvolutionMode_t */
    MIOPEN_TYPE_HEUR_MODE,               /*!< miopenBackendHeurMode_t */
    MIOPEN_TYPE_KNOB_TYPE,               /*!< miopenBackendKnobType_t */
    MIOPEN_TYPE_NAN_PROPOGATION,         /*!< miopenNanPropagation_t */
    MIOPEN_TYPE_NUMERICAL_NOTE,          /*!< miopenBackendNumericalNote_t */
    MIOPEN_TYPE_LAYOUT_TYPE,             /*!< miopenBackendLayoutType_t */
    MIOPEN_TYPE_ATTRIB_NAME,             /*!< miopenBackendAttributeName_t */
    MIOPEN_TYPE_POINTWISE_MODE,          /*!< miopenPointwiseMode_t */
    MIOPEN_TYPE_BACKEND_DESCRIPTOR,      /*!< miopenBackendDescriptor_t */
    MIOPEN_TYPE_GENSTATS_MODE,           /*!< miopenGenStatsMode_t */
    MIOPEN_TYPE_BN_FINALIZE_STATS_MODE,  /*!< miopenBnFinalizeStatsMode_t */
    MIOPEN_TYPE_REDUCTION_OPERATOR_TYPE, /*!< miopenReduceTensorOp_t */
    MIOPEN_TYPE_BEHAVIOR_NOTE,           /*!< miopenBackendBehaviorNote_t */
    MIOPEN_TYPE_TENSOR_REORDERING_MODE,  /*!< miopenBackendTensorReordering_t */
    MIOPEN_TYPE_RESAMPLE_MODE,           /*!< miopenResampleMode_t */
    MIOPEN_TYPE_PADDING_MODE,            /*!< miopenPaddingMode_t */
    MIOPEN_TYPE_INT32,                   /*!< int32_t */
    MIOPEN_TYPE_CHAR,                    /*!< char */
    MIOPEN_TYPE_SIGNAL_MODE,             /*!< miopenSignalMode_t */
    MIOPEN_TYPE_FRACTION,                /*!< miopenFraction_t */
    MIOPEN_TYPE_NORM_MODE,               /*!< miopenBackendNormMode_t */
    MIOPEN_TYPE_NORM_FWD_PHASE,          /*!< miopenBackendNormFwdPhase_t */
    MIOPEN_TYPE_RNG_DISTRIBUTION         /*!< miopenRngDistribution_t */
} miopenBackendAttributeType_t;

/*! @brief Intended poinwise math operation for a pointwise operation descriptor
 *
 * An enumerated type to indicate the intended pointwise math operation in the backend pointwise
 * operation descriptor
 */
typedef enum
{
    /*! A pointwise addition between two tensors is computed.*/
    MIOPEN_POINTWISE_ADD,

    /*! A pointwise addition between the first tensor and the square of the second tensor is
       computed. */
    MIOPEN_POINTWISE_ADD_SQUARE,

    /*! A pointwise true division of the first tensor by second tensor is computed. */
    MIOPEN_POINTWISE_DIV,

    /*! A pointwise maximum is taken between two tensors. */
    MIOPEN_POINTWISE_MAX,

    /*! A pointwise minimum is taken between two tensors. */
    MIOPEN_POINTWISE_MIN,

    /*! A pointwise floating-point remainder of the first tensor’s division by the second tensor is
       computed. */
    MIOPEN_POINTWISE_MOD,

    /*! A pointwise multiplication between two tensors is computed. */
    MIOPEN_POINTWISE_MUL,

    /*! A pointwise value from the first tensor to the power of the second tensor is computed. */
    MIOPEN_POINTWISE_POW,

    /*! A pointwise subtraction between two tensors is computed. */
    MIOPEN_POINTWISE_SUB,

    /*! A pointwise absolute value of the input tensor is computed. */
    MIOPEN_POINTWISE_ABS,

    /*! A pointwise ceiling of the input tensor is computed. */
    MIOPEN_POINTWISE_CEIL,

    /*! A pointwise trigonometric cosine of the input tensor is computed. */
    MIOPEN_POINTWISE_COS,

    /*! A pointwise exponential of the input tensor is computed. */
    MIOPEN_POINTWISE_EXP,

    /*! A pointwise floor of the input tensor is computed. */
    MIOPEN_POINTWISE_FLOOR,

    /*! A pointwise natural logarithm of the input tensor is computed. */
    MIOPEN_POINTWISE_LOG,

    /*! A pointwise numerical negative of the input tensor is computed. */
    MIOPEN_POINTWISE_NEG,

    /*! A pointwise reciprocal of the square root of the input tensor is computed. */
    MIOPEN_POINTWISE_RSQRT,

    /*! A pointwise trigonometric sine of the input tensor is computed. */
    MIOPEN_POINTWISE_SIN,

    /*! A pointwise square root of the input tensor is computed. */
    MIOPEN_POINTWISE_SQRT,

    /*! A pointwise trigonometric tangent of the input tensor is computed. */
    MIOPEN_POINTWISE_TAN,

    /*! A pointwise Error Function is computed. */
    MIOPEN_POINTWISE_ERF,

    /*! No computation is performed. As with other pointwise modes, this mode provides implicit
       conversions by specifying the data type of the input tensor as one type, and the data type of
       the output tensor as another. */
    MIOPEN_POINTWISE_IDENTITY,

    /*! A pointwise rectified linear activation function of the input tensor is computed. */
    MIOPEN_POINTWISE_RELU_FWD,

    /*! A pointwise tanh activation function of the input tensor is computed. */
    MIOPEN_POINTWISE_TANH_FWD,

    /*! A pointwise sigmoid activation function of the input tensor is computed. */
    MIOPEN_POINTWISE_SIGMOID_FWD,

    /*! A pointwise Exponential Linear Unit activation function of the input tensor is computed. */
    MIOPEN_POINTWISE_ELU_FWD,

    /*! A pointwise Gaussian Error Linear Unit activation function of the input tensor is computed.
     */
    MIOPEN_POINTWISE_GELU_FWD,

    /*! A pointwise softplus activation function of the input tensor is computed. */
    MIOPEN_POINTWISE_SOFTPLUS_FWD,

    /*! A pointwise swish activation function of the input tensor is computed. */
    MIOPEN_POINTWISE_SWISH_FWD,

    /*! A pointwise tanh approximation of the Gaussian Error Linear Unit activation function of the
       input tensor is computed. The tanh GELU approximation is computed as \f$0.5x\left(
       1+\tanh\left[ \sqrt{2/\pi}\left( x+0.044715x^{3} \right) \right] \right)\f$ */
    MIOPEN_POINTWISE_GELU_APPROX_TANH_FWD,

    /*! A pointwise first derivative of rectified linear activation of the input tensor is computed.
     */
    MIOPEN_POINTWISE_RELU_BWD,

    /*! A pointwise first derivative of tanh activation of the input tensor is computed. */
    MIOPEN_POINTWISE_TANH_BWD,

    /*! A pointwise first derivative of sigmoid activation of the input tensor is computed. */
    MIOPEN_POINTWISE_SIGMOID_BWD,

    /*! A pointwise first derivative of Exponential Linear Unit activation of the input tensor is
       computed. */
    MIOPEN_POINTWISE_ELU_BWD,

    /*! A pointwise first derivative of Gaussian Error Linear Unit activation of the input tensor is
       computed. */
    MIOPEN_POINTWISE_GELU_BWD,

    /*! A pointwise first derivative of softplus activation of the input tensor is computed. */
    MIOPEN_POINTWISE_SOFTPLUS_BWD,

    /*! A pointwise first derivative of swish activation of the input tensor is computed. */
    MIOPEN_POINTWISE_SWISH_BWD,

    /*! A pointwise first derivative of the tanh approximation of the Gaussian Error Linear Unit
       activation of the input tensor is computed. This is computed as \f$0.5\left( 1+\tanh\left(
       b\left( x+cx^{3} \right) \right)+bxsech^{2}\left( b\left( cx^{3}+x \right) \right)\left(
       3cx^{2}+1 \right)dy \right)\f$ where \f$b\f$ is \f$\sqrt{2/\pi}\f$ and \f$c\f$ is
       \f$0.044715\f$ */
    MIOPEN_POINTWISE_GELU_APPROX_TANH_BWD,

    /*! A pointwise truth value of the first tensor equal to the second tensor is computed. */
    MIOPEN_POINTWISE_CMP_EQ,

    /*! A pointwise truth value of the first tensor not equal to the second tensor is computed. */
    MIOPEN_POINTWISE_CMP_NEQ,

    /*! A pointwise truth value of the first tensor greater than the second tensor is computed. */
    MIOPEN_POINTWISE_CMP_GT,

    /*! A pointwise truth value of the first tensor greater than equal to the second tensor is
       computed. */
    MIOPEN_POINTWISE_CMP_GE,

    /*! A pointwise truth value of the first tensor less than the second tensor is computed. */
    MIOPEN_POINTWISE_CMP_LT,

    /*! A pointwise truth value of the first tensor less than equal to the second tensor is
       computed. */
    MIOPEN_POINTWISE_CMP_LE,

    /*! A pointwise truth value of the first tensor logical AND second tensor is computed. */
    MIOPEN_POINTWISE_LOGICAL_AND,

    /*! A pointwise truth value of the first tensor logical OR second tensor is computed. */
    MIOPEN_POINTWISE_LOGICAL_OR,

    /*! A pointwise truth value of input tensors logical NOT is computed. */
    MIOPEN_POINTWISE_LOGICAL_NOT,

    /*! A pointwise index value of the input tensor is generated along a given axis. */
    MIOPEN_POINTWISE_GEN_INDEX,

    /*! A pointwise value is selected amongst two input tensors based on a given predicate tensor.
     */
    MIOPEN_POINTWISE_BINARY_SELECT,

    /*! A pointwise reciprocal of the input tensor is computed. In other words, for every element x
       in the input tensor, 1/x is computed. */
    MIOPEN_POINTWISE_RECIPROCAL
} miopenPointwiseMode_t;

/*! @brief Distribution for random number generation
 *
 * An enumerated type to indicate the distribution to be used in the backend Rng (random number
 * generator) operation.
 */
typedef enum
{
    MIOPEN_RNG_DISTRIBUTION_BERNOULLI,
    MIOPEN_RNG_DISTRIBUTION_UNIFORM,
    MIOPEN_RNG_DISTRIBUTION_NORMAL,
} miopenRngDistribution_t;

typedef enum
{
    /* IDENTITY      alpha = 1.0 and beta = 0.0 */
    /* SCALE         alpha = 4.2 and beta = 0.0 */
    /* BILINEAR      alpha = 3.2 and beta = 1.1 */
    /* ERROR_STATE   alpha = 0.0 and beta = 3.1 */

    DEFAULT     = 0, /* alpha = 1.0 and beta = 0.0.*/
    SCALE       = 1, /* alpha with some value and beta 0.0*/
    BILINEAR    = 2, /* both alpha and beta with some value*/
    ERROR_STATE = 3, /* alpha 0.0 and beta with some value, this should not occur.
                        But used to check for errors.*/
} miopenAlphaBetaCase_t;
/*! @brief Operation mode of CUDNN_BACKEND_ENGINEHEUR_DESCRIPTOR
 *
 *  An enumerated type to indicate the operation mode of a CUDNN_BACKEND_ENGINEHEUR_DESCRIPTOR
 */
typedef enum
{
    MIOPEN_HEUR_MODE_INSTANT  = 0,
    MIOPEN_HEUR_MODE_B        = 1,
    MIOPEN_HEUR_MODE_FALLBACK = 2,
    MIOPEN_HEUR_MODE_A        = 3,
    MIOPEN_HEUR_MODES_COUNT   = 4,
} miopenBackendHeurMode_t;

/*! @brief Backend descriptor
 *
 * A typedef void pointer to one of many opaque descriptor structures.
 * The type of structure that it points to is determined by the argument when allocating the memory
 * for the opaque structure using miopenBackendCreateDescriptor().
 *
 * Attributes of a descriptor can be set using miopenBackendSetAttribute(). After all required
 * attributes of a descriptor are set, the descriptor can be finalized by miopenBackendFinalize().
 * From a finalized descriptor, one can query its queryable attributes using
 * miopenBackendGetAttribute(). Finally, the memory allocated for a descriptor can be freed using
 * miopenBackendDestroyDescriptor().
 */
MIOPEN_DECLARE_OBJECT(miopenBackendDescriptor)

/*! @brief Creates a backend descriptor
 *
 * Allocates memory for a given descriptorType at the location pointed
 * by the descriptor
 *
 * @param [in]   descriptorType  One among the enumerated miopenBackendDescriptorType_t
 * @param [out]  descriptor      Pointer to a descriptor
 *
 * @retval  miopenStatusSuccess        The creation was successful
 * @retval  miopenStatusUnsupportedOp  Creating a descriptor of a given type is not supported
 * @retval  miopenStatusAllocFailed    The memory allocation failed
 * @retval  miopenStatusUnknownError   The error information was not gathered
 */
MIOPEN_EXPORT miopenStatus_t miopenBackendCreateDescriptor(
    miopenBackendDescriptorType_t descriptorType, miopenBackendDescriptor_t* descriptor);

/*! @brief Sets an attribute of a descriptor
 *
 * This function sets an attribute of a descriptor to values provided as a pointer.
 * Returns miopenStatusUnsupportedOp if the descriptor is already
 * successfully finalized using miopenBackendFinalize().
 *
 * @param  [in]  descriptor       Instance of miopenBackendDescriptor_t whose attribute is being set
 * @param  [in]  attributeName    The name of the attribute being set on the descriptor
 * @param  [in]  attributeType    The type of attribute
 * @param  [in]  elementCount     Number of elements being set
 * @param  [in]  arrayOfElements  The starting location for an array from where to read the values
 *                                from. The elements of the array are expected to be of the datatype
 *                                of the attributeType. The datatype of the attributeType is listed
 *                                in the mapping table of miopenBackendAttributeType_t.
 *
 * @retval  miopenStatusSuccess         The attributeName was set to the descriptor
 * @retval  miopenStatusNotInitialized  The backend descriptor pointed to by the descriptor is
 *                                      already in the finalized state
 * @retval  miopenStatusBadParm         The function is called with arguments that correspond to
 *                                      invalid values. Some examples include:
 *                                      * attributeName is not a settable attribute of descriptor.
 *                                      * attributeType is incorrect for this attributeName.
 *                                      * elemCount value is unexpected.
 *                                      * arrayOfElements contains values invalid for the
 *                                        attributeType.
 * @retval  miopenStatusUnsupportedOp  The values to which the attributes are being set are not
 *                                     supported by the current version
 * @retval  miopenStatusUnknownError   The error information was not gathered
 */
MIOPEN_EXPORT miopenStatus_t miopenBackendSetAttribute(miopenBackendDescriptor_t descriptor,
                                                       miopenBackendAttributeName_t attributeName,
                                                       miopenBackendAttributeType_t attributeType,
                                                       int64_t elementCount,
                                                       void* arrayOfElements);

/*! @brief Finalizes a backend descriptor
 *
 * Finalizes the memory pointed to by the descriptor. The type of finalization is done depending on
 * the descriptorType argument with which the descriptor was created using
 * miopenBackendCreateDescriptor() or initialized using miopenBackendInitialize().
 *
 * @param  [in]  descriptor  Instance of miopenBackendDescriptor_t to finalize
 *
 * @retval  miopenStatusSuccess        The descriptor was finalized successfully
 * @retval  miopenStatusBadParm        Invalid descriptor attribute values or combination thereof is
 *                                     encountered
 * @retval  miopenStatusUnsupportedOp  Descriptor attribute values or combinations therefore not
 *                                     supported by the current version
 * @retval  miopenStatusInternalError  Some internal errors are encountered
 * @retval  miopenStatusUnknownError   The error information was not gathered
 */
MIOPEN_EXPORT miopenStatus_t miopenBackendFinalize(miopenBackendDescriptor_t descriptor);

/*! @brief Retrieves backend descriptor's attribute
 *
 * This function retrieves the values of an attribute of a descriptor. attributeName is the name of
 * the attribute whose value is requested. attributeType is the type of attribute.
 * requestsedElementCount is the number of elements to be potentially retrieved. The number of
 * elements for the requested attribute is stored in elementCount. The retrieved values are stored
 * in arrayOfElements. When the attribute is expected to have a single value, arrayOfElements can be
 * pointer to the output value. This function will return miopenStatusNotInitialized if the
 * descriptor has not been successfully finalized using miopenBackendFinalize()
 *
 * @param  [in]   descriptor             Instance of miopenBackendDescriptor_t whose attribute to
 *                                       retrieve
 * @param  [in]   attributeName          The name of the attribute being get from the descriptor
 * @param  [in]   attributeType          The type of attribute
 * @param  [in]   requestedElementCount  Number of elements to output to arrayOfElements
 * @param  [out]  elementCount           Output pointer for the number of elements the descriptor
 *                                       attribute has. Note that miopenBackendGetAttribute() will
 *                                       only write the least of this and requestedElementCount
 *                                       elements to arrayOfElements
 * @param  [out]  arrayOfElements        Array of elements of the datatype of the attributeType. The
 *                                       data type of the attributeType is listed in the mapping
 *                                       table of miopenBackendAttributeType_t
 *
 * @retval  miopenStatusSuccess         The attributeName was retrieved from the descriptor
 *                                      successfully
 * @retval  miopenStatusBadParm         One or more invalid or inconsistent argument values were
 *                                      encountered. Some examples include:
 *                                      * attributeName is not a valid attribute for the descriptor.
 *                                      * attributeType is not one of the valid types for the
 *                                        attribute.
 * @retval  miopenStatusNotInitialized  The descriptor has not been successfully finalized using
 *                                      miopenBackendFinalize()
 * @retval  miopenStatusUnknownError    The error information was not gathered
 */
MIOPEN_EXPORT miopenStatus_t miopenBackendGetAttribute(miopenBackendDescriptor_t descriptor,
                                                       miopenBackendAttributeName_t attributeName,
                                                       miopenBackendAttributeType_t attributeType,
                                                       int64_t requestedElementCount,
                                                       int64_t* elementCount,
                                                       void* arrayOfElements);

/*! @brief Executes a graph
 *
 * Executes the given Engine Configuration Plan on the VariantPack and the finalized ExecutionPlan
 * on the data. The data and the working space are encapsulated in the VariantPack
 *
 * @param  [in]  handle         An instance of miopenHandle_t
 * @param  [in]  executionPlan  Descriptor of the finalized ExecutionPlan
 * @param  [in]  variantPack    Descriptor of the finalized VariantPack consisting of:
 *                              * Data pointer for each non-virtual pointer of the operation set in
 *                                the execution plan.
 *                              * Pointer to user-allocated workspace in global memory at least as
 *                              large as the size queried
 *
 * @retval  miopenStatusSuccess        The ExecutionPlan was executed successfully
 * @retval  miopenStatusBadParm        An incorrect or inconsistent value is encountered. For
 *                                     example, a required data pointer is invalid
 * @retval  miopenStatusInternalError  Some internal errors were encountered
 * @retval  miopenStatusUnknownError   The error information was not gathered
 */
MIOPEN_EXPORT miopenStatus_t miopenBackendExecute(miopenHandle_t handle,
                                                  miopenBackendDescriptor_t executionPlan,
                                                  miopenBackendDescriptor_t variantPack);

/*! @brief Destroys an instance of miopenBackendDescriptor_t
 *
 * Destroys instances of miopenBackendDescriptor_t that were previously created using
 * miopenBackendCreateDescriptor(). The value pointed by the descriptor will be undefined after the
 * memory is free and done.
 *
 * **Undefined Behavior** if the descriptor was altered between the 'Create' and 'Destroy
 * Descriptor'
 *
 * @param  [in]  descriptor  Instance of miopenBackendDescriptor_t previously created by
 *                           miopenBackendCreateDescriptor()
 *
 * @retval  miopenStatusSuccess       The memory was destroyed successfully
 * @retval  miopenStatusAllocFailed   The destruction of memory failed
 * @retval  miopenStatusUnknownError  The error information was not gathered
 */
MIOPEN_EXPORT miopenStatus_t miopenBackendDestroyDescriptor(miopenBackendDescriptor_t descriptor);

/*! @brief Repurposes an instance of miopenBackendDescriptor_t
 *
 * Repurposes a pre-allocated memory pointed to by a descriptor of size sizeInByte to a backend
 * descriptor of type descriptorType. The finalized state of the descriptor is set to false.
 *
 * @param  [in]  descriptor      Instance of miopenBackendDescriptor_t to be initialized
 * @param  [in]  descriptorType  Enumerated value for the type miopenBackendDescriptorType_t
 * @param  [in]  sizeInBytes     Size of memory pointed to by descriptor
 *
 * @retval  miopenStatusSuccess       The memory was initialized successfully
 * @retval  miopenStatusBadParm       An invalid or inconsistent argument value is encountered. Some
 *                                    examples include:
 *                                    * descriptor is a nullptr
 *                                    * sizeInBytes is less than the size required by the descriptor
 *                                      type
 * @retval  miopenStatusUnknownError  The error information was not gathered
 */
MIOPEN_EXPORT miopenStatus_t miopenBackendInitialize(miopenBackendDescriptor_t descriptor,
                                                     miopenBackendDescriptorType_t descriptorType,
                                                     size_t sizeInBytes);

/** @} */
// CLOSEOUT BackendAPI DOXYGEN GROUP
#endif // MIOPEN_BETA_API

#ifdef MIOPEN_BETA_API
// FusedAdam APIs
/** @addtogroup SGD
 *
 *  @{
 */
/*! @brief Perform Fused Adam optimization for a single tensor (Adaptive Moment Estimation).
 *
 * This function implements the Fused Adam optimization algorithm. Adam, short for Adaptive Moment
 * Estimation, extends the RMSProp optimizer. It combines the advantages of AdaGrad and RMSProp by
 * adaptively adjusting learning rates for each parameter using the first and second moments of
 * gradients. Fused Adam optimization efficiently combines multiple operations into a single kernel,
 * reducing memory access overhead and improving performance.
 *
 * Additionally, Fused Adam can be utilized in both adam w and Automatic Mixed Precision (AMP),
 * enabling accelerated model training and reduced memory consumption. AMP supports FP16
 * computation, optimizing model calculations using a mixture of FP32 and FP16 precision to enhance
 * training speed. When utilizing AMP, FoundInf, ScaleGrad, and step tensors should be employed. In
 * AMP mode, the execution of Adam is determined based on the FoundInf value. State Step accepts
 * both int values and int tensors. If a Step tensor is employed, the step received as an int is
 * disregarded, and if Adam is executed, the step tensor is incremented by 1.
 *
 * @code
 * // Execute Adam
 * miopenFusedAdam(handle,
 *                 paramDesc,
 *                 param,
 *                 gradDesc,
 *                 grad,
 *                 expAvgDesc,
 *                 expAvg,
 *                 expAvgSqDesc,
 *                 expAvgSq,
 *                 NULL,     // Unused maxExpAvgSqDesc because amsgrad is false
 *                 NULL,
 *                 NULL,     // Unused stateStep Tensor because use step integer argument
 *                 NULL,
 *                 step,
 *                 lr,
 *                 beta1,
 *                 beta2,
 *                 weight_decay,
 *                 eps,
 *                 false,    // amsgrad
 *                 false,    // maximize
 *                 false,    // adamw
 *                 NULL,     // Unused gradScale Tensor because not amp
 *                 NULL,
 *                 NULL,     // Unused foundInf Tensor because not amp
 *                 NULL);
 *
 * // Execute AdamW
 * miopenFusedAdam(handle,
 *                 paramDesc,
 *                 param,
 *                 gradDesc,
 *                 grad,
 *                 expAvgDesc,
 *                 expAvg,
 *                 expAvgSqDesc,
 *                 expAvgSq,
 *                 NULL,     // Unused maxExpAvgSqDesc because amsgrad is false
 *                 NULL,
 *                 NULL,     // Unused stateStep Tensor because use step integer argument
 *                 NULL,
 *                 step,
 *                 lr,
 *                 beta1,
 *                 beta2,
 *                 weight_decay,
 *                 eps,
 *                 false,    // amsgrad
 *                 false,    // maximize
 *                 true,     // adamw
 *                 NULL,     // Unused gradScale Tensor because not amp
 *                 NULL,
 *                 NULL,     // Unused foundInf Tensor because not amp
 *                 NULL);
 *
 * // Execute AMP Adam
 * miopenFusedAdam(handle,
 *                 paramDesc,
 *                 param,
 *                 gradDesc,
 *                 grad,
 *                 expAvgDesc,
 *                 expAvg,
 *                 expAvgSqDesc,
 *                 expAvgSq,
 *                 NULL,     // Unused maxExpAvgSqDesc because amsgrad is false
 *                 NULL,
 *                 stateStepDesc,
 *                 stateStep,
 *                 -1,       // Ignore step value because stateStep Tensor is used
 *                 lr,
 *                 beta1,
 *                 beta2,
 *                 weight_decay,
 *                 eps,
 *                 false,    // amsgrad
 *                 false,    // maximize
 *                 false,    // adamw
 *                 gradScaleDesc,
 *                 gradScale,
 *                 foundInfDesc,
 *                 foundInf);
 * @endcode
 *
 * @param handle              MIOpen handle (input)
 * @param paramDesc           Tensor descriptor for the input parameter tensor (input)
 * @param param               Input parameter tensor (input)
 * @param gradDesc            Tensor descriptor for the input gradient tensor (input)
 * @param grad                Input gradient tensor (input)
 * @param expAvgDesc          Tensor descriptor for the input exponential moving average tensor
 *                            (input)
 * @param expAvg              Input exponential moving average tensor (input)
 * @param expAvgSqDesc        Tensor descriptor for the input exponential moving average squared
 *                            tensor (input)
 * @param expAvgSq            Input exponential moving average squared tensor (input)
 * @param maxExpAvgSqDesc     Tensor descriptor for the input maximum exponential moving average
 *                            squared tensor. Used when amsgrad is true (input, optional)
 * @param maxExpAvgSq         Input maximum exponential moving average squared tensor. Used when
 *                            amsgrad is true (input, optional)
 * @param stateStepDesc       Tensor descriptor for the input state step tensor (input)
 * @param stateStep           Input state step tensor (input)
 * @param state_step          Input state step. used when the step tensor is null (input)
 * @param lr                  Learning rate (input)
 * @param beta1               Coefficient used for computing the first moment running average of
 *                            gradient (input)
 * @param beta2               Coefficient used for computing the second moment running average of
 *                            gradient (input)
 * @param weight_decay        Weight decay (input)
 * @param eps                 Term added to the denominator to improve numerical stability (input)
 * @param amsgrad             Flag indicating whether to use the AMSGrad variant of Adam (input)
 * @param maximize            Flag indicating whether to maximize the objective with respect to the
 *                            parameters (input)
 * @param adamw               If true, the operation becomes AdamW (input)
 * @param gradScaleDesc       Tensor descriptor for the input grad scale tensor (input, optional)
 * @param gradScale           Input grad scale tensor (input, optional)
 * @param foundInfDesc        Tensor descriptor for the input found inf tensor (input, optional)
 * @param foundInf            Tensor indicating the presence of inf or NaN in gradients. If true,
 *                            skips operation and step update (input, optional)
 * @return                    miopenStatus_t
 */
MIOPEN_EXPORT miopenStatus_t miopenFusedAdam(miopenHandle_t handle,
                                             const miopenTensorDescriptor_t paramDesc,
                                             void* param,
                                             const miopenTensorDescriptor_t gradDesc,
                                             const void* grad,
                                             const miopenTensorDescriptor_t expAvgDesc,
                                             void* expAvg,
                                             const miopenTensorDescriptor_t expAvgSqDesc,
                                             void* expAvgSq,
                                             const miopenTensorDescriptor_t maxExpAvgSqDesc,
                                             void* maxExpAvgSq,
                                             const miopenTensorDescriptor_t stateStepDesc,
                                             void* stateStep,
                                             const unsigned int state_step,
                                             const float lr,
                                             const float beta1,
                                             const float beta2,
                                             const float weight_decay,
                                             const float eps,
                                             const bool amsgrad,
                                             const bool maximize,
                                             const bool adamw,
                                             const miopenTensorDescriptor_t gradScaleDesc,
                                             const void* gradScale,
                                             const miopenTensorDescriptor_t foundInfDesc,
                                             const void* foundInf);

/*! @brief Execute single tensor Adam optimization and receive the result in a separate output
 * tensor.
 *
 * This function is equivalent to miopenFusedAdam but receives the result in a separate output
 * tensor.
 * @see miopenFusedAdam
 *
 * @code
 * // Execute Adam
 * miopenFusedAdamWithOutput(handle,
 *                           paramInDesc,
 *                           paramIn,
 *                           paramOutDesc,
 *                           paramOut,
 *                           NULL,   // Unused paramOutFloat16 tensor because is not amp
 *                           NULL,
 *                           gradInDesc,
 *                           gradIn,
 *                           expAvgInDesc,
 *                           expAvgIn,
 *                           expAvgOutDesc,
 *                           expAvgOut,
 *                           expAvgInSqDesc,
 *                           expAvgSqIn,
 *                           expAvgSqOutDesc,
 *                           expAvgSqOut,
 *                           NULL,   // Unused maxExpAvgSqIn tensor because amsgrad is false
 *                           NULL,
 *                           NULL,   // Unused maxExpAvgSqOut tensor because amsgrad is false
 *                           NULL,
 *                           NULL,   // Unused stateStepIn tensor because use step integer argument
 *                           NULL,
 *                           NULL,   // Unused stateStepOut tensor because use step integer argument
 *                           NULL,
 *                           step,
 *                           lr,
 *                           beta1,
 *                           beta2,
 *                           weight_decay,
 *                           eps,
 *                           false,  // amsgrad
 *                           false,  // maximize
 *                           false,  // adamw
 *                           NULL,   // Unused gradScale Tensor because not amp
 *                           NULL,
 *                           NULL,   // Unused foundInf Tensor because not amp
 *                           NULL);
 *
 * // Execute Amp Adam
 * miopenFusedAdamWithOutput(handle,
 *                           paramInDesc,
 *                           paramIn,
 *                           paramOutDesc,
 *                           paramOut,
 *                           paramOutFloat16Desc,  // paramOutFloat16 tensor is optional in amp
 *                           paramOutFloat16,
 *                           gradInDesc,
 *                           gradIn,
 *                           expAvgInDesc,
 *                           expAvgIn,
 *                           expAvgOutDesc,
 *                           expAvgOut,
 *                           expAvgInSqDesc,
 *                           expAvgSqIn,
 *                           expAvgSqIn,
 *                           expAvgSqOutDesc,
 *                           expAvgSqOut,
 *                           NULL,         // Unused maxExpAvgSqIn tensor because amsgrad is false
 *                           NULL,
 *                           NULL,         // Unused maxExpAvgSqOut tensor because amsgrad is false
 *                           NULL,
 *                           stateStepInDesc,
 *                           stateStepIn,
 *                           stateStepOutDesc,
 *                           stateStepOut
 *                           -1,           // Ignore step value because stateStep Tensor is used
 *                           lr, beta1, beta2, weight_decay, eps,
 *                           false,        // amsgrad
 *                           false,        // maximize
 *                           false,        // adamw
 *                           gradScaleDesc,
 *                           gradScale,
 *                           foundInfDesc,
 *                           foundInf);
 * @endcode
 *
 * @param handle              MIOpen handle (input)
 * @param paramInDesc         Tensor descriptor for the input parameter tensor (input)
 * @param paramIn             Input parameter tensor (input)
 * @param paramOutDesc        Tensor descriptor for the output parameter tensor (input)
 * @param paramOut            Output parameter tensor (output)
 * @param paramOutFloat16Desc Tensor descriptor for the output parameter tensor float16 (input,
 *                            optional)
 * @param paramOutFloat16     Output parameter tensor (output, optional)
 * @param gradInDesc          Tensor descriptor for the input gradient tensor (input)
 * @param gradIn              Input gradient tensor (input)
 * @param expAvgInDesc        Tensor descriptor for the input exponential moving average tensor
 *                            (input)
 * @param expAvgIn            Input exponential moving average tensor (input)
 * @param expAvgOutDesc       Tensor descriptor for the output exponential moving average tensor
 *                            (input)
 * @param expAvgOut           Output exponential moving average tensor (output)
 * @param expAvgSqInDesc      Tensor descriptor for the input exponential moving average squared
 *                            tensor (input)
 * @param expAvgSqIn          Input exponential moving average squared tensor (input)
 * @param expAvgSqOutDesc     Tensor descriptor for the output exponential moving average squared
 *                            tensor (input)
 * @param expAvgSqOut         Output exponential moving average squared tensor (output)
 * @param maxExpAvgSqInDesc   Tensor descriptor for the input maximum exponential moving average
 *                            squared tensor. Used when amsgrad is true (input, optional)
 * @param maxExpAvgSqIn       Input maximum exponential moving average squared tensor. Used when
 *                            amsgrad is true (input, optional)
 * @param maxExpAvgSqOutDesc  Tensor descriptor for the output maximum exponential moving average
 *                            squared tensor. Used when amsgrad is true (input, optional)
 * @param maxExpAvgSqOut      Output maximum exponential moving average squared tensor. Used when
 *                            amsgrad is true (output, optional)
 * @param stateStepInDesc     Tensor descriptor for the input state step tensor (input, optional)
 * @param stateStepIn         Input state step tensor (input, optional)
 * @param stateStepOutDesc    Tensor descriptor for the output state step tensor (input, optional)
 * @param stateStepOut        Output state step tensor that stores the updated step value. (output,
 *                            optional)
 * @param state_step          Input state step, It is used when the step tensor is null. (input)
 * @param lr                  Learning rate (input)
 * @param beta1               Coefficient used for computing the first moment running average of
 *                            gradient (input)
 * @param beta2               Coefficient used for computing the second moment running average of
 *                            gradient (input)
 * @param weight_decay        Weight decay (input)
 * @param eps                 Term added to the denominator to improve numerical stability (input)
 * @param amsgrad             Flag indicating whether to use the AMSGrad variant of Adam (input)
 * @param maximize            Flag indicating whether to maximize the objective with respect to the
 *                            parameters (input)
 * @param adamw               If it is true, the operation becomes AdamW (input)
 * @param gradScaleDesc       Tensor descriptor for the input grad scale tensor (input, optional)
 * @param gradScale           Input grad scale tensor (input, optional)
 * @param foundInfDesc        Tensor descriptor for the input found inf tensor (input, optional)
 * @param foundInf            Tensor indicating presence of inf or nan in gradients. If true, skips
 *                            operation and step update. (input, optional)
 * @return                    miopenStatus_t
 */
MIOPEN_EXPORT miopenStatus_t
miopenFusedAdamWithOutput(miopenHandle_t handle,
                          const miopenTensorDescriptor_t paramInDesc,
                          void* paramIn,
                          const miopenTensorDescriptor_t paramOutDesc,
                          void* paramOut,
                          const miopenTensorDescriptor_t paramOutFloat16Desc,
                          void* paramOutFloat16,
                          const miopenTensorDescriptor_t gradInDesc,
                          const void* gradIn,
                          const miopenTensorDescriptor_t expAvgInDesc,
                          void* expAvgIn,
                          const miopenTensorDescriptor_t expAvgOutDesc,
                          void* expAvgOut,
                          const miopenTensorDescriptor_t expAvgSqInDesc,
                          void* expAvgSqIn,
                          const miopenTensorDescriptor_t expAvgSqOutDesc,
                          void* expAvgSqOut,
                          const miopenTensorDescriptor_t maxExpAvgSqInDesc,
                          void* maxExpAvgSqIn,
                          const miopenTensorDescriptor_t maxExpAvgSqOutDesc,
                          void* maxExpAvgSqOut,
                          const miopenTensorDescriptor_t stateStepInDesc,
                          void* stateStepIn,
                          const miopenTensorDescriptor_t stateStepOutDesc,
                          void* stateStepOut,
                          const unsigned int state_step,
                          const float lr,
                          const float beta1,
                          const float beta2,
                          const float weight_decay,
                          const float eps,
                          const bool amsgrad,
                          const bool maximize,
                          const bool adamw,
                          const miopenTensorDescriptor_t gradScaleDesc,
                          const void* gradScale,
                          const miopenTensorDescriptor_t foundInfDesc,
                          const void* foundInf);

/** @} */
// CLOSEOUT SGD DOXYGEN GROUP
#endif // MIOPEN_BETA_API

#ifdef MIOPEN_BETA_API
// TransformersAdamW APIs
/** @addtogroup SGD
 *
 *  @{
 */
/*! @brief Implements Adam algorithm with weight decay fix as introduced in
 * <a href="https://arxiv.org/abs/1711.05101">Decoupled Weight Decay Regularization</a>.
 * This is the fused kernel version of AdamW included in the Hugging Face Transformers module.
 *
 * @see miopenFusedAdam
 *
 * @code
 * // Execute Adam
 * miopenTransformersAdamW(handle,
 *                         paramDesc,
 *                         param,
 *                         gradDesc,
 *                         grad,
 *                         expAvgDesc,
 *                         expAvg,
 *                         expAvgSqDesc,
 *                         expAvgSq,
 *                         NULL,     // Unused stateStep Tensor because use step integer argument
 *                         NULL,
 *                         step,
 *                         lr,
 *                         beta1,
 *                         beta2,
 *                         weight_decay,
 *                         eps,
 *                         true,     // correct_bias
 *                         NULL,     // Unused gradScale Tensor because not amp
 *                         NULL,
 *                         NULL,     // Unused foundInf Tensor because not amp
 *                         NULL);
 *
 * // Execute AMP Adam
 * miopenTransformersAdamW(handle,
 *                         paramDesc,
 *                         param,
 *                         gradDesc,
 *                         grad,
 *                         expAvgDesc,
 *                         expAvg,
 *                         expAvgSqDesc,
 *                         expAvgSq,
 *                         stateStepDesc,
 *                         stateStep,
 *                         -1,       // Ignore step value because stateStep Tensor is used
 *                         lr,
 *                         beta1,
 *                         beta2,
 *                         weight_decay,
 *                         eps,
 *                         true,     // correct_bias
 *                         gradScaleDesc,
 *                         gradScale,
 *                         foundInfDesc,
 *                         foundInf);
 * @endcode
 *
 * @param handle              MIOpen handle (input)
 * @param paramDesc           Tensor descriptor for the input parameter tensor (input)
 * @param param               Input parameter tensor (input)
 * @param gradDesc            Tensor descriptor for the input gradient tensor (input)
 * @param grad                Input gradient tensor (input)
 * @param expAvgDesc          Tensor descriptor for the input exponential moving average tensor
 *                            (input)
 * @param expAvg              Input exponential moving average tensor (input)
 * @param expAvgSqDesc        Tensor descriptor for the input exponential moving average squared
 *                            tensor (input)
 * @param expAvgSq            Input exponential moving average squared tensor (input)
 * @param stateStepDesc       Tensor descriptor for the input state step tensor (input)
 * @param stateStep           Input state step tensor (input)
 * @param state_step          Input state step. used when the step tensor is null (input)
 * @param lr                  Learning rate (input)
 * @param beta1               Coefficient used for computing the first moment running average of
 *                            gradient (input)
 * @param beta2               Coefficient used for computing the second moment running average of
 *                            gradient (input)
 * @param weight_decay        Weight decay (input)
 * @param eps                 Term added to the denominator to improve numerical stability (input)
 * @param correct_bias        Whether or not to correct bias in Adam (for instance, in Bert TF
 *                            repository they use False).
 * @param gradScaleDesc       Tensor descriptor for the input grad scale tensor (input, optional)
 * @param gradScale           Input grad scale tensor (input, optional)
 * @param foundInfDesc        Tensor descriptor for the input found inf tensor (input, optional)
 * @param foundInf            Tensor indicating the presence of inf or NaN in gradients. If true,
 *                            skips operation and step update (input, optional)
 * @return                    miopenStatus_t
 */
MIOPEN_EXPORT miopenStatus_t miopenTransformersAdamW(miopenHandle_t handle,
                                                     const miopenTensorDescriptor_t paramDesc,
                                                     void* param,
                                                     const miopenTensorDescriptor_t gradDesc,
                                                     const void* grad,
                                                     const miopenTensorDescriptor_t expAvgDesc,
                                                     void* expAvg,
                                                     const miopenTensorDescriptor_t expAvgSqDesc,
                                                     void* expAvgSq,
                                                     const miopenTensorDescriptor_t stateStepDesc,
                                                     void* stateStep,
                                                     const unsigned int state_step,
                                                     const float lr,
                                                     const float beta1,
                                                     const float beta2,
                                                     const float weight_decay,
                                                     const float eps,
                                                     const bool correct_bias,
                                                     const miopenTensorDescriptor_t gradScaleDesc,
                                                     const void* gradScale,
                                                     const miopenTensorDescriptor_t foundInfDesc,
                                                     const void* foundInf);

/*! @brief Execute single tensor Adam optimization and receive the result in a separate output
 * tensor.
 *
 * This function is equivalent to miopenTransformersAdam but receives the result in a separate
 * output tensor.
 * @see miopenTransformersAdamW
 * @see miopenFusedAdamWithOutput
 *
 * @code
 * // Execute Adam
 * miopenTransformersAdamWWithOutput(handle,
 *                                   paramInDesc,
 *                                   paramIn,
 *                                   paramOutDesc,
 *                                   paramOut,
 *                                   NULL,   // Unused paramOutFloat16 tensor because is not amp
 *                                   NULL,
 *                                   gradInDesc,
 *                                   gradIn,
 *                                   expAvgInDesc,
 *                                   expAvgIn,
 *                                   expAvgOutDesc,
 *                                   expAvgOut,
 *                                   expAvgInSqDesc,
 *                                   expAvgSqIn,
 *                                   expAvgSqOutDesc,
 *                                   expAvgSqOut,
 *                                   NULL,   // Unused stateStepIn tensor because use step int
 *                                   NULL,
 *                                   NULL,   // Unused stateStepOut tensor because use step int
 *                                   NULL,
 *                                   step,
 *                                   lr,
 *                                   beta1,
 *                                   beta2,
 *                                   weight_decay,
 *                                   eps,
 *                                   -1,     // step_size
 *                                   true,   // correct_bias
 *                                   NULL,   // Unused gradScale Tensor because not amp
 *                                   NULL,
 *                                   NULL,   // Unused foundInf Tensor because not amp
 *                                   NULL);
 *
 * // Execute Amp Adam
 * miopenTransformersAdamWWithOutput(handle,
 *                                   paramInDesc,
 *                                   paramIn,
 *                                   paramOutDesc,
 *                                   paramOut,
 *                                   paramOutFloat16Desc,  // optional in amp
 *                                   paramOutFloat16,
 *                                   gradInDesc,
 *                                   gradIn,
 *                                   expAvgInDesc,
 *                                   expAvgIn,
 *                                   expAvgOutDesc,
 *                                   expAvgOut,
 *                                   expAvgInSqDesc,
 *                                   expAvgSqIn,
 *                                   expAvgSqIn,
 *                                   expAvgSqOutDesc,
 *                                   expAvgSqOut,
 *                                   stateStepInDesc,
 *                                   stateStepIn,
 *                                   stateStepOutDesc,
 *                                   stateStepOut
 *                                   -1,   // Ignore step value because stateStep Tensor is used
 *                                   lr,
 *                                   beta1,
 *                                   beta2,
 *                                   weight_decay,
 *                                   eps,
 *                                   -1,   // step_size
 *                                   true, // correct_bias
 *                                   NULL, // Unused gradScale Tensor because not amp
 *                                   NULL,
 *                                   NULL, // Unused foundInf Tensor because not amp
 *                                   NULL);
 * @endcode
 *
 * @param handle              MIOpen handle (input)
 * @param paramInDesc         Tensor descriptor for the input parameter tensor (input)
 * @param paramIn             Input parameter tensor (input)
 * @param paramOutDesc        Tensor descriptor for the output parameter tensor (input)
 * @param paramOut            Output parameter tensor (output)
 * @param paramOutFloat16Desc Tensor descriptor for the output parameter tensor float16 (input,
 *                            optional)
 * @param paramOutFloat16     Output parameter tensor (output, optional)
 * @param gradInDesc          Tensor descriptor for the input gradient tensor (input)
 * @param gradIn              Input gradient tensor (input)
 * @param expAvgInDesc        Tensor descriptor for the input exponential moving average tensor
 *                            (input)
 * @param expAvgIn            Input exponential moving average tensor (input)
 * @param expAvgOutDesc       Tensor descriptor for the output exponential moving average tensor
 *                            (input)
 * @param expAvgOut           Output exponential moving average tensor (output)
 * @param expAvgSqInDesc      Tensor descriptor for the input exponential moving average squared
 *                            tensor (input)
 * @param expAvgSqIn          Input exponential moving average squared tensor (input)
 * @param expAvgSqOutDesc     Tensor descriptor for the output exponential moving average squared
 *                            tensor (input)
 * @param expAvgSqOut         Output exponential moving average squared tensor (output)
 * @param stateStepInDesc     Tensor descriptor for the input state step tensor (input, optional)
 * @param stateStepIn         Input state step tensor (input, optional)
 * @param stateStepOutDesc    Tensor descriptor for the output state step tensor (input, optional)
 * @param stateStepOut        Output state step tensor that stores the updated step value. (output,
 *                            optional)
 * @param state_step          Input state step, It is used when the step tensor is null. (input)
 * @param lr                  Learning rate (input)
 * @param beta1               Coefficient used for computing the first moment running average of
 *                            gradient (input)
 * @param beta2               Coefficient used for computing the second moment running average of
 *                            gradient (input)
 * @param weight_decay        Weight decay (input)
 * @param eps                 Term added to the denominator to improve numerical stability (input)
 * @param step_size           Pre-calculated step_size, used for performance enhancement (input)
 * @param correct_bias        Whether or not to correct bias in Adam (for instance, in Bert TF
 *                            repository they use False) (input)
 * @param gradScaleDesc       Tensor descriptor for the input grad scale tensor (input, optional)
 * @param gradScale           Input grad scale tensor (input, optional)
 * @param foundInfDesc        Tensor descriptor for the input found inf tensor (input, optional)
 * @param foundInf            Tensor indicating presence of inf or nan in gradients. If true, skips
 *                            operation and step update. (input, optional)
 * @return                    miopenStatus_t
 */
MIOPEN_EXPORT miopenStatus_t
miopenTransformersAdamWWithOutput(miopenHandle_t handle,
                                  const miopenTensorDescriptor_t paramInDesc,
                                  void* paramIn,
                                  const miopenTensorDescriptor_t paramOutDesc,
                                  void* paramOut,
                                  const miopenTensorDescriptor_t paramOutFloat16Desc,
                                  void* paramOutFloat16,
                                  const miopenTensorDescriptor_t gradInDesc,
                                  const void* gradIn,
                                  const miopenTensorDescriptor_t expAvgInDesc,
                                  void* expAvgIn,
                                  const miopenTensorDescriptor_t expAvgOutDesc,
                                  void* expAvgOut,
                                  const miopenTensorDescriptor_t expAvgSqInDesc,
                                  void* expAvgSqIn,
                                  const miopenTensorDescriptor_t expAvgSqOutDesc,
                                  void* expAvgSqOut,
                                  const miopenTensorDescriptor_t stateStepInDesc,
                                  void* stateStepIn,
                                  const miopenTensorDescriptor_t stateStepOutDesc,
                                  void* stateStepOut,
                                  const unsigned int state_step,
                                  const float lr,
                                  const float beta1,
                                  const float beta2,
                                  const float weight_decay,
                                  const float eps,
                                  const float step_size,
                                  const bool correct_bias,
                                  const miopenTensorDescriptor_t gradScaleDesc,
                                  const void* gradScale,
                                  const miopenTensorDescriptor_t foundInfDesc,
                                  const void* foundInf);

/** @} */
// CLOSEOUT SGD DOXYGEN GROUP
#endif // MIOPEN_BETA_API

#ifdef MIOPEN_BETA_API
// GetItem APIs
/** @addtogroup getitem
 *
 *  @{
 */
/*! @brief Helper function to query the minimum workspace size required by the getitem call
 *
 * @param [in]   handle                  MIOpen Handle
 * @param [in]   indexCount              Number of input tensor indexs
 * @param [in]   indexDescs              Tensor descriptor of input tensor indexs
 * @param [out]  sizeInBytes             Pointer to data to return the minimum workspace size
 * @return                        miopenStatus_t
 */
MIOPEN_EXPORT miopenStatus_t
miopenGetGetitemWorkspaceSize(miopenHandle_t handle,
                              uint32_t indexCount,
                              const miopenTensorDescriptor_t* indexDescs,
                              size_t* sizeInBytes);

/*! @brief Execute a getitem backward layer
 *
 * Backward of getitem for tensor indexing, slicing, masking.
 *
 * @param [in]   handle                  MIOpen handle
 * @param [in]   workspace               Address of the allocated workspace data
 * @param [in]   workspaceSizeInBytes    Size in bytes of the allocated workspace data
 * @param [in]   dyDesc                  Tensor descriptor of input tensor dy
 * @param [in]   dy                      Source data tensor dy
 * @param [in]   indexCount              Number of input tensor indexs
 * @param [in]   indexDescs              Tensor descriptor of input tensor indexs(All indexs same
 * size)
 * @param [in]   indexs                  Source data tensor indexs
 * @param [in]   dxDesc                  Tensor descriptor of output tensor dx
 * @param [out]  dx                      Data tensor dx(It must be initialized to 0)
 * @param [in]   errorDesc               Tensor descriptor of output tensor error
 * @param [out]  error                   Data tensor error(It must be initialized to 0)
 * @param [in]   dimCount                Number of dimensions
 * @param [in]   dims                    Dimensions
 * @param [in]   sliceCount              Number of slices
 * @param [in]   slices                  Slices
 * @param [in]   offset                  Offset of output tensor dx
 * @return                               miopenStatus_t
 */
MIOPEN_EXPORT miopenStatus_t miopenGetitemBackward(miopenHandle_t handle,
                                                   void* workspace,
                                                   size_t workspaceSizeInBytes,
                                                   const miopenTensorDescriptor_t dyDesc,
                                                   const void* dy,
                                                   uint32_t indexCount,
                                                   const miopenTensorDescriptor_t* indexDescs,
                                                   const void* const* indexs,
                                                   const miopenTensorDescriptor_t dxDesc,
                                                   void* dx,
                                                   const miopenTensorDescriptor_t errorDesc,
                                                   void* error,
                                                   uint32_t dimCount,
                                                   const int32_t* dims,
                                                   uint32_t sliceCount,
                                                   const int32_t* slices,
                                                   uint32_t offset);

/** @} */
// CLOSEOUT GETITEM DOXYGEN GROUP
#endif // MIOPEN_BETA_API

#ifdef MIOPEN_BETA_API
<<<<<<< HEAD
// NLLLoss APIs
/** @addtogroup nllloss
 *
 *  @{
 */
/*! @brief Execute a nllloss unreduced forward layer
 *
 * @param handle         MIOpen handle (input)
 * @param inputDesc      Tensor descriptor for data input tensor input (input)
 * @param input          Data tensor input (input)
 * @param targetDesc     Tensor descriptor for data input tensor target (input)
 * @param target         Data tensor target (input)
 * @param weightDesc     Tensor descriptor for data input tensor weight (input)
 * @param weight         Data tensor weight (input)
 * @param outputDesc     Tensor descriptor for output data tensor y (input)
 * @param output         Data tensor y (output)
 * @param ignore_index   Class index to ignore (input)
 * @return               miopenStatus_t
 */
MIOPEN_EXPORT miopenStatus_t miopenNLLLossUnreduceForward(miopenHandle_t handle,
                                                          const miopenTensorDescriptor_t inputDesc,
                                                          const void* input,
                                                          const miopenTensorDescriptor_t targetDesc,
                                                          const void* target,
                                                          const miopenTensorDescriptor_t weightDesc,
                                                          const void* weight,
                                                          const miopenTensorDescriptor_t outputDesc,
                                                          void* output,
                                                          int32_t ignore_index);
/*! @brief Execute a nllloss unreduced backward layer
 *
 * @param handle          MIOpen handle (input)
 * @param inputGradDesc   Tensor descriptor for data input tensor input (input)
 * @param input_grad      Data tensor input grad (output)
 * @param targetDesc      Tensor descriptor for data input tensor target (input)
 * @param target          Data tensor target (input)
 * @param weightDesc      Tensor descriptor for data input tensor weight (input)
 * @param weight          Data tensor weight (input)
 * @param outputGradDesc  Tensor descriptor for output data tensor y (input)
 * @param output_grad     Data tensor output grad (input)
 * @param ignore_index    Class index to ignore (input)
 * @return                miopenStatus_t
 */
MIOPEN_EXPORT miopenStatus_t
miopenNLLLossUnreduceBackward(miopenHandle_t handle,
                              const miopenTensorDescriptor_t inputGradDesc,
                              void* input_grad,
                              const miopenTensorDescriptor_t targetDesc,
                              const void* target,
                              const miopenTensorDescriptor_t weightDesc,
                              const void* weight,
                              const miopenTensorDescriptor_t outputGradDesc,
                              void* output_grad,
                              int32_t ignore_index);

/*! @brief Helper function to query the minimum workspace size required by the NLLLoss call
 *
 * @param handle                   MIOpen Handle (input)
 * @param inputDesc                Tensor descriptor for input tensor (input)
 * @param targetDesc               Tensor descriptor for target tensor (input)
 * @param weightDesc               Tensor descriptor for weight tensor (input)
 * @param outputDesc               Tensor descriptor for output tensor (input)
 * @param ignore_index             Class index to ignore (input)
 * @param divisor                  Divisor (input)
 * @param sizeInBytes              Pointer to data to return the minimum workspace size (output)
 * @return                         miopenStatus_t
 */
MIOPEN_EXPORT miopenStatus_t
miopenGetNLLLossReduceForwardWorkspaceSize(miopenHandle_t handle,
                                           miopenTensorDescriptor_t inputDesc,
                                           miopenTensorDescriptor_t targetDesc,
                                           miopenTensorDescriptor_t weightDesc,
                                           miopenTensorDescriptor_t outputDesc,
                                           int32_t ignore_index,
                                           float divisor,
                                           size_t* sizeInBytes);

/*! @brief Execute a NLLLoss reduced forward layer
 *
 * @param handle                   MIOpen handle (input)
 * @param workspace                Address of the allocated workspace data (input)
 * @param workspaceSizeInBytes     Size in bytes of the allocated workspace data (input)
 * @param inputDesc                Tensor descriptor for input tensor (input)
 * @param input                    Data tensor input (input)
 * @param targetDesc               Tensor descriptor for target tensor (input)
 * @param target                   Data tensor target (input)
 * @param weightDesc               Tensor descriptor for weight tensor (input)
 * @param weight                   Data tensor weight (input)
 * @param outputDesc               Tensor descriptor for output tensor (input)
 * @param output                   Data tensor output (output)
 * @param ignore_index             Class index to ignore (input)
 * @param divisor                  Divisor (input)
 * @return                         miopenStatus_t
 */
MIOPEN_EXPORT miopenStatus_t miopenNLLLossReduceForward(miopenHandle_t handle,
                                                        void* workspace,
                                                        size_t workspaceSizeInBytes,
                                                        const miopenTensorDescriptor_t inputDesc,
                                                        const void* input,
                                                        const miopenTensorDescriptor_t targetDesc,
                                                        const void* target,
                                                        const miopenTensorDescriptor_t weightDesc,
                                                        const void* weight,
                                                        const miopenTensorDescriptor_t outputDesc,
                                                        void* output,
                                                        const int32_t ignore_index,
                                                        const float divisor);

/*! @brief Execute a NLLLoss reduced backward layer
 *
 * @param handle                   MIOpen handle (input)
 * @param inputGradDesc            Tensor descriptor for data input tensor input (input)
 * @param input_grad               Data tensor input grad (output)
 * @param targetDesc               Tensor descriptor for data input tensor target (input)
 * @param target                   Data tensor target (input)
 * @param weightDesc               Tensor descriptor for data input tensor weight (input)
 * @param weight                   Data tensor weight (input)
 * @param outputGradDesc           Tensor descriptor for output data tensor y (input)
 * @param output_grad              Data tensor output grad (input)
 * @param divisor                  Divisor (input)
 * @param ignore_index             Class index to ignore (input)
 * @return                         miopenStatus_t
 */
MIOPEN_EXPORT miopenStatus_t
miopenNLLLossReduceBackward(miopenHandle_t handle,
                            const miopenTensorDescriptor_t inputGradDesc,
                            void* input_grad,
                            const miopenTensorDescriptor_t targetDesc,
                            const void* target,
                            const miopenTensorDescriptor_t weightDesc,
                            const void* weight,
                            const miopenTensorDescriptor_t outputGradDesc,
                            void* output_grad,
                            const int32_t ignore_index,
                            const float divisor);
/** @} */
// CLOSEOUT nllloss DOXYGEN GROUP

=======
// RotaryPositionalEmbeddings APIs
/** @addtogroup RotaryPositionalEmbeddings
 *
 *  @{
 */
/*! @brief Execute a rope forward layer
 *
 * @param [in]   handle         MIOpen handle
 * @param [in]   xDesc          Tensor descriptor for data input tensor x
 * @param [in]   x              Data tensor x
 * @param [in]   cosDesc        Tensor descriptor for data input tensor cos
 * @param [in]   cos            Data tensor cos
 * @param [in]   sinDesc        Tensor descriptor for data input tensor sin
 * @param [in]   sin            Data tensor sin
 * @param [in]   yDesc          Tensor descriptor for output data tensor y
 * @param [out]  y              Data tensor y
 * @return                      miopenStatus_t
 */
MIOPEN_EXPORT miopenStatus_t miopenRoPEForward(miopenHandle_t handle,
                                               const miopenTensorDescriptor_t xDesc,
                                               const void* x,
                                               const miopenTensorDescriptor_t cosDesc,
                                               const void* cos,
                                               const miopenTensorDescriptor_t sinDesc,
                                               const void* sin,
                                               const miopenTensorDescriptor_t yDesc,
                                               void* y);

/*! @brief Execute a rope backward layer
 *
 * @param [in]   handle         MIOpen handle
 * @param [in]   dyDesc         Tensor descriptor for data input tensor dy
 * @param [in]   dy             Data tensor dy
 * @param [in]   cosDesc        Tensor descriptor for output data tensor cos
 * @param [in]   cos            Data tensor cos
 * @param [in]   sinDesc        Tensor descriptor for data input tensor sin
 * @param [in]   sin            Data tensor sin
 * @param [in]   dxDesc         Tensor descriptor for output data tensor dx
 * @param [out]  dx             Data tensor dx
 * @return                      miopenStatus_t
 */
MIOPEN_EXPORT miopenStatus_t miopenRoPEBackward(miopenHandle_t handle,
                                                const miopenTensorDescriptor_t dyDesc,
                                                const void* dy,
                                                const miopenTensorDescriptor_t cosDesc,
                                                const void* cos,
                                                const miopenTensorDescriptor_t sinDesc,
                                                const void* sin,
                                                const miopenTensorDescriptor_t dxDesc,
                                                void* dx);
/** @} */
// CLOSEOUT ROPE DOXYGEN GROUP
>>>>>>> 326d7348
#endif // MIOPEN_BETA_API

#ifdef __cplusplus
}
#endif

#ifdef __clang__
#pragma clang diagnostic pop
#endif

#endif // MIOPEN_GUARD_MIOPEN_H_<|MERGE_RESOLUTION|>--- conflicted
+++ resolved
@@ -70,11 +70,8 @@
  * @defgroup SGD
  * @defgroup getitem
  * @defgroup ReduceCalculation
-<<<<<<< HEAD
+ * @defgroup RotaryPositionalEmbeddings
  * @defgroup nllloss
-=======
- * @defgroup RotaryPositionalEmbeddings
->>>>>>> 326d7348
  *
  */
 
@@ -7627,7 +7624,61 @@
 #endif // MIOPEN_BETA_API
 
 #ifdef MIOPEN_BETA_API
-<<<<<<< HEAD
+// RotaryPositionalEmbeddings APIs
+/** @addtogroup RotaryPositionalEmbeddings
+ *
+ *  @{
+ */
+/*! @brief Execute a rope forward layer
+ *
+ * @param [in]   handle         MIOpen handle
+ * @param [in]   xDesc          Tensor descriptor for data input tensor x
+ * @param [in]   x              Data tensor x
+ * @param [in]   cosDesc        Tensor descriptor for data input tensor cos
+ * @param [in]   cos            Data tensor cos
+ * @param [in]   sinDesc        Tensor descriptor for data input tensor sin
+ * @param [in]   sin            Data tensor sin
+ * @param [in]   yDesc          Tensor descriptor for output data tensor y
+ * @param [out]  y              Data tensor y
+ * @return                      miopenStatus_t
+ */
+MIOPEN_EXPORT miopenStatus_t miopenRoPEForward(miopenHandle_t handle,
+                                               const miopenTensorDescriptor_t xDesc,
+                                               const void* x,
+                                               const miopenTensorDescriptor_t cosDesc,
+                                               const void* cos,
+                                               const miopenTensorDescriptor_t sinDesc,
+                                               const void* sin,
+                                               const miopenTensorDescriptor_t yDesc,
+                                               void* y);
+
+/*! @brief Execute a rope backward layer
+ *
+ * @param [in]   handle         MIOpen handle
+ * @param [in]   dyDesc         Tensor descriptor for data input tensor dy
+ * @param [in]   dy             Data tensor dy
+ * @param [in]   cosDesc        Tensor descriptor for output data tensor cos
+ * @param [in]   cos            Data tensor cos
+ * @param [in]   sinDesc        Tensor descriptor for data input tensor sin
+ * @param [in]   sin            Data tensor sin
+ * @param [in]   dxDesc         Tensor descriptor for output data tensor dx
+ * @param [out]  dx             Data tensor dx
+ * @return                      miopenStatus_t
+ */
+MIOPEN_EXPORT miopenStatus_t miopenRoPEBackward(miopenHandle_t handle,
+                                                const miopenTensorDescriptor_t dyDesc,
+                                                const void* dy,
+                                                const miopenTensorDescriptor_t cosDesc,
+                                                const void* cos,
+                                                const miopenTensorDescriptor_t sinDesc,
+                                                const void* sin,
+                                                const miopenTensorDescriptor_t dxDesc,
+                                                void* dx);
+/** @} */
+// CLOSEOUT ROPE DOXYGEN GROUP
+#endif // MIOPEN_BETA_API
+
+#ifdef MIOPEN_BETA_API
 // NLLLoss APIs
 /** @addtogroup nllloss
  *
@@ -7766,60 +7817,6 @@
 /** @} */
 // CLOSEOUT nllloss DOXYGEN GROUP
 
-=======
-// RotaryPositionalEmbeddings APIs
-/** @addtogroup RotaryPositionalEmbeddings
- *
- *  @{
- */
-/*! @brief Execute a rope forward layer
- *
- * @param [in]   handle         MIOpen handle
- * @param [in]   xDesc          Tensor descriptor for data input tensor x
- * @param [in]   x              Data tensor x
- * @param [in]   cosDesc        Tensor descriptor for data input tensor cos
- * @param [in]   cos            Data tensor cos
- * @param [in]   sinDesc        Tensor descriptor for data input tensor sin
- * @param [in]   sin            Data tensor sin
- * @param [in]   yDesc          Tensor descriptor for output data tensor y
- * @param [out]  y              Data tensor y
- * @return                      miopenStatus_t
- */
-MIOPEN_EXPORT miopenStatus_t miopenRoPEForward(miopenHandle_t handle,
-                                               const miopenTensorDescriptor_t xDesc,
-                                               const void* x,
-                                               const miopenTensorDescriptor_t cosDesc,
-                                               const void* cos,
-                                               const miopenTensorDescriptor_t sinDesc,
-                                               const void* sin,
-                                               const miopenTensorDescriptor_t yDesc,
-                                               void* y);
-
-/*! @brief Execute a rope backward layer
- *
- * @param [in]   handle         MIOpen handle
- * @param [in]   dyDesc         Tensor descriptor for data input tensor dy
- * @param [in]   dy             Data tensor dy
- * @param [in]   cosDesc        Tensor descriptor for output data tensor cos
- * @param [in]   cos            Data tensor cos
- * @param [in]   sinDesc        Tensor descriptor for data input tensor sin
- * @param [in]   sin            Data tensor sin
- * @param [in]   dxDesc         Tensor descriptor for output data tensor dx
- * @param [out]  dx             Data tensor dx
- * @return                      miopenStatus_t
- */
-MIOPEN_EXPORT miopenStatus_t miopenRoPEBackward(miopenHandle_t handle,
-                                                const miopenTensorDescriptor_t dyDesc,
-                                                const void* dy,
-                                                const miopenTensorDescriptor_t cosDesc,
-                                                const void* cos,
-                                                const miopenTensorDescriptor_t sinDesc,
-                                                const void* sin,
-                                                const miopenTensorDescriptor_t dxDesc,
-                                                void* dx);
-/** @} */
-// CLOSEOUT ROPE DOXYGEN GROUP
->>>>>>> 326d7348
 #endif // MIOPEN_BETA_API
 
 #ifdef __cplusplus
