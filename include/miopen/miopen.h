/*******************************************************************************
 *
 * MIT License
 *
 * Copyright (c) 2023 Advanced Micro Devices, Inc.
 *
 * Permission is hereby granted, free of charge, to any person obtaining a copy
 * of this software and associated documentation files (the "Software"), to deal
 * in the Software without restriction, including without limitation the rights
 * to use, copy, modify, merge, publish, distribute, sublicense, and/or sell
 * copies of the Software, and to permit persons to whom the Software is
 * furnished to do so, subject to the following conditions:
 *
 * The above copyright notice and this permission notice shall be included in all
 * copies or substantial portions of the Software.
 *
 * THE SOFTWARE IS PROVIDED "AS IS", WITHOUT WARRANTY OF ANY KIND, EXPRESS OR
 * IMPLIED, INCLUDING BUT NOT LIMITED TO THE WARRANTIES OF MERCHANTABILITY,
 * FITNESS FOR A PARTICULAR PURPOSE AND NONINFRINGEMENT. IN NO EVENT SHALL THE
 * AUTHORS OR COPYRIGHT HOLDERS BE LIABLE FOR ANY CLAIM, DAMAGES OR OTHER
 * LIABILITY, WHETHER IN AN ACTION OF CONTRACT, TORT OR OTHERWISE, ARISING FROM,
 * OUT OF OR IN CONNECTION WITH THE SOFTWARE OR THE USE OR OTHER DEALINGS IN THE
 * SOFTWARE.
 *
 *******************************************************************************/
#ifndef MIOPEN_GUARD_MIOPEN_H_
#define MIOPEN_GUARD_MIOPEN_H_

#ifdef __clang__
#pragma clang diagnostic push
#pragma clang diagnostic ignored "-Wextern-c-compat"
#endif

#include <stddef.h>
#include <stdbool.h>
#include <miopen/config.h>
#include <miopen/export.h>

#if MIOPEN_BACKEND_OPENCL
#define CL_TARGET_OPENCL_VERSION 120
#if defined(__APPLE__) || defined(__MACOSX)
#include <OpenCL/cl.h>
#else
#define CL_USE_DEPRECATED_OPENCL_1_2_APIS
#include <CL/cl.h>
#endif

#elif MIOPEN_BACKEND_HIP
#include <hip/hip_runtime_api.h>
#endif

/*
 * @defgroup convolutions
 * @defgroup pooling
 * @defgroup handle
 * @defgroup layernorm
 * @defgroup LRN
 * @defgroup batchnorm
 * @defgroup activation
 * @defgroup tensor
 * @defgroup softmax
 * @defgroup RNN
 * @defgroup fusion
 * @defgroup LossFunction
 * @defgroup TensorReduce
 * @defgroup find2
 * @defgroup ReduceExtreme
 * @defgroup groupnorm
 * @defgroup cat
 * @defgroup SGD
 * @defgroup getitem
 * @defgroup ReduceCalculation
 * @defgroup RotaryPositionalEmbeddings
 * @defgroup ReLU
 * @defgroup where
 *
 */

/*! Constructs type name from a struct */
#define MIOPEN_DECLARE_OBJECT(name) \
    struct name                     \
    {                               \
    };                              \
    typedef struct name* name##_t;

#ifdef __cplusplus
extern "C" {
#endif

#if MIOPEN_BACKEND_OPENCL
typedef cl_command_queue miopenAcceleratorQueue_t;
#elif MIOPEN_BACKEND_HIP
typedef hipStream_t miopenAcceleratorQueue_t;
#endif

/*! @ingroup handle
 * @brief Creates the miopenHandle_t type
 */
MIOPEN_DECLARE_OBJECT(miopenHandle);

/** @addtogroup handle
 *
 *  @{
 */

/*! @enum miopenStatus_t
 * Error codes that are returned by all MIOpen API calls.
 */
typedef enum
{
    miopenStatusSuccess              = 0, /*!< No errors */
    miopenStatusNotInitialized       = 1, /*!< Data not initialized. */
    miopenStatusInvalidValue         = 2, /*!< Incorrect variable value. */
    miopenStatusBadParm              = 3, /*!< Incorrect parameter detected. */
    miopenStatusAllocFailed          = 4, /*!< Memory allocation error. */
    miopenStatusInternalError        = 5, /*!< MIOpen failure. */
    miopenStatusNotImplemented       = 6, /*!< Use of unimplemented feature. */
    miopenStatusUnknownError         = 7, /*!< Unknown error occurred. */
    miopenStatusUnsupportedOp        = 8, /*!< Unsupported operator for fusion. */
    miopenStatusGpuOperationsSkipped = 9, /*!< This is not an error. */
    miopenStatusVersionMismatch = 10, /*!< Version mismatch of the supplied binary data argment. */
} miopenStatus_t;

#ifdef MIOPEN_BETA_API
typedef enum
{
    miopenF8RoundingModeStandard   = 0,
    miopenF8RoundingModeStochastic = 1,
} miopenF8RoundingMode_t;
#endif

/*! @brief Get character string for an error code.
 *
 * A function which returns a NULL terminated character string of the error code.
 *
 * @param error  miopenStatus_t type error status (input)
 * @return       errorString
 */
MIOPEN_EXPORT const char* miopenGetErrorString(miopenStatus_t error);

/*! @brief Custom allocator function
 *
 * This function allow for user-defined custom allocator
 *
 * @param context     A pointer a context (input)
 * @param sizeBytes   Number of bytes to allocate (input)
 *
 */
typedef void* (*miopenAllocatorFunction)(void* context, size_t sizeBytes);

/*! @brief Custom deallocator function
 *
 * This function allow for user-defined custom deallocation function
 *
 * @param context     A pointer context (input)
 * @param memory      A pointer allocated memory (input)
 *
 */
typedef void (*miopenDeallocatorFunction)(void* context, void* memory);

/*! @brief Method to return version of MIOpen
 *
 * The output values of this call follow from the versioning
 * format major.minor.patch
 *
 * Pointers that are NULL will be ignored.
 *
 * @param major     Major version number (output)
 * @param minor     Minor version number (output)
 * @param patch     Patch version number (output)
 *
 * @return          miopenStatus_t
 */
MIOPEN_EXPORT miopenStatus_t miopenGetVersion(size_t* major, size_t* minor, size_t* patch);

/*! @brief Method to create the MIOpen handle object.
 *
 * This function creates a MIOpen handle. This is called at the very start to initialize the MIOpen
 * environment.
 * @param handle     A pointer to a MIOpen handle type (output)
 *
 * @return           miopenStatus_t
 */
MIOPEN_EXPORT miopenStatus_t miopenCreate(miopenHandle_t* handle);

/*! @brief Create a MIOpen handle with an accelerator stream.
 *
 * The HIP side uses a hipStream_t type for the stream, while OpenCL will use a
 * cl_command_queue.
 *
 * Create a handle with a previously created accelerator command queue.
 * @param handle     A pointer to a MIOpen handle type (output)
 * @param stream      An accelerator queue type (input)
 *
 * @return           miopenStatus_t
 */
MIOPEN_EXPORT miopenStatus_t miopenCreateWithStream(miopenHandle_t* handle,
                                                    miopenAcceleratorQueue_t stream);

/*! @brief Destroys the MIOpen handle.
 *
 * This is called when breaking down the MIOpen environment.
 * @param handle     MIOpen handle (input)
 * @return           miopenStatus_t
 */
MIOPEN_EXPORT miopenStatus_t miopenDestroy(miopenHandle_t handle);

/*! @brief Set accelerator command queue previously created
 *
 * Set a command queue for an accelerator device
 * @param handle     MIOpen handle (input)
 * @param streamID   An accelerator queue type (input)
 * @return           miopenStatus_t
 */
MIOPEN_EXPORT miopenStatus_t miopenSetStream(miopenHandle_t handle,
                                             miopenAcceleratorQueue_t streamID);

/*! @brief Get the previously created accelerator command queue
 *
 * Creates a command queue for an accelerator device
 * @param handle     MIOpen handle (input)
 * @param streamID   Pointer to a accelerator queue type (output)
 * @return           miopenStatus_t
 */
MIOPEN_EXPORT miopenStatus_t miopenGetStream(miopenHandle_t handle,
                                             miopenAcceleratorQueue_t* streamID);

/*! @brief Set allocator for previously created miopenHandle
 *
 * Set a command queue for an accelerator device
 * @param handle     MIOpen handle
 * @param allocator  A callback function MIOpen will use for internal memory allocations.
 *      The provided callback function should allocate device memory with requested size
 *      and return a pointer to this memory.
 *      Passing 0 will restore the default MIOpen allocator and deallocator.
 * @param deallocator  A callback function MIOpen will use to for internal memory deallocation.
 *      The provided callback function should free the specified memory pointer
 * @param allocatorContext  User-specified pointer which is passed to \p allocator and \p
 * deallocator
 *      This allows the callback function to access state set by the caller to this function,
 *      for example a stateful heap allocator or a c++ class.
 * @return           miopenStatus_t
 */
MIOPEN_EXPORT miopenStatus_t miopenSetAllocator(miopenHandle_t handle,
                                                miopenAllocatorFunction allocator,
                                                miopenDeallocatorFunction deallocator,
                                                void* allocatorContext);

/*! @brief Get time for last kernel launched
 *
 * This function is used only when profiling mode has been enabled.
 * Kernel timings are based on the MIOpen handle and is not thread-safe.
 * In order to use multi-threaded profiling, create an MIOpen handle for each
 * concurrent thread.
 *
 * @param handle     MIOpen handle (input)
 * @param time       Pointer to a float type to contain kernel time in milliseconds (output)
 * @return           miopenStatus_t
 */
MIOPEN_EXPORT miopenStatus_t miopenGetKernelTime(miopenHandle_t handle, float* time);

/*! @brief Enable profiling to retrieve kernel time
 *
 * Enable or disable kernel profiling. This profiling is only for kernel time.
 * @param handle     MIOpen handle (input)
 * @param enable     Boolean to toggle profiling (input)
 * @return           miopenStatus_t
 */
MIOPEN_EXPORT miopenStatus_t miopenEnableProfiling(miopenHandle_t handle, bool enable);
/** @} */
// CLOSEOUT HANDLE DOXYGEN GROUP

/*! @ingroup fusion
 * @brief Creates the miopenFusionOpDescriptor_t type
 *
 * Fusion Operator Descriptor contains the meta-data associated with an operator
 * to be fused in a compute graph
 *
 */
MIOPEN_DECLARE_OBJECT(miopenFusionOpDescriptor);

/*! @ingroup tensor
 * @brief Creates the miopenTensorDescriptor_t type
 *
 * Tensor descriptor is an object that allows the user to specify a layer's size for each
 * dimension and dimension strides.
 *
 */
MIOPEN_DECLARE_OBJECT(miopenTensorDescriptor);

/*! @ingroup tensor
 * @brief Creates the miopenSeqTensorDescriptor_t type
 *
 * SeqTensor descriptor is an object that allows the user to specify tensor with sequence dimension.
 *
 */
MIOPEN_DECLARE_OBJECT(miopenSeqTensorDescriptor);

/*! @ingroup convolutions
 * @brief Creates the miopenConvolutionDescriptor_t type
 *
 * Convolution descriptor is an object that allows the user to specify a layer's padding, stride,
 * and dilation of the convolutional filter. Parameters must all be non-negative.
 *
 */
MIOPEN_DECLARE_OBJECT(miopenConvolutionDescriptor);

/*! @ingroup pooling
 * @brief Creates the miopenPoolingDescriptor_t type
 *
 * Pooling descriptor is an object that allows the user to specify the dimension sizes of the
 * pooling windows, paddings, strides, and pooling mode.
 *
 */
MIOPEN_DECLARE_OBJECT(miopenPoolingDescriptor);

/*! @ingroup LRN
 *  @brief Creates the miopenLRNDescriptor_t type
 *
 * LRN descriptor is an object that allows the user to specify the LRN mode, the number of elements
 * in the normalization window, and the LRN k-parameter.
 *
 */
MIOPEN_DECLARE_OBJECT(miopenLRNDescriptor);

/*! @ingroup activation
 * @brief Creates the miopenActivationDescriptor_t type
 *
 * Activation descriptor is an object that allows the user to specify the activation mode.
 *
 */
MIOPEN_DECLARE_OBJECT(miopenActivationDescriptor);

/*! @ingroup RNN
 * @brief Creates the miopenRNNDescriptor_t type
 */
MIOPEN_DECLARE_OBJECT(miopenRNNDescriptor);

/*! @ingroup LossFunction
 * @brief Creates the miopenCTCLossDescriptor_t type
 */
MIOPEN_DECLARE_OBJECT(miopenCTCLossDescriptor);

/*! @ingroup Dropout
 * @brief Creates the miopenDropoutDescriptor_t type
 */
MIOPEN_DECLARE_OBJECT(miopenDropoutDescriptor);

/*! @ingroup TensorReduce
 * @brief Creates the miopenReduceTensorDescriptor_t type
 */
MIOPEN_DECLARE_OBJECT(miopenReduceTensorDescriptor);

/*! @ingroup mha
 * @brief Creates the miopenMhaDescriptor_t type
 */
MIOPEN_DECLARE_OBJECT(miopenMhaDescriptor);

/*! @ingroup softmax
 * @brief Creates the miopenSoftmaxDescriptor_t type
 */
MIOPEN_DECLARE_OBJECT(miopenSoftmaxDescriptor);

/*! @ingroup tensor
 * @enum miopenDataType_t
 * MIOpen floating point datatypes. Both 32-bit and 16-bit floats are supported in MIOpen.
 */
typedef enum
{
    miopenHalf  = 0, /*!< 16-bit floating point (Fully supported) */
    miopenFloat = 1, /*!< 32-bit floating point (Fully supported) */
    miopenInt32 = 2, /*!< 32-bit integer (Partially supported) */
    miopenInt8  = 3, /*!< 8-bit integer (Partially supported) */
    // miopenInt8x4   = 4, /*!< Pack of 4x Int8 in NCHW_VECT_C format (Support discontinued) */
    miopenBFloat16 = 5, /*!< 16-bit binary floating point (8-bit exponent, 7-bit fraction)
                           (Partially supported) */
    miopenDouble = 6,   /*!< 64-bit floating point (Partially supported) */
#ifdef MIOPEN_BETA_API
    miopenFloat8  = 7,
    miopenBFloat8 = 8,
#else
// miopenReserved1 = 7,
// miopenReserved2 = 8,
#endif
    miopenInt64 = 9,
} miopenDataType_t;

/*! @ingroup tensor
 * @enum miopenTensorLayout_t
 * Tensor layouts supported by MIOpen.
 * miopenTensorCHWNc4 and miopenTensorCHWNc8 layout only support weight tensor.
 */
typedef enum
{
    miopenTensorNCHW   = 0, /*!< NCHW memory layout (Fully supported) */
    miopenTensorNHWC   = 1, /*!< NHWC memory layout (Fully supported) */
    miopenTensorCHWN   = 2, /*!< CHWN memory layout (Not supported) */
    miopenTensorNCHWc4 = 3, /*!< NCHWc4 memory layout (Partially supported) */
    miopenTensorNCHWc8 = 4, /*!< NCHWc8 memory layout (Partially supported) */
    miopenTensorCHWNc4 = 5, /*!< CHWNc4 memory layout (Partially supported) */
    miopenTensorCHWNc8 = 6, /*!< CHWNc8 memory layout (Partially supported) */
    miopenTensorNCDHW  = 7, /*!< NCDHW memory layout (Fully supported) */
    miopenTensorNDHWC  = 8, /*!< NCDHW memory layout (Fully supported) */
} miopenTensorLayout_t;

/*! @ingroup pooling
 * @enum miopenIndexType_t
 * MIOpen index datatypes.
 */
typedef enum
{
    miopenIndexUint8  = 0, /*!<  8-bit unsigned */
    miopenIndexUint16 = 1, /*!< 16-bit unsigned */
    miopenIndexUint32 = 2, /*!< 32-bit unsigned */
    miopenIndexUint64 = 3, /*!< 64-bit unsigned */
} miopenIndexType_t;

/*! @ingroup tensor
 * @enum miopenTensorOp_t
 * Element-wise tensor operation modes
 */
typedef enum
{
    miopenTensorOpAdd = 0, /*!< Add tensors element-wise */
    miopenTensorOpMul = 1, /*!< Multiply two tensors element-wise */
    miopenTensorOpMin = 2, /*!< Minimum of tensor element pairs */
    miopenTensorOpMax = 3, /*!< Maximum of tensor element pairs */
} miopenTensorOp_t;

/*! @ingroup convolutions
 *  @enum miopenConvolutionMode_t
 * Convolution mode selection for convolution layer preference.
 */
typedef enum
{
    miopenConvolution = 0, /*!< Cross-Correlation convolution */
    miopenTranspose   = 1, /*!< Transpose convolutions -- deconvolution */
    miopenGroupConv   = 2, /*!< Deprecated Group convolution legacy, ToBe Removed */
    miopenDepthwise   = 3, /*!< Deprecated Depthwise convolution legacy, ToBe Removed */
} miopenConvolutionMode_t;

/*! @ingroup padding
 *  @enum miopenPaddingMode_t
 * Padding mode selection for convolution/Pooling layer preference
 */
typedef enum
{
    miopenPaddingDefault = 0, /*!< MIOPEN Default Padding */
    miopenPaddingSame    = 1, /*!< Tensorflow SAME Padding */
    miopenPaddingValid   = 2, /*!< Tensorflow VALID Padding */
} miopenPaddingMode_t;

/*! @ingroup pooling
 * @enum miopenPoolingMode_t
 * Pooling layer mode
 */
typedef enum
{
    miopenPoolingMax              = 0, /*!< Maximum pooling */
    miopenPoolingAverage          = 1, /*!< Average pooling */
    miopenPoolingAverageInclusive = 2, /*!< Inclusive Average pooling */
} miopenPoolingMode_t;

/*! @ingroup pooling
 * @enum miopenPoolingWorkspaceIndexMode_t
 * Pooling layer workspace index mode. miopenPoolingWorkspaceIndexMask mode records indices
 * indicating the max values' positions in the filter/mask. miopenPoolingWorkspaceIndexImage mode
 * records indices indicating the max values' positions in the image.
 */
typedef enum
{
    miopenPoolingWorkspaceIndexMask  = 0, /*!< Use mask indices, 2D pooling only */
    miopenPoolingWorkspaceIndexImage = 1, /*!< Use image indices */
} miopenPoolingWorkspaceIndexMode_t;

/*! @ingroup LRN
 * @enum miopenLRNMode_t
 * Local Response Normalization layer mode
 */
typedef enum
{
    miopenLRNWithinChannel = 0, /*!< Channel independent */
    miopenLRNCrossChannel  = 1, /*!< Cross Channel */
} miopenLRNMode_t;
#ifdef MIOPEN_BETA_API
/*! @ingroup layernorm
 * @enum miopenNormMode_t
 * LayerNorm mode
 */
typedef enum
{
    MIOPEN_ELEMENTWISE_AFFINE = 0, /*!< initialized to ones for weights and zeros for biases */
    MIOPEN_WEIGHT_BIAS =
        1, /*!< learnable weights and biases of the module of shape normalized_shape */
    MIOPEN_ELEMENTWISE_AFFINE_FUSED_ADD =
        2, /*!< initialized to ones for weights and zeros for biases in addlayernorm */
    MIOPEN_WEIGHT_BIAS_FUSED_ADD = 3, /*!< learnable weights and biases of the module of shape
                                         normalized_shape in addlayernorm */
    MIOPEN_ELEMENTWISE_AFFINE_T5 =
        4, /*!< initialized to ones for weights and zeros for biases in t5layernorm */
    MIOPEN_WEIGHT_BIAS_T5 = 5, /*!< learnable weights and biases of the module of shape
                                  normalized_shape in t5layernorm */
} miopenNormMode_t;
#endif
/*! @ingroup batchnorm
 * @enum miopenBatchNormMode_t
 * Batch Normalization layer mode
 */
typedef enum
{
    miopenBNPerActivation = 0, /*!< Element-wise normalization for fully connected layer */
    miopenBNSpatial       = 1, /*!< Mini-batch spatial normalization for convolutional layers */
} miopenBatchNormMode_t;

/*! @ingroup activation
 * @enum miopenActivationMode_t
 * Activation layer modes
 */
typedef enum
{
    miopenActivationPASTHRU  = 0, /*!< No activation, pass through the data */
    miopenActivationLOGISTIC = 1, /*!< Sigmoid function: \f$1 / (1 + e^{-x})\f$ */
    miopenActivationTANH     = 2, /*!< Tanh activation \f$ \beta * tanh( \alpha * x) \f$ */
    miopenActivationRELU     = 3, /*!< Rectified Linear Unit \f$ max(0, x) \f$ */
    miopenActivationSOFTRELU = 4, /*!< \f$log(1 + e^x)\f$ */
    miopenActivationABS      = 5, /*!< Absolute value \f$abs(x)\f$ */
    miopenActivationPOWER = 6, /*!< Scaled and shifted power \f$(\alpha + \beta * x)^{gamma}\f$ */
    miopenActivationCLIPPEDRELU =
        7, /*!< Clipped Rectified Linear Unit \f$ min(\alpha, max(0,x)) \f$ */
    miopenActivationLEAKYRELU =
        8, /*!< Leaky Rectified Linear Unit \f$ \alpha * x | x <= 0; x | x > 0 \f$ */
    miopenActivationELU =
        9, /*!< Exponential Rectified Linear Unit \f$ \alpha * (e^{x} - 1) | x <= 0; x | x > 0 \f$
            */
} miopenActivationMode_t;

/*! @ingroup softmax
 * @enum miopenSoftmaxAlgorithm_t
 * Softmax implementation algorithms
 */
typedef enum
{
    MIOPEN_SOFTMAX_FAST     = 0, /*!< straightforward softmax */
    MIOPEN_SOFTMAX_ACCURATE = 1, /*!< scaled softmax by maximum value in input domain */
    MIOPEN_SOFTMAX_LOG      = 2, /*!< log softmax */
} miopenSoftmaxAlgorithm_t;

/*! @ingroup softmax
 * @enum miopenSoftmaxMode_t
 * Softmax modes
 */
typedef enum
{
    MIOPEN_SOFTMAX_MODE_INSTANCE = 0, /*!< compute per image (N) across C, H, W */
    MIOPEN_SOFTMAX_MODE_CHANNEL =
        1, /*!< compute per spatial location (H, W) per image (N) across C */
} miopenSoftmaxMode_t;

/*! @ingroup TensorReduce
 * @brief Version of TensorReduce API. Applications may use it to ensure
 * backward compatibility with older library versions.
 *
 * - 0 or undefined - Initial API. Supported operations: ADD, MIN, MIN, MAX.
 * - 1 - Added AMAX, AVG, NORM1, NORM2 ops.
 */
#define MIOPEN_API_VERSION_REDUCE_TENSOR 1

/*! @ingroup TensorReduce
 * @enum miopenReduceTensorOp_t
 * Tensor Reduction operation types
 */
typedef enum
{
    MIOPEN_REDUCE_TENSOR_ADD = 0, /*!< the operation is adding the values of the reduced elements */
    MIOPEN_REDUCE_TENSOR_MUL =
        1, /*!< the operation is multiplying the values of the reduced elements */
    MIOPEN_REDUCE_TENSOR_MIN =
        2, /*!< the operation is getting the minimum value of the reduced elements */
    MIOPEN_REDUCE_TENSOR_MAX =
        3, /*!< the operation is getting the maximum value of the reduced elements */
    MIOPEN_REDUCE_TENSOR_AMAX =
        4, /*!< the operation is getting the maximum absolute value of the reduced elements */
    MIOPEN_REDUCE_TENSOR_AVG =
        5, /*!< the operation is getting the averaged value of the reduced elements */
    MIOPEN_REDUCE_TENSOR_NORM1 =
        6, /*!< the operation is adding the absolute values of the reduced elements */
    MIOPEN_REDUCE_TENSOR_NORM2 = 7, /*!< the operation is getting the square root of the sum of
                                     squares of the reduced elements */
    // MIOPEN_REDUCE_TENSOR_MUL_NO_ZEROS =
    //    8, /*!< the operation is same as MUL, but does not have the zero values considered */
} miopenReduceTensorOp_t;

/*! @ingroup TensorReduce
 * @enum miopenReduceTensorOp_t
 * Nan numbers propagation modes
 */
typedef enum
{
    MIOPEN_NOT_PROPAGATE_NAN = 0, /*!< does not propagate Nan number */
    MIOPEN_PROPAGATE_NAN     = 1, /*!< propagate the Nan number by the Reduction operation */
} miopenNanPropagation_t;

/*! @ingroup TensorReduce
 * @enum miopenReduceTensorIndices_t
 * Reduction Indices computation modes
 */
typedef enum
{
    MIOPEN_REDUCE_TENSOR_NO_INDICES        = 0, /*!< Does not compuate indices */
    MIOPEN_REDUCE_TENSOR_FLATTENED_INDICES = 1, /*!< Compute the relative, flatted indices */
} miopenReduceTensorIndices_t;

/*! @ingroup TensorReduce
 * @enum miopenIndicesType_t
 * Reduction Indices types
 */
typedef enum
{
    MIOPEN_32BIT_INDICES = 0, /*!< 32-bit unsigned integer indices */
    MIOPEN_64BIT_INDICES = 1, /*!< 64-bit unsigned integer indices */
    MIOPEN_16BIT_INDICES = 2, /*!< 16-bit unsigned integer indices */
    MIOPEN_8BIT_INDICES  = 3, /*!< 8-bit unsigned integer indices */
} miopenIndicesType_t;

/*! @ingroup convolutions
 *  @enum miopenConvolutionAttrib_t
 * Attribute for convolution descriptor, used for alternating the convolution behavior
 */
typedef enum
{
    MIOPEN_CONVOLUTION_ATTRIB_FP16_ALT_IMPL =
        0, /*!< Use alternative fp16 implementation.
            Only supported for gfx90a; has no effect for other targets.
            0 - disabled, 1 - enabled, -1 or unset - default (F0B1W1) >*/
    MIOPEN_CONVOLUTION_ATTRIB_DETERMINISTIC =
        1, /*!< Restrict MIOpen convolutions to kernels which produce numerically deterministic
              results. 0 - disabled (default), 1 - enabled >*/
#ifdef MIOPEN_BETA_API
    MIOPEN_CONVOLUTION_ATTRIB_FP8_ROUNDING_MODE =
        2, /*!<Specifies the rounding mode for the 8-bit floating data types. Currently, two
              rounding modes are supported miopenF8RoundingModeStandard and
              miopenF8RoundingModeStochastic. These are listed as part of the miopenF8RoundingMode_t
              enum.>*/
#else
// miopenReserved1 = 2,
#endif
} miopenConvolutionAttrib_t;

/** @addtogroup tensor
 *
 *  @{
 */

/*! @brief Create a Tensor Descriptor
 *
 * API for creating an uninitialized tensor descriptor.
 * @param tensorDesc Pointer to a tensor descriptor type (output)
 * @return           miopenStatus_t
 */
MIOPEN_EXPORT miopenStatus_t miopenCreateTensorDescriptor(miopenTensorDescriptor_t* tensorDesc);

/*! @brief Set shape of 4D tensor
 *
 * Interface for setting 4-D tensor shape. MIOpen currently implements NCHW and NHWC layout.
 *
 * @param tensorDesc Tensor descriptor (input/output)
 * @param dataType   MIOpen datatype (input)
 * @param n          Mini-batch size (input)
 * @param c          Number of channels (input)
 * @param h          Data height dimension size (input)
 * @param w          Data width dimension size (input)
 * @return           miopenStatus_t
 */
MIOPEN_EXPORT miopenStatus_t miopenSet4dTensorDescriptor(
    miopenTensorDescriptor_t tensorDesc, miopenDataType_t dataType, int n, int c, int h, int w);

/*! @brief Set shape of ND tensor with specific layout
 *
 * Interface for setting N-D packed tensor shape. This interface support NHWC, NCHW, NCHWc*, CHWNc*
 * @param tensorDesc   Tensor descriptor (input/output)
 * @param dataType     MIOpen datatype (input)
 * @param tensorLayout Tensor layout (input)
 * @param lens         Tensor dimensions (input)
 * @param num_lens     Tensor dimension size (input)
 * @return             miopenStatus_t
 */
MIOPEN_EXPORT miopenStatus_t
miopenSetNdTensorDescriptorWithLayout(miopenTensorDescriptor_t tensorDesc,
                                      miopenDataType_t dataType,
                                      miopenTensorLayout_t tensorLayout,
                                      const int* lens,
                                      int num_lens);
/*! @brief Set shape and stride of 4D tensor
 *
 * Interface for setting 4-D tensor shape and stride. It allows to create the non-packed tensor.
 * A non-packed tensor refers to the tensor where the elements are not compressed or packed in any
 * specific way. Each element in the tensor is stored individually, and there is no special
 * compression applied to the storage.
 *
 * @param tensorDesc Tensor descriptor (input/output)
 * @param dataType   MIOpen datatype (input)
 * @param n          Mini-batch size (input)
 * @param c          Number of channels (input)
 * @param h          Data height dimension size (input)
 * @param w          Data width dimension size (input)
 * @param nStride    Mini-batch dimension stride (input)
 * @param cStride    Channel dimension stride (input)
 * @param hStride    Height dimension stride (input)
 * @param wStride    Width dimension stride (input)
 * @return           miopenStatus_t
 */
MIOPEN_EXPORT miopenStatus_t miopenSet4dTensorDescriptorEx(miopenTensorDescriptor_t tensorDesc,
                                                           miopenDataType_t dataType,
                                                           int n,
                                                           int c,
                                                           int h,
                                                           int w,
                                                           int nStride,
                                                           int cStride,
                                                           int hStride,
                                                           int wStride);

/*! @brief Get the details of the tensor descriptor
 *
 * Interface to query the 4-D tensor shape.
 *
 * @param tensorDesc Tensor descriptor (input)
 * @param dataType   MIOpen datatype (output)
 * @param n          Mini-batch size (output)
 * @param c          Number of channels (output)
 * @param h          Data height dimension size (output)
 * @param w          Data width dimension size (output)
 * @param nStride    Mini-batch dimension stride (output)
 * @param cStride    Channel dimension stride (output)
 * @param hStride    Height dimension stride (output)
 * @param wStride    Width dimension stride (output)
 * @return           miopenStatus_t
 */
MIOPEN_EXPORT miopenStatus_t miopenGet4dTensorDescriptor(miopenTensorDescriptor_t tensorDesc,
                                                         miopenDataType_t* dataType,
                                                         int* n,
                                                         int* c,
                                                         int* h,
                                                         int* w,
                                                         int* nStride,
                                                         int* cStride,
                                                         int* hStride,
                                                         int* wStride);

/*! @brief Set shape of N-dimensional tensor
 *
 * Interface for setting non-packed tensor shape.
 * @param tensorDesc   Tensor descriptor (input/output)
 * @param dataType     MIOpen datatype (input)
 * @param nbDims       Number of dimensions in the dimsA array (input)
 * @param dimsA        Array containing the size of dimensions (input)
 * @param stridesA     Array containing the size of stride (input)
 * @return             miopenStatus_t
 */
MIOPEN_EXPORT miopenStatus_t miopenSetTensorDescriptor(miopenTensorDescriptor_t tensorDesc,
                                                       miopenDataType_t dataType,
                                                       int nbDims,
                                                       const int* dimsA,
                                                       const int* stridesA);

#ifdef MIOPEN_BETA_API
/*! @copydoc miopenSetTensorDescriptor()
 */
MIOPEN_EXPORT miopenStatus_t miopenSetTensorDescriptorV2(miopenTensorDescriptor_t tensorDesc,
                                                         miopenDataType_t dataType,
                                                         int nbDims,
                                                         const size_t* dimsA,
                                                         const size_t* stridesA);
#endif

#ifdef MIOPEN_BETA_API
/*! @brief Set the tensor cast type
 *
 *  For tensors where the cast_type attribute is set, the tensor elements would be converted to the
 * target type before the target operation is applied. Currently, only supported for convolution
 * operations targeting the FP8 datatype
 *
 *  @param tensorDesc Tensor descriptor type (input)
 *  @param cast_type  MIOpen datatype (input)
 */
MIOPEN_EXPORT miopenStatus_t miopenSetTensorCastType(miopenTensorDescriptor_t tensorDesc,
                                                     miopenDataType_t cast_type);
#endif

/*! @brief Set shape of N-dimensional tensor
 *
 * Interface for querying tensor size. MIOpen has support for 1, 2, 3, 4, 5 dimensional tensor of
 * layout.
 * @param tensorDesc   Tensor descriptor (input)
 * @param size         number of elements in tensor described by the descriptor (output)
 * @return             miopenStatus_t
 */
MIOPEN_EXPORT miopenStatus_t miopenGetTensorDescriptorSize(miopenTensorDescriptor_t tensorDesc,
                                                           int* size);

/*! @brief Get the details of the N-dimensional tensor descriptor.
 *
 * @param tensorDesc Tensor descriptor (input)
 * @param dataType   MIOpen datatype (output)
 * @param dimsA      Array containing the size of dimensions (output)
 * @param stridesA   Array containing the size of stride (output)
 * @return           miopenStatus_t
 */
MIOPEN_EXPORT miopenStatus_t miopenGetTensorDescriptor(miopenTensorDescriptor_t tensorDesc,
                                                       miopenDataType_t* dataType,
                                                       int* dimsA,
                                                       int* stridesA);

/*! @brief Destroys the tensor descriptor
 *
 * @param tensorDesc Tensor descriptor (input)
 * @return           miopenStatus_t
 */
MIOPEN_EXPORT miopenStatus_t miopenDestroyTensorDescriptor(miopenTensorDescriptor_t tensorDesc);

/*! @brief Create a Tensor Descriptor for sequence data
 *
 * API for creating an uninitialized sequence data tensor descriptor.
 * @param tensorDesc Pointer to a sequence data tensor descriptor type (output)
 * @return           miopenStatus_t
 */
MIOPEN_EXPORT miopenStatus_t
miopenCreateSeqTensorDescriptor(miopenSeqTensorDescriptor_t* tensorDesc);

/*! @brief Destroys the sequence data tensor descriptor
 *
 * @param tensorDesc Tensor descriptor (input)
 * @return           miopenStatus_t
 */
MIOPEN_EXPORT miopenStatus_t
miopenDestroySeqTensorDescriptor(miopenSeqTensorDescriptor_t tensorDesc);

/*! @brief Execute element-wise tensor operations
 *
 * This function implements: \f$ C = op ( alpha1[0] * A, alpha2[0] * B ) + beta[0] * C \f$
 *
 * For Forward Bias one can also use, miopenConvolutionForwardBias()
 *
 * @param handle     MIOpen handle (input)
 * @param tensorOp   Operation from miopenTensorOp_t (input)
 * @param alpha1     Tensor A's floating point scaling factor, allocated on the host (input)
 * @param aDesc      Tensor descriptor for tensor A (input)
 * @param A          Tensor A (input)
 * @param alpha2     Tensor B's floating point scaling factor, allocated on the host (input)
 * @param bDesc      Tensor descriptor for tensor B (input)
 * @param B          Tensor B (input)
 * @param beta       Tensor C's floating point scaling factor, allocated on the host (input)
 * @param cDesc      Tensor descriptor for tensor C (input)
 * @param C          Tensor C (input and output)
 * @return           miopenStatus_t
 */
MIOPEN_EXPORT miopenStatus_t miopenOpTensor(miopenHandle_t handle,
                                            miopenTensorOp_t tensorOp,
                                            const void* alpha1,
                                            const miopenTensorDescriptor_t aDesc,
                                            const void* A,
                                            const void* alpha2,
                                            const miopenTensorDescriptor_t bDesc,
                                            const void* B,
                                            const void* beta,
                                            const miopenTensorDescriptor_t cDesc,
                                            void* C);

/*! @brief Fills a tensor with a single value.
 *
 * Supported datatypes are fp32, fp16, and bfp16
 *
 * @param handle     MIOpen handle (input)
 * @param yDesc      Tensor descriptor for tensor y (input)
 * @param y          Tensor y (input)
 * @param alpha      Pointer to fill value (input)
 * @return           miopenStatus_t
 */
MIOPEN_EXPORT miopenStatus_t miopenSetTensor(miopenHandle_t handle,
                                             const miopenTensorDescriptor_t yDesc,
                                             void* y,
                                             const void* alpha);

/*! @brief Scales all elements in a tensor by a single value.
 *
 * Supported datatypes are fp32 and fp16
 *
 * @param handle     MIOpen handle (input)
 * @param yDesc      Tensor descriptor for tensor y (input)
 * @param y          Tensor y (input and output)
 * @param alpha      Floating point scaling factor, allocated on the host (input)
 * @return           miopenStatus_t
 */
MIOPEN_EXPORT miopenStatus_t miopenScaleTensor(miopenHandle_t handle,
                                               const miopenTensorDescriptor_t yDesc,
                                               void* y,
                                               const void* alpha);

/*! @brief Returns number of bytes associated with tensor descriptor
 *
 * @param tensorDesc Tensor descriptor (input)
 * @param numBytes   Number of bytes associated with tensor descriptor (output)
 * @return           miopenStatus_t
 */
MIOPEN_EXPORT miopenStatus_t miopenGetTensorNumBytes(miopenTensorDescriptor_t tensorDesc,
                                                     size_t* numBytes);

/*! @brief Copies one tensor to another tensor with a different layout/scale.
 *
 * This function implements:
 * 1. \f$ Y = alpha * X + beta * Y \f$ for fp32 and fp16 datatype
 * 2. Vectorize/de-vectorize along channel dimension C for int8 datatype
 *
 * Currently this is used for transforming from int8 to int8x4 vector datatypes
 *
 * @param handle     MIOpen handle (input)
 * @param alpha      Floating point scaling factor, allocated on the host (input)
 * @param xDesc      Source Tensor descriptor for tensor x (input)
 * @param x          Source Tensor x (input)
 * @param beta       Floating point scaling factor, allocated on the host (input)
 * @param yDesc      Destination Tensor descriptor for tensor y (input)
 * @param y          Destination Tensor y (output)
 * @return           miopenStatus_t
 */
MIOPEN_EXPORT miopenStatus_t miopenTransformTensor(miopenHandle_t handle,
                                                   const void* alpha,
                                                   const miopenTensorDescriptor_t xDesc,
                                                   const void* x,
                                                   const void* beta,
                                                   const miopenTensorDescriptor_t yDesc,
                                                   void* y);

/** @} */
// CLOSEOUT TENSOR DOXYGEN GROUP

/** @addtogroup convolutions
 *
 *  @{
 */

/*! @brief Creates a convolution layer descriptor
 *
 * @param convDesc   Convolution layer descriptor
 * @return           miopenStatus_t
 */
MIOPEN_EXPORT miopenStatus_t
miopenCreateConvolutionDescriptor(miopenConvolutionDescriptor_t* convDesc);

/*! @brief Creates a 2-D convolution layer descriptor
 *
 * For group/depthwise convolution dilation height and width, only a dilation value of 1 is
 * supported.
 *
 * @param convDesc   Convolution layer descriptor (output)
 * @param c_mode     Convolutional mode (input)
 * @param pad_h      Height input data padding (input)
 * @param pad_w      Width input data padding (input)
 * @param stride_h   Stride for the height of input data (input)
 * @param stride_w   Stride for the width of input data (input)
 * @param dilation_h Dilation height (input)
 * @param dilation_w Dilation width (input)
 * @return           miopenStatus_t
 */
MIOPEN_EXPORT miopenStatus_t miopenInitConvolutionDescriptor(miopenConvolutionDescriptor_t convDesc,
                                                             miopenConvolutionMode_t c_mode,
                                                             int pad_h,
                                                             int pad_w,
                                                             int stride_h,
                                                             int stride_w,
                                                             int dilation_h,
                                                             int dilation_w);

/*! @brief Creates a N-dimensional convolution layer descriptor
 *
 * @param convDesc      Convolution layer descriptor (output)
 * @param spatialDim    Convolutional spatial dimension (input)
 * @param padA          Array of input data padding (input)
 * @param strideA       Array of convolution stride (input)
 * @param dilationA     Array of convolution dilation (input)
 * @param c_mode        Convolutional mode (input)
 * @return              miopenStatus_t
 */
MIOPEN_EXPORT miopenStatus_t
miopenInitConvolutionNdDescriptor(miopenConvolutionDescriptor_t convDesc,
                                  int spatialDim,
                                  const int* padA,
                                  const int* strideA,
                                  const int* dilationA,
                                  miopenConvolutionMode_t c_mode);

/*! @brief Retrieves the spatial dimension of a convolution layer descriptor
 *
 * @param convDesc              Convolution layer descriptor (input)
 * @param spatialDim            Spatial dimension of convolution descriptor (output)
 * @return                      miopenStatus_t
 */
MIOPEN_EXPORT miopenStatus_t miopenGetConvolutionSpatialDim(miopenConvolutionDescriptor_t convDesc,
                                                            int* spatialDim);

/*! @brief Retrieves a 2-D convolution layer descriptor's details
 *
 * For group/depthwise convolution dilation height and width, only a dilation value of 1 is
 * supported.
 *
 * @param convDesc   Convolution layer descriptor (input)
 * @param c_mode     Convolutional mode (output)
 * @param pad_h      Height input data padding (output)
 * @param pad_w      Width input data padding (output)
 * @param stride_h   Stride for the height of input data (output)
 * @param stride_w   Stride for the width of input data (output)
 * @param dilation_h Dilation height (output)
 * @param dilation_w Dilation width (output)
 * @return           miopenStatus_t
 */
MIOPEN_EXPORT miopenStatus_t miopenGetConvolutionDescriptor(miopenConvolutionDescriptor_t convDesc,
                                                            miopenConvolutionMode_t* c_mode,
                                                            int* pad_h,
                                                            int* pad_w,
                                                            int* stride_h,
                                                            int* stride_w,
                                                            int* dilation_h,
                                                            int* dilation_w);

/*! @brief Retrieves a N-dimensional convolution layer descriptor's details
 *
 * @param convDesc               Convolution layer descriptor (input)
 * @param requestedSpatialDim    Expected convolution spatial dimension (intput)
 * @param spatialDim             Convolutional spatial dimension (output)
 * @param padA                   Array of input data padding (output)
 * @param strideA                Array of convolution stride (output)
 * @param dilationA              Array of convolution dilation (output)
 * @param c_mode                 Convolutional mode (output)
 * @return                       miopenStatus_t
 */
MIOPEN_EXPORT miopenStatus_t
miopenGetConvolutionNdDescriptor(miopenConvolutionDescriptor_t convDesc,
                                 int requestedSpatialDim,
                                 int* spatialDim,
                                 int* padA,
                                 int* strideA,
                                 int* dilationA,
                                 miopenConvolutionMode_t* c_mode);

/*! @brief Get the number of groups to be used in Group/Depthwise convolution
 *
 * @param convDesc   Convolution layer descriptor (input)
 * @param groupCount Pointer to number of groups in group/depthwise convolution (output)
 * @return           miopenStatus_t
 */
MIOPEN_EXPORT miopenStatus_t miopenGetConvolutionGroupCount(miopenConvolutionDescriptor_t convDesc,
                                                            int* groupCount);

/*! @brief Set the number of groups to be used in Group/Depthwise convolution
 *
 * Must be called before all computational APIs of group/depthwise convolution, it is preferable to
 * call miopenInitConvolutionDescriptor() first, then miopenSetConvolutionGroupCount() to fully
 * initialize group convolutions. Both Convolution Mode and Transpose Convolution Mode support
 * group/depthwise convolution. To run depthwise convolution, set groupCount value equal to number
 * of channels.
 *
 * @param convDesc   Convolution layer descriptor (output)
 * @param groupCount      number of groups, in depthwise conv using filter_number/channel_multiplier
 * (input)
 * @return           miopenStatus_t
 */
MIOPEN_EXPORT miopenStatus_t miopenSetConvolutionGroupCount(miopenConvolutionDescriptor_t convDesc,
                                                            int groupCount);

/*! @brief Set the output padding to be used in 2-D Transpose convolution
 *
 * This function is optional for initialization of Transpose convolution. If applicable, it must be
 * called before all computational APIs of Transpose convolution. It is preferable to call
 * miopenInitConvolutionDescriptor() first, then miopenSetTransposeConvOutputPadding() to fully
 * initialize transpose convolutions.
 *
 * @param convDesc   Convolution layer descriptor (output)
 * @param adj_h      output padding for the height of output data (input)
 * @param adj_w      output padding for the width of output data (input)
 * @return           miopenStatus_t
 */
MIOPEN_EXPORT miopenStatus_t
miopenSetTransposeConvOutputPadding(miopenConvolutionDescriptor_t convDesc, int adj_h, int adj_w);

/*! @brief Set the output padding to be used in N-dimensional Transpose convolution
 *
 * This function is optional for initialization of Transpose convolution. If applicable, it must be
 * called before all computational APIs of Transpose convolution. It is preferable to call
 * miopenInitConvolutionNdDescriptor() first, then miopenSetTransposeConvNdOutputPadding() to fully
 * initialize transpose convolutions. Currently, 2-D and 3-D convolutions are supported.
 *
 * @param convDesc      Convolution layer descriptor (output)
 * @param spatialDim    Convolutional spatial dimension (input)
 * @param adjA          array of output padding for output data (input)
 * @return              miopenStatus_t
 */
MIOPEN_EXPORT miopenStatus_t miopenSetTransposeConvNdOutputPadding(
    miopenConvolutionDescriptor_t convDesc, int spatialDim, const int* adjA);

/*! @brief Get the shape of a resulting 4-D tensor from a 2-D convolution
 *
 * This function returns the dimensions of the resulting 4D tensor of a 2D
 * convolution, given the convolution descriptor, the input tensor descriptor
 * and the filter descriptor. This function can help to setup the output tensor
 * and allocate the proper amount of memory prior to launch the actual
 * convolution.
 *
 * @param convDesc          Convolution layer descriptor (input)
 * @param inputTensorDesc   Input data tensor descriptor (input)
 * @param filterDesc        Weight descriptor (input)
 * @param n                 Mini-batch size (output)
 * @param c                 Number of channels (output)
 * @param h                 Data height dimension size (output)
 * @param w                 Data width dimension size (output)
 * @return                  miopenStatus_t
 */
MIOPEN_EXPORT miopenStatus_t
miopenGetConvolutionForwardOutputDim(miopenConvolutionDescriptor_t convDesc,
                                     const miopenTensorDescriptor_t inputTensorDesc,
                                     const miopenTensorDescriptor_t filterDesc,
                                     int* n,
                                     int* c,
                                     int* h,
                                     int* w);

/*! @brief Get the shape of a resulting N-dimensional tensor from a (N-2)-dimensional convolution
 *
 * This function returns the dimensions of the resulting N-dimensional tensor of a (N-2)-dimensional
 * convolution, given the convolution descriptor, the input tensor descriptor
 * and the filter descriptor. It is used to setup the output tensor descriptor prior to executing
 * the convolution layer.
 *
 * @param convDesc          Convolution layer descriptor (input)
 * @param inputTensorDesc   Input data tensor descriptor (input)
 * @param filterDesc        Weight descriptor (input)
 * @param nDim              Pointer to Output data tensor dimension (output)
 * @param outputTensorDimA  Array of Output data tensor length (output)
 */
MIOPEN_EXPORT miopenStatus_t
miopenGetConvolutionNdForwardOutputDim(miopenConvolutionDescriptor_t convDesc,
                                       const miopenTensorDescriptor_t inputTensorDesc,
                                       const miopenTensorDescriptor_t filterDesc,
                                       int* nDim,
                                       int* outputTensorDimA);

/*! @brief Destroys the tensor descriptor object
 *
 * @param convDesc Convolution tensor descriptor type (input)
 * @return           miopenStatus_t
 */
MIOPEN_EXPORT miopenStatus_t
miopenDestroyConvolutionDescriptor(miopenConvolutionDescriptor_t convDesc);

/*! @brief Set the attribute of the convolution descriptor
 *
 * @param convDesc          Convolution layer descriptor (input)
 * @param attr              Attribute of this convolution to set (input)
 * @param value             Value of this attribute (input)
 */
MIOPEN_EXPORT miopenStatus_t miopenSetConvolutionAttribute(miopenConvolutionDescriptor_t convDesc,
                                                           const miopenConvolutionAttrib_t attr,
                                                           int value);

/*! @brief Get the attribute of the convolution descriptor
 *
 * @param convDesc          Convolution layer descriptor (input)
 * @param attr              Attribute of this convolution to get (input)
 * @param value             Value of this attribute (output)
 */
MIOPEN_EXPORT miopenStatus_t miopenGetConvolutionAttribute(miopenConvolutionDescriptor_t convDesc,
                                                           const miopenConvolutionAttrib_t attr,
                                                           int* value);

/*! @enum miopenConvFwdAlgorithm_t
 * Convolutional algorithm mode for forward propagation. MIOpen use cross-correlation for its
 * convolution implementation.
 */
typedef enum
{
    miopenConvolutionFwdAlgoGEMM         = 0, /*!< GEMM variant */
    miopenConvolutionFwdAlgoDirect       = 1, /*!< Direct convolutions */
    miopenConvolutionFwdAlgoFFT          = 2, /*!< Fast Fourier Transform indirect convolutions */
    miopenConvolutionFwdAlgoWinograd     = 3, /*!< Winograd indirect convolutions */
    miopenConvolutionFwdAlgoImplicitGEMM = 5, /*!< Implicit GEMM convolutions */
} miopenConvFwdAlgorithm_t;

/*! @enum miopenConvBwdWeightsAlgorithm_t
 * Convolutional algorithm mode for back propagation on weights.
 */
typedef enum
{
    miopenConvolutionBwdWeightsAlgoGEMM         = 0, /*!< GEMM variant */
    miopenConvolutionBwdWeightsAlgoDirect       = 1, /*!< Direct convolution algorithm */
    miopenConvolutionBwdWeightsAlgoWinograd     = 3, /*!< Winograd convolutions */
    miopenConvolutionBwdWeightsAlgoImplicitGEMM = 5, /*!< Implicit GEMM convolutions */
} miopenConvBwdWeightsAlgorithm_t;

/*! @enum miopenConvBwdDataAlgorithm_t
 * Convolutional algorithm mode for back propagation on data.
 */
typedef enum
{
    miopenConvolutionBwdDataAlgoGEMM     = 0, /*!< GEMM variant */
    miopenConvolutionBwdDataAlgoDirect   = 1, /*!< Direct convolutions */
    miopenConvolutionBwdDataAlgoFFT      = 2, /*!< Fast Fourier Transform indirect convolutions */
    miopenConvolutionBwdDataAlgoWinograd = 3, /*!< Winograd indirect convolutions */
    miopenTransposeBwdDataAlgoGEMM =
        4, /*!< Deprecated Transpose GEMM variant legacy, ToBe Removed */
    miopenConvolutionBwdDataAlgoImplicitGEMM = 5, /*!< Implicit GEMM convolutions */
} miopenConvBwdDataAlgorithm_t;

/*! @enum miopenConvAlgorithm_t
 * Top-level convolutional algorithm mode
 */
typedef enum
{
    miopenConvolutionAlgoGEMM         = 0, /*!< GEMM variant */
    miopenConvolutionAlgoDirect       = 1, /*!< Direct convolutions */
    miopenConvolutionAlgoFFT          = 2, /*!< Fast Fourier Transform indirect convolutions */
    miopenConvolutionAlgoWinograd     = 3, /*!< Winograd indirect convolutions */
    miopenConvolutionAlgoImplicitGEMM = 5, /*!< Implicit GEMM convolutions */
} miopenConvAlgorithm_t;

/*! @brief Perf struct for forward, backward filter, or backward data algorithms
 *
 * Contains the union to hold the selected convolution algorithm for forward, or backwards layers,
 * and also contains the time it took to run the algorithm and the workspace required to run the
 * algorithm. The workspace in this structure can be used when executing the convolution layer.
 */
typedef struct
{
    union
    {
        miopenConvFwdAlgorithm_t fwd_algo; /*!< Forward convolution algorithm enum selection */
        miopenConvBwdWeightsAlgorithm_t bwd_weights_algo; /*!< Back propagation on weights
                                                             convolution algorithm enum selection */
        miopenConvBwdDataAlgorithm_t
            bwd_data_algo; /*!< Back propagation on data convolution algorithm enum selection */
    };

    float time;    /*!< Time to exectued the selected algorithm represented in the union */
    size_t memory; /*!< Workspace required to run the selected algorithm represented in the union */

} miopenConvAlgoPerf_t;

/*! @brief Performance struct for forward, backward filter, or backward data algorithms in
 * immediate mode
 *
 * Contains a 64-bit integer identifying the solution and the algorithm for the solution,
 * as well as the runtime, workspace size and a boolean flag indicating whether the returned
 * solution is a heuristic or resulting from an actual run
 *
 */
typedef struct
{
    float time; /*!< Represents the approximate time required to execute this solution on the GPU,
                     in milliseconds. This value may either be based on an acutal kernel run or an
                     estimate based on a heuristic.*/
    size_t workspace_size; /*!< Workspace required to run the selected algorithm represented in the
                              union */
    uint64_t solution_id;  /*!< Identifier for the returned solution */
    miopenConvAlgorithm_t algorithm; /*!< The algorithm used to compute the solution */

} miopenConvSolution_t;

/*! @brief Query the maximum number of solutions applicable for the given input/output and weights
 *  tensor descriptor for Convolution in the Forward direction.
 *
 * This call returns the maximum number of applicable solutions for a forward convolution problem.
 * The \c solutionCount returned may be used to allocate the memory required for the
 * \c miopenConvAlgoPerf_t which is required by miopenConvolutionGetSolution API calls.
 *
 * @param handle         MIOpen handle (input)
 * @param wDesc          Tensor descriptor for weight tensor w (input)
 * @param xDesc          Tensor descriptor for input data tensor x (input)
 * @param convDesc       Convolution layer descriptor (input)
 * @param yDesc          Tensor descriptor for output data tensor y (input)
 * @param solutionCount  Pointer to memory to return number of applicable solutions (output)
 * @return               miopenStatus_t
 */
MIOPEN_EXPORT miopenStatus_t
miopenConvolutionForwardGetSolutionCount(miopenHandle_t handle,
                                         const miopenTensorDescriptor_t wDesc,
                                         const miopenTensorDescriptor_t xDesc,
                                         const miopenConvolutionDescriptor_t convDesc,
                                         const miopenTensorDescriptor_t yDesc,
                                         size_t* solutionCount);

/*! @brief Query the applicable solutions for a convolution configuration described by
 *  input, output and convolution descriptors.
 *
 *  The returned solutions array is sorted in the order of decreasing performance. The returned
 * solutions
 * might be based
 *  on heuristics and for more consistent performance results the user the advised to run the Find
 * step.
 *  The maximum length of the solutions array may be queried using
 * miopenConvolutionForwardGetSolutionCount
 *
 * @param handle         MIOpen handle (input)
 * @param wDesc          Tensor descriptor for weight tensor w (input)
 * @param xDesc          Tensor descriptor for input data tensor x (input)
 * @param convDesc       Convolution layer descriptor (input)
 * @param yDesc          Tensor descriptor for output data tensor y (input)
 * @param maxSolutionCount The size of the solutions array passed in below (input)
 * @param solutionCount The size of the solutions array returned (output)
 * @param solutions      A pointer to an array of type miopenConvSolution_t allocated by the user,
 *                      filled in by MIOpen with applicable solutions. (output)
 * @return               miopenStatus_t
 *
 */
MIOPEN_EXPORT miopenStatus_t
miopenConvolutionForwardGetSolution(miopenHandle_t handle,
                                    const miopenTensorDescriptor_t wDesc,
                                    const miopenTensorDescriptor_t xDesc,
                                    const miopenConvolutionDescriptor_t convDesc,
                                    const miopenTensorDescriptor_t yDesc,
                                    const size_t maxSolutionCount,
                                    size_t* solutionCount,
                                    miopenConvSolution_t* solutions);

/*! @brief Returns the workspace size required for a particular solution id.
 *
 * This is an optional call for users who may have serialized the solution id and just need the
 * workspace
 * size for it. The same information is returned by the miopenConvolutionForwardGetSolution as part
 * of the
 * miopenConvSolution_t struct.
 *
 * @param handle         MIOpen handle (input)
 * @param wDesc          Tensor descriptor for weight tensor w (input)
 * @param xDesc          Tensor descriptor for input data tensor x (input)
 * @param convDesc       Convolution layer descriptor (input)
 * @param yDesc          Tensor descriptor for output data tensor y (input)
 * @param solution_id      ID of the solution for which workspace size is required (input)
 * @param workSpaceSize  The size of the workspace (output)
 * @return               miopenStatus_t
 */
MIOPEN_EXPORT miopenStatus_t
miopenConvolutionForwardGetSolutionWorkspaceSize(miopenHandle_t handle,
                                                 const miopenTensorDescriptor_t wDesc,
                                                 const miopenTensorDescriptor_t xDesc,
                                                 const miopenConvolutionDescriptor_t convDesc,
                                                 const miopenTensorDescriptor_t yDesc,
                                                 const uint64_t solution_id,
                                                 size_t* workSpaceSize);

/*! @brief Compiles the solution provided by the user, this solution may be acquired by the
 * miopenConvolutionForwardGetSolution API call above.
 *   Compiling the solution ensures that the first API call to miopenConvolutionForwardImmediate
 * does
 * not cause a compile.
 *
 *   This is an optional step and may be skipped if a slow first miopenConvolutionForwardImmediate
 * invocation is acceptable.
 *
 * @param handle         MIOpen handle (input)
 * @param wDesc          Tensor descriptor for weight tensor w (input)
 * @param xDesc          Tensor descriptor for input data tensor x (input)
 * @param convDesc       Convolution layer descriptor (input)
 * @param yDesc          Tensor descriptor for output data tensor y (input)
 * @param solution_id      ID of the solution to be compiled, as chosen by the user
 * @return               miopenStatus_t
 */
MIOPEN_EXPORT miopenStatus_t
miopenConvolutionForwardCompileSolution(miopenHandle_t handle,
                                        const miopenTensorDescriptor_t wDesc,
                                        const miopenTensorDescriptor_t xDesc,
                                        const miopenConvolutionDescriptor_t convDesc,
                                        const miopenTensorDescriptor_t yDesc,
                                        const uint64_t solution_id);

/*! @brief Executes the Forward convolution operation based on the provided solution ID.
 *
 * Supported datatypes are fp32, fp16, bfp16, and int8
 *
 * @param handle         MIOpen handle (input)
 * @param wDesc          Tensor descriptor for weight tensor w (input)
 * @param w              Weights tensor w (input)
 * @param xDesc          Tensor descriptor for input data tensor x (input)
 * @param x              Data tensor x (input)
 * @param convDesc       Convolution layer descriptor (input)
 * @param yDesc          Tensor descriptor for output data tensor y (input)
 * @param y              Data tensor y (output)
 * @param workSpace      Workspace tensor (input)
 * @param workSpaceSize  Size of the memory in bytes pointed to by workSpace above
 * @param solution_id      ID of the solution to be compiled, as chosen by the user
 * @return               miopenStatus_t
 */
MIOPEN_EXPORT miopenStatus_t
miopenConvolutionForwardImmediate(miopenHandle_t handle,
                                  const miopenTensorDescriptor_t wDesc,
                                  const void* w,
                                  const miopenTensorDescriptor_t xDesc,
                                  const void* x,
                                  const miopenConvolutionDescriptor_t convDesc,
                                  const miopenTensorDescriptor_t yDesc,
                                  void* y,
                                  void* workSpace,
                                  size_t workSpaceSize,
                                  const uint64_t solution_id);

/*! @brief Query the maximum number of solutions applicable for the given input/output and weights
 *  tensor descriptor for backward Convolution w-r-t Data.
 *
 *  This call returns the maximum number of applicable solutions for a the convolution problem, the
 * number
 *  returned may be used to allocate the memory required for the miopenConvAlgoPert2_t which is
 * required
 *  by miopenConvolutionBackwardDataGetSolution API calls.
 *
 * @param handle         MIOpen handle (input)
 * @param dyDesc         Tensor descriptor for data input tensor dy (input)
 * @param wDesc          Tensor descriptor for weight tensor w (input)
 * @param convDesc       Convolution layer descriptor (input)
 * @param dxDesc         Tensor descriptor for output data tensor dx (input)
 * @param solutionCount  Pointer to memory to return number of applicable solutions (output)
 * @return               miopenStatus_t
 */
MIOPEN_EXPORT miopenStatus_t
miopenConvolutionBackwardDataGetSolutionCount(miopenHandle_t handle,
                                              const miopenTensorDescriptor_t dyDesc,
                                              const miopenTensorDescriptor_t wDesc,
                                              const miopenConvolutionDescriptor_t convDesc,
                                              const miopenTensorDescriptor_t dxDesc,
                                              size_t* solutionCount);

/*! @brief Query the applicable solutions for a backward convolution w-r-t data as described by
 *  input, output and convolution descriptors.
 *
 *  The returned solutions array is sorted in the order of decreasing performance. The returned
 * solutions
 *  ns
 * might be based
 *  on heuristics and for more consistent performance results the user the advised to run the Find
 * step.
 *  The maximum length of the solutions array may be queried using
 * miopenConvolutionBackwardDataGetSolutionCount
 *
 * @param handle           MIOpen handle (input)
 * @param dyDesc           Tensor descriptor for data input tensor dy (input)
 * @param wDesc            Tensor descriptor for weight tensor w (input)
 * @param convDesc         Convolution layer descriptor (input)
 * @param dxDesc           Tensor descriptor for output data tensor dx (input)
 * @param maxSolutionCount The size of the solutions array passed in below (input)
 * @param solutionCount    The size of the solutions array returned (output)
 * @param solutions        A pointer to an array of type miopenConvSolution_t allocated by the user,
 *                         filled in by MIOpen with applicable solutions. (output)
 * @return                 miopenStatus_t
 *
 */
MIOPEN_EXPORT miopenStatus_t
miopenConvolutionBackwardDataGetSolution(miopenHandle_t handle,
                                         const miopenTensorDescriptor_t dyDesc,
                                         const miopenTensorDescriptor_t wDesc,
                                         const miopenConvolutionDescriptor_t convDesc,
                                         const miopenTensorDescriptor_t dxDesc,
                                         const size_t maxSolutionCount,
                                         size_t* solutionCount,
                                         miopenConvSolution_t* solutions);

/*! @brief Returns the workspace size required for a particular solution id.
 *
 * This is an optional call for users who may have serialized the solution id and just need the
 * workspace
 * size for it. The same information is returned by the miopenConvolutionBackwardDataGetSolution as
 * part of the
 * miopenConvSolution_t struct.
 *
 * @param handle         MIOpen handle (input)
 * @param dyDesc           Tensor descriptor for data input tensor dy (input)
 * @param wDesc            Tensor descriptor for weight tensor w (input)
 * @param convDesc         Convolution layer descriptor (input)
 * @param dxDesc           Tensor descriptor for output data tensor dx (input)
 * @param solution_id      ID of the solution for which workspace size is required (input)
 * @param workSpaceSize  The size of the workspace (output)
 * @return               miopenStatus_t
 */
MIOPEN_EXPORT miopenStatus_t
miopenConvolutionBackwardDataGetSolutionWorkspaceSize(miopenHandle_t handle,
                                                      const miopenTensorDescriptor_t dyDesc,
                                                      const miopenTensorDescriptor_t wDesc,
                                                      const miopenConvolutionDescriptor_t convDesc,
                                                      const miopenTensorDescriptor_t dxDesc,
                                                      const uint64_t solution_id,
                                                      size_t* workSpaceSize);

/*! @brief Compiles the solution provided by the user, this solution may be acquired by the
 * miopenConvolutionBackwardDataGetSolution API call above.
 *   Compiling the solution ensures that the first API call to
 * miopenConvolutionBackwardDataImmediate
 * does not cause a compile.
 *
 *   This is an optional step and may be skipped if a slow first
 * miopenConvolutionBackwardDataImmediate
 * invocation is acceptable.
 *
 * @param handle         MIOpen handle (input)
 * @param dyDesc         Tensor descriptor for data input tensor dy (input)
 * @param wDesc          Tensor descriptor for weight tensor w (input)
 * @param convDesc       Convolution layer descriptor (input)
 * @param dxDesc         Tensor descriptor for output data tensor dx (input)
 * @param solution_id      ID of the solution to be compiled, as chosen by the user
 * @return               miopenStatus_t
 */
MIOPEN_EXPORT miopenStatus_t
miopenConvolutionBackwardDataCompileSolution(miopenHandle_t handle,
                                             const miopenTensorDescriptor_t dyDesc,
                                             const miopenTensorDescriptor_t wDesc,
                                             const miopenConvolutionDescriptor_t convDesc,
                                             const miopenTensorDescriptor_t dxDesc,
                                             const uint64_t solution_id);

/*! @brief Executes the Backward convolution w-r-t data  operation based on the provided solution
 * ID.
 *
 *
 * @param handle         MIOpen handle (input)
 * @param dyDesc         Tensor descriptor for data input tensor dy (input)
 * @param dy             Data delta tensor dy (input)
 * @param wDesc          Tensor descriptor for weight tensor w (input)
 * @param w              Weights tensor w (input)
 * @param convDesc       Convolution layer descriptor (input)
 * @param dxDesc         Tensor descriptor for output data tensor dx (input)
 * @param dx             Data delta tensor dx (output)
 * @param workSpace      Workspace tensor (input)
 * @param workSpaceSize  Size in bytes of the workspace memory pointed to by workSpace
 * @param solution_id      ID of the solution to be compiled, as chosen by the user
 * @return               miopenStatus_t
 */
MIOPEN_EXPORT miopenStatus_t
miopenConvolutionBackwardDataImmediate(miopenHandle_t handle,
                                       const miopenTensorDescriptor_t dyDesc,
                                       const void* dy,
                                       const miopenTensorDescriptor_t wDesc,
                                       const void* w,
                                       const miopenConvolutionDescriptor_t convDesc,
                                       const miopenTensorDescriptor_t dxDesc,
                                       void* dx,
                                       void* workSpace,
                                       size_t workSpaceSize,
                                       const uint64_t solution_id);

/*! @brief Query the maximum number of solutions applicable for the given input/output and weights
 *  tensor descriptor for backward Convolution w-r-t Weights.
 *
 *  This call returns the maximum number of applicable solutions for a the convolution problem, the
 * number
 *  returned may be used to allocate the memory required for the miopenConvAlgoPert2_t which is
 * required
 *  by miopenConvolutionBackwardWeightsGetSolution API calls.
 *
 * @param handle         MIOpen handle (input)
 * @param dyDesc         Tensor descriptor for data tensor dy (input)
 * @param xDesc          Tensor descriptor for data tensor x (input)
 * @param convDesc       Convolution layer descriptor (input)
 * @param dwDesc         Tensor descriptor for weight tensor dw (input)
 * @param solutionCount  Pointer to memory to return number of applicable solutions (output)
 * @return               miopenStatus_t
 */
MIOPEN_EXPORT miopenStatus_t
miopenConvolutionBackwardWeightsGetSolutionCount(miopenHandle_t handle,
                                                 const miopenTensorDescriptor_t dyDesc,
                                                 const miopenTensorDescriptor_t xDesc,
                                                 const miopenConvolutionDescriptor_t convDesc,
                                                 const miopenTensorDescriptor_t dwDesc,
                                                 size_t* solutionCount);

/*! @brief Query the applicable solutions for a backward convolution w-r-t weights as described by
 *  input, output and convolution descriptors.
 *
 *  The returned solutions array is sorted in the order of decreasing performance. The returned
 * solutions
 * might be based
 *  on heuristics and for more consistent performance results the user the advised to run the Find
 * step.
 *  The maximum length of the solutions array may be queried using
 * miopenConvolutionBackwardWeightsGetSolutionCount
 *
 * @param handle           MIOpen handle (input)
 * @param dyDesc           Tensor descriptor for data tensor dy (input)
 * @param xDesc            Tensor descriptor for data tensor x (input)
 * @param convDesc         Convolution layer descriptor (input)
 * @param dwDesc           Tensor descriptor for weight tensor dw (input)
 * @param maxSolutionCount The size of the solutions array passed in below (input)
 * @param solutionCount    The size of the solutions array returned (output)
 * @param solutions        A pointer to an array of type miopenConvSolution_t allocated by the user,
 *                         filled in by MIOpen with applicable solutions. (output)
 * @return                 miopenStatus_t
 *
 */
MIOPEN_EXPORT miopenStatus_t
miopenConvolutionBackwardWeightsGetSolution(miopenHandle_t handle,
                                            const miopenTensorDescriptor_t dyDesc,
                                            const miopenTensorDescriptor_t xDesc,
                                            const miopenConvolutionDescriptor_t convDesc,
                                            const miopenTensorDescriptor_t dwDesc,
                                            const size_t maxSolutionCount,
                                            size_t* solutionCount,
                                            miopenConvSolution_t* solutions);

/*! @brief Returns the workspace size required for a particular solution id.
 *
 * This is an optional call for users who may have serialized the solution id and just need the
 * workspace
 * size for it. The same information is returned by the miopenConvolutionBackwardWeightsGetSolution
 * as part of the
 * miopenConvSolution_t struct.
 *
 * @param handle         MIOpen handle (input)
 * @param dyDesc         Tensor descriptor for data tensor dy (input)
 * @param xDesc          Tensor descriptor for data tensor x (input)
 * @param convDesc       Convolution layer descriptor (input)
 * @param dwDesc         Tensor descriptor for weight tensor dw (input)
 * @param solution_id      ID of the solution for which workspace size is required (input)
 * @param workSpaceSize  The size of the workspace (output)
 * @return               miopenStatus_t
 */
MIOPEN_EXPORT miopenStatus_t miopenConvolutionBackwardWeightsGetSolutionWorkspaceSize(
    miopenHandle_t handle,
    const miopenTensorDescriptor_t dyDesc,
    const miopenTensorDescriptor_t xDesc,
    const miopenConvolutionDescriptor_t convDesc,
    const miopenTensorDescriptor_t dwDesc,
    const uint64_t solution_id,
    size_t* workSpaceSize);

/*! @brief Compiles the solution provided by the user, this solution may be acquired by the
 * miopenConvolutionBackwardWeightsGetSolution API call above.
 *   Compiling the solution ensures that the first API call to
 * miopenConvolutionBackwardWeightsImmediate
 * does not cause a compile.
 *
 *   This is an optional step and may be skipped if a slow first
 * miopenConvolutionBackwardWeightsImmediate invocation is acceptable.
 *
 * @param handle         MIOpen handle (input)
 * @param dyDesc         Tensor descriptor for data tensor dy (input)
 * @param xDesc          Tensor descriptor for data tensor x (input)
 * @param convDesc       Convolution layer descriptor (input)
 * @param dwDesc         Tensor descriptor for weight tensor dw (input)
 * @param solution_id      ID of the solution to be compiled, as chosen by the user
 * @return               miopenStatus_t
 */
MIOPEN_EXPORT miopenStatus_t
miopenConvolutionBackwardWeightsCompileSolution(miopenHandle_t handle,
                                                const miopenTensorDescriptor_t dyDesc,
                                                const miopenTensorDescriptor_t xDesc,
                                                const miopenConvolutionDescriptor_t convDesc,
                                                const miopenTensorDescriptor_t dwDesc,
                                                const uint64_t solution_id);

/*! @brief Executes the Backward convolution w-r-t weights  operation based on the provided solution
 * ID.
 *
 *
 * @param handle         MIOpen handle (input)
 * @param dyDesc         Tensor descriptor for data tensor dy (input)
 * @param dy             Data delta tensor dy (input)
 * @param xDesc          Tensor descriptor for data tensor x (input)
 * @param x              Data tensor x (input)
 * @param convDesc       Convolution layer descriptor (input)
 * @param dwDesc         Tensor descriptor for weight tensor dw (input)
 * @param dw             Weights delta tensor dw (output)
 * @param workSpace      Workspace tensor (input)
 * @param workSpaceSize  Size in bytes of the memory passed in, pointed to by workSpace pointer
 * above
 * @param solution_id      ID of the solution to be compiled, as chosen by the user
 * @return               miopenStatus_t
 */
MIOPEN_EXPORT miopenStatus_t
miopenConvolutionBackwardWeightsImmediate(miopenHandle_t handle,
                                          const miopenTensorDescriptor_t dyDesc,
                                          const void* dy,
                                          const miopenTensorDescriptor_t xDesc,
                                          const void* x,
                                          const miopenConvolutionDescriptor_t convDesc,
                                          const miopenTensorDescriptor_t dwDesc,
                                          void* dw,
                                          void* workSpace,
                                          size_t workSpaceSize,
                                          const uint64_t solution_id);

/*! @brief Query the workspace size required for a forward convolution algorithm.
 *
 * For given tensor and convolution descriptors, this function calculates and returns the minimum
 * size of the workspace that must be provided to miopenFindConvolutionForwardAlgorithm() in order
 * for the latter to find the best candidate from the available forward data convolution algorithms.
 *
 * WARNING: Providing smaller workspace may result in the selection of a slow convolution
 * algorithm, and therefore affect library performance.
 *
 * It should be assumed that the required workspace size is different for each convolution
 * configuration. Therefore, typically this function should be called at least once for each
 * convolution configuration used.
 *
 * Since the convolution configuration is determined by tensor and convolution descriptors, the user
 * should ensure that all descriptors contain complete information. For example, if Group/Depthwise
 * convolution mode is used, then miopenSetConvolutionGroupCount() should be called before running
 * this, and so on.
 *
 * @param handle         MIOpen handle (input)
 * @param wDesc          Tensor descriptor for weight tensor w (input)
 * @param xDesc          Tensor descriptor for input data tensor x (input)
 * @param convDesc       Convolution layer descriptor (input)
 * @param yDesc          Tensor descriptor for output data tensor y (input)
 * @param workSpaceSize  Pointer to memory to return size in bytes (output)
 * @return               miopenStatus_t
 */
MIOPEN_EXPORT miopenStatus_t
miopenConvolutionForwardGetWorkSpaceSize(miopenHandle_t handle,
                                         const miopenTensorDescriptor_t wDesc,
                                         const miopenTensorDescriptor_t xDesc,
                                         const miopenConvolutionDescriptor_t convDesc,
                                         const miopenTensorDescriptor_t yDesc,
                                         size_t* workSpaceSize);

/*! @brief Search and run the forward convolutional algorithms and return a list of kernel times.
 *
 * This function attempts all MIOpen forward convolution algorithms based on
 * the input configuration, and outputs performance metrics to a
 * user-allocated array of type miopenConvAlgoPerf_t. These metrics are written
 * in a sorted fashion where the first element has the lowest compute time.
 * Users can chose the top-most algorithm if they only care about the fastest
 * algorithm.
 *
 * This function is mandatory before using miopenConvolutionForward(). In order
 * to execute this function, miopenConvolutionForwardGetWorkSpaceSize() must be
 * run to determine the required memory for this search.
 *
 * * If exhaustiveSearch == 0, MIOpen will look for the first kernel with a configuration match. If
 * a configuration match is not found, a default configuration will be returned.
 *
 * * If exhaustiveSearch == 1, MIOpen will look for the best kernel for the provided configuration.
 * If a match is not found, an exhaustive search is performed by running individual algorithms.
 *
 * If using Group/Depthwise convolution mode, call miopenSetConvolutionGroupCount() before running
 * this.
 *
 * @param handle             MIOpen handle (input)
 * @param xDesc              Tensor descriptor for data input tensor x (input)
 * @param x                  Data tensor x (input)
 * @param wDesc              Tensor descriptor for weight tensor w (input)
 * @param w                  Weights tensor w (input)
 * @param convDesc           Convolution layer descriptor (input)
 * @param yDesc              Tensor descriptor for output data tensor y (input)
 * @param y                  Data tensor y (output)
 * @param requestAlgoCount   Number of algorithms to return kernel times (input)
 * @param returnedAlgoCount  Pointer to number of algorithms returned (output)
 * @param perfResults        Pointer to union of best algorithm for forward and backwards (input)
 * @param workSpace          Pointer to workspace buffer (input).
 * @param workSpaceSize      Size in bytes of the workspace buffer (input).
 *                           The buffer must be allocated on the device by the caller.
 *                           The size of the buffer should be determined by calling
 *                           miopenConvolutionForwardGetWorkSpaceSize(), see its
 *                           documentation for details.
 * @param exhaustiveSearch   A boolean to toggle a full search of all algorithms
 *                           and configurations (input)
 * @return                   miopenStatus_t
 */
MIOPEN_EXPORT miopenStatus_t
miopenFindConvolutionForwardAlgorithm(miopenHandle_t handle,
                                      const miopenTensorDescriptor_t xDesc,
                                      const void* x,
                                      const miopenTensorDescriptor_t wDesc,
                                      const void* w,
                                      const miopenConvolutionDescriptor_t convDesc,
                                      const miopenTensorDescriptor_t yDesc,
                                      void* y,
                                      const int requestAlgoCount,
                                      int* returnedAlgoCount,
                                      miopenConvAlgoPerf_t* perfResults,
                                      void* workSpace,
                                      size_t workSpaceSize,
                                      bool exhaustiveSearch);

/*! @brief Execute a forward convolution layer
 *
 * Runs the forward convolution layer based on the selected algorithm. The function
 * miopenFindConvolutionForwardAlgorithm() must have been executed previously to
 * determine the required memory needed for the workspace and the best convolutional algorithm.
 * The scaling parameter alpha (float) and shift parameter beta (float) are only supported for
 * alpha = 1 and beta = 0 in 2D. In 3D, these parameters can take other values.
 *
 * The forward convolution is designed to accommodate both packed and non-packed tensor strides for
 * multiple data types and dimensions across various platforms. This flexibility ensures optimal
 * performance in handling diverse computational scenarios. To configure tensor parameters,
 * including strides, users can utilize the APIs miopenSetTensorDescriptor() and
 * miopenGetTensorDescriptor(). These APIs empower developers to seamlessly set and retrieve tensor
 * information, facilitating a more intuitive and efficient workflow. The tensor strides are
 * non-packed by default.
 *
 * If using Group/Depthwise convolution mode, call miopenSetConvolutionGroupCount() before running
 * this.
 *
 * @param handle         MIOpen handle (input)
 * @param alpha          Floating point scaling factor, allocated on the host (input)
 * @param xDesc          Tensor descriptor for data input tensor x (input)
 * @param x              Data tensor x (input)
 * @param wDesc          Tensor descriptor for weight tensor w (input)
 * @param w              Weights tensor w (inputs)
 * @param convDesc       Convolution layer descriptor (inputs)
 * @param algo           Algorithm selected (inputs)
 * @param beta           Floating point shift factor, allocated on the host (input)
 * @param yDesc          Tensor descriptor for output data tensor y (input)
 * @param y              Data tensor y (output)
 * @param workSpace      Pointer to workspace required (input)
 * @param workSpaceSize  Size in bytes of the memory determined by the find step (input)
 * @return               miopenStatus_t
 */
MIOPEN_EXPORT miopenStatus_t miopenConvolutionForward(miopenHandle_t handle,
                                                      const void* alpha,
                                                      const miopenTensorDescriptor_t xDesc,
                                                      const void* x,
                                                      const miopenTensorDescriptor_t wDesc,
                                                      const void* w,
                                                      const miopenConvolutionDescriptor_t convDesc,
                                                      miopenConvFwdAlgorithm_t algo,
                                                      const void* beta,
                                                      const miopenTensorDescriptor_t yDesc,
                                                      void* y,
                                                      void* workSpace,
                                                      size_t workSpaceSize);

/*! @brief Calculate element-wise scale and shift of a tensor via a bias tensor
 *
 *  This function applies an element-wise bias to a data tensor from an input bias tensor.
 *  The scaling parameter alpha (float) and shift parameter beta (float) are only supported for
 *  alpha = 1 and beta = 0.
 *
 * @param handle         MIOpen handle (input)
 * @param alpha          Floating point scaling factor, allocated on the host (input)
 * @param bDesc          Tensor descriptor for bias tensor b (input)
 * @param b              Bias tensor b (input)
 * @param beta           Floating point shift factor, allocated on the host (input)
 * @param yDesc          Tensor descriptor for data tensor y (input)
 * @param y              Data tensor y (input and output)
 * @return               miopenStatus_t
 */
MIOPEN_EXPORT miopenStatus_t miopenConvolutionForwardBias(miopenHandle_t handle,
                                                          const void* alpha,
                                                          const miopenTensorDescriptor_t bDesc,
                                                          const void* b,
                                                          const void* beta,
                                                          const miopenTensorDescriptor_t yDesc,
                                                          void* y);

/*! @brief Query the workspace size required for a backward data convolution algorithm.
 *
 * For given tensor and convolution descriptors, this function calculates and returns the minimum
 * size of the workspace that must be provided to miopenFindConvolutionBackwardDataAlgorithm() in
 * order for the latter to find the best candidate from the available backward data convolution
 * algorithms.
 *
 * WARNING: Providing smaller workspace may result in the selection of a slow convolution
 * algorithm, and therefore affect library performance.
 *
 * It should be assumed that the required workspace size is different for each convolution
 * configuration. Therefore, typically this function should be called at least once for each
 * convolution configuration used.
 *
 * Since the convolution configuration is determined by tensor and convolution descriptors, the user
 * should ensure that all descriptors contain complete information. For example, if Group/Depthwise
 * convolution mode is used, then miopenSetConvolutionGroupCount() should be called before running
 * this, and so on.
 *
 * @param handle         MIOpen handle (input)
 * @param dyDesc         Tensor descriptor for data input tensor dy (input)
 * @param wDesc          Tensor descriptor for weight tensor w (input)
 * @param convDesc       Convolution layer descriptor (input)
 * @param dxDesc         Tensor descriptor for output data tensor dx (input)
 * @param workSpaceSize  Size in bytes of the memory required (output)
 * @return               miopenStatus_t
 */
MIOPEN_EXPORT miopenStatus_t
miopenConvolutionBackwardDataGetWorkSpaceSize(miopenHandle_t handle,
                                              const miopenTensorDescriptor_t dyDesc,
                                              const miopenTensorDescriptor_t wDesc,
                                              const miopenConvolutionDescriptor_t convDesc,
                                              const miopenTensorDescriptor_t dxDesc,
                                              size_t* workSpaceSize);

/*! @brief Search and run the backwards data convolution algorithms and return a list of kernel
 * times.
 *
 * This function attempts all MIOpen backward data convolution algorithms, and outputs the
 * performance metrics to a user-allocated array of type miopenConvAlgoPerf_t.
 * These metrics are written in sorted fashion where the first element has the lowest compute time.
 * This function is mandatory before using backwards convolutions. Users can chose the top-most
 * algorithm if they only care about the fastest algorithm.
 *
 * This function is mandatory before using miopenConvolutionBackwardData(). In order to
 * execute this function, miopenConvolutionBackwardsDataGetWorkSpaceSize() must be run to determine
 * the required memory for this search.
 *
 * * If exhaustiveSearch == 0, MIOpen will look for the first kernel with a configuration match. If
 * a configuration match is not found, a default configuration will be returned.
 *
 * * If exhaustiveSearch == 1, MIOpen will look for the best kernel for the provided configuration.
 * If a match is not found, an exhaustive search is performed by running individual algorithms.
 *
 * If using Group/Depthwise convolution mode, call miopenSetConvolutionGroupCount() before running
 * this.
 *
 * @param handle             MIOpen handle (input)
 * @param dyDesc             Tensor descriptor for data input tensor dy (input)
 * @param dy                 Data delta tensor dy (input)
 * @param wDesc              Tensor descriptor for weight tensor w (input)
 * @param w                  Weights tensor w (input)
 * @param convDesc           Convolution layer descriptor (input)
 * @param dxDesc             Tensor descriptor for output data tensor dx (input)
 * @param dx                 Data delta tensor dx (input)
 * @param requestAlgoCount   Number of algorithms to return kernel times (input)
 * @param returnedAlgoCount  Pointer to number of algorithms returned (output)
 * @param perfResults        Pointer to union of best algorithm for forward and backwards (output)
 * @param workSpace          Pointer to workspace buffer (input).
 * @param workSpaceSize      Size in bytes of the workspace buffer (input).
 *                           The buffer must be allocated on the device by the caller.
 *                           The size of the buffer should be determined by calling
 *                           miopenConvolutionBackwardDataGetWorkSpaceSize(), see its
 *                           documentation for details.
 * @param exhaustiveSearch   A boolean to toggle a full search of all algorithms
 *                           and configurations (input)
 * @return                   miopenStatus_t
 */
MIOPEN_EXPORT miopenStatus_t
miopenFindConvolutionBackwardDataAlgorithm(miopenHandle_t handle,
                                           const miopenTensorDescriptor_t dyDesc,
                                           const void* dy,
                                           const miopenTensorDescriptor_t wDesc,
                                           const void* w,
                                           const miopenConvolutionDescriptor_t convDesc,
                                           const miopenTensorDescriptor_t dxDesc,
                                           void* dx,
                                           const int requestAlgoCount,
                                           int* returnedAlgoCount,
                                           miopenConvAlgoPerf_t* perfResults,
                                           void* workSpace,
                                           size_t workSpaceSize,
                                           bool exhaustiveSearch);

/*! @brief Execute a backward data convolution layer
 *
 * Runs the backward data convolution layer based on the selected algorithm. The function
 * miopenFindConvolutionBackwardDataAlgorithm() must have been executed previously to
 * determine the required memory needed for the workspace and the best convolutional
 * algorithm.
 *
 * The backward data convolution is designed to accommodate both packed and non-packed tensor
 * strides for multiple data types and dimensions across various platforms. This flexibility ensures
 * optimal performance in handling diverse computational scenarios. To configure tensor parameters,
 * including strides, users can utilize the APIs miopenSetTensorDescriptor() and
 * miopenGetTensorDescriptor(). These APIs empower developers to seamlessly set and retrieve tensor
 * information, facilitating a more intuitive and efficient workflow. The tensor strides are
 * non-packed by default.
 *
 * If using Group/Depthwise convolution mode, call miopenSetConvolutionGroupCount() before running
 * this.
 *
 * @param handle         MIOpen handle (input)
 * @param alpha          Floating point scaling factor, allocated on the host (input)
 * @param dyDesc         Tensor descriptor for data input tensor dy (input)
 * @param dy             Data delta tensor dy (input)
 * @param wDesc          Tensor descriptor for weight tensor w (input)
 * @param w              Weights tensor w (input)
 * @param convDesc       Convolution layer descriptor (input)
 * @param algo           Algorithm selected (input)
 * @param beta           Floating point shift factor, allocated on the host (input)
 * @param dxDesc         Tensor descriptor for output data tensor dx (input)
 * @param dx             Data delta tensor dx (output)
 * @param workSpace      Pointer to workspace required for the search (input)
 * @param workSpaceSize  Size in bytes of the memory needed for find (input)
 * @return               miopenStatus_t
 */
MIOPEN_EXPORT miopenStatus_t
miopenConvolutionBackwardData(miopenHandle_t handle,
                              const void* alpha,
                              const miopenTensorDescriptor_t dyDesc,
                              const void* dy,
                              const miopenTensorDescriptor_t wDesc,
                              const void* w,
                              const miopenConvolutionDescriptor_t convDesc,
                              miopenConvBwdDataAlgorithm_t algo,
                              const void* beta,
                              const miopenTensorDescriptor_t dxDesc,
                              void* dx,
                              void* workSpace,
                              size_t workSpaceSize);

/*! @brief Get the GPU memory required for the backward weights convolution algorithm.
 *
 * For given tensor and convolution descriptors, this function calculates and returns the minimum
 * size of the workspace that must be provided to miopenFindConvolutionBackwardWeightsAlgorithm() in
 * order for the latter to find the best candidate from the available backward weights convolution
 * algorithms.
 *
 * WARNING: Providing smaller workspace may result in the selection of a slow convolution
 * algorithm, and therefore affect library performance.
 *
 * It should be assumed that the required workspace size is different for each convolution
 * configuration. Therefore, typically this function should be called at least once for each
 * convolution configuration used.
 *
 * Since the convolution configuration is determined by tensor and convolution descriptors, the user
 * should ensure that all descriptors contain complete information. For example, if Group/Depthwise
 * convolution mode is used, then miopenSetConvolutionGroupCount() should be called before running
 * this, and so on.
 *
 * @param handle         MIOpen handle (input)
 * @param dyDesc         Tensor descriptor for data input tensor dy (input)
 * @param xDesc          Tensor descriptor for data tensor x (input)
 * @param convDesc       Convolution layer descriptor (input)
 * @param dwDesc         Tensor descriptor for output weights tensor dw (input)
 * @param workSpaceSize  Size in bytes of the memory required (output)
 * @return               miopenStatus_t
 */
MIOPEN_EXPORT miopenStatus_t
miopenConvolutionBackwardWeightsGetWorkSpaceSize(miopenHandle_t handle,
                                                 const miopenTensorDescriptor_t dyDesc,
                                                 const miopenTensorDescriptor_t xDesc,
                                                 const miopenConvolutionDescriptor_t convDesc,
                                                 const miopenTensorDescriptor_t dwDesc,
                                                 size_t* workSpaceSize);

/*! @brief Search and run the backwards weights convolutional algorithms and return a list of kernel
 * times.
 *
 * This function attempts all MIOpen backward weights convolution algorithms, and outputs
 * the performance metrics to a user-allocated array of type miopenConvAlgoPerf_t. These metrics are
 * written in sorted fashion where the first element has the lowest compute time.
 * This function is mandatory before using backwards weight convolutions. Users can chose the
 * top-most algorithm if they only care about the fastest algorithm.
 *
 * This function is mandatory before using miopenConvolutionBackwardWeights(). In order to
 * execute this function, miopenConvolutionBackwardsWeightsGetWorkSpaceSize() must be run to
 * determine the required memory for this search.
 *
 * * If exhaustiveSearch == 0, MIOpen will look for the first kernel with a configuration match. If
 * a configuration match is not found, a default configuration will be returned.
 *
 * * If exhaustiveSearch == 1, MIOpen will look for the best kernel for the provided configuration.
 * If a match is not found, an exhaustive search is performed by running individual algorithms.
 *
 * If using Group/Depthwise convolution mode, call miopenSetConvolutionGroupCount() before running
 * this.
 *
 * @param handle             MIOpen handle (input)
 * @param dyDesc             Tensor descriptor for data input tensor dy (input)
 * @param dy                 Data delta tensor dy (input)
 * @param xDesc              Tensor descriptor for output data tensor x (input)
 * @param x                  Data delta tensor dx (input)
 * @param convDesc           Convolution layer descriptor (input)
 * @param dwDesc             Tensor descriptor for weight tensor dw (input)
 * @param dw                 Weights delta tensor dw (input)
 * @param requestAlgoCount   Number of algorithms to return kernel times (input)
 * @param returnedAlgoCount  Pointer to number of algorithms returned (output)
 * @param perfResults        Pointer to union of best algorithm for forward and backwards (output)
 * @param workSpace          Pointer to workspace buffer (input).
 * @param workSpaceSize      Size in bytes of the workspace buffer (input).
 *                           The buffer must be allocated on the device by the caller.
 *                           The size of the buffer should be determined by calling
 *                           miopenConvolutionBackwardWeightsGetWorkSpaceSize(), see its
 *                           documentation for details.
 * @param exhaustiveSearch   A boolean to toggle a full search of all algorithms
 *                           and configurations (input)
 * @return                   miopenStatus_t
 */
MIOPEN_EXPORT miopenStatus_t
miopenFindConvolutionBackwardWeightsAlgorithm(miopenHandle_t handle,
                                              const miopenTensorDescriptor_t dyDesc,
                                              const void* dy,
                                              const miopenTensorDescriptor_t xDesc,
                                              const void* x,
                                              const miopenConvolutionDescriptor_t convDesc,
                                              const miopenTensorDescriptor_t dwDesc,
                                              void* dw,
                                              const int requestAlgoCount,
                                              int* returnedAlgoCount,
                                              miopenConvAlgoPerf_t* perfResults,
                                              void* workSpace,
                                              size_t workSpaceSize,
                                              bool exhaustiveSearch);

/*! @brief Execute a backward weights convolution layer
 *
 * Runs the backward weights convolution layer based on the selected algorithm. The function
 * miopenFindConvolutionBackwardWeightsAlgorithm() must have
 * been executed previously to determine the required memory needed for the workspace and the
 * best convolutional algorithm.
 *
 * The backward weights convolution is designed to accommodate both packed and non-packed tensor
 * strides for multiple data types and dimensions across various platforms. This flexibility ensures
 * optimal performance in handling diverse computational scenarios. To configure tensor parameters,
 * including strides, users can utilize the APIs miopenSetTensorDescriptor() and
 * miopenGetTensorDescriptor(). These APIs empower developers to seamlessly set and retrieve tensor
 * information, facilitating a more intuitive and efficient workflow. The tensor strides are
 * non-packed by default.
 *
 * If using Group/Depthwise convolution mode, call miopenSetConvolutionGroupCount() before running
 * this.
 *
 * @param handle         MIOpen handle (input)
 * @param alpha          Floating point scaling factor, allocated on the host (input)
 * @param dyDesc         Tensor descriptor for data tensor dy (input)
 * @param dy             Data delta tensor dy (input)
 * @param xDesc          Tensor descriptor for data tensor x (input)
 * @param x              Data tensor x (input)
 * @param convDesc       Convolution layer descriptor (input)
 * @param algo           Algorithm selected (input)
 * @param beta           Floating point shift factor, allocated on the host (input)
 * @param dwDesc         Tensor descriptor for weight tensor dw (input)
 * @param dw             Weights delta tensor dw (output)
 * @param workSpace      Pointer to workspace required for the search (input)
 * @param workSpaceSize  Size in bytes of the memory needed for find (input)
 * @return               miopenStatus_t
 */
MIOPEN_EXPORT miopenStatus_t
miopenConvolutionBackwardWeights(miopenHandle_t handle,
                                 const void* alpha,
                                 const miopenTensorDescriptor_t dyDesc,
                                 const void* dy,
                                 const miopenTensorDescriptor_t xDesc,
                                 const void* x,
                                 const miopenConvolutionDescriptor_t convDesc,
                                 miopenConvBwdWeightsAlgorithm_t algo,
                                 const void* beta,
                                 const miopenTensorDescriptor_t dwDesc,
                                 void* dw,
                                 void* workSpace,
                                 size_t workSpaceSize);

/*! @brief Calculates the gradient with respect to the bias.
 *
 * Compute the convolution backwards gradient with respect to the bias tensor.
 * The scaling parameter alpha (float) and shift parameter beta (float) are only supported for
 * alpha = 1 and beta = 0.
 *
 * @param handle         MIOpen handle (input)
 * @param alpha          Floating point scaling factor, allocated on the host (input)
 * @param dyDesc         Tensor descriptor for data input tensor dy (input)
 * @param dy             Data delta tensor dy (input)
 * @param beta           Floating point shift factor, allocated on the host (input)
 * @param dbDesc         Tensor descriptor for input bias tensor db (input)
 * @param db             Bias delta tensor db (output)
 * @return               miopenStatus_t
 */
MIOPEN_EXPORT miopenStatus_t miopenConvolutionBackwardBias(miopenHandle_t handle,
                                                           const void* alpha,
                                                           const miopenTensorDescriptor_t dyDesc,
                                                           const void* dy,
                                                           const void* beta,
                                                           const miopenTensorDescriptor_t dbDesc,
                                                           void* db);

/** @} */
// CLOSEOUT CONVOLUTIONS DOXYGEN GROUP

// Pooling APIs
/** @addtogroup pooling
 *
 *  @{
 */

/*! @brief Creates a pooling layer descriptor
 *
 * @param poolDesc   Pointer to a pooling layer descriptor (output)
 * @return           miopenStatus_t
 */
MIOPEN_EXPORT miopenStatus_t miopenCreatePoolingDescriptor(miopenPoolingDescriptor_t* poolDesc);

/*! @brief Set index data type for pooling layer. The default indexing type is uint8_t.
 * Users can set the index type to any of the miopenIndexType_t sizes; 8, 16, 32, or 64 bit
 * unsigned integers.
 *
 * @param poolDesc     Pointer to a pooling layer descriptor (input)
 * @param index_type   Index type (input)
 * @return             miopenStatus_t
 */
MIOPEN_EXPORT miopenStatus_t miopenSetPoolingIndexType(miopenPoolingDescriptor_t poolDesc,
                                                       miopenIndexType_t index_type);

/*! @brief Get the index data type for pooling layer. The index type to any of the
 * miopenIndexType_t sizes; 8, 16, 32, or 64 bit unsigned integers.
 *
 * @param poolDesc     Pointer to a pooling layer descriptor (input)
 * @param index_type   Index type (output)
 * @return             miopenStatus_t
 */
MIOPEN_EXPORT miopenStatus_t miopenGetPoolingIndexType(miopenPoolingDescriptor_t poolDesc,
                                                       miopenIndexType_t* index_type);

/*! @brief Set workspace index mode for pooling layer. The default mode is
 * miopenPoolingWorkSpaceIndexMask.
 *
 * @param poolDesc         Pointer to a pooling layer descriptor (input/output)
 * @param workspace_index  Workspace index mode (input)
 * @return                 miopenStatus_t
 */
MIOPEN_EXPORT miopenStatus_t miopenSetPoolingWorkSpaceIndexMode(
    miopenPoolingDescriptor_t poolDesc, miopenPoolingWorkspaceIndexMode_t workspace_index);

/*! @brief Get workspace index mode for pooling layer.
 *
 * @param poolDesc         Pointer to a pooling layer descriptor (input)
 * @param workspace_index  Workspace index mode (output)
 * @return                 miopenStatus_t
 */
MIOPEN_EXPORT miopenStatus_t miopenGetPoolingWorkSpaceIndexMode(
    miopenPoolingDescriptor_t poolDesc, miopenPoolingWorkspaceIndexMode_t* workspace_index);

/*! @brief Sets a 2-D pooling layer descriptor details.
 *
 * Sets the window shape, padding, and stride for a previously created 2-D pooling descriptor.
 *
 * @param poolDesc       Pointer to a pooling layer descriptor (output)
 * @param mode           Pooling mode enum (input)
 * @param windowHeight   Input window height dimension (input)
 * @param windowWidth    Input window width dimension (input)
 * @param pad_h          Number of elements to pad height (input)
 * @param pad_w          Number of elements to pad width (input)
 * @param stride_h       Vertical stride (input)
 * @param stride_w       Horizontal stride (input)
 * @return               miopenStatus_t
 */
MIOPEN_EXPORT miopenStatus_t miopenSet2dPoolingDescriptor(miopenPoolingDescriptor_t poolDesc,
                                                          miopenPoolingMode_t mode,
                                                          int windowHeight,
                                                          int windowWidth,
                                                          int pad_h,
                                                          int pad_w,
                                                          int stride_h,
                                                          int stride_w);

/*! @brief Gets a 2-D pooling layer descriptor details
 *
 * Gets the window shape, padding, and stride for a previously created 2-D pooling descriptor.
 *
 * @param poolDesc       Pointer to a pooling layer descriptor (input)
 * @param mode           Pooling mode enum (output)
 * @param windowHeight   Input window height dimension (output)
 * @param windowWidth    Input window width dimension (output)
 * @param pad_h          Number of elements to pad height (output)
 * @param pad_w          Number of elements to pad width (output)
 * @param stride_h       Vertical stride (output)
 * @param stride_w       Horizontal stride (output)
 * @return               miopenStatus_t
 */
MIOPEN_EXPORT miopenStatus_t miopenGet2dPoolingDescriptor(const miopenPoolingDescriptor_t poolDesc,
                                                          miopenPoolingMode_t* mode,
                                                          int* windowHeight,
                                                          int* windowWidth,
                                                          int* pad_h,
                                                          int* pad_w,
                                                          int* stride_h,
                                                          int* stride_w);

/*! @brief Gets the shape of the output tensor for 2-D pooling
 *
 * Retrieve the tensor dimensions for the forward 2-D pooling. This call is required for
 * the forward if the output dimensions are different than the input tensor
 * dimensions.
 *
 * @param poolDesc   Pointer to a pooling layer descriptor (input)
 * @param tensorDesc Input tensor descriptor (input)
 * @param n	         Mini-batch dim (output)
 * @param c	         Number of channels (output)
 * @param h          Heights of input map (output)
 * @param w          Width of input map (output)
 * @return           miopenStatus_t
 */
MIOPEN_EXPORT miopenStatus_t
miopenGetPoolingForwardOutputDim(const miopenPoolingDescriptor_t poolDesc,
                                 const miopenTensorDescriptor_t tensorDesc,
                                 int* n,
                                 int* c,
                                 int* h,
                                 int* w);

/*! @brief Set details of a N-D pooling layer descriptor
 *
 * Set the window shape, padding, and stride for a previously created N-D pooling descriptor.
 *
 * @param poolDesc     Pointer to a pooling layer descriptor (input/output)
 * @param mode         Pooling mode enum (input)
 * @param nbDims       Dimension of the pooling (input)
 * @param windowDimA   Array of input window dimensions with length equal to or larger than
 * dimsRequested (input)
 * @param padA         Array of number of elements to padding with length equal to or larger than
 * dimsRequested (input)
 * @param stridesA     Array of stride parameter with length equal to or larger than dimsRequested
 * (input)
 * @return               miopenStatus_t
 */
MIOPEN_EXPORT miopenStatus_t miopenSetNdPoolingDescriptor(miopenPoolingDescriptor_t poolDesc,
                                                          const miopenPoolingMode_t mode,
                                                          int nbDims,
                                                          const int* windowDimA,
                                                          const int* padA,
                                                          const int* stridesA);

/*! @brief Get details of a N-D pooling layer descriptor
 *
 * Get the window shape, padding, and stride for a previously created N-D pooling descriptor.
 *
 * @param poolDesc         Pointer to a pooling layer descriptor (input)
 * @param nbDimsRequested  Dimension of the expected pooling descriptor (input)
 * @param mode             Pooling mode enum (output)
 * @param nbDims           Actual dimension of the pooling descriptor (output)
 * @param windowDimA       Array of input window dimensions with length equal to or larger than
 * dimsRequested (output)
 * @param padA             Array of number of elements to padding with length equal to or larger
 * than dimsRequested (output)
 * @param stridesA         Array of stride parameter with length equal to or larger than
 * dimsRequested (output)
 * @return                 miopenStatus_t
 */
MIOPEN_EXPORT miopenStatus_t miopenGetNdPoolingDescriptor(const miopenPoolingDescriptor_t poolDesc,
                                                          int nbDimsRequested,
                                                          miopenPoolingMode_t* mode,
                                                          int* nbDims,
                                                          int* windowDimA,
                                                          int* padA,
                                                          int* stridesA);

/*! @brief Gets the shape of the output tensor for N-D pooling
 *
 * Retrieve the tensor dimensions for the forward N-D pooling. This call is required for
 * the forward if the output dimensions are different than the input tensor
 * dimensions.
 *
 * @param poolDesc      Pointer to a pooling layer descriptor (input)
 * @param tensorDesc    Input tensor descriptor (input)
 * @param dims          Dimension of the pooling (input)
 * @param tensorDimArr  Array of tensor dimension (output)
 * @return           miopenStatus_t
 */
MIOPEN_EXPORT miopenStatus_t
miopenGetPoolingNdForwardOutputDim(const miopenPoolingDescriptor_t poolDesc,
                                   const miopenTensorDescriptor_t tensorDesc,
                                   int dims,
                                   int* tensorDimArr);

/*! @brief Get the amount of GPU memory required for pooling
 *
 * Retrieves the amount of workspace in bytes require for pooling. This call is required to
 * determine the amount of GPU memory needed for the backwards pooling algorithms. For max-
 * pooling, an assumption is that index data type is uint8_t, therefore the returned
 * workspace size will be based on this assumption even if the user sets the index type with
 * miopenSetPoolingIndexType().
 *
 * @param yDesc          Descriptor for pooling layer (input)
 * @param workSpaceSize  Pointer to workSpaceSize (output)
 * @return               miopenStatus_t
 */
MIOPEN_EXPORT miopenStatus_t miopenPoolingGetWorkSpaceSize(const miopenTensorDescriptor_t yDesc,
                                                           size_t* workSpaceSize);

/*! @brief Get the amount of GPU memory required for pooling
 *
 * Retrieves the amount of workspace in bytes require for pooling. This call is required to
 * determine the amount of GPU memory needed for the backwards pooling algorithms. For max-
 * pooling, there is no assumption on index data type. As the user can set the index datatype
 * size using miopenSetPoolingIndexType().
 *
 * @param poolDesc       Pointer to a pooling layer descriptor (input)
 * @param yDesc          Descriptor for pooling layer (input)
 * @param workSpaceSize  Pointer to workSpaceSize (output)
 * @return               miopenStatus_t
 */
MIOPEN_EXPORT miopenStatus_t
miopenPoolingGetWorkSpaceSizeV2(const miopenPoolingDescriptor_t poolDesc,
                                const miopenTensorDescriptor_t yDesc,
                                size_t* workSpaceSize);

/*! @brief Execute a forward pooling layer
 *
 * Runs forward pooling. miopenGetPoolingForwardOutputDim() should be called before
 * miopenPoolingForward().
 * If the parameter do_backward == 0, then set workSpace = nullptr and workSpaceSize = 0. However,
 * for back-propagation do_backwards must be set to 1 in miopenPoolingForward().
 *
 * @param handle         MIOpen handle (input)
 * @param poolDesc       Descriptor for pooling layer (input)
 * @param alpha          Floating point scaling factor, allocated on the host (input)
 * @param xDesc          Tensor descriptor for data input tensor x (input)
 * @param x              Data tensor x (input)
 * @param beta           Floating point shift factor, allocated on the host (input)
 * @param yDesc          Tensor descriptor for output data tensor y (input)
 * @param y              Data tensor y (output)
 * @param do_backward    Boolean to toggle save data in workspace for backwards pass (input)
 * @param workSpace      Pointer user allocated memory (input)
 * @param workSpaceSize  Size in bytes of the memory needed (input)
 * @return               miopenStatus_t
 */
MIOPEN_EXPORT miopenStatus_t miopenPoolingForward(miopenHandle_t handle,
                                                  const miopenPoolingDescriptor_t poolDesc,
                                                  const void* alpha,
                                                  const miopenTensorDescriptor_t xDesc,
                                                  const void* x,
                                                  const void* beta,
                                                  const miopenTensorDescriptor_t yDesc,
                                                  void* y,
                                                  bool do_backward,
                                                  void* workSpace,
                                                  size_t workSpaceSize);

/*! @brief Execute a backward pooling layer
 *
 * Runs backward pooling. miopenPoolingGetWorkSpaceSize() must be called before
 * miopenPoolingBackward() to determine the amount of workSpace to be allocated.
 *
 * @param handle         MIOpen handle (input)
 * @param poolDesc       Descriptor for pooling layer (input)
 * @param alpha          Floating point scaling factor, allocated on the host (input)
 * @param yDesc          Tensor descriptor for output data tensor y (input)
 * @param y              Data tensor y (input)
 * @param dyDesc         Tensor descriptor for data input tensor dy (input)
 * @param dy             Data delta tensor dy (input)
 * @param xDesc          Tensor descriptor for output data tensor x (input)
 * @param x              Data tensor x (output)
 * @param beta           Floating point shift factor, allocated on the host (input)
 * @param dxDesc         Tensor descriptor for tensor dx (input)
 * @param dx             Weights delta tensor dx (output)
 * @param workSpace      Pointer to user allocated workspace (input)
 * @return               miopenStatus_t
 */
MIOPEN_EXPORT miopenStatus_t miopenPoolingBackward(miopenHandle_t handle,
                                                   const miopenPoolingDescriptor_t poolDesc,
                                                   const void* alpha,
                                                   const miopenTensorDescriptor_t yDesc,
                                                   const void* y,
                                                   const miopenTensorDescriptor_t dyDesc,
                                                   const void* dy,
                                                   const miopenTensorDescriptor_t xDesc,
                                                   const void* x,
                                                   const void* beta,
                                                   const miopenTensorDescriptor_t dxDesc,
                                                   void* dx,
                                                   void* workSpace);

/*! @brief Destroys the pooling descriptor object
 *
 * @param poolDesc Pooling tensor descriptor type (input)
 * @return           miopenStatus_t
 */
MIOPEN_EXPORT miopenStatus_t miopenDestroyPoolingDescriptor(miopenPoolingDescriptor_t poolDesc);

/** @} */
// CLOSEOUT POOLING DOXYGEN GROUP

// LRN APIs
/** @addtogroup LRN
 *
 *  @{
 */
/*! @brief Creates a local response normalization (LRN) layer descriptor
 *
 * @param lrnDesc    Pointer to a local response normalization layer descriptor type
 * @return           miopenStatus_t
 */
MIOPEN_EXPORT miopenStatus_t miopenCreateLRNDescriptor(miopenLRNDescriptor_t* lrnDesc);

/*! @brief Sets a LRN layer descriptor details
 *
 * Sets all of the descriptor details for the LRN layer. The number of window elements lrnN is
 * a diameter and always odd.
 *
 * @param lrnDesc      Pointer to a LRN layer descriptor (output)
 * @param mode         LRN mode enum (input)
 * @param lrnN         Number of normalization window elements (input)
 * @param lrnAlpha     Scaling factor (input)
 * @param lrnBeta      Shift factor (input)
 * @param lrnK         K factor (input)
 * @return             miopenStatus_t
 */
MIOPEN_EXPORT miopenStatus_t miopenSetLRNDescriptor(const miopenLRNDescriptor_t lrnDesc,
                                                    miopenLRNMode_t mode,
                                                    unsigned int lrnN,
                                                    double lrnAlpha,
                                                    double lrnBeta,
                                                    double lrnK);

/*! @brief Gets a LRN layer descriptor details
 *
 * Retrieve the LRN descriptor details.
 *
 * @param lrnDesc      Pointer to a LRN layer descriptor (input)
 * @param mode         LRN mode enum (output)
 * @param lrnN         Number of normalization window elements (output)
 * @param lrnAlpha     Scaling factor (output)
 * @param lrnBeta      Shift factor (output)
 * @param lrnK         K factor (output)
 * @return             miopenStatus_t
 */
MIOPEN_EXPORT miopenStatus_t miopenGetLRNDescriptor(const miopenLRNDescriptor_t lrnDesc,
                                                    miopenLRNMode_t* mode,
                                                    unsigned int* lrnN,
                                                    double* lrnAlpha,
                                                    double* lrnBeta,
                                                    double* lrnK);

/*! @brief Determine the workspace requirements.
 *
 * This function determines the GPU memory allocation required to execute the LRN layer based on the
 * LRN descriptor.
 *
 * @param yDesc           Pointer to a LRN layer descriptor (input)
 * @param workSpaceSize   Output variable for workspace size (output)
 * @return                miopenStatus_t
 */
MIOPEN_EXPORT miopenStatus_t miopenLRNGetWorkSpaceSize(const miopenTensorDescriptor_t yDesc,
                                                       size_t* workSpaceSize);

/*! @brief Execute a LRN forward layer
 *
 * Runs the forward layer normalization in the forward direction. If do_backward == 0, then
 * set workSpace = nullptr and workSpaceSize = 0. However, if the user wishes to execute backwards,
 * then they must set do_backwards = 1 in miopenLRNForward().
 *
 * @param handle         MIOpen handle (input)
 * @param lrnDesc        Descriptor for LRN layer (input)
 * @param alpha          Floating point scaling factor, allocated on the host (input)
 * @param xDesc          Tensor descriptor for data input tensor x (input)
 * @param x              Data tensor x (input)
 * @param beta           Floating point shift factor, allocated on the host (input)
 * @param yDesc          Tensor descriptor for output data tensor y (input)
 * @param y              Data tensor y (output)
 * @param do_backward    Boolean to toggle save data in workspace for backwards pass (input)
 * @param workSpace      Pointer user allocated memory (input)
 * @return               miopenStatus_t
 */
MIOPEN_EXPORT miopenStatus_t miopenLRNForward(miopenHandle_t handle,
                                              const miopenLRNDescriptor_t lrnDesc,
                                              const void* alpha,
                                              const miopenTensorDescriptor_t xDesc,
                                              const void* x,
                                              const void* beta,
                                              const miopenTensorDescriptor_t yDesc,
                                              void* y,
                                              bool do_backward,
                                              void* workSpace);

/*! @brief Execute a LRN backward layer
 *
 * @param handle         MIOpen handle (input)
 * @param lrnDesc        Descriptor for LRN layer (input)
 * @param alpha          Floating point scaling factor, allocated on the host (input)
 * @param yDesc          Tensor descriptor for data input tensor y (input)
 * @param y              Data tensor y (input)
 * @param dyDesc         Tensor descriptor for data input tensor dy (input)
 * @param dy             Data delta tensor dy (input)
 * @param xDesc          Tensor descriptor for input data tensor x (input)
 * @param x              Data tensor x (input)
 * @param beta           Floating point shift factor, allocated on the host (input)
 * @param dxDesc         Tensor descriptor for output data tensor dx(input)
 * @param dx             Data delta tensor x (output)
 * @param workSpace      Pointer user allocated memory (input)
 * @return               miopenStatus_t
 */
MIOPEN_EXPORT miopenStatus_t miopenLRNBackward(miopenHandle_t handle,
                                               const miopenLRNDescriptor_t lrnDesc,
                                               const void* alpha,
                                               const miopenTensorDescriptor_t yDesc,
                                               const void* y,
                                               const miopenTensorDescriptor_t dyDesc,
                                               const void* dy,
                                               const miopenTensorDescriptor_t xDesc,
                                               const void* x,
                                               const void* beta,
                                               const miopenTensorDescriptor_t dxDesc,
                                               void* dx,
                                               const void* workSpace);

/*! @brief Destroys the LRN descriptor object
 *
 * @param lrnDesc   LRN tensor descriptor type (input)
 * @return          miopenStatus_t
 */
MIOPEN_EXPORT miopenStatus_t miopenDestroyLRNDescriptor(miopenLRNDescriptor_t lrnDesc);

/** @} */
// CLOSEOUT LRN DOXYGEN GROUP

#ifdef MIOPEN_BETA_API
// LayerNorm APIs
/** @addtogroup layernorm
 *
 *  @{
 */
/*! @brief Execute a layernorm forward layer
 *
 * @param handle         MIOpen handle (input)
 * @param mode           LayerNorm mode (input)
 * @param xDesc          Tensor descriptor for data input tensor x (input)
 * @param x              Data tensor x (input)
 * @param weightDesc     Tensor descriptor for data input tensor weight (input)
 * @param weight         Data tensor weight (input)
 * @param biasDesc       Tensor descriptor for data input tensor bias (input)
 * @param bias           Data tensor bias (input)
 * @param epsilon        Value to stablize inverse variance calculation (input)
 * @param normalized_dim Nomalized dimensions in the input array (input)
 * @param yDesc          Tensor descriptor for output data tensor y (input)
 * @param y              Data tensor y (output)
 * @param meanDesc       Tensor descriptor for output data tensor mean (input)
 * @param mean           Data tensor mean (output)
 * @param rstdDesc       Tensor descriptor for output data tensor rstd (input)
 * @param rstd           Data tensor rstd (output)
 * @return               miopenStatus_t
 */
MIOPEN_EXPORT miopenStatus_t miopenLayerNormForward(miopenHandle_t handle,
                                                    miopenNormMode_t mode,
                                                    const miopenTensorDescriptor_t xDesc,
                                                    const void* x,
                                                    const miopenTensorDescriptor_t weightDesc,
                                                    const void* weight,
                                                    const miopenTensorDescriptor_t biasDesc,
                                                    const void* bias,
                                                    const float epsilon,
                                                    const int32_t normalized_dim,
                                                    const miopenTensorDescriptor_t yDesc,
                                                    void* y,
                                                    const miopenTensorDescriptor_t meanDesc,
                                                    void* mean,
                                                    const miopenTensorDescriptor_t rstdDesc,
                                                    void* rstd);

/** @} */
// CLOSEOUT LAYERNORM DOXYGEN GROUP
#endif

#ifdef MIOPEN_BETA_API
// Cat APIs
/** @addtogroup cat
 *
 *  @{
 */
/*! @brief Execute a cat forward layer
 *
 * @param handle         MIOpen handle (input)
 * @param xCount         Number of input tensor x (input)
 * @param xDescs         Tensor descriptor of input tensor x (input)
 * @param xs             Source data tensor x (input)
 * @param yDesc          Tensor descriptor of output tensor y (input)
 * @param y              Data tensor y (output)
 * @param dim            Concatenation dimension (input)
 * @return               miopenStatus_t
 */
MIOPEN_EXPORT miopenStatus_t miopenCatForward(miopenHandle_t handle,
                                              const int32_t xCount,
                                              const miopenTensorDescriptor_t* xDescs,
                                              const void* const* xs,
                                              const miopenTensorDescriptor_t yDesc,
                                              void* y,
                                              const int32_t dim);

/** @} */
// CLOSEOUT CAT DOXYGEN GROUP
#endif

// Batch-Normalization APIs
/** @addtogroup batchnorm
 *
 *  @{
 */

/*! @brief Derive tensor for gamma and beta from input tensor descriptor
 *
 * This function takes the input tensor descriptor and outputs a derived tensor for the
 * normalization scale (gamma) and shift (beta) tensors.
 *
 * For an input tensor NCHW and spatial mode, the output derived tensor is 1C11, while for
 * per-activation the derived tensor is 1CHW.
 *
 * For an input tensor NCDHW and spatial mode, the output derived tensor is 1C111, while for
 * per-activation the derived tensor is 1CDHW.
 *
 * @param derivedBnDesc   Output derived tensor descriptor (output)
 * @param xDesc           Input tensor descriptor (input)
 * @param bn_mode         Batch Normalization mode (input)
 * @return                miopenStatus_t
 */
MIOPEN_EXPORT miopenStatus_t miopenDeriveBNTensorDescriptor(miopenTensorDescriptor_t derivedBnDesc,
                                                            const miopenTensorDescriptor_t xDesc,
                                                            miopenBatchNormMode_t bn_mode);

/*! @brief Execute forward training layer for batch normalization
 *
 * Batch normalization pass for forward training pass.
 * Takes in batch normalization mode bn_mode and input tensor x, output tensor y, bnBias and bnScale
 * with their descriptor.
 *
 * If either resultSaveMean, or resultSaveInvVariance are null pointers then the values for the mean
 * and inverse variance will not be used.
 *
 * Likewise, if either resultRunningMean, or resultRunningVariance are null pointers then the values
 * for the running mean and variance will not be saved.
 * Running averages and variances are scaled using an exponential averaging factor: \f[
 * \mu_{old} = \mu_{new}*factor + \mu_{old}*(1-factor)
 * \f]
 * where \f[
 * factor=1/(1+iteration)
 * \f]
 *
 * @param handle                    MIOpen handle (input)
 * @param bn_mode                   Batch normalization mode (input)
 * @param alpha                     Floating point scaling factor, allocated on the host (input)
 * @param beta                      Floating point shift factor, allocated on the host (input)
 * @param xDesc                     Tensor descriptor for data input tensor x (input)
 * @param x                         Data tensor x (input)
 * @param yDesc                     Tensor descriptor for output data tensor y (input)
 * @param y                         Data tensor y (output)
 * @param bnScaleBiasMeanVarDesc    Tensor descriptor for BN scaling, shifting, saved variance and
 * mean (input)
 * @param bnScale                   Batch norm scaling, gamma, tensor (input)
 * @param bnBias                    Batch norm bias, beta, tensor (input)
 * @param expAvgFactor              Exponential averaging factor (input)
 * @param resultRunningMean         Running average saved for inference (output)
 * @param resultRunningVariance     Running variance saved for inference (output)
 * @param epsilon                   Value to stablize inverse variance calculation (input)
 * @param resultSaveMean            Saved mini-batch mean for backwards pass (output)
 * @param resultSaveInvVariance     Saved mini-batch inverse variance for backwards pass (output)
 * @return                          miopenStatus_t
 */
MIOPEN_EXPORT miopenStatus_t
miopenBatchNormalizationForwardTraining(miopenHandle_t handle,
                                        miopenBatchNormMode_t bn_mode,
                                        void* alpha,
                                        void* beta,
                                        const miopenTensorDescriptor_t xDesc,
                                        const void* x,
                                        const miopenTensorDescriptor_t yDesc,
                                        void* y,
                                        const miopenTensorDescriptor_t bnScaleBiasMeanVarDesc,
                                        void* bnScale,
                                        void* bnBias,
                                        double expAvgFactor,
                                        void* resultRunningMean,
                                        void* resultRunningVariance,
                                        double epsilon,
                                        void* resultSaveMean,
                                        void* resultSaveInvVariance);

/*! @brief Execute forward inference layer for batch normalization
 *
 * Batch normalization pass for forward inference pass.
 * Takes in batch normalization mode bn_mode and input tensor x, output tensor y, bnBias and bnScale
 * with their descriptor.
 *
 * If either estimatedMean, or estimatedVariance are null pointers then the values for the mean and
 * variance will be calculated from input data and this calculated mean and variance will be used
 * to update input values.
 * If variance is zero and epsilon is also zero, this function outputs NAN values.  Input espilon
 * value should always be non zero positive value.
 *
 * @param handle                    MIOpen handle (input)
 * @param bn_mode                   Batch normalization mode (input)
 * @param alpha                     Floating point scaling factor, allocated on the host (input)
 * @param beta                      Floating point shift factor, allocated on the host (input)
 * @param xDesc                     Tensor descriptor for data input tensor x (input)
 * @param x                         Data tensor x (input)
 * @param yDesc                     Tensor descriptor for output data tensor y (input)
 * @param y                         Data tensor y (output)
 * @param bnScaleBiasMeanVarDesc    Tensor descriptor for BN scaling, shifting, saved variance and
 * mean (input)
 * @param bnScale                   Batch norm scaling, gamma, tensor (input)
 * @param bnBias                    Batch norm bias, beta, tensor (input)
 * @param estimatedMean             Running average saved during forward training (input)
 * @param estimatedVariance         Running variance saved during forward training (input)
 * @param epsilon                   Value to stabilize inverse variance calculation (input)
 * @return                          miopenStatus_t
 */
MIOPEN_EXPORT miopenStatus_t
miopenBatchNormalizationForwardInference(miopenHandle_t handle,
                                         miopenBatchNormMode_t bn_mode,
                                         void* alpha,
                                         void* beta,
                                         const miopenTensorDescriptor_t xDesc,
                                         const void* x,
                                         const miopenTensorDescriptor_t yDesc,
                                         void* y,
                                         const miopenTensorDescriptor_t bnScaleBiasMeanVarDesc,
                                         void* bnScale,
                                         void* bnBias,
                                         void* estimatedMean,
                                         void* estimatedVariance,
                                         double epsilon);

/*! @brief Execute backwards propagation layer for batch normalization
 *
 * Batch normalization pass for backwards propagation training pass.
 * The method for backwards propagation batch normalization.
 *
 * Takes in batch normalization mode bn_mode and input tensor data x, input activation tensor dy,
 * output tensor dx, the learned tensors resultBNBiasDiff and resultBNScaleDiff with their
 * descriptor.
 *
 * If BOTH savedMean, and savedVariance are not null pointers then the method will use the saved
 * mean and variance calculated by the forward training phase.
 *
 * @param handle                    MIOpen handle (input)
 * @param bn_mode                   Batch normalization mode (input)
 * @param alphaDataDiff             Floating point scaling factor, allocated on the host (input)
 * @param betaDataDiff              Floating point shift factor, allocated on the host (input)
 * @param alphaParamDiff            Floating point scaling factor, allocated on the host (input)
 * @param betaParamDiff             Floating point shift factor, allocated on the host (input)
 * @param xDesc                     Tensor descriptor for data input tensor x (input)
 * @param x                         Data tensor x (input)
 * @param dyDesc                    Tensor descriptor for output data tensor y (input)
 * @param dy                        Data tensor y (input)
 * @param dxDesc                    Tensor descriptor for output data tensor dx (input)
 * @param dx                        Data delta tensor dx (output)
 * @param bnScaleBiasDiffDesc       Tensor descriptor for BN scaling, shifting, saved variance and
 * mean (input)
 * @param bnScale                   Batch norm scaling, gamma, tensor (input)
 * @param resultBnScaleDiff         Tensor for dscale (output)
 * @param resultBnBiasDiff          Tensor for dbias (output)
 * @param epsilon                   Value to stabilize inverse variance calculation (input)
 * @param savedMean                 Saved mini-batch mean for backwards pass (input)
 * @param savedInvVariance          Saved mini-bathc inverse variance for backwards pass (input)
 * @return                          miopenStatus_t
 */
MIOPEN_EXPORT miopenStatus_t
miopenBatchNormalizationBackward(miopenHandle_t handle,
                                 miopenBatchNormMode_t bn_mode,
                                 const void* alphaDataDiff,
                                 const void* betaDataDiff,
                                 const void* alphaParamDiff,
                                 const void* betaParamDiff,
                                 const miopenTensorDescriptor_t xDesc,
                                 const void* x,
                                 const miopenTensorDescriptor_t dyDesc,
                                 const void* dy,
                                 const miopenTensorDescriptor_t dxDesc,
                                 void* dx,
                                 const miopenTensorDescriptor_t bnScaleBiasDiffDesc,
                                 const void* bnScale,
                                 void* resultBnScaleDiff,
                                 void* resultBnBiasDiff,
                                 double epsilon,
                                 const void* savedMean,
                                 const void* savedInvVariance);

/** @} */
// CLOSEOUT BATCHNORM DOXYGEN GROUP

// Activation APIs
/** @addtogroup activation
 *
 *  @{
 */
/*! @brief Creates the Activation descriptor object
 *
 * @param activDesc Pointer to an activation tensor descriptor type
 * @return          miopenStatus_t
 */
MIOPEN_EXPORT miopenStatus_t
miopenCreateActivationDescriptor(miopenActivationDescriptor_t* activDesc);

/*! @brief Sets the activation layer descriptor details
 *
 * Sets all of the descriptor details for the activation layer
 *
 * @param activDesc    Pointer to a activation layer descriptor (output)
 * @param mode         Activation mode enum (input)
 * @param activAlpha   Alpha value for some activation modes (input)
 * @param activBeta    Beta value for some activation modes (input)
 * @param activGamma   Gamma value for some activation modes (input)
 * @return             miopenStatus_t
 */
MIOPEN_EXPORT miopenStatus_t
miopenSetActivationDescriptor(const miopenActivationDescriptor_t activDesc,
                              miopenActivationMode_t mode,
                              double activAlpha,
                              double activBeta,
                              double activGamma);

/*! @brief Gets the activation layer descriptor details
 *
 * Retrieves all of the descriptor details for the activation layer.
 *
 * @param activDesc    Pointer to a activation layer descriptor (input)
 * @param mode         Activation mode enum (output)
 * @param activAlpha   Alpha value for some activation modes (output)
 * @param activBeta    Beta value for some activation modes (output)
 * @param activGamma   Gamma value for some activation modes (output)
 * @return             miopenStatus_t
 */
MIOPEN_EXPORT miopenStatus_t
miopenGetActivationDescriptor(const miopenActivationDescriptor_t activDesc,
                              miopenActivationMode_t* mode,
                              double* activAlpha,
                              double* activBeta,
                              double* activGamma);

/*! @brief Execute an activation forward layer
 *
 * @param handle         MIOpen handle (input)
 * @param activDesc      Descriptor for activation layer (input)
 * @param alpha          Floating point scaling factor, allocated on the host (input)
 * @param xDesc          Tensor descriptor for data input tensor x (input)
 * @param x              Data tensor x (input)
 * @param beta           Floating point shift factor, allocated on the host (input)
 * @param yDesc          Tensor descriptor for output data tensor y (input)
 * @param y              Data tensor y (output)
 * @return               miopenStatus_t
 */
MIOPEN_EXPORT miopenStatus_t miopenActivationForward(miopenHandle_t handle,
                                                     const miopenActivationDescriptor_t activDesc,
                                                     const void* alpha,
                                                     const miopenTensorDescriptor_t xDesc,
                                                     const void* x,
                                                     const void* beta,
                                                     const miopenTensorDescriptor_t yDesc,
                                                     void* y);

/*! @brief Execute a activation backwards layer
 *
 * @param handle         MIOpen handle (input)
 * @param activDesc      Descriptor for activation layer (input)
 * @param alpha          Floating point scaling factor, allocated on the host (input)
 * @param yDesc          Tensor descriptor for input data tensor y (input)
 * @param y              Data tensor y (input)
 * @param dyDesc         Tensor descriptor for input data tensor dy (input)
 * @param dy             Data delta tensor dy (input)
 * @param xDesc          Tensor descriptor for data input tensor x (input)
 * @param x              Data tensor x (input)
 * @param beta           Floating point shift factor, allocated on the host (input)
 * @param dxDesc         Tensor descriptor for data output tensor dx (input)
 * @param dx             Output data delta tensor dx (output)
 * @return               miopenStatus_t
 */
MIOPEN_EXPORT miopenStatus_t miopenActivationBackward(miopenHandle_t handle,
                                                      const miopenActivationDescriptor_t activDesc,
                                                      const void* alpha,
                                                      const miopenTensorDescriptor_t yDesc,
                                                      const void* y,
                                                      const miopenTensorDescriptor_t dyDesc,
                                                      const void* dy,
                                                      const miopenTensorDescriptor_t xDesc,
                                                      const void* x,
                                                      const void* beta,
                                                      const miopenTensorDescriptor_t dxDesc,
                                                      void* dx);

/*! @brief Destroys the activation descriptor object
 *
 * @param activDesc   Activation tensor descriptor type (input)
 * @return            miopenStatus_t
 */
MIOPEN_EXPORT miopenStatus_t
miopenDestroyActivationDescriptor(miopenActivationDescriptor_t activDesc);

/** @} */
// CLOSEOUT ACTIVATION DOXYGEN GROUP

#ifdef MIOPEN_BETA_API
/** @addtogroup activation
 *
 *  @{
 */

/*! @brief Execute a GLU forward layer
 *
 * @param handle                   MIOpen handle (input)
 * @param inputDesc                Tensor descriptor for input tensor (input)
 * @param input                    Input tensor (input)
 * @param outputDesc               Tensor descriptor for output tensor (input)
 * @param output                   Output tensor (output)
 * @param dim                      Dimension to split the input (input)
 * @return                         miopenStatus_t
 */
MIOPEN_EXPORT miopenStatus_t miopenGLUForward(miopenHandle_t handle,
                                              const miopenTensorDescriptor_t inputDesc,
                                              const void* input,
                                              const miopenTensorDescriptor_t outputDesc,
                                              void* output,
                                              const uint32_t dim);

/*! @brief Execute a GLU backward layer
 *
 * @param handle                   MIOpen handle (input)
 * @param inputDesc                Tensor descriptor for input tensor (input)
 * @param input                    Input tensor (input)
 * @param outputGradDesc           Tensor descriptor for delta output tensor (input)
 * @param outputGrad               Delta output tensor (input)
 * @param inputGradDesc            Tensor descriptor for delta input tensor (input)
 * @param inputGrad                Delta input tensor (output)
 * @param dim                      Dimension to split the input (input)
 * @return                         miopenStatus_t
 */
MIOPEN_EXPORT miopenStatus_t miopenGLUBackward(miopenHandle_t handle,
                                               const miopenTensorDescriptor_t inputDesc,
                                               const void* input,
                                               const miopenTensorDescriptor_t outputGradDesc,
                                               const void* outputGrad,
                                               const miopenTensorDescriptor_t inputGradDesc,
                                               void* inputGrad,
                                               const uint32_t dim);

/** @} */
// CLOSEOUT ACTIVATION DOXYGEN GROUP
#endif // MIOPEN_BETA_API

// Softmax APIs
/** @addtogroup softmax
 *
 *  @{
 */
/*! @brief Execute a softmax forward layer
 *
 * This API only implements the SOFTMAX_MODE_CHANNEL in SOFTMAX_ACCURATE path.
 *
 * @param handle         MIOpen handle (input)
 * @param alpha          Floating point scaling factor, allocated on the host (input)
 * @param xDesc          Tensor descriptor for data input tensor x (input)
 * @param x              Data tensor x (input)
 * @param beta           Floating point shift factor, allocated on the host (input)
 * @param yDesc          Tensor descriptor for output data tensor y (input)
 * @param y              Data tensor y (output)
 * @return               miopenStatus_t
 */
MIOPEN_EXPORT miopenStatus_t miopenSoftmaxForward(miopenHandle_t handle,
                                                  const void* alpha,
                                                  const miopenTensorDescriptor_t xDesc,
                                                  const void* x,
                                                  const void* beta,
                                                  const miopenTensorDescriptor_t yDesc,
                                                  void* y);

/*! @brief Execute a softmax backwards layer
 *
 * This API only implements the SOFTMAX_MODE_CHANNEL in SOFTMAX_ACCURATE path.
 *
 * @param handle         MIOpen handle (input)
 * @param alpha          Floating point scaling factor, allocated on the host (input)
 * @param yDesc          Tensor descriptor for input data tensor y (input)
 * @param y              Data tensor y (input)
 * @param dyDesc         Tensor descriptor for input data tensor dy (input)
 * @param dy             Data delta tensor dy (input)
 * @param beta           Floating point shift factor, allocated on the host (input)
 * @param dxDesc         Tensor descriptor for data output tensor dx (input)
 * @param dx             Output data delta tensor dx (output)
 * @return               miopenStatus_t
 */
MIOPEN_EXPORT miopenStatus_t miopenSoftmaxBackward(miopenHandle_t handle,
                                                   const void* alpha,
                                                   const miopenTensorDescriptor_t yDesc,
                                                   const void* y,
                                                   const miopenTensorDescriptor_t dyDesc,
                                                   const void* dy,
                                                   const void* beta,
                                                   const miopenTensorDescriptor_t dxDesc,
                                                   void* dx);

/*! @brief Execute a softmax forward layer with expanded modes and algorithms
 *
 * @param handle         MIOpen handle (input)
 * @param alpha          Floating point scaling factor, allocated on the host (input)
 * @param xDesc          Tensor descriptor for data input tensor x (input)
 * @param x              Data tensor x (input)
 * @param beta           Floating point shift factor, allocated on the host (input)
 * @param yDesc          Tensor descriptor for output data tensor y (input)
 * @param y              Data tensor y (output)
 * @param algorithm      Softmax implementation algorithm (input)
 * @param mode           Softmax mode (input)
 * @return               miopenStatus_t
 */
MIOPEN_EXPORT miopenStatus_t miopenSoftmaxForward_V2(miopenHandle_t handle,
                                                     const void* alpha,
                                                     const miopenTensorDescriptor_t xDesc,
                                                     const void* x,
                                                     const void* beta,
                                                     const miopenTensorDescriptor_t yDesc,
                                                     void* y,
                                                     miopenSoftmaxAlgorithm_t algorithm,
                                                     miopenSoftmaxMode_t mode);

/*! @brief Execute a softmax backwards layer with expanded modes and algorithms
 *
 * @param handle         MIOpen handle (input)
 * @param alpha          Floating point scaling factor, allocated on the host (input)
 * @param yDesc          Tensor descriptor for input data tensor y (input)
 * @param y              Data tensor y (input)
 * @param dyDesc         Tensor descriptor for input data tensor dy (input)
 * @param dy             Data delta tensor dy (input)
 * @param beta           Floating point shift factor, allocated on the host (input)
 * @param dxDesc         Tensor descriptor for data output tensor dx (input)
 * @param dx             Output data delta tensor dx (output)
 * @param algorithm      Softmax implementation algorithm (input)
 * @param mode           Softmax mode (input)
 * @return               miopenStatus_t
 */
MIOPEN_EXPORT miopenStatus_t miopenSoftmaxBackward_V2(miopenHandle_t handle,
                                                      const void* alpha,
                                                      const miopenTensorDescriptor_t yDesc,
                                                      const void* y,
                                                      const miopenTensorDescriptor_t dyDesc,
                                                      const void* dy,
                                                      const void* beta,
                                                      const miopenTensorDescriptor_t dxDesc,
                                                      void* dx,
                                                      miopenSoftmaxAlgorithm_t algorithm,
                                                      miopenSoftmaxMode_t mode);

/** @} */
// CLOSEOUT SOFTMAX DOXYGEN GROUP

/*! @ingroup FUSION
 * @brief MIOpen fusion interface
 */
MIOPEN_DECLARE_OBJECT(miopenFusionPlanDescriptor);
MIOPEN_DECLARE_OBJECT(miopenOperatorDescriptor);
MIOPEN_DECLARE_OBJECT(miopenOperatorArgs);

/** @addtogroup FUSION
 *
 *  @{
 */

/*! @enum miopenFusionDirection_t
 * @brief Kernel fusion direction in the network
 */
typedef enum
{
    miopenVerticalFusion   = 0, /*!< fuses layers vertically, current the only supported mode */
    miopenHorizontalFusion = 1, /*!< fuses layers horizontally, this is unimplemented */
} miopenFusionDirection_t;

/*! @brief Creates the kenrel fusion plan descriptor object
 *
 * @param fusePlanDesc  Pointer to a fusion plan (output)
 * @param fuseDirection Horizontal or Vertical fusion (input)
 * @param inputDesc     Descriptor to tensor for the input (input)
 * @return              miopenStatus_t
 */
MIOPEN_EXPORT miopenStatus_t miopenCreateFusionPlan(miopenFusionPlanDescriptor_t* fusePlanDesc,
                                                    const miopenFusionDirection_t fuseDirection,
                                                    const miopenTensorDescriptor_t inputDesc);

/*! @brief Destroy the fusion plan descriptor object
 *
 * @param fusePlanDesc  A fusion plan descriptor type
 * @return              miopenStatus_t
 */
MIOPEN_EXPORT miopenStatus_t miopenDestroyFusionPlan(miopenFusionPlanDescriptor_t fusePlanDesc);

/*! @brief Compiles the fusion plan
 *
 * @param handle           MIOpen handle (input)
 * @param fusePlanDesc A fusion plan descriptor (input)
 * @return             miopenStatus_t
 */
MIOPEN_EXPORT miopenStatus_t miopenCompileFusionPlan(miopenHandle_t handle,
                                                     miopenFusionPlanDescriptor_t fusePlanDesc);

/*!
 * @brief Allows access to the operators in a fusion plan
 * @details This api call does bounds checking on the supplied op_idx and would
 *          return miopenStatusError if the index is out of bounds
 *
 * @param fusePlanDesc A fusion plan descriptor (input)
 * @param op_idx Index of the required operator in the fusion plan, in the order of insertion
 * @param op returned pointer to the operator
 * @return miopenStatus_t
 */
MIOPEN_EXPORT miopenStatus_t miopenFusionPlanGetOp(miopenFusionPlanDescriptor_t fusePlanDesc,
                                                   const int op_idx,
                                                   miopenFusionOpDescriptor_t* op);

/*! @brief Query the workspace size required for the fusion plan
 * @param handle         MIOpen handle (input)
 * @param fusePlanDesc   A fusion plan descriptor (input)
 * @param workSpaceSize  Pointer to memory to return size in bytes (output)
 * @param algo           Algorithm selected (inputs)
 * @return               miopenStatus_t
 */
MIOPEN_EXPORT miopenStatus_t
miopenFusionPlanGetWorkSpaceSize(miopenHandle_t handle,
                                 miopenFusionPlanDescriptor_t fusePlanDesc,
                                 size_t* workSpaceSize,
                                 miopenConvFwdAlgorithm_t algo);

/*!
 * @brief Returns the supported algorithms for the convolution operator in the Fusion Plan
 *
 * @details A Convolution operator in a fusion plan may be implemented by different algorithms
 * representing different tradeoffs of memory and performance. The returned list of algorithms
 * is sorted in decreasing order of priority. Therefore, if the user does not request an
 * algorithm to be set using the miopenFusionPlanConvolutionSetAlgo call, the first algorithm
 * in the list would be used to execute the convolution in the fusion plan. Moreover this call
 * must be immediately preceded by the miopenCreateOpConvForward call for the op in question.
 *
 * @param fusePlanDesc A fusion plan descriptor (input)
 * @param requestAlgoCount Number of algorithms to return (input)
 * @param returnedAlgoCount The actual number of returned algorithms; always be less than
 * equal to requestAlgoCount (output)
 * @param returnedAlgos Pointer to the list of supported algorithms
 * @return miopenStatus_t
 */
MIOPEN_EXPORT miopenStatus_t
miopenFusionPlanConvolutionGetAlgo(miopenFusionPlanDescriptor_t fusePlanDesc,
                                   const int requestAlgoCount,
                                   int* returnedAlgoCount,
                                   miopenConvFwdAlgorithm_t* returnedAlgos);

/*! @brief Requests the fusion runtime to choose a particular algorithm for the added convolution
 * operation
 *
 * @details Please see the description for miopenFusionPlanConvolutionGetAlgo
 *
 * @param fusePlanDesc A fusion plan descriptor (input)
 * @param algo Requested algorithm for the convolution operator (input)
 * @return miopenStatus_t
 */
MIOPEN_EXPORT miopenStatus_t miopenFusionPlanConvolutionSetAlgo(
    miopenFusionPlanDescriptor_t fusePlanDesc, miopenConvFwdAlgorithm_t algo);

/*! @brief Creates forward convolution operator.
 *
 * @param fusePlanDesc   A fusion plan descriptor (input)
 * @param convOp         Pointer to an operator type (output)
 * @param convDesc       Convolution layer descriptor (input)
 * @param wDesc          Descriptor for the weights tensor (input)
 * @return               miopenStatus_t
 */
MIOPEN_EXPORT miopenStatus_t miopenCreateOpConvForward(miopenFusionPlanDescriptor_t fusePlanDesc,
                                                       miopenFusionOpDescriptor_t* convOp,
                                                       miopenConvolutionDescriptor_t convDesc,
                                                       const miopenTensorDescriptor_t wDesc);

//---

// Activation forward create ops ---
/*! @brief Creates a forward activation operator.
 *
 * @param fusePlanDesc    A fusion plan descriptor (input)
 * @param activFwdOp         Pointer to an operator type (output)
 * @param mode            Activation version (input)
 * @return                miopenStatus_t
 */
MIOPEN_EXPORT miopenStatus_t
miopenCreateOpActivationForward(miopenFusionPlanDescriptor_t fusePlanDesc,
                                miopenFusionOpDescriptor_t* activFwdOp,
                                miopenActivationMode_t mode);

// Activation backward create ops ---
/*! @brief Creates a backward activation operator.
 *
 * @param fusePlanDesc    A fusion plan descriptor (input)
 * @param activBwdOp         Pointer to an operator type (output)
 * @param mode            Activation version (input)
 * @return                miopenStatus_t
 */
MIOPEN_EXPORT miopenStatus_t
miopenCreateOpActivationBackward(miopenFusionPlanDescriptor_t fusePlanDesc,
                                 miopenFusionOpDescriptor_t* activBwdOp,
                                 miopenActivationMode_t mode);

// Bias create ops ---
/*! @brief Creates a forward bias operator.
 *
 * @param fusePlanDesc   A fusion plan descriptor (input)
 * @param biasOp         Pointer to an operator type (output)
 * @param bDesc          bias tensor descriptor (input)
 * @return               miopenStatus_t
 */
MIOPEN_EXPORT miopenStatus_t miopenCreateOpBiasForward(miopenFusionPlanDescriptor_t fusePlanDesc,
                                                       miopenFusionOpDescriptor_t* biasOp,
                                                       const miopenTensorDescriptor_t bDesc);

// Batch normalization create ops ---
/*! @brief Creates a forward inference batch normalization operator.
 *
 * @param fusePlanDesc           A fusion plan descriptor (input)
 * @param bnOp                   Pointer to an operator type (output)
 * @param bn_mode                Batch normalization layer mode (input)
 * @param bnScaleBiasMeanVarDesc Gamma, beta, mean, variance tensor descriptor (input)
 * @return                       miopenStatus_t
 */
MIOPEN_EXPORT miopenStatus_t
miopenCreateOpBatchNormInference(miopenFusionPlanDescriptor_t fusePlanDesc,
                                 miopenFusionOpDescriptor_t* bnOp,
                                 const miopenBatchNormMode_t bn_mode,
                                 const miopenTensorDescriptor_t bnScaleBiasMeanVarDesc);

/*! @brief Creates a forward training batch normalization operator.
 *
 * @param fusePlanDesc           A fusion plan descriptor (input)
 * @param bnFwdOp                   Pointer to an operator type (output)
 * @param bn_mode                Batch normalization layer mode (input)
 * @param runningMeanVariance    Toggles whether or not to save population statistics for inference;
 * batch statistic are required (input)
 * @return                       miopenStatus_t
 */
MIOPEN_EXPORT miopenStatus_t
miopenCreateOpBatchNormForward(miopenFusionPlanDescriptor_t fusePlanDesc,
                               miopenFusionOpDescriptor_t* bnFwdOp,
                               const miopenBatchNormMode_t bn_mode,
                               bool runningMeanVariance);

/*! @brief Creates a back propagation batch normalization operator.
 *
 * @param fusePlanDesc           A fusion plan descriptor (input)
 * @param bnBwdOp                   Pointer to an operator type (output)
 * @param bn_mode                Batch normalization layer mode (input)
 * @return                       miopenStatus_t
 */
MIOPEN_EXPORT miopenStatus_t
miopenCreateOpBatchNormBackward(miopenFusionPlanDescriptor_t fusePlanDesc,
                                miopenFusionOpDescriptor_t* bnBwdOp,
                                const miopenBatchNormMode_t bn_mode);

//---
/*! @brief Creates an operator argument object
 *
 * @param args        Pointer to an operator argument type (output)
 * @return            miopenStatus_t
 */
MIOPEN_EXPORT miopenStatus_t miopenCreateOperatorArgs(miopenOperatorArgs_t* args);

/*! @brief Destroys an operator argument object
 *
 * @param args        An operator argument type (output)
 * @return            miopenStatus_t
 */
MIOPEN_EXPORT miopenStatus_t miopenDestroyOperatorArgs(miopenOperatorArgs_t args);

// Convolution set arguments ---
/*! @brief Sets the arguments for forward convolution op
 *
 * @param args    An arguments object type (output)
 * @param convOp  Forward convolution operator (input)
 * @param alpha   Floating point scaling factor, allocated on the host (input)
 * @param beta    Floating point shift factor, allocated on the host (input)
 * @param w       Pointer to tensor memory  (input)
 * @return        miopenStatus_t
 */
MIOPEN_EXPORT miopenStatus_t miopenSetOpArgsConvForward(miopenOperatorArgs_t args,
                                                        const miopenFusionOpDescriptor_t convOp,
                                                        const void* alpha,
                                                        const void* beta,
                                                        const void* w);
// Activation set arguments ---
/*! @brief Sets the arguments for forward activation op
 *
 * @param args    An arguments object type (output)
 * @param activFwdOp   Activation backwards operator (input)
 * @param alpha   Floating point scaling factor, allocated on the host (input)
 * @param beta    Floating point shift factor, allocated on the host (input)
 * @param activAlpha  Double precision activation parameter which depends on activation mode (input)
 * @param activBeta   Double precision activation parameter which depends on activation mode (input)
 * @param activGamma  Double precision activation parameter which depends on activation mode (input)
 * @return        miopenStatus_t
 */
MIOPEN_EXPORT miopenStatus_t
miopenSetOpArgsActivForward(miopenOperatorArgs_t args,
                            const miopenFusionOpDescriptor_t activFwdOp,
                            const void* alpha,
                            const void* beta,
                            double activAlpha,
                            double activBeta,
                            double activGamma);

/*! @brief Sets the arguments for backward activation op
 *
 * @param args    An arguments object type (output)
 * @param activBwdOp   Activation backwards operator (input)
 * @param alpha   Floating point scaling factor, allocated on the host (input)
 * @param beta    Floating point shift factor, allocated on the host (input)
 * @param y        Data tensor y, output of activations in the forward direction (input)
 * @param reserved    Data tensor reserved memory space; currently should be nullptr (input)
 * @param activAlpha  Double precision activation parameter which depends on activation mode (input)
 * @param activBeta   Double precision activation parameter which depends on activation mode (input)
 * @param activGamma  Double precision activation parameter which depends on activation mode (input)
 * @return        miopenStatus_t
 */
MIOPEN_EXPORT miopenStatus_t
miopenSetOpArgsActivBackward(miopenOperatorArgs_t args,
                             const miopenFusionOpDescriptor_t activBwdOp,
                             const void* alpha,
                             const void* beta,
                             const void* y,
                             const void* reserved,
                             double activAlpha,
                             double activBeta,
                             double activGamma);

// Batch Normalization set arguments ---
/*! @brief Sets the arguments for inference batch normalization op
 *
 * @param args               An arguments object type (output)
 * @param bnOp               Batch normalization inference operator (input)
 * @param alpha              Floating point scaling factor, allocated on the host (input)
 * @param beta               Floating point shift factor, allocated on the host (input)
 * @param bnScale            Pointer to the gamma tensor memory  (input)
 * @param bnBias             Pointer to the beta tensor memory  (input)
 * @param estimatedMean      Pointer to population mean memory  (input)
 * @param estimatedVariance  Pointer to population variance memory  (input)
 * @param epsilon            Scalar value for numerical stability (input)
 * @return                   miopenStatus_t
 */
MIOPEN_EXPORT miopenStatus_t
miopenSetOpArgsBatchNormInference(miopenOperatorArgs_t args,
                                  const miopenFusionOpDescriptor_t bnOp,
                                  const void* alpha,
                                  const void* beta,
                                  const void* bnScale,
                                  const void* bnBias,
                                  const void* estimatedMean,
                                  const void* estimatedVariance,
                                  double epsilon);

/*! @brief Sets the arguments for forward batch normalization op
 *
 * @param args               An arguments object type (output)
 * @param bnOp               Batch normalization forward operator (input)
 * @param alpha              Floating point scaling factor, allocated on the host (input)
 * @param beta               Floating point shift factor, allocated on the host (input)
 * @param bnScale            Pointer to the gamma tensor memory  (input)
 * @param bnBias             Pointer to the beta tensor memory  (input)
 * @param savedMean          Pointer to batch mean memory  (input)
 * @param savedInvVariance   Pointer to batch inverse variance memory  (input)
 * @param runningMean        Pointer to population mean memory  (input)
 * @param runningVariance    Pointer to population variance memory  (input)
 * @param expAvgFactor       Scalar value for control of population statistics (input)
 * @param epsilon            Scalar value for numerical stability (input)
 * @return                   miopenStatus_t
 */
MIOPEN_EXPORT miopenStatus_t miopenSetOpArgsBatchNormForward(miopenOperatorArgs_t args,
                                                             const miopenFusionOpDescriptor_t bnOp,
                                                             const void* alpha,
                                                             const void* beta,
                                                             const void* bnScale,
                                                             const void* bnBias,
                                                             void* savedMean,
                                                             void* savedInvVariance,
                                                             void* runningMean,
                                                             void* runningVariance,
                                                             double expAvgFactor,
                                                             double epsilon);

/*! @brief Sets the arguments for backward batch normalization op
 *
 * @param args               An arguments object type (output)
 * @param bnOp               Batch normalization forward operator (input)
 * @param alpha              Floating point scaling factor, allocated on the host (input)
 * @param beta               Floating point shift factor, allocated on the host (input)
 * @param x                  Pointer to the forward input tensor memory  (input)
 * @param bnScale            Pointer to the gamma tensor memory  (input)
 * @param bnBias             Pointer to the beta tensor memory  (input)
 * @param resultBnScaleDiff  Pointer to the gamma gradient tensor memory  (output)
 * @param resultBnBiasDiff   Pointer to the beta gradient tensor memory  (output)
 * @param savedMean          Pointer to batch mean memory  (input)
 * @param savedInvVariance   Pointer to batch inverse variance memory  (input)
 * @return                   miopenStatus_t
 */
MIOPEN_EXPORT miopenStatus_t miopenSetOpArgsBatchNormBackward(miopenOperatorArgs_t args,
                                                              const miopenFusionOpDescriptor_t bnOp,
                                                              const void* alpha,
                                                              const void* beta,
                                                              const void* x,
                                                              const void* bnScale,
                                                              const void* bnBias,
                                                              void* resultBnScaleDiff,
                                                              void* resultBnBiasDiff,
                                                              const void* savedMean,
                                                              const void* savedInvVariance);

// Bias forward set arguments ---
/*! @brief Sets the arguments for forward bias op
 *
 * @param args           An arguments object type (output)
 * @param biasOp         Forward bias operator (input)
 * @param alpha          Floating point scaling factor, allocated on the host (input)
 * @param beta           Floating point shift factor, allocated on the host (input)
 * @param bias           Pointer to the forward bias input tensor memory  (input)
 * @return               miopenStatus_t
 */
MIOPEN_EXPORT miopenStatus_t miopenSetOpArgsBiasForward(miopenOperatorArgs_t args,
                                                        const miopenFusionOpDescriptor_t biasOp,
                                                        const void* alpha,
                                                        const void* beta,
                                                        const void* bias);
/*! @brief Executes the fusion plan
 *
 *
 * @param handle           MIOpen handle (input)
 * @param fusePlanDesc     fused plan descriptor (input)
 * @param inputDesc        Descriptor of the input tensor (input)
 * @param input            Source data tensor  (input)
 * @param outputDesc       Decriptor of the output tensor (input)
 * @param output           Destination data tensor  (output)
 * @param args             An argument object of the fused kernel (input)
 * @return           miopenStatus_t
 */
MIOPEN_EXPORT miopenStatus_t
miopenExecuteFusionPlan(const miopenHandle_t handle,
                        const miopenFusionPlanDescriptor_t fusePlanDesc,
                        const miopenTensorDescriptor_t inputDesc,
                        const void* input,
                        const miopenTensorDescriptor_t outputDesc,
                        void* output,
                        miopenOperatorArgs_t args);

/*! @brief Prepares and executes the Convlution+Bias+Activation Fusion.
 *
 *
 * @param handle               MIOpen handle (input)
 * @param alpha1               floating point scaling factor, allocated on the host (input)
 * @param xDesc                Tensor descriptor for input data tensor x (input)
 * @param x                    Data tensor x (input)
 * @param wDesc                Tensor descriptor for weight tensor w (input)
 * @param w                    Weights tensor w (input)
 * @param convDesc             Convolution layer descriptor (input)
 * @param algo                 Algorithm selected (inputs)
 * @param workspace            Pointer to workspace required (input)
 * @param workspaceSizeInBytes Size of the memory in bytes pointed to by workSpace above
 * @param alpha2               floating point scaling factor, allocated on the host (input)
 * @param zDesc                Tensor descriptor for tensor z (input)
 * @param z                    Data tensor z (input)
 * @param biasDesc             Tensor descriptor for input data tensor x (input)
 * @param bias                 Data tensor bias (input)
 * @param activationDesc       Activation descriptor that specifies the activation mode
 * @param yDesc                Tensor descriptor for output data tensor y (input)
 * @param y                    Output data tensor
 */

MIOPEN_EXPORT miopenStatus_t
miopenConvolutionBiasActivationForward(miopenHandle_t handle,
                                       const void* alpha1,
                                       const miopenTensorDescriptor_t xDesc,
                                       const void* x,
                                       const miopenTensorDescriptor_t wDesc,
                                       const void* w,
                                       const miopenConvolutionDescriptor_t convDesc,
                                       miopenConvFwdAlgorithm_t algo,
                                       void* workspace,
                                       size_t workspaceSizeInBytes,
                                       const void* alpha2,
                                       const miopenTensorDescriptor_t zDesc,
                                       const void* z,
                                       const miopenTensorDescriptor_t biasDesc,
                                       const void* bias,
                                       const miopenActivationDescriptor_t activationDesc,
                                       const miopenTensorDescriptor_t yDesc,
                                       void* y);
/** @} */
// CLOSEOUT FUSION DOXYGEN GROUP

/** @addtogroup RNN
 *
 *  @{
 */

/*!  @enum miopenRNNMode_t
 * RNN mode selection for rnn layer preference
 */
typedef enum
{
    miopenRNNRELU = 0, /*!< RNN with ReLU activation */
    miopenRNNTANH = 1, /*!< RNN with tanh activation */
    miopenLSTM    = 2, /*!< LSTM */
    miopenGRU     = 3, /*!< GRU */
} miopenRNNMode_t;

/*! @enum miopenRNNInputMode_t
 * Recurrent Neural Network layer initial input mode
 */
typedef enum
{
    miopenRNNlinear = 0, /*!< Matrix multiplication at the input of the first layer */
    miopenRNNskip   = 1, /*!< No operation is performed at the input of the first layer. */
} miopenRNNInputMode_t;

/*! @enum miopenRNNAlgo_t
 * Recurrent Neural Network algorithm mode
 */
typedef enum
{
    miopenRNNdefault = 0, /*!< Use dedicated gate-operation kernel for LSTM and fundamental
                             algorithm for vanilla RNN & GRU */
    miopenRNNfundamental =
        1, /*!< Function by basic tesnsor operations, supported for vanilla RNN, LSTM, GRU */
} miopenRNNAlgo_t;

/*! @enum miopenRNNDirectionMode_t
 * Recurrent Neural Network bi-directional behavior
 */
typedef enum
{
    miopenRNNunidirection = 0, /*!< Forward in time only. */
    miopenRNNbidirection  = 1, /*!< Forward and backwards in time. */
} miopenRNNDirectionMode_t;

/*! @enum miopenRNNBiasMode_t
 * Recurrent Neural Network add on bias
 */
typedef enum
{
    miopenRNNNoBias   = 0, /*!< No Biases will be applied to GEMM operations */
    miopenRNNwithBias = 1, /*!< Biases will be applied to GEMM operations */
} miopenRNNBiasMode_t;

/*! @enum miopenRNNGEMMalgoMode_t
 * Recurrent Neural Network add on bias
 */
typedef enum
{
    miopenRNNAlgoGEMM = 0,
} miopenRNNGEMMalgoMode_t;

/*! @enum miopenRNNPaddingMode_t
 * Recurrent Neural Network input/output data padding mode
 */
typedef enum
{
    miopenRNNIONotPadded   = 0, /*!< Not padded data at RNN input/output */
    miopenRNNIOWithPadding = 1, /*!< Padded data at RNN input/output */
} miopenRNNPaddingMode_t;

/*! @enum miopenRNNFWDMode_t
 * Recurrent Neural Network Training/Inference mode
 */
typedef enum
{
    miopenRNNTraining  = 0, /*!< FWD, BWD, WRW */
    miopenRNNInference = 1, /*!< Only FWD-inference no back-propagation */
} miopenRNNFWDMode_t;

/*! @enum miopenRNNBaseLayout_t
 * Data layouts for RNN operations
 */
typedef enum
{
    miopenRNNDataUnknownLayout     = 0,
    miopenRNNDataSeqMajorNotPadded = 1,
    miopenRNNDataSeqMajorPadded    = 2,
    miopenRNNDataBatchMajorPadded  = 3,
} miopenRNNBaseLayout_t;

/*! @brief Create a RNN layer Descriptor
 *
 * API for creating an uninitialized RNN layer descriptor.
 * @param rnnDesc    Pointer to a tensor descriptor type
 * @return           miopenStatus_t
 */
MIOPEN_EXPORT miopenStatus_t miopenCreateRNNDescriptor(miopenRNNDescriptor_t* rnnDesc);

/*! @brief Retrieves a RNN layer descriptor's details
 *
 * @param rnnDesc    RNN layer descriptor (input)
 * @param rnnMode    RNN mode (output)
 * @param algoMode   RNN algorithm mode (output)
 * @param inputMode  RNN data input mode (output)
 * @param dirMode    Uni or bi direction mode (output)
 * @param biasMode   Bias used (output)
 * @param hiddenSize Size of hidden state (output)
 * @param layer      Number of stacked layers (output)
 * @return           miopenStatus_t
 */
MIOPEN_EXPORT miopenStatus_t miopenGetRNNDescriptor(miopenRNNDescriptor_t rnnDesc,
                                                    miopenRNNMode_t* rnnMode,
                                                    miopenRNNAlgo_t* algoMode,
                                                    miopenRNNInputMode_t* inputMode,
                                                    miopenRNNDirectionMode_t* dirMode,
                                                    miopenRNNBiasMode_t* biasMode,
                                                    int* hiddenSize,
                                                    int* layer);

/*! @brief Retrieves a RNN layer descriptor's details version 2. This version enables retrieving
 * information of the dropout descriptor of the rnn descriptor.
 *
 * @param rnnDesc     RNN layer descriptor (input)
 * @param hiddenSize  Size of hidden state (output)
 * @param layer       Number of stacked layers (output)
 * @param dropoutDesc Pre-configured dropout descriptor for dropout layer in between RNN layers
 * (output)
 * @param inputMode   RNN data input mode (output)
 * @param dirMode     Uni or bi direction mode (output)
 * @param rnnMode     RNN mode (output)
 * @param biasMode    Bias used (output)
 * @param algoMode    RNN algorithm mode (output)
 * @param dataType    Data type of RNN (output)
 * @return            miopenStatus_t
 */
MIOPEN_EXPORT miopenStatus_t miopenGetRNNDescriptor_V2(miopenRNNDescriptor_t rnnDesc,
                                                       int* hiddenSize,
                                                       int* layer,
                                                       miopenDropoutDescriptor_t* dropoutDesc,
                                                       miopenRNNInputMode_t* inputMode,
                                                       miopenRNNDirectionMode_t* dirMode,
                                                       miopenRNNMode_t* rnnMode,
                                                       miopenRNNBiasMode_t* biasMode,
                                                       miopenRNNAlgo_t* algoMode,
                                                       miopenDataType_t* dataType);

/*! @brief Destroys the tensor descriptor object
 *
 * @param rnnDesc RNN tensor descriptor type (input)
 * @return           miopenStatus_t
 */
MIOPEN_EXPORT miopenStatus_t miopenDestroyRNNDescriptor(miopenRNNDescriptor_t rnnDesc);

/*! @brief Set the details of the RNN descriptor
 *
 * Interface for setting the values of the RNN descriptor object. This function requires specific
 * algorithm selection.
 * @param rnnDesc      RNN layer descriptor type (input)
 * @param hsize        Hidden layer size (input)
 * @param nlayers      Number of layers (input)
 * @param inMode       RNN first layer input mode (input)
 * @param direction    RNN direction (input)
 * @param rnnMode      RNN model type (input)
 * @param biasMode     RNN bias included (input)
 * @param algo         RNN algorithm selected (input)
 * @param dataType     MIOpen datatype (input)
 * @return             miopenStatus_t
 */
MIOPEN_EXPORT miopenStatus_t miopenSetRNNDescriptor(miopenRNNDescriptor_t rnnDesc,
                                                    const int hsize,
                                                    const int nlayers,
                                                    miopenRNNInputMode_t inMode,
                                                    miopenRNNDirectionMode_t direction,
                                                    miopenRNNMode_t rnnMode,
                                                    miopenRNNBiasMode_t biasMode,
                                                    miopenRNNAlgo_t algo,
                                                    miopenDataType_t dataType);

/*! @brief Set the details of the RNN descriptor version 2. This version enables the use of dropout
 * in rnn.
 *
 * Interface for setting the values of the RNN descriptor object. This function requires specific
 * algorithm selection.
 * @param rnnDesc      RNN layer descriptor type (input/output)
 * @param hsize        Hidden layer size (input)
 * @param nlayers      Number of layers (input)
 * @param dropoutDesc  Pre-initialized dropout descriptor for dropout layer in between RNN layers
 * (input)
 * @param inMode       RNN first layer input mode (input)
 * @param direction    RNN direction (input)
 * @param rnnMode      RNN model type (input)
 * @param biasMode     RNN bias included (input)
 * @param algo         RNN algorithm selected (input)
 * @param dataType     MIOpen datatype (input)
 * @return             miopenStatus_t
 */
MIOPEN_EXPORT miopenStatus_t miopenSetRNNDescriptor_V2(miopenRNNDescriptor_t rnnDesc,
                                                       const int hsize,
                                                       const int nlayers,
                                                       miopenDropoutDescriptor_t dropoutDesc,
                                                       miopenRNNInputMode_t inMode,
                                                       miopenRNNDirectionMode_t direction,
                                                       miopenRNNMode_t rnnMode,
                                                       miopenRNNBiasMode_t biasMode,
                                                       miopenRNNAlgo_t algo,
                                                       miopenDataType_t dataType);

/*! @brief Set shape of RNN seqData tensor
 *
 * Interface for setting tensor shape to be used as RNN input data
 *
 * @param seqTensorDesc     Tensor descriptor (input/output)
 * @param dataType          MIOpen datatype (input)
 * @param layout            One of the main supported layouts for RNN data(input)
 * @param maxSequenceLen      Sequence length limit within this SeqTensor(input)
 * @param batchSize         Number of sequences within this SeqTensor (input)
 * @param vectorSize        Vector size (input)
 * @param sequenceLenArray  Array containing the length of each sequence in the SeqTensor(input)
 * @param paddingMarker     Not used, should be NULL (input)
 * @return                  miopenStatus_t
 */
MIOPEN_EXPORT miopenStatus_t
miopenSetRNNDataSeqTensorDescriptor(miopenSeqTensorDescriptor_t seqTensorDesc,
                                    miopenDataType_t dataType,
                                    miopenRNNBaseLayout_t layout,
                                    int maxSequenceLen,
                                    int batchSize,
                                    int vectorSize,
                                    const int* sequenceLenArray,
                                    void* paddingMarker);

/*! @brief Get shape of RNN seqData tensor
 *
 * Interface for setting tensor shape to be used as RNN input data
 *
 * @param seqTensorDesc             Tensor descriptor (input)
 * @param dataType                  MIOpen datatype (output)
 * @param layout                    One of the main supported layouts for RNN data(output)
 * @param maxSequenceLen              Sequence length limit within this SeqTensor(output)
 * @param batchSize                 Number of sequences within this SeqTensor (output)
 * @param vectorSize                Vector size (output)
 * @param sequenceLenArrayLimit  Limit for number of elements that can be returned to user
 * by sequenceLenArray (input)
 * @param sequenceLenArray          Array containing the length of each sequence in the
 * SeqTensor. This is allowed to be a NULL pointer if sequenceLenArrayLimit is 0 (output)
 * @param paddingMarker             Not used, should be NULL (input)
 * @return                          miopenStatus_t
 */

MIOPEN_EXPORT miopenStatus_t
miopenGetRNNDataSeqTensorDescriptor(miopenSeqTensorDescriptor_t seqTensorDesc,
                                    miopenDataType_t* dataType,
                                    miopenRNNBaseLayout_t* layout,
                                    int* maxSequenceLen,
                                    int* batchSize,
                                    int* vectorSize,
                                    int sequenceLenArrayLimit,
                                    int* sequenceLenArray,
                                    void* paddingMarker);

/*! @brief Query the amount of memory required to execute the RNN layer
 *
 * This function calculates the amount of memory required to run the RNN layer given an RNN
 * descriptor and a tensor descriptor.
 *
 * @param handle          MIOpen handle (input)
 * @param rnnDesc         RNN layer descriptor type (input)
 * @param sequenceLen     Number of iteration unrolls (input)
 * @param xDesc           An array of tensor descriptors. These are the
 * input descriptors to each time step. The first dimension of each descriptor is the
 * batch size and may decrease from element n to element n+1 and not increase in size.
 * The second dimension is the same for all descriptors in the array and is the input
 * vector length. (input)
 * @param numBytes        Number of bytes required for RNN layer execution (output)
 * @return                miopenStatus_t
 */
MIOPEN_EXPORT miopenStatus_t miopenGetRNNWorkspaceSize(miopenHandle_t handle,
                                                       const miopenRNNDescriptor_t rnnDesc,
                                                       const int sequenceLen,
                                                       const miopenTensorDescriptor_t* xDesc,
                                                       size_t* numBytes);

/*! @brief Query the amount of memory required for RNN training
 *
 * This function calculates the amount of memory required to train the RNN layer given an
 * RNN descriptor and a tensor descriptor.
 *
 * @param handle          MIOpen handle (input)
 * @param rnnDesc         RNN layer descriptor type (input)
 * @param sequenceLen     Number of iteration unrolls (input)
 * @param xDesc           An array of tensor descriptors. These are the
 * input descriptors to each time step. The first dimension of each descriptor is the
 * batch size and may decrease from element n to element n+1 and not increase in size.
 * The second dimension is the same for all descriptors in the array and is the input
 * vector length. (input)
 * @param numBytes        Number of bytes required for RNN layer execution (output)
 * @return                miopenStatus_t
 */
MIOPEN_EXPORT miopenStatus_t miopenGetRNNTrainingReserveSize(miopenHandle_t handle,
                                                             miopenRNNDescriptor_t rnnDesc,
                                                             const int sequenceLen,
                                                             const miopenTensorDescriptor_t* xDesc,
                                                             size_t* numBytes);

/*! @brief Query the amount of additional memory required for this RNN layer execution.
 *
 * This function calculates the size of extra buffers, depending on the layer configuration, which
 * is determined by: RNN descriptor, isInference, and data descriptor. If isInference is True,
 * reserve_space_size is always zero, because the reserve_space buffer is not used in Inference
 * computation.
 *
 * @param handle           MIOpen handle (input)
 * @param rnnDesc          RNN layer descriptor type (input)
 * @param xDesc            Sequence data tensor descriptor (input)
 * @param fwdMode          Specifies in which mode the buffers will be used.
 * @param workSpaceSize    Minimum WorkSpace buffer size required for RNN layer execution (output)
 * @param reserveSpaceSize Minimum ReserveSpaceSize buffer size required for RNN layer execution
 * (output)
 * @return                 miopenStatus_t
 */
MIOPEN_EXPORT miopenStatus_t miopenGetRNNTempSpaceSizes(miopenHandle_t handle,
                                                        miopenRNNDescriptor_t rnnDesc,
                                                        miopenSeqTensorDescriptor_t xDesc,
                                                        miopenRNNFWDMode_t fwdMode,
                                                        size_t* workSpaceSize,
                                                        size_t* reserveSpaceSize);

/*! @brief Query the amount of parameter memory required for RNN training
 *
 * This function calculates the amount of parameter memory required to train the RNN layer given an
 * RNN descriptor and a tensor descriptor.
 *
 * @param handle          MIOpen handle (input)
 * @param rnnDesc         RNN layer descriptor type (input)
 * @param xDesc           A tensor descriptor (input)
 * @param numBytes        Number of bytes required for RNN layer execution (output)
 * @param dtype           MIOpen data type enum (input)
 * @return                miopenStatus_t
 */
MIOPEN_EXPORT miopenStatus_t miopenGetRNNParamsSize(miopenHandle_t handle,
                                                    miopenRNNDescriptor_t rnnDesc,
                                                    miopenTensorDescriptor_t xDesc,
                                                    size_t* numBytes,
                                                    miopenDataType_t dtype);

/*! @brief Obtain a weight tensor descriptor for RNNs
 *
 * This function populates a weight descriptor that describes the memory layout of the
 * weight matrix.
 *
 * @param handle          MIOpen handle (input)
 * @param rnnDesc         Fully populated RNN layer descriptor type (input)
 * @param xDesc           A previously populated tensor descriptor (input)
 * @param wDesc           A previously allocated tensor descriptor (output)
 * @param dtype           MIOpen data type enum (input)
 * @return                miopenStatus_t
 */
MIOPEN_EXPORT miopenStatus_t miopenGetRNNParamsDescriptor(miopenHandle_t handle,
                                                          miopenRNNDescriptor_t rnnDesc,
                                                          miopenTensorDescriptor_t xDesc,
                                                          miopenTensorDescriptor_t wDesc,
                                                          miopenDataType_t dtype);

/*! @brief Obtain a the size in bytes of the RNN input tensor
 *
 * This function determines the size in bytes of the allocation needed for the input data
 * tensor for an RNN layer. The number of bytes is derived from the array of
 * tensor descriptors.
 *
 * @param handle          MIOpen handle (input)
 * @param rnnDesc         Fully populated RNN layer descriptor (input)
 * @param seqLen          Number of iteration unrolls (input)
 * @param xDesc           An array of tensor descriptors. These are the
 * input descriptors to each time step. The first dimension of each descriptor is the
 * batch size and may decrease from element n to element n+1 and not increase in size.
 * The second dimension is the same for all descriptors in the array and is the input
 * vector length. (input)
 * @param numBytes        Number of bytes required for input tensor (output)
 * @return                miopenStatus_t
 */
MIOPEN_EXPORT miopenStatus_t miopenGetRNNInputTensorSize(miopenHandle_t handle,
                                                         miopenRNNDescriptor_t rnnDesc,
                                                         const int seqLen,
                                                         miopenTensorDescriptor_t* xDesc,
                                                         size_t* numBytes);

/*! @brief Obtain a the size in bytes of the RNN hidden tensor
 *
 * This function determines the size in bytes of the allocation needed for the
 * hidden tensor over all layers
 *
 * @param handle          MIOpen handle (input)
 * @param rnnDesc         Fully populated RNN layer descriptor type (input)
 * @param seqLen          Number of iteration unrolls (input)
 * @param xDesc           An array of previously populated tensor descriptors (input)
 * @param numBytes        Number of bytes required for input tensor (output)
 * @return                miopenStatus_t
 */
MIOPEN_EXPORT miopenStatus_t miopenGetRNNHiddenTensorSize(miopenHandle_t handle,
                                                          miopenRNNDescriptor_t rnnDesc,
                                                          const int seqLen,
                                                          miopenTensorDescriptor_t* xDesc,
                                                          size_t* numBytes);

/*! @brief Gets the number of bytes of a parameter matrix
 *
 *
 * For RNN vanilla miopenRNNRELU and miopenRNNTANH, paramID == 0 retrieves the
 * weight matrix associated with the in input GEMM, while paramID == 1 retrieves
 * the weight matrix associated with the hidden state GEMM.
 *
 * For miopenLSTM paramID 0 to 3 refer to the weight matrices associated
 * with the input GEMM, 4-7 are associated with matrices associated with the
 * hidden state GEMM.
 *
 * * paramID 0 and 4 are for the input gate.
 *
 * * paramID 1 and 5 are for the forget gate.
 *
 * * paramID 2 and 6 are for the output gate.
 *
 * * paramID 3 and 7 are for the new memory gate.
 *
 * For miopenGRU paramID 0 to 2 refer to the weight matrix offset associated
 * with the input GEMM, while 3 through 5 are associated with the hidden state
 * GEMM.
 *
 * * paramID 0 and 3 are for the update gate.
 *
 * * paramID 1 and 4 are for the reset gate.
 *
 * * paramID 2 and 5 are for the new memory gate.
 *
 * For bi-directional RNNs the backwards in time direction is numbered as the layer
 * directly after the forward in time direction.
 *
 * @param handle          MIOpen handle (input)
 * @param rnnDesc         RNN layer descriptor type (input)
 * @param layer           The layer number in the RNN stack (input)
 * @param xDesc           A tensor descriptor to input (input)
 * @param paramID         ID of the internal parameter tensor (input)
 * @param numBytes        The number of bytes of the layer's parameter matrix (output)
 * @return                miopenStatus_t
 */
MIOPEN_EXPORT miopenStatus_t miopenGetRNNLayerParamSize(miopenHandle_t handle,
                                                        miopenRNNDescriptor_t rnnDesc,
                                                        const int layer,
                                                        miopenTensorDescriptor_t xDesc,
                                                        const int paramID,
                                                        size_t* numBytes);

/*! @brief Gets the number of bytes of a bias
 *
 * For RNN vanilla miopenRNNRELU and miopenRNNTANH, biasID == 0 retrieves the
 * weight matrix associated with the in input GEMM, while biasID == 1 retrieves
 * the bias associated with the hidden state GEMM.
 *
 * For miopenLSTM biasID 0 to 3 refer to the biases associated
 * with the input GEMM, 4-7 are associated with biases associated with the
 * hidden state GEMM.
 *
 * * biasID 0 and 4 are for the input gate.
 *
 * * biasID 1 and 5 are for the forget gate.
 *
 * * biasID 2 and 6 are for the output gate.
 *
 * * biasID 3 and 7 are for the new memory gate.
 *
 * For miopenGRU biasID 0 to 2 refer to the biases associated with the input GEMM,
 * while 3 through 5 are associated with the hidden state GEMM.
 *
 * * biasID 0 and 3 are for the update gate.
 *
 * * biasID 1 and 4 are for the reset gate.
 *
 * * biasID 2 and 5 are for the new memory gate.
 *
 * For bi-directional RNNs the backwards in time direction is numbered as the layer
 * directly after the forward in time direction.
 *
 * @param handle          MIOpen handle (input)
 * @param rnnDesc         RNN layer descriptor type (input)
 * @param layer           The layer number in the RNN stack (input)
 * @param biasID          ID of the internal parameter tensor (input)
 * @param numBytes        The number of bytes of the layer's bias (output)
 * @return                miopenStatus_t
 */
MIOPEN_EXPORT miopenStatus_t miopenGetRNNLayerBiasSize(miopenHandle_t handle,
                                                       miopenRNNDescriptor_t rnnDesc,
                                                       const int layer,
                                                       const int biasID,
                                                       size_t* numBytes);

/*! @brief Gets a weight matrix for a specific layer in an RNN stack
 *
 * This function retrieves the weight matrix data for a specific layer and parameter ID
 * and copies the data into previously allocated device memory.
 *
 * For RNN vanilla miopenRNNRELU and miopenRNNTANH, paramID == 0 retrieves the
 * weight matrix associated with the in input GEMM, while paramID == 1 retrieves
 * the weight matrix associated with the hidden state GEMM.
 *
 * For miopenLSTM paramID 0 to 3 refer to the weight matrices associated
 * with the input GEMM, 4-7 are associated with matrices associated with the
 * hidden state GEMM.
 *
 * * paramID 0 and 4 are for the input gate.
 *
 * * paramID 1 and 5 are for the forget gate.
 *
 * * paramID 2 and 6 are for the output gate.
 *
 * * paramID 3 and 7 are for the new memory gate.
 *
 * For miopenGRU paramID 0 to 2 refer to the weight matrix offset associated
 * with the input GEMM, while 3 through 5 are associated with the hidden state
 * GEMM.
 *
 * * paramID 0 and 3 are for the update gate.
 *
 * * paramID 1 and 4 are for the reset gate.
 *
 * * paramID 2 and 5 are for the new memory gate.
 *
 * For bi-directional RNNs the backwards in time direction is numbered as the layer
 * directly after the forward in time direction.
 *
 * The output argument paramDesc is a previously created tensor descriptor that is populated
 * to describe the memory layout of the parameter matrix. It is full packed and is used when
 * calling to miopenSetRNNLayerParam()
 *
 * The argument layerParam should either be nullptr, or have device memory allocated
 * to allow copying of the entire layer parameter matrix into it. If layerParam is
 * nullptr then only the paramDesc is populated and returned. The size in bytes of the
 * layer parameter matrix can be determined by using miopenGetRNNLayerParamSize().
 *
 * Note: When inputSkip mode is selected there is no input layer matrix operation,
 * and therefore no associated memory. In this case miopenGetRNNLayerParam() will return
 * a error status miopenStatusBadParm for input paramID associated with the input GEMM.
 *
 * @param handle          MIOpen handle (input)
 * @param rnnDesc         RNN layer descriptor type (input)
 * @param layer           The layer number in the RNN stack (input)
 * @param xDesc           A tensor descriptor to input (input)
 * @param wDesc           A tensor descriptor to the parameter tensor (input)
 * @param w               Pointer to memory containing parameter tensor (input)
 * @param paramID         ID of the internal parameter tensor (input)
 * @param paramDesc       Tensor descriptor for the fully packed output parameter tensor (output)
 * @param layerParam      Pointer to the memory location of the parameter tensor (output)
 * @return                miopenStatus_t
 */
MIOPEN_EXPORT miopenStatus_t miopenGetRNNLayerParam(miopenHandle_t handle,
                                                    miopenRNNDescriptor_t rnnDesc,
                                                    const int layer,
                                                    miopenTensorDescriptor_t xDesc,
                                                    miopenTensorDescriptor_t wDesc,
                                                    const void* w,
                                                    const int paramID,
                                                    miopenTensorDescriptor_t paramDesc,
                                                    void* layerParam);

/*! @brief Gets a bias for a specific layer in an RNN stack
 *
 * This function retrieves the bias data for a specific layer and bias ID and copies
 * the data into previously allocated device memory.
 *
 * For RNN vanilla miopenRNNRELU and miopenRNNTANH, biasID == 0 retrieves the
 * bias associated with the in input GEMM, while biasID == 1 retrieves
 * the bias associated with the hidden state GEMM.
 *
 * For miopenLSTM biasID 0 to 3 refer to the biases associated
 * with the input GEMM, 4-7 are associated with biases associated with the
 * hidden state GEMM.
 *
 * * biasID 0 and 4 are for the input gate.
 *
 * * biasID 1 and 5 are for the forget gate.
 *
 * * biasID 2 and 6 are for the output gate.
 *
 * * biasID 3 and 7 are for the new memory gate.
 *
 * For miopenGRU biasID 0 to 2 refer to the biases associated with the input GEMM,
 * while 3 through 5 are associated with the hidden state GEMM.
 *
 * * biasID 0 and 3 are for the update gate.
 *
 * * biasID 1 and 4 are for the reset gate.
 *
 * * biasID 2 and 5 are for the new memory gate.
 *
 * For bi-directional RNNs the backwards in time direction is numbered as the layer
 * directly after the forward in time direction.
 *
 * The output argument biasDesc is a previously created tensor descriptor that is populated
 * to describe the memory layout of the bias. It is full packed and is used when
 * calling to miopenSetRNNLayerBias()
 *
 * The argument layerBias should either be nullptr, or have device memory allocated
 * to allow copying of the entire layer bias into it. If layerBias is
 * nullptr then only the biasDesc is populated and returned. The size in bytes of the
 * layer bias can be determined by using miopenGetRNNLayerBiasSize().
 *
 * Note: When inputSkip mode is selected there is no input layer matrix operation,
 * and therefore no associated memory. In this case miopenGetRNNLayerBias() will return
 * a error status miopenStatusBadParm for input biasID associated with the input GEMM.
 *
 * @param handle          MIOpen handle (input)
 * @param rnnDesc         RNN layer descriptor type (input)
 * @param layer           The layer number in the RNN stack (input)
 * @param xDesc           A tensor descriptor to input (input)
 * @param wDesc           A tensor descriptor to the parameter tensor (input)
 * @param w               Pointer to memory containing parameter tensor (input)
 * @param biasID          ID of the internal parameter tensor (input)
 * @param biasDesc        Descriptor of the parameter tensor (output)
 * @param layerBias       Pointer to the memory location of the bias tensor (output)
 * @return                miopenStatus_t
 */
MIOPEN_EXPORT miopenStatus_t miopenGetRNNLayerBias(miopenHandle_t handle,
                                                   miopenRNNDescriptor_t rnnDesc,
                                                   const int layer,
                                                   miopenTensorDescriptor_t xDesc,
                                                   miopenTensorDescriptor_t wDesc,
                                                   const void* w,
                                                   const int biasID,
                                                   miopenTensorDescriptor_t biasDesc,
                                                   void* layerBias);

/*! @brief Gets an index offset for a specific weight matrix for a layer in the
 *  RNN stack
 *
 * This function retrieves the index offset for a weight matrix in a layer.
 *
 * For RNN vanilla miopenRNNRELU and miopenRNNTANH, paramID == 0 retrieves the
 * weight matrix offset associated with the in input GEMM, while paramID == 1
 * retrieves the weight matrix offset associated with the hidden state GEMM.
 *
 * For miopenLSTM paramID 0 to 3 refer to the weight matrix offsets associated
 * with the input GEMM, 4-7 are associated with matrix offset associated with the
 * hidden state GEMM.
 *
 * * paramID 0 and 4 are for the input gate.
 *
 * * paramID 1 and 5 are for the forget gate.
 *
 * * paramID 2 and 6 are for the output gate.
 *
 * * paramID 3 and 7 are for the new memory gate.
 *
 * For miopenGRU paramID 0 to 2 refer to the weight matrix offset associated
 * with the input GEMM, while 3 through 5 are associated with the hidden state
 * GEMM.
 *
 * * paramID 0 and 3 are for the update gate.
 *
 * * paramID 1 and 4 are for the reset gate.
 *
 * * paramID 2 and 5 are for the new memory gate.
 *
 * For bi-directional RNNs the backwards in time direction is numbered as the layer
 * directly after the forward in time direction.
 *
 * The output argument paramDesc is a previously created tensor descriptor that is populated
 * to describe the memory layout of the parameter matrix. It is full packed and is used when
 * calling to miopenSetRNNLayerParam().
 *
 * The argument layerParamOffset should either be nullptr, or an address to place the
 * offset. If layerParamOffset is nullptr then only the paramDesc is populated and returned.
 *
 * Note: When inputSkip mode is selected there is no input layer matrix operation,
 * and therefore no associated memory. In this case miopenGetRNNLayerParamOffset() will return
 * a error status miopenStatusBadParm for input paramID associated with the input GEMM.
 *
 *
 * @param rnnDesc           RNN layer descriptor type (input)
 * @param layer             The layer number in the RNN stack (input)
 * @param xDesc             A tensor descriptor to input (input)
 * @param paramID           ID of the internal parameter tensor (input)
 * @param paramDesc         Tensor descriptor for the fully packed output parameter tensor (output)
 * @param layerParamOffset  Location for the parameter offset (output)
 * @return                  miopenStatus_t
 */
MIOPEN_EXPORT miopenStatus_t miopenGetRNNLayerParamOffset(miopenRNNDescriptor_t rnnDesc,
                                                          const int layer,
                                                          miopenTensorDescriptor_t xDesc,
                                                          const int paramID,
                                                          miopenTensorDescriptor_t paramDesc,
                                                          size_t* layerParamOffset);

/*! @brief Gets a bias index offset for a specific layer in an RNN stack
 *
 * This function retrieves the bias index offset for a specific layer and bias ID.
 *
 * For RNN vanilla miopenRNNRELU and miopenRNNTANH, biasID == 0 retrieves the
 * bias associated with the in input GEMM, while biasID == 1 retrieves
 * the weight matrix associated with the hidden state GEMM.
 *
 * For miopenLSTM biasID 0 to 3 refer to the bias offset associated
 * with the input GEMM, 4-7 are the bias offsets associated with the hidden state GEMM.
 *
 * * biasID 0 and 4 are for the input gate.
 *
 * * biasID 1 and 5 are for the forget gate.
 *
 * * biasID 2 and 6 are for the output gate.
 *
 * * biasID 3 and 7 are for the new memory gate.
 *
 * For miopenGRU biasID 0 to 2 refer to the biases associated with the input GEMM,
 * while 3 through 5 are associated with the hidden state GEMM.
 *
 * * biasID 0 and 3 are for the update gate.
 *
 * * biasID 1 and 4 are for the reset gate.
 *
 * * biasID 2 and 5 are for the new memory gate.
 *
 * For bi-directional RNNs the backwards in time direction is numbered as the layer
 * directly after the forward in time direction.
 *
 * The output argument biasDesc is a previously created tensor descriptor that is populated
 * to describe the memory layout of the bias. It is full packed and is used when
 * calling to miopenSetRNNLayerBias()
 *
 * The argument layerBiasOffset should either be nullptr, or point to an output address.
 * If layerBias is nullptr then only the biasDesc is populated and returned.
 *
 * Note: When inputSkip mode is selected there is no input layer matrix operation,
 * and therefore no associated memory. In this case miopenGetRNNLayerBiasOffset() will return
 * a error status miopenStatusBadParm for input biasID associated with the input GEMM.
 *
 * @param rnnDesc         RNN layer descriptor type (input)
 * @param layer           The layer number in the RNN stack (input)
 * @param xDesc           A tensor descriptor to input (input)
 * @param biasID          ID of the internal parameter tensor (input)
 * @param biasDesc        Descriptor of the parameter tensor (output)
 * @param layerBiasOffset Pointer to the memory location of the bias tensor (output)
 * @return                miopenStatus_t
 */
MIOPEN_EXPORT miopenStatus_t miopenGetRNNLayerBiasOffset(miopenRNNDescriptor_t rnnDesc,
                                                         const int layer,
                                                         miopenTensorDescriptor_t xDesc,
                                                         const int biasID,
                                                         miopenTensorDescriptor_t biasDesc,
                                                         size_t* layerBiasOffset);

/*! @brief Sets a weight matrix for a specific layer in an RNN stack
 *
 * This function sets the weight matrix data for a specific layer and parameter ID.
 *
 * For RNN vanilla miopenRNNRELU and miopenRNNTANH, paramID == 0 sets the
 * weight matrix associated with the in input GEMM, while paramID == 1 sets
 * the weight matrix associated with the hidden state GEMM.
 *
 *
 * For miopenLSTM paramID 0 to 3 refer to the weight matrices associated
 * with the input GEMM, 4-7 are associated with matrices associated with the
 * hidden state GEMM.
 *
 * * paramID 0 and 4 are for the input gate.
 *
 * * paramID 1 and 5 are for the forget gate.
 *
 * * paramID 2 and 6 are for the output gate.
 *
 * * paramID 3 and 7 are for the new memory gate.
 *
 * For miopenGRU paramID 0 to 2 refer to the weight matrix offset associated
 * with the input GEMM, while 3 through 5 are associated with the hidden state
 * GEMM.
 *
 * * paramID 0 and 3 are for the update gate.
 *
 * * paramID 1 and 4 are for the reset gate.
 *
 * * paramID 2 and 5 are for the new memory gate.
 *
 * For bi-directional RNNs the backwards in time direction is numbered as the layer
 * directly after the forward in time direction.
 *
 * The input argument paramDesc is a previously populated tensor descriptor typically
 * by first calling miopenGetRNNLayerParam().
 *
 * Note: When inputSkip mode is selected there is no input layer matrix operation,
 * and therefore no associated memory. In this case miopenSetRNNLayerParam() will return
 * a error status miopenStatusBadParm for input paramID associated with the input GEMM.
 *
 * @param handle          MIOpen handle (input)
 * @param rnnDesc         RNN layer descriptor type (input)
 * @param layer           The layer number in the RNN stack (input)
 * @param xDesc           A tensor descriptor to input (input)
 * @param wDesc           A tensor descriptor to the parameter tensor (input)
 * @param w               Pointer to memory containing parameter tensor (input)
 * @param paramID         ID of the internal parameter tensor (input)
 * @param paramDesc       Descriptor of the parameter tensor (input)
 * @param layerParam      Pointer to the memory location of the parameter tensor (input)
 * @return                miopenStatus_t
 */
MIOPEN_EXPORT miopenStatus_t miopenSetRNNLayerParam(miopenHandle_t handle,
                                                    miopenRNNDescriptor_t rnnDesc,
                                                    const int layer,
                                                    miopenTensorDescriptor_t xDesc,
                                                    miopenTensorDescriptor_t wDesc,
                                                    void* w,
                                                    const int paramID,
                                                    miopenTensorDescriptor_t paramDesc,
                                                    const void* layerParam);

/*! @brief Sets a bias for a specific layer in an RNN stack
 *
 * This function sets the bias data for a specific layer and bias ID.
 *
 * For RNN vanilla miopenRNNRELU and miopenRNNTANH, biasID == 0 retrieves the
 * weight matrix associated with the in input GEMM, while biasID == 1 retrieves
 * the bias associated with the hidden state GEMM.
 *
 * For miopenLSTM biasID 0 to 3 refer to the biases associated
 * with the input GEMM, 4-7 are associated with the biases associated with the
 * hidden state GEMM.
 *
 * * biasID 0 and 4 are for the input gate.
 *
 * * biasID 1 and 5 are for the forget gate.
 *
 * * biasID 2 and 6 are for the output gate.
 *
 * * biasID 3 and 7 are for the new memory gate.
 *
 * For miopenGRU biasID 0 to 2 refer to the biases associated with the input GEMM,
 * while 3 through 5 are associated with the hidden state GEMM.
 *
 * * biasID 0 and 3 are for the update gate.
 *
 * * biasID 1 and 4 are for the reset gate.
 *
 * * biasID 2 and 5 are for the new new memory gate.
 *
 * For bi-directional RNNs the backwards in time direction is numbered as the layer
 * directly after the forward in time direction.
 *
 * The input argument biasDesc is a previously populated tensor descriptor typically
 * by first calling miopenGetRNNLayeBias().
 *
 * Note: When inputSkip mode is selected there is no input layer matrix operation,
 * and therefore no associated memory. In this case miopenSetRNNLayerBias will return
 * a error status miopenStatusBadParm for input biasID associated with the input GEMM.
 *
 * @param handle          MIOpen handle (input)
 * @param rnnDesc         RNN layer descriptor type (input)
 * @param layer           The layer number in the RNN stack (input)
 * @param xDesc           A tensor descriptor to input (input)
 * @param wDesc           A tensor descriptor to the bias tensor (input)
 * @param w               Pointer to memory containing bias tensor (input)
 * @param biasID          ID of the internal bias tensor (input)
 * @param biasDesc        Descriptor of the bias tensor (output)
 * @param layerBias       Pointer to the memory location of the bias tensor (output)
 * @return                miopenStatus_t
 */
MIOPEN_EXPORT miopenStatus_t miopenSetRNNLayerBias(miopenHandle_t handle,
                                                   miopenRNNDescriptor_t rnnDesc,
                                                   const int layer,
                                                   miopenTensorDescriptor_t xDesc,
                                                   miopenTensorDescriptor_t wDesc,
                                                   void* w,
                                                   const int biasID,
                                                   miopenTensorDescriptor_t biasDesc,
                                                   const void* layerBias);

/*! @brief Sets a bias for a specific layer in an RNN stack
 *
 * This function changes padidng mode at previously created and initialized RNN descriptor.
 * This function must be called before using miopenGetRNNWorkspaceSize()
 * and miopenGetRNNTrainingReserveSize() functions.
 * By default, not padded data is expected at the RNN input/output.
 *
 * @param rnnDesc         RNN layer descriptor type (input/output)
 * @param paddingMode     RNN input/output data padding mode (input)
 * @return                miopenStatus_t
 */
MIOPEN_EXPORT miopenStatus_t miopenSetRNNPaddingMode(miopenRNNDescriptor_t rnnDesc,
                                                     miopenRNNPaddingMode_t paddingMode);

/*! @brief This function retrieves the RNN padding mode from the RNN descriptor.
 *
 * @param rnnDesc         RNN layer descriptor type (input)
 * @param paddingMode     Pointer to the RNN padding mode (output)
 * @return                miopenStatus_t
 */

MIOPEN_EXPORT miopenStatus_t miopenGetRNNPaddingMode(miopenRNNDescriptor_t rnnDesc,
                                                     miopenRNNPaddingMode_t* paddingMode);

/*! @brief Execute forward training for recurrent layer.
 *
 * Interface for executing the forward training / inference pass on a RNN.
 *
 * @param handle                MIOpen handle (input)
 * @param rnnDesc               RNN layer descriptor type (input)
 * @param fwdMode          Specifies in which mode the buffers will be used.
 * @param xDesc                 An input tensor descriptor for sequenced RNN data. This
 * miopenSeqTensorDescriptor_t should be initialyzed by `miopenSetRNNDataSeqTensorDescriptor`
 * function.(input)
 * @param x                     Pointer to input tensor (input)
 *
 * @param hDesc                A hidden tensor descriptor that has as its first dimension
 * of the number of layers if the direction mode is unidirectional and twice the
 * number of layers if the direction mode is bidirectional. The second dimension of
 * the descriptor must equal the largest first dimension of the xDesc tensor descriptor
 * array. The third dimension equals the hiddenSize. (input)
 * @param hx                    Pointer to the hidden layer input tensor. If hx is NULL,
 * then the initial hidden state will be zero initialized. (input)
 * @param hy                    Pointer to the hidden layer output tensor. If hy is NULL,
 * then the final hidden state will not be saved. (output)
 *
 * @param cDesc                A cell tensor descriptor that has as its first dimension
 * of the number of layers if the direction mode is unidirectional and twice the
 * number of layers if the direction mode is bidirectional. The second dimension of
 * the descriptor must equal the largest first dimension of the xDesc tensor descriptor
 * array. The third dimension equals the hiddenSize. (input)
 * @param cx                    Pointer to the cell layer input tensor. If cx is NULL,
 * then the initial cell state will be zero initialized. (input)
 * @param cy                    Pointer to the cell layer output tensor. If hy is NULL,
 * then the final cell state will not be saved. (output)
 *
 * @param yDesc                 An array of fully packed tensor descriptors associated
 * with the output from each time step. The first dimension of the tensor descriptors
 * must equal the first dimension of the first descriptor (batch size) in the xDesc
 * tensor array. The second dimension of the element of the descriptor array
 * depends on the direction mode selected. If the direction mode is unidirectional,
 * the second dimension is the hiddenSize. If direction mode is bidirectional
 * the second dimension is twice the hiddenSize. (input)
 * @param y                     Pointer to output tensor (output)
 *
 * @param w                     Pointer to input weights tensor (input)
 * @param weightSpaceSize       Number of allocated bytes in memory for the weights tensor
 * @param workSpace             Pointer to memory allocated for forward (input / output)
 * @param workSpaceNumBytes     Number of allocated bytes in memory for the workspace (input)
 * @param reserveSpace          Pointer to memory allocated for hidden states used durning training
 * (input / output)
 * @param reserveSpaceNumBytes  Number of allocated bytes in memory for use in the forward  (input)
 * @return                      miopenStatus_t
 */
MIOPEN_EXPORT miopenStatus_t miopenRNNForward(miopenHandle_t handle,
                                              const miopenRNNDescriptor_t rnnDesc,
                                              miopenRNNFWDMode_t fwdMode,
                                              const miopenSeqTensorDescriptor_t xDesc,
                                              const void* x,
                                              const miopenTensorDescriptor_t hDesc,
                                              const void* hx,
                                              void* hy,
                                              const miopenTensorDescriptor_t cDesc,
                                              const void* cx,
                                              void* cy,
                                              const miopenSeqTensorDescriptor_t yDesc,
                                              void* y,
                                              const void* w,
                                              size_t weightSpaceSize,
                                              void* workSpace,
                                              size_t workSpaceNumBytes,
                                              void* reserveSpace,
                                              size_t reserveSpaceNumBytes);

/*! @brief Execute backward data for recurrent layer
 *
 * Interface for executing the backward data pass on a RNN.
 *
 * @param handle                MIOpen handle (input)
 * @param rnnDesc               RNN layer descriptor type (input)

 * @param yDesc                 An output tensor descriptor for sequenced RNN data. This
 * miopenSeqTensorDescriptor_t should be initialyzed by `miopenSetRNNDataSeqTensorDescriptor`
 function.(input)
 * @param y                     Pointer to input tensor (input)
 * @param dy                    Pointer to the hidden layer input tensor (input)
 *
 * @param hDesc                An input hidden tensor descriptor that has as its first dimension
 * of the number of layers if the direction mode is unidirectional and twice the
 * number of layers if the direction mode is bidirectional. The second dimension of
 * the descriptor must equal the largest first dimension of the xDesc tensor descriptor
 * array. The third dimension equals the hiddenSize. (input)
 * @param hx                    Pointer to the hidden layer input tensor. If hx is NULL,
 * then the initial hidden state will be zero initialized. (input)
 * @param dhy                   Pointer to the cell layer input tensor (input)
 * @param dhx                   Pointer to the delta hidden layer output tensor. If dhx is NULL
 * the hidden gradient will not ouput. (output)
 *
 * @param cDesc                A input cell tensor descriptor that has as its first dimension
 * of the number of layers if the direction mode is unidirectional and twice the
 * number of layers if the direction mode is bidirectional. The second dimension of
 * the descriptor must equal the largest first dimension of the xDesc tensor descriptor
 * array. The third dimension equals the hiddenSize. (input)
 * @param cx                    Pointer to the hidden layer input tensor. If cx is NULL,
 * then the initial cell state will be zero initialized. (input)
 * @param dcy                   Pointer to the cell layer input tensor. If dcy is NULL,
 * then the initial delta cell state will be zero initialized. (input)
 * @param dcx                   Pointer to the cell layer output tensor. If dcx is NULL
 * the cell gradient will not ouput. (output)

 * @param xDesc                 An input tensor descriptor for sequenced RNN data. This
 * miopenSeqTensorDescriptor_t should be initialyzed by `miopenSetRNNDataSeqTensorDescriptor`
 function.(input)
 * @param dx                    Pointer to the cell layer output tensor (output)
 *
 * @param w                     Pointer to input weights tensor (input)
 * @param weightSpaceSize       Number of allocated bytes in memory for the weights tensor
 * @param workSpace             Pointer to memory allocated for forward training (input)
 * @param workSpaceNumBytes     Number of allocated bytes in memory for the workspace (input)
 * @param reserveSpace          Pointer to memory allocated for random states (input / output)
 * @param reserveSpaceNumBytes  Number of allocated bytes in memory for use in the forward (input)
 * @return                      miopenStatus_t
 */
MIOPEN_EXPORT miopenStatus_t miopenRNNBackwardSeqData(miopenHandle_t handle,
                                                      const miopenRNNDescriptor_t rnnDesc,
                                                      const miopenSeqTensorDescriptor_t yDesc,
                                                      const void* y,
                                                      const void* dy,
                                                      const miopenTensorDescriptor_t hDesc,
                                                      const void* hx,
                                                      const void* dhy,
                                                      void* dhx,
                                                      const miopenTensorDescriptor_t cDesc,
                                                      const void* cx,
                                                      const void* dcy,
                                                      void* dcx,
                                                      const miopenSeqTensorDescriptor_t xDesc,
                                                      void* dx,
                                                      const void* w,
                                                      size_t weightSpaceSize,
                                                      void* workSpace,
                                                      size_t workSpaceNumBytes,
                                                      void* reserveSpace,
                                                      size_t reserveSpaceNumBytes);

/*! @brief Execute backward weights for recurrent layer
 *
 * Interface for executing the backward weights pass on a RNN.
 *
 * @param handle                MIOpen handle (input)
 * @param rnnDesc               RNN layer descriptor type (input)

 * @param xDesc                 An input tensor descriptor for sequenced RNN data. This
 * miopenSeqTensorDescriptor_t should be initialyzed by `miopenSetRNNDataSeqTensorDescriptor`
 function.(input)
 * @param x                     Pointer to input tensor (input)
 *
 * @param hDesc                A hidden tensor descriptor that has as its first dimension
 * of the number of layers if the direction mode is unidirectional and twice the
 * number of layers if the direction mode is bidirectional. The second dimension of
 * the descriptor must equal the largest first dimension of the xDesc tensor descriptor
 * array. The third dimension equals the hiddenSize. (input)
 * @param hx                    Pointer to the hidden layer input tensor. If hx is NULL,
 * then the initial hidden state will be zero initialized. (input)
 *
 * @param yDesc                 An output tensor descriptor for sequenced RNN data. This
 * miopenSeqTensorDescriptor_t should be initialyzed by `miopenSetRNNDataSeqTensorDescriptor`
 function.(input)
 * @param y                     Pointer to the output tensor (input)
 *
 * @param dw                    Pointer to input weights tensor (input / output)
 * @param weightSpaceSize       Number of allocated bytes in memory for the weights tensor
 * @param workSpace             Pointer to memory allocated for forward training (input)
 * @param workSpaceNumBytes     Number of allocated bytes in memory for the workspace (input)
 * @param reserveSpace          Pointer to memory allocated for random states (input)
 * @param reserveSpaceNumBytes  Number of allocated bytes in memory for use in the forward (input)
 * @return                      miopenStatus_t
 */
MIOPEN_EXPORT miopenStatus_t
miopenRNNBackwardWeightsSeqTensor(miopenHandle_t handle,
                                  const miopenRNNDescriptor_t rnnDesc,
                                  const miopenSeqTensorDescriptor_t xDesc,
                                  const void* x,
                                  const miopenTensorDescriptor_t hDesc,
                                  const void* hx,
                                  const miopenSeqTensorDescriptor_t yDesc,
                                  const void* y,
                                  void* dw,
                                  size_t weightSpaceSize,
                                  void* workSpace,
                                  size_t workSpaceNumBytes,
                                  const void* reserveSpace,
                                  size_t reserveSpaceNumBytes);

/*! @brief Execute forward training for recurrent layer
 *
 * Interface for executing the forward training pass on a RNN.
 *
 * @param handle                MIOpen handle (input)
 * @param rnnDesc               RNN layer descriptor type (input)
 * @param sequenceLen           Temporal iterations to unroll (input)
 * @param xDesc                 An array of tensor descriptors. These are the
 * input descriptors to each time step. The first dimension of each descriptor is the
 * batch size and may decrease from element n to element n+1 and not increase in size.
 * The second dimension is the same for all descriptors in the array and is the input
 * vector length. (input)
 * @param x                     Pointer to input tensor (input)
 * @param hxDesc                A hidden tensor descriptor that has as its first dimension
 * of the number of layers if the direction mode is unidirectional and twice the
 * number of layers if the direction mode is bidirectional. The second dimension of
 * the descriptor must equal the largest first dimension of the xDesc tensor descriptor
 * array. The third dimension equals the hiddenSize. (input)
 * @param hx                    Pointer to the hidden layer input tensor. If hx is NULL,
 * then the initial hidden state will be zero initialized. (input)
 * @param cxDesc                A cell tensor descriptor that has as its first dimension
 * of the number of layers if the direction mode is unidirectional and twice the
 * number of layers if the direction mode is bidirectional. The second dimension of
 * the descriptor must equal the largest first dimension of the xDesc tensor descriptor
 * array. The third dimension equals the hiddenSize. (input)
 * @param cx                    Pointer to the cell layer input tensor. If cx is NULL,
 * then the initial cell state will be zero initialized. (input)
 * @param wDesc                 A weights tensor descriptor (input)
 * @param w                     Pointer to input weights tensor (input)
 * @param yDesc                 An array of fully packed tensor descriptors associated
 * with the output from each time step. The first dimension of the tensor descriptors
 * must equal the first dimension of the first descriptor (batch size) in the xDesc
 * tensor array. The second dimension of the element of the descriptor array
 * depends on the direction mode selected. If the direction mode is unidirectional,
 * the second dimension is the hiddenSize. If direction mode is bidirectional
 * the second dimension is twice the hiddenSize. (input)
 * @param y                     Pointer to output tensor (output)
 * @param hyDesc                A hidden tensor descriptor that has as its first dimension
 * of the number of layers if the direction mode is unidirectional and twice the
 * number of layers if the direction mode is bidirectional. The second dimension of
 * the descriptor must equal the largest first dimension of the xDesc tensor descriptor
 * array. The third dimension equals the hiddenSize. (input)
 * @param hy                    Pointer to the hidden layer output tensor. If hy is NULL,
 * then the final hidden state will not be saved. (output)
 * @param cyDesc                A cell tensor descriptor that has as its first dimension
 * of the number of layers if the direction mode is unidirectional and twice the
 * number of layers if the direction mode is bidirectional. The second dimension of
 * the descriptor must equal the largest first dimension of the xDesc tensor descriptor
 * array. The third dimension equals the hiddenSize. (input)
 * @param cy                    Pointer to the cell layer output tensor. If hy is NULL,
 * then the final cell state will not be saved. (output)
 * @param workSpace             Pointer to memory allocated for forward training (input)
 * @param workSpaceNumBytes     Number of allocated bytes in memory for the workspace (input)
 * @param reserveSpace          Pointer to memory allocated for random states (input / output)
 * @param reserveSpaceNumBytes  Number of allocated bytes in memory for use in the forward  (input)
 * @return                      miopenStatus_t
 */
MIOPEN_EXPORT miopenStatus_t miopenRNNForwardTraining(miopenHandle_t handle,
                                                      const miopenRNNDescriptor_t rnnDesc,
                                                      const int sequenceLen,
                                                      const miopenTensorDescriptor_t* xDesc,
                                                      const void* x,
                                                      const miopenTensorDescriptor_t hxDesc,
                                                      const void* hx,
                                                      const miopenTensorDescriptor_t cxDesc,
                                                      const void* cx,
                                                      const miopenTensorDescriptor_t wDesc,
                                                      const void* w,
                                                      const miopenTensorDescriptor_t* yDesc,
                                                      void* y,
                                                      const miopenTensorDescriptor_t hyDesc,
                                                      void* hy,
                                                      const miopenTensorDescriptor_t cyDesc,
                                                      void* cy,
                                                      void* workSpace,
                                                      size_t workSpaceNumBytes,
                                                      void* reserveSpace,
                                                      size_t reserveSpaceNumBytes);

/*! @brief Execute backward data for recurrent layer
 *
 * Interface for executing the backward data pass on a RNN.
 *
 * @param handle                MIOpen handle (input)
 * @param rnnDesc               RNN layer descriptor type (input)
 * @param sequenceLen           Temporal iterations to unroll (input)
 * @param yDesc                 An array of tensor descriptors (input)
 * @param y                     Pointer to input tensor (input)
 * @param dyDesc                An array of fully packed tensor descriptors associated
 * with the output from each time step. The first dimension of the tensor descriptors
 * must equal the first dimension of the first descriptor (batch size) in the xDesc
 * tensor array. The second dimension of the element of the descriptor array
 * depends on the direction mode selected. If the direction mode is unidirectional,
 * the second dimension is the hiddenSize. If direction mode is bidirectional
 * the second dimension is twice the hiddenSize. (input)
 * @param dy                    Pointer to the hidden layer input tensor (input)
 * @param dhyDesc               A hidden tensor descriptor that has as its first dimension
 * of the number of layers if the direction mode is unidirectional and twice the
 * number of layers if the direction mode is bidirectional. The second dimension of
 * the descriptor must equal the largest first dimension of the xDesc tensor descriptor
 * array. The third dimension equals the hiddenSize. (input)
 * @param dhy                   Pointer to the cell layer input tensor (input)
 * @param dcyDesc               A cell tensor descriptor that has as its first dimension
 * of the number of layers if the direction mode is unidirectional and twice the
 * number of layers if the direction mode is bidirectional. The second dimension of
 * the descriptor must equal the largest first dimension of the xDesc tensor descriptor
 * array. The third dimension equals the hiddenSize. (input)
 * @param dcy                   Pointer to the cell layer input tensor. If dcy is NULL,
 * then the initial delta cell state will be zero initialized. (input)
 * @param wDesc                 A weights tensor descriptor (input)
 * @param w                     Pointer to input weights tensor (input)
 * @param hxDesc                An input hidden tensor descriptor that has as its first dimension
 * of the number of layers if the direction mode is unidirectional and twice the
 * number of layers if the direction mode is bidirectional. The second dimension of
 * the descriptor must equal the largest first dimension of the xDesc tensor descriptor
 * array. The third dimension equals the hiddenSize. (input)
 * @param hx                    Pointer to the hidden layer input tensor. If hx is NULL,
 * then the initial hidden state will be zero initialized. (input)
 * @param cxDesc                A input cell tensor descriptor that has as its first dimension
 * of the number of layers if the direction mode is unidirectional and twice the
 * number of layers if the direction mode is bidirectional. The second dimension of
 * the descriptor must equal the largest first dimension of the xDesc tensor descriptor
 * array. The third dimension equals the hiddenSize. (input)
 * @param cx                    Pointer to the hidden layer input tensor. If cx is NULL,
 * then the initial cell state will be zero initialized. (input)
 * @param dxDesc                An array of tensor descriptors. These are the
 * input descriptors to each time step. The first dimension of each descriptor is the
 * batch size and may decrease from element n to element n+1 and not increase in size.
 * The second dimension is the same for all descriptors in the array and is the input
 * vector length. (input)
 * @param dx                    Pointer to the cell layer output tensor (output)
 * @param dhxDesc               A hidden tensor descriptor that has as its first dimension
 * of the number of layers if the direction mode is unidirectional and twice the
 * number of layers if the direction mode is bidirectional. The second dimension of
 * the descriptor must equal the largest first dimension of the xDesc tensor descriptor
 * array. The third dimension equals the hiddenSize. (input)
 * @param dhx                   Pointer to the delta hidden layer output tensor. If dhx is NULL
 * the hidden gradient will not ouput. (output)
 * @param dcxDesc               A tensor descriptor that has as its first dimension
 * of the number of layers if the direction mode is unidirectional and twice the
 * number of layers if the direction mode is bidirectional. The second dimension of
 * the descriptor must equal the largest first dimension of the xDesc tensor descriptor
 * array. The third dimension equals the hiddenSize. (input)
 * @param dcx                   Pointer to the cell layer output tensor. If dcx is NULL
 * the cell gradient will not ouput. (output)
 * @param workSpace             Pointer to memory allocated for forward training (input)
 * @param workSpaceNumBytes     Number of allocated bytes in memory for the workspace (input)
 * @param reserveSpace          Pointer to memory allocated for random states (input / output)
 * @param reserveSpaceNumBytes  Number of allocated bytes in memory for use in the forward (input)
 * @return                      miopenStatus_t
 */
MIOPEN_EXPORT miopenStatus_t miopenRNNBackwardData(miopenHandle_t handle,
                                                   const miopenRNNDescriptor_t rnnDesc,
                                                   const int sequenceLen,
                                                   const miopenTensorDescriptor_t* yDesc,
                                                   const void* y,
                                                   const miopenTensorDescriptor_t* dyDesc,
                                                   const void* dy,
                                                   const miopenTensorDescriptor_t dhyDesc,
                                                   const void* dhy,
                                                   const miopenTensorDescriptor_t dcyDesc,
                                                   const void* dcy,
                                                   const miopenTensorDescriptor_t wDesc,
                                                   const void* w,
                                                   const miopenTensorDescriptor_t hxDesc,
                                                   const void* hx,
                                                   const miopenTensorDescriptor_t cxDesc,
                                                   const void* cx,
                                                   const miopenTensorDescriptor_t* dxDesc,
                                                   void* dx,
                                                   const miopenTensorDescriptor_t dhxDesc,
                                                   void* dhx,
                                                   const miopenTensorDescriptor_t dcxDesc,
                                                   void* dcx,
                                                   void* workSpace,
                                                   size_t workSpaceNumBytes,
                                                   void* reserveSpace,
                                                   size_t reserveSpaceNumBytes);

/*! @brief Execute backward weights for recurrent layer
 *
 * Interface for executing the backward weights pass on a RNN.
 *
 * @param handle                MIOpen handle (input)
 * @param rnnDesc               RNN layer descriptor type (input)
 * @param sequenceLen           Temporal iterations to unroll (input)
 * @param xDesc                 An array of tensor descriptors. These are the
 * input descriptors to each time step. The first dimension of each descriptor is the
 * batch size and may decrease from element n to element n+1 and not increase in size.
 * The second dimension is the same for all descriptors in the array and is the input
 * vector length. (input)
 * @param x                     Pointer to input tensor (input)
 * @param hxDesc                A hidden tensor descriptor that has as its first dimension
 * of the number of layers if the direction mode is unidirectional and twice the
 * number of layers if the direction mode is bidirectional. The second dimension of
 * the descriptor must equal the largest first dimension of the xDesc tensor descriptor
 * array. The third dimension equals the hiddenSize. (input)
 * @param hx                    Pointer to the hidden layer input tensor. If hx is NULL,
 * then the initial hidden state will be zero initialized. (input)
 * @param yDesc                 An array of fully packed tensor descriptors associated
 * with the output from each time step. The first dimension of the tensor descriptors
 * must equal the first dimension of the first descriptor (batch size) in the xDesc
 * tensor array. The second dimension of the element of the descriptor array
 * depends on the direction mode selected. If the direction mode is unidirectional,
 * the second dimension is the hiddenSize. If direction mode is bidirectional
 * the second dimension is twice the hiddenSize. (input)
 * @param y                     Pointer to the output tensor (input)
 * @param dwDesc                A weights tensor descriptor (input)
 * @param dw                    Pointer to input weights tensor (input / output)
 * @param workSpace             Pointer to memory allocated for forward training (input)
 * @param workSpaceNumBytes     Number of allocated bytes in memory for the workspace (input)
 * @param reserveSpace          Pointer to memory allocated for random states (input)
 * @param reserveSpaceNumBytes  Number of allocated bytes in memory for use in the forward (input)
 * @return                      miopenStatus_t
 */
MIOPEN_EXPORT miopenStatus_t miopenRNNBackwardWeights(miopenHandle_t handle,
                                                      const miopenRNNDescriptor_t rnnDesc,
                                                      const int sequenceLen,
                                                      const miopenTensorDescriptor_t* xDesc,
                                                      const void* x,
                                                      const miopenTensorDescriptor_t hxDesc,
                                                      const void* hx,
                                                      const miopenTensorDescriptor_t* yDesc,
                                                      const void* y,
                                                      const miopenTensorDescriptor_t dwDesc,
                                                      void* dw,
                                                      void* workSpace,
                                                      size_t workSpaceNumBytes,
                                                      const void* reserveSpace,
                                                      size_t reserveSpaceNumBytes);

/*! @brief Execute forward inference for RNN layer
 *
 * Interface for executing the forward inference pass on a RNN.
 *
 * @param handle                MIOpen handle (input)
 * @param rnnDesc               RNN layer descriptor type (input)
 * @param sequenceLen           Temporal iterations to unroll (input)
 * @param xDesc                 An array of tensor descriptors. These are the
 * input descriptors to each time step. The first dimension of each descriptor is the
 * batch size and may decrease from element n to element n+1 and not increase in size.
 * The second dimension is the same for all descriptors in the array and is the input
 * vector length. (input)
 * @param x                     Pointer to input tensor (input)
 * @param hxDesc                A hidden tensor descriptor that has as its first dimension
 * of the number of layers if the direction mode is unidirectional and twice the
 * number of layers if the direction mode is bidirectional. The second dimension of
 * the descriptor must equal the largest first dimension of the xDesc tensor descriptor
 * array. The third dimension equals the hiddenSize. (input)
 * @param hx                    Pointer to the hidden layer input tensor. If hx is NULL,
 * then the initial hidden state will be zero initialized. (input)
 * @param cxDesc                A cell tensor descriptor that has as its first dimension
 * of the number of layers if the direction mode is unidirectional and twice the
 * number of layers if the direction mode is bidirectional. The second dimension of
 * the descriptor must equal the largest first dimension of the xDesc tensor descriptor
 * array. The third dimension equals the hiddenSize. (input)
 * @param cx                    Pointer to the cell layer input tensor. If cx is NULL,
 * then the initial cell state will be zero initialized. (input)
 * @param wDesc                 A weights tensor descriptor (input)
 * @param w                     Pointer to input weights tensor (input)
 * @param yDesc                 An array of fully packed tensor descriptors associated
 * with the output from each time step. The first dimension of the tensor descriptors
 * must equal the first dimension of the first descriptor (batch size) in the xDesc
 * tensor array. The second dimension of the element of the descriptor array
 * depends on the direction mode selected. If the direction mode is unidirectional,
 * the second dimension is the hiddenSize. If direction mode is bidirectional
 * the second dimension is twice the hiddenSize. (input)
 * @param y                     Pointer to output tensor (output)
 * @param hyDesc                A hidden tensor descriptor that has as its first dimension
 * of the number of layers if the direction mode is unidirectional and twice the
 * number of layers if the direction mode is bidirectional. The second dimension of
 * the descriptor must equal the largest first dimension of the xDesc tensor descriptor
 * array. The third dimension equals the hiddenSize. (input)
 * @param hy                    Pointer to the hidden layer output tensor. If hy is NULL,
 * then the final hidden state will not be saved. (output)
 * @param cyDesc                A output cell tensor descriptor that has as its first dimension
 * of the number of layers if the direction mode is unidirectional and twice the
 * number of layers if the direction mode is bidirectional. The second dimension of
 * the descriptor must equal the largest first dimension of the xDesc tensor descriptor
 * array. The third dimension equals the hiddenSize. (input)
 * @param cy                    Pointer to the cell layer output tensor. If cy is NULL,
 * then the final cell state will not be saved. (output)
 * @param workSpace             Pointer to memory allocated for forward training (input)
 * @param workSpaceNumBytes     Number of allocated bytes in memory for the workspace (input)
 * @return                      miopenStatus_t
 */
MIOPEN_EXPORT miopenStatus_t miopenRNNForwardInference(miopenHandle_t handle,
                                                       miopenRNNDescriptor_t rnnDesc,
                                                       const int sequenceLen,
                                                       const miopenTensorDescriptor_t* xDesc,
                                                       const void* x,
                                                       const miopenTensorDescriptor_t hxDesc,
                                                       const void* hx,
                                                       const miopenTensorDescriptor_t cxDesc,
                                                       const void* cx,
                                                       const miopenTensorDescriptor_t wDesc,
                                                       const void* w,
                                                       const miopenTensorDescriptor_t* yDesc,
                                                       void* y,
                                                       const miopenTensorDescriptor_t hyDesc,
                                                       void* hy,
                                                       const miopenTensorDescriptor_t cyDesc,
                                                       void* cy,
                                                       void* workSpace,
                                                       size_t workSpaceNumBytes);

/** @} */
// CLOSEOUT RNN DOXYGEN GROUP

/** @addtogroup LossFunction
 *
 *  @{
 */

/*! @enum miopenCTCLossAlgo_t
 * Algorithms available to execute the CTC loss operation
 */
typedef enum
{
    MIOPEN_CTC_LOSS_ALGO_DETERMINISTIC = 0, /*!< Results are guaranteed to be reproducible */
} miopenCTCLossAlgo_t;

/*! @brief Create a CTC loss function Descriptor
 *
 * API for creating an uninitialized CTC loss function descriptor.
 * @param ctcLossDesc  Pointer to the CTC loss function descriptor type (output)
 * @return             miopenStatus_t
 */
MIOPEN_EXPORT miopenStatus_t miopenCreateCTCLossDescriptor(miopenCTCLossDescriptor_t* ctcLossDesc);

/*! @brief Retrieves a CTC loss function descriptor's details
 *
 * @param ctcLossDesc          CTC loss function descriptor (input)
 * @param dataType             Data type used in this CTC loss operation, only fp32 currently
 * supported (output)
 * @param blank_label_id       User defined index for blank label (output)
 * @param apply_softmax_layer  Boolean to toggle input layer property (output)
 * @return                     miopenStatus_t
 */
MIOPEN_EXPORT miopenStatus_t miopenGetCTCLossDescriptor(miopenCTCLossDescriptor_t ctcLossDesc,
                                                        miopenDataType_t* dataType,
                                                        int* blank_label_id,
                                                        bool* apply_softmax_layer);

/*! @brief Destroys a CTC loss function descriptor object
 *
 * @param ctcLossDesc  CTC loss function descriptor type (input)
 * @return             miopenStatus_t
 */
MIOPEN_EXPORT miopenStatus_t miopenDestroyCTCLossDescriptor(miopenCTCLossDescriptor_t ctcLossDesc);

/*! @brief Set the details of a CTC loss function descriptor
 *
 * @param ctcLossDesc          CTC loss function descriptor type (input)
 * @param dataType             Data type used in this CTC loss operation, only fp32 currently
 * supported (input)
 * @param blank_label_id       User defined index for blank label, default 0 (input)
 * @param apply_softmax_layer  Boolean to toggle input layer property (input)
 * @return             miopenStatus_t
 */
MIOPEN_EXPORT miopenStatus_t miopenSetCTCLossDescriptor(miopenCTCLossDescriptor_t ctcLossDesc,
                                                        miopenDataType_t dataType,
                                                        const int blank_label_id,
                                                        bool apply_softmax_layer);

/*! @brief Query the amount of memory required to execute miopenCTCLoss
 *
 * This function calculates the amount of memory required to run the CTC loss function given a CTC
 * loss function descriptor with the specified algorithm.
 * @param handle         MIOpen handle (input)
 * @param probsDesc      Tensor descriptor for probabilities (input)
 * @param gradientsDesc  Tensor descriptor for gradients (input)
 * @param labels         Pointer to the flattened labels list (input)
 * @param labelLengths   Pointer to the lengths list for "labels" (input)
 * @param inputLengths   Pointer to the list of the time steps in each batch (input)
 * @param algo           CTC loss algorithm selected (input)
 * @param ctcLossDesc    CTC loss function descriptor type (input)
 * @param workSpaceSize  Number of bytes of workspace required for CTC loss operation with selected
 * algorithm (output)
 * @return               miopenStatus_t
 */
MIOPEN_EXPORT miopenStatus_t
miopenGetCTCLossWorkspaceSize(miopenHandle_t handle,
                              const miopenTensorDescriptor_t probsDesc,
                              const miopenTensorDescriptor_t gradientsDesc,
                              const int* labels,
                              const int* labelLengths,
                              const int* inputLengths,
                              miopenCTCLossAlgo_t algo,
                              const miopenCTCLossDescriptor_t ctcLossDesc,
                              size_t* workSpaceSize);

/*! @brief Execute forward inference for CTCLoss layer
 *
 * Interface for executing the forward inference pass on a CTCLoss.
 * @param handle         MIOpen handle (input)
 * @param probsDesc      Tensor descriptor for probabilities (input)
 * @param probs          Pointer to the probabilities tensor (input)
 * @param labels         Pointer to the flattened labels list (input)
 * @param labelLengths   Pointer to the lengths list for "labels" (input)
 * @param inputLengths   Pointer to the list of the time steps in each batch (input)
 * @param losses         Pointer to the computed losses of CTC (Output)
 * @param gradientsDesc  Tensor descriptor for gradients (input)
 * @param gradients      Pointer to the computed gradients of CTC (Output)
 * @param algo           CTC loss algorithm selected (input)
 * @param ctcLossDesc    CTC loss function descriptor type (input)
 * @param workSpace      Pointer to memory allocated for execute CTC loss operation (input)
 * @param workSpaceSize  Number of bytes of workspace required for CTC loss operation with selected
 * algorithm (input)
 * @return               miopenStatus_t
 */
MIOPEN_EXPORT miopenStatus_t miopenCTCLoss(miopenHandle_t handle,
                                           const miopenTensorDescriptor_t probsDesc,
                                           const void* probs,
                                           const int* labels,
                                           const int* labelLengths,
                                           const int* inputLengths,
                                           void* losses,
                                           const miopenTensorDescriptor_t gradientsDesc,
                                           void* gradients,
                                           miopenCTCLossAlgo_t algo,
                                           const miopenCTCLossDescriptor_t ctcLossDesc,
                                           void* workSpace,
                                           size_t workSpaceSize);

/** @} */
// CLOSEOUT LossFunction DOXYGEN GROUP

// Dropout APIs
/** @addtogroup dropout
 *
 *  @{
 */

/*!  @enum miopenRNGType_t
 * random number generator type
 */
typedef enum
{
    MIOPEN_RNG_PSEUDO_XORWOW = 0, /*!< XORWOW pseudorandom generator */
} miopenRNGType_t;

/*! @brief Creates the dropout descriptor object
 *
 * @param dropoutDesc Pointer to a dropout descriptor type
 * @return            miopenStatus_t
 */
MIOPEN_EXPORT miopenStatus_t miopenCreateDropoutDescriptor(miopenDropoutDescriptor_t* dropoutDesc);

/*! @brief Destroys the dropout descriptor object
 *
 * @param dropoutDesc Dropout descriptor type (input)
 * @return            miopenStatus_t
 */
MIOPEN_EXPORT miopenStatus_t miopenDestroyDropoutDescriptor(miopenDropoutDescriptor_t dropoutDesc);

/*! @brief Query the amount of memory required to run dropout
 *
 * This function calculates the amount of memory required to run dropout.
 * @param xDesc                    Tensor descriptor for data tensor x (input)
 * @param reserveSpaceSizeInBytes  Number of bytes of reservespace required for executing dropout
 * (Output)
 * @return                         miopenStatus_t
 */
MIOPEN_EXPORT miopenStatus_t miopenDropoutGetReserveSpaceSize(const miopenTensorDescriptor_t xDesc,
                                                              size_t* reserveSpaceSizeInBytes);

/*! @brief Query the amount of memory required to store the states of the random number generators
 *
 * This function calculates the amount of memory required to store the states of the random number
 * generators used by miopenDropoutForward.
 * @param handle            MIOpen handle (input)
 * @param stateSizeInBytes  Number of bytes required to store random generator states (Output)
 * @return                  miopenStatus_t
 */
MIOPEN_EXPORT miopenStatus_t miopenDropoutGetStatesSize(miopenHandle_t handle,
                                                        size_t* stateSizeInBytes);

/*! @brief Get the details of the dropout descriptor
 *
 * Interface for querying the dropout descriptor
 * @param dropoutDesc  Dropout layer descriptor (input)
 * @param handle       MIOpen handle (input)
 * @param dropout      The probability by which the input is set to 0 in the dropout layer (Output)
 * @param states       Pointer to memory that holds random number generator states (Output)
 * @param seed         Seed used to initialize random number generator states (Output)
 * @param use_mask     Boolean flag indicating whether to use a saved mask (an existing or
 * user-defined dropout layout) in reserveSpace (Output)
 * @param state_evo    Boolean flag indicating whether to adopt state evolution strategy to update
 * the PRNG states by the end of each implementation (Output placeholder, currently not enabled)
 * @param rng_mode     Random number generator used to generate parallel random number sequences
 * (Output)
 * @return             miopenStatus_t
 */
MIOPEN_EXPORT miopenStatus_t miopenGetDropoutDescriptor(miopenDropoutDescriptor_t dropoutDesc,
                                                        miopenHandle_t handle,
                                                        float* dropout,
                                                        void** states,
                                                        unsigned long long* seed,
                                                        bool* use_mask,
                                                        bool* state_evo,
                                                        miopenRNGType_t* rng_mode);

/*! @brief Restore the dropout descriptor to a saved state
 *
 * This function restores the state of dropout descriptor using the address of a state buffer with
 * previously saved PRNG state pattern, without launching the expensive PRNG initialization process.
 *
 * Interface for restoring the dropout descriptor
 * @param dropoutDesc       Dropout layer descriptor (input/Output)
 * @param handle            MIOpen handle (input)
 * @param dropout           The probability by which the input is set to 0 in the dropout layer
 * (input)
 * @param states            Pointer to memory that holds random number generator states (input)
 * @param stateSizeInBytes  Number of bytes holding random generator states (input)
 * @param seed              Seed used to initialize random number generator states (input)
 * @param use_mask          Boolean flag indicating whether to use a saved mask (an existing or
 * user-defined dropout layout) in reserveSpace (input)
 * @param state_evo         Boolean flag indicating whether to adopt state evolution strategy to
 * update the PRNG states by the end of each implementation (input placeholder, currently not
 * enabled)
 * @param rng_mode          Random number generator used to generate parallel random number
 * sequences (input)
 * @return                  miopenStatus_t
 */
MIOPEN_EXPORT miopenStatus_t miopenRestoreDropoutDescriptor(miopenDropoutDescriptor_t dropoutDesc,
                                                            miopenHandle_t handle,
                                                            float dropout,
                                                            void* states,
                                                            size_t stateSizeInBytes,
                                                            unsigned long long seed,
                                                            bool use_mask,
                                                            bool state_evo,
                                                            miopenRNGType_t rng_mode);

/*! @brief Initialize the dropout descriptor
 *
 * Interface for setting up the dropout descriptor
 * @param dropoutDesc       Dropout layer descriptor (input/Output)
 * @param handle            MIOpen handle (input)
 * @param dropout           The probability by which the input is set to 0 in the dropout layer
 * (input)
 * @param states            Pointer to memory that holds random number generator states (input)
 * @param stateSizeInBytes  Number of bytes provided for random generator states (input)
 * @param seed              Seed used to initialize random number generator states (input)
 * @param use_mask          Boolean flag indicating whether to use a saved mask (an existing or
 * user-defined dropout layout) in reserveSpace (input)
 * @param state_evo         Boolean flag indicating whether to adopt state evolution strategy to
 * update the PRNG states by the end of each implementation (input placeholder, currently not
 * enabled)
 * @param rng_mode          Random number generator used to generate parallel random number
 * sequences (input)
 * @return                  miopenStatus_t
 */
MIOPEN_EXPORT miopenStatus_t miopenSetDropoutDescriptor(miopenDropoutDescriptor_t dropoutDesc,
                                                        miopenHandle_t handle,
                                                        float dropout,
                                                        void* states,
                                                        size_t stateSizeInBytes,
                                                        unsigned long long seed,
                                                        bool use_mask,
                                                        bool state_evo,
                                                        miopenRNGType_t rng_mode);

/*! @brief Execute forward dropout operation
 *
 * Interface for executing the forward pass on a Dropout.
 * @param handle                   MIOpen handle (input)
 * @param dropoutDesc              Dropout layer descriptor (input)
 * @param noise_shape              Tensor descriptor for noise shape (input placeholder, currently
 * not enabled)
 * @param xDesc                    Tensor descriptor for data tensor x (input)
 * @param x                        Data tensor x (input)
 * @param yDesc                    Tensor descriptor for data tensor y (input)
 * @param y                        Data tensor y (Output)
 * @param reserveSpace             Pointer to memory allocated for executing forward dropout,
 * expecting reserveSpace unchanged before next call of miopenDropoutBackward (Output)
 * @param reserveSpaceSizeInBytes  Number of bytes of reservespace required for executing forward
 * dropout (input)
 * @return                         miopenStatus_t
 */
MIOPEN_EXPORT miopenStatus_t miopenDropoutForward(miopenHandle_t handle,
                                                  const miopenDropoutDescriptor_t dropoutDesc,
                                                  const miopenTensorDescriptor_t noise_shape,
                                                  const miopenTensorDescriptor_t xDesc,
                                                  const void* x,
                                                  const miopenTensorDescriptor_t yDesc,
                                                  void* y,
                                                  void* reserveSpace,
                                                  size_t reserveSpaceSizeInBytes);

/*! @brief Execute backward dropout operation
 *
 * Interface for executing the backward pass on a Dropout.
 * @param handle                   MIOpen handle (input)
 * @param dropoutDesc              Dropout layer descriptor (input)
 * @param noise_shape              Tensor descriptor for noise shape (input placeholder, currently
 * not enabled)
 * @param dyDesc                   Tensor descriptor for data delta tensor dy (input)
 * @param dy                       Data delta tensor dy (input)
 * @param dxDesc                   Tensor descriptor for data delta tensor dx (input)
 * @param dx                       Data delta tensor dx (Output)
 * @param reserveSpace             Pointer to memory allocated for executing backward dropout,
 * expecting reserveSpace unchanged after previous call of miopenDropoutForward (input)
 * @param reserveSpaceSizeInBytes  Number of bytes of reservespace required for executing backward
 * dropout (input)
 * @return                         miopenStatus_t
 */
MIOPEN_EXPORT miopenStatus_t miopenDropoutBackward(miopenHandle_t handle,
                                                   const miopenDropoutDescriptor_t dropoutDesc,
                                                   const miopenTensorDescriptor_t noise_shape,
                                                   const miopenTensorDescriptor_t dyDesc,
                                                   const void* dy,
                                                   const miopenTensorDescriptor_t dxDesc,
                                                   void* dx,
                                                   void* reserveSpace,
                                                   size_t reserveSpaceSizeInBytes);

/** @} */
// CLOSEOUT DROPOUT DOXYGEN GROUP

// TensorReduce APIs
/** @addtogroup TensorReduce
 *
 *  @{
 */

/*! @brief Creates the ReduceTensor descriptor object
 *
 * @param reduceTensorDesc Pointer to a ReduceTensor descriptor type
 * @return            miopenStatus_t
 */
MIOPEN_EXPORT miopenStatus_t
miopenCreateReduceTensorDescriptor(miopenReduceTensorDescriptor_t* reduceTensorDesc);

/*! @brief Destroy the ReduceTensor descriptor object
 *
 * @param reduceTensorDesc  ReduceTensor descriptor type (input)
 * @return            miopenStatus_t
 */
MIOPEN_EXPORT miopenStatus_t
miopenDestroyReduceTensorDescriptor(miopenReduceTensorDescriptor_t reduceTensorDesc);

/*! @brief Initialize a ReduceTensor descriptor object
 *
 * @param reduceTensorDesc         Pointer to the ReduceTensor descriptor object (output)
 * @param reduceTensorOp           Enumerant specifying the operation used by ReduceTensor (input)
 * @param reduceTensorCompType     Enumerant specifying the data type used with ReduceTensor
 * operation (input)
 * @param reduceTensorNanOpt       Enumerant specifying the Nan number propagation mode (input)
 * @param reduceTensorIndices      Enumerant specifying the indices modes used by ReduceTensor
 * (input)
 * @param reduceTensorIndicesType  Enumerant specifying the data type of the indices (input)
 * @return           miopenStatus_t
 */
MIOPEN_EXPORT miopenStatus_t
miopenSetReduceTensorDescriptor(miopenReduceTensorDescriptor_t reduceTensorDesc,
                                miopenReduceTensorOp_t reduceTensorOp,
                                miopenDataType_t reduceTensorCompType,
                                miopenNanPropagation_t reduceTensorNanOpt,
                                miopenReduceTensorIndices_t reduceTensorIndices,
                                miopenIndicesType_t reduceTensorIndicesType);

/*! @brief Query a ReduceTensor descriptor object
 *
 * @param reduceTensorDesc         Pointer to the ReduceTensor descriptor object (input)
 * @param reduceTensorOp           Pointer to enumerant specifying the operation used by
 * ReduceTensor (output)
 * @param reduceTensorCompType     Pointer to enumerant specifying the data type used with
 * ReduceTensor operation (output)
 * @param reduceTensorNanOpt       Pointer to enumerant specifying the Nan number propagation mode
 * (output)
 * @param reduceTensorIndices      Pointer to enumerant specifying the indices modes used by
 * ReduceTensor (output)
 * @param reduceTensorIndicesType  Pointer to enumerant specifying the data type of the indices
 * (output)
 * @return           miopenStatus_t
 */
MIOPEN_EXPORT miopenStatus_t
miopenGetReduceTensorDescriptor(const miopenReduceTensorDescriptor_t reduceTensorDesc,
                                miopenReduceTensorOp_t* reduceTensorOp,
                                miopenDataType_t* reduceTensorCompType,
                                miopenNanPropagation_t* reduceTensorNanOpt,
                                miopenReduceTensorIndices_t* reduceTensorIndices,
                                miopenIndicesType_t* reduceTensorIndicesType);

/*! @brief Helper function to query the minimum index space size required by the ReduceTensor call
 *
 * @param handle                   MIOpen Handle (input)
 * @param reduceTensorDesc         Pointer to the ReduceTensor descriptor object (input)
 * @param aDesc                    Pointer to the input tensor descriptor (input)
 * @param cDesc                    Pointer to the output tensor descriptor (input)
 * @param sizeInBytes              Pointer to data to return the minimum index space size
 * @return           miopenStatus_t
 */
MIOPEN_EXPORT miopenStatus_t
miopenGetReductionIndicesSize(miopenHandle_t handle,
                              const miopenReduceTensorDescriptor_t reduceTensorDesc,
                              const miopenTensorDescriptor_t aDesc,
                              const miopenTensorDescriptor_t cDesc,
                              size_t* sizeInBytes);

/*! @brief Helper function to query the minimum workspace size required by the ReduceTensor call
 *
 * @param handle                   MIOpen Handle (input)
 * @param reduceTensorDesc         Pointer to the ReduceTensor descriptor object (input)
 * @param aDesc                    Pointer to the input tensor descriptor (input)
 * @param cDesc                    Pointer to the output tensor descriptor (input)
 * @param sizeInBytes              Pointer to data to return the minimum workspace size
 * @return           miopenStatus_t
 */
MIOPEN_EXPORT miopenStatus_t
miopenGetReductionWorkspaceSize(miopenHandle_t handle,
                                const miopenReduceTensorDescriptor_t reduceTensorDesc,
                                const miopenTensorDescriptor_t aDesc,
                                const miopenTensorDescriptor_t cDesc,
                                size_t* sizeInBytes);

/*! @brief TensorReduce function doing reduction on tensor A by implementing C = alpha * reduceOp(A)
 * + beta * C
 *
 * The length of each dimension of output tensor C must match the length of the corresponding
 * dimension of
 * input tensor A or must be equal to 1. The dimensions with length equal to 1 indicate the
 * dimensions
 * of A to be reduced.
 *
 * @param handle                   MIOpen Handle (input)
 * @param reduceTensorDesc         Pointer to the ReduceTensor descriptor object (input)
 * @param indices                  Address of the allocated indices data space (output)
 * @param indicesSizeInBytes       Size in bytes of the allocated indices data space (input)
 * @param workspace                Address of the allocated workspace data (input)
 * @param workspaceSizeInBytes     Size in bytes of the allocated workspace data (input)
 * @param alpha                    Pointer to scale factor for data in input tensor A (input)
 * @param aDesc                    Pointer to the tensor descriptor for input tensor A (input)
 * @param A                        Pointer to the data of input tensor A (input)
 * @param beta                     Pointer to scale factor for data in output tensor C (input)
 * @param cDesc                    Pointer to the tensor descriptor for output tensor C (input)
 * @param C                        Pointer to the data of output tensor C (output)
 * @return           miopenStatus_t
 */
MIOPEN_EXPORT miopenStatus_t
miopenReduceTensor(miopenHandle_t handle,
                   const miopenReduceTensorDescriptor_t reduceTensorDesc,
                   void* indices,
                   size_t indicesSizeInBytes,
                   void* workspace,
                   size_t workspaceSizeInBytes,
                   const void* alpha,
                   const miopenTensorDescriptor_t aDesc,
                   const void* A,
                   const void* beta,
                   const miopenTensorDescriptor_t cDesc,
                   void* C);

/** @} */
// CLOSEOUT TensorReduce DOXYGEN GROUP

// Find 2.0 API
/** @addtogroup find2
 *
 *  @{
 */

/*! @brief Describes a problem for different miopen operations.
 *
 * For now, this is only used for convolution, but could be used for other
 * operators in the future(such as GEMM, Pooling, etc)
 */
MIOPEN_DECLARE_OBJECT(miopenProblem);

/*! @enum miopenProblemDirection_t
 * Directions of miopen operation.
 */
typedef enum
{
    miopenProblemDirectionForward         = 0,
    miopenProblemDirectionBackward        = 1,
    miopenProblemDirectionBackwardWeights = 2,
#ifdef MIOPEN_BETA_API
    miopenProblemDirectionInference = 4,
#endif
} miopenProblemDirection_t;

/*! @enum miopenTensorArgumentId_t
 * Identifiers for tensor arguments of problems and operations.
 */
typedef enum
{
    miopenTensorArgumentIdInvalid = 0,
    miopenTensorConvolutionX      = 1,
    miopenTensorConvolutionW      = 2,
    miopenTensorConvolutionY      = 3,

    miopenTensorMhaK                  = 4,
    miopenTensorMhaQ                  = 5,
    miopenTensorMhaV                  = 6,
    miopenTensorMhaDescaleK           = 7,
    miopenTensorMhaDescaleQ           = 8,
    miopenTensorMhaDescaleV           = 9,
    miopenTensorMhaDescaleS           = 10,
    miopenTensorMhaScaleS             = 11,
    miopenTensorMhaScaleO             = 12,
    miopenTensorMhaDropoutProbability = 13,
    miopenTensorMhaDropoutSeed        = 14,
    miopenTensorMhaDropoutOffset      = 15,
    miopenTensorMhaO                  = 16,
    miopenTensorMhaAmaxO              = 17,
    miopenTensorMhaAmaxS              = 18,
    miopenTensorMhaM                  = 19,
    miopenTensorMhaZInv               = 20,
    miopenTensorMhaDO                 = 21,
    miopenTensorMhaDescaleO           = 22,
    miopenTensorMhaDescaleDO          = 23,
    miopenTensorMhaDescaleDS          = 24,
    miopenTensorMhaScaleDS            = 25,
    miopenTensorMhaScaleDQ            = 26,
    miopenTensorMhaScaleDK            = 27,
    miopenTensorMhaScaleDV            = 28,
    miopenTensorMhaDQ                 = 29,
    miopenTensorMhaDK                 = 30,
    miopenTensorMhaDV                 = 31,
    miopenTensorMhaAmaxDQ             = 32,
    miopenTensorMhaAmaxDK             = 33,
    miopenTensorMhaAmaxDV             = 34,
    miopenTensorMhaAmaxDS             = 35,
    miopenTensorMhaBias               = 36,

#ifdef MIOPEN_BETA_API
    miopenTensorActivationX                = 37,
    miopenTensorActivationY                = 38,
    miopenTensorActivationDX               = 39,
    miopenTensorActivationDY               = 40,
    miopenTensorBiasX                      = 41,
    miopenTensorBiasY                      = 42,
    miopenTensorBias                       = 43,
    miopenTensorSoftmaxX                   = 44,
    miopenTensorSoftmaxY                   = 45,
    miopenTensorSoftmaxDX                  = 46,
    miopenTensorSoftmaxDY                  = 47,
    miopenTensorBatchnormX                 = 48,
    miopenTensorBatchnormY                 = 49,
    miopenTensorBatchnormRunningMean       = 50,
    miopenTensorBatchnormRunningVariance   = 51,
    miopenTensorBatchnormSavedMean         = 52,
    miopenTensorBatchnormSavedVariance     = 53,
    miopenTensorBatchnormScale             = 54,
    miopenTensorBatchnormScaleDiff         = 55,
    miopenTensorBatchnormEstimatedMean     = 56,
    miopenTensorBatchnormEstimatedVariance = 57,
    miopenTensorBatchnormBias              = 58,
    miopenTensorBatchnormBiasDiff          = 59,
    miopenTensorBatchnormDX                = 60,
    miopenTensorBatchnormDY                = 61,
#endif

    miopenTensorArgumentIsScalar = 1U << 31,

    miopenTensorMhaMask = miopenTensorArgumentIsScalar | 1,
#ifdef MIOPEN_BETA_API
    miopenScalarBatchnormExpAvgFactor = miopenTensorArgumentIsScalar | 2,
    miopenScalarBatchnormEpsilon      = miopenTensorArgumentIsScalar | 3,
#endif
} miopenTensorArgumentId_t;

/*! @enum miopenTensorArgumentId_t
 * Different ways to sort results of the find call.
 */
typedef enum
{
    miopenFindResultsOrderByTime          = 0,
    miopenFindResultsOrderByWorkspaceSize = 1,
} miopenFindResultsOrder_t;

/*! @brief Initializes a problem object describing a convolution operation.
 *
 * @param problem      Pointer to the problem to initialize
 * @param operatorDesc Descriptor of the operator to be used
 * @param direction    Direction of the operation
 * @return             miopenStatus_t
 */
MIOPEN_EXPORT miopenStatus_t miopenCreateConvProblem(miopenProblem_t* problem,
                                                     miopenConvolutionDescriptor_t operatorDesc,
                                                     miopenProblemDirection_t direction);

/*! @brief Initializes a problem object describing a Mha operation.
 *
 * @param problem      Pointer to the problem to initialize
 * @param operatorDesc Descriptor of the operator to be used
 * @param direction    Direction of the operation
 * @return             miopenStatus_t
 */

/*! @enum miopenMhaMask_t
 * Different masks for Mha.
 */
typedef enum
{
    miopenMhaMaskNone   = 0,
    miopenMhaMaskCausal = 1,
} miopenMhaMask_t;

MIOPEN_EXPORT miopenStatus_t miopenCreateMhaProblem(miopenProblem_t* problem,
                                                    miopenMhaDescriptor_t operatorDesc,
                                                    miopenProblemDirection_t direction);

/*! @brief Creates the mha descriptor object
 *
 * @param mhaDesc     Pointer to a mha descriptor type
 * @return            miopenStatus_t
 */

MIOPEN_EXPORT miopenStatus_t miopenCreateMhaDescriptor(miopenMhaDescriptor_t* mhaDesc);

/*! @brief Sets the Mha descriptor details
 *
 * Sets all of the descriptor details for the Mha
 *
 * @param mhaDesc               Pointer to a Mha descriptor
 * @param scale                 Scale
 * @return                      miopenStatus_t
 */

MIOPEN_EXPORT miopenStatus_t miopenSetMhaDescriptor(miopenMhaDescriptor_t mhaDesc, float scale);

/*! @brief Gets the Mha descriptor details
 *
 * Retrieves all of the descriptor details for the Mha.
 *
 * @param mhaDesc       Pointer to a Mha descriptor
 * @param scale         Scale (output)
 * @return              miopenStatus_t
 */

MIOPEN_EXPORT miopenStatus_t miopenGetMhaDescriptor(miopenMhaDescriptor_t mhaDesc, float* scale);

/*! @brief Creates the Softmax descriptor object
 *
 * @param softmaxDesc Pointer to an softmax descriptor type
 * @return            miopenStatus_t
 */

MIOPEN_EXPORT miopenStatus_t miopenCreateSoftmaxDescriptor(miopenSoftmaxDescriptor_t* softmaxDesc);

/*! @brief Sets the softmax descriptor details
 *
 * Sets all of the descriptor details for the softmax layer
 *
 * @param softmaxDesc  Pointer to a softmax layer descriptor
 * @param alpha        Softmax alpha parameter
 * @param beta         Softmax beta parameter
 * @param algorithm    Softmax algorithm
 * @param mode         Softmax mode
 * @return             miopenStatus_t
 */
MIOPEN_EXPORT miopenStatus_t miopenSetSoftmaxDescriptor(miopenSoftmaxDescriptor_t softmaxDesc,
                                                        float alpha,
                                                        float beta,
                                                        miopenSoftmaxAlgorithm_t algorithm,
                                                        miopenSoftmaxMode_t mode);

/*! @brief Gets the softmax layer descriptor details
 *
 * Retrieves all of the descriptor details for the softmax layer.
 *
 * @param softmaxDesc   Pointer to a softmax layer descriptor (input)
 * @param alpha         Softmax alpha parameter (output)
 * @param beta          Softmax beta parameter (output)
 * @param algorithm     Softmax algorithm (output)
 * @param mode          Softmax mode (output)
 * @return              miopenStatus_t
 */
MIOPEN_EXPORT miopenStatus_t miopenGetSoftmaxDescriptor(const miopenSoftmaxDescriptor_t softmaxDesc,
                                                        float* alpha,
                                                        float* beta,
                                                        miopenSoftmaxAlgorithm_t* algorithm,
                                                        miopenSoftmaxMode_t* mode);

/*! @brief Destroys a problem object.
 *
 * @param problem Problem to destroy
 * @return        miopenStatus_t
 */
MIOPEN_EXPORT miopenStatus_t miopenDestroyProblem(miopenProblem_t problem);

/*! @brief Sets a tensor descriptor for the specified argument.
 *
 * @param problem    Problem to update
 * @param id         Id of the argument for the descriptor
 * @param descriptor Tensor descriptor to set
 * @return           miopenStatus_t
 */
MIOPEN_EXPORT miopenStatus_t
miopenSetProblemTensorDescriptor(miopenProblem_t problem,
                                 miopenTensorArgumentId_t id,
                                 const miopenTensorDescriptor_t descriptor);

/*! @brief The miopenFindOptions allows the user to configure how find will be used.
 */
MIOPEN_DECLARE_OBJECT(miopenFindOptions);

/*! @brief Initializes miopenFindOptions object.
 *
 * @param options    Pointer to options object to initialze
 * @return           miopenStatus_t
 */
MIOPEN_EXPORT miopenStatus_t miopenCreateFindOptions(miopenFindOptions_t* options);

/*! @brief Destroys miopenFindOptions object.
 *
 * @param options    Options object to destroy
 * @return           miopenStatus_t
 */
MIOPEN_EXPORT miopenStatus_t miopenDestroyFindOptions(miopenFindOptions_t options);

/*! @brief Sets the tuning find option. Default value is zero.
 *
 * @param options    Options object to update
 * @param value      Value of zero means no tuning, value of one means tuning enabled
 * @return           miopenStatus_t
 */
MIOPEN_EXPORT miopenStatus_t miopenSetFindOptionTuning(miopenFindOptions_t options, int value);

/*! @brief Sets the results order find option. Default value is miopenFindResultsOrderByTime.
 *
 * @param options    Options object to update
 * @param value      Specifies what order should find results have
 * @return           miopenStatus_t
 */
MIOPEN_EXPORT miopenStatus_t miopenSetFindOptionResultsOrder(miopenFindOptions_t options,
                                                             miopenFindResultsOrder_t value);

/*! @brief Sets the workspace limit find option. Default value is maximum of size_t
 *
 * @param options    Options object to update
 * @param value      Specifies the workspace limit for find call. All solvers exceeding the limit
 * would be ignored.
 * @return           miopenStatus_t
 */
MIOPEN_EXPORT miopenStatus_t miopenSetFindOptionWorkspaceLimit(miopenFindOptions_t options,
                                                               size_t value);

/*! @brief Attaches the preallocated workspace to find options. Allocated by the library by default.
 *
 * @param options    Options object to update
 * @param buffer     Specifies the workspace for find call
 * @param size       Specifies the size of the buffer passed
 * @return           miopenStatus_t
 */
MIOPEN_EXPORT miopenStatus_t miopenSetFindOptionPreallocatedWorkspace(miopenFindOptions_t options,
                                                                      void* buffer,
                                                                      size_t size);

/*! @brief Attaches a preallocated tensor to find options. If not used, buffers are allocated by
 * MIOpen internally, which is not recommended.
 *
 * @param options    Options object to update
 * @param id         Specifies the id of the tensor passed
 * @param buffer     Specifies the tensor for find call
 * @return           miopenStatus_t
 */
MIOPEN_EXPORT miopenStatus_t miopenSetFindOptionPreallocatedTensor(miopenFindOptions_t options,
                                                                   miopenTensorArgumentId_t id,
                                                                   void* buffer);

/*! @brief Forces library to attach kernel binaries to solutions for later saving. This allows zero
 * lookup miopenRunSolution calls after miopenLoadSolution. Default value is 0.
 *
 * @param options    Options object to update
 * @param attach     1 means attaching, 0 - skipping, any other value - reserved for future use
 * @return           miopenStatus_t
 */
MIOPEN_EXPORT miopenStatus_t miopenSetFindOptionAttachBinaries(miopenFindOptions_t options,
                                                               unsigned attach);

/*! @brief The miopenSolution object describes a prepared solution.
 */
MIOPEN_DECLARE_OBJECT(miopenSolution);

/*! @brief Finds solutions to a problem by running different applicable solutions. Memory is
 * automatically allocated.
 *
 * @param handle       Handle to execute the kernels
 * @param problem      Problem to solve
 * @param options      Find options. When null default values would be used
 * @param solutions    Pointer to the first result. Must not be null
 * @param numSolutions Pointer to the amount of results. Ignored if null
 * @param maxSolutions Limits the amount of results
 * @return             miopenStatus_t
 */
MIOPEN_EXPORT miopenStatus_t miopenFindSolutions(miopenHandle_t handle,
                                                 miopenProblem_t problem,
                                                 miopenFindOptions_t options,
                                                 miopenSolution_t* solutions,
                                                 size_t* numSolutions,
                                                 size_t maxSolutions);

/*! @brief Values of a tensor or scalar argument for the miopenRunSolution function.
 */
struct miopenTensorArgument_t
{
    /* @brief Identifier of the tensor argument.
     */
    miopenTensorArgumentId_t id;
    /* @brief Tensor descriptor to override the value stored in the solution.
     *
     * Some solvers may support overriding input and output tensor descriptors, but right now there
     * is no way to tell from the API. Intended for the future use.
     */
    miopenTensorDescriptor_t* descriptor;
    /* @brief Pointer to the device memory buffer to use for the operation or to the host memory if
     * the value is scalar.
     */
    void* buffer;
};

/*! @brief Runs the solution using the passed in buffers.
 *
 * @param handle        Handle to execute the kernels
 * @param solution      Solution to execute
 * @param nInputs       Amount to inputs for the solution
 * @param tensors       Tensor arguments described by miopenTensorArgument_t
 * @param workspace     Pointer to device buffer used as workspace. May be null when not required.
 * Should not be less than expected
 * @param workspaceSize Size of the workspace buffer
 * @return              miopenStatus_t
 */
MIOPEN_EXPORT miopenStatus_t miopenRunSolution(miopenHandle_t handle,
                                               miopenSolution_t solution,
                                               size_t nInputs,
                                               const miopenTensorArgument_t* tensors,
                                               void* workspace,
                                               size_t workspaceSize);

/*! @brief Destroys solution object.
 *
 * @param solution   Solution to destroy
 * @return           miopenStatus_t
 */
MIOPEN_EXPORT miopenStatus_t miopenDestroySolution(miopenSolution_t solution);

/*! @brief Loads solution object from binary data.
 *
 * @param solution   Pointer to the solution to load
 * @param data       Data to load the solution from
 * @param size       Size of the solution blob
 * @return           miopenStatus_t
 */
MIOPEN_EXPORT miopenStatus_t miopenLoadSolution(miopenSolution_t* solution,
                                                const char* data,
                                                size_t size);

/*! @brief Saves a solution object as binary data.
 *
 * @param solution   Solution to save
 * @param data       Pointer to a buffer to save soltuion to
 * @return           miopenStatus_t
 */
MIOPEN_EXPORT miopenStatus_t miopenSaveSolution(miopenSolution_t solution, char* data);

/*! @brief Reads the expected size of a solution.
 *
 * @param solution   Solution to get size
 * @param size       Pointer to a location where to write the size of the solution blob
 * @return           miopenStatus_t
 */
MIOPEN_EXPORT miopenStatus_t miopenGetSolutionSize(miopenSolution_t solution, size_t* size);

/*! @brief Reads the amount of workspace required to exectute the solution.
 *
 * @param solution      Solution to get required workspace size
 * @param workspaceSize Pointer to a location where to write the workspace size
 * @return              miopenStatus_t
 */
MIOPEN_EXPORT miopenStatus_t miopenGetSolutionWorkspaceSize(miopenSolution_t solution,
                                                            size_t* workspaceSize);

/*! @brief Reads the time spent to execute the solution the last it was run.
 *
 * @param solution Solution to get exection time
 * @param time     Pointer to a location where to write the execution time
 * @return         miopenStatus_t
 */
MIOPEN_EXPORT miopenStatus_t miopenGetSolutionTime(miopenSolution_t solution, float* time);

/*! @brief Reads id of the solver referred by the solution.
 *
 * @param solution Solution to get solver id from
 * @param solverId Pointer to a location where to write the solver id
 * @return         miopenStatus_t
 */
MIOPEN_EXPORT miopenStatus_t miopenGetSolutionSolverId(miopenSolution_t solution,
                                                       uint64_t* solverId);

/*! @brief Gets the convolution algorithm implemented by a solver.
 *
 * @param solverId Solver id to get convolution algorithm of
 * @param result   Pointer to a location where to write the algorithm
 * @return         miopenStatus_t
 */
MIOPEN_EXPORT miopenStatus_t miopenGetSolverIdConvAlgorithm(uint64_t solverId,
                                                            miopenConvAlgorithm_t* result);

#ifdef MIOPEN_BETA_API

/*! @brief Initializes a problem object describing an activation operation.
 * @note As of now there is no way to actually get any solution for this kind of problems.
 *
 * @param problem      Pointer to the problem to initialize
 * @param operatorDesc Descriptor of the operator to be used
 * @param direction    Direction of the operation
 * @return             miopenStatus_t
 */
MIOPEN_EXPORT miopenStatus_t
miopenCreateActivationProblem(miopenProblem_t* problem,
                              miopenActivationDescriptor_t operatorDesc,
                              miopenProblemDirection_t direction);

/*! @brief Initializes a problem object describing an activation operation.
 * @note As of now there is no way to actually get any solution for this kind of problems.
 *
 * @param problem   Pointer to the problem to initialize
 * @param mode      Batchnorm mode
 * @param direction Direction of the operation
 * @return          miopenStatus_t
 */
MIOPEN_EXPORT miopenStatus_t miopenCreateBatchnormProblem(miopenProblem_t* problem,
                                                          miopenBatchNormMode_t mode,
                                                          bool runningMeanVariance,
                                                          miopenProblemDirection_t direction);

/*! @brief Fuse two problems into a single one. Problems can be either regular, or fused. No
 * problems are disposed in the process, so the problem2 should be destroyed manually if it is not
 * needed anymore.
 * @example
 * miopenProblem_t problem = makeSomeProblem1();
 * miopenProblem_t problem2 = makeSomeProblem2();
 * miopenProblem_t problem3 = makeSomeProblem3();
 * miopenFuseProblems(problem, problem2);
 * // Now problem contains {problem1, problem2}
 * miopenFuseProblems(problem, problem3);
 * // Now problem contains {problem1, problem2, problem3}
 * miopenDestroyProblem(problem2);
 * miopenDestroyProblem(problem3);
 * @note As of now there is no way to actually get any solution for this kind of problems.
 *
 * @param problem1     The first problem to fuse. The result would be stored here.
 * @param problem2     The second problem to fuse.
 * @return             miopenStatus_t
 */
MIOPEN_EXPORT miopenStatus_t miopenFuseProblems(miopenProblem_t problem1, miopenProblem_t problem2);

/*! @brief Initializes a problem object describing an bias operation.
 * @note As of now there is no way to actually get any solution for this kind of problems.
 *
 * @param problem        Pointer to the problem to initialize
 * @param direction      Direction of the operation
 * @return               miopenStatus_t
 */
MIOPEN_EXPORT miopenStatus_t miopenCreateBiasProblem(miopenProblem_t* problem,
                                                     miopenProblemDirection_t direction);

/*! @brief Initializes a problem object describing a softmax operation.
 *
 * @param problem      Pointer to the problem to initialize
 * @param operatorDesc Descriptor of the operator to be used
 * @param direction    Direction of the operation
 * @return             miopenStatus_t
 */

MIOPEN_EXPORT miopenStatus_t miopenCreateSoftmaxProblem(miopenProblem_t* problem,
                                                        miopenSoftmaxDescriptor_t operatorDesc,
                                                        miopenProblemDirection_t direction);

#endif

/** @} */
// CLOSEOUT find2 DOXYGEN GROUP

#ifdef MIOPEN_BETA_API

/*! @ingroup ReduceCalculation
 * @enum miopenReduceCalculationNanPropagation_t
 * Nan numbers propagation modes for reduce calculation
 */
typedef enum
{
    MIOPEN_REDUCE_CALCULATION_NOT_PROPAGATE_NAN = 0, /*!< does not propagate Nan number */
    MIOPEN_REDUCE_CALCULATION_PROPAGATE_NAN =
        1, /*!< propagate the Nan number by the Reduction operation */
} miopenReduceCalculationNanPropagation_t;

// ReduceCalculation APIs
/** @addtogroup reducecalculation
 *
 *  @{
 */

/*! @enum miopenReduceCalculationOp_t
 * Reduction Calculation operation types
 */
typedef enum
{
    MIOPEN_REDUCE_CALCULATION_PROD =
        1, /*!< the operation is multiplying the values of the reduced elements */
    MIOPEN_REDUCE_CALCULATION_SUM =
        2, /*!< the operation is adding the values of the reduced elements */
} miopenReduceCalculationOp_t;

/*! @brief Helper function to query the minimum workspace size required by the ReduceTensor call
 *
 * @param [in]   handle                   MIOpen Handle
 * @param [in]   xDesc                    Tensor descriptor for data input tensor x
 * @param [in]   dim                      Dimension to calculation.
 * @param [in]   yDesc                    Tensor descriptor for output data tensor y
 * @param [out]  sizeInBytes              Pointer to data to return the minimum workspace size
 * @return                                miopenStatus_t
 */
MIOPEN_EXPORT miopenStatus_t
miopenGetReduceCalculationWorkspaceSize(miopenHandle_t handle,
                                        const miopenTensorDescriptor_t xDesc,
                                        const int32_t dim,
                                        const miopenReduceCalculationOp_t reduceCalculationOp,
                                        const miopenTensorDescriptor_t reduceDesc,
                                        size_t* sizeInBytes);

/*! @brief Execute a reducecalculation forward layer
 *
 * @param [in]   handle                   MIOpen handle
 * @param [in]   nanPropagation           Nan number propagation mode
 * @param [in]   workspace                Address of the allocated workspace data
 * @param [in]   workspaceSizeInBytes     Size in bytes of the allocated workspace data
 * @param [in]   xDesc                    Tensor descriptor for data input tensor x
 * @param [in]   x                        Data tensor x
 * @param [in]   dim                      Dimension to calculation.
 * @param [in]   yDesc                    Tensor descriptor for output data tensor y
 * @param [out]  y                        Data tensor y
 * @return                                miopenStatus_t
 */
MIOPEN_EXPORT miopenStatus_t
miopenReduceCalculationForward(miopenHandle_t handle,
                               miopenReduceCalculationNanPropagation_t nanPropagation,
                               void* workspace,
                               size_t workspaceSizeInBytes,
                               const miopenTensorDescriptor_t xDesc,
                               const void* x,
                               const int32_t dim,
                               const miopenReduceCalculationOp_t reduceCalculationOp,
                               const miopenTensorDescriptor_t reduceDesc,
                               void* y);

/** @} */
// CLOSEOUT REDUCE CALCULATION DOXYGEN GROUP
#endif // MIOPEN_BETA_API

#ifdef MIOPEN_BETA_API

/*! @ingroup ReduceExtreme
 * @enum miopenReduceExtremeOp_t
 * Reduction Extreme operation types
 */
typedef enum
{
    MIOPEN_REDUCE_EXTREME_ARGMIN =
        1, /*!< the operation is getting the minimum index of the reduced elements */
    MIOPEN_REDUCE_EXTREME_ARGMAX =
        2, /*!< the operation is getting the maximum index of the reduced elements */
    MIOPEN_REDUCE_EXTREME_MIN =
        3, /*!< the operation is getting the minimum value and index of the reduced elements */
    MIOPEN_REDUCE_EXTREME_MAX =
        4, /*!< the operation is getting the maximum value and index of the reduced elements */
} miopenReduceExtremeOp_t;

// ReduceExtreme APIs
/** @addtogroup ReduceExtreme
 *
 *  @{
 */

/*! @brief Find the the extreme (minimum, maximum) value and index of a tensor across Dimension.
 *
 * @param handle                   MIOpen handle (input)
 * @param xDesc                    Tensor descriptor for data input tensor x (input)
 * @param x                        Data tensor x (input)
 * @param dim                      Dimension to reduce argmax. (input)
 * @param reduceExtremeOp          Enumerant specifying the operation used by ReduceExtreme (input)
 * @param yDesc                    Tensor descriptor for reduce data tensor y (input)
 * @param y                        Data tensor y (output)
 * @param indiceDesc               Tensor descriptor for reduce data tensor indice only int32_t
 * (input)
 * @param indice                   Data tensor indice (output)
 * @return                         miopenStatus_t
 */
MIOPEN_EXPORT miopenStatus_t
miopenReduceExtremeForward(miopenHandle_t handle,
                           const miopenTensorDescriptor_t xDesc,
                           const void* x,
                           const int32_t dim,
                           const miopenReduceExtremeOp_t reduceExtremeOp,
                           const miopenTensorDescriptor_t yDesc,
                           void* y,
                           const miopenTensorDescriptor_t indiceDesc,
                           void* indice);

/** @} */
// CLOSEOUT REDUCEEXTREME DOXYGEN GROUP
#endif // MIOPEN_BETA_API

#ifdef MIOPEN_BETA_API
// GroupNorm APIs
/** @addtogroup groupnorm
 *
 *  @{
 */
/*! @brief Execute a groupnorm forward layer
 *
 * @param handle         MIOpen handle (input)
 * @param mode           GroupNorm mode (input)
 * @param xDesc          Tensor descriptor for data input tensor x (input)
 * @param x              Data tensor x (input)
 * @param weightDesc     Tensor descriptor for data input tensor weight (input)
 * @param weight         Data tensor weight (input)
 * @param biasDesc       Tensor descriptor for data input tensor bias (input)
 * @param bias           Data tensor bias (input)
 * @param num_groups     nNmber of groups to separate the channels into (input)
 * @param epsilon        Value to stablize inverse variance calculation (input)
 * @param yDesc          Tensor descriptor for output data tensor y (input)
 * @param y              Data tensor y (output)
 * @param meanDesc       Tensor descriptor for output data tensor mean (input)
 * @param mean           Data tensor mean (output)
 * @param rstdDesc       Tensor descriptor for output data tensor rstd (input)
 * @param rstd           Data tensor rstd (output)
 * @return               miopenStatus_t
 */
MIOPEN_EXPORT miopenStatus_t miopenGroupNormForward(miopenHandle_t handle,
                                                    miopenNormMode_t mode,
                                                    const miopenTensorDescriptor_t xDesc,
                                                    const void* x,
                                                    const miopenTensorDescriptor_t weightDesc,
                                                    const void* weight,
                                                    const miopenTensorDescriptor_t biasDesc,
                                                    const void* bias,
                                                    const uint64_t num_groups,
                                                    const float epsilon,
                                                    const miopenTensorDescriptor_t yDesc,
                                                    void* y,
                                                    const miopenTensorDescriptor_t meanDesc,
                                                    void* mean,
                                                    const miopenTensorDescriptor_t rstdDesc,
                                                    void* rstd);

/** @} */
// CLOSEOUT groupnorm DOXYGEN GROUP
#endif // MIOPEN_BETA_API

#ifdef MIOPEN_BETA_API
// LayerNorm APIs
/** @addtogroup layernorm
 *
 *  @{
 */
/*! @brief Execute a add and layernorm forward layer
 *
 * @param handle         MIOpen handle (input)
 * @param mode           LayerNorm mode (input)
 * @param xDesc          Tensor descriptor for data input tensor x (input)
 * @param x              Data tensor x (input)
 * @param x2Desc         Tensor descriptor for data input tensor x2 (input)
 * @param x2             Data tensor x2 (input)
 * @param weightDesc     Tensor descriptor for data input tensor weight (input)
 * @param weight         Data tensor weight (input)
 * @param biasDesc       Tensor descriptor for data input tensor bias (input)
 * @param bias           Data tensor bias (input)
 * @param epsilon        Value to stablize inverse variance calculation (input)
 * @param normalized_dim Nomalized dimensions in the input array (input)
 * @param yDesc          Tensor descriptor for output data tensor y (input)
 * @param y              Data tensor y (output)
 * @param meanDesc       Tensor descriptor for output data tensor mean (input)
 * @param mean           Data tensor mean (output)
 * @param rstdDesc       Tensor descriptor for output data tensor rstd (input)
 * @param rstd           Data tensor rstd (output)
 * @return               miopenStatus_t
 */
MIOPEN_EXPORT miopenStatus_t miopenAddLayerNormForward(miopenHandle_t handle,
                                                       miopenNormMode_t mode,
                                                       const miopenTensorDescriptor_t xDesc,
                                                       const void* x,
                                                       const miopenTensorDescriptor_t x2Desc,
                                                       const void* x2,
                                                       const miopenTensorDescriptor_t weightDesc,
                                                       const void* weight,
                                                       const miopenTensorDescriptor_t biasDesc,
                                                       const void* bias,
                                                       const float epsilon,
                                                       const int32_t normalized_dim,
                                                       const miopenTensorDescriptor_t yDesc,
                                                       void* y,
                                                       const miopenTensorDescriptor_t meanDesc,
                                                       void* mean,
                                                       const miopenTensorDescriptor_t rstdDesc,
                                                       void* rstd);

/** @} */
// CLOSEOUT LAYERNORM DOXYGEN GROUP
#endif // MIOPEN_BETA_API

#ifdef MIOPEN_BETA_API
// LayerNorm APIs
/** @addtogroup layernorm
 *
 *  @{
 */
/*! @brief Execute a T5layernorm forward layer
 *
 * @param handle         MIOpen handle (input)
 * @param mode           LayerNorm mode (input)
 * @param xDesc          Tensor descriptor for data input tensor x (input)
 * @param x              Data tensor x (input)
 * @param weightDesc     Tensor descriptor for data input tensor weight (input)
 * @param weight         Data tensor weight (input)
 * @param epsilon        Value to stablize inverse variance calculation (input)
 * @param yDesc          Tensor descriptor for output data tensor y (input)
 * @param y              Data tensor y (output)
 * @param rstdDesc       Tensor descriptor for output data tensor rstd (input)
 * @param rstd           Data tensor rstd (output)
 * @return               miopenStatus_t
 */
MIOPEN_EXPORT miopenStatus_t miopenT5LayerNormForward(miopenHandle_t handle,
                                                      miopenNormMode_t mode,
                                                      const miopenTensorDescriptor_t xDesc,
                                                      const void* x,
                                                      const miopenTensorDescriptor_t weightDesc,
                                                      const void* weight,
                                                      const float epsilon,
                                                      const miopenTensorDescriptor_t yDesc,
                                                      void* y,
                                                      const miopenTensorDescriptor_t rstdDesc,
                                                      void* rstd);

/*! @brief Helper function to query the minimum workspace size required by the T5layernorm backward
 * call
 *
 * @param handle                   MIOpen Handle (input)
 * @param mode                     LayerNorm mode (input)
 * @param dyDesc                   Tensor descriptor for data input tensor dy (input)
 * @param xDesc                    Tensor descriptor for data input tensor x (input)
 * @param weightDesc               Tensor descriptor for data input tensor weight (input)
 * @param rstdDesc                 Tensor descriptor for data input tensor rstd (input)
 * @param dxDesc                   Tensor descriptor for output data tensor dx (input)
 * @param dwDesc                   Tensor descriptor for output data tensor dw (input)
 * @param sizeInBytes              Pointer to data to return the minimum workspace size
 * @return                         miopenStatus_t
 */
MIOPEN_EXPORT miopenStatus_t
miopenGetT5LayerNormBackwardWorkspaceSize(miopenHandle_t handle,
                                          miopenNormMode_t mode,
                                          const miopenTensorDescriptor_t dyDesc,
                                          const miopenTensorDescriptor_t xDesc,
                                          const miopenTensorDescriptor_t weightDesc,
                                          const miopenTensorDescriptor_t rstdDesc,
                                          const miopenTensorDescriptor_t dxDesc,
                                          const miopenTensorDescriptor_t dwDesc,
                                          size_t* sizeInBytes);

/*! @brief Execute a T5layernorm backward layer
 *
 * @param handle                   MIOpen handle (input)
 * @param mode                     LayerNorm mode (input)
 * @param workspace                Address of the allocated workspace data (input)
 * @param workspaceSizeInBytes     Size in bytes of the allocated workspace data (input)
 * @param dyDesc                   Tensor descriptor for data input tensor dy (input)
 * @param dy                       Data tensor dy (input)
 * @param xDesc                    Tensor descriptor for output data tensor x (input)
 * @param x                        Data tensor x (input)
 * @param weightDesc               Tensor descriptor for data input tensor weight (input)
 * @param weight                   Data tensor weight (input)
 * @param rstdDesc                 Tensor descriptor for output data tensor rstd (input)
 * @param rstd                     Data tensor rstd (output)
 * @param dxDesc                   Tensor descriptor for output data tensor dx (input)
 * @param dx                       Data tensor dx (output)
 * @param dwDesc                   Tensor descriptor for output data tensor dw (input)
 * @param dw                       Data tensor dw (output)
 * @return                         miopenStatus_t
 */
MIOPEN_EXPORT miopenStatus_t miopenT5LayerNormBackward(miopenHandle_t handle,
                                                       miopenNormMode_t mode,
                                                       void* workspace,
                                                       size_t workspaceSizeInBytes,
                                                       const miopenTensorDescriptor_t dyDesc,
                                                       const void* dy,
                                                       const miopenTensorDescriptor_t xDesc,
                                                       const void* x,
                                                       const miopenTensorDescriptor_t weightDesc,
                                                       const void* weight,
                                                       const miopenTensorDescriptor_t rstdDesc,
                                                       const void* rstd,
                                                       const miopenTensorDescriptor_t dxDesc,
                                                       void* dx,
                                                       const miopenTensorDescriptor_t dwDesc,
                                                       void* dw);
/** @} */
// CLOSEOUT LAYERNORM DOXYGEN GROUP
#endif // MIOPEN_BETA_API

#ifdef MIOPEN_BETA_API
// Graph API
/** @addtogroup GraphAPI
 *
 *  @{
 */

/*! @brief Descriptor type
 *
 * An enumerated type that indicates the type of backend descriptors. Users create a backend
 * descriptor of a particular type by passing a value from this enumerate to the
 * miopenBackendCreateDescriptor() function.
 */
typedef enum
{
    MIOPEN_BACKEND_CONVOLUTION_DESCRIPTOR,
    MIOPEN_BACKEND_ENGINE_DESCRIPTOR,
    MIOPEN_BACKEND_ENGINECFG_DESCRIPTOR,
    MIOPEN_BACKEND_ENGINEHEUR_DESCRIPTOR,
    MIOPEN_BACKEND_EXECUTION_PLAN_DESCRIPTOR,
    MIOPEN_BACKEND_INTERMEDIATE_INFO_DESCRIPTOR,
    MIOPEN_BACKEND_KNOB_CHOICE_DESCRIPTOR,
    MIOPEN_BACKEND_KNOB_INFO_DESCRIPTOR,
    MIOPEN_BACKEND_LAYOUT_INFO_DESCRIPTOR,
    MIOPEN_BACKEND_MATMUL_DESCRIPTOR,
    MIOPEN_BACKEND_OPERATION_CONCAT_DESCRIPTOR,
    MIOPEN_BACKEND_OPERATION_CONVOLUTION_BACKWARD_DATA_DESCRIPTOR,
    MIOPEN_BACKEND_OPERATION_CONVOLUTION_BACKWARD_FILTER_DESCRIPTOR,
    MIOPEN_BACKEND_OPERATION_CONVOLUTION_FORWARD_DESCRIPTOR,
    MIOPEN_BACKEND_OPERATION_GEN_STATS_DESCRIPTOR,
    MIOPEN_BACKEND_OPERATION_MATMUL_DESCRIPTOR,
    MIOPEN_BACKEND_OPERATION_NORM_BACKWARD_DESCRIPTOR,
    MIOPEN_BACKEND_OPERATION_NORM_FORWARD_DESCRIPTOR,
    MIOPEN_BACKEND_OPERATION_POINTWISE_DESCRIPTOR,
    MIOPEN_BACKEND_OPERATION_REDUCTION_DESCRIPTOR,
    MIOPEN_BACKEND_OPERATION_RESAMPLE_BWD_DESCRIPTOR,
    MIOPEN_BACKEND_OPERATION_RESAMPLE_FWD_DESCRIPTOR,
    MIOPEN_BACKEND_OPERATION_RESHAPE_DESCRIPTOR,
    MIOPEN_BACKEND_OPERATION_RNG_DESCRIPTOR,
    MIOPEN_BACKEND_OPERATION_SIGNAL_DESCRIPTOR,
    MIOPEN_BACKEND_OPERATIONGRAPH_DESCRIPTOR,
    MIOPEN_BACKEND_POINTWISE_DESCRIPTOR,
    MIOPEN_BACKEND_REDUCTION_DESCRIPTOR,
    MIOPEN_BACKEND_RESAMPLE_DESCRIPTOR,
    MIOPEN_BACKEND_RNG_DESCRIPTOR,
    MIOPEN_BACKEND_TENSOR_DESCRIPTOR,
    MIOPEN_BACKEND_VARIANT_PACK_DESCRIPTOR,
} miopenBackendDescriptorType_t;

/*! @brief Backend Descriptor's Attribute
 *
 * An enumerated type that indicates the backend descriptor attributes
 * that can be set or get using miopenBackendSetAttribute() and miopenBackendGetAttribute()
 * functions. The backend descriptor to which an attribute belongs is
 * identified by the prefix of the attribute name.
 */
typedef enum
{
    MIOPEN_ATTR_POINTWISE_MODE                  = 0,
    MIOPEN_ATTR_POINTWISE_MATH_PREC             = 1,
    MIOPEN_ATTR_POINTWISE_NAN_PROPAGATION       = 2,
    MIOPEN_ATTR_POINTWISE_RELU_LOWER_CLIP       = 3,
    MIOPEN_ATTR_POINTWISE_RELU_UPPER_CLIP       = 4,
    MIOPEN_ATTR_POINTWISE_RELU_LOWER_CLIP_SLOPE = 5,
    MIOPEN_ATTR_POINTWISE_ELU_ALPHA             = 6,
    MIOPEN_ATTR_POINTWISE_SOFTPLUS_BETA         = 7,
    MIOPEN_ATTR_POINTWISE_SWISH_BETA            = 8,
    MIOPEN_ATTR_POINTWISE_AXIS                  = 9,

    MIOPEN_ATTR_CONVOLUTION_COMP_TYPE      = 100,
    MIOPEN_ATTR_CONVOLUTION_CONV_MODE      = 101,
    MIOPEN_ATTR_CONVOLUTION_DILATIONS      = 102,
    MIOPEN_ATTR_CONVOLUTION_FILTER_STRIDES = 103,
    MIOPEN_ATTR_CONVOLUTION_POST_PADDINGS  = 104,
    MIOPEN_ATTR_CONVOLUTION_PRE_PADDINGS   = 105,
    MIOPEN_ATTR_CONVOLUTION_SPATIAL_DIMS   = 106,

    MIOPEN_ATTR_ENGINEHEUR_MODE            = 200,
    MIOPEN_ATTR_ENGINEHEUR_OPERATION_GRAPH = 201,
    MIOPEN_ATTR_ENGINEHEUR_RESULTS         = 202,
    MIOPEN_ATTR_ENGINEHEUR_SM_COUNT_TARGET = 203,

    MIOPEN_ATTR_ENGINECFG_ENGINE            = 300,
    MIOPEN_ATTR_ENGINECFG_INTERMEDIATE_INFO = 301,
    MIOPEN_ATTR_ENGINECFG_KNOB_CHOICES      = 302,

    MIOPEN_ATTR_EXECUTION_PLAN_HANDLE                     = 400,
    MIOPEN_ATTR_EXECUTION_PLAN_ENGINE_CONFIG              = 401,
    MIOPEN_ATTR_EXECUTION_PLAN_WORKSPACE_SIZE             = 402,
    MIOPEN_ATTR_EXECUTION_PLAN_COMPUTED_INTERMEDIATE_UIDS = 403,
    MIOPEN_ATTR_EXECUTION_PLAN_RUN_ONLY_INTERMEDIATE_UIDS = 404,
    MIOPEN_ATTR_EXECUTION_PLAN_JSON_REPRESENTATION        = 405,

    MIOPEN_ATTR_INTERMEDIATE_INFO_UNIQUE_ID            = 500,
    MIOPEN_ATTR_INTERMEDIATE_INFO_SIZE                 = 501,
    MIOPEN_ATTR_INTERMEDIATE_INFO_DEPENDENT_DATA_UIDS  = 502,
    MIOPEN_ATTR_INTERMEDIATE_INFO_DEPENDENT_ATTRIBUTES = 503,

    MIOPEN_ATTR_KNOB_CHOICE_KNOB_TYPE  = 600,
    MIOPEN_ATTR_KNOB_CHOICE_KNOB_VALUE = 601,

    MIOPEN_ATTR_OPERATION_CONVOLUTION_FORWARD_ALPHA        = 700,
    MIOPEN_ATTR_OPERATION_CONVOLUTION_FORWARD_BETA         = 701,
    MIOPEN_ATTR_OPERATION_CONVOLUTION_FORWARD_CONV_DESC    = 702,
    MIOPEN_ATTR_OPERATION_CONVOLUTION_FORWARD_W            = 703,
    MIOPEN_ATTR_OPERATION_CONVOLUTION_FORWARD_X            = 704,
    MIOPEN_ATTR_OPERATION_CONVOLUTION_FORWARD_Y            = 705,
    MIOPEN_ATTR_OPERATION_CONVOLUTION_BWD_DATA_ALPHA       = 706,
    MIOPEN_ATTR_OPERATION_CONVOLUTION_BWD_DATA_BETA        = 707,
    MIOPEN_ATTR_OPERATION_CONVOLUTION_BWD_DATA_CONV_DESC   = 708,
    MIOPEN_ATTR_OPERATION_CONVOLUTION_BWD_DATA_W           = 709,
    MIOPEN_ATTR_OPERATION_CONVOLUTION_BWD_DATA_DX          = 710,
    MIOPEN_ATTR_OPERATION_CONVOLUTION_BWD_DATA_DY          = 711,
    MIOPEN_ATTR_OPERATION_CONVOLUTION_BWD_FILTER_ALPHA     = 712,
    MIOPEN_ATTR_OPERATION_CONVOLUTION_BWD_FILTER_BETA      = 713,
    MIOPEN_ATTR_OPERATION_CONVOLUTION_BWD_FILTER_CONV_DESC = 714,
    MIOPEN_ATTR_OPERATION_CONVOLUTION_BWD_FILTER_DW        = 715,
    MIOPEN_ATTR_OPERATION_CONVOLUTION_BWD_FILTER_X         = 716,
    MIOPEN_ATTR_OPERATION_CONVOLUTION_BWD_FILTER_DY        = 717,
    MIOPEN_ATTR_OPERATION_POINTWISE_PW_DESCRIPTOR          = 750,
    MIOPEN_ATTR_OPERATION_POINTWISE_XDESC                  = 751,
    MIOPEN_ATTR_OPERATION_POINTWISE_BDESC                  = 752,
    MIOPEN_ATTR_OPERATION_POINTWISE_YDESC                  = 753,
    MIOPEN_ATTR_OPERATION_POINTWISE_ALPHA1                 = 754,
    MIOPEN_ATTR_OPERATION_POINTWISE_ALPHA2                 = 755,
    MIOPEN_ATTR_OPERATION_POINTWISE_DXDESC                 = 756,
    MIOPEN_ATTR_OPERATION_POINTWISE_DYDESC                 = 757,
    MIOPEN_ATTR_OPERATION_POINTWISE_TDESC                  = 758,

    MIOPEN_ATTR_OPERATION_GENSTATS_MODE      = 770,
    MIOPEN_ATTR_OPERATION_GENSTATS_MATH_PREC = 771,
    MIOPEN_ATTR_OPERATION_GENSTATS_XDESC     = 772,
    MIOPEN_ATTR_OPERATION_GENSTATS_SUMDESC   = 773,
    MIOPEN_ATTR_OPERATION_GENSTATS_SQSUMDESC = 774,

    MIOPEN_ATTR_OPERATION_BN_FINALIZE_STATS_MODE                = 780,
    MIOPEN_ATTR_OPERATION_BN_FINALIZE_MATH_PREC                 = 781,
    MIOPEN_ATTR_OPERATION_BN_FINALIZE_Y_SUM_DESC                = 782,
    MIOPEN_ATTR_OPERATION_BN_FINALIZE_Y_SQ_SUM_DESC             = 783,
    MIOPEN_ATTR_OPERATION_BN_FINALIZE_SCALE_DESC                = 784,
    MIOPEN_ATTR_OPERATION_BN_FINALIZE_BIAS_DESC                 = 785,
    MIOPEN_ATTR_OPERATION_BN_FINALIZE_PREV_RUNNING_MEAN_DESC    = 786,
    MIOPEN_ATTR_OPERATION_BN_FINALIZE_PREV_RUNNING_VAR_DESC     = 787,
    MIOPEN_ATTR_OPERATION_BN_FINALIZE_UPDATED_RUNNING_MEAN_DESC = 788,
    MIOPEN_ATTR_OPERATION_BN_FINALIZE_UPDATED_RUNNING_VAR_DESC  = 789,
    MIOPEN_ATTR_OPERATION_BN_FINALIZE_SAVED_MEAN_DESC           = 790,
    MIOPEN_ATTR_OPERATION_BN_FINALIZE_SAVED_INV_STD_DESC        = 791,
    MIOPEN_ATTR_OPERATION_BN_FINALIZE_EQ_SCALE_DESC             = 792,
    MIOPEN_ATTR_OPERATION_BN_FINALIZE_EQ_BIAS_DESC              = 793,
    MIOPEN_ATTR_OPERATION_BN_FINALIZE_ACCUM_COUNT_DESC          = 794,
    MIOPEN_ATTR_OPERATION_BN_FINALIZE_EPSILON_DESC              = 795,
    MIOPEN_ATTR_OPERATION_BN_FINALIZE_EXP_AVERATE_FACTOR_DESC   = 796,

    MIOPEN_ATTR_OPERATIONGRAPH_HANDLE              = 800,
    MIOPEN_ATTR_OPERATIONGRAPH_OPS                 = 801,
    MIOPEN_ATTR_OPERATIONGRAPH_ENGINE_GLOBAL_COUNT = 802,

    MIOPEN_ATTR_TENSOR_BYTE_ALIGNMENT       = 900,
    MIOPEN_ATTR_TENSOR_DATA_TYPE            = 901,
    MIOPEN_ATTR_TENSOR_DIMENSIONS           = 902,
    MIOPEN_ATTR_TENSOR_STRIDES              = 903,
    MIOPEN_ATTR_TENSOR_VECTOR_COUNT         = 904,
    MIOPEN_ATTR_TENSOR_VECTORIZED_DIMENSION = 905,
    MIOPEN_ATTR_TENSOR_UNIQUE_ID            = 906,
    MIOPEN_ATTR_TENSOR_IS_VIRTUAL           = 907,
    MIOPEN_ATTR_TENSOR_IS_BY_VALUE          = 908,
    MIOPEN_ATTR_TENSOR_REORDERING_MODE      = 909,
    MIOPEN_ATTR_TENSOR_RAGGED_OFFSET_DESC   = 910,

    MIOPEN_ATTR_VARIANT_PACK_UNIQUE_IDS    = 1000,
    MIOPEN_ATTR_VARIANT_PACK_DATA_POINTERS = 1001,
    MIOPEN_ATTR_VARIANT_PACK_INTERMEDIATES = 1002,
    MIOPEN_ATTR_VARIANT_PACK_WORKSPACE     = 1003,

    MIOPEN_ATTR_LAYOUT_INFO_TENSOR_UID = 1100,
    MIOPEN_ATTR_LAYOUT_INFO_TYPES      = 1101,

    MIOPEN_ATTR_KNOB_INFO_TYPE          = 1200,
    MIOPEN_ATTR_KNOB_INFO_MAXIMUM_VALUE = 1201,
    MIOPEN_ATTR_KNOB_INFO_MINIMUM_VALUE = 1202,
    MIOPEN_ATTR_KNOB_INFO_STRIDE        = 1203,

    MIOPEN_ATTR_ENGINE_OPERATION_GRAPH = 1300,
    MIOPEN_ATTR_ENGINE_GLOBAL_INDEX    = 1301,
    MIOPEN_ATTR_ENGINE_KNOB_INFO       = 1302,
    MIOPEN_ATTR_ENGINE_NUMERICAL_NOTE  = 1303,
    MIOPEN_ATTR_ENGINE_LAYOUT_INFO     = 1304,
    MIOPEN_ATTR_ENGINE_BEHAVIOR_NOTE   = 1305,
    MIOPEN_ATTR_ENGINE_SM_COUNT_TARGET = 1306,

    MIOPEN_ATTR_MATMUL_COMP_TYPE     = 1500,
    MIOPEN_ATTR_MATMUL_PADDING_VALUE = 1501,

    MIOPEN_ATTR_OPERATION_MATMUL_ADESC                           = 1520,
    MIOPEN_ATTR_OPERATION_MATMUL_BDESC                           = 1521,
    MIOPEN_ATTR_OPERATION_MATMUL_CDESC                           = 1522,
    MIOPEN_ATTR_OPERATION_MATMUL_DESC                            = 1523,
    MIOPEN_ATTR_OPERATION_MATMUL_IRREGULARLY_STRIDED_BATCH_COUNT = 1524,
    MIOPEN_ATTR_OPERATION_MATMUL_GEMM_M_OVERRIDE_DESC            = 1525,
    MIOPEN_ATTR_OPERATION_MATMUL_GEMM_N_OVERRIDE_DESC            = 1526,
    MIOPEN_ATTR_OPERATION_MATMUL_GEMM_K_OVERRIDE_DESC            = 1527,

    MIOPEN_ATTR_REDUCTION_OPERATOR  = 1600,
    MIOPEN_ATTR_REDUCTION_COMP_TYPE = 1601,

    MIOPEN_ATTR_OPERATION_REDUCTION_XDESC = 1610,
    MIOPEN_ATTR_OPERATION_REDUCTION_YDESC = 1611,
    MIOPEN_ATTR_OPERATION_REDUCTION_DESC  = 1612,

    MIOPEN_ATTR_OPERATION_BN_BWD_WEIGHTS_MATH_PREC        = 1620,
    MIOPEN_ATTR_OPERATION_BN_BWD_WEIGHTS_MEAN_DESC        = 1621,
    MIOPEN_ATTR_OPERATION_BN_BWD_WEIGHTS_INVSTD_DESC      = 1622,
    MIOPEN_ATTR_OPERATION_BN_BWD_WEIGHTS_BN_SCALE_DESC    = 1623,
    MIOPEN_ATTR_OPERATION_BN_BWD_WEIGHTS_X_DESC           = 1624,
    MIOPEN_ATTR_OPERATION_BN_BWD_WEIGHTS_DY_DESC          = 1625,
    MIOPEN_ATTR_OPERATION_BN_BWD_WEIGHTS_DBN_SCALE_DESC   = 1626,
    MIOPEN_ATTR_OPERATION_BN_BWD_WEIGHTS_DBN_BIAS_DESC    = 1627,
    MIOPEN_ATTR_OPERATION_BN_BWD_WEIGHTS_EQ_DY_SCALE_DESC = 1628,
    MIOPEN_ATTR_OPERATION_BN_BWD_WEIGHTS_EQ_X_SCALE_DESC  = 1629,
    MIOPEN_ATTR_OPERATION_BN_BWD_WEIGHTS_EQ_BIAS          = 1630,

    MIOPEN_ATTR_RESAMPLE_MODE            = 1700,
    MIOPEN_ATTR_RESAMPLE_COMP_TYPE       = 1701,
    MIOPEN_ATTR_RESAMPLE_SPATIAL_DIMS    = 1702,
    MIOPEN_ATTR_RESAMPLE_POST_PADDINGS   = 1703,
    MIOPEN_ATTR_RESAMPLE_PRE_PADDINGS    = 1704,
    MIOPEN_ATTR_RESAMPLE_STRIDES         = 1705,
    MIOPEN_ATTR_RESAMPLE_WINDOW_DIMS     = 1706,
    MIOPEN_ATTR_RESAMPLE_NAN_PROPAGATION = 1707,
    MIOPEN_ATTR_RESAMPLE_PADDING_MODE    = 1708,

    MIOPEN_ATTR_OPERATION_RESAMPLE_FWD_XDESC   = 1710,
    MIOPEN_ATTR_OPERATION_RESAMPLE_FWD_YDESC   = 1711,
    MIOPEN_ATTR_OPERATION_RESAMPLE_FWD_IDXDESC = 1712,
    MIOPEN_ATTR_OPERATION_RESAMPLE_FWD_ALPHA   = 1713,
    MIOPEN_ATTR_OPERATION_RESAMPLE_FWD_BETA    = 1714,
    MIOPEN_ATTR_OPERATION_RESAMPLE_FWD_DESC    = 1716,

    MIOPEN_ATTR_OPERATION_RESAMPLE_BWD_DXDESC  = 1720,
    MIOPEN_ATTR_OPERATION_RESAMPLE_BWD_DYDESC  = 1721,
    MIOPEN_ATTR_OPERATION_RESAMPLE_BWD_IDXDESC = 1722,
    MIOPEN_ATTR_OPERATION_RESAMPLE_BWD_ALPHA   = 1723,
    MIOPEN_ATTR_OPERATION_RESAMPLE_BWD_BETA    = 1724,
    MIOPEN_ATTR_OPERATION_RESAMPLE_BWD_DESC    = 1725,
    MIOPEN_ATTR_OPERATION_RESAMPLE_BWD_XDESC   = 1726,
    MIOPEN_ATTR_OPERATION_RESAMPLE_BWD_YDESC   = 1727,

    MIOPEN_ATTR_OPERATION_CONCAT_AXIS          = 1800,
    MIOPEN_ATTR_OPERATION_CONCAT_INPUT_DESCS   = 1801,
    MIOPEN_ATTR_OPERATION_CONCAT_INPLACE_INDEX = 1802,
    MIOPEN_ATTR_OPERATION_CONCAT_OUTPUT_DESC   = 1803,

    MIOPEN_ATTR_OPERATION_SIGNAL_MODE     = 1900,
    MIOPEN_ATTR_OPERATION_SIGNAL_FLAGDESC = 1901,
    MIOPEN_ATTR_OPERATION_SIGNAL_VALUE    = 1902,
    MIOPEN_ATTR_OPERATION_SIGNAL_XDESC    = 1903,
    MIOPEN_ATTR_OPERATION_SIGNAL_YDESC    = 1904,

    MIOPEN_ATTR_OPERATION_NORM_FWD_MODE                     = 2000,
    MIOPEN_ATTR_OPERATION_NORM_FWD_PHASE                    = 2001,
    MIOPEN_ATTR_OPERATION_NORM_FWD_XDESC                    = 2002,
    MIOPEN_ATTR_OPERATION_NORM_FWD_MEAN_DESC                = 2003,
    MIOPEN_ATTR_OPERATION_NORM_FWD_INV_VARIANCE_DESC        = 2004,
    MIOPEN_ATTR_OPERATION_NORM_FWD_SCALE_DESC               = 2005,
    MIOPEN_ATTR_OPERATION_NORM_FWD_BIAS_DESC                = 2006,
    MIOPEN_ATTR_OPERATION_NORM_FWD_EPSILON_DESC             = 2007,
    MIOPEN_ATTR_OPERATION_NORM_FWD_EXP_AVG_FACTOR_DESC      = 2008,
    MIOPEN_ATTR_OPERATION_NORM_FWD_INPUT_RUNNING_MEAN_DESC  = 2009,
    MIOPEN_ATTR_OPERATION_NORM_FWD_INPUT_RUNNING_VAR_DESC   = 2010,
    MIOPEN_ATTR_OPERATION_NORM_FWD_OUTPUT_RUNNING_MEAN_DESC = 2011,
    MIOPEN_ATTR_OPERATION_NORM_FWD_OUTPUT_RUNNING_VAR_DESC  = 2012,
    MIOPEN_ATTR_OPERATION_NORM_FWD_YDESC                    = 2013,
    MIOPEN_ATTR_OPERATION_NORM_FWD_PEER_STAT_DESCS          = 2014,

    MIOPEN_ATTR_OPERATION_NORM_BWD_MODE              = 2100,
    MIOPEN_ATTR_OPERATION_NORM_BWD_XDESC             = 2101,
    MIOPEN_ATTR_OPERATION_NORM_BWD_MEAN_DESC         = 2102,
    MIOPEN_ATTR_OPERATION_NORM_BWD_INV_VARIANCE_DESC = 2103,
    MIOPEN_ATTR_OPERATION_NORM_BWD_DYDESC            = 2104,
    MIOPEN_ATTR_OPERATION_NORM_BWD_SCALE_DESC        = 2105,
    MIOPEN_ATTR_OPERATION_NORM_BWD_EPSILON_DESC      = 2106,
    MIOPEN_ATTR_OPERATION_NORM_BWD_DSCALE_DESC       = 2107,
    MIOPEN_ATTR_OPERATION_NORM_BWD_DBIAS_DESC        = 2108,
    MIOPEN_ATTR_OPERATION_NORM_BWD_DXDESC            = 2109,
    MIOPEN_ATTR_OPERATION_NORM_BWD_PEER_STAT_DESCS   = 2110,

    MIOPEN_ATTR_OPERATION_RESHAPE_XDESC = 2200,
    MIOPEN_ATTR_OPERATION_RESHAPE_YDESC = 2201,

    MIOPEN_ATTR_RNG_DISTRIBUTION                   = 2300,
    MIOPEN_ATTR_RNG_NORMAL_DIST_MEAN               = 2301,
    MIOPEN_ATTR_RNG_NORMAL_DIST_STANDARD_DEVIATION = 2302,
    MIOPEN_ATTR_RNG_UNIFORM_DIST_MAXIMUM           = 2303,
    MIOPEN_ATTR_RNG_UNIFORM_DIST_MINIMUM           = 2304,
    MIOPEN_ATTR_RNG_BERNOULLI_DIST_PROBABILITY     = 2305,

    MIOPEN_ATTR_OPERATION_RNG_YDESC       = 2310,
    MIOPEN_ATTR_OPERATION_RNG_SEED        = 2311,
    MIOPEN_ATTR_OPERATION_RNG_DESC        = 2312,
    MIOPEN_ATTR_OPERATION_RNG_OFFSET_DESC = 2313,

} miopenBackendAttributeName_t;

/*! @brief Data type of an attribute of a backend descriptor
 *
 * Specifies the data type of an attribute of a backend descriptor.
 * It is used to specify the type of data pointed to by the
 * void *arrayOfElements argument of miopenBackendSetAttribute()
 * and miopenBackendGetAttribute()
 */
typedef enum
{
    MIOPEN_TYPE_HANDLE = 0,              /*!< miopenHandle_t */
    MIOPEN_TYPE_DATA_TYPE,               /*!< miopenDataType_t */
    MIOPEN_TYPE_BOOLEAN,                 /*!< bool */
    MIOPEN_TYPE_INT64,                   /*!< int64_t */
    MIOPEN_TYPE_FLOAT,                   /*!< float */
    MIOPEN_TYPE_DOUBLE,                  /*!< double */
    MIOPEN_TYPE_VOID_PTR,                /*!< void * */
    MIOPEN_TYPE_CONVOLUTION_MODE,        /*!< miopenConvolutionMode_t */
    MIOPEN_TYPE_HEUR_MODE,               /*!< miopenBackendHeurMode_t */
    MIOPEN_TYPE_KNOB_TYPE,               /*!< miopenBackendKnobType_t */
    MIOPEN_TYPE_NAN_PROPOGATION,         /*!< miopenNanPropagation_t */
    MIOPEN_TYPE_NUMERICAL_NOTE,          /*!< miopenBackendNumericalNote_t */
    MIOPEN_TYPE_LAYOUT_TYPE,             /*!< miopenBackendLayoutType_t */
    MIOPEN_TYPE_ATTRIB_NAME,             /*!< miopenBackendAttributeName_t */
    MIOPEN_TYPE_POINTWISE_MODE,          /*!< miopenPointwiseMode_t */
    MIOPEN_TYPE_BACKEND_DESCRIPTOR,      /*!< miopenBackendDescriptor_t */
    MIOPEN_TYPE_GENSTATS_MODE,           /*!< miopenGenStatsMode_t */
    MIOPEN_TYPE_BN_FINALIZE_STATS_MODE,  /*!< miopenBnFinalizeStatsMode_t */
    MIOPEN_TYPE_REDUCTION_OPERATOR_TYPE, /*!< miopenReduceTensorOp_t */
    MIOPEN_TYPE_BEHAVIOR_NOTE,           /*!< miopenBackendBehaviorNote_t */
    MIOPEN_TYPE_TENSOR_REORDERING_MODE,  /*!< miopenBackendTensorReordering_t */
    MIOPEN_TYPE_RESAMPLE_MODE,           /*!< miopenResampleMode_t */
    MIOPEN_TYPE_PADDING_MODE,            /*!< miopenPaddingMode_t */
    MIOPEN_TYPE_INT32,                   /*!< int32_t */
    MIOPEN_TYPE_CHAR,                    /*!< char */
    MIOPEN_TYPE_SIGNAL_MODE,             /*!< miopenSignalMode_t */
    MIOPEN_TYPE_FRACTION,                /*!< miopenFraction_t */
    MIOPEN_TYPE_NORM_MODE,               /*!< miopenBackendNormMode_t */
    MIOPEN_TYPE_NORM_FWD_PHASE,          /*!< miopenBackendNormFwdPhase_t */
    MIOPEN_TYPE_RNG_DISTRIBUTION         /*!< miopenRngDistribution_t */
} miopenBackendAttributeType_t;

/*! @brief Intended poinwise math operation for a pointwise operation descriptor
 *
 * An enumerated type to indicate the intended pointwise math operation in the backend pointwise
 * operation descriptor
 */
typedef enum
{
    /*! A pointwise addition between two tensors is computed.*/
    MIOPEN_POINTWISE_ADD,

    /*! A pointwise addition between the first tensor and the square of the second tensor is
       computed. */
    MIOPEN_POINTWISE_ADD_SQUARE,

    /*! A pointwise true division of the first tensor by second tensor is computed. */
    MIOPEN_POINTWISE_DIV,

    /*! A pointwise maximum is taken between two tensors. */
    MIOPEN_POINTWISE_MAX,

    /*! A pointwise minimum is taken between two tensors. */
    MIOPEN_POINTWISE_MIN,

    /*! A pointwise floating-point remainder of the first tensor’s division by the second tensor is
       computed. */
    MIOPEN_POINTWISE_MOD,

    /*! A pointwise multiplication between two tensors is computed. */
    MIOPEN_POINTWISE_MUL,

    /*! A pointwise value from the first tensor to the power of the second tensor is computed. */
    MIOPEN_POINTWISE_POW,

    /*! A pointwise subtraction between two tensors is computed. */
    MIOPEN_POINTWISE_SUB,

    /*! A pointwise absolute value of the input tensor is computed. */
    MIOPEN_POINTWISE_ABS,

    /*! A pointwise ceiling of the input tensor is computed. */
    MIOPEN_POINTWISE_CEIL,

    /*! A pointwise trigonometric cosine of the input tensor is computed. */
    MIOPEN_POINTWISE_COS,

    /*! A pointwise exponential of the input tensor is computed. */
    MIOPEN_POINTWISE_EXP,

    /*! A pointwise floor of the input tensor is computed. */
    MIOPEN_POINTWISE_FLOOR,

    /*! A pointwise natural logarithm of the input tensor is computed. */
    MIOPEN_POINTWISE_LOG,

    /*! A pointwise numerical negative of the input tensor is computed. */
    MIOPEN_POINTWISE_NEG,

    /*! A pointwise reciprocal of the square root of the input tensor is computed. */
    MIOPEN_POINTWISE_RSQRT,

    /*! A pointwise trigonometric sine of the input tensor is computed. */
    MIOPEN_POINTWISE_SIN,

    /*! A pointwise square root of the input tensor is computed. */
    MIOPEN_POINTWISE_SQRT,

    /*! A pointwise trigonometric tangent of the input tensor is computed. */
    MIOPEN_POINTWISE_TAN,

    /*! A pointwise Error Function is computed. */
    MIOPEN_POINTWISE_ERF,

    /*! No computation is performed. As with other pointwise modes, this mode provides implicit
       conversions by specifying the data type of the input tensor as one type, and the data type of
       the output tensor as another. */
    MIOPEN_POINTWISE_IDENTITY,

    /*! A pointwise rectified linear activation function of the input tensor is computed. */
    MIOPEN_POINTWISE_RELU_FWD,

    /*! A pointwise tanh activation function of the input tensor is computed. */
    MIOPEN_POINTWISE_TANH_FWD,

    /*! A pointwise sigmoid activation function of the input tensor is computed. */
    MIOPEN_POINTWISE_SIGMOID_FWD,

    /*! A pointwise Exponential Linear Unit activation function of the input tensor is computed. */
    MIOPEN_POINTWISE_ELU_FWD,

    /*! A pointwise Gaussian Error Linear Unit activation function of the input tensor is computed.
     */
    MIOPEN_POINTWISE_GELU_FWD,

    /*! A pointwise softplus activation function of the input tensor is computed. */
    MIOPEN_POINTWISE_SOFTPLUS_FWD,

    /*! A pointwise swish activation function of the input tensor is computed. */
    MIOPEN_POINTWISE_SWISH_FWD,

    /*! A pointwise tanh approximation of the Gaussian Error Linear Unit activation function of the
       input tensor is computed. The tanh GELU approximation is computed as \f$0.5x\left(
       1+\tanh\left[ \sqrt{2/\pi}\left( x+0.044715x^{3} \right) \right] \right)\f$ */
    MIOPEN_POINTWISE_GELU_APPROX_TANH_FWD,

    /*! A pointwise first derivative of rectified linear activation of the input tensor is computed.
     */
    MIOPEN_POINTWISE_RELU_BWD,

    /*! A pointwise first derivative of tanh activation of the input tensor is computed. */
    MIOPEN_POINTWISE_TANH_BWD,

    /*! A pointwise first derivative of sigmoid activation of the input tensor is computed. */
    MIOPEN_POINTWISE_SIGMOID_BWD,

    /*! A pointwise first derivative of Exponential Linear Unit activation of the input tensor is
       computed. */
    MIOPEN_POINTWISE_ELU_BWD,

    /*! A pointwise first derivative of Gaussian Error Linear Unit activation of the input tensor is
       computed. */
    MIOPEN_POINTWISE_GELU_BWD,

    /*! A pointwise first derivative of softplus activation of the input tensor is computed. */
    MIOPEN_POINTWISE_SOFTPLUS_BWD,

    /*! A pointwise first derivative of swish activation of the input tensor is computed. */
    MIOPEN_POINTWISE_SWISH_BWD,

    /*! A pointwise first derivative of the tanh approximation of the Gaussian Error Linear Unit
       activation of the input tensor is computed. This is computed as \f$0.5\left( 1+\tanh\left(
       b\left( x+cx^{3} \right) \right)+bxsech^{2}\left( b\left( cx^{3}+x \right) \right)\left(
       3cx^{2}+1 \right)dy \right)\f$ where \f$b\f$ is \f$\sqrt{2/\pi}\f$ and \f$c\f$ is
       \f$0.044715\f$ */
    MIOPEN_POINTWISE_GELU_APPROX_TANH_BWD,

    /*! A pointwise truth value of the first tensor equal to the second tensor is computed. */
    MIOPEN_POINTWISE_CMP_EQ,

    /*! A pointwise truth value of the first tensor not equal to the second tensor is computed. */
    MIOPEN_POINTWISE_CMP_NEQ,

    /*! A pointwise truth value of the first tensor greater than the second tensor is computed. */
    MIOPEN_POINTWISE_CMP_GT,

    /*! A pointwise truth value of the first tensor greater than equal to the second tensor is
       computed. */
    MIOPEN_POINTWISE_CMP_GE,

    /*! A pointwise truth value of the first tensor less than the second tensor is computed. */
    MIOPEN_POINTWISE_CMP_LT,

    /*! A pointwise truth value of the first tensor less than equal to the second tensor is
       computed. */
    MIOPEN_POINTWISE_CMP_LE,

    /*! A pointwise truth value of the first tensor logical AND second tensor is computed. */
    MIOPEN_POINTWISE_LOGICAL_AND,

    /*! A pointwise truth value of the first tensor logical OR second tensor is computed. */
    MIOPEN_POINTWISE_LOGICAL_OR,

    /*! A pointwise truth value of input tensors logical NOT is computed. */
    MIOPEN_POINTWISE_LOGICAL_NOT,

    /*! A pointwise index value of the input tensor is generated along a given axis. */
    MIOPEN_POINTWISE_GEN_INDEX,

    /*! A pointwise value is selected amongst two input tensors based on a given predicate tensor.
     */
    MIOPEN_POINTWISE_BINARY_SELECT,

    /*! A pointwise reciprocal of the input tensor is computed. In other words, for every element x
       in the input tensor, 1/x is computed. */
    MIOPEN_POINTWISE_RECIPROCAL
} miopenPointwiseMode_t;

/*! @brief Distribution for random number generation
 *
 * An enumerated type to indicate the distribution to be used in the backend Rng (random number
 * generator) operation.
 */
typedef enum
{
    MIOPEN_RNG_DISTRIBUTION_BERNOULLI,
    MIOPEN_RNG_DISTRIBUTION_UNIFORM,
    MIOPEN_RNG_DISTRIBUTION_NORMAL,
} miopenRngDistribution_t;

typedef enum
{
    /* IDENTITY      alpha = 1.0 and beta = 0.0 */
    /* SCALE         alpha = 4.2 and beta = 0.0 */
    /* BILINEAR      alpha = 3.2 and beta = 1.1 */
    /* ERROR_STATE   alpha = 0.0 and beta = 3.1 */

    DEFAULT     = 0, /* alpha = 1.0 and beta = 0.0.*/
    SCALE       = 1, /* alpha with some value and beta 0.0*/
    BILINEAR    = 2, /* both alpha and beta with some value*/
    ERROR_STATE = 3, /* alpha 0.0 and beta with some value, this should not occur.
                        But used to check for errors.*/
} miopenAlphaBetaCase_t;
/*! @brief Operation mode of CUDNN_BACKEND_ENGINEHEUR_DESCRIPTOR
 *
 *  An enumerated type to indicate the operation mode of a CUDNN_BACKEND_ENGINEHEUR_DESCRIPTOR
 */
typedef enum
{
    MIOPEN_HEUR_MODE_INSTANT  = 0,
    MIOPEN_HEUR_MODE_B        = 1,
    MIOPEN_HEUR_MODE_FALLBACK = 2,
    MIOPEN_HEUR_MODE_A        = 3,
    MIOPEN_HEUR_MODES_COUNT   = 4,
} miopenBackendHeurMode_t;

/*! @brief Backend descriptor
 *
 * A typedef void pointer to one of many opaque descriptor structures.
 * The type of structure that it points to is determined by the argument when allocating the memory
 * for the opaque structure using miopenBackendCreateDescriptor().
 *
 * Attributes of a descriptor can be set using miopenBackendSetAttribute(). After all required
 * attributes of a descriptor are set, the descriptor can be finalized by miopenBackendFinalize().
 * From a finalized descriptor, one can query its queryable attributes using
 * miopenBackendGetAttribute(). Finally, the memory allocated for a descriptor can be freed using
 * miopenBackendDestroyDescriptor().
 */
MIOPEN_DECLARE_OBJECT(miopenBackendDescriptor)

/*! @brief Creates a backend descriptor
 *
 * Allocates memory for a given descriptorType at the location pointed
 * by the descriptor
 *
 * @param [in]   descriptorType  One among the enumerated miopenBackendDescriptorType_t
 * @param [out]  descriptor      Pointer to a descriptor
 *
 * @retval  miopenStatusSuccess        The creation was successful
 * @retval  miopenStatusUnsupportedOp  Creating a descriptor of a given type is not supported
 * @retval  miopenStatusAllocFailed    The memory allocation failed
 * @retval  miopenStatusUnknownError   The error information was not gathered
 */
MIOPEN_EXPORT miopenStatus_t miopenBackendCreateDescriptor(
    miopenBackendDescriptorType_t descriptorType, miopenBackendDescriptor_t* descriptor);

/*! @brief Sets an attribute of a descriptor
 *
 * This function sets an attribute of a descriptor to values provided as a pointer.
 * Returns miopenStatusUnsupportedOp if the descriptor is already
 * successfully finalized using miopenBackendFinalize().
 *
 * @param  [in]  descriptor       Instance of miopenBackendDescriptor_t whose attribute is being set
 * @param  [in]  attributeName    The name of the attribute being set on the descriptor
 * @param  [in]  attributeType    The type of attribute
 * @param  [in]  elementCount     Number of elements being set
 * @param  [in]  arrayOfElements  The starting location for an array from where to read the values
 *                                from. The elements of the array are expected to be of the datatype
 *                                of the attributeType. The datatype of the attributeType is listed
 *                                in the mapping table of miopenBackendAttributeType_t.
 *
 * @retval  miopenStatusSuccess         The attributeName was set to the descriptor
 * @retval  miopenStatusNotInitialized  The backend descriptor pointed to by the descriptor is
 *                                      already in the finalized state
 * @retval  miopenStatusBadParm         The function is called with arguments that correspond to
 *                                      invalid values. Some examples include:
 *                                      * attributeName is not a settable attribute of descriptor.
 *                                      * attributeType is incorrect for this attributeName.
 *                                      * elemCount value is unexpected.
 *                                      * arrayOfElements contains values invalid for the
 *                                        attributeType.
 * @retval  miopenStatusUnsupportedOp  The values to which the attributes are being set are not
 *                                     supported by the current version
 * @retval  miopenStatusUnknownError   The error information was not gathered
 */
MIOPEN_EXPORT miopenStatus_t miopenBackendSetAttribute(miopenBackendDescriptor_t descriptor,
                                                       miopenBackendAttributeName_t attributeName,
                                                       miopenBackendAttributeType_t attributeType,
                                                       int64_t elementCount,
                                                       void* arrayOfElements);

/*! @brief Finalizes a backend descriptor
 *
 * Finalizes the memory pointed to by the descriptor. The type of finalization is done depending on
 * the descriptorType argument with which the descriptor was created using
 * miopenBackendCreateDescriptor() or initialized using miopenBackendInitialize().
 *
 * @param  [in]  descriptor  Instance of miopenBackendDescriptor_t to finalize
 *
 * @retval  miopenStatusSuccess        The descriptor was finalized successfully
 * @retval  miopenStatusBadParm        Invalid descriptor attribute values or combination thereof is
 *                                     encountered
 * @retval  miopenStatusUnsupportedOp  Descriptor attribute values or combinations therefore not
 *                                     supported by the current version
 * @retval  miopenStatusInternalError  Some internal errors are encountered
 * @retval  miopenStatusUnknownError   The error information was not gathered
 */
MIOPEN_EXPORT miopenStatus_t miopenBackendFinalize(miopenBackendDescriptor_t descriptor);

/*! @brief Retrieves backend descriptor's attribute
 *
 * This function retrieves the values of an attribute of a descriptor. attributeName is the name of
 * the attribute whose value is requested. attributeType is the type of attribute.
 * requestsedElementCount is the number of elements to be potentially retrieved. The number of
 * elements for the requested attribute is stored in elementCount. The retrieved values are stored
 * in arrayOfElements. When the attribute is expected to have a single value, arrayOfElements can be
 * pointer to the output value. This function will return miopenStatusNotInitialized if the
 * descriptor has not been successfully finalized using miopenBackendFinalize()
 *
 * @param  [in]   descriptor             Instance of miopenBackendDescriptor_t whose attribute to
 *                                       retrieve
 * @param  [in]   attributeName          The name of the attribute being get from the descriptor
 * @param  [in]   attributeType          The type of attribute
 * @param  [in]   requestedElementCount  Number of elements to output to arrayOfElements
 * @param  [out]  elementCount           Output pointer for the number of elements the descriptor
 *                                       attribute has. Note that miopenBackendGetAttribute() will
 *                                       only write the least of this and requestedElementCount
 *                                       elements to arrayOfElements
 * @param  [out]  arrayOfElements        Array of elements of the datatype of the attributeType. The
 *                                       data type of the attributeType is listed in the mapping
 *                                       table of miopenBackendAttributeType_t
 *
 * @retval  miopenStatusSuccess         The attributeName was retrieved from the descriptor
 *                                      successfully
 * @retval  miopenStatusBadParm         One or more invalid or inconsistent argument values were
 *                                      encountered. Some examples include:
 *                                      * attributeName is not a valid attribute for the descriptor.
 *                                      * attributeType is not one of the valid types for the
 *                                        attribute.
 * @retval  miopenStatusNotInitialized  The descriptor has not been successfully finalized using
 *                                      miopenBackendFinalize()
 * @retval  miopenStatusUnknownError    The error information was not gathered
 */
MIOPEN_EXPORT miopenStatus_t miopenBackendGetAttribute(miopenBackendDescriptor_t descriptor,
                                                       miopenBackendAttributeName_t attributeName,
                                                       miopenBackendAttributeType_t attributeType,
                                                       int64_t requestedElementCount,
                                                       int64_t* elementCount,
                                                       void* arrayOfElements);

/*! @brief Executes a graph
 *
 * Executes the given Engine Configuration Plan on the VariantPack and the finalized ExecutionPlan
 * on the data. The data and the working space are encapsulated in the VariantPack
 *
 * @param  [in]  handle         An instance of miopenHandle_t
 * @param  [in]  executionPlan  Descriptor of the finalized ExecutionPlan
 * @param  [in]  variantPack    Descriptor of the finalized VariantPack consisting of:
 *                              * Data pointer for each non-virtual pointer of the operation set in
 *                                the execution plan.
 *                              * Pointer to user-allocated workspace in global memory at least as
 *                              large as the size queried
 *
 * @retval  miopenStatusSuccess        The ExecutionPlan was executed successfully
 * @retval  miopenStatusBadParm        An incorrect or inconsistent value is encountered. For
 *                                     example, a required data pointer is invalid
 * @retval  miopenStatusInternalError  Some internal errors were encountered
 * @retval  miopenStatusUnknownError   The error information was not gathered
 */
MIOPEN_EXPORT miopenStatus_t miopenBackendExecute(miopenHandle_t handle,
                                                  miopenBackendDescriptor_t executionPlan,
                                                  miopenBackendDescriptor_t variantPack);

/*! @brief Destroys an instance of miopenBackendDescriptor_t
 *
 * Destroys instances of miopenBackendDescriptor_t that were previously created using
 * miopenBackendCreateDescriptor(). The value pointed by the descriptor will be undefined after the
 * memory is free and done.
 *
 * **Undefined Behavior** if the descriptor was altered between the 'Create' and 'Destroy
 * Descriptor'
 *
 * @param  [in]  descriptor  Instance of miopenBackendDescriptor_t previously created by
 *                           miopenBackendCreateDescriptor()
 *
 * @retval  miopenStatusSuccess       The memory was destroyed successfully
 * @retval  miopenStatusAllocFailed   The destruction of memory failed
 * @retval  miopenStatusUnknownError  The error information was not gathered
 */
MIOPEN_EXPORT miopenStatus_t miopenBackendDestroyDescriptor(miopenBackendDescriptor_t descriptor);

/*! @brief Repurposes an instance of miopenBackendDescriptor_t
 *
 * Repurposes a pre-allocated memory pointed to by a descriptor of size sizeInByte to a backend
 * descriptor of type descriptorType. The finalized state of the descriptor is set to false.
 *
 * @param  [in]  descriptor      Instance of miopenBackendDescriptor_t to be initialized
 * @param  [in]  descriptorType  Enumerated value for the type miopenBackendDescriptorType_t
 * @param  [in]  sizeInBytes     Size of memory pointed to by descriptor
 *
 * @retval  miopenStatusSuccess       The memory was initialized successfully
 * @retval  miopenStatusBadParm       An invalid or inconsistent argument value is encountered. Some
 *                                    examples include:
 *                                    * descriptor is a nullptr
 *                                    * sizeInBytes is less than the size required by the descriptor
 *                                      type
 * @retval  miopenStatusUnknownError  The error information was not gathered
 */
MIOPEN_EXPORT miopenStatus_t miopenBackendInitialize(miopenBackendDescriptor_t descriptor,
                                                     miopenBackendDescriptorType_t descriptorType,
                                                     size_t sizeInBytes);

/** @} */
// CLOSEOUT BackendAPI DOXYGEN GROUP
#endif // MIOPEN_BETA_API

#ifdef MIOPEN_BETA_API
// FusedAdam APIs
/** @addtogroup SGD
 *
 *  @{
 */
/*! @brief Perform Fused Adam optimization for a single tensor (Adaptive Moment Estimation).
 *
 * This function implements the Fused Adam optimization algorithm. Adam, short for Adaptive Moment
 * Estimation, extends the RMSProp optimizer. It combines the advantages of AdaGrad and RMSProp by
 * adaptively adjusting learning rates for each parameter using the first and second moments of
 * gradients. Fused Adam optimization efficiently combines multiple operations into a single kernel,
 * reducing memory access overhead and improving performance.
 *
 * Additionally, Fused Adam can be utilized in both adam w and Automatic Mixed Precision (AMP),
 * enabling accelerated model training and reduced memory consumption. AMP supports FP16
 * computation, optimizing model calculations using a mixture of FP32 and FP16 precision to enhance
 * training speed. When utilizing AMP, FoundInf, ScaleGrad, and step tensors should be employed. In
 * AMP mode, the execution of Adam is determined based on the FoundInf value. State Step accepts
 * both int values and int tensors. If a Step tensor is employed, the step received as an int is
 * disregarded, and if Adam is executed, the step tensor is incremented by 1.
 *
 * @code
 * // Execute Adam
 * miopenFusedAdam(handle,
 *                 paramDesc,
 *                 param,
 *                 gradDesc,
 *                 grad,
 *                 expAvgDesc,
 *                 expAvg,
 *                 expAvgSqDesc,
 *                 expAvgSq,
 *                 NULL,     // Unused maxExpAvgSqDesc because amsgrad is false
 *                 NULL,
 *                 NULL,     // Unused stateStep Tensor because use step integer argument
 *                 NULL,
 *                 step,
 *                 lr,
 *                 beta1,
 *                 beta2,
 *                 weight_decay,
 *                 eps,
 *                 false,    // amsgrad
 *                 false,    // maximize
 *                 false,    // adamw
 *                 NULL,     // Unused gradScale Tensor because not amp
 *                 NULL,
 *                 NULL,     // Unused foundInf Tensor because not amp
 *                 NULL);
 *
 * // Execute AdamW
 * miopenFusedAdam(handle,
 *                 paramDesc,
 *                 param,
 *                 gradDesc,
 *                 grad,
 *                 expAvgDesc,
 *                 expAvg,
 *                 expAvgSqDesc,
 *                 expAvgSq,
 *                 NULL,     // Unused maxExpAvgSqDesc because amsgrad is false
 *                 NULL,
 *                 NULL,     // Unused stateStep Tensor because use step integer argument
 *                 NULL,
 *                 step,
 *                 lr,
 *                 beta1,
 *                 beta2,
 *                 weight_decay,
 *                 eps,
 *                 false,    // amsgrad
 *                 false,    // maximize
 *                 true,     // adamw
 *                 NULL,     // Unused gradScale Tensor because not amp
 *                 NULL,
 *                 NULL,     // Unused foundInf Tensor because not amp
 *                 NULL);
 *
 * // Execute AMP Adam
 * miopenFusedAdam(handle,
 *                 paramDesc,
 *                 param,
 *                 gradDesc,
 *                 grad,
 *                 expAvgDesc,
 *                 expAvg,
 *                 expAvgSqDesc,
 *                 expAvgSq,
 *                 NULL,     // Unused maxExpAvgSqDesc because amsgrad is false
 *                 NULL,
 *                 stateStepDesc,
 *                 stateStep,
 *                 -1,       // Ignore step value because stateStep Tensor is used
 *                 lr,
 *                 beta1,
 *                 beta2,
 *                 weight_decay,
 *                 eps,
 *                 false,    // amsgrad
 *                 false,    // maximize
 *                 false,    // adamw
 *                 gradScaleDesc,
 *                 gradScale,
 *                 foundInfDesc,
 *                 foundInf);
 * @endcode
 *
 * @param handle              MIOpen handle (input)
 * @param paramDesc           Tensor descriptor for the input parameter tensor (input)
 * @param param               Input parameter tensor (input)
 * @param gradDesc            Tensor descriptor for the input gradient tensor (input)
 * @param grad                Input gradient tensor (input)
 * @param expAvgDesc          Tensor descriptor for the input exponential moving average tensor
 *                            (input)
 * @param expAvg              Input exponential moving average tensor (input)
 * @param expAvgSqDesc        Tensor descriptor for the input exponential moving average squared
 *                            tensor (input)
 * @param expAvgSq            Input exponential moving average squared tensor (input)
 * @param maxExpAvgSqDesc     Tensor descriptor for the input maximum exponential moving average
 *                            squared tensor. Used when amsgrad is true (input, optional)
 * @param maxExpAvgSq         Input maximum exponential moving average squared tensor. Used when
 *                            amsgrad is true (input, optional)
 * @param stateStepDesc       Tensor descriptor for the input state step tensor (input)
 * @param stateStep           Input state step tensor (input)
 * @param state_step          Input state step. used when the step tensor is null (input)
 * @param lr                  Learning rate (input)
 * @param beta1               Coefficient used for computing the first moment running average of
 *                            gradient (input)
 * @param beta2               Coefficient used for computing the second moment running average of
 *                            gradient (input)
 * @param weight_decay        Weight decay (input)
 * @param eps                 Term added to the denominator to improve numerical stability (input)
 * @param amsgrad             Flag indicating whether to use the AMSGrad variant of Adam (input)
 * @param maximize            Flag indicating whether to maximize the objective with respect to the
 *                            parameters (input)
 * @param adamw               If true, the operation becomes AdamW (input)
 * @param gradScaleDesc       Tensor descriptor for the input grad scale tensor (input, optional)
 * @param gradScale           Input grad scale tensor (input, optional)
 * @param foundInfDesc        Tensor descriptor for the input found inf tensor (input, optional)
 * @param foundInf            Tensor indicating the presence of inf or NaN in gradients. If true,
 *                            skips operation and step update (input, optional)
 * @return                    miopenStatus_t
 */
MIOPEN_EXPORT miopenStatus_t miopenFusedAdam(miopenHandle_t handle,
                                             const miopenTensorDescriptor_t paramDesc,
                                             void* param,
                                             const miopenTensorDescriptor_t gradDesc,
                                             const void* grad,
                                             const miopenTensorDescriptor_t expAvgDesc,
                                             void* expAvg,
                                             const miopenTensorDescriptor_t expAvgSqDesc,
                                             void* expAvgSq,
                                             const miopenTensorDescriptor_t maxExpAvgSqDesc,
                                             void* maxExpAvgSq,
                                             const miopenTensorDescriptor_t stateStepDesc,
                                             void* stateStep,
                                             const unsigned int state_step,
                                             const float lr,
                                             const float beta1,
                                             const float beta2,
                                             const float weight_decay,
                                             const float eps,
                                             const bool amsgrad,
                                             const bool maximize,
                                             const bool adamw,
                                             const miopenTensorDescriptor_t gradScaleDesc,
                                             const void* gradScale,
                                             const miopenTensorDescriptor_t foundInfDesc,
                                             const void* foundInf);

/*! @brief Execute single tensor Adam optimization and receive the result in a separate output
 * tensor.
 *
 * This function is equivalent to miopenFusedAdam but receives the result in a separate output
 * tensor.
 * @see miopenFusedAdam
 *
 * @code
 * // Execute Adam
 * miopenFusedAdamWithOutput(handle,
 *                           paramInDesc,
 *                           paramIn,
 *                           paramOutDesc,
 *                           paramOut,
 *                           NULL,   // Unused paramOutFloat16 tensor because is not amp
 *                           NULL,
 *                           gradInDesc,
 *                           gradIn,
 *                           expAvgInDesc,
 *                           expAvgIn,
 *                           expAvgOutDesc,
 *                           expAvgOut,
 *                           expAvgInSqDesc,
 *                           expAvgSqIn,
 *                           expAvgSqOutDesc,
 *                           expAvgSqOut,
 *                           NULL,   // Unused maxExpAvgSqIn tensor because amsgrad is false
 *                           NULL,
 *                           NULL,   // Unused maxExpAvgSqOut tensor because amsgrad is false
 *                           NULL,
 *                           NULL,   // Unused stateStepIn tensor because use step integer argument
 *                           NULL,
 *                           NULL,   // Unused stateStepOut tensor because use step integer argument
 *                           NULL,
 *                           step,
 *                           lr,
 *                           beta1,
 *                           beta2,
 *                           weight_decay,
 *                           eps,
 *                           false,  // amsgrad
 *                           false,  // maximize
 *                           false,  // adamw
 *                           NULL,   // Unused gradScale Tensor because not amp
 *                           NULL,
 *                           NULL,   // Unused foundInf Tensor because not amp
 *                           NULL);
 *
 * // Execute Amp Adam
 * miopenFusedAdamWithOutput(handle,
 *                           paramInDesc,
 *                           paramIn,
 *                           paramOutDesc,
 *                           paramOut,
 *                           paramOutFloat16Desc,  // paramOutFloat16 tensor is optional in amp
 *                           paramOutFloat16,
 *                           gradInDesc,
 *                           gradIn,
 *                           expAvgInDesc,
 *                           expAvgIn,
 *                           expAvgOutDesc,
 *                           expAvgOut,
 *                           expAvgInSqDesc,
 *                           expAvgSqIn,
 *                           expAvgSqIn,
 *                           expAvgSqOutDesc,
 *                           expAvgSqOut,
 *                           NULL,         // Unused maxExpAvgSqIn tensor because amsgrad is false
 *                           NULL,
 *                           NULL,         // Unused maxExpAvgSqOut tensor because amsgrad is false
 *                           NULL,
 *                           stateStepInDesc,
 *                           stateStepIn,
 *                           stateStepOutDesc,
 *                           stateStepOut
 *                           -1,           // Ignore step value because stateStep Tensor is used
 *                           lr, beta1, beta2, weight_decay, eps,
 *                           false,        // amsgrad
 *                           false,        // maximize
 *                           false,        // adamw
 *                           gradScaleDesc,
 *                           gradScale,
 *                           foundInfDesc,
 *                           foundInf);
 * @endcode
 *
 * @param handle              MIOpen handle (input)
 * @param paramInDesc         Tensor descriptor for the input parameter tensor (input)
 * @param paramIn             Input parameter tensor (input)
 * @param paramOutDesc        Tensor descriptor for the output parameter tensor (input)
 * @param paramOut            Output parameter tensor (output)
 * @param paramOutFloat16Desc Tensor descriptor for the output parameter tensor float16 (input,
 *                            optional)
 * @param paramOutFloat16     Output parameter tensor (output, optional)
 * @param gradInDesc          Tensor descriptor for the input gradient tensor (input)
 * @param gradIn              Input gradient tensor (input)
 * @param expAvgInDesc        Tensor descriptor for the input exponential moving average tensor
 *                            (input)
 * @param expAvgIn            Input exponential moving average tensor (input)
 * @param expAvgOutDesc       Tensor descriptor for the output exponential moving average tensor
 *                            (input)
 * @param expAvgOut           Output exponential moving average tensor (output)
 * @param expAvgSqInDesc      Tensor descriptor for the input exponential moving average squared
 *                            tensor (input)
 * @param expAvgSqIn          Input exponential moving average squared tensor (input)
 * @param expAvgSqOutDesc     Tensor descriptor for the output exponential moving average squared
 *                            tensor (input)
 * @param expAvgSqOut         Output exponential moving average squared tensor (output)
 * @param maxExpAvgSqInDesc   Tensor descriptor for the input maximum exponential moving average
 *                            squared tensor. Used when amsgrad is true (input, optional)
 * @param maxExpAvgSqIn       Input maximum exponential moving average squared tensor. Used when
 *                            amsgrad is true (input, optional)
 * @param maxExpAvgSqOutDesc  Tensor descriptor for the output maximum exponential moving average
 *                            squared tensor. Used when amsgrad is true (input, optional)
 * @param maxExpAvgSqOut      Output maximum exponential moving average squared tensor. Used when
 *                            amsgrad is true (output, optional)
 * @param stateStepInDesc     Tensor descriptor for the input state step tensor (input, optional)
 * @param stateStepIn         Input state step tensor (input, optional)
 * @param stateStepOutDesc    Tensor descriptor for the output state step tensor (input, optional)
 * @param stateStepOut        Output state step tensor that stores the updated step value. (output,
 *                            optional)
 * @param state_step          Input state step, It is used when the step tensor is null. (input)
 * @param lr                  Learning rate (input)
 * @param beta1               Coefficient used for computing the first moment running average of
 *                            gradient (input)
 * @param beta2               Coefficient used for computing the second moment running average of
 *                            gradient (input)
 * @param weight_decay        Weight decay (input)
 * @param eps                 Term added to the denominator to improve numerical stability (input)
 * @param amsgrad             Flag indicating whether to use the AMSGrad variant of Adam (input)
 * @param maximize            Flag indicating whether to maximize the objective with respect to the
 *                            parameters (input)
 * @param adamw               If it is true, the operation becomes AdamW (input)
 * @param gradScaleDesc       Tensor descriptor for the input grad scale tensor (input, optional)
 * @param gradScale           Input grad scale tensor (input, optional)
 * @param foundInfDesc        Tensor descriptor for the input found inf tensor (input, optional)
 * @param foundInf            Tensor indicating presence of inf or nan in gradients. If true, skips
 *                            operation and step update. (input, optional)
 * @return                    miopenStatus_t
 */
MIOPEN_EXPORT miopenStatus_t
miopenFusedAdamWithOutput(miopenHandle_t handle,
                          const miopenTensorDescriptor_t paramInDesc,
                          void* paramIn,
                          const miopenTensorDescriptor_t paramOutDesc,
                          void* paramOut,
                          const miopenTensorDescriptor_t paramOutFloat16Desc,
                          void* paramOutFloat16,
                          const miopenTensorDescriptor_t gradInDesc,
                          const void* gradIn,
                          const miopenTensorDescriptor_t expAvgInDesc,
                          void* expAvgIn,
                          const miopenTensorDescriptor_t expAvgOutDesc,
                          void* expAvgOut,
                          const miopenTensorDescriptor_t expAvgSqInDesc,
                          void* expAvgSqIn,
                          const miopenTensorDescriptor_t expAvgSqOutDesc,
                          void* expAvgSqOut,
                          const miopenTensorDescriptor_t maxExpAvgSqInDesc,
                          void* maxExpAvgSqIn,
                          const miopenTensorDescriptor_t maxExpAvgSqOutDesc,
                          void* maxExpAvgSqOut,
                          const miopenTensorDescriptor_t stateStepInDesc,
                          void* stateStepIn,
                          const miopenTensorDescriptor_t stateStepOutDesc,
                          void* stateStepOut,
                          const unsigned int state_step,
                          const float lr,
                          const float beta1,
                          const float beta2,
                          const float weight_decay,
                          const float eps,
                          const bool amsgrad,
                          const bool maximize,
                          const bool adamw,
                          const miopenTensorDescriptor_t gradScaleDesc,
                          const void* gradScale,
                          const miopenTensorDescriptor_t foundInfDesc,
                          const void* foundInf);

/** @} */
// CLOSEOUT SGD DOXYGEN GROUP
#endif // MIOPEN_BETA_API

#ifdef MIOPEN_BETA_API
// TransformersAdamW APIs
/** @addtogroup SGD
 *
 *  @{
 */
/*! @brief Implements Adam algorithm with weight decay fix as introduced in
 * <a href="https://arxiv.org/abs/1711.05101">Decoupled Weight Decay Regularization</a>.
 * This is the fused kernel version of AdamW included in the Hugging Face Transformers module.
 *
 * @see miopenFusedAdam
 *
 * @code
 * // Execute Adam
 * miopenTransformersAdamW(handle,
 *                         paramDesc,
 *                         param,
 *                         gradDesc,
 *                         grad,
 *                         expAvgDesc,
 *                         expAvg,
 *                         expAvgSqDesc,
 *                         expAvgSq,
 *                         NULL,     // Unused stateStep Tensor because use step integer argument
 *                         NULL,
 *                         step,
 *                         lr,
 *                         beta1,
 *                         beta2,
 *                         weight_decay,
 *                         eps,
 *                         true,     // correct_bias
 *                         NULL,     // Unused gradScale Tensor because not amp
 *                         NULL,
 *                         NULL,     // Unused foundInf Tensor because not amp
 *                         NULL);
 *
 * // Execute AMP Adam
 * miopenTransformersAdamW(handle,
 *                         paramDesc,
 *                         param,
 *                         gradDesc,
 *                         grad,
 *                         expAvgDesc,
 *                         expAvg,
 *                         expAvgSqDesc,
 *                         expAvgSq,
 *                         stateStepDesc,
 *                         stateStep,
 *                         -1,       // Ignore step value because stateStep Tensor is used
 *                         lr,
 *                         beta1,
 *                         beta2,
 *                         weight_decay,
 *                         eps,
 *                         true,     // correct_bias
 *                         gradScaleDesc,
 *                         gradScale,
 *                         foundInfDesc,
 *                         foundInf);
 * @endcode
 *
 * @param handle              MIOpen handle (input)
 * @param paramDesc           Tensor descriptor for the input parameter tensor (input)
 * @param param               Input parameter tensor (input)
 * @param gradDesc            Tensor descriptor for the input gradient tensor (input)
 * @param grad                Input gradient tensor (input)
 * @param expAvgDesc          Tensor descriptor for the input exponential moving average tensor
 *                            (input)
 * @param expAvg              Input exponential moving average tensor (input)
 * @param expAvgSqDesc        Tensor descriptor for the input exponential moving average squared
 *                            tensor (input)
 * @param expAvgSq            Input exponential moving average squared tensor (input)
 * @param stateStepDesc       Tensor descriptor for the input state step tensor (input)
 * @param stateStep           Input state step tensor (input)
 * @param state_step          Input state step. used when the step tensor is null (input)
 * @param lr                  Learning rate (input)
 * @param beta1               Coefficient used for computing the first moment running average of
 *                            gradient (input)
 * @param beta2               Coefficient used for computing the second moment running average of
 *                            gradient (input)
 * @param weight_decay        Weight decay (input)
 * @param eps                 Term added to the denominator to improve numerical stability (input)
 * @param correct_bias        Whether or not to correct bias in Adam (for instance, in Bert TF
 *                            repository they use False).
 * @param gradScaleDesc       Tensor descriptor for the input grad scale tensor (input, optional)
 * @param gradScale           Input grad scale tensor (input, optional)
 * @param foundInfDesc        Tensor descriptor for the input found inf tensor (input, optional)
 * @param foundInf            Tensor indicating the presence of inf or NaN in gradients. If true,
 *                            skips operation and step update (input, optional)
 * @return                    miopenStatus_t
 */
MIOPEN_EXPORT miopenStatus_t miopenTransformersAdamW(miopenHandle_t handle,
                                                     const miopenTensorDescriptor_t paramDesc,
                                                     void* param,
                                                     const miopenTensorDescriptor_t gradDesc,
                                                     const void* grad,
                                                     const miopenTensorDescriptor_t expAvgDesc,
                                                     void* expAvg,
                                                     const miopenTensorDescriptor_t expAvgSqDesc,
                                                     void* expAvgSq,
                                                     const miopenTensorDescriptor_t stateStepDesc,
                                                     void* stateStep,
                                                     const unsigned int state_step,
                                                     const float lr,
                                                     const float beta1,
                                                     const float beta2,
                                                     const float weight_decay,
                                                     const float eps,
                                                     const bool correct_bias,
                                                     const miopenTensorDescriptor_t gradScaleDesc,
                                                     const void* gradScale,
                                                     const miopenTensorDescriptor_t foundInfDesc,
                                                     const void* foundInf);

/*! @brief Execute single tensor Adam optimization and receive the result in a separate output
 * tensor.
 *
 * This function is equivalent to miopenTransformersAdam but receives the result in a separate
 * output tensor.
 * @see miopenTransformersAdamW
 * @see miopenFusedAdamWithOutput
 *
 * @code
 * // Execute Adam
 * miopenTransformersAdamWWithOutput(handle,
 *                                   paramInDesc,
 *                                   paramIn,
 *                                   paramOutDesc,
 *                                   paramOut,
 *                                   NULL,   // Unused paramOutFloat16 tensor because is not amp
 *                                   NULL,
 *                                   gradInDesc,
 *                                   gradIn,
 *                                   expAvgInDesc,
 *                                   expAvgIn,
 *                                   expAvgOutDesc,
 *                                   expAvgOut,
 *                                   expAvgInSqDesc,
 *                                   expAvgSqIn,
 *                                   expAvgSqOutDesc,
 *                                   expAvgSqOut,
 *                                   NULL,   // Unused stateStepIn tensor because use step int
 *                                   NULL,
 *                                   NULL,   // Unused stateStepOut tensor because use step int
 *                                   NULL,
 *                                   step,
 *                                   lr,
 *                                   beta1,
 *                                   beta2,
 *                                   weight_decay,
 *                                   eps,
 *                                   -1,     // step_size
 *                                   true,   // correct_bias
 *                                   NULL,   // Unused gradScale Tensor because not amp
 *                                   NULL,
 *                                   NULL,   // Unused foundInf Tensor because not amp
 *                                   NULL);
 *
 * // Execute Amp Adam
 * miopenTransformersAdamWWithOutput(handle,
 *                                   paramInDesc,
 *                                   paramIn,
 *                                   paramOutDesc,
 *                                   paramOut,
 *                                   paramOutFloat16Desc,  // optional in amp
 *                                   paramOutFloat16,
 *                                   gradInDesc,
 *                                   gradIn,
 *                                   expAvgInDesc,
 *                                   expAvgIn,
 *                                   expAvgOutDesc,
 *                                   expAvgOut,
 *                                   expAvgInSqDesc,
 *                                   expAvgSqIn,
 *                                   expAvgSqIn,
 *                                   expAvgSqOutDesc,
 *                                   expAvgSqOut,
 *                                   stateStepInDesc,
 *                                   stateStepIn,
 *                                   stateStepOutDesc,
 *                                   stateStepOut
 *                                   -1,   // Ignore step value because stateStep Tensor is used
 *                                   lr,
 *                                   beta1,
 *                                   beta2,
 *                                   weight_decay,
 *                                   eps,
 *                                   -1,   // step_size
 *                                   true, // correct_bias
 *                                   NULL, // Unused gradScale Tensor because not amp
 *                                   NULL,
 *                                   NULL, // Unused foundInf Tensor because not amp
 *                                   NULL);
 * @endcode
 *
 * @param handle              MIOpen handle (input)
 * @param paramInDesc         Tensor descriptor for the input parameter tensor (input)
 * @param paramIn             Input parameter tensor (input)
 * @param paramOutDesc        Tensor descriptor for the output parameter tensor (input)
 * @param paramOut            Output parameter tensor (output)
 * @param paramOutFloat16Desc Tensor descriptor for the output parameter tensor float16 (input,
 *                            optional)
 * @param paramOutFloat16     Output parameter tensor (output, optional)
 * @param gradInDesc          Tensor descriptor for the input gradient tensor (input)
 * @param gradIn              Input gradient tensor (input)
 * @param expAvgInDesc        Tensor descriptor for the input exponential moving average tensor
 *                            (input)
 * @param expAvgIn            Input exponential moving average tensor (input)
 * @param expAvgOutDesc       Tensor descriptor for the output exponential moving average tensor
 *                            (input)
 * @param expAvgOut           Output exponential moving average tensor (output)
 * @param expAvgSqInDesc      Tensor descriptor for the input exponential moving average squared
 *                            tensor (input)
 * @param expAvgSqIn          Input exponential moving average squared tensor (input)
 * @param expAvgSqOutDesc     Tensor descriptor for the output exponential moving average squared
 *                            tensor (input)
 * @param expAvgSqOut         Output exponential moving average squared tensor (output)
 * @param stateStepInDesc     Tensor descriptor for the input state step tensor (input, optional)
 * @param stateStepIn         Input state step tensor (input, optional)
 * @param stateStepOutDesc    Tensor descriptor for the output state step tensor (input, optional)
 * @param stateStepOut        Output state step tensor that stores the updated step value. (output,
 *                            optional)
 * @param state_step          Input state step, It is used when the step tensor is null. (input)
 * @param lr                  Learning rate (input)
 * @param beta1               Coefficient used for computing the first moment running average of
 *                            gradient (input)
 * @param beta2               Coefficient used for computing the second moment running average of
 *                            gradient (input)
 * @param weight_decay        Weight decay (input)
 * @param eps                 Term added to the denominator to improve numerical stability (input)
 * @param step_size           Pre-calculated step_size, used for performance enhancement (input)
 * @param correct_bias        Whether or not to correct bias in Adam (for instance, in Bert TF
 *                            repository they use False) (input)
 * @param gradScaleDesc       Tensor descriptor for the input grad scale tensor (input, optional)
 * @param gradScale           Input grad scale tensor (input, optional)
 * @param foundInfDesc        Tensor descriptor for the input found inf tensor (input, optional)
 * @param foundInf            Tensor indicating presence of inf or nan in gradients. If true, skips
 *                            operation and step update. (input, optional)
 * @return                    miopenStatus_t
 */
MIOPEN_EXPORT miopenStatus_t
miopenTransformersAdamWWithOutput(miopenHandle_t handle,
                                  const miopenTensorDescriptor_t paramInDesc,
                                  void* paramIn,
                                  const miopenTensorDescriptor_t paramOutDesc,
                                  void* paramOut,
                                  const miopenTensorDescriptor_t paramOutFloat16Desc,
                                  void* paramOutFloat16,
                                  const miopenTensorDescriptor_t gradInDesc,
                                  const void* gradIn,
                                  const miopenTensorDescriptor_t expAvgInDesc,
                                  void* expAvgIn,
                                  const miopenTensorDescriptor_t expAvgOutDesc,
                                  void* expAvgOut,
                                  const miopenTensorDescriptor_t expAvgSqInDesc,
                                  void* expAvgSqIn,
                                  const miopenTensorDescriptor_t expAvgSqOutDesc,
                                  void* expAvgSqOut,
                                  const miopenTensorDescriptor_t stateStepInDesc,
                                  void* stateStepIn,
                                  const miopenTensorDescriptor_t stateStepOutDesc,
                                  void* stateStepOut,
                                  const unsigned int state_step,
                                  const float lr,
                                  const float beta1,
                                  const float beta2,
                                  const float weight_decay,
                                  const float eps,
                                  const float step_size,
                                  const bool correct_bias,
                                  const miopenTensorDescriptor_t gradScaleDesc,
                                  const void* gradScale,
                                  const miopenTensorDescriptor_t foundInfDesc,
                                  const void* foundInf);

/** @} */
// CLOSEOUT SGD DOXYGEN GROUP
#endif // MIOPEN_BETA_API

#ifdef MIOPEN_BETA_API
// GetItem APIs
/** @addtogroup getitem
 *
 *  @{
 */
/*! @brief Helper function to query the minimum workspace size required by the getitem call
 *
 * @param [in]   handle                  MIOpen Handle
 * @param [in]   indexCount              Number of input tensor indexs
 * @param [in]   indexDescs              Tensor descriptor of input tensor indexs
 * @param [out]  sizeInBytes             Pointer to data to return the minimum workspace size
 * @return                        miopenStatus_t
 */
MIOPEN_EXPORT miopenStatus_t
miopenGetGetitemWorkspaceSize(miopenHandle_t handle,
                              uint32_t indexCount,
                              const miopenTensorDescriptor_t* indexDescs,
                              size_t* sizeInBytes);

/*! @brief Execute a getitem backward layer
 *
 * Backward of getitem for tensor indexing, slicing, masking.
 *
 * @param [in]   handle                  MIOpen handle
 * @param [in]   workspace               Address of the allocated workspace data
 * @param [in]   workspaceSizeInBytes    Size in bytes of the allocated workspace data
 * @param [in]   dyDesc                  Tensor descriptor of input tensor dy
 * @param [in]   dy                      Source data tensor dy
 * @param [in]   indexCount              Number of input tensor indexs
 * @param [in]   indexDescs              Tensor descriptor of input tensor indexs(All indexs same
 * size)
 * @param [in]   indexs                  Source data tensor indexs
 * @param [in]   dxDesc                  Tensor descriptor of output tensor dx
 * @param [out]  dx                      Data tensor dx(It must be initialized to 0)
 * @param [in]   errorDesc               Tensor descriptor of output tensor error
 * @param [out]  error                   Data tensor error(It must be initialized to 0)
 * @param [in]   dimCount                Number of dimensions
 * @param [in]   dims                    Dimensions
 * @param [in]   sliceCount              Number of slices
 * @param [in]   slices                  Slices
 * @param [in]   offset                  Offset of output tensor dx
 * @return                               miopenStatus_t
 */
MIOPEN_EXPORT miopenStatus_t miopenGetitemBackward(miopenHandle_t handle,
                                                   void* workspace,
                                                   size_t workspaceSizeInBytes,
                                                   const miopenTensorDescriptor_t dyDesc,
                                                   const void* dy,
                                                   uint32_t indexCount,
                                                   const miopenTensorDescriptor_t* indexDescs,
                                                   const void* const* indexs,
                                                   const miopenTensorDescriptor_t dxDesc,
                                                   void* dx,
                                                   const miopenTensorDescriptor_t errorDesc,
                                                   void* error,
                                                   uint32_t dimCount,
                                                   const int32_t* dims,
                                                   uint32_t sliceCount,
                                                   const int32_t* slices,
                                                   uint32_t offset);

/** @} */
// CLOSEOUT GETITEM DOXYGEN GROUP
#endif // MIOPEN_BETA_API

#ifdef MIOPEN_BETA_API
// RotaryPositionalEmbeddings APIs
/** @addtogroup RotaryPositionalEmbeddings
 *
 *  @{
 */
/*! @brief Execute a rope forward layer
 *
 * @param [in]   handle         MIOpen handle
 * @param [in]   xDesc          Tensor descriptor for data input tensor x
 * @param [in]   x              Data tensor x
 * @param [in]   cosDesc        Tensor descriptor for data input tensor cos
 * @param [in]   cos            Data tensor cos
 * @param [in]   sinDesc        Tensor descriptor for data input tensor sin
 * @param [in]   sin            Data tensor sin
 * @param [in]   yDesc          Tensor descriptor for output data tensor y
 * @param [out]  y              Data tensor y
 * @return                      miopenStatus_t
 */
MIOPEN_EXPORT miopenStatus_t miopenRoPEForward(miopenHandle_t handle,
                                               const miopenTensorDescriptor_t xDesc,
                                               const void* x,
                                               const miopenTensorDescriptor_t cosDesc,
                                               const void* cos,
                                               const miopenTensorDescriptor_t sinDesc,
                                               const void* sin,
                                               const miopenTensorDescriptor_t yDesc,
                                               void* y);

/*! @brief Execute a rope backward layer
 *
 * @param [in]   handle         MIOpen handle
 * @param [in]   dyDesc         Tensor descriptor for data input tensor dy
 * @param [in]   dy             Data tensor dy
 * @param [in]   cosDesc        Tensor descriptor for output data tensor cos
 * @param [in]   cos            Data tensor cos
 * @param [in]   sinDesc        Tensor descriptor for data input tensor sin
 * @param [in]   sin            Data tensor sin
 * @param [in]   dxDesc         Tensor descriptor for output data tensor dx
 * @param [out]  dx             Data tensor dx
 * @return                      miopenStatus_t
 */
MIOPEN_EXPORT miopenStatus_t miopenRoPEBackward(miopenHandle_t handle,
                                                const miopenTensorDescriptor_t dyDesc,
                                                const void* dy,
                                                const miopenTensorDescriptor_t cosDesc,
                                                const void* cos,
                                                const miopenTensorDescriptor_t sinDesc,
                                                const void* sin,
                                                const miopenTensorDescriptor_t dxDesc,
                                                void* dx);
/** @} */
// CLOSEOUT ROPE DOXYGEN GROUP
// kthvalue APIs
/** @addtogroup kthvalue
 *
 *  @{
 */

/*! @brief Execute a Kthvalue forward layer
 *
 * @param handle                   MIOpen handle (input)
 * @param inputDesc                Tensor descriptor for input tensor (input)
 * @param input                    Data tensor input (input)
 * @param outputDesc               Tensor descriptor for output tensor (input)
 * @param output                   Data tensor output (output)
 * @param indices                  Data tensor indices (output)
 * @param indicesDesc              Tensor descriptor for indices tensor (input)
 * @param k                        The k-th smallest element(input)
 * @param dim                      The dimension to find the kth value along (Default = -1)(input)
 * @param keepDim                  Whether the output tensor has dim retained or not (Default =
 * false)(input)
 * @return                         miopenStatus_t
 */
MIOPEN_EXPORT miopenStatus_t miopenKthvalueForward(miopenHandle_t handle,
                                                   miopenTensorDescriptor_t inputDesc,
                                                   const void* input,
                                                   miopenTensorDescriptor_t outputDesc,
                                                   void* output,
                                                   miopenTensorDescriptor_t indicesDesc,
                                                   size_t* indices,
                                                   size_t k,
                                                   int32_t dim  = -1,
                                                   bool keepDim = false);

/** @} */
// CLOSEOUT kthvalue DOXYGEN GROUP
#endif // MIOPEN_BETA_API

#ifdef MIOPEN_BETA_API
/** @addtogroup ReLU
 *
 *  @{
 */

/*! @brief Helper function to query the minimum workspace size required by the PReLU backward call
 *
 * @param handle                   MIOpen Handle (input)
 * @param inputDesc                Tensor descriptor for input tensor (input)
 * @param weightDesc               Tensor descriptor for weight tensor (input)
 * @param sizeInBytes              Pointer to data to return the minimum workspace size
 * @return                         miopenStatus_t
 */
MIOPEN_EXPORT miopenStatus_t
miopenGetPReLUBackwardWorkspaceSize(miopenHandle_t handle,
                                    miopenTensorDescriptor_t inputDesc,
                                    miopenTensorDescriptor_t weightDesc,
                                    size_t* sizeInBytes);

/*! @brief Execute a PReLU backward layer
 *
 * @param handle                   MIOpen handle (input)
 * @param workspace                Address of the allocated workspace data (input)
 * @param workspaceSizeInBytes     Size in bytes of the allocated workspace data (input)
 * @param inputDesc                Tensor descriptor for input tensor (input)
 * @param input                    Data tensor input (input)
 * @param weightDesc               Tensor descriptor for weight tensor (input)
 * @param weight                   Data tensor weight (input)
 * @param doutputDesc              Tensor descriptor for output gradient (input)
 * @param doutput                  Gradient of output (input)
 * @param dinputDesc               Tensor descriptor for input gradient (input)
 * @param dinput                   Gradient of input (output)
 * @param dweightDesc              Tensor descriptor for weight gradient (input)
 * @param dweight                  Gradient of weight (output)
 */
MIOPEN_EXPORT miopenStatus_t miopenPReLUBackward(miopenHandle_t handle,
                                                 void* workspace,
                                                 size_t workspaceSizeInBytes,
                                                 miopenTensorDescriptor_t inputDesc,
                                                 const void* input,
                                                 miopenTensorDescriptor_t weightDesc,
                                                 const void* weight,
                                                 miopenTensorDescriptor_t doutputDesc,
                                                 const void* doutput,
                                                 miopenTensorDescriptor_t dinputDesc,
                                                 void* dinput,
                                                 miopenTensorDescriptor_t dweightDesc,
                                                 void* dweight);

/** @} */
// CLOSEOUT RELU DOXYGEN GROUP
#endif // MIOPEN_BETA_API

#ifdef MIOPEN_BETA_API
<<<<<<< HEAD
/** @addtogroup where
 *
 *  @{
 */

/*! @brief Execute WHERE backward layer
 *
 * @param handle                   MIOpen handle (input)
 * @param outputGradDesc           Tensor descriptor for output gradient tensor (input)
 * @param outputGrad               Output gradient tensor (input)
 * @param conditionDesc            Tensor descriptor for condition tensor (input)
 * @param condition                Condition tensor (input)
 * @param inputGradDesc            Tensor descriptor for input gradient tensor (input)
 * @param inputGrad                Input gradient tensor (output)
 * @param otherGradDesc            Tensor descriptor for other gradient tensor (input)
 * @param otherGrad                Other gradient tensor (output)
 * @return                         miopenStatus_t
 */
MIOPEN_EXPORT miopenStatus_t miopenWhereBackward(miopenHandle_t handle,
                                                 const miopenTensorDescriptor_t outputGradDesc,
                                                 const void* outputGrad,
                                                 const miopenTensorDescriptor_t conditionDesc,
                                                 const void* condition,
                                                 const miopenTensorDescriptor_t inputGradDesc,
                                                 void* inputGrad,
                                                 const miopenTensorDescriptor_t otherGradDesc,
                                                 void* otherGrad);

/** @} */
// CLOSEOUT WHERE DOXYGEN GROUP
=======

/*! @ingroup LossFunction
 * @enum miopenLossReductionMode_t
 * Reduction mode for loss function
 */
typedef enum
{
    MIOPEN_LOSS_REDUCTION_NONE = 0, /*!< output tensor elements are not reduced */
    MIOPEN_LOSS_REDUCTION_SUM  = 1, /*!< output tensor elements are summed up */
    MIOPEN_LOSS_REDUCTION_MEAN = 2, /*!< output tensor elements are summed up and divided with total
                                       number of elements to get mean value */
} miopenLossReductionMode_t;

// SoftMarginLoss APIs
/** @addtogroup LossFunction
 *
 *  @{
 */

/*! @brief Helper function to query the minimum workspace size required by the
SoftMarginLossForward call
 *
 * @param [in]  handle              MIOpen Handle
 * @param [in]  inputDesc           Tensor descriptor for input tensor
 * @param [in]  targetDesc          Tensor descriptor for target tensor
 * @param [in]  outputDesc          Tensor descriptor for output tensor
*  @param [in]  reduction           Reduction mode (sum, mean). For none reduction we don't need to
use this function
 * @param [out] sizeInBytes         Pointer to data to return the minimum workspace size
 * @return                          miopenStatus_t
 */
MIOPEN_EXPORT miopenStatus_t
miopenGetSoftMarginLossForwardWorkspaceSize(miopenHandle_t handle,
                                            miopenTensorDescriptor_t inputDesc,
                                            miopenTensorDescriptor_t targetDesc,
                                            miopenTensorDescriptor_t outputDesc,
                                            miopenLossReductionMode_t reduction,
                                            size_t* sizeInBytes);

/*! @brief Execute a SoftMarginLoss forward layer
 *
 * @param [in]  handle                  MIOpen handle
 * @param [in]  inputDesc               Tensor descriptor for input tensor
 * @param [in]  input                   Data tensor input
 * @param [in]  targetDesc              Tensor descriptor for target tensor
 * @param [in]  target                  Data tensor target
 * @param [in]  outputDesc              Tensor descriptor for output tensor
 * @param [out] output                  Data tensor output
 * @param [in]  reduction               Reduction mode. If reduction mode is mean or sum, you must
 * provide param workspace and workspaceSizeInBytes. Call
 * miopenGetSoftMarginLossForwardWorkspaceSize to get workspaceSizeInBytes
 * @param [in]  workspace               Address of the allocated workspace data (Default = null)
 * @param [in]  workspaceSizeInBytes    Size in bytes of the allocated workspace data (Default = 0)
 * @return                              miopenStatus_t
 */
MIOPEN_EXPORT miopenStatus_t miopenSoftMarginLossForward(miopenHandle_t handle,
                                                         miopenTensorDescriptor_t inputDesc,
                                                         const void* input,
                                                         miopenTensorDescriptor_t targetDesc,
                                                         const void* target,
                                                         miopenTensorDescriptor_t outputDesc,
                                                         void* output,
                                                         miopenLossReductionMode_t reduction,
                                                         void* workspace             = nullptr,
                                                         size_t workspaceSizeInBytes = 0);

/*! @brief Execute a SoftMarginLoss backward layer
 *
 * @param [in]  handle                  MIOpen handle
 * @param [in]  inputDesc               Tensor descriptor for input tensor
 * @param [in]  input                   Data tensor input
 * @param [in]  targetDesc              Tensor descriptor for target tensor
 * @param [in]  target                  Data tensor target
 * @param [in]  doutputDesc             Tensor descriptor for output gradient
 * @param [in]  doutput                 Output gradient
 * @param [in]  dinputDesc              Tensor descriptor for input gradient
 * @param [out] dinput                  Input gradient
 * @param [in]  reduction               Reduction mode (none, sum, mean)
 * @return                              miopenStatus_t
 */
MIOPEN_EXPORT miopenStatus_t miopenSoftMarginLossBackward(miopenHandle_t handle,
                                                          miopenTensorDescriptor_t inputDesc,
                                                          const void* input,
                                                          miopenTensorDescriptor_t targetDesc,
                                                          const void* target,
                                                          miopenTensorDescriptor_t doutputDesc,
                                                          const void* doutput,
                                                          miopenTensorDescriptor_t dinputDesc,
                                                          void* dinput,
                                                          miopenLossReductionMode_t reduction);

/** @} */
// CLOSEOUT LossFunction DOXYGEN GROUP
#endif

#ifdef MIOPEN_BETA_API
// MultiMarginLoss APIs
/** @addtogroup LossFunction
 *
 *  @{
 */

/*! @brief Helper function to query the minimum workspace size required by the
MultiMarginLossForward call
 *
 * @param [in]  handle              MIOpen Handle
 * @param [in]  inputDesc           Tensor descriptor for input tensor (N, C) where N is the batch
size and C is the number of classes
 * @param [in]  targetDesc          Tensor descriptor for target tensor, must have shape (N). Each
value is between 0 and C - 1
 * @param [in]  weightDesc          Tensor descriptor for weight tensor. It is a manual rescaling
weight given to each class. It has to be a Tensor of size C
 * @param [in]  outputDesc          Tensor descriptor for output tensor. If reduction is 'none,
then it must have shape (N). Otherwise, it is a scalar
 * @param [in]  p                   Has a default value of 1. The only supported values are 1 and 2
 * @param [in]  margin              Has a default value of 1
 * @param [in]  reduction           Reduction mode (sum, mean)
 * @param [out] sizeInBytes         Pointer to data to return the minimum workspace size
 * @return                          miopenStatus_t
 */
MIOPEN_EXPORT miopenStatus_t
miopenGetMultiMarginLossForwardWorkspaceSize(miopenHandle_t handle,
                                             miopenTensorDescriptor_t inputDesc,
                                             miopenTensorDescriptor_t targetDesc,
                                             miopenTensorDescriptor_t weightDesc,
                                             miopenTensorDescriptor_t outputDesc,
                                             long p,
                                             float margin,
                                             miopenLossReductionMode_t reduction,
                                             size_t* sizeInBytes);

/*! @brief Execute a MultiMarginLoss forward layer
 *
 * @param [in]  handle                  MIOpen handle
 * @param [in]  inputDesc               Tensor descriptor for input tensor (N, C) where N is the
batch size and C is the number of classes.
 * @param [in]  input                   Data tensor input
 * @param [in]  targetDesc              Tensor descriptor for target tensor, must have shape (N).
Each value is between 0 and C - 1
 * @param [in]  target                  Data tensor target
 * @param [in]  weightDesc              Tensor descriptor for weight tensor. It is a manual
rescaling weight given to each class. It has to be a Tensor of size C
 * @param [in]  weight                  Data tensor weight
 * @param [in]  outputDesc              Tensor descriptor for output tensor. If reduction is 'none,
then it must have shape (N). Otherwise, it is a scalar.
 * @param [out] output                  Data tensor output
 * @param [in]  p                       Has a default value of 1. The only supported values are 1
and 2
 * @param [in]  margin                  Has a default value of 1
 * @param [in]  reduction               Reduction mode. If reduction mode is mean or sum, you must
 * provide param workspace and workspaceSizeInBytes. Call
 * miopenGetMultiMarginLossForwardWorkspaceSize to get workspaceSizeInBytes
 * @param [in]  workspace               Address of the allocated workspace data. Set = nullptr if
reduction = 'none'
 * @param [in]  workspaceSizeInBytes    Size in bytes of the allocated workspace data. Set = 0 if
reduction = 'none
 * @return                              miopenStatus_t
 */
MIOPEN_EXPORT miopenStatus_t miopenMultiMarginLossForward(miopenHandle_t handle,
                                                          miopenTensorDescriptor_t inputDesc,
                                                          const void* input,
                                                          miopenTensorDescriptor_t targetDesc,
                                                          const void* target,
                                                          miopenTensorDescriptor_t weightDesc,
                                                          const void* weight,
                                                          miopenTensorDescriptor_t outputDesc,
                                                          void* output,
                                                          long p,
                                                          float margin,
                                                          miopenLossReductionMode_t reduction,
                                                          void* workspace,
                                                          size_t workspaceSizeInBytes);

/** @} */
// CLOSEOUT LossFunction DOXYGEN GROUP
>>>>>>> 9591b7a2
#endif // MIOPEN_BETA_API

#ifdef __cplusplus
}
#endif

#ifdef __clang__
#pragma clang diagnostic pop
#endif

#endif // MIOPEN_GUARD_MIOPEN_H_<|MERGE_RESOLUTION|>--- conflicted
+++ resolved
@@ -7827,38 +7827,6 @@
 #endif // MIOPEN_BETA_API
 
 #ifdef MIOPEN_BETA_API
-<<<<<<< HEAD
-/** @addtogroup where
- *
- *  @{
- */
-
-/*! @brief Execute WHERE backward layer
- *
- * @param handle                   MIOpen handle (input)
- * @param outputGradDesc           Tensor descriptor for output gradient tensor (input)
- * @param outputGrad               Output gradient tensor (input)
- * @param conditionDesc            Tensor descriptor for condition tensor (input)
- * @param condition                Condition tensor (input)
- * @param inputGradDesc            Tensor descriptor for input gradient tensor (input)
- * @param inputGrad                Input gradient tensor (output)
- * @param otherGradDesc            Tensor descriptor for other gradient tensor (input)
- * @param otherGrad                Other gradient tensor (output)
- * @return                         miopenStatus_t
- */
-MIOPEN_EXPORT miopenStatus_t miopenWhereBackward(miopenHandle_t handle,
-                                                 const miopenTensorDescriptor_t outputGradDesc,
-                                                 const void* outputGrad,
-                                                 const miopenTensorDescriptor_t conditionDesc,
-                                                 const void* condition,
-                                                 const miopenTensorDescriptor_t inputGradDesc,
-                                                 void* inputGrad,
-                                                 const miopenTensorDescriptor_t otherGradDesc,
-                                                 void* otherGrad);
-
-/** @} */
-// CLOSEOUT WHERE DOXYGEN GROUP
-=======
 
 /*! @ingroup LossFunction
  * @enum miopenLossReductionMode_t
@@ -8034,7 +8002,39 @@
 
 /** @} */
 // CLOSEOUT LossFunction DOXYGEN GROUP
->>>>>>> 9591b7a2
+#endif // MIOPEN_BETA_API
+
+#ifdef MIOPEN_BETA_API
+/** @addtogroup where
+ *
+ *  @{
+ */
+
+/*! @brief Execute WHERE backward layer
+ *
+ * @param handle                   MIOpen handle (input)
+ * @param outputGradDesc           Tensor descriptor for output gradient tensor (input)
+ * @param outputGrad               Output gradient tensor (input)
+ * @param conditionDesc            Tensor descriptor for condition tensor (input)
+ * @param condition                Condition tensor (input)
+ * @param inputGradDesc            Tensor descriptor for input gradient tensor (input)
+ * @param inputGrad                Input gradient tensor (output)
+ * @param otherGradDesc            Tensor descriptor for other gradient tensor (input)
+ * @param otherGrad                Other gradient tensor (output)
+ * @return                         miopenStatus_t
+ */
+MIOPEN_EXPORT miopenStatus_t miopenWhereBackward(miopenHandle_t handle,
+                                                 const miopenTensorDescriptor_t outputGradDesc,
+                                                 const void* outputGrad,
+                                                 const miopenTensorDescriptor_t conditionDesc,
+                                                 const void* condition,
+                                                 const miopenTensorDescriptor_t inputGradDesc,
+                                                 void* inputGrad,
+                                                 const miopenTensorDescriptor_t otherGradDesc,
+                                                 void* otherGrad);
+
+/** @} */
+// CLOSEOUT WHERE DOXYGEN GROUP
 #endif // MIOPEN_BETA_API
 
 #ifdef __cplusplus
