--- conflicted
+++ resolved
@@ -346,17 +346,15 @@
  */
 MIOPEN_DECLARE_OBJECT(miopenReduceTensorDescriptor);
 
-<<<<<<< HEAD
 /*! @ingroup mha
  * @brief Creates the miopenMHADescriptor_t type
  */
 MIOPEN_DECLARE_OBJECT(miopenMHADescriptor);
-=======
+
 /*! @ingroup softmax
  * @brief Creates the miopenSoftmaxDescriptor_t type
  */
 MIOPEN_DECLARE_OBJECT(miopenSoftmaxDescriptor);
->>>>>>> 90d24cc4
 
 /*! @ingroup tensor
  * @enum miopenDataType_t
@@ -5337,7 +5335,6 @@
     miopenTensorMHAZInv               = 20,
 
 #ifdef MIOPEN_BETA_API
-<<<<<<< HEAD
     miopenTensorActivationX  = 21,
     miopenTensorActivationY  = 22,
     miopenTensorActivationDX = 23,
@@ -5345,19 +5342,10 @@
     miopenTensorBiasX        = 25,
     miopenTensorBiasY        = 26,
     miopenTensorBias         = 27,
-=======
-    miopenTensorActivationX  = 4,
-    miopenTensorActivationY  = 5,
-    miopenTensorActivationDX = 6,
-    miopenTensorActivationDY = 7,
-    miopenTensorBiasX        = 8,
-    miopenTensorBiasY        = 9,
-    miopenTensorBias         = 10,
-    miopenTensorSoftmaxX     = 11,
-    miopenTensorSoftmaxY     = 12,
-    miopenTensorSoftmaxDX    = 13,
-    miopenTensorSoftmaxDY    = 14,
->>>>>>> 90d24cc4
+    miopenTensorSoftmaxX     = 28,
+    miopenTensorSoftmaxY     = 29,
+    miopenTensorSoftmaxDX    = 30,
+    miopenTensorSoftmaxDY    = 31,
 #endif
 
 } miopenTensorArgumentId_t;
@@ -5382,7 +5370,6 @@
                                                      miopenConvolutionDescriptor_t operatorDesc,
                                                      miopenProblemDirection_t direction);
 
-<<<<<<< HEAD
 /*! @brief Initializes a problem object describing a MHA operation.
  *
  * @param problem      Pointer to the problem to initialize
@@ -5416,7 +5403,7 @@
  */
 
 MIOPEN_EXPORT miopenStatus_t miopenGetMHADescriptor(miopenMHADescriptor_t mhaDesc, float* scale);
-=======
+
 /*! @brief Creates the Softmax descriptor object
  *
  * @param softmaxDesc Pointer to an softmax descriptor type
@@ -5458,7 +5445,6 @@
                                                         float* beta,
                                                         miopenSoftmaxAlgorithm_t* algorithm,
                                                         miopenSoftmaxMode_t* mode);
->>>>>>> 90d24cc4
 
 /*! @brief Destroys a problem object.
  *
