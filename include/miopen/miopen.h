/*******************************************************************************
 *
 * MIT License
 *
 * Copyright (c) 2023 Advanced Micro Devices, Inc.
 *
 * Permission is hereby granted, free of charge, to any person obtaining a copy
 * of this software and associated documentation files (the "Software"), to deal
 * in the Software without restriction, including without limitation the rights
 * to use, copy, modify, merge, publish, distribute, sublicense, and/or sell
 * copies of the Software, and to permit persons to whom the Software is
 * furnished to do so, subject to the following conditions:
 *
 * The above copyright notice and this permission notice shall be included in all
 * copies or substantial portions of the Software.
 *
 * THE SOFTWARE IS PROVIDED "AS IS", WITHOUT WARRANTY OF ANY KIND, EXPRESS OR
 * IMPLIED, INCLUDING BUT NOT LIMITED TO THE WARRANTIES OF MERCHANTABILITY,
 * FITNESS FOR A PARTICULAR PURPOSE AND NONINFRINGEMENT. IN NO EVENT SHALL THE
 * AUTHORS OR COPYRIGHT HOLDERS BE LIABLE FOR ANY CLAIM, DAMAGES OR OTHER
 * LIABILITY, WHETHER IN AN ACTION OF CONTRACT, TORT OR OTHERWISE, ARISING FROM,
 * OUT OF OR IN CONNECTION WITH THE SOFTWARE OR THE USE OR OTHER DEALINGS IN THE
 * SOFTWARE.
 *
 *******************************************************************************/
#ifndef MIOPEN_GUARD_MIOPEN_H_
#define MIOPEN_GUARD_MIOPEN_H_

#ifdef __clang__
#pragma clang diagnostic push
#pragma clang diagnostic ignored "-Wextern-c-compat"
#endif

#include <stddef.h>
#include <stdbool.h>
#include <miopen/config.h>
#include <miopen/export.h>

#if MIOPEN_BACKEND_OPENCL
#define CL_TARGET_OPENCL_VERSION 120
#if defined(__APPLE__) || defined(__MACOSX)
#include <OpenCL/cl.h>
#else
#define CL_USE_DEPRECATED_OPENCL_1_2_APIS
#include <CL/cl.h>
#endif

#elif MIOPEN_BACKEND_HIP
#include <hip/hip_runtime_api.h>
#endif

/*
 * @defgroup convolutions
 * @defgroup pooling
 * @defgroup handle
 * @defgroup layernorm
 * @defgroup LRN
 * @defgroup batchnorm
 * @defgroup activation
 * @defgroup tensor
 * @defgroup softmax
 * @defgroup RNN
 * @defgroup fusion
 * @defgroup LossFunction
 * @defgroup TensorReduce
 * @defgroup find2
<<<<<<< HEAD
 * @defgroup gemm
 * @defgroup matAdd
=======
 * @defgroup sum
 *
>>>>>>> fdaa3419
 */

/*! Constructs type name from a struct */
#define MIOPEN_DECLARE_OBJECT(name) \
    struct name                     \
    {                               \
    };                              \
    typedef struct name* name##_t;

#ifdef __cplusplus
extern "C" {
#endif

#if MIOPEN_BACKEND_OPENCL
typedef cl_command_queue miopenAcceleratorQueue_t;
#elif MIOPEN_BACKEND_HIP
typedef hipStream_t miopenAcceleratorQueue_t;
#endif

/*! @ingroup handle
 * @brief Creates the miopenHandle_t type
 */
MIOPEN_DECLARE_OBJECT(miopenHandle);

/** @addtogroup handle
 *
 *  @{
 */

/*! @enum miopenStatus_t
 * Error codes that are returned by all MIOpen API calls.
 */
typedef enum
{
    miopenStatusSuccess              = 0, /*!< No errors */
    miopenStatusNotInitialized       = 1, /*!< Data not initialized. */
    miopenStatusInvalidValue         = 2, /*!< Incorrect variable value. */
    miopenStatusBadParm              = 3, /*!< Incorrect parameter detected. */
    miopenStatusAllocFailed          = 4, /*!< Memory allocation error. */
    miopenStatusInternalError        = 5, /*!< MIOpen failure. */
    miopenStatusNotImplemented       = 6, /*!< Use of unimplemented feature. */
    miopenStatusUnknownError         = 7, /*!< Unknown error occurred. */
    miopenStatusUnsupportedOp        = 8, /*!< Unsupported operator for fusion. */
    miopenStatusGpuOperationsSkipped = 9, /*!< This is not an error. */
    miopenStatusVersionMismatch = 10, /*!< Version mismatch of the supplied binary data argment. */
} miopenStatus_t;

#ifdef MIOPEN_BETA_API
typedef enum
{
    miopenF8RoundingModeStandard   = 0,
    miopenF8RoundingModeStochastic = 1,
} miopenF8RoundingMode_t;
#endif

/*! @brief Get character string for an error code.
 *
 * A function which returns a NULL terminated character string of the error code.
 *
 * @param error  miopenStatus_t type error status (input)
 * @return       errorString
 */
MIOPEN_EXPORT const char* miopenGetErrorString(miopenStatus_t error);

/*! @brief Custom allocator function
 *
 * This function allow for user-defined custom allocator
 *
 * @param context     A pointer a context (input)
 * @param sizeBytes   Number of bytes to allocate (input)
 *
 */
typedef void* (*miopenAllocatorFunction)(void* context, size_t sizeBytes);

/*! @brief Custom deallocator function
 *
 * This function allow for user-defined custom deallocation function
 *
 * @param context     A pointer context (input)
 * @param memory      A pointer allocated memory (input)
 *
 */
typedef void (*miopenDeallocatorFunction)(void* context, void* memory);

/*! @brief Method to return version of MIOpen
 *
 * The output values of this call follow from the versioning
 * format major.minor.patch
 *
 * Pointers that are NULL will be ignored.
 *
 * @param major     Major version number (output)
 * @param minor     Minor version number (output)
 * @param patch     Patch version number (output)
 *
 * @return          miopenStatus_t
 */
MIOPEN_EXPORT miopenStatus_t miopenGetVersion(size_t* major, size_t* minor, size_t* patch);

/*! @brief Method to create the MIOpen handle object.
 *
 * This function creates a MIOpen handle. This is called at the very start to initialize the MIOpen
 * environment.
 * @param handle     A pointer to a MIOpen handle type (output)
 *
 * @return           miopenStatus_t
 */
MIOPEN_EXPORT miopenStatus_t miopenCreate(miopenHandle_t* handle);

/*! @brief Create a MIOpen handle with an accelerator stream.
 *
 * The HIP side uses a hipStream_t type for the stream, while OpenCL will use a
 * cl_command_queue.
 *
 * Create a handle with a previously created accelerator command queue.
 * @param handle     A pointer to a MIOpen handle type (output)
 * @param stream      An accelerator queue type (input)
 *
 * @return           miopenStatus_t
 */
MIOPEN_EXPORT miopenStatus_t miopenCreateWithStream(miopenHandle_t* handle,
                                                    miopenAcceleratorQueue_t stream);

/*! @brief Destroys the MIOpen handle.
 *
 * This is called when breaking down the MIOpen environment.
 * @param handle     MIOpen handle (input)
 * @return           miopenStatus_t
 */
MIOPEN_EXPORT miopenStatus_t miopenDestroy(miopenHandle_t handle);

/*! @brief Set accelerator command queue previously created
 *
 * Set a command queue for an accelerator device
 * @param handle     MIOpen handle (input)
 * @param streamID   An accelerator queue type (input)
 * @return           miopenStatus_t
 */
MIOPEN_EXPORT miopenStatus_t miopenSetStream(miopenHandle_t handle,
                                             miopenAcceleratorQueue_t streamID);

/*! @brief Get the previously created accelerator command queue
 *
 * Creates a command queue for an accelerator device
 * @param handle     MIOpen handle (input)
 * @param streamID   Pointer to a accelerator queue type (output)
 * @return           miopenStatus_t
 */
MIOPEN_EXPORT miopenStatus_t miopenGetStream(miopenHandle_t handle,
                                             miopenAcceleratorQueue_t* streamID);

/*! @brief Set allocator for previously created miopenHandle
 *
 * Set a command queue for an accelerator device
 * @param handle     MIOpen handle
 * @param allocator  A callback function MIOpen will use for internal memory allocations.
 *      The provided callback function should allocate device memory with requested size
 *      and return a pointer to this memory.
 *      Passing 0 will restore the default MIOpen allocator and deallocator.
 * @param deallocator  A callback function MIOpen will use to for internal memory deallocation.
 *      The provided callback function should free the specified memory pointer
 * @param allocatorContext  User-specified pointer which is passed to \p allocator and \p
 * deallocator
 *      This allows the callback function to access state set by the caller to this function,
 *      for example a stateful heap allocator or a c++ class.
 * @return           miopenStatus_t
 */
MIOPEN_EXPORT miopenStatus_t miopenSetAllocator(miopenHandle_t handle,
                                                miopenAllocatorFunction allocator,
                                                miopenDeallocatorFunction deallocator,
                                                void* allocatorContext);

/*! @brief Get time for last kernel launched
 *
 * This function is used only when profiling mode has been enabled.
 * Kernel timings are based on the MIOpen handle and is not thread-safe.
 * In order to use multi-threaded profiling, create an MIOpen handle for each
 * concurrent thread.
 *
 * @param handle     MIOpen handle (input)
 * @param time       Pointer to a float type to contain kernel time in milliseconds (output)
 * @return           miopenStatus_t
 */
MIOPEN_EXPORT miopenStatus_t miopenGetKernelTime(miopenHandle_t handle, float* time);

/*! @brief Enable profiling to retrieve kernel time
 *
 * Enable or disable kernel profiling. This profiling is only for kernel time.
 * @param handle     MIOpen handle (input)
 * @param enable     Boolean to toggle profiling (input)
 * @return           miopenStatus_t
 */
MIOPEN_EXPORT miopenStatus_t miopenEnableProfiling(miopenHandle_t handle, bool enable);
/** @} */
// CLOSEOUT HANDLE DOXYGEN GROUP

/*! @ingroup fusion
 * @brief Creates the miopenFusionOpDescriptor_t type
 *
 * Fusion Operator Descriptor contains the meta-data associated with an operator
 * to be fused in a compute graph
 *
 */
MIOPEN_DECLARE_OBJECT(miopenFusionOpDescriptor);

/*! @ingroup tensor
 * @brief Creates the miopenTensorDescriptor_t type
 *
 * Tensor descriptor is an object that allows the user to specify a layer's size for each
 * dimension and dimension strides.
 *
 */
MIOPEN_DECLARE_OBJECT(miopenTensorDescriptor);

/*! @ingroup tensor
 * @brief Creates the miopenSeqTensorDescriptor_t type
 *
 * SeqTensor descriptor is an object that allows the user to specify tensor with sequence dimension.
 *
 */
MIOPEN_DECLARE_OBJECT(miopenSeqTensorDescriptor);

/*! @ingroup convolutions
 * @brief Creates the miopenConvolutionDescriptor_t type
 *
 * Convolution descriptor is an object that allows the user to specify a layer's padding, stride,
 * and dilation of the convolutional filter. Parameters must all be non-negative.
 *
 */
MIOPEN_DECLARE_OBJECT(miopenConvolutionDescriptor);

/*! @ingroup pooling
 * @brief Creates the miopenPoolingDescriptor_t type
 *
 * Pooling descriptor is an object that allows the user to specify the dimension sizes of the
 * pooling windows, paddings, strides, and pooling mode.
 *
 */
MIOPEN_DECLARE_OBJECT(miopenPoolingDescriptor);

/*! @ingroup LRN
 *  @brief Creates the miopenLRNDescriptor_t type
 *
 * LRN descriptor is an object that allows the user to specify the LRN mode, the number of elements
 * in the normalization window, and the LRN k-parameter.
 *
 */
MIOPEN_DECLARE_OBJECT(miopenLRNDescriptor);

/*! @ingroup activation
 * @brief Creates the miopenActivationDescriptor_t type
 *
 * Activation descriptor is an object that allows the user to specify the activation mode.
 *
 */
MIOPEN_DECLARE_OBJECT(miopenActivationDescriptor);

/*! @ingroup RNN
 * @brief Creates the miopenRNNDescriptor_t type
 */
MIOPEN_DECLARE_OBJECT(miopenRNNDescriptor);

/*! @ingroup LossFunction
 * @brief Creates the miopenCTCLossDescriptor_t type
 */
MIOPEN_DECLARE_OBJECT(miopenCTCLossDescriptor);

/*! @ingroup Dropout
 * @brief Creates the miopenDropoutDescriptor_t type
 */
MIOPEN_DECLARE_OBJECT(miopenDropoutDescriptor);

/*! @ingroup TensorReduce
 * @brief Creates the miopenReduceTensorDescriptor_t type
 */
MIOPEN_DECLARE_OBJECT(miopenReduceTensorDescriptor);

/*! @ingroup gemm
 * @brief Creates the miopenGemmDescriptor_t type
 *
 * Gemm descriptor is an object that allows the user to specify matrix multiplication.
 * eg: C = A * B
 */
MIOPEN_DECLARE_OBJECT(miopenGemmDescriptor);

/*! @ingroup matAdd
 * @brief Creates the miopenMatrixAdditionDescriptor type
 *
 * MatrixAddition descriptor is an object that allows the user to add matrices.
 * eg: C = A + B
 */
MIOPEN_DECLARE_OBJECT(miopenMatrixAdditionDescriptor);

/*! @ingroup tensor
 * @enum miopenDataType_t
 * MIOpen floating point datatypes. Both 32-bit and 16-bit floats are supported in MIOpen.
 */
typedef enum
{
    miopenHalf  = 0, /*!< 16-bit floating point (Fully supported) */
    miopenFloat = 1, /*!< 32-bit floating point (Fully supported) */
    miopenInt32 = 2, /*!< 32-bit integer (Partially supported) */
    miopenInt8  = 3, /*!< 8-bit integer (Partially supported) */
    // miopenInt8x4   = 4, /*!< Pack of 4x Int8 in NCHW_VECT_C format (Support discontinued) */
    miopenBFloat16 = 5, /*!< 16-bit binary floating point (8-bit exponent, 7-bit fraction)
                           (Partially supported) */
    miopenDouble = 6,   /*!< 64-bit floating point (Partially supported) */
#ifdef MIOPEN_BETA_API
    miopenFloat8  = 7,
    miopenBFloat8 = 8,
#else
// miopenReserved1 = 7,
// miopenReserved2 = 8,
#endif
} miopenDataType_t;

/*! @ingroup tensor
 * @enum miopenTensorLayout_t
 * Tensor layouts supported by MIOpen.
 * miopenTensorCHWNc4 and miopenTensorCHWNc8 layout only support weight tensor.
 */
typedef enum
{
    miopenTensorNCHW        = 0, /*!< NCHW memory layout (Fully supported) */
    miopenTensorNHWC        = 1, /*!< NHWC memory layout (Fully supported) */
    miopenTensorCHWN        = 2, /*!< CHWN memory layout (Not supported) */
    miopenTensorNCHWc4      = 3, /*!< NCHWc4 memory layout (Partially supported) */
    miopenTensorNCHWc8      = 4, /*!< NCHWc8 memory layout (Partially supported) */
    miopenTensorCHWNc4      = 5, /*!< CHWNc4 memory layout (Partially supported) */
    miopenTensorCHWNc8      = 6, /*!< CHWNc8 memory layout (Partially supported) */
    miopenTensorNCDHW       = 7, /*!< NCDHW memory layout (Fully supported) */
    miopenTensorNDHWC       = 8, /*!< NCDHW memory layout (Fully supported) */
    miopenTensorRowMajor    = 9,
    miopenTensorColumnMajor = 10,
} miopenTensorLayout_t;

/*! @ingroup pooling
 * @enum miopenIndexType_t
 * MIOpen index datatypes.
 */
typedef enum
{
    miopenIndexUint8  = 0, /*!<  8-bit unsigned */
    miopenIndexUint16 = 1, /*!< 16-bit unsigned */
    miopenIndexUint32 = 2, /*!< 32-bit unsigned */
    miopenIndexUint64 = 3, /*!< 64-bit unsigned */
} miopenIndexType_t;

/*! @ingroup tensor
 * @enum miopenTensorOp_t
 * Element-wise tensor operation modes
 */
typedef enum
{
    miopenTensorOpAdd = 0, /*!< Add tensors element-wise */
    miopenTensorOpMul = 1, /*!< Multiply two tensors element-wise */
    miopenTensorOpMin = 2, /*!< Minimum of tensor element pairs */
    miopenTensorOpMax = 3, /*!< Maximum of tensor element pairs */
} miopenTensorOp_t;

/*! @ingroup convolutions
 *  @enum miopenConvolutionMode_t
 * Convolution mode selection for convolution layer preference.
 */
typedef enum
{
    miopenConvolution = 0, /*!< Cross-Correlation convolution */
    miopenTranspose   = 1, /*!< Transpose convolutions -- deconvolution */
    miopenGroupConv   = 2, /*!< Deprecated Group convolution legacy, ToBe Removed */
    miopenDepthwise   = 3, /*!< Deprecated Depthwise convolution legacy, ToBe Removed */
} miopenConvolutionMode_t;

/*! @ingroup padding
 *  @enum miopenPaddingMode_t
 * Padding mode selection for convolution/Pooling layer preference
 */
typedef enum
{
    miopenPaddingDefault = 0, /*!< MIOPEN Default Padding */
    miopenPaddingSame    = 1, /*!< Tensorflow SAME Padding */
    miopenPaddingValid   = 2, /*!< Tensorflow VALID Padding */
} miopenPaddingMode_t;

/*! @ingroup pooling
 * @enum miopenPoolingMode_t
 * Pooling layer mode
 */
typedef enum
{
    miopenPoolingMax              = 0, /*!< Maximum pooling */
    miopenPoolingAverage          = 1, /*!< Average pooling */
    miopenPoolingAverageInclusive = 2, /*!< Inclusive Average pooling */
} miopenPoolingMode_t;

/*! @ingroup pooling
 * @enum miopenPoolingWorkspaceIndexMode_t
 * Pooling layer workspace index mode. miopenPoolingWorkspaceIndexMask mode records indices
 * indicating the max values' positions in the filter/mask. miopenPoolingWorkspaceIndexImage mode
 * records indices indicating the max values' positions in the image.
 */
typedef enum
{
    miopenPoolingWorkspaceIndexMask  = 0, /*!< Use mask indices, 2D pooling only */
    miopenPoolingWorkspaceIndexImage = 1, /*!< Use image indices */
} miopenPoolingWorkspaceIndexMode_t;

/*! @ingroup LRN
 * @enum miopenLRNMode_t
 * Local Response Normalization layer mode
 */
typedef enum
{
    miopenLRNWithinChannel = 0, /*!< Channel independent */
    miopenLRNCrossChannel  = 1, /*!< Cross Channel */
} miopenLRNMode_t;
#ifdef MIOPEN_BETA_API
/*! @ingroup layernorm
 * @enum miopenLayerNormMode_t
 * LayerNorm mode
 */
typedef enum
{
    MIOPEN_ELEMENTWISE_AFFINE = 0, /*!< initialized to ones for weights and zeros for biases */
    MIOPEN_WEIGHT_BIAS =
        1, /*!< learnable weights and biases of the module of shape normalized_shape */
} miopenLayerNormMode_t;
#endif
/*! @ingroup batchnorm
 * @enum miopenBatchNormMode_t
 * Batch Normalization layer mode
 */
typedef enum
{
    miopenBNPerActivation = 0, /*!< Element-wise normalization for fully connected layer */
    miopenBNSpatial       = 1, /*!< Mini-batch spatial normalization for convolutional layers */
} miopenBatchNormMode_t;

/*! @ingroup activation
 * @enum miopenActivationMode_t
 * Activation layer modes
 */
typedef enum
{
    miopenActivationPASTHRU  = 0, /*!< No activation, pass through the data */
    miopenActivationLOGISTIC = 1, /*!< Sigmoid function: \f$1 / (1 + e^{-x})\f$ */
    miopenActivationTANH     = 2, /*!< Tanh activation \f$ \beta * tanh( \alpha * x) \f$ */
    miopenActivationRELU     = 3, /*!< Rectified Linear Unit \f$ max(0, x) \f$ */
    miopenActivationSOFTRELU = 4, /*!< \f$log(1 + e^x)\f$ */
    miopenActivationABS      = 5, /*!< Absolute value \f$abs(x)\f$ */
    miopenActivationPOWER = 6, /*!< Scaled and shifted power \f$(\alpha + \beta * x)^{gamma}\f$ */
    miopenActivationCLIPPEDRELU =
        7, /*!< Clipped Rectified Linear Unit \f$ min(\alpha, max(0,x)) \f$ */
    miopenActivationLEAKYRELU =
        8, /*!< Leaky Rectified Linear Unit \f$ \alpha * x | x <= 0; x | x > 0 \f$ */
    miopenActivationELU =
        9, /*!< Exponential Rectified Linear Unit \f$ \alpha * (e^{x} - 1) | x <= 0; x | x > 0 \f$
            */
    miopenActivationFGELU = 10, /* Fast GeLU  https://paperswithcode.com/method/gelu
                                y = 0.5*x*(1+tanh(sqrt(2/pi)*(x+0.044715*x^3))) */
} miopenActivationMode_t;

/*! @ingroup softmax
 * @enum miopenSoftmaxAlgorithm_t
 * Softmax implementation algorithms
 */
typedef enum
{
    MIOPEN_SOFTMAX_FAST     = 0, /*!< straightforward softmax */
    MIOPEN_SOFTMAX_ACCURATE = 1, /*!< scaled softmax by maximum value in input domain */
    MIOPEN_SOFTMAX_LOG      = 2, /*!< log softmax */
} miopenSoftmaxAlgorithm_t;

/*! @ingroup softmax
 * @enum miopenSoftmaxMode_t
 * Softmax modes
 */
typedef enum
{
    MIOPEN_SOFTMAX_MODE_INSTANCE = 0, /*!< compute per image (N) across C, H, W */
    MIOPEN_SOFTMAX_MODE_CHANNEL =
        1, /*!< compute per spatial location (H, W) per image (N) across C */
} miopenSoftmaxMode_t;

/*! @ingroup TensorReduce
 * @brief Version of TensorReduce API. Applications may use it to ensure
 * backward compatibility with older library versions.
 *
 * - 0 or undefined - Initial API. Supported operations: ADD, MIN, MIN, MAX.
 * - 1 - Added AMAX, AVG, NORM1, NORM2 ops.
 */
#define MIOPEN_API_VERSION_REDUCE_TENSOR 1

/*! @ingroup TensorReduce
 * @enum miopenReduceTensorOp_t
 * Tensor Reduction operation types
 */
typedef enum
{
    MIOPEN_REDUCE_TENSOR_ADD = 0, /*!< the operation is adding the values of the reduced elements */
    MIOPEN_REDUCE_TENSOR_MUL =
        1, /*!< the operation is multiplying the values of the reduced elements */
    MIOPEN_REDUCE_TENSOR_MIN =
        2, /*!< the operation is getting the minimum value of the reduced elements */
    MIOPEN_REDUCE_TENSOR_MAX =
        3, /*!< the operation is getting the maximum value of the reduced elements */
    MIOPEN_REDUCE_TENSOR_AMAX =
        4, /*!< the operation is getting the maximum absolute value of the reduced elements */
    MIOPEN_REDUCE_TENSOR_AVG =
        5, /*!< the operation is getting the averaged value of the reduced elements */
    MIOPEN_REDUCE_TENSOR_NORM1 =
        6, /*!< the operation is adding the absolute values of the reduced elements */
    MIOPEN_REDUCE_TENSOR_NORM2 = 7, /*!< the operation is getting the square root of the sum of
                                     squares of the reduced elements */
    // MIOPEN_REDUCE_TENSOR_MUL_NO_ZEROS =
    //    8, /*!< the operation is same as MUL, but does not have the zero values considered */
} miopenReduceTensorOp_t;

/*! @ingroup TensorReduce
 * @enum miopenReduceTensorOp_t
 * Nan numbers propagation modes
 */
typedef enum
{
    MIOPEN_NOT_PROPAGATE_NAN = 0, /*!< does not propagate Nan number */
    MIOPEN_PROPAGATE_NAN     = 1, /*!< propagate the Nan number by the Reduction operation */
} miopenNanPropagation_t;

/*! @ingroup TensorReduce
 * @enum miopenReduceTensorIndices_t
 * Reduction Indices computation modes
 */
typedef enum
{
    MIOPEN_REDUCE_TENSOR_NO_INDICES        = 0, /*!< Does not compuate indices */
    MIOPEN_REDUCE_TENSOR_FLATTENED_INDICES = 1, /*!< Compute the relative, flatted indices */
} miopenReduceTensorIndices_t;

/*! @ingroup TensorReduce
 * @enum miopenIndicesType_t
 * Reduction Indices types
 */
typedef enum
{
    MIOPEN_32BIT_INDICES = 0, /*!< 32-bit unsigned integer indices */
    MIOPEN_64BIT_INDICES = 1, /*!< 64-bit unsigned integer indices */
    MIOPEN_16BIT_INDICES = 2, /*!< 16-bit unsigned integer indices */
    MIOPEN_8BIT_INDICES  = 3, /*!< 8-bit unsigned integer indices */
} miopenIndicesType_t;

/*! @ingroup convolutions
 *  @enum miopenConvolutionAttrib_t
 * Attribute for convolution descriptor, used for alternating the convolution behavior
 */
typedef enum
{
    MIOPEN_CONVOLUTION_ATTRIB_FP16_ALT_IMPL =
        0, /*!< Use alternative fp16 implementation.
            Only supported for gfx90a; has no effect for other targets.
            0 - disabled, 1 - enabled, -1 or unset - default (F0B1W1) >*/
    MIOPEN_CONVOLUTION_ATTRIB_DETERMINISTIC =
        1, /*!< Restrict MIOpen convolutions to kernels which produce numerically deterministic
              results. 0 - disabled (default), 1 - enabled >*/
#ifdef MIOPEN_BETA_API
    MIOPEN_CONVOLUTION_ATTRIB_FP8_ROUNDING_MODE =
        2, /*!<Specifies the rounding mode for the 8-bit floating data types. Currently, two
              rounding modes are supported miopenF8RoundingModeStandard and
              miopenF8RoundingModeStochastic. These are listed as part of the miopenF8RoundingMode_t
              enum.>*/
#else
// miopenReserved1 = 2,
#endif
} miopenConvolutionAttrib_t;

/** @addtogroup tensor
 *
 *  @{
 */

/*! @brief Create a Tensor Descriptor
 *
 * API for creating an uninitialized tensor descriptor.
 * @param tensorDesc Pointer to a tensor descriptor type (output)
 * @return           miopenStatus_t
 */
MIOPEN_EXPORT miopenStatus_t miopenCreateTensorDescriptor(miopenTensorDescriptor_t* tensorDesc);

/*! @brief Set shape of 4D tensor
 *
 * Interface for setting 4-D tensor shape. MIOpen currently implements NCHW and NHWC layout.
 *
 * @param tensorDesc Tensor descriptor (input/output)
 * @param dataType   MIOpen datatype (input)
 * @param n          Mini-batch size (input)
 * @param c          Number of channels (input)
 * @param h          Data height dimension size (input)
 * @param w          Data width dimension size (input)
 * @return           miopenStatus_t
 */
MIOPEN_EXPORT miopenStatus_t miopenSet4dTensorDescriptor(
    miopenTensorDescriptor_t tensorDesc, miopenDataType_t dataType, int n, int c, int h, int w);

/*! @brief Set shape of ND tensor with specific layout
 *
 * Interface for setting N-D tensor shape. This interface support NHWC, NCHW, NCHWc*, CHWNc*
 * @param tensorDesc   Tensor descriptor (input/output)
 * @param dataType     MIOpen datatype (input)
 * @param tensorLayout Tensor layout (input)
 * @param lens         Tensor dimensions (input)
 * @param num_lens     Tensor dimension size (input)
 * @return             miopenStatus_t
 */
MIOPEN_EXPORT miopenStatus_t
miopenSetNdTensorDescriptorWithLayout(miopenTensorDescriptor_t tensorDesc,
                                      miopenDataType_t dataType,
                                      miopenTensorLayout_t tensorLayout,
                                      const int* lens,
                                      int num_lens);
/*! @brief Set shape and stride of 4D tensor
 *
 * Interface for setting 4-D tensor shape and stride.
 *
 * @param tensorDesc Tensor descriptor (input/output)
 * @param dataType   MIOpen datatype (input)
 * @param n          Mini-batch size (input)
 * @param c          Number of channels (input)
 * @param h          Data height dimension size (input)
 * @param w          Data width dimension size (input)
 * @param nStride    Mini-batch dimension stride (input)
 * @param cStride    Channel dimension stride (input)
 * @param hStride    Height dimension stride (input)
 * @param wStride    Width dimension stride (input)
 * @return           miopenStatus_t
 */
MIOPEN_EXPORT miopenStatus_t miopenSet4dTensorDescriptorEx(miopenTensorDescriptor_t tensorDesc,
                                                           miopenDataType_t dataType,
                                                           int n,
                                                           int c,
                                                           int h,
                                                           int w,
                                                           int nStride,
                                                           int cStride,
                                                           int hStride,
                                                           int wStride);

/*! @brief Get the details of the tensor descriptor
 *
 * Interface to query the 4-D tensor shape.
 *
 * @param tensorDesc Tensor descriptor (input)
 * @param dataType   MIOpen datatype (output)
 * @param n          Mini-batch size (output)
 * @param c          Number of channels (output)
 * @param h          Data height dimension size (output)
 * @param w          Data width dimension size (output)
 * @param nStride    Mini-batch dimension stride (output)
 * @param cStride    Channel dimension stride (output)
 * @param hStride    Height dimension stride (output)
 * @param wStride    Width dimension stride (output)
 * @return           miopenStatus_t
 */
MIOPEN_EXPORT miopenStatus_t miopenGet4dTensorDescriptor(miopenTensorDescriptor_t tensorDesc,
                                                         miopenDataType_t* dataType,
                                                         int* n,
                                                         int* c,
                                                         int* h,
                                                         int* w,
                                                         int* nStride,
                                                         int* cStride,
                                                         int* hStride,
                                                         int* wStride);

/*! @brief Set shape of N-dimensional tensor
 *
 * Interface for setting tensor shape. MIOpen has support for 1, 2, 3, 4, 5 dimensional tensor of
 * layout.
 * @param tensorDesc   Tensor descriptor (input/output)
 * @param dataType     MIOpen datatype (input)
 * @param nbDims       Number of dimensions in the dimsA array (input)
 * @param dimsA        Array containing the size of dimensions (input)
 * @param stridesA     Array containing the size of stride (input)
 * @return             miopenStatus_t
 */
MIOPEN_EXPORT miopenStatus_t miopenSetTensorDescriptor(miopenTensorDescriptor_t tensorDesc,
                                                       miopenDataType_t dataType,
                                                       int nbDims,
                                                       const int* dimsA,
                                                       const int* stridesA);

#ifdef MIOPEN_BETA_API
/*! @brief Set the tensor cast type
 *
 *  For tensors where the cast_type attribute is set, the tensor elements would be converted to the
 * target type before the target operation is applied. Currently, only supported for convolution
 * operations targeting the FP8 datatype
 *
 *  @param tensorDesc Tensor descriptor type (input)
 *  @param cast_type  MIOpen datatype (input)
 */
MIOPEN_EXPORT miopenStatus_t miopenSetTensorCastType(miopenTensorDescriptor_t tensorDesc,
                                                     miopenDataType_t cast_type);
#endif

/*! @brief Set shape of N-dimensional tensor
 *
 * Interface for querying tensor size. MIOpen has support for 1, 2, 3, 4, 5 dimensional tensor of
 * layout.
 * @param tensorDesc   Tensor descriptor (input)
 * @param size         number of elements in tensor described by the descriptor (output)
 * @return             miopenStatus_t
 */
MIOPEN_EXPORT miopenStatus_t miopenGetTensorDescriptorSize(miopenTensorDescriptor_t tensorDesc,
                                                           int* size);

/*! @brief Get the details of the N-dimensional tensor descriptor.
 *
 * @param tensorDesc Tensor descriptor (input)
 * @param dataType   MIOpen datatype (output)
 * @param dimsA      Array containing the size of dimensions (output)
 * @param stridesA   Array containing the size of stride (output)
 * @return           miopenStatus_t
 */
MIOPEN_EXPORT miopenStatus_t miopenGetTensorDescriptor(miopenTensorDescriptor_t tensorDesc,
                                                       miopenDataType_t* dataType,
                                                       int* dimsA,
                                                       int* stridesA);

/*! @brief Destroys the tensor descriptor
 *
 * @param tensorDesc Tensor descriptor (input)
 * @return           miopenStatus_t
 */
MIOPEN_EXPORT miopenStatus_t miopenDestroyTensorDescriptor(miopenTensorDescriptor_t tensorDesc);

/*! @brief Create a Tensor Descriptor for sequence data
 *
 * API for creating an uninitialized sequence data tensor descriptor.
 * @param tensorDesc Pointer to a sequence data tensor descriptor type (output)
 * @return           miopenStatus_t
 */
MIOPEN_EXPORT miopenStatus_t
miopenCreateSeqTensorDescriptor(miopenSeqTensorDescriptor_t* tensorDesc);

/*! @brief Destroys the sequence data tensor descriptor
 *
 * @param tensorDesc Tensor descriptor (input)
 * @return           miopenStatus_t
 */
MIOPEN_EXPORT miopenStatus_t
miopenDestroySeqTensorDescriptor(miopenSeqTensorDescriptor_t tensorDesc);

/*! @brief Execute element-wise tensor operations
 *
 * This function implements: \f$ C = op ( alpha1[0] * A, alpha2[0] * B ) + beta[0] * C \f$
 *
 * For Forward Bias one can also use, miopenConvolutionForwardBias()
 *
 * @param handle     MIOpen handle (input)
 * @param tensorOp   Operation from miopenTensorOp_t (input)
 * @param alpha1     Tensor A's floating point scaling factor, allocated on the host (input)
 * @param aDesc      Tensor descriptor for tensor A (input)
 * @param A          Tensor A (input)
 * @param alpha2     Tensor B's floating point scaling factor, allocated on the host (input)
 * @param bDesc      Tensor descriptor for tensor B (input)
 * @param B          Tensor B (input)
 * @param beta       Tensor C's floating point scaling factor, allocated on the host (input)
 * @param cDesc      Tensor descriptor for tensor C (input)
 * @param C          Tensor C (input and output)
 * @return           miopenStatus_t
 */
MIOPEN_EXPORT miopenStatus_t miopenOpTensor(miopenHandle_t handle,
                                            miopenTensorOp_t tensorOp,
                                            const void* alpha1,
                                            const miopenTensorDescriptor_t aDesc,
                                            const void* A,
                                            const void* alpha2,
                                            const miopenTensorDescriptor_t bDesc,
                                            const void* B,
                                            const void* beta,
                                            const miopenTensorDescriptor_t cDesc,
                                            void* C);

/*! @brief Fills a tensor with a single value.
 *
 * Supported datatypes are fp32, fp16, and bfp16
 *
 * @param handle     MIOpen handle (input)
 * @param yDesc      Tensor descriptor for tensor y (input)
 * @param y          Tensor y (input)
 * @param alpha      Pointer to fill value (input)
 * @return           miopenStatus_t
 */
MIOPEN_EXPORT miopenStatus_t miopenSetTensor(miopenHandle_t handle,
                                             const miopenTensorDescriptor_t yDesc,
                                             void* y,
                                             const void* alpha);

/*! @brief Scales all elements in a tensor by a single value.
 *
 * Supported datatypes are fp32 and fp16
 *
 * @param handle     MIOpen handle (input)
 * @param yDesc      Tensor descriptor for tensor y (input)
 * @param y          Tensor y (input and output)
 * @param alpha      Floating point scaling factor, allocated on the host (input)
 * @return           miopenStatus_t
 */
MIOPEN_EXPORT miopenStatus_t miopenScaleTensor(miopenHandle_t handle,
                                               const miopenTensorDescriptor_t yDesc,
                                               void* y,
                                               const void* alpha);

/*! @brief Returns number of bytes associated with tensor descriptor
 *
 * @param tensorDesc Tensor descriptor (input)
 * @param numBytes   Number of bytes associated with tensor descriptor (output)
 * @return           miopenStatus_t
 */
MIOPEN_EXPORT miopenStatus_t miopenGetTensorNumBytes(miopenTensorDescriptor_t tensorDesc,
                                                     size_t* numBytes);

/*! @brief Copies one tensor to another tensor with a different layout/scale.
 *
 * This function implements:
 * 1. \f$ Y = alpha * X + beta * Y \f$ for fp32 and fp16 datatype
 * 2. Vectorize/de-vectorize along channel dimension C for int8 datatype
 *
 * Currently this is used for transforming from int8 to int8x4 vector datatypes
 *
 * @param handle     MIOpen handle (input)
 * @param alpha      Floating point scaling factor, allocated on the host (input)
 * @param xDesc      Source Tensor descriptor for tensor x (input)
 * @param x          Source Tensor x (input)
 * @param beta       Floating point scaling factor, allocated on the host (input)
 * @param yDesc      Destination Tensor descriptor for tensor y (input)
 * @param y          Destination Tensor y (output)
 * @return           miopenStatus_t
 */
MIOPEN_EXPORT miopenStatus_t miopenTransformTensor(miopenHandle_t handle,
                                                   const void* alpha,
                                                   const miopenTensorDescriptor_t xDesc,
                                                   const void* x,
                                                   const void* beta,
                                                   const miopenTensorDescriptor_t yDesc,
                                                   void* y);

/** @} */
// CLOSEOUT TENSOR DOXYGEN GROUP

/** @addtogroup convolutions
 *
 *  @{
 */

/*! @brief Creates a convolution layer descriptor
 *
 * @param convDesc   Convolution layer descriptor
 * @return           miopenStatus_t
 */
MIOPEN_EXPORT miopenStatus_t
miopenCreateConvolutionDescriptor(miopenConvolutionDescriptor_t* convDesc);

/*! @brief Creates a 2-D convolution layer descriptor
 *
 * For group/depthwise convolution dilation height and width, only a dilation value of 1 is
 * supported.
 *
 * @param convDesc   Convolution layer descriptor (output)
 * @param c_mode     Convolutional mode (input)
 * @param pad_h      Height input data padding (input)
 * @param pad_w      Width input data padding (input)
 * @param stride_h   Stride for the height of input data (input)
 * @param stride_w   Stride for the width of input data (input)
 * @param dilation_h Dilation height (input)
 * @param dilation_w Dilation width (input)
 * @return           miopenStatus_t
 */
MIOPEN_EXPORT miopenStatus_t miopenInitConvolutionDescriptor(miopenConvolutionDescriptor_t convDesc,
                                                             miopenConvolutionMode_t c_mode,
                                                             int pad_h,
                                                             int pad_w,
                                                             int stride_h,
                                                             int stride_w,
                                                             int dilation_h,
                                                             int dilation_w);

/*! @brief Creates a N-dimensional convolution layer descriptor
 *
 * @param convDesc      Convolution layer descriptor (output)
 * @param spatialDim    Convolutional spatial dimension (input)
 * @param padA          Array of input data padding (input)
 * @param strideA       Array of convolution stride (input)
 * @param dilationA     Array of convolution dilation (input)
 * @param c_mode        Convolutional mode (input)
 * @return              miopenStatus_t
 */
MIOPEN_EXPORT miopenStatus_t
miopenInitConvolutionNdDescriptor(miopenConvolutionDescriptor_t convDesc,
                                  int spatialDim,
                                  const int* padA,
                                  const int* strideA,
                                  const int* dilationA,
                                  miopenConvolutionMode_t c_mode);

/*! @brief Retrieves the spatial dimension of a convolution layer descriptor
 *
 * @param convDesc              Convolution layer descriptor (input)
 * @param spatialDim            Spatial dimension of convolution descriptor (output)
 * @return                      miopenStatus_t
 */
MIOPEN_EXPORT miopenStatus_t miopenGetConvolutionSpatialDim(miopenConvolutionDescriptor_t convDesc,
                                                            int* spatialDim);

/*! @brief Retrieves a 2-D convolution layer descriptor's details
 *
 * For group/depthwise convolution dilation height and width, only a dilation value of 1 is
 * supported.
 *
 * @param convDesc   Convolution layer descriptor (input)
 * @param c_mode     Convolutional mode (output)
 * @param pad_h      Height input data padding (output)
 * @param pad_w      Width input data padding (output)
 * @param stride_h   Stride for the height of input data (output)
 * @param stride_w   Stride for the width of input data (output)
 * @param dilation_h Dilation height (output)
 * @param dilation_w Dilation width (output)
 * @return           miopenStatus_t
 */
MIOPEN_EXPORT miopenStatus_t miopenGetConvolutionDescriptor(miopenConvolutionDescriptor_t convDesc,
                                                            miopenConvolutionMode_t* c_mode,
                                                            int* pad_h,
                                                            int* pad_w,
                                                            int* stride_h,
                                                            int* stride_w,
                                                            int* dilation_h,
                                                            int* dilation_w);

/*! @brief Retrieves a N-dimensional convolution layer descriptor's details
 *
 * @param convDesc               Convolution layer descriptor (input)
 * @param requestedSpatialDim    Expected convolution spatial dimension (intput)
 * @param spatialDim             Convolutional spatial dimension (output)
 * @param padA                   Array of input data padding (output)
 * @param strideA                Array of convolution stride (output)
 * @param dilationA              Array of convolution dilation (output)
 * @param c_mode                 Convolutional mode (output)
 * @return                       miopenStatus_t
 */
MIOPEN_EXPORT miopenStatus_t
miopenGetConvolutionNdDescriptor(miopenConvolutionDescriptor_t convDesc,
                                 int requestedSpatialDim,
                                 int* spatialDim,
                                 int* padA,
                                 int* strideA,
                                 int* dilationA,
                                 miopenConvolutionMode_t* c_mode);

/*! @brief Get the number of groups to be used in Group/Depthwise convolution
 *
 * @param convDesc   Convolution layer descriptor (input)
 * @param groupCount Pointer to number of groups in group/depthwise convolution (output)
 * @return           miopenStatus_t
 */
MIOPEN_EXPORT miopenStatus_t miopenGetConvolutionGroupCount(miopenConvolutionDescriptor_t convDesc,
                                                            int* groupCount);

/*! @brief Set the number of groups to be used in Group/Depthwise convolution
 *
 * Must be called before all computational APIs of group/depthwise convolution, it is preferable to
 * call miopenInitConvolutionDescriptor() first, then miopenSetConvolutionGroupCount() to fully
 * initialize group convolutions. Both Convolution Mode and Transpose Convolution Mode support
 * group/depthwise convolution. To run depthwise convolution, set groupCount value equal to number
 * of channels.
 *
 * @param convDesc   Convolution layer descriptor (output)
 * @param groupCount      number of groups, in depthwise conv using filter_number/channel_multiplier
 * (input)
 * @return           miopenStatus_t
 */
MIOPEN_EXPORT miopenStatus_t miopenSetConvolutionGroupCount(miopenConvolutionDescriptor_t convDesc,
                                                            int groupCount);

/*! @brief Set the output padding to be used in 2-D Transpose convolution
 *
 * This function is optional for initialization of Transpose convolution. If applicable, it must be
 * called before all computational APIs of Transpose convolution. It is preferable to call
 * miopenInitConvolutionDescriptor() first, then miopenSetTransposeConvOutputPadding() to fully
 * initialize transpose convolutions.
 *
 * @param convDesc   Convolution layer descriptor (output)
 * @param adj_h      output padding for the height of output data (input)
 * @param adj_w      output padding for the width of output data (input)
 * @return           miopenStatus_t
 */
MIOPEN_EXPORT miopenStatus_t
miopenSetTransposeConvOutputPadding(miopenConvolutionDescriptor_t convDesc, int adj_h, int adj_w);

/*! @brief Set the output padding to be used in N-dimensional Transpose convolution
 *
 * This function is optional for initialization of Transpose convolution. If applicable, it must be
 * called before all computational APIs of Transpose convolution. It is preferable to call
 * miopenInitConvolutionNdDescriptor() first, then miopenSetTransposeConvNdOutputPadding() to fully
 * initialize transpose convolutions. Currently, 2-D and 3-D convolutions are supported.
 *
 * @param convDesc      Convolution layer descriptor (output)
 * @param spatialDim    Convolutional spatial dimension (input)
 * @param adjA          array of output padding for output data (input)
 * @return              miopenStatus_t
 */
MIOPEN_EXPORT miopenStatus_t miopenSetTransposeConvNdOutputPadding(
    miopenConvolutionDescriptor_t convDesc, int spatialDim, const int* adjA);

/*! @brief Get the shape of a resulting 4-D tensor from a 2-D convolution
 *
 * This function returns the dimensions of the resulting 4D tensor of a 2D
 * convolution, given the convolution descriptor, the input tensor descriptor
 * and the filter descriptor. This function can help to setup the output tensor
 * and allocate the proper amount of memory prior to launch the actual
 * convolution.
 *
 * @param convDesc          Convolution layer descriptor (input)
 * @param inputTensorDesc   Input data tensor descriptor (input)
 * @param filterDesc        Weight descriptor (input)
 * @param n                 Mini-batch size (output)
 * @param c                 Number of channels (output)
 * @param h                 Data height dimension size (output)
 * @param w                 Data width dimension size (output)
 * @return                  miopenStatus_t
 */
MIOPEN_EXPORT miopenStatus_t
miopenGetConvolutionForwardOutputDim(miopenConvolutionDescriptor_t convDesc,
                                     const miopenTensorDescriptor_t inputTensorDesc,
                                     const miopenTensorDescriptor_t filterDesc,
                                     int* n,
                                     int* c,
                                     int* h,
                                     int* w);

/*! @brief Get the shape of a resulting N-dimensional tensor from a (N-2)-dimensional convolution
 *
 * This function returns the dimensions of the resulting N-dimensional tensor of a (N-2)-dimensional
 * convolution, given the convolution descriptor, the input tensor descriptor
 * and the filter descriptor. It is used to setup the output tensor descriptor prior to executing
 * the convolution layer.
 *
 * @param convDesc          Convolution layer descriptor (input)
 * @param inputTensorDesc   Input data tensor descriptor (input)
 * @param filterDesc        Weight descriptor (input)
 * @param nDim              Pointer to Output data tensor dimension (output)
 * @param outputTensorDimA  Array of Output data tensor length (output)
 */
MIOPEN_EXPORT miopenStatus_t
miopenGetConvolutionNdForwardOutputDim(miopenConvolutionDescriptor_t convDesc,
                                       const miopenTensorDescriptor_t inputTensorDesc,
                                       const miopenTensorDescriptor_t filterDesc,
                                       int* nDim,
                                       int* outputTensorDimA);

/*! @brief Destroys the tensor descriptor object
 *
 * @param convDesc Convolution tensor descriptor type (input)
 * @return           miopenStatus_t
 */
MIOPEN_EXPORT miopenStatus_t
miopenDestroyConvolutionDescriptor(miopenConvolutionDescriptor_t convDesc);

/*! @brief Set the attribute of the convolution descriptor
 *
 * @param convDesc          Convolution layer descriptor (input)
 * @param attr              Attribute of this convolution to set (input)
 * @param value             Value of this attribute (input)
 */
MIOPEN_EXPORT miopenStatus_t miopenSetConvolutionAttribute(miopenConvolutionDescriptor_t convDesc,
                                                           const miopenConvolutionAttrib_t attr,
                                                           int value);

/*! @brief Get the attribute of the convolution descriptor
 *
 * @param convDesc          Convolution layer descriptor (input)
 * @param attr              Attribute of this convolution to get (input)
 * @param value             Value of this attribute (output)
 */
MIOPEN_EXPORT miopenStatus_t miopenGetConvolutionAttribute(miopenConvolutionDescriptor_t convDesc,
                                                           const miopenConvolutionAttrib_t attr,
                                                           int* value);

/*! @enum miopenConvFwdAlgorithm_t
 * Convolutional algorithm mode for forward propagation. MIOpen use cross-correlation for its
 * convolution implementation.
 */
typedef enum
{
    miopenConvolutionFwdAlgoGEMM         = 0, /*!< GEMM variant */
    miopenConvolutionFwdAlgoDirect       = 1, /*!< Direct convolutions */
    miopenConvolutionFwdAlgoFFT          = 2, /*!< Fast Fourier Transform indirect convolutions */
    miopenConvolutionFwdAlgoWinograd     = 3, /*!< Winograd indirect convolutions */
    miopenConvolutionFwdAlgoImplicitGEMM = 5, /*!< Implicit GEMM convolutions */
} miopenConvFwdAlgorithm_t;

/*! @enum miopenConvBwdWeightsAlgorithm_t
 * Convolutional algorithm mode for back propagation on weights.
 */
typedef enum
{
    miopenConvolutionBwdWeightsAlgoGEMM         = 0, /*!< GEMM variant */
    miopenConvolutionBwdWeightsAlgoDirect       = 1, /*!< Direct convolution algorithm */
    miopenConvolutionBwdWeightsAlgoWinograd     = 3, /*!< Winograd convolutions */
    miopenConvolutionBwdWeightsAlgoImplicitGEMM = 5, /*!< Implicit GEMM convolutions */
} miopenConvBwdWeightsAlgorithm_t;

/*! @enum miopenConvBwdDataAlgorithm_t
 * Convolutional algorithm mode for back propagation on data.
 */
typedef enum
{
    miopenConvolutionBwdDataAlgoGEMM     = 0, /*!< GEMM variant */
    miopenConvolutionBwdDataAlgoDirect   = 1, /*!< Direct convolutions */
    miopenConvolutionBwdDataAlgoFFT      = 2, /*!< Fast Fourier Transform indirect convolutions */
    miopenConvolutionBwdDataAlgoWinograd = 3, /*!< Winograd indirect convolutions */
    miopenTransposeBwdDataAlgoGEMM =
        4, /*!< Deprecated Transpose GEMM variant legacy, ToBe Removed */
    miopenConvolutionBwdDataAlgoImplicitGEMM = 5, /*!< Implicit GEMM convolutions */
} miopenConvBwdDataAlgorithm_t;

/*! @enum miopenConvAlgorithm_t
 * Top-level convolutional algorithm mode
 */
typedef enum
{
    miopenConvolutionAlgoGEMM         = 0, /*!< GEMM variant */
    miopenConvolutionAlgoDirect       = 1, /*!< Direct convolutions */
    miopenConvolutionAlgoFFT          = 2, /*!< Fast Fourier Transform indirect convolutions */
    miopenConvolutionAlgoWinograd     = 3, /*!< Winograd indirect convolutions */
    miopenConvolutionAlgoImplicitGEMM = 5, /*!< Implicit GEMM convolutions */
} miopenConvAlgorithm_t;

/*! @brief Perf struct for forward, backward filter, or backward data algorithms
 *
 * Contains the union to hold the selected convolution algorithm for forward, or backwards layers,
 * and also contains the time it took to run the algorithm and the workspace required to run the
 * algorithm. The workspace in this structure can be used when executing the convolution layer.
 */
typedef struct
{
    union
    {
        miopenConvFwdAlgorithm_t fwd_algo; /*!< Forward convolution algorithm enum selection */
        miopenConvBwdWeightsAlgorithm_t bwd_weights_algo; /*!< Back propagation on weights
                                                             convolution algorithm enum selection */
        miopenConvBwdDataAlgorithm_t
            bwd_data_algo; /*!< Back propagation on data convolution algorithm enum selection */
    };

    float time;    /*!< Time to exectued the selected algorithm represented in the union */
    size_t memory; /*!< Workspace required to run the selected algorithm represented in the union */

} miopenConvAlgoPerf_t;

/*! @brief Performance struct for forward, backward filter, or backward data algorithms in
 * immediate mode
 *
 * Contains a 64-bit integer identifying the solution and the algorithm for the solution,
 * as well as the runtime, workspace size and a boolean flag indicating whether the returned
 * solution is a heuristic or resulting from an actual run
 *
 */
typedef struct
{
    float time; /*!< Represents the approximate time required to execute this solution on the GPU,
                     in milliseconds. This value may either be based on an acutal kernel run or an
                     estimate based on a heuristic.*/
    size_t workspace_size; /*!< Workspace required to run the selected algorithm represented in the
                              union */
    uint64_t solution_id;  /*!< Identifier for the returned solution */
    miopenConvAlgorithm_t algorithm; /*!< The algorithm used to compute the solution */

} miopenConvSolution_t;

/*! @brief Query the maximum number of solutions applicable for the given input/output and weights
 *  tensor descriptor for Convolution in the Forward direction.
 *
 * This call returns the maximum number of applicable solutions for a forward convolution problem.
 * The \c solutionCount returned may be used to allocate the memory required for the
 * \c miopenConvAlgoPerf_t which is required by miopenConvolutionGetSolution API calls.
 *
 * @param handle         MIOpen handle (input)
 * @param wDesc          Tensor descriptor for weight tensor w (input)
 * @param xDesc          Tensor descriptor for input data tensor x (input)
 * @param convDesc       Convolution layer descriptor (input)
 * @param yDesc          Tensor descriptor for output data tensor y (input)
 * @param solutionCount  Pointer to memory to return number of applicable solutions (output)
 * @return               miopenStatus_t
 */
MIOPEN_EXPORT miopenStatus_t
miopenConvolutionForwardGetSolutionCount(miopenHandle_t handle,
                                         const miopenTensorDescriptor_t wDesc,
                                         const miopenTensorDescriptor_t xDesc,
                                         const miopenConvolutionDescriptor_t convDesc,
                                         const miopenTensorDescriptor_t yDesc,
                                         size_t* solutionCount);

/*! @brief Query the applicable solutions for a convolution configuration described by
 *  input, output and convolution descriptors.
 *
 *  The returned solutions array is sorted in the order of decreasing performance. The returned
 * solutions
 * might be based
 *  on heuristics and for more consistent performance results the user the advised to run the Find
 * step.
 *  The maximum length of the solutions array may be queried using
 * miopenConvolutionForwardGetSolutionCount
 *
 * @param handle         MIOpen handle (input)
 * @param wDesc          Tensor descriptor for weight tensor w (input)
 * @param xDesc          Tensor descriptor for input data tensor x (input)
 * @param convDesc       Convolution layer descriptor (input)
 * @param yDesc          Tensor descriptor for output data tensor y (input)
 * @param maxSolutionCount The size of the solutions array passed in below (input)
 * @param solutionCount The size of the solutions array returned (output)
 * @param solutions      A pointer to an array of type miopenConvSolution_t allocated by the user,
 *                      filled in by MIOpen with applicable solutions. (output)
 * @return               miopenStatus_t
 *
 */
MIOPEN_EXPORT miopenStatus_t
miopenConvolutionForwardGetSolution(miopenHandle_t handle,
                                    const miopenTensorDescriptor_t wDesc,
                                    const miopenTensorDescriptor_t xDesc,
                                    const miopenConvolutionDescriptor_t convDesc,
                                    const miopenTensorDescriptor_t yDesc,
                                    const size_t maxSolutionCount,
                                    size_t* solutionCount,
                                    miopenConvSolution_t* solutions);

/*! @brief Returns the workspace size required for a particular solution id.
 *
 * This is an optional call for users who may have serialized the solution id and just need the
 * workspace
 * size for it. The same information is returned by the miopenConvolutionForwardGetSolution as part
 * of the
 * miopenConvSolution_t struct.
 *
 * @param handle         MIOpen handle (input)
 * @param wDesc          Tensor descriptor for weight tensor w (input)
 * @param xDesc          Tensor descriptor for input data tensor x (input)
 * @param convDesc       Convolution layer descriptor (input)
 * @param yDesc          Tensor descriptor for output data tensor y (input)
 * @param solution_id      ID of the solution for which workspace size is required (input)
 * @param workSpaceSize  The size of the workspace (output)
 * @return               miopenStatus_t
 */
MIOPEN_EXPORT miopenStatus_t
miopenConvolutionForwardGetSolutionWorkspaceSize(miopenHandle_t handle,
                                                 const miopenTensorDescriptor_t wDesc,
                                                 const miopenTensorDescriptor_t xDesc,
                                                 const miopenConvolutionDescriptor_t convDesc,
                                                 const miopenTensorDescriptor_t yDesc,
                                                 const uint64_t solution_id,
                                                 size_t* workSpaceSize);

/*! @brief Compiles the solution provided by the user, this solution may be acquired by the
 * miopenConvolutionForwardGetSolution API call above.
 *   Compiling the solution ensures that the first API call to miopenConvolutionForwardImmediate
 * does
 * not cause a compile.
 *
 *   This is an optional step and may be skipped if a slow first miopenConvolutionForwardImmediate
 * invocation is acceptable.
 *
 * @param handle         MIOpen handle (input)
 * @param wDesc          Tensor descriptor for weight tensor w (input)
 * @param xDesc          Tensor descriptor for input data tensor x (input)
 * @param convDesc       Convolution layer descriptor (input)
 * @param yDesc          Tensor descriptor for output data tensor y (input)
 * @param solution_id      ID of the solution to be compiled, as chosen by the user
 * @return               miopenStatus_t
 */
MIOPEN_EXPORT miopenStatus_t
miopenConvolutionForwardCompileSolution(miopenHandle_t handle,
                                        const miopenTensorDescriptor_t wDesc,
                                        const miopenTensorDescriptor_t xDesc,
                                        const miopenConvolutionDescriptor_t convDesc,
                                        const miopenTensorDescriptor_t yDesc,
                                        const uint64_t solution_id);

/*! @brief Executes the Forward convolution operation based on the provided solution ID.
 *
 * Supported datatypes are fp32, fp16, bfp16, and int8
 *
 * @param handle         MIOpen handle (input)
 * @param wDesc          Tensor descriptor for weight tensor w (input)
 * @param w              Weights tensor w (input)
 * @param xDesc          Tensor descriptor for input data tensor x (input)
 * @param x              Data tensor x (input)
 * @param convDesc       Convolution layer descriptor (input)
 * @param yDesc          Tensor descriptor for output data tensor y (input)
 * @param y              Data tensor y (output)
 * @param workSpace      Workspace tensor (input)
 * @param workSpaceSize  Size of the memory in bytes pointed to by workSpace above
 * @param solution_id      ID of the solution to be compiled, as chosen by the user
 * @return               miopenStatus_t
 */
MIOPEN_EXPORT miopenStatus_t
miopenConvolutionForwardImmediate(miopenHandle_t handle,
                                  const miopenTensorDescriptor_t wDesc,
                                  const void* w,
                                  const miopenTensorDescriptor_t xDesc,
                                  const void* x,
                                  const miopenConvolutionDescriptor_t convDesc,
                                  const miopenTensorDescriptor_t yDesc,
                                  void* y,
                                  void* workSpace,
                                  size_t workSpaceSize,
                                  const uint64_t solution_id);

/*! @brief Query the maximum number of solutions applicable for the given input/output and weights
 *  tensor descriptor for backward Convolution w-r-t Data.
 *
 *  This call returns the maximum number of applicable solutions for a the convolution problem, the
 * number
 *  returned may be used to allocate the memory required for the miopenConvAlgoPert2_t which is
 * required
 *  by miopenConvolutionBackwardDataGetSolution API calls.
 *
 * @param handle         MIOpen handle (input)
 * @param dyDesc         Tensor descriptor for data input tensor dy (input)
 * @param wDesc          Tensor descriptor for weight tensor w (input)
 * @param convDesc       Convolution layer descriptor (input)
 * @param dxDesc         Tensor descriptor for output data tensor dx (input)
 * @param solutionCount  Pointer to memory to return number of applicable solutions (output)
 * @return               miopenStatus_t
 */
MIOPEN_EXPORT miopenStatus_t
miopenConvolutionBackwardDataGetSolutionCount(miopenHandle_t handle,
                                              const miopenTensorDescriptor_t dyDesc,
                                              const miopenTensorDescriptor_t wDesc,
                                              const miopenConvolutionDescriptor_t convDesc,
                                              const miopenTensorDescriptor_t dxDesc,
                                              size_t* solutionCount);

/*! @brief Query the applicable solutions for a backward convolution w-r-t data as described by
 *  input, output and convolution descriptors.
 *
 *  The returned solutions array is sorted in the order of decreasing performance. The returned
 * solutions
 *  ns
 * might be based
 *  on heuristics and for more consistent performance results the user the advised to run the Find
 * step.
 *  The maximum length of the solutions array may be queried using
 * miopenConvolutionBackwardDataGetSolutionCount
 *
 * @param handle           MIOpen handle (input)
 * @param dyDesc           Tensor descriptor for data input tensor dy (input)
 * @param wDesc            Tensor descriptor for weight tensor w (input)
 * @param convDesc         Convolution layer descriptor (input)
 * @param dxDesc           Tensor descriptor for output data tensor dx (input)
 * @param maxSolutionCount The size of the solutions array passed in below (input)
 * @param solutionCount    The size of the solutions array returned (output)
 * @param solutions        A pointer to an array of type miopenConvSolution_t allocated by the user,
 *                         filled in by MIOpen with applicable solutions. (output)
 * @return                 miopenStatus_t
 *
 */
MIOPEN_EXPORT miopenStatus_t
miopenConvolutionBackwardDataGetSolution(miopenHandle_t handle,
                                         const miopenTensorDescriptor_t dyDesc,
                                         const miopenTensorDescriptor_t wDesc,
                                         const miopenConvolutionDescriptor_t convDesc,
                                         const miopenTensorDescriptor_t dxDesc,
                                         const size_t maxSolutionCount,
                                         size_t* solutionCount,
                                         miopenConvSolution_t* solutions);

/*! @brief Returns the workspace size required for a particular solution id.
 *
 * This is an optional call for users who may have serialized the solution id and just need the
 * workspace
 * size for it. The same information is returned by the miopenConvolutionBackwardDataGetSolution as
 * part of the
 * miopenConvSolution_t struct.
 *
 * @param handle         MIOpen handle (input)
 * @param dyDesc           Tensor descriptor for data input tensor dy (input)
 * @param wDesc            Tensor descriptor for weight tensor w (input)
 * @param convDesc         Convolution layer descriptor (input)
 * @param dxDesc           Tensor descriptor for output data tensor dx (input)
 * @param solution_id      ID of the solution for which workspace size is required (input)
 * @param workSpaceSize  The size of the workspace (output)
 * @return               miopenStatus_t
 */
MIOPEN_EXPORT miopenStatus_t
miopenConvolutionBackwardDataGetSolutionWorkspaceSize(miopenHandle_t handle,
                                                      const miopenTensorDescriptor_t dyDesc,
                                                      const miopenTensorDescriptor_t wDesc,
                                                      const miopenConvolutionDescriptor_t convDesc,
                                                      const miopenTensorDescriptor_t dxDesc,
                                                      const uint64_t solution_id,
                                                      size_t* workSpaceSize);

/*! @brief Compiles the solution provided by the user, this solution may be acquired by the
 * miopenConvolutionBackwardDataGetSolution API call above.
 *   Compiling the solution ensures that the first API call to
 * miopenConvolutionBackwardDataImmediate
 * does not cause a compile.
 *
 *   This is an optional step and may be skipped if a slow first
 * miopenConvolutionBackwardDataImmediate
 * invocation is acceptable.
 *
 * @param handle         MIOpen handle (input)
 * @param dyDesc         Tensor descriptor for data input tensor dy (input)
 * @param wDesc          Tensor descriptor for weight tensor w (input)
 * @param convDesc       Convolution layer descriptor (input)
 * @param dxDesc         Tensor descriptor for output data tensor dx (input)
 * @param solution_id      ID of the solution to be compiled, as chosen by the user
 * @return               miopenStatus_t
 */
MIOPEN_EXPORT miopenStatus_t
miopenConvolutionBackwardDataCompileSolution(miopenHandle_t handle,
                                             const miopenTensorDescriptor_t dyDesc,
                                             const miopenTensorDescriptor_t wDesc,
                                             const miopenConvolutionDescriptor_t convDesc,
                                             const miopenTensorDescriptor_t dxDesc,
                                             const uint64_t solution_id);

/*! @brief Executes the Backward convolution w-r-t data  operation based on the provided solution
 * ID.
 *
 *
 * @param handle         MIOpen handle (input)
 * @param dyDesc         Tensor descriptor for data input tensor dy (input)
 * @param dy             Data delta tensor dy (input)
 * @param wDesc          Tensor descriptor for weight tensor w (input)
 * @param w              Weights tensor w (input)
 * @param convDesc       Convolution layer descriptor (input)
 * @param dxDesc         Tensor descriptor for output data tensor dx (input)
 * @param dx             Data delta tensor dx (output)
 * @param workSpace      Workspace tensor (input)
 * @param workSpaceSize  Size in bytes of the workspace memory pointed to by workSpace
 * @param solution_id      ID of the solution to be compiled, as chosen by the user
 * @return               miopenStatus_t
 */
MIOPEN_EXPORT miopenStatus_t
miopenConvolutionBackwardDataImmediate(miopenHandle_t handle,
                                       const miopenTensorDescriptor_t dyDesc,
                                       const void* dy,
                                       const miopenTensorDescriptor_t wDesc,
                                       const void* w,
                                       const miopenConvolutionDescriptor_t convDesc,
                                       const miopenTensorDescriptor_t dxDesc,
                                       void* dx,
                                       void* workSpace,
                                       size_t workSpaceSize,
                                       const uint64_t solution_id);

/*! @brief Query the maximum number of solutions applicable for the given input/output and weights
 *  tensor descriptor for backward Convolution w-r-t Weights.
 *
 *  This call returns the maximum number of applicable solutions for a the convolution problem, the
 * number
 *  returned may be used to allocate the memory required for the miopenConvAlgoPert2_t which is
 * required
 *  by miopenConvolutionBackwardWeightsGetSolution API calls.
 *
 * @param handle         MIOpen handle (input)
 * @param dyDesc         Tensor descriptor for data tensor dy (input)
 * @param xDesc          Tensor descriptor for data tensor x (input)
 * @param convDesc       Convolution layer descriptor (input)
 * @param dwDesc         Tensor descriptor for weight tensor dw (input)
 * @param solutionCount  Pointer to memory to return number of applicable solutions (output)
 * @return               miopenStatus_t
 */
MIOPEN_EXPORT miopenStatus_t
miopenConvolutionBackwardWeightsGetSolutionCount(miopenHandle_t handle,
                                                 const miopenTensorDescriptor_t dyDesc,
                                                 const miopenTensorDescriptor_t xDesc,
                                                 const miopenConvolutionDescriptor_t convDesc,
                                                 const miopenTensorDescriptor_t dwDesc,
                                                 size_t* solutionCount);

/*! @brief Query the applicable solutions for a backward convolution w-r-t weights as described by
 *  input, output and convolution descriptors.
 *
 *  The returned solutions array is sorted in the order of decreasing performance. The returned
 * solutions
 * might be based
 *  on heuristics and for more consistent performance results the user the advised to run the Find
 * step.
 *  The maximum length of the solutions array may be queried using
 * miopenConvolutionBackwardWeightsGetSolutionCount
 *
 * @param handle           MIOpen handle (input)
 * @param dyDesc           Tensor descriptor for data tensor dy (input)
 * @param xDesc            Tensor descriptor for data tensor x (input)
 * @param convDesc         Convolution layer descriptor (input)
 * @param dwDesc           Tensor descriptor for weight tensor dw (input)
 * @param maxSolutionCount The size of the solutions array passed in below (input)
 * @param solutionCount    The size of the solutions array returned (output)
 * @param solutions        A pointer to an array of type miopenConvSolution_t allocated by the user,
 *                         filled in by MIOpen with applicable solutions. (output)
 * @return                 miopenStatus_t
 *
 */
MIOPEN_EXPORT miopenStatus_t
miopenConvolutionBackwardWeightsGetSolution(miopenHandle_t handle,
                                            const miopenTensorDescriptor_t dyDesc,
                                            const miopenTensorDescriptor_t xDesc,
                                            const miopenConvolutionDescriptor_t convDesc,
                                            const miopenTensorDescriptor_t dwDesc,
                                            const size_t maxSolutionCount,
                                            size_t* solutionCount,
                                            miopenConvSolution_t* solutions);

/*! @brief Returns the workspace size required for a particular solution id.
 *
 * This is an optional call for users who may have serialized the solution id and just need the
 * workspace
 * size for it. The same information is returned by the miopenConvolutionBackwardWeightsGetSolution
 * as part of the
 * miopenConvSolution_t struct.
 *
 * @param handle         MIOpen handle (input)
 * @param dyDesc         Tensor descriptor for data tensor dy (input)
 * @param xDesc          Tensor descriptor for data tensor x (input)
 * @param convDesc       Convolution layer descriptor (input)
 * @param dwDesc         Tensor descriptor for weight tensor dw (input)
 * @param solution_id      ID of the solution for which workspace size is required (input)
 * @param workSpaceSize  The size of the workspace (output)
 * @return               miopenStatus_t
 */
MIOPEN_EXPORT miopenStatus_t miopenConvolutionBackwardWeightsGetSolutionWorkspaceSize(
    miopenHandle_t handle,
    const miopenTensorDescriptor_t dyDesc,
    const miopenTensorDescriptor_t xDesc,
    const miopenConvolutionDescriptor_t convDesc,
    const miopenTensorDescriptor_t dwDesc,
    const uint64_t solution_id,
    size_t* workSpaceSize);

/*! @brief Compiles the solution provided by the user, this solution may be acquired by the
 * miopenConvolutionBackwardWeightsGetSolution API call above.
 *   Compiling the solution ensures that the first API call to
 * miopenConvolutionBackwardWeightsImmediate
 * does not cause a compile.
 *
 *   This is an optional step and may be skipped if a slow first
 * miopenConvolutionBackwardWeightsImmediate invocation is acceptable.
 *
 * @param handle         MIOpen handle (input)
 * @param dyDesc         Tensor descriptor for data tensor dy (input)
 * @param xDesc          Tensor descriptor for data tensor x (input)
 * @param convDesc       Convolution layer descriptor (input)
 * @param dwDesc         Tensor descriptor for weight tensor dw (input)
 * @param solution_id      ID of the solution to be compiled, as chosen by the user
 * @return               miopenStatus_t
 */
MIOPEN_EXPORT miopenStatus_t
miopenConvolutionBackwardWeightsCompileSolution(miopenHandle_t handle,
                                                const miopenTensorDescriptor_t dyDesc,
                                                const miopenTensorDescriptor_t xDesc,
                                                const miopenConvolutionDescriptor_t convDesc,
                                                const miopenTensorDescriptor_t dwDesc,
                                                const uint64_t solution_id);

/*! @brief Executes the Backward convolution w-r-t weights  operation based on the provided solution
 * ID.
 *
 *
 * @param handle         MIOpen handle (input)
 * @param dyDesc         Tensor descriptor for data tensor dy (input)
 * @param dy             Data delta tensor dy (input)
 * @param xDesc          Tensor descriptor for data tensor x (input)
 * @param x              Data tensor x (input)
 * @param convDesc       Convolution layer descriptor (input)
 * @param dwDesc         Tensor descriptor for weight tensor dw (input)
 * @param dw             Weights delta tensor dw (output)
 * @param workSpace      Workspace tensor (input)
 * @param workSpaceSize  Size in bytes of the memory passed in, pointed to by workSpace pointer
 * above
 * @param solution_id      ID of the solution to be compiled, as chosen by the user
 * @return               miopenStatus_t
 */
MIOPEN_EXPORT miopenStatus_t
miopenConvolutionBackwardWeightsImmediate(miopenHandle_t handle,
                                          const miopenTensorDescriptor_t dyDesc,
                                          const void* dy,
                                          const miopenTensorDescriptor_t xDesc,
                                          const void* x,
                                          const miopenConvolutionDescriptor_t convDesc,
                                          const miopenTensorDescriptor_t dwDesc,
                                          void* dw,
                                          void* workSpace,
                                          size_t workSpaceSize,
                                          const uint64_t solution_id);

/*! @brief Query the workspace size required for a forward convolution layer
 *
 * This call is required and must be executed once before running
 * miopenFindConvolutionForwardAlgorithm()
 * in order to determine the largest required allocation for the algorithm search; i.e., the maximum
 * size
 * of the memory needed from the set of potential forward convolution algorithm is returned.
 *
 * If using Group/Depthwise convolution mode, call miopenSetConvolutionGroupCount() before running
 * this.
 *
 * @param handle         MIOpen handle (input)
 * @param wDesc          Tensor descriptor for weight tensor w (input)
 * @param xDesc          Tensor descriptor for input data tensor x (input)
 * @param convDesc       Convolution layer descriptor (input)
 * @param yDesc          Tensor descriptor for output data tensor y (input)
 * @param workSpaceSize  Pointer to memory to return size in bytes (output)
 * @return               miopenStatus_t
 */
MIOPEN_EXPORT miopenStatus_t
miopenConvolutionForwardGetWorkSpaceSize(miopenHandle_t handle,
                                         const miopenTensorDescriptor_t wDesc,
                                         const miopenTensorDescriptor_t xDesc,
                                         const miopenConvolutionDescriptor_t convDesc,
                                         const miopenTensorDescriptor_t yDesc,
                                         size_t* workSpaceSize);

/*! @brief Search and run the forward convolutional algorithms and return a list of kernel times.
 *
 * This function attempts all MIOpen forward convolution algorithms based on
 * the input configuration, and outputs performance metrics to a
 * user-allocated array of type miopenConvAlgoPerf_t. These metrics are written
 * in a sorted fashion where the first element has the lowest compute time.
 * Users can chose the top-most algorithm if they only care about the fastest
 * algorithm.
 *
 * This function is mandatory before using miopenConvolutionForward(). In order
 * to execute this function, miopenConvolutionForwardGetWorkSpaceSize() must be
 * run to determine the required memory for this search.
 *
 * * If exhaustiveSearch == 0, MIOpen will look for the first kernel with a configuration match. If
 * a configuration match is not found, a default configuration will be returned.
 *
 * * If exhaustiveSearch == 1, MIOpen will look for the best kernel for the provided configuration.
 * If a match is not found, an exhaustive search is performed by running individual algorithms.
 *
 * If using Group/Depthwise convolution mode, call miopenSetConvolutionGroupCount() before running
 * this.
 *
 * @param handle             MIOpen handle (input)
 * @param xDesc              Tensor descriptor for data input tensor x (input)
 * @param x                  Data tensor x (input)
 * @param wDesc              Tensor descriptor for weight tensor w (input)
 * @param w                  Weights tensor w (input)
 * @param convDesc           Convolution layer descriptor (input)
 * @param yDesc              Tensor descriptor for output data tensor y (input)
 * @param y                  Data tensor y (output)
 * @param requestAlgoCount   Number of algorithms to return kernel times (input)
 * @param returnedAlgoCount  Pointer to number of algorithms returned (output)
 * @param perfResults        Pointer to union of best algorithm for forward and backwards (input)
 * @param workSpace          Pointer to workspace required for the search (output)
 * @param workSpaceSize      Size in bytes of the memory needed for find (output)
 * @param exhaustiveSearch   A boolean to toggle a full search of all algorithms and configurations
 * (input)
 * @return                   miopenStatus_t
 */
MIOPEN_EXPORT miopenStatus_t
miopenFindConvolutionForwardAlgorithm(miopenHandle_t handle,
                                      const miopenTensorDescriptor_t xDesc,
                                      const void* x,
                                      const miopenTensorDescriptor_t wDesc,
                                      const void* w,
                                      const miopenConvolutionDescriptor_t convDesc,
                                      const miopenTensorDescriptor_t yDesc,
                                      void* y,
                                      const int requestAlgoCount,
                                      int* returnedAlgoCount,
                                      miopenConvAlgoPerf_t* perfResults,
                                      void* workSpace,
                                      size_t workSpaceSize,
                                      bool exhaustiveSearch);

/*! @brief Execute a forward convolution layer
 *
 * Runs the forward convolution layer based on the selected algorithm. The function
 * miopenFindConvolutionForwardAlgorithm() must have been executed previously to
 * determine the required memory needed for the workspace and the best convolutional algorithm.
 * The scaling parameter alpha (float) and shift parameter beta (float) are only supported for
 * alpha = 1 and beta = 0.
 *
 * If using Group/Depthwise convolution mode, call miopenSetConvolutionGroupCount() before running
 * this.
 *
 * @param handle         MIOpen handle (input)
 * @param alpha          Floating point scaling factor, allocated on the host (input)
 * @param xDesc          Tensor descriptor for data input tensor x (input)
 * @param x              Data tensor x (input)
 * @param wDesc          Tensor descriptor for weight tensor w (input)
 * @param w              Weights tensor w (inputs)
 * @param convDesc       Convolution layer descriptor (inputs)
 * @param algo           Algorithm selected (inputs)
 * @param beta           Floating point shift factor, allocated on the host (input)
 * @param yDesc          Tensor descriptor for output data tensor y (input)
 * @param y              Data tensor y (output)
 * @param workSpace      Pointer to workspace required (input)
 * @param workSpaceSize  Size in bytes of the memory determined by the find step (input)
 * @return               miopenStatus_t
 */
MIOPEN_EXPORT miopenStatus_t miopenConvolutionForward(miopenHandle_t handle,
                                                      const void* alpha,
                                                      const miopenTensorDescriptor_t xDesc,
                                                      const void* x,
                                                      const miopenTensorDescriptor_t wDesc,
                                                      const void* w,
                                                      const miopenConvolutionDescriptor_t convDesc,
                                                      miopenConvFwdAlgorithm_t algo,
                                                      const void* beta,
                                                      const miopenTensorDescriptor_t yDesc,
                                                      void* y,
                                                      void* workSpace,
                                                      size_t workSpaceSize);

/*! @brief Calculate element-wise scale and shift of a tensor via a bias tensor
 *
 *  This function applies an element-wise bias to a data tensor from an input bias tensor.
 *  The scaling parameter alpha (float) and shift parameter beta (float) are only supported for
 *  alpha = 1 and beta = 0.
 *
 * @param handle         MIOpen handle (input)
 * @param alpha          Floating point scaling factor, allocated on the host (input)
 * @param bDesc          Tensor descriptor for bias tensor b (input)
 * @param b              Bias tensor b (input)
 * @param beta           Floating point shift factor, allocated on the host (input)
 * @param yDesc          Tensor descriptor for data tensor y (input)
 * @param y              Data tensor y (input and output)
 * @return               miopenStatus_t
 */
MIOPEN_EXPORT miopenStatus_t miopenConvolutionForwardBias(miopenHandle_t handle,
                                                          const void* alpha,
                                                          const miopenTensorDescriptor_t bDesc,
                                                          const void* b,
                                                          const void* beta,
                                                          const miopenTensorDescriptor_t yDesc,
                                                          void* y);

/*! @brief Get the GPU memory required for the backward data convolution algorithm.
 *
 * For a provided tensor descriptors and algorithm selection, this function calculates and returns
 * the workspace size required for back propagation on data. This call is required and must be
 * executed once before running miopenFindConvolutionBackwardDataAlgorithm() in order to determine
 * the largest required allocation for the algorithm search; i.e., the maximum size of the memory
 * needed from the set of potential backward convolution algorithm is returned.
 *
 * If using Group/Depthwise convolution mode, call miopenSetConvolutionGroupCount() before running
 * this.
 *
 * @param handle         MIOpen handle (input)
 * @param dyDesc         Tensor descriptor for data input tensor dy (input)
 * @param wDesc          Tensor descriptor for weight tensor w (input)
 * @param convDesc       Convolution layer descriptor (input)
 * @param dxDesc         Tensor descriptor for output data tensor dx (input)
 * @param workSpaceSize  Size in bytes of the memory required (output)
 * @return               miopenStatus_t
 */
MIOPEN_EXPORT miopenStatus_t
miopenConvolutionBackwardDataGetWorkSpaceSize(miopenHandle_t handle,
                                              const miopenTensorDescriptor_t dyDesc,
                                              const miopenTensorDescriptor_t wDesc,
                                              const miopenConvolutionDescriptor_t convDesc,
                                              const miopenTensorDescriptor_t dxDesc,
                                              size_t* workSpaceSize);

/*! @brief Search and run the backwards data convolution algorithms and return a list of kernel
 * times.
 *
 * This function attempts all MIOpen backward data convolution algorithms, and outputs the
 * performance metrics to a user-allocated array of type miopenConvAlgoPerf_t.
 * These metrics are written in sorted fashion where the first element has the lowest compute time.
 * This function is mandatory before using backwards convolutions. Users can chose the top-most
 * algorithm if they only care about the fastest algorithm.
 *
 * This function is mandatory before using miopenConvolutionBackwardData(). In order to
 * execute this function, miopenConvolutionBackwardsDataGetWorkSpaceSize() must be run to determine
 * the required memory for this search.
 *
 * * If exhaustiveSearch == 0, MIOpen will look for the first kernel with a configuration match. If
 * a configuration match is not found, a default configuration will be returned.
 *
 * * If exhaustiveSearch == 1, MIOpen will look for the best kernel for the provided configuration.
 * If a match is not found, an exhaustive search is performed by running individual algorithms.
 *
 * If using Group/Depthwise convolution mode, call miopenSetConvolutionGroupCount() before running
 * this.
 *
 * @param handle             MIOpen handle (input)
 * @param dyDesc             Tensor descriptor for data input tensor dy (input)
 * @param dy                 Data delta tensor dy (input)
 * @param wDesc              Tensor descriptor for weight tensor w (input)
 * @param w                  Weights tensor w (input)
 * @param convDesc           Convolution layer descriptor (input)
 * @param dxDesc             Tensor descriptor for output data tensor dx (input)
 * @param dx                 Data delta tensor dx (input)
 * @param requestAlgoCount   Number of algorithms to return kernel times (input)
 * @param returnedAlgoCount  Pointer to number of algorithms returned (output)
 * @param perfResults        Pointer to union of best algorithm for forward and backwards (output)
 * @param workSpace          Pointer to workspace required for the search (output)
 * @param workSpaceSize      Size in bytes of the memory needed for find (output)
 * @param exhaustiveSearch   A boolean to toggle a full search of all algorithms and configurations
 * (input)
 * @return                   miopenStatus_t
 */
MIOPEN_EXPORT miopenStatus_t
miopenFindConvolutionBackwardDataAlgorithm(miopenHandle_t handle,
                                           const miopenTensorDescriptor_t dyDesc,
                                           const void* dy,
                                           const miopenTensorDescriptor_t wDesc,
                                           const void* w,
                                           const miopenConvolutionDescriptor_t convDesc,
                                           const miopenTensorDescriptor_t dxDesc,
                                           void* dx,
                                           const int requestAlgoCount,
                                           int* returnedAlgoCount,
                                           miopenConvAlgoPerf_t* perfResults,
                                           void* workSpace,
                                           size_t workSpaceSize,
                                           bool exhaustiveSearch);

/*! @brief Execute a backward data convolution layer
 *
 * Runs the backward data convolution layer based on the selected algorithm. The function
 * miopenFindConvolutionBackwardDataAlgorithm() must have been executed previously to
 * determine the required memory needed for the workspace and the best convolutional
 * algorithm.
 *
 * If using Group/Depthwise convolution mode, call miopenSetConvolutionGroupCount() before running
 * this.
 *
 * @param handle         MIOpen handle (input)
 * @param alpha          Floating point scaling factor, allocated on the host (input)
 * @param dyDesc         Tensor descriptor for data input tensor dy (input)
 * @param dy             Data delta tensor dy (input)
 * @param wDesc          Tensor descriptor for weight tensor w (input)
 * @param w              Weights tensor w (input)
 * @param convDesc       Convolution layer descriptor (input)
 * @param algo           Algorithm selected (input)
 * @param beta           Floating point shift factor, allocated on the host (input)
 * @param dxDesc         Tensor descriptor for output data tensor dx (input)
 * @param dx             Data delta tensor dx (output)
 * @param workSpace      Pointer to workspace required for the search (input)
 * @param workSpaceSize  Size in bytes of the memory needed for find (input)
 * @return               miopenStatus_t
 */
MIOPEN_EXPORT miopenStatus_t
miopenConvolutionBackwardData(miopenHandle_t handle,
                              const void* alpha,
                              const miopenTensorDescriptor_t dyDesc,
                              const void* dy,
                              const miopenTensorDescriptor_t wDesc,
                              const void* w,
                              const miopenConvolutionDescriptor_t convDesc,
                              miopenConvBwdDataAlgorithm_t algo,
                              const void* beta,
                              const miopenTensorDescriptor_t dxDesc,
                              void* dx,
                              void* workSpace,
                              size_t workSpaceSize);

/*! @brief Get the GPU memory required for the backward weights convolution algorithm.
 *
 *
 * For a provided tensor descriptors and algorithm selection, this function calculates and returns
 * the workspace size required for back propagation on data. This call is required and must be
 * executed once before running miopenFindConvolutionBackwardWeightsAlgorithm() in order to
 * determine
 * the largest required allocation for the algorithm search; i.e., the maximum size of the memory
 * needed from the set of potential backward weights convolution algorithm is returned.
 *
 * If using Group/Depthwise convolution mode, call miopenSetConvolutionGroupCount() before running
 * this.
 *
 * @param handle         MIOpen handle (input)
 * @param dyDesc         Tensor descriptor for data input tensor dy (input)
 * @param xDesc          Tensor descriptor for data tensor x (input)
 * @param convDesc       Convolution layer descriptor (input)
 * @param dwDesc         Tensor descriptor for output weights tensor dw (input)
 * @param workSpaceSize  Size in bytes of the memory required (output)
 * @return               miopenStatus_t
 */
MIOPEN_EXPORT miopenStatus_t
miopenConvolutionBackwardWeightsGetWorkSpaceSize(miopenHandle_t handle,
                                                 const miopenTensorDescriptor_t dyDesc,
                                                 const miopenTensorDescriptor_t xDesc,
                                                 const miopenConvolutionDescriptor_t convDesc,
                                                 const miopenTensorDescriptor_t dwDesc,
                                                 size_t* workSpaceSize);

/*! @brief Search and run the backwards weights convolutional algorithms and return a list of kernel
 * times.
 *
 * This function attempts all MIOpen backward weights convolution algorithms, and outputs
 * the performance metrics to a user-allocated array of type miopenConvAlgoPerf_t. These metrics are
 * written in sorted fashion where the first element has the lowest compute time.
 * This function is mandatory before using backwards weight convolutions. Users can chose the
 * top-most algorithm if they only care about the fastest algorithm.
 *
 * This function is mandatory before using miopenConvolutionBackwardWeights(). In order to
 * execute this function, miopenConvolutionBackwardsWeightsGetWorkSpaceSize() must be run to
 * determine the required memory for this search.
 *
 * * If exhaustiveSearch == 0, MIOpen will look for the first kernel with a configuration match. If
 * a configuration match is not found, a default configuration will be returned.
 *
 * * If exhaustiveSearch == 1, MIOpen will look for the best kernel for the provided configuration.
 * If a match is not found, an exhaustive search is performed by running individual algorithms.
 *
 * If using Group/Depthwise convolution mode, call miopenSetConvolutionGroupCount() before running
 * this.
 *
 * @param handle             MIOpen handle (input)
 * @param dyDesc             Tensor descriptor for data input tensor dy (input)
 * @param dy                 Data delta tensor dy (input)
 * @param xDesc              Tensor descriptor for output data tensor x (input)
 * @param x                  Data delta tensor dx (input)
 * @param convDesc           Convolution layer descriptor (input)
 * @param dwDesc             Tensor descriptor for weight tensor dw (input)
 * @param dw                 Weights delta tensor dw (input)
 * @param requestAlgoCount   Number of algorithms to return kernel times (input)
 * @param returnedAlgoCount  Pointer to number of algorithms returned (output)
 * @param perfResults        Pointer to union of best algorithm for forward and backwards (output)
 * @param workSpace          Pointer to workspace required for the search (output)
 * @param workSpaceSize      Size in bytes of the memory needed for find (output)
 * @param exhaustiveSearch   A boolean to toggle a full search of all algorithms and configurations
 * (input)
 * @return                   miopenStatus_t
 */
MIOPEN_EXPORT miopenStatus_t
miopenFindConvolutionBackwardWeightsAlgorithm(miopenHandle_t handle,
                                              const miopenTensorDescriptor_t dyDesc,
                                              const void* dy,
                                              const miopenTensorDescriptor_t xDesc,
                                              const void* x,
                                              const miopenConvolutionDescriptor_t convDesc,
                                              const miopenTensorDescriptor_t dwDesc,
                                              void* dw,
                                              const int requestAlgoCount,
                                              int* returnedAlgoCount,
                                              miopenConvAlgoPerf_t* perfResults,
                                              void* workSpace,
                                              size_t workSpaceSize,
                                              bool exhaustiveSearch);

/*! @brief Execute a backward weights convolution layer
 *
 * Runs the backward weights convolution layer based on the selected algorithm. The function
 * miopenFindConvolutionBackwardWeightsAlgorithm() must have
 * been executed previously to determine the required memory needed for the workspace and the
 * best convolutional algorithm.
 *
 * If using Group/Depthwise convolution mode, call miopenSetConvolutionGroupCount() before running
 * this.
 *
 * @param handle         MIOpen handle (input)
 * @param alpha          Floating point scaling factor, allocated on the host (input)
 * @param dyDesc         Tensor descriptor for data tensor dy (input)
 * @param dy             Data delta tensor dy (input)
 * @param xDesc          Tensor descriptor for data tensor x (input)
 * @param x              Data tensor x (input)
 * @param convDesc       Convolution layer descriptor (input)
 * @param algo           Algorithm selected (input)
 * @param beta           Floating point shift factor, allocated on the host (input)
 * @param dwDesc         Tensor descriptor for weight tensor dw (input)
 * @param dw             Weights delta tensor dw (output)
 * @param workSpace      Pointer to workspace required for the search (input)
 * @param workSpaceSize  Size in bytes of the memory needed for find (input)
 * @return               miopenStatus_t
 */
MIOPEN_EXPORT miopenStatus_t
miopenConvolutionBackwardWeights(miopenHandle_t handle,
                                 const void* alpha,
                                 const miopenTensorDescriptor_t dyDesc,
                                 const void* dy,
                                 const miopenTensorDescriptor_t xDesc,
                                 const void* x,
                                 const miopenConvolutionDescriptor_t convDesc,
                                 miopenConvBwdWeightsAlgorithm_t algo,
                                 const void* beta,
                                 const miopenTensorDescriptor_t dwDesc,
                                 void* dw,
                                 void* workSpace,
                                 size_t workSpaceSize);

/*! @brief Calculates the gradient with respect to the bias.
 *
 * Compute the convolution backwards gradient with respect to the bias tensor.
 * The scaling parameter alpha (float) and shift parameter beta (float) are only supported for
 * alpha = 1 and beta = 0.
 *
 * @param handle         MIOpen handle (input)
 * @param alpha          Floating point scaling factor, allocated on the host (input)
 * @param dyDesc         Tensor descriptor for data input tensor dy (input)
 * @param dy             Data delta tensor dy (input)
 * @param beta           Floating point shift factor, allocated on the host (input)
 * @param dbDesc         Tensor descriptor for input bias tensor db (input)
 * @param db             Bias delta tensor db (output)
 * @return               miopenStatus_t
 */
MIOPEN_EXPORT miopenStatus_t miopenConvolutionBackwardBias(miopenHandle_t handle,
                                                           const void* alpha,
                                                           const miopenTensorDescriptor_t dyDesc,
                                                           const void* dy,
                                                           const void* beta,
                                                           const miopenTensorDescriptor_t dbDesc,
                                                           void* db);

/** @} */
// CLOSEOUT CONVOLUTIONS DOXYGEN GROUP

// Pooling APIs
/** @addtogroup pooling
 *
 *  @{
 */

/*! @brief Creates a pooling layer descriptor
 *
 * @param poolDesc   Pointer to a pooling layer descriptor (output)
 * @return           miopenStatus_t
 */
MIOPEN_EXPORT miopenStatus_t miopenCreatePoolingDescriptor(miopenPoolingDescriptor_t* poolDesc);

/*! @brief Set index data type for pooling layer. The default indexing type is uint8_t.
 * Users can set the index type to any of the miopenIndexType_t sizes; 8, 16, 32, or 64 bit
 * unsigned integers.
 *
 * @param poolDesc     Pointer to a pooling layer descriptor (input)
 * @param index_type   Index type (input)
 * @return             miopenStatus_t
 */
MIOPEN_EXPORT miopenStatus_t miopenSetPoolingIndexType(miopenPoolingDescriptor_t poolDesc,
                                                       miopenIndexType_t index_type);

/*! @brief Get the index data type for pooling layer. The index type to any of the
 * miopenIndexType_t sizes; 8, 16, 32, or 64 bit unsigned integers.
 *
 * @param poolDesc     Pointer to a pooling layer descriptor (input)
 * @param index_type   Index type (output)
 * @return             miopenStatus_t
 */
MIOPEN_EXPORT miopenStatus_t miopenGetPoolingIndexType(miopenPoolingDescriptor_t poolDesc,
                                                       miopenIndexType_t* index_type);

/*! @brief Set workspace index mode for pooling layer. The default mode is
 * miopenPoolingWorkSpaceIndexMask.
 *
 * @param poolDesc         Pointer to a pooling layer descriptor (input/output)
 * @param workspace_index  Workspace index mode (input)
 * @return                 miopenStatus_t
 */
MIOPEN_EXPORT miopenStatus_t miopenSetPoolingWorkSpaceIndexMode(
    miopenPoolingDescriptor_t poolDesc, miopenPoolingWorkspaceIndexMode_t workspace_index);

/*! @brief Get workspace index mode for pooling layer.
 *
 * @param poolDesc         Pointer to a pooling layer descriptor (input)
 * @param workspace_index  Workspace index mode (output)
 * @return                 miopenStatus_t
 */
MIOPEN_EXPORT miopenStatus_t miopenGetPoolingWorkSpaceIndexMode(
    miopenPoolingDescriptor_t poolDesc, miopenPoolingWorkspaceIndexMode_t* workspace_index);

/*! @brief Sets a 2-D pooling layer descriptor details.
 *
 * Sets the window shape, padding, and stride for a previously created 2-D pooling descriptor.
 *
 * @param poolDesc       Pointer to a pooling layer descriptor (output)
 * @param mode           Pooling mode enum (input)
 * @param windowHeight   Input window height dimension (input)
 * @param windowWidth    Input window width dimension (input)
 * @param pad_h          Number of elements to pad height (input)
 * @param pad_w          Number of elements to pad width (input)
 * @param stride_h       Vertical stride (input)
 * @param stride_w       Horizontal stride (input)
 * @return               miopenStatus_t
 */
MIOPEN_EXPORT miopenStatus_t miopenSet2dPoolingDescriptor(miopenPoolingDescriptor_t poolDesc,
                                                          miopenPoolingMode_t mode,
                                                          int windowHeight,
                                                          int windowWidth,
                                                          int pad_h,
                                                          int pad_w,
                                                          int stride_h,
                                                          int stride_w);

/*! @brief Gets a 2-D pooling layer descriptor details
 *
 * Gets the window shape, padding, and stride for a previously created 2-D pooling descriptor.
 *
 * @param poolDesc       Pointer to a pooling layer descriptor (input)
 * @param mode           Pooling mode enum (output)
 * @param windowHeight   Input window height dimension (output)
 * @param windowWidth    Input window width dimension (output)
 * @param pad_h          Number of elements to pad height (output)
 * @param pad_w          Number of elements to pad width (output)
 * @param stride_h       Vertical stride (output)
 * @param stride_w       Horizontal stride (output)
 * @return               miopenStatus_t
 */
MIOPEN_EXPORT miopenStatus_t miopenGet2dPoolingDescriptor(const miopenPoolingDescriptor_t poolDesc,
                                                          miopenPoolingMode_t* mode,
                                                          int* windowHeight,
                                                          int* windowWidth,
                                                          int* pad_h,
                                                          int* pad_w,
                                                          int* stride_h,
                                                          int* stride_w);

/*! @brief Gets the shape of the output tensor for 2-D pooling
 *
 * Retrieve the tensor dimensions for the forward 2-D pooling. This call is required for
 * the forward if the output dimensions are different than the input tensor
 * dimensions.
 *
 * @param poolDesc   Pointer to a pooling layer descriptor (input)
 * @param tensorDesc Input tensor descriptor (input)
 * @param n	         Mini-batch dim (output)
 * @param c	         Number of channels (output)
 * @param h          Heights of input map (output)
 * @param w          Width of input map (output)
 * @return           miopenStatus_t
 */
MIOPEN_EXPORT miopenStatus_t
miopenGetPoolingForwardOutputDim(const miopenPoolingDescriptor_t poolDesc,
                                 const miopenTensorDescriptor_t tensorDesc,
                                 int* n,
                                 int* c,
                                 int* h,
                                 int* w);

/*! @brief Set details of a N-D pooling layer descriptor
 *
 * Set the window shape, padding, and stride for a previously created N-D pooling descriptor.
 *
 * @param poolDesc     Pointer to a pooling layer descriptor (input/output)
 * @param mode         Pooling mode enum (input)
 * @param nbDims       Dimension of the pooling (input)
 * @param windowDimA   Array of input window dimensions with length equal to or larger than
 * dimsRequested (input)
 * @param padA         Array of number of elements to padding with length equal to or larger than
 * dimsRequested (input)
 * @param stridesA     Array of stride parameter with length equal to or larger than dimsRequested
 * (input)
 * @return               miopenStatus_t
 */
MIOPEN_EXPORT miopenStatus_t miopenSetNdPoolingDescriptor(miopenPoolingDescriptor_t poolDesc,
                                                          const miopenPoolingMode_t mode,
                                                          int nbDims,
                                                          const int* windowDimA,
                                                          const int* padA,
                                                          const int* stridesA);

/*! @brief Get details of a N-D pooling layer descriptor
 *
 * Get the window shape, padding, and stride for a previously created N-D pooling descriptor.
 *
 * @param poolDesc         Pointer to a pooling layer descriptor (input)
 * @param nbDimsRequested  Dimension of the expected pooling descriptor (input)
 * @param mode             Pooling mode enum (output)
 * @param nbDims           Actual dimension of the pooling descriptor (output)
 * @param windowDimA       Array of input window dimensions with length equal to or larger than
 * dimsRequested (output)
 * @param padA             Array of number of elements to padding with length equal to or larger
 * than dimsRequested (output)
 * @param stridesA         Array of stride parameter with length equal to or larger than
 * dimsRequested (output)
 * @return                 miopenStatus_t
 */
MIOPEN_EXPORT miopenStatus_t miopenGetNdPoolingDescriptor(const miopenPoolingDescriptor_t poolDesc,
                                                          int nbDimsRequested,
                                                          miopenPoolingMode_t* mode,
                                                          int* nbDims,
                                                          int* windowDimA,
                                                          int* padA,
                                                          int* stridesA);

/*! @brief Gets the shape of the output tensor for N-D pooling
 *
 * Retrieve the tensor dimensions for the forward N-D pooling. This call is required for
 * the forward if the output dimensions are different than the input tensor
 * dimensions.
 *
 * @param poolDesc      Pointer to a pooling layer descriptor (input)
 * @param tensorDesc    Input tensor descriptor (input)
 * @param dims          Dimension of the pooling (input)
 * @param tensorDimArr  Array of tensor dimension (output)
 * @return           miopenStatus_t
 */
MIOPEN_EXPORT miopenStatus_t
miopenGetPoolingNdForwardOutputDim(const miopenPoolingDescriptor_t poolDesc,
                                   const miopenTensorDescriptor_t tensorDesc,
                                   int dims,
                                   int* tensorDimArr);

/*! @brief Get the amount of GPU memory required for pooling
 *
 * Retrieves the amount of workspace in bytes require for pooling. This call is required to
 * determine the amount of GPU memory needed for the backwards pooling algorithms. For max-
 * pooling, an assumption is that index data type is uint8_t, therefore the returned
 * workspace size will be based on this assumption even if the user sets the index type with
 * miopenSetPoolingIndexType().
 *
 * @param yDesc          Descriptor for pooling layer (input)
 * @param workSpaceSize  Pointer to workSpaceSize (output)
 * @return               miopenStatus_t
 */
MIOPEN_EXPORT miopenStatus_t miopenPoolingGetWorkSpaceSize(const miopenTensorDescriptor_t yDesc,
                                                           size_t* workSpaceSize);

/*! @brief Get the amount of GPU memory required for pooling
 *
 * Retrieves the amount of workspace in bytes require for pooling. This call is required to
 * determine the amount of GPU memory needed for the backwards pooling algorithms. For max-
 * pooling, there is no assumption on index data type. As the user can set the index datatype
 * size using miopenSetPoolingIndexType().
 *
 * @param poolDesc       Pointer to a pooling layer descriptor (input)
 * @param yDesc          Descriptor for pooling layer (input)
 * @param workSpaceSize  Pointer to workSpaceSize (output)
 * @return               miopenStatus_t
 */
MIOPEN_EXPORT miopenStatus_t
miopenPoolingGetWorkSpaceSizeV2(const miopenPoolingDescriptor_t poolDesc,
                                const miopenTensorDescriptor_t yDesc,
                                size_t* workSpaceSize);

/*! @brief Execute a forward pooling layer
 *
 * Runs forward pooling. miopenGetPoolingForwardOutputDim() should be called before
 * miopenPoolingForward().
 * If the parameter do_backward == 0, then set workSpace = nullptr and workSpaceSize = 0. However,
 * for back-propagation do_backwards must be set to 1 in miopenPoolingForward().
 *
 * @param handle         MIOpen handle (input)
 * @param poolDesc       Descriptor for pooling layer (input)
 * @param alpha          Floating point scaling factor, allocated on the host (input)
 * @param xDesc          Tensor descriptor for data input tensor x (input)
 * @param x              Data tensor x (input)
 * @param beta           Floating point shift factor, allocated on the host (input)
 * @param yDesc          Tensor descriptor for output data tensor y (input)
 * @param y              Data tensor y (output)
 * @param do_backward    Boolean to toggle save data in workspace for backwards pass (input)
 * @param workSpace      Pointer user allocated memory (input)
 * @param workSpaceSize  Size in bytes of the memory needed (input)
 * @return               miopenStatus_t
 */
MIOPEN_EXPORT miopenStatus_t miopenPoolingForward(miopenHandle_t handle,
                                                  const miopenPoolingDescriptor_t poolDesc,
                                                  const void* alpha,
                                                  const miopenTensorDescriptor_t xDesc,
                                                  const void* x,
                                                  const void* beta,
                                                  const miopenTensorDescriptor_t yDesc,
                                                  void* y,
                                                  bool do_backward,
                                                  void* workSpace,
                                                  size_t workSpaceSize);

/*! @brief Execute a backward pooling layer
 *
 * Runs backward pooling. miopenPoolingGetWorkSpaceSize() must be called before
 * miopenPoolingBackward() to determine the amount of workSpace to be allocated.
 *
 * @param handle         MIOpen handle (input)
 * @param poolDesc       Descriptor for pooling layer (input)
 * @param alpha          Floating point scaling factor, allocated on the host (input)
 * @param yDesc          Tensor descriptor for output data tensor y (input)
 * @param y              Data tensor y (input)
 * @param dyDesc         Tensor descriptor for data input tensor dy (input)
 * @param dy             Data delta tensor dy (input)
 * @param xDesc          Tensor descriptor for output data tensor x (input)
 * @param x              Data tensor x (output)
 * @param beta           Floating point shift factor, allocated on the host (input)
 * @param dxDesc         Tensor descriptor for tensor dx (input)
 * @param dx             Weights delta tensor dx (output)
 * @param workSpace      Pointer to user allocated workspace (input)
 * @return               miopenStatus_t
 */
MIOPEN_EXPORT miopenStatus_t miopenPoolingBackward(miopenHandle_t handle,
                                                   const miopenPoolingDescriptor_t poolDesc,
                                                   const void* alpha,
                                                   const miopenTensorDescriptor_t yDesc,
                                                   const void* y,
                                                   const miopenTensorDescriptor_t dyDesc,
                                                   const void* dy,
                                                   const miopenTensorDescriptor_t xDesc,
                                                   const void* x,
                                                   const void* beta,
                                                   const miopenTensorDescriptor_t dxDesc,
                                                   void* dx,
                                                   void* workSpace);

/*! @brief Destroys the pooling descriptor object
 *
 * @param poolDesc Pooling tensor descriptor type (input)
 * @return           miopenStatus_t
 */
MIOPEN_EXPORT miopenStatus_t miopenDestroyPoolingDescriptor(miopenPoolingDescriptor_t poolDesc);

/** @} */
// CLOSEOUT POOLING DOXYGEN GROUP

// LRN APIs
/** @addtogroup LRN
 *
 *  @{
 */
/*! @brief Creates a local response normalization (LRN) layer descriptor
 *
 * @param lrnDesc    Pointer to a local response normalization layer descriptor type
 * @return           miopenStatus_t
 */
MIOPEN_EXPORT miopenStatus_t miopenCreateLRNDescriptor(miopenLRNDescriptor_t* lrnDesc);

/*! @brief Sets a LRN layer descriptor details
 *
 * Sets all of the descriptor details for the LRN layer. The number of window elements lrnN is
 * a diameter and always odd.
 *
 * @param lrnDesc      Pointer to a LRN layer descriptor (output)
 * @param mode         LRN mode enum (input)
 * @param lrnN         Number of normalization window elements (input)
 * @param lrnAlpha     Scaling factor (input)
 * @param lrnBeta      Shift factor (input)
 * @param lrnK         K factor (input)
 * @return             miopenStatus_t
 */
MIOPEN_EXPORT miopenStatus_t miopenSetLRNDescriptor(const miopenLRNDescriptor_t lrnDesc,
                                                    miopenLRNMode_t mode,
                                                    unsigned int lrnN,
                                                    double lrnAlpha,
                                                    double lrnBeta,
                                                    double lrnK);

/*! @brief Gets a LRN layer descriptor details
 *
 * Retrieve the LRN descriptor details.
 *
 * @param lrnDesc      Pointer to a LRN layer descriptor (input)
 * @param mode         LRN mode enum (output)
 * @param lrnN         Number of normalization window elements (output)
 * @param lrnAlpha     Scaling factor (output)
 * @param lrnBeta      Shift factor (output)
 * @param lrnK         K factor (output)
 * @return             miopenStatus_t
 */
MIOPEN_EXPORT miopenStatus_t miopenGetLRNDescriptor(const miopenLRNDescriptor_t lrnDesc,
                                                    miopenLRNMode_t* mode,
                                                    unsigned int* lrnN,
                                                    double* lrnAlpha,
                                                    double* lrnBeta,
                                                    double* lrnK);

/*! @brief Determine the workspace requirements.
 *
 * This function determines the GPU memory allocation required to execute the LRN layer based on the
 * LRN descriptor.
 *
 * @param yDesc           Pointer to a LRN layer descriptor (input)
 * @param workSpaceSize   Output variable for workspace size (output)
 * @return                miopenStatus_t
 */
MIOPEN_EXPORT miopenStatus_t miopenLRNGetWorkSpaceSize(const miopenTensorDescriptor_t yDesc,
                                                       size_t* workSpaceSize);

/*! @brief Execute a LRN forward layer
 *
 * Runs the forward layer normalization in the forward direction. If do_backward == 0, then
 * set workSpace = nullptr and workSpaceSize = 0. However, if the user wishes to execute backwards,
 * then they must set do_backwards = 1 in miopenLRNForward().
 *
 * @param handle         MIOpen handle (input)
 * @param lrnDesc        Descriptor for LRN layer (input)
 * @param alpha          Floating point scaling factor, allocated on the host (input)
 * @param xDesc          Tensor descriptor for data input tensor x (input)
 * @param x              Data tensor x (input)
 * @param beta           Floating point shift factor, allocated on the host (input)
 * @param yDesc          Tensor descriptor for output data tensor y (input)
 * @param y              Data tensor y (output)
 * @param do_backward    Boolean to toggle save data in workspace for backwards pass (input)
 * @param workSpace      Pointer user allocated memory (input)
 * @return               miopenStatus_t
 */
MIOPEN_EXPORT miopenStatus_t miopenLRNForward(miopenHandle_t handle,
                                              const miopenLRNDescriptor_t lrnDesc,
                                              const void* alpha,
                                              const miopenTensorDescriptor_t xDesc,
                                              const void* x,
                                              const void* beta,
                                              const miopenTensorDescriptor_t yDesc,
                                              void* y,
                                              bool do_backward,
                                              void* workSpace);

/*! @brief Execute a LRN backward layer
 *
 * @param handle         MIOpen handle (input)
 * @param lrnDesc        Descriptor for LRN layer (input)
 * @param alpha          Floating point scaling factor, allocated on the host (input)
 * @param yDesc          Tensor descriptor for data input tensor y (input)
 * @param y              Data tensor y (input)
 * @param dyDesc         Tensor descriptor for data input tensor dy (input)
 * @param dy             Data delta tensor dy (input)
 * @param xDesc          Tensor descriptor for input data tensor x (input)
 * @param x              Data tensor x (input)
 * @param beta           Floating point shift factor, allocated on the host (input)
 * @param dxDesc         Tensor descriptor for output data tensor dx(input)
 * @param dx             Data delta tensor x (output)
 * @param workSpace      Pointer user allocated memory (input)
 * @return               miopenStatus_t
 */
MIOPEN_EXPORT miopenStatus_t miopenLRNBackward(miopenHandle_t handle,
                                               const miopenLRNDescriptor_t lrnDesc,
                                               const void* alpha,
                                               const miopenTensorDescriptor_t yDesc,
                                               const void* y,
                                               const miopenTensorDescriptor_t dyDesc,
                                               const void* dy,
                                               const miopenTensorDescriptor_t xDesc,
                                               const void* x,
                                               const void* beta,
                                               const miopenTensorDescriptor_t dxDesc,
                                               void* dx,
                                               const void* workSpace);

/*! @brief Destroys the LRN descriptor object
 *
 * @param lrnDesc   LRN tensor descriptor type (input)
 * @return          miopenStatus_t
 */
MIOPEN_EXPORT miopenStatus_t miopenDestroyLRNDescriptor(miopenLRNDescriptor_t lrnDesc);

/** @} */
// CLOSEOUT LRN DOXYGEN GROUP

#ifdef MIOPEN_BETA_API
// LayerNorm APIs
/** @addtogroup layernorm
 *
 *  @{
 */
/*! @brief Execute a layernorm forward layer
 *
 * @param handle         MIOpen handle (input)
 * @param mode           LayerNorm mode (input)
 * @param xDesc          Tensor descriptor for data input tensor x (input)
 * @param x              Data tensor x (input)
 * @param weightDesc     Tensor descriptor for data input tensor weight (input)
 * @param weight         Data tensor weight (input)
 * @param biasDesc       Tensor descriptor for data input tensor bias (input)
 * @param bias           Data tensor bias (input)
 * @param epsilon        Value to stablize inverse variance calculation (input)
 * @param normalized_dim Nomalized dimensions in the input array (input)
 * @param yDesc          Tensor descriptor for output data tensor y (input)
 * @param y              Data tensor y (output)
 * @param meanDesc       Tensor descriptor for output data tensor mean (input)
 * @param mean           Data tensor mean (output)
 * @param rstdDesc       Tensor descriptor for output data tensor rstd (input)
 * @param rstd           Data tensor rstd (output)
 * @return               miopenStatus_t
 */
MIOPEN_EXPORT miopenStatus_t miopenLayerNormForward(miopenHandle_t handle,
                                                    miopenLayerNormMode_t mode,
                                                    const miopenTensorDescriptor_t xDesc,
                                                    const void* x,
                                                    const miopenTensorDescriptor_t weightDesc,
                                                    const void* weight,
                                                    const miopenTensorDescriptor_t biasDesc,
                                                    const void* bias,
                                                    const float epsilon,
                                                    const int32_t normalized_dim,
                                                    const miopenTensorDescriptor_t yDesc,
                                                    void* y,
                                                    const miopenTensorDescriptor_t meanDesc,
                                                    void* mean,
                                                    const miopenTensorDescriptor_t rstdDesc,
                                                    void* rstd);

/** @} */
// CLOSEOUT LAYERNORM DOXYGEN GROUP
#endif

// Batch-Normalization APIs
/** @addtogroup batchnorm
 *
 *  @{
 */

/*! @brief Derive tensor for gamma and beta from input tensor descriptor
 *
 * This function takes the input tensor descriptor and outputs a derived tensor for the
 * normalization scale (gamma) and shift (beta) tensors.
 *
 * For an input tensor NCHW and spatial mode, the output derived tensor is 1C11, while for
 * per-activation the derived tensor is 1CHW.
 *
 * For an input tensor NCDHW and spatial mode, the output derived tensor is 1C111, while for
 * per-activation the derived tensor is 1CDHW.
 *
 * @param derivedBnDesc   Output derived tensor descriptor (output)
 * @param xDesc           Input tensor descriptor (input)
 * @param bn_mode         Batch Normalization mode (input)
 * @return                miopenStatus_t
 */
MIOPEN_EXPORT miopenStatus_t miopenDeriveBNTensorDescriptor(miopenTensorDescriptor_t derivedBnDesc,
                                                            const miopenTensorDescriptor_t xDesc,
                                                            miopenBatchNormMode_t bn_mode);

/*! @brief Execute forward training layer for batch normalization
 *
 * Batch normalization pass for forward training pass.
 * Takes in batch normalization mode bn_mode and input tensor x, output tensor y, bnBias and bnScale
 * with their descriptor.
 *
 * If either resultSaveMean, or resultSaveInvVariance are null pointers then the values for the mean
 * and inverse variance will not be used.
 *
 * Likewise, if either resultRunningMean, or resultRunningVariance are null pointers then the values
 * for the running mean and variance will not be saved.
 * Running averages and variances are scaled using an exponential averaging factor: \f[
 * \mu_{old} = \mu_{new}*factor + \mu_{old}*(1-factor)
 * \f]
 * where \f[
 * factor=1/(1+iteration)
 * \f]
 *
 * @param handle                    MIOpen handle (input)
 * @param bn_mode                   Batch normalization mode (input)
 * @param alpha                     Floating point scaling factor, allocated on the host (input)
 * @param beta                      Floating point shift factor, allocated on the host (input)
 * @param xDesc                     Tensor descriptor for data input tensor x (input)
 * @param x                         Data tensor x (input)
 * @param yDesc                     Tensor descriptor for output data tensor y (input)
 * @param y                         Data tensor y (output)
 * @param bnScaleBiasMeanVarDesc    Tensor descriptor for BN scaling, shifting, saved variance and
 * mean (input)
 * @param bnScale                   Batch norm scaling, gamma, tensor (input)
 * @param bnBias                    Batch norm bias, beta, tensor (input)
 * @param expAvgFactor              Exponential averaging factor (input)
 * @param resultRunningMean         Running average saved for inference (output)
 * @param resultRunningVariance     Running variance saved for inference (output)
 * @param epsilon                   Value to stablize inverse variance calculation (input)
 * @param resultSaveMean            Saved mini-batch mean for backwards pass (output)
 * @param resultSaveInvVariance     Saved mini-batch inverse variance for backwards pass (output)
 * @return                          miopenStatus_t
 */
MIOPEN_EXPORT miopenStatus_t
miopenBatchNormalizationForwardTraining(miopenHandle_t handle,
                                        miopenBatchNormMode_t bn_mode,
                                        void* alpha,
                                        void* beta,
                                        const miopenTensorDescriptor_t xDesc,
                                        const void* x,
                                        const miopenTensorDescriptor_t yDesc,
                                        void* y,
                                        const miopenTensorDescriptor_t bnScaleBiasMeanVarDesc,
                                        void* bnScale,
                                        void* bnBias,
                                        double expAvgFactor,
                                        void* resultRunningMean,
                                        void* resultRunningVariance,
                                        double epsilon,
                                        void* resultSaveMean,
                                        void* resultSaveInvVariance);

/*! @brief Execute forward inference layer for batch normalization
 *
 * Batch normalization pass for forward inference pass.
 * Takes in batch normalization mode bn_mode and input tensor x, output tensor y, bnBias and bnScale
 * with their descriptor.
 *
 * If either estimatedMean, or estimatedVariance are null pointers then the values for the mean and
 * variance will be calculated from input data and this calculated mean and variance will be used
 * to update input values.
 * If variance is zero and epsilon is also zero, this function outputs NAN values.  Input espilon
 * value should always be non zero positive value.
 *
 * @param handle                    MIOpen handle (input)
 * @param bn_mode                   Batch normalization mode (input)
 * @param alpha                     Floating point scaling factor, allocated on the host (input)
 * @param beta                      Floating point shift factor, allocated on the host (input)
 * @param xDesc                     Tensor descriptor for data input tensor x (input)
 * @param x                         Data tensor x (input)
 * @param yDesc                     Tensor descriptor for output data tensor y (input)
 * @param y                         Data tensor y (output)
 * @param bnScaleBiasMeanVarDesc    Tensor descriptor for BN scaling, shifting, saved variance and
 * mean (input)
 * @param bnScale                   Batch norm scaling, gamma, tensor (input)
 * @param bnBias                    Batch norm bias, beta, tensor (input)
 * @param estimatedMean             Running average saved during forward training (input)
 * @param estimatedVariance         Running variance saved during forward training (input)
 * @param epsilon                   Value to stabilize inverse variance calculation (input)
 * @return                          miopenStatus_t
 */
MIOPEN_EXPORT miopenStatus_t
miopenBatchNormalizationForwardInference(miopenHandle_t handle,
                                         miopenBatchNormMode_t bn_mode,
                                         void* alpha,
                                         void* beta,
                                         const miopenTensorDescriptor_t xDesc,
                                         const void* x,
                                         const miopenTensorDescriptor_t yDesc,
                                         void* y,
                                         const miopenTensorDescriptor_t bnScaleBiasMeanVarDesc,
                                         void* bnScale,
                                         void* bnBias,
                                         void* estimatedMean,
                                         void* estimatedVariance,
                                         double epsilon);

/*! @brief Execute backwards propagation layer for batch normalization
 *
 * Batch normalization pass for backwards propagation training pass.
 * The method for backwards propagation batch normalization.
 *
 * Takes in batch normalization mode bn_mode and input tensor data x, input activation tensor dy,
 * output tensor dx, the learned tensors resultBNBiasDiff and resultBNScaleDiff with their
 * descriptor.
 *
 * If BOTH savedMean, and savedVariance are not null pointers then the method will use the saved
 * mean and variance calculated by the forward training phase.
 *
 * @param handle                    MIOpen handle (input)
 * @param bn_mode                   Batch normalization mode (input)
 * @param alphaDataDiff             Floating point scaling factor, allocated on the host (input)
 * @param betaDataDiff              Floating point shift factor, allocated on the host (input)
 * @param alphaParamDiff            Floating point scaling factor, allocated on the host (input)
 * @param betaParamDiff             Floating point shift factor, allocated on the host (input)
 * @param xDesc                     Tensor descriptor for data input tensor x (input)
 * @param x                         Data tensor x (input)
 * @param dyDesc                    Tensor descriptor for output data tensor y (input)
 * @param dy                        Data tensor y (input)
 * @param dxDesc                    Tensor descriptor for output data tensor dx (input)
 * @param dx                        Data delta tensor dx (output)
 * @param bnScaleBiasDiffDesc       Tensor descriptor for BN scaling, shifting, saved variance and
 * mean (input)
 * @param bnScale                   Batch norm scaling, gamma, tensor (input)
 * @param resultBnScaleDiff         Tensor for dscale (output)
 * @param resultBnBiasDiff          Tensor for dbias (output)
 * @param epsilon                   Value to stabilize inverse variance calculation (input)
 * @param savedMean                 Saved mini-batch mean for backwards pass (input)
 * @param savedInvVariance          Saved mini-bathc inverse variance for backwards pass (input)
 * @return                          miopenStatus_t
 */
MIOPEN_EXPORT miopenStatus_t
miopenBatchNormalizationBackward(miopenHandle_t handle,
                                 miopenBatchNormMode_t bn_mode,
                                 const void* alphaDataDiff,
                                 const void* betaDataDiff,
                                 const void* alphaParamDiff,
                                 const void* betaParamDiff,
                                 const miopenTensorDescriptor_t xDesc,
                                 const void* x,
                                 const miopenTensorDescriptor_t dyDesc,
                                 const void* dy,
                                 const miopenTensorDescriptor_t dxDesc,
                                 void* dx,
                                 const miopenTensorDescriptor_t bnScaleBiasDiffDesc,
                                 const void* bnScale,
                                 void* resultBnScaleDiff,
                                 void* resultBnBiasDiff,
                                 double epsilon,
                                 const void* savedMean,
                                 const void* savedInvVariance);

/** @} */
// CLOSEOUT BATCHNORM DOXYGEN GROUP

// Activation APIs
/** @addtogroup activation
 *
 *  @{
 */
/*! @brief Creates the Activation descriptor object
 *
 * @param activDesc Pointer to an activation tensor descriptor type
 * @return          miopenStatus_t
 */
MIOPEN_EXPORT miopenStatus_t
miopenCreateActivationDescriptor(miopenActivationDescriptor_t* activDesc);

/*! @brief Sets the activation layer descriptor details
 *
 * Sets all of the descriptor details for the activation layer
 *
 * @param activDesc    Pointer to a activation layer descriptor (output)
 * @param mode         Activation mode enum (input)
 * @param activAlpha   Alpha value for some activation modes (input)
 * @param activBeta    Beta value for some activation modes (input)
 * @param activGamma   Gamma value for some activation modes (input)
 * @return             miopenStatus_t
 */
MIOPEN_EXPORT miopenStatus_t
miopenSetActivationDescriptor(const miopenActivationDescriptor_t activDesc,
                              miopenActivationMode_t mode,
                              double activAlpha,
                              double activBeta,
                              double activGamma);

/*! @brief Gets the activation layer descriptor details
 *
 * Retrieves all of the descriptor details for the activation layer.
 *
 * @param activDesc    Pointer to a activation layer descriptor (input)
 * @param mode         Activation mode enum (output)
 * @param activAlpha   Alpha value for some activation modes (output)
 * @param activBeta    Beta value for some activation modes (output)
 * @param activGamma   Gamma value for some activation modes (output)
 * @return             miopenStatus_t
 */
MIOPEN_EXPORT miopenStatus_t
miopenGetActivationDescriptor(const miopenActivationDescriptor_t activDesc,
                              miopenActivationMode_t* mode,
                              double* activAlpha,
                              double* activBeta,
                              double* activGamma);

/*! @brief Execute an activation forward layer
 *
 * @param handle         MIOpen handle (input)
 * @param activDesc      Descriptor for activation layer (input)
 * @param alpha          Floating point scaling factor, allocated on the host (input)
 * @param xDesc          Tensor descriptor for data input tensor x (input)
 * @param x              Data tensor x (input)
 * @param beta           Floating point shift factor, allocated on the host (input)
 * @param yDesc          Tensor descriptor for output data tensor y (input)
 * @param y              Data tensor y (output)
 * @return               miopenStatus_t
 */
MIOPEN_EXPORT miopenStatus_t miopenActivationForward(miopenHandle_t handle,
                                                     const miopenActivationDescriptor_t activDesc,
                                                     const void* alpha,
                                                     const miopenTensorDescriptor_t xDesc,
                                                     const void* x,
                                                     const void* beta,
                                                     const miopenTensorDescriptor_t yDesc,
                                                     void* y);

/*! @brief Execute a activation backwards layer
 *
 * @param handle         MIOpen handle (input)
 * @param activDesc      Descriptor for activation layer (input)
 * @param alpha          Floating point scaling factor, allocated on the host (input)
 * @param yDesc          Tensor descriptor for input data tensor y (input)
 * @param y              Data tensor y (input)
 * @param dyDesc         Tensor descriptor for input data tensor dy (input)
 * @param dy             Data delta tensor dy (input)
 * @param xDesc          Tensor descriptor for data input tensor x (input)
 * @param x              Data tensor x (input)
 * @param beta           Floating point shift factor, allocated on the host (input)
 * @param dxDesc         Tensor descriptor for data output tensor dx (input)
 * @param dx             Output data delta tensor dx (output)
 * @return               miopenStatus_t
 */
MIOPEN_EXPORT miopenStatus_t miopenActivationBackward(miopenHandle_t handle,
                                                      const miopenActivationDescriptor_t activDesc,
                                                      const void* alpha,
                                                      const miopenTensorDescriptor_t yDesc,
                                                      const void* y,
                                                      const miopenTensorDescriptor_t dyDesc,
                                                      const void* dy,
                                                      const miopenTensorDescriptor_t xDesc,
                                                      const void* x,
                                                      const void* beta,
                                                      const miopenTensorDescriptor_t dxDesc,
                                                      void* dx);

/*! @brief Destroys the activation descriptor object
 *
 * @param activDesc   Activation tensor descriptor type (input)
 * @return            miopenStatus_t
 */
MIOPEN_EXPORT miopenStatus_t
miopenDestroyActivationDescriptor(miopenActivationDescriptor_t activDesc);

// Gemm APIs
/** @addtogroup gemm
 *
 *  @{
 */
/*! @brief Creates the Gemm descriptor object
 *
 * @param gemmDesc Pointer to an gemm tensor descriptor type
 * @return          miopenStatus_t
 */

MIOPEN_EXPORT miopenStatus_t miopenInitGemmDescriptor(miopenGemmDescriptor_t* gemmDesc,
                                                      long long int m_,
                                                      long long int n_,
                                                      long long int k_,
                                                      long long int strideA_,
                                                      long long int strideB_,
                                                      long long int strideC_,
                                                      bool isColMajor_,
                                                      bool transA_,
                                                      bool transB_);

MIOPEN_EXPORT miopenStatus_t miopenDestroyGemmDescriptor(miopenGemmDescriptor_t gemmDesc);

MIOPEN_EXPORT miopenStatus_t
miopenInitMatrixAdditionDescriptor(miopenMatrixAdditionDescriptor_t* gemmDesc,
                                   long long int m_,
                                   long long int n_,
                                   long long int k_,
                                   long long int strideC_,
                                   long long int strideD_,
                                   long long int strideE_,
                                   bool isColMajor_,
                                   bool transA_,
                                   bool transB_);

MIOPEN_EXPORT miopenStatus_t
miopenDestroyMatrixAdditionDescriptor(miopenMatrixAdditionDescriptor_t gemmDesc);

/** @} */
// CLOSEOUT ACTIVATION DOXYGEN GROUP

// Softmax APIs
/** @addtogroup softmax
 *
 *  @{
 */
/*! @brief Execute a softmax forward layer
 *
 * This API only implements the SOFTMAX_MODE_CHANNEL in SOFTMAX_ACCURATE path.
 *
 * @param handle         MIOpen handle (input)
 * @param alpha          Floating point scaling factor, allocated on the host (input)
 * @param xDesc          Tensor descriptor for data input tensor x (input)
 * @param x              Data tensor x (input)
 * @param beta           Floating point shift factor, allocated on the host (input)
 * @param yDesc          Tensor descriptor for output data tensor y (input)
 * @param y              Data tensor y (output)
 * @return               miopenStatus_t
 */
MIOPEN_EXPORT miopenStatus_t miopenSoftmaxForward(miopenHandle_t handle,
                                                  const void* alpha,
                                                  const miopenTensorDescriptor_t xDesc,
                                                  const void* x,
                                                  const void* beta,
                                                  const miopenTensorDescriptor_t yDesc,
                                                  void* y);

/*! @brief Execute a softmax backwards layer
 *
 * This API only implements the SOFTMAX_MODE_CHANNEL in SOFTMAX_ACCURATE path.
 *
 * @param handle         MIOpen handle (input)
 * @param alpha          Floating point scaling factor, allocated on the host (input)
 * @param yDesc          Tensor descriptor for input data tensor y (input)
 * @param y              Data tensor y (input)
 * @param dyDesc         Tensor descriptor for input data tensor dy (input)
 * @param dy             Data delta tensor dy (input)
 * @param beta           Floating point shift factor, allocated on the host (input)
 * @param dxDesc         Tensor descriptor for data output tensor dx (input)
 * @param dx             Output data delta tensor dx (output)
 * @return               miopenStatus_t
 */
MIOPEN_EXPORT miopenStatus_t miopenSoftmaxBackward(miopenHandle_t handle,
                                                   const void* alpha,
                                                   const miopenTensorDescriptor_t yDesc,
                                                   const void* y,
                                                   const miopenTensorDescriptor_t dyDesc,
                                                   const void* dy,
                                                   const void* beta,
                                                   const miopenTensorDescriptor_t dxDesc,
                                                   void* dx);

/*! @brief Execute a softmax forward layer with expanded modes and algorithms
 *
 * @param handle         MIOpen handle (input)
 * @param alpha          Floating point scaling factor, allocated on the host (input)
 * @param xDesc          Tensor descriptor for data input tensor x (input)
 * @param x              Data tensor x (input)
 * @param beta           Floating point shift factor, allocated on the host (input)
 * @param yDesc          Tensor descriptor for output data tensor y (input)
 * @param y              Data tensor y (output)
 * @param algorithm      Softmax implementation algorithm (input)
 * @param mode           Softmax mode (input)
 * @return               miopenStatus_t
 */
MIOPEN_EXPORT miopenStatus_t miopenSoftmaxForward_V2(miopenHandle_t handle,
                                                     const void* alpha,
                                                     const miopenTensorDescriptor_t xDesc,
                                                     const void* x,
                                                     const void* beta,
                                                     const miopenTensorDescriptor_t yDesc,
                                                     void* y,
                                                     miopenSoftmaxAlgorithm_t algorithm,
                                                     miopenSoftmaxMode_t mode);

/*! @brief Execute a softmax backwards layer with expanded modes and algorithms
 *
 * @param handle         MIOpen handle (input)
 * @param alpha          Floating point scaling factor, allocated on the host (input)
 * @param yDesc          Tensor descriptor for input data tensor y (input)
 * @param y              Data tensor y (input)
 * @param dyDesc         Tensor descriptor for input data tensor dy (input)
 * @param dy             Data delta tensor dy (input)
 * @param beta           Floating point shift factor, allocated on the host (input)
 * @param dxDesc         Tensor descriptor for data output tensor dx (input)
 * @param dx             Output data delta tensor dx (output)
 * @param algorithm      Softmax implementation algorithm (input)
 * @param mode           Softmax mode (input)
 * @return               miopenStatus_t
 */
MIOPEN_EXPORT miopenStatus_t miopenSoftmaxBackward_V2(miopenHandle_t handle,
                                                      const void* alpha,
                                                      const miopenTensorDescriptor_t yDesc,
                                                      const void* y,
                                                      const miopenTensorDescriptor_t dyDesc,
                                                      const void* dy,
                                                      const void* beta,
                                                      const miopenTensorDescriptor_t dxDesc,
                                                      void* dx,
                                                      miopenSoftmaxAlgorithm_t algorithm,
                                                      miopenSoftmaxMode_t mode);

/** @} */
// CLOSEOUT SOFTMAX DOXYGEN GROUP

/*! @ingroup FUSION
 * @brief MIOpen fusion interface
 */
MIOPEN_DECLARE_OBJECT(miopenFusionPlanDescriptor);
MIOPEN_DECLARE_OBJECT(miopenOperatorDescriptor);
MIOPEN_DECLARE_OBJECT(miopenOperatorArgs);

/** @addtogroup FUSION
 *
 *  @{
 */

/*! @enum miopenFusionDirection_t
 * @brief Kernel fusion direction in the network
 */
typedef enum
{
    miopenVerticalFusion   = 0, /*!< fuses layers vertically, current the only supported mode */
    miopenHorizontalFusion = 1, /*!< fuses layers horizontally, this is unimplemented */
} miopenFusionDirection_t;

/*! @brief Creates the kenrel fusion plan descriptor object
 *
 * @param fusePlanDesc  Pointer to a fusion plan (output)
 * @param fuseDirection Horizontal or Vertical fusion (input)
 * @param inputDesc     Descriptor to tensor for the input (input)
 * @return              miopenStatus_t
 */
MIOPEN_EXPORT miopenStatus_t miopenCreateFusionPlan(miopenFusionPlanDescriptor_t* fusePlanDesc,
                                                    const miopenFusionDirection_t fuseDirection,
                                                    const miopenTensorDescriptor_t inputDesc);

/*! @brief Destroy the fusion plan descriptor object
 *
 * @param fusePlanDesc  A fusion plan descriptor type
 * @return              miopenStatus_t
 */
MIOPEN_EXPORT miopenStatus_t miopenDestroyFusionPlan(miopenFusionPlanDescriptor_t fusePlanDesc);

/*! @brief Compiles the fusion plan
 *
 * @param handle           MIOpen handle (input)
 * @param fusePlanDesc A fusion plan descriptor (input)
 * @return             miopenStatus_t
 */
MIOPEN_EXPORT miopenStatus_t miopenCompileFusionPlan(miopenHandle_t handle,
                                                     miopenFusionPlanDescriptor_t fusePlanDesc);

/*!
 * @brief Allows access to the operators in a fusion plan
 * @details This api call does bounds checking on the supplied op_idx and would
 *          return miopenStatusError if the index is out of bounds
 *
 * @param fusePlanDesc A fusion plan descriptor (input)
 * @param op_idx Index of the required operator in the fusion plan, in the order of insertion
 * @param op returned pointer to the operator
 * @return miopenStatus_t
 */
MIOPEN_EXPORT miopenStatus_t miopenFusionPlanGetOp(miopenFusionPlanDescriptor_t fusePlanDesc,
                                                   const int op_idx,
                                                   miopenFusionOpDescriptor_t* op);

/*! @brief Query the workspace size required for the fusion plan
 *
 * @param fusePlanDesc   A fusion plan descriptor (input)
 * @param workSpaceSize  Pointer to memory to return size in bytes (output)
 * @return               miopenStatus_t
 */
MIOPEN_EXPORT miopenStatus_t
miopenFusionPlanGetWorkSpaceSize(miopenHandle_t handle,
                                 miopenFusionPlanDescriptor_t fusePlanDesc,
                                 size_t* workSpaceSize,
                                 miopenConvFwdAlgorithm_t algo);

/*!
 * @brief Returns the supported algorithms for the convolution operator in the Fusion Plan
 *
 * @details A Convolution operator in a fusion plan may be implemented by different algorithms
 * representing different tradeoffs of memory and performance. The returned list of algorithms
 * is sorted in decreasing order of priority. Therefore, if the user does not request an
 * algorithm to be set using the miopenFusionPlanConvolutionSetAlgo call, the first algorithm
 * in the list would be used to execute the convolution in the fusion plan. Moreover this call
 * must be immediately preceded by the miopenCreateOpConvForward call for the op in question.
 *
 * @param fusePlanDesc A fusion plan descriptor (input)
 * @param requestAlgoCount Number of algorithms to return (input)
 * @param returnedAlgoCount The actual number of returned algorithms; always be less than
 * equal to requestAlgoCount (output)
 * @param returnedAlgos Pointer to the list of supported algorithms
 * @return miopenStatus_t
 */
MIOPEN_EXPORT miopenStatus_t
miopenFusionPlanConvolutionGetAlgo(miopenFusionPlanDescriptor_t fusePlanDesc,
                                   const int requestAlgoCount,
                                   int* returnedAlgoCount,
                                   miopenConvFwdAlgorithm_t* returnedAlgos);

/*! @brief Requests the fusion runtime to choose a particular algorithm for the added convolution
 * operation
 *
 * @details Please see the description for miopenFusionPlanConvolutionGetAlgo
 *
 * @param fusePlanDesc A fusion plan descriptor (input)
 * @param algo Requested algorithm for the convolution operator (input)
 * @return miopenStatus_t
 */
MIOPEN_EXPORT miopenStatus_t miopenFusionPlanConvolutionSetAlgo(
    miopenFusionPlanDescriptor_t fusePlanDesc, miopenConvFwdAlgorithm_t algo);

/*! @brief Creates forward convolution operator.
 *
 * @param fusePlanDesc   A fusion plan descriptor (input)
 * @param convOp         Pointer to an operator type (output)
 * @param convDesc       Convolution layer descriptor (input)
 * @param wDesc          Descriptor for the weights tensor (input)
 * @return               miopenStatus_t
 */
MIOPEN_EXPORT miopenStatus_t miopenCreateOpConvForward(miopenFusionPlanDescriptor_t fusePlanDesc,
                                                       miopenFusionOpDescriptor_t* convOp,
                                                       miopenConvolutionDescriptor_t convDesc,
                                                       const miopenTensorDescriptor_t wDesc);

//---

// Activation forward create ops ---
/*! @brief Creates a forward activation operator.
 *
 * @param fusePlanDesc    A fusion plan descriptor (input)
 * @param activFwdOp         Pointer to an operator type (output)
 * @param mode            Activation version (input)
 * @return                miopenStatus_t
 */
MIOPEN_EXPORT miopenStatus_t
miopenCreateOpActivationForward(miopenFusionPlanDescriptor_t fusePlanDesc,
                                miopenFusionOpDescriptor_t* activFwdOp,
                                miopenActivationMode_t mode);

// Activation backward create ops ---
/*! @brief Creates a backward activation operator.
 *
 * @param fusePlanDesc    A fusion plan descriptor (input)
 * @param activBwdOp         Pointer to an operator type (output)
 * @param mode            Activation version (input)
 * @return                miopenStatus_t
 */
MIOPEN_EXPORT miopenStatus_t
miopenCreateOpActivationBackward(miopenFusionPlanDescriptor_t fusePlanDesc,
                                 miopenFusionOpDescriptor_t* activBwdOp,
                                 miopenActivationMode_t mode);

// Bias create ops ---
/*! @brief Creates a forward bias operator.
 *
 * @param fusePlanDesc   A fusion plan descriptor (input)
 * @param biasOp         Pointer to an operator type (output)
 * @param bDesc          bias tensor descriptor (input)
 * @return               miopenStatus_t
 */
MIOPEN_EXPORT miopenStatus_t miopenCreateOpBiasForward(miopenFusionPlanDescriptor_t fusePlanDesc,
                                                       miopenFusionOpDescriptor_t* biasOp,
                                                       const miopenTensorDescriptor_t bDesc);

// Batch normalization create ops ---
/*! @brief Creates a forward inference batch normalization operator.
 *
 * @param fusePlanDesc           A fusion plan descriptor (input)
 * @param bnOp                   Pointer to an operator type (output)
 * @param bn_mode                Batch normalization layer mode (input)
 * @param bnScaleBiasMeanVarDesc Gamma, beta, mean, variance tensor descriptor (input)
 * @return                       miopenStatus_t
 */
MIOPEN_EXPORT miopenStatus_t
miopenCreateOpBatchNormInference(miopenFusionPlanDescriptor_t fusePlanDesc,
                                 miopenFusionOpDescriptor_t* bnOp,
                                 const miopenBatchNormMode_t bn_mode,
                                 const miopenTensorDescriptor_t bnScaleBiasMeanVarDesc);

/*! @brief Creates a forward training batch normalization operator.
 *
 * @param fusePlanDesc           A fusion plan descriptor (input)
 * @param bnFwdOp                   Pointer to an operator type (output)
 * @param bn_mode                Batch normalization layer mode (input)
 * @param runningMeanVariance    Toggles whether or not to save population statistics for inference;
 * batch statistic are required (input)
 * @return                       miopenStatus_t
 */
MIOPEN_EXPORT miopenStatus_t
miopenCreateOpBatchNormForward(miopenFusionPlanDescriptor_t fusePlanDesc,
                               miopenFusionOpDescriptor_t* bnFwdOp,
                               const miopenBatchNormMode_t bn_mode,
                               bool runningMeanVariance);

/*! @brief Creates a back propagation batch normalization operator.
 *
 * @param fusePlanDesc           A fusion plan descriptor (input)
 * @param bnBwdOp                   Pointer to an operator type (output)
 * @param bn_mode                Batch normalization layer mode (input)
 * @return                       miopenStatus_t
 */
MIOPEN_EXPORT miopenStatus_t
miopenCreateOpBatchNormBackward(miopenFusionPlanDescriptor_t fusePlanDesc,
                                miopenFusionOpDescriptor_t* bnBwdOp,
                                const miopenBatchNormMode_t bn_mode);

//---
/*! @brief Creates an operator argument object
 *
 * @param args        Pointer to an operator argument type (output)
 * @return            miopenStatus_t
 */
MIOPEN_EXPORT miopenStatus_t miopenCreateOperatorArgs(miopenOperatorArgs_t* args);

/*! @brief Destroys an operator argument object
 *
 * @param args        An operator argument type (output)
 * @return            miopenStatus_t
 */
MIOPEN_EXPORT miopenStatus_t miopenDestroyOperatorArgs(miopenOperatorArgs_t args);

// Convolution set arguments ---
/*! @brief Sets the arguments for forward convolution op
 *
 * @param args    An arguments object type (output)
 * @param convOp  Forward convolution operator (input)
 * @param alpha   Floating point scaling factor, allocated on the host (input)
 * @param beta    Floating point shift factor, allocated on the host (input)
 * @param w       Pointer to tensor memory  (input)
 * @return        miopenStatus_t
 */
MIOPEN_EXPORT miopenStatus_t miopenSetOpArgsConvForward(miopenOperatorArgs_t args,
                                                        const miopenFusionOpDescriptor_t convOp,
                                                        const void* alpha,
                                                        const void* beta,
                                                        const void* w);
// Activation set arguments ---
/*! @brief Sets the arguments for forward activation op
 *
 * @param args    An arguments object type (output)
 * @param activFwdOp   Activation backwards operator (input)
 * @param alpha   Floating point scaling factor, allocated on the host (input)
 * @param beta    Floating point shift factor, allocated on the host (input)
 * @param activAlpha  Double precision activation parameter which depends on activation mode (input)
 * @param activBeta   Double precision activation parameter which depends on activation mode (input)
 * @param activGamma  Double precision activation parameter which depends on activation mode (input)
 * @return        miopenStatus_t
 */
MIOPEN_EXPORT miopenStatus_t
miopenSetOpArgsActivForward(miopenOperatorArgs_t args,
                            const miopenFusionOpDescriptor_t activFwdOp,
                            const void* alpha,
                            const void* beta,
                            double activAlpha,
                            double activBeta,
                            double activGamma);

/*! @brief Sets the arguments for backward activation op
 *
 * @param args    An arguments object type (output)
 * @param activBwdOp   Activation backwards operator (input)
 * @param alpha   Floating point scaling factor, allocated on the host (input)
 * @param beta    Floating point shift factor, allocated on the host (input)
 * @param y        Data tensor y, output of activations in the forward direction (input)
 * @param reserved    Data tensor reserved memory space; currently should be nullptr (input)
 * @param activAlpha  Double precision activation parameter which depends on activation mode (input)
 * @param activBeta   Double precision activation parameter which depends on activation mode (input)
 * @param activGamma  Double precision activation parameter which depends on activation mode (input)
 * @return        miopenStatus_t
 */
MIOPEN_EXPORT miopenStatus_t
miopenSetOpArgsActivBackward(miopenOperatorArgs_t args,
                             const miopenFusionOpDescriptor_t activBwdOp,
                             const void* alpha,
                             const void* beta,
                             const void* y,
                             const void* reserved,
                             double activAlpha,
                             double activBeta,
                             double activGamma);

// Batch Normalization set arguments ---
/*! @brief Sets the arguments for inference batch normalization op
 *
 * @param args               An arguments object type (output)
 * @param bnOp               Batch normalization inference operator (input)
 * @param alpha              Floating point scaling factor, allocated on the host (input)
 * @param beta               Floating point shift factor, allocated on the host (input)
 * @param bnScale            Pointer to the gamma tensor memory  (input)
 * @param bnBias             Pointer to the beta tensor memory  (input)
 * @param estimatedMean      Pointer to population mean memory  (input)
 * @param estimatedVariance  Pointer to population variance memory  (input)
 * @param epsilon            Scalar value for numerical stability (input)
 * @return                   miopenStatus_t
 */
MIOPEN_EXPORT miopenStatus_t
miopenSetOpArgsBatchNormInference(miopenOperatorArgs_t args,
                                  const miopenFusionOpDescriptor_t bnOp,
                                  const void* alpha,
                                  const void* beta,
                                  const void* bnScale,
                                  const void* bnBias,
                                  const void* estimatedMean,
                                  const void* estimatedVariance,
                                  double epsilon);

/*! @brief Sets the arguments for forward batch normalization op
 *
 * @param args               An arguments object type (output)
 * @param bnOp               Batch normalization forward operator (input)
 * @param alpha              Floating point scaling factor, allocated on the host (input)
 * @param beta               Floating point shift factor, allocated on the host (input)
 * @param bnScale            Pointer to the gamma tensor memory  (input)
 * @param bnBias             Pointer to the beta tensor memory  (input)
 * @param savedMean          Pointer to batch mean memory  (input)
 * @param savedInvVariance   Pointer to batch inverse variance memory  (input)
 * @param runningMean        Pointer to population mean memory  (input)
 * @param runningVariance    Pointer to population variance memory  (input)
 * @param expAvgFactor       Scalar value for control of population statistics (input)
 * @param epsilon            Scalar value for numerical stability (input)
 * @return                   miopenStatus_t
 */
MIOPEN_EXPORT miopenStatus_t miopenSetOpArgsBatchNormForward(miopenOperatorArgs_t args,
                                                             const miopenFusionOpDescriptor_t bnOp,
                                                             const void* alpha,
                                                             const void* beta,
                                                             const void* bnScale,
                                                             const void* bnBias,
                                                             void* savedMean,
                                                             void* savedInvVariance,
                                                             void* runningMean,
                                                             void* runningVariance,
                                                             double expAvgFactor,
                                                             double epsilon);

/*! @brief Sets the arguments for backward batch normalization op
 *
 * @param args               An arguments object type (output)
 * @param bnOp               Batch normalization forward operator (input)
 * @param alpha              Floating point scaling factor, allocated on the host (input)
 * @param beta               Floating point shift factor, allocated on the host (input)
 * @param x                  Pointer to the forward input tensor memory  (input)
 * @param bnScale            Pointer to the gamma tensor memory  (input)
 * @param bnBias             Pointer to the beta tensor memory  (input)
 * @param resultBnScaleDiff  Pointer to the gamma gradient tensor memory  (output)
 * @param resultBnBiasDiff   Pointer to the beta gradient tensor memory  (output)
 * @param savedMean          Pointer to batch mean memory  (input)
 * @param savedInvVariance   Pointer to batch inverse variance memory  (input)
 * @return                   miopenStatus_t
 */
MIOPEN_EXPORT miopenStatus_t miopenSetOpArgsBatchNormBackward(miopenOperatorArgs_t args,
                                                              const miopenFusionOpDescriptor_t bnOp,
                                                              const void* alpha,
                                                              const void* beta,
                                                              const void* x,
                                                              const void* bnScale,
                                                              const void* bnBias,
                                                              void* resultBnScaleDiff,
                                                              void* resultBnBiasDiff,
                                                              const void* savedMean,
                                                              const void* savedInvVariance);

// Bias forward set arguments ---
/*! @brief Sets the arguments for forward bias op
 *
 * @param args           An arguments object type (output)
 * @param biasOp         Forward bias operator (input)
 * @param alpha          Floating point scaling factor, allocated on the host (input)
 * @param beta           Floating point shift factor, allocated on the host (input)
 * @param bias           Pointer to the forward bias input tensor memory  (input)
 * @return               miopenStatus_t
 */
MIOPEN_EXPORT miopenStatus_t miopenSetOpArgsBiasForward(miopenOperatorArgs_t args,
                                                        const miopenFusionOpDescriptor_t biasOp,
                                                        const void* alpha,
                                                        const void* beta,
                                                        const void* bias);
/*! @brief Executes the fusion plan
 *
 *
 * @param handle           MIOpen handle (input)
 * @param fusePlanDesc     fused plan descriptor (input)
 * @param inputDesc        Descriptor of the input tensor (input)
 * @param input            Source data tensor  (input)
 * @param outputDesc       Decriptor of the output tensor (input)
 * @param output           Destination data tensor  (output)
 * @param args             An argument object of the fused kernel (input)
 * @return           miopenStatus_t
 */
MIOPEN_EXPORT miopenStatus_t
miopenExecuteFusionPlan(const miopenHandle_t handle,
                        const miopenFusionPlanDescriptor_t fusePlanDesc,
                        const miopenTensorDescriptor_t inputDesc,
                        const void* input,
                        const miopenTensorDescriptor_t outputDesc,
                        void* output,
                        miopenOperatorArgs_t args);

/*! @brief Prepares and executes the Convlution+Bias+Activation Fusion
 *
 *
 * @param handle           MIOpen handle (input)
 * @return           miopenStatus_t
 */
MIOPEN_EXPORT miopenStatus_t
miopenConvolutionBiasActivationForward(miopenHandle_t handle,
                                       const void* alpha1,
                                       const miopenTensorDescriptor_t xDesc,
                                       const void* x,
                                       const miopenTensorDescriptor_t wDesc,
                                       const void* w,
                                       const miopenConvolutionDescriptor_t convDesc,
                                       miopenConvFwdAlgorithm_t algo,
                                       void* workspace,
                                       size_t workspaceSizeInBytes,
                                       const void* alpha2,
                                       const miopenTensorDescriptor_t zDesc,
                                       const void* z,
                                       const miopenTensorDescriptor_t biasDesc,
                                       const void* bias,
                                       const miopenActivationDescriptor_t activationDesc,
                                       const miopenTensorDescriptor_t yDesc,
                                       void* y);
/** @} */
// CLOSEOUT FUSION DOXYGEN GROUP

/** @addtogroup RNN
 *
 *  @{
 */

/*!  @enum miopenRNNMode_t
 * RNN mode selection for rnn layer preference
 */
typedef enum
{
    miopenRNNRELU = 0, /*!< RNN with ReLU activation */
    miopenRNNTANH = 1, /*!< RNN with tanh activation */
    miopenLSTM    = 2, /*!< LSTM */
    miopenGRU     = 3, /*!< GRU */
} miopenRNNMode_t;

/*! @enum miopenRNNInputMode_t
 * Recurrent Neural Network layer initial input mode
 */
typedef enum
{
    miopenRNNlinear = 0, /*!< Matrix multiplication at the input of the first layer */
    miopenRNNskip   = 1, /*!< No operation is performed at the input of the first layer. */
} miopenRNNInputMode_t;

/*! @enum miopenRNNAlgo_t
 * Recurrent Neural Network algorithm mode
 */
typedef enum
{
    miopenRNNdefault = 0, /*!< Use dedicated gate-operation kernel for LSTM and fundamental
                             algorithm for vanilla RNN & GRU */
    miopenRNNfundamental =
        1, /*!< Function by basic tesnsor operations, supported for vanilla RNN, LSTM, GRU */
} miopenRNNAlgo_t;

/*! @enum miopenRNNDirectionMode_t
 * Recurrent Neural Network bi-directional behavior
 */
typedef enum
{
    miopenRNNunidirection = 0, /*!< Forward in time only. */
    miopenRNNbidirection  = 1, /*!< Forward and backwards in time. */
} miopenRNNDirectionMode_t;

/*! @enum miopenRNNBiasMode_t
 * Recurrent Neural Network add on bias
 */
typedef enum
{
    miopenRNNNoBias   = 0, /*!< No Biases will be applied to GEMM operations */
    miopenRNNwithBias = 1, /*!< Biases will be applied to GEMM operations */
} miopenRNNBiasMode_t;

/*! @enum miopenRNNGEMMalgoMode_t
 * Recurrent Neural Network add on bias
 */
typedef enum
{
    miopenRNNAlgoGEMM = 0,
} miopenRNNGEMMalgoMode_t;

/*! @enum miopenRNNPaddingMode_t
 * Recurrent Neural Network input/output data padding mode
 */
typedef enum
{
    miopenRNNIONotPadded   = 0, /*!< Not padded data at RNN input/output */
    miopenRNNIOWithPadding = 1, /*!< Padded data at RNN input/output */
} miopenRNNPaddingMode_t;

/*! @enum miopenRNNFWDMode_t
 * Recurrent Neural Network Training/Inference mode
 */
typedef enum
{
    miopenRNNTraining  = 0, /*!< FWD, BWD, WRW */
    miopenRNNInference = 1, /*!< Only FWD-inference no back-propagation */
} miopenRNNFWDMode_t;

/*! @enum miopenRNNBaseLayout_t
 * Data layouts for RNN operations
 */
typedef enum
{
    miopenRNNDataUnknownLayout     = 0,
    miopenRNNDataSeqMajorNotPadded = 1,
    miopenRNNDataSeqMajorPadded    = 2,
    miopenRNNDataBatchMajorPadded  = 3,
} miopenRNNBaseLayout_t;

/*! @brief Create a RNN layer Descriptor
 *
 * API for creating an uninitialized RNN layer descriptor.
 * @param rnnDesc    Pointer to a tensor descriptor type
 * @return           miopenStatus_t
 */
MIOPEN_EXPORT miopenStatus_t miopenCreateRNNDescriptor(miopenRNNDescriptor_t* rnnDesc);

/*! @brief Retrieves a RNN layer descriptor's details
 *
 * @param rnnDesc    RNN layer descriptor (input)
 * @param rnnMode    RNN mode (output)
 * @param algoMode   RNN algorithm mode (output)
 * @param inputMode  RNN data input mode (output)
 * @param dirMode    Uni or bi direction mode (output)
 * @param biasMode   Bias used (output)
 * @param hiddenSize Size of hidden state (output)
 * @param layer      Number of stacked layers (output)
 * @return           miopenStatus_t
 */
MIOPEN_EXPORT miopenStatus_t miopenGetRNNDescriptor(miopenRNNDescriptor_t rnnDesc,
                                                    miopenRNNMode_t* rnnMode,
                                                    miopenRNNAlgo_t* algoMode,
                                                    miopenRNNInputMode_t* inputMode,
                                                    miopenRNNDirectionMode_t* dirMode,
                                                    miopenRNNBiasMode_t* biasMode,
                                                    int* hiddenSize,
                                                    int* layer);

/*! @brief Retrieves a RNN layer descriptor's details version 2. This version enables retrieving
 * information of the dropout descriptor of the rnn descriptor.
 *
 * @param rnnDesc     RNN layer descriptor (input)
 * @param hiddenSize  Size of hidden state (output)
 * @param layer       Number of stacked layers (output)
 * @param dropoutDesc Pre-configured dropout descriptor for dropout layer in between RNN layers
 * (output)
 * @param inputMode   RNN data input mode (output)
 * @param dirMode     Uni or bi direction mode (output)
 * @param rnnMode     RNN mode (output)
 * @param biasMode    Bias used (output)
 * @param algoMode    RNN algorithm mode (output)
 * @param dataType    Data type of RNN (output)
 * @return            miopenStatus_t
 */
MIOPEN_EXPORT miopenStatus_t miopenGetRNNDescriptor_V2(miopenRNNDescriptor_t rnnDesc,
                                                       int* hiddenSize,
                                                       int* layer,
                                                       miopenDropoutDescriptor_t* dropoutDesc,
                                                       miopenRNNInputMode_t* inputMode,
                                                       miopenRNNDirectionMode_t* dirMode,
                                                       miopenRNNMode_t* rnnMode,
                                                       miopenRNNBiasMode_t* biasMode,
                                                       miopenRNNAlgo_t* algoMode,
                                                       miopenDataType_t* dataType);

/*! @brief Destroys the tensor descriptor object
 *
 * @param rnnDesc RNN tensor descriptor type (input)
 * @return           miopenStatus_t
 */
MIOPEN_EXPORT miopenStatus_t miopenDestroyRNNDescriptor(miopenRNNDescriptor_t rnnDesc);

/*! @brief Set the details of the RNN descriptor
 *
 * Interface for setting the values of the RNN descriptor object. This function requires specific
 * algorithm selection.
 * @param rnnDesc      RNN layer descriptor type (input)
 * @param hsize        Hidden layer size (input)
 * @param nlayers      Number of layers (input)
 * @param inMode       RNN first layer input mode (input)
 * @param direction    RNN direction (input)
 * @param rnnMode      RNN model type (input)
 * @param biasMode     RNN bias included (input)
 * @param algo         RNN algorithm selected (input)
 * @param dataType     MIOpen datatype (input)
 * @return             miopenStatus_t
 */
MIOPEN_EXPORT miopenStatus_t miopenSetRNNDescriptor(miopenRNNDescriptor_t rnnDesc,
                                                    const int hsize,
                                                    const int nlayers,
                                                    miopenRNNInputMode_t inMode,
                                                    miopenRNNDirectionMode_t direction,
                                                    miopenRNNMode_t rnnMode,
                                                    miopenRNNBiasMode_t biasMode,
                                                    miopenRNNAlgo_t algo,
                                                    miopenDataType_t dataType);

/*! @brief Set the details of the RNN descriptor version 2. This version enables the use of dropout
 * in rnn.
 *
 * Interface for setting the values of the RNN descriptor object. This function requires specific
 * algorithm selection.
 * @param rnnDesc      RNN layer descriptor type (input/output)
 * @param hsize        Hidden layer size (input)
 * @param nlayers      Number of layers (input)
 * @param dropoutDesc  Pre-initialized dropout descriptor for dropout layer in between RNN layers
 * (input)
 * @param inMode       RNN first layer input mode (input)
 * @param direction    RNN direction (input)
 * @param rnnMode      RNN model type (input)
 * @param biasMode     RNN bias included (input)
 * @param algo         RNN algorithm selected (input)
 * @param dataType     MIOpen datatype (input)
 * @return             miopenStatus_t
 */
MIOPEN_EXPORT miopenStatus_t miopenSetRNNDescriptor_V2(miopenRNNDescriptor_t rnnDesc,
                                                       const int hsize,
                                                       const int nlayers,
                                                       miopenDropoutDescriptor_t dropoutDesc,
                                                       miopenRNNInputMode_t inMode,
                                                       miopenRNNDirectionMode_t direction,
                                                       miopenRNNMode_t rnnMode,
                                                       miopenRNNBiasMode_t biasMode,
                                                       miopenRNNAlgo_t algo,
                                                       miopenDataType_t dataType);

/*! @brief Set shape of RNN seqData tensor
 *
 * Interface for setting tensor shape to be used as RNN input data
 *
 * @param seqTensorDesc     Tensor descriptor (input/output)
 * @param dataType          MIOpen datatype (input)
 * @param layout            One of the main supported layouts for RNN data(input)
 * @param maxSequenceLen      Sequence length limit within this SeqTensor(input)
 * @param batchSize         Number of sequences within this SeqTensor (input)
 * @param vectorSize        Vector size (input)
 * @param sequenceLenArray  Array containing the length of each sequence in the SeqTensor(input)
 * @param paddingMarker     Not used, should be NULL (input)
 * @return                  miopenStatus_t
 */
MIOPEN_EXPORT miopenStatus_t
miopenSetRNNDataSeqTensorDescriptor(miopenSeqTensorDescriptor_t seqTensorDesc,
                                    miopenDataType_t dataType,
                                    miopenRNNBaseLayout_t layout,
                                    int maxSequenceLen,
                                    int batchSize,
                                    int vectorSize,
                                    const int* sequenceLenArray,
                                    void* paddingMarker);

/*! @brief Get shape of RNN seqData tensor
 *
 * Interface for setting tensor shape to be used as RNN input data
 *
 * @param seqTensorDesc             Tensor descriptor (input)
 * @param dataType                  MIOpen datatype (output)
 * @param layout                    One of the main supported layouts for RNN data(output)
 * @param maxSequenceLen              Sequence length limit within this SeqTensor(output)
 * @param batchSize                 Number of sequences within this SeqTensor (output)
 * @param vectorSize                Vector size (output)
 * @param sequenceLenArrayLimit  Limit for number of elements that can be returned to user
 * by sequenceLenArray (input)
 * @param sequenceLenArray          Array containing the length of each sequence in the
 * SeqTensor. This is allowed to be a NULL pointer if sequenceLenArrayLimit is 0 (output)
 * @param paddingMarker             Not used, should be NULL (input)
 * @return                          miopenStatus_t
 */

MIOPEN_EXPORT miopenStatus_t
miopenGetRNNDataSeqTensorDescriptor(miopenSeqTensorDescriptor_t seqTensorDesc,
                                    miopenDataType_t* dataType,
                                    miopenRNNBaseLayout_t* layout,
                                    int* maxSequenceLen,
                                    int* batchSize,
                                    int* vectorSize,
                                    int sequenceLenArrayLimit,
                                    int* sequenceLenArray,
                                    void* paddingMarker);

/*! @brief Query the amount of memory required to execute the RNN layer
 *
 * This function calculates the amount of memory required to run the RNN layer given an RNN
 * descriptor and a tensor descriptor.
 *
 * @param handle          MIOpen handle (input)
 * @param rnnDesc         RNN layer descriptor type (input)
 * @param sequenceLen     Number of iteration unrolls (input)
 * @param xDesc           An array of tensor descriptors. These are the
 * input descriptors to each time step. The first dimension of each descriptor is the
 * batch size and may decrease from element n to element n+1 and not increase in size.
 * The second dimension is the same for all descriptors in the array and is the input
 * vector length. (input)
 * @param numBytes        Number of bytes required for RNN layer execution (output)
 * @return                miopenStatus_t
 */
MIOPEN_EXPORT miopenStatus_t miopenGetRNNWorkspaceSize(miopenHandle_t handle,
                                                       const miopenRNNDescriptor_t rnnDesc,
                                                       const int sequenceLen,
                                                       const miopenTensorDescriptor_t* xDesc,
                                                       size_t* numBytes);

/*! @brief Query the amount of memory required for RNN training
 *
 * This function calculates the amount of memory required to train the RNN layer given an
 * RNN descriptor and a tensor descriptor.
 *
 * @param handle          MIOpen handle (input)
 * @param rnnDesc         RNN layer descriptor type (input)
 * @param sequenceLen     Number of iteration unrolls (input)
 * @param xDesc           An array of tensor descriptors. These are the
 * input descriptors to each time step. The first dimension of each descriptor is the
 * batch size and may decrease from element n to element n+1 and not increase in size.
 * The second dimension is the same for all descriptors in the array and is the input
 * vector length. (input)
 * @param numBytes        Number of bytes required for RNN layer execution (output)
 * @return                miopenStatus_t
 */
MIOPEN_EXPORT miopenStatus_t miopenGetRNNTrainingReserveSize(miopenHandle_t handle,
                                                             miopenRNNDescriptor_t rnnDesc,
                                                             const int sequenceLen,
                                                             const miopenTensorDescriptor_t* xDesc,
                                                             size_t* numBytes);

/*! @brief Query the amount of additional memory required for this RNN layer execution.
 *
 * This function calculates the size of extra buffers, depending on the layer configuration, which
 * is determined by: RNN descriptor, isInference, and data descriptor. If isInference is True,
 * reserve_space_size is always zero, because the reserve_space buffer is not used in Inference
 * computation.
 *
 * @param handle           MIOpen handle (input)
 * @param rnnDesc          RNN layer descriptor type (input)
 * @param xDesc            Sequence data tensor descriptor (input)
 * @param fwdMode          Specifies in which mode the buffers will be used.
 * @param workSpaceSize    Minimum WorkSpace buffer size required for RNN layer execution (output)
 * @param reserveSpaceSize Minimum ReserveSpaceSize buffer size required for RNN layer execution
 * (output)
 * @return                 miopenStatus_t
 */
MIOPEN_EXPORT miopenStatus_t miopenGetRNNTempSpaceSizes(miopenHandle_t handle,
                                                        miopenRNNDescriptor_t rnnDesc,
                                                        miopenSeqTensorDescriptor_t xDesc,
                                                        miopenRNNFWDMode_t fwdMode,
                                                        size_t* workSpaceSize,
                                                        size_t* reserveSpaceSize);

/*! @brief Query the amount of parameter memory required for RNN training
 *
 * This function calculates the amount of parameter memory required to train the RNN layer given an
 * RNN descriptor and a tensor descriptor.
 *
 * @param handle          MIOpen handle (input)
 * @param rnnDesc         RNN layer descriptor type (input)
 * @param xDesc           A tensor descriptor (input)
 * @param numBytes        Number of bytes required for RNN layer execution (output)
 * @param dtype           MIOpen data type enum (input)
 * @return                miopenStatus_t
 */
MIOPEN_EXPORT miopenStatus_t miopenGetRNNParamsSize(miopenHandle_t handle,
                                                    miopenRNNDescriptor_t rnnDesc,
                                                    miopenTensorDescriptor_t xDesc,
                                                    size_t* numBytes,
                                                    miopenDataType_t dtype);

/*! @brief Obtain a weight tensor descriptor for RNNs
 *
 * This function populates a weight descriptor that describes the memory layout of the
 * weight matrix.
 *
 * @param handle          MIOpen handle (input)
 * @param rnnDesc         Fully populated RNN layer descriptor type (input)
 * @param xDesc           A previously populated tensor descriptor (input)
 * @param wDesc           A previously allocated tensor descriptor (output)
 * @param dtype           MIOpen data type enum (input)
 * @return                miopenStatus_t
 */
MIOPEN_EXPORT miopenStatus_t miopenGetRNNParamsDescriptor(miopenHandle_t handle,
                                                          miopenRNNDescriptor_t rnnDesc,
                                                          miopenTensorDescriptor_t xDesc,
                                                          miopenTensorDescriptor_t wDesc,
                                                          miopenDataType_t dtype);

/*! @brief Obtain a the size in bytes of the RNN input tensor
 *
 * This function determines the size in bytes of the allocation needed for the input data
 * tensor for an RNN layer. The number of bytes is derived from the array of
 * tensor descriptors.
 *
 * @param handle          MIOpen handle (input)
 * @param rnnDesc         Fully populated RNN layer descriptor (input)
 * @param seqLen          Number of iteration unrolls (input)
 * @param xDesc           An array of tensor descriptors. These are the
 * input descriptors to each time step. The first dimension of each descriptor is the
 * batch size and may decrease from element n to element n+1 and not increase in size.
 * The second dimension is the same for all descriptors in the array and is the input
 * vector length. (input)
 * @param numBytes        Number of bytes required for input tensor (output)
 * @return                miopenStatus_t
 */
MIOPEN_EXPORT miopenStatus_t miopenGetRNNInputTensorSize(miopenHandle_t handle,
                                                         miopenRNNDescriptor_t rnnDesc,
                                                         const int seqLen,
                                                         miopenTensorDescriptor_t* xDesc,
                                                         size_t* numBytes);

/*! @brief Obtain a the size in bytes of the RNN hidden tensor
 *
 * This function determines the size in bytes of the allocation needed for the
 * hidden tensor over all layers
 *
 * @param handle          MIOpen handle (input)
 * @param rnnDesc         Fully populated RNN layer descriptor type (input)
 * @param seqLen          Number of iteration unrolls (input)
 * @param xDesc           An array of previously populated tensor descriptors (input)
 * @param numBytes        Number of bytes required for input tensor (output)
 * @return                miopenStatus_t
 */
MIOPEN_EXPORT miopenStatus_t miopenGetRNNHiddenTensorSize(miopenHandle_t handle,
                                                          miopenRNNDescriptor_t rnnDesc,
                                                          const int seqLen,
                                                          miopenTensorDescriptor_t* xDesc,
                                                          size_t* numBytes);

/*! @brief Gets the number of bytes of a parameter matrix
 *
 *
 * For RNN vanilla miopenRNNRELU and miopenRNNTANH, paramID == 0 retrieves the
 * weight matrix associated with the in input GEMM, while paramID == 1 retrieves
 * the weight matrix associated with the hidden state GEMM.
 *
 * For miopenLSTM paramID 0 to 3 refer to the weight matrices associated
 * with the input GEMM, 4-7 are associated with matrices associated with the
 * hidden state GEMM.
 *
 * * paramID 0 and 4 are for the input gate.
 *
 * * paramID 1 and 5 are for the forget gate.
 *
 * * paramID 2 and 6 are for the output gate.
 *
 * * paramID 3 and 7 are for the new memory gate.
 *
 * For miopenGRU paramID 0 to 2 refer to the weight matrix offset associated
 * with the input GEMM, while 3 through 5 are associated with the hidden state
 * GEMM.
 *
 * * paramID 0 and 3 are for the update gate.
 *
 * * paramID 1 and 4 are for the reset gate.
 *
 * * paramID 2 and 5 are for the new memory gate.
 *
 * For bi-directional RNNs the backwards in time direction is numbered as the layer
 * directly after the forward in time direction.
 *
 * @param handle          MIOpen handle (input)
 * @param rnnDesc         RNN layer descriptor type (input)
 * @param layer           The layer number in the RNN stack (input)
 * @param xDesc           A tensor descriptor to input (input)
 * @param paramID         ID of the internal parameter tensor (input)
 * @param numBytes        The number of bytes of the layer's parameter matrix (output)
 * @return                miopenStatus_t
 */
MIOPEN_EXPORT miopenStatus_t miopenGetRNNLayerParamSize(miopenHandle_t handle,
                                                        miopenRNNDescriptor_t rnnDesc,
                                                        const int layer,
                                                        miopenTensorDescriptor_t xDesc,
                                                        const int paramID,
                                                        size_t* numBytes);

/*! @brief Gets the number of bytes of a bias
 *
 * For RNN vanilla miopenRNNRELU and miopenRNNTANH, biasID == 0 retrieves the
 * weight matrix associated with the in input GEMM, while biasID == 1 retrieves
 * the bias associated with the hidden state GEMM.
 *
 * For miopenLSTM biasID 0 to 3 refer to the biases associated
 * with the input GEMM, 4-7 are associated with biases associated with the
 * hidden state GEMM.
 *
 * * biasID 0 and 4 are for the input gate.
 *
 * * biasID 1 and 5 are for the forget gate.
 *
 * * biasID 2 and 6 are for the output gate.
 *
 * * biasID 3 and 7 are for the new memory gate.
 *
 * For miopenGRU biasID 0 to 2 refer to the biases associated with the input GEMM,
 * while 3 through 5 are associated with the hidden state GEMM.
 *
 * * biasID 0 and 3 are for the update gate.
 *
 * * biasID 1 and 4 are for the reset gate.
 *
 * * biasID 2 and 5 are for the new memory gate.
 *
 * For bi-directional RNNs the backwards in time direction is numbered as the layer
 * directly after the forward in time direction.
 *
 * @param handle          MIOpen handle (input)
 * @param rnnDesc         RNN layer descriptor type (input)
 * @param layer           The layer number in the RNN stack (input)
 * @param biasID          ID of the internal parameter tensor (input)
 * @param numBytes        The number of bytes of the layer's bias (output)
 * @return                miopenStatus_t
 */
MIOPEN_EXPORT miopenStatus_t miopenGetRNNLayerBiasSize(miopenHandle_t handle,
                                                       miopenRNNDescriptor_t rnnDesc,
                                                       const int layer,
                                                       const int biasID,
                                                       size_t* numBytes);

/*! @brief Gets a weight matrix for a specific layer in an RNN stack
 *
 * This function retrieves the weight matrix data for a specific layer and parameter ID
 * and copies the data into previously allocated device memory.
 *
 * For RNN vanilla miopenRNNRELU and miopenRNNTANH, paramID == 0 retrieves the
 * weight matrix associated with the in input GEMM, while paramID == 1 retrieves
 * the weight matrix associated with the hidden state GEMM.
 *
 * For miopenLSTM paramID 0 to 3 refer to the weight matrices associated
 * with the input GEMM, 4-7 are associated with matrices associated with the
 * hidden state GEMM.
 *
 * * paramID 0 and 4 are for the input gate.
 *
 * * paramID 1 and 5 are for the forget gate.
 *
 * * paramID 2 and 6 are for the output gate.
 *
 * * paramID 3 and 7 are for the new memory gate.
 *
 * For miopenGRU paramID 0 to 2 refer to the weight matrix offset associated
 * with the input GEMM, while 3 through 5 are associated with the hidden state
 * GEMM.
 *
 * * paramID 0 and 3 are for the update gate.
 *
 * * paramID 1 and 4 are for the reset gate.
 *
 * * paramID 2 and 5 are for the new memory gate.
 *
 * For bi-directional RNNs the backwards in time direction is numbered as the layer
 * directly after the forward in time direction.
 *
 * The output argument paramDesc is a previously created tensor descriptor that is populated
 * to describe the memory layout of the parameter matrix. It is full packed and is used when
 * calling to miopenSetRNNLayerParam()
 *
 * The argument layerParam should either be nullptr, or have device memory allocated
 * to allow copying of the entire layer parameter matrix into it. If layerParam is
 * nullptr then only the paramDesc is populated and returned. The size in bytes of the
 * layer parameter matrix can be determined by using miopenGetRNNLayerParamSize().
 *
 * Note: When inputSkip mode is selected there is no input layer matrix operation,
 * and therefore no associated memory. In this case miopenGetRNNLayerParam() will return
 * a error status miopenStatusBadParm for input paramID associated with the input GEMM.
 *
 * @param handle          MIOpen handle (input)
 * @param rnnDesc         RNN layer descriptor type (input)
 * @param layer           The layer number in the RNN stack (input)
 * @param xDesc           A tensor descriptor to input (input)
 * @param wDesc           A tensor descriptor to the parameter tensor (input)
 * @param w               Pointer to memory containing parameter tensor (input)
 * @param paramID         ID of the internal parameter tensor (input)
 * @param paramDesc       Tensor descriptor for the fully packed output parameter tensor (output)
 * @param layerParam      Pointer to the memory location of the parameter tensor (output)
 * @return                miopenStatus_t
 */
MIOPEN_EXPORT miopenStatus_t miopenGetRNNLayerParam(miopenHandle_t handle,
                                                    miopenRNNDescriptor_t rnnDesc,
                                                    const int layer,
                                                    miopenTensorDescriptor_t xDesc,
                                                    miopenTensorDescriptor_t wDesc,
                                                    const void* w,
                                                    const int paramID,
                                                    miopenTensorDescriptor_t paramDesc,
                                                    void* layerParam);

/*! @brief Gets a bias for a specific layer in an RNN stack
 *
 * This function retrieves the bias data for a specific layer and bias ID and copies
 * the data into previously allocated device memory.
 *
 * For RNN vanilla miopenRNNRELU and miopenRNNTANH, biasID == 0 retrieves the
 * bias associated with the in input GEMM, while biasID == 1 retrieves
 * the bias associated with the hidden state GEMM.
 *
 * For miopenLSTM biasID 0 to 3 refer to the biases associated
 * with the input GEMM, 4-7 are associated with biases associated with the
 * hidden state GEMM.
 *
 * * biasID 0 and 4 are for the input gate.
 *
 * * biasID 1 and 5 are for the forget gate.
 *
 * * biasID 2 and 6 are for the output gate.
 *
 * * biasID 3 and 7 are for the new memory gate.
 *
 * For miopenGRU biasID 0 to 2 refer to the biases associated with the input GEMM,
 * while 3 through 5 are associated with the hidden state GEMM.
 *
 * * biasID 0 and 3 are for the update gate.
 *
 * * biasID 1 and 4 are for the reset gate.
 *
 * * biasID 2 and 5 are for the new memory gate.
 *
 * For bi-directional RNNs the backwards in time direction is numbered as the layer
 * directly after the forward in time direction.
 *
 * The output argument biasDesc is a previously created tensor descriptor that is populated
 * to describe the memory layout of the bias. It is full packed and is used when
 * calling to miopenSetRNNLayerBias()
 *
 * The argument layerBias should either be nullptr, or have device memory allocated
 * to allow copying of the entire layer bias into it. If layerBias is
 * nullptr then only the biasDesc is populated and returned. The size in bytes of the
 * layer bias can be determined by using miopenGetRNNLayerBiasSize().
 *
 * Note: When inputSkip mode is selected there is no input layer matrix operation,
 * and therefore no associated memory. In this case miopenGetRNNLayerBias() will return
 * a error status miopenStatusBadParm for input biasID associated with the input GEMM.
 *
 * @param handle          MIOpen handle (input)
 * @param rnnDesc         RNN layer descriptor type (input)
 * @param layer           The layer number in the RNN stack (input)
 * @param xDesc           A tensor descriptor to input (input)
 * @param wDesc           A tensor descriptor to the parameter tensor (input)
 * @param w               Pointer to memory containing parameter tensor (input)
 * @param biasID          ID of the internal parameter tensor (input)
 * @param biasDesc        Descriptor of the parameter tensor (output)
 * @param layerBias       Pointer to the memory location of the bias tensor (output)
 * @return                miopenStatus_t
 */
MIOPEN_EXPORT miopenStatus_t miopenGetRNNLayerBias(miopenHandle_t handle,
                                                   miopenRNNDescriptor_t rnnDesc,
                                                   const int layer,
                                                   miopenTensorDescriptor_t xDesc,
                                                   miopenTensorDescriptor_t wDesc,
                                                   const void* w,
                                                   const int biasID,
                                                   miopenTensorDescriptor_t biasDesc,
                                                   void* layerBias);

/*! @brief Gets an index offset for a specific weight matrix for a layer in the
 *  RNN stack
 *
 * This function retrieves the index offset for a weight matrix in a layer.
 *
 * For RNN vanilla miopenRNNRELU and miopenRNNTANH, paramID == 0 retrieves the
 * weight matrix offset associated with the in input GEMM, while paramID == 1
 * retrieves the weight matrix offset associated with the hidden state GEMM.
 *
 * For miopenLSTM paramID 0 to 3 refer to the weight matrix offsets associated
 * with the input GEMM, 4-7 are associated with matrix offset associated with the
 * hidden state GEMM.
 *
 * * paramID 0 and 4 are for the input gate.
 *
 * * paramID 1 and 5 are for the forget gate.
 *
 * * paramID 2 and 6 are for the output gate.
 *
 * * paramID 3 and 7 are for the new memory gate.
 *
 * For miopenGRU paramID 0 to 2 refer to the weight matrix offset associated
 * with the input GEMM, while 3 through 5 are associated with the hidden state
 * GEMM.
 *
 * * paramID 0 and 3 are for the update gate.
 *
 * * paramID 1 and 4 are for the reset gate.
 *
 * * paramID 2 and 5 are for the new memory gate.
 *
 * For bi-directional RNNs the backwards in time direction is numbered as the layer
 * directly after the forward in time direction.
 *
 * The output argument paramDesc is a previously created tensor descriptor that is populated
 * to describe the memory layout of the parameter matrix. It is full packed and is used when
 * calling to miopenSetRNNLayerParam().
 *
 * The argument layerParamOffset should either be nullptr, or an address to place the
 * offset. If layerParamOffset is nullptr then only the paramDesc is populated and returned.
 *
 * Note: When inputSkip mode is selected there is no input layer matrix operation,
 * and therefore no associated memory. In this case miopenGetRNNLayerParamOffset() will return
 * a error status miopenStatusBadParm for input paramID associated with the input GEMM.
 *
 *
 * @param rnnDesc           RNN layer descriptor type (input)
 * @param layer             The layer number in the RNN stack (input)
 * @param xDesc             A tensor descriptor to input (input)
 * @param paramID           ID of the internal parameter tensor (input)
 * @param paramDesc         Tensor descriptor for the fully packed output parameter tensor (output)
 * @param layerParamOffset  Location for the parameter offset (output)
 * @return                  miopenStatus_t
 */
MIOPEN_EXPORT miopenStatus_t miopenGetRNNLayerParamOffset(miopenRNNDescriptor_t rnnDesc,
                                                          const int layer,
                                                          miopenTensorDescriptor_t xDesc,
                                                          const int paramID,
                                                          miopenTensorDescriptor_t paramDesc,
                                                          size_t* layerParamOffset);

/*! @brief Gets a bias index offset for a specific layer in an RNN stack
 *
 * This function retrieves the bias index offset for a specific layer and bias ID.
 *
 * For RNN vanilla miopenRNNRELU and miopenRNNTANH, biasID == 0 retrieves the
 * bias associated with the in input GEMM, while biasID == 1 retrieves
 * the weight matrix associated with the hidden state GEMM.
 *
 * For miopenLSTM biasID 0 to 3 refer to the bias offset associated
 * with the input GEMM, 4-7 are the bias offsets associated with the hidden state GEMM.
 *
 * * biasID 0 and 4 are for the input gate.
 *
 * * biasID 1 and 5 are for the forget gate.
 *
 * * biasID 2 and 6 are for the output gate.
 *
 * * biasID 3 and 7 are for the new memory gate.
 *
 * For miopenGRU biasID 0 to 2 refer to the biases associated with the input GEMM,
 * while 3 through 5 are associated with the hidden state GEMM.
 *
 * * biasID 0 and 3 are for the update gate.
 *
 * * biasID 1 and 4 are for the reset gate.
 *
 * * biasID 2 and 5 are for the new memory gate.
 *
 * For bi-directional RNNs the backwards in time direction is numbered as the layer
 * directly after the forward in time direction.
 *
 * The output argument biasDesc is a previously created tensor descriptor that is populated
 * to describe the memory layout of the bias. It is full packed and is used when
 * calling to miopenSetRNNLayerBias()
 *
 * The argument layerBiasOffset should either be nullptr, or point to an output address.
 * If layerBias is nullptr then only the biasDesc is populated and returned.
 *
 * Note: When inputSkip mode is selected there is no input layer matrix operation,
 * and therefore no associated memory. In this case miopenGetRNNLayerBiasOffset() will return
 * a error status miopenStatusBadParm for input biasID associated with the input GEMM.
 *
 * @param rnnDesc         RNN layer descriptor type (input)
 * @param layer           The layer number in the RNN stack (input)
 * @param xDesc           A tensor descriptor to input (input)
 * @param biasID          ID of the internal parameter tensor (input)
 * @param biasDesc        Descriptor of the parameter tensor (output)
 * @param layerBiasOffset Pointer to the memory location of the bias tensor (output)
 * @return                miopenStatus_t
 */
MIOPEN_EXPORT miopenStatus_t miopenGetRNNLayerBiasOffset(miopenRNNDescriptor_t rnnDesc,
                                                         const int layer,
                                                         miopenTensorDescriptor_t xDesc,
                                                         const int biasID,
                                                         miopenTensorDescriptor_t biasDesc,
                                                         size_t* layerBiasOffset);

/*! @brief Sets a weight matrix for a specific layer in an RNN stack
 *
 * This function sets the weight matrix data for a specific layer and parameter ID.
 *
 * For RNN vanilla miopenRNNRELU and miopenRNNTANH, paramID == 0 sets the
 * weight matrix associated with the in input GEMM, while paramID == 1 sets
 * the weight matrix associated with the hidden state GEMM.
 *
 *
 * For miopenLSTM paramID 0 to 3 refer to the weight matrices associated
 * with the input GEMM, 4-7 are associated with matrices associated with the
 * hidden state GEMM.
 *
 * * paramID 0 and 4 are for the input gate.
 *
 * * paramID 1 and 5 are for the forget gate.
 *
 * * paramID 2 and 6 are for the output gate.
 *
 * * paramID 3 and 7 are for the new memory gate.
 *
 * For miopenGRU paramID 0 to 2 refer to the weight matrix offset associated
 * with the input GEMM, while 3 through 5 are associated with the hidden state
 * GEMM.
 *
 * * paramID 0 and 3 are for the update gate.
 *
 * * paramID 1 and 4 are for the reset gate.
 *
 * * paramID 2 and 5 are for the new memory gate.
 *
 * For bi-directional RNNs the backwards in time direction is numbered as the layer
 * directly after the forward in time direction.
 *
 * The input argument paramDesc is a previously populated tensor descriptor typically
 * by first calling miopenGetRNNLayerParam().
 *
 * Note: When inputSkip mode is selected there is no input layer matrix operation,
 * and therefore no associated memory. In this case miopenSetRNNLayerParam() will return
 * a error status miopenStatusBadParm for input paramID associated with the input GEMM.
 *
 * @param handle          MIOpen handle (input)
 * @param rnnDesc         RNN layer descriptor type (input)
 * @param layer           The layer number in the RNN stack (input)
 * @param xDesc           A tensor descriptor to input (input)
 * @param wDesc           A tensor descriptor to the parameter tensor (input)
 * @param w               Pointer to memory containing parameter tensor (input)
 * @param paramID         ID of the internal parameter tensor (input)
 * @param paramDesc       Descriptor of the parameter tensor (input)
 * @param layerParam      Pointer to the memory location of the parameter tensor (input)
 * @return                miopenStatus_t
 */
MIOPEN_EXPORT miopenStatus_t miopenSetRNNLayerParam(miopenHandle_t handle,
                                                    miopenRNNDescriptor_t rnnDesc,
                                                    const int layer,
                                                    miopenTensorDescriptor_t xDesc,
                                                    miopenTensorDescriptor_t wDesc,
                                                    void* w,
                                                    const int paramID,
                                                    miopenTensorDescriptor_t paramDesc,
                                                    const void* layerParam);

/*! @brief Sets a bias for a specific layer in an RNN stack
 *
 * This function sets the bias data for a specific layer and bias ID.
 *
 * For RNN vanilla miopenRNNRELU and miopenRNNTANH, biasID == 0 retrieves the
 * weight matrix associated with the in input GEMM, while biasID == 1 retrieves
 * the bias associated with the hidden state GEMM.
 *
 * For miopenLSTM biasID 0 to 3 refer to the biases associated
 * with the input GEMM, 4-7 are associated with the biases associated with the
 * hidden state GEMM.
 *
 * * biasID 0 and 4 are for the input gate.
 *
 * * biasID 1 and 5 are for the forget gate.
 *
 * * biasID 2 and 6 are for the output gate.
 *
 * * biasID 3 and 7 are for the new memory gate.
 *
 * For miopenGRU biasID 0 to 2 refer to the biases associated with the input GEMM,
 * while 3 through 5 are associated with the hidden state GEMM.
 *
 * * biasID 0 and 3 are for the update gate.
 *
 * * biasID 1 and 4 are for the reset gate.
 *
 * * biasID 2 and 5 are for the new new memory gate.
 *
 * For bi-directional RNNs the backwards in time direction is numbered as the layer
 * directly after the forward in time direction.
 *
 * The input argument biasDesc is a previously populated tensor descriptor typically
 * by first calling miopenGetRNNLayeBias().
 *
 * Note: When inputSkip mode is selected there is no input layer matrix operation,
 * and therefore no associated memory. In this case miopenSetRNNLayerBias will return
 * a error status miopenStatusBadParm for input biasID associated with the input GEMM.
 *
 * @param handle          MIOpen handle (input)
 * @param rnnDesc         RNN layer descriptor type (input)
 * @param layer           The layer number in the RNN stack (input)
 * @param xDesc           A tensor descriptor to input (input)
 * @param wDesc           A tensor descriptor to the bias tensor (input)
 * @param w               Pointer to memory containing bias tensor (input)
 * @param biasID          ID of the internal bias tensor (input)
 * @param biasDesc        Descriptor of the bias tensor (output)
 * @param layerBias       Pointer to the memory location of the bias tensor (output)
 * @return                miopenStatus_t
 */
MIOPEN_EXPORT miopenStatus_t miopenSetRNNLayerBias(miopenHandle_t handle,
                                                   miopenRNNDescriptor_t rnnDesc,
                                                   const int layer,
                                                   miopenTensorDescriptor_t xDesc,
                                                   miopenTensorDescriptor_t wDesc,
                                                   void* w,
                                                   const int biasID,
                                                   miopenTensorDescriptor_t biasDesc,
                                                   const void* layerBias);

/*! @brief Sets a bias for a specific layer in an RNN stack
 *
 * This function changes padidng mode at previously created and initialized RNN descriptor.
 * This function must be called before using miopenGetRNNWorkspaceSize()
 * and miopenGetRNNTrainingReserveSize() functions.
 * By default, not padded data is expected at the RNN input/output.
 *
 * @param rnnDesc         RNN layer descriptor type (input/output)
 * @param paddingMode     RNN input/output data padding mode (input)
 * @return                miopenStatus_t
 */
MIOPEN_EXPORT miopenStatus_t miopenSetRNNPaddingMode(miopenRNNDescriptor_t rnnDesc,
                                                     miopenRNNPaddingMode_t paddingMode);

/*! @brief This function retrieves the RNN padding mode from the RNN descriptor.
 *
 * @param rnnDesc         RNN layer descriptor type (input)
 * @param paddingMode     Pointer to the RNN padding mode (output)
 * @return                miopenStatus_t
 */

MIOPEN_EXPORT miopenStatus_t miopenGetRNNPaddingMode(miopenRNNDescriptor_t rnnDesc,
                                                     miopenRNNPaddingMode_t* paddingMode);

/*! @brief Execute forward training for recurrent layer.
 *
 * Interface for executing the forward training / inference pass on a RNN.
 *
 * @param handle                MIOpen handle (input)
 * @param rnnDesc               RNN layer descriptor type (input)
 *
 * @param xDesc                 An input tensor descriptor for sequenced RNN data. This
 * miopenSeqTensorDescriptor_t should be initialyzed by `miopenSetRNNDataSeqTensorDescriptor`
 * function.(input)
 * @param x                     Pointer to input tensor (input)
 *
 * @param hDesc                A hidden tensor descriptor that has as its first dimension
 * of the number of layers if the direction mode is unidirectional and twice the
 * number of layers if the direction mode is bidirectional. The second dimension of
 * the descriptor must equal the largest first dimension of the xDesc tensor descriptor
 * array. The third dimension equals the hiddenSize. (input)
 * @param hx                    Pointer to the hidden layer input tensor. If hx is NULL,
 * then the initial hidden state will be zero initialized. (input)
 * @param hy                    Pointer to the hidden layer output tensor. If hy is NULL,
 * then the final hidden state will not be saved. (output)
 *
 * @param cDesc                A cell tensor descriptor that has as its first dimension
 * of the number of layers if the direction mode is unidirectional and twice the
 * number of layers if the direction mode is bidirectional. The second dimension of
 * the descriptor must equal the largest first dimension of the xDesc tensor descriptor
 * array. The third dimension equals the hiddenSize. (input)
 * @param cx                    Pointer to the cell layer input tensor. If cx is NULL,
 * then the initial cell state will be zero initialized. (input)
 * @param cy                    Pointer to the cell layer output tensor. If hy is NULL,
 * then the final cell state will not be saved. (output)
 *
 * @param yDesc                 An array of fully packed tensor descriptors associated
 * with the output from each time step. The first dimension of the tensor descriptors
 * must equal the first dimension of the first descriptor (batch size) in the xDesc
 * tensor array. The second dimension of the element of the descriptor array
 * depends on the direction mode selected. If the direction mode is unidirectional,
 * the second dimension is the hiddenSize. If direction mode is bidirectional
 * the second dimension is twice the hiddenSize. (input)
 * @param y                     Pointer to output tensor (output)
 *
 * @param w                     Pointer to input weights tensor (input)
 * @param weightSpaceSize       Number of allocated bytes in memory for the weights tensor
 * @param workSpace             Pointer to memory allocated for forward (input / output)
 * @param workSpaceNumBytes     Number of allocated bytes in memory for the workspace (input)
 * @param reserveSpace          Pointer to memory allocated for hidden states used durning training
 * (input / output)
 * @param reserveSpaceNumBytes  Number of allocated bytes in memory for use in the forward  (input)
 * @return                      miopenStatus_t
 */
MIOPEN_EXPORT miopenStatus_t miopenRNNForward(miopenHandle_t handle,
                                              const miopenRNNDescriptor_t rnnDesc,
                                              miopenRNNFWDMode_t fwdMode,
                                              const miopenSeqTensorDescriptor_t xDesc,
                                              const void* x,
                                              const miopenTensorDescriptor_t hDesc,
                                              const void* hx,
                                              void* hy,
                                              const miopenTensorDescriptor_t cDesc,
                                              const void* cx,
                                              void* cy,
                                              const miopenSeqTensorDescriptor_t yDesc,
                                              void* y,
                                              const void* w,
                                              size_t weightSpaceSize,
                                              void* workSpace,
                                              size_t workSpaceNumBytes,
                                              void* reserveSpace,
                                              size_t reserveSpaceNumBytes);

/*! @brief Execute backward data for recurrent layer
 *
 * Interface for executing the backward data pass on a RNN.
 *
 * @param handle                MIOpen handle (input)
 * @param rnnDesc               RNN layer descriptor type (input)

 * @param yDesc                 An output tensor descriptor for sequenced RNN data. This
 * miopenSeqTensorDescriptor_t should be initialyzed by `miopenSetRNNDataSeqTensorDescriptor`
 function.(input)
 * @param y                     Pointer to input tensor (input)
 * @param dy                    Pointer to the hidden layer input tensor (input)
 *
 * @param hDesc                An input hidden tensor descriptor that has as its first dimension
 * of the number of layers if the direction mode is unidirectional and twice the
 * number of layers if the direction mode is bidirectional. The second dimension of
 * the descriptor must equal the largest first dimension of the xDesc tensor descriptor
 * array. The third dimension equals the hiddenSize. (input)
 * @param hx                    Pointer to the hidden layer input tensor. If hx is NULL,
 * then the initial hidden state will be zero initialized. (input)
 * @param dhy                   Pointer to the cell layer input tensor (input)
 * @param dhx                   Pointer to the delta hidden layer output tensor. If dhx is NULL
 * the hidden gradient will not ouput. (output)
 *
 * @param cDesc                A input cell tensor descriptor that has as its first dimension
 * of the number of layers if the direction mode is unidirectional and twice the
 * number of layers if the direction mode is bidirectional. The second dimension of
 * the descriptor must equal the largest first dimension of the xDesc tensor descriptor
 * array. The third dimension equals the hiddenSize. (input)
 * @param cx                    Pointer to the hidden layer input tensor. If cx is NULL,
 * then the initial cell state will be zero initialized. (input)
 * @param dcy                   Pointer to the cell layer input tensor. If dcy is NULL,
 * then the initial delta cell state will be zero initialized. (input)
 * @param dcx                   Pointer to the cell layer output tensor. If dcx is NULL
 * the cell gradient will not ouput. (output)

 * @param xDesc                 An input tensor descriptor for sequenced RNN data. This
 * miopenSeqTensorDescriptor_t should be initialyzed by `miopenSetRNNDataSeqTensorDescriptor`
 function.(input)
 * @param dx                    Pointer to the cell layer output tensor (output)
 *
 * @param w                     Pointer to input weights tensor (input)
 * @param weightSpaceSize       Number of allocated bytes in memory for the weights tensor
 * @param workSpace             Pointer to memory allocated for forward training (input)
 * @param workSpaceNumBytes     Number of allocated bytes in memory for the workspace (input)
 * @param reserveSpace          Pointer to memory allocated for random states (input / output)
 * @param reserveSpaceNumBytes  Number of allocated bytes in memory for use in the forward (input)
 * @return                      miopenStatus_t
 */
MIOPEN_EXPORT miopenStatus_t miopenRNNBackwardSeqData(miopenHandle_t handle,
                                                      const miopenRNNDescriptor_t rnnDesc,
                                                      const miopenSeqTensorDescriptor_t yDesc,
                                                      const void* y,
                                                      const void* dy,
                                                      const miopenTensorDescriptor_t hDesc,
                                                      const void* hx,
                                                      const void* dhy,
                                                      void* dhx,
                                                      const miopenTensorDescriptor_t cDesc,
                                                      const void* cx,
                                                      const void* dcy,
                                                      void* dcx,
                                                      const miopenSeqTensorDescriptor_t xDesc,
                                                      void* dx,
                                                      const void* w,
                                                      size_t weightSpaceSize,
                                                      void* workSpace,
                                                      size_t workSpaceNumBytes,
                                                      void* reserveSpace,
                                                      size_t reserveSpaceNumBytes);

/*! @brief Execute backward weights for recurrent layer
 *
 * Interface for executing the backward weights pass on a RNN.
 *
 * @param handle                MIOpen handle (input)
 * @param rnnDesc               RNN layer descriptor type (input)

 * @param xDesc                 An input tensor descriptor for sequenced RNN data. This
 * miopenSeqTensorDescriptor_t should be initialyzed by `miopenSetRNNDataSeqTensorDescriptor`
 function.(input)
 * @param x                     Pointer to input tensor (input)
 *
 * @param hDesc                A hidden tensor descriptor that has as its first dimension
 * of the number of layers if the direction mode is unidirectional and twice the
 * number of layers if the direction mode is bidirectional. The second dimension of
 * the descriptor must equal the largest first dimension of the xDesc tensor descriptor
 * array. The third dimension equals the hiddenSize. (input)
 * @param hx                    Pointer to the hidden layer input tensor. If hx is NULL,
 * then the initial hidden state will be zero initialized. (input)
 *
 * @param yDesc                 An output tensor descriptor for sequenced RNN data. This
 * miopenSeqTensorDescriptor_t should be initialyzed by `miopenSetRNNDataSeqTensorDescriptor`
 function.(input)
 * @param y                     Pointer to the output tensor (input)
 *
 * @param dw                    Pointer to input weights tensor (input / output)
 * @param weightSpaceSize       Number of allocated bytes in memory for the weights tensor
 * @param workSpace             Pointer to memory allocated for forward training (input)
 * @param workSpaceNumBytes     Number of allocated bytes in memory for the workspace (input)
 * @param reserveSpace          Pointer to memory allocated for random states (input)
 * @param reserveSpaceNumBytes  Number of allocated bytes in memory for use in the forward (input)
 * @return                      miopenStatus_t
 */
MIOPEN_EXPORT miopenStatus_t
miopenRNNBackwardWeightsSeqTensor(miopenHandle_t handle,
                                  const miopenRNNDescriptor_t rnnDesc,
                                  const miopenSeqTensorDescriptor_t xDesc,
                                  const void* x,
                                  const miopenTensorDescriptor_t hDesc,
                                  const void* hx,
                                  const miopenSeqTensorDescriptor_t yDesc,
                                  const void* y,
                                  void* dw,
                                  size_t weightSpaceSize,
                                  void* workSpace,
                                  size_t workSpaceNumBytes,
                                  const void* reserveSpace,
                                  size_t reserveSpaceNumBytes);

/*! @brief Execute forward training for recurrent layer
 *
 * Interface for executing the forward training pass on a RNN.
 *
 * @param handle                MIOpen handle (input)
 * @param rnnDesc               RNN layer descriptor type (input)
 * @param sequenceLen           Temporal iterations to unroll (input)
 * @param xDesc                 An array of tensor descriptors. These are the
 * input descriptors to each time step. The first dimension of each descriptor is the
 * batch size and may decrease from element n to element n+1 and not increase in size.
 * The second dimension is the same for all descriptors in the array and is the input
 * vector length. (input)
 * @param x                     Pointer to input tensor (input)
 * @param hxDesc                A hidden tensor descriptor that has as its first dimension
 * of the number of layers if the direction mode is unidirectional and twice the
 * number of layers if the direction mode is bidirectional. The second dimension of
 * the descriptor must equal the largest first dimension of the xDesc tensor descriptor
 * array. The third dimension equals the hiddenSize. (input)
 * @param hx                    Pointer to the hidden layer input tensor. If hx is NULL,
 * then the initial hidden state will be zero initialized. (input)
 * @param cxDesc                A cell tensor descriptor that has as its first dimension
 * of the number of layers if the direction mode is unidirectional and twice the
 * number of layers if the direction mode is bidirectional. The second dimension of
 * the descriptor must equal the largest first dimension of the xDesc tensor descriptor
 * array. The third dimension equals the hiddenSize. (input)
 * @param cx                    Pointer to the cell layer input tensor. If cx is NULL,
 * then the initial cell state will be zero initialized. (input)
 * @param wDesc                 A weights tensor descriptor (input)
 * @param w                     Pointer to input weights tensor (input)
 * @param yDesc                 An array of fully packed tensor descriptors associated
 * with the output from each time step. The first dimension of the tensor descriptors
 * must equal the first dimension of the first descriptor (batch size) in the xDesc
 * tensor array. The second dimension of the element of the descriptor array
 * depends on the direction mode selected. If the direction mode is unidirectional,
 * the second dimension is the hiddenSize. If direction mode is bidirectional
 * the second dimension is twice the hiddenSize. (input)
 * @param y                     Pointer to output tensor (output)
 * @param hyDesc                A hidden tensor descriptor that has as its first dimension
 * of the number of layers if the direction mode is unidirectional and twice the
 * number of layers if the direction mode is bidirectional. The second dimension of
 * the descriptor must equal the largest first dimension of the xDesc tensor descriptor
 * array. The third dimension equals the hiddenSize. (input)
 * @param hy                    Pointer to the hidden layer output tensor. If hy is NULL,
 * then the final hidden state will not be saved. (output)
 * @param cyDesc                A cell tensor descriptor that has as its first dimension
 * of the number of layers if the direction mode is unidirectional and twice the
 * number of layers if the direction mode is bidirectional. The second dimension of
 * the descriptor must equal the largest first dimension of the xDesc tensor descriptor
 * array. The third dimension equals the hiddenSize. (input)
 * @param cy                    Pointer to the cell layer output tensor. If hy is NULL,
 * then the final cell state will not be saved. (output)
 * @param workSpace             Pointer to memory allocated for forward training (input)
 * @param workSpaceNumBytes     Number of allocated bytes in memory for the workspace (input)
 * @param reserveSpace          Pointer to memory allocated for random states (input / output)
 * @param reserveSpaceNumBytes  Number of allocated bytes in memory for use in the forward  (input)
 * @return                      miopenStatus_t
 */
MIOPEN_EXPORT miopenStatus_t miopenRNNForwardTraining(miopenHandle_t handle,
                                                      const miopenRNNDescriptor_t rnnDesc,
                                                      const int sequenceLen,
                                                      const miopenTensorDescriptor_t* xDesc,
                                                      const void* x,
                                                      const miopenTensorDescriptor_t hxDesc,
                                                      const void* hx,
                                                      const miopenTensorDescriptor_t cxDesc,
                                                      const void* cx,
                                                      const miopenTensorDescriptor_t wDesc,
                                                      const void* w,
                                                      const miopenTensorDescriptor_t* yDesc,
                                                      void* y,
                                                      const miopenTensorDescriptor_t hyDesc,
                                                      void* hy,
                                                      const miopenTensorDescriptor_t cyDesc,
                                                      void* cy,
                                                      void* workSpace,
                                                      size_t workSpaceNumBytes,
                                                      void* reserveSpace,
                                                      size_t reserveSpaceNumBytes);

/*! @brief Execute backward data for recurrent layer
 *
 * Interface for executing the backward data pass on a RNN.
 *
 * @param handle                MIOpen handle (input)
 * @param rnnDesc               RNN layer descriptor type (input)
 * @param sequenceLen           Temporal iterations to unroll (input)
 * @param yDesc                 An array of tensor descriptors (input)
 * @param y                     Pointer to input tensor (input)
 * @param dyDesc                An array of fully packed tensor descriptors associated
 * with the output from each time step. The first dimension of the tensor descriptors
 * must equal the first dimension of the first descriptor (batch size) in the xDesc
 * tensor array. The second dimension of the element of the descriptor array
 * depends on the direction mode selected. If the direction mode is unidirectional,
 * the second dimension is the hiddenSize. If direction mode is bidirectional
 * the second dimension is twice the hiddenSize. (input)
 * @param dy                    Pointer to the hidden layer input tensor (input)
 * @param dhyDesc               A hidden tensor descriptor that has as its first dimension
 * of the number of layers if the direction mode is unidirectional and twice the
 * number of layers if the direction mode is bidirectional. The second dimension of
 * the descriptor must equal the largest first dimension of the xDesc tensor descriptor
 * array. The third dimension equals the hiddenSize. (input)
 * @param dhy                   Pointer to the cell layer input tensor (input)
 * @param dcyDesc               A cell tensor descriptor that has as its first dimension
 * of the number of layers if the direction mode is unidirectional and twice the
 * number of layers if the direction mode is bidirectional. The second dimension of
 * the descriptor must equal the largest first dimension of the xDesc tensor descriptor
 * array. The third dimension equals the hiddenSize. (input)
 * @param dcy                   Pointer to the cell layer input tensor. If dcy is NULL,
 * then the initial delta cell state will be zero initialized. (input)
 * @param wDesc                 A weights tensor descriptor (input)
 * @param w                     Pointer to input weights tensor (input)
 * @param hxDesc                An input hidden tensor descriptor that has as its first dimension
 * of the number of layers if the direction mode is unidirectional and twice the
 * number of layers if the direction mode is bidirectional. The second dimension of
 * the descriptor must equal the largest first dimension of the xDesc tensor descriptor
 * array. The third dimension equals the hiddenSize. (input)
 * @param hx                    Pointer to the hidden layer input tensor. If hx is NULL,
 * then the initial hidden state will be zero initialized. (input)
 * @param cxDesc                A input cell tensor descriptor that has as its first dimension
 * of the number of layers if the direction mode is unidirectional and twice the
 * number of layers if the direction mode is bidirectional. The second dimension of
 * the descriptor must equal the largest first dimension of the xDesc tensor descriptor
 * array. The third dimension equals the hiddenSize. (input)
 * @param cx                    Pointer to the hidden layer input tensor. If cx is NULL,
 * then the initial cell state will be zero initialized. (input)
 * @param dxDesc                An array of tensor descriptors. These are the
 * input descriptors to each time step. The first dimension of each descriptor is the
 * batch size and may decrease from element n to element n+1 and not increase in size.
 * The second dimension is the same for all descriptors in the array and is the input
 * vector length. (input)
 * @param dx                    Pointer to the cell layer output tensor (output)
 * @param dhxDesc               A hidden tensor descriptor that has as its first dimension
 * of the number of layers if the direction mode is unidirectional and twice the
 * number of layers if the direction mode is bidirectional. The second dimension of
 * the descriptor must equal the largest first dimension of the xDesc tensor descriptor
 * array. The third dimension equals the hiddenSize. (input)
 * @param dhx                   Pointer to the delta hidden layer output tensor. If dhx is NULL
 * the hidden gradient will not ouput. (output)
 * @param dcxDesc               A tensor descriptor that has as its first dimension
 * of the number of layers if the direction mode is unidirectional and twice the
 * number of layers if the direction mode is bidirectional. The second dimension of
 * the descriptor must equal the largest first dimension of the xDesc tensor descriptor
 * array. The third dimension equals the hiddenSize. (input)
 * @param dcx                   Pointer to the cell layer output tensor. If dcx is NULL
 * the cell gradient will not ouput. (output)
 * @param workSpace             Pointer to memory allocated for forward training (input)
 * @param workSpaceNumBytes     Number of allocated bytes in memory for the workspace (input)
 * @param reserveSpace          Pointer to memory allocated for random states (input / output)
 * @param reserveSpaceNumBytes  Number of allocated bytes in memory for use in the forward (input)
 * @return                      miopenStatus_t
 */
MIOPEN_EXPORT miopenStatus_t miopenRNNBackwardData(miopenHandle_t handle,
                                                   const miopenRNNDescriptor_t rnnDesc,
                                                   const int sequenceLen,
                                                   const miopenTensorDescriptor_t* yDesc,
                                                   const void* y,
                                                   const miopenTensorDescriptor_t* dyDesc,
                                                   const void* dy,
                                                   const miopenTensorDescriptor_t dhyDesc,
                                                   const void* dhy,
                                                   const miopenTensorDescriptor_t dcyDesc,
                                                   const void* dcy,
                                                   const miopenTensorDescriptor_t wDesc,
                                                   const void* w,
                                                   const miopenTensorDescriptor_t hxDesc,
                                                   const void* hx,
                                                   const miopenTensorDescriptor_t cxDesc,
                                                   const void* cx,
                                                   const miopenTensorDescriptor_t* dxDesc,
                                                   void* dx,
                                                   const miopenTensorDescriptor_t dhxDesc,
                                                   void* dhx,
                                                   const miopenTensorDescriptor_t dcxDesc,
                                                   void* dcx,
                                                   void* workSpace,
                                                   size_t workSpaceNumBytes,
                                                   void* reserveSpace,
                                                   size_t reserveSpaceNumBytes);

/*! @brief Execute backward weights for recurrent layer
 *
 * Interface for executing the backward weights pass on a RNN.
 *
 * @param handle                MIOpen handle (input)
 * @param rnnDesc               RNN layer descriptor type (input)
 * @param sequenceLen           Temporal iterations to unroll (input)
 * @param xDesc                 An array of tensor descriptors. These are the
 * input descriptors to each time step. The first dimension of each descriptor is the
 * batch size and may decrease from element n to element n+1 and not increase in size.
 * The second dimension is the same for all descriptors in the array and is the input
 * vector length. (input)
 * @param x                     Pointer to input tensor (input)
 * @param hxDesc                A hidden tensor descriptor that has as its first dimension
 * of the number of layers if the direction mode is unidirectional and twice the
 * number of layers if the direction mode is bidirectional. The second dimension of
 * the descriptor must equal the largest first dimension of the xDesc tensor descriptor
 * array. The third dimension equals the hiddenSize. (input)
 * @param hx                    Pointer to the hidden layer input tensor. If hx is NULL,
 * then the initial hidden state will be zero initialized. (input)
 * @param yDesc                 An array of fully packed tensor descriptors associated
 * with the output from each time step. The first dimension of the tensor descriptors
 * must equal the first dimension of the first descriptor (batch size) in the xDesc
 * tensor array. The second dimension of the element of the descriptor array
 * depends on the direction mode selected. If the direction mode is unidirectional,
 * the second dimension is the hiddenSize. If direction mode is bidirectional
 * the second dimension is twice the hiddenSize. (input)
 * @param y                     Pointer to the output tensor (input)
 * @param dwDesc                A weights tensor descriptor (input)
 * @param dw                    Pointer to input weights tensor (input / output)
 * @param workSpace             Pointer to memory allocated for forward training (input)
 * @param workSpaceNumBytes     Number of allocated bytes in memory for the workspace (input)
 * @param reserveSpace          Pointer to memory allocated for random states (input)
 * @param reserveSpaceNumBytes  Number of allocated bytes in memory for use in the forward (input)
 * @return                      miopenStatus_t
 */
MIOPEN_EXPORT miopenStatus_t miopenRNNBackwardWeights(miopenHandle_t handle,
                                                      const miopenRNNDescriptor_t rnnDesc,
                                                      const int sequenceLen,
                                                      const miopenTensorDescriptor_t* xDesc,
                                                      const void* x,
                                                      const miopenTensorDescriptor_t hxDesc,
                                                      const void* hx,
                                                      const miopenTensorDescriptor_t* yDesc,
                                                      const void* y,
                                                      const miopenTensorDescriptor_t dwDesc,
                                                      void* dw,
                                                      void* workSpace,
                                                      size_t workSpaceNumBytes,
                                                      const void* reserveSpace,
                                                      size_t reserveSpaceNumBytes);

/*! @brief Execute forward inference for RNN layer
 *
 * Interface for executing the forward inference pass on a RNN.
 *
 * @param handle                MIOpen handle (input)
 * @param rnnDesc               RNN layer descriptor type (input)
 * @param sequenceLen           Temporal iterations to unroll (input)
 * @param xDesc                 An array of tensor descriptors. These are the
 * input descriptors to each time step. The first dimension of each descriptor is the
 * batch size and may decrease from element n to element n+1 and not increase in size.
 * The second dimension is the same for all descriptors in the array and is the input
 * vector length. (input)
 * @param x                     Pointer to input tensor (input)
 * @param hxDesc                A hidden tensor descriptor that has as its first dimension
 * of the number of layers if the direction mode is unidirectional and twice the
 * number of layers if the direction mode is bidirectional. The second dimension of
 * the descriptor must equal the largest first dimension of the xDesc tensor descriptor
 * array. The third dimension equals the hiddenSize. (input)
 * @param hx                    Pointer to the hidden layer input tensor. If hx is NULL,
 * then the initial hidden state will be zero initialized. (input)
 * @param cxDesc                A cell tensor descriptor that has as its first dimension
 * of the number of layers if the direction mode is unidirectional and twice the
 * number of layers if the direction mode is bidirectional. The second dimension of
 * the descriptor must equal the largest first dimension of the xDesc tensor descriptor
 * array. The third dimension equals the hiddenSize. (input)
 * @param cx                    Pointer to the cell layer input tensor. If cx is NULL,
 * then the initial cell state will be zero initialized. (input)
 * @param wDesc                 A weights tensor descriptor (input)
 * @param w                     Pointer to input weights tensor (input)
 * @param yDesc                 An array of fully packed tensor descriptors associated
 * with the output from each time step. The first dimension of the tensor descriptors
 * must equal the first dimension of the first descriptor (batch size) in the xDesc
 * tensor array. The second dimension of the element of the descriptor array
 * depends on the direction mode selected. If the direction mode is unidirectional,
 * the second dimension is the hiddenSize. If direction mode is bidirectional
 * the second dimension is twice the hiddenSize. (input)
 * @param y                     Pointer to output tensor (output)
 * @param hyDesc                A hidden tensor descriptor that has as its first dimension
 * of the number of layers if the direction mode is unidirectional and twice the
 * number of layers if the direction mode is bidirectional. The second dimension of
 * the descriptor must equal the largest first dimension of the xDesc tensor descriptor
 * array. The third dimension equals the hiddenSize. (input)
 * @param hy                    Pointer to the hidden layer output tensor. If hy is NULL,
 * then the final hidden state will not be saved. (output)
 * @param cyDesc                A output cell tensor descriptor that has as its first dimension
 * of the number of layers if the direction mode is unidirectional and twice the
 * number of layers if the direction mode is bidirectional. The second dimension of
 * the descriptor must equal the largest first dimension of the xDesc tensor descriptor
 * array. The third dimension equals the hiddenSize. (input)
 * @param cy                    Pointer to the cell layer output tensor. If cy is NULL,
 * then the final cell state will not be saved. (output)
 * @param workSpace             Pointer to memory allocated for forward training (input)
 * @param workSpaceNumBytes     Number of allocated bytes in memory for the workspace (input)
 * @return                      miopenStatus_t
 */
MIOPEN_EXPORT miopenStatus_t miopenRNNForwardInference(miopenHandle_t handle,
                                                       miopenRNNDescriptor_t rnnDesc,
                                                       const int sequenceLen,
                                                       const miopenTensorDescriptor_t* xDesc,
                                                       const void* x,
                                                       const miopenTensorDescriptor_t hxDesc,
                                                       const void* hx,
                                                       const miopenTensorDescriptor_t cxDesc,
                                                       const void* cx,
                                                       const miopenTensorDescriptor_t wDesc,
                                                       const void* w,
                                                       const miopenTensorDescriptor_t* yDesc,
                                                       void* y,
                                                       const miopenTensorDescriptor_t hyDesc,
                                                       void* hy,
                                                       const miopenTensorDescriptor_t cyDesc,
                                                       void* cy,
                                                       void* workSpace,
                                                       size_t workSpaceNumBytes);

/** @} */
// CLOSEOUT RNN DOXYGEN GROUP

/** @addtogroup LossFunction
 *
 *  @{
 */

/*! @enum miopenCTCLossAlgo_t
 * Algorithms available to execute the CTC loss operation
 */
typedef enum
{
    MIOPEN_CTC_LOSS_ALGO_DETERMINISTIC = 0, /*!< Results are guaranteed to be reproducible */
} miopenCTCLossAlgo_t;

/*! @brief Create a CTC loss function Descriptor
 *
 * API for creating an uninitialized CTC loss function descriptor.
 * @param ctcLossDesc  Pointer to the CTC loss function descriptor type (output)
 * @return             miopenStatus_t
 */
MIOPEN_EXPORT miopenStatus_t miopenCreateCTCLossDescriptor(miopenCTCLossDescriptor_t* ctcLossDesc);

/*! @brief Retrieves a CTC loss function descriptor's details
 *
 * @param ctcLossDesc          CTC loss function descriptor (input)
 * @param dataType             Data type used in this CTC loss operation, only fp32 currently
 * supported (output)
 * @param blank_label_id       User defined index for blank label (output)
 * @param apply_softmax_layer  Boolean to toggle input layer property (output)
 * @return                     miopenStatus_t
 */
MIOPEN_EXPORT miopenStatus_t miopenGetCTCLossDescriptor(miopenCTCLossDescriptor_t ctcLossDesc,
                                                        miopenDataType_t* dataType,
                                                        int* blank_label_id,
                                                        bool* apply_softmax_layer);

/*! @brief Destroys a CTC loss function descriptor object
 *
 * @param ctcLossDesc  CTC loss function descriptor type (input)
 * @return             miopenStatus_t
 */
MIOPEN_EXPORT miopenStatus_t miopenDestroyCTCLossDescriptor(miopenCTCLossDescriptor_t ctcLossDesc);

/*! @brief Set the details of a CTC loss function descriptor
 *
 * @param ctcLossDesc          CTC loss function descriptor type (input)
 * @param dataType             Data type used in this CTC loss operation, only fp32 currently
 * supported (input)
 * @param blank_label_id       User defined index for blank label, default 0 (input)
 * @param apply_softmax_layer  Boolean to toggle input layer property (input)
 * @return             miopenStatus_t
 */
MIOPEN_EXPORT miopenStatus_t miopenSetCTCLossDescriptor(miopenCTCLossDescriptor_t ctcLossDesc,
                                                        miopenDataType_t dataType,
                                                        const int blank_label_id,
                                                        bool apply_softmax_layer);

/*! @brief Query the amount of memory required to execute miopenCTCLoss
 *
 * This function calculates the amount of memory required to run the CTC loss function given a CTC
 * loss function descriptor with the specified algorithm.
 * @param handle         MIOpen handle (input)
 * @param probsDesc      Tensor descriptor for probabilities (input)
 * @param gradientsDesc  Tensor descriptor for gradients (input)
 * @param labels         Pointer to the flattened labels list (input)
 * @param labelLengths   Pointer to the lengths list for "labels" (input)
 * @param inputLengths   Pointer to the list of the time steps in each batch (input)
 * @param algo           CTC loss algorithm selected (input)
 * @param ctcLossDesc    CTC loss function descriptor type (input)
 * @param workSpaceSize  Number of bytes of workspace required for CTC loss operation with selected
 * algorithm (output)
 * @return               miopenStatus_t
 */
MIOPEN_EXPORT miopenStatus_t
miopenGetCTCLossWorkspaceSize(miopenHandle_t handle,
                              const miopenTensorDescriptor_t probsDesc,
                              const miopenTensorDescriptor_t gradientsDesc,
                              const int* labels,
                              const int* labelLengths,
                              const int* inputLengths,
                              miopenCTCLossAlgo_t algo,
                              const miopenCTCLossDescriptor_t ctcLossDesc,
                              size_t* workSpaceSize);

/*! @brief Execute forward inference for CTCLoss layer
 *
 * Interface for executing the forward inference pass on a CTCLoss.
 * @param handle         MIOpen handle (input)
 * @param probsDesc      Tensor descriptor for probabilities (input)
 * @param probs          Pointer to the probabilities tensor (input)
 * @param labels         Pointer to the flattened labels list (input)
 * @param labelLengths   Pointer to the lengths list for "labels" (input)
 * @param inputLengths   Pointer to the list of the time steps in each batch (input)
 * @param losses         Pointer to the computed losses of CTC (Output)
 * @param gradientsDesc  Tensor descriptor for gradients (input)
 * @param gradients      Pointer to the computed gradients of CTC (Output)
 * @param algo           CTC loss algorithm selected (input)
 * @param ctcLossDesc    CTC loss function descriptor type (input)
 * @param workSpace      Pointer to memory allocated for execute CTC loss operation (input)
 * @param workSpaceSize  Number of bytes of workspace required for CTC loss operation with selected
 * algorithm (input)
 * @return               miopenStatus_t
 */
MIOPEN_EXPORT miopenStatus_t miopenCTCLoss(miopenHandle_t handle,
                                           const miopenTensorDescriptor_t probsDesc,
                                           const void* probs,
                                           const int* labels,
                                           const int* labelLengths,
                                           const int* inputLengths,
                                           void* losses,
                                           const miopenTensorDescriptor_t gradientsDesc,
                                           void* gradients,
                                           miopenCTCLossAlgo_t algo,
                                           const miopenCTCLossDescriptor_t ctcLossDesc,
                                           void* workSpace,
                                           size_t workSpaceSize);

/** @} */
// CLOSEOUT LossFunction DOXYGEN GROUP

// Dropout APIs
/** @addtogroup dropout
 *
 *  @{
 */

/*!  @enum miopenRNGType_t
 * random number generator type
 */
typedef enum
{
    MIOPEN_RNG_PSEUDO_XORWOW = 0, /*!< XORWOW pseudorandom generator */
} miopenRNGType_t;

/*! @brief Creates the dropout descriptor object
 *
 * @param dropoutDesc Pointer to a dropout descriptor type
 * @return            miopenStatus_t
 */
MIOPEN_EXPORT miopenStatus_t miopenCreateDropoutDescriptor(miopenDropoutDescriptor_t* dropoutDesc);

/*! @brief Destroys the dropout descriptor object
 *
 * @param dropoutDesc Dropout descriptor type (input)
 * @return            miopenStatus_t
 */
MIOPEN_EXPORT miopenStatus_t miopenDestroyDropoutDescriptor(miopenDropoutDescriptor_t dropoutDesc);

/*! @brief Query the amount of memory required to run dropout
 *
 * This function calculates the amount of memory required to run dropout.
 * @param xDesc                    Tensor descriptor for data tensor x (input)
 * @param reserveSpaceSizeInBytes  Number of bytes of reservespace required for executing dropout
 * (Output)
 * @return                         miopenStatus_t
 */
MIOPEN_EXPORT miopenStatus_t miopenDropoutGetReserveSpaceSize(const miopenTensorDescriptor_t xDesc,
                                                              size_t* reserveSpaceSizeInBytes);

/*! @brief Query the amount of memory required to store the states of the random number generators
 *
 * This function calculates the amount of memory required to store the states of the random number
 * generators used by miopenDropoutForward.
 * @param handle            MIOpen handle (input)
 * @param stateSizeInBytes  Number of bytes required to store random generator states (Output)
 * @return                  miopenStatus_t
 */
MIOPEN_EXPORT miopenStatus_t miopenDropoutGetStatesSize(miopenHandle_t handle,
                                                        size_t* stateSizeInBytes);

/*! @brief Get the details of the dropout descriptor
 *
 * Interface for querying the dropout descriptor
 * @param dropoutDesc  Dropout layer descriptor (input)
 * @param handle       MIOpen handle (input)
 * @param dropout      The probability by which the input is set to 0 in the dropout layer (Output)
 * @param states       Pointer to memory that holds random number generator states (Output)
 * @param seed         Seed used to initialize random number generator states (Output)
 * @param use_mask     Boolean flag indicating whether to use a saved mask (an existing or
 * user-defined dropout layout) in reserveSpace (Output)
 * @param state_evo    Boolean flag indicating whether to adopt state evolution strategy to update
 * the PRNG states by the end of each implementation (Output placeholder, currently not enabled)
 * @param rng_mode     Random number generator used to generate parallel random number sequences
 * (Output)
 * @return             miopenStatus_t
 */
MIOPEN_EXPORT miopenStatus_t miopenGetDropoutDescriptor(miopenDropoutDescriptor_t dropoutDesc,
                                                        miopenHandle_t handle,
                                                        float* dropout,
                                                        void** states,
                                                        unsigned long long* seed,
                                                        bool* use_mask,
                                                        bool* state_evo,
                                                        miopenRNGType_t* rng_mode);

/*! @brief Restore the dropout descriptor to a saved state
 *
 * This function restores the state of dropout descriptor using the address of a state buffer with
 * previously saved PRNG state pattern, without launching the expensive PRNG initialization process.
 *
 * Interface for restoring the dropout descriptor
 * @param dropoutDesc       Dropout layer descriptor (input/Output)
 * @param handle            MIOpen handle (input)
 * @param dropout           The probability by which the input is set to 0 in the dropout layer
 * (input)
 * @param states            Pointer to memory that holds random number generator states (input)
 * @param stateSizeInBytes  Number of bytes holding random generator states (input)
 * @param seed              Seed used to initialize random number generator states (input)
 * @param use_mask          Boolean flag indicating whether to use a saved mask (an existing or
 * user-defined dropout layout) in reserveSpace (input)
 * @param state_evo         Boolean flag indicating whether to adopt state evolution strategy to
 * update the PRNG states by the end of each implementation (input placeholder, currently not
 * enabled)
 * @param rng_mode          Random number generator used to generate parallel random number
 * sequences (input)
 * @return                  miopenStatus_t
 */
MIOPEN_EXPORT miopenStatus_t miopenRestoreDropoutDescriptor(miopenDropoutDescriptor_t dropoutDesc,
                                                            miopenHandle_t handle,
                                                            float dropout,
                                                            void* states,
                                                            size_t stateSizeInBytes,
                                                            unsigned long long seed,
                                                            bool use_mask,
                                                            bool state_evo,
                                                            miopenRNGType_t rng_mode);

/*! @brief Initialize the dropout descriptor
 *
 * Interface for setting up the dropout descriptor
 * @param dropoutDesc       Dropout layer descriptor (input/Output)
 * @param handle            MIOpen handle (input)
 * @param dropout           The probability by which the input is set to 0 in the dropout layer
 * (input)
 * @param states            Pointer to memory that holds random number generator states (input)
 * @param stateSizeInBytes  Number of bytes provided for random generator states (input)
 * @param seed              Seed used to initialize random number generator states (input)
 * @param use_mask          Boolean flag indicating whether to use a saved mask (an existing or
 * user-defined dropout layout) in reserveSpace (input)
 * @param state_evo         Boolean flag indicating whether to adopt state evolution strategy to
 * update the PRNG states by the end of each implementation (input placeholder, currently not
 * enabled)
 * @param rng_mode          Random number generator used to generate parallel random number
 * sequences (input)
 * @return                  miopenStatus_t
 */
MIOPEN_EXPORT miopenStatus_t miopenSetDropoutDescriptor(miopenDropoutDescriptor_t dropoutDesc,
                                                        miopenHandle_t handle,
                                                        float dropout,
                                                        void* states,
                                                        size_t stateSizeInBytes,
                                                        unsigned long long seed,
                                                        bool use_mask,
                                                        bool state_evo,
                                                        miopenRNGType_t rng_mode);

/*! @brief Execute forward dropout operation
 *
 * Interface for executing the forward pass on a Dropout.
 * @param handle                   MIOpen handle (input)
 * @param dropoutDesc              Dropout layer descriptor (input)
 * @param noise_shape              Tensor descriptor for noise shape (input placeholder, currently
 * not enabled)
 * @param xDesc                    Tensor descriptor for data tensor x (input)
 * @param x                        Data tensor x (input)
 * @param yDesc                    Tensor descriptor for data tensor y (input)
 * @param y                        Data tensor y (Output)
 * @param reserveSpace             Pointer to memory allocated for executing forward dropout,
 * expecting reserveSpace unchanged before next call of miopenDropoutBackward (Output)
 * @param reserveSpaceSizeInBytes  Number of bytes of reservespace required for executing forward
 * dropout (input)
 * @return                         miopenStatus_t
 */
MIOPEN_EXPORT miopenStatus_t miopenDropoutForward(miopenHandle_t handle,
                                                  const miopenDropoutDescriptor_t dropoutDesc,
                                                  const miopenTensorDescriptor_t noise_shape,
                                                  const miopenTensorDescriptor_t xDesc,
                                                  const void* x,
                                                  const miopenTensorDescriptor_t yDesc,
                                                  void* y,
                                                  void* reserveSpace,
                                                  size_t reserveSpaceSizeInBytes);

/*! @brief Execute backward dropout operation
 *
 * Interface for executing the backward pass on a Dropout.
 * @param handle                   MIOpen handle (input)
 * @param dropoutDesc              Dropout layer descriptor (input)
 * @param noise_shape              Tensor descriptor for noise shape (input placeholder, currently
 * not enabled)
 * @param dyDesc                   Tensor descriptor for data delta tensor dy (input)
 * @param dy                       Data delta tensor dy (input)
 * @param dxDesc                   Tensor descriptor for data delta tensor dx (input)
 * @param dx                       Data delta tensor dx (Output)
 * @param reserveSpace             Pointer to memory allocated for executing backward dropout,
 * expecting reserveSpace unchanged after previous call of miopenDropoutForward (input)
 * @param reserveSpaceSizeInBytes  Number of bytes of reservespace required for executing backward
 * dropout (input)
 * @return                         miopenStatus_t
 */
MIOPEN_EXPORT miopenStatus_t miopenDropoutBackward(miopenHandle_t handle,
                                                   const miopenDropoutDescriptor_t dropoutDesc,
                                                   const miopenTensorDescriptor_t noise_shape,
                                                   const miopenTensorDescriptor_t dyDesc,
                                                   const void* dy,
                                                   const miopenTensorDescriptor_t dxDesc,
                                                   void* dx,
                                                   void* reserveSpace,
                                                   size_t reserveSpaceSizeInBytes);

/** @} */
// CLOSEOUT DROPOUT DOXYGEN GROUP

// TensorReduce APIs
/** @addtogroup TensorReduce
 *
 *  @{
 */

/*! @brief Creates the ReduceTensor descriptor object
 *
 * @param reduceTensorDesc Pointer to a ReduceTensor descriptor type
 * @return            miopenStatus_t
 */
MIOPEN_EXPORT miopenStatus_t
miopenCreateReduceTensorDescriptor(miopenReduceTensorDescriptor_t* reduceTensorDesc);

/*! @brief Destroy the ReduceTensor descriptor object
 *
 * @param reduceTensorDesc  ReduceTensor descriptor type (input)
 * @return            miopenStatus_t
 */
MIOPEN_EXPORT miopenStatus_t
miopenDestroyReduceTensorDescriptor(miopenReduceTensorDescriptor_t reduceTensorDesc);

/*! @brief Initialize a ReduceTensor descriptor object
 *
 * @param reduceTensorDesc         Pointer to the ReduceTensor descriptor object (output)
 * @param reduceTensorOp           Enumerant specifying the operation used by ReduceTensor (input)
 * @param reduceTensorCompType     Enumerant specifying the data type used with ReduceTensor
 * operation (input)
 * @param reduceTensorNanOpt       Enumerant specifying the Nan number propagation mode (input)
 * @param reduceTensorIndices      Enumerant specifying the indices modes used by ReduceTensor
 * (input)
 * @param reduceTensorIndicesType  Enumerant specifying the data type of the indices (input)
 * @return           miopenStatus_t
 */
MIOPEN_EXPORT miopenStatus_t
miopenSetReduceTensorDescriptor(miopenReduceTensorDescriptor_t reduceTensorDesc,
                                miopenReduceTensorOp_t reduceTensorOp,
                                miopenDataType_t reduceTensorCompType,
                                miopenNanPropagation_t reduceTensorNanOpt,
                                miopenReduceTensorIndices_t reduceTensorIndices,
                                miopenIndicesType_t reduceTensorIndicesType);

/*! @brief Query a ReduceTensor descriptor object
 *
 * @param reduceTensorDesc         Pointer to the ReduceTensor descriptor object (input)
 * @param reduceTensorOp           Pointer to enumerant specifying the operation used by
 * ReduceTensor (output)
 * @param reduceTensorCompType     Pointer to enumerant specifying the data type used with
 * ReduceTensor operation (output)
 * @param reduceTensorNanOpt       Pointer to enumerant specifying the Nan number propagation mode
 * (output)
 * @param reduceTensorIndices      Pointer to enumerant specifying the indices modes used by
 * ReduceTensor (output)
 * @param reduceTensorIndicesType  Pointer to enumerant specifying the data type of the indices
 * (output)
 * @return           miopenStatus_t
 */
MIOPEN_EXPORT miopenStatus_t
miopenGetReduceTensorDescriptor(const miopenReduceTensorDescriptor_t reduceTensorDesc,
                                miopenReduceTensorOp_t* reduceTensorOp,
                                miopenDataType_t* reduceTensorCompType,
                                miopenNanPropagation_t* reduceTensorNanOpt,
                                miopenReduceTensorIndices_t* reduceTensorIndices,
                                miopenIndicesType_t* reduceTensorIndicesType);

/*! @brief Helper function to query the minimum index space size required by the ReduceTensor call
 *
 * @param handle                   MIOpen Handle (input)
 * @param reduceTensorDesc         Pointer to the ReduceTensor descriptor object (input)
 * @param aDesc                    Pointer to the input tensor descriptor (input)
 * @param cDesc                    Pointer to the output tensor descriptor (input)
 * @param sizeInBytes              Pointer to data to return the minimum index space size
 * @return           miopenStatus_t
 */
MIOPEN_EXPORT miopenStatus_t
miopenGetReductionIndicesSize(miopenHandle_t handle,
                              const miopenReduceTensorDescriptor_t reduceTensorDesc,
                              const miopenTensorDescriptor_t aDesc,
                              const miopenTensorDescriptor_t cDesc,
                              size_t* sizeInBytes);

/*! @brief Helper function to query the minimum workspace size required by the ReduceTensor call
 *
 * @param handle                   MIOpen Handle (input)
 * @param reduceTensorDesc         Pointer to the ReduceTensor descriptor object (input)
 * @param aDesc                    Pointer to the input tensor descriptor (input)
 * @param cDesc                    Pointer to the output tensor descriptor (input)
 * @param sizeInBytes              Pointer to data to return the minimum workspace size
 * @return           miopenStatus_t
 */
MIOPEN_EXPORT miopenStatus_t
miopenGetReductionWorkspaceSize(miopenHandle_t handle,
                                const miopenReduceTensorDescriptor_t reduceTensorDesc,
                                const miopenTensorDescriptor_t aDesc,
                                const miopenTensorDescriptor_t cDesc,
                                size_t* sizeInBytes);

/*! @brief TensorReduce function doing reduction on tensor A by implementing C = alpha * reduceOp(A)
 * + beta * C
 *
 * The length of each dimension of output tensor C must match the length of the corresponding
 * dimension of
 * input tensor A or must be equal to 1. The dimensions with length equal to 1 indicate the
 * dimensions
 * of A to be reduced.
 *
 * @param handle                   MIOpen Handle (input)
 * @param reduceTensorDesc         Pointer to the ReduceTensor descriptor object (input)
 * @param indices                  Address of the allocated indices data space (output)
 * @param indicesSizeInBytes       Size in bytes of the allocated indices data space (input)
 * @param workspace                Address of the allocated workspace data (input)
 * @param workspaceSizeInBytes     Size in bytes of the allocated workspace data (input)
 * @param alpha                    Pointer to scale factor for data in input tensor A (input)
 * @param aDesc                    Pointer to the tensor descriptor for input tensor A (input)
 * @param A                        Pointer to the data of input tensor A (input)
 * @param beta                     Pointer to scale factor for data in output tensor C (input)
 * @param cDesc                    Pointer to the tensor descriptor for output tensor C (input)
 * @param C                        Pointer to the data of output tensor C (output)
 * @return           miopenStatus_t
 */
MIOPEN_EXPORT miopenStatus_t
miopenReduceTensor(miopenHandle_t handle,
                   const miopenReduceTensorDescriptor_t reduceTensorDesc,
                   void* indices,
                   size_t indicesSizeInBytes,
                   void* workspace,
                   size_t workspaceSizeInBytes,
                   const void* alpha,
                   const miopenTensorDescriptor_t aDesc,
                   const void* A,
                   const void* beta,
                   const miopenTensorDescriptor_t cDesc,
                   void* C);

/** @} */
// CLOSEOUT TensorReduce DOXYGEN GROUP

// Find 2.0 API
/** @addtogroup find2
 *
 *  @{
 */

/*! @brief Describes a problem for different miopen operations.
 *
 * For now, this is only used for convolution, but could be used for other
 * operators in the future(such as GEMM, Pooling, etc)
 */
MIOPEN_DECLARE_OBJECT(miopenProblem);

/*! @enum miopenProblemDirection_t
 * Directions of miopen operation.
 */
typedef enum
{
    miopenProblemDirectionForward         = 0,
    miopenProblemDirectionBackward        = 1,
    miopenProblemDirectionBackwardWeights = 2,
} miopenProblemDirection_t;

/*! @enum miopenTensorArgumentId_t
 * Identifiers for tensor arguments of problems and operations.
 */
typedef enum
{
    miopenTensorArgumentIdInvalid = 0,
    miopenTensorConvolutionX      = 1,
    miopenTensorConvolutionW      = 2,
    miopenTensorConvolutionY      = 3,
#ifdef MIOPEN_BETA_API
    miopenTensorActivationX  = 4,
    miopenTensorActivationY  = 5,
    miopenTensorActivationDX = 6,
    miopenTensorActivationDY = 7,
    miopenTensorBiasX        = 8,
    miopenTensorBiasY        = 9,
    miopenTensorBias         = 10,
#endif
} miopenTensorArgumentId_t;

/*! @enum miopenTensorArgumentId_t
 * Different ways to sort results of the find call.
 */
typedef enum
{
    miopenFindResultsOrderByTime          = 0,
    miopenFindResultsOrderByWorkspaceSize = 1,
} miopenFindResultsOrder_t;

/*! @brief Initializes a problem object describing a convolution operation.
 *
 * @param problem      Pointer to the problem to initialize
 * @param operatorDesc Descriptor of the operator to be used
 * @param direction    Direction of the operation
 * @return             miopenStatus_t
 */
MIOPEN_EXPORT miopenStatus_t miopenCreateConvProblem(miopenProblem_t* problem,
                                                     miopenConvolutionDescriptor_t operatorDesc,
                                                     miopenProblemDirection_t direction);

/*! @brief Destroys a problem object.
 *
 * @param problem Problem to destroy
 * @return        miopenStatus_t
 */
MIOPEN_EXPORT miopenStatus_t miopenDestroyProblem(miopenProblem_t problem);

/*! @brief Sets a tensor descriptor for the specified argument.
 *
 * @param problem    Problem to update
 * @param id         Id of the argument for the descriptor
 * @param descriptor Tensor descriptor to set
 * @return           miopenStatus_t
 */
MIOPEN_EXPORT miopenStatus_t
miopenSetProblemTensorDescriptor(miopenProblem_t problem,
                                 miopenTensorArgumentId_t id,
                                 const miopenTensorDescriptor_t descriptor);

/*! @brief The miopenFindOptions allows the user to configure how find will be used.
 */
MIOPEN_DECLARE_OBJECT(miopenFindOptions);

/*! @brief Initializes miopenFindOptions object.
 *
 * @param options    Pointer to options object to initialze
 * @return           miopenStatus_t
 */
MIOPEN_EXPORT miopenStatus_t miopenCreateFindOptions(miopenFindOptions_t* options);

/*! @brief Destroys miopenFindOptions object.
 *
 * @param options    Options object to destroy
 * @return           miopenStatus_t
 */
MIOPEN_EXPORT miopenStatus_t miopenDestroyFindOptions(miopenFindOptions_t options);

/*! @brief Sets the tuning find option. Default value is zero.
 *
 * @param options    Options object to update
 * @param value      Value of zero means no tuning, value of one means tuning enabled
 * @return           miopenStatus_t
 */
MIOPEN_EXPORT miopenStatus_t miopenSetFindOptionTuning(miopenFindOptions_t options, int value);

/*! @brief Sets the results order find option. Default value is miopenFindResultsOrderByTime.
 *
 * @param options    Options object to update
 * @param value      Specifies what order should find results have
 * @return           miopenStatus_t
 */
MIOPEN_EXPORT miopenStatus_t miopenSetFindOptionResultsOrder(miopenFindOptions_t options,
                                                             miopenFindResultsOrder_t value);

/*! @brief Sets the workspace limit find option. Default value is maximum of size_t
 *
 * @param options    Options object to update
 * @param value      Specifies the workspace limit for find call. All solvers exceeding the limit
 * would be ignored.
 * @return           miopenStatus_t
 */
MIOPEN_EXPORT miopenStatus_t miopenSetFindOptionWorkspaceLimit(miopenFindOptions_t options,
                                                               size_t value);

/*! @brief Attaches the preallocated workspace to find options. Allocated by the library by default.
 *
 * @param options    Options object to update
 * @param buffer     Specifies the workspace for find call
 * @param size       Specifies the size of the buffer passed
 * @return           miopenStatus_t
 */
MIOPEN_EXPORT miopenStatus_t miopenSetFindOptionPreallocatedWorkspace(miopenFindOptions_t options,
                                                                      void* buffer,
                                                                      size_t size);

/*! @brief Attaches a preallocated tensor to find options. If not used, buffers are allocated by
 * MIOpen internally, which is not recommended.
 *
 * @param options    Options object to update
 * @param id         Specifies the id of the tensor passed
 * @param buffer     Specifies the tensor for find call
 * @return           miopenStatus_t
 */
MIOPEN_EXPORT miopenStatus_t miopenSetFindOptionPreallocatedTensor(miopenFindOptions_t options,
                                                                   miopenTensorArgumentId_t id,
                                                                   void* buffer);

/*! @brief The miopenSolution object describes a prepared solution.
 */
MIOPEN_DECLARE_OBJECT(miopenSolution);

/*! @brief Finds solutions to a problem by running different applicable solutions. Memory is
 * automatically allocated.
 *
 * @param handle       Handle to execute the kernels
 * @param problem      Problem to solve
 * @param options      Find options. When null default values would be used
 * @param solutions    Pointer to the first result. Must not be null
 * @param numSolutions Pointer to the amount of results. Ignored if null
 * @param maxSolutions Limits the amount of results
 * @return             miopenStatus_t
 */
MIOPEN_EXPORT miopenStatus_t miopenFindSolutions(miopenHandle_t handle,
                                                 miopenProblem_t problem,
                                                 miopenFindOptions_t options,
                                                 miopenSolution_t* solutions,
                                                 size_t* numSolutions,
                                                 size_t maxSolutions);

/*! @brief Values of a tensor argument for the miopenRunSolution function.
 */
struct miopenTensorArgument_t
{
    /* @brief Identifier of the tensor argument.
     */
    miopenTensorArgumentId_t id;
    /* @brief Tensor descriptor to override the value stored in the solution.
     *
     * Some solvers may support overriding input and output tensor descriptors, but right now there
     * is no way to tell from the API. Intended for the future use.
     */
    miopenTensorDescriptor_t* descriptor;
    /* @brief Pointer to the device memory buffer to use for the operation.
     */
    void* buffer;
};

/*! @brief Runs the solution using the passed in buffers.
 *
 * @param handle        Handle to execute the kernels
 * @param solution      Solution to execute
 * @param nInputs       Amount to inputs for the solution
 * @param tensors       Tensor arguments described by miopenTensorArgument_t
 * @param workspace     Pointer to device buffer used as workspace. May be null when not required.
 * Should not be less than expected
 * @param workspaceSize Size of the workspace buffer
 * @return              miopenStatus_t
 */
MIOPEN_EXPORT miopenStatus_t miopenRunSolution(miopenHandle_t handle,
                                               miopenSolution_t solution,
                                               size_t nInputs,
                                               const miopenTensorArgument_t* tensors,
                                               void* workspace,
                                               size_t workspaceSize);

/*! @brief Destroys solution object.
 *
 * @param solution   Solution to destroy
 * @return           miopenStatus_t
 */
MIOPEN_EXPORT miopenStatus_t miopenDestroySolution(miopenSolution_t solution);

/*! @brief Loads solution object from binary data.
 *
 * @param solution   Pointer to the solution to load
 * @param data       Data to load the solution from
 * @param size       Size of the solution blob
 * @return           miopenStatus_t
 */
MIOPEN_EXPORT miopenStatus_t miopenLoadSolution(miopenSolution_t* solution,
                                                const char* data,
                                                size_t size);

/*! @brief Saves a solution object as binary data.
 *
 * @param solution   Solution to save
 * @param data       Pointer to a buffer to save soltuion to
 * @return           miopenStatus_t
 */
MIOPEN_EXPORT miopenStatus_t miopenSaveSolution(miopenSolution_t solution, char* data);

/*! @brief Reads the expected size of a solution.
 *
 * @param solution   Solution to get size
 * @param size       Pointer to a location where to write the size of the solution blob
 * @return           miopenStatus_t
 */
MIOPEN_EXPORT miopenStatus_t miopenGetSolutionSize(miopenSolution_t solution, size_t* size);

/*! @brief Reads the amount of workspace required to exectute the solution.
 *
 * @param solution      Solution to get required workspace size
 * @param workspaceSize Pointer to a location where to write the workspace size
 * @return              miopenStatus_t
 */
MIOPEN_EXPORT miopenStatus_t miopenGetSolutionWorkspaceSize(miopenSolution_t solution,
                                                            size_t* workspaceSize);

/*! @brief Reads the time spent to execute the solution the last it was run.
 *
 * @param solution Solution to get exection time
 * @param time     Pointer to a location where to write the execution time
 * @return         miopenStatus_t
 */
MIOPEN_EXPORT miopenStatus_t miopenGetSolutionTime(miopenSolution_t solution, float* time);

/*! @brief Reads id of the solver referred by the solution.
 *
 * @param solution Solution to get solver id from
 * @param solverId Pointer to a location where to write the solver id
 * @return         miopenStatus_t
 */
MIOPEN_EXPORT miopenStatus_t miopenGetSolutionSolverId(miopenSolution_t solution,
                                                       uint64_t* solverId);

/*! @brief Gets the convolution algorithm implemented by a solver.
 *
 * @param solverId Solver id to get convolution algorithm of
 * @param result   Pointer to a location where to write the algorithm
 * @return         miopenStatus_t
 */
MIOPEN_EXPORT miopenStatus_t miopenGetSolverIdConvAlgorithm(uint64_t solverId,
                                                            miopenConvAlgorithm_t* result);

#ifdef MIOPEN_BETA_API

/*! @brief Initializes a problem object describing an activation operation.
 * @note As of now there is no way to actually get any solution for this kind of problems.
 *
 * @param problem      Pointer to the problem to initialize
 * @param operatorDesc Descriptor of the operator to be used
 * @param direction    Direction of the operation
 * @return             miopenStatus_t
 */
MIOPEN_EXPORT miopenStatus_t
miopenCreateActivationProblem(miopenProblem_t* problem,
                              miopenActivationDescriptor_t operatorDesc,
                              miopenProblemDirection_t direction);

/*! @brief Fuse two problems into a single one. Problems can be either regular, or fused. No
 * problems are disposed in the process, so the problem2 should be destroyed manually if it is not
 * needed anymore.
 * @example
 * miopenProblem_t problem = makeSomeProblem1();
 * miopenProblem_t problem2 = makeSomeProblem2();
 * miopenProblem_t problem3 = makeSomeProblem3();
 * miopenFuseProblems(problem, problem2);
 * // Now problem contains {problem1, problem2}
 * miopenFuseProblems(problem, problem3);
 * // Now problem contains {problem1, problem2, problem3}
 * miopenDestroyProblem(problem2);
 * miopenDestroyProblem(problem3);
 * @note As of now there is no way to actually get any solution for this kind of problems.
 *
 * @param problem1     The first problem to fuse. The result would be stored here.
 * @param problem2     The second problem to fuse.
 * @return             miopenStatus_t
 */
MIOPEN_EXPORT miopenStatus_t miopenFuseProblems(miopenProblem_t problem1, miopenProblem_t problem2);

/*! @brief Initializes a problem object describing an bias operation.
 * @note As of now there is no way to actually get any solution for this kind of problems.
 *
 * @param problem        Pointer to the problem to initialize
 * @param direction      Direction of the operation
 * @return               miopenStatus_t
 */
MIOPEN_EXPORT miopenStatus_t miopenCreateBiasProblem(miopenProblem_t* problem,
                                                     miopenProblemDirection_t direction);

#endif

/** @} */
// CLOSEOUT find2 DOXYGEN GROUP

#ifdef MIOPEN_BETA_API

/*! @ingroup sum
 * @enum miopenSumNanPropagation_t
 * Nan numbers propagation modes for sum
 */
typedef enum
{
    MIOPEN_SUM_NOT_PROPAGATE_NAN = 0, /*!< does not propagate Nan number */
    MIOPEN_SUM_PROPAGATE_NAN     = 1, /*!< propagate the Nan number by the Reduction operation */
} miopenSumNanPropagation_t;

// Sum APIs
/** @addtogroup sum
 *
 *  @{
 */

/*! @brief Helper function to query the minimum workspace size required by the ReduceTensor call
 *
 * @param handle                   MIOpen Handle (input)
 * @param xDesc                    Tensor descriptor for data input tensor x (input)
 * @param dim                      Dimensions to sum. (input)
 * @param yDesc                    Tensor descriptor for output data tensor y (input)
 * @param sizeInBytes              Pointer to data to return the minimum workspace size
 * @return                         miopenStatus_t
 */
MIOPEN_EXPORT miopenStatus_t miopenGetSumWorkspaceSize(miopenHandle_t handle,
                                                       const miopenTensorDescriptor_t xDesc,
                                                       const int32_t dim,
                                                       const miopenTensorDescriptor_t yDesc,
                                                       size_t* sizeInBytes);

/*! @brief Execute a sum forward layer
 *
 * @param handle                   MIOpen handle (input)
 * @param nanPropagation           Nan number propagation mode (input)
 * @param workspace                Address of the allocated workspace data (input)
 * @param workspaceSizeInBytes     Size in bytes of the allocated workspace data (input)
 * @param xDesc                    Tensor descriptor for data input tensor x (input)
 * @param x                        Data tensor x (input)
 * @param dim                      Dimensions to sum. (input)
 * @param yDesc                    Tensor descriptor for output data tensor y (input)
 * @param y                        Data tensor y (output)
 * @return                         miopenStatus_t
 */
MIOPEN_EXPORT miopenStatus_t miopenSumForward(miopenHandle_t handle,
                                              miopenSumNanPropagation_t nanPropagation,
                                              void* workspace,
                                              size_t workspaceSizeInBytes,
                                              const miopenTensorDescriptor_t xDesc,
                                              const void* x,
                                              const int32_t dim,
                                              const miopenTensorDescriptor_t yDesc,
                                              void* y);

/** @} */
// CLOSEOUT SUM DOXYGEN GROUP
#endif

#ifdef __cplusplus
}
#endif

#ifdef __clang__
#pragma clang diagnostic pop
#endif

#endif // MIOPEN_GUARD_MIOPEN_H_<|MERGE_RESOLUTION|>--- conflicted
+++ resolved
@@ -64,13 +64,10 @@
  * @defgroup LossFunction
  * @defgroup TensorReduce
  * @defgroup find2
-<<<<<<< HEAD
+ * @defgroup sum
  * @defgroup gemm
  * @defgroup matAdd
-=======
- * @defgroup sum
- *
->>>>>>> fdaa3419
+ *
  */
 
 /*! Constructs type name from a struct */
