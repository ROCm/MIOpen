/*******************************************************************************
 *
 * MIT License
 *
 * Copyright (c) 2017 Advanced Micro Devices, Inc.
 *
 * Permission is hereby granted, free of charge, to any person obtaining a copy
 * of this software and associated documentation files (the "Software"), to deal
 * in the Software without restriction, including without limitation the rights
 * to use, copy, modify, merge, publish, distribute, sublicense, and/or sell
 * copies of the Software, and to permit persons to whom the Software is
 * furnished to do so, subject to the following conditions:
 *
 * The above copyright notice and this permission notice shall be included in all
 * copies or substantial portions of the Software.
 *
 * THE SOFTWARE IS PROVIDED "AS IS", WITHOUT WARRANTY OF ANY KIND, EXPRESS OR
 * IMPLIED, INCLUDING BUT NOT LIMITED TO THE WARRANTIES OF MERCHANTABILITY,
 * FITNESS FOR A PARTICULAR PURPOSE AND NONINFRINGEMENT. IN NO EVENT SHALL THE
 * AUTHORS OR COPYRIGHT HOLDERS BE LIABLE FOR ANY CLAIM, DAMAGES OR OTHER
 * LIABILITY, WHETHER IN AN ACTION OF CONTRACT, TORT OR OTHERWISE, ARISING FROM,
 * OUT OF OR IN CONNECTION WITH THE SOFTWARE OR THE USE OR OTHER DEALINGS IN THE
 * SOFTWARE.
 *
 *******************************************************************************/
#ifndef MIOPEN_GUARD_MIOPEN_H_
#define MIOPEN_GUARD_MIOPEN_H_

#ifdef __clang__
#pragma clang diagnostic push
#pragma clang diagnostic ignored "-Wextern-c-compat"
#endif

#include <stddef.h>
#include <stdbool.h>
#include <miopen/config.h>
#include <miopen/export.h>

#if MIOPEN_BACKEND_OPENCL
#define CL_TARGET_OPENCL_VERSION 120
#if defined(__APPLE__) || defined(__MACOSX)
#include <OpenCL/cl.h>
#else
#include <CL/cl.h>
#endif

#elif MIOPEN_BACKEND_HIP
#include <hip/hip_runtime_api.h>
#endif

/*
 * @defgroup convolutions
 * @defgroup pooling
 * @defgroup handle
 * @defgroup LRN
 * @defgroup batchnorm
 * @defgroup activation
 * @defgroup tensor
 * @defgroup softmax
 * @defgroup RNN
 * @defgroup fusion
 * @defgroup LossFunction
 * @defgroup TensorReduce
 *
 */

/*! Constructs type name from a struct */
#define MIOPEN_DECLARE_OBJECT(name) \
    struct name                     \
    {                               \
    };                              \
    typedef struct name* name##_t;

#ifdef __cplusplus
extern "C" {
#endif

#if MIOPEN_BACKEND_OPENCL
typedef cl_command_queue miopenAcceleratorQueue_t;
#elif MIOPEN_BACKEND_HIP
typedef hipStream_t miopenAcceleratorQueue_t;
#endif

/*! @ingroup handle
 * @brief Creates the miopenHandle_t type
 */
MIOPEN_DECLARE_OBJECT(miopenHandle);

/** @addtogroup handle
 *
 *  @{
 */

/*! @enum miopenStatus_t
 * Error codes that are returned by all MIOpen API calls.
 */
typedef enum
{
    miopenStatusSuccess              = 0, /*!< No errors */
    miopenStatusNotInitialized       = 1, /*!< Data not initialized. */
    miopenStatusInvalidValue         = 2, /*!< Incorrect variable value. */
    miopenStatusBadParm              = 3, /*!< Incorrect parameter detected. */
    miopenStatusAllocFailed          = 4, /*!< Memory allocation error. */
    miopenStatusInternalError        = 5, /*!< MIOpen failure. */
    miopenStatusNotImplemented       = 6, /*!< Use of unimplemented feature. */
    miopenStatusUnknownError         = 7, /*!< Unknown error occurred. */
    miopenStatusUnsupportedOp        = 8, /*!< Unsupported operator for fusion. */
    miopenStatusGpuOperationsSkipped = 9, /*!< This is not an error. */
} miopenStatus_t;

/*! @brief Get character string for an error code.
 *
 * A function which returns a NULL terminated character string of the error code.
 *
 * @param error  miopenStatus_t type error status (input)
 * @return       errorString
 */
MIOPEN_EXPORT const char* miopenGetErrorString(miopenStatus_t error);

/*! @brief Custom allocator function
 *
 * This function allow for user-defined custom allocator
 *
 * @param context     A pointer a context (input)
 * @param sizeBytes   Number of bytes to allocate (input)
 *
 */
typedef void* (*miopenAllocatorFunction)(void* context, size_t sizeBytes);

/*! @brief Custom deallocator function
 *
 * This function allow for user-defined custom deallocation function
 *
 * @param context     A pointer context (input)
 * @param memory      A pointer allocated memory (input)
 *
 */
typedef void (*miopenDeallocatorFunction)(void* context, void* memory);

/*! @brief Method to return version of MIOpen
 *
 * The output values of this call follow from the versioning
 * format major.minor.patch
 *
 * Pointers that are NULL will be ignored.
 *
 * @param major     Major version number (output)
 * @param minor     Minor version number (output)
 * @param patch     Patch version number (output)
 *
 * @return          miopenStatus_t
 */
MIOPEN_EXPORT miopenStatus_t miopenGetVersion(size_t* major, size_t* minor, size_t* patch);

/*! @brief Method to create the MIOpen handle object.
 *
 * This function creates a MIOpen handle. This is called at the very start to initialize the MIOpen
 * environment.
 * @param handle     A pointer to a MIOpen handle type (output)
 *
 * @return           miopenStatus_t
 */
MIOPEN_EXPORT miopenStatus_t miopenCreate(miopenHandle_t* handle);

/*! @brief Create a MIOpen handle with an accelerator stream.
 *
 * The HIP side uses a hipStream_t type for the stream, while OpenCL will use a
 * cl_command_queue.
 *
 * Create a handle with a previously created accelerator command queue.
 * @param handle     A pointer to a MIOpen handle type (output)
 * @param stream      An accelerator queue type (input)
 *
 * @return           miopenStatus_t
 */
MIOPEN_EXPORT miopenStatus_t miopenCreateWithStream(miopenHandle_t* handle,
                                                    miopenAcceleratorQueue_t stream);

/*! @brief Destroys the MIOpen handle.
 *
 * This is called when breaking down the MIOpen environment.
 * @param handle     MIOpen handle (input)
 * @return           miopenStatus_t
 */
MIOPEN_EXPORT miopenStatus_t miopenDestroy(miopenHandle_t handle);

/*! @brief Set accelerator command queue previously created
 *
 * Set a command queue for an accelerator device
 * @param handle     MIOpen handle (input)
 * @param streamID   An accelerator queue type (input)
 * @return           miopenStatus_t
 */
MIOPEN_EXPORT miopenStatus_t miopenSetStream(miopenHandle_t handle,
                                             miopenAcceleratorQueue_t streamID);

/*! @brief Get the previously created accelerator command queue
 *
 * Creates a command queue for an accelerator device
 * @param handle     MIOpen handle (input)
 * @param streamID   Pointer to a accelerator queue type (output)
 * @return           miopenStatus_t
 */
MIOPEN_EXPORT miopenStatus_t miopenGetStream(miopenHandle_t handle,
                                             miopenAcceleratorQueue_t* streamID);

/*! @brief Set allocator for previously created miopenHandle
 *
 * Set a command queue for an accelerator device
 * @param handle     MIOpen handle
 * @param allocator  A callback function MIOpen will use for internal memory allocations.
 *      The provided callback function should allocate device memory with requested size
 *      and return a pointer to this memory.
 *      Passing 0 will restore the default MIOpen allocator and deallocator.
 * @param deallocator  A callback function MIOpen will use to for internal memory deallocation.
 *      The provided callback function should free the specified memory pointer
 * @param allocatorContext  User-specified pointer which is passed to \p allocator and \p
 * deallocator
 *      This allows the callback function to access state set by the caller to this function,
 *      for example a stateful heap allocator or a c++ class.
 * @return           miopenStatus_t
 */
MIOPEN_EXPORT miopenStatus_t miopenSetAllocator(miopenHandle_t handle,
                                                miopenAllocatorFunction allocator,
                                                miopenDeallocatorFunction deallocator,
                                                void* allocatorContext);

/*! @brief Get time for last kernel launched
 *
 * This function is used only when profiling mode has been enabled.
 * Kernel timings are based on the MIOpen handle and is not thread-safe.
 * In order to use multi-threaded profiling, create an MIOpen handle for each
 * concurrent thread.
 *
 * @param handle     MIOpen handle (input)
 * @param time       Pointer to a float type to contain kernel time in milliseconds (output)
 * @return           miopenStatus_t
 */
MIOPEN_EXPORT miopenStatus_t miopenGetKernelTime(miopenHandle_t handle, float* time);

/*! @brief Enable profiling to retrieve kernel time
 *
 * Enable or disable kernel profiling. This profiling is only for kernel time.
 * @param handle     MIOpen handle (input)
 * @param enable     Boolean to toggle profiling (input)
 * @return           miopenStatus_t
 */
MIOPEN_EXPORT miopenStatus_t miopenEnableProfiling(miopenHandle_t handle, bool enable);
/** @} */
// CLOSEOUT HANDLE DOXYGEN GROUP

/*! @ingroup fusion
 * @brief Creates the miopenFusionOpDescriptor_t type
 *
 * Fusion Operator Descriptor contains the meta-data associated with an operator
 * to be fused in a compute graph
 *
 */
MIOPEN_DECLARE_OBJECT(miopenFusionOpDescriptor);

/*! @ingroup tensor
 * @brief Creates the miopenTensorDescriptor_t type
 *
 * Tensor descriptor is an object that allows the user to specify a layer's size for each
 * dimension and dimension strides. Currently only 4-D fully packed tensors are supported.
 *
 */
MIOPEN_DECLARE_OBJECT(miopenTensorDescriptor);

/*! @ingroup convolutions
 * @brief Creates the miopenConvolutionDescriptor_t type
 *
 * Convolution descriptor is an object that allows the user to specify a layer's padding, stride,
 * and dilation of the convolutional filter. Parameters must all be non-negative.
 *
 */
MIOPEN_DECLARE_OBJECT(miopenConvolutionDescriptor);

/*! @ingroup pooling
 * @brief Creates the miopenPoolingDescriptor_t type
 *
 * Pooling descriptor is an object that allows the user to specify the dimension sizes of the
 * pooling windows, paddings, strides, and pooling mode.
 *
 */
MIOPEN_DECLARE_OBJECT(miopenPoolingDescriptor);

/*! @ingroup LRN
 *  @brief Creates the miopenLRNDescriptor_t type
 *
 * LRN descriptor is an object that allows the user to specify the LRN mode, the number of elements
 * in the normalization window, and the LRN k-parameter.
 *
 */
MIOPEN_DECLARE_OBJECT(miopenLRNDescriptor);

/*! @ingroup activation
 * @brief Creates the miopenActivationDescriptor_t type
 *
 * Activation descriptor is an object that allows the user to specify the activation mode.
 *
 */
MIOPEN_DECLARE_OBJECT(miopenActivationDescriptor);

/*! @ingroup RNN
 * @brief Creates the miopenRNNDescriptor_t type
 */
MIOPEN_DECLARE_OBJECT(miopenRNNDescriptor);

/*! @ingroup LossFunction
 * @brief Creates the miopenCTCLossDescriptor_t type
 */
MIOPEN_DECLARE_OBJECT(miopenCTCLossDescriptor);

/*! @ingroup Dropout
 * @brief Creates the miopenDropoutDescriptor_t type
 */
MIOPEN_DECLARE_OBJECT(miopenDropoutDescriptor);

/*! @ingroup TensorReduce
 * @brief Creates the miopenReduceTensorDescriptor_t type
 */
MIOPEN_DECLARE_OBJECT(miopenReduceTensorDescriptor);

/*! @ingroup tensor
 * @enum miopenDataType_t
 * MIOpen floating point datatypes. Both 32-bit and 16-bit floats are supported in MIOpen.
 */
typedef enum
{
    miopenHalf  = 0, /*!< 16-bit floating point (Fully supported) */
    miopenFloat = 1, /*!< 32-bit floating point (Fully supported) */
    miopenInt32 = 2, /*!< 32-bit int point (Partially supported) */
    miopenInt8  = 3, /*!< 8-bit int point (Partially supported) */
    miopenInt8x4 =
        4, /*!< Pack of four 8-bit int points in NCHW_VECT_C format (Partially supported) */
    miopenBFloat16 = 5, /*!< 16-bit binary floating point (8-bit exponent, 7-bit fraction)
                           (Partially supported) */
    miopenDouble = 6,   /*!< 64-bit floating point (Partially supported) */
    miopenHalfx4 = 7, /*!<Pack of 4 16-bit floating points in NCHW_VECT_C format*/
    miopenHalfx8 = 8, /*!<Pack of 8 16-bit floating points in NCHW_VECT_C format*/
} miopenDataType_t;

/*! @ingroup tensor
 * @enum miopenTensorLayout_t
 * MIOpen tensor layouts. NCHW, NHWC, CHWN and NCHW_VECT_C with certain vector length(vect_c=4, vect_c=8) are supported in MIOpen.
 */
typedef enum
{
    miopenTensorNCHW = 0, /*!< NCHW memory layout (Fully supported) */
    miopenTensorNHWC = 1, /*!< NHWC memory layout (Fully supported) */
    miopenTensorCHWN = 2, /*!< CHWN memory layout (Not supported) */
    miopenTensorNCHW_VECT_C = 3, /*!< NCHW_VECT_C memory layout (Partially supported) */
    miopenTensorCHWN_VECT_C = 4, /*!< CHWC_VECT_C memory layout (Partially supported) */
} miopenTensorLayout_t;

/*! @ingroup pooling
 * @enum miopenIndexType_t
 * MIOpen index datatypes.
 */
typedef enum
{
    miopenIndexUint8  = 0, /*!<  8-bit unsigned */
    miopenIndexUint16 = 1, /*!< 16-bit unsigned */
    miopenIndexUint32 = 2, /*!< 32-bit unsigned */
    miopenIndexUint64 = 3, /*!< 64-bit unsigned */
} miopenIndexType_t;

/*! @ingroup tensor
 * @enum miopenTensorOp_t
 * Element-wise tensor operation modes
 */
typedef enum
{
    miopenTensorOpAdd = 0, /*!< Add tensors element-wise */
    miopenTensorOpMul = 1, /*!< Multiply two tensors element-wise */
    miopenTensorOpMin = 2, /*!< Minimum of tensor element pairs */
    miopenTensorOpMax = 3, /*!< Maximum of tensor element pairs */
} miopenTensorOp_t;

/*! @ingroup convolutions
 *  @enum miopenConvolutionMode_t
 * Convolution mode selection for convolution layer preference.
 */
typedef enum
{
    miopenConvolution = 0, /*!< Cross-Correlation convolution */
    miopenTranspose   = 1, /*!< Transpose convolutions -- deconvolution */
    miopenGroupConv   = 2, /*!< Deprecated Group convolution legacy, ToBe Removed */
    miopenDepthwise   = 3, /*!< Deprecated Depthwise convolution legacy, ToBe Removed */
} miopenConvolutionMode_t;

/*! @ingroup padding
 *  @enum miopenPaddingMode_t
 * Padding mode selection for convolution/Pooling layer preference
 */
typedef enum
{
    miopenPaddingDefault = 0, /*!< MIOPEN Default Padding */
    miopenPaddingSame    = 1, /*!< Tensorflow SAME Padding */
    miopenPaddingValid   = 2, /*!< Tensorflow VALID Padding */
} miopenPaddingMode_t;

/*! @ingroup pooling
 * @enum miopenPoolingMode_t
 * Pooling layer mode
 */
typedef enum
{
    miopenPoolingMax              = 0, /*!< Maximum pooling */
    miopenPoolingAverage          = 1, /*!< Average pooling */
    miopenPoolingAverageInclusive = 2, /*!< Inclusive Average pooling */
} miopenPoolingMode_t;

/*! @ingroup pooling
 * @enum miopenPoolingWorkspaceIndexMode_t
 * Pooling layer workspace index mode. miopenPoolingWorkspaceIndexMask mode records indices
 * indicating the max values' positions in the filter/mask. miopenPoolingWorkspaceIndexImage mode
 * records indices indicating the max values' positions in the image.
 */
typedef enum
{
    miopenPoolingWorkspaceIndexMask  = 0, /*!< Use mask indices, 2D pooling only */
    miopenPoolingWorkspaceIndexImage = 1, /*!< Use image indices */
} miopenPoolingWorkspaceIndexMode_t;

/*! @ingroup LRN
 * @enum miopenLRNMode_t
 * Local Response Normalization layer mode
 */
typedef enum
{
    miopenLRNWithinChannel = 0, /*!< Channel independent */
    miopenLRNCrossChannel  = 1, /*!< Cross Channel */
} miopenLRNMode_t;

/*! @ingroup batchnorm
 * @enum miopenBatchNormMode_t
 * Batch Normalization layer mode
 */
typedef enum
{
    miopenBNPerActivation = 0, /*!< Element-wise normalization for fully connected layer */
    miopenBNSpatial       = 1, /*!< Mini-batch spatial normalization for convolutional layers */
} miopenBatchNormMode_t;

/*! @ingroup activation
 * @enum miopenActivationMode_t
 * Activation layer modes
 */
typedef enum
{
    miopenActivationPASTHRU  = 0, /*!< No activation, pass through the data */
    miopenActivationLOGISTIC = 1, /*!< Sigmoid function: \f$1 / (1 + e^{-x})\f$ */
    miopenActivationTANH     = 2, /*!< Tanh activation \f$ \beta * tanh( \alpha * x) \f$ */
    miopenActivationRELU     = 3, /*!< Rectified Linear Unit \f$ max(0, x) \f$ */
    miopenActivationSOFTRELU = 4, /*!< \f$log(1 + e^x)\f$ */
    miopenActivationABS      = 5, /*!< Absolute value \f$abs(x)\f$ */
    miopenActivationPOWER = 6, /*!< Scaled and shifted power \f$(\alpha + \beta * x)^{gamma}\f$ */
    miopenActivationCLIPPEDRELU =
        7, /*!< Clipped Rectified Linear Unit \f$ min(\alpha, max(0,x)) \f$ */
    miopenActivationLEAKYRELU =
        8, /*!< Leaky Rectified Linear Unit \f$ \alpha * x | x <= 0; x | x > 0 \f$ */
    miopenActivationELU =
        9, /*!< Exponential Rectified Linear Unit \f$ \alpha * (e^{x} - 1) | x <= 0; x | x > 0 \f$
            */
} miopenActivationMode_t;

/*! @ingroup softmax
 * @enum miopenSoftmaxAlgorithm_t
 * Softmax implementation algorithms
 */
typedef enum
{
    MIOPEN_SOFTMAX_FAST     = 0, /*!< straightforward softmax */
    MIOPEN_SOFTMAX_ACCURATE = 1, /*!< scaled softmax by maximum value in input domain */
    MIOPEN_SOFTMAX_LOG      = 2, /*!< log softmax */
} miopenSoftmaxAlgorithm_t;

/*! @ingroup softmax
 * @enum miopenSoftmaxMode_t
 * Softmax modes
 */
typedef enum
{
    MIOPEN_SOFTMAX_MODE_INSTANCE = 0, /*!< compute per image (N) across C, H, W */
    MIOPEN_SOFTMAX_MODE_CHANNEL =
        1, /*!< compute per spatial location (H, W) per image (N) across C */
} miopenSoftmaxMode_t;

/*! @ingroup TensorReduce
 * @brief Version of TensorReduce API. Applications may use it to ensure
 * backward compatibility with older library versions.
 *
 * - 0 or undefined - Initial API. Supported operations: ADD, MIN, MIN, MAX.
 * - 1 - Added AMAX, AVG, NORM1, NORM2 ops.
 */
#define MIOPEN_API_VERSION_REDUCE_TENSOR 1

/*! @ingroup TensorReduce
 * @enum miopenReduceTensorOp_t
 * Tensor Reduction operation types
 */
typedef enum
{
    MIOPEN_REDUCE_TENSOR_ADD = 0, /*!< the operation is adding the values of the reduced elements */
    MIOPEN_REDUCE_TENSOR_MUL =
        1, /*!< the operation is multiplying the values of the reduced elements */
    MIOPEN_REDUCE_TENSOR_MIN =
        2, /*!< the operation is getting the minimum value of the reduced elements */
    MIOPEN_REDUCE_TENSOR_MAX =
        3, /*!< the operation is getting the maximum value of the reduced elements */
    MIOPEN_REDUCE_TENSOR_AMAX =
        4, /*!< the operation is getting the maximum absolute value of the reduced elements */
    MIOPEN_REDUCE_TENSOR_AVG =
        5, /*!< the operation is getting the averaged value of the reduced elements */
    MIOPEN_REDUCE_TENSOR_NORM1 =
        6, /*!< the operation is adding the absolute values of the reduced elements */
    MIOPEN_REDUCE_TENSOR_NORM2 = 7, /*!< the operation is getting the square root of the sum of
                                     squares of the reduced elements */
    // MIOPEN_REDUCE_TENSOR_MUL_NO_ZEROS =
    //    8, /*!< the operation is same as MUL, but does not have the zero values considered */
} miopenReduceTensorOp_t;

/*! @ingroup TensorReduce
 * @enum miopenReduceTensorOp_t
 * Nan numbers propagation modes
 */
typedef enum
{
    MIOPEN_NOT_PROPAGATE_NAN = 0, /*!< does not propagate Nan number */
    MIOPEN_PROPAGATE_NAN     = 1, /*!< propagate the Nan number by the Reduction operation */
} miopenNanPropagation_t;

/*! @ingroup TensorReduce
 * @enum miopenReduceTensorIndices_t
 * Reduction Indices computation modes
 */
typedef enum
{
    MIOPEN_REDUCE_TENSOR_NO_INDICES        = 0, /*!< Does not compuate indices */
    MIOPEN_REDUCE_TENSOR_FLATTENED_INDICES = 1, /*!< Compute the relative, flatted indices */
} miopenReduceTensorIndices_t;

/*! @ingroup TensorReduce
 * @enum miopenIndicesType_t
 * Reduction Indices types
 */
typedef enum
{
    MIOPEN_32BIT_INDICES = 0, /*!< unsigned integer indices */
    MIOPEN_64BIT_INDICES = 1, /*!< unsigned long indices */
    MIOPEN_16BIT_INDICES = 2, /*!< unsigned short indices */
    MIOPEN_8BIT_INDICES  = 3, /*!< unsigned char indices */
} miopenIndicesType_t;

/*! @ingroup convolutions
 *  @enum miopenConvolutionAttrib_t
 * Attribute for convolution descriptor, used for alternating the convolution behavior
 */
typedef enum
{
    MIOPEN_CONVOLUTION_ATTRIB_FP16_ALT_IMPL =
        0, /*!< Use alternative fp16 implementation.
            Only supported for gfx90a; has no effect for other targets.
            0 - disabled, 1 - enabled, -1 or unset - default (F0B1W1) >*/
} miopenConvolutionAttrib_t;

/** @addtogroup tensor
 *
 *  @{
 */

/*! @brief Create a Tensor Descriptor
 *
 * API for creating an uninitialized tensor descriptor.
 * @param tensorDesc Pointer to a tensor descriptor type (output)
 * @return           miopenStatus_t
 */
MIOPEN_EXPORT miopenStatus_t miopenCreateTensorDescriptor(miopenTensorDescriptor_t* tensorDesc);

/*! @brief Set shape of 4D tensor
 *
 * Interface for setting 4-D tensor shape. MIOpen currently only implements NCHW layout.
 *
 * @param tensorDesc Tensor descriptor type (output)
 * @param dataType   MIOpen datatype (input)
 * @param n          Mini-batch size (input)
 * @param c          Number of channels (input)
 * @param h          Data height dimension size (input)
 * @param w          Data width dimension size (input)
 * @return           miopenStatus_t
 */
MIOPEN_EXPORT miopenStatus_t miopenSet4dTensorDescriptor(
    miopenTensorDescriptor_t tensorDesc, miopenDataType_t dataType, int n, int c, int h, int w);

<<<<<<< HEAD
/*! @brief Set shape of 4D tensor with specific layout
 *
 * Second Interface for setting 4-D tensor shape. This interface support NHWC, NCHW_VECT_C, CHWN_VECT_C layout
 * The supported VECT_C type layout, user input like:
 * convfp16x8 -n 8 -c 64 -h 5 -w 5 ... initialized to tensor with lengths of (8, 8, 5, 5) and strides of (1600, 200, 40, 8) 
 * @param tensorDesc   Tensor descriptor type (output)
 * @param dataType     MIOpen datatype (input)
 * @param tensorLayout Tensor layout (input)
 * @param n            Mini-batch size (input)
 * @param c            Number of channels (input)
 * @param h            Data height dimension size (input)
 * @param w            Data width dimension size (input)
 * @return             miopenStatus_t
 */
MIOPEN_EXPORT miopenStatus_t miopenSet4dTensorDescriptorWithLayout(
    miopenTensorDescriptor_t tensorDesc, miopenDataType_t dataType, miopenTensorLayout_t tensorLayout, int n, int c, int h, int w);
=======
/*! @brief Set shape and stride of 4D tensor
 *
 * Interface for setting 4-D tensor shape and stride.
 *
 * @param tensorDesc Tensor descriptor type (output)
 * @param dataType   MIOpen datatype (input)
 * @param n          Mini-batch size (input)
 * @param c          Number of channels (input)
 * @param h          Data height dimension size (input)
 * @param w          Data width dimension size (input)
 * @param nStride    Mini-batch dimension stride (input)
 * @param cStride    Channel dimension stride (input)
 * @param hStride    Height dimension stride (input)
 * @param wStride    Width dimension stride (input)
 * @return           miopenStatus_t
 */
MIOPEN_EXPORT miopenStatus_t miopenSet4dTensorDescriptorEx(miopenTensorDescriptor_t tensorDesc,
                                                           miopenDataType_t dataType,
                                                           int n,
                                                           int c,
                                                           int h,
                                                           int w,
                                                           int nStride,
                                                           int cStride,
                                                           int hStride,
                                                           int wStride);
>>>>>>> c330fd9e

/*! @brief Get the details of the tensor descriptor
 *
 * Interface to query the 4-D tensor shape.
 *
 * @param tensorDesc Tensor descriptor type (input)
 * @param dataType   MIOpen datatype (input)
 * @param n          Mini-batch size (output)
 * @param c          Number of channels (output)
 * @param h          Data height dimension size (output)
 * @param w          Data width dimension size (output)
 * @param nStride    Mini-batch dimension stride (output)
 * @param cStride    Channel dimension stride (output)
 * @param hStride    Height dimension stride (output)
 * @param wStride    Width dimension stride (output)
 * @return           miopenStatus_t
 */
MIOPEN_EXPORT miopenStatus_t miopenGet4dTensorDescriptor(miopenTensorDescriptor_t tensorDesc,
                                                         miopenDataType_t* dataType,
                                                         int* n,
                                                         int* c,
                                                         int* h,
                                                         int* w,
                                                         int* nStride,
                                                         int* cStride,
                                                         int* hStride,
                                                         int* wStride);

/*! @brief Set shape of N-dimensional tensor
 *
 * Interface for setting tensor shape. MIOpen has support for 1, 2, 3, 4, 5 dimensional tensor of
 * layout.
 * @param tensorDesc   Tensor descriptor type (input)
 * @param dataType     MIOpen datatype (input)
 * @param nbDims       Number of dimensions in the dimsA array (input)
 * @param dimsA        Array containing the size of dimensions (input)
 * @param stridesA     Array containing the size of stride (input)
 * @return             miopenStatus_t
 */
MIOPEN_EXPORT miopenStatus_t miopenSetTensorDescriptor(miopenTensorDescriptor_t tensorDesc,
                                                       miopenDataType_t dataType,
                                                       int nbDims,
                                                       int* dimsA,
                                                       int* stridesA);

/*! @brief Set shape of N-dimensional tensor
 *
 * Interface for querying tensor size. MIOpen has support for 1, 2, 3, 4, 5 dimensional tensor of
 * layout.
 * @param tensorDesc   Tensor descriptor type (input)
 * @param size         number of elements in tensor described by the descriptor (output)
 * @return             miopenStatus_t
 */
MIOPEN_EXPORT miopenStatus_t miopenGetTensorDescriptorSize(miopenTensorDescriptor_t tensorDesc,
                                                           int* size);

/*! @brief Get the details of the N-dimensional tensor descriptor.
 *
 * @param tensorDesc Tensor descriptor type (input)
 * @param dataType   MIOpen datatype (input)
 * @param dimsA      Array containing the size of dimensions (output)
 * @param stridesA   Array containing the size of stride (output)
 * @return           miopenStatus_t
 */
MIOPEN_EXPORT miopenStatus_t miopenGetTensorDescriptor(miopenTensorDescriptor_t tensorDesc,
                                                       miopenDataType_t* dataType,
                                                       int* dimsA,
                                                       int* stridesA);

/*! @brief Destroys the tensor descriptor
 *
 * @param tensorDesc Tensor descriptor type (input)
 * @return           miopenStatus_t
 */
MIOPEN_EXPORT miopenStatus_t miopenDestroyTensorDescriptor(miopenTensorDescriptor_t tensorDesc);

/*! @brief Execute element-wise tensor operations
 *
 * This function implements: \f$ C = op ( alpha1[0] * A, alpha2[0] * B ) + beta[0] * C \f$
 *
 * For Forward Bias one can also use, miopenConvolutionForwardBias()
 *
 * @param handle     MIOpen handle (input)
 * @param tensorOp   Operation from miopenTensorOp_t (input)
 * @param alpha1     Tensor A's floating point scaling factor, allocated on the host (input)
 * @param aDesc      Tensor descriptor for tensor A (input)
 * @param A          Tensor A (input)
 * @param alpha2     Tensor B's floating point scaling factor, allocated on the host (input)
 * @param bDesc      Tensor descriptor for tensor B (input)
 * @param B          Tensor B (input)
 * @param beta       Tensor C's floating point scaling factor, allocated on the host (input)
 * @param cDesc      Tensor descriptor for tensor C (input)
 * @param C          Tensor C (input and output)
 * @return           miopenStatus_t
 */
MIOPEN_EXPORT miopenStatus_t miopenOpTensor(miopenHandle_t handle,
                                            miopenTensorOp_t tensorOp,
                                            const void* alpha1,
                                            const miopenTensorDescriptor_t aDesc,
                                            const void* A,
                                            const void* alpha2,
                                            const miopenTensorDescriptor_t bDesc,
                                            const void* B,
                                            const void* beta,
                                            const miopenTensorDescriptor_t cDesc,
                                            void* C);

/*! @brief Fills a tensor with a single value.
 *
 * Supported datatypes are fp32, fp16, and bfp16
 *
 * @param handle     MIOpen handle (input)
 * @param yDesc      Tensor descriptor for tensor y (input)
 * @param y          Tensor y (input)
 * @param alpha      Pointer to fill value (input)
 * @return           miopenStatus_t
 */
MIOPEN_EXPORT miopenStatus_t miopenSetTensor(miopenHandle_t handle,
                                             const miopenTensorDescriptor_t yDesc,
                                             void* y,
                                             const void* alpha);

/*! @brief Scales all elements in a tensor by a single value.
 *
 * Supported datatypes are fp32 and fp16
 *
 * @param handle     MIOpen handle (input)
 * @param yDesc      Tensor descriptor for tensor y (input)
 * @param y          Tensor y (input and output)
 * @param alpha      Floating point scaling factor, allocated on the host (input)
 * @return           miopenStatus_t
 */
MIOPEN_EXPORT miopenStatus_t miopenScaleTensor(miopenHandle_t handle,
                                               const miopenTensorDescriptor_t yDesc,
                                               void* y,
                                               const void* alpha);

/*! @brief Returns number of bytes associated with tensor descriptor
 *
 * @param tensorDesc Tensor descriptor (input)
 * @param numBytes   Number of bytes associated with tensor descriptor (output)
 * @return           miopenStatus_t
 */
MIOPEN_EXPORT miopenStatus_t miopenGetTensorNumBytes(miopenTensorDescriptor_t tensorDesc,
                                                     size_t* numBytes);

/*! @brief Copies one tensor to another tensor with a different layout/scale.
 *
 * This function implements:
 * 1. \f$ Y = alpha * X + beta * Y \f$ for fp32 and fp16 datatype
 * 2. Vectorize/de-vectorize along channel dimension C for int8 datatype
 *
 * Currently this is used for transforming from int8 to int8x4 vector datatypes
 *
 * @param handle     MIOpen handle (input)
 * @param alpha      Floating point scaling factor, allocated on the host (input)
 * @param xDesc      Source Tensor descriptor for tensor x (input)
 * @param x          Source Tensor x (input)
 * @param beta       Floating point scaling factor, allocated on the host (input)
 * @param yDesc      Destination Tensor descriptor for tensor y (input)
 * @param y          Destination Tensor y (output)
 * @return           miopenStatus_t
 */
MIOPEN_EXPORT miopenStatus_t miopenTransformTensor(miopenHandle_t handle,
                                                   const void* alpha,
                                                   const miopenTensorDescriptor_t xDesc,
                                                   const void* x,
                                                   const void* beta,
                                                   const miopenTensorDescriptor_t yDesc,
                                                   void* y);

/** @} */
// CLOSEOUT TENSOR DOXYGEN GROUP

/** @addtogroup convolutions
 *
 *  @{
 */

/*! @brief Creates a convolution layer descriptor
 *
 * @param convDesc   Convolution layer descriptor
 * @return           miopenStatus_t
 */
MIOPEN_EXPORT miopenStatus_t
miopenCreateConvolutionDescriptor(miopenConvolutionDescriptor_t* convDesc);

/*! @brief Creates a 2-D convolution layer descriptor
 *
 * For group/depthwise convolution dilation height and width, only a dilation value of 1 is
 * supported.
 *
 * @param convDesc   Convolution layer descriptor (output)
 * @param c_mode     Convolutional mode (input)
 * @param pad_h      Height input data padding (input)
 * @param pad_w      Width input data padding (input)
 * @param stride_h   Stride for the height of input data (input)
 * @param stride_w   Stride for the width of input data (input)
 * @param dilation_h Dilation height (input)
 * @param dilation_w Dilation width (input)
 * @return           miopenStatus_t
 */
MIOPEN_EXPORT miopenStatus_t miopenInitConvolutionDescriptor(miopenConvolutionDescriptor_t convDesc,
                                                             miopenConvolutionMode_t c_mode,
                                                             int pad_h,
                                                             int pad_w,
                                                             int stride_h,
                                                             int stride_w,
                                                             int dilation_h,
                                                             int dilation_w);

/*! @brief Creates a N-dimensional convolution layer descriptor
 *
 * @param convDesc      Convolution layer descriptor (output)
 * @param spatialDim    Convolutional spatial dimension (input)
 * @param padA          Array of input data padding (input)
 * @param strideA       Array of convolution stride (input)
 * @param dilationA     Array of convolution dilation (input)
 * @param c_mode        Convolutional mode (input)
 * @return              miopenStatus_t
 */
MIOPEN_EXPORT miopenStatus_t
miopenInitConvolutionNdDescriptor(miopenConvolutionDescriptor_t convDesc,
                                  int spatialDim,
                                  int* padA,
                                  int* strideA,
                                  int* dilationA,
                                  miopenConvolutionMode_t c_mode);

/*! @brief Retrieves a 2-D convolution layer descriptor's details
 *
 * For group/depthwise convolution dilation height and width, only a dilation value of 1 is
 * supported.
 *
 * @param convDesc   Convolution layer descriptor (input)
 * @param c_mode     Convolutional mode (output)
 * @param pad_h      Height input data padding (output)
 * @param pad_w      Width input data padding (output)
 * @param stride_h   Stride for the height of input data (output)
 * @param stride_w   Stride for the width of input data (output)
 * @param dilation_h Dilation height (output)
 * @param dilation_w Dilation width (output)
 * @return           miopenStatus_t
 */
MIOPEN_EXPORT miopenStatus_t miopenGetConvolutionDescriptor(miopenConvolutionDescriptor_t convDesc,
                                                            miopenConvolutionMode_t* c_mode,
                                                            int* pad_h,
                                                            int* pad_w,
                                                            int* stride_h,
                                                            int* stride_w,
                                                            int* dilation_h,
                                                            int* dilation_w);

/*! @brief Retrieves a N-dimensional convolution layer descriptor's details
 *
 * @param convDesc               Convolution layer descriptor (input)
 * @param requestedSpatialDim    Expected convolution spatial dimension (intput)
 * @param spatialDim             Convolutional spatial dimension (output)
 * @param padA                   Array of input data padding (output)
 * @param strideA                Array of convolution stride (output)
 * @param dilationA              Array of convolution dilation (output)
 * @param c_mode                 Convolutional mode (output)
 * @return                       miopenStatus_t
 */
MIOPEN_EXPORT miopenStatus_t
miopenGetConvolutionNdDescriptor(miopenConvolutionDescriptor_t convDesc,
                                 int requestedSpatialDim,
                                 int* spatialDim,
                                 int* padA,
                                 int* strideA,
                                 int* dilationA,
                                 miopenConvolutionMode_t* c_mode);

/*! @brief Set the number of groups to be used in Group/Depthwise convolution
 *
 * Must be called before all computational APIs of group/depthwise convolution, it is preferable to
 * call miopenInitConvolutionDescriptor() first, then miopenSetConvolutionGroupCount() to fully
 * initialize group convolutions. Both Convolution Mode and Transpose Convolution Mode support
 * group/depthwise convolution. To run depthwise convolution, set groupCount value equal to number
 * of channels.
 *
 * @param convDesc   Convolution layer descriptor (output)
 * @param groupCount      number of groups, in depthwise conv using filter_number/channel_multiplier
 * (input)
 * @return           miopenStatus_t
 */
MIOPEN_EXPORT miopenStatus_t miopenSetConvolutionGroupCount(miopenConvolutionDescriptor_t convDesc,
                                                            int groupCount);

/*! @brief Set the output padding to be used in 2-D Transpose convolution
 *
 * This function is optional for initialization of Transpose convolution. If applicable, it must be
 * called before all computational APIs of Transpose convolution. It is preferable to call
 * miopenInitConvolutionDescriptor() first, then miopenSetTransposeConvOutputPadding() to fully
 * initialize transpose convolutions.
 *
 * @param convDesc   Convolution layer descriptor (output)
 * @param adj_h      output padding for the height of output data (input)
 * @param adj_w      output padding for the width of output data (input)
 * @return           miopenStatus_t
 */
MIOPEN_EXPORT miopenStatus_t
miopenSetTransposeConvOutputPadding(miopenConvolutionDescriptor_t convDesc, int adj_h, int adj_w);

/*! @brief Set the output padding to be used in N-dimensional Transpose convolution
 *
 * This function is optional for initialization of Transpose convolution. If applicable, it must be
 * called before all computational APIs of Transpose convolution. It is preferable to call
 * miopenInitConvolutionNdDescriptor() first, then miopenSetTransposeConvNdOutputPadding() to fully
 * initialize transpose convolutions. Currently, 2-D and 3-D convolutions are supported.
 *
 * @param convDesc      Convolution layer descriptor (output)
 * @param spatialDim    Convolutional spatial dimension (input)
 * @param adjA          array of output padding for output data (input)
 * @return              miopenStatus_t
 */
MIOPEN_EXPORT miopenStatus_t miopenSetTransposeConvNdOutputPadding(
    miopenConvolutionDescriptor_t convDesc, int spatialDim, int* adjA);

/*! @brief Get the shape of a resulting 4-D tensor from a 2-D convolution
 *
 * This function returns the dimensions of the resulting 4D tensor of a 2D
 * convolution, given the convolution descriptor, the input tensor descriptor
 * and the filter descriptor. This function can help to setup the output tensor
 * and allocate the proper amount of memory prior to launch the actual
 * convolution.
 *
 * @param convDesc          Convolution layer descriptor (input)
 * @param inputTensorDesc   Input data tensor descriptor (input)
 * @param filterDesc        Weight descriptor (input)
 * @param n                 Mini-batch size (output)
 * @param c                 Number of channels (output)
 * @param h                 Data height dimension size (output)
 * @param w                 Data width dimension size (output)
 * @return                  miopenStatus_t
 */
MIOPEN_EXPORT miopenStatus_t
miopenGetConvolutionForwardOutputDim(miopenConvolutionDescriptor_t convDesc,
                                     const miopenTensorDescriptor_t inputTensorDesc,
                                     const miopenTensorDescriptor_t filterDesc,
                                     int* n,
                                     int* c,
                                     int* h,
                                     int* w);

/*! @brief Get the shape of a resulting N-dimensional tensor from a (N-2)-dimensional convolution
 *
 * This function returns the dimensions of the resulting N-dimensional tensor of a (N-2)-dimensional
 * convolution, given the convolution descriptor, the input tensor descriptor
 * and the filter descriptor. It is used to setup the output tensor descriptor prior to executing
 * the convolution layer.
 *
 * @param convDesc          Convolution layer descriptor (input)
 * @param inputTensorDesc   Input data tensor descriptor (input)
 * @param filterDesc        Weight descriptor (input)
 * @param nDim              Pointer to Output data tensor dimension (output)
 * @param outputTensorDimA  Array of Output data tensor length (output)
 */
MIOPEN_EXPORT miopenStatus_t
miopenGetConvolutionNdForwardOutputDim(miopenConvolutionDescriptor_t convDesc,
                                       const miopenTensorDescriptor_t inputTensorDesc,
                                       const miopenTensorDescriptor_t filterDesc,
                                       int* nDim,
                                       int* outputTensorDimA);

/*! @brief Destroys the tensor descriptor object
 *
 * @param convDesc Convolution tensor descriptor type (input)
 * @return           miopenStatus_t
 */
MIOPEN_EXPORT miopenStatus_t
miopenDestroyConvolutionDescriptor(miopenConvolutionDescriptor_t convDesc);

/*! @brief Set the attribute of the convolution descriptor
 *
 * @param convDesc          Convolution layer descriptor (input)
 * @param attr              Attribute of this convolution to set (input)
 * @param value             Value of this attribute (input)
 */
MIOPEN_EXPORT miopenStatus_t miopenSetConvolutionAttribute(miopenConvolutionDescriptor_t convDesc,
                                                           const miopenConvolutionAttrib_t attr,
                                                           int value);

/*! @brief Get the attribute of the convolution descriptor
 *
 * @param convDesc          Convolution layer descriptor (input)
 * @param attr              Attribute of this convolution to get (input)
 * @param value             Value of this attribute (output)
 */
MIOPEN_EXPORT miopenStatus_t miopenGetConvolutionAttribute(miopenConvolutionDescriptor_t convDesc,
                                                           const miopenConvolutionAttrib_t attr,
                                                           int* value);

/*! @enum miopenConvFwdAlgorithm_t
 * Convolutional algorithm mode for forward propagation. MIOpen use cross-correlation for its
 * convolution implementation.
 */
typedef enum
{
    miopenConvolutionFwdAlgoGEMM         = 0, /*!< GEMM variant */
    miopenConvolutionFwdAlgoDirect       = 1, /*!< Direct convolutions */
    miopenConvolutionFwdAlgoFFT          = 2, /*!< Fast Fourier Transform indirect convolutions */
    miopenConvolutionFwdAlgoWinograd     = 3, /*!< Winograd indirect convolutions */
    miopenConvolutionFwdAlgoImplicitGEMM = 5, /*!< Implicit GEMM convolutions, fp32 only */
} miopenConvFwdAlgorithm_t;

/*! @enum miopenConvBwdWeightsAlgorithm_t
 * Convolutional algorithm mode for back propagation on weights.
 */
typedef enum
{
    miopenConvolutionBwdWeightsAlgoGEMM         = 0, /*!< GEMM variant */
    miopenConvolutionBwdWeightsAlgoDirect       = 1, /*!< Direct convolution algorithm */
    miopenConvolutionBwdWeightsAlgoWinograd     = 3, /*!< Winograd convolutions */
    miopenConvolutionBwdWeightsAlgoImplicitGEMM = 5, /*!< Implicit GEMM convolutions */
} miopenConvBwdWeightsAlgorithm_t;

/*! @enum miopenConvBwdDataAlgorithm_t
 * Convolutional algorithm mode for back propagation on data.
 */
typedef enum
{
    miopenConvolutionBwdDataAlgoGEMM     = 0, /*!< GEMM variant */
    miopenConvolutionBwdDataAlgoDirect   = 1, /*!< Direct convolutions */
    miopenConvolutionBwdDataAlgoFFT      = 2, /*!< Fast Fourier Transform indirect convolutions */
    miopenConvolutionBwdDataAlgoWinograd = 3, /*!< Winograd indirect convolutions */
    miopenTransposeBwdDataAlgoGEMM =
        4, /*!< Deprecated Transpose GEMM variant legacy, ToBe Removed */
    miopenConvolutionBwdDataAlgoImplicitGEMM = 5, /*!< Implicit GEMM convolutions, fp32 only */
} miopenConvBwdDataAlgorithm_t;

/*! @enum miopenConvAlgorithm_t
 * Top-level convolutional algorithm mode
 */
typedef enum
{
    miopenConvolutionAlgoGEMM         = 0, /*!< GEMM variant */
    miopenConvolutionAlgoDirect       = 1, /*!< Direct convolutions */
    miopenConvolutionAlgoFFT          = 2, /*!< Fast Fourier Transform indirect convolutions */
    miopenConvolutionAlgoWinograd     = 3, /*!< Winograd indirect convolutions */
    miopenConvolutionAlgoImplicitGEMM = 5, /*!< Implicit GEMM convolutions, fp32 only */
} miopenConvAlgorithm_t;

/*! @brief Perf struct for forward, backward filter, or backward data algorithms
 *
 * Contains the union to hold the selected convolution algorithm for forward, or backwards layers,
 * and also contains the time it took to run the algorithm and the workspace required to run the
 * algorithm. The workspace in this structure can be used when executing the convolution layer.
 */
typedef struct
{
    union
    {
        miopenConvFwdAlgorithm_t fwd_algo; /*!< Forward convolution algorithm enum selection */
        miopenConvBwdWeightsAlgorithm_t bwd_weights_algo; /*!< Back propagation on weights
                                                             convolution algorithm enum selection */
        miopenConvBwdDataAlgorithm_t
            bwd_data_algo; /*!< Back propagation on data convolution algorithm enum selection */
    };

    float time;    /*!< Time to exectued the selected algorithm represented in the union */
    size_t memory; /*!< Workspace required to run the selected algorithm represented in the union */

} miopenConvAlgoPerf_t;

/*! @brief Performance struct for forward, backward filter, or backward data algorithms in
 * immediate mode
 *
 * Contains a 64-bit integer identifying the solution and the algorithm for the solution,
 * as well as the runtime, workspace size and a boolean flag indicating whether the returned
 * solution is a heuristic or resulting from an actual run
 *
 */
typedef struct
{
    float time; /*!< Represents the approximate time required to execute this solution on the GPU,
                     in milliseconds. This value may either be based on an acutal kernel run or an
                     estimate based on a heuristic.*/
    size_t workspace_size; /*!< Workspace required to run the selected algorithm represented in the
                              union */
    uint64_t solution_id;  /*!< Identifier for the returned solution */
    miopenConvAlgorithm_t algorithm; /*!< The algorithm used to compute the solution */

} miopenConvSolution_t;

/*! @brief Query the maximum number of solutions applicable for the given input/output and weights
 *  tensor descriptor for Convolution in the Forward direction.
 *
 * This call returns the maximum number of applicable solutions for a forward convolution problem.
 * The \c solutionCount returned may be used to allocate the memory required for the
 * \c miopenConvAlgoPerf_t which is required by miopenConvolutionGetSolution API calls.
 *
 * @param handle         MIOpen handle (input)
 * @param wDesc          Tensor descriptor for weight tensor w (input)
 * @param xDesc          Tensor descriptor for input data tensor x (input)
 * @param convDesc       Convolution layer descriptor (input)
 * @param yDesc          Tensor descriptor for output data tensor y (input)
 * @param solutionCount  Pointer to memory to return number of applicable solutions (output)
 * @return               miopenStatus_t
 */
MIOPEN_EXPORT miopenStatus_t
miopenConvolutionForwardGetSolutionCount(miopenHandle_t handle,
                                         const miopenTensorDescriptor_t wDesc,
                                         const miopenTensorDescriptor_t xDesc,
                                         const miopenConvolutionDescriptor_t convDesc,
                                         const miopenTensorDescriptor_t yDesc,
                                         size_t* solutionCount);

/*! @brief Query the applicable solutions for a convolution configuration described by
 *  input, output and convolution descriptors.
 *
 *  The returned solutions array is sorted in the order of decreasing performance. The returned
 * solutions
 * might be based
 *  on heuristics and for more consistent performance results the user the advised to run the Find
 * step.
 *  The maximum length of the solutions array may be queried using
 * miopenConvolutionForwardGetSolutionCount
 *
 * @param handle         MIOpen handle (input)
 * @param wDesc          Tensor descriptor for weight tensor w (input)
 * @param xDesc          Tensor descriptor for input data tensor x (input)
 * @param convDesc       Convolution layer descriptor (input)
 * @param yDesc          Tensor descriptor for output data tensor y (input)
 * @param maxSolutionCount The size of the solutions array passed in below (input)
 * @param solutionCount The size of the solutions array returned (output)
 * @param solutions      A pointer to an array of type miopenConvSolution_t allocated by the user,
 *                      filled in by MIOpen with applicable solutions. (output)
 * @return               miopenStatus_t
 *
 */
MIOPEN_EXPORT miopenStatus_t
miopenConvolutionForwardGetSolution(miopenHandle_t handle,
                                    const miopenTensorDescriptor_t wDesc,
                                    const miopenTensorDescriptor_t xDesc,
                                    const miopenConvolutionDescriptor_t convDesc,
                                    const miopenTensorDescriptor_t yDesc,
                                    const size_t maxSolutionCount,
                                    size_t* solutionCount,
                                    miopenConvSolution_t* solutions);

/*! @brief Returns the workspace size required for a particular solution id.
 *
 * This is an optional call for users who may have serialized the solution id and just need the
 * workspace
 * size for it. The same information is returned by the miopenConvolutionForwardGetSolution as part
 * of the
 * miopenConvSolution_t struct.
 *
 * @param handle         MIOpen handle (input)
 * @param wDesc          Tensor descriptor for weight tensor w (input)
 * @param xDesc          Tensor descriptor for input data tensor x (input)
 * @param convDesc       Convolution layer descriptor (input)
 * @param yDesc          Tensor descriptor for output data tensor y (input)
 * @param solution_id      ID of the solution for which workspace size is required (input)
 * @param workSpaceSize  The size of the workspace (output)
 * @return               miopenStatus_t
 */
MIOPEN_EXPORT miopenStatus_t
miopenConvolutionForwardGetSolutionWorkspaceSize(miopenHandle_t handle,
                                                 const miopenTensorDescriptor_t wDesc,
                                                 const miopenTensorDescriptor_t xDesc,
                                                 const miopenConvolutionDescriptor_t convDesc,
                                                 const miopenTensorDescriptor_t yDesc,
                                                 const uint64_t solution_id,
                                                 size_t* workSpaceSize);

/*! @brief Compiles the solution provided by the user, this solution may be acquired by the
 * miopenConvolutionForwardGetSolution API call above.
 *   Compiling the solution ensures that the first API call to miopenConvolutionForwardImmediate
 * does
 * not cause a compile.
 *
 *   This is an optional step and may be skipped if a slow first miopenConvolutionForwardImmediate
 * invocation is acceptable.
 *
 * @param handle         MIOpen handle (input)
 * @param wDesc          Tensor descriptor for weight tensor w (input)
 * @param xDesc          Tensor descriptor for input data tensor x (input)
 * @param convDesc       Convolution layer descriptor (input)
 * @param yDesc          Tensor descriptor for output data tensor y (input)
 * @param solution_id      ID of the solution to be compiled, as chosen by the user
 * @return               miopenStatus_t
 */
MIOPEN_EXPORT miopenStatus_t
miopenConvolutionForwardCompileSolution(miopenHandle_t handle,
                                        const miopenTensorDescriptor_t wDesc,
                                        const miopenTensorDescriptor_t xDesc,
                                        const miopenConvolutionDescriptor_t convDesc,
                                        const miopenTensorDescriptor_t yDesc,
                                        const uint64_t solution_id);

/*! @brief Executes the Forward convolution operation based on the provided solution ID.
 *
 * Supported datatypes are fp32, fp16, bfp16, and int8
 *
 * @param handle         MIOpen handle (input)
 * @param wDesc          Tensor descriptor for weight tensor w (input)
 * @param w              Weights tensor w (input)
 * @param xDesc          Tensor descriptor for input data tensor x (input)
 * @param x              Data tensor x (input)
 * @param convDesc       Convolution layer descriptor (input)
 * @param yDesc          Tensor descriptor for output data tensor y (input)
 * @param y              Data tensor y (output)
 * @param workSpace      Workspace tensor (input)
 * @param workSpaceSize  Size of the memory in bytes pointed to by workSpace above
 * @param solution_id      ID of the solution to be compiled, as chosen by the user
 * @return               miopenStatus_t
 */
MIOPEN_EXPORT miopenStatus_t
miopenConvolutionForwardImmediate(miopenHandle_t handle,
                                  const miopenTensorDescriptor_t wDesc,
                                  const void* w,
                                  const miopenTensorDescriptor_t xDesc,
                                  const void* x,
                                  const miopenConvolutionDescriptor_t convDesc,
                                  const miopenTensorDescriptor_t yDesc,
                                  void* y,
                                  void* workSpace,
                                  size_t workSpaceSize,
                                  const uint64_t solution_id);

/*! @brief Query the maximum number of solutions applicable for the given input/output and weights
 *  tensor descriptor for backward Convolution w-r-t Data.
 *
 *  This call returns the maximum number of applicable solutions for a the convolution problem, the
 * number
 *  returned may be used to allocate the memory required for the miopenConvAlgoPert2_t which is
 * required
 *  by miopenConvolutionBackwardDataGetSolution API calls.
 *
 * @param handle         MIOpen handle (input)
 * @param dyDesc         Tensor descriptor for data input tensor dy (input)
 * @param wDesc          Tensor descriptor for weight tensor w (input)
 * @param convDesc       Convolution layer descriptor (input)
 * @param dxDesc         Tensor descriptor for output data tensor dx (input)
 * @param solutionCount  Pointer to memory to return number of applicable solutions (output)
 * @return               miopenStatus_t
 */
MIOPEN_EXPORT miopenStatus_t
miopenConvolutionBackwardDataGetSolutionCount(miopenHandle_t handle,
                                              const miopenTensorDescriptor_t dyDesc,
                                              const miopenTensorDescriptor_t wDesc,
                                              const miopenConvolutionDescriptor_t convDesc,
                                              const miopenTensorDescriptor_t dxDesc,
                                              size_t* solutionCount);

/*! @brief Query the applicable solutions for a backward convolution w-r-t data as described by
 *  input, output and convolution descriptors.
 *
 *  The returned solutions array is sorted in the order of decreasing performance. The returned
 * solutions
 *  ns
 * might be based
 *  on heuristics and for more consistent performance results the user the advised to run the Find
 * step.
 *  The maximum length of the solutions array may be queried using
 * miopenConvolutionBackwardDataGetSolutionCount
 *
 * @param handle           MIOpen handle (input)
 * @param dyDesc           Tensor descriptor for data input tensor dy (input)
 * @param wDesc            Tensor descriptor for weight tensor w (input)
 * @param convDesc         Convolution layer descriptor (input)
 * @param dxDesc           Tensor descriptor for output data tensor dx (input)
 * @param maxSolutionCount The size of the solutions array passed in below (input)
 * @param solutionCount    The size of the solutions array returned (output)
 * @param solutions        A pointer to an array of type miopenConvSolution_t allocated by the user,
 *                         filled in by MIOpen with applicable solutions. (output)
 * @return                 miopenStatus_t
 *
 */
MIOPEN_EXPORT miopenStatus_t
miopenConvolutionBackwardDataGetSolution(miopenHandle_t handle,
                                         const miopenTensorDescriptor_t dyDesc,
                                         const miopenTensorDescriptor_t wDesc,
                                         const miopenConvolutionDescriptor_t convDesc,
                                         const miopenTensorDescriptor_t dxDesc,
                                         const size_t maxSolutionCount,
                                         size_t* solutionCount,
                                         miopenConvSolution_t* solutions);

/*! @brief Returns the workspace size required for a particular solution id.
 *
 * This is an optional call for users who may have serialized the solution id and just need the
 * workspace
 * size for it. The same information is returned by the miopenConvolutionBackwardDataGetSolution as
 * part of the
 * miopenConvSolution_t struct.
 *
 * @param handle         MIOpen handle (input)
 * @param dyDesc           Tensor descriptor for data input tensor dy (input)
 * @param wDesc            Tensor descriptor for weight tensor w (input)
 * @param convDesc         Convolution layer descriptor (input)
 * @param dxDesc           Tensor descriptor for output data tensor dx (input)
 * @param solution_id      ID of the solution for which workspace size is required (input)
 * @param workSpaceSize  The size of the workspace (output)
 * @return               miopenStatus_t
 */
MIOPEN_EXPORT miopenStatus_t
miopenConvolutionBackwardDataGetSolutionWorkspaceSize(miopenHandle_t handle,
                                                      const miopenTensorDescriptor_t dyDesc,
                                                      const miopenTensorDescriptor_t wDesc,
                                                      const miopenConvolutionDescriptor_t convDesc,
                                                      const miopenTensorDescriptor_t dxDesc,
                                                      const uint64_t solution_id,
                                                      size_t* workSpaceSize);

/*! @brief Compiles the solution provided by the user, this solution may be acquired by the
 * miopenConvolutionBackwardDataGetSolution API call above.
 *   Compiling the solution ensures that the first API call to
 * miopenConvolutionBackwardDataImmediate
 * does not cause a compile.
 *
 *   This is an optional step and may be skipped if a slow first
 * miopenConvolutionBackwardDataImmediate
 * invocation is acceptable.
 *
 * @param handle         MIOpen handle (input)
 * @param dyDesc         Tensor descriptor for data input tensor dy (input)
 * @param wDesc          Tensor descriptor for weight tensor w (input)
 * @param convDesc       Convolution layer descriptor (input)
 * @param dxDesc         Tensor descriptor for output data tensor dx (input)
 * @param solution_id      ID of the solution to be compiled, as chosen by the user
 * @return               miopenStatus_t
 */
MIOPEN_EXPORT miopenStatus_t
miopenConvolutionBackwardDataCompileSolution(miopenHandle_t handle,
                                             const miopenTensorDescriptor_t dyDesc,
                                             const miopenTensorDescriptor_t wDesc,
                                             const miopenConvolutionDescriptor_t convDesc,
                                             const miopenTensorDescriptor_t dxDesc,
                                             const uint64_t solution_id);

/*! @brief Executes the Backward convolution w-r-t data  operation based on the provided solution
 * ID.
 *
 *
 * @param handle         MIOpen handle (input)
 * @param dyDesc         Tensor descriptor for data input tensor dy (input)
 * @param dy             Data delta tensor dy (input)
 * @param wDesc          Tensor descriptor for weight tensor w (input)
 * @param w              Weights tensor w (input)
 * @param convDesc       Convolution layer descriptor (input)
 * @param dxDesc         Tensor descriptor for output data tensor dx (input)
 * @param dx             Data delta tensor dx (output)
 * @param workSpace      Workspace tensor (input)
 * @param workSpaceSize  Size in bytes of the workspace memory pointed to by workSpace
 * @param solution_id      ID of the solution to be compiled, as chosen by the user
 * @return               miopenStatus_t
 */
MIOPEN_EXPORT miopenStatus_t
miopenConvolutionBackwardDataImmediate(miopenHandle_t handle,
                                       const miopenTensorDescriptor_t dyDesc,
                                       const void* dy,
                                       const miopenTensorDescriptor_t wDesc,
                                       const void* w,
                                       const miopenConvolutionDescriptor_t convDesc,
                                       const miopenTensorDescriptor_t dxDesc,
                                       void* dx,
                                       void* workSpace,
                                       size_t workSpaceSize,
                                       const uint64_t solution_id);

/*! @brief Query the maximum number of solutions applicable for the given input/output and weights
 *  tensor descriptor for backward Convolution w-r-t Weights.
 *
 *  This call returns the maximum number of applicable solutions for a the convolution problem, the
 * number
 *  returned may be used to allocate the memory required for the miopenConvAlgoPert2_t which is
 * required
 *  by miopenConvolutionBackwardWeightsGetSolution API calls.
 *
 * @param handle         MIOpen handle (input)
 * @param dyDesc         Tensor descriptor for data tensor dy (input)
 * @param xDesc          Tensor descriptor for data tensor x (input)
 * @param convDesc       Convolution layer descriptor (input)
 * @param dwDesc         Tensor descriptor for weight tensor dw (input)
 * @param solutionCount  Pointer to memory to return number of applicable solutions (output)
 * @return               miopenStatus_t
 */
MIOPEN_EXPORT miopenStatus_t
miopenConvolutionBackwardWeightsGetSolutionCount(miopenHandle_t handle,
                                                 const miopenTensorDescriptor_t dyDesc,
                                                 const miopenTensorDescriptor_t xDesc,
                                                 const miopenConvolutionDescriptor_t convDesc,
                                                 const miopenTensorDescriptor_t dwDesc,
                                                 size_t* solutionCount);

/*! @brief Query the applicable solutions for a backward convolution w-r-t weights as described by
 *  input, output and convolution descriptors.
 *
 *  The returned solutions array is sorted in the order of decreasing performance. The returned
 * solutions
 * might be based
 *  on heuristics and for more consistent performance results the user the advised to run the Find
 * step.
 *  The maximum length of the solutions array may be queried using
 * miopenConvolutionBackwardWeightsGetSolutionCount
 *
 * @param handle           MIOpen handle (input)
 * @param dyDesc           Tensor descriptor for data tensor dy (input)
 * @param xDesc            Tensor descriptor for data tensor x (input)
 * @param convDesc         Convolution layer descriptor (input)
 * @param dwDesc           Tensor descriptor for weight tensor dw (input)
 * @param maxSolutionCount The size of the solutions array passed in below (input)
 * @param solutionCount    The size of the solutions array returned (output)
 * @param solutions        A pointer to an array of type miopenConvSolution_t allocated by the user,
 *                         filled in by MIOpen with applicable solutions. (output)
 * @return                 miopenStatus_t
 *
 */
MIOPEN_EXPORT miopenStatus_t
miopenConvolutionBackwardWeightsGetSolution(miopenHandle_t handle,
                                            const miopenTensorDescriptor_t dyDesc,
                                            const miopenTensorDescriptor_t xDesc,
                                            const miopenConvolutionDescriptor_t convDesc,
                                            const miopenTensorDescriptor_t dwDesc,
                                            const size_t maxSolutionCount,
                                            size_t* solutionCount,
                                            miopenConvSolution_t* solutions);

/*! @brief Returns the workspace size required for a particular solution id.
 *
 * This is an optional call for users who may have serialized the solution id and just need the
 * workspace
 * size for it. The same information is returned by the miopenConvolutionBackwardWeightsGetSolution
 * as part of the
 * miopenConvSolution_t struct.
 *
 * @param handle         MIOpen handle (input)
 * @param dyDesc         Tensor descriptor for data tensor dy (input)
 * @param xDesc          Tensor descriptor for data tensor x (input)
 * @param convDesc       Convolution layer descriptor (input)
 * @param dwDesc         Tensor descriptor for weight tensor dw (input)
 * @param solution_id      ID of the solution for which workspace size is required (input)
 * @param workSpaceSize  The size of the workspace (output)
 * @return               miopenStatus_t
 */
MIOPEN_EXPORT miopenStatus_t miopenConvolutionBackwardWeightsGetSolutionWorkspaceSize(
    miopenHandle_t handle,
    const miopenTensorDescriptor_t dyDesc,
    const miopenTensorDescriptor_t xDesc,
    const miopenConvolutionDescriptor_t convDesc,
    const miopenTensorDescriptor_t dwDesc,
    const uint64_t solution_id,
    size_t* workSpaceSize);

/*! @brief Compiles the solution provided by the user, this solution may be acquired by the
 * miopenConvolutionBackwardWeightsGetSolution API call above.
 *   Compiling the solution ensures that the first API call to
 * miopenConvolutionBackwardWeightsImmediate
 * does not cause a compile.
 *
 *   This is an optional step and may be skipped if a slow first
 * miopenConvolutionBackwardWeightsImmediate invocation is acceptable.
 *
 * @param handle         MIOpen handle (input)
 * @param dyDesc         Tensor descriptor for data tensor dy (input)
 * @param xDesc          Tensor descriptor for data tensor x (input)
 * @param convDesc       Convolution layer descriptor (input)
 * @param dwDesc         Tensor descriptor for weight tensor dw (input)
 * @param solution_id      ID of the solution to be compiled, as chosen by the user
 * @return               miopenStatus_t
 */
MIOPEN_EXPORT miopenStatus_t
miopenConvolutionBackwardWeightsCompileSolution(miopenHandle_t handle,
                                                const miopenTensorDescriptor_t dyDesc,
                                                const miopenTensorDescriptor_t xDesc,
                                                const miopenConvolutionDescriptor_t convDesc,
                                                const miopenTensorDescriptor_t dwDesc,
                                                const uint64_t solution_id);

/*! @brief Executes the Backward convolution w-r-t weights  operation based on the provided solution
 * ID.
 *
 *
 * @param handle         MIOpen handle (input)
 * @param dyDesc         Tensor descriptor for data tensor dy (input)
 * @param dy             Data delta tensor dy (input)
 * @param xDesc          Tensor descriptor for data tensor x (input)
 * @param x              Data tensor x (input)
 * @param convDesc       Convolution layer descriptor (input)
 * @param dwDesc         Tensor descriptor for weight tensor dw (input)
 * @param dw             Weights delta tensor dw (output)
 * @param workSpace      Workspace tensor (input)
 * @param workSpaceSize  Size in bytes of the memory passed in, pointed to by workSpace pointer
 * above
 * @param solution_id      ID of the solution to be compiled, as chosen by the user
 * @return               miopenStatus_t
 */
MIOPEN_EXPORT miopenStatus_t
miopenConvolutionBackwardWeightsImmediate(miopenHandle_t handle,
                                          const miopenTensorDescriptor_t dyDesc,
                                          const void* dy,
                                          const miopenTensorDescriptor_t xDesc,
                                          const void* x,
                                          const miopenConvolutionDescriptor_t convDesc,
                                          const miopenTensorDescriptor_t dwDesc,
                                          void* dw,
                                          void* workSpace,
                                          size_t workSpaceSize,
                                          const uint64_t solution_id);

/*! @brief Query the workspace size required for a forward convolution layer
 *
 * This call is required and must be executed once before running
 * miopenFindConvolutionForwardAlgorithm()
 * in order to determine the largest required allocation for the algorithm search; i.e., the maximum
 * size
 * of the memory needed from the set of potential forward convolution algorithm is returned.
 *
 * If using Group/Depthwise convolution mode, call miopenSetConvolutionGroupCount() before running
 * this.
 *
 * @param handle         MIOpen handle (input)
 * @param wDesc          Tensor descriptor for weight tensor w (input)
 * @param xDesc          Tensor descriptor for input data tensor x (input)
 * @param convDesc       Convolution layer descriptor (input)
 * @param yDesc          Tensor descriptor for output data tensor y (input)
 * @param workSpaceSize  Pointer to memory to return size in bytes (output)
 * @return               miopenStatus_t
 */
MIOPEN_EXPORT miopenStatus_t
miopenConvolutionForwardGetWorkSpaceSize(miopenHandle_t handle,
                                         const miopenTensorDescriptor_t wDesc,
                                         const miopenTensorDescriptor_t xDesc,
                                         const miopenConvolutionDescriptor_t convDesc,
                                         const miopenTensorDescriptor_t yDesc,
                                         size_t* workSpaceSize);

/*! @brief Search and run the forward convolutional algorithms and return a list of kernel times.
 *
 * This function attempts all MIOpen forward convolution algorithms based on
 * the input configuration, and outputs performance metrics to a
 * user-allocated array of type miopenConvAlgoPerf_t. These metrics are written
 * in a sorted fashion where the first element has the lowest compute time.
 * Users can chose the top-most algorithm if they only care about the fastest
 * algorithm.
 *
 * This function is mandatory before using miopenConvolutionForward(). In order
 * to execute this function, miopenConvolutionForwardGetWorkSpaceSize() must be
 * run to determine the required memory for this search.
 *
 * * If exhaustiveSearch == 0, MIOpen will look for the first kernel with a configuration match. If
 * a configuration match is not found, a default configuration will be returned.
 *
 * * If exhaustiveSearch == 1, MIOpen will look for the best kernel for the provided configuration.
 * If a match is not found, an exhaustive search is performed by running individual algorithms.
 *
 * If using Group/Depthwise convolution mode, call miopenSetConvolutionGroupCount() before running
 * this.
 *
 * @param handle             MIOpen handle (input)
 * @param xDesc              Tensor descriptor for data input tensor x (input)
 * @param x                  Data tensor x (input)
 * @param wDesc              Tensor descriptor for weight tensor w (input)
 * @param w                  Weights tensor w (input)
 * @param convDesc           Convolution layer descriptor (input)
 * @param yDesc              Tensor descriptor for output data tensor y (input)
 * @param y                  Data tensor y (output)
 * @param requestAlgoCount   Number of algorithms to return kernel times (input)
 * @param returnedAlgoCount  Pointer to number of algorithms returned (output)
 * @param perfResults        Pointer to union of best algorithm for forward and backwards (input)
 * @param workSpace          Pointer to workspace required for the search (output)
 * @param workSpaceSize      Size in bytes of the memory needed for find (output)
 * @param exhaustiveSearch   A boolean to toggle a full search of all algorithms and configurations
 * (input)
 * @return                   miopenStatus_t
 */
MIOPEN_EXPORT miopenStatus_t
miopenFindConvolutionForwardAlgorithm(miopenHandle_t handle,
                                      const miopenTensorDescriptor_t xDesc,
                                      const void* x,
                                      const miopenTensorDescriptor_t wDesc,
                                      const void* w,
                                      const miopenConvolutionDescriptor_t convDesc,
                                      const miopenTensorDescriptor_t yDesc,
                                      void* y,
                                      const int requestAlgoCount,
                                      int* returnedAlgoCount,
                                      miopenConvAlgoPerf_t* perfResults,
                                      void* workSpace,
                                      size_t workSpaceSize,
                                      bool exhaustiveSearch);

/*! @brief Execute a forward convolution layer
 *
 * Runs the forward convolution layer based on the selected algorithm. The function
 * miopenFindConvolutionForwardAlgorithm() must have been executed previously to
 * determine the required memory needed for the workspace and the best convolutional algorithm.
 *
 * If using Group/Depthwise convolution mode, call miopenSetConvolutionGroupCount() before running
 * this.
 *
 * @param handle         MIOpen handle (input)
 * @param alpha          Floating point scaling factor, allocated on the host (input)
 * @param xDesc          Tensor descriptor for data input tensor x (input)
 * @param x              Data tensor x (input)
 * @param wDesc          Tensor descriptor for weight tensor w (input)
 * @param w              Weights tensor w (inputs)
 * @param convDesc       Convolution layer descriptor (inputs)
 * @param algo           Algorithm selected (inputs)
 * @param beta           Floating point shift factor, allocated on the host (input)
 * @param yDesc          Tensor descriptor for output data tensor y (input)
 * @param y              Data tensor y (output)
 * @param workSpace      Pointer to workspace required (input)
 * @param workSpaceSize  Size in bytes of the memory determined by the find step (input)
 * @return               miopenStatus_t
 */
MIOPEN_EXPORT miopenStatus_t miopenConvolutionForward(miopenHandle_t handle,
                                                      const void* alpha,
                                                      const miopenTensorDescriptor_t xDesc,
                                                      const void* x,
                                                      const miopenTensorDescriptor_t wDesc,
                                                      const void* w,
                                                      const miopenConvolutionDescriptor_t convDesc,
                                                      miopenConvFwdAlgorithm_t algo,
                                                      const void* beta,
                                                      const miopenTensorDescriptor_t yDesc,
                                                      void* y,
                                                      void* workSpace,
                                                      size_t workSpaceSize);

/*! @brief Calculate element-wise scale and shift of a tensor via a bias tensor
 *
 *  This function applies an element-wise bias to a data tensor from an input bias tensor.
 *
 * @param handle         MIOpen handle (input)
 * @param alpha          Floating point scaling factor, allocated on the host (input)
 * @param bDesc          Tensor descriptor for bias tensor b (input)
 * @param b              Bias tensor b (input)
 * @param beta           Floating point shift factor, allocated on the host (input)
 * @param yDesc          Tensor descriptor for data tensor y (input)
 * @param y              Data tensor y (input and output)
 * @return               miopenStatus_t
 */
MIOPEN_EXPORT miopenStatus_t miopenConvolutionForwardBias(miopenHandle_t handle,
                                                          const void* alpha,
                                                          const miopenTensorDescriptor_t bDesc,
                                                          const void* b,
                                                          const void* beta,
                                                          const miopenTensorDescriptor_t yDesc,
                                                          void* y);

/*! @brief Get the GPU memory required for the backward data convolution algorithm.
 *
 * For a provided tensor descriptors and algorithm selection, this function calculates and returns
 * the workspace size required for back propagation on data. This call is required and must be
 * executed once before running miopenFindConvolutionBackwardDataAlgorithm() in order to determine
 * the largest required allocation for the algorithm search; i.e., the maximum size of the memory
 * needed from the set of potential backward convolution algorithm is returned.
 *
 * If using Group/Depthwise convolution mode, call miopenSetConvolutionGroupCount() before running
 * this.
 *
 * @param handle         MIOpen handle (input)
 * @param dyDesc         Tensor descriptor for data input tensor dy (input)
 * @param wDesc          Tensor descriptor for weight tensor w (input)
 * @param convDesc       Convolution layer descriptor (input)
 * @param dxDesc         Tensor descriptor for output data tensor dx (input)
 * @param workSpaceSize  Size in bytes of the memory required (output)
 * @return               miopenStatus_t
 */
MIOPEN_EXPORT miopenStatus_t
miopenConvolutionBackwardDataGetWorkSpaceSize(miopenHandle_t handle,
                                              const miopenTensorDescriptor_t dyDesc,
                                              const miopenTensorDescriptor_t wDesc,
                                              const miopenConvolutionDescriptor_t convDesc,
                                              const miopenTensorDescriptor_t dxDesc,
                                              size_t* workSpaceSize);

/*! @brief Search and run the backwards data convolution algorithms and return a list of kernel
 * times.
 *
 * This function attempts all MIOpen backward data convolution algorithms, and outputs the
 * performance metrics to a user-allocated array of type miopenConvAlgoPerf_t.
 * These metrics are written in sorted fashion where the first element has the lowest compute time.
 * This function is mandatory before using backwards convolutions. Users can chose the top-most
 * algorithm if they only care about the fastest algorithm.
 *
 * This function is mandatory before using miopenConvolutionBackwardData(). In order to
 * execute this function, miopenConvolutionBackwardsDataGetWorkSpaceSize() must be run to determine
 * the required memory for this search.
 *
 * * If exhaustiveSearch == 0, MIOpen will look for the first kernel with a configuration match. If
 * a configuration match is not found, a default configuration will be returned.
 *
 * * If exhaustiveSearch == 1, MIOpen will look for the best kernel for the provided configuration.
 * If a match is not found, an exhaustive search is performed by running individual algorithms.
 *
 * If using Group/Depthwise convolution mode, call miopenSetConvolutionGroupCount() before running
 * this.
 *
 * @param handle             MIOpen handle (input)
 * @param dyDesc             Tensor descriptor for data input tensor dy (input)
 * @param dy                 Data delta tensor dy (input)
 * @param wDesc              Tensor descriptor for weight tensor w (input)
 * @param w                  Weights tensor w (input)
 * @param convDesc           Convolution layer descriptor (input)
 * @param dxDesc             Tensor descriptor for output data tensor dx (input)
 * @param dx                 Data delta tensor dx (input)
 * @param requestAlgoCount   Number of algorithms to return kernel times (input)
 * @param returnedAlgoCount  Pointer to number of algorithms returned (output)
 * @param perfResults        Pointer to union of best algorithm for forward and backwards (output)
 * @param workSpace          Pointer to workspace required for the search (output)
 * @param workSpaceSize      Size in bytes of the memory needed for find (output)
 * @param exhaustiveSearch   A boolean to toggle a full search of all algorithms and configurations
 * (input)
 * @return                   miopenStatus_t
 */
MIOPEN_EXPORT miopenStatus_t
miopenFindConvolutionBackwardDataAlgorithm(miopenHandle_t handle,
                                           const miopenTensorDescriptor_t dyDesc,
                                           const void* dy,
                                           const miopenTensorDescriptor_t wDesc,
                                           const void* w,
                                           const miopenConvolutionDescriptor_t convDesc,
                                           const miopenTensorDescriptor_t dxDesc,
                                           void* dx,
                                           const int requestAlgoCount,
                                           int* returnedAlgoCount,
                                           miopenConvAlgoPerf_t* perfResults,
                                           void* workSpace,
                                           size_t workSpaceSize,
                                           bool exhaustiveSearch);

/*! @brief Execute a backward data convolution layer
 *
 * Runs the backward data convolution layer based on the selected algorithm. The function
 * miopenFindConvolutionBackwardDataAlgorithm() must have been executed previously to
 * determine the required memory needed for the workspace and the best convolutional
 * algorithm.
 *
 * If using Group/Depthwise convolution mode, call miopenSetConvolutionGroupCount() before running
 * this.
 *
 * @param handle         MIOpen handle (input)
 * @param alpha          Floating point scaling factor, allocated on the host (input)
 * @param dyDesc         Tensor descriptor for data input tensor dy (input)
 * @param dy             Data delta tensor dy (input)
 * @param wDesc          Tensor descriptor for weight tensor w (input)
 * @param w              Weights tensor w (input)
 * @param convDesc       Convolution layer descriptor (input)
 * @param algo           Algorithm selected (input)
 * @param beta           Floating point shift factor, allocated on the host (input)
 * @param dxDesc         Tensor descriptor for output data tensor dx (input)
 * @param dx             Data delta tensor dx (output)
 * @param workSpace      Pointer to workspace required for the search (input)
 * @param workSpaceSize  Size in bytes of the memory needed for find (input)
 * @return               miopenStatus_t
 */
MIOPEN_EXPORT miopenStatus_t
miopenConvolutionBackwardData(miopenHandle_t handle,
                              const void* alpha,
                              const miopenTensorDescriptor_t dyDesc,
                              const void* dy,
                              const miopenTensorDescriptor_t wDesc,
                              const void* w,
                              const miopenConvolutionDescriptor_t convDesc,
                              miopenConvBwdDataAlgorithm_t algo,
                              const void* beta,
                              const miopenTensorDescriptor_t dxDesc,
                              void* dx,
                              void* workSpace,
                              size_t workSpaceSize);

/*! @brief Get the GPU memory required for the backward weights convolution algorithm.
 *
 *
 * For a provided tensor descriptors and algorithm selection, this function calculates and returns
 * the workspace size required for back propagation on data. This call is required and must be
 * executed once before running miopenFindConvolutionBackwardWeightsAlgorithm() in order to
 * determine
 * the largest required allocation for the algorithm search; i.e., the maximum size of the memory
 * needed from the set of potential backward weights convolution algorithm is returned.
 *
 * If using Group/Depthwise convolution mode, call miopenSetConvolutionGroupCount() before running
 * this.
 *
 * @param handle         MIOpen handle (input)
 * @param dyDesc         Tensor descriptor for data input tensor dy (input)
 * @param xDesc          Tensor descriptor for data tensor x (input)
 * @param convDesc       Convolution layer descriptor (input)
 * @param dwDesc         Tensor descriptor for output weights tensor dw (input)
 * @param workSpaceSize  Size in bytes of the memory required (output)
 * @return               miopenStatus_t
 */
MIOPEN_EXPORT miopenStatus_t
miopenConvolutionBackwardWeightsGetWorkSpaceSize(miopenHandle_t handle,
                                                 const miopenTensorDescriptor_t dyDesc,
                                                 const miopenTensorDescriptor_t xDesc,
                                                 const miopenConvolutionDescriptor_t convDesc,
                                                 const miopenTensorDescriptor_t dwDesc,
                                                 size_t* workSpaceSize);

/*! @brief Search and run the backwards weights convolutional algorithms and return a list of kernel
 * times.
 *
 * This function attempts all MIOpen backward weights convolution algorithms, and outputs
 * the performance metrics to a user-allocated array of type miopenConvAlgoPerf_t. These metrics are
 * written in sorted fashion where the first element has the lowest compute time.
 * This function is mandatory before using backwards weight convolutions. Users can chose the
 * top-most algorithm if they only care about the fastest algorithm.
 *
 * This function is mandatory before using miopenConvolutionBackwardWeights(). In order to
 * execute this function, miopenConvolutionBackwardsWeightsGetWorkSpaceSize() must be run to
 * determine the required memory for this search.
 *
 * * If exhaustiveSearch == 0, MIOpen will look for the first kernel with a configuration match. If
 * a configuration match is not found, a default configuration will be returned.
 *
 * * If exhaustiveSearch == 1, MIOpen will look for the best kernel for the provided configuration.
 * If a match is not found, an exhaustive search is performed by running individual algorithms.
 *
 * If using Group/Depthwise convolution mode, call miopenSetConvolutionGroupCount() before running
 * this.
 *
 * @param handle             MIOpen handle (input)
 * @param dyDesc             Tensor descriptor for data input tensor dy (input)
 * @param dy                 Data delta tensor dy (input)
 * @param xDesc              Tensor descriptor for output data tensor x (input)
 * @param x                  Data delta tensor dx (input)
 * @param convDesc           Convolution layer descriptor (input)
 * @param dwDesc             Tensor descriptor for weight tensor dw (input)
 * @param dw                 Weights delta tensor dw (input)
 * @param requestAlgoCount   Number of algorithms to return kernel times (input)
 * @param returnedAlgoCount  Pointer to number of algorithms returned (output)
 * @param perfResults        Pointer to union of best algorithm for forward and backwards (output)
 * @param workSpace          Pointer to workspace required for the search (output)
 * @param workSpaceSize      Size in bytes of the memory needed for find (output)
 * @param exhaustiveSearch   A boolean to toggle a full search of all algorithms and configurations
 * (input)
 * @return                   miopenStatus_t
 */
MIOPEN_EXPORT miopenStatus_t
miopenFindConvolutionBackwardWeightsAlgorithm(miopenHandle_t handle,
                                              const miopenTensorDescriptor_t dyDesc,
                                              const void* dy,
                                              const miopenTensorDescriptor_t xDesc,
                                              const void* x,
                                              const miopenConvolutionDescriptor_t convDesc,
                                              const miopenTensorDescriptor_t dwDesc,
                                              void* dw,
                                              const int requestAlgoCount,
                                              int* returnedAlgoCount,
                                              miopenConvAlgoPerf_t* perfResults,
                                              void* workSpace,
                                              size_t workSpaceSize,
                                              bool exhaustiveSearch);

/*! @brief Execute a backward weights convolution layer
 *
 * Runs the backward weights convolution layer based on the selected algorithm. The function
 * miopenFindConvolutionBackwardWeightsAlgorithm() must have
 * been executed previously to determine the required memory needed for the workspace and the
 * best convolutional algorithm.
 *
 * If using Group/Depthwise convolution mode, call miopenSetConvolutionGroupCount() before running
 * this.
 *
 * @param handle         MIOpen handle (input)
 * @param alpha          Floating point scaling factor, allocated on the host (input)
 * @param dyDesc         Tensor descriptor for data tensor dy (input)
 * @param dy             Data delta tensor dy (input)
 * @param xDesc          Tensor descriptor for data tensor x (input)
 * @param x              Data tensor x (input)
 * @param convDesc       Convolution layer descriptor (input)
 * @param algo           Algorithm selected (input)
 * @param beta           Floating point shift factor, allocated on the host (input)
 * @param dwDesc         Tensor descriptor for weight tensor dw (input)
 * @param dw             Weights delta tensor dw (output)
 * @param workSpace      Pointer to workspace required for the search (input)
 * @param workSpaceSize  Size in bytes of the memory needed for find (input)
 * @return               miopenStatus_t
 */
MIOPEN_EXPORT miopenStatus_t
miopenConvolutionBackwardWeights(miopenHandle_t handle,
                                 const void* alpha,
                                 const miopenTensorDescriptor_t dyDesc,
                                 const void* dy,
                                 const miopenTensorDescriptor_t xDesc,
                                 const void* x,
                                 const miopenConvolutionDescriptor_t convDesc,
                                 miopenConvBwdWeightsAlgorithm_t algo,
                                 const void* beta,
                                 const miopenTensorDescriptor_t dwDesc,
                                 void* dw,
                                 void* workSpace,
                                 size_t workSpaceSize);

/*! @brief Calculates the gradient with respect to the bias.
 *
 * Compute the convolution backwards gradient with respect to the bias tensor.
 *
 * @param handle         MIOpen handle (input)
 * @param alpha          Floating point scaling factor, allocated on the host (input)
 * @param dyDesc         Tensor descriptor for data input tensor dy (input)
 * @param dy             Data delta tensor dy (input)
 * @param beta           Floating point shift factor, allocated on the host (input)
 * @param dbDesc         Tensor descriptor for input bias tensor db (input)
 * @param db             Bias delta tensor db (output)
 * @return               miopenStatus_t
 */
MIOPEN_EXPORT miopenStatus_t miopenConvolutionBackwardBias(miopenHandle_t handle,
                                                           const void* alpha,
                                                           const miopenTensorDescriptor_t dyDesc,
                                                           const void* dy,
                                                           const void* beta,
                                                           const miopenTensorDescriptor_t dbDesc,
                                                           void* db);

/** @} */
// CLOSEOUT CONVOLUTIONS DOXYGEN GROUP

// Pooling APIs
/** @addtogroup pooling
 *
 *  @{
 */

/*! @brief Creates a pooling layer descriptor
 *
 * @param poolDesc   Pointer to a pooling layer descriptor (output)
 * @return           miopenStatus_t
 */
MIOPEN_EXPORT miopenStatus_t miopenCreatePoolingDescriptor(miopenPoolingDescriptor_t* poolDesc);

/*! @brief Set index data type for pooling layer. The default indexing type is uint8_t.
 * Users can set the index type to any of the miopenIndexType_t sizes; 8, 16, 32, or 64 bit
 * unsigned integers.
 *
 * @param poolDesc     Pointer to a pooling layer descriptor (input)
 * @param index_type   Index type (input)
 * @return             miopenStatus_t
 */
MIOPEN_EXPORT miopenStatus_t miopenSetPoolingIndexType(miopenPoolingDescriptor_t poolDesc,
                                                       miopenIndexType_t index_type);

/*! @brief Get the index data type for pooling layer. The index type to any of the
 * miopenIndexType_t sizes; 8, 16, 32, or 64 bit unsigned integers.
 *
 * @param poolDesc     Pointer to a pooling layer descriptor (input)
 * @param index_type   Index type (output)
 * @return             miopenStatus_t
 */
MIOPEN_EXPORT miopenStatus_t miopenGetPoolingIndexType(miopenPoolingDescriptor_t poolDesc,
                                                       miopenIndexType_t* index_type);

/*! @brief Set workspace index mode for pooling layer. The default mode is
 * miopenPoolingWorkSpaceIndexMask.
 *
 * @param poolDesc         Pointer to a pooling layer descriptor (input/output)
 * @param workspace_index  Workspace index mode (input)
 * @return                 miopenStatus_t
 */
MIOPEN_EXPORT miopenStatus_t miopenSetPoolingWorkSpaceIndexMode(
    miopenPoolingDescriptor_t poolDesc, miopenPoolingWorkspaceIndexMode_t workspace_index);

/*! @brief Get workspace index mode for pooling layer.
 *
 * @param poolDesc         Pointer to a pooling layer descriptor (input)
 * @param workspace_index  Workspace index mode (output)
 * @return                 miopenStatus_t
 */
MIOPEN_EXPORT miopenStatus_t miopenGetPoolingWorkSpaceIndexMode(
    miopenPoolingDescriptor_t poolDesc, miopenPoolingWorkspaceIndexMode_t* workspace_index);

/*! @brief Sets a 2-D pooling layer descriptor details.
 *
 * Sets the window shape, padding, and stride for a previously created 2-D pooling descriptor.
 *
 * @param poolDesc       Pointer to a pooling layer descriptor (output)
 * @param mode           Pooling mode enum (input)
 * @param windowHeight   Input window height dimension (input)
 * @param windowWidth    Input window width dimension (input)
 * @param pad_h          Number of elements to pad height (input)
 * @param pad_w          Number of elements to pad width (input)
 * @param stride_h       Vertical stride (input)
 * @param stride_w       Horizontal stride (input)
 * @return               miopenStatus_t
 */
MIOPEN_EXPORT miopenStatus_t miopenSet2dPoolingDescriptor(miopenPoolingDescriptor_t poolDesc,
                                                          miopenPoolingMode_t mode,
                                                          int windowHeight,
                                                          int windowWidth,
                                                          int pad_h,
                                                          int pad_w,
                                                          int stride_h,
                                                          int stride_w);

/*! @brief Gets a 2-D pooling layer descriptor details
 *
 * Gets the window shape, padding, and stride for a previously created 2-D pooling descriptor.
 *
 * @param poolDesc       Pointer to a pooling layer descriptor (input)
 * @param mode           Pooling mode enum (output)
 * @param windowHeight   Input window height dimension (output)
 * @param windowWidth    Input window width dimension (output)
 * @param pad_h          Number of elements to pad height (output)
 * @param pad_w          Number of elements to pad width (output)
 * @param stride_h       Vertical stride (output)
 * @param stride_w       Horizontal stride (output)
 * @return               miopenStatus_t
 */
MIOPEN_EXPORT miopenStatus_t miopenGet2dPoolingDescriptor(const miopenPoolingDescriptor_t poolDesc,
                                                          miopenPoolingMode_t* mode,
                                                          int* windowHeight,
                                                          int* windowWidth,
                                                          int* pad_h,
                                                          int* pad_w,
                                                          int* stride_h,
                                                          int* stride_w);

/*! @brief Gets the shape of the output tensor for 2-D pooling
 *
 * Retrieve the tensor dimensions for the forward 2-D pooling. This call is required for
 * the forward if the output dimensions are different than the input tensor
 * dimensions.
 *
 * @param poolDesc   Pointer to a pooling layer descriptor (input)
 * @param tensorDesc Input tensor descriptor (input)
 * @param n	         Mini-batch dim (output)
 * @param c	         Number of channels (output)
 * @param h          Heights of input map (output)
 * @param w          Width of input map (output)
 * @return           miopenStatus_t
 */
MIOPEN_EXPORT miopenStatus_t
miopenGetPoolingForwardOutputDim(const miopenPoolingDescriptor_t poolDesc,
                                 const miopenTensorDescriptor_t tensorDesc,
                                 int* n,
                                 int* c,
                                 int* h,
                                 int* w);

/*! @brief Set details of a N-D pooling layer descriptor
 *
 * Set the window shape, padding, and stride for a previously created N-D pooling descriptor.
 *
 * @param poolDesc     Pointer to a pooling layer descriptor (input/output)
 * @param mode         Pooling mode enum (input)
 * @param nbDims       Dimension of the pooling (input)
 * @param windowDimA   Array of input window dimensions with length equal to or larger than
 * dimsRequested (input)
 * @param padA         Array of number of elements to padding with length equal to or larger than
 * dimsRequested (input)
 * @param stridesA     Array of stride parameter with length equal to or larger than dimsRequested
 * (input)
 * @return               miopenStatus_t
 */
MIOPEN_EXPORT miopenStatus_t miopenSetNdPoolingDescriptor(miopenPoolingDescriptor_t poolDesc,
                                                          const miopenPoolingMode_t mode,
                                                          int nbDims,
                                                          int* windowDimA,
                                                          int* padA,
                                                          int* stridesA);

/*! @brief Get details of a N-D pooling layer descriptor
 *
 * Get the window shape, padding, and stride for a previously created N-D pooling descriptor.
 *
 * @param poolDesc         Pointer to a pooling layer descriptor (input)
 * @param nbDimsRequested  Dimension of the expected pooling descriptor (input)
 * @param mode             Pooling mode enum (output)
 * @param nbDims           Actual dimension of the pooling descriptor (output)
 * @param windowDimA       Array of input window dimensions with length equal to or larger than
 * dimsRequested (output)
 * @param padA             Array of number of elements to padding with length equal to or larger
 * than dimsRequested (output)
 * @param stridesA         Array of stride parameter with length equal to or larger than
 * dimsRequested (output)
 * @return                 miopenStatus_t
 */
MIOPEN_EXPORT miopenStatus_t miopenGetNdPoolingDescriptor(const miopenPoolingDescriptor_t poolDesc,
                                                          int nbDimsRequested,
                                                          miopenPoolingMode_t* mode,
                                                          int* nbDims,
                                                          int* windowDimA,
                                                          int* padA,
                                                          int* stridesA);

/*! @brief Gets the shape of the output tensor for N-D pooling
 *
 * Retrieve the tensor dimensions for the forward N-D pooling. This call is required for
 * the forward if the output dimensions are different than the input tensor
 * dimensions.
 *
 * @param poolDesc      Pointer to a pooling layer descriptor (input)
 * @param tensorDesc    Input tensor descriptor (input)
 * @param dims          Dimension of the pooling (input)
 * @param tensorDimArr  Array of tensor dimension (output)
 * @return           miopenStatus_t
 */
MIOPEN_EXPORT miopenStatus_t
miopenGetPoolingNdForwardOutputDim(const miopenPoolingDescriptor_t poolDesc,
                                   const miopenTensorDescriptor_t tensorDesc,
                                   int dims,
                                   int* tensorDimArr);

/*! @brief Get the amount of GPU memory required for pooling
 *
 * Retrieves the amount of workspace in bytes require for pooling. This call is required to
 * determine the amount of GPU memory needed for the backwards pooling algorithms. For max-
 * pooling, an assumption is that index data type is uint8_t, therefore the returned
 * workspace size will be based on this assumption even if the user sets the index type with
 * miopenSetPoolingIndexType().
 *
 * @param yDesc          Descriptor for pooling layer (input)
 * @param workSpaceSize  Pointer to workSpaceSize (output)
 * @return               miopenStatus_t
 */
MIOPEN_EXPORT miopenStatus_t miopenPoolingGetWorkSpaceSize(const miopenTensorDescriptor_t yDesc,
                                                           size_t* workSpaceSize);

/*! @brief Get the amount of GPU memory required for pooling
 *
 * Retrieves the amount of workspace in bytes require for pooling. This call is required to
 * determine the amount of GPU memory needed for the backwards pooling algorithms. For max-
 * pooling, there is no assumption on index data type. As the user can set the index datatype
 * size using miopenSetPoolingIndexType().
 *
 * @param poolDesc       Pointer to a pooling layer descriptor (input)
 * @param yDesc          Descriptor for pooling layer (input)
 * @param workSpaceSize  Pointer to workSpaceSize (output)
 * @return               miopenStatus_t
 */
MIOPEN_EXPORT miopenStatus_t
miopenPoolingGetWorkSpaceSizeV2(const miopenPoolingDescriptor_t poolDesc,
                                const miopenTensorDescriptor_t yDesc,
                                size_t* workSpaceSize);

/*! @brief Execute a forward pooling layer
 *
 * Runs forward pooling. miopenGetPoolingForwardOutputDim() should be called before
 * miopenPoolingForward().
 * If the parameter do_backward == 0, then set workSpace = nullptr and workSpaceSize = 0. However,
 * for back-propagation do_backwards must be set to 1 in miopenPoolingForward().
 *
 * @param handle         MIOpen handle (input)
 * @param poolDesc       Descriptor for pooling layer (input)
 * @param alpha          Floating point scaling factor, allocated on the host (input)
 * @param xDesc          Tensor descriptor for data input tensor x (input)
 * @param x              Data tensor x (input)
 * @param beta           Floating point shift factor, allocated on the host (input)
 * @param yDesc          Tensor descriptor for output data tensor y (input)
 * @param y              Data tensor y (output)
 * @param do_backward    Boolean to toggle save data in workspace for backwards pass (input)
 * @param workSpace      Pointer user allocated memory (input)
 * @param workSpaceSize  Size in bytes of the memory needed (input)
 * @return               miopenStatus_t
 */
MIOPEN_EXPORT miopenStatus_t miopenPoolingForward(miopenHandle_t handle,
                                                  const miopenPoolingDescriptor_t poolDesc,
                                                  const void* alpha,
                                                  const miopenTensorDescriptor_t xDesc,
                                                  const void* x,
                                                  const void* beta,
                                                  const miopenTensorDescriptor_t yDesc,
                                                  void* y,
                                                  bool do_backward,
                                                  void* workSpace,
                                                  size_t workSpaceSize);

/*! @brief Execute a backward pooling layer
 *
 * Runs backward pooling. miopenPoolingGetWorkSpaceSize() must be called before
 * miopenPoolingBackward() to determine the amount of workSpace to be allocated.
 *
 * @param handle         MIOpen handle (input)
 * @param poolDesc       Descriptor for pooling layer (input)
 * @param alpha          Floating point scaling factor, allocated on the host (input)
 * @param yDesc          Tensor descriptor for output data tensor y (input)
 * @param y              Data tensor y (input)
 * @param dyDesc         Tensor descriptor for data input tensor dy (input)
 * @param dy             Data delta tensor dy (input)
 * @param xDesc          Tensor descriptor for output data tensor x (input)
 * @param x              Data tensor x (output)
 * @param beta           Floating point shift factor, allocated on the host (input)
 * @param dxDesc         Tensor descriptor for tensor dx (input)
 * @param dx             Weights delta tensor dx (output)
 * @param workSpace      Pointer to user allocated workspace (input)
 * @return               miopenStatus_t
 */
MIOPEN_EXPORT miopenStatus_t miopenPoolingBackward(miopenHandle_t handle,
                                                   const miopenPoolingDescriptor_t poolDesc,
                                                   const void* alpha,
                                                   const miopenTensorDescriptor_t yDesc,
                                                   const void* y,
                                                   const miopenTensorDescriptor_t dyDesc,
                                                   const void* dy,
                                                   const miopenTensorDescriptor_t xDesc,
                                                   const void* x,
                                                   const void* beta,
                                                   const miopenTensorDescriptor_t dxDesc,
                                                   void* dx,
                                                   const void* workSpace);

/*! @brief Destroys the pooling descriptor object
 *
 * @param poolDesc Pooling tensor descriptor type (input)
 * @return           miopenStatus_t
 */
MIOPEN_EXPORT miopenStatus_t miopenDestroyPoolingDescriptor(miopenPoolingDescriptor_t poolDesc);

/** @} */
// CLOSEOUT POOLING DOXYGEN GROUP

// LRN APIs
/** @addtogroup LRN
 *
 *  @{
 */
/*! @brief Creates a local response normalization (LRN) layer descriptor
 *
 * @param lrnDesc    Pointer to a local response normalization layer descriptor type
 * @return           miopenStatus_t
 */
MIOPEN_EXPORT miopenStatus_t miopenCreateLRNDescriptor(miopenLRNDescriptor_t* lrnDesc);

/*! @brief Sets a LRN layer descriptor details
 *
 * Sets all of the descriptor details for the LRN layer. The number of window elements lrnN is
 * a diameter and always odd.
 *
 * @param lrnDesc      Pointer to a LRN layer descriptor (output)
 * @param mode         LRN mode enum (input)
 * @param lrnN         Number of normalization window elements (input)
 * @param lrnAlpha     Scaling factor (input)
 * @param lrnBeta      Shift factor (input)
 * @param lrnK         K factor (input)
 * @return             miopenStatus_t
 */
MIOPEN_EXPORT miopenStatus_t miopenSetLRNDescriptor(const miopenLRNDescriptor_t lrnDesc,
                                                    miopenLRNMode_t mode,
                                                    unsigned int lrnN,
                                                    double lrnAlpha,
                                                    double lrnBeta,
                                                    double lrnK);

/*! @brief Gets a LRN layer descriptor details
 *
 * Retrieve the LRN descriptor details.
 *
 * @param lrnDesc      Pointer to a LRN layer descriptor (input)
 * @param mode         LRN mode enum (output)
 * @param lrnN         Number of normalization window elements (output)
 * @param lrnAlpha     Scaling factor (output)
 * @param lrnBeta      Shift factor (output)
 * @param lrnK         K factor (output)
 * @return             miopenStatus_t
 */
MIOPEN_EXPORT miopenStatus_t miopenGetLRNDescriptor(const miopenLRNDescriptor_t lrnDesc,
                                                    miopenLRNMode_t* mode,
                                                    unsigned int* lrnN,
                                                    double* lrnAlpha,
                                                    double* lrnBeta,
                                                    double* lrnK);

/*! @brief Determine the workspace requirements.
 *
 * This function determines the GPU memory allocation required to execute the LRN layer based on the
 * LRN descriptor.
 *
 * @param yDesc           Pointer to a LRN layer descriptor (input)
 * @param workSpaceSize   Output variable for workspace size (output)
 * @return                miopenStatus_t
 */
MIOPEN_EXPORT miopenStatus_t miopenLRNGetWorkSpaceSize(const miopenTensorDescriptor_t yDesc,
                                                       size_t* workSpaceSize);

/*! @brief Execute a LRN forward layer
 *
 * Runs the forward layer normalization in the forward direction. If do_backward == 0, then
 * set workSpace = nullptr and workSpaceSize = 0. However, if the user wishes to execute backwards,
 * then they must set do_backwards = 1 in miopenLRNForward().
 *
 * @param handle         MIOpen handle (input)
 * @param lrnDesc        Descriptor for LRN layer (input)
 * @param alpha          Floating point scaling factor, allocated on the host (input)
 * @param xDesc          Tensor descriptor for data input tensor x (input)
 * @param x              Data tensor x (input)
 * @param beta           Floating point shift factor, allocated on the host (input)
 * @param yDesc          Tensor descriptor for output data tensor y (input)
 * @param y              Data tensor y (output)
 * @param do_backward    Boolean to toggle save data in workspace for backwards pass (input)
 * @param workSpace      Pointer user allocated memory (input)
 * @return               miopenStatus_t
 */
MIOPEN_EXPORT miopenStatus_t miopenLRNForward(miopenHandle_t handle,
                                              const miopenLRNDescriptor_t lrnDesc,
                                              const void* alpha,
                                              const miopenTensorDescriptor_t xDesc,
                                              const void* x,
                                              const void* beta,
                                              const miopenTensorDescriptor_t yDesc,
                                              void* y,
                                              bool do_backward,
                                              void* workSpace);

/*! @brief Execute a LRN backward layer
 *
 * @param handle         MIOpen handle (input)
 * @param lrnDesc        Descriptor for LRN layer (input)
 * @param alpha          Floating point scaling factor, allocated on the host (input)
 * @param yDesc          Tensor descriptor for data input tensor y (input)
 * @param y              Data tensor y (input)
 * @param dyDesc         Tensor descriptor for data input tensor dy (input)
 * @param dy             Data delta tensor dy (input)
 * @param xDesc          Tensor descriptor for input data tensor x (input)
 * @param x              Data tensor x (input)
 * @param beta           Floating point shift factor, allocated on the host (input)
 * @param dxDesc         Tensor descriptor for output data tensor dx(input)
 * @param dx             Data delta tensor x (output)
 * @param workSpace      Pointer user allocated memory (input)
 * @return               miopenStatus_t
 */
MIOPEN_EXPORT miopenStatus_t miopenLRNBackward(miopenHandle_t handle,
                                               const miopenLRNDescriptor_t lrnDesc,
                                               const void* alpha,
                                               const miopenTensorDescriptor_t yDesc,
                                               const void* y,
                                               const miopenTensorDescriptor_t dyDesc,
                                               const void* dy,
                                               const miopenTensorDescriptor_t xDesc,
                                               const void* x,
                                               const void* beta,
                                               const miopenTensorDescriptor_t dxDesc,
                                               void* dx,
                                               const void* workSpace);

/*! @brief Destroys the LRN descriptor object
 *
 * @param lrnDesc   LRN tensor descriptor type (input)
 * @return          miopenStatus_t
 */
MIOPEN_EXPORT miopenStatus_t miopenDestroyLRNDescriptor(miopenLRNDescriptor_t lrnDesc);

/** @} */
// CLOSEOUT LRN DOXYGEN GROUP

// Batch-Normalization APIs
/** @addtogroup batchnorm
 *
 *  @{
 */

/*! @brief Derive tensor for gamma and beta from input tensor descriptor
 *
 * This function takes the input tensor descriptor and outputs a derived tensor for the
 * normalization scale (gamma) and shift (beta) tensors.
 *
 * For an input tensor NCHW and spatial mode, the output derived tensor is 1C11, while for
 * per-activation the derived tensor is 1CHW.
 *
 * For an input tensor NCDHW and spatial mode, the output derived tensor is 1C111, while for
 * per-activation the derived tensor is 1CDHW.
 *
 * @param derivedBnDesc   Output derived tensor descriptor (output)
 * @param xDesc           Input tensor descriptor (input)
 * @param bn_mode         Batch Normalization mode (input)
 * @return                miopenStatus_t
 */
MIOPEN_EXPORT miopenStatus_t miopenDeriveBNTensorDescriptor(miopenTensorDescriptor_t derivedBnDesc,
                                                            const miopenTensorDescriptor_t xDesc,
                                                            miopenBatchNormMode_t bn_mode);

/*! @brief Execute forward training layer for batch normalization
 *
 * Batch normalization pass for forward training pass.
 * Takes in batch normalization mode bn_mode and input tensor x, output tensor y, bnBias and bnScale
 * with their descriptor.
 *
 * If either resultSaveMean, or resultSaveInvVariance are null pointers then the values for the mean
 * and inverse variance will not be used.
 *
 * Likewise, if either resultRunningMean, or resultRunningVariance are null pointers then the values
 * for the running mean and variance will not be saved.
 * Running averages and variances are scaled using an exponential averaging factor: \f[
 * \mu_{old} = \mu_{new}*factor + \mu_{old}*(1-factor)
 * \f]
 * where \f[
 * factor=1/(1+iteration)
 * \f]
 *
 * @param handle                    MIOpen handle (input)
 * @param bn_mode                   Batch normalization mode (input)
 * @param alpha                     Floating point scaling factor, allocated on the host (input)
 * @param beta                      Floating point shift factor, allocated on the host (input)
 * @param xDesc                     Tensor descriptor for data input tensor x (input)
 * @param x                         Data tensor x (input)
 * @param yDesc                     Tensor descriptor for output data tensor y (input)
 * @param y                         Data tensor y (output)
 * @param bnScaleBiasMeanVarDesc    Tensor descriptor for BN scaling, shifting, saved variance and
 * mean (input)
 * @param bnScale                   Batch norm scaling, gamma, tensor (input)
 * @param bnBias                    Batch norm bias, beta, tensor (input)
 * @param expAvgFactor              Exponential averaging factor (input)
 * @param resultRunningMean         Running average saved for inference (output)
 * @param resultRunningVariance     Running variance saved for inference (output)
 * @param epsilon                   Value to stablize inverse variance calculation (input)
 * @param resultSaveMean            Saved mini-batch mean for backwards pass (output)
 * @param resultSaveInvVariance     Saved mini-batch inverse variance for backwards pass (output)
 * @return                          miopenStatus_t
 */
MIOPEN_EXPORT miopenStatus_t
miopenBatchNormalizationForwardTraining(miopenHandle_t handle,
                                        miopenBatchNormMode_t bn_mode,
                                        void* alpha,
                                        void* beta,
                                        const miopenTensorDescriptor_t xDesc,
                                        const void* x,
                                        const miopenTensorDescriptor_t yDesc,
                                        void* y,
                                        const miopenTensorDescriptor_t bnScaleBiasMeanVarDesc,
                                        void* bnScale,
                                        void* bnBias,
                                        double expAvgFactor,
                                        void* resultRunningMean,
                                        void* resultRunningVariance,
                                        double epsilon,
                                        void* resultSaveMean,
                                        void* resultSaveInvVariance);

/*! @brief Execute forward inference layer for batch normalization
 *
 * Batch normalization pass for forward inference pass.
 * Takes in batch normalization mode bn_mode and input tensor x, output tensor y, bnBias and bnScale
 * with their descriptor.
 *
 * If either estimatedMean, or estimatedVariance are null pointers then the values for the mean and
 * variance will be calculated from input data and this calculated mean and variance will be used
 * to update input values.
 * If variance is zero and epsilon is also zero, this function outputs NAN values.  Input espilon
 * value should always be non zero positive value.
 *
 * @param handle                    MIOpen handle (input)
 * @param bn_mode                   Batch normalization mode (input)
 * @param alpha                     Floating point scaling factor, allocated on the host (input)
 * @param beta                      Floating point shift factor, allocated on the host (input)
 * @param xDesc                     Tensor descriptor for data input tensor x (input)
 * @param x                         Data tensor x (input)
 * @param yDesc                     Tensor descriptor for output data tensor y (input)
 * @param y                         Data tensor y (output)
 * @param bnScaleBiasMeanVarDesc    Tensor descriptor for BN scaling, shifting, saved variance and
 * mean (input)
 * @param bnScale                   Batch norm scaling, gamma, tensor (input)
 * @param bnBias                    Batch norm bias, beta, tensor (input)
 * @param estimatedMean             Running average saved during forward training (input)
 * @param estimatedVariance         Running variance saved during forward training (input)
 * @param epsilon                   Value to stabilize inverse variance calculation (input)
 * @return                          miopenStatus_t
 */
MIOPEN_EXPORT miopenStatus_t
miopenBatchNormalizationForwardInference(miopenHandle_t handle,
                                         miopenBatchNormMode_t bn_mode,
                                         void* alpha,
                                         void* beta,
                                         const miopenTensorDescriptor_t xDesc,
                                         const void* x,
                                         const miopenTensorDescriptor_t yDesc,
                                         void* y,
                                         const miopenTensorDescriptor_t bnScaleBiasMeanVarDesc,
                                         void* bnScale,
                                         void* bnBias,
                                         void* estimatedMean,
                                         void* estimatedVariance,
                                         double epsilon);

/*! @brief Execute backwards propagation layer for batch normalization
 *
 * Batch normalization pass for backwards propagation training pass.
 * The method for backwards propagation batch normalization.
 *
 * Takes in batch normalization mode bn_mode and input tensor data x, input activation tensor dy,
 * output tensor dx, the learned tensors resultBNBiasDiff and resultBNScaleDiff with their
 * descriptor.
 *
 * If BOTH savedMean, and savedVariance are not null pointers then the method will use the saved
 * mean and variance calculated by the forward training phase.
 *
 * @param handle                    MIOpen handle (input)
 * @param bn_mode                   Batch normalization mode (input)
 * @param alphaDataDiff             Floating point scaling factor, allocated on the host (input)
 * @param betaDataDiff              Floating point shift factor, allocated on the host (input)
 * @param alphaParamDiff            Floating point scaling factor, allocated on the host (input)
 * @param betaParamDiff             Floating point shift factor, allocated on the host (input)
 * @param xDesc                     Tensor descriptor for data input tensor x (input)
 * @param x                         Data tensor x (input)
 * @param dyDesc                    Tensor descriptor for output data tensor y (input)
 * @param dy                        Data tensor y (input)
 * @param dxDesc                    Tensor descriptor for output data tensor dx (input)
 * @param dx                        Data delta tensor dx (output)
 * @param bnScaleBiasDiffDesc       Tensor descriptor for BN scaling, shifting, saved variance and
 * mean (input)
 * @param bnScale                   Batch norm scaling, gamma, tensor (input)
 * @param resultBnScaleDiff         Tensor for dscale (output)
 * @param resultBnBiasDiff          Tensor for dbias (output)
 * @param epsilon                   Value to stabilize inverse variance calculation (input)
 * @param savedMean                 Saved mini-batch mean for backwards pass (input)
 * @param savedInvVariance          Saved mini-bathc inverse variance for backwards pass (input)
 * @return                          miopenStatus_t
 */
MIOPEN_EXPORT miopenStatus_t
miopenBatchNormalizationBackward(miopenHandle_t handle,
                                 miopenBatchNormMode_t bn_mode,
                                 const void* alphaDataDiff,
                                 const void* betaDataDiff,
                                 const void* alphaParamDiff,
                                 const void* betaParamDiff,
                                 const miopenTensorDescriptor_t xDesc,
                                 const void* x,
                                 const miopenTensorDescriptor_t dyDesc,
                                 const void* dy,
                                 const miopenTensorDescriptor_t dxDesc,
                                 void* dx,
                                 const miopenTensorDescriptor_t bnScaleBiasDiffDesc,
                                 const void* bnScale,
                                 void* resultBnScaleDiff,
                                 void* resultBnBiasDiff,
                                 double epsilon,
                                 const void* savedMean,
                                 const void* savedInvVariance);

/** @} */
// CLOSEOUT BATCHNORM DOXYGEN GROUP

// Activation APIs
/** @addtogroup activation
 *
 *  @{
 */
/*! @brief Creates the Activation descriptor object
 *
 * @param activDesc Pointer to an activation tensor descriptor type
 * @return          miopenStatus_t
 */
MIOPEN_EXPORT miopenStatus_t
miopenCreateActivationDescriptor(miopenActivationDescriptor_t* activDesc);

/*! @brief Sets the activation layer descriptor details
 *
 * Sets all of the descriptor details for the activation layer
 *
 * @param activDesc    Pointer to a activation layer descriptor (output)
 * @param mode         Activation mode enum (input)
 * @param activAlpha   Alpha value for some activation modes (input)
 * @param activBeta    Beta value for some activation modes (input)
 * @param activGamma   Gamma value for some activation modes (input)
 * @return             miopenStatus_t
 */
MIOPEN_EXPORT miopenStatus_t
miopenSetActivationDescriptor(const miopenActivationDescriptor_t activDesc,
                              miopenActivationMode_t mode,
                              double activAlpha,
                              double activBeta,
                              double activGamma);

/*! @brief Gets the activation layer descriptor details
 *
 * Retrieves all of the descriptor details for the activation layer.
 *
 * @param activDesc    Pointer to a activation layer descriptor (input)
 * @param mode         Activation mode enum (output)
 * @param activAlpha   Alpha value for some activation modes (output)
 * @param activBeta    Beta value for some activation modes (output)
 * @param activGamma   Gamma value for some activation modes (output)
 * @return             miopenStatus_t
 */
MIOPEN_EXPORT miopenStatus_t
miopenGetActivationDescriptor(const miopenActivationDescriptor_t activDesc,
                              miopenActivationMode_t* mode,
                              double* activAlpha,
                              double* activBeta,
                              double* activGamma);

/*! @brief Execute an activation forward layer
 *
 * @param handle         MIOpen handle (input)
 * @param activDesc      Descriptor for activation layer (input)
 * @param alpha          Floating point scaling factor, allocated on the host (input)
 * @param xDesc          Tensor descriptor for data input tensor x (input)
 * @param x              Data tensor x (input)
 * @param beta           Floating point shift factor, allocated on the host (input)
 * @param yDesc          Tensor descriptor for output data tensor y (input)
 * @param y              Data tensor y (output)
 * @return               miopenStatus_t
 */
MIOPEN_EXPORT miopenStatus_t miopenActivationForward(miopenHandle_t handle,
                                                     const miopenActivationDescriptor_t activDesc,
                                                     const void* alpha,
                                                     const miopenTensorDescriptor_t xDesc,
                                                     const void* x,
                                                     const void* beta,
                                                     const miopenTensorDescriptor_t yDesc,
                                                     void* y);

/*! @brief Execute a activation backwards layer
 *
 * @param handle         MIOpen handle (input)
 * @param activDesc      Descriptor for activation layer (input)
 * @param alpha          Floating point scaling factor, allocated on the host (input)
 * @param yDesc          Tensor descriptor for input data tensor y (input)
 * @param y              Data tensor y (input)
 * @param dyDesc         Tensor descriptor for input data tensor dy (input)
 * @param dy             Data delta tensor dy (input)
 * @param xDesc          Tensor descriptor for data input tensor x (input)
 * @param x              Data tensor x (input)
 * @param beta           Floating point shift factor, allocated on the host (input)
 * @param dxDesc         Tensor descriptor for data output tensor dx (input)
 * @param dx             Output data delta tensor dx (output)
 * @return               miopenStatus_t
 */
MIOPEN_EXPORT miopenStatus_t miopenActivationBackward(miopenHandle_t handle,
                                                      const miopenActivationDescriptor_t activDesc,
                                                      const void* alpha,
                                                      const miopenTensorDescriptor_t yDesc,
                                                      const void* y,
                                                      const miopenTensorDescriptor_t dyDesc,
                                                      const void* dy,
                                                      const miopenTensorDescriptor_t xDesc,
                                                      const void* x,
                                                      const void* beta,
                                                      const miopenTensorDescriptor_t dxDesc,
                                                      void* dx);

/*! @brief Destroys the activation descriptor object
 *
 * @param activDesc   Activation tensor descriptor type (input)
 * @return            miopenStatus_t
 */
MIOPEN_EXPORT miopenStatus_t
miopenDestroyActivationDescriptor(miopenActivationDescriptor_t activDesc);

/** @} */
// CLOSEOUT ACTIVATION DOXYGEN GROUP

// Softmax APIs
/** @addtogroup softmax
 *
 *  @{
 */
/*! @brief Execute a softmax forward layer
 *
 * This API only implements the SOFTMAX_MODE_CHANNEL in SOFTMAX_ACCURATE path.
 *
 * @param handle         MIOpen handle (input)
 * @param alpha          Floating point scaling factor, allocated on the host (input)
 * @param xDesc          Tensor descriptor for data input tensor x (input)
 * @param x              Data tensor x (input)
 * @param beta           Floating point shift factor, allocated on the host (input)
 * @param yDesc          Tensor descriptor for output data tensor y (input)
 * @param y              Data tensor y (output)
 * @return               miopenStatus_t
 */
MIOPEN_EXPORT miopenStatus_t miopenSoftmaxForward(miopenHandle_t handle,
                                                  const void* alpha,
                                                  const miopenTensorDescriptor_t xDesc,
                                                  const void* x,
                                                  const void* beta,
                                                  const miopenTensorDescriptor_t yDesc,
                                                  void* y);

/*! @brief Execute a softmax backwards layer
 *
 * This API only implements the SOFTMAX_MODE_CHANNEL in SOFTMAX_ACCURATE path.
 *
 * @param handle         MIOpen handle (input)
 * @param alpha          Floating point scaling factor, allocated on the host (input)
 * @param yDesc          Tensor descriptor for input data tensor y (input)
 * @param y              Data tensor y (input)
 * @param dyDesc         Tensor descriptor for input data tensor dy (input)
 * @param dy             Data delta tensor dy (input)
 * @param beta           Floating point shift factor, allocated on the host (input)
 * @param dxDesc         Tensor descriptor for data output tensor dx (input)
 * @param dx             Output data delta tensor dx (output)
 * @return               miopenStatus_t
 */
MIOPEN_EXPORT miopenStatus_t miopenSoftmaxBackward(miopenHandle_t handle,
                                                   const void* alpha,
                                                   const miopenTensorDescriptor_t yDesc,
                                                   const void* y,
                                                   const miopenTensorDescriptor_t dyDesc,
                                                   const void* dy,
                                                   const void* beta,
                                                   const miopenTensorDescriptor_t dxDesc,
                                                   void* dx);

/*! @brief Execute a softmax forward layer with expanded modes and algorithms
 *
 * @param handle         MIOpen handle (input)
 * @param alpha          Floating point scaling factor, allocated on the host (input)
 * @param xDesc          Tensor descriptor for data input tensor x (input)
 * @param x              Data tensor x (input)
 * @param beta           Floating point shift factor, allocated on the host (input)
 * @param yDesc          Tensor descriptor for output data tensor y (input)
 * @param y              Data tensor y (output)
 * @param algorithm      Softmax implementation algorithm (input)
 * @param mode           Softmax mode (input)
 * @return               miopenStatus_t
 */
MIOPEN_EXPORT miopenStatus_t miopenSoftmaxForward_V2(miopenHandle_t handle,
                                                     const void* alpha,
                                                     const miopenTensorDescriptor_t xDesc,
                                                     const void* x,
                                                     const void* beta,
                                                     const miopenTensorDescriptor_t yDesc,
                                                     void* y,
                                                     miopenSoftmaxAlgorithm_t algorithm,
                                                     miopenSoftmaxMode_t mode);

/*! @brief Execute a softmax backwards layer with expanded modes and algorithms
 *
 * @param handle         MIOpen handle (input)
 * @param alpha          Floating point scaling factor, allocated on the host (input)
 * @param yDesc          Tensor descriptor for input data tensor y (input)
 * @param y              Data tensor y (input)
 * @param dyDesc         Tensor descriptor for input data tensor dy (input)
 * @param dy             Data delta tensor dy (input)
 * @param beta           Floating point shift factor, allocated on the host (input)
 * @param dxDesc         Tensor descriptor for data output tensor dx (input)
 * @param dx             Output data delta tensor dx (output)
 * @param algorithm      Softmax implementation algorithm (input)
 * @param mode           Softmax mode (input)
 * @return               miopenStatus_t
 */
MIOPEN_EXPORT miopenStatus_t miopenSoftmaxBackward_V2(miopenHandle_t handle,
                                                      const void* alpha,
                                                      const miopenTensorDescriptor_t yDesc,
                                                      const void* y,
                                                      const miopenTensorDescriptor_t dyDesc,
                                                      const void* dy,
                                                      const void* beta,
                                                      const miopenTensorDescriptor_t dxDesc,
                                                      void* dx,
                                                      miopenSoftmaxAlgorithm_t algorithm,
                                                      miopenSoftmaxMode_t mode);

/** @} */
// CLOSEOUT SOFTMAX DOXYGEN GROUP

/*! @ingroup FUSION
 * @brief MIOpen fusion interface
 */
MIOPEN_DECLARE_OBJECT(miopenFusionPlanDescriptor);
MIOPEN_DECLARE_OBJECT(miopenOperatorDescriptor);
MIOPEN_DECLARE_OBJECT(miopenOperatorArgs);

/** @addtogroup FUSION
 *
 *  @{
 */

/*! @enum miopenFusionDirection_t
 * @brief Kernel fusion direction in the network
 */
typedef enum
{
    miopenVerticalFusion   = 0, /*!< fuses layers vertically, current the only supported mode */
    miopenHorizontalFusion = 1, /*!< fuses layers horizontally, this is unimplemented */
} miopenFusionDirection_t;

/*! @brief Creates the kenrel fusion plan descriptor object
 *
 * @param fusePlanDesc  Pointer to a fusion plan (output)
 * @param fuseDirection Horizontal or Vertical fusion (input)
 * @param inputDesc     Descriptor to tensor for the input (input)
 * @return              miopenStatus_t
 */
MIOPEN_EXPORT miopenStatus_t miopenCreateFusionPlan(miopenFusionPlanDescriptor_t* fusePlanDesc,
                                                    const miopenFusionDirection_t fuseDirection,
                                                    const miopenTensorDescriptor_t inputDesc);

/*! @brief Destroy the fusion plan descriptor object
 *
 * @param fusePlanDesc  A fusion plan descriptor type
 * @return              miopenStatus_t
 */
MIOPEN_EXPORT miopenStatus_t miopenDestroyFusionPlan(miopenFusionPlanDescriptor_t fusePlanDesc);

/*! @brief Compiles the fusion plan
 *
 * @param handle           MIOpen handle (input)
 * @param fusePlanDesc A fusion plan descriptor (input)
 * @return             miopenStatus_t
 */
MIOPEN_EXPORT miopenStatus_t miopenCompileFusionPlan(miopenHandle_t handle,
                                                     miopenFusionPlanDescriptor_t fusePlanDesc);

/*!
 * @brief Allows access to the operators in a fusion plan
 * @details This api call does bounds checking on the supplied op_idx and would
 *          return miopenStatusError if the index is out of bounds
 *
 * @param fusePlanDesc A fusion plan descriptor (input)
 * @param op_idx Index of the required operator in the fusion plan, in the order of insertion
 * @param op returned pointer to the operator
 * @return miopenStatus_t
 */
MIOPEN_EXPORT miopenStatus_t miopenFusionPlanGetOp(miopenFusionPlanDescriptor_t fusePlanDesc,
                                                   const int op_idx,
                                                   miopenFusionOpDescriptor_t* op);

/*! @brief Query the workspace size required for the fusion plan
 *
 * @param fusePlanDesc   A fusion plan descriptor (input)
 * @param workSpaceSize  Pointer to memory to return size in bytes (output)
 * @return               miopenStatus_t
 */
MIOPEN_EXPORT miopenStatus_t
miopenFusionPlanGetWorkSpaceSize(miopenHandle_t handle,
                                 miopenFusionPlanDescriptor_t fusePlanDesc,
                                 size_t* workSpaceSize,
                                 miopenConvFwdAlgorithm_t algo);

/*!
 * @brief Returns the supported algorithms for the convolution operator in the Fusion Plan
 *
 * @details A Convolution operator in a fusion plan may be implemented by different algorithms
 * representing different tradeoffs of memory and performance. The returned list of algorithms
 * is sorted in decreasing order of priority. Therefore, if the user does not request an
 * algorithm to be set using the miopenFusionPlanConvolutionSetAlgo call, the first algorithm
 * in the list would be used to execute the convolution in the fusion plan. Moreover this call
 * must be immediately preceded by the miopenCreateOpConvForward call for the op in question.
 *
 * @param fusePlanDesc A fusion plan descriptor (input)
 * @param requestAlgoCount Number of algorithms to return (input)
 * @param returnedAlgoCount The actual number of returned algorithms; always be less than
 * equal to requestAlgoCount (output)
 * @param returnedAlgos Pointer to the list of supported algorithms
 * @return miopenStatus_t
 */
MIOPEN_EXPORT miopenStatus_t
miopenFusionPlanConvolutionGetAlgo(miopenFusionPlanDescriptor_t fusePlanDesc,
                                   const int requestAlgoCount,
                                   int* returnedAlgoCount,
                                   miopenConvFwdAlgorithm_t* returnedAlgos);

/*! @brief Requests the fusion runtime to choose a particular algorithm for the added convolution
 * operation
 *
 * @details Please see the description for miopenFusionPlanConvolutionGetAlgo
 *
 * @param fusePlanDesc A fusion plan descriptor (input)
 * @param algo Requested algorithm for the convolution operator (input)
 * @return miopenStatus_t
 */
MIOPEN_EXPORT miopenStatus_t miopenFusionPlanConvolutionSetAlgo(
    miopenFusionPlanDescriptor_t fusePlanDesc, miopenConvFwdAlgorithm_t algo);

/*! @brief Creates forward convolution operator.
 *
 * @param fusePlanDesc   A fusion plan descriptor (input)
 * @param convOp         Pointer to an operator type (output)
 * @param convDesc       Convolution layer descriptor (input)
 * @param wDesc          Descriptor for the weights tensor (input)
 * @return               miopenStatus_t
 */
MIOPEN_EXPORT miopenStatus_t miopenCreateOpConvForward(miopenFusionPlanDescriptor_t fusePlanDesc,
                                                       miopenFusionOpDescriptor_t* convOp,
                                                       miopenConvolutionDescriptor_t convDesc,
                                                       const miopenTensorDescriptor_t wDesc);

//---

// Activation forward create ops ---
/*! @brief Creates a forward activation operator.
 *
 * @param fusePlanDesc    A fusion plan descriptor (input)
 * @param activFwdOp         Pointer to an operator type (output)
 * @param mode            Activation version (input)
 * @return                miopenStatus_t
 */
MIOPEN_EXPORT miopenStatus_t
miopenCreateOpActivationForward(miopenFusionPlanDescriptor_t fusePlanDesc,
                                miopenFusionOpDescriptor_t* activFwdOp,
                                miopenActivationMode_t mode);

// Activation backward create ops ---
/*! @brief Creates a backward activation operator.
 *
 * @param fusePlanDesc    A fusion plan descriptor (input)
 * @param activBwdOp         Pointer to an operator type (output)
 * @param mode            Activation version (input)
 * @return                miopenStatus_t
 */
MIOPEN_EXPORT miopenStatus_t
miopenCreateOpActivationBackward(miopenFusionPlanDescriptor_t fusePlanDesc,
                                 miopenFusionOpDescriptor_t* activBwdOp,
                                 miopenActivationMode_t mode);

// Bias create ops ---
/*! @brief Creates a forward bias operator.
 *
 * @param fusePlanDesc   A fusion plan descriptor (input)
 * @param biasOp         Pointer to an operator type (output)
 * @param bDesc          bias tensor descriptor (input)
 * @return               miopenStatus_t
 */
MIOPEN_EXPORT miopenStatus_t miopenCreateOpBiasForward(miopenFusionPlanDescriptor_t fusePlanDesc,
                                                       miopenFusionOpDescriptor_t* biasOp,
                                                       const miopenTensorDescriptor_t bDesc);

// Batch normalization create ops ---
/*! @brief Creates a forward inference batch normalization operator.
 *
 * @param fusePlanDesc           A fusion plan descriptor (input)
 * @param bnOp                   Pointer to an operator type (output)
 * @param bn_mode                Batch normalization layer mode (input)
 * @param bnScaleBiasMeanVarDesc Gamma, beta, mean, variance tensor descriptor (input)
 * @return                       miopenStatus_t
 */
MIOPEN_EXPORT miopenStatus_t
miopenCreateOpBatchNormInference(miopenFusionPlanDescriptor_t fusePlanDesc,
                                 miopenFusionOpDescriptor_t* bnOp,
                                 const miopenBatchNormMode_t bn_mode,
                                 const miopenTensorDescriptor_t bnScaleBiasMeanVarDesc);

/*! @brief Creates a forward training batch normalization operator.
 *
 * @param fusePlanDesc           A fusion plan descriptor (input)
 * @param bnFwdOp                   Pointer to an operator type (output)
 * @param bn_mode                Batch normalization layer mode (input)
 * @param runningMeanVariance    Toggles whether or not to save population statistics for inference;
 * batch statistic are required (input)
 * @return                       miopenStatus_t
 */
MIOPEN_EXPORT miopenStatus_t
miopenCreateOpBatchNormForward(miopenFusionPlanDescriptor_t fusePlanDesc,
                               miopenFusionOpDescriptor_t* bnFwdOp,
                               const miopenBatchNormMode_t bn_mode,
                               bool runningMeanVariance);

/*! @brief Creates a back propagation batch normalization operator.
 *
 * @param fusePlanDesc           A fusion plan descriptor (input)
 * @param bnBwdOp                   Pointer to an operator type (output)
 * @param bn_mode                Batch normalization layer mode (input)
 * @return                       miopenStatus_t
 */
MIOPEN_EXPORT miopenStatus_t
miopenCreateOpBatchNormBackward(miopenFusionPlanDescriptor_t fusePlanDesc,
                                miopenFusionOpDescriptor_t* bnBwdOp,
                                const miopenBatchNormMode_t bn_mode);

//---
/*! @brief Creates an operator argument object
 *
 * @param args        Pointer to an operator argument type (output)
 * @return            miopenStatus_t
 */
MIOPEN_EXPORT miopenStatus_t miopenCreateOperatorArgs(miopenOperatorArgs_t* args);

/*! @brief Destroys an operator argument object
 *
 * @param args        An operator argument type (output)
 * @return            miopenStatus_t
 */
MIOPEN_EXPORT miopenStatus_t miopenDestroyOperatorArgs(miopenOperatorArgs_t args);

// Convolution set arguments ---
/*! @brief Sets the arguments for forward convolution op
 *
 * @param args    An arguments object type (output)
 * @param convOp  Forward convolution operator (input)
 * @param alpha   Floating point scaling factor, allocated on the host (input)
 * @param beta    Floating point shift factor, allocated on the host (input)
 * @param w       Pointer to tensor memory  (input)
 * @return        miopenStatus_t
 */
MIOPEN_EXPORT miopenStatus_t miopenSetOpArgsConvForward(miopenOperatorArgs_t args,
                                                        const miopenFusionOpDescriptor_t convOp,
                                                        const void* alpha,
                                                        const void* beta,
                                                        const void* w);
// Activation set arguments ---
/*! @brief Sets the arguments for forward activation op
 *
 * @param args    An arguments object type (output)
 * @param activFwdOp   Activation backwards operator (input)
 * @param alpha   Floating point scaling factor, allocated on the host (input)
 * @param beta    Floating point shift factor, allocated on the host (input)
 * @param activAlpha  Double precision activation parameter which depends on activation mode (input)
 * @param activBeta   Double precision activation parameter which depends on activation mode (input)
 * @param activGamma  Double precision activation parameter which depends on activation mode (input)
 * @return        miopenStatus_t
 */
MIOPEN_EXPORT miopenStatus_t
miopenSetOpArgsActivForward(miopenOperatorArgs_t args,
                            const miopenFusionOpDescriptor_t activFwdOp,
                            const void* alpha,
                            const void* beta,
                            double activAlpha,
                            double activBeta,
                            double activGamma);

/*! @brief Sets the arguments for backward activation op
 *
 * @param args    An arguments object type (output)
 * @param activBwdOp   Activation backwards operator (input)
 * @param alpha   Floating point scaling factor, allocated on the host (input)
 * @param beta    Floating point shift factor, allocated on the host (input)
 * @param y        Data tensor y, output of activations in the forward direction (input)
 * @param reserved    Data tensor reserved memory space; currently should be nullptr (input)
 * @param activAlpha  Double precision activation parameter which depends on activation mode (input)
 * @param activBeta   Double precision activation parameter which depends on activation mode (input)
 * @param activGamma  Double precision activation parameter which depends on activation mode (input)
 * @return        miopenStatus_t
 */
MIOPEN_EXPORT miopenStatus_t
miopenSetOpArgsActivBackward(miopenOperatorArgs_t args,
                             const miopenFusionOpDescriptor_t activBwdOp,
                             const void* alpha,
                             const void* beta,
                             const void* y,
                             const void* reserved,
                             double activAlpha,
                             double activBeta,
                             double activGamma);

// Batch Normalization set arguments ---
/*! @brief Sets the arguments for inference batch normalization op
 *
 * @param args               An arguments object type (output)
 * @param bnOp               Batch normalization inference operator (input)
 * @param alpha              Floating point scaling factor, allocated on the host (input)
 * @param beta               Floating point shift factor, allocated on the host (input)
 * @param bnScale            Pointer to the gamma tensor memory  (input)
 * @param bnBias             Pointer to the beta tensor memory  (input)
 * @param estimatedMean      Pointer to population mean memory  (input)
 * @param estimatedVariance  Pointer to population variance memory  (input)
 * @param epsilon            Scalar value for numerical stability (input)
 * @return                   miopenStatus_t
 */
MIOPEN_EXPORT miopenStatus_t
miopenSetOpArgsBatchNormInference(miopenOperatorArgs_t args,
                                  const miopenFusionOpDescriptor_t bnOp,
                                  const void* alpha,
                                  const void* beta,
                                  const void* bnScale,
                                  const void* bnBias,
                                  const void* estimatedMean,
                                  const void* estimatedVariance,
                                  double epsilon);

/*! @brief Sets the arguments for forward batch normalization op
 *
 * @param args               An arguments object type (output)
 * @param bnOp               Batch normalization forward operator (input)
 * @param alpha              Floating point scaling factor, allocated on the host (input)
 * @param beta               Floating point shift factor, allocated on the host (input)
 * @param bnScale            Pointer to the gamma tensor memory  (input)
 * @param bnBias             Pointer to the beta tensor memory  (input)
 * @param savedMean          Pointer to batch mean memory  (input)
 * @param savedInvVariance   Pointer to batch inverse variance memory  (input)
 * @param runningMean        Pointer to population mean memory  (input)
 * @param runningVariance    Pointer to population variance memory  (input)
 * @param expAvgFactor       Scalar value for control of population statistics (input)
 * @param epsilon            Scalar value for numerical stability (input)
 * @return                   miopenStatus_t
 */
MIOPEN_EXPORT miopenStatus_t miopenSetOpArgsBatchNormForward(miopenOperatorArgs_t args,
                                                             const miopenFusionOpDescriptor_t bnOp,
                                                             const void* alpha,
                                                             const void* beta,
                                                             const void* bnScale,
                                                             const void* bnBias,
                                                             void* savedMean,
                                                             void* savedInvVariance,
                                                             void* runningMean,
                                                             void* runningVariance,
                                                             double expAvgFactor,
                                                             double epsilon);

/*! @brief Sets the arguments for backward batch normalization op
 *
 * @param args               An arguments object type (output)
 * @param bnOp               Batch normalization forward operator (input)
 * @param alpha              Floating point scaling factor, allocated on the host (input)
 * @param beta               Floating point shift factor, allocated on the host (input)
 * @param x                  Pointer to the forward input tensor memory  (input)
 * @param bnScale            Pointer to the gamma tensor memory  (input)
 * @param bnBias             Pointer to the beta tensor memory  (input)
 * @param resultBnScaleDiff  Pointer to the gamma gradient tensor memory  (output)
 * @param resultBnBiasDiff   Pointer to the beta gradient tensor memory  (output)
 * @param savedMean          Pointer to batch mean memory  (input)
 * @param savedInvVariance   Pointer to batch inverse variance memory  (input)
 * @return                   miopenStatus_t
 */
MIOPEN_EXPORT miopenStatus_t miopenSetOpArgsBatchNormBackward(miopenOperatorArgs_t args,
                                                              const miopenFusionOpDescriptor_t bnOp,
                                                              const void* alpha,
                                                              const void* beta,
                                                              const void* x,
                                                              const void* bnScale,
                                                              const void* bnBias,
                                                              void* resultBnScaleDiff,
                                                              void* resultBnBiasDiff,
                                                              const void* savedMean,
                                                              const void* savedInvVariance);

// Bias forward set arguments ---
/*! @brief Sets the arguments for forward bias op
 *
 * @param args           An arguments object type (output)
 * @param biasOp         Forward bias operator (input)
 * @param alpha          Floating point scaling factor, allocated on the host (input)
 * @param beta           Floating point shift factor, allocated on the host (input)
 * @param bias           Pointer to the forward bias input tensor memory  (input)
 * @return               miopenStatus_t
 */
MIOPEN_EXPORT miopenStatus_t miopenSetOpArgsBiasForward(miopenOperatorArgs_t args,
                                                        const miopenFusionOpDescriptor_t biasOp,
                                                        const void* alpha,
                                                        const void* beta,
                                                        const void* bias);
/*! @brief Executes the fusion plan
 *
 *
 * @param handle           MIOpen handle (input)
 * @param fusePlanDesc     fused plan descriptor (input)
 * @param inputDesc        Descriptor of the input tensor (input)
 * @param input            Source data tensor  (input)
 * @param outputDesc       Decriptor of the output tensor (input)
 * @param output           Destination data tensor  (output)
 * @param args             An argument object of the fused kernel (input)
 * @return           miopenStatus_t
 */
MIOPEN_EXPORT miopenStatus_t
miopenExecuteFusionPlan(const miopenHandle_t handle,
                        const miopenFusionPlanDescriptor_t fusePlanDesc,
                        const miopenTensorDescriptor_t inputDesc,
                        const void* input,
                        const miopenTensorDescriptor_t outputDesc,
                        void* output,
                        miopenOperatorArgs_t args);
/** @} */
// CLOSEOUT FUSION DOXYGEN GROUP

/** @addtogroup RNN
 *
 *  @{
 */

/*!  @enum miopenRNNMode_t
 * RNN mode selection for rnn layer preference
 */
typedef enum
{
    miopenRNNRELU = 0, /*!< RNN with ReLU activation */
    miopenRNNTANH = 1, /*!< RNN with tanh activation */
    miopenLSTM    = 2, /*!< LSTM */
    miopenGRU     = 3, /*!< GRU */
} miopenRNNMode_t;

/*! @enum miopenRNNInputMode_t
 * Recurrent Neural Network layer initial input mode
 */
typedef enum
{
    miopenRNNlinear = 0, /*!< Matrix multiplication at the input of the first layer */
    miopenRNNskip   = 1, /*!< No operation is performed at the input of the first layer. */
} miopenRNNInputMode_t;

/*! @enum miopenRNNAlgo_t
 * Recurrent Neural Network algorithm mode
 */
typedef enum
{
    miopenRNNdefault = 0, /*!< Use dedicated gate-operation kernel for LSTM and fundamental
                             algorithm for vanilla RNN & GRU */
    miopenRNNfundamental =
        1, /*!< Function by basic tesnsor operations, supported for vanilla RNN, LSTM, GRU */
} miopenRNNAlgo_t;

/*! @enum miopenRNNDirectionMode_t
 * Recurrent Neural Network bi-directional behavior
 */
typedef enum
{
    miopenRNNunidirection = 0, /*!< Forward in time only. */
    miopenRNNbidirection  = 1, /*!< Forward and backwards in time. */
} miopenRNNDirectionMode_t;

/*! @enum miopenRNNBiasMode_t
 * Recurrent Neural Network add on bias
 */
typedef enum
{
    miopenRNNNoBias   = 0, /*!< No Biases will be applied to GEMM operations */
    miopenRNNwithBias = 1, /*!< Biases will be applied to GEMM operations */
} miopenRNNBiasMode_t;

/*! @enum miopenRNNGEMMalgoMode_t
 * Recurrent Neural Network add on bias
 */
typedef enum
{
    miopenRNNAlgoGEMM = 0,
} miopenRNNGEMMalgoMode_t;

/*! @brief Create a RNN layer Descriptor
 *
 * API for creating an uninitialized RNN layer descriptor.
 * @param rnnDesc    Pointer to a tensor descriptor type
 * @return           miopenStatus_t
 */
MIOPEN_EXPORT miopenStatus_t miopenCreateRNNDescriptor(miopenRNNDescriptor_t* rnnDesc);

/*! @brief Retrieves a RNN layer descriptor's details
 *
 * @param rnnDesc    RNN layer descriptor (input)
 * @param rnnMode    RNN mode (output)
 * @param algoMode   RNN algorithm mode (output)
 * @param inputMode  RNN data input mode (output)
 * @param dirMode    Uni or bi direction mode (output)
 * @param biasMode   Bias used (output)
 * @param hiddenSize Size of hidden state (output)
 * @param layer      Number of stacked layers (output)
 * @return           miopenStatus_t
 */
MIOPEN_EXPORT miopenStatus_t miopenGetRNNDescriptor(miopenRNNDescriptor_t rnnDesc,
                                                    miopenRNNMode_t* rnnMode,
                                                    miopenRNNAlgo_t* algoMode,
                                                    miopenRNNInputMode_t* inputMode,
                                                    miopenRNNDirectionMode_t* dirMode,
                                                    miopenRNNBiasMode_t* biasMode,
                                                    int* hiddenSize,
                                                    int* layer);

/*! @brief Retrieves a RNN layer descriptor's details version 2. This version enables retrieving
 * information of the dropout descriptor of the rnn descriptor.
 *
 * @param rnnDesc     RNN layer descriptor (input)
 * @param hiddenSize  Size of hidden state (output)
 * @param layer       Number of stacked layers (output)
 * @param dropoutDesc Pre-configured dropout descriptor for dropout layer in between RNN layers
 * (output)
 * @param inputMode   RNN data input mode (output)
 * @param dirMode     Uni or bi direction mode (output)
 * @param rnnMode     RNN mode (output)
 * @param biasMode    Bias used (output)
 * @param algoMode    RNN algorithm mode (output)
 * @param dataType    Data type of RNN (output)
 * @return            miopenStatus_t
 */
MIOPEN_EXPORT miopenStatus_t miopenGetRNNDescriptor_V2(miopenRNNDescriptor_t rnnDesc,
                                                       int* hiddenSize,
                                                       int* layer,
                                                       miopenDropoutDescriptor_t* dropoutDesc,
                                                       miopenRNNInputMode_t* inputMode,
                                                       miopenRNNDirectionMode_t* dirMode,
                                                       miopenRNNMode_t* rnnMode,
                                                       miopenRNNBiasMode_t* biasMode,
                                                       miopenRNNAlgo_t* algoMode,
                                                       miopenDataType_t* dataType);

/*! @brief Destroys the tensor descriptor object
 *
 * @param rnnDesc RNN tensor descriptor type (input)
 * @return           miopenStatus_t
 */
MIOPEN_EXPORT miopenStatus_t miopenDestroyRNNDescriptor(miopenRNNDescriptor_t rnnDesc);

/*! @brief Set the details of the RNN descriptor
 *
 * Interface for setting the values of the RNN descriptor object. This function requires specific
 * algorithm selection.
 * @param rnnDesc      RNN layer descriptor type (input)
 * @param hsize        Hidden layer size (input)
 * @param nlayers      Number of layers (input)
 * @param inMode       RNN first layer input mode (input)
 * @param direction    RNN direction (input)
 * @param rnnMode      RNN model type (input)
 * @param biasMode     RNN bias included (input)
 * @param algo         RNN algorithm selected (input)
 * @param dataType     Only fp32 currently supported for RNNs (input)
 * @return             miopenStatus_t
 */
MIOPEN_EXPORT miopenStatus_t miopenSetRNNDescriptor(miopenRNNDescriptor_t rnnDesc,
                                                    const int hsize,
                                                    const int nlayers,
                                                    miopenRNNInputMode_t inMode,
                                                    miopenRNNDirectionMode_t direction,
                                                    miopenRNNMode_t rnnMode,
                                                    miopenRNNBiasMode_t biasMode,
                                                    miopenRNNAlgo_t algo,
                                                    miopenDataType_t dataType);

/*! @brief Set the details of the RNN descriptor version 2. This version enables the use of dropout
 * in rnn.
 *
 * Interface for setting the values of the RNN descriptor object. This function requires specific
 * algorithm selection.
 * @param rnnDesc      RNN layer descriptor type (input/output)
 * @param hsize        Hidden layer size (input)
 * @param nlayers      Number of layers (input)
 * @param dropoutDesc  Pre-initialized dropout descriptor for dropout layer in between RNN layers
 * (input)
 * @param inMode       RNN first layer input mode (input)
 * @param direction    RNN direction (input)
 * @param rnnMode      RNN model type (input)
 * @param biasMode     RNN bias included (input)
 * @param algo         RNN algorithm selected (input)
 * @param dataType     Only fp32 currently supported for RNNs (input)
 * @return             miopenStatus_t
 */
MIOPEN_EXPORT miopenStatus_t miopenSetRNNDescriptor_V2(miopenRNNDescriptor_t rnnDesc,
                                                       const int hsize,
                                                       const int nlayers,
                                                       miopenDropoutDescriptor_t dropoutDesc,
                                                       miopenRNNInputMode_t inMode,
                                                       miopenRNNDirectionMode_t direction,
                                                       miopenRNNMode_t rnnMode,
                                                       miopenRNNBiasMode_t biasMode,
                                                       miopenRNNAlgo_t algo,
                                                       miopenDataType_t dataType);

/*! @brief Query the amount of memory required to execute the RNN layer
 *
 * This function calculates the amount of memory required to run the RNN layer given an RNN
 * descriptor and a tensor descriptor.
 *
 * @param handle          MIOpen handle (input)
 * @param rnnDesc         RNN layer descriptor type (input)
 * @param sequenceLen     Number of iteration unrolls (input)
 * @param xDesc           An array of tensor descriptors. These are the
 * input descriptors to each time step. The first dimension of each descriptor is the
 * batch size and may decrease from element n to element n+1 and not increase in size.
 * The second dimension is the same for all descriptors in the array and is the input
 * vector length. (input)
 * @param numBytes        Number of bytes required for RNN layer execution (output)
 * @return                miopenStatus_t
 */
MIOPEN_EXPORT miopenStatus_t miopenGetRNNWorkspaceSize(miopenHandle_t handle,
                                                       const miopenRNNDescriptor_t rnnDesc,
                                                       const int sequenceLen,
                                                       const miopenTensorDescriptor_t* xDesc,
                                                       size_t* numBytes);

/*! @brief Query the amount of memory required for RNN training
 *
 * This function calculates the amount of memory required to train the RNN layer given an
 * RNN descriptor and a tensor descriptor.
 *
 * @param handle          MIOpen handle (input)
 * @param rnnDesc         RNN layer descriptor type (input)
 * @param sequenceLen     Number of iteration unrolls (input)
 * @param xDesc           An array of tensor descriptors. These are the
 * input descriptors to each time step. The first dimension of each descriptor is the
 * batch size and may decrease from element n to element n+1 and not increase in size.
 * The second dimension is the same for all descriptors in the array and is the input
 * vector length. (input)
 * @param numBytes        Number of bytes required for RNN layer execution (output)
 * @return                miopenStatus_t
 */
MIOPEN_EXPORT miopenStatus_t miopenGetRNNTrainingReserveSize(miopenHandle_t handle,
                                                             miopenRNNDescriptor_t rnnDesc,
                                                             const int sequenceLen,
                                                             const miopenTensorDescriptor_t* xDesc,
                                                             size_t* numBytes);

/*! @brief Query the amount of parameter memory required for RNN training
 *
 * This function calculates the amount of parameter memory required to train the RNN layer given an
 * RNN descriptor and a tensor descriptor.
 *
 * @param handle          MIOpen handle (input)
 * @param rnnDesc         RNN layer descriptor type (input)
 * @param xDesc           A tensor descriptor (input)
 * @param numBytes        Number of bytes required for RNN layer execution (output)
 * @param dtype           MIOpen data type enum (input)
 * @return                miopenStatus_t
 */
MIOPEN_EXPORT miopenStatus_t miopenGetRNNParamsSize(miopenHandle_t handle,
                                                    miopenRNNDescriptor_t rnnDesc,
                                                    miopenTensorDescriptor_t xDesc,
                                                    size_t* numBytes,
                                                    miopenDataType_t dtype);

/*! @brief Obtain a weight tensor descriptor for RNNs
 *
 * This function populates a weight descriptor that describes the memory layout of the
 * weight matrix.
 *
 * @param handle          MIOpen handle (input)
 * @param rnnDesc         Fully populated RNN layer descriptor type (input)
 * @param xDesc           A previously populated tensor descriptor (input)
 * @param wDesc           A previously allocated tensor descriptor (output)
 * @param dtype           MIOpen data type enum, currently only fp32 is supported (input)
 * @return                miopenStatus_t
 */
MIOPEN_EXPORT miopenStatus_t miopenGetRNNParamsDescriptor(miopenHandle_t handle,
                                                          miopenRNNDescriptor_t rnnDesc,
                                                          miopenTensorDescriptor_t xDesc,
                                                          miopenTensorDescriptor_t wDesc,
                                                          miopenDataType_t dtype);

/*! @brief Obtain a the size in bytes of the RNN input tensor
 *
 * This function determines the size in bytes of the allocation needed for the input data
 * tensor for an RNN layer. The number of bytes is derived from the array of
 * tensor descriptors.
 *
 * @param handle          MIOpen handle (input)
 * @param rnnDesc         Fully populated RNN layer descriptor (input)
 * @param seqLen          Number of iteration unrolls (input)
 * @param xDesc           An array of tensor descriptors. These are the
 * input descriptors to each time step. The first dimension of each descriptor is the
 * batch size and may decrease from element n to element n+1 and not increase in size.
 * The second dimension is the same for all descriptors in the array and is the input
 * vector length. (input)
 * @param numBytes        Number of bytes required for input tensor (output)
 * @return                miopenStatus_t
 */
MIOPEN_EXPORT miopenStatus_t miopenGetRNNInputTensorSize(miopenHandle_t handle,
                                                         miopenRNNDescriptor_t rnnDesc,
                                                         const int seqLen,
                                                         miopenTensorDescriptor_t* xDesc,
                                                         size_t* numBytes);

/*! @brief Obtain a the size in bytes of the RNN hidden tensor
 *
 * This function determines the size in bytes of the allocation needed for the
 * hidden tensor over all layers
 *
 * @param handle          MIOpen handle (input)
 * @param rnnDesc         Fully populated RNN layer descriptor type (input)
 * @param seqLen          Number of iteration unrolls (input)
 * @param xDesc           An array of previously populated tensor descriptors (input)
 * @param numBytes        Number of bytes required for input tensor (output)
 * @return                miopenStatus_t
 */
MIOPEN_EXPORT miopenStatus_t miopenGetRNNHiddenTensorSize(miopenHandle_t handle,
                                                          miopenRNNDescriptor_t rnnDesc,
                                                          const int seqLen,
                                                          miopenTensorDescriptor_t* xDesc,
                                                          size_t* numBytes);

/*! @brief Gets the number of bytes of a parameter matrix
 *
 *
 * For RNN vanilla miopenRNNRELU and miopenRNNTANH, paramID == 0 retrieves the
 * weight matrix associated with the in input GEMM, while paramID == 1 retrieves
 * the weight matrix associated with the hidden state GEMM.
 *
 * For miopenLSTM paramID 0 to 3 refer to the weight matrices associated
 * with the input GEMM, 4-7 are associated with matrices associated with the
 * hidden state GEMM.
 *
 * * paramID 0 and 4 are for the input gate.
 *
 * * paramID 1 and 5 are for the forget gate.
 *
 * * paramID 2 and 6 are for the output gate.
 *
 * * paramID 3 and 7 are for the new memory gate.
 *
 * For miopenGRU paramID 0 to 2 refer to the weight matrix offset associated
 * with the input GEMM, while 3 through 5 are associated with the hidden state
 * GEMM.
 *
 * * paramID 0 and 3 are for the update gate.
 *
 * * paramID 1 and 4 are for the reset gate.
 *
 * * paramID 2 and 5 are for the new memory gate.
 *
 * For bi-directional RNNs the backwards in time direction is numbered as the layer
 * directly after the forward in time direction.
 *
 * @param handle          MIOpen handle (input)
 * @param rnnDesc         RNN layer descriptor type (input)
 * @param layer           The layer number in the RNN stack (input)
 * @param xDesc           A tensor descriptor to input (input)
 * @param paramID         ID of the internal parameter tensor (input)
 * @param numBytes        The number of bytes of the layer's parameter matrix (output)
 * @return                miopenStatus_t
 */
MIOPEN_EXPORT miopenStatus_t miopenGetRNNLayerParamSize(miopenHandle_t handle,
                                                        miopenRNNDescriptor_t rnnDesc,
                                                        const int layer,
                                                        miopenTensorDescriptor_t xDesc,
                                                        const int paramID,
                                                        size_t* numBytes);

/*! @brief Gets the number of bytes of a bias
 *
 * For RNN vanilla miopenRNNRELU and miopenRNNTANH, biasID == 0 retrieves the
 * weight matrix associated with the in input GEMM, while biasID == 1 retrieves
 * the bias associated with the hidden state GEMM.
 *
 * For miopenLSTM biasID 0 to 3 refer to the biases associated
 * with the input GEMM, 4-7 are associated with biases associated with the
 * hidden state GEMM.
 *
 * * biasID 0 and 4 are for the input gate.
 *
 * * biasID 1 and 5 are for the forget gate.
 *
 * * biasID 2 and 6 are for the output gate.
 *
 * * biasID 3 and 7 are for the new memory gate.
 *
 * For miopenGRU biasID 0 to 2 refer to the biases associated with the input GEMM,
 * while 3 through 5 are associated with the hidden state GEMM.
 *
 * * biasID 0 and 3 are for the update gate.
 *
 * * biasID 1 and 4 are for the reset gate.
 *
 * * biasID 2 and 5 are for the new memory gate.
 *
 * For bi-directional RNNs the backwards in time direction is numbered as the layer
 * directly after the forward in time direction.
 *
 * @param handle          MIOpen handle (input)
 * @param rnnDesc         RNN layer descriptor type (input)
 * @param layer           The layer number in the RNN stack (input)
 * @param biasID          ID of the internal parameter tensor (input)
 * @param numBytes        The number of bytes of the layer's bias (output)
 * @return                miopenStatus_t
 */
MIOPEN_EXPORT miopenStatus_t miopenGetRNNLayerBiasSize(miopenHandle_t handle,
                                                       miopenRNNDescriptor_t rnnDesc,
                                                       const int layer,
                                                       const int biasID,
                                                       size_t* numBytes);

/*! @brief Gets a weight matrix for a specific layer in an RNN stack
 *
 * This function retrieves the weight matrix data for a specific layer and parameter ID
 * and copies the data into previously allocated device memory.
 *
 * For RNN vanilla miopenRNNRELU and miopenRNNTANH, paramID == 0 retrieves the
 * weight matrix associated with the in input GEMM, while paramID == 1 retrieves
 * the weight matrix associated with the hidden state GEMM.
 *
 * For miopenLSTM paramID 0 to 3 refer to the weight matrices associated
 * with the input GEMM, 4-7 are associated with matrices associated with the
 * hidden state GEMM.
 *
 * * paramID 0 and 4 are for the input gate.
 *
 * * paramID 1 and 5 are for the forget gate.
 *
 * * paramID 2 and 6 are for the output gate.
 *
 * * paramID 3 and 7 are for the new memory gate.
 *
 * For miopenGRU paramID 0 to 2 refer to the weight matrix offset associated
 * with the input GEMM, while 3 through 5 are associated with the hidden state
 * GEMM.
 *
 * * paramID 0 and 3 are for the update gate.
 *
 * * paramID 1 and 4 are for the reset gate.
 *
 * * paramID 2 and 5 are for the new memory gate.
 *
 * For bi-directional RNNs the backwards in time direction is numbered as the layer
 * directly after the forward in time direction.
 *
 * The output argument paramDesc is a previously created tensor descriptor that is populated
 * to describe the memory layout of the parameter matrix. It is full packed and is used when
 * calling to miopenSetRNNLayerParam()
 *
 * The argument layerParam should either be nullptr, or have device memory allocated
 * to allow copying of the entire layer parameter matrix into it. If layerParam is
 * nullptr then only the paramDesc is populated and returned. The size in bytes of the
 * layer parameter matrix can be determined by using miopenGetRNNLayerParamSize().
 *
 * Note: When inputSkip mode is selected there is no input layer matrix operation,
 * and therefore no associated memory. In this case miopenGetRNNLayerParam() will return
 * a error status miopenStatusBadParm for input paramID associated with the input GEMM.
 *
 * @param handle          MIOpen handle (input)
 * @param rnnDesc         RNN layer descriptor type (input)
 * @param layer           The layer number in the RNN stack (input)
 * @param xDesc           A tensor descriptor to input (input)
 * @param wDesc           A tensor descriptor to the parameter tensor (input)
 * @param w               Pointer to memory containing parameter tensor (input)
 * @param paramID         ID of the internal parameter tensor (input)
 * @param paramDesc       Tensor descriptor for the fully packed output parameter tensor (output)
 * @param layerParam      Pointer to the memory location of the parameter tensor (output)
 * @return                miopenStatus_t
 */
MIOPEN_EXPORT miopenStatus_t miopenGetRNNLayerParam(miopenHandle_t handle,
                                                    miopenRNNDescriptor_t rnnDesc,
                                                    const int layer,
                                                    miopenTensorDescriptor_t xDesc,
                                                    miopenTensorDescriptor_t wDesc,
                                                    const void* w,
                                                    const int paramID,
                                                    miopenTensorDescriptor_t paramDesc,
                                                    void* layerParam);

/*! @brief Gets a bias for a specific layer in an RNN stack
 *
 * This function retrieves the bias data for a specific layer and bias ID and copies
 * the data into previously allocated device memory.
 *
 * For RNN vanilla miopenRNNRELU and miopenRNNTANH, biasID == 0 retrieves the
 * bias associated with the in input GEMM, while biasID == 1 retrieves
 * the bias associated with the hidden state GEMM.
 *
 * For miopenLSTM biasID 0 to 3 refer to the biases associated
 * with the input GEMM, 4-7 are associated with biases associated with the
 * hidden state GEMM.
 *
 * * biasID 0 and 4 are for the input gate.
 *
 * * biasID 1 and 5 are for the forget gate.
 *
 * * biasID 2 and 6 are for the output gate.
 *
 * * biasID 3 and 7 are for the new memory gate.
 *
 * For miopenGRU biasID 0 to 2 refer to the biases associated with the input GEMM,
 * while 3 through 5 are associated with the hidden state GEMM.
 *
 * * biasID 0 and 3 are for the update gate.
 *
 * * biasID 1 and 4 are for the reset gate.
 *
 * * biasID 2 and 5 are for the new memory gate.
 *
 * For bi-directional RNNs the backwards in time direction is numbered as the layer
 * directly after the forward in time direction.
 *
 * The output argument biasDesc is a previously created tensor descriptor that is populated
 * to describe the memory layout of the bias. It is full packed and is used when
 * calling to miopenSetRNNLayerBias()
 *
 * The argument layerBias should either be nullptr, or have device memory allocated
 * to allow copying of the entire layer bias into it. If layerBias is
 * nullptr then only the biasDesc is populated and returned. The size in bytes of the
 * layer bias can be determined by using miopenGetRNNLayerBiasSize().
 *
 * Note: When inputSkip mode is selected there is no input layer matrix operation,
 * and therefore no associated memory. In this case miopenGetRNNLayerBias() will return
 * a error status miopenStatusBadParm for input biasID associated with the input GEMM.
 *
 * @param handle          MIOpen handle (input)
 * @param rnnDesc         RNN layer descriptor type (input)
 * @param layer           The layer number in the RNN stack (input)
 * @param xDesc           A tensor descriptor to input (input)
 * @param wDesc           A tensor descriptor to the parameter tensor (input)
 * @param w               Pointer to memory containing parameter tensor (input)
 * @param biasID          ID of the internal parameter tensor (input)
 * @param biasDesc        Descriptor of the parameter tensor (output)
 * @param layerBias       Pointer to the memory location of the bias tensor (output)
 * @return                miopenStatus_t
 */
MIOPEN_EXPORT miopenStatus_t miopenGetRNNLayerBias(miopenHandle_t handle,
                                                   miopenRNNDescriptor_t rnnDesc,
                                                   const int layer,
                                                   miopenTensorDescriptor_t xDesc,
                                                   miopenTensorDescriptor_t wDesc,
                                                   const void* w,
                                                   const int biasID,
                                                   miopenTensorDescriptor_t biasDesc,
                                                   void* layerBias);

/*! @brief Gets an index offset for a specific weight matrix for a layer in the
 *  RNN stack
 *
 * This function retrieves the index offset for a weight matrix in a layer.
 *
 * For RNN vanilla miopenRNNRELU and miopenRNNTANH, paramID == 0 retrieves the
 * weight matrix offset associated with the in input GEMM, while paramID == 1
 * retrieves the weight matrix offset associated with the hidden state GEMM.
 *
 * For miopenLSTM paramID 0 to 3 refer to the weight matrix offsets associated
 * with the input GEMM, 4-7 are associated with matrix offset associated with the
 * hidden state GEMM.
 *
 * * paramID 0 and 4 are for the input gate.
 *
 * * paramID 1 and 5 are for the forget gate.
 *
 * * paramID 2 and 6 are for the output gate.
 *
 * * paramID 3 and 7 are for the new memory gate.
 *
 * For miopenGRU paramID 0 to 2 refer to the weight matrix offset associated
 * with the input GEMM, while 3 through 5 are associated with the hidden state
 * GEMM.
 *
 * * paramID 0 and 3 are for the update gate.
 *
 * * paramID 1 and 4 are for the reset gate.
 *
 * * paramID 2 and 5 are for the new memory gate.
 *
 * For bi-directional RNNs the backwards in time direction is numbered as the layer
 * directly after the forward in time direction.
 *
 * The output argument paramDesc is a previously created tensor descriptor that is populated
 * to describe the memory layout of the parameter matrix. It is full packed and is used when
 * calling to miopenSetRNNLayerParam().
 *
 * The argument layerParamOffset should either be nullptr, or an address to place the
 * offset. If layerParamOffset is nullptr then only the paramDesc is populated and returned.
 *
 * Note: When inputSkip mode is selected there is no input layer matrix operation,
 * and therefore no associated memory. In this case miopenGetRNNLayerParamOffset() will return
 * a error status miopenStatusBadParm for input paramID associated with the input GEMM.
 *
 *
 * @param rnnDesc           RNN layer descriptor type (input)
 * @param layer             The layer number in the RNN stack (input)
 * @param xDesc             A tensor descriptor to input (input)
 * @param paramID           ID of the internal parameter tensor (input)
 * @param paramDesc         Tensor descriptor for the fully packed output parameter tensor (output)
 * @param layerParamOffset  Location for the parameter offset (output)
 * @return                  miopenStatus_t
 */
MIOPEN_EXPORT miopenStatus_t miopenGetRNNLayerParamOffset(miopenRNNDescriptor_t rnnDesc,
                                                          const int layer,
                                                          miopenTensorDescriptor_t xDesc,
                                                          const int paramID,
                                                          miopenTensorDescriptor_t paramDesc,
                                                          size_t* layerParamOffset);

/*! @brief Gets a bias index offset for a specific layer in an RNN stack
 *
 * This function retrieves the bias index offset for a specific layer and bias ID.
 *
 * For RNN vanilla miopenRNNRELU and miopenRNNTANH, biasID == 0 retrieves the
 * bias associated with the in input GEMM, while biasID == 1 retrieves
 * the weight matrix associated with the hidden state GEMM.
 *
 * For miopenLSTM biasID 0 to 3 refer to the bias offset associated
 * with the input GEMM, 4-7 are the bias offsets associated with the hidden state GEMM.
 *
 * * biasID 0 and 4 are for the input gate.
 *
 * * biasID 1 and 5 are for the forget gate.
 *
 * * biasID 2 and 6 are for the output gate.
 *
 * * biasID 3 and 7 are for the new memory gate.
 *
 * For miopenGRU biasID 0 to 2 refer to the biases associated with the input GEMM,
 * while 3 through 5 are associated with the hidden state GEMM.
 *
 * * biasID 0 and 3 are for the update gate.
 *
 * * biasID 1 and 4 are for the reset gate.
 *
 * * biasID 2 and 5 are for the new memory gate.
 *
 * For bi-directional RNNs the backwards in time direction is numbered as the layer
 * directly after the forward in time direction.
 *
 * The output argument biasDesc is a previously created tensor descriptor that is populated
 * to describe the memory layout of the bias. It is full packed and is used when
 * calling to miopenSetRNNLayerBias()
 *
 * The argument layerBiasOffset should either be nullptr, or point to an output address.
 * If layerBias is nullptr then only the biasDesc is populated and returned.
 *
 * Note: When inputSkip mode is selected there is no input layer matrix operation,
 * and therefore no associated memory. In this case miopenGetRNNLayerBiasOffset() will return
 * a error status miopenStatusBadParm for input biasID associated with the input GEMM.
 *
 * @param rnnDesc         RNN layer descriptor type (input)
 * @param layer           The layer number in the RNN stack (input)
 * @param xDesc           A tensor descriptor to input (input)
 * @param biasID          ID of the internal parameter tensor (input)
 * @param biasDesc        Descriptor of the parameter tensor (output)
 * @param layerBiasOffset Pointer to the memory location of the bias tensor (output)
 * @return                miopenStatus_t
 */
MIOPEN_EXPORT miopenStatus_t miopenGetRNNLayerBiasOffset(miopenRNNDescriptor_t rnnDesc,
                                                         const int layer,
                                                         miopenTensorDescriptor_t xDesc,
                                                         const int biasID,
                                                         miopenTensorDescriptor_t biasDesc,
                                                         size_t* layerBiasOffset);

/*! @brief Sets a weight matrix for a specific layer in an RNN stack
 *
 * This function sets the weight matrix data for a specific layer and parameter ID.
 *
 * For RNN vanilla miopenRNNRELU and miopenRNNTANH, paramID == 0 sets the
 * weight matrix associated with the in input GEMM, while paramID == 1 sets
 * the weight matrix associated with the hidden state GEMM.
 *
 *
 * For miopenLSTM paramID 0 to 3 refer to the weight matrices associated
 * with the input GEMM, 4-7 are associated with matrices associated with the
 * hidden state GEMM.
 *
 * * paramID 0 and 4 are for the input gate.
 *
 * * paramID 1 and 5 are for the forget gate.
 *
 * * paramID 2 and 6 are for the output gate.
 *
 * * paramID 3 and 7 are for the new memory gate.
 *
 * For miopenGRU paramID 0 to 2 refer to the weight matrix offset associated
 * with the input GEMM, while 3 through 5 are associated with the hidden state
 * GEMM.
 *
 * * paramID 0 and 3 are for the update gate.
 *
 * * paramID 1 and 4 are for the reset gate.
 *
 * * paramID 2 and 5 are for the new memory gate.
 *
 * For bi-directional RNNs the backwards in time direction is numbered as the layer
 * directly after the forward in time direction.
 *
 * The input argument paramDesc is a previously populated tensor descriptor typically
 * by first calling miopenGetRNNLayerParam().
 *
 * Note: When inputSkip mode is selected there is no input layer matrix operation,
 * and therefore no associated memory. In this case miopenSetRNNLayerParam() will return
 * a error status miopenStatusBadParm for input paramID associated with the input GEMM.
 *
 * @param handle          MIOpen handle (input)
 * @param rnnDesc         RNN layer descriptor type (input)
 * @param layer           The layer number in the RNN stack (input)
 * @param xDesc           A tensor descriptor to input (input)
 * @param wDesc           A tensor descriptor to the parameter tensor (input)
 * @param w               Pointer to memory containing parameter tensor (input)
 * @param paramID         ID of the internal parameter tensor (input)
 * @param paramDesc       Descriptor of the parameter tensor (input)
 * @param layerParam      Pointer to the memory location of the parameter tensor (input)
 * @return                miopenStatus_t
 */
MIOPEN_EXPORT miopenStatus_t miopenSetRNNLayerParam(miopenHandle_t handle,
                                                    miopenRNNDescriptor_t rnnDesc,
                                                    const int layer,
                                                    miopenTensorDescriptor_t xDesc,
                                                    miopenTensorDescriptor_t wDesc,
                                                    void* w,
                                                    const int paramID,
                                                    miopenTensorDescriptor_t paramDesc,
                                                    const void* layerParam);

/*! @brief Sets a bias for a specific layer in an RNN stack
 *
 * This function sets the bias data for a specific layer and bias ID.
 *
 * For RNN vanilla miopenRNNRELU and miopenRNNTANH, biasID == 0 retrieves the
 * weight matrix associated with the in input GEMM, while biasID == 1 retrieves
 * the bias associated with the hidden state GEMM.
 *
 * For miopenLSTM biasID 0 to 3 refer to the biases associated
 * with the input GEMM, 4-7 are associated with the biases associated with the
 * hidden state GEMM.
 *
 * * biasID 0 and 4 are for the input gate.
 *
 * * biasID 1 and 5 are for the forget gate.
 *
 * * biasID 2 and 6 are for the output gate.
 *
 * * biasID 3 and 7 are for the new memory gate.
 *
 * For miopenGRU biasID 0 to 2 refer to the biases associated with the input GEMM,
 * while 3 through 5 are associated with the hidden state GEMM.
 *
 * * biasID 0 and 3 are for the update gate.
 *
 * * biasID 1 and 4 are for the reset gate.
 *
 * * biasID 2 and 5 are for the new new memory gate.
 *
 * For bi-directional RNNs the backwards in time direction is numbered as the layer
 * directly after the forward in time direction.
 *
 * The input argument biasDesc is a previously populated tensor descriptor typically
 * by first calling miopenGetRNNLayeBias().
 *
 * Note: When inputSkip mode is selected there is no input layer matrix operation,
 * and therefore no associated memory. In this case miopenSetRNNLayerBias will return
 * a error status miopenStatusBadParm for input biasID associated with the input GEMM.
 *
 * @param handle          MIOpen handle (input)
 * @param rnnDesc         RNN layer descriptor type (input)
 * @param layer           The layer number in the RNN stack (input)
 * @param xDesc           A tensor descriptor to input (input)
 * @param wDesc           A tensor descriptor to the bias tensor (input)
 * @param w               Pointer to memory containing bias tensor (input)
 * @param biasID          ID of the internal bias tensor (input)
 * @param biasDesc        Descriptor of the bias tensor (output)
 * @param layerBias       Pointer to the memory location of the bias tensor (output)
 * @return                miopenStatus_t
 */
MIOPEN_EXPORT miopenStatus_t miopenSetRNNLayerBias(miopenHandle_t handle,
                                                   miopenRNNDescriptor_t rnnDesc,
                                                   const int layer,
                                                   miopenTensorDescriptor_t xDesc,
                                                   miopenTensorDescriptor_t wDesc,
                                                   void* w,
                                                   const int biasID,
                                                   miopenTensorDescriptor_t biasDesc,
                                                   const void* layerBias);

/*! @brief Execute forward training for recurrent layer
 *
 * Interface for executing the forward training pass on a RNN.
 *
 * @param handle                MIOpen handle (input)
 * @param rnnDesc               RNN layer descriptor type (input)
 * @param sequenceLen           Temporal iterations to unroll (input)
 * @param xDesc                 An array of tensor descriptors. These are the
 * input descriptors to each time step. The first dimension of each descriptor is the
 * batch size and may decrease from element n to element n+1 and not increase in size.
 * The second dimension is the same for all descriptors in the array and is the input
 * vector length. (input)
 * @param x                     Pointer to input tensor (input)
 * @param hxDesc                A hidden tensor descriptor that has as its first dimension
 * of the number of layers if the direction mode is unidirectional and twice the
 * number of layers if the direction mode is bidirectional. The second dimension of
 * the descriptor must equal the largest first dimension of the xDesc tensor descriptor
 * array. The third dimension equals the hiddenSize. (input)
 * @param hx                    Pointer to the hidden layer input tensor. If hx is NULL,
 * then the initial hidden state will be zero initialized. (input)
 * @param cxDesc                A cell tensor descriptor that has as its first dimension
 * of the number of layers if the direction mode is unidirectional and twice the
 * number of layers if the direction mode is bidirectional. The second dimension of
 * the descriptor must equal the largest first dimension of the xDesc tensor descriptor
 * array. The third dimension equals the hiddenSize. (input)
 * @param cx                    Pointer to the cell layer input tensor. If cx is NULL,
 * then the initial cell state will be zero initialized. (input)
 * @param wDesc                 A weights tensor descriptor (input)
 * @param w                     Pointer to input weights tensor (input)
 * @param yDesc                 An array of fully packed tensor descriptors associated
 * with the output from each time step. The first dimension of the tensor descriptors
 * must equal the first dimension of the first descriptor (batch size) in the xDesc
 * tensor array. The second dimension of the element of the descriptor array
 * depends on the direction mode selected. If the direction mode is unidirectional,
 * the second dimension is the hiddenSize. If direction mode is bidirectional
 * the second dimension is twice the hiddenSize. (input)
 * @param y                     Pointer to output tensor (output)
 * @param hyDesc                A hidden tensor descriptor that has as its first dimension
 * of the number of layers if the direction mode is unidirectional and twice the
 * number of layers if the direction mode is bidirectional. The second dimension of
 * the descriptor must equal the largest first dimension of the xDesc tensor descriptor
 * array. The third dimension equals the hiddenSize. (input)
 * @param hy                    Pointer to the hidden layer output tensor. If hy is NULL,
 * then the final hidden state will not be saved. (output)
 * @param cyDesc                A cell tensor descriptor that has as its first dimension
 * of the number of layers if the direction mode is unidirectional and twice the
 * number of layers if the direction mode is bidirectional. The second dimension of
 * the descriptor must equal the largest first dimension of the xDesc tensor descriptor
 * array. The third dimension equals the hiddenSize. (input)
 * @param cy                    Pointer to the cell layer output tensor. If hy is NULL,
 * then the final cell state will not be saved. (output)
 * @param workSpace             Pointer to memory allocated for forward training (input)
 * @param workSpaceNumBytes     Number of allocated bytes in memory for the workspace (input)
 * @param reserveSpace          Pointer to memory allocated for random states (input / output)
 * @param reserveSpaceNumBytes  Number of allocated bytes in memory for use in the forward  (input)
 * @return                      miopenStatus_t
 */
MIOPEN_EXPORT miopenStatus_t miopenRNNForwardTraining(miopenHandle_t handle,
                                                      const miopenRNNDescriptor_t rnnDesc,
                                                      const int sequenceLen,
                                                      const miopenTensorDescriptor_t* xDesc,
                                                      const void* x,
                                                      const miopenTensorDescriptor_t hxDesc,
                                                      const void* hx,
                                                      const miopenTensorDescriptor_t cxDesc,
                                                      const void* cx,
                                                      const miopenTensorDescriptor_t wDesc,
                                                      const void* w,
                                                      const miopenTensorDescriptor_t* yDesc,
                                                      void* y,
                                                      const miopenTensorDescriptor_t hyDesc,
                                                      void* hy,
                                                      const miopenTensorDescriptor_t cyDesc,
                                                      void* cy,
                                                      void* workSpace,
                                                      size_t workSpaceNumBytes,
                                                      void* reserveSpace,
                                                      size_t reserveSpaceNumBytes);

/*! @brief Execute backward data for recurrent layer
 *
 * Interface for executing the backward data pass on a RNN.
 *
 * @param handle                MIOpen handle (input)
 * @param rnnDesc               RNN layer descriptor type (input)
 * @param sequenceLen           Temporal iterations to unroll (input)
 * @param yDesc                 An array of tensor descriptors (input)
 * @param y                     Pointer to input tensor (input)
 * @param dyDesc                An array of fully packed tensor descriptors associated
 * with the output from each time step. The first dimension of the tensor descriptors
 * must equal the first dimension of the first descriptor (batch size) in the xDesc
 * tensor array. The second dimension of the element of the descriptor array
 * depends on the direction mode selected. If the direction mode is unidirectional,
 * the second dimension is the hiddenSize. If direction mode is bidirectional
 * the second dimension is twice the hiddenSize. (input)
 * @param dy                    Pointer to the hidden layer input tensor (input)
 * @param dhyDesc               A hidden tensor descriptor that has as its first dimension
 * of the number of layers if the direction mode is unidirectional and twice the
 * number of layers if the direction mode is bidirectional. The second dimension of
 * the descriptor must equal the largest first dimension of the xDesc tensor descriptor
 * array. The third dimension equals the hiddenSize. (input)
 * @param dhy                   Pointer to the cell layer input tensor (input)
 * @param dcyDesc               A cell tensor descriptor that has as its first dimension
 * of the number of layers if the direction mode is unidirectional and twice the
 * number of layers if the direction mode is bidirectional. The second dimension of
 * the descriptor must equal the largest first dimension of the xDesc tensor descriptor
 * array. The third dimension equals the hiddenSize. (input)
 * @param dcy                   Pointer to the cell layer input tensor. If dcy is NULL,
 * then the initial delta cell state will be zero initialized. (input)
 * @param wDesc                 A weights tensor descriptor (input)
 * @param w                     Pointer to input weights tensor (input)
 * @param hxDesc                An input hidden tensor descriptor that has as its first dimension
 * of the number of layers if the direction mode is unidirectional and twice the
 * number of layers if the direction mode is bidirectional. The second dimension of
 * the descriptor must equal the largest first dimension of the xDesc tensor descriptor
 * array. The third dimension equals the hiddenSize. (input)
 * @param hx                    Pointer to the hidden layer input tensor. If hx is NULL,
 * then the initial hidden state will be zero initialized. (input)
 * @param cxDesc                A input cell tensor descriptor that has as its first dimension
 * of the number of layers if the direction mode is unidirectional and twice the
 * number of layers if the direction mode is bidirectional. The second dimension of
 * the descriptor must equal the largest first dimension of the xDesc tensor descriptor
 * array. The third dimension equals the hiddenSize. (input)
 * @param cx                    Pointer to the hidden layer input tensor. If cx is NULL,
 * then the initial cell state will be zero initialized. (input)
 * @param dxDesc                An array of tensor descriptors. These are the
 * input descriptors to each time step. The first dimension of each descriptor is the
 * batch size and may decrease from element n to element n+1 and not increase in size.
 * The second dimension is the same for all descriptors in the array and is the input
 * vector length. (input)
 * @param dx                    Pointer to the cell layer output tensor (output)
 * @param dhxDesc               A hidden tensor descriptor that has as its first dimension
 * of the number of layers if the direction mode is unidirectional and twice the
 * number of layers if the direction mode is bidirectional. The second dimension of
 * the descriptor must equal the largest first dimension of the xDesc tensor descriptor
 * array. The third dimension equals the hiddenSize. (input)
 * @param dhx                   Pointer to the delta hidden layer output tensor. If dhx is NULL
 * the hidden gradient will not ouput. (output)
 * @param dcxDesc               A tensor descriptor that has as its first dimension
 * of the number of layers if the direction mode is unidirectional and twice the
 * number of layers if the direction mode is bidirectional. The second dimension of
 * the descriptor must equal the largest first dimension of the xDesc tensor descriptor
 * array. The third dimension equals the hiddenSize. (input)
 * @param dcx                   Pointer to the cell layer output tensor. If dcx is NULL
 * the cell gradient will not ouput. (output)
 * @param workSpace             Pointer to memory allocated for forward training (input)
 * @param workSpaceNumBytes     Number of allocated bytes in memory for the workspace (input)
 * @param reserveSpace          Pointer to memory allocated for random states (input / output)
 * @param reserveSpaceNumBytes  Number of allocated bytes in memory for use in the forward (input)
 * @return                      miopenStatus_t
 */
MIOPEN_EXPORT miopenStatus_t miopenRNNBackwardData(miopenHandle_t handle,
                                                   const miopenRNNDescriptor_t rnnDesc,
                                                   const int sequenceLen,
                                                   const miopenTensorDescriptor_t* yDesc,
                                                   const void* y,
                                                   const miopenTensorDescriptor_t* dyDesc,
                                                   const void* dy,
                                                   const miopenTensorDescriptor_t dhyDesc,
                                                   const void* dhy,
                                                   const miopenTensorDescriptor_t dcyDesc,
                                                   const void* dcy,
                                                   const miopenTensorDescriptor_t wDesc,
                                                   const void* w,
                                                   const miopenTensorDescriptor_t hxDesc,
                                                   const void* hx,
                                                   const miopenTensorDescriptor_t cxDesc,
                                                   const void* cx,
                                                   const miopenTensorDescriptor_t* dxDesc,
                                                   void* dx,
                                                   const miopenTensorDescriptor_t dhxDesc,
                                                   void* dhx,
                                                   const miopenTensorDescriptor_t dcxDesc,
                                                   void* dcx,
                                                   void* workSpace,
                                                   size_t workSpaceNumBytes,
                                                   void* reserveSpace,
                                                   size_t reserveSpaceNumBytes);

/*! @brief Execute backward weights for recurrent layer
 *
 * Interface for executing the backward weights pass on a RNN.
 *
 * @param handle                MIOpen handle (input)
 * @param rnnDesc               RNN layer descriptor type (input)
 * @param sequenceLen           Temporal iterations to unroll (input)
 * @param xDesc                 An array of tensor descriptors. These are the
 * input descriptors to each time step. The first dimension of each descriptor is the
 * batch size and may decrease from element n to element n+1 and not increase in size.
 * The second dimension is the same for all descriptors in the array and is the input
 * vector length. (input)
 * @param x                     Pointer to input tensor (input)
 * @param hxDesc                A hidden tensor descriptor that has as its first dimension
 * of the number of layers if the direction mode is unidirectional and twice the
 * number of layers if the direction mode is bidirectional. The second dimension of
 * the descriptor must equal the largest first dimension of the xDesc tensor descriptor
 * array. The third dimension equals the hiddenSize. (input)
 * @param hx                    Pointer to the hidden layer input tensor. If hx is NULL,
 * then the initial hidden state will be zero initialized. (input)
 * @param yDesc                 An array of fully packed tensor descriptors associated
 * with the output from each time step. The first dimension of the tensor descriptors
 * must equal the first dimension of the first descriptor (batch size) in the xDesc
 * tensor array. The second dimension of the element of the descriptor array
 * depends on the direction mode selected. If the direction mode is unidirectional,
 * the second dimension is the hiddenSize. If direction mode is bidirectional
 * the second dimension is twice the hiddenSize. (input)
 * @param y                     Pointer to the output tensor (input)
 * @param dwDesc                A weights tensor descriptor (input)
 * @param dw                    Pointer to input weights tensor (input / output)
 * @param workSpace             Pointer to memory allocated for forward training (input)
 * @param workSpaceNumBytes     Number of allocated bytes in memory for the workspace (input)
 * @param reserveSpace          Pointer to memory allocated for random states (input)
 * @param reserveSpaceNumBytes  Number of allocated bytes in memory for use in the forward (input)
 * @return                      miopenStatus_t
 */
MIOPEN_EXPORT miopenStatus_t miopenRNNBackwardWeights(miopenHandle_t handle,
                                                      const miopenRNNDescriptor_t rnnDesc,
                                                      const int sequenceLen,
                                                      const miopenTensorDescriptor_t* xDesc,
                                                      const void* x,
                                                      const miopenTensorDescriptor_t hxDesc,
                                                      const void* hx,
                                                      const miopenTensorDescriptor_t* yDesc,
                                                      const void* y,
                                                      const miopenTensorDescriptor_t dwDesc,
                                                      void* dw,
                                                      void* workSpace,
                                                      size_t workSpaceNumBytes,
                                                      const void* reserveSpace,
                                                      size_t reserveSpaceNumBytes);

/*! @brief Execute forward inference for RNN layer
 *
 * Interface for executing the forward inference pass on a RNN.
 *
 * @param handle                MIOpen handle (input)
 * @param rnnDesc               RNN layer descriptor type (input)
 * @param sequenceLen           Temporal iterations to unroll (input)
 * @param xDesc                 An array of tensor descriptors. These are the
 * input descriptors to each time step. The first dimension of each descriptor is the
 * batch size and may decrease from element n to element n+1 and not increase in size.
 * The second dimension is the same for all descriptors in the array and is the input
 * vector length. (input)
 * @param x                     Pointer to input tensor (input)
 * @param hxDesc                A hidden tensor descriptor that has as its first dimension
 * of the number of layers if the direction mode is unidirectional and twice the
 * number of layers if the direction mode is bidirectional. The second dimension of
 * the descriptor must equal the largest first dimension of the xDesc tensor descriptor
 * array. The third dimension equals the hiddenSize. (input)
 * @param hx                    Pointer to the hidden layer input tensor. If hx is NULL,
 * then the initial hidden state will be zero initialized. (input)
 * @param cxDesc                A cell tensor descriptor that has as its first dimension
 * of the number of layers if the direction mode is unidirectional and twice the
 * number of layers if the direction mode is bidirectional. The second dimension of
 * the descriptor must equal the largest first dimension of the xDesc tensor descriptor
 * array. The third dimension equals the hiddenSize. (input)
 * @param cx                    Pointer to the cell layer input tensor. If cx is NULL,
 * then the initial cell state will be zero initialized. (input)
 * @param wDesc                 A weights tensor descriptor (input)
 * @param w                     Pointer to input weights tensor (input)
 * @param yDesc                 An array of fully packed tensor descriptors associated
 * with the output from each time step. The first dimension of the tensor descriptors
 * must equal the first dimension of the first descriptor (batch size) in the xDesc
 * tensor array. The second dimension of the element of the descriptor array
 * depends on the direction mode selected. If the direction mode is unidirectional,
 * the second dimension is the hiddenSize. If direction mode is bidirectional
 * the second dimension is twice the hiddenSize. (input)
 * @param y                     Pointer to output tensor (output)
 * @param hyDesc                A hidden tensor descriptor that has as its first dimension
 * of the number of layers if the direction mode is unidirectional and twice the
 * number of layers if the direction mode is bidirectional. The second dimension of
 * the descriptor must equal the largest first dimension of the xDesc tensor descriptor
 * array. The third dimension equals the hiddenSize. (input)
 * @param hy                    Pointer to the hidden layer output tensor. If hy is NULL,
 * then the final hidden state will not be saved. (output)
 * @param cyDesc                A output cell tensor descriptor that has as its first dimension
 * of the number of layers if the direction mode is unidirectional and twice the
 * number of layers if the direction mode is bidirectional. The second dimension of
 * the descriptor must equal the largest first dimension of the xDesc tensor descriptor
 * array. The third dimension equals the hiddenSize. (input)
 * @param cy                    Pointer to the cell layer output tensor. If cy is NULL,
 * then the final cell state will not be saved. (output)
 * @param workSpace             Pointer to memory allocated for forward training (input)
 * @param workSpaceNumBytes     Number of allocated bytes in memory for the workspace (input)
 * @return                      miopenStatus_t
 */
MIOPEN_EXPORT miopenStatus_t miopenRNNForwardInference(miopenHandle_t handle,
                                                       miopenRNNDescriptor_t rnnDesc,
                                                       const int sequenceLen,
                                                       const miopenTensorDescriptor_t* xDesc,
                                                       const void* x,
                                                       const miopenTensorDescriptor_t hxDesc,
                                                       const void* hx,
                                                       const miopenTensorDescriptor_t cxDesc,
                                                       const void* cx,
                                                       const miopenTensorDescriptor_t wDesc,
                                                       const void* w,
                                                       const miopenTensorDescriptor_t* yDesc,
                                                       void* y,
                                                       const miopenTensorDescriptor_t hyDesc,
                                                       void* hy,
                                                       const miopenTensorDescriptor_t cyDesc,
                                                       void* cy,
                                                       void* workSpace,
                                                       size_t workSpaceNumBytes);

/** @} */
// CLOSEOUT RNN DOXYGEN GROUP

/** @addtogroup LossFunction
 *
 *  @{
 */

/*! @enum miopenCTCLossAlgo_t
 * Algorithms available to execute the CTC loss operation
 */
typedef enum
{
    MIOPEN_CTC_LOSS_ALGO_DETERMINISTIC = 0, /*!< Results are guaranteed to be reproducible */
} miopenCTCLossAlgo_t;

/*! @brief Create a CTC loss function Descriptor
 *
 * API for creating an uninitialized CTC loss function descriptor.
 * @param ctcLossDesc  Pointer to the CTC loss function descriptor type (output)
 * @return             miopenStatus_t
 */
MIOPEN_EXPORT miopenStatus_t miopenCreateCTCLossDescriptor(miopenCTCLossDescriptor_t* ctcLossDesc);

/*! @brief Retrieves a CTC loss function descriptor's details
 *
 * @param ctcLossDesc          CTC loss function descriptor (input)
 * @param dataType             Data type used in this CTC loss operation, only fp32 currently
 * supported (output)
 * @param blank_label_id       User defined index for blank label (output)
 * @param apply_softmax_layer  Boolean to toggle input layer property (output)
 * @return                     miopenStatus_t
 */
MIOPEN_EXPORT miopenStatus_t miopenGetCTCLossDescriptor(miopenCTCLossDescriptor_t ctcLossDesc,
                                                        miopenDataType_t* dataType,
                                                        int* blank_label_id,
                                                        bool* apply_softmax_layer);

/*! @brief Destroys a CTC loss function descriptor object
 *
 * @param ctcLossDesc  CTC loss function descriptor type (input)
 * @return             miopenStatus_t
 */
MIOPEN_EXPORT miopenStatus_t miopenDestroyCTCLossDescriptor(miopenCTCLossDescriptor_t ctcLossDesc);

/*! @brief Set the details of a CTC loss function descriptor
 *
 * @param ctcLossDesc          CTC loss function descriptor type (input)
 * @param dataType             Data type used in this CTC loss operation, only fp32 currently
 * supported (input)
 * @param blank_label_id       User defined index for blank label, default 0 (input)
 * @param apply_softmax_layer  Boolean to toggle input layer property (input)
 * @return             miopenStatus_t
 */
MIOPEN_EXPORT miopenStatus_t miopenSetCTCLossDescriptor(miopenCTCLossDescriptor_t ctcLossDesc,
                                                        miopenDataType_t dataType,
                                                        const int blank_label_id,
                                                        bool apply_softmax_layer);

/*! @brief Query the amount of memory required to execute miopenCTCLoss
 *
 * This function calculates the amount of memory required to run the CTC loss function given a CTC
 * loss function descriptor with the specified algorithm.
 * @param handle         MIOpen handle (input)
 * @param probsDesc      Tensor descriptor for probabilities (input)
 * @param gradientsDesc  Tensor descriptor for gradients (input)
 * @param labels         Pointer to the flattened labels list (input)
 * @param labelLengths   Pointer to the lengths list for "labels" (input)
 * @param inputLengths   Pointer to the list of the time steps in each batch (input)
 * @param algo           CTC loss algorithm selected (input)
 * @param ctcLossDesc    CTC loss function descriptor type (input)
 * @param workSpaceSize  Number of bytes of workspace required for CTC loss operation with selected
 * algorithm (output)
 * @return               miopenStatus_t
 */
MIOPEN_EXPORT miopenStatus_t
miopenGetCTCLossWorkspaceSize(miopenHandle_t handle,
                              const miopenTensorDescriptor_t probsDesc,
                              const miopenTensorDescriptor_t gradientsDesc,
                              const int* labels,
                              const int* labelLengths,
                              const int* inputLengths,
                              miopenCTCLossAlgo_t algo,
                              const miopenCTCLossDescriptor_t ctcLossDesc,
                              size_t* workSpaceSize);

/*! @brief Execute forward inference for CTCLoss layer
 *
 * Interface for executing the forward inference pass on a CTCLoss.
 * @param handle         MIOpen handle (input)
 * @param probsDesc      Tensor descriptor for probabilities (input)
 * @param probs          Pointer to the probabilities tensor (input)
 * @param labels         Pointer to the flattened labels list (input)
 * @param labelLengths   Pointer to the lengths list for "labels" (input)
 * @param inputLengths   Pointer to the list of the time steps in each batch (input)
 * @param losses         Pointer to the computed losses of CTC (Output)
 * @param gradientsDesc  Tensor descriptor for gradients (input)
 * @param gradients      Pointer to the computed gradients of CTC (Output)
 * @param algo           CTC loss algorithm selected (input)
 * @param ctcLossDesc    CTC loss function descriptor type (input)
 * @param workSpace      Pointer to memory allocated for execute CTC loss operation (input)
 * @param workSpaceSize  Number of bytes of workspace required for CTC loss operation with selected
 * algorithm (input)
 * @return               miopenStatus_t
 */
MIOPEN_EXPORT miopenStatus_t miopenCTCLoss(miopenHandle_t handle,
                                           const miopenTensorDescriptor_t probsDesc,
                                           const void* probs,
                                           const int* labels,
                                           const int* labelLengths,
                                           const int* inputLengths,
                                           void* losses,
                                           const miopenTensorDescriptor_t gradientsDesc,
                                           void* gradients,
                                           miopenCTCLossAlgo_t algo,
                                           const miopenCTCLossDescriptor_t ctcLossDesc,
                                           void* workSpace,
                                           size_t workSpaceSize);

/** @} */
// CLOSEOUT LossFunction DOXYGEN GROUP

// Dropout APIs
/** @addtogroup dropout
 *
 *  @{
 */

/*!  @enum miopenRNGType_t
 * random number generator type
 */
typedef enum
{
    MIOPEN_RNG_PSEUDO_XORWOW = 0, /*!< XORWOW pseudorandom generator */
} miopenRNGType_t;

/*! @brief Creates the dropout descriptor object
 *
 * @param dropoutDesc Pointer to a dropout descriptor type
 * @return            miopenStatus_t
 */
MIOPEN_EXPORT miopenStatus_t miopenCreateDropoutDescriptor(miopenDropoutDescriptor_t* dropoutDesc);

/*! @brief Destroys the dropout descriptor object
 *
 * @param dropoutDesc Dropout descriptor type (input)
 * @return            miopenStatus_t
 */
MIOPEN_EXPORT miopenStatus_t miopenDestroyDropoutDescriptor(miopenDropoutDescriptor_t dropoutDesc);

/*! @brief Query the amount of memory required to run dropout
 *
 * This function calculates the amount of memory required to run dropout.
 * @param xDesc                    Tensor descriptor for data tensor x (input)
 * @param reserveSpaceSizeInBytes  Number of bytes of reservespace required for executing dropout
 * (Output)
 * @return                         miopenStatus_t
 */
MIOPEN_EXPORT miopenStatus_t miopenDropoutGetReserveSpaceSize(const miopenTensorDescriptor_t xDesc,
                                                              size_t* reserveSpaceSizeInBytes);

/*! @brief Query the amount of memory required to store the states of the random number generators
 *
 * This function calculates the amount of memory required to store the states of the random number
 * generators used by miopenDropoutForward.
 * @param handle            MIOpen handle (input)
 * @param stateSizeInBytes  Number of bytes required to store random generator states (Output)
 * @return                  miopenStatus_t
 */
MIOPEN_EXPORT miopenStatus_t miopenDropoutGetStatesSize(miopenHandle_t handle,
                                                        size_t* stateSizeInBytes);

/*! @brief Get the details of the dropout descriptor
 *
 * Interface for querying the dropout descriptor
 * @param dropoutDesc  Dropout layer descriptor (input)
 * @param handle       MIOpen handle (input)
 * @param dropout      The probability by which the input is set to 0 in the dropout layer (Output)
 * @param states       Pointer to memory that holds random number generator states (Output)
 * @param seed         Seed used to initialize random number generator states (Output)
 * @param use_mask     Boolean flag indicating whether to use a saved mask (an existing or
 * user-defined dropout layout) in reserveSpace (Output)
 * @param state_evo    Boolean flag indicating whether to adopt state evolution strategy to update
 * the PRNG states by the end of each implementation (Output placeholder, currently not enabled)
 * @param rng_mode     Random number generator used to generate parallel random number sequences
 * (Output)
 * @return             miopenStatus_t
 */
MIOPEN_EXPORT miopenStatus_t miopenGetDropoutDescriptor(miopenDropoutDescriptor_t dropoutDesc,
                                                        miopenHandle_t handle,
                                                        float* dropout,
                                                        void** states,
                                                        unsigned long long* seed,
                                                        bool* use_mask,
                                                        bool* state_evo,
                                                        miopenRNGType_t* rng_mode);

/*! @brief Restore the dropout descriptor to a saved state
 *
 * This function restores the state of dropout descriptor using the address of a state buffer with
 * previously saved PRNG state pattern, without launching the expensive PRNG initialization process.
 *
 * Interface for restoring the dropout descriptor
 * @param dropoutDesc       Dropout layer descriptor (input/Output)
 * @param handle            MIOpen handle (input)
 * @param dropout           The probability by which the input is set to 0 in the dropout layer
 * (input)
 * @param states            Pointer to memory that holds random number generator states (input)
 * @param stateSizeInBytes  Number of bytes holding random generator states (input)
 * @param seed              Seed used to initialize random number generator states (input)
 * @param use_mask          Boolean flag indicating whether to use a saved mask (an existing or
 * user-defined dropout layout) in reserveSpace (input)
 * @param state_evo         Boolean flag indicating whether to adopt state evolution strategy to
 * update the PRNG states by the end of each implementation (input placeholder, currently not
 * enabled)
 * @param rng_mode          Random number generator used to generate parallel random number
 * sequences (input)
 * @return                  miopenStatus_t
 */
MIOPEN_EXPORT miopenStatus_t miopenRestoreDropoutDescriptor(miopenDropoutDescriptor_t dropoutDesc,
                                                            miopenHandle_t handle,
                                                            float dropout,
                                                            void* states,
                                                            size_t stateSizeInBytes,
                                                            unsigned long long seed,
                                                            bool use_mask,
                                                            bool state_evo,
                                                            miopenRNGType_t rng_mode);

/*! @brief Initialize the dropout descriptor
 *
 * Interface for setting up the dropout descriptor
 * @param dropoutDesc       Dropout layer descriptor (input/Output)
 * @param handle            MIOpen handle (input)
 * @param dropout           The probability by which the input is set to 0 in the dropout layer
 * (input)
 * @param states            Pointer to memory that holds random number generator states (input)
 * @param stateSizeInBytes  Number of bytes provided for random generator states (input)
 * @param seed              Seed used to initialize random number generator states (input)
 * @param use_mask          Boolean flag indicating whether to use a saved mask (an existing or
 * user-defined dropout layout) in reserveSpace (input)
 * @param state_evo         Boolean flag indicating whether to adopt state evolution strategy to
 * update the PRNG states by the end of each implementation (input placeholder, currently not
 * enabled)
 * @param rng_mode          Random number generator used to generate parallel random number
 * sequences (input)
 * @return                  miopenStatus_t
 */
MIOPEN_EXPORT miopenStatus_t miopenSetDropoutDescriptor(miopenDropoutDescriptor_t dropoutDesc,
                                                        miopenHandle_t handle,
                                                        float dropout,
                                                        void* states,
                                                        size_t stateSizeInBytes,
                                                        unsigned long long seed,
                                                        bool use_mask,
                                                        bool state_evo,
                                                        miopenRNGType_t rng_mode);

/*! @brief Execute forward dropout operation
 *
 * Interface for executing the forward pass on a Dropout.
 * @param handle                   MIOpen handle (input)
 * @param dropoutDesc              Dropout layer descriptor (input)
 * @param noise_shape              Tensor descriptor for noise shape (input placeholder, currently
 * not enabled)
 * @param xDesc                    Tensor descriptor for data tensor x (input)
 * @param x                        Data tensor x (input)
 * @param yDesc                    Tensor descriptor for data tensor y (input)
 * @param y                        Data tensor y (Output)
 * @param reserveSpace             Pointer to memory allocated for executing forward dropout,
 * expecting reserveSpace unchanged before next call of miopenDropoutBackward (Output)
 * @param reserveSpaceSizeInBytes  Number of bytes of reservespace required for executing forward
 * dropout (input)
 * @return                         miopenStatus_t
 */
MIOPEN_EXPORT miopenStatus_t miopenDropoutForward(miopenHandle_t handle,
                                                  const miopenDropoutDescriptor_t dropoutDesc,
                                                  const miopenTensorDescriptor_t noise_shape,
                                                  const miopenTensorDescriptor_t xDesc,
                                                  const void* x,
                                                  const miopenTensorDescriptor_t yDesc,
                                                  void* y,
                                                  void* reserveSpace,
                                                  size_t reserveSpaceSizeInBytes);

/*! @brief Execute backward dropout operation
 *
 * Interface for executing the backward pass on a Dropout.
 * @param handle                   MIOpen handle (input)
 * @param dropoutDesc              Dropout layer descriptor (input)
 * @param noise_shape              Tensor descriptor for noise shape (input placeholder, currently
 * not enabled)
 * @param dyDesc                   Tensor descriptor for data delta tensor dy (input)
 * @param dy                       Data delta tensor dy (input)
 * @param dxDesc                   Tensor descriptor for data delta tensor dx (input)
 * @param dx                       Data delta tensor dx (Output)
 * @param reserveSpace             Pointer to memory allocated for executing backward dropout,
 * expecting reserveSpace unchanged after previous call of miopenDropoutForward (input)
 * @param reserveSpaceSizeInBytes  Number of bytes of reservespace required for executing backward
 * dropout (input)
 * @return                         miopenStatus_t
 */
MIOPEN_EXPORT miopenStatus_t miopenDropoutBackward(miopenHandle_t handle,
                                                   const miopenDropoutDescriptor_t dropoutDesc,
                                                   const miopenTensorDescriptor_t noise_shape,
                                                   const miopenTensorDescriptor_t dyDesc,
                                                   const void* dy,
                                                   const miopenTensorDescriptor_t dxDesc,
                                                   void* dx,
                                                   void* reserveSpace,
                                                   size_t reserveSpaceSizeInBytes);

/** @} */
// CLOSEOUT DROPOUT DOXYGEN GROUP

// TensorReduce APIs
/** @addtogroup TensorReduce
 *
 *  @{
 */

/*! @brief Creates the ReduceTensor descriptor object
 *
 * @param reduceTensorDesc Pointer to a ReduceTensor descriptor type
 * @return            miopenStatus_t
 */
MIOPEN_EXPORT miopenStatus_t
miopenCreateReduceTensorDescriptor(miopenReduceTensorDescriptor_t* reduceTensorDesc);

/*! @brief Destroy the ReduceTensor descriptor object
 *
 * @param reduceTensorDesc  ReduceTensor descriptor type (input)
 * @return            miopenStatus_t
 */
MIOPEN_EXPORT miopenStatus_t
miopenDestroyReduceTensorDescriptor(miopenReduceTensorDescriptor_t reduceTensorDesc);

/*! @brief Initialize a ReduceTensor descriptor object
 *
 * @param reduceTensorDesc         Pointer to the ReduceTensor descriptor object (output)
 * @param reduceTensorOp           Enumerant specifying the operation used by ReduceTensor (input)
 * @param reduceTensorCompType     Enumerant specifying the data type used with ReduceTensor
 * operation (input)
 * @param reduceTensorNanOpt       Enumerant specifying the Nan number propagation mode (input)
 * @param reduceTensorIndices      Enumerant specifying the indices modes used by ReduceTensor
 * (input)
 * @param reduceTensorIndicesType  Enumerant specifying the data type of the indices (input)
 * @return           miopenStatus_t
 */
MIOPEN_EXPORT miopenStatus_t
miopenSetReduceTensorDescriptor(miopenReduceTensorDescriptor_t reduceTensorDesc,
                                miopenReduceTensorOp_t reduceTensorOp,
                                miopenDataType_t reduceTensorCompType,
                                miopenNanPropagation_t reduceTensorNanOpt,
                                miopenReduceTensorIndices_t reduceTensorIndices,
                                miopenIndicesType_t reduceTensorIndicesType);

/*! @brief Query a ReduceTensor descriptor object
 *
 * @param reduceTensorDesc         Pointer to the ReduceTensor descriptor object (input)
 * @param reduceTensorOp           Pointer to enumerant specifying the operation used by
 * ReduceTensor (output)
 * @param reduceTensorCompType     Pointer to enumerant specifying the data type used with
 * ReduceTensor operation (output)
 * @param reduceTensorNanOpt       Pointer to enumerant specifying the Nan number propagation mode
 * (output)
 * @param reduceTensorIndices      Pointer to enumerant specifying the indices modes used by
 * ReduceTensor (output)
 * @param reduceTensorIndicesType  Pointer to enumerant specifying the data type of the indices
 * (output)
 * @return           miopenStatus_t
 */
MIOPEN_EXPORT miopenStatus_t
miopenGetReduceTensorDescriptor(const miopenReduceTensorDescriptor_t reduceTensorDesc,
                                miopenReduceTensorOp_t* reduceTensorOp,
                                miopenDataType_t* reduceTensorCompType,
                                miopenNanPropagation_t* reduceTensorNanOpt,
                                miopenReduceTensorIndices_t* reduceTensorIndices,
                                miopenIndicesType_t* reduceTensorIndicesType);

/*! @brief Helper function to query the minimum index space size required by the ReduceTensor call
 *
 * @param handle                   MIOpen Handle (input)
 * @param reduceTensorDesc         Pointer to the ReduceTensor descriptor object (input)
 * @param aDesc                    Pointer to the input tensor descriptor (input)
 * @param cDesc                    Pointer to the output tensor descriptor (input)
 * @param sizeInBytes              Pointer to data to return the minimum index space size
 * @return           miopenStatus_t
 */
MIOPEN_EXPORT miopenStatus_t
miopenGetReductionIndicesSize(miopenHandle_t handle,
                              const miopenReduceTensorDescriptor_t reduceTensorDesc,
                              const miopenTensorDescriptor_t aDesc,
                              const miopenTensorDescriptor_t cDesc,
                              size_t* sizeInBytes);

/*! @brief Helper function to query the minimum workspace size required by the ReduceTensor call
 *
 * @param handle                   MIOpen Handle (input)
 * @param reduceTensorDesc         Pointer to the ReduceTensor descriptor object (input)
 * @param aDesc                    Pointer to the input tensor descriptor (input)
 * @param cDesc                    Pointer to the output tensor descriptor (input)
 * @param sizeInBytes              Pointer to data to return the minimum workspace size
 * @return           miopenStatus_t
 */
MIOPEN_EXPORT miopenStatus_t
miopenGetReductionWorkspaceSize(miopenHandle_t handle,
                                const miopenReduceTensorDescriptor_t reduceTensorDesc,
                                const miopenTensorDescriptor_t aDesc,
                                const miopenTensorDescriptor_t cDesc,
                                size_t* sizeInBytes);

/*! @brief TensorReduce function doing reduction on tensor A by implementing C = alpha * reduceOp(A)
 * + beta * C
 *
 * The length of each dimension of output tensor C must match the length of the corresponding
 * dimension of
 * input tensor A or must be equal to 1. The dimensions with length equal to 1 indicate the
 * dimensions
 * of A to be reduced.
 *
 * @param handle                   MIOpen Handle (input)
 * @param reduceTensorDesc         Pointer to the ReduceTensor descriptor object (input)
 * @param indices                  Address of the allocated indices data space (output)
 * @param indicesSizeInBytes       Size in bytes of the allocated indices data space (input)
 * @param workspace                Address of the allocated workspace data (input)
 * @param workspaceSizeInBytes     Size in bytes of the allocated workspace data (input)
 * @param alpha                    Pointer to scale factor for data in input tensor A (input)
 * @param aDesc                    Pointer to the tensor descriptor for input tensor A (input)
 * @param A                        Pointer to the data of input tensor A (input)
 * @param beta                     Pointer to scale factor for data in output tensor C (input)
 * @param cDesc                    Pointer to the tensor descriptor for output tensor C (input)
 * @param C                        Pointer to the data of output tensor C (output)
 * @return           miopenStatus_t
 */
MIOPEN_EXPORT miopenStatus_t
miopenReduceTensor(miopenHandle_t handle,
                   const miopenReduceTensorDescriptor_t reduceTensorDesc,
                   void* indices,
                   size_t indicesSizeInBytes,
                   void* workspace,
                   size_t workspaceSizeInBytes,
                   const void* alpha,
                   const miopenTensorDescriptor_t aDesc,
                   const void* A,
                   const void* beta,
                   const miopenTensorDescriptor_t cDesc,
                   void* C);

/** @} */
// CLOSEOUT TensorReduce DOXYGEN GROUP

#ifdef __cplusplus
}
#endif

#ifdef __clang__
#pragma clang diagnostic pop
#endif

#endif // MIOPEN_GUARD_MIOPEN_H_<|MERGE_RESOLUTION|>--- conflicted
+++ resolved
@@ -594,7 +594,6 @@
 MIOPEN_EXPORT miopenStatus_t miopenSet4dTensorDescriptor(
     miopenTensorDescriptor_t tensorDesc, miopenDataType_t dataType, int n, int c, int h, int w);
 
-<<<<<<< HEAD
 /*! @brief Set shape of 4D tensor with specific layout
  *
  * Second Interface for setting 4-D tensor shape. This interface support NHWC, NCHW_VECT_C, CHWN_VECT_C layout
@@ -611,7 +610,6 @@
  */
 MIOPEN_EXPORT miopenStatus_t miopenSet4dTensorDescriptorWithLayout(
     miopenTensorDescriptor_t tensorDesc, miopenDataType_t dataType, miopenTensorLayout_t tensorLayout, int n, int c, int h, int w);
-=======
 /*! @brief Set shape and stride of 4D tensor
  *
  * Interface for setting 4-D tensor shape and stride.
@@ -638,7 +636,6 @@
                                                            int cStride,
                                                            int hStride,
                                                            int wStride);
->>>>>>> c330fd9e
 
 /*! @brief Get the details of the tensor descriptor
  *
