################################################################################
#
# MIT License
#
# Copyright (c) 2017 Advanced Micro Devices, Inc.
#
# Permission is hereby granted, free of charge, to any person obtaining a copy
# of this software and associated documentation files (the "Software"), to deal
# in the Software without restriction, including without limitation the rights
# to use, copy, modify, merge, publish, distribute, sublicense, and/or sell
# copies of the Software, and to permit persons to whom the Software is
# furnished to do so, subject to the following conditions:
#
# The above copyright notice and this permission notice shall be included in all
# copies or substantial portions of the Software.
#
# THE SOFTWARE IS PROVIDED "AS IS", WITHOUT WARRANTY OF ANY KIND, EXPRESS OR
# IMPLIED, INCLUDING BUT NOT LIMITED TO THE WARRANTIES OF MERCHANTABILITY,
# FITNESS FOR A PARTICULAR PURPOSE AND NONINFRINGEMENT. IN NO EVENT SHALL THE
# AUTHORS OR COPYRIGHT HOLDERS BE LIABLE FOR ANY CLAIM, DAMAGES OR OTHER
# LIABILITY, WHETHER IN AN ACTION OF CONTRACT, TORT OR OTHERWISE, ARISING FROM,
# OUT OF OR IN CONNECTION WITH THE SOFTWARE OR THE USE OR OTHER DEALINGS IN THE
# SOFTWARE.
#
################################################################################

cmake_policy(SET CMP0057 NEW)

include(CTest)
include(CheckCXXCompilerFlag)

option( MIOPEN_TEST_ALL "Run the full test suite" OFF )
option( MIOPEN_TEST_HALF "Test in half mode" OFF )
option( MIOPEN_TEST_INT8 "Test in int8 mode" OFF )
option( MIOPEN_TEST_BFLOAT16 "Test in bfloat16 mode" OFF )
option( MIOPEN_TEST_GFX908 "Test on MI100 (gfx908)" OFF )
option( MIOPEN_TEST_GFX90A "Test on gfx90a" OFF )
option( MIOPEN_TEST_GFX900 "Test on Vega10 (gfx900)" OFF )
option( MIOPEN_TEST_GFX906 "Test on Vega20 (gfx906)" OFF )
option( MIOPEN_TEST_GFX103X "Test on Navi21/22 (gfx1030/31)" OFF )
option( MIOPEN_TEST_GPU_XNACK_ENABLED "Test as if XNACK mode is enabled" OFF )
option( MIOPEN_TEST_CONV Off)
option( MIOPEN_TEST_DEEPBENCH Off)
option( MIOPEN_TEST_DRIVER_ITER_MODE Off)
option( MIOPEN_TEST_MLIR "Test for MLIR compilation backend" ${MIOPEN_USE_MLIR} )

set_var_to_condition(MIOPEN_TEST_WITH_MIOPENDRIVER_DEFAULT MIOPEN_BUILD_DRIVER)
option( MIOPEN_TEST_WITH_MIOPENDRIVER "Use MIOpenDriver in tests" ${MIOPEN_TEST_WITH_MIOPENDRIVER_DEFAULT})

option( WORKAROUND_ISSUE_936 "" ON)
option( WORKAROUND_ISSUE_1053 "" OFF) # TODO: Remove this W/A after ~6 months (in January 2023)

# Run the test suite to a depth limit
#limit greater than 2 leads to prolonged testing more than 5hrs per stage.
set(MIOPEN_TEST_LIMIT "2" CACHE STRING "")
set(MIOPEN_TEST_FLAGS "" CACHE STRING "")
set(MIOPEN_TEST_GDB On CACHE BOOL "")

set(MIOPEN_TEST_OPENCL FALSE)
if(MIOPEN_BACKEND_OPENCL)
    set(MIOPEN_TEST_OPENCL TRUE)
endif()

set(MIOPEN_TEST_HIP_NOGPU FALSE)
if(MIOPEN_MODE_NOGPU)
    set(MIOPEN_TEST_HIP_NOGPU TRUE)
endif()

set(MIOPEN_TEST_HIP FALSE)
if(MIOPEN_BACKEND_HIP AND NOT MIOPEN_TEST_HIP_NOGPU)
    set(MIOPEN_TEST_HIP TRUE)
endif()

# Detect GPU type for testing.
# For HIP_NOGPU backend, GPU detection is not required and should be disabled.
# Also we do not detect GPU when target GPU for testing is specified explicitly.
set(MIOPEN_TEST_GPU_DETECTION_FAILED FALSE)
set(MIOPEN_NO_GPU FALSE)
if(NOT (MIOPEN_TEST_GFX900 OR MIOPEN_TEST_GFX906 OR MIOPEN_TEST_GFX908 OR MIOPEN_TEST_GFX90A OR MIOPEN_TEST_GFX103X OR MIOPEN_TEST_HIP_NOGPU))
    find_program(ROCMINFO
        NAMES rocminfo
        PATHS
            /opt/rocm
            ${CMAKE_INSTALL_PREFIX}
        PATH_SUFFIXES
            /bin
    )
    message(STATUS "rocminfo utility: ${ROCMINFO}")
    if(ROCMINFO)
        execute_process (
            COMMAND ${ROCMINFO}
            OUTPUT_VARIABLE ROCMINFO_OUTPUT
            RESULT_VARIABLE ROCMINFO_EXIT_STATUS
        )
        if(ROCMINFO_OUTPUT MATCHES "no GPU devices")
            message(WARNING "ROCk module is NOT loaded, possibly no GPU devices")
            set(MIOPEN_NO_GPU TRUE)
        elseif (NOT ROCMINFO_EXIT_STATUS EQUAL 0)
            message(WARNING "ROCMINFO FAILED, GPU TYPE UNKNOWN. Manually set respective MIOPEN_TEST_GFX* CMake variable to specify target GPU for testing.")
            set(MIOPEN_TEST_GPU_DETECTION_FAILED TRUE)
        elseif(ROCMINFO_OUTPUT MATCHES "gfx1030")
            set(MIOPEN_TEST_GFX103X ON)
        elseif(ROCMINFO_OUTPUT MATCHES "gfx1031")
            set(MIOPEN_TEST_GFX103X ON)
        elseif(ROCMINFO_OUTPUT MATCHES "gfx900")
            set(MIOPEN_TEST_GFX900 ON)
        elseif(ROCMINFO_OUTPUT MATCHES "gfx906")
            set(MIOPEN_TEST_GFX906 ON)
        elseif(ROCMINFO_OUTPUT MATCHES "gfx908")
            set(MIOPEN_TEST_GFX908 ON)
        elseif(ROCMINFO_OUTPUT MATCHES "gfx90a")
            set(MIOPEN_TEST_GFX90A ON)
        else()
            message(WARNING "TESTING IS NOT SUPPORTED FOR THE DETECTED GPU")
            set(MIOPEN_TEST_GPU_DETECTION_FAILED TRUE)
        endif()

        if(NOT (MIOPEN_TEST_GPU_DETECTION_FAILED) AND ROCMINFO_OUTPUT MATCHES "xnack\\+")
            set(MIOPEN_TEST_GPU_XNACK_ENABLED ON)
        endif()
    else()
        message(WARNING "ROCMINFO NOT FOUND, GPU TYPE UNKNOWN. Manually set respective MIOPEN_TEST_GFX* CMake variable to specify target GPU for testing.")
        set(MIOPEN_TEST_GPU_DETECTION_FAILED TRUE)
    endif()
endif()
message(STATUS "MIOPEN_NO_GPU ${MIOPEN_NO_GPU}")
message(STATUS "MIOPEN_TEST_GFX900 ${MIOPEN_TEST_GFX900}")
message(STATUS "MIOPEN_TEST_GFX906 ${MIOPEN_TEST_GFX906}")
message(STATUS "MIOPEN_TEST_GFX908 ${MIOPEN_TEST_GFX908}")
message(STATUS "MIOPEN_TEST_GFX90A ${MIOPEN_TEST_GFX90A}")
message(STATUS "MIOPEN_TEST_GFX103X ${MIOPEN_TEST_GFX103X}")
message(STATUS "MIOPEN_TEST_GPU_XNACK_ENABLED ${MIOPEN_TEST_GPU_XNACK_ENABLED}")
message(STATUS "MIOPEN_TEST_GPU_DETECTION_FAILED ${MIOPEN_TEST_GPU_DETECTION_FAILED}")
message(STATUS "MIOPEN_TEST_WITH_MIOPENDRIVER ${MIOPEN_TEST_WITH_MIOPENDRIVER}")

if(MIOPEN_TEST_DRIVER_ITER_MODE)
    add_definitions(-DMIOPEN_TEST_DRIVER_MODE=2)
else()
    add_definitions(-DMIOPEN_TEST_DRIVER_MODE=1)
endif()

find_package(Threads REQUIRED)
add_custom_target(check COMMAND ${CMAKE_CTEST_COMMAND} --output-on-failure -C ${CMAKE_CFG_INTDIR})
add_custom_target(tests)

if(MIOPEN_TEST_GPU_DETECTION_FAILED AND NOT (MIOPEN_NO_GPU))
    add_custom_target(gpu_detection_check COMMAND echo "*** FATAL: GPU DETECTION FAILED DURING CMAKE PHASE, CHECK CMAKE WARNINGS ***" COMMAND exit 1)
    add_dependencies(check gpu_detection_check)
endif()

if(MIOPEN_TEST_WITH_MIOPENDRIVER)
    add_dependencies(check MIOpenDriver)
endif()

set(MIOPEN_TEST_FLOAT_ARG)
set(MIOPEN_TEST_FLOAT FALSE)
if(MIOPEN_TEST_HALF)
    set(MIOPEN_TEST_FLOAT_ARG --half)
    set(MIOPENDRIVER_MODE_CONV convfp16)
    set(MIOPENDRIVER_MODE_BN bnormfp16)
elseif(MIOPEN_TEST_INT8)
    set(MIOPEN_TEST_FLOAT_ARG --int8)
    set(MIOPENDRIVER_MODE_CONV convint8)
    set(MIOPENDRIVER_MODE_BN NOT_SUPPORTED)
elseif(MIOPEN_TEST_BFLOAT16)
    set(MIOPEN_TEST_FLOAT_ARG --bfloat16)
    set(MIOPENDRIVER_MODE_CONV convbfp16)
    set(MIOPENDRIVER_MODE_BN NOT_SUPPORTED)
else()
    set(MIOPEN_TEST_FLOAT_ARG --float)
    set(MIOPEN_TEST_FLOAT TRUE)
    set(MIOPENDRIVER_MODE_CONV conv)
    set(MIOPENDRIVER_MODE_BN bnorm)
endif()

set_var_to_condition(WORKAROUND_ISSUE_1187_DEFAULT MIOPEN_TEST_GFX90A AND MIOPEN_TEST_FLOAT)
option( WORKAROUND_ISSUE_1187 "" ${WORKAROUND_ISSUE_1187_DEFAULT})

set_var_to_condition(WORKAROUND_ISSUE_1148_DEFAULT MIOPEN_TEST_GFX103X AND MIOPEN_TEST_FLOAT)
option( WORKAROUND_ISSUE_1148 "" ${WORKAROUND_ISSUE_1148_DEFAULT})

set_var_to_condition(WORKAROUND_ISSUE_1334_DEFAULT MIOPEN_TEST_GFX103X AND MIOPEN_TEST_FLOAT)
option( WORKAROUND_ISSUE_1334 "" ${WORKAROUND_ISSUE_1334_DEFAULT})

if(MIOPEN_TEST_HALF)
    if(MIOPEN_BACKEND_OPENCL)
	    set(SKIP_TESTS test_gru test_rnn_vanilla test_lstm)
    endif()
elseif(MIOPEN_TEST_INT8)
    set(SKIP_ALL_EXCEPT_TESTS
              test_tensor_vec test_tensor_cast test_tensor_trans test_tensor_copy test_tensor_set
              test_tensor_transform test_conv2d test_conv2d_find2)
elseif(MIOPEN_TEST_BFLOAT16)
    set(SKIP_ALL_EXCEPT_TESTS
              test_conv2d test_conv2d_find2 test_tensor_copy test_tensor_set test_tensor_vec test_immed_conv2d
              test_check_numerics_test test_conv_extra test_conv_for_implicit_gemm test_miopen_conv
              test_deepbench_conv test_conv_igemm_dynamic_xdlops_nhwc_wrw_bf16_gfx90a
              test_conv_igemm_dynamic_xdlops_nhwc_fwd_bf16_gfx90a
              test_conv_igemm_dynamic_xdlops_nhwc_bwd_bf16_gfx90a)
  endif()
  if(${CODECOV_TEST})
      list(APPEND SKIP_TESTS test_conv3d test_conv3d_find2 test_immed_conv3d test_immed_conv2d test_pooling2d test_pooling2d_asymmetric)
      # replaced by smaller tests with suffix _codecov
  endif()

if (MIOPEN_NO_GPU)
    set(SKIP_ALL_EXCEPT_TESTS test_include_inliner test_kernel_build_params
            test_test_errors test_type_name test_tensor_test test_sqlite_perfdb test_sequences
            test_pooling3d test_perfdb)
endif()

if(MIOPEN_TEST_GFX103X)
    if(WORKAROUND_ISSUE_1053 AND MIOPEN_TEST_ALL)
        list(APPEND SKIP_TESTS test_lrn_test)
    endif()
endif()

#TODO Code Quality WORKAROUND ROCm 5.1 update
if(MIOPEN_BACKEND_OPENCL AND MIOPEN_TEST_ALL)
    if(MIOPEN_TEST_GFX900 OR MIOPEN_TEST_GFX906)
        list(APPEND SKIP_TESTS test_conv3d test_immed_conv3d test_immed_conv2d test_conv3d_find2)
    endif()
    if(MIOPEN_TEST_GFX103X)
        list(APPEND SKIP_TESTS test_conv3d test_immed_conv3d test_immed_conv2d test_conv3d_find2)
    endif()
endif()

#TODO WORKAROUND_ISSUE_1424
if(MIOPEN_TEST_GFX900 OR MIOPEN_TEST_GFX906 OR MIOPEN_TEST_GFX908)
    list(APPEND SKIP_TESTS test_bn_3d_spatial_test)
endif()

# The usage is non-trivial, see function add_test_command.
if(SKIP_TESTS)
    list(REMOVE_DUPLICATES SKIP_TESTS)
endif()
if(SKIP_ALL_EXCEPT_TESTS)
    list(REMOVE_DUPLICATES SKIP_ALL_EXCEPT_TESTS)
endif()
message(STATUS "SKIP_TESTS: ${SKIP_TESTS}")
message(STATUS "SKIP_ALL_EXCEPT_TESTS: ${SKIP_ALL_EXCEPT_TESTS}")

# List of tests that depend on the XNACK mode.
# Options convention: Tests that depend on the XNACK mode should support the "--xnack" option.
# If "--xnack 0" is specified (this is the default), then such tests should run in XNACK OFF mode.
# If XNACK is enabled on the GPU, then the testing mode must be changed by the --xnack 1 option.
set(XNACK_TESTS test_mdgraph)

function(add_test_command NAME EXE)
    # Restrict the use of SKIP_ALL_EXCEPT_TESTS list in the Int8, BF16 and MIOpenTensile tests
    if( (NOT (NAME IN_LIST SKIP_ALL_EXCEPT_TESTS) AND SKIP_ALL_EXCEPT_TESTS)
        OR (NAME IN_LIST SKIP_TESTS)
    )
        add_test(NAME ${NAME} COMMAND echo skipped)
        set_tests_properties(${NAME} PROPERTIES DISABLED On)
    elseif(WIN32)
        set(WINPATH)
        foreach(PATH ${CMAKE_FIND_ROOT_PATH})
            list(APPEND WINPATH ${PATH}/bin)
        endforeach()
        file(GENERATE OUTPUT "${CMAKE_CURRENT_BINARY_DIR}/test_${NAME}.cmd"
            CONTENT "set PATH=${WINPATH};%PATH%
                    %1 ${ARGN}")
        add_test(NAME ${NAME} COMMAND ${WINE_CMD} cmd /c "${CMAKE_CURRENT_BINARY_DIR}/test_${NAME}.cmd" $<TARGET_FILE:${EXE}>)
    else()
        if(MIOPEN_TEST_GDB)
            file(GENERATE OUTPUT "${CMAKE_CURRENT_BINARY_DIR}/test_${NAME}.cmake"
                CONTENT "
                execute_process(COMMAND $<TARGET_FILE:${EXE}> ${ARGN} RESULT_VARIABLE RESULT)
                if(NOT RESULT EQUAL 0)
                    if(EXISTS core)
                        execute_process(COMMAND gdb $<TARGET_FILE:${EXE}> core -batch -ex bt)
                    endif()
                    message(FATAL_ERROR \"Test failed\")
                endif()
            ")
            add_test(NAME ${NAME} COMMAND ${CMAKE_COMMAND} -P "${CMAKE_CURRENT_BINARY_DIR}/test_${NAME}.cmake")
        else()
            add_test(NAME ${NAME} COMMAND ${EXE} ${ARGN})
        endif()
    endif()
endfunction()

separate_arguments(MIOPEN_TEST_FLAGS_ARGS UNIX_COMMAND ${MIOPEN_TEST_FLAGS})

function(add_test_executable TEST_NAME)
    add_executable (${TEST_NAME} EXCLUDE_FROM_ALL ${ARGN})
    clang_tidy_check(${TEST_NAME})
    target_link_libraries(${TEST_NAME} ${CMAKE_THREAD_LIBS_INIT})
    # Cmake does not add flags correctly for gcc
    if(CMAKE_CXX_COMPILER_ID MATCHES "GNU")
        set_target_properties(${TEST_NAME} PROPERTIES COMPILE_FLAGS -pthread LINK_FLAGS -pthread)
    endif()

    set(TEST_COMMAND ${TEST_NAME} ${MIOPEN_TEST_FLOAT_ARG})
    if(MIOPEN_TEST_ALL)
        set(TEST_COMMAND ${TEST_COMMAND} --all)
        if(MIOPEN_TEST_LIMIT GREATER 0)
            set(TEST_COMMAND ${TEST_COMMAND} --limit ${MIOPEN_TEST_LIMIT})
        endif()
    endif()
    set(TEST_COMMAND ${TEST_COMMAND} ${MIOPEN_TEST_FLAGS_ARGS})

    if(MIOPEN_TEST_GPU_XNACK_ENABLED AND (${TEST_NAME} IN_LIST XNACK_TESTS))
        set(TEST_COMMAND ${TEST_COMMAND} --xnack 1)
    endif()

    if(WORKAROUND_ISSUE_936 AND (${TEST_NAME} MATCHES "test_conv2d" OR ${TEST_NAME} MATCHES "test_immed_conv2d") )
        set(TEST_COMMAND ${TEST_COMMAND} --tolerance 130) #increased by 1.625 times
    endif()

    add_test_command(${TEST_NAME} ${TEST_COMMAND})
    rate_added_test(${TEST_NAME})
    add_dependencies(tests ${TEST_NAME})
    add_dependencies(check ${TEST_NAME})
    set_tests_properties(${TEST_NAME} PROPERTIES FAIL_REGULAR_EXPRESSION "FAILED")
    if(WORKAROUND_ISSUE_1148
        AND (${TEST_NAME} MATCHES "test_soft_max") )
        set_tests_properties(${TEST_NAME} PROPERTIES RUN_SERIAL On)
    endif()
    if(WORKAROUND_ISSUE_1334
        AND (${TEST_NAME} MATCHES "test_activation") )
        set_tests_properties(${TEST_NAME} PROPERTIES RUN_SERIAL On)
    endif()
    if(NOT MIOPEN_EMBED_DB STREQUAL "")
        target_link_libraries(${TEST_NAME} MIOpen miopen_data)
    else()
        target_link_libraries(${TEST_NAME} MIOpen)
    endif()
endfunction(add_test_executable)

set(MIOPEN_TEST_SANITIZERS)
foreach(SANTIZER address thread)
    check_cxx_compiler_flag("-fsanitize=${SANTIZER} -fno-sanitize-recover=${SANTIZER}" MIOPEN_HAS_${SANTIZER})
    if(MIOPEN_HAS_${SANTIZER})
        list(APPEND MIOPEN_TEST_SANITIZERS ${SANTIZER})
    endif()
endforeach()

function(add_sanitize_test TEST_SOURCE)
    get_filename_component(BASE_NAME ${TEST_SOURCE} NAME_WE)
    foreach(SANTIZER ${MIOPEN_TEST_SANITIZERS})
        add_test_executable(test_${BASE_NAME}_${SANTIZER} ${TEST_SOURCE})
        target_compile_options(test_${BASE_NAME}_${SANTIZER} PUBLIC -fsanitize=${SANTIZER} -fno-sanitize-recover=${SANTIZER})
        target_link_libraries(test_${BASE_NAME}_${SANTIZER} -fsanitize=${SANTIZER} -fno-sanitize-recover=${SANTIZER})
    endforeach()
endfunction()

file(GLOB TESTS *.cpp)

set(LONG_TESTS
    test_dropout
    test_conv2d
    test_conv2d_find2
    test_conv3d
    test_conv3d_find2
    test_conv_group
    test_soft_max
    test_lrn_test
    test_conv_for_implicit_gemm
    test_immed_conv3d
    test_conv3d_extra
    test_conv_3d
    test_pooling2d
    test_conv_igemm_mlir
    test_conv_igemm_mlir_xdlops
    )

function(rate_added_test NAME)
    if(${NAME} IN_LIST LONG_TESTS)
        set_tests_properties(${NAME} PROPERTIES COST 800)
    else()
        set_tests_properties(${NAME} PROPERTIES COST 600)
    endif()
endfunction()

foreach(TEST ${TESTS})
    get_filename_component(BASE_NAME ${TEST} NAME_WE)
    add_test_executable(test_${BASE_NAME} ${TEST})
endforeach()

set_tests_properties(test_sqlite_perfdb test_perfdb
    PROPERTIES RUN_SERIAL On)

# add_sanitize_test(perfdb.cpp)
# add_sanitize_test(cache.cpp)
# add_sanitize_test(tensor_test.cpp)
# add_sanitize_test(type_name.cpp)

function(bool_equality_f first_arg sec_arg result)
    if(${first_arg})
        if(${sec_arg})
            set(${result} TRUE PARENT_SCOPE)
        else()
            set(${result} FALSE PARENT_SCOPE)
        endif()
    elseif(${sec_arg})
        set(${result} FALSE PARENT_SCOPE)
    else()
        set(${result} TRUE PARENT_SCOPE)
    endif()
endfunction()

function(bool_and_f first_arg sec_arg result)
    if(${first_arg} AND ${sec_arg})
        set(${result} TRUE PARENT_SCOPE)
    else()
        set(${result} FALSE PARENT_SCOPE)
    endif()
endfunction()

function(bool_or_f first_arg sec_arg result)
    if(${first_arg} OR ${sec_arg})
        set(${result} TRUE PARENT_SCOPE)
    else()
        set(${result} FALSE PARENT_SCOPE)
    endif()
endfunction()

function(bool_not_f first_arg result)
    if(${first_arg})
        set(${result} FALSE PARENT_SCOPE)
    else()
        set(${result} TRUE PARENT_SCOPE)
    endif()
endfunction()

function(option_support_check is_enabled is_disabled default_result result)
    if(${is_enabled} AND ${is_disabled})
        message(FATAL_ERROR " Incompatible options used")
    endif()
    if(${is_enabled})
        set(${result} TRUE PARENT_SCOPE)
    elseif(${is_disabled})
        set(${result} FALSE PARENT_SCOPE)
    else()
        set(${result} ${default_result} PARENT_SCOPE)
    endif()
endfunction()

# The add_custom_test function contains options to describe the conditions,
# under which new custom_tests should be run. Options are divided into several types.
# The option can be enabled or disabled, if nothing is specified, the default value is taken.
# You can use any number of options, in any order, provided that options do not conflict
# (e.g. "HALF_ENABLED HALF_DISABLED" is illegal)
#
# Data types: FLOAT HALF BF16 INT8
#   The option can be enabled or disabled by using '_ENABLED' and '_DISABLED' suffix.
#   If nothing is specified, the default value is taken.
#   Default: FLOAT_ENABLED HALF_DISABLED BF16_DISABLED INT8_DISABLED
#
# GPU types: GFX900, GFX906, GFX908, GFX90A, GFX1030/31
#   The option can be enabled or disabled by using '_ENABLED' and '_DISABLED' suffix.
#   If nothing is specified, the default value is taken.
#   Default: GFX900_ENABLED, GFX906_ENABLED, GFX908_ENABLED, GFX90A_ENABLED, GFX103X_DISABLED
#
# Testing mode:
#   SKIP_UNLESS_ALL - The test should be only run if MIOPEN_TEST_ALL=TRUE. Intended for long tests.
#   TEST_PERF_DB_RECORD_NOT_FOUND - Test should fail if output contains: "Perf Db: record not found".
#   SKIP_XNACK_ON - Do not run the test if XNACK mode is enabled (xnack+) on the GPU.
#   SKIP_UNLESS_MLIR - The test should be only run if MIOPEN_TEST_MLIR=TRUE.
#
# Backend: OCL HIP HIP_NOGPU
#   The option can be enabled or disabled by using '_ENABLED' and '_DISABLED' suffix.
#   If nothing is specified, the default value is taken.
#   Default: OCL_ENABLED HIP_ENABLED HIP_NOGPU_DISABLED.

function(add_custom_test NAME)
    set(options
        BF16_ENABLED BF16_DISABLED HALF_ENABLED HALF_DISABLED INT8_ENABLED INT8_DISABLED FLOAT_ENABLED FLOAT_DISABLED
        GFX900_ENABLED GFX900_DISABLED GFX906_ENABLED GFX906_DISABLED GFX908_ENABLED GFX908_DISABLED
        GFX103X_ENABLED GFX103X_DISABLED GFX90A_ENABLED GFX90A_DISABLED
        SKIP_UNLESS_MLIR SKIP_UNLESS_ALL TEST_PERF_DB_RECORD_NOT_FOUND SKIP_XNACK_ON
        OCL_ENABLED OCL_DISABLED HIP_ENABLED HIP_DISABLED HIP_NOGPU_ENABLED HIP_NOGPU_DISABLED
    )
    set(oneValueArgs)
    set(multiValueArgs)
    cmake_parse_arguments(PARSE "${options}" "${oneValueArgs}" "${multiValueArgs}" ${ARGN})

    # Many custom tests do test only FP32 data type and therefore
    # added only if none of MIOPEN_TEST_HALF, MIOPEN_TEST_INT8, MIOPEN_TEST_BFLOAT16
    # are set, except the test is allowed explicitly.
    set(is_half_check)
    set(HALF_TEST_DEFAULT FALSE)
    option_support_check(${PARSE_HALF_ENABLED} ${PARSE_HALF_DISABLED} ${HALF_TEST_DEFAULT} is_half_check)
    bool_and_f(${MIOPEN_TEST_HALF} ${is_half_check} is_half_check)

    set(is_bfloat16_check)
    set(BF16_TEST_DEFAULT FALSE)
    option_support_check(${PARSE_BF16_ENABLED} ${PARSE_BF16_DISABLED} ${BF16_TEST_DEFAULT} is_bfloat16_check)
    bool_and_f(${MIOPEN_TEST_BFLOAT16} ${is_bfloat16_check} is_bfloat16_check)

    set(is_int8_check)
    set(INT8_TEST_DEFAULT FALSE)
    option_support_check(${PARSE_INT8_ENABLED} ${PARSE_INT8_DISABLED} ${INT8_TEST_DEFAULT} is_int8_check)
    bool_and_f(${MIOPEN_TEST_INT8} ${is_int8_check} is_int8_check)

    set(is_float_check)
    set(FLOAT_TEST_DEFAULT TRUE)
    option_support_check(${PARSE_FLOAT_ENABLED} ${PARSE_FLOAT_DISABLED} ${FLOAT_TEST_DEFAULT} is_float_check)
    bool_and_f(${MIOPEN_TEST_FLOAT} ${is_float_check} is_float_check)

    set(is_mlir_check)
    bool_not_f(${PARSE_SKIP_UNLESS_MLIR} is_mlir_check)
    bool_or_f(${is_mlir_check} ${MIOPEN_TEST_MLIR} is_mlir_check)

    set(is_ocl_check)
    set(OCL_TEST_DEFAULT TRUE)
    option_support_check(${PARSE_OCL_ENABLED} ${PARSE_OCL_DISABLED} ${OCL_TEST_DEFAULT} is_ocl_check)
    bool_not_f(${MIOPEN_TEST_OPENCL} NOT_MIOPEN_TEST_OPENCL)
    bool_or_f(${NOT_MIOPEN_TEST_OPENCL} ${is_ocl_check} is_ocl_check)

    set(is_hip_check)
    set(HIP_TEST_DEFAULT TRUE)
    option_support_check(${PARSE_HIP_ENABLED} ${PARSE_HIP_DISABLED} ${HIP_TEST_DEFAULT} is_hip_check)
    bool_not_f(${MIOPEN_TEST_HIP} NOT_MIOPEN_TEST_HIP)
    bool_or_f(${NOT_MIOPEN_TEST_HIP} ${is_hip_check} is_hip_check)

    set(is_hip_nogpu_check)
    set(HIP_NOGPU_TEST_DEFAULT FALSE)
    option_support_check(${PARSE_HIP_NOGPU_ENABLED} ${PARSE_HIP_NOGPU_DISABLED} ${HIP_NOGPU_TEST_DEFAULT} is_hip_nogpu_check)
    bool_not_f(${MIOPEN_TEST_HIP_NOGPU} NOT_MIOPEN_TEST_HIP_NOGPU)
    bool_or_f(${NOT_MIOPEN_TEST_HIP_NOGPU} ${is_hip_nogpu_check} is_hip_nogpu_check)

    # Some tests are xDLOPs specific and should not run on gfx900/906 targets.
    set(is_gfx900_check)
    set(GFX900_TEST_DEFAULT TRUE)
    option_support_check(${PARSE_GFX900_ENABLED} ${PARSE_GFX900_DISABLED} ${GFX900_TEST_DEFAULT} is_gfx900_check)
    bool_and_f(${MIOPEN_TEST_GFX900} ${is_gfx900_check} is_gfx900_check)

    set(is_gfx906_check)
    set(GFX906_TEST_DEFAULT TRUE)
    option_support_check(${PARSE_GFX906_ENABLED} ${PARSE_GFX906_DISABLED} ${GFX906_TEST_DEFAULT} is_gfx906_check)
    bool_and_f(${MIOPEN_TEST_GFX906} ${is_gfx906_check} is_gfx906_check)

    set(is_gfx908_check)
    set(GFX908_TEST_DEFAULT TRUE)
    option_support_check(${PARSE_GFX908_ENABLED} ${PARSE_GFX908_DISABLED} ${GFX908_TEST_DEFAULT} is_gfx908_check)
    bool_and_f(${MIOPEN_TEST_GFX908} ${is_gfx908_check} is_gfx908_check)

    set(is_gfx90a_check)
    set(GFX90A_TEST_DEFAULT TRUE)
    option_support_check(${PARSE_GFX90A_ENABLED} ${PARSE_GFX90A_DISABLED} ${GFX90A_TEST_DEFAULT} is_gfx90a_check)
    bool_and_f(${MIOPEN_TEST_GFX90A} ${is_gfx90a_check} is_gfx90a_check)

    set(is_gfx103x_check)
    set(GFX103X_TEST_DEFAULT FALSE)
    option_support_check(${PARSE_GFX103X_ENABLED} ${PARSE_GFX103X_DISABLED} ${GFX103X_TEST_DEFAULT} is_gfx103x_check)
    bool_and_f(${MIOPEN_TEST_GFX103X} ${is_gfx103x_check} is_gfx103x_check)

    # When SKIP_XNACK_ON is set, the test will be skipped if MIOPEN_TEST_GPU_XNACK_ENABLED is set.
    set(is_xnack_on_check)
    bool_and_f(${PARSE_SKIP_XNACK_ON} ${MIOPEN_TEST_GPU_XNACK_ENABLED} is_xnack_on_check)
    bool_not_f(${is_xnack_on_check} is_xnack_on_check)

    set(is_full_check)
    bool_not_f(${PARSE_SKIP_UNLESS_ALL} is_full_check)
    bool_or_f(${is_full_check} ${MIOPEN_TEST_ALL} is_full_check)


    add_custom_target(${NAME} ${PARSE_UNPARSED_ARGUMENTS})
    add_test(NAME ${NAME} COMMAND ${CMAKE_COMMAND} --build ${CMAKE_CURRENT_BINARY_DIR} --target ${NAME})

    if(WORKAROUND_ISSUE_1148
        AND (${NAME} MATCHES "test_conv_3d"
          OR ${NAME} MATCHES "test_conv_group"
          OR ${NAME} MATCHES "test_conv_extra"
          OR ${NAME} MATCHES "test_conv_for_implicit_gemm"
          OR ${NAME} MATCHES "test_conv_ck_igemm_fwd_v6r1_dlops_nchw"))
        set_tests_properties(${NAME} PROPERTIES RUN_SERIAL On)
    endif()

    if(  (is_gfx900_check OR is_gfx906_check OR is_gfx908_check OR is_gfx103x_check OR is_gfx90a_check)
     AND is_full_check
     AND is_xnack_on_check
     AND (is_miotensile_check AND is_mlir_check)
     AND (is_half_check OR is_bfloat16_check OR is_int8_check OR is_float_check)
     AND (is_ocl_check AND is_hip_check AND is_hip_nogpu_check)
    )
        if(PARSE_TEST_PERF_DB_RECORD_NOT_FOUND)
            set_tests_properties(${NAME} PROPERTIES FAIL_REGULAR_EXPRESSION "(FAILED)|(Perf Db: record not found)")
        else()
            set_tests_properties(${NAME} PROPERTIES FAIL_REGULAR_EXPRESSION "FAILED")
        endif()
        rate_added_test(${NAME})
    else()
        set_tests_properties(${NAME} PROPERTIES DISABLED On)
    endif()

    if(WORKAROUND_ISSUE_1187
        AND (${NAME} MATCHES "test_conv_for_implicit_gemm" ))
        set_tests_properties(${NAME} PROPERTIES DISABLED On)
    endif()
endfunction()
if(${CODECOV_TEST})
    add_custom_test(test_conv3d_codecov
        COMMAND $<TARGET_FILE:test_conv3d> ${MIOPEN_TEST_FLOAT_ARG} --input 2 4 4 4 4 --weights 2 4 1 1 1 --pads_strides_dilations 0 0 0 1 1 1 1 1 1 ${MIOPEN_TEST_FLAGS_ARGS}
    )
    add_custom_test(test_immed_conv2d_codecov
        COMMAND $<TARGET_FILE:test_immed_conv2d> ${MIOPEN_TEST_FLOAT_ARG} --input  2 2 14 14 --weights 8 2 3 3 --pads_strides_dilations 0 0 1 1 1 1 ${MIOPEN_TEST_FLAGS_ARGS}
    )
    add_custom_test(test_immed_conv3d_codecov
        COMMAND $<TARGET_FILE:test_immed_conv3d> ${MIOPEN_TEST_FLOAT_ARG} --input 1 4 4 4 4 --weights 2 4 3 3 3 --pads_strides_dilations 0 0 0 1 1 1 1 1 1 ${MIOPEN_TEST_FLAGS_ARGS}
    )
    add_custom_test(test_pooling2d_codecov
        COMMAND $<TARGET_FILE:test_pooling2d> ${MIOPEN_TEST_FLOAT_ARG} --input 1, 192, 28, 28 --lens 2 2 --strides 2 2 --pads 0 0 ${MIOPEN_TEST_FLAGS_ARGS}
    )
endif()

if(${MIOPEN_TEST_WITH_MIOPENDRIVER})
    add_custom_test(test_miopendriver_half SKIP_UNLESS_ALL GFX103X_ENABLED FLOAT_DISABLED HALF_ENABLED
        # Regression test for https://github.com/ROCmSoftwarePlatform/MIOpen/issues/1576
        COMMAND MIOPEN_FIND_MODE=1 MIOPEN_DRIVER_USE_GPU_REFERENCE=1 MIOPEN_DEBUG_FIND_ONLY_SOLVER=ConvDirectNaiveConvBwd $<TARGET_FILE:MIOpenDriver> ${MIOPENDRIVER_MODE_CONV} --forw 2 --in_layout NCHW --out_layout NCHW --fil_layout NCHW -n 256 -c 1024 -H 14 -W 14 -k 256 -y 1 -x 1 -p 0 -q 0 -u 1 -v 1 -l 1 -j 1 -m conv -g 1 -t 1
    )

    add_custom_test(test_miopendriver_int8 SKIP_UNLESS_ALL GFX103X_ENABLED FLOAT_DISABLED INT8_ENABLED
        COMMAND MIOPEN_FIND_MODE=1 MIOPEN_DRIVER_USE_GPU_REFERENCE=1 MIOPEN_DEBUG_FIND_ONLY_SOLVER=ConvDirectNaiveConvFwd $<TARGET_FILE:MIOpenDriver> ${MIOPENDRIVER_MODE_CONV} --forw 1 --in_layout NCHW --out_layout NCHW --fil_layout NCHW -n 256 -c 1024 -H 14 -W 14 -k 256 -y 1 -x 1 -p 0 -q 0 -u 1 -v 1 -l 1 -j 1 -m conv -g 1 -t 1
    )

    add_custom_test(test_miopendriver_float_half_gfx10 SKIP_UNLESS_ALL GFX900_DISABLED GFX906_DISABLED GFX908_DISABLED GFX90A_DISABLED GFX103X_ENABLED HALF_ENABLED
        # Regression test for:
        #   [Navi21] Fixing Batchnorm backward precision issues by adjusting workgroup size (SWDEV-292187, SWDEV-319919)
        #   https://github.com/ROCmSoftwarePlatform/MIOpen/pull/1386
        COMMAND $<TARGET_FILE:MIOpenDriver> ${MIOPENDRIVER_MODE_BN} -n 256 -c 512 -H 18 -W 18 -m 1 --forw 0 -b 1 -r 1
        COMMAND $<TARGET_FILE:MIOpenDriver> ${MIOPENDRIVER_MODE_BN} -n 256 -c 512 -H 28 -W 28 -m 1 --forw 0 -b 1 -r 1
    )

    # WORKAROUND_ISSUE_1787 disabled for gfx908
    add_custom_test(test_miopendriver_big_tensor GFX900_DISABLED GFX906_DISABLED GFX908_DISABLED SKIP_UNLESS_ALL GFX103X_ENABLED
        # Regression test for https://github.com/ROCmSoftwarePlatform/MIOpen/issues/1661
        # Issue #1697: this is large test which has to run in serial and not enabled on gfx900/gfx906
        COMMAND MIOPEN_DRIVER_USE_GPU_REFERENCE=1 $<TARGET_FILE:MIOpenDriver> ${MIOPENDRIVER_MODE_CONV} -W 5078 -H 4903 -c 24 -n 5 -k 1 --fil_w 3 --fil_h 3 --pad_w 6 --pad_h 4 -F 1
    )
    set_tests_properties(test_miopendriver_big_tensor
        PROPERTIES RUN_SERIAL On)
    set_tests_properties(test_miopendriver_big_tensor
        PROPERTIES TIMEOUT 600) 
endif()

# ./bin/MIOpenDriver conv -n 128 -c 1024 -H 14 -W 14 -k 2048 -y 1 -x 1 -p 0 -q 0 -u 2 -v 2 -l 1 -j 1 -m conv -g 1 -F 1 -t 1
# MIOPEN_DEBUG_CONV_IMMED_FALLBACK=0
if(MIOPEN_EMBED_DB)
    set(MIOPEN_EMBED_TEST_ARG ${MIOPEN_TEST_FLOAT_ARG} --disable-validation --verbose)
    # WORKAROUND for issue #874
    set(MIOPEN_WA_ISSUE_874_F  MIOPEN_DEBUG_CONV_IMPLICIT_GEMM_HIP_FWD_V4R1=0)
    set(MIOPEN_WA_ISSUE_874_W  MIOPEN_DEBUG_CONV_IMPLICIT_GEMM_HIP_WRW_V4R1=0)
    set(MIOPEN_WA_ISSUE_874_FW MIOPEN_DEBUG_CONV_IMPLICIT_GEMM_HIP_FWD_V4R1=0 MIOPEN_DEBUG_CONV_IMPLICIT_GEMM_HIP_WRW_V4R1=0)
    # WORKAROUND for issue #1008
    set(MIOPEN_WA_ISSUE_1008 MIOPEN_DEBUG_AMD_WINOGRAD_RXS_F3X2=0)
add_custom_test(test_conv_embed_db TEST_PERF_DB_RECORD_NOT_FOUND GFX908_DISABLED GFX90A_DISABLED
    COMMAND ${MIOPEN_WA_ISSUE_1008} ${MIOPEN_WA_ISSUE_874_W}  $<TARGET_FILE:test_conv2d> ${MIOPEN_EMBED_TEST_ARG} --input 128 1024 14 14 --weights 2048 1024 1 1 --pads_strides_dilations 0 0 2 2 1 1
    COMMAND ${MIOPEN_WA_ISSUE_1008} ${MIOPEN_WA_ISSUE_874_F}  $<TARGET_FILE:test_conv2d> ${MIOPEN_EMBED_TEST_ARG} --input 128 1024 14 14 --weights 256 1024 1 1 --pads_strides_dilations 0 0 1 1 1 1
    COMMAND ${MIOPEN_WA_ISSUE_1008} ${MIOPEN_WA_ISSUE_874_W}  $<TARGET_FILE:test_conv2d> ${MIOPEN_EMBED_TEST_ARG} --input 128 1024 14 14 --weights 512 1024 1 1 --pads_strides_dilations 0 0 2 2 1 1
    COMMAND ${MIOPEN_WA_ISSUE_1008}                           $<TARGET_FILE:test_conv2d> ${MIOPEN_EMBED_TEST_ARG} --input 128 128 28 28 --weights 128 128 3 3 --pads_strides_dilations 1 1 1 1 1 1
    COMMAND ${MIOPEN_WA_ISSUE_1008} ${MIOPEN_WA_ISSUE_874_W}  $<TARGET_FILE:test_conv2d> ${MIOPEN_EMBED_TEST_ARG} --input 128 1024 14 14 --weights 512 1024 1 1 --pads_strides_dilations 0 0 2 2 1 1
    COMMAND ${MIOPEN_WA_ISSUE_1008} ${MIOPEN_WA_ISSUE_874_FW} $<TARGET_FILE:test_conv2d> ${MIOPEN_EMBED_TEST_ARG} --input 128 128 28 28 --weights 512 128 1 1 --pads_strides_dilations 0 0 1 1 1 1
    COMMAND ${MIOPEN_WA_ISSUE_1008} ${MIOPEN_WA_ISSUE_874_FW} $<TARGET_FILE:test_conv2d> ${MIOPEN_EMBED_TEST_ARG} --input 128 2048 7 7 --weights 512 2048 1 1 --pads_strides_dilations 0 0 1 1 1 1
    COMMAND ${MIOPEN_WA_ISSUE_1008} ${MIOPEN_WA_ISSUE_874_F}  $<TARGET_FILE:test_conv2d> ${MIOPEN_EMBED_TEST_ARG} --input 128 256 14 14 --weights 1024 256 1 1 --pads_strides_dilations 0 0 1 1 1 1
    COMMAND ${MIOPEN_WA_ISSUE_1008} ${MIOPEN_WA_ISSUE_874_W}  $<TARGET_FILE:test_conv2d> ${MIOPEN_EMBED_TEST_ARG} --input 128 256 14 14 --weights 256 256 3 3 --pads_strides_dilations 1 1 1 1 1 1
    COMMAND ${MIOPEN_WA_ISSUE_1008} ${MIOPEN_WA_ISSUE_874_FW} $<TARGET_FILE:test_conv2d> ${MIOPEN_EMBED_TEST_ARG} --input 128 256 56 56 --weights 128 256 1 1 --pads_strides_dilations 0 0 2 2 1 1
    COMMAND ${MIOPEN_WA_ISSUE_1008}                           $<TARGET_FILE:test_conv2d> ${MIOPEN_EMBED_TEST_ARG} --input 128 256 56 56 --weights 512 256 1 1 --pads_strides_dilations 0 0 2 2 1 1
    COMMAND ${MIOPEN_WA_ISSUE_1008} ${MIOPEN_WA_ISSUE_874_FW} $<TARGET_FILE:test_conv2d> ${MIOPEN_EMBED_TEST_ARG} --input 128 256 56 56 --weights 64 256 1 1 --pads_strides_dilations 0 0 1 1 1 1
    COMMAND ${MIOPEN_WA_ISSUE_1008}                           $<TARGET_FILE:test_conv2d> ${MIOPEN_EMBED_TEST_ARG} --input 128 3 230 230   --weights 64 3 7 7 --pads_strides_dilations 0 0 2 2 1 1
    COMMAND ${MIOPEN_WA_ISSUE_1008} ${MIOPEN_WA_ISSUE_874_FW} $<TARGET_FILE:test_conv2d> ${MIOPEN_EMBED_TEST_ARG} --input 128 512 28 28 --weights 1024 512 1 1 --pads_strides_dilations 0 0 2 2 1 1
    COMMAND ${MIOPEN_WA_ISSUE_1008} ${MIOPEN_WA_ISSUE_874_FW} $<TARGET_FILE:test_conv2d> ${MIOPEN_EMBED_TEST_ARG} --input 128 512 28 28 --weights 128 512 1 1 --pads_strides_dilations 0 0 1 1 1 1
    COMMAND ${MIOPEN_WA_ISSUE_1008} ${MIOPEN_WA_ISSUE_874_FW} $<TARGET_FILE:test_conv2d> ${MIOPEN_EMBED_TEST_ARG} --input 128 512 28 28 --weights 256 512 1 1 --pads_strides_dilations 0 0 2 2 1 1
    COMMAND ${MIOPEN_WA_ISSUE_1008} ${MIOPEN_WA_ISSUE_874_FW} $<TARGET_FILE:test_conv2d> ${MIOPEN_EMBED_TEST_ARG} --input 128 512 7 7   --weights 2048 512 1 1 --pads_strides_dilations 0 0 1 1 1 1
    COMMAND ${MIOPEN_WA_ISSUE_1008} ${MIOPEN_WA_ISSUE_874_W}  $<TARGET_FILE:test_conv2d> ${MIOPEN_EMBED_TEST_ARG} --input 128 512 7 7   --weights 512 512 3 3  --pads_strides_dilations 1 1 1 1 1 1
    COMMAND ${MIOPEN_WA_ISSUE_1008} ${MIOPEN_WA_ISSUE_874_FW} $<TARGET_FILE:test_conv2d> ${MIOPEN_EMBED_TEST_ARG} --input 128 64 56 56 --weights 256 64 1 1  --pads_strides_dilations 0 0 1 1 1 1
    COMMAND ${MIOPEN_WA_ISSUE_1008} ${MIOPEN_WA_ISSUE_874_FW} $<TARGET_FILE:test_conv2d> ${MIOPEN_EMBED_TEST_ARG} --input 128 64 56 56 --weights 64 64 1 1  --pads_strides_dilations 0 0 1 1 1 1
    COMMAND ${MIOPEN_WA_ISSUE_1008} ${MIOPEN_WA_ISSUE_874_W}  $<TARGET_FILE:test_conv2d> ${MIOPEN_EMBED_TEST_ARG} --input 128 64 56 56 --weights 64 64 3 3   --pads_strides_dilations 1 1 1 1 1 1
)
endif()

set(IMPLICITGEMM_MLIR_ENV_BASE MIOPEN_FIND_MODE=normal)
set(IMPLICITGEMM_MLIR_ENV_F ${IMPLICITGEMM_MLIR_ENV_BASE} MIOPEN_DEBUG_FIND_ONLY_SOLVER=ConvMlirIgemmFwd)
set(IMPLICITGEMM_MLIR_ENV_B ${IMPLICITGEMM_MLIR_ENV_BASE} MIOPEN_DEBUG_FIND_ONLY_SOLVER=ConvMlirIgemmBwd)
set(IMPLICITGEMM_MLIR_ENV_W ${IMPLICITGEMM_MLIR_ENV_BASE} MIOPEN_DEBUG_FIND_ONLY_SOLVER=ConvMlirIgemmWrW)

set(TEST_CONV_VERBOSE_F ${MIOPEN_TEST_FLOAT_ARG} --verbose --disable-backward-data --disable-backward-weights)
set(TEST_CONV_VERBOSE_B ${MIOPEN_TEST_FLOAT_ARG} --verbose --disable-forward --disable-backward-weights)
set(TEST_CONV_VERBOSE_W ${MIOPEN_TEST_FLOAT_ARG} --verbose --disable-forward --disable-backward-data)

# Note: OpenCL Debug + Codecov test stage taking longer time than a smoke test should therefore disabling that scenario
string(TOUPPER ${CMAKE_BUILD_TYPE} CMAKE_BUILD_TYPE)
if ((NOT CMAKE_BUILD_TYPE MATCHES "DEBUG") OR (NOT ${CODECOV_TEST}))
    add_custom_test(test_conv_igemm_mlir_small HALF_ENABLED SKIP_UNLESS_MLIR GFX900_DISABLED GFX908_DISABLED GFX90A_DISABLED
        COMMAND ${IMPLICITGEMM_MLIR_ENV_F} $<TARGET_FILE:test_conv2d> ${TEST_CONV_VERBOSE_F} --input 64 128 14 14 --weights 128 128 1 1 --pads_strides_dilations 0 0 2 2 1 1 --in_layout NHWC --fil_layout NHWC --out_layout NHWC
        COMMAND ${IMPLICITGEMM_MLIR_ENV_B} $<TARGET_FILE:test_conv2d> ${TEST_CONV_VERBOSE_B} --input 64 256 28 28 --weights 64  64  1 1 --pads_strides_dilations 0 0 1 1 1 1 --group-count 4
        COMMAND ${IMPLICITGEMM_MLIR_ENV_W} $<TARGET_FILE:test_conv2d> ${TEST_CONV_VERBOSE_W} --input 64 64  28 28 --weights 64  64  1 1 --pads_strides_dilations 0 0 1 1 1 1
    )
endif()

add_custom_test(test_pooling2d_asymmetric SKIP_UNLESS_ALL HALF_ENABLED GFX103X_ENABLED
    COMMAND $<TARGET_FILE:test_pooling2d> ${MIOPEN_TEST_FLOAT_ARG} --all --dataset 1 --limit 0 ${MIOPEN_TEST_FLAGS_ARGS}
)

add_custom_test(test_conv_igemm_mlir_fwd SKIP_UNLESS_ALL HALF_ENABLED INT8_ENABLED SKIP_UNLESS_MLIR GFX900_DISABLED GFX908_DISABLED GFX90A_DISABLED
    COMMAND ${IMPLICITGEMM_MLIR_ENV_F} $<TARGET_FILE:test_conv2d> ${TEST_CONV_VERBOSE_F} --input 256 1024 14 14 --weights 2048 1024 1 1 --pads_strides_dilations 0 0 2 2 1 1
    COMMAND ${IMPLICITGEMM_MLIR_ENV_F} $<TARGET_FILE:test_conv2d> ${TEST_CONV_VERBOSE_F} --input 256 128  28 28 --weights 128  128  3 3 --pads_strides_dilations 1 1 1 1 1 1
    COMMAND ${IMPLICITGEMM_MLIR_ENV_F} $<TARGET_FILE:test_conv2d> ${TEST_CONV_VERBOSE_F} --input 256 128  28 28 --weights 128  128  3 3 --pads_strides_dilations 1 1 1 1 1 1 --in_layout NHWC --fil_layout NHWC --out_layout NHWC
    COMMAND ${IMPLICITGEMM_MLIR_ENV_F} $<TARGET_FILE:test_conv2d> ${TEST_CONV_VERBOSE_F} --input 128 512  7  7  --weights 512  512  3 3 --pads_strides_dilations 1 1 1 1 1 1
    COMMAND ${IMPLICITGEMM_MLIR_ENV_F} $<TARGET_FILE:test_conv2d> ${TEST_CONV_VERBOSE_F} --input 128 512  7  7  --weights 512  512  3 3 --pads_strides_dilations 1 1 1 1 1 1 --in_layout NHWC --fil_layout NHWC --out_layout NHWC
    COMMAND ${IMPLICITGEMM_MLIR_ENV_F} $<TARGET_FILE:test_conv2d> ${TEST_CONV_VERBOSE_F} --input 128 64   56 56 --weights 64   64   1 1 --pads_strides_dilations 0 0 1 1 1 1
    COMMAND ${IMPLICITGEMM_MLIR_ENV_F} $<TARGET_FILE:test_conv2d> ${TEST_CONV_VERBOSE_F} --input 128 64   56 56 --weights 64   64   1 1 --pads_strides_dilations 0 0 1 1 1 1 --in_layout NHWC --fil_layout NHWC --out_layout NHWC
    COMMAND ${IMPLICITGEMM_MLIR_ENV_F} $<TARGET_FILE:test_conv2d> ${TEST_CONV_VERBOSE_F} --input 256 256  56 56 --weights 256  64   1 1 --pads_strides_dilations 0 0 1 1 1 1 --group-count 4
)

add_custom_test(test_conv_igemm_mlir_bwd_wrw SKIP_UNLESS_ALL HALF_ENABLED SKIP_UNLESS_MLIR GFX900_DISABLED GFX908_DISABLED GFX90A_DISABLED
    COMMAND ${IMPLICITGEMM_MLIR_ENV_B} $<TARGET_FILE:test_conv2d> ${TEST_CONV_VERBOSE_B} --input 256 1024 14 14 --weights 2048 1024 1 1 --pads_strides_dilations 0 0 2 2 1 1
    COMMAND ${IMPLICITGEMM_MLIR_ENV_B} $<TARGET_FILE:test_conv2d> ${TEST_CONV_VERBOSE_B} --input 256 1024 14 14 --weights 2048 1024 1 1 --pads_strides_dilations 0 0 2 2 1 1 --in_layout NHWC --fil_layout NHWC --out_layout NHWC
    COMMAND ${IMPLICITGEMM_MLIR_ENV_B} $<TARGET_FILE:test_conv2d> ${TEST_CONV_VERBOSE_B} --input 256 128  28 28 --weights 128  128  3 3 --pads_strides_dilations 1 1 1 1 1 1
    COMMAND ${IMPLICITGEMM_MLIR_ENV_B} $<TARGET_FILE:test_conv2d> ${TEST_CONV_VERBOSE_B} --input 256 128  28 28 --weights 128  128  3 3 --pads_strides_dilations 1 1 1 1 1 1 --in_layout NHWC --fil_layout NHWC --out_layout NHWC
    COMMAND ${IMPLICITGEMM_MLIR_ENV_B} $<TARGET_FILE:test_conv2d> ${TEST_CONV_VERBOSE_B} --input 128 512  7  7  --weights 512  512  3 3 --pads_strides_dilations 1 1 1 1 1 1
    COMMAND ${IMPLICITGEMM_MLIR_ENV_B} $<TARGET_FILE:test_conv2d> ${TEST_CONV_VERBOSE_B} --input 128 512  7  7  --weights 512  512  3 3 --pads_strides_dilations 1 1 1 1 1 1 --in_layout NHWC --fil_layout NHWC --out_layout NHWC
    COMMAND ${IMPLICITGEMM_MLIR_ENV_B} $<TARGET_FILE:test_conv2d> ${TEST_CONV_VERBOSE_B} --input 128 64   56 56 --weights 64   64   1 1 --pads_strides_dilations 0 0 1 1 1 1
    COMMAND ${IMPLICITGEMM_MLIR_ENV_B} $<TARGET_FILE:test_conv2d> ${TEST_CONV_VERBOSE_B} --input 128 64   56 56 --weights 64   64   1 1 --pads_strides_dilations 0 0 1 1 1 1 --in_layout NHWC --fil_layout NHWC --out_layout NHWC

    COMMAND ${IMPLICITGEMM_MLIR_ENV_W} $<TARGET_FILE:test_conv2d> ${TEST_CONV_VERBOSE_W} --input 64  1024 14 14 --weights 256  1024 1 1 --pads_strides_dilations 0 0 1 1 1 1
    COMMAND ${IMPLICITGEMM_MLIR_ENV_W} $<TARGET_FILE:test_conv2d> ${TEST_CONV_VERBOSE_W} --input 64  1024 14 14 --weights 256  1024 1 1 --pads_strides_dilations 0 0 1 1 1 1 --in_layout NHWC --fil_layout NHWC --out_layout NHWC
    COMMAND ${IMPLICITGEMM_MLIR_ENV_W} $<TARGET_FILE:test_conv2d> ${TEST_CONV_VERBOSE_W} --input 256 256  14 14 --weights 256  256  3 3 --pads_strides_dilations 0 0 2 2 1 1
    COMMAND ${IMPLICITGEMM_MLIR_ENV_W} $<TARGET_FILE:test_conv2d> ${TEST_CONV_VERBOSE_W} --input 256 256  14 14 --weights 256  256  3 3 --pads_strides_dilations 0 0 2 2 1 1 --in_layout NHWC --fil_layout NHWC --out_layout NHWC
    COMMAND ${IMPLICITGEMM_MLIR_ENV_W} $<TARGET_FILE:test_conv2d> ${TEST_CONV_VERBOSE_W} --input 128 2048 7  7  --weights 512  2048 1 1 --pads_strides_dilations 0 0 1 1 1 1
    COMMAND ${IMPLICITGEMM_MLIR_ENV_W} $<TARGET_FILE:test_conv2d> ${TEST_CONV_VERBOSE_W} --input 128 2048 7  7  --weights 512  2048 1 1 --pads_strides_dilations 0 0 1 1 1 1 --in_layout NHWC --fil_layout NHWC --out_layout NHWC
    COMMAND ${IMPLICITGEMM_MLIR_ENV_W} $<TARGET_FILE:test_conv2d> ${TEST_CONV_VERBOSE_W} --input 128 64   56 56 --weights 64   64   1 1 --pads_strides_dilations 0 0 1 1 1 1 --in_layout NHWC --fil_layout NHWC --out_layout NHWC
    COMMAND ${IMPLICITGEMM_MLIR_ENV_W} $<TARGET_FILE:test_conv2d> ${TEST_CONV_VERBOSE_W} --input 256 1024 14 14 --weights 1024 32   1 1 --pads_strides_dilations 0 0 1 1 1 1 --group-count 32
)

set(IMPLICITGEMM_MLIR_ENV_F_XDLOPS ${IMPLICITGEMM_MLIR_ENV_BASE} MIOPEN_DEBUG_FIND_ONLY_SOLVER=ConvMlirIgemmFwdXdlops)
set(IMPLICITGEMM_MLIR_ENV_B_XDLOPS ${IMPLICITGEMM_MLIR_ENV_BASE} MIOPEN_DEBUG_FIND_ONLY_SOLVER=ConvMlirIgemmBwdXdlops)
set(IMPLICITGEMM_MLIR_ENV_W_XDLOPS ${IMPLICITGEMM_MLIR_ENV_BASE} MIOPEN_DEBUG_FIND_ONLY_SOLVER=ConvMlirIgemmWrWXdlops)

add_custom_test(test_conv_igemm_mlir_xdlops_small HALF_ENABLED SKIP_UNLESS_MLIR GFX900_DISABLED GFX906_DISABLED
    COMMAND ${IMPLICITGEMM_MLIR_ENV_F_XDLOPS} $<TARGET_FILE:test_conv2d> ${TEST_CONV_VERBOSE_F} --input 64 128 14 14 --weights 128 128 1 1 --pads_strides_dilations 0 0 2 2 1 1 --in_layout NHWC --fil_layout NHWC --out_layout NHWC
    COMMAND ${IMPLICITGEMM_MLIR_ENV_B_XDLOPS} $<TARGET_FILE:test_conv2d> ${TEST_CONV_VERBOSE_B} --input 64 256 28 28 --weights 64  64  1 1 --pads_strides_dilations 0 0 1 1 1 1 --group-count 4
    COMMAND ${IMPLICITGEMM_MLIR_ENV_W_XDLOPS} $<TARGET_FILE:test_conv2d> ${TEST_CONV_VERBOSE_W} --input 64 64  28 28 --weights 64  64  1 1 --pads_strides_dilations 0 0 1 1 1 1
)

add_custom_test(test_conv_igemm_mlir_xdlops_fwd SKIP_UNLESS_ALL HALF_ENABLED INT8_ENABLED SKIP_UNLESS_MLIR GFX900_DISABLED GFX906_DISABLED
    COMMAND ${IMPLICITGEMM_MLIR_ENV_F_XDLOPS} $<TARGET_FILE:test_conv2d> ${TEST_CONV_VERBOSE_F} --input 256 1024 14 14 --weights 2048 1024 1 1 --pads_strides_dilations 0 0 2 2 1 1
    COMMAND ${IMPLICITGEMM_MLIR_ENV_F_XDLOPS} $<TARGET_FILE:test_conv2d> ${TEST_CONV_VERBOSE_F} --input 256 128  28 28 --weights 128  128  3 3 --pads_strides_dilations 1 1 1 1 1 1
    COMMAND ${IMPLICITGEMM_MLIR_ENV_F_XDLOPS} $<TARGET_FILE:test_conv2d> ${TEST_CONV_VERBOSE_F} --input 256 128  28 28 --weights 128  128  3 3 --pads_strides_dilations 1 1 1 1 1 1 --in_layout NHWC --fil_layout NHWC --out_layout NHWC
    COMMAND ${IMPLICITGEMM_MLIR_ENV_F_XDLOPS} $<TARGET_FILE:test_conv2d> ${TEST_CONV_VERBOSE_F} --input 128 512  7  7  --weights 512  512  3 3 --pads_strides_dilations 1 1 1 1 1 1
    COMMAND ${IMPLICITGEMM_MLIR_ENV_F_XDLOPS} $<TARGET_FILE:test_conv2d> ${TEST_CONV_VERBOSE_F} --input 128 512  7  7  --weights 512  512  3 3 --pads_strides_dilations 1 1 1 1 1 1 --in_layout NHWC --fil_layout NHWC --out_layout NHWC
    COMMAND ${IMPLICITGEMM_MLIR_ENV_F_XDLOPS} $<TARGET_FILE:test_conv2d> ${TEST_CONV_VERBOSE_F} --input 128 64   56 56 --weights 64   64   1 1 --pads_strides_dilations 0 0 1 1 1 1
    COMMAND ${IMPLICITGEMM_MLIR_ENV_F_XDLOPS} $<TARGET_FILE:test_conv2d> ${TEST_CONV_VERBOSE_F} --input 128 64   56 56 --weights 64   64   1 1 --pads_strides_dilations 0 0 1 1 1 1 --in_layout NHWC --fil_layout NHWC --out_layout NHWC
    COMMAND ${IMPLICITGEMM_MLIR_ENV_F_XDLOPS} $<TARGET_FILE:test_conv2d> ${TEST_CONV_VERBOSE_F} --input 256 256  56 56 --weights 256  64   1 1 --pads_strides_dilations 0 0 1 1 1 1 --group-count 4
)

if(MIOPEN_USE_COMPOSABLEKERNEL)
add_custom_test(test_conv_hip_igemm_xdlops SKIP_UNLESS_ALL OCL_DISABLED HALF_DISABLED FLOAT_DISABLED INT8_ENABLED GFX900_DISABLED GFX906_DISABLED GFX90A_DISABLED
    COMMAND $<TARGET_FILE:test_conv2d> ${MIOPEN_TEST_FLOAT_ARG} --disable-backward-data --disable-backward-weights --verbose --input 256 128  28 28 --weights 128  128  3 3 --output_type int8 --in_layout NHWC --fil_layout NHWC --out_layout NHWC --pads_strides_dilations 1 1 1 1 1 1
    COMMAND $<TARGET_FILE:test_conv2d> ${MIOPEN_TEST_FLOAT_ARG} --disable-backward-data --disable-backward-weights --verbose --input 128 512  7  7  --weights 512  512  3 3 --output_type int8 --in_layout NHWC --fil_layout NHWC --out_layout NHWC --pads_strides_dilations 1 1 1 1 1 1
    COMMAND $<TARGET_FILE:test_conv2d> ${MIOPEN_TEST_FLOAT_ARG} --disable-backward-data --disable-backward-weights --verbose --input 128 64   56 56 --weights 64   64   1 1 --output_type int8 --in_layout NHWC --fil_layout NHWC --out_layout NHWC --pads_strides_dilations 0 0 1 1 1 1
    COMMAND $<TARGET_FILE:test_conv2d> ${MIOPEN_TEST_FLOAT_ARG} --disable-backward-data --disable-backward-weights --verbose --input 256 256  56 56 --weights 256  64   1 1 --output_type int8 --in_layout NHWC --fil_layout NHWC --out_layout NHWC --pads_strides_dilations 0 0 1 1 1 1
)
endif()

add_custom_test(test_conv_igemm_mlir_xdlops_bwd_wrw SKIP_UNLESS_ALL HALF_ENABLED SKIP_UNLESS_MLIR GFX900_DISABLED GFX906_DISABLED
    COMMAND ${IMPLICITGEMM_MLIR_ENV_B_XDLOPS} $<TARGET_FILE:test_conv2d> ${TEST_CONV_VERBOSE_B} --input 256 1024 14 14 --weights 2048 1024 1 1 --pads_strides_dilations 0 0 2 2 1 1
    COMMAND ${IMPLICITGEMM_MLIR_ENV_B_XDLOPS} $<TARGET_FILE:test_conv2d> ${TEST_CONV_VERBOSE_B} --input 256 1024 14 14 --weights 2048 1024 1 1 --pads_strides_dilations 0 0 2 2 1 1 --in_layout NHWC --fil_layout NHWC --out_layout NHWC
    COMMAND ${IMPLICITGEMM_MLIR_ENV_B_XDLOPS} $<TARGET_FILE:test_conv2d> ${TEST_CONV_VERBOSE_B} --input 256 128  28 28 --weights 128  128  3 3 --pads_strides_dilations 1 1 1 1 1 1
    COMMAND ${IMPLICITGEMM_MLIR_ENV_B_XDLOPS} $<TARGET_FILE:test_conv2d> ${TEST_CONV_VERBOSE_B} --input 256 128  28 28 --weights 128  128  3 3 --pads_strides_dilations 1 1 1 1 1 1 --in_layout NHWC --fil_layout NHWC --out_layout NHWC
    COMMAND ${IMPLICITGEMM_MLIR_ENV_B_XDLOPS} $<TARGET_FILE:test_conv2d> ${TEST_CONV_VERBOSE_B} --input 128 512  7  7  --weights 512  512  3 3 --pads_strides_dilations 1 1 1 1 1 1
    COMMAND ${IMPLICITGEMM_MLIR_ENV_B_XDLOPS} $<TARGET_FILE:test_conv2d> ${TEST_CONV_VERBOSE_B} --input 128 512  7  7  --weights 512  512  3 3 --pads_strides_dilations 1 1 1 1 1 1 --in_layout NHWC --fil_layout NHWC --out_layout NHWC
    COMMAND ${IMPLICITGEMM_MLIR_ENV_B_XDLOPS} $<TARGET_FILE:test_conv2d> ${TEST_CONV_VERBOSE_B} --input 128 64   56 56 --weights 64   64   1 1 --pads_strides_dilations 0 0 1 1 1 1
    COMMAND ${IMPLICITGEMM_MLIR_ENV_B_XDLOPS} $<TARGET_FILE:test_conv2d> ${TEST_CONV_VERBOSE_B} --input 128 64   56 56 --weights 64   64   1 1 --pads_strides_dilations 0 0 1 1 1 1 --in_layout NHWC --fil_layout NHWC --out_layout NHWC

    COMMAND ${IMPLICITGEMM_MLIR_ENV_W_XDLOPS} $<TARGET_FILE:test_conv2d> ${TEST_CONV_VERBOSE_W} --input 64  1024 14 14 --weights 256  1024 1 1 --pads_strides_dilations 0 0 1 1 1 1
    COMMAND ${IMPLICITGEMM_MLIR_ENV_W_XDLOPS} $<TARGET_FILE:test_conv2d> ${TEST_CONV_VERBOSE_W} --input 64  1024 14 14 --weights 256  1024 1 1 --pads_strides_dilations 0 0 1 1 1 1 --in_layout NHWC --fil_layout NHWC --out_layout NHWC
    COMMAND ${IMPLICITGEMM_MLIR_ENV_W_XDLOPS} $<TARGET_FILE:test_conv2d> ${TEST_CONV_VERBOSE_W} --input 256 256  14 14 --weights 256  256  3 3 --pads_strides_dilations 0 0 2 2 1 1
    COMMAND ${IMPLICITGEMM_MLIR_ENV_W_XDLOPS} $<TARGET_FILE:test_conv2d> ${TEST_CONV_VERBOSE_W} --input 256 256  14 14 --weights 256  256  3 3 --pads_strides_dilations 0 0 2 2 1 1 --in_layout NHWC --fil_layout NHWC --out_layout NHWC
    COMMAND ${IMPLICITGEMM_MLIR_ENV_W_XDLOPS} $<TARGET_FILE:test_conv2d> ${TEST_CONV_VERBOSE_W} --input 128 2048 7  7  --weights 512  2048 1 1 --pads_strides_dilations 0 0 1 1 1 1
    COMMAND ${IMPLICITGEMM_MLIR_ENV_W_XDLOPS} $<TARGET_FILE:test_conv2d> ${TEST_CONV_VERBOSE_W} --input 128 2048 7  7  --weights 512  2048 1 1 --pads_strides_dilations 0 0 1 1 1 1 --in_layout NHWC --fil_layout NHWC --out_layout NHWC
    COMMAND ${IMPLICITGEMM_MLIR_ENV_W_XDLOPS} $<TARGET_FILE:test_conv2d> ${TEST_CONV_VERBOSE_W} --input 128 64   56 56 --weights 64   64   1 1 --pads_strides_dilations 0 0 1 1 1 1 --in_layout NHWC --fil_layout NHWC --out_layout NHWC
    COMMAND ${IMPLICITGEMM_MLIR_ENV_W_XDLOPS} $<TARGET_FILE:test_conv2d> ${TEST_CONV_VERBOSE_W} --input 256 1024 14 14 --weights 1024 32   1 1 --pads_strides_dilations 0 0 1 1 1 1 --group-count 32

    COMMAND ${IMPLICITGEMM_MLIR_ENV_W_XDLOPS} $<TARGET_FILE:test_conv2d> ${TEST_CONV_VERBOSE_W} --input 64 1024 14 14 --weights 1024 1024  1 1 --pads_strides_dilations 0 0 1 1 1 1
)

set(IMPLICITGEMM_TESTING_ENV
 MIOPEN_DEBUG_CONV_WINOGRAD=0
 MIOPEN_DEBUG_CONV_FFT=0
 MIOPEN_DEBUG_CONV_DIRECT=0
 MIOPEN_DEBUG_CONV_GEMM=0
 MIOPEN_DEBUG_CONV_IMPLICIT_GEMM=1
)

if(WORKAROUND_ISSUE_936 AND MIOPEN_TEST_HALF)
    SET(SAVE_IMPLICITGEMM_TESTING_ENV ${IMPLICITGEMM_TESTING_ENV})
    LIST(APPEND IMPLICITGEMM_TESTING_ENV MIOPEN_DEBUG_CONV_IMPLICIT_GEMM_HIP_FWD_V4R1=0 MIOPEN_FIND_MODE=normal)
    SET(SAVE_MIOPEN_TEST_FLOAT_ARG ${MIOPEN_TEST_FLOAT_ARG})
    LIST(APPEND MIOPEN_TEST_FLOAT_ARG --disable-forward --disable-backward-data)
    #Afther fix need to remove '| grep -v "cannot be executed due to incorrect params"'
endif()

add_custom_test(test_conv_for_implicit_gemm SKIP_UNLESS_ALL BF16_ENABLED HALF_ENABLED GFX103X_ENABLED
COMMAND ${IMPLICITGEMM_TESTING_ENV} $<TARGET_FILE:test_conv2d> ${MIOPEN_TEST_FLOAT_ARG} --verbose   --input 64  16  28  28  --weights 192 16  3 3 --pads_strides_dilations 0 0 2 2 1 1 | grep -v "cannot be executed due to incorrect params"
COMMAND ${IMPLICITGEMM_TESTING_ENV} $<TARGET_FILE:test_conv2d> ${MIOPEN_TEST_FLOAT_ARG} --verbose   --input 64  16  14  14  --weights 160 16  3 3 --pads_strides_dilations 0 0 2 2 1 1 | grep -v "cannot be executed due to incorrect params"
COMMAND ${IMPLICITGEMM_TESTING_ENV} $<TARGET_FILE:test_conv2d> ${MIOPEN_TEST_FLOAT_ARG} --verbose   --input 64  16   7   7  --weights 128 16  3 3 --pads_strides_dilations 0 0 2 2 1 1 | grep -v "cannot be executed due to incorrect params"
COMMAND ${IMPLICITGEMM_TESTING_ENV} $<TARGET_FILE:test_conv2d> ${MIOPEN_TEST_FLOAT_ARG} --verbose   --input 64  16  55  55  --weights 96  16  1 7 --pads_strides_dilations 0 0 2 2 1 1 | grep -v "cannot be executed due to incorrect params"
COMMAND ${IMPLICITGEMM_TESTING_ENV} $<TARGET_FILE:test_conv2d> ${MIOPEN_TEST_FLOAT_ARG} --verbose   --input 64  16  28  28  --weights 64  16  1 7 --pads_strides_dilations 0 0 2 2 1 1 | grep -v "cannot be executed due to incorrect params"
COMMAND ${IMPLICITGEMM_TESTING_ENV} $<TARGET_FILE:test_conv2d> ${MIOPEN_TEST_FLOAT_ARG} --verbose   --input 64  16  14  14  --weights 32  16  1 7 --pads_strides_dilations 0 0 2 2 1 1 | grep -v "cannot be executed due to incorrect params"
COMMAND ${IMPLICITGEMM_TESTING_ENV} $<TARGET_FILE:test_conv2d> ${MIOPEN_TEST_FLOAT_ARG} --verbose   --input 64  32  28  28  --weights 192 32  3 3 --pads_strides_dilations 0 0 2 2 1 1 | grep -v "cannot be executed due to incorrect params"
COMMAND ${IMPLICITGEMM_TESTING_ENV} $<TARGET_FILE:test_conv2d> ${MIOPEN_TEST_FLOAT_ARG} --verbose   --input 64  32  14  14  --weights 160 32  3 3 --pads_strides_dilations 0 0 2 2 1 1 | grep -v "cannot be executed due to incorrect params"
COMMAND ${IMPLICITGEMM_TESTING_ENV} $<TARGET_FILE:test_conv2d> ${MIOPEN_TEST_FLOAT_ARG} --verbose   --input 64  32  7   7   --weights 128 32  3 3 --pads_strides_dilations 0 0 2 2 1 1 | grep -v "cannot be executed due to incorrect params"
COMMAND ${IMPLICITGEMM_TESTING_ENV} $<TARGET_FILE:test_conv2d> ${MIOPEN_TEST_FLOAT_ARG} --verbose   --input 64  32  55  55  --weights 96  32  1 7 --pads_strides_dilations 0 0 2 2 1 1 | grep -v "cannot be executed due to incorrect params"
COMMAND ${IMPLICITGEMM_TESTING_ENV} $<TARGET_FILE:test_conv2d> ${MIOPEN_TEST_FLOAT_ARG} --verbose   --input 64  32  28  28  --weights 64  32  1 7 --pads_strides_dilations 0 0 2 2 1 1 | grep -v "cannot be executed due to incorrect params"
COMMAND ${IMPLICITGEMM_TESTING_ENV} $<TARGET_FILE:test_conv2d> ${MIOPEN_TEST_FLOAT_ARG} --verbose   --input 64  32  14  14  --weights 32  32  1 7 --pads_strides_dilations 0 0 2 2 1 1 | grep -v "cannot be executed due to incorrect params"
COMMAND ${IMPLICITGEMM_TESTING_ENV} $<TARGET_FILE:test_conv2d> ${MIOPEN_TEST_FLOAT_ARG} --verbose   --input 64  64  56  56  --weights 256 64  1 1 --pads_strides_dilations 0 0 1 1 1 1 | grep -v "cannot be executed due to incorrect params"
COMMAND ${IMPLICITGEMM_TESTING_ENV} $<TARGET_FILE:test_conv2d> ${MIOPEN_TEST_FLOAT_ARG} --verbose   --input 64  64  56  56  --weights 64  64  1 1 --pads_strides_dilations 0 0 1 1 1 1 | grep -v "cannot be executed due to incorrect params"
COMMAND ${IMPLICITGEMM_TESTING_ENV} $<TARGET_FILE:test_conv2d> ${MIOPEN_TEST_FLOAT_ARG} --verbose   --input 64  64  73  73  --weights 80  64  1 1 --pads_strides_dilations 0 0 1 1 1 1 | grep -v "cannot be executed due to incorrect params"
COMMAND ${IMPLICITGEMM_TESTING_ENV} $<TARGET_FILE:test_conv2d> ${MIOPEN_TEST_FLOAT_ARG} --verbose   --input 64  64  56  56  --weights 64  64  1 1 --pads_strides_dilations 0 0 1 1 1 1 | grep -v "cannot be executed due to incorrect params"
COMMAND ${IMPLICITGEMM_TESTING_ENV} $<TARGET_FILE:test_conv2d> ${MIOPEN_TEST_FLOAT_ARG} --verbose   --input 64  128 55  55  --weights 16  128 1 1 --pads_strides_dilations 0 0 1 1 1 1 | grep -v "cannot be executed due to incorrect params"
COMMAND ${IMPLICITGEMM_TESTING_ENV} $<TARGET_FILE:test_conv2d> ${MIOPEN_TEST_FLOAT_ARG} --verbose   --input 64  128 28  28  --weights 16  128 1 1 --pads_strides_dilations 0 0 1 1 1 1 | grep -v "cannot be executed due to incorrect params"
COMMAND ${IMPLICITGEMM_TESTING_ENV} $<TARGET_FILE:test_conv2d> ${MIOPEN_TEST_FLOAT_ARG} --verbose   --input 64  128 14  14  --weights 16  128 1 1 --pads_strides_dilations 0 0 1 1 1 1 | grep -v "cannot be executed due to incorrect params"
COMMAND ${IMPLICITGEMM_TESTING_ENV} $<TARGET_FILE:test_conv2d> ${MIOPEN_TEST_FLOAT_ARG} --verbose   --input 64  128  7   7  --weights 16  128 1 1 --pads_strides_dilations 0 0 1 1 1 1 | grep -v "cannot be executed due to incorrect params"
COMMAND ${IMPLICITGEMM_TESTING_ENV} $<TARGET_FILE:test_conv2d> ${MIOPEN_TEST_FLOAT_ARG} --verbose   --input 16   64 56  56  --weights 256  64 1 1 --pads_strides_dilations 0 0 1 1 1 1 | grep -v "cannot be executed due to incorrect params"
COMMAND ${IMPLICITGEMM_TESTING_ENV} $<TARGET_FILE:test_conv2d> ${MIOPEN_TEST_FLOAT_ARG} --verbose   --input 16   64 56  56  --weights 64   64 1 1 --pads_strides_dilations 0 0 1 1 1 1 | grep -v "cannot be executed due to incorrect params"
COMMAND ${IMPLICITGEMM_TESTING_ENV} $<TARGET_FILE:test_conv2d> ${MIOPEN_TEST_FLOAT_ARG} --verbose   --input 16   64 73  73  --weights 80   64 1 1 --pads_strides_dilations 0 0 1 1 1 1 | grep -v "cannot be executed due to incorrect params"
COMMAND ${IMPLICITGEMM_TESTING_ENV} $<TARGET_FILE:test_conv2d> ${MIOPEN_TEST_FLOAT_ARG} --verbose   --input 16   64 56  56  --weights 64   64 1 1 --pads_strides_dilations 0 0 1 1 1 1 | grep -v "cannot be executed due to incorrect params"
COMMAND ${IMPLICITGEMM_TESTING_ENV} $<TARGET_FILE:test_conv2d> ${MIOPEN_TEST_FLOAT_ARG} --verbose   --input 16  128 55  55  --weights 16  128 1 1 --pads_strides_dilations 0 0 1 1 1 1 | grep -v "cannot be executed due to incorrect params"
COMMAND ${IMPLICITGEMM_TESTING_ENV} $<TARGET_FILE:test_conv2d> ${MIOPEN_TEST_FLOAT_ARG} --verbose   --input 16  128 28  28  --weights 16  128 1 1 --pads_strides_dilations 0 0 1 1 1 1 | grep -v "cannot be executed due to incorrect params"
# COMMAND ${IMPLICITGEMM_TESTING_ENV} $<TARGET_FILE:test_conv2d> ${MIOPEN_TEST_FLOAT_ARG} --verbose   --input 16  128     14  14  --weights   16  128     1   1   --pads_strides_dilations    0   0   1   1   1   1
COMMAND ${IMPLICITGEMM_TESTING_ENV} $<TARGET_FILE:test_conv2d> ${MIOPEN_TEST_FLOAT_ARG} --verbose   --input 16  128      7   7  --weights   16  128     1   1   --pads_strides_dilations    0   0   1   1   1   1 | grep -v "cannot be executed due to incorrect params"
COMMAND	${IMPLICITGEMM_TESTING_ENV} $<TARGET_FILE:test_conv2d> ${MIOPEN_TEST_FLOAT_ARG} --verbose	--input	64	128	55	55	--weights	16  128		1	1	--pads_strides_dilations	0	0	2	2	1	1     | grep -v "cannot be executed due to incorrect params"
COMMAND	${IMPLICITGEMM_TESTING_ENV} $<TARGET_FILE:test_conv2d> ${MIOPEN_TEST_FLOAT_ARG} --verbose	--input	64	128	28	28	--weights	16  128		1	1	--pads_strides_dilations	0	0	2	2	1	1     | grep -v "cannot be executed due to incorrect params"
COMMAND	${IMPLICITGEMM_TESTING_ENV} $<TARGET_FILE:test_conv2d> ${MIOPEN_TEST_FLOAT_ARG} --verbose	--input	64	128	14	14	--weights	16  128		1	1	--pads_strides_dilations	0	0	2	2	1	1     | grep -v "cannot be executed due to incorrect params"
COMMAND	${IMPLICITGEMM_TESTING_ENV} $<TARGET_FILE:test_conv2d> ${MIOPEN_TEST_FLOAT_ARG} --verbose	--input	64	128	 7	 7	--weights	16  128		1	1	--pads_strides_dilations	0	0	2	2	1	1     | grep -v "cannot be executed due to incorrect params"
COMMAND ${IMPLICITGEMM_TESTING_ENV} $<TARGET_FILE:test_conv2d> ${MIOPEN_TEST_FLOAT_ARG} --verbose	--input	64	128	    28	28	--weights	512	128	    1	1	--pads_strides_dilations	0	0	1	1	1	1 | grep -v "cannot be executed due to incorrect params"
COMMAND ${IMPLICITGEMM_TESTING_ENV} $<TARGET_FILE:test_conv2d> ${MIOPEN_TEST_FLOAT_ARG} --verbose	--input	64	160	    73	73	--weights	64	160	1	1	--pads_strides_dilations	0	0	1	1	1	1     | grep -v "cannot be executed due to incorrect params"
COMMAND ${IMPLICITGEMM_TESTING_ENV} $<TARGET_FILE:test_conv2d> ${MIOPEN_TEST_FLOAT_ARG} --verbose	--input	64	192	    35	35	--weights	32	192	1	1	--pads_strides_dilations	0	0	1	1	1	1     | grep -v "cannot be executed due to incorrect params"
COMMAND ${IMPLICITGEMM_TESTING_ENV} $<TARGET_FILE:test_conv2d> ${MIOPEN_TEST_FLOAT_ARG} --verbose	--input	64	192	    35	35	--weights	48	192	1	1	--pads_strides_dilations	0	0	1	1	1	1     | grep -v "cannot be executed due to incorrect params"
COMMAND ${IMPLICITGEMM_TESTING_ENV} $<TARGET_FILE:test_conv2d> ${MIOPEN_TEST_FLOAT_ARG} --verbose	--input	64	192	    35	35	--weights	64	192	1	1	--pads_strides_dilations	0	0	1	1	1	1     | grep -v "cannot be executed due to incorrect params"
COMMAND ${IMPLICITGEMM_TESTING_ENV} $<TARGET_FILE:test_conv2d> ${MIOPEN_TEST_FLOAT_ARG} --verbose	--input	64	192	28	28	--weights	16	192	1	1	--pads_strides_dilations	0	0	1	1	1	1         | grep -v "cannot be executed due to incorrect params"
COMMAND ${IMPLICITGEMM_TESTING_ENV} $<TARGET_FILE:test_conv2d> ${MIOPEN_TEST_FLOAT_ARG} --verbose	--input	64	192	28	28	--weights	32	192	1	1	--pads_strides_dilations	0	0	1	1	1	1         | grep -v "cannot be executed due to incorrect params"
COMMAND ${IMPLICITGEMM_TESTING_ENV} $<TARGET_FILE:test_conv2d> ${MIOPEN_TEST_FLOAT_ARG} --verbose	--input	64	192	28	28	--weights	64	192	1	1	--pads_strides_dilations	0	0	1	1	1	1         | grep -v "cannot be executed due to incorrect params"
COMMAND ${IMPLICITGEMM_TESTING_ENV} $<TARGET_FILE:test_conv2d> ${MIOPEN_TEST_FLOAT_ARG} --verbose	--input	64	192	28	28	--weights	96	192	1	1	--pads_strides_dilations	0	0	1	1	1	1         | grep -v "cannot be executed due to incorrect params"
COMMAND ${IMPLICITGEMM_TESTING_ENV} $<TARGET_FILE:test_conv2d> ${MIOPEN_TEST_FLOAT_ARG} --verbose	--input	64	256	    35	35	--weights	48	256	1	1	--pads_strides_dilations	0	0	1	1	1	1     | grep -v "cannot be executed due to incorrect params"
COMMAND ${IMPLICITGEMM_TESTING_ENV} $<TARGET_FILE:test_conv2d> ${MIOPEN_TEST_FLOAT_ARG} --verbose	--input	64	256	    35	35	--weights	64	256	1	1	--pads_strides_dilations	0	0	1	1	1	1     | grep -v "cannot be executed due to incorrect params"
COMMAND ${IMPLICITGEMM_TESTING_ENV} $<TARGET_FILE:test_conv2d> ${MIOPEN_TEST_FLOAT_ARG} --verbose	--input	64	256	    56	56	--weights	128	256	    1	1	--pads_strides_dilations	0	0	2	2	1	1 | grep -v "cannot be executed due to incorrect params"
COMMAND ${IMPLICITGEMM_TESTING_ENV} $<TARGET_FILE:test_conv2d> ${MIOPEN_TEST_FLOAT_ARG} --verbose	--input	64	256	    56	56	--weights	512	256	    1	1	--pads_strides_dilations	0	0	2	2	1	1 | grep -v "cannot be executed due to incorrect params"
COMMAND ${IMPLICITGEMM_TESTING_ENV} $<TARGET_FILE:test_conv2d> ${MIOPEN_TEST_FLOAT_ARG} --verbose	--input	64	256	    56	56	--weights	64	256	    1	1	--pads_strides_dilations	0	0	1	1	1	1 | grep -v "cannot be executed due to incorrect params"
COMMAND ${IMPLICITGEMM_TESTING_ENV} $<TARGET_FILE:test_conv2d> ${MIOPEN_TEST_FLOAT_ARG} --verbose	--input	64	256	28	28	--weights	128	256	1	1	--pads_strides_dilations	0	0	1	1	1	1         | grep -v "cannot be executed due to incorrect params"
COMMAND ${IMPLICITGEMM_TESTING_ENV} $<TARGET_FILE:test_conv2d> ${MIOPEN_TEST_FLOAT_ARG} --verbose	--input	64	256	28	28	--weights	32	256	1	1	--pads_strides_dilations	0	0	1	1	1	1         | grep -v "cannot be executed due to incorrect params"
COMMAND ${IMPLICITGEMM_TESTING_ENV} $<TARGET_FILE:test_conv2d> ${MIOPEN_TEST_FLOAT_ARG} --verbose	--input	64	256	28	28	--weights	64	256	1	1	--pads_strides_dilations	0	0	1	1	1	1         | grep -v "cannot be executed due to incorrect params"
COMMAND ${IMPLICITGEMM_TESTING_ENV} $<TARGET_FILE:test_conv2d> ${MIOPEN_TEST_FLOAT_ARG} --verbose	--input	64	288	    35	35	--weights	48	288	1	1	--pads_strides_dilations	0	0	1	1	1	1     | grep -v "cannot be executed due to incorrect params"
COMMAND ${IMPLICITGEMM_TESTING_ENV} $<TARGET_FILE:test_conv2d> ${MIOPEN_TEST_FLOAT_ARG} --verbose	--input	64	288	    35	35	--weights	64	288	1	1	--pads_strides_dilations	0	0	1	1	1	1     | grep -v "cannot be executed due to incorrect params"
COMMAND ${IMPLICITGEMM_TESTING_ENV} $<TARGET_FILE:test_conv2d> ${MIOPEN_TEST_FLOAT_ARG} --verbose	--input	64	384	    35	35	--weights	192	384	1	1	--pads_strides_dilations	0	0	1	1	1	1     | grep -v "cannot be executed due to incorrect params"
COMMAND ${IMPLICITGEMM_TESTING_ENV} $<TARGET_FILE:test_conv2d> ${MIOPEN_TEST_FLOAT_ARG} --verbose	--input	64	384	    35	35	--weights	64	384	1	1	--pads_strides_dilations	0	0	1	1	1	1     | grep -v "cannot be executed due to incorrect params"
COMMAND ${IMPLICITGEMM_TESTING_ENV} $<TARGET_FILE:test_conv2d> ${MIOPEN_TEST_FLOAT_ARG} --verbose	--input	64	384	    35	35	--weights	96	384	1	1	--pads_strides_dilations	0	0	1	1	1	1     | grep -v "cannot be executed due to incorrect params"
COMMAND ${IMPLICITGEMM_TESTING_ENV} $<TARGET_FILE:test_conv2d> ${MIOPEN_TEST_FLOAT_ARG} --verbose	--input	64	480	14	14	--weights	16	480	1	1	--pads_strides_dilations	0	0	1	1	1	1         | grep -v "cannot be executed due to incorrect params"
COMMAND ${IMPLICITGEMM_TESTING_ENV} $<TARGET_FILE:test_conv2d> ${MIOPEN_TEST_FLOAT_ARG} --verbose	--input	64	480	14	14	--weights	192	480	1	1	--pads_strides_dilations	0	0	1	1	1	1         | grep -v "cannot be executed due to incorrect params"
COMMAND ${IMPLICITGEMM_TESTING_ENV} $<TARGET_FILE:test_conv2d> ${MIOPEN_TEST_FLOAT_ARG} --verbose	--input	64	480	14	14	--weights	64	480	1	1	--pads_strides_dilations	0	0	1	1	1	1         | grep -v "cannot be executed due to incorrect params"
COMMAND ${IMPLICITGEMM_TESTING_ENV} $<TARGET_FILE:test_conv2d> ${MIOPEN_TEST_FLOAT_ARG} --verbose	--input	64	480	14	14	--weights	96	480	1	1	--pads_strides_dilations	0	0	1	1	1	1         | grep -v "cannot be executed due to incorrect params"
COMMAND ${IMPLICITGEMM_TESTING_ENV} $<TARGET_FILE:test_conv2d> ${MIOPEN_TEST_FLOAT_ARG} --verbose	--input	64	512	    28	28	--weights	128	512	    1	1	--pads_strides_dilations	0	0	1	1	1	1 | grep -v "cannot be executed due to incorrect params"
COMMAND ${IMPLICITGEMM_TESTING_ENV} $<TARGET_FILE:test_conv2d> ${MIOPEN_TEST_FLOAT_ARG} --verbose	--input	64	512	    28	28	--weights	256	512	    1	1	--pads_strides_dilations	0	0	2	2	1	1 | grep -v "cannot be executed due to incorrect params"
COMMAND ${IMPLICITGEMM_TESTING_ENV} $<TARGET_FILE:test_conv2d> ${MIOPEN_TEST_FLOAT_ARG} --verbose	--input	64	512	14	14	--weights	112	512	1	1	--pads_strides_dilations	0	0	1	1	1	1         | grep -v "cannot be executed due to incorrect params"
COMMAND ${IMPLICITGEMM_TESTING_ENV} $<TARGET_FILE:test_conv2d> ${MIOPEN_TEST_FLOAT_ARG} --verbose	--input	64	512	14	14	--weights	128	512	1	1	--pads_strides_dilations	0	0	1	1	1	1         | grep -v "cannot be executed due to incorrect params"
COMMAND ${IMPLICITGEMM_TESTING_ENV} $<TARGET_FILE:test_conv2d> ${MIOPEN_TEST_FLOAT_ARG} --verbose	--input	64	512	14	14	--weights	144	512	1	1	--pads_strides_dilations	0	0	1	1	1	1         | grep -v "cannot be executed due to incorrect params"
COMMAND ${IMPLICITGEMM_TESTING_ENV} $<TARGET_FILE:test_conv2d> ${MIOPEN_TEST_FLOAT_ARG} --verbose	--input	64	512	14	14	--weights	160	512	1	1	--pads_strides_dilations	0	0	1	1	1	1         | grep -v "cannot be executed due to incorrect params"
COMMAND ${IMPLICITGEMM_TESTING_ENV} $<TARGET_FILE:test_conv2d> ${MIOPEN_TEST_FLOAT_ARG} --verbose	--input	64	512	14	14	--weights	24	512	1	1	--pads_strides_dilations	0	0	1	1	1	1         | grep -v "cannot be executed due to incorrect params"
COMMAND ${IMPLICITGEMM_TESTING_ENV} $<TARGET_FILE:test_conv2d> ${MIOPEN_TEST_FLOAT_ARG} --verbose	--input	64	512	14	14	--weights	32	512	1	1	--pads_strides_dilations	0	0	1	1	1	1         | grep -v "cannot be executed due to incorrect params"
COMMAND ${IMPLICITGEMM_TESTING_ENV} $<TARGET_FILE:test_conv2d> ${MIOPEN_TEST_FLOAT_ARG} --verbose	--input	64	512	14	14	--weights	64	512	1	1	--pads_strides_dilations	0	0	1	1	1	1         | grep -v "cannot be executed due to incorrect params"
COMMAND ${IMPLICITGEMM_TESTING_ENV} $<TARGET_FILE:test_conv2d> ${MIOPEN_TEST_FLOAT_ARG} --verbose   --input 128  832    7  7  --weights   32  832  1   1   --pads_strides_dilations    0   0   1   1   1   1      | grep -v "cannot be executed due to incorrect params"
COMMAND ${IMPLICITGEMM_TESTING_ENV} $<TARGET_FILE:test_conv2d> ${MIOPEN_TEST_FLOAT_ARG} --verbose   --input 128  832    7  7  --weights   192  832  1   1   --pads_strides_dilations    0   0   1   1   1   1     | grep -v "cannot be executed due to incorrect params"
COMMAND ${IMPLICITGEMM_TESTING_ENV} $<TARGET_FILE:test_conv2d> ${MIOPEN_TEST_FLOAT_ARG} --verbose   --input 128  832    7  7  --weights   128  832  1   1   --pads_strides_dilations    0   0   1   1   1   1     | grep -v "cannot be executed due to incorrect params"
COMMAND ${IMPLICITGEMM_TESTING_ENV} $<TARGET_FILE:test_conv2d> ${MIOPEN_TEST_FLOAT_ARG} --verbose   --input 128  832    7  7  --weights   32  832  1   1   --pads_strides_dilations    0   0   1   1   2   2      | grep -v "cannot be executed due to incorrect params"
COMMAND ${IMPLICITGEMM_TESTING_ENV} $<TARGET_FILE:test_conv2d> ${MIOPEN_TEST_FLOAT_ARG} --verbose   --input 128  832    7  7  --weights   192  832  1   1   --pads_strides_dilations    0   0   1   1   2   2     | grep -v "cannot be executed due to incorrect params"
COMMAND ${IMPLICITGEMM_TESTING_ENV} $<TARGET_FILE:test_conv2d> ${MIOPEN_TEST_FLOAT_ARG} --verbose   --input 128  832    7  7  --weights   128  832  1   1   --pads_strides_dilations    0   0   1   1   2   2     | grep -v "cannot be executed due to incorrect params"
COMMAND ${IMPLICITGEMM_TESTING_ENV} $<TARGET_FILE:test_conv2d> ${MIOPEN_TEST_FLOAT_ARG} --verbose   --input 16  2048    7  7  --weights   192  2048 1   1   --pads_strides_dilations    0   0   1   1   2   2     | grep -v "cannot be executed due to incorrect params"
COMMAND	${IMPLICITGEMM_TESTING_ENV} $<TARGET_FILE:test_conv2d> ${MIOPEN_TEST_FLOAT_ARG} --verbose   --input 64	 32	28 28 --weights   192  32   3	3   --pads_strides_dilations	1   1	2   2	1   1         | grep -v "cannot be executed due to incorrect params"
COMMAND	${IMPLICITGEMM_TESTING_ENV} $<TARGET_FILE:test_conv2d> ${MIOPEN_TEST_FLOAT_ARG} --verbose   --input 8    16 14 14 --weights   32   16   1   1   --pads_strides_dilations	1   1	1   1	1   1         | grep -v "cannot be executed due to incorrect params"
COMMAND	${IMPLICITGEMM_TESTING_ENV} $<TARGET_FILE:test_conv2d> ${MIOPEN_TEST_FLOAT_ARG} --verbose   --input 64	 32	14 14 --weights   192  32   3	3   --pads_strides_dilations	1   1	2   2	1   1         | grep -v "cannot be executed due to incorrect params"
COMMAND	${IMPLICITGEMM_TESTING_ENV} $<TARGET_FILE:test_conv2d> ${MIOPEN_TEST_FLOAT_ARG} --verbose   --input 64	 32	7 7   --weights   192  32   3	3   --pads_strides_dilations	1   1	2   2	1   1         | grep -v "cannot be executed due to incorrect params"
COMMAND	${IMPLICITGEMM_TESTING_ENV} $<TARGET_FILE:test_conv2d> ${MIOPEN_TEST_FLOAT_ARG} --verbose   --input 64	 32	28 28 --weights   192  32   3	3   --pads_strides_dilations	2   2	2   2	1   1         | grep -v "cannot be executed due to incorrect params"
COMMAND	${IMPLICITGEMM_TESTING_ENV} $<TARGET_FILE:test_conv2d> ${MIOPEN_TEST_FLOAT_ARG} --verbose   --input 64	 32	14 14 --weights   192  32   3	3   --pads_strides_dilations	2   2	2   2	1   1         | grep -v "cannot be executed due to incorrect params"
COMMAND	${IMPLICITGEMM_TESTING_ENV} $<TARGET_FILE:test_conv2d> ${MIOPEN_TEST_FLOAT_ARG} --verbose   --input 64	 32	7 7   --weights   192  32   3	3   --pads_strides_dilations	2   2	2   2	1   1         | grep -v "cannot be executed due to incorrect params"
)

<<<<<<< HEAD
if(WORKAROUND_ISSUE_936 AND MIOPEN_TEST_HALF)
    SET(IMPLICITGEMM_TESTING_ENV ${SAVE_IMPLICITGEMM_TESTING_ENV})
    SET(MIOPEN_TEST_FLOAT_ARG ${SAVE_MIOPEN_TEST_FLOAT_ARG})
endif()


add_custom_test(test_conv_group SKIP_UNLESS_ALL MIOTENSILE_ENABLED GFX103X_ENABLED
=======
add_custom_test(test_conv_group SKIP_UNLESS_ALL GFX103X_ENABLED
>>>>>>> c6cbfd7c
COMMAND	$<TARGET_FILE:test_conv2d>	--verbose	--input	16	128	56	56	--weights	256	4	3	3	--pads_strides_dilations	1	1	1	1	1	1	--group-count	32
COMMAND	$<TARGET_FILE:test_conv2d>	--verbose	--input	16	256	56	56	--weights	512	8	3	3	--pads_strides_dilations	1	1	2	2	1	1	--group-count	32
COMMAND	$<TARGET_FILE:test_conv2d>	--verbose	--input	16	256	28	28	--weights	512	8	3	3	--pads_strides_dilations	1	1	1	1	1	1	--group-count	32
COMMAND	$<TARGET_FILE:test_conv2d>	--verbose	--input	16	512	28	28	--weights	1024	16	3	3	--pads_strides_dilations	1	1	2	2	1	1	--group-count	32
COMMAND	$<TARGET_FILE:test_conv2d>	--verbose	--input	16	512	14	14	--weights	1024	16	3	3	--pads_strides_dilations	1	1	1	1	1	1	--group-count	32
COMMAND	$<TARGET_FILE:test_conv2d>	--verbose	--input	16	1024	14	14	--weights	2048	32	3	3	--pads_strides_dilations	1	1	2	2	1	1	--group-count	32
COMMAND	$<TARGET_FILE:test_conv2d>	--verbose	--input	16	1024	7	7	--weights	2048	32	3	3	--pads_strides_dilations	1	1	1	1	1	1	--group-count	32
COMMAND	$<TARGET_FILE:test_conv2d>	--verbose	--input	32	128	56	56	--weights	256	4	3	3	--pads_strides_dilations	1	1	1	1	1	1	--group-count	32
COMMAND	$<TARGET_FILE:test_conv2d>	--verbose	--input	32	256	56	56	--weights	512	8	3	3	--pads_strides_dilations	1	1	2	2	1	1	--group-count	32
#
# Workaround for "Memory access fault by GPU node" during "HIP Release All" - WrW disabled.
COMMAND	$<TARGET_FILE:test_conv2d>	--verbose	--input	32	256	28	28	--weights	512	8	3	3	--pads_strides_dilations	1	1	1	1	1	1	--group-count	32 --disable-backward-weights
COMMAND	$<TARGET_FILE:test_conv2d>	--verbose	--input	32	512	28	28	--weights	1024	16	3	3	--pads_strides_dilations	1	1	2	2	1	1	--group-count	32
COMMAND	$<TARGET_FILE:test_conv2d>	--verbose	--input	32	512	14	14	--weights	1024	16	3	3	--pads_strides_dilations	1	1	1	1	1	1	--group-count	32
COMMAND	$<TARGET_FILE:test_conv2d>	--verbose	--input	32	1024	14	14	--weights	2048	32	3	3	--pads_strides_dilations	1	1	2	2	1	1	--group-count	32
COMMAND	$<TARGET_FILE:test_conv2d>	--verbose	--input	32	1024	7	7	--weights	2048	32	3	3	--pads_strides_dilations	1	1	1	1	1	1	--group-count	32
COMMAND	$<TARGET_FILE:test_conv2d>	--verbose	--input	4	4	161	700	--weights	32	1	5	20	--pads_strides_dilations	0	0	2	2	1	1	--group-count	4
COMMAND	$<TARGET_FILE:test_conv2d>	--verbose	--input	8	2	161	700	--weights	32	1	5	20	--pads_strides_dilations	0	0	2	2	1	1	--group-count	2
COMMAND	$<TARGET_FILE:test_conv2d>	--verbose	--input	16	4	161	700	--weights	32	1	5	20	--pads_strides_dilations	0	0	2	2	1	1	--group-count	4
COMMAND	$<TARGET_FILE:test_conv2d>	--verbose	--input	32	2	161	700	--weights	32	1	5	20	--pads_strides_dilations	0	0	2	2	1	1	--group-count	2
COMMAND	$<TARGET_FILE:test_conv2d>	--verbose	--input	4	32	79	341	--weights	32	16	5	10	--pads_strides_dilations	0	0	2	2	1	1	--group-count	2
COMMAND	$<TARGET_FILE:test_conv2d>	--verbose	--input	8	32	79	341	--weights	32	16	5	10	--pads_strides_dilations	0	0	2	2	1	1	--group-count	2
COMMAND	$<TARGET_FILE:test_conv2d>	--verbose	--input	16	32	79	341	--weights	32	16	5	10	--pads_strides_dilations	0	0	2	2	1	1	--group-count	2
COMMAND	$<TARGET_FILE:test_conv2d>	--verbose	--input	32	32	79	341	--weights	32	16	5	10	--pads_strides_dilations	0	0	2	2	1	1	--group-count	2
COMMAND	$<TARGET_FILE:test_conv2d>	--verbose	--input	16	4	48	480	--weights	16	1	3	3	--pads_strides_dilations	1	1	1	1	1	1	--group-count	4
COMMAND	$<TARGET_FILE:test_conv2d>	--verbose	--input	16	16	24	240	--weights	32	1	3	3	--pads_strides_dilations	1	1	1	1	1	1	--group-count	16
COMMAND	$<TARGET_FILE:test_conv2d>	--verbose	--input	16	32	12	120	--weights	64	8	3	3	--pads_strides_dilations	1	1	1	1	1	1	--group-count	4
COMMAND	$<TARGET_FILE:test_conv2d>	--verbose	--input	16	64	6	60	--weights	128	16	3	3	--pads_strides_dilations	1	1	1	1	1	1	--group-count	4
COMMAND	$<TARGET_FILE:test_conv2d>	--verbose	--input	8	3	108	108	--weights	63	1	3	3	--pads_strides_dilations	1	1	2	2	1	1	--group-count	3
COMMAND	$<TARGET_FILE:test_conv2d>	--verbose	--input	8	64	54	54	--weights	64	8	3	3	--pads_strides_dilations	1	1	1	1	1	1	--group-count	8
COMMAND	$<TARGET_FILE:test_conv2d>	--verbose	--input	8	128	27	27	--weights	128	16	3	3	--pads_strides_dilations	1	1	1	1	1	1	--group-count	8
COMMAND	$<TARGET_FILE:test_conv2d>	--verbose	--input	8	3	224	224	--weights	63	1	3	3	--pads_strides_dilations	1	1	1	1	1	1	--group-count	3
COMMAND	$<TARGET_FILE:test_conv2d>	--verbose	--input	8	64	112	112	--weights	128	32	3	3	--pads_strides_dilations	1	1	1	1	1	1	--group-count	2
COMMAND	$<TARGET_FILE:test_conv2d>	--verbose	--input	16	9	224	224	--weights	63	3	3	3	--pads_strides_dilations	1	1	1	1	1	1	--group-count	3
#
# Workaround for "Memory access fault by GPU node" during "FP32 gfx908 Hip Release All subset" - WrW disabled.
COMMAND	$<TARGET_FILE:test_conv2d>	--verbose	--input	16	64	112	112	--weights	128	16	3	3	--pads_strides_dilations	1	1	1	1	1	1	--group-count	4 --disable-backward-weights
COMMAND	$<TARGET_FILE:test_conv2d>	--verbose	--input	16	3	224	224	--weights	63	1	7	7	--pads_strides_dilations	3	3	2	2	1	1	--group-count	3
COMMAND	$<TARGET_FILE:test_conv2d>	--verbose	--input	16	192	28	28	--weights	32	12	5	5	--pads_strides_dilations	2	2	1	1	1	1	--group-count	16
COMMAND	$<TARGET_FILE:test_conv2d>	--verbose	--input	16	832	7	7	--weights	128	52	5	5	--pads_strides_dilations	2	2	1	1	1	1	--group-count	16
COMMAND	$<TARGET_FILE:test_conv2d>	--verbose	--input	16	192	28	28	--weights	32	24	1	1	--pads_strides_dilations	0	0	1	1	1	1	--group-count	8
COMMAND	$<TARGET_FILE:test_conv2d>	--verbose	--input	16	832	7	7	--weights	128	104	1	1	--pads_strides_dilations	0	0	1	1	1	1	--group-count	8
COMMAND	$<TARGET_FILE:test_conv2d>	--verbose	--input	11	23	161	700	--weights	46	1	7	7	--pads_strides_dilations	1	1	2	2	1	1	--group-count	23
COMMAND	$<TARGET_FILE:test_conv2d>	--verbose	--input	8	7	224	224	--weights	63	1	3	3	--pads_strides_dilations	1	1	1	1	1	1	--group-count	7
COMMAND	$<TARGET_FILE:test_conv2d>	--verbose	--input	8	7	224	224	--weights	63	1	3	3	--pads_strides_dilations	0	0	1	1	1	1	--group-count	7
COMMAND	$<TARGET_FILE:test_conv2d>	--verbose	--input	8	7	224	224	--weights	63	1	3	3	--pads_strides_dilations	0	0	2	2	1	1	--group-count	7
COMMAND	$<TARGET_FILE:test_conv2d>	--verbose	--input	8	7	224	224	--weights	63	1	3	3	--pads_strides_dilations	1	1	2	2	1	1	--group-count	7
COMMAND	$<TARGET_FILE:test_conv2d>	--verbose	--input	8	7	224	224	--weights	63	1	3	3	--pads_strides_dilations	2	2	2	2	1	1	--group-count	7
COMMAND	$<TARGET_FILE:test_conv2d>	--verbose	--input	8	3	108	108	--weights	63	1	3	3	--pads_strides_dilations	1	1	1	1	1	1	--group-count	3
COMMAND	$<TARGET_FILE:test_conv2d>	--verbose	--input	8	3	108	108	--weights	63	1	3	3	--pads_strides_dilations	0	0	1	1	1	1	--group-count	3
COMMAND	$<TARGET_FILE:test_conv2d>	--verbose	--input	8	3	108	108	--weights	63	1	3	3	--pads_strides_dilations	0	0	2	2	1	1	--group-count	3
COMMAND	$<TARGET_FILE:test_conv2d>	--verbose	--input	8	3	108	108	--weights	63	1	3	3	--pads_strides_dilations	1	1	2	2	1	1	--group-count	3
COMMAND	$<TARGET_FILE:test_conv2d>	--verbose	--input	8	3	108	108	--weights	63	1	3	3	--pads_strides_dilations	2	2	2	2	1	1	--group-count	3
)




if(MIOPEN_TEST_DEEPBENCH)
    add_custom_test(test_deepbench_rnn GFX103X_ENABLED
    COMMAND $<TARGET_FILE:test_rnn_vanilla> --verbose --batch-size 16 --seq-len 50 --vector-len 1760 --hidden-size 1760 --num-layers 1 --in-mode 1 --bias-mode 0 -dir-mode 0 --rnn-mode 0 --flat-batch-fill
    COMMAND $<TARGET_FILE:test_rnn_vanilla> --verbose --batch-size 32 --seq-len 50 --vector-len 1760 --hidden-size 1760 --num-layers 1 --in-mode 1 --bias-mode 0 -dir-mode 0 --rnn-mode 0 --flat-batch-fill
    COMMAND $<TARGET_FILE:test_rnn_vanilla> --verbose --batch-size 64 --seq-len 50 --vector-len 1760 --hidden-size 1760 --num-layers 1 --in-mode 1 --bias-mode 0 -dir-mode 0 --rnn-mode 0 --flat-batch-fill
    COMMAND $<TARGET_FILE:test_rnn_vanilla> --verbose --batch-size 128 --seq-len 50 --vector-len 1760 --hidden-size 1760 --num-layers 1 --in-mode 1 --bias-mode 0 -dir-mode 0 --rnn-mode 0 --flat-batch-fill
    COMMAND $<TARGET_FILE:test_rnn_vanilla> --verbose --batch-size 16 --seq-len 50 --vector-len 2048 --hidden-size 2048 --num-layers 1 --in-mode 1 --bias-mode 0 -dir-mode 0 --rnn-mode 0 --flat-batch-fill
    COMMAND $<TARGET_FILE:test_rnn_vanilla> --verbose --batch-size 32 --seq-len 50 --vector-len 2048 --hidden-size 2048 --num-layers 1 --in-mode 1 --bias-mode 0 -dir-mode 0 --rnn-mode 0 --flat-batch-fill
    COMMAND $<TARGET_FILE:test_rnn_vanilla> --verbose --batch-size 64 --seq-len 50 --vector-len 2048 --hidden-size 2048 --num-layers 1 --in-mode 1 --bias-mode 0 -dir-mode 0 --rnn-mode 0 --flat-batch-fill
    COMMAND $<TARGET_FILE:test_rnn_vanilla> --verbose --batch-size 128 --seq-len 50 --vector-len 2048 --hidden-size 2048 --num-layers 1 --in-mode 1 --bias-mode 0 -dir-mode 0 --rnn-mode 0 --flat-batch-fill
    COMMAND $<TARGET_FILE:test_rnn_vanilla> --verbose --batch-size 16 --seq-len 50 --vector-len 2560 --hidden-size 2560 --num-layers 1 --in-mode 1 --bias-mode 0 -dir-mode 0 --rnn-mode 0 --flat-batch-fill
    COMMAND $<TARGET_FILE:test_rnn_vanilla> --verbose --batch-size 32 --seq-len 50 --vector-len 2560 --hidden-size 2560 --num-layers 1 --in-mode 1 --bias-mode 0 -dir-mode 0 --rnn-mode 0 --flat-batch-fill
    COMMAND $<TARGET_FILE:test_rnn_vanilla> --verbose --batch-size 64 --seq-len 50 --vector-len 2560 --hidden-size 2560 --num-layers 1 --in-mode 1 --bias-mode 0 -dir-mode 0 --rnn-mode 0 --flat-batch-fill
    COMMAND $<TARGET_FILE:test_rnn_vanilla> --verbose --batch-size 128 --seq-len 50 --vector-len 2560 --hidden-size 2560 --num-layers 1 --in-mode 1 --bias-mode 0 -dir-mode 0 --rnn-mode 0 --flat-batch-fill
    COMMAND $<TARGET_FILE:test_lstm> --verbose --batch-size 16 --seq-len 25 --vector-len 512 --hidden-size 512 --num-layers 1 --in-mode 1 --bias-mode 0 -dir-mode 0 --rnn-mode 0 --flat-batch-fill
    COMMAND $<TARGET_FILE:test_lstm> --verbose --batch-size 32 --seq-len 25 --vector-len 512 --hidden-size 512 --num-layers 1 --in-mode 1 --bias-mode 0 -dir-mode 0 --rnn-mode 0 --flat-batch-fill
    COMMAND $<TARGET_FILE:test_lstm> --verbose --batch-size 64 --seq-len 25 --vector-len 512 --hidden-size 512 --num-layers 1 --in-mode 1 --bias-mode 0 -dir-mode 0 --rnn-mode 0 --flat-batch-fill
    COMMAND $<TARGET_FILE:test_lstm> --verbose --batch-size 128 --seq-len 25 --vector-len 512 --hidden-size 512 --num-layers 1 --in-mode 1 --bias-mode 0 -dir-mode 0 --rnn-mode 0 --flat-batch-fill
    COMMAND $<TARGET_FILE:test_lstm> --verbose --batch-size 16 --seq-len 25 --vector-len 1024 --hidden-size 1024 --num-layers 1 --in-mode 1 --bias-mode 0 -dir-mode 0 --rnn-mode 0 --flat-batch-fill
    COMMAND $<TARGET_FILE:test_lstm> --verbose --batch-size 32 --seq-len 25 --vector-len 1024 --hidden-size 1024 --num-layers 1 --in-mode 1 --bias-mode 0 -dir-mode 0 --rnn-mode 0 --flat-batch-fill
    COMMAND $<TARGET_FILE:test_lstm> --verbose --batch-size 64 --seq-len 25 --vector-len 1024 --hidden-size 1024 --num-layers 1 --in-mode 1 --bias-mode 0 -dir-mode 0 --rnn-mode 0 --flat-batch-fill
    COMMAND $<TARGET_FILE:test_lstm> --verbose --batch-size 128 --seq-len 25 --vector-len 1024 --hidden-size 1024 --num-layers 1 --in-mode 1 --bias-mode 0 -dir-mode 0 --rnn-mode 0 --flat-batch-fill
    COMMAND $<TARGET_FILE:test_lstm> --verbose --batch-size 16 --seq-len 25 --vector-len 2048 --hidden-size 2048 --num-layers 1 --in-mode 1 --bias-mode 0 -dir-mode 0 --rnn-mode 0 --flat-batch-fill
    COMMAND $<TARGET_FILE:test_lstm> --verbose --batch-size 32 --seq-len 25 --vector-len 2048 --hidden-size 2048 --num-layers 1 --in-mode 1 --bias-mode 0 -dir-mode 0 --rnn-mode 0 --flat-batch-fill
    COMMAND $<TARGET_FILE:test_lstm> --verbose --batch-size 64 --seq-len 25 --vector-len 2048 --hidden-size 2048 --num-layers 1 --in-mode 1 --bias-mode 0 -dir-mode 0 --rnn-mode 0 --flat-batch-fill
    COMMAND $<TARGET_FILE:test_lstm> --verbose --batch-size 128 --seq-len 25 --vector-len 2048 --hidden-size 2048 --num-layers 1 --in-mode 1 --bias-mode 0 -dir-mode 0 --rnn-mode 0 --flat-batch-fill
    COMMAND $<TARGET_FILE:test_lstm> --verbose --batch-size 16 --seq-len 25 --vector-len 4096 --hidden-size 4096 --num-layers 1 --in-mode 1 --bias-mode 0 -dir-mode 0 --rnn-mode 0 --flat-batch-fill
    COMMAND $<TARGET_FILE:test_lstm> --verbose --batch-size 32 --seq-len 25 --vector-len 4096 --hidden-size 4096 --num-layers 1 --in-mode 1 --bias-mode 0 -dir-mode 0 --rnn-mode 0 --flat-batch-fill
    COMMAND $<TARGET_FILE:test_lstm> --verbose --batch-size 64 --seq-len 25 --vector-len 4096 --hidden-size 4096 --num-layers 1 --in-mode 1 --bias-mode 0 -dir-mode 0 --rnn-mode 0 --flat-batch-fill
    COMMAND $<TARGET_FILE:test_lstm> --verbose --batch-size 128 --seq-len 25 --vector-len 4096 --hidden-size 4096 --num-layers 1 --in-mode 1 --bias-mode 0 -dir-mode 0 --rnn-mode 0 --flat-batch-fill
    COMMAND $<TARGET_FILE:test_lstm> --verbose --batch-size 8 --seq-len 50 --vector-len 1536 --hidden-size 1536 --num-layers 1 --in-mode 1 --bias-mode 0 -dir-mode 0 --rnn-mode 0 --flat-batch-fill
    COMMAND $<TARGET_FILE:test_lstm> --verbose --batch-size 16 --seq-len 50 --vector-len 1536 --hidden-size 1536 --num-layers 1 --in-mode 1 --bias-mode 0 -dir-mode 0 --rnn-mode 0 --flat-batch-fill
    COMMAND $<TARGET_FILE:test_lstm> --verbose --batch-size 32 --seq-len 50 --vector-len 1536 --hidden-size 1536 --num-layers 1 --in-mode 1 --bias-mode 0 -dir-mode 0 --rnn-mode 0 --flat-batch-fill
    COMMAND $<TARGET_FILE:test_lstm> --verbose --batch-size 16 --seq-len 150 --vector-len 256 --hidden-size 256 --num-layers 1 --in-mode 1 --bias-mode 0 -dir-mode 0 --rnn-mode 0 --flat-batch-fill
    COMMAND $<TARGET_FILE:test_lstm> --verbose --batch-size 32 --seq-len 150 --vector-len 256 --hidden-size 256 --num-layers 1 --in-mode 1 --bias-mode 0 -dir-mode 0 --rnn-mode 0 --flat-batch-fill
    COMMAND $<TARGET_FILE:test_lstm> --verbose --batch-size 64 --seq-len 150 --vector-len 256 --hidden-size 256 --num-layers 1 --in-mode 1 --bias-mode 0 -dir-mode 0 --rnn-mode 0 --flat-batch-fill
    COMMAND $<TARGET_FILE:test_gru> --verbose --batch-size 32 --seq-len 1500 --vector-len 2816 --hidden-size 2816 --num-layers 1 --in-mode 1 --bias-mode 0 -dir-mode 0 --rnn-mode 0 --flat-batch-fill
    COMMAND $<TARGET_FILE:test_gru> --verbose --batch-size 32 --seq-len 750 --vector-len 2816 --hidden-size 2816 --num-layers 1 --in-mode 1 --bias-mode 0 -dir-mode 0 --rnn-mode 0 --flat-batch-fill
    COMMAND $<TARGET_FILE:test_gru> --verbose --batch-size 32 --seq-len 375 --vector-len 2816 --hidden-size 2816 --num-layers 1 --in-mode 1 --bias-mode 0 -dir-mode 0 --rnn-mode 0 --flat-batch-fill
    COMMAND $<TARGET_FILE:test_gru> --verbose --batch-size 32 --seq-len 187 --vector-len 2816 --hidden-size 2816 --num-layers 1 --in-mode 1 --bias-mode 0 -dir-mode 0 --rnn-mode 0 --flat-batch-fill
    COMMAND $<TARGET_FILE:test_gru> --verbose --batch-size 32 --seq-len 1500 --vector-len 2048 --hidden-size 2048 --num-layers 1 --in-mode 1 --bias-mode 0 -dir-mode 0 --rnn-mode 0 --flat-batch-fill
    COMMAND $<TARGET_FILE:test_gru> --verbose --batch-size 32 --seq-len 750 --vector-len 2048 --hidden-size 2048 --num-layers 1 --in-mode 1 --bias-mode 0 -dir-mode 0 --rnn-mode 0 --flat-batch-fill
    COMMAND $<TARGET_FILE:test_gru> --verbose --batch-size 32 --seq-len 375 --vector-len 2048 --hidden-size 2048 --num-layers 1 --in-mode 1 --bias-mode 0 -dir-mode 0 --rnn-mode 0 --flat-batch-fill
    COMMAND $<TARGET_FILE:test_gru> --verbose --batch-size 32 --seq-len 187 --vector-len 2048 --hidden-size 2048 --num-layers 1 --in-mode 1 --bias-mode 0 -dir-mode 0 --rnn-mode 0 --flat-batch-fill
    COMMAND $<TARGET_FILE:test_gru> --verbose --batch-size 32 --seq-len 1500 --vector-len 1536 --hidden-size 1536 --num-layers 1 --in-mode 1 --bias-mode 0 -dir-mode 0 --rnn-mode 0 --flat-batch-fill
    COMMAND $<TARGET_FILE:test_gru> --verbose --batch-size 32 --seq-len 750 --vector-len 1536 --hidden-size 1536 --num-layers 1 --in-mode 1 --bias-mode 0 -dir-mode 0 --rnn-mode 0 --flat-batch-fill
    COMMAND $<TARGET_FILE:test_gru> --verbose --batch-size 32 --seq-len 375 --vector-len 1536 --hidden-size 1536 --num-layers 1 --in-mode 1 --bias-mode 0 -dir-mode 0 --rnn-mode 0 --flat-batch-fill
    COMMAND $<TARGET_FILE:test_gru> --verbose --batch-size 32 --seq-len 187 --vector-len 1536 --hidden-size 1536 --num-layers 1 --in-mode 1 --bias-mode 0 -dir-mode 0 --rnn-mode 0 --flat-batch-fill
    COMMAND $<TARGET_FILE:test_gru> --verbose --batch-size 32 --seq-len 1500 --vector-len 2560 --hidden-size 2560 --num-layers 1 --in-mode 1 --bias-mode 0 -dir-mode 0 --rnn-mode 0 --flat-batch-fill
    COMMAND $<TARGET_FILE:test_gru> --verbose --batch-size 32 --seq-len 750 --vector-len 2560 --hidden-size 2560 --num-layers 1 --in-mode 1 --bias-mode 0 -dir-mode 0 --rnn-mode 0 --flat-batch-fill
    COMMAND $<TARGET_FILE:test_gru> --verbose --batch-size 32 --seq-len 375 --vector-len 2560 --hidden-size 2560 --num-layers 1 --in-mode 1 --bias-mode 0 -dir-mode 0 --rnn-mode 0 --flat-batch-fill
    COMMAND $<TARGET_FILE:test_gru> --verbose --batch-size 32 --seq-len 187 --vector-len 2560 --hidden-size 2560 --num-layers 1 --in-mode 1 --bias-mode 0 -dir-mode 0 --rnn-mode 0 --flat-batch-fill
    COMMAND $<TARGET_FILE:test_gru> --verbose --batch-size 32 --seq-len 1 --vector-len 512 --hidden-size 512 --num-layers 1 --in-mode 1 --bias-mode 0 -dir-mode 0 --rnn-mode 0 --flat-batch-fill
    COMMAND $<TARGET_FILE:test_gru> --verbose --batch-size 32 --seq-len 1500 --vector-len 1024 --hidden-size 1024 --num-layers 1 --in-mode 1 --bias-mode 0 -dir-mode 0 --rnn-mode 0 --flat-batch-fill
    COMMAND $<TARGET_FILE:test_gru> --verbose --batch-size 64 --seq-len 1500 --vector-len 1024 --hidden-size 1024 --num-layers 1 --in-mode 1 --bias-mode 0 -dir-mode 0 --rnn-mode 0 --flat-batch-fill
    )
endif()


add_custom_test(test_rnn_extra SKIP_UNLESS_ALL GFX103X_ENABLED
COMMAND $<TARGET_FILE:test_rnn_vanilla> --verbose --batch-size 32 --seq-len 3 --batch-seq 32 32 32 --vector-len 128 --hidden-size 128 --num-layers 1 --in-mode 0 --bias-mode 0 -dir-mode 0 --rnn-mode 0 --no-hx
COMMAND $<TARGET_FILE:test_rnn_vanilla> --verbose --batch-size 32 --seq-len 3 --batch-seq 32 32 32 --vector-len 128 --hidden-size 128 --num-layers 1 --in-mode 0 --bias-mode 0 -dir-mode 0 --rnn-mode 0 --no-dhy
COMMAND $<TARGET_FILE:test_rnn_vanilla> --verbose --batch-size 32 --seq-len 3 --batch-seq 32 32 32 --vector-len 128 --hidden-size 128 --num-layers 1 --in-mode 0 --bias-mode 0 -dir-mode 0 --rnn-mode 0 --no-hx --no-dhy
COMMAND $<TARGET_FILE:test_rnn_vanilla> --verbose --batch-size 32 --seq-len 3 --batch-seq 32 32 32 --vector-len 128 --hidden-size 128 --num-layers 1 --in-mode 0 --bias-mode 0 -dir-mode 0 --rnn-mode 1 --no-hx
COMMAND $<TARGET_FILE:test_rnn_vanilla> --verbose --batch-size 32 --seq-len 3 --batch-seq 32 32 32 --vector-len 128 --hidden-size 128 --num-layers 1 --in-mode 0 --bias-mode 0 -dir-mode 0 --rnn-mode 1 --no-dhy
COMMAND $<TARGET_FILE:test_rnn_vanilla> --verbose --batch-size 32 --seq-len 3 --batch-seq 32 32 32 --vector-len 128 --hidden-size 128 --num-layers 1 --in-mode 0 --bias-mode 0 -dir-mode 0 --rnn-mode 1 --no-hx --no-dhy
COMMAND $<TARGET_FILE:test_rnn_vanilla> --verbose --batch-size 32 --seq-len 3 --batch-seq 32 32 32 --vector-len 128 --hidden-size 128 --num-layers 1 --in-mode 0 --bias-mode 0 -dir-mode 1 --rnn-mode 0 --no-hx
COMMAND $<TARGET_FILE:test_rnn_vanilla> --verbose --batch-size 32 --seq-len 3 --batch-seq 32 32 32 --vector-len 128 --hidden-size 128 --num-layers 1 --in-mode 0 --bias-mode 0 -dir-mode 1 --rnn-mode 0 --no-dhy
COMMAND $<TARGET_FILE:test_rnn_vanilla> --verbose --batch-size 32 --seq-len 3 --batch-seq 32 32 32 --vector-len 128 --hidden-size 128 --num-layers 1 --in-mode 0 --bias-mode 0 -dir-mode 1 --rnn-mode 0 --no-hx --no-dhy
COMMAND $<TARGET_FILE:test_rnn_vanilla> --verbose --batch-size 32 --seq-len 3 --batch-seq 32 32 32 --vector-len 128 --hidden-size 128 --num-layers 1 --in-mode 0 --bias-mode 0 -dir-mode 1 --rnn-mode 1 --no-hx
COMMAND $<TARGET_FILE:test_rnn_vanilla> --verbose --batch-size 32 --seq-len 3 --batch-seq 32 32 32 --vector-len 128 --hidden-size 128 --num-layers 1 --in-mode 0 --bias-mode 0 -dir-mode 1 --rnn-mode 1 --no-dhy
COMMAND $<TARGET_FILE:test_rnn_vanilla> --verbose --batch-size 32 --seq-len 3 --batch-seq 32 32 32 --vector-len 128 --hidden-size 128 --num-layers 1 --in-mode 0 --bias-mode 0 -dir-mode 1 --rnn-mode 1 --no-hx --no-dhy
COMMAND $<TARGET_FILE:test_rnn_vanilla> --verbose --batch-size 32 --seq-len 3 --batch-seq 32 32 32 --vector-len 128 --hidden-size 128 --num-layers 1 --in-mode 0 --bias-mode 0 -dir-mode 0 --rnn-mode 0 --no-hy
COMMAND $<TARGET_FILE:test_rnn_vanilla> --verbose --batch-size 32 --seq-len 3 --batch-seq 32 32 32 --vector-len 128 --hidden-size 128 --num-layers 1 --in-mode 0 --bias-mode 0 -dir-mode 0 --rnn-mode 0 --no-dhx
COMMAND $<TARGET_FILE:test_rnn_vanilla> --verbose --batch-size 32 --seq-len 3 --batch-seq 32 32 32 --vector-len 128 --hidden-size 128 --num-layers 1 --in-mode 0 --bias-mode 0 -dir-mode 0 --rnn-mode 0 --no-hy --no-dhx
COMMAND $<TARGET_FILE:test_rnn_vanilla> --verbose --batch-size 32 --seq-len 3 --batch-seq 32 32 32 --vector-len 128 --hidden-size 128 --num-layers 1 --in-mode 0 --bias-mode 0 -dir-mode 0 --rnn-mode 1 --no-hy
COMMAND $<TARGET_FILE:test_rnn_vanilla> --verbose --batch-size 32 --seq-len 3 --batch-seq 32 32 32 --vector-len 128 --hidden-size 128 --num-layers 1 --in-mode 0 --bias-mode 0 -dir-mode 0 --rnn-mode 1 --no-dhx
COMMAND $<TARGET_FILE:test_rnn_vanilla> --verbose --batch-size 32 --seq-len 3 --batch-seq 32 32 32 --vector-len 128 --hidden-size 128 --num-layers 1 --in-mode 0 --bias-mode 0 -dir-mode 0 --rnn-mode 1 --no-hy --no-dhx
COMMAND $<TARGET_FILE:test_rnn_vanilla> --verbose --batch-size 32 --seq-len 3 --batch-seq 32 32 32 --vector-len 128 --hidden-size 128 --num-layers 1 --in-mode 0 --bias-mode 0 -dir-mode 1 --rnn-mode 0 --no-hy
COMMAND $<TARGET_FILE:test_rnn_vanilla> --verbose --batch-size 32 --seq-len 3 --batch-seq 32 32 32 --vector-len 128 --hidden-size 128 --num-layers 1 --in-mode 0 --bias-mode 0 -dir-mode 1 --rnn-mode 0 --no-dhx
COMMAND $<TARGET_FILE:test_rnn_vanilla> --verbose --batch-size 32 --seq-len 3 --batch-seq 32 32 32 --vector-len 128 --hidden-size 128 --num-layers 1 --in-mode 0 --bias-mode 0 -dir-mode 1 --rnn-mode 0 --no-hy --no-dhx
COMMAND $<TARGET_FILE:test_rnn_vanilla> --verbose --batch-size 32 --seq-len 3 --batch-seq 32 32 32 --vector-len 128 --hidden-size 128 --num-layers 1 --in-mode 0 --bias-mode 0 -dir-mode 1 --rnn-mode 1 --no-hy
COMMAND $<TARGET_FILE:test_rnn_vanilla> --verbose --batch-size 32 --seq-len 3 --batch-seq 32 32 32 --vector-len 128 --hidden-size 128 --num-layers 1 --in-mode 0 --bias-mode 0 -dir-mode 1 --rnn-mode 1 --no-dhx
COMMAND $<TARGET_FILE:test_rnn_vanilla> --verbose --batch-size 32 --seq-len 3 --batch-seq 32 32 32 --vector-len 128 --hidden-size 128 --num-layers 1 --in-mode 0 --bias-mode 0 -dir-mode 1 --rnn-mode 1 --no-hy --no-dhx
COMMAND $<TARGET_FILE:test_rnn_vanilla> --verbose --batch-size 32 --seq-len 3 --batch-seq 32 32 32 --vector-len 128 --hidden-size 128 --num-layers 1 --in-mode 0 --bias-mode 0 -dir-mode 0 --rnn-mode 0 --no-hx --no-dhy --no-hy --no-dhx
COMMAND $<TARGET_FILE:test_rnn_vanilla> --verbose --batch-size 32 --seq-len 3 --batch-seq 32 32 32 --vector-len 128 --hidden-size 128 --num-layers 1 --in-mode 0 --bias-mode 0 -dir-mode 0 --rnn-mode 1 --no-hx --no-dhy --no-hy --no-dhx
COMMAND $<TARGET_FILE:test_rnn_vanilla> --verbose --batch-size 32 --seq-len 3 --batch-seq 32 32 32 --vector-len 128 --hidden-size 128 --num-layers 1 --in-mode 0 --bias-mode 0 -dir-mode 1 --rnn-mode 0 --no-hx --no-dhy --no-hy --no-dhx
COMMAND $<TARGET_FILE:test_rnn_vanilla> --verbose --batch-size 32 --seq-len 3 --batch-seq 32 32 32 --vector-len 128 --hidden-size 128 --num-layers 1 --in-mode 0 --bias-mode 0 -dir-mode 1 --rnn-mode 1 --no-hx --no-dhy --no-hy --no-dhx
)

add_custom_test(test_gru_extra SKIP_UNLESS_ALL GFX103X_ENABLED
COMMAND $<TARGET_FILE:test_gru> --verbose --batch-size 32 --seq-len 3 --batch-seq 32 32 32 --vector-len 128 --hidden-size 128 --num-layers 1 --in-mode 0 --bias-mode 0 -dir-mode 0 --no-hx
COMMAND $<TARGET_FILE:test_gru> --verbose --batch-size 32 --seq-len 3 --batch-seq 32 32 32 --vector-len 128 --hidden-size 128 --num-layers 1 --in-mode 0 --bias-mode 0 -dir-mode 0 --no-dhy
COMMAND $<TARGET_FILE:test_gru> --verbose --batch-size 32 --seq-len 3 --batch-seq 32 32 32 --vector-len 128 --hidden-size 128 --num-layers 1 --in-mode 0 --bias-mode 0 -dir-mode 0 --no-hx --no-dhy
COMMAND $<TARGET_FILE:test_gru> --verbose --batch-size 32 --seq-len 3 --batch-seq 32 32 32 --vector-len 128 --hidden-size 128 --num-layers 1 --in-mode 0 --bias-mode 0 -dir-mode 1 --no-hx
COMMAND $<TARGET_FILE:test_gru> --verbose --batch-size 32 --seq-len 3 --batch-seq 32 32 32 --vector-len 128 --hidden-size 128 --num-layers 1 --in-mode 0 --bias-mode 0 -dir-mode 1 --no-dhy
COMMAND $<TARGET_FILE:test_gru> --verbose --batch-size 32 --seq-len 3 --batch-seq 32 32 32 --vector-len 128 --hidden-size 128 --num-layers 1 --in-mode 0 --bias-mode 0 -dir-mode 1 --no-hx --no-dhy
COMMAND $<TARGET_FILE:test_gru> --verbose --batch-size 32 --seq-len 3 --batch-seq 32 32 32 --vector-len 128 --hidden-size 128 --num-layers 1 --in-mode 0 --bias-mode 0 -dir-mode 0 --no-hy
COMMAND $<TARGET_FILE:test_gru> --verbose --batch-size 32 --seq-len 3 --batch-seq 32 32 32 --vector-len 128 --hidden-size 128 --num-layers 1 --in-mode 0 --bias-mode 0 -dir-mode 0 --no-dhx
COMMAND $<TARGET_FILE:test_gru> --verbose --batch-size 32 --seq-len 3 --batch-seq 32 32 32 --vector-len 128 --hidden-size 128 --num-layers 1 --in-mode 0 --bias-mode 0 -dir-mode 0 --no-hy --no-dhx
COMMAND $<TARGET_FILE:test_gru> --verbose --batch-size 32 --seq-len 3 --batch-seq 32 32 32 --vector-len 128 --hidden-size 128 --num-layers 1 --in-mode 0 --bias-mode 0 -dir-mode 1 --no-hy
COMMAND $<TARGET_FILE:test_gru> --verbose --batch-size 32 --seq-len 3 --batch-seq 32 32 32 --vector-len 128 --hidden-size 128 --num-layers 1 --in-mode 0 --bias-mode 0 -dir-mode 1 --no-dhx
COMMAND $<TARGET_FILE:test_gru> --verbose --batch-size 32 --seq-len 3 --batch-seq 32 32 32 --vector-len 128 --hidden-size 128 --num-layers 1 --in-mode 0 --bias-mode 0 -dir-mode 1 --no-hy --no-dhx
COMMAND $<TARGET_FILE:test_gru> --verbose --batch-size 32 --seq-len 3 --batch-seq 32 32 32 --vector-len 128 --hidden-size 128 --num-layers 1 --in-mode 0 --bias-mode 0 -dir-mode 0 --no-hx --no-dhy --no-hy --no-dhx
COMMAND $<TARGET_FILE:test_gru> --verbose --batch-size 32 --seq-len 3 --batch-seq 32 32 32 --vector-len 128 --hidden-size 128 --num-layers 1 --in-mode 0 --bias-mode 0 -dir-mode 1 --no-hx --no-dhy --no-hy --no-dhx
)

add_custom_test(test_lstm_extra SKIP_UNLESS_ALL GFX103X_ENABLED
COMMAND $<TARGET_FILE:test_lstm> --verbose --batch-size 32 --seq-len 3 --batch-seq 32 32 32 --vector-len 128 --hidden-size 128 --num-layers 1 --in-mode 0 --bias-mode 0 -dir-mode 0 --no-hx
COMMAND $<TARGET_FILE:test_lstm> --verbose --batch-size 32 --seq-len 3 --batch-seq 32 32 32 --vector-len 128 --hidden-size 128 --num-layers 1 --in-mode 0 --bias-mode 0 -dir-mode 0 --no-dhy
COMMAND $<TARGET_FILE:test_lstm> --verbose --batch-size 32 --seq-len 3 --batch-seq 32 32 32 --vector-len 128 --hidden-size 128 --num-layers 1 --in-mode 0 --bias-mode 0 -dir-mode 0 --no-hx --no-dhy
COMMAND $<TARGET_FILE:test_lstm> --verbose --batch-size 32 --seq-len 3 --batch-seq 32 32 32 --vector-len 128 --hidden-size 128 --num-layers 1 --in-mode 0 --bias-mode 0 -dir-mode 0 --no-cx
COMMAND $<TARGET_FILE:test_lstm> --verbose --batch-size 32 --seq-len 3 --batch-seq 32 32 32 --vector-len 128 --hidden-size 128 --num-layers 1 --in-mode 0 --bias-mode 0 -dir-mode 0 --no-hx --no-cx
COMMAND $<TARGET_FILE:test_lstm> --verbose --batch-size 32 --seq-len 3 --batch-seq 32 32 32 --vector-len 128 --hidden-size 128 --num-layers 1 --in-mode 0 --bias-mode 0 -dir-mode 0 --no-dcy
COMMAND $<TARGET_FILE:test_lstm> --verbose --batch-size 32 --seq-len 3 --batch-seq 32 32 32 --vector-len 128 --hidden-size 128 --num-layers 1 --in-mode 0 --bias-mode 0 -dir-mode 0 --no-cx --no-dcy
COMMAND $<TARGET_FILE:test_lstm> --verbose --batch-size 32 --seq-len 3 --batch-seq 32 32 32 --vector-len 128 --hidden-size 128 --num-layers 1 --in-mode 0 --bias-mode 0 -dir-mode 1 --no-hx
COMMAND $<TARGET_FILE:test_lstm> --verbose --batch-size 32 --seq-len 3 --batch-seq 32 32 32 --vector-len 128 --hidden-size 128 --num-layers 1 --in-mode 0 --bias-mode 0 -dir-mode 1 --no-dhy
COMMAND $<TARGET_FILE:test_lstm> --verbose --batch-size 32 --seq-len 3 --batch-seq 32 32 32 --vector-len 128 --hidden-size 128 --num-layers 1 --in-mode 0 --bias-mode 0 -dir-mode 1 --no-hx --no-dhy
COMMAND $<TARGET_FILE:test_lstm> --verbose --batch-size 32 --seq-len 3 --batch-seq 32 32 32 --vector-len 128 --hidden-size 128 --num-layers 1 --in-mode 0 --bias-mode 0 -dir-mode 1 --no-cx
COMMAND $<TARGET_FILE:test_lstm> --verbose --batch-size 32 --seq-len 3 --batch-seq 32 32 32 --vector-len 128 --hidden-size 128 --num-layers 1 --in-mode 0 --bias-mode 0 -dir-mode 1 --no-hx --no-cx
COMMAND $<TARGET_FILE:test_lstm> --verbose --batch-size 32 --seq-len 3 --batch-seq 32 32 32 --vector-len 128 --hidden-size 128 --num-layers 1 --in-mode 0 --bias-mode 0 -dir-mode 1 --no-dcy
COMMAND $<TARGET_FILE:test_lstm> --verbose --batch-size 32 --seq-len 3 --batch-seq 32 32 32 --vector-len 128 --hidden-size 128 --num-layers 1 --in-mode 0 --bias-mode 0 -dir-mode 1 --no-cx --no-dcy
COMMAND $<TARGET_FILE:test_lstm> --verbose --batch-size 32 --seq-len 3 --batch-seq 32 32 32 --vector-len 128 --hidden-size 128 --num-layers 1 --in-mode 0 --bias-mode 0 -dir-mode 0 --no-hy
COMMAND $<TARGET_FILE:test_lstm> --verbose --batch-size 32 --seq-len 3 --batch-seq 32 32 32 --vector-len 128 --hidden-size 128 --num-layers 1 --in-mode 0 --bias-mode 0 -dir-mode 0 --no-dhx
COMMAND $<TARGET_FILE:test_lstm> --verbose --batch-size 32 --seq-len 3 --batch-seq 32 32 32 --vector-len 128 --hidden-size 128 --num-layers 1 --in-mode 0 --bias-mode 0 -dir-mode 0 --no-hy --no-dhx
COMMAND $<TARGET_FILE:test_lstm> --verbose --batch-size 32 --seq-len 3 --batch-seq 32 32 32 --vector-len 128 --hidden-size 128 --num-layers 1 --in-mode 0 --bias-mode 0 -dir-mode 0 --no-cy
COMMAND $<TARGET_FILE:test_lstm> --verbose --batch-size 32 --seq-len 3 --batch-seq 32 32 32 --vector-len 128 --hidden-size 128 --num-layers 1 --in-mode 0 --bias-mode 0 -dir-mode 0 --no-hy --no-cy
COMMAND $<TARGET_FILE:test_lstm> --verbose --batch-size 32 --seq-len 3 --batch-seq 32 32 32 --vector-len 128 --hidden-size 128 --num-layers 1 --in-mode 0 --bias-mode 0 -dir-mode 0 --no-dcx
COMMAND $<TARGET_FILE:test_lstm> --verbose --batch-size 32 --seq-len 3 --batch-seq 32 32 32 --vector-len 128 --hidden-size 128 --num-layers 1 --in-mode 0 --bias-mode 0 -dir-mode 0 --no-cy --no-dcx
COMMAND $<TARGET_FILE:test_lstm> --verbose --batch-size 32 --seq-len 3 --batch-seq 32 32 32 --vector-len 128 --hidden-size 128 --num-layers 1 --in-mode 0 --bias-mode 0 -dir-mode 1 --no-hy
COMMAND $<TARGET_FILE:test_lstm> --verbose --batch-size 32 --seq-len 3 --batch-seq 32 32 32 --vector-len 128 --hidden-size 128 --num-layers 1 --in-mode 0 --bias-mode 0 -dir-mode 1 --no-dhx
COMMAND $<TARGET_FILE:test_lstm> --verbose --batch-size 32 --seq-len 3 --batch-seq 32 32 32 --vector-len 128 --hidden-size 128 --num-layers 1 --in-mode 0 --bias-mode 0 -dir-mode 1 --no-hy --no-dhx
COMMAND $<TARGET_FILE:test_lstm> --verbose --batch-size 32 --seq-len 3 --batch-seq 32 32 32 --vector-len 128 --hidden-size 128 --num-layers 1 --in-mode 0 --bias-mode 0 -dir-mode 1 --no-cy
COMMAND $<TARGET_FILE:test_lstm> --verbose --batch-size 32 --seq-len 3 --batch-seq 32 32 32 --vector-len 128 --hidden-size 128 --num-layers 1 --in-mode 0 --bias-mode 0 -dir-mode 1 --no-hy --no-cy
COMMAND $<TARGET_FILE:test_lstm> --verbose --batch-size 32 --seq-len 3 --batch-seq 32 32 32 --vector-len 128 --hidden-size 128 --num-layers 1 --in-mode 0 --bias-mode 0 -dir-mode 1 --no-dcx
COMMAND $<TARGET_FILE:test_lstm> --verbose --batch-size 32 --seq-len 3 --batch-seq 32 32 32 --vector-len 128 --hidden-size 128 --num-layers 1 --in-mode 0 --bias-mode 0 -dir-mode 1 --no-cy --no-dcx
COMMAND $<TARGET_FILE:test_lstm> --verbose --batch-size 32 --seq-len 3 --batch-seq 32 32 32 --vector-len 128 --hidden-size 128 --num-layers 1 --in-mode 0 --bias-mode 0 -dir-mode 0 --no-hx --no-dhy --no-cx --no-dcy --no-hy --no-dhx --no-cy --no-dcx
COMMAND $<TARGET_FILE:test_lstm> --verbose --batch-size 32 --seq-len 3 --batch-seq 32 32 32 --vector-len 128 --hidden-size 128 --num-layers 1 --in-mode 0 --bias-mode 0 -dir-mode 1 --no-hx --no-dhy --no-cx --no-dcy --no-hy --no-dhx --no-cy --no-dcx
)


add_custom_test(test_conv_extra SKIP_UNLESS_ALL GFX103X_ENABLED
# COMMAND	$<TARGET_FILE:test_conv2d>	--verbose	--input	1	1	1	1	--weights	1	1	2	2	--pads_strides_dilations	0	0	3	3	1	1
COMMAND	$<TARGET_FILE:test_conv2d>	--verbose	--input	4	1	161	700	--weights	4	1	5	20	--pads_strides_dilations	0	0	2	2	1	1
COMMAND	$<TARGET_FILE:test_conv2d>	--verbose	--input	4	1	161	700	--weights	4	1	5	20	--pads_strides_dilations	0	0	2	2	1	1
COMMAND	$<TARGET_FILE:test_conv2d>	--verbose	--input	4	32	79	341	--weights	4	32	5	10	--pads_strides_dilations	0	0	2	2	1	1
COMMAND	$<TARGET_FILE:test_conv2d>	--verbose	--input	4	32	79	341	--weights	4	32	5	10	--pads_strides_dilations	0	0	2	2	1	1
COMMAND	$<TARGET_FILE:test_conv2d>	--verbose	--input	4	3	227	227	--weights	4	3	11	11	--pads_strides_dilations	0	0	4	4	1	1
COMMAND	$<TARGET_FILE:test_conv2d>	--verbose	--input	4	3	224	224	--weights	4	3	11	11	--pads_strides_dilations	2	2	4	4	1	1
COMMAND	$<TARGET_FILE:test_conv2d>	--verbose	--input	16	1	48	480	--weights	16	1	3	3	--pads_strides_dilations	1	1	1	1	1	1
# Forward disabled since FFT fails verification for the forward direction
COMMAND	$<TARGET_FILE:test_conv2d>	--verbose	--input	32	64	27	27	--weights	192	64	5	5	--pads_strides_dilations	2	2	1	1	1	1 --disable-forward
# COMMAND	$<TARGET_FILE:test_conv2d>	--verbose	--input	4	64	14	14	--weights	24	64	5	5	--pads_strides_dilations	2	2	1	1	1	1
COMMAND	$<TARGET_FILE:test_conv2d>	--verbose	--input	4	96	14	14	--weights	32	96	5	5	--pads_strides_dilations	2	2	1	1	1	1
COMMAND	$<TARGET_FILE:test_conv2d>	--verbose	--input	4	16	14	14	--weights	4	16	5	5	--pads_strides_dilations	2	2	1	1	1	1
COMMAND	$<TARGET_FILE:test_conv2d>	--verbose	--input	4	32	14	14	--weights	4	32	5	5	--pads_strides_dilations	2	2	1	1	1	1

COMMAND $<TARGET_FILE:test_conv2d> ${MIOPEN_TEST_FLOAT_ARG} --input 16 3 64 128 --weights 96 3 11 11 --pads_strides_dilations 0 0 1 1 1 1 ${MIOPEN_TEST_FLAGS_ARGS}
COMMAND $<TARGET_FILE:test_conv2d> ${MIOPEN_TEST_FLOAT_ARG} --input 16 3 32 32 --weights 96 3 11 11 --pads_strides_dilations 0 0 2 2 1 1  ${MIOPEN_TEST_FLAGS_ARGS}
COMMAND $<TARGET_FILE:test_conv2d> ${MIOPEN_TEST_FLOAT_ARG} --input 16 3 64 128 --weights 96 3 11 11 --pads_strides_dilations 5 5 2 2 1 1 ${MIOPEN_TEST_FLAGS_ARGS}
COMMAND $<TARGET_FILE:test_conv2d> ${MIOPEN_TEST_FLOAT_ARG} --input 16 3 32 32 --weights 96 3 11 11 --pads_strides_dilations 5 5 2 2 1 1  ${MIOPEN_TEST_FLAGS_ARGS}

COMMAND $<TARGET_FILE:test_conv2d> ${MIOPEN_TEST_FLOAT_ARG} --input 2 16 1024 2048 --weights 32 16 3 3 --pads_strides_dilations 0 0 1 1 1 1 ${MIOPEN_TEST_FLAGS_ARGS}
COMMAND $<TARGET_FILE:test_conv2d> ${MIOPEN_TEST_FLOAT_ARG} --input 2 16 1024 2048 --weights 32 16 3 3 --pads_strides_dilations 1 1 1 1 1 1 ${MIOPEN_TEST_FLAGS_ARGS}
COMMAND $<TARGET_FILE:test_conv2d> ${MIOPEN_TEST_FLOAT_ARG} --input 2 16 3072 3072 --weights 32 16 3 3 --pads_strides_dilations 0 0 2 2 1 1 ${MIOPEN_TEST_FLAGS_ARGS}
COMMAND $<TARGET_FILE:test_conv2d> ${MIOPEN_TEST_FLOAT_ARG} --input 2 16 3072 3072 --weights 32 16 3 3 --pads_strides_dilations 2 2 2 2 1 1 ${MIOPEN_TEST_FLAGS_ARGS}

COMMAND $<TARGET_FILE:test_conv2d> ${MIOPEN_TEST_FLOAT_ARG} --input 128 320 1 7 --weights 256 320 1 1 --pads_strides_dilations 0 0 1 1 1 1 ${MIOPEN_TEST_FLAGS_ARGS}
COMMAND $<TARGET_FILE:test_conv2d> ${MIOPEN_TEST_FLOAT_ARG} --input 128 1024 1 7 --weights 2048 1024 1 1 --pads_strides_dilations 1 1 1 1 1 1 ${MIOPEN_TEST_FLAGS_ARGS}
COMMAND $<TARGET_FILE:test_conv2d> ${MIOPEN_TEST_FLOAT_ARG} --input 352 192 7 1 --weights 320 192 1 1 --pads_strides_dilations 0 0 1 1 1 1 ${MIOPEN_TEST_FLAGS_ARGS}
COMMAND $<TARGET_FILE:test_conv2d> ${MIOPEN_TEST_FLOAT_ARG} --input 352 16 7 1 --weights 32 16 1 1 --pads_strides_dilations 2 2 1 1 1 1 ${MIOPEN_TEST_FLAGS_ARGS}
)

if (0) #disabled too many errors
if(MIOPEN_TEST_LIMIT GREATER 0)
if(${MIOPEN_USE_MIOPENGEMM} AND (${MIOPEN_hip_VERSION_MAJOR} EQUAL 3) AND (${MIOPEN_hip_VERSION_MINOR} EQUAL 7))
    add_custom_test(test_conv3d_extra  SKIP_UNLESS_ALL GFX103X_ENABLED
    COMMAND MIOPEN_LOG_LEVEL=6 $<TARGET_FILE:test_conv3d> ${MIOPEN_TEST_FLOAT_ARG} --input 2 16 50 50 50 --weights 32 16 5 5 5 --pads_strides_dilations 0 0 0 1 1 1 1 1 1 ${MIOPEN_TEST_FLAGS_ARGS}
    COMMAND MIOPEN_LOG_LEVEL=6 $<TARGET_FILE:test_conv3d> ${MIOPEN_TEST_FLOAT_ARG} --input 2 16 50 50 50 --weights 32 16 5 5 5 --pads_strides_dilations 0 0 0 2 2 2 1 1 1 ${MIOPEN_TEST_FLAGS_ARGS}
    COMMAND MIOPEN_LOG_LEVEL=6 $<TARGET_FILE:test_conv3d> ${MIOPEN_TEST_FLOAT_ARG} --input 2 16 50 50 50 --weights 32 16 5 5 5 --pads_strides_dilations 2 2 2 1 1 1 1 1 1 ${MIOPEN_TEST_FLAGS_ARGS}
    COMMAND MIOPEN_LOG_LEVEL=6 $<TARGET_FILE:test_conv3d> ${MIOPEN_TEST_FLOAT_ARG} --input 2 16 50 50 50 --weights 32 16 5 5 5 --pads_strides_dilations 0 0 0 1 1 1 2 2 2 ${MIOPEN_TEST_FLAGS_ARGS}
    #COMMAND $<TARGET_FILE:test_conv3d> ${MIOPEN_TEST_FLOAT_ARG} --input 1 16 4 161 700 --weights 16 16 3 11 11 --pads_strides_dilations 1 1 1 1 1 1 1 1 1 ${MIOPEN_TEST_FLAGS_ARGS}

    #ROCM3.7 compiler problems
    #COMMAND $<TARGET_FILE:test_conv3d> ${MIOPEN_TEST_FLOAT_ARG} --input 1 16 4 161 700 --weights 16 16 3 11 11 --pads_strides_dilations 0 0 0 1 1 1 1 1 1 ${MIOPEN_TEST_FLAGS_ARGS}
    #COMMAND $<TARGET_FILE:test_conv3d> ${MIOPEN_TEST_FLOAT_ARG} --input 1 16 4 161 700 --weights 16 16 3 11 11 --pads_strides_dilations 0 0 0 2 2 2 1 1 1 ${MIOPEN_TEST_FLAGS_ARGS}
    #COMMAND $<TARGET_FILE:test_conv3d> ${MIOPEN_TEST_FLOAT_ARG} --input 1 16 4 140 602 --weights 16 16 3 11 11 --pads_strides_dilations 1 1 1 1 1 1 1 1 1 ${MIOPEN_TEST_FLAGS_ARGS}
    #COMMAND $<TARGET_FILE:test_conv3d> ${MIOPEN_TEST_FLOAT_ARG} --input 1 16 4 140 602 --weights 16 16 3 11 11 --pads_strides_dilations 0 0 0 1 1 1 1 1 1 ${MIOPEN_TEST_FLAGS_ARGS}
    )
    message(STATUS "test_conv3d_extra reduced set")
else()
    add_custom_test(test_conv3d_extra  SKIP_UNLESS_ALL GFX103X_ENABLED
    COMMAND $<TARGET_FILE:test_conv3d> ${MIOPEN_TEST_FLOAT_ARG} --input 2 16 50 50 50 --weights 32 16 5 5 5 --pads_strides_dilations 0 0 0 1 1 1 1 1 1 ${MIOPEN_TEST_FLAGS_ARGS}
    COMMAND $<TARGET_FILE:test_conv3d> ${MIOPEN_TEST_FLOAT_ARG} --input 2 16 50  50 50 --weights 32 16 5 5 5 --pads_strides_dilations 0 0 0 2 2 2 1 1 1 ${MIOPEN_TEST_FLAGS_ARGS}
    COMMAND $<TARGET_FILE:test_conv3d> ${MIOPEN_TEST_FLOAT_ARG} --input 2 16 50 50 50 --weights 32 16 5 5 5 --pads_strides_dilations 2 2 2 1 1 1 1 1 1 ${MIOPEN_TEST_FLAGS_ARGS}
    COMMAND $<TARGET_FILE:test_conv3d> ${MIOPEN_TEST_FLOAT_ARG} --input 2 16 50 50 50 --weights 32 16 5 5 5 --pads_strides_dilations 0 0 0 1 1 1 2 2 2 ${MIOPEN_TEST_FLAGS_ARGS}
    COMMAND $<TARGET_FILE:test_conv3d> ${MIOPEN_TEST_FLOAT_ARG} --input 1 16 4 161 700 --weights 16 16 3 11 11 --pads_strides_dilations 1 1 1 1 1 1 1 1 1 ${MIOPEN_TEST_FLAGS_ARGS}
    COMMAND $<TARGET_FILE:test_conv3d> ${MIOPEN_TEST_FLOAT_ARG} --input 1 16 4 161 700 --weights 16 16 3 11 11 --pads_strides_dilations 0 0 0 1 1 1 1 1 1 ${MIOPEN_TEST_FLAGS_ARGS}
    COMMAND $<TARGET_FILE:test_conv3d> ${MIOPEN_TEST_FLOAT_ARG} --input 1 16 4 161 700 --weights 16 16 3 11 11 --pads_strides_dilations 0 0 0 2 2 2 1 1 1 ${MIOPEN_TEST_FLAGS_ARGS}
    COMMAND $<TARGET_FILE:test_conv3d> ${MIOPEN_TEST_FLOAT_ARG} --input 1 16 4 140 602 --weights 16 16 3 11 11 --pads_strides_dilations 1 1 1 1 1 1 1 1 1 ${MIOPEN_TEST_FLAGS_ARGS}
    COMMAND $<TARGET_FILE:test_conv3d> ${MIOPEN_TEST_FLOAT_ARG} --input 1 16 4 140 602 --weights 16 16 3 11 11 --pads_strides_dilations 0 0 0 1 1 1 1 1 1 ${MIOPEN_TEST_FLAGS_ARGS}
    )
endif()
endif()
endif()


add_custom_test(test_conv_trans SKIP_UNLESS_ALL GFX103X_ENABLED
COMMAND	$<TARGET_FILE:test_conv2d>	--verbose	--input	8	128	28	28	--weights	128	128	1	1	--pads_strides_dilations	0	0	1	1	1	1	--cmode	trans	--pmode	default
COMMAND	$<TARGET_FILE:test_conv2d>	--verbose	--input	8	256	28	28	--weights	256	256	1	1	--pads_strides_dilations	0	0	1	1	1	1	--cmode	trans	--pmode	same
COMMAND	$<TARGET_FILE:test_conv2d>	--verbose	--input	8	32	28	28	--weights	32	32	5	5	--pads_strides_dilations	0	0	2	2	1	1	--cmode	trans	--pmode	default
COMMAND	$<TARGET_FILE:test_conv2d>	--verbose	--input	8	512	14	14	--weights	512	512	1	1	--pads_strides_dilations	0	0	2	2	1	1	--cmode	trans	--pmode	same
COMMAND	$<TARGET_FILE:test_conv2d>	--verbose	--input	8	512	4	4	--weights	512	512	1	1	--pads_strides_dilations	0	0	1	1	1	1	--cmode	trans	--pmode	valid
COMMAND	$<TARGET_FILE:test_conv2d>	--verbose	--input	8	64	56	56	--weights	64	64	1	1	--pads_strides_dilations	0	0	2	2	1	1	--cmode	trans	--pmode	valid
COMMAND	$<TARGET_FILE:test_conv2d>	--verbose	--input	100	3	64	64	--weights	3	3	1	1	--pads_strides_dilations	2	2	1	1	1	1	--cmode	trans	--pmode	default
COMMAND	$<TARGET_FILE:test_conv2d>	--verbose	--input	100	6	4	4	--weights	6	4	1	1	--pads_strides_dilations	2	2	1	1	1	1	--cmode	trans	--pmode	default
COMMAND	$<TARGET_FILE:test_conv2d>	--verbose	--input	8	128	28	28	--weights	128	16	1	1	--pads_strides_dilations	0	0	1	1	1	1	--cmode	trans	--pmode	default	--group-count	8
COMMAND	$<TARGET_FILE:test_conv2d>	--verbose	--input	8	256	28	28	--weights	256	64	1	1	--pads_strides_dilations	0	0	1	1	1	1	--cmode	trans	--pmode	same	--group-count	4
COMMAND	$<TARGET_FILE:test_conv2d>	--verbose	--input	8	32	28	28	--weights	32	1	5	5	--pads_strides_dilations	0	0	2	2	1	1	--cmode	trans	--pmode	default	--group-count	32
COMMAND	$<TARGET_FILE:test_conv2d>	--verbose	--input	8	512	14	14	--weights	512	16	1	1	--pads_strides_dilations	0	0	2	2	1	1	--cmode	trans	--pmode	same	--group-count	32
COMMAND	$<TARGET_FILE:test_conv2d>	--verbose	--input	8	512	4	4	--weights	512	16	1	1	--pads_strides_dilations	0	0	1	1	1	1	--cmode	trans	--pmode	valid	--group-count	32
COMMAND	$<TARGET_FILE:test_conv2d>	--verbose	--input	8	64	56	56	--weights	64	2	1	1	--pads_strides_dilations	0	0	2	2	1	1	--cmode	trans	--pmode	valid	--group-count	32
COMMAND	$<TARGET_FILE:test_conv2d>	--verbose	--input	100	3	64	64	--weights	3	3	1	1	--pads_strides_dilations	2	2	1	1	1	1	--cmode	trans	--pmode	default	--group-count	3
COMMAND	$<TARGET_FILE:test_conv2d>	--verbose	--input	100	6	4	4	--weights	6	4	1	1	--pads_strides_dilations	2	2	1	1	1	1	--cmode	trans	--pmode	default	--group-count	2
)


add_custom_test(test_conv_3d SKIP_UNLESS_ALL GFX103X_ENABLED
COMMAND $<TARGET_FILE:test_conv3d> --verbose --conv_dim_type conv3d --input 16    32   4    9     9  --weights    64    32   3  3    3  --pads_strides_dilations  0  0  0    2  2   2    1   1   1  --group-count   1   --cmode conv   --pmode   default
COMMAND $<TARGET_FILE:test_conv3d> --verbose --conv_dim_type conv3d --input  4     3   4  227   227  --weights     4     3   3 11   11  --pads_strides_dilations  0  0  0    1  1   1    1   1   1  --group-count   1   --cmode conv   --pmode   default
COMMAND $<TARGET_FILE:test_conv3d> --verbose --conv_dim_type conv3d --input 16   128   4   56    56  --weights   256     4   3  3    3  --pads_strides_dilations  1  1  1    1  1   1    1   1   1  --group-count   32  --cmode conv   --pmode   default
COMMAND $<TARGET_FILE:test_conv3d> --verbose --conv_dim_type conv3d --input 16   128  56   56    56  --weights   256     4   3  3    3  --pads_strides_dilations  1  2  3    1  1   1    1   2   3  --group-count   32  --cmode conv   --pmode   default
COMMAND $<TARGET_FILE:test_conv3d> --verbose --conv_dim_type conv3d --input  4     4   4  161   700  --weights    32     1   3  5   20  --pads_strides_dilations  1  1  1    2  2   2    1   1   1  --group-count   4   --cmode conv   --pmode   default
COMMAND $<TARGET_FILE:test_conv3d> --verbose --conv_dim_type conv3d --input  8   512   4   28    28  --weights   512   128   1  1    1  --pads_strides_dilations  0  0  0    1  1   1    1   1   1  --group-count   4   --cmode conv   --pmode   same
COMMAND $<TARGET_FILE:test_conv3d> --verbose --conv_dim_type conv3d --input  8   512   4   56    56  --weights   512   128   1  1    1  --pads_strides_dilations  0  0  0    2  2   2    1   1   1  --group-count   4   --cmode conv   --pmode   same
COMMAND $<TARGET_FILE:test_conv3d> --verbose --conv_dim_type conv3d --input  8   512   3   14    14  --weights   512   128   1  1    1  --pads_strides_dilations  0  0  0    2  2   2    1   1   1  --trans_output_pads 0 0 0 --group-count   1   --cmode trans  --pmode   same
COMMAND $<TARGET_FILE:test_conv3d> --verbose --conv_dim_type conv3d --input 16    64   3    4     4  --weights    64    32   1  3    3  --pads_strides_dilations  0  0  0    2  2   2    1   1   1  --trans_output_pads 0 0 0 --group-count   4   --cmode trans  --pmode   default
COMMAND $<TARGET_FILE:test_conv3d> --verbose --conv_dim_type conv3d --input 16    32   4    9     9  --weights    64    32   3  3    3  --pads_strides_dilations  0  0  0    1  2   3    1   2   3  --group-count   1   --cmode conv   --pmode   default
COMMAND $<TARGET_FILE:test_conv3d> --verbose --conv_dim_type conv3d --input  4     3   4  227   227  --weights     4     3   3 11   11  --pads_strides_dilations  0  0  0    1  1   1    1   2   3  --group-count   1   --cmode conv   --pmode   default
COMMAND $<TARGET_FILE:test_conv3d> --verbose --conv_dim_type conv3d --input 16   128   4   56    56  --weights   256     4   3  3    3  --pads_strides_dilations  1  2  3    1  1   1    1   2   3  --group-count   32  --cmode conv   --pmode   default
COMMAND $<TARGET_FILE:test_conv3d> --verbose --conv_dim_type conv3d --input  4     4   4  161   700  --weights    32     1   3  5   20  --pads_strides_dilations  1  2  3    1  2   3    1   2   3  --group-count   4   --cmode conv   --pmode   default
COMMAND $<TARGET_FILE:test_conv3d> --verbose --conv_dim_type conv3d --input  8   512   4   28    28  --weights   512   128   1  1    1  --pads_strides_dilations  0  0  0    1  1   1    1   2   3  --group-count   4   --cmode conv   --pmode   same
COMMAND $<TARGET_FILE:test_conv3d> --verbose --conv_dim_type conv3d --input  8   512   4   56    56  --weights   512   128   1  1    1  --pads_strides_dilations  0  0  0    1  2   3    1   2   3  --group-count   4   --cmode conv   --pmode   same
COMMAND $<TARGET_FILE:test_conv3d> --verbose --conv_dim_type conv3d --input  8   512   3   14    14  --weights   512   128   1  1    1  --pads_strides_dilations  0  0  0    1  2   3    1   2   3  --trans_output_pads 0 0 0 --group-count   1   --cmode trans  --pmode   same
COMMAND $<TARGET_FILE:test_conv3d> --verbose --conv_dim_type conv3d --input 16    64   3    4     4  --weights    64    32   1  3    3  --pads_strides_dilations  0  0  0    1  2   3    1   2   3  --trans_output_pads 0 0 0 --group-count   4   --cmode trans  --pmode   default
)

set(DYNAMIC_IMPLICITGEMM_COMMON
    MIOPEN_FIND_MODE=normal)
set(DYNAMIC_IMPLICITGEMM_ENVS
    ${DYNAMIC_IMPLICITGEMM_COMMON}
    MIOPEN_DEBUG_FIND_ONLY_SOLVER=ConvAsmImplicitGemmV4R1DynamicFwd)
set(DYNAMIC_IMPLICITGEMM_1X1_ENVS
    ${DYNAMIC_IMPLICITGEMM_COMMON}
    MIOPEN_DEBUG_FIND_ONLY_SOLVER=ConvAsmImplicitGemmV4R1DynamicFwd_1x1)
set(DYNAMIC_IMPLICITGEMM_FWD_GTC_DYNAMIC_XDLOPS_ENVS
    ${DYNAMIC_IMPLICITGEMM_COMMON}
    MIOPEN_DEBUG_FIND_ONLY_SOLVER=ConvAsmImplicitGemmGTCDynamicFwdXdlops)
set(DYNAMIC_IMPLICITGEMM_BWD_ENVS
    ${DYNAMIC_IMPLICITGEMM_COMMON}
    MIOPEN_DEBUG_FIND_ONLY_SOLVER=ConvAsmImplicitGemmV4R1DynamicBwd)
set(DYNAMIC_IMPLICITGEMM_WRW_ENVS
    ${DYNAMIC_IMPLICITGEMM_COMMON}
    MIOPEN_DEBUG_FIND_ONLY_SOLVER=ConvAsmImplicitGemmV4R1DynamicWrw)
set(DYNAMIC_IMPLICITGEMM_BWD_ENVS_XDLOPS
    ${DYNAMIC_IMPLICITGEMM_COMMON}
    MIOPEN_DEBUG_FIND_ONLY_SOLVER=ConvAsmImplicitGemmGTCDynamicBwdXdlops)
set(DYNAMIC_IMPLICITGEMM_WRW_ENVS_XDLOPS
    ${DYNAMIC_IMPLICITGEMM_COMMON}
    MIOPEN_DEBUG_FIND_ONLY_SOLVER=ConvAsmImplicitGemmGTCDynamicWrwXdlops)
set(DYNAMIC_IMPLICITGEMM_XDLOPS_NHWC_FWD_ENVS
    ${DYNAMIC_IMPLICITGEMM_COMMON}
    MIOPEN_DEBUG_FIND_ONLY_SOLVER=ConvAsmImplicitGemmGTCDynamicFwdXdlopsNHWC)
set(DYNAMIC_IMPLICITGEMM_XDLOPS_NHWC_BWD_ENVS
    ${DYNAMIC_IMPLICITGEMM_COMMON}
    MIOPEN_DEBUG_FIND_ONLY_SOLVER=ConvAsmImplicitGemmGTCDynamicBwdXdlopsNHWC)

if(${CODECOV_TEST})
    add_custom_test(test_conv_igemm_dynamic_small GFX908_DISABLED GFX90A_DISABLED SKIP_XNACK_ON
    COMMAND ${DYNAMIC_IMPLICITGEMM_ENVS}     $<TARGET_FILE:test_conv2d> --verbose --input  32  32 17 17 --weights 32  32 1 7 --pads_strides_dilations 0 3 1 1 1 1 --disable-backward-data --disable-backward-weights --disable-validation
    COMMAND ${DYNAMIC_IMPLICITGEMM_WRW_ENVS} $<TARGET_FILE:test_conv2d> --verbose --input  64  64 28 28 --weights 32  64 1 1 --pads_strides_dilations 0 0 1 1 1 1 --disable-forward --disable-backward-data --disable-validation
    COMMAND ${DYNAMIC_IMPLICITGEMM_BWD_ENVS} $<TARGET_FILE:test_conv2d> --verbose --input  64  64 28 28 --weights 16  64 1 1 --pads_strides_dilations 0 0 1 1 1 1 --disable-forward --disable-backward-weights --disable-validation
    )
    set_tests_properties(test_conv_igemm_dynamic_small PROPERTIES COST 800)
else()
    add_custom_test(test_conv_igemm_dynamic_small GFX908_DISABLED GFX90A_DISABLED SKIP_XNACK_ON
    COMMAND ${DYNAMIC_IMPLICITGEMM_ENVS}     $<TARGET_FILE:test_conv2d> --verbose --input  16  16 56 56 --weights 64  16 1 1 --pads_strides_dilations 0 0 1 1 1 1 --disable-backward-data --disable-backward-weights
    COMMAND ${DYNAMIC_IMPLICITGEMM_ENVS}     $<TARGET_FILE:test_conv2d> --verbose --input  16  64 34 34 --weights 64  64 3 3 --pads_strides_dilations 0 0 1 1 1 1 --disable-backward-data --disable-backward-weights
    COMMAND ${DYNAMIC_IMPLICITGEMM_ENVS}     $<TARGET_FILE:test_conv2d> --verbose --input  32  32 17 17 --weights 32  32 1 7 --pads_strides_dilations 0 3 1 1 1 1 --disable-backward-data --disable-backward-weights
    COMMAND ${DYNAMIC_IMPLICITGEMM_1X1_ENVS} $<TARGET_FILE:test_conv2d> --verbose --input  16 384  8  8 --weights 64 384 1 1 --pads_strides_dilations 0 0 1 1 1 1 --disable-backward-data --disable-backward-weights
    COMMAND ${DYNAMIC_IMPLICITGEMM_WRW_ENVS} $<TARGET_FILE:test_conv2d> --verbose --input  64  64 28 28 --weights 32  64 1 1 --pads_strides_dilations 0 0 1 1 1 1 --disable-forward --disable-backward-data
    COMMAND ${DYNAMIC_IMPLICITGEMM_WRW_ENVS} $<TARGET_FILE:test_conv2d> --verbose --input  16  128 36 36 --weights 32  128 1 1 --pads_strides_dilations 0 0 1 1 1 1 --disable-forward --disable-backward-data
    COMMAND ${DYNAMIC_IMPLICITGEMM_BWD_ENVS} $<TARGET_FILE:test_conv2d> --verbose --input  64  64 28 28 --weights 16  64 1 1 --pads_strides_dilations 0 0 1 1 1 1 --disable-forward --disable-backward-weights
    COMMAND ${DYNAMIC_IMPLICITGEMM_BWD_ENVS} $<TARGET_FILE:test_conv2d> --verbose --input  16  128 36 36 --weights 32  128 1 1 --pads_strides_dilations 0 0 1 1 1 1 --disable-forward --disable-backward-weights
    )
endif() #if CODECOV_TEST

add_custom_test(test_conv_igemm_dynamic SKIP_UNLESS_ALL GFX908_DISABLED GFX90A_DISABLED SKIP_XNACK_ON
COMMAND ${DYNAMIC_IMPLICITGEMM_ENVS}     $<TARGET_FILE:test_conv2d> --verbose --input  64   64 56 56 --weights 256  64  1 1 --pads_strides_dilations 0 0 1 1 1 1 --disable-backward-data --disable-backward-weights
COMMAND ${DYNAMIC_IMPLICITGEMM_ENVS}     $<TARGET_FILE:test_conv2d> --verbose --input  64  256 34 34 --weights 256  256 3 3 --pads_strides_dilations 0 0 1 1 1 1 --disable-backward-data --disable-backward-weights
COMMAND ${DYNAMIC_IMPLICITGEMM_ENVS}     $<TARGET_FILE:test_conv2d> --verbose --input 128  128 35 35 --weights 128  128 3 3 --pads_strides_dilations 0 0 2 2 1 1 --disable-backward-data --disable-backward-weights
COMMAND ${DYNAMIC_IMPLICITGEMM_ENVS}     $<TARGET_FILE:test_conv2d> --verbose --input  64 1536  8  8 --weights 256 1536 1 1 --pads_strides_dilations 0 0 1 1 1 1 --disable-backward-data --disable-backward-weights
COMMAND ${DYNAMIC_IMPLICITGEMM_ENVS}     $<TARGET_FILE:test_conv2d> --verbose --input 128   48  7  7 --weights 128   48 5 5 --pads_strides_dilations 2 2 1 1 1 1 --disable-backward-data --disable-backward-weights
COMMAND ${DYNAMIC_IMPLICITGEMM_ENVS}     $<TARGET_FILE:test_conv2d> --verbose --input 128  128 17 17 --weights 128  128 1 7 --pads_strides_dilations 0 3 1 1 1 1 --disable-backward-data --disable-backward-weights
COMMAND ${DYNAMIC_IMPLICITGEMM_1X1_ENVS} $<TARGET_FILE:test_conv2d> --verbose --input 128  256 28 28 --weights 128  256 1 1 --pads_strides_dilations 0 0 1 1 1 1 --disable-backward-data --disable-backward-weights
COMMAND ${DYNAMIC_IMPLICITGEMM_1X1_ENVS} $<TARGET_FILE:test_conv2d> --verbose --input  64 1536  8  8 --weights 256 1536 1 1 --pads_strides_dilations 0 0 1 1 1 1 --disable-backward-data --disable-backward-weights
COMMAND ${DYNAMIC_IMPLICITGEMM_1X1_ENVS} $<TARGET_FILE:test_conv2d> --verbose --input 128  768 17 17 --weights 128  768 1 1 --pads_strides_dilations 0 0 1 1 1 1 --disable-backward-data --disable-backward-weights
COMMAND ${DYNAMIC_IMPLICITGEMM_WRW_ENVS} $<TARGET_FILE:test_conv2d> --verbose --input  64   64 56 56 --weights 256  64  1 1 --pads_strides_dilations 0 0 1 1 1 1 --disable-forward --disable-backward-data
COMMAND ${DYNAMIC_IMPLICITGEMM_WRW_ENVS} $<TARGET_FILE:test_conv2d> --verbose --input  32  128 34 34 --weights 64  128  3 3 --pads_strides_dilations 0 0 1 1 1 1 --disable-forward --disable-backward-data
COMMAND ${DYNAMIC_IMPLICITGEMM_WRW_ENVS} $<TARGET_FILE:test_conv2d> --verbose --input 128  128 35 35 --weights 128  128 3 3 --pads_strides_dilations 1 1 1 1 1 1 --disable-forward --disable-backward-data
COMMAND ${DYNAMIC_IMPLICITGEMM_WRW_ENVS} $<TARGET_FILE:test_conv2d> --verbose --input 128  256 56 56 --weights 64  256 1 1 --pads_strides_dilations 0 0 1 1 1 1 --disable-forward --disable-backward-data
COMMAND ${DYNAMIC_IMPLICITGEMM_WRW_ENVS} $<TARGET_FILE:test_conv2d> --verbose --input  64  512 28 28 --weights 256 512 1 1 --pads_strides_dilations 0 0 2 2 1 1 --disable-forward --disable-backward-data
COMMAND ${DYNAMIC_IMPLICITGEMM_WRW_ENVS} $<TARGET_FILE:test_conv2d> --verbose --input  64  512 14 14 --weights 256 512 1 1 --pads_strides_dilations 0 0 1 1 1 1 --disable-forward --disable-backward-data
COMMAND ${DYNAMIC_IMPLICITGEMM_BWD_ENVS} $<TARGET_FILE:test_conv2d> --verbose --input  64   64 56 56 --weights 256  64  1 1 --pads_strides_dilations 0 0 1 1 1 1 --disable-forward --disable-backward-weights
COMMAND ${DYNAMIC_IMPLICITGEMM_BWD_ENVS} $<TARGET_FILE:test_conv2d> --verbose --input  32  128 34 34 --weights 64  128  3 3 --pads_strides_dilations 0 0 1 1 1 1 --disable-forward --disable-backward-weights
COMMAND ${DYNAMIC_IMPLICITGEMM_BWD_ENVS} $<TARGET_FILE:test_conv2d> --verbose --input 128  128 35 35 --weights 128  128 3 3 --pads_strides_dilations 1 1 1 1 1 1 --disable-forward --disable-backward-weights
COMMAND ${DYNAMIC_IMPLICITGEMM_BWD_ENVS} $<TARGET_FILE:test_conv2d> --verbose --input 128  256 56 56 --weights 64  256 1 1 --pads_strides_dilations 0 0 1 1 1 1 --disable-forward --disable-backward-weights
)

add_custom_test(test_conv_igemm_dynamic_xdlops_bwd SKIP_UNLESS_ALL HALF_ENABLED GFX90A_DISABLED GFX900_DISABLED GFX906_DISABLED SKIP_XNACK_ON
COMMAND ${DYNAMIC_IMPLICITGEMM_BWD_ENVS_XDLOPS} $<TARGET_FILE:test_conv2d> ${MIOPEN_TEST_FLOAT_ARG} --verbose --input  64  64 28 28 --weights 16  64 1 1 --pads_strides_dilations 0 0 1 1 1 1 --disable-forward --disable-backward-weights
COMMAND ${DYNAMIC_IMPLICITGEMM_BWD_ENVS_XDLOPS} $<TARGET_FILE:test_conv2d> ${MIOPEN_TEST_FLOAT_ARG} --verbose --input  16  128 36 36 --weights 32  128 1 1 --pads_strides_dilations 0 0 1 1 1 1 --disable-forward --disable-backward-weights
COMMAND ${DYNAMIC_IMPLICITGEMM_BWD_ENVS_XDLOPS} $<TARGET_FILE:test_conv2d> ${MIOPEN_TEST_FLOAT_ARG} --verbose --input  64   64 56 56 --weights 256  64  1 1 --pads_strides_dilations 0 0 1 1 1 1 --disable-forward --disable-backward-weights
COMMAND ${DYNAMIC_IMPLICITGEMM_BWD_ENVS_XDLOPS} $<TARGET_FILE:test_conv2d> ${MIOPEN_TEST_FLOAT_ARG} --verbose --input  64  224 17 17 --weights 224  224  1 7 --pads_strides_dilations 0 3 1 1 1 1 --disable-forward --disable-backward-weights
COMMAND ${DYNAMIC_IMPLICITGEMM_BWD_ENVS_XDLOPS} $<TARGET_FILE:test_conv2d> ${MIOPEN_TEST_FLOAT_ARG} --verbose --input  128  128 35 35 --weights 256  128  3 3 --pads_strides_dilations 1 1 1 1 1 1 --disable-forward --disable-backward-weights
COMMAND ${DYNAMIC_IMPLICITGEMM_BWD_ENVS_XDLOPS} $<TARGET_FILE:test_conv2d> ${MIOPEN_TEST_FLOAT_ARG} --verbose --input  128  128 64 64 --weights 256  128  3 3 --pads_strides_dilations 1 1 2 2 1 1 --disable-forward --disable-backward-weights
COMMAND ${DYNAMIC_IMPLICITGEMM_BWD_ENVS_XDLOPS} $<TARGET_FILE:test_conv2d> ${MIOPEN_TEST_FLOAT_ARG} --verbose --input  128  768 17 17 --weights 256  768  3 3 --pads_strides_dilations 1 1 1 1 2 2 --disable-forward --disable-backward-weights
COMMAND ${DYNAMIC_IMPLICITGEMM_BWD_ENVS_XDLOPS} $<TARGET_FILE:test_conv2d> ${MIOPEN_TEST_FLOAT_ARG} --verbose --input  3  256 28 28 --weights 80  256  1 1 --pads_strides_dilations 0 0 1 1 1 1 --disable-forward --disable-backward-weights
COMMAND ${DYNAMIC_IMPLICITGEMM_BWD_ENVS_XDLOPS} $<TARGET_FILE:test_conv2d> ${MIOPEN_TEST_FLOAT_ARG} --verbose --input  2  256 12 18 --weights 256  256  3 3 --pads_strides_dilations 1 1 1 1 1 1 --disable-forward --disable-backward-weights
COMMAND ${DYNAMIC_IMPLICITGEMM_BWD_ENVS_XDLOPS} $<TARGET_FILE:test_conv2d> ${MIOPEN_TEST_FLOAT_ARG} --verbose --input  400  256 7 7 --weights 1024  256  7 7 --pads_strides_dilations 0 0 1 1 1 1 --disable-forward --disable-backward-weights
COMMAND ${DYNAMIC_IMPLICITGEMM_BWD_ENVS_XDLOPS} $<TARGET_FILE:test_conv2d> ${MIOPEN_TEST_FLOAT_ARG} --verbose --input  400  256 1 1 --weights 1024  256  1 1 --pads_strides_dilations 0 0 1 1 1 1 --disable-forward --disable-backward-weights
COMMAND ${DYNAMIC_IMPLICITGEMM_BWD_ENVS_XDLOPS} $<TARGET_FILE:test_conv2d> ${MIOPEN_TEST_FLOAT_ARG} --verbose --input  8  16 5 5 --weights 8  16  2 2 --pads_strides_dilations 0 0 1 1 1 1 --disable-forward --disable-backward-weights
# ho=wo=1 stride=2
COMMAND ${DYNAMIC_IMPLICITGEMM_BWD_ENVS_XDLOPS} $<TARGET_FILE:test_conv2d> ${MIOPEN_TEST_FLOAT_ARG} --verbose --input  256 2048 2 2 --weights 1024  2048  1 1 --pads_strides_dilations 0 0 2 2 1 1 --disable-forward --disable-backward-weights
)

add_custom_test(test_conv_igemm_dynamic_xdlops_bwd_group SKIP_UNLESS_ALL HALF_ENABLED FLOAT_DISABLED GFX90A_DISABLED GFX900_DISABLED GFX906_DISABLED SKIP_XNACK_ON
COMMAND ${DYNAMIC_IMPLICITGEMM_BWD_ENVS_XDLOPS} $<TARGET_FILE:test_conv2d> ${MIOPEN_TEST_FLOAT_ARG} --verbose --input  64  32 28 28 --weights 16  16 1 1 --pads_strides_dilations 0 0 1 1 1 1 --group-count 2 --disable-forward --disable-backward-weights
COMMAND ${DYNAMIC_IMPLICITGEMM_BWD_ENVS_XDLOPS} $<TARGET_FILE:test_conv2d> ${MIOPEN_TEST_FLOAT_ARG} --verbose --input  16  64 17 17 --weights 64  16 1 1 --pads_strides_dilations 0 0 1 1 1 1 --group-count 4 --disable-forward --disable-backward-weights
COMMAND ${DYNAMIC_IMPLICITGEMM_BWD_ENVS_XDLOPS} $<TARGET_FILE:test_conv2d> ${MIOPEN_TEST_FLOAT_ARG} --verbose --input  8  128 56 56 --weights 128 16 3 3 --pads_strides_dilations 1 1 1 1 1 1 --group-count 8 --disable-forward --disable-backward-weights
)

add_custom_test(test_conv_igemm_dynamic_xdlops_bwd_float SKIP_UNLESS_ALL HALF_DISABLED FLOAT_ENABLED GFX90A_DISABLED GFX900_DISABLED GFX906_DISABLED SKIP_XNACK_ON
COMMAND ${DYNAMIC_IMPLICITGEMM_BWD_ENVS_XDLOPS} $<TARGET_FILE:test_conv2d> ${MIOPEN_TEST_FLOAT_ARG} --verbose --input  4  512 128 128 --weights 12  512  1 1 --pads_strides_dilations 0 0 1 1 1 1 --disable-forward --disable-backward-weights
)

#add_custom_test(test_conv_igemm_dynamic_xdlops_fwd SKIP_UNLESS_ALL HALF_ENABLED GFX90A_DISABLED GFX900_DISABLED GFX906_DISABLED SKIP_XNACK_ON
#COMMAND ${DYNAMIC_IMPLICITGEMM_FWD_GTC_DYNAMIC_XDLOPS_ENVS} $<TARGET_FILE:test_conv2d> ${MIOPEN_TEST_FLOAT_ARG} --verbose --input 64 1024 14 14 --weights 1024 1024 1 1 --pads_strides_dilations 0 0 1 1 1 1 --disable-backward-data --disable-backward-weights
#COMMAND ${DYNAMIC_IMPLICITGEMM_FWD_GTC_DYNAMIC_XDLOPS_ENVS} $<TARGET_FILE:test_conv2d> ${MIOPEN_TEST_FLOAT_ARG} --verbose --input 64 256 56 56 --weights 512 256 1 1 --pads_strides_dilations 0 0 2 2 1 1 --disable-backward-data --disable-backward-weights
#COMMAND ${DYNAMIC_IMPLICITGEMM_FWD_GTC_DYNAMIC_XDLOPS_ENVS} $<TARGET_FILE:test_conv2d> ${MIOPEN_TEST_FLOAT_ARG} --verbose --input 64 2048 7 7 --weights 2048 2048 1 1 --pads_strides_dilations 0 0 1 1 1 1 --disable-backward-data --disable-backward-weights
#COMMAND ${DYNAMIC_IMPLICITGEMM_FWD_GTC_DYNAMIC_XDLOPS_ENVS} $<TARGET_FILE:test_conv2d> ${MIOPEN_TEST_FLOAT_ARG} --verbose --input 128 128 17 17 --weights 128 128 7 1 --pads_strides_dilations 3 0 1 1 1 1 --disable-backward-data --disable-backward-weights
#COMMAND ${DYNAMIC_IMPLICITGEMM_FWD_GTC_DYNAMIC_XDLOPS_ENVS} $<TARGET_FILE:test_conv2d> ${MIOPEN_TEST_FLOAT_ARG} --verbose --input 128 128 17 17 --weights 128 128 1 7 --pads_strides_dilations 0 3 1 1 1 1 --disable-backward-data --disable-backward-weights
#COMMAND ${DYNAMIC_IMPLICITGEMM_FWD_GTC_DYNAMIC_XDLOPS_ENVS} $<TARGET_FILE:test_conv2d> ${MIOPEN_TEST_FLOAT_ARG} --verbose --input 128 192 17 17 --weights 320 192 3 3 --pads_strides_dilations 0 0 2 2 1 1 --disable-backward-data --disable-backward-weights
#COMMAND ${DYNAMIC_IMPLICITGEMM_FWD_GTC_DYNAMIC_XDLOPS_ENVS} $<TARGET_FILE:test_conv2d> ${MIOPEN_TEST_FLOAT_ARG} --verbose --input 128 256 35 35 --weights 64 256 1 1 --pads_strides_dilations 0 0 1 1 1 1 --disable-backward-data --disable-backward-weights
#COMMAND ${DYNAMIC_IMPLICITGEMM_FWD_GTC_DYNAMIC_XDLOPS_ENVS} $<TARGET_FILE:test_conv2d> ${MIOPEN_TEST_FLOAT_ARG} --verbose --input 128 48 35 35 --weights 64 48 5 5 --pads_strides_dilations 2 2 1 1 1 1 --disable-backward-data --disable-backward-weights
#COMMAND ${DYNAMIC_IMPLICITGEMM_FWD_GTC_DYNAMIC_XDLOPS_ENVS} $<TARGET_FILE:test_conv2d> ${MIOPEN_TEST_FLOAT_ARG} --verbose --input 64 512 7 7 --weights 512 512 3 3 --pads_strides_dilations 1 1 1 1 1 1 --disable-backward-data --disable-backward-weights
#COMMAND ${DYNAMIC_IMPLICITGEMM_FWD_GTC_DYNAMIC_XDLOPS_ENVS} $<TARGET_FILE:test_conv2d> ${MIOPEN_TEST_FLOAT_ARG} --verbose --input 32 1024 14 14 --weights 2048 1024 1 1 --pads_strides_dilations 0 0 2 2 1 1 --disable-backward-data --disable-backward-weights
#COMMAND ${DYNAMIC_IMPLICITGEMM_FWD_GTC_DYNAMIC_XDLOPS_ENVS} $<TARGET_FILE:test_conv2d> ${MIOPEN_TEST_FLOAT_ARG} --verbose --input 2 256 100 104 --weights 12 256 1 1 --pads_strides_dilations 0 0 1 1 1 1 --disable-backward-data --disable-backward-weights
#COMMAND ${DYNAMIC_IMPLICITGEMM_FWD_GTC_DYNAMIC_XDLOPS_ENVS} $<TARGET_FILE:test_conv2d> ${MIOPEN_TEST_FLOAT_ARG} --verbose --input 1 256 28 28 --weights 80 256 1 1 --pads_strides_dilations 0 0 1 1 1 1 --disable-backward-data --disable-backward-weights
## ho=wo=1 stride=2
#COMMAND ${DYNAMIC_IMPLICITGEMM_FWD_GTC_DYNAMIC_XDLOPS_ENVS} $<TARGET_FILE:test_conv2d> ${MIOPEN_TEST_FLOAT_ARG} --verbose --input  256 2048 2 2 --weights 1024  2048  1 1 --pads_strides_dilations 0 0 2 2 1 1  --disable-backward-data --disable-backward-weights
#)

#add_custom_test(test_conv_igemm_dynamic_xdlops_fwd_half SKIP_UNLESS_ALL HALF_ENABLED FLOAT_DISABLED GFX90A_DISABLED GFX900_DISABLED GFX906_DISABLED SKIP_XNACK_ON
#COMMAND ${DYNAMIC_IMPLICITGEMM_FWD_GTC_DYNAMIC_XDLOPS_ENVS} $<TARGET_FILE:test_conv2d> ${MIOPEN_TEST_FLOAT_ARG} --verbose --input 64 3 224 224 --weights 64 3 7 7 --pads_strides_dilations 3 3 2 2 1 1 --disable-backward-data --disable-backward-weights
#COMMAND ${DYNAMIC_IMPLICITGEMM_FWD_GTC_DYNAMIC_XDLOPS_ENVS} $<TARGET_FILE:test_conv2d> ${MIOPEN_TEST_FLOAT_ARG} --verbose --input 64 3 230 230 --weights 64 3 7 7 --pads_strides_dilations 0 0 2 2 1 1 --disable-backward-data --disable-backward-weights
#)

add_custom_test(test_conv_igemm_dynamic_xdlops_wrw SKIP_UNLESS_ALL GFX90A_DISABLED GFX900_DISABLED GFX906_DISABLED HALF_ENABLED SKIP_XNACK_ON
COMMAND ${DYNAMIC_IMPLICITGEMM_WRW_ENVS_XDLOPS} $<TARGET_FILE:test_conv2d> ${MIOPEN_TEST_FLOAT_ARG} --verbose --input  64  64 28 28 --weights 32  64 1 1 --pads_strides_dilations 0 0 1 1 1 1 --disable-forward --disable-backward-data
COMMAND ${DYNAMIC_IMPLICITGEMM_WRW_ENVS_XDLOPS} $<TARGET_FILE:test_conv2d> ${MIOPEN_TEST_FLOAT_ARG} --verbose --input  16  128 36 36 --weights 32  128 1 1 --pads_strides_dilations 0 0 1 1 1 1 --disable-forward --disable-backward-data
COMMAND ${DYNAMIC_IMPLICITGEMM_WRW_ENVS_XDLOPS} $<TARGET_FILE:test_conv2d> ${MIOPEN_TEST_FLOAT_ARG} --verbose --input  64   64 56 56 --weights 256  64  1 1 --pads_strides_dilations 0 0 1 1 1 1 --disable-forward --disable-backward-data
COMMAND ${DYNAMIC_IMPLICITGEMM_WRW_ENVS_XDLOPS} $<TARGET_FILE:test_conv2d> ${MIOPEN_TEST_FLOAT_ARG} --verbose --input  64  224 17 17 --weights 224  224  1 7 --pads_strides_dilations 0 3 1 1 1 1 --disable-forward --disable-backward-data
COMMAND ${DYNAMIC_IMPLICITGEMM_WRW_ENVS_XDLOPS} $<TARGET_FILE:test_conv2d> ${MIOPEN_TEST_FLOAT_ARG} --verbose --input  128  128 35 35 --weights 256  128  3 3 --pads_strides_dilations 1 1 1 1 1 1 --disable-forward --disable-backward-data
COMMAND ${DYNAMIC_IMPLICITGEMM_WRW_ENVS_XDLOPS} $<TARGET_FILE:test_conv2d> ${MIOPEN_TEST_FLOAT_ARG} --verbose --input  128  128 64 64 --weights 256  128  3 3 --pads_strides_dilations 1 1 2 2 1 1 --disable-forward --disable-backward-data
COMMAND ${DYNAMIC_IMPLICITGEMM_WRW_ENVS_XDLOPS} $<TARGET_FILE:test_conv2d> ${MIOPEN_TEST_FLOAT_ARG} --verbose --input  128  768 17 17 --weights 256  768  3 3 --pads_strides_dilations 1 1 1 1 2 2 --disable-forward --disable-backward-data
COMMAND ${DYNAMIC_IMPLICITGEMM_WRW_ENVS_XDLOPS} $<TARGET_FILE:test_conv2d> ${MIOPEN_TEST_FLOAT_ARG} --verbose --input  3  256 28 28 --weights 80  256  1 1 --pads_strides_dilations 0 0 1 1 1 1 --disable-forward --disable-backward-data
COMMAND ${DYNAMIC_IMPLICITGEMM_WRW_ENVS_XDLOPS} $<TARGET_FILE:test_conv2d> ${MIOPEN_TEST_FLOAT_ARG} --verbose --input  2  256 12 18 --weights 256  256  3 3 --pads_strides_dilations 1 1 1 1 1 1 --disable-forward --disable-backward-data
COMMAND ${DYNAMIC_IMPLICITGEMM_WRW_ENVS_XDLOPS} $<TARGET_FILE:test_conv2d> ${MIOPEN_TEST_FLOAT_ARG} --verbose --input  4  512 128 128 --weights 12  512  1 1 --pads_strides_dilations 0 0 1 1 1 1 --disable-forward --disable-backward-data
#regression test for issue 540
COMMAND ${DYNAMIC_IMPLICITGEMM_WRW_ENVS_XDLOPS} $<TARGET_FILE:test_conv2d> ${MIOPEN_TEST_FLOAT_ARG} --verbose --input  4 32 79 141 --weights 64 32 5 10 --pads_strides_dilations 0 0 2 2 1 1 --disable-forward --disable-backward-data

COMMAND ${DYNAMIC_IMPLICITGEMM_WRW_ENVS_XDLOPS} $<TARGET_FILE:test_conv2d> ${MIOPEN_TEST_FLOAT_ARG} --verbose --input  400  256 7 7 --weights 1024  256  7 7 --pads_strides_dilations 0 0 1 1 1 1 --disable-forward --disable-backward-data
COMMAND ${DYNAMIC_IMPLICITGEMM_WRW_ENVS_XDLOPS} $<TARGET_FILE:test_conv2d> ${MIOPEN_TEST_FLOAT_ARG} --verbose --input  400  256 1 1 --weights 1024  256  1 1 --pads_strides_dilations 0 0 1 1 1 1 --disable-forward --disable-backward-data
# Regression test for SWDEV-295434 (FP16 only).
COMMAND ${DYNAMIC_IMPLICITGEMM_WRW_ENVS_XDLOPS} $<TARGET_FILE:test_conv2d> ${MIOPEN_TEST_FLOAT_ARG} --verbose --input  120  256 3 3 --weights 340  256  3 3 --pads_strides_dilations 1 1 1 1 1 1 --disable-forward --disable-backward-data
# ho=wo=1 stride=2
COMMAND ${DYNAMIC_IMPLICITGEMM_WRW_ENVS_XDLOPS} $<TARGET_FILE:test_conv2d> ${MIOPEN_TEST_FLOAT_ARG} --verbose --input  256 2048 2 2 --weights 1024  2048  1 1 --pads_strides_dilations 0 0 2 2 1 1  --disable-forward --disable-backward-data
)

add_custom_test(test_conv_igemm_dynamic_xdlops_wrw_half SKIP_UNLESS_ALL GFX900_DISABLED GFX906_DISABLED GFX90A_DISABLED HALF_ENABLED FLOAT_DISABLED SKIP_XNACK_ON
COMMAND ${DYNAMIC_IMPLICITGEMM_WRW_ENVS_XDLOPS} $<TARGET_FILE:test_conv2d> ${MIOPEN_TEST_FLOAT_ARG} --verbose --input  1 3 32 32 --weights 1 3 11 11 --pads_strides_dilations 1 1 2 2 2 1 --disable-forward --disable-backward-data
COMMAND ${DYNAMIC_IMPLICITGEMM_WRW_ENVS_XDLOPS} $<TARGET_FILE:test_conv2d> ${MIOPEN_TEST_FLOAT_ARG} --verbose --input  1 3 224 224 --weights 1 3 3 3 --pads_strides_dilations 0 0 1 1 2 2 --disable-forward --disable-backward-data
COMMAND ${DYNAMIC_IMPLICITGEMM_WRW_ENVS_XDLOPS} $<TARGET_FILE:test_conv2d> ${MIOPEN_TEST_FLOAT_ARG} --verbose --input  1 1 8 8 --weights 1 1 2 2 --pads_strides_dilations 0 0 1 1 2 2 --disable-forward --disable-backward-data
COMMAND ${DYNAMIC_IMPLICITGEMM_WRW_ENVS_XDLOPS} $<TARGET_FILE:test_conv2d> ${MIOPEN_TEST_FLOAT_ARG} --verbose --input  1 128 56 56 --weights 1 128 5 5 --pads_strides_dilations 0 0 2 2 1 1 --disable-forward --disable-backward-data
)

add_custom_test(test_conv_igemm_dynamic_xdlops_nhwc_fwd SKIP_UNLESS_ALL HALF_ENABLED GFX900_DISABLED GFX906_DISABLED SKIP_XNACK_ON
COMMAND ${DYNAMIC_IMPLICITGEMM_XDLOPS_NHWC_FWD_ENVS} $<TARGET_FILE:test_conv2d> ${MIOPEN_TEST_FLOAT_ARG} --verbose --input  64 256  7  7 --weights 128 256 1 1 --pads_strides_dilations 0 0 1 1 1 1 --disable-backward-data --disable-backward-weights --in_layout NHWC --fil_layout NHWC --out_layout NHWC
COMMAND ${DYNAMIC_IMPLICITGEMM_XDLOPS_NHWC_FWD_ENVS} $<TARGET_FILE:test_conv2d> ${MIOPEN_TEST_FLOAT_ARG} --verbose --input  32 160 73 73 --weights  64 160 1 1 --pads_strides_dilations 0 0 1 1 1 1 --disable-backward-data --disable-backward-weights --in_layout NHWC --fil_layout NHWC --out_layout NHWC
COMMAND ${DYNAMIC_IMPLICITGEMM_XDLOPS_NHWC_FWD_ENVS} $<TARGET_FILE:test_conv2d> ${MIOPEN_TEST_FLOAT_ARG} --verbose --input  16  64 56 56 --weights  64  64 1 1 --pads_strides_dilations 0 0 1 1 1 1 --disable-backward-data --disable-backward-weights --in_layout NHWC --fil_layout NHWC --out_layout NHWC
COMMAND ${DYNAMIC_IMPLICITGEMM_XDLOPS_NHWC_FWD_ENVS} $<TARGET_FILE:test_conv2d> ${MIOPEN_TEST_FLOAT_ARG} --verbose --input   2 256 40 52 --weights 256 256 1 1 --pads_strides_dilations 0 0 1 1 1 1 --disable-backward-data --disable-backward-weights --in_layout NHWC --fil_layout NHWC --out_layout NHWC
COMMAND ${DYNAMIC_IMPLICITGEMM_XDLOPS_NHWC_FWD_ENVS} $<TARGET_FILE:test_conv2d> ${MIOPEN_TEST_FLOAT_ARG} --verbose --input   2  64 59 57 --weights  12  64 1 1 --pads_strides_dilations 0 0 1 1 1 1 --disable-backward-data --disable-backward-weights --in_layout NHWC --fil_layout NHWC --out_layout NHWC
COMMAND ${DYNAMIC_IMPLICITGEMM_XDLOPS_NHWC_FWD_ENVS} $<TARGET_FILE:test_conv2d> ${MIOPEN_TEST_FLOAT_ARG} --verbose --input  32 128 14 14 --weights  64 128 1 1 --pads_strides_dilations 0 0 2 2 1 1 --disable-backward-data --disable-backward-weights --in_layout NHWC --fil_layout NHWC --out_layout NHWC
COMMAND ${DYNAMIC_IMPLICITGEMM_XDLOPS_NHWC_FWD_ENVS} $<TARGET_FILE:test_conv2d> ${MIOPEN_TEST_FLOAT_ARG} --verbose --input  64  64 17 17 --weights 192  64 1 7 --pads_strides_dilations 0 3 1 1 1 1 --disable-backward-data --disable-backward-weights --in_layout NHWC --fil_layout NHWC --out_layout NHWC
COMMAND ${DYNAMIC_IMPLICITGEMM_XDLOPS_NHWC_FWD_ENVS} $<TARGET_FILE:test_conv2d> ${MIOPEN_TEST_FLOAT_ARG} --verbose --input  64  64 17 17 --weights 192  64 7 1 --pads_strides_dilations 3 0 1 1 1 1 --disable-backward-data --disable-backward-weights --in_layout NHWC --fil_layout NHWC --out_layout NHWC
COMMAND ${DYNAMIC_IMPLICITGEMM_XDLOPS_NHWC_FWD_ENVS} $<TARGET_FILE:test_conv2d> ${MIOPEN_TEST_FLOAT_ARG} --verbose --input   4 128 28 28 --weights 128 128 2 2 --pads_strides_dilations 0 0 2 2 1 1 --disable-backward-data --disable-backward-weights --in_layout NHWC --fil_layout NHWC --out_layout NHWC
COMMAND ${DYNAMIC_IMPLICITGEMM_XDLOPS_NHWC_FWD_ENVS} $<TARGET_FILE:test_conv2d> ${MIOPEN_TEST_FLOAT_ARG} --verbose --input  32 128  8  8 --weights 192 128 3 1 --pads_strides_dilations 1 0 1 1 1 1 --disable-backward-data --disable-backward-weights --in_layout NHWC --fil_layout NHWC --out_layout NHWC
COMMAND ${DYNAMIC_IMPLICITGEMM_XDLOPS_NHWC_FWD_ENVS} $<TARGET_FILE:test_conv2d> ${MIOPEN_TEST_FLOAT_ARG} --verbose --input  64 192 17 17 --weights 160 192 3 3 --pads_strides_dilations 0 0 2 2 1 1 --disable-backward-data --disable-backward-weights --in_layout NHWC --fil_layout NHWC --out_layout NHWC
COMMAND ${DYNAMIC_IMPLICITGEMM_XDLOPS_NHWC_FWD_ENVS} $<TARGET_FILE:test_conv2d> ${MIOPEN_TEST_FLOAT_ARG} --verbose --input  64  32 73 73 --weights  64  32 3 3 --pads_strides_dilations 1 1 1 1 1 1 --disable-backward-data --disable-backward-weights --in_layout NHWC --fil_layout NHWC --out_layout NHWC
COMMAND ${DYNAMIC_IMPLICITGEMM_XDLOPS_NHWC_FWD_ENVS} $<TARGET_FILE:test_conv2d> ${MIOPEN_TEST_FLOAT_ARG} --verbose --input  16  64 56 56 --weights  64  64 3 3 --pads_strides_dilations 1 1 1 1 1 1 --disable-backward-data --disable-backward-weights --in_layout NHWC --fil_layout NHWC --out_layout NHWC
COMMAND ${DYNAMIC_IMPLICITGEMM_XDLOPS_NHWC_FWD_ENVS} $<TARGET_FILE:test_conv2d> ${MIOPEN_TEST_FLOAT_ARG} --verbose --input  64   3 78 78 --weights  64   3 7 7 --pads_strides_dilations 0 0 2 2 1 1 --disable-backward-data --disable-backward-weights --in_layout NHWC --fil_layout NHWC --out_layout NHWC
COMMAND ${DYNAMIC_IMPLICITGEMM_XDLOPS_NHWC_FWD_ENVS} $<TARGET_FILE:test_conv2d> ${MIOPEN_TEST_FLOAT_ARG} --verbose --input  16 192 17 17 --weights 224 192 1 7 --pads_strides_dilations 0 3 1 1 1 1 --disable-backward-data --disable-backward-weights --in_layout NHWC --fil_layout NHWC --out_layout NHWC
COMMAND ${DYNAMIC_IMPLICITGEMM_XDLOPS_NHWC_FWD_ENVS} $<TARGET_FILE:test_conv2d> ${MIOPEN_TEST_FLOAT_ARG} --verbose --input  16   3 17 17 --weights  64   3 1 1 --pads_strides_dilations 0 0 1 1 1 1 --disable-backward-data --disable-backward-weights --in_layout NHWC --fil_layout NHWC --out_layout NHWC
COMMAND ${DYNAMIC_IMPLICITGEMM_XDLOPS_NHWC_FWD_ENVS} $<TARGET_FILE:test_conv2d> ${MIOPEN_TEST_FLOAT_ARG} --verbose --input   2  64 19 19 --weights 510  64 3 3 --pads_strides_dilations 1 1 1 1 1 1 --disable-backward-data --disable-backward-weights --in_layout NHWC --fil_layout NHWC --out_layout NHWC
# tensor larger than 4GB
COMMAND ${DYNAMIC_IMPLICITGEMM_XDLOPS_NHWC_FWD_ENVS} $<TARGET_FILE:test_conv2d> ${MIOPEN_TEST_FLOAT_ARG} --verbose --input 2048  1 512 1024 --weights 1  1 1 1 --pads_strides_dilations 0 0 1 1 1 1 --disable-backward-data --disable-backward-weights --in_layout NHWC --fil_layout NHWC --out_layout NHWC
# ho=wo=1 stride=2
COMMAND ${DYNAMIC_IMPLICITGEMM_XDLOPS_NHWC_FWD_ENVS} $<TARGET_FILE:test_conv2d> ${MIOPEN_TEST_FLOAT_ARG} --verbose --input  256 2048 2 2 --weights 1024  2048  1 1 --pads_strides_dilations 0 0 2 2 1 1 --disable-backward-data --disable-backward-weights --in_layout NHWC --fil_layout NHWC --out_layout NHWC
)

add_custom_test(test_conv_igemm_dynamic_xdlops_nhwc_fwd_nchw SKIP_UNLESS_ALL HALF_ENABLED GFX900_DISABLED GFX906_DISABLED SKIP_XNACK_ON
COMMAND ${DYNAMIC_IMPLICITGEMM_XDLOPS_NHWC_FWD_ENVS} $<TARGET_FILE:test_conv2d> ${MIOPEN_TEST_FLOAT_ARG} --verbose --input  64 256   7   7 --weights 128 256 1 1 --pads_strides_dilations 0 0 1 1 1 1 --disable-backward-data --disable-backward-weights
COMMAND ${DYNAMIC_IMPLICITGEMM_XDLOPS_NHWC_FWD_ENVS} $<TARGET_FILE:test_conv2d> ${MIOPEN_TEST_FLOAT_ARG} --verbose --input  32 160  73  73 --weights  64 160 1 1 --pads_strides_dilations 0 0 1 1 1 1 --disable-backward-data --disable-backward-weights
COMMAND ${DYNAMIC_IMPLICITGEMM_XDLOPS_NHWC_FWD_ENVS} $<TARGET_FILE:test_conv2d> ${MIOPEN_TEST_FLOAT_ARG} --verbose --input  16  64  56  56 --weights  64  64 1 1 --pads_strides_dilations 0 0 1 1 1 1 --disable-backward-data --disable-backward-weights
COMMAND ${DYNAMIC_IMPLICITGEMM_XDLOPS_NHWC_FWD_ENVS} $<TARGET_FILE:test_conv2d> ${MIOPEN_TEST_FLOAT_ARG} --verbose --input   2 256  40  52 --weights 256 256 1 1 --pads_strides_dilations 0 0 1 1 1 1 --disable-backward-data --disable-backward-weights
COMMAND ${DYNAMIC_IMPLICITGEMM_XDLOPS_NHWC_FWD_ENVS} $<TARGET_FILE:test_conv2d> ${MIOPEN_TEST_FLOAT_ARG} --verbose --input   2  64  59  57 --weights  12  64 1 1 --pads_strides_dilations 0 0 1 1 1 1 --disable-backward-data --disable-backward-weights
COMMAND ${DYNAMIC_IMPLICITGEMM_XDLOPS_NHWC_FWD_ENVS} $<TARGET_FILE:test_conv2d> ${MIOPEN_TEST_FLOAT_ARG} --verbose --input  32 128  14  14 --weights  64 128 1 1 --pads_strides_dilations 0 0 2 2 1 1 --disable-backward-data --disable-backward-weights
COMMAND ${DYNAMIC_IMPLICITGEMM_XDLOPS_NHWC_FWD_ENVS} $<TARGET_FILE:test_conv2d> ${MIOPEN_TEST_FLOAT_ARG} --verbose --input  64  64  17  17 --weights 192  64 1 7 --pads_strides_dilations 0 3 1 1 1 1 --disable-backward-data --disable-backward-weights
COMMAND ${DYNAMIC_IMPLICITGEMM_XDLOPS_NHWC_FWD_ENVS} $<TARGET_FILE:test_conv2d> ${MIOPEN_TEST_FLOAT_ARG} --verbose --input  64  64  17  17 --weights 192  64 7 1 --pads_strides_dilations 3 0 1 1 1 1 --disable-backward-data --disable-backward-weights
COMMAND ${DYNAMIC_IMPLICITGEMM_XDLOPS_NHWC_FWD_ENVS} $<TARGET_FILE:test_conv2d> ${MIOPEN_TEST_FLOAT_ARG} --verbose --input   4 128  28  28 --weights 128 128 2 2 --pads_strides_dilations 0 0 2 2 1 1 --disable-backward-data --disable-backward-weights
COMMAND ${DYNAMIC_IMPLICITGEMM_XDLOPS_NHWC_FWD_ENVS} $<TARGET_FILE:test_conv2d> ${MIOPEN_TEST_FLOAT_ARG} --verbose --input  32 128   8   8 --weights 192 128 3 1 --pads_strides_dilations 1 0 1 1 1 1 --disable-backward-data --disable-backward-weights
COMMAND ${DYNAMIC_IMPLICITGEMM_XDLOPS_NHWC_FWD_ENVS} $<TARGET_FILE:test_conv2d> ${MIOPEN_TEST_FLOAT_ARG} --verbose --input  64 192  17  17 --weights 160 192 3 3 --pads_strides_dilations 0 0 2 2 1 1 --disable-backward-data --disable-backward-weights
COMMAND ${DYNAMIC_IMPLICITGEMM_XDLOPS_NHWC_FWD_ENVS} $<TARGET_FILE:test_conv2d> ${MIOPEN_TEST_FLOAT_ARG} --verbose --input  64  32  73  73 --weights  64  32 3 3 --pads_strides_dilations 1 1 1 1 1 1 --disable-backward-data --disable-backward-weights
COMMAND ${DYNAMIC_IMPLICITGEMM_XDLOPS_NHWC_FWD_ENVS} $<TARGET_FILE:test_conv2d> ${MIOPEN_TEST_FLOAT_ARG} --verbose --input  16  64  56  56 --weights  64  64 3 3 --pads_strides_dilations 1 1 1 1 1 1 --disable-backward-data --disable-backward-weights
COMMAND ${DYNAMIC_IMPLICITGEMM_XDLOPS_NHWC_FWD_ENVS} $<TARGET_FILE:test_conv2d> ${MIOPEN_TEST_FLOAT_ARG} --verbose --input  64   3  78  78 --weights  64   3 7 7 --pads_strides_dilations 0 0 2 2 1 1 --disable-backward-data --disable-backward-weights
COMMAND ${DYNAMIC_IMPLICITGEMM_XDLOPS_NHWC_FWD_ENVS} $<TARGET_FILE:test_conv2d> ${MIOPEN_TEST_FLOAT_ARG} --verbose --input  16 192  17  17 --weights 224 192 1 7 --pads_strides_dilations 0 3 1 1 1 1 --disable-backward-data --disable-backward-weights
COMMAND ${DYNAMIC_IMPLICITGEMM_XDLOPS_NHWC_FWD_ENVS} $<TARGET_FILE:test_conv2d> ${MIOPEN_TEST_FLOAT_ARG} --verbose --input  16   3  17  17 --weights  64   3 1 1 --pads_strides_dilations 0 0 1 1 1 1 --disable-backward-data --disable-backward-weights
COMMAND ${DYNAMIC_IMPLICITGEMM_XDLOPS_NHWC_FWD_ENVS} $<TARGET_FILE:test_conv2d> ${MIOPEN_TEST_FLOAT_ARG} --verbose --input   2  64  19  19 --weights 510  64 3 3 --pads_strides_dilations 1 1 1 1 1 1 --disable-backward-data --disable-backward-weights
COMMAND ${DYNAMIC_IMPLICITGEMM_XDLOPS_NHWC_FWD_ENVS} $<TARGET_FILE:test_conv2d> ${MIOPEN_TEST_FLOAT_ARG} --verbose --input  16   3 224 224 --weights  63   1 3 3 --pads_strides_dilations 1 1 1 1 1 1 --group-count 3 --disable-backward-data --disable-backward-weights
)

add_custom_test(test_conv_igemm_dynamic_xdlops_nhwc_bwd SKIP_UNLESS_ALL HALF_ENABLED GFX900_DISABLED GFX906_DISABLED SKIP_XNACK_ON
COMMAND ${DYNAMIC_IMPLICITGEMM_XDLOPS_NHWC_BWD_ENVS} $<TARGET_FILE:test_conv2d> ${MIOPEN_TEST_FLOAT_ARG} --verbose --input  64 256  7  7 --weights 128 256 1 1 --pads_strides_dilations 0 0 1 1 1 1 --disable-forward --disable-backward-weights --in_layout NHWC --fil_layout NHWC --out_layout NHWC
COMMAND ${DYNAMIC_IMPLICITGEMM_XDLOPS_NHWC_BWD_ENVS} $<TARGET_FILE:test_conv2d> ${MIOPEN_TEST_FLOAT_ARG} --verbose --input  32 160 73 73 --weights  64 160 1 1 --pads_strides_dilations 0 0 1 1 1 1 --disable-forward --disable-backward-weights --in_layout NHWC --fil_layout NHWC --out_layout NHWC
COMMAND ${DYNAMIC_IMPLICITGEMM_XDLOPS_NHWC_BWD_ENVS} $<TARGET_FILE:test_conv2d> ${MIOPEN_TEST_FLOAT_ARG} --verbose --input  16  64 56 56 --weights  64  64 1 1 --pads_strides_dilations 0 0 1 1 1 1 --disable-forward --disable-backward-weights --in_layout NHWC --fil_layout NHWC --out_layout NHWC
COMMAND ${DYNAMIC_IMPLICITGEMM_XDLOPS_NHWC_BWD_ENVS} $<TARGET_FILE:test_conv2d> ${MIOPEN_TEST_FLOAT_ARG} --verbose --input   2 256 40 52 --weights 256 256 1 1 --pads_strides_dilations 0 0 1 1 1 1 --disable-forward --disable-backward-weights --in_layout NHWC --fil_layout NHWC --out_layout NHWC
COMMAND ${DYNAMIC_IMPLICITGEMM_XDLOPS_NHWC_BWD_ENVS} $<TARGET_FILE:test_conv2d> ${MIOPEN_TEST_FLOAT_ARG} --verbose --input   2  64 32 28 --weights  64  64 1 1 --pads_strides_dilations 0 0 1 1 1 1 --disable-forward --disable-backward-weights --in_layout NHWC --fil_layout NHWC --out_layout NHWC
COMMAND ${DYNAMIC_IMPLICITGEMM_XDLOPS_NHWC_BWD_ENVS} $<TARGET_FILE:test_conv2d> ${MIOPEN_TEST_FLOAT_ARG} --verbose --input  32 128 14 14 --weights  64 128 1 1 --pads_strides_dilations 0 0 2 2 1 1 --disable-forward --disable-backward-weights --in_layout NHWC --fil_layout NHWC --out_layout NHWC
COMMAND ${DYNAMIC_IMPLICITGEMM_XDLOPS_NHWC_BWD_ENVS} $<TARGET_FILE:test_conv2d> ${MIOPEN_TEST_FLOAT_ARG} --verbose --input  64  64 17 17 --weights 192  64 1 7 --pads_strides_dilations 0 3 1 1 1 1 --disable-forward --disable-backward-weights --in_layout NHWC --fil_layout NHWC --out_layout NHWC
COMMAND ${DYNAMIC_IMPLICITGEMM_XDLOPS_NHWC_BWD_ENVS} $<TARGET_FILE:test_conv2d> ${MIOPEN_TEST_FLOAT_ARG} --verbose --input  64  64 17 17 --weights 192  64 7 1 --pads_strides_dilations 3 0 1 1 1 1 --disable-forward --disable-backward-weights --in_layout NHWC --fil_layout NHWC --out_layout NHWC
COMMAND ${DYNAMIC_IMPLICITGEMM_XDLOPS_NHWC_BWD_ENVS} $<TARGET_FILE:test_conv2d> ${MIOPEN_TEST_FLOAT_ARG} --verbose --input   4 128 28 28 --weights 128 128 2 2 --pads_strides_dilations 0 0 2 2 1 1 --disable-forward --disable-backward-weights --in_layout NHWC --fil_layout NHWC --out_layout NHWC
COMMAND ${DYNAMIC_IMPLICITGEMM_XDLOPS_NHWC_BWD_ENVS} $<TARGET_FILE:test_conv2d> ${MIOPEN_TEST_FLOAT_ARG} --verbose --input  32 128  8  8 --weights 192 128 3 1 --pads_strides_dilations 1 0 1 1 1 1 --disable-forward --disable-backward-weights --in_layout NHWC --fil_layout NHWC --out_layout NHWC
COMMAND ${DYNAMIC_IMPLICITGEMM_XDLOPS_NHWC_BWD_ENVS} $<TARGET_FILE:test_conv2d> ${MIOPEN_TEST_FLOAT_ARG} --verbose --input  64 192 17 17 --weights 160 192 3 3 --pads_strides_dilations 0 0 2 2 1 1 --disable-forward --disable-backward-weights --in_layout NHWC --fil_layout NHWC --out_layout NHWC
COMMAND ${DYNAMIC_IMPLICITGEMM_XDLOPS_NHWC_BWD_ENVS} $<TARGET_FILE:test_conv2d> ${MIOPEN_TEST_FLOAT_ARG} --verbose --input  64  32 73 73 --weights  64  32 3 3 --pads_strides_dilations 1 1 1 1 1 1 --disable-forward --disable-backward-weights --in_layout NHWC --fil_layout NHWC --out_layout NHWC
COMMAND ${DYNAMIC_IMPLICITGEMM_XDLOPS_NHWC_BWD_ENVS} $<TARGET_FILE:test_conv2d> ${MIOPEN_TEST_FLOAT_ARG} --verbose --input  16  64 56 56 --weights  64  64 3 3 --pads_strides_dilations 1 1 1 1 1 1 --disable-forward --disable-backward-weights --in_layout NHWC --fil_layout NHWC --out_layout NHWC
COMMAND ${DYNAMIC_IMPLICITGEMM_XDLOPS_NHWC_BWD_ENVS} $<TARGET_FILE:test_conv2d> ${MIOPEN_TEST_FLOAT_ARG} --verbose --input  16  16 25 25 --weights  64  16 3 3 --pads_strides_dilations 0 0 1 1 1 1 --disable-forward --disable-backward-weights --in_layout NHWC --fil_layout NHWC --out_layout NHWC
COMMAND ${DYNAMIC_IMPLICITGEMM_XDLOPS_NHWC_BWD_ENVS} $<TARGET_FILE:test_conv2d> ${MIOPEN_TEST_FLOAT_ARG} --verbose --input  15 256 1  1  --weights 340 256 3 3 --pads_strides_dilations 1 1 1 1 1 1 --disable-forward --disable-backward-weights --in_layout NHWC --fil_layout NHWC --out_layout NHWC
COMMAND ${DYNAMIC_IMPLICITGEMM_XDLOPS_NHWC_BWD_ENVS} $<TARGET_FILE:test_conv2d> ${MIOPEN_TEST_FLOAT_ARG} --verbose --input  15 128 10 10 --weights 340 128 3 3 --pads_strides_dilations 1 1 1 1 1 1 --disable-forward --disable-backward-weights --in_layout NHWC --fil_layout NHWC --out_layout NHWC
COMMAND ${DYNAMIC_IMPLICITGEMM_XDLOPS_NHWC_BWD_ENVS} $<TARGET_FILE:test_conv2d> ${MIOPEN_TEST_FLOAT_ARG} --verbose --input   2  64 19 19 --weights 510  64 3 3 --pads_strides_dilations 1 1 1 1 1 1 --disable-forward --disable-backward-weights --in_layout NHWC --fil_layout NHWC --out_layout NHWC
# tensor larger than 4GB
COMMAND ${DYNAMIC_IMPLICITGEMM_XDLOPS_NHWC_BWD_ENVS} $<TARGET_FILE:test_conv2d> ${MIOPEN_TEST_FLOAT_ARG} --verbose --input 2048  1 512 1024 --weights 1  1 1 1 --pads_strides_dilations 0 0 1 1 1 1 --disable-forward --disable-backward-weights --in_layout NHWC --fil_layout NHWC --out_layout NHWC
# ho=wo=1 stride=2
COMMAND ${DYNAMIC_IMPLICITGEMM_XDLOPS_NHWC_BWD_ENVS} $<TARGET_FILE:test_conv2d> ${MIOPEN_TEST_FLOAT_ARG} --verbose --input  256 2048 2 2 --weights 1024  2048  1 1 --pads_strides_dilations 0 0 2 2 1 1  --disable-forward --disable-backward-weights --in_layout NHWC --fil_layout NHWC --out_layout NHWC
)

add_custom_test(test_conv_igemm_dynamic_xdlops_nhwc_bwd_nchw SKIP_UNLESS_ALL HALF_ENABLED GFX900_DISABLED GFX906_DISABLED SKIP_XNACK_ON
COMMAND ${DYNAMIC_IMPLICITGEMM_XDLOPS_NHWC_BWD_ENVS} $<TARGET_FILE:test_conv2d> ${MIOPEN_TEST_FLOAT_ARG} --verbose --input  64 256  7  7 --weights 128 256 1 1 --pads_strides_dilations 0 0 1 1 1 1 --disable-forward --disable-backward-weights
COMMAND ${DYNAMIC_IMPLICITGEMM_XDLOPS_NHWC_BWD_ENVS} $<TARGET_FILE:test_conv2d> ${MIOPEN_TEST_FLOAT_ARG} --verbose --input  32 160 73 73 --weights  64 160 1 1 --pads_strides_dilations 0 0 1 1 1 1 --disable-forward --disable-backward-weights
COMMAND ${DYNAMIC_IMPLICITGEMM_XDLOPS_NHWC_BWD_ENVS} $<TARGET_FILE:test_conv2d> ${MIOPEN_TEST_FLOAT_ARG} --verbose --input  16  64 56 56 --weights  64  64 1 1 --pads_strides_dilations 0 0 1 1 1 1 --disable-forward --disable-backward-weights
COMMAND ${DYNAMIC_IMPLICITGEMM_XDLOPS_NHWC_BWD_ENVS} $<TARGET_FILE:test_conv2d> ${MIOPEN_TEST_FLOAT_ARG} --verbose --input   2 256 40 52 --weights 256 256 1 1 --pads_strides_dilations 0 0 1 1 1 1 --disable-forward --disable-backward-weights
COMMAND ${DYNAMIC_IMPLICITGEMM_XDLOPS_NHWC_BWD_ENVS} $<TARGET_FILE:test_conv2d> ${MIOPEN_TEST_FLOAT_ARG} --verbose --input   2  64 32 28 --weights  64  64 1 1 --pads_strides_dilations 0 0 1 1 1 1 --disable-forward --disable-backward-weights
COMMAND ${DYNAMIC_IMPLICITGEMM_XDLOPS_NHWC_BWD_ENVS} $<TARGET_FILE:test_conv2d> ${MIOPEN_TEST_FLOAT_ARG} --verbose --input  32 128 14 14 --weights  64 128 1 1 --pads_strides_dilations 0 0 2 2 1 1 --disable-forward --disable-backward-weights
COMMAND ${DYNAMIC_IMPLICITGEMM_XDLOPS_NHWC_BWD_ENVS} $<TARGET_FILE:test_conv2d> ${MIOPEN_TEST_FLOAT_ARG} --verbose --input  64  64 17 17 --weights 192  64 1 7 --pads_strides_dilations 0 3 1 1 1 1 --disable-forward --disable-backward-weights
COMMAND ${DYNAMIC_IMPLICITGEMM_XDLOPS_NHWC_BWD_ENVS} $<TARGET_FILE:test_conv2d> ${MIOPEN_TEST_FLOAT_ARG} --verbose --input  64  64 17 17 --weights 192  64 7 1 --pads_strides_dilations 3 0 1 1 1 1 --disable-forward --disable-backward-weights
COMMAND ${DYNAMIC_IMPLICITGEMM_XDLOPS_NHWC_BWD_ENVS} $<TARGET_FILE:test_conv2d> ${MIOPEN_TEST_FLOAT_ARG} --verbose --input   4 128 28 28 --weights 128 128 2 2 --pads_strides_dilations 0 0 2 2 1 1 --disable-forward --disable-backward-weights
COMMAND ${DYNAMIC_IMPLICITGEMM_XDLOPS_NHWC_BWD_ENVS} $<TARGET_FILE:test_conv2d> ${MIOPEN_TEST_FLOAT_ARG} --verbose --input  32 128  8  8 --weights 192 128 3 1 --pads_strides_dilations 1 0 1 1 1 1 --disable-forward --disable-backward-weights
COMMAND ${DYNAMIC_IMPLICITGEMM_XDLOPS_NHWC_BWD_ENVS} $<TARGET_FILE:test_conv2d> ${MIOPEN_TEST_FLOAT_ARG} --verbose --input  64 192 17 17 --weights 160 192 3 3 --pads_strides_dilations 0 0 2 2 1 1 --disable-forward --disable-backward-weights
COMMAND ${DYNAMIC_IMPLICITGEMM_XDLOPS_NHWC_BWD_ENVS} $<TARGET_FILE:test_conv2d> ${MIOPEN_TEST_FLOAT_ARG} --verbose --input  64  32 73 73 --weights  64  32 3 3 --pads_strides_dilations 1 1 1 1 1 1 --disable-forward --disable-backward-weights
COMMAND ${DYNAMIC_IMPLICITGEMM_XDLOPS_NHWC_BWD_ENVS} $<TARGET_FILE:test_conv2d> ${MIOPEN_TEST_FLOAT_ARG} --verbose --input  16  64 56 56 --weights  64  64 3 3 --pads_strides_dilations 1 1 1 1 1 1 --disable-forward --disable-backward-weights
COMMAND ${DYNAMIC_IMPLICITGEMM_XDLOPS_NHWC_BWD_ENVS} $<TARGET_FILE:test_conv2d> ${MIOPEN_TEST_FLOAT_ARG} --verbose --input  16  16 25 25 --weights  64  16 3 3 --pads_strides_dilations 0 0 1 1 1 1 --disable-forward --disable-backward-weights
COMMAND ${DYNAMIC_IMPLICITGEMM_XDLOPS_NHWC_BWD_ENVS} $<TARGET_FILE:test_conv2d> ${MIOPEN_TEST_FLOAT_ARG} --verbose --input  15 256 1  1  --weights 340 256 3 3 --pads_strides_dilations 1 1 1 1 1 1 --disable-forward --disable-backward-weights
COMMAND ${DYNAMIC_IMPLICITGEMM_XDLOPS_NHWC_BWD_ENVS} $<TARGET_FILE:test_conv2d> ${MIOPEN_TEST_FLOAT_ARG} --verbose --input  15 128 10 10 --weights 340 128 3 3 --pads_strides_dilations 1 1 1 1 1 1 --disable-forward --disable-backward-weights
COMMAND ${DYNAMIC_IMPLICITGEMM_XDLOPS_NHWC_BWD_ENVS} $<TARGET_FILE:test_conv2d> ${MIOPEN_TEST_FLOAT_ARG} --verbose --input   2  64 19 19 --weights 510  64 3 3 --pads_strides_dilations 1 1 1 1 1 1 --disable-forward --disable-backward-weights
)

add_custom_test(test_conv_igemm_dynamic_xdlops_nhwc_fwd_bf16_gfx90a SKIP_UNLESS_ALL BF16_ENABLED FLOAT_DISABLED HALF_DISABLED GFX908_DISABLED GFX90A_ENABLED GFX900_DISABLED GFX906_DISABLED SKIP_XNACK_ON
COMMAND ${DYNAMIC_IMPLICITGEMM_XDLOPS_NHWC_FWD_ENVS} $<TARGET_FILE:test_conv2d> ${MIOPEN_TEST_FLOAT_ARG} --verbose --input  64 256  7  7 --weights 128 256 1 1 --pads_strides_dilations 0 0 1 1 1 1 --disable-backward-data --disable-backward-weights --in_layout NHWC --fil_layout NHWC --out_layout NHWC
COMMAND ${DYNAMIC_IMPLICITGEMM_XDLOPS_NHWC_FWD_ENVS} $<TARGET_FILE:test_conv2d> ${MIOPEN_TEST_FLOAT_ARG} --verbose --input  32 160 73 73 --weights  64 160 1 1 --pads_strides_dilations 0 0 1 1 1 1 --disable-backward-data --disable-backward-weights --in_layout NHWC --fil_layout NHWC --out_layout NHWC
COMMAND ${DYNAMIC_IMPLICITGEMM_XDLOPS_NHWC_FWD_ENVS} $<TARGET_FILE:test_conv2d> ${MIOPEN_TEST_FLOAT_ARG} --verbose --input  16  64 56 56 --weights  64  64 1 1 --pads_strides_dilations 0 0 1 1 1 1 --disable-backward-data --disable-backward-weights --in_layout NHWC --fil_layout NHWC --out_layout NHWC
COMMAND ${DYNAMIC_IMPLICITGEMM_XDLOPS_NHWC_FWD_ENVS} $<TARGET_FILE:test_conv2d> ${MIOPEN_TEST_FLOAT_ARG} --verbose --input   2 256 40 52 --weights 256 256 1 1 --pads_strides_dilations 0 0 1 1 1 1 --disable-backward-data --disable-backward-weights --in_layout NHWC --fil_layout NHWC --out_layout NHWC
COMMAND ${DYNAMIC_IMPLICITGEMM_XDLOPS_NHWC_FWD_ENVS} $<TARGET_FILE:test_conv2d> ${MIOPEN_TEST_FLOAT_ARG} --verbose --input   2  64 59 57 --weights  12  64 1 1 --pads_strides_dilations 0 0 1 1 1 1 --disable-backward-data --disable-backward-weights --in_layout NHWC --fil_layout NHWC --out_layout NHWC
COMMAND ${DYNAMIC_IMPLICITGEMM_XDLOPS_NHWC_FWD_ENVS} $<TARGET_FILE:test_conv2d> ${MIOPEN_TEST_FLOAT_ARG} --verbose --input  32 128 14 14 --weights  64 128 1 1 --pads_strides_dilations 0 0 2 2 1 1 --disable-backward-data --disable-backward-weights --in_layout NHWC --fil_layout NHWC --out_layout NHWC
COMMAND ${DYNAMIC_IMPLICITGEMM_XDLOPS_NHWC_FWD_ENVS} $<TARGET_FILE:test_conv2d> ${MIOPEN_TEST_FLOAT_ARG} --verbose --input  64  64 17 17 --weights 192  64 1 7 --pads_strides_dilations 0 3 1 1 1 1 --disable-backward-data --disable-backward-weights --in_layout NHWC --fil_layout NHWC --out_layout NHWC
COMMAND ${DYNAMIC_IMPLICITGEMM_XDLOPS_NHWC_FWD_ENVS} $<TARGET_FILE:test_conv2d> ${MIOPEN_TEST_FLOAT_ARG} --verbose --input  64  64 17 17 --weights 192  64 7 1 --pads_strides_dilations 3 0 1 1 1 1 --disable-backward-data --disable-backward-weights --in_layout NHWC --fil_layout NHWC --out_layout NHWC
COMMAND ${DYNAMIC_IMPLICITGEMM_XDLOPS_NHWC_FWD_ENVS} $<TARGET_FILE:test_conv2d> ${MIOPEN_TEST_FLOAT_ARG} --verbose --input   4 128 28 28 --weights 128 128 2 2 --pads_strides_dilations 0 0 2 2 1 1 --disable-backward-data --disable-backward-weights --in_layout NHWC --fil_layout NHWC --out_layout NHWC
COMMAND ${DYNAMIC_IMPLICITGEMM_XDLOPS_NHWC_FWD_ENVS} $<TARGET_FILE:test_conv2d> ${MIOPEN_TEST_FLOAT_ARG} --verbose --input  32 128  8  8 --weights 192 128 3 1 --pads_strides_dilations 1 0 1 1 1 1 --disable-backward-data --disable-backward-weights --in_layout NHWC --fil_layout NHWC --out_layout NHWC
COMMAND ${DYNAMIC_IMPLICITGEMM_XDLOPS_NHWC_FWD_ENVS} $<TARGET_FILE:test_conv2d> ${MIOPEN_TEST_FLOAT_ARG} --verbose --input  64 192 17 17 --weights 160 192 3 3 --pads_strides_dilations 0 0 2 2 1 1 --disable-backward-data --disable-backward-weights --in_layout NHWC --fil_layout NHWC --out_layout NHWC
COMMAND ${DYNAMIC_IMPLICITGEMM_XDLOPS_NHWC_FWD_ENVS} $<TARGET_FILE:test_conv2d> ${MIOPEN_TEST_FLOAT_ARG} --verbose --input  64  32 73 73 --weights  64  32 3 3 --pads_strides_dilations 1 1 1 1 1 1 --disable-backward-data --disable-backward-weights --in_layout NHWC --fil_layout NHWC --out_layout NHWC
COMMAND ${DYNAMIC_IMPLICITGEMM_XDLOPS_NHWC_FWD_ENVS} $<TARGET_FILE:test_conv2d> ${MIOPEN_TEST_FLOAT_ARG} --verbose --input  16  64 56 56 --weights  64  64 3 3 --pads_strides_dilations 1 1 1 1 1 1 --disable-backward-data --disable-backward-weights --in_layout NHWC --fil_layout NHWC --out_layout NHWC
COMMAND ${DYNAMIC_IMPLICITGEMM_XDLOPS_NHWC_FWD_ENVS} $<TARGET_FILE:test_conv2d> ${MIOPEN_TEST_FLOAT_ARG} --verbose --input  64   3 78 78 --weights  64   3 7 7 --pads_strides_dilations 0 0 2 2 1 1 --disable-backward-data --disable-backward-weights --in_layout NHWC --fil_layout NHWC --out_layout NHWC
COMMAND ${DYNAMIC_IMPLICITGEMM_XDLOPS_NHWC_FWD_ENVS} $<TARGET_FILE:test_conv2d> ${MIOPEN_TEST_FLOAT_ARG} --verbose --input  16 192 17 17 --weights 224 192 1 7 --pads_strides_dilations 0 3 1 1 1 1 --disable-backward-data --disable-backward-weights --in_layout NHWC --fil_layout NHWC --out_layout NHWC
COMMAND ${DYNAMIC_IMPLICITGEMM_XDLOPS_NHWC_FWD_ENVS} $<TARGET_FILE:test_conv2d> ${MIOPEN_TEST_FLOAT_ARG} --verbose --input  16   3 17 17 --weights  64   3 1 1 --pads_strides_dilations 0 0 1 1 1 1 --disable-backward-data --disable-backward-weights --in_layout NHWC --fil_layout NHWC --out_layout NHWC
)

add_custom_test(test_conv_igemm_dynamic_xdlops_nhwc_bwd_bf16_gfx90a SKIP_UNLESS_ALL BF16_ENABLED FLOAT_DISABLED HALF_DISABLED GFX908_DISABLED GFX90A_ENABLED GFX900_DISABLED GFX906_DISABLED SKIP_XNACK_ON
COMMAND ${DYNAMIC_IMPLICITGEMM_XDLOPS_NHWC_BWD_ENVS} $<TARGET_FILE:test_conv2d> ${MIOPEN_TEST_FLOAT_ARG} --verbose --input  64 256  7  7 --weights 128 256 1 1 --pads_strides_dilations 0 0 1 1 1 1 --disable-forward --disable-backward-weights --in_layout NHWC --fil_layout NHWC --out_layout NHWC
COMMAND ${DYNAMIC_IMPLICITGEMM_XDLOPS_NHWC_BWD_ENVS} $<TARGET_FILE:test_conv2d> ${MIOPEN_TEST_FLOAT_ARG} --verbose --input  32 160 73 73 --weights  64 160 1 1 --pads_strides_dilations 0 0 1 1 1 1 --disable-forward --disable-backward-weights --in_layout NHWC --fil_layout NHWC --out_layout NHWC
COMMAND ${DYNAMIC_IMPLICITGEMM_XDLOPS_NHWC_BWD_ENVS} $<TARGET_FILE:test_conv2d> ${MIOPEN_TEST_FLOAT_ARG} --verbose --input  16  64 56 56 --weights  64  64 1 1 --pads_strides_dilations 0 0 1 1 1 1 --disable-forward --disable-backward-weights --in_layout NHWC --fil_layout NHWC --out_layout NHWC
COMMAND ${DYNAMIC_IMPLICITGEMM_XDLOPS_NHWC_BWD_ENVS} $<TARGET_FILE:test_conv2d> ${MIOPEN_TEST_FLOAT_ARG} --verbose --input   2 256 40 52 --weights 256 256 1 1 --pads_strides_dilations 0 0 1 1 1 1 --disable-forward --disable-backward-weights --in_layout NHWC --fil_layout NHWC --out_layout NHWC
COMMAND ${DYNAMIC_IMPLICITGEMM_XDLOPS_NHWC_BWD_ENVS} $<TARGET_FILE:test_conv2d> ${MIOPEN_TEST_FLOAT_ARG} --verbose --input   2  64 32 28 --weights  64  64 1 1 --pads_strides_dilations 0 0 1 1 1 1 --disable-forward --disable-backward-weights --in_layout NHWC --fil_layout NHWC --out_layout NHWC
COMMAND ${DYNAMIC_IMPLICITGEMM_XDLOPS_NHWC_BWD_ENVS} $<TARGET_FILE:test_conv2d> ${MIOPEN_TEST_FLOAT_ARG} --verbose --input  32 128 14 14 --weights  64 128 1 1 --pads_strides_dilations 0 0 2 2 1 1 --disable-forward --disable-backward-weights --in_layout NHWC --fil_layout NHWC --out_layout NHWC
COMMAND ${DYNAMIC_IMPLICITGEMM_XDLOPS_NHWC_BWD_ENVS} $<TARGET_FILE:test_conv2d> ${MIOPEN_TEST_FLOAT_ARG} --verbose --input  64  64 17 17 --weights 192  64 1 7 --pads_strides_dilations 0 3 1 1 1 1 --disable-forward --disable-backward-weights --in_layout NHWC --fil_layout NHWC --out_layout NHWC
COMMAND ${DYNAMIC_IMPLICITGEMM_XDLOPS_NHWC_BWD_ENVS} $<TARGET_FILE:test_conv2d> ${MIOPEN_TEST_FLOAT_ARG} --verbose --input  64  64 17 17 --weights 192  64 7 1 --pads_strides_dilations 3 0 1 1 1 1 --disable-forward --disable-backward-weights --in_layout NHWC --fil_layout NHWC --out_layout NHWC
COMMAND ${DYNAMIC_IMPLICITGEMM_XDLOPS_NHWC_BWD_ENVS} $<TARGET_FILE:test_conv2d> ${MIOPEN_TEST_FLOAT_ARG} --verbose --input   4 128 28 28 --weights 128 128 2 2 --pads_strides_dilations 0 0 2 2 1 1 --disable-forward --disable-backward-weights --in_layout NHWC --fil_layout NHWC --out_layout NHWC
COMMAND ${DYNAMIC_IMPLICITGEMM_XDLOPS_NHWC_BWD_ENVS} $<TARGET_FILE:test_conv2d> ${MIOPEN_TEST_FLOAT_ARG} --verbose --input  32 128  8  8 --weights 192 128 3 1 --pads_strides_dilations 1 0 1 1 1 1 --disable-forward --disable-backward-weights --in_layout NHWC --fil_layout NHWC --out_layout NHWC
COMMAND ${DYNAMIC_IMPLICITGEMM_XDLOPS_NHWC_BWD_ENVS} $<TARGET_FILE:test_conv2d> ${MIOPEN_TEST_FLOAT_ARG} --verbose --input  64 192 17 17 --weights 160 192 3 3 --pads_strides_dilations 0 0 2 2 1 1 --disable-forward --disable-backward-weights --in_layout NHWC --fil_layout NHWC --out_layout NHWC
COMMAND ${DYNAMIC_IMPLICITGEMM_XDLOPS_NHWC_BWD_ENVS} $<TARGET_FILE:test_conv2d> ${MIOPEN_TEST_FLOAT_ARG} --verbose --input  64  32 73 73 --weights  64  32 3 3 --pads_strides_dilations 1 1 1 1 1 1 --disable-forward --disable-backward-weights --in_layout NHWC --fil_layout NHWC --out_layout NHWC
COMMAND ${DYNAMIC_IMPLICITGEMM_XDLOPS_NHWC_BWD_ENVS} $<TARGET_FILE:test_conv2d> ${MIOPEN_TEST_FLOAT_ARG} --verbose --input  16  64 56 56 --weights  64  64 3 3 --pads_strides_dilations 1 1 1 1 1 1 --disable-forward --disable-backward-weights --in_layout NHWC --fil_layout NHWC --out_layout NHWC
COMMAND ${DYNAMIC_IMPLICITGEMM_XDLOPS_NHWC_BWD_ENVS} $<TARGET_FILE:test_conv2d> ${MIOPEN_TEST_FLOAT_ARG} --verbose --input  16  16 25 25 --weights  64  16 3 3 --pads_strides_dilations 0 0 1 1 1 1 --disable-forward --disable-backward-weights --in_layout NHWC --fil_layout NHWC --out_layout NHWC
COMMAND ${DYNAMIC_IMPLICITGEMM_XDLOPS_NHWC_BWD_ENVS} $<TARGET_FILE:test_conv2d> ${MIOPEN_TEST_FLOAT_ARG} --verbose --input  15 256 1  1  --weights 340 256 3 3 --pads_strides_dilations 1 1 1 1 1 1 --disable-forward --disable-backward-weights --in_layout NHWC --fil_layout NHWC --out_layout NHWC
COMMAND ${DYNAMIC_IMPLICITGEMM_XDLOPS_NHWC_BWD_ENVS} $<TARGET_FILE:test_conv2d> ${MIOPEN_TEST_FLOAT_ARG} --verbose --input  15 128 10 10 --weights 340 128 3 3 --pads_strides_dilations 1 1 1 1 1 1 --disable-forward --disable-backward-weights --in_layout NHWC --fil_layout NHWC --out_layout NHWC
)

set(DYNAMIC_IMPLICITGEMM_XDLOPS_NHWC_WRW_ENVS
    ${DYNAMIC_IMPLICITGEMM_COMMON}
    MIOPEN_DEBUG_FIND_ONLY_SOLVER=ConvAsmImplicitGemmGTCDynamicWrwXdlopsNHWC)

set(ARGS_NHWC_WRW
    --disable-forward
    --disable-backward-data
    --in_layout NHWC
    --fil_layout NHWC
    --out_layout NHWC)

add_custom_test(test_conv_igemm_dynamic_xdlops_nhwc_wrw SKIP_UNLESS_ALL HALF_ENABLED GFX900_DISABLED GFX906_DISABLED SKIP_XNACK_ON
COMMAND ${DYNAMIC_IMPLICITGEMM_XDLOPS_NHWC_WRW_ENVS} $<TARGET_FILE:test_conv2d> ${MIOPEN_TEST_FLOAT_ARG} --verbose --input  64 256  7  7 --weights 128 256 1 1 --pads_strides_dilations 0 0 1 1 1 1 ${ARGS_NHWC_WRW}
COMMAND ${DYNAMIC_IMPLICITGEMM_XDLOPS_NHWC_WRW_ENVS} $<TARGET_FILE:test_conv2d> ${MIOPEN_TEST_FLOAT_ARG} --verbose --input  32 160 73 73 --weights  64 160 1 1 --pads_strides_dilations 0 0 1 1 1 1 ${ARGS_NHWC_WRW}
COMMAND ${DYNAMIC_IMPLICITGEMM_XDLOPS_NHWC_WRW_ENVS} $<TARGET_FILE:test_conv2d> ${MIOPEN_TEST_FLOAT_ARG} --verbose --input  16  64 56 56 --weights  64  64 1 1 --pads_strides_dilations 0 0 1 1 1 1 ${ARGS_NHWC_WRW}
COMMAND ${DYNAMIC_IMPLICITGEMM_XDLOPS_NHWC_WRW_ENVS} $<TARGET_FILE:test_conv2d> ${MIOPEN_TEST_FLOAT_ARG} --verbose --input   2 256 40 52 --weights 256 256 1 1 --pads_strides_dilations 0 0 1 1 1 1 ${ARGS_NHWC_WRW}
COMMAND ${DYNAMIC_IMPLICITGEMM_XDLOPS_NHWC_WRW_ENVS} $<TARGET_FILE:test_conv2d> ${MIOPEN_TEST_FLOAT_ARG} --verbose --input   2  64 32 28 --weights  64  64 1 1 --pads_strides_dilations 0 0 1 1 1 1 ${ARGS_NHWC_WRW}
COMMAND ${DYNAMIC_IMPLICITGEMM_XDLOPS_NHWC_WRW_ENVS} $<TARGET_FILE:test_conv2d> ${MIOPEN_TEST_FLOAT_ARG} --verbose --input  32 128 14 14 --weights  64 128 1 1 --pads_strides_dilations 0 0 2 2 1 1 ${ARGS_NHWC_WRW}
COMMAND ${DYNAMIC_IMPLICITGEMM_XDLOPS_NHWC_WRW_ENVS} $<TARGET_FILE:test_conv2d> ${MIOPEN_TEST_FLOAT_ARG} --verbose --input  64  64 17 17 --weights 192  64 1 7 --pads_strides_dilations 0 3 1 1 1 1 ${ARGS_NHWC_WRW}
COMMAND ${DYNAMIC_IMPLICITGEMM_XDLOPS_NHWC_WRW_ENVS} $<TARGET_FILE:test_conv2d> ${MIOPEN_TEST_FLOAT_ARG} --verbose --input  64  64 17 17 --weights 192  64 7 1 --pads_strides_dilations 3 0 1 1 1 1 ${ARGS_NHWC_WRW}
COMMAND ${DYNAMIC_IMPLICITGEMM_XDLOPS_NHWC_WRW_ENVS} $<TARGET_FILE:test_conv2d> ${MIOPEN_TEST_FLOAT_ARG} --verbose --input   4 128 28 28 --weights 128 128 2 2 --pads_strides_dilations 0 0 2 2 1 1 ${ARGS_NHWC_WRW}
COMMAND ${DYNAMIC_IMPLICITGEMM_XDLOPS_NHWC_WRW_ENVS} $<TARGET_FILE:test_conv2d> ${MIOPEN_TEST_FLOAT_ARG} --verbose --input  32 128  8  8 --weights 192 128 3 1 --pads_strides_dilations 1 0 1 1 1 1 ${ARGS_NHWC_WRW}
COMMAND ${DYNAMIC_IMPLICITGEMM_XDLOPS_NHWC_WRW_ENVS} $<TARGET_FILE:test_conv2d> ${MIOPEN_TEST_FLOAT_ARG} --verbose --input  64 192 17 17 --weights 160 192 3 3 --pads_strides_dilations 0 0 2 2 1 1 ${ARGS_NHWC_WRW}
COMMAND ${DYNAMIC_IMPLICITGEMM_XDLOPS_NHWC_WRW_ENVS} $<TARGET_FILE:test_conv2d> ${MIOPEN_TEST_FLOAT_ARG} --verbose --input  64  32 73 73 --weights  64  32 3 3 --pads_strides_dilations 1 1 1 1 1 1 ${ARGS_NHWC_WRW}
COMMAND ${DYNAMIC_IMPLICITGEMM_XDLOPS_NHWC_WRW_ENVS} $<TARGET_FILE:test_conv2d> ${MIOPEN_TEST_FLOAT_ARG} --verbose --input  16  64 56 56 --weights  64  64 3 3 --pads_strides_dilations 1 1 1 1 1 1 ${ARGS_NHWC_WRW}
COMMAND ${DYNAMIC_IMPLICITGEMM_XDLOPS_NHWC_WRW_ENVS} $<TARGET_FILE:test_conv2d> ${MIOPEN_TEST_FLOAT_ARG} --verbose --input  16  16 25 25 --weights  64  16 3 3 --pads_strides_dilations 0 0 1 1 1 1 ${ARGS_NHWC_WRW}

COMMAND ${DYNAMIC_IMPLICITGEMM_XDLOPS_NHWC_WRW_ENVS} $<TARGET_FILE:test_conv2d> ${MIOPEN_TEST_FLOAT_ARG} --verbose --input  4 32 79 141 --weights 64 32 5 10 --pads_strides_dilations 0 0 2 2 1 1 ${ARGS_NHWC_WRW}

COMMAND ${DYNAMIC_IMPLICITGEMM_XDLOPS_NHWC_WRW_ENVS} $<TARGET_FILE:test_conv2d> ${MIOPEN_TEST_FLOAT_ARG} --verbose --input  400  256 7 7 --weights 1024  256  7 7 --pads_strides_dilations 0 0 1 1 1 1 ${ARGS_NHWC_WRW}
COMMAND ${DYNAMIC_IMPLICITGEMM_XDLOPS_NHWC_WRW_ENVS} $<TARGET_FILE:test_conv2d> ${MIOPEN_TEST_FLOAT_ARG} --verbose --input  400  256 1 1 --weights 1024  256  1 1 --pads_strides_dilations 0 0 1 1 1 1 ${ARGS_NHWC_WRW}

COMMAND ${DYNAMIC_IMPLICITGEMM_XDLOPS_NHWC_WRW_ENVS} $<TARGET_FILE:test_conv2d> ${MIOPEN_TEST_FLOAT_ARG} --verbose --input  1 3 32 32 --weights 1 3 11 11 --pads_strides_dilations 1 1 2 2 2 1 ${ARGS_NHWC_WRW}
COMMAND ${DYNAMIC_IMPLICITGEMM_XDLOPS_NHWC_WRW_ENVS} $<TARGET_FILE:test_conv2d> ${MIOPEN_TEST_FLOAT_ARG} --verbose --input  1 3 224 224 --weights 1 3 3 3 --pads_strides_dilations 0 0 1 1 2 2 ${ARGS_NHWC_WRW}
COMMAND ${DYNAMIC_IMPLICITGEMM_XDLOPS_NHWC_WRW_ENVS} $<TARGET_FILE:test_conv2d> ${MIOPEN_TEST_FLOAT_ARG} --verbose --input  1 1 8 8 --weights 1 1 2 2 --pads_strides_dilations 0 0 1 1 2 2 ${ARGS_NHWC_WRW}
COMMAND ${DYNAMIC_IMPLICITGEMM_XDLOPS_NHWC_WRW_ENVS} $<TARGET_FILE:test_conv2d> ${MIOPEN_TEST_FLOAT_ARG} --verbose --input  1 128 56 56 --weights 1 128 5 5 --pads_strides_dilations 0 0 2 2 1 1 ${ARGS_NHWC_WRW}
COMMAND ${DYNAMIC_IMPLICITGEMM_XDLOPS_NHWC_WRW_ENVS} $<TARGET_FILE:test_conv2d> ${MIOPEN_TEST_FLOAT_ARG} --verbose --input  2 64 19 19 --weights 510 64 3 3 --pads_strides_dilations 1 1 1 1 1 1 ${ARGS_NHWC_WRW}
# ho=wo=1 stride=2
COMMAND ${DYNAMIC_IMPLICITGEMM_XDLOPS_NHWC_WRW_ENVS} $<TARGET_FILE:test_conv2d> ${MIOPEN_TEST_FLOAT_ARG} --verbose --input  256 2048 2 2 --weights 1024  2048  1 1 --pads_strides_dilations 0 0 2 2 1 1  ${ARGS_NHWC_WRW}
)

add_custom_test(test_conv_igemm_dynamic_xdlops_nhwc_wrw_nchw SKIP_UNLESS_ALL HALF_ENABLED GFX900_DISABLED GFX906_DISABLED SKIP_XNACK_ON
COMMAND ${DYNAMIC_IMPLICITGEMM_XDLOPS_NHWC_WRW_ENVS} $<TARGET_FILE:test_conv2d> ${MIOPEN_TEST_FLOAT_ARG} --verbose --input  64 256  7  7 --weights 128 256 1 1 --pads_strides_dilations 0 0 1 1 1 1 --disable-forward --disable-backward-data
COMMAND ${DYNAMIC_IMPLICITGEMM_XDLOPS_NHWC_WRW_ENVS} $<TARGET_FILE:test_conv2d> ${MIOPEN_TEST_FLOAT_ARG} --verbose --input  32 160 73 73 --weights  64 160 1 1 --pads_strides_dilations 0 0 1 1 1 1 --disable-forward --disable-backward-data
COMMAND ${DYNAMIC_IMPLICITGEMM_XDLOPS_NHWC_WRW_ENVS} $<TARGET_FILE:test_conv2d> ${MIOPEN_TEST_FLOAT_ARG} --verbose --input  16  64 56 56 --weights  64  64 1 1 --pads_strides_dilations 0 0 1 1 1 1 --disable-forward --disable-backward-data
COMMAND ${DYNAMIC_IMPLICITGEMM_XDLOPS_NHWC_WRW_ENVS} $<TARGET_FILE:test_conv2d> ${MIOPEN_TEST_FLOAT_ARG} --verbose --input   2 256 40 52 --weights 256 256 1 1 --pads_strides_dilations 0 0 1 1 1 1 --disable-forward --disable-backward-data
COMMAND ${DYNAMIC_IMPLICITGEMM_XDLOPS_NHWC_WRW_ENVS} $<TARGET_FILE:test_conv2d> ${MIOPEN_TEST_FLOAT_ARG} --verbose --input   2  64 32 28 --weights  64  64 1 1 --pads_strides_dilations 0 0 1 1 1 1 --disable-forward --disable-backward-data
COMMAND ${DYNAMIC_IMPLICITGEMM_XDLOPS_NHWC_WRW_ENVS} $<TARGET_FILE:test_conv2d> ${MIOPEN_TEST_FLOAT_ARG} --verbose --input  32 128 14 14 --weights  64 128 1 1 --pads_strides_dilations 0 0 2 2 1 1 --disable-forward --disable-backward-data
COMMAND ${DYNAMIC_IMPLICITGEMM_XDLOPS_NHWC_WRW_ENVS} $<TARGET_FILE:test_conv2d> ${MIOPEN_TEST_FLOAT_ARG} --verbose --input  64  64 17 17 --weights 192  64 1 7 --pads_strides_dilations 0 3 1 1 1 1 --disable-forward --disable-backward-data
COMMAND ${DYNAMIC_IMPLICITGEMM_XDLOPS_NHWC_WRW_ENVS} $<TARGET_FILE:test_conv2d> ${MIOPEN_TEST_FLOAT_ARG} --verbose --input  64  64 17 17 --weights 192  64 7 1 --pads_strides_dilations 3 0 1 1 1 1 --disable-forward --disable-backward-data
COMMAND ${DYNAMIC_IMPLICITGEMM_XDLOPS_NHWC_WRW_ENVS} $<TARGET_FILE:test_conv2d> ${MIOPEN_TEST_FLOAT_ARG} --verbose --input   4 128 28 28 --weights 128 128 2 2 --pads_strides_dilations 0 0 2 2 1 1 --disable-forward --disable-backward-data
COMMAND ${DYNAMIC_IMPLICITGEMM_XDLOPS_NHWC_WRW_ENVS} $<TARGET_FILE:test_conv2d> ${MIOPEN_TEST_FLOAT_ARG} --verbose --input  32 128  8  8 --weights 192 128 3 1 --pads_strides_dilations 1 0 1 1 1 1 --disable-forward --disable-backward-data
COMMAND ${DYNAMIC_IMPLICITGEMM_XDLOPS_NHWC_WRW_ENVS} $<TARGET_FILE:test_conv2d> ${MIOPEN_TEST_FLOAT_ARG} --verbose --input  64 192 17 17 --weights 160 192 3 3 --pads_strides_dilations 0 0 2 2 1 1 --disable-forward --disable-backward-data
COMMAND ${DYNAMIC_IMPLICITGEMM_XDLOPS_NHWC_WRW_ENVS} $<TARGET_FILE:test_conv2d> ${MIOPEN_TEST_FLOAT_ARG} --verbose --input  64  32 73 73 --weights  64  32 3 3 --pads_strides_dilations 1 1 1 1 1 1 --disable-forward --disable-backward-data
COMMAND ${DYNAMIC_IMPLICITGEMM_XDLOPS_NHWC_WRW_ENVS} $<TARGET_FILE:test_conv2d> ${MIOPEN_TEST_FLOAT_ARG} --verbose --input  16  64 56 56 --weights  64  64 3 3 --pads_strides_dilations 1 1 1 1 1 1 --disable-forward --disable-backward-data
COMMAND ${DYNAMIC_IMPLICITGEMM_XDLOPS_NHWC_WRW_ENVS} $<TARGET_FILE:test_conv2d> ${MIOPEN_TEST_FLOAT_ARG} --verbose --input  16  16 25 25 --weights  64  16 3 3 --pads_strides_dilations 0 0 1 1 1 1 --disable-forward --disable-backward-data

COMMAND ${DYNAMIC_IMPLICITGEMM_XDLOPS_NHWC_WRW_ENVS} $<TARGET_FILE:test_conv2d> ${MIOPEN_TEST_FLOAT_ARG} --verbose --input  4 32 79 141 --weights 64 32 5 10 --pads_strides_dilations 0 0 2 2 1 1 --disable-forward --disable-backward-data

COMMAND ${DYNAMIC_IMPLICITGEMM_XDLOPS_NHWC_WRW_ENVS} $<TARGET_FILE:test_conv2d> ${MIOPEN_TEST_FLOAT_ARG} --verbose --input  400  256 7 7 --weights 1024  256  7 7 --pads_strides_dilations 0 0 1 1 1 1 --disable-forward --disable-backward-data
COMMAND ${DYNAMIC_IMPLICITGEMM_XDLOPS_NHWC_WRW_ENVS} $<TARGET_FILE:test_conv2d> ${MIOPEN_TEST_FLOAT_ARG} --verbose --input  400  256 1 1 --weights 1024  256  1 1 --pads_strides_dilations 0 0 1 1 1 1 --disable-forward --disable-backward-data

COMMAND ${DYNAMIC_IMPLICITGEMM_XDLOPS_NHWC_WRW_ENVS} $<TARGET_FILE:test_conv2d> ${MIOPEN_TEST_FLOAT_ARG} --verbose --input  1 3 32 32 --weights 1 3 11 11 --pads_strides_dilations 1 1 2 2 2 1 --disable-forward --disable-backward-data
COMMAND ${DYNAMIC_IMPLICITGEMM_XDLOPS_NHWC_WRW_ENVS} $<TARGET_FILE:test_conv2d> ${MIOPEN_TEST_FLOAT_ARG} --verbose --input  1 3 224 224 --weights 1 3 3 3 --pads_strides_dilations 0 0 1 1 2 2 --disable-forward --disable-backward-data
COMMAND ${DYNAMIC_IMPLICITGEMM_XDLOPS_NHWC_WRW_ENVS} $<TARGET_FILE:test_conv2d> ${MIOPEN_TEST_FLOAT_ARG} --verbose --input  1 1 8 8 --weights 1 1 2 2 --pads_strides_dilations 0 0 1 1 2 2 --disable-forward --disable-backward-data
COMMAND ${DYNAMIC_IMPLICITGEMM_XDLOPS_NHWC_WRW_ENVS} $<TARGET_FILE:test_conv2d> ${MIOPEN_TEST_FLOAT_ARG} --verbose --input  1 128 56 56 --weights 1 128 5 5 --pads_strides_dilations 0 0 2 2 1 1 --disable-forward --disable-backward-data
COMMAND ${DYNAMIC_IMPLICITGEMM_XDLOPS_NHWC_WRW_ENVS} $<TARGET_FILE:test_conv2d> ${MIOPEN_TEST_FLOAT_ARG} --verbose --input  2 64 19 19 --weights 510 64 3 3 --pads_strides_dilations 1 1 1 1 1 1 --disable-forward --disable-backward-data
)

add_custom_test(test_conv_igemm_dynamic_xdlops_nhwc_wrw_bf16_gfx90a SKIP_UNLESS_ALL BF16_ENABLED FLOAT_DISABLED HALF_DISABLED GFX908_DISABLED GFX90A_ENABLED GFX900_DISABLED GFX906_DISABLED SKIP_XNACK_ON
COMMAND ${DYNAMIC_IMPLICITGEMM_XDLOPS_NHWC_WRW_ENVS} $<TARGET_FILE:test_conv2d> ${MIOPEN_TEST_FLOAT_ARG} --verbose --input  64 256  7  7 --weights 128 256 1 1 --pads_strides_dilations 0 0 1 1 1 1 ${ARGS_NHWC_WRW}
COMMAND ${DYNAMIC_IMPLICITGEMM_XDLOPS_NHWC_WRW_ENVS} $<TARGET_FILE:test_conv2d> ${MIOPEN_TEST_FLOAT_ARG} --verbose --input  32 160 73 73 --weights  64 160 1 1 --pads_strides_dilations 0 0 1 1 1 1 ${ARGS_NHWC_WRW}
COMMAND ${DYNAMIC_IMPLICITGEMM_XDLOPS_NHWC_WRW_ENVS} $<TARGET_FILE:test_conv2d> ${MIOPEN_TEST_FLOAT_ARG} --verbose --input  16  64 56 56 --weights  64  64 1 1 --pads_strides_dilations 0 0 1 1 1 1 ${ARGS_NHWC_WRW}
COMMAND ${DYNAMIC_IMPLICITGEMM_XDLOPS_NHWC_WRW_ENVS} $<TARGET_FILE:test_conv2d> ${MIOPEN_TEST_FLOAT_ARG} --verbose --input   2 256 40 52 --weights 256 256 1 1 --pads_strides_dilations 0 0 1 1 1 1 ${ARGS_NHWC_WRW}
COMMAND ${DYNAMIC_IMPLICITGEMM_XDLOPS_NHWC_WRW_ENVS} $<TARGET_FILE:test_conv2d> ${MIOPEN_TEST_FLOAT_ARG} --verbose --input   2  64 32 28 --weights  64  64 1 1 --pads_strides_dilations 0 0 1 1 1 1 ${ARGS_NHWC_WRW}
COMMAND ${DYNAMIC_IMPLICITGEMM_XDLOPS_NHWC_WRW_ENVS} $<TARGET_FILE:test_conv2d> ${MIOPEN_TEST_FLOAT_ARG} --verbose --input  32 128 14 14 --weights  64 128 1 1 --pads_strides_dilations 0 0 2 2 1 1 ${ARGS_NHWC_WRW}
COMMAND ${DYNAMIC_IMPLICITGEMM_XDLOPS_NHWC_WRW_ENVS} $<TARGET_FILE:test_conv2d> ${MIOPEN_TEST_FLOAT_ARG} --verbose --input  64  64 17 17 --weights 192  64 1 7 --pads_strides_dilations 0 3 1 1 1 1 ${ARGS_NHWC_WRW}
COMMAND ${DYNAMIC_IMPLICITGEMM_XDLOPS_NHWC_WRW_ENVS} $<TARGET_FILE:test_conv2d> ${MIOPEN_TEST_FLOAT_ARG} --verbose --input  64  64 17 17 --weights 192  64 7 1 --pads_strides_dilations 3 0 1 1 1 1 ${ARGS_NHWC_WRW}
COMMAND ${DYNAMIC_IMPLICITGEMM_XDLOPS_NHWC_WRW_ENVS} $<TARGET_FILE:test_conv2d> ${MIOPEN_TEST_FLOAT_ARG} --verbose --input   4 128 28 28 --weights 128 128 2 2 --pads_strides_dilations 0 0 2 2 1 1 ${ARGS_NHWC_WRW}
COMMAND ${DYNAMIC_IMPLICITGEMM_XDLOPS_NHWC_WRW_ENVS} $<TARGET_FILE:test_conv2d> ${MIOPEN_TEST_FLOAT_ARG} --verbose --input  32 128  8  8 --weights 192 128 3 1 --pads_strides_dilations 1 0 1 1 1 1 ${ARGS_NHWC_WRW}
COMMAND ${DYNAMIC_IMPLICITGEMM_XDLOPS_NHWC_WRW_ENVS} $<TARGET_FILE:test_conv2d> ${MIOPEN_TEST_FLOAT_ARG} --verbose --input  64 192 17 17 --weights 160 192 3 3 --pads_strides_dilations 0 0 2 2 1 1 ${ARGS_NHWC_WRW}
COMMAND ${DYNAMIC_IMPLICITGEMM_XDLOPS_NHWC_WRW_ENVS} $<TARGET_FILE:test_conv2d> ${MIOPEN_TEST_FLOAT_ARG} --verbose --input  64  32 73 73 --weights  64  32 3 3 --pads_strides_dilations 1 1 1 1 1 1 ${ARGS_NHWC_WRW}
COMMAND ${DYNAMIC_IMPLICITGEMM_XDLOPS_NHWC_WRW_ENVS} $<TARGET_FILE:test_conv2d> ${MIOPEN_TEST_FLOAT_ARG} --verbose --input  16  64 56 56 --weights  64  64 3 3 --pads_strides_dilations 1 1 1 1 1 1 ${ARGS_NHWC_WRW}
COMMAND ${DYNAMIC_IMPLICITGEMM_XDLOPS_NHWC_WRW_ENVS} $<TARGET_FILE:test_conv2d> ${MIOPEN_TEST_FLOAT_ARG} --verbose --input  16  16 25 25 --weights  64  16 3 3 --pads_strides_dilations 0 0 1 1 1 1 ${ARGS_NHWC_WRW}

COMMAND ${DYNAMIC_IMPLICITGEMM_XDLOPS_NHWC_WRW_ENVS} $<TARGET_FILE:test_conv2d> ${MIOPEN_TEST_FLOAT_ARG} --verbose --input  4 32 79 141 --weights 64 32 5 10 --pads_strides_dilations 0 0 2 2 1 1 ${ARGS_NHWC_WRW}

COMMAND ${DYNAMIC_IMPLICITGEMM_XDLOPS_NHWC_WRW_ENVS} $<TARGET_FILE:test_conv2d> ${MIOPEN_TEST_FLOAT_ARG} --verbose --input  400  256 7 7 --weights 1024  256  7 7 --pads_strides_dilations 0 0 1 1 1 1 ${ARGS_NHWC_WRW}
COMMAND ${DYNAMIC_IMPLICITGEMM_XDLOPS_NHWC_WRW_ENVS} $<TARGET_FILE:test_conv2d> ${MIOPEN_TEST_FLOAT_ARG} --verbose --input  400  256 1 1 --weights 1024  256  1 1 --pads_strides_dilations 0 0 1 1 1 1 ${ARGS_NHWC_WRW}

COMMAND ${DYNAMIC_IMPLICITGEMM_XDLOPS_NHWC_WRW_ENVS} $<TARGET_FILE:test_conv2d> ${MIOPEN_TEST_FLOAT_ARG} --verbose --input  1 3 32 32 --weights 1 3 11 11 --pads_strides_dilations 1 1 2 2 2 1 ${ARGS_NHWC_WRW}
COMMAND ${DYNAMIC_IMPLICITGEMM_XDLOPS_NHWC_WRW_ENVS} $<TARGET_FILE:test_conv2d> ${MIOPEN_TEST_FLOAT_ARG} --verbose --input  1 3 224 224 --weights 1 3 3 3 --pads_strides_dilations 0 0 1 1 2 2 ${ARGS_NHWC_WRW}
COMMAND ${DYNAMIC_IMPLICITGEMM_XDLOPS_NHWC_WRW_ENVS} $<TARGET_FILE:test_conv2d> ${MIOPEN_TEST_FLOAT_ARG} --verbose --input  1 1 8 8 --weights 1 1 2 2 --pads_strides_dilations 0 0 1 1 2 2 ${ARGS_NHWC_WRW}
COMMAND ${DYNAMIC_IMPLICITGEMM_XDLOPS_NHWC_WRW_ENVS} $<TARGET_FILE:test_conv2d> ${MIOPEN_TEST_FLOAT_ARG} --verbose --input  1 128 56 56 --weights 1 128 5 5 --pads_strides_dilations 0 0 2 2 1 1 ${ARGS_NHWC_WRW}
)

set(DYNAMIC_IMPLICITGEMM_DLOPS_NCHWC_FWD_ENVS
    ${DYNAMIC_IMPLICITGEMM_COMMON}
    MIOPEN_DEBUG_FIND_ONLY_SOLVER=ConvAsmImplicitGemmGTCDynamicFwdDlopsNCHWC)

set(ARGS_NCHWC_NCHWC_FWD_FP16x4
    --cmode convfp16
    --disable-backward-data
    --disable-backward-weights
    --in_layout NCHW
    --fil_layout NCHW
    --out_layout NCHW
    --tensor_vect 1
    --vector_length 4)

set(ARGS_NCHWC_NCHWC_FWD_FP16x8
    --cmode convfp16
    --disable-backward-data
    --disable-backward-weights
    --in_layout NCHW
    --fil_layout NCHW
    --out_layout NCHW
    --tensor_vect 1
    --vector_length 8)

set(ARGS_NCHWC_CHWNC_FWD_FP16x4
    --cmode convfp16
    --disable-backward-data
    --disable-backward-weights
    --in_layout NCHW
    --fil_layout CHWN
    --out_layout NCHW
    --tensor_vect 1
    --vector_length 4)

set(ARGS_NCHWC_CHWNC_FWD_FP16x8
    --cmode convfp16
    --disable-backward-data
    --disable-backward-weights
    --in_layout NCHW
    --fil_layout CHWN
    --out_layout NCHW
    --tensor_vect 1
    --vector_length 8)

add_custom_test(test_conv_igemm_dynamic_dlops_nchwc_nchwc_fwd_fp16x4 SKIP_UNLESS_ALL HALF_ENABLED FLOAT_DISABLED BF16_DISABLED GFX900_DISABLED GFX906_DISABLED GFX90A_DISABLED GFX908_DISABLED GFX103X_ENABLED SKIP_XNACK_ON
COMMAND ${DYNAMIC_IMPLICITGEMM_DLOPS_NCHWC_FWD_ENVS} $<TARGET_FILE:test_conv2d> ${MIOPEN_TEST_FLOAT_ARG} --verbose --input  1 8  10  10  --weights 8 8 3 3     --pads_strides_dilations 0 0 1 1 1 1 ${ARGS_NCHWC_NCHWC_FWD_FP16x4}
COMMAND ${DYNAMIC_IMPLICITGEMM_DLOPS_NCHWC_FWD_ENVS} $<TARGET_FILE:test_conv2d> ${MIOPEN_TEST_FLOAT_ARG} --verbose --input  32 160 73 73 --weights  64 160 1 1 --pads_strides_dilations 0 0 1 1 1 1 ${ARGS_NCHWC_NCHWC_FWD_FP16x4}
COMMAND ${DYNAMIC_IMPLICITGEMM_DLOPS_NCHWC_FWD_ENVS} $<TARGET_FILE:test_conv2d> ${MIOPEN_TEST_FLOAT_ARG} --verbose --input  16  64 56 56 --weights  64  64 1 1 --pads_strides_dilations 0 0 1 1 1 1 ${ARGS_NCHWC_NCHWC_FWD_FP16x4}
COMMAND ${DYNAMIC_IMPLICITGEMM_DLOPS_NCHWC_FWD_ENVS} $<TARGET_FILE:test_conv2d> ${MIOPEN_TEST_FLOAT_ARG} --verbose --input   2 256 40 52 --weights 256 256 1 1 --pads_strides_dilations 0 0 1 1 1 1 ${ARGS_NCHWC_NCHWC_FWD_FP16x4}
COMMAND ${DYNAMIC_IMPLICITGEMM_DLOPS_NCHWC_FWD_ENVS} $<TARGET_FILE:test_conv2d> ${MIOPEN_TEST_FLOAT_ARG} --verbose --input   2  64 32 28 --weights  64  64 1 1 --pads_strides_dilations 0 0 1 1 1 1 ${ARGS_NCHWC_NCHWC_FWD_FP16x4}
COMMAND ${DYNAMIC_IMPLICITGEMM_DLOPS_NCHWC_FWD_ENVS} $<TARGET_FILE:test_conv2d> ${MIOPEN_TEST_FLOAT_ARG} --verbose --input  32 128 14 14 --weights  64 128 1 1 --pads_strides_dilations 0 0 2 2 1 1 ${ARGS_NCHWC_NCHWC_FWD_FP16x4}
COMMAND ${DYNAMIC_IMPLICITGEMM_DLOPS_NCHWC_FWD_ENVS} $<TARGET_FILE:test_conv2d> ${MIOPEN_TEST_FLOAT_ARG} --verbose --input  64  64 17 17 --weights 192  64 1 7 --pads_strides_dilations 0 3 1 1 1 1 ${ARGS_NCHWC_NCHWC_FWD_FP16x4}
COMMAND ${DYNAMIC_IMPLICITGEMM_DLOPS_NCHWC_FWD_ENVS} $<TARGET_FILE:test_conv2d> ${MIOPEN_TEST_FLOAT_ARG} --verbose --input  64  64 17 17 --weights 192  64 7 1 --pads_strides_dilations 3 0 1 1 1 1 ${ARGS_NCHWC_NCHWC_FWD_FP16x4}
COMMAND ${DYNAMIC_IMPLICITGEMM_DLOPS_NCHWC_FWD_ENVS} $<TARGET_FILE:test_conv2d> ${MIOPEN_TEST_FLOAT_ARG} --verbose --input   4 128 28 28 --weights 128 128 2 2 --pads_strides_dilations 0 0 2 2 1 1 ${ARGS_NCHWC_NCHWC_FWD_FP16x4}
COMMAND ${DYNAMIC_IMPLICITGEMM_DLOPS_NCHWC_FWD_ENVS} $<TARGET_FILE:test_conv2d> ${MIOPEN_TEST_FLOAT_ARG} --verbose --input  32 128  8  8 --weights 192 128 3 1 --pads_strides_dilations 1 0 1 1 1 1 ${ARGS_NCHWC_NCHWC_FWD_FP16x4}
COMMAND ${DYNAMIC_IMPLICITGEMM_DLOPS_NCHWC_FWD_ENVS} $<TARGET_FILE:test_conv2d> ${MIOPEN_TEST_FLOAT_ARG} --verbose --input  64 192 17 17 --weights 160 192 3 3 --pads_strides_dilations 0 0 2 2 1 1 ${ARGS_NCHWC_NCHWC_FWD_FP16x4}
COMMAND ${DYNAMIC_IMPLICITGEMM_DLOPS_NCHWC_FWD_ENVS} $<TARGET_FILE:test_conv2d> ${MIOPEN_TEST_FLOAT_ARG} --verbose --input  64  32 73 73 --weights  64  32 3 3 --pads_strides_dilations 1 1 1 1 1 1 ${ARGS_NCHWC_NCHWC_FWD_FP16x4}
COMMAND ${DYNAMIC_IMPLICITGEMM_DLOPS_NCHWC_FWD_ENVS} $<TARGET_FILE:test_conv2d> ${MIOPEN_TEST_FLOAT_ARG} --verbose --input  16  64 56 56 --weights  64  64 3 3 --pads_strides_dilations 1 1 1 1 1 1 ${ARGS_NCHWC_NCHWC_FWD_FP16x4}
COMMAND ${DYNAMIC_IMPLICITGEMM_DLOPS_NCHWC_FWD_ENVS} $<TARGET_FILE:test_conv2d> ${MIOPEN_TEST_FLOAT_ARG} --verbose --input  16  16 25 25 --weights  64  16 3 3 --pads_strides_dilations 0 0 1 1 1 1 ${ARGS_NCHWC_NCHWC_FWD_FP16x4}
COMMAND ${DYNAMIC_IMPLICITGEMM_DLOPS_NCHWC_FWD_ENVS} $<TARGET_FILE:test_conv2d> ${MIOPEN_TEST_FLOAT_ARG} --verbose --input  4  32 79 141 --weights 64  32 5 10 --pads_strides_dilations 0 0 2 2 1 1 ${ARGS_NCHWC_NCHWC_FWD_FP16x4}
COMMAND ${DYNAMIC_IMPLICITGEMM_DLOPS_NCHWC_FWD_ENVS} $<TARGET_FILE:test_conv2d> ${MIOPEN_TEST_FLOAT_ARG} --verbose --input  400  256 7 7 --weights 1024 256 7 7 --pads_strides_dilations 0 0 1 1 1 1 ${ARGS_NCHWC_NCHWC_FWD_FP16x4}
COMMAND ${DYNAMIC_IMPLICITGEMM_DLOPS_NCHWC_FWD_ENVS} $<TARGET_FILE:test_conv2d> ${MIOPEN_TEST_FLOAT_ARG} --verbose --input  400  256 1 1 --weights 1024 256 1 1 --pads_strides_dilations 0 0 1 1 1 1 ${ARGS_NCHWC_NCHWC_FWD_FP16x4}
)

add_custom_test(test_conv_igemm_dynamic_dlops_nchwc_chwnc_fwd_fp16x4 SKIP_UNLESS_ALL HALF_ENABLED FLOAT_DISABLED BF16_DISABLED GFX900_DISABLED GFX906_DISABLED GFX90A_DISABLED GFX908_DISABLED GFX103X_ENABLED SKIP_XNACK_ON
COMMAND ${DYNAMIC_IMPLICITGEMM_DLOPS_NCHWC_FWD_ENVS} $<TARGET_FILE:test_conv2d> ${MIOPEN_TEST_FLOAT_ARG} --verbose --input  64 256  7  7 --weights 256 3 3  128  --pads_strides_dilations 0 0 1 1 1 1 ${ARGS_NCHWC_CHWNC_FWD_FP16x4}
COMMAND ${DYNAMIC_IMPLICITGEMM_DLOPS_NCHWC_FWD_ENVS} $<TARGET_FILE:test_conv2d> ${MIOPEN_TEST_FLOAT_ARG} --verbose --input  32 160 73 73 --weights 160 1 1   64  --pads_strides_dilations 0 0 1 1 1 1 ${ARGS_NCHWC_CHWNC_FWD_FP16x4}
COMMAND ${DYNAMIC_IMPLICITGEMM_DLOPS_NCHWC_FWD_ENVS} $<TARGET_FILE:test_conv2d> ${MIOPEN_TEST_FLOAT_ARG} --verbose --input  16  64 56 56 --weights  64 1 1   64  --pads_strides_dilations 0 0 1 1 1 1 ${ARGS_NCHWC_CHWNC_FWD_FP16x4}
COMMAND ${DYNAMIC_IMPLICITGEMM_DLOPS_NCHWC_FWD_ENVS} $<TARGET_FILE:test_conv2d> ${MIOPEN_TEST_FLOAT_ARG} --verbose --input   2 256 40 52 --weights 256 1 1  256  --pads_strides_dilations 0 0 1 1 1 1 ${ARGS_NCHWC_CHWNC_FWD_FP16x4}
COMMAND ${DYNAMIC_IMPLICITGEMM_DLOPS_NCHWC_FWD_ENVS} $<TARGET_FILE:test_conv2d> ${MIOPEN_TEST_FLOAT_ARG} --verbose --input   2  64 32 28 --weights  64 1 1   64  --pads_strides_dilations 0 0 1 1 1 1 ${ARGS_NCHWC_CHWNC_FWD_FP16x4}
COMMAND ${DYNAMIC_IMPLICITGEMM_DLOPS_NCHWC_FWD_ENVS} $<TARGET_FILE:test_conv2d> ${MIOPEN_TEST_FLOAT_ARG} --verbose --input  32 128 14 14 --weights 128 1 1   64  --pads_strides_dilations 0 0 2 2 1 1 ${ARGS_NCHWC_CHWNC_FWD_FP16x4}
COMMAND ${DYNAMIC_IMPLICITGEMM_DLOPS_NCHWC_FWD_ENVS} $<TARGET_FILE:test_conv2d> ${MIOPEN_TEST_FLOAT_ARG} --verbose --input  64  64 17 17 --weights  64 3 7  192  --pads_strides_dilations 0 3 1 1 1 1 ${ARGS_NCHWC_CHWNC_FWD_FP16x4}
COMMAND ${DYNAMIC_IMPLICITGEMM_DLOPS_NCHWC_FWD_ENVS} $<TARGET_FILE:test_conv2d> ${MIOPEN_TEST_FLOAT_ARG} --verbose --input  64  64 17 17 --weights  64 7 1  192  --pads_strides_dilations 3 0 1 1 1 1 ${ARGS_NCHWC_CHWNC_FWD_FP16x4}
COMMAND ${DYNAMIC_IMPLICITGEMM_DLOPS_NCHWC_FWD_ENVS} $<TARGET_FILE:test_conv2d> ${MIOPEN_TEST_FLOAT_ARG} --verbose --input   4 128 28 28 --weights 128 2 2  128  --pads_strides_dilations 0 0 2 2 1 1 ${ARGS_NCHWC_CHWNC_FWD_FP16x4}
COMMAND ${DYNAMIC_IMPLICITGEMM_DLOPS_NCHWC_FWD_ENVS} $<TARGET_FILE:test_conv2d> ${MIOPEN_TEST_FLOAT_ARG} --verbose --input  32 128  8  8 --weights 128 3 1  192  --pads_strides_dilations 1 0 1 1 1 1 ${ARGS_NCHWC_CHWNC_FWD_FP16x4}
COMMAND ${DYNAMIC_IMPLICITGEMM_DLOPS_NCHWC_FWD_ENVS} $<TARGET_FILE:test_conv2d> ${MIOPEN_TEST_FLOAT_ARG} --verbose --input  64 192 17 17 --weights 192 3 3  160  --pads_strides_dilations 0 0 2 2 1 1 ${ARGS_NCHWC_CHWNC_FWD_FP16x4}
COMMAND ${DYNAMIC_IMPLICITGEMM_DLOPS_NCHWC_FWD_ENVS} $<TARGET_FILE:test_conv2d> ${MIOPEN_TEST_FLOAT_ARG} --verbose --input  64  32 73 73 --weights  32 3 3   64  --pads_strides_dilations 1 1 1 1 1 1 ${ARGS_NCHWC_CHWNC_FWD_FP16x4}
COMMAND ${DYNAMIC_IMPLICITGEMM_DLOPS_NCHWC_FWD_ENVS} $<TARGET_FILE:test_conv2d> ${MIOPEN_TEST_FLOAT_ARG} --verbose --input  16  64 56 56 --weights  64 3 3   64  --pads_strides_dilations 1 1 1 1 1 1 ${ARGS_NCHWC_CHWNC_FWD_FP16x4}
COMMAND ${DYNAMIC_IMPLICITGEMM_DLOPS_NCHWC_FWD_ENVS} $<TARGET_FILE:test_conv2d> ${MIOPEN_TEST_FLOAT_ARG} --verbose --input  16  16 25 25 --weights  16 3 3   64  --pads_strides_dilations 0 0 1 1 1 1 ${ARGS_NCHWC_CHWNC_FWD_FP16x4}
COMMAND ${DYNAMIC_IMPLICITGEMM_DLOPS_NCHWC_FWD_ENVS} $<TARGET_FILE:test_conv2d> ${MIOPEN_TEST_FLOAT_ARG} --verbose --input  4  32 79 141 --weights  32 5 10  64  --pads_strides_dilations 0 0 2 2 1 1 ${ARGS_NCHWC_CHWNC_FWD_FP16x4}
COMMAND ${DYNAMIC_IMPLICITGEMM_DLOPS_NCHWC_FWD_ENVS} $<TARGET_FILE:test_conv2d> ${MIOPEN_TEST_FLOAT_ARG} --verbose --input  400  256 7 7 --weights 256 7 7 1024  --pads_strides_dilations 0 0 1 1 1 1 ${ARGS_NCHWC_CHWNC_FWD_FP16x4}
COMMAND ${DYNAMIC_IMPLICITGEMM_DLOPS_NCHWC_FWD_ENVS} $<TARGET_FILE:test_conv2d> ${MIOPEN_TEST_FLOAT_ARG} --verbose --input  400  256 1 1 --weights 256 1 1 1024  --pads_strides_dilations 0 0 1 1 1 1 ${ARGS_NCHWC_CHWNC_FWD_FP16x4}
)

add_custom_test(test_conv_igemm_dynamic_dlops_nchwc_nchwc_fwd_fp16x8 SKIP_UNLESS_ALL HALF_ENABLED FLOAT_DISABLED BF16_DISABLED GFX900_DISABLED GFX906_DISABLED GFX90A_DISABLED GFX908_DISABLED GFX103X_ENABLED SKIP_XNACK_ON
COMMAND ${DYNAMIC_IMPLICITGEMM_DLOPS_NCHWC_FWD_ENVS} $<TARGET_FILE:test_conv2d> ${MIOPEN_TEST_FLOAT_ARG} --verbose --input  1 8  10  10  --weights 8 8 3 3     --pads_strides_dilations 0 0 1 1 1 1 ${ARGS_NCHWC_NCHWC_FWD_FP16x8}
COMMAND ${DYNAMIC_IMPLICITGEMM_DLOPS_NCHWC_FWD_ENVS} $<TARGET_FILE:test_conv2d> ${MIOPEN_TEST_FLOAT_ARG} --verbose --input  32 160 73 73 --weights  64 160 1 1 --pads_strides_dilations 0 0 1 1 1 1 ${ARGS_NCHWC_NCHWC_FWD_FP16x8}
COMMAND ${DYNAMIC_IMPLICITGEMM_DLOPS_NCHWC_FWD_ENVS} $<TARGET_FILE:test_conv2d> ${MIOPEN_TEST_FLOAT_ARG} --verbose --input  16  64 56 56 --weights  64  64 1 1 --pads_strides_dilations 0 0 1 1 1 1 ${ARGS_NCHWC_NCHWC_FWD_FP16x8}
COMMAND ${DYNAMIC_IMPLICITGEMM_DLOPS_NCHWC_FWD_ENVS} $<TARGET_FILE:test_conv2d> ${MIOPEN_TEST_FLOAT_ARG} --verbose --input   2 256 40 52 --weights 256 256 1 1 --pads_strides_dilations 0 0 1 1 1 1 ${ARGS_NCHWC_NCHWC_FWD_FP16x8}
COMMAND ${DYNAMIC_IMPLICITGEMM_DLOPS_NCHWC_FWD_ENVS} $<TARGET_FILE:test_conv2d> ${MIOPEN_TEST_FLOAT_ARG} --verbose --input   2  64 32 28 --weights  64  64 1 1 --pads_strides_dilations 0 0 1 1 1 1 ${ARGS_NCHWC_NCHWC_FWD_FP16x8}
COMMAND ${DYNAMIC_IMPLICITGEMM_DLOPS_NCHWC_FWD_ENVS} $<TARGET_FILE:test_conv2d> ${MIOPEN_TEST_FLOAT_ARG} --verbose --input  32 128 14 14 --weights  64 128 1 1 --pads_strides_dilations 0 0 2 2 1 1 ${ARGS_NCHWC_NCHWC_FWD_FP16x8}
COMMAND ${DYNAMIC_IMPLICITGEMM_DLOPS_NCHWC_FWD_ENVS} $<TARGET_FILE:test_conv2d> ${MIOPEN_TEST_FLOAT_ARG} --verbose --input  64  64 17 17 --weights 192  64 1 7 --pads_strides_dilations 0 3 1 1 1 1 ${ARGS_NCHWC_NCHWC_FWD_FP16x8}
COMMAND ${DYNAMIC_IMPLICITGEMM_DLOPS_NCHWC_FWD_ENVS} $<TARGET_FILE:test_conv2d> ${MIOPEN_TEST_FLOAT_ARG} --verbose --input  64  64 17 17 --weights 192  64 7 1 --pads_strides_dilations 3 0 1 1 1 1 ${ARGS_NCHWC_NCHWC_FWD_FP16x8}
COMMAND ${DYNAMIC_IMPLICITGEMM_DLOPS_NCHWC_FWD_ENVS} $<TARGET_FILE:test_conv2d> ${MIOPEN_TEST_FLOAT_ARG} --verbose --input   4 128 28 28 --weights 128 128 2 2 --pads_strides_dilations 0 0 2 2 1 1 ${ARGS_NCHWC_NCHWC_FWD_FP16x8}
COMMAND ${DYNAMIC_IMPLICITGEMM_DLOPS_NCHWC_FWD_ENVS} $<TARGET_FILE:test_conv2d> ${MIOPEN_TEST_FLOAT_ARG} --verbose --input  32 128  8  8 --weights 192 128 3 1 --pads_strides_dilations 1 0 1 1 1 1 ${ARGS_NCHWC_NCHWC_FWD_FP16x8}
COMMAND ${DYNAMIC_IMPLICITGEMM_DLOPS_NCHWC_FWD_ENVS} $<TARGET_FILE:test_conv2d> ${MIOPEN_TEST_FLOAT_ARG} --verbose --input  64 192 17 17 --weights 160 192 3 3 --pads_strides_dilations 0 0 2 2 1 1 ${ARGS_NCHWC_NCHWC_FWD_FP16x8}
COMMAND ${DYNAMIC_IMPLICITGEMM_DLOPS_NCHWC_FWD_ENVS} $<TARGET_FILE:test_conv2d> ${MIOPEN_TEST_FLOAT_ARG} --verbose --input  64  32 73 73 --weights  64  32 3 3 --pads_strides_dilations 1 1 1 1 1 1 ${ARGS_NCHWC_NCHWC_FWD_FP16x8}
COMMAND ${DYNAMIC_IMPLICITGEMM_DLOPS_NCHWC_FWD_ENVS} $<TARGET_FILE:test_conv2d> ${MIOPEN_TEST_FLOAT_ARG} --verbose --input  16  64 56 56 --weights  64  64 3 3 --pads_strides_dilations 1 1 1 1 1 1 ${ARGS_NCHWC_NCHWC_FWD_FP16x8}
COMMAND ${DYNAMIC_IMPLICITGEMM_DLOPS_NCHWC_FWD_ENVS} $<TARGET_FILE:test_conv2d> ${MIOPEN_TEST_FLOAT_ARG} --verbose --input  16  16 25 25 --weights  64  16 3 3 --pads_strides_dilations 0 0 1 1 1 1 ${ARGS_NCHWC_NCHWC_FWD_FP16x8}
COMMAND ${DYNAMIC_IMPLICITGEMM_DLOPS_NCHWC_FWD_ENVS} $<TARGET_FILE:test_conv2d> ${MIOPEN_TEST_FLOAT_ARG} --verbose --input  4  32 79 141 --weights 64  32 5 10 --pads_strides_dilations 0 0 2 2 1 1 ${ARGS_NCHWC_NCHWC_FWD_FP16x8}
COMMAND ${DYNAMIC_IMPLICITGEMM_DLOPS_NCHWC_FWD_ENVS} $<TARGET_FILE:test_conv2d> ${MIOPEN_TEST_FLOAT_ARG} --verbose --input  400  256 7 7 --weights 1024 256 7 7 --pads_strides_dilations 0 0 1 1 1 1 ${ARGS_NCHWC_NCHWC_FWD_FP16x8}
COMMAND ${DYNAMIC_IMPLICITGEMM_DLOPS_NCHWC_FWD_ENVS} $<TARGET_FILE:test_conv2d> ${MIOPEN_TEST_FLOAT_ARG} --verbose --input  400  256 1 1 --weights 1024 256 1 1 --pads_strides_dilations 0 0 1 1 1 1 ${ARGS_NCHWC_NCHWC_FWD_FP16x8}
)

add_custom_test(test_conv_igemm_dynamic_dlops_nchwc_chwnc_fwd_fp16x8 SKIP_UNLESS_ALL HALF_ENABLED FLOAT_DISABLED BF16_DISABLED GFX900_DISABLED GFX906_DISABLED GFX90A_DISABLED GFX908_DISABLED GFX103X_ENABLED SKIP_XNACK_ON
COMMAND ${DYNAMIC_IMPLICITGEMM_DLOPS_NCHWC_FWD_ENVS} $<TARGET_FILE:test_conv2d> ${MIOPEN_TEST_FLOAT_ARG} --verbose --input  64 256  7  7 --weights 256 1 1  128  --pads_strides_dilations 0 0 1 1 1 1 ${ARGS_NCHWC_CHWNC_FWD_FP16x8}
COMMAND ${DYNAMIC_IMPLICITGEMM_DLOPS_NCHWC_FWD_ENVS} $<TARGET_FILE:test_conv2d> ${MIOPEN_TEST_FLOAT_ARG} --verbose --input  32 160 73 73 --weights 160 1 1   64  --pads_strides_dilations 0 0 1 1 1 1 ${ARGS_NCHWC_CHWNC_FWD_FP16x8}
COMMAND ${DYNAMIC_IMPLICITGEMM_DLOPS_NCHWC_FWD_ENVS} $<TARGET_FILE:test_conv2d> ${MIOPEN_TEST_FLOAT_ARG} --verbose --input  16  64 56 56 --weights  64 1 1   64  --pads_strides_dilations 0 0 1 1 1 1 ${ARGS_NCHWC_CHWNC_FWD_FP16x8}
COMMAND ${DYNAMIC_IMPLICITGEMM_DLOPS_NCHWC_FWD_ENVS} $<TARGET_FILE:test_conv2d> ${MIOPEN_TEST_FLOAT_ARG} --verbose --input   2 256 40 52 --weights 256 1 1  256  --pads_strides_dilations 0 0 1 1 1 1 ${ARGS_NCHWC_CHWNC_FWD_FP16x8}
COMMAND ${DYNAMIC_IMPLICITGEMM_DLOPS_NCHWC_FWD_ENVS} $<TARGET_FILE:test_conv2d> ${MIOPEN_TEST_FLOAT_ARG} --verbose --input   2  64 32 28 --weights  64 1 1   64  --pads_strides_dilations 0 0 1 1 1 1 ${ARGS_NCHWC_CHWNC_FWD_FP16x8}
COMMAND ${DYNAMIC_IMPLICITGEMM_DLOPS_NCHWC_FWD_ENVS} $<TARGET_FILE:test_conv2d> ${MIOPEN_TEST_FLOAT_ARG} --verbose --input  32 128 14 14 --weights 128 1 1   64  --pads_strides_dilations 0 0 2 2 1 1 ${ARGS_NCHWC_CHWNC_FWD_FP16x8}
COMMAND ${DYNAMIC_IMPLICITGEMM_DLOPS_NCHWC_FWD_ENVS} $<TARGET_FILE:test_conv2d> ${MIOPEN_TEST_FLOAT_ARG} --verbose --input  64  64 17 17 --weights  64 1 7  192  --pads_strides_dilations 0 3 1 1 1 1 ${ARGS_NCHWC_CHWNC_FWD_FP16x8}
COMMAND ${DYNAMIC_IMPLICITGEMM_DLOPS_NCHWC_FWD_ENVS} $<TARGET_FILE:test_conv2d> ${MIOPEN_TEST_FLOAT_ARG} --verbose --input  64  64 17 17 --weights  64 7 1  192  --pads_strides_dilations 3 0 1 1 1 1 ${ARGS_NCHWC_CHWNC_FWD_FP16x8}
COMMAND ${DYNAMIC_IMPLICITGEMM_DLOPS_NCHWC_FWD_ENVS} $<TARGET_FILE:test_conv2d> ${MIOPEN_TEST_FLOAT_ARG} --verbose --input   4 128 28 28 --weights 128 2 2  128  --pads_strides_dilations 0 0 2 2 1 1 ${ARGS_NCHWC_CHWNC_FWD_FP16x8}
COMMAND ${DYNAMIC_IMPLICITGEMM_DLOPS_NCHWC_FWD_ENVS} $<TARGET_FILE:test_conv2d> ${MIOPEN_TEST_FLOAT_ARG} --verbose --input  32 128  8  8 --weights 128 3 1  192  --pads_strides_dilations 1 0 1 1 1 1 ${ARGS_NCHWC_CHWNC_FWD_FP16x8}
COMMAND ${DYNAMIC_IMPLICITGEMM_DLOPS_NCHWC_FWD_ENVS} $<TARGET_FILE:test_conv2d> ${MIOPEN_TEST_FLOAT_ARG} --verbose --input  64 192 17 17 --weights 192 3 3  160  --pads_strides_dilations 0 0 2 2 1 1 ${ARGS_NCHWC_CHWNC_FWD_FP16x8}
COMMAND ${DYNAMIC_IMPLICITGEMM_DLOPS_NCHWC_FWD_ENVS} $<TARGET_FILE:test_conv2d> ${MIOPEN_TEST_FLOAT_ARG} --verbose --input  64  32 73 73 --weights  32 3 3   64  --pads_strides_dilations 1 1 1 1 1 1 ${ARGS_NCHWC_CHWNC_FWD_FP16x8}
COMMAND ${DYNAMIC_IMPLICITGEMM_DLOPS_NCHWC_FWD_ENVS} $<TARGET_FILE:test_conv2d> ${MIOPEN_TEST_FLOAT_ARG} --verbose --input  16  64 56 56 --weights  64 3 3   64  --pads_strides_dilations 1 1 1 1 1 1 ${ARGS_NCHWC_CHWNC_FWD_FP16x8}
COMMAND ${DYNAMIC_IMPLICITGEMM_DLOPS_NCHWC_FWD_ENVS} $<TARGET_FILE:test_conv2d> ${MIOPEN_TEST_FLOAT_ARG} --verbose --input  16  16 25 25 --weights  16 3 3   64  --pads_strides_dilations 0 0 1 1 1 1 ${ARGS_NCHWC_CHWNC_FWD_FP16x8}
COMMAND ${DYNAMIC_IMPLICITGEMM_DLOPS_NCHWC_FWD_ENVS} $<TARGET_FILE:test_conv2d> ${MIOPEN_TEST_FLOAT_ARG} --verbose --input  4  32 79 141 --weights 32 5 10  64   --pads_strides_dilations 0 0 2 2 1 1 ${ARGS_NCHWC_CHWNC_FWD_FP16x8}
COMMAND ${DYNAMIC_IMPLICITGEMM_DLOPS_NCHWC_FWD_ENVS} $<TARGET_FILE:test_conv2d> ${MIOPEN_TEST_FLOAT_ARG} --verbose --input  400  256 7 7 --weights  256 7 7 1024 --pads_strides_dilations 0 0 1 1 1 1 ${ARGS_NCHWC_CHWNC_FWD_FP16x8}
COMMAND ${DYNAMIC_IMPLICITGEMM_DLOPS_NCHWC_FWD_ENVS} $<TARGET_FILE:test_conv2d> ${MIOPEN_TEST_FLOAT_ARG} --verbose --input  400  256 1 1 --weights  256 1 1 1024 --pads_strides_dilations 0 0 1 1 1 1 ${ARGS_NCHWC_CHWNC_FWD_FP16x8}
)

add_custom_test(test_regression_half_mi100 SKIP_UNLESS_ALL FLOAT_DISABLED HALF_ENABLED GFX908_ENABLED GFX900_DISABLED GFX906_DISABLED GFX90A_DISABLED
# Regression test for SWDEV-291202
COMMAND MIOPEN_FIND_MODE=normal MIOPEN_DEBUG_FIND_ONLY_SOLVER=ConvHipImplicitGemmBwdDataV4R1Xdlops $<TARGET_FILE:test_conv2d> ${MIOPEN_TEST_FLOAT_ARG} --verbose --input  128  24 14 14 --weights 64  24 5 5 --pads_strides_dilations 2 2 1 1 1 1 --disable-forward --disable-backward-weights
)

add_custom_test(test_regression_float_mi100 SKIP_UNLESS_ALL GFX900_DISABLED GFX906_DISABLED GFX90A_DISABLED
# Regression test for SWDEV-305815 (issue 1206)
COMMAND ${IMPLICITGEMM_TESTING_ENV} MIOPEN_LOG_LEVEL=5 $<TARGET_FILE:test_conv2d> ${MIOPEN_TEST_FLOAT_ARG} --verbose --input 32 256 38 38 --weights 256 256 1 1 --pads_strides_dilations 0 0 1 1 1 1 --disable-forward --disable-backward-weights
)

set(CONV_CK_IGEMM_FWD_V6R1_DLOPS_NCHW_ENV
    MIOPEN_FIND_MODE=normal
    MIOPEN_DEBUG_FIND_ONLY_SOLVER=ConvCkIgemmFwdV6r1DlopsNchw)

# gfx908 disabled as a workaround for https://github.com/ROCmSoftwarePlatform/MIOpen/pull/1790/files?diff=split&w=1#r982923610
add_custom_test(test_conv_ck_igemm_fwd_v6r1_dlops_nchw FLOAT_ENABLED HALF_ENABLED BF16_DISABLED GFX908_DISABLED GFX103X_ENABLED SKIP_UNLESS_ALL
COMMAND ${CONV_CK_IGEMM_FWD_V6R1_DLOPS_NCHW_ENV}     $<TARGET_FILE:test_conv2d> ${MIOPEN_TEST_FLOAT_ARG} --verbose --input 128 1024 14 14  --weights 2048 1024 1 1 --pads_strides_dilations 0 0 2 2 1 1 --disable-backward-data --disable-backward-weights
COMMAND ${CONV_CK_IGEMM_FWD_V6R1_DLOPS_NCHW_ENV}     $<TARGET_FILE:test_conv2d> ${MIOPEN_TEST_FLOAT_ARG} --verbose --input 128  256 14 14  --weights  256 1024 1 1 --pads_strides_dilations 0 0 1 1 1 1 --disable-backward-data --disable-backward-weights
COMMAND ${CONV_CK_IGEMM_FWD_V6R1_DLOPS_NCHW_ENV}     $<TARGET_FILE:test_conv2d> ${MIOPEN_TEST_FLOAT_ARG} --verbose --input 128 1024 14 14  --weights  512 1024 1 1 --pads_strides_dilations 0 0 1 1 1 1 --disable-backward-data --disable-backward-weights
COMMAND ${CONV_CK_IGEMM_FWD_V6R1_DLOPS_NCHW_ENV}     $<TARGET_FILE:test_conv2d> ${MIOPEN_TEST_FLOAT_ARG} --verbose --input 128  128 28 28  --weights  128 1024 3 3 --pads_strides_dilations 1 1 1 1 1 1 --disable-backward-data --disable-backward-weights
COMMAND ${CONV_CK_IGEMM_FWD_V6R1_DLOPS_NCHW_ENV}     $<TARGET_FILE:test_conv2d> ${MIOPEN_TEST_FLOAT_ARG} --verbose --input 128  128 28 28  --weights  512  128 1 1 --pads_strides_dilations 0 0 1 1 1 1 --disable-backward-data --disable-backward-weights
COMMAND ${CONV_CK_IGEMM_FWD_V6R1_DLOPS_NCHW_ENV}     $<TARGET_FILE:test_conv2d> ${MIOPEN_TEST_FLOAT_ARG} --verbose --input 128  128 58 58  --weights  128  128 3 3 --pads_strides_dilations 1 1 1 1 1 1 --disable-backward-data --disable-backward-weights
COMMAND ${CONV_CK_IGEMM_FWD_V6R1_DLOPS_NCHW_ENV}     $<TARGET_FILE:test_conv2d> ${MIOPEN_TEST_FLOAT_ARG} --verbose --input 128 2048  7  7  --weights  512 2048 1 1 --pads_strides_dilations 0 0 1 1 1 1 --disable-backward-data --disable-backward-weights
COMMAND ${CONV_CK_IGEMM_FWD_V6R1_DLOPS_NCHW_ENV}     $<TARGET_FILE:test_conv2d> ${MIOPEN_TEST_FLOAT_ARG} --verbose --input 128  256 14 14  --weights 1024  256 1 1 --pads_strides_dilations 0 0 1 1 1 1 --disable-backward-data --disable-backward-weights
COMMAND ${CONV_CK_IGEMM_FWD_V6R1_DLOPS_NCHW_ENV}     $<TARGET_FILE:test_conv2d> ${MIOPEN_TEST_FLOAT_ARG} --verbose --input 128  256 14 14  --weights  256  256 3 3 --pads_strides_dilations 1 1 1 1 1 1 --disable-backward-data --disable-backward-weights
COMMAND ${CONV_CK_IGEMM_FWD_V6R1_DLOPS_NCHW_ENV}     $<TARGET_FILE:test_conv2d> ${MIOPEN_TEST_FLOAT_ARG} --verbose --input 128  256 30 30  --weights  256  256 3 3 --pads_strides_dilations 0 0 2 2 1 1 --disable-backward-data --disable-backward-weights
COMMAND ${CONV_CK_IGEMM_FWD_V6R1_DLOPS_NCHW_ENV}     $<TARGET_FILE:test_conv2d> ${MIOPEN_TEST_FLOAT_ARG} --verbose --input 128  256 56 56  --weights  128  256 1 1 --pads_strides_dilations 0 0 1 1 1 1 --disable-backward-data --disable-backward-weights
COMMAND ${CONV_CK_IGEMM_FWD_V6R1_DLOPS_NCHW_ENV}     $<TARGET_FILE:test_conv2d> ${MIOPEN_TEST_FLOAT_ARG} --verbose --input 128  256 56 56  --weights  512  256 1 1 --pads_strides_dilations 0 0 2 2 1 1 --disable-backward-data --disable-backward-weights
COMMAND ${CONV_CK_IGEMM_FWD_V6R1_DLOPS_NCHW_ENV}     $<TARGET_FILE:test_conv2d> ${MIOPEN_TEST_FLOAT_ARG} --verbose --input 128  256 56 56  --weights   64  256 1 1 --pads_strides_dilations 0 0 1 1 1 1 --disable-backward-data --disable-backward-weights
COMMAND ${CONV_CK_IGEMM_FWD_V6R1_DLOPS_NCHW_ENV}     $<TARGET_FILE:test_conv2d> ${MIOPEN_TEST_FLOAT_ARG} --verbose --input 128  512 16 16  --weights  512  512 3 3 --pads_strides_dilations 0 0 2 2 1 1 --disable-backward-data --disable-backward-weights
COMMAND ${CONV_CK_IGEMM_FWD_V6R1_DLOPS_NCHW_ENV}     $<TARGET_FILE:test_conv2d> ${MIOPEN_TEST_FLOAT_ARG} --verbose --input 128  512 28 28  --weights 1024  512 1 1 --pads_strides_dilations 0 0 2 2 1 1 --disable-backward-data --disable-backward-weights
COMMAND ${CONV_CK_IGEMM_FWD_V6R1_DLOPS_NCHW_ENV}     $<TARGET_FILE:test_conv2d> ${MIOPEN_TEST_FLOAT_ARG} --verbose --input 128  512 28 28  --weights  128  512 1 1 --pads_strides_dilations 0 0 1 1 1 1 --disable-backward-data --disable-backward-weights
COMMAND ${CONV_CK_IGEMM_FWD_V6R1_DLOPS_NCHW_ENV}     $<TARGET_FILE:test_conv2d> ${MIOPEN_TEST_FLOAT_ARG} --verbose --input 128  512 28 28  --weights  256  512 1 1 --pads_strides_dilations 0 0 1 1 1 1 --disable-backward-data --disable-backward-weights
COMMAND ${CONV_CK_IGEMM_FWD_V6R1_DLOPS_NCHW_ENV}     $<TARGET_FILE:test_conv2d> ${MIOPEN_TEST_FLOAT_ARG} --verbose --input 128  512  7  7  --weights 2048  512 1 1 --pads_strides_dilations 0 0 1 1 1 1 --disable-backward-data --disable-backward-weights
COMMAND ${CONV_CK_IGEMM_FWD_V6R1_DLOPS_NCHW_ENV}     $<TARGET_FILE:test_conv2d> ${MIOPEN_TEST_FLOAT_ARG} --verbose --input 128  512  7  7  --weights  512  512 3 3 --pads_strides_dilations 1 1 1 1 1 1 --disable-backward-data --disable-backward-weights
COMMAND ${CONV_CK_IGEMM_FWD_V6R1_DLOPS_NCHW_ENV}     $<TARGET_FILE:test_conv2d> ${MIOPEN_TEST_FLOAT_ARG} --verbose --input 128   64 56 56  --weights  256   64 1 1 --pads_strides_dilations 0 0 1 1 1 1 --disable-backward-data --disable-backward-weights
COMMAND ${CONV_CK_IGEMM_FWD_V6R1_DLOPS_NCHW_ENV}     $<TARGET_FILE:test_conv2d> ${MIOPEN_TEST_FLOAT_ARG} --verbose --input 128   64 56 56  --weights   64   64 1 1 --pads_strides_dilations 0 0 1 1 1 1 --disable-backward-data --disable-backward-weights
COMMAND ${CONV_CK_IGEMM_FWD_V6R1_DLOPS_NCHW_ENV}     $<TARGET_FILE:test_conv2d> ${MIOPEN_TEST_FLOAT_ARG} --verbose --input 128   64 56 56  --weights   64   64 3 3 --pads_strides_dilations 1 1 1 1 1 1 --disable-backward-data --disable-backward-weights
)

add_custom_test(test_reduce_custom_fp32 GFX103X_ENABLED SKIP_UNLESS_ALL
COMMAND $<TARGET_FILE:test_reduce_test> ${MIOPEN_TEST_FLOAT_ARG} --scales 1 0 --CompType 1 --D 1024 30528 1 --I 0 --N 1 ---ReduceOp 0 --R 0 1 2 ${MIOPEN_TEST_FLAGS_ARGS}
)

add_custom_test(test_reduce_custom_fp32_fp16 HALF_ENABLED GFX103X_ENABLED SKIP_UNLESS_ALL
COMMAND $<TARGET_FILE:test_reduce_test> ${MIOPEN_TEST_FLOAT_ARG} --scales 1 0 --CompType 1 --D 8 2 1 --I 0 --N 1 ---ReduceOp 0 --R 0 1 2 ${MIOPEN_TEST_FLAGS_ARGS}
COMMAND $<TARGET_FILE:test_reduce_test> ${MIOPEN_TEST_FLOAT_ARG} --scales 1 0 --CompType 1 --D 160 10 1 --I 0 --N 1 ---ReduceOp 0 --R 0 1 2 ${MIOPEN_TEST_FLAGS_ARGS}
COMMAND $<TARGET_FILE:test_reduce_test> ${MIOPEN_TEST_FLOAT_ARG} --scales 1 0 --CompType 1 --D 7 1024 1 --I 0 --N 1 ---ReduceOp 0 --R 0 1 2 ${MIOPEN_TEST_FLAGS_ARGS}
COMMAND $<TARGET_FILE:test_reduce_test> ${MIOPEN_TEST_FLOAT_ARG} --scales 1 0 --CompType 1 --D 3 1 1 --I 0 --N 1 ---ReduceOp 0 --R 0 1 2 ${MIOPEN_TEST_FLAGS_ARGS}
COMMAND $<TARGET_FILE:test_reduce_test> ${MIOPEN_TEST_FLOAT_ARG} --scales 1 0 --CompType 1 --D 3 1 1 --I 0 --N 1 ---ReduceOp 1 --R 0 1 2 ${MIOPEN_TEST_FLAGS_ARGS}
COMMAND $<TARGET_FILE:test_reduce_test> ${MIOPEN_TEST_FLOAT_ARG} --scales 1 0 --CompType 1 --D 3 1 1 --I 1 --N 1 ---ReduceOp 3 --R 0 1 2 ${MIOPEN_TEST_FLAGS_ARGS}
COMMAND $<TARGET_FILE:test_reduce_test> ${MIOPEN_TEST_FLOAT_ARG} --scales 1 0 --CompType 1 --D 3 2 1 --I 1 --N 1 ---ReduceOp 3 --R 1 2 ${MIOPEN_TEST_FLAGS_ARGS}
COMMAND $<TARGET_FILE:test_reduce_test> ${MIOPEN_TEST_FLOAT_ARG} --scales 1 0 --CompType 1 --D 6 2 1 --I 0 --N 1 ---ReduceOp 3 --R 1 2 ${MIOPEN_TEST_FLAGS_ARGS}
COMMAND $<TARGET_FILE:test_reduce_test> ${MIOPEN_TEST_FLOAT_ARG} --scales 1 0 --CompType 1 --D 6 2 1 --I 0 --N 1 ---ReduceOp 2 --R 1 2 ${MIOPEN_TEST_FLAGS_ARGS}
COMMAND $<TARGET_FILE:test_reduce_test> ${MIOPEN_TEST_FLOAT_ARG} --scales 1 0 --CompType 1 --D 2 2 1 --I 0 --N 1 ---ReduceOp 0 --R 1 2 ${MIOPEN_TEST_FLAGS_ARGS}
COMMAND $<TARGET_FILE:test_reduce_test> ${MIOPEN_TEST_FLOAT_ARG} --scales 1 0 --CompType 1 --D 4 3 1 --I 0 --N 1 ---ReduceOp 3 --R 1 2 ${MIOPEN_TEST_FLAGS_ARGS}
COMMAND $<TARGET_FILE:test_reduce_test> ${MIOPEN_TEST_FLOAT_ARG} --scales 1 0 --CompType 1 --D 3 4 1 --I 0 --N 1 ---ReduceOp 3 --R 1 2 ${MIOPEN_TEST_FLAGS_ARGS}
COMMAND $<TARGET_FILE:test_reduce_test> ${MIOPEN_TEST_FLOAT_ARG} --scales 1 0 --CompType 1 --D 3 4 1 --I 0 --N 1 ---ReduceOp 3 --R 0 2 ${MIOPEN_TEST_FLAGS_ARGS}
COMMAND $<TARGET_FILE:test_reduce_test> ${MIOPEN_TEST_FLOAT_ARG} --scales 1 0 --CompType 1 --D 2048 32 1 --I 0 --N 1 ---ReduceOp 3 --R 0 2 ${MIOPEN_TEST_FLAGS_ARGS}
COMMAND $<TARGET_FILE:test_reduce_test> ${MIOPEN_TEST_FLOAT_ARG} --scales 1 0 --CompType 1 --D 4 3 1 --I 0 --N 1 ---ReduceOp 2 --R 1 2 ${MIOPEN_TEST_FLAGS_ARGS}
COMMAND $<TARGET_FILE:test_reduce_test> ${MIOPEN_TEST_FLOAT_ARG} --scales 1 0 --CompType 1 --D 3 4 1 --I 0 --N 1 ---ReduceOp 2 --R 0 2 ${MIOPEN_TEST_FLAGS_ARGS}
COMMAND $<TARGET_FILE:test_reduce_test> ${MIOPEN_TEST_FLOAT_ARG} --scales 1 0 --CompType 1 --D 2048 32 1 --I 0 --N 1 ---ReduceOp 2 --R 0 2 ${MIOPEN_TEST_FLAGS_ARGS}
COMMAND $<TARGET_FILE:test_reduce_test> ${MIOPEN_TEST_FLOAT_ARG} --scales 1 0 --CompType 1 --D 3 4 1 --I 0 --N 1 ---ReduceOp 2 --R 0 2 ${MIOPEN_TEST_FLAGS_ARGS}
COMMAND $<TARGET_FILE:test_reduce_test> ${MIOPEN_TEST_FLOAT_ARG} --scales 1 0 --CompType 1 --D 12 11 1 --I 0 --N 1 ---ReduceOp 0 --R 0 1 2 ${MIOPEN_TEST_FLAGS_ARGS}
COMMAND $<TARGET_FILE:test_reduce_test> ${MIOPEN_TEST_FLOAT_ARG} --scales 1 0 --CompType 1 --D 13 4 7 7 --I 0 --N 1 ---ReduceOp 0 --R 0 1 2 3 ${MIOPEN_TEST_FLAGS_ARGS}
COMMAND $<TARGET_FILE:test_reduce_test> ${MIOPEN_TEST_FLOAT_ARG} --scales 1 0 --CompType 1 --D 64 3 280 81 --I 0 --N 0 --ReduceOp 0 --R 0 ${MIOPEN_TEST_FLAGS_ARGS}
)

if(MIOPEN_TEST_DEEPBENCH)
    add_custom_test(test_deepbench_conv GFX103X_ENABLED
    COMMAND	$<TARGET_FILE:test_conv2d>	--verbose	--input	4	1	161	700	--weights	32	1	5	20	--pads_strides_dilations	0	0	2	2	1	1
    COMMAND	$<TARGET_FILE:test_conv2d>	--verbose	--input	8	1	161	700	--weights	32	1	5	20	--pads_strides_dilations	0	0	2	2	1	1
    COMMAND	$<TARGET_FILE:test_conv2d>	--verbose	--input	16	1	161	700	--weights	32	1	5	20	--pads_strides_dilations	0	0	2	2	1	1
    COMMAND	$<TARGET_FILE:test_conv2d>	--verbose	--input	32	1	161	700	--weights	32	1	5	20	--pads_strides_dilations	0	0	2	2	1	1
    COMMAND	$<TARGET_FILE:test_conv2d>	--verbose	--input	4	32	79	341	--weights	32	32	5	10	--pads_strides_dilations	0	0	2	2	1	1
    COMMAND	$<TARGET_FILE:test_conv2d>	--verbose	--input	8	32	79	341	--weights	32	32	5	10	--pads_strides_dilations	0	0	2	2	1	1
    COMMAND	$<TARGET_FILE:test_conv2d>	--verbose	--input	16	32	79	341	--weights	32	32	5	10	--pads_strides_dilations	0	0	2	2	1	1
    COMMAND	$<TARGET_FILE:test_conv2d>	--verbose	--input	32	32	79	341	--weights	32	32	5	10	--pads_strides_dilations	0	0	2	2	1	1
    COMMAND	$<TARGET_FILE:test_conv2d>	--verbose	--input	16	1	48	480	--weights	16	1	3	3	--pads_strides_dilations	1	1	1	1	1	1
    COMMAND	$<TARGET_FILE:test_conv2d>	--verbose	--input	16	16	24	240	--weights	32	16	3	3	--pads_strides_dilations	1	1	1	1	1	1
    COMMAND	$<TARGET_FILE:test_conv2d>	--verbose	--input	16	32	12	120	--weights	64	32	3	3	--pads_strides_dilations	1	1	1	1	1	1
    COMMAND	$<TARGET_FILE:test_conv2d>	--verbose	--input	16	64	6	60	--weights	128	64	3	3	--pads_strides_dilations	1	1	1	1	1	1
    COMMAND	$<TARGET_FILE:test_conv2d>	--verbose	--input	8	3	108	108	--weights	64	3	3	3	--pads_strides_dilations	1	1	2	2	1	1
    COMMAND	$<TARGET_FILE:test_conv2d>	--verbose	--input	8	64	54	54	--weights	64	64	3	3	--pads_strides_dilations	1	1	1	1	1	1
    COMMAND	$<TARGET_FILE:test_conv2d>	--verbose	--input	8	128	27	27	--weights	128	128	3	3	--pads_strides_dilations	1	1	1	1	1	1
    COMMAND	$<TARGET_FILE:test_conv2d>	--verbose	--input	8	128	14	14	--weights	256	128	3	3	--pads_strides_dilations	1	1	1	1	1	1
    COMMAND	$<TARGET_FILE:test_conv2d>	--verbose	--input	8	256	7	7	--weights	512	256	3	3	--pads_strides_dilations	1	1	1	1	1	1
    COMMAND	$<TARGET_FILE:test_conv2d>	--verbose	--input	8	3	224	224	--weights	64	3	3	3	--pads_strides_dilations	1	1	1	1	1	1
    COMMAND	$<TARGET_FILE:test_conv2d>	--verbose	--input	8	64	112	112	--weights	128	64	3	3	--pads_strides_dilations	1	1	1	1	1	1
    COMMAND	$<TARGET_FILE:test_conv2d>	--verbose	--input	8	128	56	56	--weights	256	128	3	3	--pads_strides_dilations	1	1	1	1	1	1
    COMMAND	$<TARGET_FILE:test_conv2d>	--verbose	--input	8	256	28	28	--weights	512	256	3	3	--pads_strides_dilations	1	1	1	1	1	1
    COMMAND	$<TARGET_FILE:test_conv2d>	--verbose	--input	8	512	14	14	--weights	512	512	3	3	--pads_strides_dilations	1	1	1	1	1	1
    COMMAND	$<TARGET_FILE:test_conv2d>	--verbose	--input	8	512	7	7	--weights	512	512	3	3	--pads_strides_dilations	1	1	1	1	1	1
    COMMAND	$<TARGET_FILE:test_conv2d>	--verbose	--input	16	3	224	224	--weights	64	3	3	3	--pads_strides_dilations	1	1	1	1	1	1
    COMMAND	$<TARGET_FILE:test_conv2d>	--verbose	--input	16	64	112	112	--weights	128	64	3	3	--pads_strides_dilations	1	1	1	1	1	1
    COMMAND	$<TARGET_FILE:test_conv2d>	--verbose	--input	16	128	56	56	--weights	256	128	3	3	--pads_strides_dilations	1	1	1	1	1	1
    COMMAND	$<TARGET_FILE:test_conv2d>	--verbose	--input	16	256	28	28	--weights	512	256	3	3	--pads_strides_dilations	1	1	1	1	1	1
    COMMAND	$<TARGET_FILE:test_conv2d>	--verbose	--input	16	512	14	14	--weights	512	512	3	3	--pads_strides_dilations	1	1	1	1	1	1
    COMMAND	$<TARGET_FILE:test_conv2d>	--verbose	--input	16	512	7	7	--weights	512	512	3	3	--pads_strides_dilations	1	1	1	1	1	1
    COMMAND	$<TARGET_FILE:test_conv2d>	--verbose	--input	16	3	224	224	--weights	64	3	7	7	--pads_strides_dilations	3	3	2	2	1	1
    COMMAND	$<TARGET_FILE:test_conv2d>	--verbose	--input	16	192	28	28	--weights	32	192	5	5	--pads_strides_dilations	2	2	1	1	1	1
    COMMAND	$<TARGET_FILE:test_conv2d>	--verbose	--input	16	512	14	14	--weights	48	512	5	5	--pads_strides_dilations	2	2	1	1	1	1
    COMMAND	$<TARGET_FILE:test_conv2d>	--verbose	--input	16	832	7	7	--weights	128	832	5	5	--pads_strides_dilations	2	2	1	1	1	1
    COMMAND	$<TARGET_FILE:test_conv2d>	--verbose	--input	16	192	28	28	--weights	32	192	1	1	--pads_strides_dilations	0	0	1	1	1	1
    COMMAND	$<TARGET_FILE:test_conv2d>	--verbose	--input	16	512	14	14	--weights	48	512	1	1	--pads_strides_dilations	0	0	1	1	1	1
    COMMAND	$<TARGET_FILE:test_conv2d>	--verbose	--input	16	832	7	7	--weights	128	832	1	1	--pads_strides_dilations	0	0	1	1	1	1
    )
endif()

if(MIOPEN_TEST_CONV)
    add_custom_test(test_miopen_conv GFX103X_ENABLED
    COMMAND	$<TARGET_FILE:test_conv2d>	--verbose	--input	1	3	32	32	--weights	1	3	7	7	--pads_strides_dilations	1	1	1	1	1	1
    COMMAND	$<TARGET_FILE:test_conv2d>	--verbose	--input	1	3	227	227	--weights	1	3	7	7	--pads_strides_dilations	1	1	1	1	1	1
    COMMAND	$<TARGET_FILE:test_conv2d>	--verbose	--input	1	64	56	56	--weights	1	64	1	1	--pads_strides_dilations	0	0	2	2	1	1
    COMMAND	$<TARGET_FILE:test_conv2d>	--verbose	--input	1	3	32	32	--weights	1	3	3	3	--pads_strides_dilations	2	2	1	1	1	1
    COMMAND	$<TARGET_FILE:test_conv2d>	--verbose	--input	1	3	224	224	--weights	1	3	3	3	--pads_strides_dilations	2	2	1	1	1	1
    COMMAND	$<TARGET_FILE:test_conv2d>	--verbose	--input	1	3	227	227	--weights	1	3	3	3	--pads_strides_dilations	2	2	1	1	1	1
    COMMAND	$<TARGET_FILE:test_conv2d>	--verbose	--input	1	3	231	231	--weights	1	3	3	3	--pads_strides_dilations	2	2	1	1	1	1
    COMMAND	$<TARGET_FILE:test_conv2d>	--verbose	--input	1	3	224	224	--weights	1	3	5	5	--pads_strides_dilations	2	2	1	1	1	1
    COMMAND	$<TARGET_FILE:test_conv2d>	--verbose	--input	1	3	227	227	--weights	1	3	5	5	--pads_strides_dilations	2	2	1	1	1	1
    COMMAND	$<TARGET_FILE:test_conv2d>	--verbose	--input	1	3	231	231	--weights	1	3	5	5	--pads_strides_dilations	2	2	1	1	1	1
    COMMAND	$<TARGET_FILE:test_conv2d>	--verbose	--input	1	3	32	32	--weights	1	3	7	7	--pads_strides_dilations	2	2	1	1	1	1
    COMMAND	$<TARGET_FILE:test_conv2d>	--verbose	--input	1	3	224	224	--weights	1	3	7	7	--pads_strides_dilations	2	2	1	1	1	1
    COMMAND	$<TARGET_FILE:test_conv2d>	--verbose	--input	1	3	227	227	--weights	1	3	7	7	--pads_strides_dilations	2	2	1	1	1	1
    COMMAND	$<TARGET_FILE:test_conv2d>	--verbose	--input	1	3	231	231	--weights	1	3	7	7	--pads_strides_dilations	2	2	1	1	1	1
    COMMAND	$<TARGET_FILE:test_conv2d>	--verbose	--input	1	64	56	56	--weights	1	64	3	3	--pads_strides_dilations	2	2	1	1	1	1
    COMMAND	$<TARGET_FILE:test_conv2d>	--verbose	--input	1	64	112	112	--weights	1	64	3	3	--pads_strides_dilations	2	2	1	1	1	1
    COMMAND	$<TARGET_FILE:test_conv2d>	--verbose	--input	1	64	512	1024	--weights	1	64	3	3	--pads_strides_dilations	2	2	1	1	1	1
    COMMAND	$<TARGET_FILE:test_conv2d>	--verbose	--input	1	96	27	27	--weights	1	96	3	3	--pads_strides_dilations	2	2	1	1	1	1
    COMMAND	$<TARGET_FILE:test_conv2d>	--verbose	--input	1	96	28	28	--weights	1	96	3	3	--pads_strides_dilations	2	2	1	1	1	1
    COMMAND	$<TARGET_FILE:test_conv2d>	--verbose	--input	1	3	32	32	--weights	1	3	3	3	--pads_strides_dilations	0	0	4	4	1	1
    COMMAND	$<TARGET_FILE:test_conv2d>	--verbose	--input	1	3	224	224	--weights	1	3	3	3	--pads_strides_dilations	0	0	4	4	1	1
    COMMAND	$<TARGET_FILE:test_conv2d>	--verbose	--input	1	3	227	227	--weights	1	3	3	3	--pads_strides_dilations	0	0	4	4	1	1
    COMMAND	$<TARGET_FILE:test_conv2d>	--verbose	--input	1	3	231	231	--weights	1	3	3	3	--pads_strides_dilations	0	0	4	4	1	1
    COMMAND	$<TARGET_FILE:test_conv2d>	--verbose	--input	1	3	32	32	--weights	1	3	5	5	--pads_strides_dilations	0	0	4	4	1	1
    COMMAND	$<TARGET_FILE:test_conv2d>	--verbose	--input	1	3	224	224	--weights	1	3	5	5	--pads_strides_dilations	0	0	4	4	1	1
    COMMAND	$<TARGET_FILE:test_conv2d>	--verbose	--input	1	3	227	227	--weights	1	3	5	5	--pads_strides_dilations	0	0	4	4	1	1
    COMMAND	$<TARGET_FILE:test_conv2d>	--verbose	--input	1	3	231	231	--weights	1	3	5	5	--pads_strides_dilations	0	0	4	4	1	1
    COMMAND	$<TARGET_FILE:test_conv2d>	--verbose	--input	1	3	32	32	--weights	1	3	7	7	--pads_strides_dilations	0	0	4	4	1	1
    COMMAND	$<TARGET_FILE:test_conv2d>	--verbose	--input	1	3	224	224	--weights	1	3	7	7	--pads_strides_dilations	0	0	4	4	1	1
    COMMAND	$<TARGET_FILE:test_conv2d>	--verbose	--input	1	3	227	227	--weights	1	3	7	7	--pads_strides_dilations	0	0	4	4	1	1
    COMMAND	$<TARGET_FILE:test_conv2d>	--verbose	--input	1	3	231	231	--weights	1	3	7	7	--pads_strides_dilations	0	0	4	4	1	1
    COMMAND	$<TARGET_FILE:test_conv2d>	--verbose	--input	1	16	14	14	--weights	1	16	5	5	--pads_strides_dilations	0	0	4	4	1	1
    COMMAND	$<TARGET_FILE:test_conv2d>	--verbose	--input	1	16	28	28	--weights	1	16	5	5	--pads_strides_dilations	0	0	4	4	1	1
    COMMAND	$<TARGET_FILE:test_conv2d>	--verbose	--input	1	24	14	14	--weights	1	24	5	5	--pads_strides_dilations	0	0	4	4	1	1
    COMMAND	$<TARGET_FILE:test_conv2d>	--verbose	--input	1	32	7	7	--weights	1	32	5	5	--pads_strides_dilations	0	0	4	4	1	1
    COMMAND	$<TARGET_FILE:test_conv2d>	--verbose	--input	1	32	8	8	--weights	1	32	5	5	--pads_strides_dilations	0	0	4	4	1	1
    COMMAND	$<TARGET_FILE:test_conv2d>	--verbose	--input	1	32	14	14	--weights	1	32	5	5	--pads_strides_dilations	0	0	4	4	1	1
    COMMAND	$<TARGET_FILE:test_conv2d>	--verbose	--input	1	32	16	16	--weights	1	32	5	5	--pads_strides_dilations	0	0	4	4	1	1
    COMMAND	$<TARGET_FILE:test_conv2d>	--verbose	--input	1	32	28	28	--weights	1	32	5	5	--pads_strides_dilations	0	0	4	4	1	1
    COMMAND	$<TARGET_FILE:test_conv2d>	--verbose	--input	1	48	7	7	--weights	1	48	5	5	--pads_strides_dilations	0	0	4	4	1	1
    )
endif()

if(MIOPEN_TEST_FLOAT)
    add_custom_test(test_reduce_double SKIP_UNLESS_ALL GFX103X_ENABLED COMMAND  $<TARGET_FILE:test_reduce_test> --double --all --verbose)
endif()

add_custom_test(smoke_conv_solver_ConvAsm_5x10_7x7 GFX90A_DISABLED SKIP_XNACK_ON
    # GFX90A_DISABLED is because of WORKAROUND_ISSUE_1146
    COMMAND MIOPEN_FIND_MODE=normal MIOPEN_DEBUG_FIND_ONLY_SOLVER=ConvAsm5x10u2v2f1 $<TARGET_FILE:test_conv2d> ${MIOPEN_TEST_FLOAT_ARG}
      ${TEST_CONV_VERBOSE_F} --input 1 1 5 10 --weights 16 1 5 10 --pads_strides_dilations 0 0 2 2 1 1 ${MIOPEN_TEST_FLAGS_ARGS}
    COMMAND MIOPEN_FIND_MODE=normal MIOPEN_DEBUG_FIND_ONLY_SOLVER=ConvAsm5x10u2v2b1 $<TARGET_FILE:test_conv2d> ${MIOPEN_TEST_FLOAT_ARG}
      ${TEST_CONV_VERBOSE_B} --input 1 1 16 160 --weights 16 16 5 10 --pads_strides_dilations 0 0 2 2 1 1 ${MIOPEN_TEST_FLAGS_ARGS}
    COMMAND MIOPEN_FIND_MODE=normal MIOPEN_DEBUG_FIND_ONLY_SOLVER=ConvAsm7x7c3h224w224k64u2v2p3q3f1 $<TARGET_FILE:test_conv2d> ${MIOPEN_TEST_FLOAT_ARG}
      ${TEST_CONV_VERBOSE_F} --input 1 3 224 224 --weights 64 3 7  7 --pads_strides_dilations 3 3 2 2 1 1 ${MIOPEN_TEST_FLAGS_ARGS}
)

add_custom_test(smoke_conv_solver_ConvOclDirectFwd_11x11_Gen HALF_ENABLED BF16_ENABLED GFX103X_ENABLED
    COMMAND MIOPEN_FIND_MODE=normal MIOPEN_DEBUG_FIND_ONLY_SOLVER=ConvOclDirectFwd11x11 $<TARGET_FILE:test_conv2d> ${MIOPEN_TEST_FLOAT_ARG}
      ${TEST_CONV_VERBOSE_F} --input 1 1 44 44 --weights 1 1 11 11 --pads_strides_dilations 0 0 4 4 1 1 ${MIOPEN_TEST_FLAGS_ARGS}
    COMMAND MIOPEN_FIND_MODE=normal MIOPEN_DEBUG_FIND_ONLY_SOLVER=ConvOclDirectFwdGen $<TARGET_FILE:test_conv2d> ${MIOPEN_TEST_FLOAT_ARG}
      ${TEST_CONV_VERBOSE_F} --input 1 1 6 6 --weights 1 1 3 3 --pads_strides_dilations 0 0 2 2 1 1 ${MIOPEN_TEST_FLAGS_ARGS}
)

add_custom_test(smoke_conv_solver_ConvAsmImplicitGemmV4R1Dynamic GFX908_DISABLED GFX90A_DISABLED SKIP_XNACK_ON
    COMMAND MIOPEN_FIND_MODE=normal MIOPEN_DEBUG_FIND_ONLY_SOLVER=ConvAsmImplicitGemmV4R1DynamicFwd $<TARGET_FILE:test_conv2d> ${MIOPEN_TEST_FLOAT_ARG}
      ${TEST_CONV_VERBOSE_F} --input 16 16 16 16 --weights 16 16 1 1 --pads_strides_dilations 0 0 1 1 1 1 ${MIOPEN_TEST_FLAGS_ARGS}
    COMMAND MIOPEN_FIND_MODE=normal MIOPEN_DEBUG_FIND_ONLY_SOLVER=ConvAsmImplicitGemmV4R1DynamicBwd $<TARGET_FILE:test_conv2d> ${MIOPEN_TEST_FLOAT_ARG}
      ${TEST_CONV_VERBOSE_B} --input 64 64 14 14 --weights 16 64 1 1 --pads_strides_dilations 0 0 1 1 1 1 ${MIOPEN_TEST_FLAGS_ARGS}
    COMMAND MIOPEN_FIND_MODE=normal MIOPEN_DEBUG_FIND_ONLY_SOLVER=ConvAsmImplicitGemmV4R1DynamicWrw $<TARGET_FILE:test_conv2d> ${MIOPEN_TEST_FLOAT_ARG}
      ${TEST_CONV_VERBOSE_W} --input 1 32 28 28 --weights 32 32 1 1 --pads_strides_dilations 0 0 1 1 1 1 ${MIOPEN_TEST_FLAGS_ARGS}
)

add_custom_test(smoke_conv_solver_ConvAsmImplicitGemmGTCDynamicWrwXdlops GFX900_DISABLED GFX906_DISABLED GFX90A_DISABLED HALF_ENABLED SKIP_XNACK_ON
    COMMAND MIOPEN_FIND_MODE=normal MIOPEN_DEBUG_FIND_ONLY_SOLVER=ConvAsmImplicitGemmGTCDynamicWrwXdlops $<TARGET_FILE:test_conv2d> ${MIOPEN_TEST_FLOAT_ARG}
      ${TEST_CONV_VERBOSE_W} --input 2 256 12 18 --weights 256 256 3 3 --pads_strides_dilations 1 1 1 1 1 1 ${MIOPEN_TEST_FLAGS_ARGS}
)

# Add here regression tests that should be run on Vega10/20 and GFX908 only with FP16.
add_custom_test(test_regression_half_vega_gfx908 FLOAT_DISABLED HALF_ENABLED GFX90A_DISABLED
# REGRESSION TEST for issue #894.
# Can't be enabled for GFX10 due to WORKAROUND_SWDEV_271887
COMMAND	MIOPEN_FIND_MODE=normal MIOPEN_DEBUG_FIND_ONLY_SOLVER=ConvOclDirectFwd1x1 $<TARGET_FILE:test_conv2d> ${MIOPEN_TEST_FLOAT_ARG} --verbose --disable-backward-data --disable-backward-weights --disable-verification-cache
    --cmode conv --pmode default --group-count 1 --input 1 16 7 7 --weights 16 16 1 1 --pads_strides_dilations 0 0 1 1 1 1
)

set(ENVS_REGRESSION_ISSUE_1012
    MIOPEN_DEBUG_IMPLICIT_GEMM_FIND_ALL_SOLUTIONS=1
    MIOPEN_FIND_MODE=normal)

set(ARGS_REGRESSION_ISSUE_1012
    --verbose
    --disable-forward
    --disable-backward-data
    --disable-validation)

add_custom_test(test_regression_opencl_float_mi100 GFX900_DISABLED GFX906_DISABLED HIP_DISABLED GFX90A_DISABLED
    # Issue #1012.
    COMMAND	${ENVS_REGRESSION_ISSUE_1012} $<TARGET_FILE:test_conv2d> ${MIOPEN_TEST_FLOAT_ARG} --cmode conv --pmode default --group-count 1 --input 128, 832, 7,  7  --weights 32,  832, 1, 1 --pads_strides_dilations 0 0 1 1 1 1 ${ARGS_REGRESSION_ISSUE_1012}
    COMMAND	${ENVS_REGRESSION_ISSUE_1012} $<TARGET_FILE:test_conv2d> ${MIOPEN_TEST_FLOAT_ARG} --cmode conv --pmode default --group-count 1 --input 64,  192, 28, 28 --weights 64,  192, 1, 1 --pads_strides_dilations 0 0 1 1 1 1 ${ARGS_REGRESSION_ISSUE_1012}
    COMMAND	${ENVS_REGRESSION_ISSUE_1012} $<TARGET_FILE:test_conv2d> ${MIOPEN_TEST_FLOAT_ARG} --cmode conv --pmode default --group-count 1 --input 64,  256, 28, 28 --weights 128, 256, 1, 1 --pads_strides_dilations 0 0 1 1 1 1 ${ARGS_REGRESSION_ISSUE_1012}
    COMMAND	${ENVS_REGRESSION_ISSUE_1012} $<TARGET_FILE:test_conv2d> ${MIOPEN_TEST_FLOAT_ARG} --cmode conv --pmode default --group-count 1 --input 64,  480, 14, 14 --weights 64,  480, 1, 1 --pads_strides_dilations 0 0 1 1 1 1 ${ARGS_REGRESSION_ISSUE_1012}
    COMMAND	${ENVS_REGRESSION_ISSUE_1012} $<TARGET_FILE:test_conv2d> ${MIOPEN_TEST_FLOAT_ARG} --cmode conv --pmode default --group-count 1 --input 64,  512, 14, 14 --weights 128, 512, 1, 1 --pads_strides_dilations 0 0 1 1 1 1 ${ARGS_REGRESSION_ISSUE_1012}
    COMMAND	${ENVS_REGRESSION_ISSUE_1012} $<TARGET_FILE:test_conv2d> ${MIOPEN_TEST_FLOAT_ARG} --cmode conv --pmode default --group-count 1 --input 64,  512, 28, 28 --weights 128, 512, 1, 1 --pads_strides_dilations 0 0 1 1 1 1 ${ARGS_REGRESSION_ISSUE_1012}
    COMMAND	${ENVS_REGRESSION_ISSUE_1012} $<TARGET_FILE:test_conv2d> ${MIOPEN_TEST_FLOAT_ARG} --cmode conv --pmode default --group-count 1 --input 64,  64,  56, 56 --weights 256, 64,  1, 1 --pads_strides_dilations 0 0 1 1 1 1 ${ARGS_REGRESSION_ISSUE_1012}
)

set(ENVS_FIND_ONLY_HIP_IGEMM_V4R4XDLOPS
    MIOPEN_FIND_MODE=normal
    MIOPEN_DEBUG_IMPLICIT_GEMM_FIND_ALL_SOLUTIONS=1
    MIOPEN_DEBUG_FIND_ONLY_SOLVER=ConvHipImplicitGemmForwardV4R4Xdlops)

set(ARGS_ENABLE_FORWARD_ONLY
    --verbose
    --disable-backward-data
    --disable-backward-weights)

add_custom_test(test_regression_half_mi200 GFX900_DISABLED GFX906_DISABLED GFX908_DISABLED FLOAT_DISABLED HALF_ENABLED
    # Issue-internal #4
    COMMAND	${ENVS_FIND_ONLY_HIP_IGEMM_V4R4XDLOPS} $<TARGET_FILE:test_conv2d> ${MIOPEN_TEST_FLOAT_ARG} --cmode conv --pmode default --input 120 64 75 75 --weights 128 64 1 1 --pads_strides_dilations 0 0 2 2 1 1 ${ARGS_ENABLE_FORWARD_ONLY}
)
#override if we need to install gtests
set(INSTALL_GTEST OFF)
add_subdirectory(gtest EXCLUDE_FROM_ALL)<|MERGE_RESOLUTION|>--- conflicted
+++ resolved
@@ -878,17 +878,12 @@
 COMMAND	${IMPLICITGEMM_TESTING_ENV} $<TARGET_FILE:test_conv2d> ${MIOPEN_TEST_FLOAT_ARG} --verbose   --input 64	 32	7 7   --weights   192  32   3	3   --pads_strides_dilations	2   2	2   2	1   1         | grep -v "cannot be executed due to incorrect params"
 )
 
-<<<<<<< HEAD
 if(WORKAROUND_ISSUE_936 AND MIOPEN_TEST_HALF)
     SET(IMPLICITGEMM_TESTING_ENV ${SAVE_IMPLICITGEMM_TESTING_ENV})
     SET(MIOPEN_TEST_FLOAT_ARG ${SAVE_MIOPEN_TEST_FLOAT_ARG})
 endif()
 
-
-add_custom_test(test_conv_group SKIP_UNLESS_ALL MIOTENSILE_ENABLED GFX103X_ENABLED
-=======
 add_custom_test(test_conv_group SKIP_UNLESS_ALL GFX103X_ENABLED
->>>>>>> c6cbfd7c
 COMMAND	$<TARGET_FILE:test_conv2d>	--verbose	--input	16	128	56	56	--weights	256	4	3	3	--pads_strides_dilations	1	1	1	1	1	1	--group-count	32
 COMMAND	$<TARGET_FILE:test_conv2d>	--verbose	--input	16	256	56	56	--weights	512	8	3	3	--pads_strides_dilations	1	1	2	2	1	1	--group-count	32
 COMMAND	$<TARGET_FILE:test_conv2d>	--verbose	--input	16	256	28	28	--weights	512	8	3	3	--pads_strides_dilations	1	1	1	1	1	1	--group-count	32
