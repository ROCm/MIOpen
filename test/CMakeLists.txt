################################################################################
#
# MIT License
#
# Copyright (c) 2017 Advanced Micro Devices, Inc.
#
# Permission is hereby granted, free of charge, to any person obtaining a copy
# of this software and associated documentation files (the "Software"), to deal
# in the Software without restriction, including without limitation the rights
# to use, copy, modify, merge, publish, distribute, sublicense, and/or sell
# copies of the Software, and to permit persons to whom the Software is
# furnished to do so, subject to the following conditions:
#
# The above copyright notice and this permission notice shall be included in all
# copies or substantial portions of the Software.
#
# THE SOFTWARE IS PROVIDED "AS IS", WITHOUT WARRANTY OF ANY KIND, EXPRESS OR
# IMPLIED, INCLUDING BUT NOT LIMITED TO THE WARRANTIES OF MERCHANTABILITY,
# FITNESS FOR A PARTICULAR PURPOSE AND NONINFRINGEMENT. IN NO EVENT SHALL THE
# AUTHORS OR COPYRIGHT HOLDERS BE LIABLE FOR ANY CLAIM, DAMAGES OR OTHER
# LIABILITY, WHETHER IN AN ACTION OF CONTRACT, TORT OR OTHERWISE, ARISING FROM,
# OUT OF OR IN CONNECTION WITH THE SOFTWARE OR THE USE OR OTHER DEALINGS IN THE
# SOFTWARE.
#
################################################################################

cmake_policy(SET CMP0057 NEW)

include(CTest)
include(CheckCXXCompilerFlag)

option( MIOPEN_TEST_ALL "Run the full test suite" OFF )
option( MIOPEN_TEST_HALF "Test in half mode" OFF )
option( MIOPEN_TEST_INT8 "Test in int8 mode" OFF )
option( MIOPEN_TEST_BFLOAT16 "Test in bfloat16 mode" OFF )
option( MIOPEN_TEST_GFX908 "Test on MI100 (gfx908)" OFF )
option( MIOPEN_TEST_GFX90A "Test on gfx90a" OFF )
option( MIOPEN_TEST_GFX900 "Test on Vega10 (gfx900)" OFF )
option( MIOPEN_TEST_GFX906 "Test on Vega20 (gfx906)" OFF )
option( MIOPEN_TEST_GFX103X "Test on Navi21/22 (gfx1030/31)" OFF )
option( MIOPEN_TEST_GFX110X "Test on Navi31/32 (gfx1100/02)" OFF )
option( MIOPEN_TEST_GPU_XNACK_ENABLED "Test as if XNACK mode is enabled" OFF )
option( MIOPEN_TEST_CONV Off)
option( MIOPEN_TEST_DEEPBENCH Off)
option( MIOPEN_TEST_DRIVER_ITER_MODE Off)
option( MIOPEN_TEST_COMPOSABLEKERNEL "Test with composable_kernel library" ${MIOPEN_USE_COMPOSABLEKERNEL} )

set_var_to_condition(MIOPEN_TEST_WITH_MIOPENDRIVER_DEFAULT MIOPEN_BUILD_DRIVER)
option( MIOPEN_TEST_WITH_MIOPENDRIVER "Use MIOpenDriver in tests" ${MIOPEN_TEST_WITH_MIOPENDRIVER_DEFAULT})

option( WORKAROUND_ISSUE_936 "" ON)
option( WORKAROUND_FROM_PR147 "" ON) # https://github.com/ROCmSoftwarePlatform/MIOpen/pull/147/files#r1056274289

# Run the test suite to a depth limit
#limit greater than 2 leads to prolonged testing more than 5hrs per stage.
set(MIOPEN_TEST_LIMIT "2" CACHE STRING "")
set(MIOPEN_TEST_FLAGS "" CACHE STRING "")
set(MIOPEN_TEST_GDB On CACHE BOOL "")

set(MIOPEN_TEST_OPENCL FALSE)
if(MIOPEN_BACKEND_OPENCL)
    set(MIOPEN_TEST_OPENCL TRUE)
endif()

set(MIOPEN_TEST_HIP_NOGPU FALSE)
if(MIOPEN_MODE_NOGPU)
    set(MIOPEN_TEST_HIP_NOGPU TRUE)
endif()

set(MIOPEN_TEST_HIP FALSE)
if(MIOPEN_BACKEND_HIP AND NOT MIOPEN_TEST_HIP_NOGPU)
    set(MIOPEN_TEST_HIP TRUE)
endif()

# Detect GPU type for testing.
# For HIP_NOGPU backend, GPU detection is not required and should be disabled.
# Also we do not detect GPU when target GPU for testing is specified explicitly.
set(MIOPEN_TEST_GPU_DETECTION_FAILED FALSE)
set(MIOPEN_NO_GPU FALSE)
if(NOT (MIOPEN_TEST_GFX900 OR MIOPEN_TEST_GFX906 OR MIOPEN_TEST_GFX908 OR MIOPEN_TEST_GFX90A OR MIOPEN_TEST_GFX103X OR MIOPEN_TEST_GFX110X OR MIOPEN_TEST_HIP_NOGPU))
    find_program(ROCMINFO
        NAMES rocminfo
        PATHS
            /opt/rocm
            ${CMAKE_INSTALL_PREFIX}
        PATH_SUFFIXES
            /bin
    )
    message(STATUS "rocminfo utility: ${ROCMINFO}")
    if(ROCMINFO)
        execute_process (
            COMMAND ${ROCMINFO}
            OUTPUT_VARIABLE ROCMINFO_OUTPUT
            RESULT_VARIABLE ROCMINFO_EXIT_STATUS
        )
        if(ROCMINFO_OUTPUT MATCHES "no GPU devices")
            message(WARNING "ROCk module is NOT loaded, possibly no GPU devices")
            set(MIOPEN_NO_GPU TRUE)
        elseif (NOT ROCMINFO_EXIT_STATUS EQUAL 0)
            message(WARNING "ROCMINFO FAILED, GPU TYPE UNKNOWN. Manually set respective MIOPEN_TEST_GFX* CMake variable to specify target GPU for testing.")
            set(MIOPEN_TEST_GPU_DETECTION_FAILED TRUE)
        elseif(ROCMINFO_OUTPUT MATCHES "gfx1030")
            set(MIOPEN_TEST_GFX103X ON)
        elseif(ROCMINFO_OUTPUT MATCHES "gfx1031")
            set(MIOPEN_TEST_GFX103X ON)
        elseif(ROCMINFO_OUTPUT MATCHES "gfx1100")
            set(MIOPEN_TEST_GFX110X ON)
        elseif(ROCMINFO_OUTPUT MATCHES "gfx1101")
            set(MIOPEN_TEST_GFX110X ON)
        elseif(ROCMINFO_OUTPUT MATCHES "gfx1102")
            set(MIOPEN_TEST_GFX110X ON)
        elseif(ROCMINFO_OUTPUT MATCHES "gfx900")
            set(MIOPEN_TEST_GFX900 ON)
        elseif(ROCMINFO_OUTPUT MATCHES "gfx906")
            set(MIOPEN_TEST_GFX906 ON)
        elseif(ROCMINFO_OUTPUT MATCHES "gfx908")
            set(MIOPEN_TEST_GFX908 ON)
        elseif(ROCMINFO_OUTPUT MATCHES "gfx90a")
            set(MIOPEN_TEST_GFX90A ON)
        else()
            message(WARNING "TESTING IS NOT SUPPORTED FOR THE DETECTED GPU")
            set(MIOPEN_TEST_GPU_DETECTION_FAILED TRUE)
        endif()

        if(NOT (MIOPEN_TEST_GPU_DETECTION_FAILED) AND ROCMINFO_OUTPUT MATCHES "xnack\\+")
            set(MIOPEN_TEST_GPU_XNACK_ENABLED ON)
        endif()
    else()
        message(WARNING "ROCMINFO NOT FOUND, GPU TYPE UNKNOWN. Manually set respective MIOPEN_TEST_GFX* CMake variable to specify target GPU for testing.")
        set(MIOPEN_TEST_GPU_DETECTION_FAILED TRUE)
    endif()
endif()

set_var_to_condition(MIOPEN_LIBMLIR_SUPPORTS_GFX103X_DEFAULT ${MIOPEN_USE_MLIR} AND (${rocMLIR_VERSION_FLAT} GREATER 100000000))
option( MIOPEN_LIBMLIR_SUPPORTS_GFX103X "libMLIR capability to support GFX10. Enables MLIR tests on GFX103X." ${MIOPEN_LIBMLIR_SUPPORTS_GFX103X_DEFAULT})

set_var_to_condition(MIOPEN_TEST_MLIR_DEFAULT ${MIOPEN_USE_MLIR} AND NOT (${MIOPEN_TEST_GFX103X} AND NOT ${MIOPEN_LIBMLIR_SUPPORTS_GFX103X}))
option( MIOPEN_TEST_MLIR "Test for MLIR compilation backend" ${MIOPEN_TEST_MLIR_DEFAULT} )

message(STATUS "MIOPEN_NO_GPU ${MIOPEN_NO_GPU}")
message(STATUS "MIOPEN_TEST_GFX900 ${MIOPEN_TEST_GFX900}")
message(STATUS "MIOPEN_TEST_GFX906 ${MIOPEN_TEST_GFX906}")
message(STATUS "MIOPEN_TEST_GFX908 ${MIOPEN_TEST_GFX908}")
message(STATUS "MIOPEN_TEST_GFX90A ${MIOPEN_TEST_GFX90A}")
message(STATUS "MIOPEN_TEST_GFX103X ${MIOPEN_TEST_GFX103X}")
message(STATUS "MIOPEN_TEST_GFX110X ${MIOPEN_TEST_GFX110X}")
message(STATUS "MIOPEN_TEST_GPU_XNACK_ENABLED ${MIOPEN_TEST_GPU_XNACK_ENABLED}")
message(STATUS "MIOPEN_TEST_GPU_DETECTION_FAILED ${MIOPEN_TEST_GPU_DETECTION_FAILED}")
message(STATUS "MIOPEN_TEST_WITH_MIOPENDRIVER ${MIOPEN_TEST_WITH_MIOPENDRIVER}")
message(STATUS "MIOPEN_TEST_MLIR ${MIOPEN_TEST_MLIR}")

if(MIOPEN_TEST_DRIVER_ITER_MODE)
    add_definitions(-DMIOPEN_TEST_DRIVER_MODE=2)
else()
    add_definitions(-DMIOPEN_TEST_DRIVER_MODE=1)
endif()

find_package(Threads REQUIRED)
add_custom_target(check COMMAND ${CMAKE_CTEST_COMMAND} --output-on-failure -C ${CMAKE_CFG_INTDIR})
add_custom_target(tests)

if(MIOPEN_TEST_GPU_DETECTION_FAILED AND NOT (MIOPEN_NO_GPU))
    add_custom_target(gpu_detection_check COMMAND echo "*** FATAL: GPU DETECTION FAILED DURING CMAKE PHASE, CHECK CMAKE WARNINGS ***" COMMAND exit 1)
    add_dependencies(check gpu_detection_check)
endif()

if(MIOPEN_TEST_WITH_MIOPENDRIVER)
    add_dependencies(check MIOpenDriver)
endif()

set(MIOPEN_TEST_FLOAT_ARG)
set(MIOPEN_TEST_FLOAT FALSE)
set(MIOPEN_TEST_CONV_INT8_OUTPUT_TYPE_INT8)
set(MIOPEN_TEST_CONV_INT8_OUTPUT_TYPE_INT32)
set(MIOPEN_TEST_CONV_INT8_OUTPUT_TYPE_FLOAT)
if(MIOPEN_TEST_HALF)
    set(MIOPEN_TEST_FLOAT_ARG --half)
    set(MIOPENDRIVER_MODE_CONV convfp16)
    set(MIOPENDRIVER_MODE_BN bnormfp16)
elseif(MIOPEN_TEST_INT8)
    set(MIOPEN_TEST_FLOAT_ARG --int8)
    set(MIOPENDRIVER_MODE_CONV convint8)
    set(MIOPENDRIVER_MODE_BN NOT_SUPPORTED)
    set(MIOPEN_TEST_CONV_INT8_OUTPUT_TYPE_INT8 --output_type int8)
    set(MIOPEN_TEST_CONV_INT8_OUTPUT_TYPE_INT32 --output_type int32)
    set(MIOPEN_TEST_CONV_INT8_OUTPUT_TYPE_FLOAT --output_type float)
elseif(MIOPEN_TEST_BFLOAT16)
    set(MIOPEN_TEST_FLOAT_ARG --bfloat16)
    set(MIOPENDRIVER_MODE_CONV convbfp16)
    set(MIOPENDRIVER_MODE_BN NOT_SUPPORTED)
else()
    set(MIOPEN_TEST_FLOAT_ARG --float)
    set(MIOPEN_TEST_FLOAT TRUE)
    set(MIOPENDRIVER_MODE_CONV conv)
    set(MIOPENDRIVER_MODE_BN bnorm)
endif()

message(STATUS "MIOPEN_TEST_FLOAT ${MIOPEN_TEST_FLOAT}")
message(STATUS "MIOPEN_TEST_HALF ${MIOPEN_TEST_HALF}")
message(STATUS "MIOPEN_TEST_BFLOAT16 ${MIOPEN_TEST_BFLOAT16}")
message(STATUS "MIOPEN_TEST_INT8 ${MIOPEN_TEST_INT8}")

set_var_to_condition(WORKAROUND_ISSUE_1187_DEFAULT MIOPEN_TEST_GFX90A AND MIOPEN_TEST_FLOAT)
option( WORKAROUND_ISSUE_1187 "" ${WORKAROUND_ISSUE_1187_DEFAULT})

set_var_to_condition(WORKAROUND_ISSUE_1148_DEFAULT (MIOPEN_TEST_GFX103X OR MIOPEN_TEST_GFX110X) AND MIOPEN_TEST_FLOAT)
option( WORKAROUND_ISSUE_1148 "" ${WORKAROUND_ISSUE_1148_DEFAULT})

if(MIOPEN_TEST_HALF)
    if(MIOPEN_BACKEND_OPENCL)
	    set(SKIP_TESTS test_gru test_rnn_vanilla test_lstm)
    endif()
elseif(MIOPEN_TEST_INT8)
    set(SKIP_ALL_EXCEPT_TESTS
              test_tensor_vec test_tensor_cast test_tensor_trans test_tensor_copy test_tensor_set
              test_tensor_transform test_conv2d test_conv2d_find2)
elseif(MIOPEN_TEST_BFLOAT16)
    set(SKIP_ALL_EXCEPT_TESTS
              test_conv2d test_conv2d_find2 test_tensor_copy test_tensor_set test_tensor_vec test_immed_conv2d
              test_check_numerics_test test_conv_extra test_conv_for_implicit_gemm test_miopen_conv
              test_deepbench_conv test_conv_igemm_dynamic_xdlops_nhwc_wrw_bf16_gfx90a
              test_conv_igemm_dynamic_xdlops_nhwc_fwd_bf16_gfx90a
              test_conv_igemm_dynamic_xdlops_nhwc_bwd_bf16_gfx90a)
  endif()
  if(${CODECOV_TEST})
      list(APPEND SKIP_TESTS test_conv3d test_conv3d_find2 test_immed_conv3d test_immed_conv2d test_pooling2d test_pooling2d_asymmetric)
      # replaced by smaller tests with suffix _codecov
  endif()

if (MIOPEN_NO_GPU)
    set(SKIP_ALL_EXCEPT_TESTS test_include_inliner test_kernel_build_params
            test_test_errors test_type_name test_tensor_test test_sqlite_perfdb test_sequences
            test_pooling3d test_perfdb)
endif()

#TODO Code Quality WORKAROUND ROCm 5.1 update
if(MIOPEN_BACKEND_OPENCL AND MIOPEN_TEST_ALL)
    if(MIOPEN_TEST_GFX900 OR MIOPEN_TEST_GFX906)
        list(APPEND SKIP_TESTS test_conv3d test_immed_conv3d test_immed_conv2d test_conv3d_find2)
    endif()
    if(MIOPEN_TEST_GFX103X OR MIOPEN_TEST_GFX110X)
        list(APPEND SKIP_TESTS test_conv3d test_immed_conv3d test_immed_conv2d test_conv3d_find2)
    endif()
endif()

#TODO WORKAROUND_ISSUE_1424
if(MIOPEN_TEST_GFX900 OR MIOPEN_TEST_GFX906 OR MIOPEN_TEST_GFX908)
    list(APPEND SKIP_TESTS test_bn_3d_spatial_test)
endif()

# The usage is non-trivial, see function add_test_command.
if(SKIP_TESTS)
    list(REMOVE_DUPLICATES SKIP_TESTS)
endif()
if(SKIP_ALL_EXCEPT_TESTS)
    list(REMOVE_DUPLICATES SKIP_ALL_EXCEPT_TESTS)
endif()
message(STATUS "SKIP_TESTS: ${SKIP_TESTS}")
message(STATUS "SKIP_ALL_EXCEPT_TESTS: ${SKIP_ALL_EXCEPT_TESTS}")

# List of tests that depend on the XNACK mode.
# Options convention: Tests that depend on the XNACK mode should support the "--xnack" option.
# If "--xnack 0" is specified (this is the default), then such tests should run in XNACK OFF mode.
# If XNACK is enabled on the GPU, then the testing mode must be changed by the --xnack 1 option.
set(XNACK_TESTS test_mdgraph)

function(add_test_command NAME EXE)
    if( (NOT (NAME IN_LIST SKIP_ALL_EXCEPT_TESTS) AND SKIP_ALL_EXCEPT_TESTS)
        OR (NAME IN_LIST SKIP_TESTS)
    )
        add_test(NAME ${NAME} COMMAND echo skipped)
        set_tests_properties(${NAME} PROPERTIES DISABLED On)
    elseif(WIN32)
        set(WINPATH)
        foreach(PATH ${CMAKE_FIND_ROOT_PATH})
            list(APPEND WINPATH ${PATH}/bin)
        endforeach()
        file(GENERATE OUTPUT "${CMAKE_CURRENT_BINARY_DIR}/test_${NAME}.cmd"
            CONTENT "set PATH=${WINPATH};%PATH%
                    %1 ${ARGN}")
        add_test(NAME ${NAME} COMMAND ${WINE_CMD} cmd /c "${CMAKE_CURRENT_BINARY_DIR}/test_${NAME}.cmd" $<TARGET_FILE:${EXE}>)
    else()
        if(MIOPEN_TEST_GDB)
            file(GENERATE OUTPUT "${CMAKE_CURRENT_BINARY_DIR}/test_${NAME}.cmake"
                CONTENT "
                execute_process(COMMAND $<TARGET_FILE:${EXE}> ${ARGN} RESULT_VARIABLE RESULT)
                if(NOT RESULT EQUAL 0)
                    if(EXISTS core)
                        execute_process(COMMAND gdb $<TARGET_FILE:${EXE}> core -batch -ex bt)
                    endif()
                    message(FATAL_ERROR \"Test failed\")
                endif()
            ")
            add_test(NAME ${NAME} COMMAND ${CMAKE_COMMAND} -P "${CMAKE_CURRENT_BINARY_DIR}/test_${NAME}.cmake")
        else()
            add_test(NAME ${NAME} COMMAND ${EXE} ${ARGN})
        endif()
    endif()
    set_tests_properties(${NAME} PROPERTIES ENVIRONMENT "MIOPEN_USER_DB_PATH=${CMAKE_CURRENT_BINARY_DIR}")
endfunction()

separate_arguments(MIOPEN_TEST_FLAGS_ARGS UNIX_COMMAND ${MIOPEN_TEST_FLAGS})

function(add_test_executable TEST_NAME)
    add_executable (${TEST_NAME} EXCLUDE_FROM_ALL ${ARGN})
    clang_tidy_check(${TEST_NAME})
    target_link_libraries(${TEST_NAME} ${CMAKE_THREAD_LIBS_INIT})
    # Cmake does not add flags correctly for gcc
    if(CMAKE_CXX_COMPILER_ID MATCHES "GNU")
        set_target_properties(${TEST_NAME} PROPERTIES COMPILE_FLAGS -pthread LINK_FLAGS -pthread)
    endif()

    set(TEST_COMMAND ${TEST_NAME} ${MIOPEN_TEST_FLOAT_ARG})
    if(MIOPEN_TEST_ALL)
        set(TEST_COMMAND ${TEST_COMMAND} --all)
        if(MIOPEN_TEST_LIMIT GREATER 0)
            set(TEST_COMMAND ${TEST_COMMAND} --limit ${MIOPEN_TEST_LIMIT})
        endif()
    endif()
    set(TEST_COMMAND ${TEST_COMMAND} ${MIOPEN_TEST_FLAGS_ARGS})

    if(MIOPEN_TEST_GPU_XNACK_ENABLED AND (${TEST_NAME} IN_LIST XNACK_TESTS))
        set(TEST_COMMAND ${TEST_COMMAND} --xnack 1)
    endif()

    if(WORKAROUND_ISSUE_936 AND (${TEST_NAME} MATCHES "test_conv2d" OR ${TEST_NAME} MATCHES "test_immed_conv2d") )
        set(TEST_COMMAND ${TEST_COMMAND} --tolerance 130) #increased by 1.625 times
    endif()

    add_test_command(${TEST_NAME} ${TEST_COMMAND})
    rate_added_test(${TEST_NAME})
    add_dependencies(tests ${TEST_NAME})
    add_dependencies(check ${TEST_NAME})
    set_tests_properties(${TEST_NAME} PROPERTIES FAIL_REGULAR_EXPRESSION "FAILED")
    if(WORKAROUND_ISSUE_1148
        AND (${TEST_NAME} MATCHES "test_soft_max") )
        set_tests_properties(${TEST_NAME} PROPERTIES RUN_SERIAL On)
    endif()
    if(NOT MIOPEN_EMBED_DB STREQUAL "")
        target_link_libraries(${TEST_NAME} MIOpen miopen_data)
    else()
        target_link_libraries(${TEST_NAME} MIOpen)
    endif()
endfunction(add_test_executable)

set(MIOPEN_TEST_SANITIZERS)
foreach(SANTIZER address thread)
    check_cxx_compiler_flag("-fsanitize=${SANTIZER} -fno-sanitize-recover=${SANTIZER}" MIOPEN_HAS_${SANTIZER})
    if(MIOPEN_HAS_${SANTIZER})
        list(APPEND MIOPEN_TEST_SANITIZERS ${SANTIZER})
    endif()
endforeach()

function(add_sanitize_test TEST_SOURCE)
    get_filename_component(BASE_NAME ${TEST_SOURCE} NAME_WE)
    foreach(SANTIZER ${MIOPEN_TEST_SANITIZERS})
        add_test_executable(test_${BASE_NAME}_${SANTIZER} ${TEST_SOURCE})
        target_compile_options(test_${BASE_NAME}_${SANTIZER} PUBLIC -fsanitize=${SANTIZER} -fno-sanitize-recover=${SANTIZER})
        target_link_libraries(test_${BASE_NAME}_${SANTIZER} -fsanitize=${SANTIZER} -fno-sanitize-recover=${SANTIZER})
    endforeach()
endfunction()

file(GLOB TESTS *.cpp)

set(LONG_TESTS
    test_dropout
    test_conv2d
    test_conv2d_find2
    test_conv3d
    test_conv3d_find2
    test_conv_group
    test_soft_max
    test_lrn_test
    test_conv_for_implicit_gemm
    test_immed_conv3d
    test_conv3d_extra
    test_conv_3d
    test_pooling2d
    test_conv_igemm_mlir
    test_conv_igemm_mlir_xdlops
    test_activation
    test_conv_ck_igemm_fwd_v6r1_dlops_nchw
    )

function(rate_added_test NAME)
    if(${NAME} IN_LIST LONG_TESTS)
        set_tests_properties(${NAME} PROPERTIES COST 800)
    else()
        set_tests_properties(${NAME} PROPERTIES COST 600)
    endif()
endfunction()

foreach(TEST ${TESTS})
    get_filename_component(BASE_NAME ${TEST} NAME_WE)
    add_test_executable(test_${BASE_NAME} ${TEST})
endforeach()

set_tests_properties(test_sqlite_perfdb test_perfdb
    PROPERTIES RUN_SERIAL On)

# add_sanitize_test(perfdb.cpp)
# add_sanitize_test(cache.cpp)
# add_sanitize_test(tensor_test.cpp)
# add_sanitize_test(type_name.cpp)

function(bool_equality_f first_arg sec_arg result)
    if(${first_arg})
        if(${sec_arg})
            set(${result} TRUE PARENT_SCOPE)
        else()
            set(${result} FALSE PARENT_SCOPE)
        endif()
    elseif(${sec_arg})
        set(${result} FALSE PARENT_SCOPE)
    else()
        set(${result} TRUE PARENT_SCOPE)
    endif()
endfunction()

function(bool_and_f first_arg sec_arg result)
    if(${first_arg} AND ${sec_arg})
        set(${result} TRUE PARENT_SCOPE)
    else()
        set(${result} FALSE PARENT_SCOPE)
    endif()
endfunction()

function(bool_or_f first_arg sec_arg result)
    if(${first_arg} OR ${sec_arg})
        set(${result} TRUE PARENT_SCOPE)
    else()
        set(${result} FALSE PARENT_SCOPE)
    endif()
endfunction()

function(bool_not_f first_arg result)
    if(${first_arg})
        set(${result} FALSE PARENT_SCOPE)
    else()
        set(${result} TRUE PARENT_SCOPE)
    endif()
endfunction()

function(option_support_check is_enabled is_disabled default_result result)
    if(${is_enabled} AND ${is_disabled})
        message(FATAL_ERROR " Incompatible options used")
    endif()
    if(${is_enabled})
        set(${result} TRUE PARENT_SCOPE)
    elseif(${is_disabled})
        set(${result} FALSE PARENT_SCOPE)
    else()
        set(${result} ${default_result} PARENT_SCOPE)
    endif()
endfunction()

# The add_custom_test function contains attributes to describe the conditions,
# under which new custom_tests should be run. Attributes are divided into several types.
# The attribute can be enabled or disabled; if nothing is specified, the default value is taken.
# You can use any number of attributes, in any order, provided that attributes do not conflict
# (e.g. "HALF_ENABLED HALF_DISABLED" is illegal)
#
# Data types: FLOAT HALF BF16 INT8
#   These attributes can be enabled or disabled by using '_ENABLED' and '_DISABLED' suffix.
#   Defaults: FLOAT_ENABLED HALF_DISABLED BF16_DISABLED INT8_DISABLED
#
# GPU types: GFX900, GFX906, GFX908, GFX90A, GFX1030/31, GFX1100/02
#   These attributes can be enabled or disabled by using '_ENABLED' and '_DISABLED' suffix.
#   Defaults: GFX900_ENABLED, GFX906_ENABLED, GFX908_ENABLED, GFX90A_ENABLED, GFX103X_DISABLED, GFX110X_DISABLED
#
# Testing mode:
#   SKIP_UNLESS_ALL - The test should be only run if MIOPEN_TEST_ALL=TRUE. Intended for long tests.
#   TEST_PERF_DB_RECORD_NOT_FOUND - Test should fail if output contains: "Perf Db: record not found".
#   TEST_TUNING - In addition to the standard checks, the test should fail if output contains "Error" or "failed".
#   SKIP_XNACK_ON - Do not run the test if XNACK mode is enabled (xnack+) on the GPU.
#   SKIP_UNLESS_MLIR - The test should be only run if MIOPEN_TEST_MLIR=TRUE.
#   SKIP_UNLESS_COMPOSABLEKERNEL - The test should be only run if MIOPEN_TEST_COMPOSABLEKERNEL=TRUE.
#
# Backend: OCL HIP HIP_NOGPU
#   These attributes can be enabled or disabled by using '_ENABLED' and '_DISABLED' suffix.
#   Default: OCL_ENABLED HIP_ENABLED HIP_NOGPU_DISABLED.

function(add_custom_test NAME)
    set(options
        BF16_ENABLED BF16_DISABLED HALF_ENABLED HALF_DISABLED INT8_ENABLED INT8_DISABLED FLOAT_ENABLED FLOAT_DISABLED
        GFX900_ENABLED GFX900_DISABLED GFX906_ENABLED GFX906_DISABLED GFX908_ENABLED GFX908_DISABLED
        GFX103X_ENABLED GFX103X_DISABLED GFX110X_ENABLED GFX110X_DISABLED GFX90A_ENABLED GFX90A_DISABLED
        SKIP_UNLESS_MLIR SKIP_UNLESS_COMPOSABLEKERNEL SKIP_UNLESS_ALL TEST_PERF_DB_RECORD_NOT_FOUND TEST_TUNING SKIP_XNACK_ON
        OCL_ENABLED OCL_DISABLED HIP_ENABLED HIP_DISABLED HIP_NOGPU_ENABLED HIP_NOGPU_DISABLED
    )
    set(oneValueArgs)
    set(multiValueArgs)
    cmake_parse_arguments(PARSE "${options}" "${oneValueArgs}" "${multiValueArgs}" ${ARGN})

    # Many custom tests do test only FP32 data type and therefore
    # added only if none of MIOPEN_TEST_HALF, MIOPEN_TEST_INT8, MIOPEN_TEST_BFLOAT16
    # are set, except the test is allowed explicitly.
    set(is_half_check)
    set(HALF_TEST_DEFAULT FALSE)
    option_support_check(${PARSE_HALF_ENABLED} ${PARSE_HALF_DISABLED} ${HALF_TEST_DEFAULT} is_half_check)
    bool_and_f(${MIOPEN_TEST_HALF} ${is_half_check} is_half_check)

    set(is_bfloat16_check)
    set(BF16_TEST_DEFAULT FALSE)
    option_support_check(${PARSE_BF16_ENABLED} ${PARSE_BF16_DISABLED} ${BF16_TEST_DEFAULT} is_bfloat16_check)
    bool_and_f(${MIOPEN_TEST_BFLOAT16} ${is_bfloat16_check} is_bfloat16_check)

    set(is_int8_check)
    set(INT8_TEST_DEFAULT FALSE)
    option_support_check(${PARSE_INT8_ENABLED} ${PARSE_INT8_DISABLED} ${INT8_TEST_DEFAULT} is_int8_check)
    bool_and_f(${MIOPEN_TEST_INT8} ${is_int8_check} is_int8_check)

    set(is_float_check)
    set(FLOAT_TEST_DEFAULT TRUE)
    option_support_check(${PARSE_FLOAT_ENABLED} ${PARSE_FLOAT_DISABLED} ${FLOAT_TEST_DEFAULT} is_float_check)
    bool_and_f(${MIOPEN_TEST_FLOAT} ${is_float_check} is_float_check)

    set(is_mlir_check)
    bool_not_f(${PARSE_SKIP_UNLESS_MLIR} is_mlir_check)
    bool_or_f(${is_mlir_check} ${MIOPEN_TEST_MLIR} is_mlir_check)

    set(is_composablekernel_check)
    bool_not_f(${PARSE_SKIP_UNLESS_COMPOSABLEKERNEL} is_composablekernel_check)
    bool_or_f(${is_composablekernel_check} ${MIOPEN_TEST_COMPOSABLEKERNEL} is_composablekernel_check)

    set(is_ocl_check)
    set(OCL_TEST_DEFAULT TRUE)
    option_support_check(${PARSE_OCL_ENABLED} ${PARSE_OCL_DISABLED} ${OCL_TEST_DEFAULT} is_ocl_check)
    bool_not_f(${MIOPEN_TEST_OPENCL} NOT_MIOPEN_TEST_OPENCL)
    bool_or_f(${NOT_MIOPEN_TEST_OPENCL} ${is_ocl_check} is_ocl_check)

    set(is_hip_check)
    set(HIP_TEST_DEFAULT TRUE)
    option_support_check(${PARSE_HIP_ENABLED} ${PARSE_HIP_DISABLED} ${HIP_TEST_DEFAULT} is_hip_check)
    bool_not_f(${MIOPEN_TEST_HIP} NOT_MIOPEN_TEST_HIP)
    bool_or_f(${NOT_MIOPEN_TEST_HIP} ${is_hip_check} is_hip_check)

    set(is_hip_nogpu_check)
    set(HIP_NOGPU_TEST_DEFAULT FALSE)
    option_support_check(${PARSE_HIP_NOGPU_ENABLED} ${PARSE_HIP_NOGPU_DISABLED} ${HIP_NOGPU_TEST_DEFAULT} is_hip_nogpu_check)
    bool_not_f(${MIOPEN_TEST_HIP_NOGPU} NOT_MIOPEN_TEST_HIP_NOGPU)
    bool_or_f(${NOT_MIOPEN_TEST_HIP_NOGPU} ${is_hip_nogpu_check} is_hip_nogpu_check)

    # Some tests are xDLOPs specific and should not run on gfx900/906 targets.
    set(is_gfx900_check)
    set(GFX900_TEST_DEFAULT TRUE)
    option_support_check(${PARSE_GFX900_ENABLED} ${PARSE_GFX900_DISABLED} ${GFX900_TEST_DEFAULT} is_gfx900_check)
    bool_and_f(${MIOPEN_TEST_GFX900} ${is_gfx900_check} is_gfx900_check)

    set(is_gfx906_check)
    set(GFX906_TEST_DEFAULT TRUE)
    option_support_check(${PARSE_GFX906_ENABLED} ${PARSE_GFX906_DISABLED} ${GFX906_TEST_DEFAULT} is_gfx906_check)
    bool_and_f(${MIOPEN_TEST_GFX906} ${is_gfx906_check} is_gfx906_check)

    set(is_gfx908_check)
    set(GFX908_TEST_DEFAULT TRUE)
    option_support_check(${PARSE_GFX908_ENABLED} ${PARSE_GFX908_DISABLED} ${GFX908_TEST_DEFAULT} is_gfx908_check)
    bool_and_f(${MIOPEN_TEST_GFX908} ${is_gfx908_check} is_gfx908_check)

    set(is_gfx90a_check)
    set(GFX90A_TEST_DEFAULT TRUE)
    option_support_check(${PARSE_GFX90A_ENABLED} ${PARSE_GFX90A_DISABLED} ${GFX90A_TEST_DEFAULT} is_gfx90a_check)
    bool_and_f(${MIOPEN_TEST_GFX90A} ${is_gfx90a_check} is_gfx90a_check)

    set(is_gfx103x_check)
    set(GFX103X_TEST_DEFAULT FALSE)
    option_support_check(${PARSE_GFX103X_ENABLED} ${PARSE_GFX103X_DISABLED} ${GFX103X_TEST_DEFAULT} is_gfx103x_check)
    bool_and_f(${MIOPEN_TEST_GFX103X} ${is_gfx103x_check} is_gfx103x_check)

    set(is_gfx110x_check)
    set(GFX110X_TEST_DEFAULT FALSE)
    option_support_check(${PARSE_GFX110X_ENABLED} ${PARSE_GFX110X_DISABLED} ${GFX110X_TEST_DEFAULT} is_gfx110x_check)
    bool_and_f(${MIOPEN_TEST_GFX110X} ${is_gfx110x_check} is_gfx110x_check)

    # When SKIP_XNACK_ON is set, the test will be skipped if MIOPEN_TEST_GPU_XNACK_ENABLED is set.
    set(is_xnack_on_check)
    bool_and_f(${PARSE_SKIP_XNACK_ON} ${MIOPEN_TEST_GPU_XNACK_ENABLED} is_xnack_on_check)
    bool_not_f(${is_xnack_on_check} is_xnack_on_check)

    set(is_full_check)
    bool_not_f(${PARSE_SKIP_UNLESS_ALL} is_full_check)
    bool_or_f(${is_full_check} ${MIOPEN_TEST_ALL} is_full_check)


    add_custom_target(${NAME} ${PARSE_UNPARSED_ARGUMENTS})
    add_test(NAME ${NAME} COMMAND ${CMAKE_COMMAND} --build ${CMAKE_CURRENT_BINARY_DIR} --target ${NAME})

    # The tests often change the contents of the user databases, which may affect performance after testing.
    # For example, MIOPEN_DEBUG_FIND_ONLY_SOLVER results in non-optimal records in user-find-db.
    # Another example is tuning tests. These use MIOPEN_DEBUG_TUNING_ITERATIONS_MAX to save testing time,
    # but the side effect of such savings is sub-optimal tuning values in user-perf-db.
    # 
    # MIOPEN_USER_DB_PATH setting resolves this potential problem. The user databases are written in 
    # the non-default directory. This preserves the state of the actual user databases
    # and prevents performance degradation after the tests complete.
    #
    set_tests_properties(${NAME} PROPERTIES ENVIRONMENT "MIOPEN_USER_DB_PATH=${CMAKE_CURRENT_BINARY_DIR}")

    if(WORKAROUND_ISSUE_1148
        AND (${NAME} MATCHES "test_conv_3d"
          OR ${NAME} MATCHES "test_conv_group"
          OR ${NAME} MATCHES "test_conv_extra"
          OR ${NAME} MATCHES "test_conv_for_implicit_gemm"
          OR ${NAME} MATCHES "test_conv_ck_igemm_fwd_v6r1_dlops_nchw"))
        set_tests_properties(${NAME} PROPERTIES RUN_SERIAL On)
    endif()

    if(  (is_gfx900_check OR is_gfx906_check OR is_gfx908_check OR is_gfx103x_check OR is_gfx110x_check OR is_gfx90a_check)
     AND is_full_check
     AND is_xnack_on_check
     AND is_mlir_check
     AND is_composablekernel_check
     AND (is_half_check OR is_bfloat16_check OR is_int8_check OR is_float_check)
     AND (is_ocl_check AND is_hip_check AND is_hip_nogpu_check)
    )
        if(PARSE_TEST_PERF_DB_RECORD_NOT_FOUND AND PARSE_TEST_TUNING)
            message(FATAL_ERROR " TEST_PERF_DB_RECORD_NOT_FOUND and TEST_TUNING should not be used together")
        endif()

        if(PARSE_TEST_PERF_DB_RECORD_NOT_FOUND)
            set_tests_properties(${NAME} PROPERTIES FAIL_REGULAR_EXPRESSION "(FAILED)|(Perf Db: record not found)")
        elseif(PARSE_TEST_TUNING)
            set_tests_properties(${NAME} PROPERTIES FAIL_REGULAR_EXPRESSION "(FAILED)|(Error)|(failed)")
        else()
            set_tests_properties(${NAME} PROPERTIES FAIL_REGULAR_EXPRESSION "FAILED")
        endif()

        rate_added_test(${NAME})
    else()
        set_tests_properties(${NAME} PROPERTIES DISABLED On)
    endif()

    if(WORKAROUND_ISSUE_1187
        AND (${NAME} MATCHES "test_conv_for_implicit_gemm" ))
        set_tests_properties(${NAME} PROPERTIES DISABLED On)
    endif()
endfunction()
if(${CODECOV_TEST})
    add_custom_test(test_conv3d_codecov
        COMMAND $<TARGET_FILE:test_conv3d> ${MIOPEN_TEST_FLOAT_ARG} --input 2 4 4 4 4 --weights 2 4 1 1 1 --pads_strides_dilations 0 0 0 1 1 1 1 1 1 ${MIOPEN_TEST_FLAGS_ARGS}
    )
    add_custom_test(test_immed_conv2d_codecov
        COMMAND $<TARGET_FILE:test_immed_conv2d> ${MIOPEN_TEST_FLOAT_ARG} --input  2 2 14 14 --weights 8 2 3 3 --pads_strides_dilations 0 0 1 1 1 1 ${MIOPEN_TEST_FLAGS_ARGS}
    )
    add_custom_test(test_immed_conv3d_codecov
        COMMAND $<TARGET_FILE:test_immed_conv3d> ${MIOPEN_TEST_FLOAT_ARG} --input 1 4 4 4 4 --weights 2 4 3 3 3 --pads_strides_dilations 0 0 0 1 1 1 1 1 1 ${MIOPEN_TEST_FLAGS_ARGS}
    )
    add_custom_test(test_pooling2d_codecov
        COMMAND $<TARGET_FILE:test_pooling2d> ${MIOPEN_TEST_FLOAT_ARG} --input 1, 192, 28, 28 --lens 2 2 --strides 2 2 --pads 0 0 ${MIOPEN_TEST_FLAGS_ARGS}
    )
endif()

if(${MIOPEN_TEST_WITH_MIOPENDRIVER})
    add_custom_test(test_miopendriver_half SKIP_UNLESS_ALL GFX103X_ENABLED GFX110X_ENABLED FLOAT_DISABLED HALF_ENABLED
        # Regression test for https://github.com/ROCmSoftwarePlatform/MIOpen/issues/1576
        COMMAND MIOPEN_FIND_MODE=1 MIOPEN_DRIVER_USE_GPU_REFERENCE=1 MIOPEN_DEBUG_FIND_ONLY_SOLVER=ConvDirectNaiveConvBwd $<TARGET_FILE:MIOpenDriver> ${MIOPENDRIVER_MODE_CONV} --forw 2 --in_layout NCHW --out_layout NCHW --fil_layout NCHW -n 256 -c 1024 -H 14 -W 14 -k 256 -y 1 -x 1 -p 0 -q 0 -u 1 -v 1 -l 1 -j 1 -m conv -g 1 -t 1
    )

    add_custom_test(test_miopendriver_int8 SKIP_UNLESS_ALL GFX103X_ENABLED GFX110X_ENABLED FLOAT_DISABLED INT8_ENABLED
        COMMAND MIOPEN_FIND_MODE=1 MIOPEN_DRIVER_USE_GPU_REFERENCE=1 MIOPEN_DEBUG_FIND_ONLY_SOLVER=ConvDirectNaiveConvFwd $<TARGET_FILE:MIOpenDriver> ${MIOPENDRIVER_MODE_CONV} --forw 1 --in_layout NCHW --out_layout NCHW --fil_layout NCHW -n 256 -c 1024 -H 14 -W 14 -k 256 -y 1 -x 1 -p 0 -q 0 -u 1 -v 1 -l 1 -j 1 -m conv -g 1 -t 1
    )

    add_custom_test(test_miopendriver_float_half_gfx10 SKIP_UNLESS_ALL GFX900_DISABLED GFX906_DISABLED GFX908_DISABLED GFX90A_DISABLED GFX103X_ENABLED HALF_ENABLED
        # Regression test for:
        #   [Navi21] Fixing Batchnorm backward precision issues by adjusting workgroup size (SWDEV-292187, SWDEV-319919)
        #   https://github.com/ROCmSoftwarePlatform/MIOpen/pull/1386
        COMMAND $<TARGET_FILE:MIOpenDriver> ${MIOPENDRIVER_MODE_BN} -n 256 -c 512 -H 18 -W 18 -m 1 --forw 0 -b 1 -r 1
        COMMAND $<TARGET_FILE:MIOpenDriver> ${MIOPENDRIVER_MODE_BN} -n 256 -c 512 -H 28 -W 28 -m 1 --forw 0 -b 1 -r 1
    )

    # WORKAROUND_ISSUE_1787 disabled for gfx908
    add_custom_test(test_miopendriver_big_tensor GFX900_DISABLED GFX906_DISABLED GFX908_DISABLED SKIP_UNLESS_ALL GFX103X_ENABLED
        # Regression test for https://github.com/ROCmSoftwarePlatform/MIOpen/issues/1661
        # Issue #1697: this is large test which has to run in serial and not enabled on gfx900/gfx906
        COMMAND MIOPEN_DRIVER_USE_GPU_REFERENCE=1 $<TARGET_FILE:MIOpenDriver> ${MIOPENDRIVER_MODE_CONV} -W 5078 -H 4903 -c 24 -n 5 -k 1 --fil_w 3 --fil_h 3 --pad_w 6 --pad_h 4 -F 1
    )

    add_custom_test(test_miopendriver_conv3d_half_gfx9 SKIP_UNLESS_ALL GFX900_DISABLED GFX906_DISABLED GFX908_DISABLED GFX90A_ENABLED GFX103X_DISABLED HALF_ENABLED
        # Regression test for:
        #   [SWDEV-375617] Fix 3d convolution Host API bug
        #   https://github.com/ROCmSoftwarePlatform/MIOpen/pull/1935
        COMMAND MIOPEN_DRIVER_USE_GPU_REFERENCE=1 $<TARGET_FILE:MIOpenDriver> convfp16 -n 2 -c 64 --in_d 128 -H 128 -W 128 -k 32 --fil_d 3 -y 3 -x 3 --pad_d 1 -p 1 -q 1 --conv_stride_d 1 -u 1 -v 1 --dilation_d 1 -l 1 -j 1 --spatial_dim 3 -m conv -g 1 -F 1 -t 1
    )

    set_tests_properties(test_miopendriver_big_tensor
        PROPERTIES RUN_SERIAL On)
    set_tests_properties(test_miopendriver_big_tensor
        PROPERTIES TIMEOUT 600)
endif()

# ./bin/MIOpenDriver conv -n 128 -c 1024 -H 14 -W 14 -k 2048 -y 1 -x 1 -p 0 -q 0 -u 2 -v 2 -l 1 -j 1 -m conv -g 1 -F 1 -t 1
# MIOPEN_DEBUG_CONV_IMMED_FALLBACK=0
if(MIOPEN_EMBED_DB)
    set(MIOPEN_EMBED_TEST_ARG ${MIOPEN_TEST_FLOAT_ARG} --disable-validation --verbose)
    # WORKAROUND for issue #874
    set(MIOPEN_WA_ISSUE_874_F  MIOPEN_DEBUG_CONV_IMPLICIT_GEMM_HIP_FWD_V4R1=0)
    set(MIOPEN_WA_ISSUE_874_W  MIOPEN_DEBUG_CONV_IMPLICIT_GEMM_HIP_WRW_V4R1=0)
    set(MIOPEN_WA_ISSUE_874_FW MIOPEN_DEBUG_CONV_IMPLICIT_GEMM_HIP_FWD_V4R1=0 MIOPEN_DEBUG_CONV_IMPLICIT_GEMM_HIP_WRW_V4R1=0)
    # WORKAROUND for issue #1008
    set(MIOPEN_WA_ISSUE_1008 MIOPEN_DEBUG_AMD_WINOGRAD_RXS_F3X2=0)
add_custom_test(test_conv_embed_db TEST_PERF_DB_RECORD_NOT_FOUND GFX908_DISABLED GFX90A_DISABLED
    COMMAND ${MIOPEN_WA_ISSUE_1008} ${MIOPEN_WA_ISSUE_874_W}  $<TARGET_FILE:test_conv2d> ${MIOPEN_EMBED_TEST_ARG} --input 128 1024 14 14 --weights 2048 1024 1 1 --pads_strides_dilations 0 0 2 2 1 1
    COMMAND ${MIOPEN_WA_ISSUE_1008} ${MIOPEN_WA_ISSUE_874_F}  $<TARGET_FILE:test_conv2d> ${MIOPEN_EMBED_TEST_ARG} --input 128 1024 14 14 --weights 256 1024 1 1 --pads_strides_dilations 0 0 1 1 1 1
    COMMAND ${MIOPEN_WA_ISSUE_1008} ${MIOPEN_WA_ISSUE_874_W}  $<TARGET_FILE:test_conv2d> ${MIOPEN_EMBED_TEST_ARG} --input 128 1024 14 14 --weights 512 1024 1 1 --pads_strides_dilations 0 0 2 2 1 1
    COMMAND ${MIOPEN_WA_ISSUE_1008}                           $<TARGET_FILE:test_conv2d> ${MIOPEN_EMBED_TEST_ARG} --input 128 128 28 28 --weights 128 128 3 3 --pads_strides_dilations 1 1 1 1 1 1
    COMMAND ${MIOPEN_WA_ISSUE_1008} ${MIOPEN_WA_ISSUE_874_W}  $<TARGET_FILE:test_conv2d> ${MIOPEN_EMBED_TEST_ARG} --input 128 1024 14 14 --weights 512 1024 1 1 --pads_strides_dilations 0 0 2 2 1 1
    COMMAND ${MIOPEN_WA_ISSUE_1008} ${MIOPEN_WA_ISSUE_874_FW} $<TARGET_FILE:test_conv2d> ${MIOPEN_EMBED_TEST_ARG} --input 128 128 28 28 --weights 512 128 1 1 --pads_strides_dilations 0 0 1 1 1 1
    COMMAND ${MIOPEN_WA_ISSUE_1008} ${MIOPEN_WA_ISSUE_874_FW} $<TARGET_FILE:test_conv2d> ${MIOPEN_EMBED_TEST_ARG} --input 128 2048 7 7 --weights 512 2048 1 1 --pads_strides_dilations 0 0 1 1 1 1
    COMMAND ${MIOPEN_WA_ISSUE_1008} ${MIOPEN_WA_ISSUE_874_F}  $<TARGET_FILE:test_conv2d> ${MIOPEN_EMBED_TEST_ARG} --input 128 256 14 14 --weights 1024 256 1 1 --pads_strides_dilations 0 0 1 1 1 1
    COMMAND ${MIOPEN_WA_ISSUE_1008} ${MIOPEN_WA_ISSUE_874_W}  $<TARGET_FILE:test_conv2d> ${MIOPEN_EMBED_TEST_ARG} --input 128 256 14 14 --weights 256 256 3 3 --pads_strides_dilations 1 1 1 1 1 1
    COMMAND ${MIOPEN_WA_ISSUE_1008} ${MIOPEN_WA_ISSUE_874_FW} $<TARGET_FILE:test_conv2d> ${MIOPEN_EMBED_TEST_ARG} --input 128 256 56 56 --weights 128 256 1 1 --pads_strides_dilations 0 0 2 2 1 1
    COMMAND ${MIOPEN_WA_ISSUE_1008}                           $<TARGET_FILE:test_conv2d> ${MIOPEN_EMBED_TEST_ARG} --input 128 256 56 56 --weights 512 256 1 1 --pads_strides_dilations 0 0 2 2 1 1
    COMMAND ${MIOPEN_WA_ISSUE_1008} ${MIOPEN_WA_ISSUE_874_FW} $<TARGET_FILE:test_conv2d> ${MIOPEN_EMBED_TEST_ARG} --input 128 256 56 56 --weights 64 256 1 1 --pads_strides_dilations 0 0 1 1 1 1
    COMMAND ${MIOPEN_WA_ISSUE_1008}                           $<TARGET_FILE:test_conv2d> ${MIOPEN_EMBED_TEST_ARG} --input 128 3 230 230   --weights 64 3 7 7 --pads_strides_dilations 0 0 2 2 1 1
    COMMAND ${MIOPEN_WA_ISSUE_1008} ${MIOPEN_WA_ISSUE_874_FW} $<TARGET_FILE:test_conv2d> ${MIOPEN_EMBED_TEST_ARG} --input 128 512 28 28 --weights 1024 512 1 1 --pads_strides_dilations 0 0 2 2 1 1
    COMMAND ${MIOPEN_WA_ISSUE_1008} ${MIOPEN_WA_ISSUE_874_FW} $<TARGET_FILE:test_conv2d> ${MIOPEN_EMBED_TEST_ARG} --input 128 512 28 28 --weights 128 512 1 1 --pads_strides_dilations 0 0 1 1 1 1
    COMMAND ${MIOPEN_WA_ISSUE_1008} ${MIOPEN_WA_ISSUE_874_FW} $<TARGET_FILE:test_conv2d> ${MIOPEN_EMBED_TEST_ARG} --input 128 512 28 28 --weights 256 512 1 1 --pads_strides_dilations 0 0 2 2 1 1
    COMMAND ${MIOPEN_WA_ISSUE_1008} ${MIOPEN_WA_ISSUE_874_FW} $<TARGET_FILE:test_conv2d> ${MIOPEN_EMBED_TEST_ARG} --input 128 512 7 7   --weights 2048 512 1 1 --pads_strides_dilations 0 0 1 1 1 1
    COMMAND ${MIOPEN_WA_ISSUE_1008} ${MIOPEN_WA_ISSUE_874_W}  $<TARGET_FILE:test_conv2d> ${MIOPEN_EMBED_TEST_ARG} --input 128 512 7 7   --weights 512 512 3 3  --pads_strides_dilations 1 1 1 1 1 1
    COMMAND ${MIOPEN_WA_ISSUE_1008} ${MIOPEN_WA_ISSUE_874_FW} $<TARGET_FILE:test_conv2d> ${MIOPEN_EMBED_TEST_ARG} --input 128 64 56 56 --weights 256 64 1 1  --pads_strides_dilations 0 0 1 1 1 1
    COMMAND ${MIOPEN_WA_ISSUE_1008} ${MIOPEN_WA_ISSUE_874_FW} $<TARGET_FILE:test_conv2d> ${MIOPEN_EMBED_TEST_ARG} --input 128 64 56 56 --weights 64 64 1 1  --pads_strides_dilations 0 0 1 1 1 1
    COMMAND ${MIOPEN_WA_ISSUE_1008} ${MIOPEN_WA_ISSUE_874_W}  $<TARGET_FILE:test_conv2d> ${MIOPEN_EMBED_TEST_ARG} --input 128 64 56 56 --weights 64 64 3 3   --pads_strides_dilations 1 1 1 1 1 1
)
endif()

set(IMPLICITGEMM_MLIR_ENV_BASE MIOPEN_FIND_MODE=normal)
set(IMPLICITGEMM_MLIR_ENV_F ${IMPLICITGEMM_MLIR_ENV_BASE} MIOPEN_DEBUG_FIND_ONLY_SOLVER=ConvMlirIgemmFwd)
set(IMPLICITGEMM_MLIR_ENV_B ${IMPLICITGEMM_MLIR_ENV_BASE} MIOPEN_DEBUG_FIND_ONLY_SOLVER=ConvMlirIgemmBwd)
set(IMPLICITGEMM_MLIR_ENV_W ${IMPLICITGEMM_MLIR_ENV_BASE} MIOPEN_DEBUG_FIND_ONLY_SOLVER=ConvMlirIgemmWrW)

set(TEST_CONV_VERBOSE_F ${MIOPEN_TEST_FLOAT_ARG} --verbose --disable-backward-data --disable-backward-weights)
set(TEST_CONV_VERBOSE_B ${MIOPEN_TEST_FLOAT_ARG} --verbose --disable-forward --disable-backward-weights)
set(TEST_CONV_VERBOSE_W ${MIOPEN_TEST_FLOAT_ARG} --verbose --disable-forward --disable-backward-data)
set(TEST_CONV_VERBOSE_FB ${MIOPEN_TEST_FLOAT_ARG} --verbose --disable-backward-weights)
set(TEST_CONV_VERBOSE_FW ${MIOPEN_TEST_FLOAT_ARG} --verbose --disable-backward-data)
set(TEST_CONV_VERBOSE_BW ${MIOPEN_TEST_FLOAT_ARG} --verbose --disable-forward)

add_custom_test(test_pooling2d_asymmetric SKIP_UNLESS_ALL HALF_ENABLED GFX103X_ENABLED GFX110X_ENABLED
    COMMAND $<TARGET_FILE:test_pooling2d> ${MIOPEN_TEST_FLOAT_ARG} --all --dataset 1 --limit 0 ${MIOPEN_TEST_FLAGS_ARGS}
)

add_custom_test(test_conv_igemm_mlir_fwd SKIP_UNLESS_ALL HALF_ENABLED INT8_ENABLED SKIP_UNLESS_MLIR GFX900_DISABLED GFX908_DISABLED GFX90A_DISABLED GFX103X_ENABLED
    COMMAND ${IMPLICITGEMM_MLIR_ENV_F} $<TARGET_FILE:test_conv2d> ${TEST_CONV_VERBOSE_F} --input 256 1024 14 14 --weights 2048 1024 1 1 --pads_strides_dilations 0 0 2 2 1 1
    COMMAND ${IMPLICITGEMM_MLIR_ENV_F} $<TARGET_FILE:test_conv2d> ${TEST_CONV_VERBOSE_F} --input 256 128  28 28 --weights 128  128  3 3 --pads_strides_dilations 1 1 1 1 1 1
    COMMAND ${IMPLICITGEMM_MLIR_ENV_F} $<TARGET_FILE:test_conv2d> ${TEST_CONV_VERBOSE_F} --input 256 128  28 28 --weights 128  128  3 3 --pads_strides_dilations 1 1 1 1 1 1 --in_layout NHWC --fil_layout NHWC --out_layout NHWC
    COMMAND ${IMPLICITGEMM_MLIR_ENV_F} $<TARGET_FILE:test_conv2d> ${TEST_CONV_VERBOSE_F} --input 128 512  7  7  --weights 512  512  3 3 --pads_strides_dilations 1 1 1 1 1 1
    COMMAND ${IMPLICITGEMM_MLIR_ENV_F} $<TARGET_FILE:test_conv2d> ${TEST_CONV_VERBOSE_F} --input 128 512  7  7  --weights 512  512  3 3 --pads_strides_dilations 1 1 1 1 1 1 --in_layout NHWC --fil_layout NHWC --out_layout NHWC
    COMMAND ${IMPLICITGEMM_MLIR_ENV_F} $<TARGET_FILE:test_conv2d> ${TEST_CONV_VERBOSE_F} --input 128 64   56 56 --weights 64   64   1 1 --pads_strides_dilations 0 0 1 1 1 1
    COMMAND ${IMPLICITGEMM_MLIR_ENV_F} $<TARGET_FILE:test_conv2d> ${TEST_CONV_VERBOSE_F} --input 128 64   56 56 --weights 64   64   1 1 --pads_strides_dilations 0 0 1 1 1 1 --in_layout NHWC --fil_layout NHWC --out_layout NHWC
    COMMAND ${IMPLICITGEMM_MLIR_ENV_F} $<TARGET_FILE:test_conv2d> ${TEST_CONV_VERBOSE_F} --input 256 256  56 56 --weights 256  64   1 1 --pads_strides_dilations 0 0 1 1 1 1 --group-count 4
)

add_custom_test(test_conv_igemm_mlir_bwd_wrw SKIP_UNLESS_ALL HALF_ENABLED SKIP_UNLESS_MLIR GFX900_DISABLED GFX908_DISABLED GFX90A_DISABLED GFX103X_ENABLED
    COMMAND ${IMPLICITGEMM_MLIR_ENV_B} $<TARGET_FILE:test_conv2d> ${TEST_CONV_VERBOSE_B} --input 256 1024 14 14 --weights 2048 1024 1 1 --pads_strides_dilations 0 0 2 2 1 1
    COMMAND ${IMPLICITGEMM_MLIR_ENV_B} $<TARGET_FILE:test_conv2d> ${TEST_CONV_VERBOSE_B} --input 256 1024 14 14 --weights 2048 1024 1 1 --pads_strides_dilations 0 0 2 2 1 1 --in_layout NHWC --fil_layout NHWC --out_layout NHWC
    COMMAND ${IMPLICITGEMM_MLIR_ENV_B} $<TARGET_FILE:test_conv2d> ${TEST_CONV_VERBOSE_B} --input 256 128  28 28 --weights 128  128  3 3 --pads_strides_dilations 1 1 1 1 1 1
    COMMAND ${IMPLICITGEMM_MLIR_ENV_B} $<TARGET_FILE:test_conv2d> ${TEST_CONV_VERBOSE_B} --input 256 128  28 28 --weights 128  128  3 3 --pads_strides_dilations 1 1 1 1 1 1 --in_layout NHWC --fil_layout NHWC --out_layout NHWC
    COMMAND ${IMPLICITGEMM_MLIR_ENV_B} $<TARGET_FILE:test_conv2d> ${TEST_CONV_VERBOSE_B} --input 128 512  7  7  --weights 512  512  3 3 --pads_strides_dilations 1 1 1 1 1 1
    COMMAND ${IMPLICITGEMM_MLIR_ENV_B} $<TARGET_FILE:test_conv2d> ${TEST_CONV_VERBOSE_B} --input 128 512  7  7  --weights 512  512  3 3 --pads_strides_dilations 1 1 1 1 1 1 --in_layout NHWC --fil_layout NHWC --out_layout NHWC
    COMMAND ${IMPLICITGEMM_MLIR_ENV_B} $<TARGET_FILE:test_conv2d> ${TEST_CONV_VERBOSE_B} --input 128 64   56 56 --weights 64   64   1 1 --pads_strides_dilations 0 0 1 1 1 1
    COMMAND ${IMPLICITGEMM_MLIR_ENV_B} $<TARGET_FILE:test_conv2d> ${TEST_CONV_VERBOSE_B} --input 128 64   56 56 --weights 64   64   1 1 --pads_strides_dilations 0 0 1 1 1 1 --in_layout NHWC --fil_layout NHWC --out_layout NHWC

    COMMAND ${IMPLICITGEMM_MLIR_ENV_W} $<TARGET_FILE:test_conv2d> ${TEST_CONV_VERBOSE_W} --input 64  1024 14 14 --weights 256  1024 1 1 --pads_strides_dilations 0 0 1 1 1 1
    COMMAND ${IMPLICITGEMM_MLIR_ENV_W} $<TARGET_FILE:test_conv2d> ${TEST_CONV_VERBOSE_W} --input 64  1024 14 14 --weights 256  1024 1 1 --pads_strides_dilations 0 0 1 1 1 1 --in_layout NHWC --fil_layout NHWC --out_layout NHWC
    COMMAND ${IMPLICITGEMM_MLIR_ENV_W} $<TARGET_FILE:test_conv2d> ${TEST_CONV_VERBOSE_W} --input 256 256  14 14 --weights 256  256  3 3 --pads_strides_dilations 0 0 2 2 1 1
    COMMAND ${IMPLICITGEMM_MLIR_ENV_W} $<TARGET_FILE:test_conv2d> ${TEST_CONV_VERBOSE_W} --input 256 256  14 14 --weights 256  256  3 3 --pads_strides_dilations 0 0 2 2 1 1 --in_layout NHWC --fil_layout NHWC --out_layout NHWC
    COMMAND ${IMPLICITGEMM_MLIR_ENV_W} $<TARGET_FILE:test_conv2d> ${TEST_CONV_VERBOSE_W} --input 128 2048 7  7  --weights 512  2048 1 1 --pads_strides_dilations 0 0 1 1 1 1
    COMMAND ${IMPLICITGEMM_MLIR_ENV_W} $<TARGET_FILE:test_conv2d> ${TEST_CONV_VERBOSE_W} --input 128 2048 7  7  --weights 512  2048 1 1 --pads_strides_dilations 0 0 1 1 1 1 --in_layout NHWC --fil_layout NHWC --out_layout NHWC
    COMMAND ${IMPLICITGEMM_MLIR_ENV_W} $<TARGET_FILE:test_conv2d> ${TEST_CONV_VERBOSE_W} --input 128 64   56 56 --weights 64   64   1 1 --pads_strides_dilations 0 0 1 1 1 1 --in_layout NHWC --fil_layout NHWC --out_layout NHWC
    COMMAND ${IMPLICITGEMM_MLIR_ENV_W} $<TARGET_FILE:test_conv2d> ${TEST_CONV_VERBOSE_W} --input 256 1024 14 14 --weights 1024 32   1 1 --pads_strides_dilations 0 0 1 1 1 1 --group-count 32
)

set(IMPLICITGEMM_MLIR_ENV_F_XDLOPS ${IMPLICITGEMM_MLIR_ENV_BASE} MIOPEN_DEBUG_FIND_ONLY_SOLVER=ConvMlirIgemmFwdXdlops)
set(IMPLICITGEMM_MLIR_ENV_B_XDLOPS ${IMPLICITGEMM_MLIR_ENV_BASE} MIOPEN_DEBUG_FIND_ONLY_SOLVER=ConvMlirIgemmBwdXdlops)
set(IMPLICITGEMM_MLIR_ENV_W_XDLOPS ${IMPLICITGEMM_MLIR_ENV_BASE} MIOPEN_DEBUG_FIND_ONLY_SOLVER=ConvMlirIgemmWrWXdlops)

add_custom_test(test_conv_igemm_mlir_xdlops_fwd SKIP_UNLESS_ALL HALF_ENABLED INT8_ENABLED SKIP_UNLESS_MLIR GFX900_DISABLED GFX906_DISABLED
    COMMAND ${IMPLICITGEMM_MLIR_ENV_F_XDLOPS} $<TARGET_FILE:test_conv2d> ${TEST_CONV_VERBOSE_F} --input 256 1024 14 14 --weights 2048 1024 1 1 --pads_strides_dilations 0 0 2 2 1 1
    COMMAND ${IMPLICITGEMM_MLIR_ENV_F_XDLOPS} $<TARGET_FILE:test_conv2d> ${TEST_CONV_VERBOSE_F} --input 256 128  28 28 --weights 128  128  3 3 --pads_strides_dilations 1 1 1 1 1 1
    COMMAND ${IMPLICITGEMM_MLIR_ENV_F_XDLOPS} $<TARGET_FILE:test_conv2d> ${TEST_CONV_VERBOSE_F} --input 256 128  28 28 --weights 128  128  3 3 --pads_strides_dilations 1 1 1 1 1 1 --in_layout NHWC --fil_layout NHWC --out_layout NHWC
    COMMAND ${IMPLICITGEMM_MLIR_ENV_F_XDLOPS} $<TARGET_FILE:test_conv2d> ${TEST_CONV_VERBOSE_F} --input 128 512  7  7  --weights 512  512  3 3 --pads_strides_dilations 1 1 1 1 1 1
    COMMAND ${IMPLICITGEMM_MLIR_ENV_F_XDLOPS} $<TARGET_FILE:test_conv2d> ${TEST_CONV_VERBOSE_F} --input 128 512  7  7  --weights 512  512  3 3 --pads_strides_dilations 1 1 1 1 1 1 --in_layout NHWC --fil_layout NHWC --out_layout NHWC
    COMMAND ${IMPLICITGEMM_MLIR_ENV_F_XDLOPS} $<TARGET_FILE:test_conv2d> ${TEST_CONV_VERBOSE_F} --input 128 64   56 56 --weights 64   64   1 1 --pads_strides_dilations 0 0 1 1 1 1
    COMMAND ${IMPLICITGEMM_MLIR_ENV_F_XDLOPS} $<TARGET_FILE:test_conv2d> ${TEST_CONV_VERBOSE_F} --input 128 64   56 56 --weights 64   64   1 1 --pads_strides_dilations 0 0 1 1 1 1 --in_layout NHWC --fil_layout NHWC --out_layout NHWC
    COMMAND ${IMPLICITGEMM_MLIR_ENV_F_XDLOPS} $<TARGET_FILE:test_conv2d> ${TEST_CONV_VERBOSE_F} --input 256 256  56 56 --weights 256  64   1 1 --pads_strides_dilations 0 0 1 1 1 1 --group-count 4
)

add_custom_test(test_conv_hip_igemm_xdlops SKIP_UNLESS_ALL OCL_DISABLED HALF_DISABLED FLOAT_DISABLED INT8_ENABLED GFX900_DISABLED GFX906_DISABLED SKIP_UNLESS_COMPOSABLEKERNEL
    COMMAND $<TARGET_FILE:test_conv2d> ${MIOPEN_TEST_FLOAT_ARG} --disable-backward-data --disable-backward-weights --verbose --input 256 128  28 28 --weights 128  128  3 3 ${MIOPEN_TEST_CONV_INT8_OUTPUT_TYPE_INT8} --in_layout NHWC --fil_layout NHWC --out_layout NHWC --pads_strides_dilations 1 1 1 1 1 1
    COMMAND $<TARGET_FILE:test_conv2d> ${MIOPEN_TEST_FLOAT_ARG} --disable-backward-data --disable-backward-weights --verbose --input 128 512  7  7  --weights 512  512  3 3 ${MIOPEN_TEST_CONV_INT8_OUTPUT_TYPE_INT8} --in_layout NHWC --fil_layout NHWC --out_layout NHWC --pads_strides_dilations 1 1 1 1 1 1
    COMMAND $<TARGET_FILE:test_conv2d> ${MIOPEN_TEST_FLOAT_ARG} --disable-backward-data --disable-backward-weights --verbose --input 128 64   56 56 --weights 64   64   1 1 ${MIOPEN_TEST_CONV_INT8_OUTPUT_TYPE_INT8} --in_layout NHWC --fil_layout NHWC --out_layout NHWC --pads_strides_dilations 0 0 1 1 1 1
    COMMAND $<TARGET_FILE:test_conv2d> ${MIOPEN_TEST_FLOAT_ARG} --disable-backward-data --disable-backward-weights --verbose --input 256 256  56 56 --weights 256  64   1 1 ${MIOPEN_TEST_CONV_INT8_OUTPUT_TYPE_INT8} --in_layout NHWC --fil_layout NHWC --out_layout NHWC --pads_strides_dilations 0 0 1 1 1 1
    COMMAND $<TARGET_FILE:test_conv2d> ${MIOPEN_TEST_FLOAT_ARG} --disable-backward-data --disable-backward-weights --verbose --input 256 128  28 28 --weights 128  128  3 3 --output_type fp32 --in_layout NHWC --fil_layout NHWC --out_layout NHWC --pads_strides_dilations 1 1 1 1 1 1
    COMMAND $<TARGET_FILE:test_conv2d> ${MIOPEN_TEST_FLOAT_ARG} --disable-backward-data --disable-backward-weights --verbose --input 128 512  7  7  --weights 512  512  3 3 --output_type fp32 --in_layout NHWC --fil_layout NHWC --out_layout NHWC --pads_strides_dilations 1 1 1 1 1 1
    COMMAND $<TARGET_FILE:test_conv2d> ${MIOPEN_TEST_FLOAT_ARG} --disable-backward-data --disable-backward-weights --verbose --input 128 64   56 56 --weights 64   64   1 1 --output_type fp32 --in_layout NHWC --fil_layout NHWC --out_layout NHWC --pads_strides_dilations 0 0 1 1 1 1
    COMMAND $<TARGET_FILE:test_conv2d> ${MIOPEN_TEST_FLOAT_ARG} --disable-backward-data --disable-backward-weights --verbose --input 256 256  56 56 --weights 256  64   1 1 --output_type fp32 --in_layout NHWC --fil_layout NHWC --out_layout NHWC --pads_strides_dilations 0 0 1 1 1 1
    COMMAND $<TARGET_FILE:test_conv2d> ${MIOPEN_TEST_FLOAT_ARG} --disable-backward-data --disable-backward-weights --verbose --input 256 128  28 28 --weights 128  128  3 3 --output_type fp16 --in_layout NHWC --fil_layout NHWC --out_layout NHWC --pads_strides_dilations 1 1 1 1 1 1
    COMMAND $<TARGET_FILE:test_conv2d> ${MIOPEN_TEST_FLOAT_ARG} --disable-backward-data --disable-backward-weights --verbose --input 128 512  7  7  --weights 512  512  3 3 --output_type fp16 --in_layout NHWC --fil_layout NHWC --out_layout NHWC --pads_strides_dilations 1 1 1 1 1 1
    COMMAND $<TARGET_FILE:test_conv2d> ${MIOPEN_TEST_FLOAT_ARG} --disable-backward-data --disable-backward-weights --verbose --input 128 64   56 56 --weights 64   64   1 1 --output_type fp16 --in_layout NHWC --fil_layout NHWC --out_layout NHWC --pads_strides_dilations 0 0 1 1 1 1
    COMMAND $<TARGET_FILE:test_conv2d> ${MIOPEN_TEST_FLOAT_ARG} --disable-backward-data --disable-backward-weights --verbose --input 256 256  56 56 --weights 256  64   1 1 --output_type fp16 --in_layout NHWC --fil_layout NHWC --out_layout NHWC --pads_strides_dilations 0 0 1 1 1 1
    COMMAND $<TARGET_FILE:test_conv2d> ${MIOPEN_TEST_FLOAT_ARG} --disable-forward --disable-backward-weights --verbose --input 256 128  28 28 --weights 128  128  3 3 --output_type fp32 --in_layout NHWC --fil_layout NHWC --out_layout NHWC --pads_strides_dilations 1 1 1 1 1 1
    COMMAND $<TARGET_FILE:test_conv2d> ${MIOPEN_TEST_FLOAT_ARG} --disable-forward --disable-backward-weights --verbose --input 128 512  7  7  --weights 512  512  3 3 --output_type fp32 --in_layout NHWC --fil_layout NHWC --out_layout NHWC --pads_strides_dilations 1 1 1 1 1 1
    COMMAND $<TARGET_FILE:test_conv2d> ${MIOPEN_TEST_FLOAT_ARG} --disable-forward --disable-backward-weights --verbose --input 128 64   56 56 --weights 64   64   1 1 --output_type fp32 --in_layout NHWC --fil_layout NHWC --out_layout NHWC --pads_strides_dilations 0 0 1 1 1 1
    COMMAND $<TARGET_FILE:test_conv2d> ${MIOPEN_TEST_FLOAT_ARG} --disable-forward --disable-backward-weights --verbose --input 256 256  56 56 --weights 256  64   1 1 --output_type fp32 --in_layout NHWC --fil_layout NHWC --out_layout NHWC --pads_strides_dilations 0 0 1 1 1 1
    COMMAND $<TARGET_FILE:test_conv2d> ${MIOPEN_TEST_FLOAT_ARG} --disable-forward --disable-backward-weights --verbose --input 256 128  28 28 --weights 128  128  3 3 --output_type fp16 --in_layout NHWC --fil_layout NHWC --out_layout NHWC --pads_strides_dilations 1 1 1 1 1 1
    COMMAND $<TARGET_FILE:test_conv2d> ${MIOPEN_TEST_FLOAT_ARG} --disable-forward --disable-backward-weights --verbose --input 128 512  7  7  --weights 512  512  3 3 --output_type fp16 --in_layout NHWC --fil_layout NHWC --out_layout NHWC --pads_strides_dilations 1 1 1 1 1 1
    COMMAND $<TARGET_FILE:test_conv2d> ${MIOPEN_TEST_FLOAT_ARG} --disable-forward --disable-backward-weights --verbose --input 128 64   56 56 --weights 64   64   1 1 --output_type fp16 --in_layout NHWC --fil_layout NHWC --out_layout NHWC --pads_strides_dilations 0 0 1 1 1 1
    COMMAND $<TARGET_FILE:test_conv2d> ${MIOPEN_TEST_FLOAT_ARG} --disable-forward --disable-backward-weights --verbose --input 256 256  56 56 --weights 256  64   1 1 --output_type fp16 --in_layout NHWC --fil_layout NHWC --out_layout NHWC --pads_strides_dilations 0 0 1 1 1 1
)

add_custom_test(test_conv_igemm_mlir_xdlops_bwd_wrw SKIP_UNLESS_ALL HALF_ENABLED SKIP_UNLESS_MLIR GFX900_DISABLED GFX906_DISABLED
    COMMAND ${IMPLICITGEMM_MLIR_ENV_B_XDLOPS} $<TARGET_FILE:test_conv2d> ${TEST_CONV_VERBOSE_B} --input 256 1024 14 14 --weights 2048 1024 1 1 --pads_strides_dilations 0 0 2 2 1 1
    COMMAND ${IMPLICITGEMM_MLIR_ENV_B_XDLOPS} $<TARGET_FILE:test_conv2d> ${TEST_CONV_VERBOSE_B} --input 256 1024 14 14 --weights 2048 1024 1 1 --pads_strides_dilations 0 0 2 2 1 1 --in_layout NHWC --fil_layout NHWC --out_layout NHWC
    COMMAND ${IMPLICITGEMM_MLIR_ENV_B_XDLOPS} $<TARGET_FILE:test_conv2d> ${TEST_CONV_VERBOSE_B} --input 256 128  28 28 --weights 128  128  3 3 --pads_strides_dilations 1 1 1 1 1 1
    COMMAND ${IMPLICITGEMM_MLIR_ENV_B_XDLOPS} $<TARGET_FILE:test_conv2d> ${TEST_CONV_VERBOSE_B} --input 256 128  28 28 --weights 128  128  3 3 --pads_strides_dilations 1 1 1 1 1 1 --in_layout NHWC --fil_layout NHWC --out_layout NHWC
    COMMAND ${IMPLICITGEMM_MLIR_ENV_B_XDLOPS} $<TARGET_FILE:test_conv2d> ${TEST_CONV_VERBOSE_B} --input 128 512  7  7  --weights 512  512  3 3 --pads_strides_dilations 1 1 1 1 1 1
    COMMAND ${IMPLICITGEMM_MLIR_ENV_B_XDLOPS} $<TARGET_FILE:test_conv2d> ${TEST_CONV_VERBOSE_B} --input 128 512  7  7  --weights 512  512  3 3 --pads_strides_dilations 1 1 1 1 1 1 --in_layout NHWC --fil_layout NHWC --out_layout NHWC
    COMMAND ${IMPLICITGEMM_MLIR_ENV_B_XDLOPS} $<TARGET_FILE:test_conv2d> ${TEST_CONV_VERBOSE_B} --input 128 64   56 56 --weights 64   64   1 1 --pads_strides_dilations 0 0 1 1 1 1
    COMMAND ${IMPLICITGEMM_MLIR_ENV_B_XDLOPS} $<TARGET_FILE:test_conv2d> ${TEST_CONV_VERBOSE_B} --input 128 64   56 56 --weights 64   64   1 1 --pads_strides_dilations 0 0 1 1 1 1 --in_layout NHWC --fil_layout NHWC --out_layout NHWC

    COMMAND ${IMPLICITGEMM_MLIR_ENV_W_XDLOPS} $<TARGET_FILE:test_conv2d> ${TEST_CONV_VERBOSE_W} --input 64  1024 14 14 --weights 256  1024 1 1 --pads_strides_dilations 0 0 1 1 1 1
    COMMAND ${IMPLICITGEMM_MLIR_ENV_W_XDLOPS} $<TARGET_FILE:test_conv2d> ${TEST_CONV_VERBOSE_W} --input 64  1024 14 14 --weights 256  1024 1 1 --pads_strides_dilations 0 0 1 1 1 1 --in_layout NHWC --fil_layout NHWC --out_layout NHWC
    COMMAND ${IMPLICITGEMM_MLIR_ENV_W_XDLOPS} $<TARGET_FILE:test_conv2d> ${TEST_CONV_VERBOSE_W} --input 256 256  14 14 --weights 256  256  3 3 --pads_strides_dilations 0 0 2 2 1 1
    COMMAND ${IMPLICITGEMM_MLIR_ENV_W_XDLOPS} $<TARGET_FILE:test_conv2d> ${TEST_CONV_VERBOSE_W} --input 256 256  14 14 --weights 256  256  3 3 --pads_strides_dilations 0 0 2 2 1 1 --in_layout NHWC --fil_layout NHWC --out_layout NHWC
    COMMAND ${IMPLICITGEMM_MLIR_ENV_W_XDLOPS} $<TARGET_FILE:test_conv2d> ${TEST_CONV_VERBOSE_W} --input 128 2048 7  7  --weights 512  2048 1 1 --pads_strides_dilations 0 0 1 1 1 1
    COMMAND ${IMPLICITGEMM_MLIR_ENV_W_XDLOPS} $<TARGET_FILE:test_conv2d> ${TEST_CONV_VERBOSE_W} --input 128 2048 7  7  --weights 512  2048 1 1 --pads_strides_dilations 0 0 1 1 1 1 --in_layout NHWC --fil_layout NHWC --out_layout NHWC
    COMMAND ${IMPLICITGEMM_MLIR_ENV_W_XDLOPS} $<TARGET_FILE:test_conv2d> ${TEST_CONV_VERBOSE_W} --input 128 64   56 56 --weights 64   64   1 1 --pads_strides_dilations 0 0 1 1 1 1 --in_layout NHWC --fil_layout NHWC --out_layout NHWC
    COMMAND ${IMPLICITGEMM_MLIR_ENV_W_XDLOPS} $<TARGET_FILE:test_conv2d> ${TEST_CONV_VERBOSE_W} --input 256 1024 14 14 --weights 1024 32   1 1 --pads_strides_dilations 0 0 1 1 1 1 --group-count 32

    COMMAND ${IMPLICITGEMM_MLIR_ENV_W_XDLOPS} $<TARGET_FILE:test_conv2d> ${TEST_CONV_VERBOSE_W} --input 64 1024 14 14 --weights 1024 1024  1 1 --pads_strides_dilations 0 0 1 1 1 1
)

set(IMPLICITGEMM_TESTING_ENV
 MIOPEN_DEBUG_CONV_WINOGRAD=0
 MIOPEN_DEBUG_CONV_FFT=0
 MIOPEN_DEBUG_CONV_DIRECT=0
 MIOPEN_DEBUG_CONV_GEMM=0
 MIOPEN_DEBUG_CONV_IMPLICIT_GEMM=1
)

if(WORKAROUND_ISSUE_936 AND MIOPEN_TEST_HALF)
    SET(SAVE_IMPLICITGEMM_TESTING_ENV ${IMPLICITGEMM_TESTING_ENV})
    LIST(APPEND IMPLICITGEMM_TESTING_ENV MIOPEN_DEBUG_CONV_IMPLICIT_GEMM_HIP_FWD_V4R1=0 MIOPEN_FIND_MODE=normal)
    SET(SAVE_MIOPEN_TEST_FLOAT_ARG ${MIOPEN_TEST_FLOAT_ARG})
    LIST(APPEND MIOPEN_TEST_FLOAT_ARG --disable-forward --disable-backward-data)
    #Afther fix need to remove '| grep -v "cannot be executed due to incorrect params"'
endif()

add_custom_test(test_conv_for_implicit_gemm SKIP_UNLESS_ALL BF16_ENABLED HALF_ENABLED GFX103X_ENABLED
COMMAND ${IMPLICITGEMM_TESTING_ENV} $<TARGET_FILE:test_conv2d> ${MIOPEN_TEST_FLOAT_ARG} --verbose   --input 64  16  28  28  --weights 192 16  3 3 --pads_strides_dilations 0 0 2 2 1 1 | grep -v "cannot be executed due to incorrect params"
COMMAND ${IMPLICITGEMM_TESTING_ENV} $<TARGET_FILE:test_conv2d> ${MIOPEN_TEST_FLOAT_ARG} --verbose   --input 64  16  14  14  --weights 160 16  3 3 --pads_strides_dilations 0 0 2 2 1 1 | grep -v "cannot be executed due to incorrect params"
COMMAND ${IMPLICITGEMM_TESTING_ENV} $<TARGET_FILE:test_conv2d> ${MIOPEN_TEST_FLOAT_ARG} --verbose   --input 64  16   7   7  --weights 128 16  3 3 --pads_strides_dilations 0 0 2 2 1 1 | grep -v "cannot be executed due to incorrect params"
COMMAND ${IMPLICITGEMM_TESTING_ENV} $<TARGET_FILE:test_conv2d> ${MIOPEN_TEST_FLOAT_ARG} --verbose   --input 64  16  55  55  --weights 96  16  1 7 --pads_strides_dilations 0 0 2 2 1 1 | grep -v "cannot be executed due to incorrect params"
COMMAND ${IMPLICITGEMM_TESTING_ENV} $<TARGET_FILE:test_conv2d> ${MIOPEN_TEST_FLOAT_ARG} --verbose   --input 64  16  28  28  --weights 64  16  1 7 --pads_strides_dilations 0 0 2 2 1 1 | grep -v "cannot be executed due to incorrect params"
COMMAND ${IMPLICITGEMM_TESTING_ENV} $<TARGET_FILE:test_conv2d> ${MIOPEN_TEST_FLOAT_ARG} --verbose   --input 64  16  14  14  --weights 32  16  1 7 --pads_strides_dilations 0 0 2 2 1 1 | grep -v "cannot be executed due to incorrect params"
COMMAND ${IMPLICITGEMM_TESTING_ENV} $<TARGET_FILE:test_conv2d> ${MIOPEN_TEST_FLOAT_ARG} --verbose   --input 64  32  28  28  --weights 192 32  3 3 --pads_strides_dilations 0 0 2 2 1 1 | grep -v "cannot be executed due to incorrect params"
COMMAND ${IMPLICITGEMM_TESTING_ENV} $<TARGET_FILE:test_conv2d> ${MIOPEN_TEST_FLOAT_ARG} --verbose   --input 64  32  14  14  --weights 160 32  3 3 --pads_strides_dilations 0 0 2 2 1 1 | grep -v "cannot be executed due to incorrect params"
COMMAND ${IMPLICITGEMM_TESTING_ENV} $<TARGET_FILE:test_conv2d> ${MIOPEN_TEST_FLOAT_ARG} --verbose   --input 64  32  7   7   --weights 128 32  3 3 --pads_strides_dilations 0 0 2 2 1 1 | grep -v "cannot be executed due to incorrect params"
COMMAND ${IMPLICITGEMM_TESTING_ENV} $<TARGET_FILE:test_conv2d> ${MIOPEN_TEST_FLOAT_ARG} --verbose   --input 64  32  55  55  --weights 96  32  1 7 --pads_strides_dilations 0 0 2 2 1 1 | grep -v "cannot be executed due to incorrect params"
COMMAND ${IMPLICITGEMM_TESTING_ENV} $<TARGET_FILE:test_conv2d> ${MIOPEN_TEST_FLOAT_ARG} --verbose   --input 64  32  28  28  --weights 64  32  1 7 --pads_strides_dilations 0 0 2 2 1 1 | grep -v "cannot be executed due to incorrect params"
COMMAND ${IMPLICITGEMM_TESTING_ENV} $<TARGET_FILE:test_conv2d> ${MIOPEN_TEST_FLOAT_ARG} --verbose   --input 64  32  14  14  --weights 32  32  1 7 --pads_strides_dilations 0 0 2 2 1 1 | grep -v "cannot be executed due to incorrect params"
COMMAND ${IMPLICITGEMM_TESTING_ENV} $<TARGET_FILE:test_conv2d> ${MIOPEN_TEST_FLOAT_ARG} --verbose   --input 64  64  56  56  --weights 256 64  1 1 --pads_strides_dilations 0 0 1 1 1 1 | grep -v "cannot be executed due to incorrect params"
COMMAND ${IMPLICITGEMM_TESTING_ENV} $<TARGET_FILE:test_conv2d> ${MIOPEN_TEST_FLOAT_ARG} --verbose   --input 64  64  56  56  --weights 64  64  1 1 --pads_strides_dilations 0 0 1 1 1 1 | grep -v "cannot be executed due to incorrect params"
COMMAND ${IMPLICITGEMM_TESTING_ENV} $<TARGET_FILE:test_conv2d> ${MIOPEN_TEST_FLOAT_ARG} --verbose   --input 64  64  73  73  --weights 80  64  1 1 --pads_strides_dilations 0 0 1 1 1 1 | grep -v "cannot be executed due to incorrect params"
COMMAND ${IMPLICITGEMM_TESTING_ENV} $<TARGET_FILE:test_conv2d> ${MIOPEN_TEST_FLOAT_ARG} --verbose   --input 64  64  56  56  --weights 64  64  1 1 --pads_strides_dilations 0 0 1 1 1 1 | grep -v "cannot be executed due to incorrect params"
COMMAND ${IMPLICITGEMM_TESTING_ENV} $<TARGET_FILE:test_conv2d> ${MIOPEN_TEST_FLOAT_ARG} --verbose   --input 64  128 55  55  --weights 16  128 1 1 --pads_strides_dilations 0 0 1 1 1 1 | grep -v "cannot be executed due to incorrect params"
COMMAND ${IMPLICITGEMM_TESTING_ENV} $<TARGET_FILE:test_conv2d> ${MIOPEN_TEST_FLOAT_ARG} --verbose   --input 64  128 28  28  --weights 16  128 1 1 --pads_strides_dilations 0 0 1 1 1 1 | grep -v "cannot be executed due to incorrect params"
COMMAND ${IMPLICITGEMM_TESTING_ENV} $<TARGET_FILE:test_conv2d> ${MIOPEN_TEST_FLOAT_ARG} --verbose   --input 64  128 14  14  --weights 16  128 1 1 --pads_strides_dilations 0 0 1 1 1 1 | grep -v "cannot be executed due to incorrect params"
COMMAND ${IMPLICITGEMM_TESTING_ENV} $<TARGET_FILE:test_conv2d> ${MIOPEN_TEST_FLOAT_ARG} --verbose   --input 64  128  7   7  --weights 16  128 1 1 --pads_strides_dilations 0 0 1 1 1 1 | grep -v "cannot be executed due to incorrect params"
COMMAND ${IMPLICITGEMM_TESTING_ENV} $<TARGET_FILE:test_conv2d> ${MIOPEN_TEST_FLOAT_ARG} --verbose   --input 16   64 56  56  --weights 256  64 1 1 --pads_strides_dilations 0 0 1 1 1 1 | grep -v "cannot be executed due to incorrect params"
COMMAND ${IMPLICITGEMM_TESTING_ENV} $<TARGET_FILE:test_conv2d> ${MIOPEN_TEST_FLOAT_ARG} --verbose   --input 16   64 56  56  --weights 64   64 1 1 --pads_strides_dilations 0 0 1 1 1 1 | grep -v "cannot be executed due to incorrect params"
COMMAND ${IMPLICITGEMM_TESTING_ENV} $<TARGET_FILE:test_conv2d> ${MIOPEN_TEST_FLOAT_ARG} --verbose   --input 16   64 73  73  --weights 80   64 1 1 --pads_strides_dilations 0 0 1 1 1 1 | grep -v "cannot be executed due to incorrect params"
COMMAND ${IMPLICITGEMM_TESTING_ENV} $<TARGET_FILE:test_conv2d> ${MIOPEN_TEST_FLOAT_ARG} --verbose   --input 16   64 56  56  --weights 64   64 1 1 --pads_strides_dilations 0 0 1 1 1 1 | grep -v "cannot be executed due to incorrect params"
COMMAND ${IMPLICITGEMM_TESTING_ENV} $<TARGET_FILE:test_conv2d> ${MIOPEN_TEST_FLOAT_ARG} --verbose   --input 16  128 55  55  --weights 16  128 1 1 --pads_strides_dilations 0 0 1 1 1 1 | grep -v "cannot be executed due to incorrect params"
COMMAND ${IMPLICITGEMM_TESTING_ENV} $<TARGET_FILE:test_conv2d> ${MIOPEN_TEST_FLOAT_ARG} --verbose   --input 16  128 28  28  --weights 16  128 1 1 --pads_strides_dilations 0 0 1 1 1 1 | grep -v "cannot be executed due to incorrect params"
# COMMAND ${IMPLICITGEMM_TESTING_ENV} $<TARGET_FILE:test_conv2d> ${MIOPEN_TEST_FLOAT_ARG} --verbose   --input 16  128     14  14  --weights   16  128     1   1   --pads_strides_dilations    0   0   1   1   1   1
COMMAND ${IMPLICITGEMM_TESTING_ENV} $<TARGET_FILE:test_conv2d> ${MIOPEN_TEST_FLOAT_ARG} --verbose   --input 16  128      7   7  --weights   16  128     1   1   --pads_strides_dilations    0   0   1   1   1   1 | grep -v "cannot be executed due to incorrect params"
COMMAND	${IMPLICITGEMM_TESTING_ENV} $<TARGET_FILE:test_conv2d> ${MIOPEN_TEST_FLOAT_ARG} --verbose	--input	64	128	55	55	--weights	16  128		1	1	--pads_strides_dilations	0	0	2	2	1	1     | grep -v "cannot be executed due to incorrect params"
COMMAND	${IMPLICITGEMM_TESTING_ENV} $<TARGET_FILE:test_conv2d> ${MIOPEN_TEST_FLOAT_ARG} --verbose	--input	64	128	28	28	--weights	16  128		1	1	--pads_strides_dilations	0	0	2	2	1	1     | grep -v "cannot be executed due to incorrect params"
COMMAND	${IMPLICITGEMM_TESTING_ENV} $<TARGET_FILE:test_conv2d> ${MIOPEN_TEST_FLOAT_ARG} --verbose	--input	64	128	14	14	--weights	16  128		1	1	--pads_strides_dilations	0	0	2	2	1	1     | grep -v "cannot be executed due to incorrect params"
COMMAND	${IMPLICITGEMM_TESTING_ENV} $<TARGET_FILE:test_conv2d> ${MIOPEN_TEST_FLOAT_ARG} --verbose	--input	64	128	 7	 7	--weights	16  128		1	1	--pads_strides_dilations	0	0	2	2	1	1     | grep -v "cannot be executed due to incorrect params"
COMMAND ${IMPLICITGEMM_TESTING_ENV} $<TARGET_FILE:test_conv2d> ${MIOPEN_TEST_FLOAT_ARG} --verbose	--input	64	128	    28	28	--weights	512	128	    1	1	--pads_strides_dilations	0	0	1	1	1	1 | grep -v "cannot be executed due to incorrect params"
COMMAND ${IMPLICITGEMM_TESTING_ENV} $<TARGET_FILE:test_conv2d> ${MIOPEN_TEST_FLOAT_ARG} --verbose	--input	64	160	    73	73	--weights	64	160	1	1	--pads_strides_dilations	0	0	1	1	1	1     | grep -v "cannot be executed due to incorrect params"
COMMAND ${IMPLICITGEMM_TESTING_ENV} $<TARGET_FILE:test_conv2d> ${MIOPEN_TEST_FLOAT_ARG} --verbose	--input	64	192	    35	35	--weights	32	192	1	1	--pads_strides_dilations	0	0	1	1	1	1     | grep -v "cannot be executed due to incorrect params"
COMMAND ${IMPLICITGEMM_TESTING_ENV} $<TARGET_FILE:test_conv2d> ${MIOPEN_TEST_FLOAT_ARG} --verbose	--input	64	192	    35	35	--weights	48	192	1	1	--pads_strides_dilations	0	0	1	1	1	1     | grep -v "cannot be executed due to incorrect params"
COMMAND ${IMPLICITGEMM_TESTING_ENV} $<TARGET_FILE:test_conv2d> ${MIOPEN_TEST_FLOAT_ARG} --verbose	--input	64	192	    35	35	--weights	64	192	1	1	--pads_strides_dilations	0	0	1	1	1	1     | grep -v "cannot be executed due to incorrect params"
COMMAND ${IMPLICITGEMM_TESTING_ENV} $<TARGET_FILE:test_conv2d> ${MIOPEN_TEST_FLOAT_ARG} --verbose	--input	64	192	28	28	--weights	16	192	1	1	--pads_strides_dilations	0	0	1	1	1	1         | grep -v "cannot be executed due to incorrect params"
COMMAND ${IMPLICITGEMM_TESTING_ENV} $<TARGET_FILE:test_conv2d> ${MIOPEN_TEST_FLOAT_ARG} --verbose	--input	64	192	28	28	--weights	32	192	1	1	--pads_strides_dilations	0	0	1	1	1	1         | grep -v "cannot be executed due to incorrect params"
COMMAND ${IMPLICITGEMM_TESTING_ENV} $<TARGET_FILE:test_conv2d> ${MIOPEN_TEST_FLOAT_ARG} --verbose	--input	64	192	28	28	--weights	64	192	1	1	--pads_strides_dilations	0	0	1	1	1	1         | grep -v "cannot be executed due to incorrect params"
COMMAND ${IMPLICITGEMM_TESTING_ENV} $<TARGET_FILE:test_conv2d> ${MIOPEN_TEST_FLOAT_ARG} --verbose	--input	64	192	28	28	--weights	96	192	1	1	--pads_strides_dilations	0	0	1	1	1	1         | grep -v "cannot be executed due to incorrect params"
COMMAND ${IMPLICITGEMM_TESTING_ENV} $<TARGET_FILE:test_conv2d> ${MIOPEN_TEST_FLOAT_ARG} --verbose	--input	64	256	    35	35	--weights	48	256	1	1	--pads_strides_dilations	0	0	1	1	1	1     | grep -v "cannot be executed due to incorrect params"
COMMAND ${IMPLICITGEMM_TESTING_ENV} $<TARGET_FILE:test_conv2d> ${MIOPEN_TEST_FLOAT_ARG} --verbose	--input	64	256	    35	35	--weights	64	256	1	1	--pads_strides_dilations	0	0	1	1	1	1     | grep -v "cannot be executed due to incorrect params"
COMMAND ${IMPLICITGEMM_TESTING_ENV} $<TARGET_FILE:test_conv2d> ${MIOPEN_TEST_FLOAT_ARG} --verbose	--input	64	256	    56	56	--weights	128	256	    1	1	--pads_strides_dilations	0	0	2	2	1	1 | grep -v "cannot be executed due to incorrect params"
COMMAND ${IMPLICITGEMM_TESTING_ENV} $<TARGET_FILE:test_conv2d> ${MIOPEN_TEST_FLOAT_ARG} --verbose	--input	64	256	    56	56	--weights	512	256	    1	1	--pads_strides_dilations	0	0	2	2	1	1 | grep -v "cannot be executed due to incorrect params"
COMMAND ${IMPLICITGEMM_TESTING_ENV} $<TARGET_FILE:test_conv2d> ${MIOPEN_TEST_FLOAT_ARG} --verbose	--input	64	256	    56	56	--weights	64	256	    1	1	--pads_strides_dilations	0	0	1	1	1	1 | grep -v "cannot be executed due to incorrect params"
COMMAND ${IMPLICITGEMM_TESTING_ENV} $<TARGET_FILE:test_conv2d> ${MIOPEN_TEST_FLOAT_ARG} --verbose	--input	64	256	28	28	--weights	128	256	1	1	--pads_strides_dilations	0	0	1	1	1	1         | grep -v "cannot be executed due to incorrect params"
COMMAND ${IMPLICITGEMM_TESTING_ENV} $<TARGET_FILE:test_conv2d> ${MIOPEN_TEST_FLOAT_ARG} --verbose	--input	64	256	28	28	--weights	32	256	1	1	--pads_strides_dilations	0	0	1	1	1	1         | grep -v "cannot be executed due to incorrect params"
COMMAND ${IMPLICITGEMM_TESTING_ENV} $<TARGET_FILE:test_conv2d> ${MIOPEN_TEST_FLOAT_ARG} --verbose	--input	64	256	28	28	--weights	64	256	1	1	--pads_strides_dilations	0	0	1	1	1	1         | grep -v "cannot be executed due to incorrect params"
COMMAND ${IMPLICITGEMM_TESTING_ENV} $<TARGET_FILE:test_conv2d> ${MIOPEN_TEST_FLOAT_ARG} --verbose	--input	64	288	    35	35	--weights	48	288	1	1	--pads_strides_dilations	0	0	1	1	1	1     | grep -v "cannot be executed due to incorrect params"
COMMAND ${IMPLICITGEMM_TESTING_ENV} $<TARGET_FILE:test_conv2d> ${MIOPEN_TEST_FLOAT_ARG} --verbose	--input	64	288	    35	35	--weights	64	288	1	1	--pads_strides_dilations	0	0	1	1	1	1     | grep -v "cannot be executed due to incorrect params"
COMMAND ${IMPLICITGEMM_TESTING_ENV} $<TARGET_FILE:test_conv2d> ${MIOPEN_TEST_FLOAT_ARG} --verbose	--input	64	384	    35	35	--weights	192	384	1	1	--pads_strides_dilations	0	0	1	1	1	1     | grep -v "cannot be executed due to incorrect params"
COMMAND ${IMPLICITGEMM_TESTING_ENV} $<TARGET_FILE:test_conv2d> ${MIOPEN_TEST_FLOAT_ARG} --verbose	--input	64	384	    35	35	--weights	64	384	1	1	--pads_strides_dilations	0	0	1	1	1	1     | grep -v "cannot be executed due to incorrect params"
COMMAND ${IMPLICITGEMM_TESTING_ENV} $<TARGET_FILE:test_conv2d> ${MIOPEN_TEST_FLOAT_ARG} --verbose	--input	64	384	    35	35	--weights	96	384	1	1	--pads_strides_dilations	0	0	1	1	1	1     | grep -v "cannot be executed due to incorrect params"
COMMAND ${IMPLICITGEMM_TESTING_ENV} $<TARGET_FILE:test_conv2d> ${MIOPEN_TEST_FLOAT_ARG} --verbose	--input	64	480	14	14	--weights	16	480	1	1	--pads_strides_dilations	0	0	1	1	1	1         | grep -v "cannot be executed due to incorrect params"
COMMAND ${IMPLICITGEMM_TESTING_ENV} $<TARGET_FILE:test_conv2d> ${MIOPEN_TEST_FLOAT_ARG} --verbose	--input	64	480	14	14	--weights	192	480	1	1	--pads_strides_dilations	0	0	1	1	1	1         | grep -v "cannot be executed due to incorrect params"
COMMAND ${IMPLICITGEMM_TESTING_ENV} $<TARGET_FILE:test_conv2d> ${MIOPEN_TEST_FLOAT_ARG} --verbose	--input	64	480	14	14	--weights	64	480	1	1	--pads_strides_dilations	0	0	1	1	1	1         | grep -v "cannot be executed due to incorrect params"
COMMAND ${IMPLICITGEMM_TESTING_ENV} $<TARGET_FILE:test_conv2d> ${MIOPEN_TEST_FLOAT_ARG} --verbose	--input	64	480	14	14	--weights	96	480	1	1	--pads_strides_dilations	0	0	1	1	1	1         | grep -v "cannot be executed due to incorrect params"
COMMAND ${IMPLICITGEMM_TESTING_ENV} $<TARGET_FILE:test_conv2d> ${MIOPEN_TEST_FLOAT_ARG} --verbose	--input	64	512	    28	28	--weights	128	512	    1	1	--pads_strides_dilations	0	0	1	1	1	1 | grep -v "cannot be executed due to incorrect params"
COMMAND ${IMPLICITGEMM_TESTING_ENV} $<TARGET_FILE:test_conv2d> ${MIOPEN_TEST_FLOAT_ARG} --verbose	--input	64	512	    28	28	--weights	256	512	    1	1	--pads_strides_dilations	0	0	2	2	1	1 | grep -v "cannot be executed due to incorrect params"
COMMAND ${IMPLICITGEMM_TESTING_ENV} $<TARGET_FILE:test_conv2d> ${MIOPEN_TEST_FLOAT_ARG} --verbose	--input	64	512	14	14	--weights	112	512	1	1	--pads_strides_dilations	0	0	1	1	1	1         | grep -v "cannot be executed due to incorrect params"
COMMAND ${IMPLICITGEMM_TESTING_ENV} $<TARGET_FILE:test_conv2d> ${MIOPEN_TEST_FLOAT_ARG} --verbose	--input	64	512	14	14	--weights	128	512	1	1	--pads_strides_dilations	0	0	1	1	1	1         | grep -v "cannot be executed due to incorrect params"
COMMAND ${IMPLICITGEMM_TESTING_ENV} $<TARGET_FILE:test_conv2d> ${MIOPEN_TEST_FLOAT_ARG} --verbose	--input	64	512	14	14	--weights	144	512	1	1	--pads_strides_dilations	0	0	1	1	1	1         | grep -v "cannot be executed due to incorrect params"
COMMAND ${IMPLICITGEMM_TESTING_ENV} $<TARGET_FILE:test_conv2d> ${MIOPEN_TEST_FLOAT_ARG} --verbose	--input	64	512	14	14	--weights	160	512	1	1	--pads_strides_dilations	0	0	1	1	1	1         | grep -v "cannot be executed due to incorrect params"
COMMAND ${IMPLICITGEMM_TESTING_ENV} $<TARGET_FILE:test_conv2d> ${MIOPEN_TEST_FLOAT_ARG} --verbose	--input	64	512	14	14	--weights	24	512	1	1	--pads_strides_dilations	0	0	1	1	1	1         | grep -v "cannot be executed due to incorrect params"
COMMAND ${IMPLICITGEMM_TESTING_ENV} $<TARGET_FILE:test_conv2d> ${MIOPEN_TEST_FLOAT_ARG} --verbose	--input	64	512	14	14	--weights	32	512	1	1	--pads_strides_dilations	0	0	1	1	1	1         | grep -v "cannot be executed due to incorrect params"
COMMAND ${IMPLICITGEMM_TESTING_ENV} $<TARGET_FILE:test_conv2d> ${MIOPEN_TEST_FLOAT_ARG} --verbose	--input	64	512	14	14	--weights	64	512	1	1	--pads_strides_dilations	0	0	1	1	1	1         | grep -v "cannot be executed due to incorrect params"
COMMAND ${IMPLICITGEMM_TESTING_ENV} $<TARGET_FILE:test_conv2d> ${MIOPEN_TEST_FLOAT_ARG} --verbose   --input 128  832    7  7  --weights   32  832  1   1   --pads_strides_dilations    0   0   1   1   1   1      | grep -v "cannot be executed due to incorrect params"
COMMAND ${IMPLICITGEMM_TESTING_ENV} $<TARGET_FILE:test_conv2d> ${MIOPEN_TEST_FLOAT_ARG} --verbose   --input 128  832    7  7  --weights   192  832  1   1   --pads_strides_dilations    0   0   1   1   1   1     | grep -v "cannot be executed due to incorrect params"
COMMAND ${IMPLICITGEMM_TESTING_ENV} $<TARGET_FILE:test_conv2d> ${MIOPEN_TEST_FLOAT_ARG} --verbose   --input 128  832    7  7  --weights   128  832  1   1   --pads_strides_dilations    0   0   1   1   1   1     | grep -v "cannot be executed due to incorrect params"
COMMAND ${IMPLICITGEMM_TESTING_ENV} $<TARGET_FILE:test_conv2d> ${MIOPEN_TEST_FLOAT_ARG} --verbose   --input 128  832    7  7  --weights   32  832  1   1   --pads_strides_dilations    0   0   1   1   2   2      | grep -v "cannot be executed due to incorrect params"
COMMAND ${IMPLICITGEMM_TESTING_ENV} $<TARGET_FILE:test_conv2d> ${MIOPEN_TEST_FLOAT_ARG} --verbose   --input 128  832    7  7  --weights   192  832  1   1   --pads_strides_dilations    0   0   1   1   2   2     | grep -v "cannot be executed due to incorrect params"
COMMAND ${IMPLICITGEMM_TESTING_ENV} $<TARGET_FILE:test_conv2d> ${MIOPEN_TEST_FLOAT_ARG} --verbose   --input 128  832    7  7  --weights   128  832  1   1   --pads_strides_dilations    0   0   1   1   2   2     | grep -v "cannot be executed due to incorrect params"
COMMAND ${IMPLICITGEMM_TESTING_ENV} $<TARGET_FILE:test_conv2d> ${MIOPEN_TEST_FLOAT_ARG} --verbose   --input 16  2048    7  7  --weights   192  2048 1   1   --pads_strides_dilations    0   0   1   1   2   2     | grep -v "cannot be executed due to incorrect params"
COMMAND	${IMPLICITGEMM_TESTING_ENV} $<TARGET_FILE:test_conv2d> ${MIOPEN_TEST_FLOAT_ARG} --verbose   --input 64	 32	28 28 --weights   192  32   3	3   --pads_strides_dilations	1   1	2   2	1   1         | grep -v "cannot be executed due to incorrect params"
COMMAND	${IMPLICITGEMM_TESTING_ENV} $<TARGET_FILE:test_conv2d> ${MIOPEN_TEST_FLOAT_ARG} --verbose   --input 8    16 14 14 --weights   32   16   1   1   --pads_strides_dilations	1   1	1   1	1   1         | grep -v "cannot be executed due to incorrect params"
COMMAND	${IMPLICITGEMM_TESTING_ENV} $<TARGET_FILE:test_conv2d> ${MIOPEN_TEST_FLOAT_ARG} --verbose   --input 64	 32	14 14 --weights   192  32   3	3   --pads_strides_dilations	1   1	2   2	1   1         | grep -v "cannot be executed due to incorrect params"
COMMAND	${IMPLICITGEMM_TESTING_ENV} $<TARGET_FILE:test_conv2d> ${MIOPEN_TEST_FLOAT_ARG} --verbose   --input 64	 32	7 7   --weights   192  32   3	3   --pads_strides_dilations	1   1	2   2	1   1         | grep -v "cannot be executed due to incorrect params"
COMMAND	${IMPLICITGEMM_TESTING_ENV} $<TARGET_FILE:test_conv2d> ${MIOPEN_TEST_FLOAT_ARG} --verbose   --input 64	 32	28 28 --weights   192  32   3	3   --pads_strides_dilations	2   2	2   2	1   1         | grep -v "cannot be executed due to incorrect params"
COMMAND	${IMPLICITGEMM_TESTING_ENV} $<TARGET_FILE:test_conv2d> ${MIOPEN_TEST_FLOAT_ARG} --verbose   --input 64	 32	14 14 --weights   192  32   3	3   --pads_strides_dilations	2   2	2   2	1   1         | grep -v "cannot be executed due to incorrect params"
COMMAND	${IMPLICITGEMM_TESTING_ENV} $<TARGET_FILE:test_conv2d> ${MIOPEN_TEST_FLOAT_ARG} --verbose   --input 64	 32	7 7   --weights   192  32   3	3   --pads_strides_dilations	2   2	2   2	1   1         | grep -v "cannot be executed due to incorrect params"
)

if(WORKAROUND_ISSUE_936 AND MIOPEN_TEST_HALF)
    SET(IMPLICITGEMM_TESTING_ENV ${SAVE_IMPLICITGEMM_TESTING_ENV})
    SET(MIOPEN_TEST_FLOAT_ARG ${SAVE_MIOPEN_TEST_FLOAT_ARG})
endif()

add_custom_test(test_conv_group SKIP_UNLESS_ALL GFX103X_ENABLED GFX110X_ENABLED
COMMAND	$<TARGET_FILE:test_conv2d>	--verbose	--input	16	128	56	56	--weights	256	4	3	3	--pads_strides_dilations	1	1	1	1	1	1	--group-count	32
COMMAND	$<TARGET_FILE:test_conv2d>	--verbose	--input	16	256	56	56	--weights	512	8	3	3	--pads_strides_dilations	1	1	2	2	1	1	--group-count	32
COMMAND	$<TARGET_FILE:test_conv2d>	--verbose	--input	16	256	28	28	--weights	512	8	3	3	--pads_strides_dilations	1	1	1	1	1	1	--group-count	32
COMMAND	$<TARGET_FILE:test_conv2d>	--verbose	--input	16	512	28	28	--weights	1024	16	3	3	--pads_strides_dilations	1	1	2	2	1	1	--group-count	32
COMMAND	$<TARGET_FILE:test_conv2d>	--verbose	--input	16	512	14	14	--weights	1024	16	3	3	--pads_strides_dilations	1	1	1	1	1	1	--group-count	32
COMMAND	$<TARGET_FILE:test_conv2d>	--verbose	--input	16	1024	14	14	--weights	2048	32	3	3	--pads_strides_dilations	1	1	2	2	1	1	--group-count	32
COMMAND	$<TARGET_FILE:test_conv2d>	--verbose	--input	16	1024	7	7	--weights	2048	32	3	3	--pads_strides_dilations	1	1	1	1	1	1	--group-count	32
COMMAND	$<TARGET_FILE:test_conv2d>	--verbose	--input	32	128	56	56	--weights	256	4	3	3	--pads_strides_dilations	1	1	1	1	1	1	--group-count	32
COMMAND	$<TARGET_FILE:test_conv2d>	--verbose	--input	32	256	56	56	--weights	512	8	3	3	--pads_strides_dilations	1	1	2	2	1	1	--group-count	32
#
# Workaround for "Memory access fault by GPU node" during "HIP Release All" - WrW disabled.
COMMAND	$<TARGET_FILE:test_conv2d>	--verbose	--input	32	256	28	28	--weights	512	8	3	3	--pads_strides_dilations	1	1	1	1	1	1	--group-count	32 --disable-backward-weights
COMMAND	$<TARGET_FILE:test_conv2d>	--verbose	--input	32	512	28	28	--weights	1024	16	3	3	--pads_strides_dilations	1	1	2	2	1	1	--group-count	32
COMMAND	$<TARGET_FILE:test_conv2d>	--verbose	--input	32	512	14	14	--weights	1024	16	3	3	--pads_strides_dilations	1	1	1	1	1	1	--group-count	32
COMMAND	$<TARGET_FILE:test_conv2d>	--verbose	--input	32	1024	14	14	--weights	2048	32	3	3	--pads_strides_dilations	1	1	2	2	1	1	--group-count	32
COMMAND	$<TARGET_FILE:test_conv2d>	--verbose	--input	32	1024	7	7	--weights	2048	32	3	3	--pads_strides_dilations	1	1	1	1	1	1	--group-count	32
COMMAND	$<TARGET_FILE:test_conv2d>	--verbose	--input	4	4	161	700	--weights	32	1	5	20	--pads_strides_dilations	0	0	2	2	1	1	--group-count	4
COMMAND	$<TARGET_FILE:test_conv2d>	--verbose	--input	8	2	161	700	--weights	32	1	5	20	--pads_strides_dilations	0	0	2	2	1	1	--group-count	2
COMMAND	$<TARGET_FILE:test_conv2d>	--verbose	--input	16	4	161	700	--weights	32	1	5	20	--pads_strides_dilations	0	0	2	2	1	1	--group-count	4
COMMAND	$<TARGET_FILE:test_conv2d>	--verbose	--input	32	2	161	700	--weights	32	1	5	20	--pads_strides_dilations	0	0	2	2	1	1	--group-count	2
COMMAND	$<TARGET_FILE:test_conv2d>	--verbose	--input	4	32	79	341	--weights	32	16	5	10	--pads_strides_dilations	0	0	2	2	1	1	--group-count	2
COMMAND	$<TARGET_FILE:test_conv2d>	--verbose	--input	8	32	79	341	--weights	32	16	5	10	--pads_strides_dilations	0	0	2	2	1	1	--group-count	2
COMMAND	$<TARGET_FILE:test_conv2d>	--verbose	--input	16	32	79	341	--weights	32	16	5	10	--pads_strides_dilations	0	0	2	2	1	1	--group-count	2
COMMAND	$<TARGET_FILE:test_conv2d>	--verbose	--input	32	32	79	341	--weights	32	16	5	10	--pads_strides_dilations	0	0	2	2	1	1	--group-count	2
COMMAND	$<TARGET_FILE:test_conv2d>	--verbose	--input	16	4	48	480	--weights	16	1	3	3	--pads_strides_dilations	1	1	1	1	1	1	--group-count	4
COMMAND	$<TARGET_FILE:test_conv2d>	--verbose	--input	16	16	24	240	--weights	32	1	3	3	--pads_strides_dilations	1	1	1	1	1	1	--group-count	16
COMMAND	$<TARGET_FILE:test_conv2d>	--verbose	--input	16	32	12	120	--weights	64	8	3	3	--pads_strides_dilations	1	1	1	1	1	1	--group-count	4
COMMAND	$<TARGET_FILE:test_conv2d>	--verbose	--input	16	64	6	60	--weights	128	16	3	3	--pads_strides_dilations	1	1	1	1	1	1	--group-count	4
COMMAND	$<TARGET_FILE:test_conv2d>	--verbose	--input	8	3	108	108	--weights	63	1	3	3	--pads_strides_dilations	1	1	2	2	1	1	--group-count	3
COMMAND	$<TARGET_FILE:test_conv2d>	--verbose	--input	8	64	54	54	--weights	64	8	3	3	--pads_strides_dilations	1	1	1	1	1	1	--group-count	8
COMMAND	$<TARGET_FILE:test_conv2d>	--verbose	--input	8	128	27	27	--weights	128	16	3	3	--pads_strides_dilations	1	1	1	1	1	1	--group-count	8
COMMAND	$<TARGET_FILE:test_conv2d>	--verbose	--input	8	3	224	224	--weights	63	1	3	3	--pads_strides_dilations	1	1	1	1	1	1	--group-count	3
COMMAND	$<TARGET_FILE:test_conv2d>	--verbose	--input	8	64	112	112	--weights	128	32	3	3	--pads_strides_dilations	1	1	1	1	1	1	--group-count	2
COMMAND	$<TARGET_FILE:test_conv2d>	--verbose	--input	16	9	224	224	--weights	63	3	3	3	--pads_strides_dilations	1	1	1	1	1	1	--group-count	3
#
# Workaround for "Memory access fault by GPU node" during "FP32 gfx908 Hip Release All subset" - WrW disabled.
COMMAND	$<TARGET_FILE:test_conv2d>	--verbose	--input	16	64	112	112	--weights	128	16	3	3	--pads_strides_dilations	1	1	1	1	1	1	--group-count	4 --disable-backward-weights
COMMAND	$<TARGET_FILE:test_conv2d>	--verbose	--input	16	3	224	224	--weights	63	1	7	7	--pads_strides_dilations	3	3	2	2	1	1	--group-count	3
COMMAND	$<TARGET_FILE:test_conv2d>	--verbose	--input	16	192	28	28	--weights	32	12	5	5	--pads_strides_dilations	2	2	1	1	1	1	--group-count	16
COMMAND	$<TARGET_FILE:test_conv2d>	--verbose	--input	16	832	7	7	--weights	128	52	5	5	--pads_strides_dilations	2	2	1	1	1	1	--group-count	16
COMMAND	$<TARGET_FILE:test_conv2d>	--verbose	--input	16	192	28	28	--weights	32	24	1	1	--pads_strides_dilations	0	0	1	1	1	1	--group-count	8
COMMAND	$<TARGET_FILE:test_conv2d>	--verbose	--input	16	832	7	7	--weights	128	104	1	1	--pads_strides_dilations	0	0	1	1	1	1	--group-count	8
COMMAND	$<TARGET_FILE:test_conv2d>	--verbose	--input	11	23	161	700	--weights	46	1	7	7	--pads_strides_dilations	1	1	2	2	1	1	--group-count	23
COMMAND	$<TARGET_FILE:test_conv2d>	--verbose	--input	8	7	224	224	--weights	63	1	3	3	--pads_strides_dilations	1	1	1	1	1	1	--group-count	7
COMMAND	$<TARGET_FILE:test_conv2d>	--verbose	--input	8	7	224	224	--weights	63	1	3	3	--pads_strides_dilations	0	0	1	1	1	1	--group-count	7
COMMAND	$<TARGET_FILE:test_conv2d>	--verbose	--input	8	7	224	224	--weights	63	1	3	3	--pads_strides_dilations	0	0	2	2	1	1	--group-count	7
COMMAND	$<TARGET_FILE:test_conv2d>	--verbose	--input	8	7	224	224	--weights	63	1	3	3	--pads_strides_dilations	1	1	2	2	1	1	--group-count	7
COMMAND	$<TARGET_FILE:test_conv2d>	--verbose	--input	8	7	224	224	--weights	63	1	3	3	--pads_strides_dilations	2	2	2	2	1	1	--group-count	7
COMMAND	$<TARGET_FILE:test_conv2d>	--verbose	--input	8	3	108	108	--weights	63	1	3	3	--pads_strides_dilations	1	1	1	1	1	1	--group-count	3
COMMAND	$<TARGET_FILE:test_conv2d>	--verbose	--input	8	3	108	108	--weights	63	1	3	3	--pads_strides_dilations	0	0	1	1	1	1	--group-count	3
COMMAND	$<TARGET_FILE:test_conv2d>	--verbose	--input	8	3	108	108	--weights	63	1	3	3	--pads_strides_dilations	0	0	2	2	1	1	--group-count	3
COMMAND	$<TARGET_FILE:test_conv2d>	--verbose	--input	8	3	108	108	--weights	63	1	3	3	--pads_strides_dilations	1	1	2	2	1	1	--group-count	3
COMMAND	$<TARGET_FILE:test_conv2d>	--verbose	--input	8	3	108	108	--weights	63	1	3	3	--pads_strides_dilations	2	2	2	2	1	1	--group-count	3
)




if(MIOPEN_TEST_DEEPBENCH)
    add_custom_test(test_deepbench_rnn GFX103X_ENABLED GFX110X_ENABLED
    COMMAND $<TARGET_FILE:test_rnn_vanilla> --verbose --batch-size 16 --seq-len 50 --vector-len 1760 --hidden-size 1760 --num-layers 1 --in-mode 1 --bias-mode 0 -dir-mode 0 --rnn-mode 0 --flat-batch-fill
    COMMAND $<TARGET_FILE:test_rnn_vanilla> --verbose --batch-size 32 --seq-len 50 --vector-len 1760 --hidden-size 1760 --num-layers 1 --in-mode 1 --bias-mode 0 -dir-mode 0 --rnn-mode 0 --flat-batch-fill
    COMMAND $<TARGET_FILE:test_rnn_vanilla> --verbose --batch-size 64 --seq-len 50 --vector-len 1760 --hidden-size 1760 --num-layers 1 --in-mode 1 --bias-mode 0 -dir-mode 0 --rnn-mode 0 --flat-batch-fill
    COMMAND $<TARGET_FILE:test_rnn_vanilla> --verbose --batch-size 128 --seq-len 50 --vector-len 1760 --hidden-size 1760 --num-layers 1 --in-mode 1 --bias-mode 0 -dir-mode 0 --rnn-mode 0 --flat-batch-fill
    COMMAND $<TARGET_FILE:test_rnn_vanilla> --verbose --batch-size 16 --seq-len 50 --vector-len 2048 --hidden-size 2048 --num-layers 1 --in-mode 1 --bias-mode 0 -dir-mode 0 --rnn-mode 0 --flat-batch-fill
    COMMAND $<TARGET_FILE:test_rnn_vanilla> --verbose --batch-size 32 --seq-len 50 --vector-len 2048 --hidden-size 2048 --num-layers 1 --in-mode 1 --bias-mode 0 -dir-mode 0 --rnn-mode 0 --flat-batch-fill
    COMMAND $<TARGET_FILE:test_rnn_vanilla> --verbose --batch-size 64 --seq-len 50 --vector-len 2048 --hidden-size 2048 --num-layers 1 --in-mode 1 --bias-mode 0 -dir-mode 0 --rnn-mode 0 --flat-batch-fill
    COMMAND $<TARGET_FILE:test_rnn_vanilla> --verbose --batch-size 128 --seq-len 50 --vector-len 2048 --hidden-size 2048 --num-layers 1 --in-mode 1 --bias-mode 0 -dir-mode 0 --rnn-mode 0 --flat-batch-fill
    COMMAND $<TARGET_FILE:test_rnn_vanilla> --verbose --batch-size 16 --seq-len 50 --vector-len 2560 --hidden-size 2560 --num-layers 1 --in-mode 1 --bias-mode 0 -dir-mode 0 --rnn-mode 0 --flat-batch-fill
    COMMAND $<TARGET_FILE:test_rnn_vanilla> --verbose --batch-size 32 --seq-len 50 --vector-len 2560 --hidden-size 2560 --num-layers 1 --in-mode 1 --bias-mode 0 -dir-mode 0 --rnn-mode 0 --flat-batch-fill
    COMMAND $<TARGET_FILE:test_rnn_vanilla> --verbose --batch-size 64 --seq-len 50 --vector-len 2560 --hidden-size 2560 --num-layers 1 --in-mode 1 --bias-mode 0 -dir-mode 0 --rnn-mode 0 --flat-batch-fill
    COMMAND $<TARGET_FILE:test_rnn_vanilla> --verbose --batch-size 128 --seq-len 50 --vector-len 2560 --hidden-size 2560 --num-layers 1 --in-mode 1 --bias-mode 0 -dir-mode 0 --rnn-mode 0 --flat-batch-fill
    COMMAND $<TARGET_FILE:test_lstm> --verbose --batch-size 16 --seq-len 25 --vector-len 512 --hidden-size 512 --num-layers 1 --in-mode 1 --bias-mode 0 -dir-mode 0 --rnn-mode 0 --flat-batch-fill
    COMMAND $<TARGET_FILE:test_lstm> --verbose --batch-size 32 --seq-len 25 --vector-len 512 --hidden-size 512 --num-layers 1 --in-mode 1 --bias-mode 0 -dir-mode 0 --rnn-mode 0 --flat-batch-fill
    COMMAND $<TARGET_FILE:test_lstm> --verbose --batch-size 64 --seq-len 25 --vector-len 512 --hidden-size 512 --num-layers 1 --in-mode 1 --bias-mode 0 -dir-mode 0 --rnn-mode 0 --flat-batch-fill
    COMMAND $<TARGET_FILE:test_lstm> --verbose --batch-size 128 --seq-len 25 --vector-len 512 --hidden-size 512 --num-layers 1 --in-mode 1 --bias-mode 0 -dir-mode 0 --rnn-mode 0 --flat-batch-fill
    COMMAND $<TARGET_FILE:test_lstm> --verbose --batch-size 16 --seq-len 25 --vector-len 1024 --hidden-size 1024 --num-layers 1 --in-mode 1 --bias-mode 0 -dir-mode 0 --rnn-mode 0 --flat-batch-fill
    COMMAND $<TARGET_FILE:test_lstm> --verbose --batch-size 32 --seq-len 25 --vector-len 1024 --hidden-size 1024 --num-layers 1 --in-mode 1 --bias-mode 0 -dir-mode 0 --rnn-mode 0 --flat-batch-fill
    COMMAND $<TARGET_FILE:test_lstm> --verbose --batch-size 64 --seq-len 25 --vector-len 1024 --hidden-size 1024 --num-layers 1 --in-mode 1 --bias-mode 0 -dir-mode 0 --rnn-mode 0 --flat-batch-fill
    COMMAND $<TARGET_FILE:test_lstm> --verbose --batch-size 128 --seq-len 25 --vector-len 1024 --hidden-size 1024 --num-layers 1 --in-mode 1 --bias-mode 0 -dir-mode 0 --rnn-mode 0 --flat-batch-fill
    COMMAND $<TARGET_FILE:test_lstm> --verbose --batch-size 16 --seq-len 25 --vector-len 2048 --hidden-size 2048 --num-layers 1 --in-mode 1 --bias-mode 0 -dir-mode 0 --rnn-mode 0 --flat-batch-fill
    COMMAND $<TARGET_FILE:test_lstm> --verbose --batch-size 32 --seq-len 25 --vector-len 2048 --hidden-size 2048 --num-layers 1 --in-mode 1 --bias-mode 0 -dir-mode 0 --rnn-mode 0 --flat-batch-fill
    COMMAND $<TARGET_FILE:test_lstm> --verbose --batch-size 64 --seq-len 25 --vector-len 2048 --hidden-size 2048 --num-layers 1 --in-mode 1 --bias-mode 0 -dir-mode 0 --rnn-mode 0 --flat-batch-fill
    COMMAND $<TARGET_FILE:test_lstm> --verbose --batch-size 128 --seq-len 25 --vector-len 2048 --hidden-size 2048 --num-layers 1 --in-mode 1 --bias-mode 0 -dir-mode 0 --rnn-mode 0 --flat-batch-fill
    COMMAND $<TARGET_FILE:test_lstm> --verbose --batch-size 16 --seq-len 25 --vector-len 4096 --hidden-size 4096 --num-layers 1 --in-mode 1 --bias-mode 0 -dir-mode 0 --rnn-mode 0 --flat-batch-fill
    COMMAND $<TARGET_FILE:test_lstm> --verbose --batch-size 32 --seq-len 25 --vector-len 4096 --hidden-size 4096 --num-layers 1 --in-mode 1 --bias-mode 0 -dir-mode 0 --rnn-mode 0 --flat-batch-fill
    COMMAND $<TARGET_FILE:test_lstm> --verbose --batch-size 64 --seq-len 25 --vector-len 4096 --hidden-size 4096 --num-layers 1 --in-mode 1 --bias-mode 0 -dir-mode 0 --rnn-mode 0 --flat-batch-fill
    COMMAND $<TARGET_FILE:test_lstm> --verbose --batch-size 128 --seq-len 25 --vector-len 4096 --hidden-size 4096 --num-layers 1 --in-mode 1 --bias-mode 0 -dir-mode 0 --rnn-mode 0 --flat-batch-fill
    COMMAND $<TARGET_FILE:test_lstm> --verbose --batch-size 8 --seq-len 50 --vector-len 1536 --hidden-size 1536 --num-layers 1 --in-mode 1 --bias-mode 0 -dir-mode 0 --rnn-mode 0 --flat-batch-fill
    COMMAND $<TARGET_FILE:test_lstm> --verbose --batch-size 16 --seq-len 50 --vector-len 1536 --hidden-size 1536 --num-layers 1 --in-mode 1 --bias-mode 0 -dir-mode 0 --rnn-mode 0 --flat-batch-fill
    COMMAND $<TARGET_FILE:test_lstm> --verbose --batch-size 32 --seq-len 50 --vector-len 1536 --hidden-size 1536 --num-layers 1 --in-mode 1 --bias-mode 0 -dir-mode 0 --rnn-mode 0 --flat-batch-fill
    COMMAND $<TARGET_FILE:test_lstm> --verbose --batch-size 16 --seq-len 150 --vector-len 256 --hidden-size 256 --num-layers 1 --in-mode 1 --bias-mode 0 -dir-mode 0 --rnn-mode 0 --flat-batch-fill
    COMMAND $<TARGET_FILE:test_lstm> --verbose --batch-size 32 --seq-len 150 --vector-len 256 --hidden-size 256 --num-layers 1 --in-mode 1 --bias-mode 0 -dir-mode 0 --rnn-mode 0 --flat-batch-fill
    COMMAND $<TARGET_FILE:test_lstm> --verbose --batch-size 64 --seq-len 150 --vector-len 256 --hidden-size 256 --num-layers 1 --in-mode 1 --bias-mode 0 -dir-mode 0 --rnn-mode 0 --flat-batch-fill
    COMMAND $<TARGET_FILE:test_gru> --verbose --batch-size 32 --seq-len 1500 --vector-len 2816 --hidden-size 2816 --num-layers 1 --in-mode 1 --bias-mode 0 -dir-mode 0 --rnn-mode 0 --flat-batch-fill
    COMMAND $<TARGET_FILE:test_gru> --verbose --batch-size 32 --seq-len 750 --vector-len 2816 --hidden-size 2816 --num-layers 1 --in-mode 1 --bias-mode 0 -dir-mode 0 --rnn-mode 0 --flat-batch-fill
    COMMAND $<TARGET_FILE:test_gru> --verbose --batch-size 32 --seq-len 375 --vector-len 2816 --hidden-size 2816 --num-layers 1 --in-mode 1 --bias-mode 0 -dir-mode 0 --rnn-mode 0 --flat-batch-fill
    COMMAND $<TARGET_FILE:test_gru> --verbose --batch-size 32 --seq-len 187 --vector-len 2816 --hidden-size 2816 --num-layers 1 --in-mode 1 --bias-mode 0 -dir-mode 0 --rnn-mode 0 --flat-batch-fill
    COMMAND $<TARGET_FILE:test_gru> --verbose --batch-size 32 --seq-len 1500 --vector-len 2048 --hidden-size 2048 --num-layers 1 --in-mode 1 --bias-mode 0 -dir-mode 0 --rnn-mode 0 --flat-batch-fill
    COMMAND $<TARGET_FILE:test_gru> --verbose --batch-size 32 --seq-len 750 --vector-len 2048 --hidden-size 2048 --num-layers 1 --in-mode 1 --bias-mode 0 -dir-mode 0 --rnn-mode 0 --flat-batch-fill
    COMMAND $<TARGET_FILE:test_gru> --verbose --batch-size 32 --seq-len 375 --vector-len 2048 --hidden-size 2048 --num-layers 1 --in-mode 1 --bias-mode 0 -dir-mode 0 --rnn-mode 0 --flat-batch-fill
    COMMAND $<TARGET_FILE:test_gru> --verbose --batch-size 32 --seq-len 187 --vector-len 2048 --hidden-size 2048 --num-layers 1 --in-mode 1 --bias-mode 0 -dir-mode 0 --rnn-mode 0 --flat-batch-fill
    COMMAND $<TARGET_FILE:test_gru> --verbose --batch-size 32 --seq-len 1500 --vector-len 1536 --hidden-size 1536 --num-layers 1 --in-mode 1 --bias-mode 0 -dir-mode 0 --rnn-mode 0 --flat-batch-fill
    COMMAND $<TARGET_FILE:test_gru> --verbose --batch-size 32 --seq-len 750 --vector-len 1536 --hidden-size 1536 --num-layers 1 --in-mode 1 --bias-mode 0 -dir-mode 0 --rnn-mode 0 --flat-batch-fill
    COMMAND $<TARGET_FILE:test_gru> --verbose --batch-size 32 --seq-len 375 --vector-len 1536 --hidden-size 1536 --num-layers 1 --in-mode 1 --bias-mode 0 -dir-mode 0 --rnn-mode 0 --flat-batch-fill
    COMMAND $<TARGET_FILE:test_gru> --verbose --batch-size 32 --seq-len 187 --vector-len 1536 --hidden-size 1536 --num-layers 1 --in-mode 1 --bias-mode 0 -dir-mode 0 --rnn-mode 0 --flat-batch-fill
    COMMAND $<TARGET_FILE:test_gru> --verbose --batch-size 32 --seq-len 1500 --vector-len 2560 --hidden-size 2560 --num-layers 1 --in-mode 1 --bias-mode 0 -dir-mode 0 --rnn-mode 0 --flat-batch-fill
    COMMAND $<TARGET_FILE:test_gru> --verbose --batch-size 32 --seq-len 750 --vector-len 2560 --hidden-size 2560 --num-layers 1 --in-mode 1 --bias-mode 0 -dir-mode 0 --rnn-mode 0 --flat-batch-fill
    COMMAND $<TARGET_FILE:test_gru> --verbose --batch-size 32 --seq-len 375 --vector-len 2560 --hidden-size 2560 --num-layers 1 --in-mode 1 --bias-mode 0 -dir-mode 0 --rnn-mode 0 --flat-batch-fill
    COMMAND $<TARGET_FILE:test_gru> --verbose --batch-size 32 --seq-len 187 --vector-len 2560 --hidden-size 2560 --num-layers 1 --in-mode 1 --bias-mode 0 -dir-mode 0 --rnn-mode 0 --flat-batch-fill
    COMMAND $<TARGET_FILE:test_gru> --verbose --batch-size 32 --seq-len 1 --vector-len 512 --hidden-size 512 --num-layers 1 --in-mode 1 --bias-mode 0 -dir-mode 0 --rnn-mode 0 --flat-batch-fill
    COMMAND $<TARGET_FILE:test_gru> --verbose --batch-size 32 --seq-len 1500 --vector-len 1024 --hidden-size 1024 --num-layers 1 --in-mode 1 --bias-mode 0 -dir-mode 0 --rnn-mode 0 --flat-batch-fill
    COMMAND $<TARGET_FILE:test_gru> --verbose --batch-size 64 --seq-len 1500 --vector-len 1024 --hidden-size 1024 --num-layers 1 --in-mode 1 --bias-mode 0 -dir-mode 0 --rnn-mode 0 --flat-batch-fill
    )
endif()


add_custom_test(test_rnn_extra SKIP_UNLESS_ALL GFX103X_ENABLED GFX110X_ENABLED
COMMAND $<TARGET_FILE:test_rnn_vanilla> --verbose --batch-size 32 --seq-len 3 --batch-seq 32 32 32 --vector-len 128 --hidden-size 128 --num-layers 1 --in-mode 0 --bias-mode 0 -dir-mode 0 --rnn-mode 0 --no-hx
COMMAND $<TARGET_FILE:test_rnn_vanilla> --verbose --batch-size 32 --seq-len 3 --batch-seq 32 32 32 --vector-len 128 --hidden-size 128 --num-layers 1 --in-mode 0 --bias-mode 0 -dir-mode 0 --rnn-mode 0 --no-dhy
COMMAND $<TARGET_FILE:test_rnn_vanilla> --verbose --batch-size 32 --seq-len 3 --batch-seq 32 32 32 --vector-len 128 --hidden-size 128 --num-layers 1 --in-mode 0 --bias-mode 0 -dir-mode 0 --rnn-mode 0 --no-hx --no-dhy
COMMAND $<TARGET_FILE:test_rnn_vanilla> --verbose --batch-size 32 --seq-len 3 --batch-seq 32 32 32 --vector-len 128 --hidden-size 128 --num-layers 1 --in-mode 0 --bias-mode 0 -dir-mode 0 --rnn-mode 1 --no-hx
COMMAND $<TARGET_FILE:test_rnn_vanilla> --verbose --batch-size 32 --seq-len 3 --batch-seq 32 32 32 --vector-len 128 --hidden-size 128 --num-layers 1 --in-mode 0 --bias-mode 0 -dir-mode 0 --rnn-mode 1 --no-dhy
COMMAND $<TARGET_FILE:test_rnn_vanilla> --verbose --batch-size 32 --seq-len 3 --batch-seq 32 32 32 --vector-len 128 --hidden-size 128 --num-layers 1 --in-mode 0 --bias-mode 0 -dir-mode 0 --rnn-mode 1 --no-hx --no-dhy
COMMAND $<TARGET_FILE:test_rnn_vanilla> --verbose --batch-size 32 --seq-len 3 --batch-seq 32 32 32 --vector-len 128 --hidden-size 128 --num-layers 1 --in-mode 0 --bias-mode 0 -dir-mode 1 --rnn-mode 0 --no-hx
COMMAND $<TARGET_FILE:test_rnn_vanilla> --verbose --batch-size 32 --seq-len 3 --batch-seq 32 32 32 --vector-len 128 --hidden-size 128 --num-layers 1 --in-mode 0 --bias-mode 0 -dir-mode 1 --rnn-mode 0 --no-dhy
COMMAND $<TARGET_FILE:test_rnn_vanilla> --verbose --batch-size 32 --seq-len 3 --batch-seq 32 32 32 --vector-len 128 --hidden-size 128 --num-layers 1 --in-mode 0 --bias-mode 0 -dir-mode 1 --rnn-mode 0 --no-hx --no-dhy
COMMAND $<TARGET_FILE:test_rnn_vanilla> --verbose --batch-size 32 --seq-len 3 --batch-seq 32 32 32 --vector-len 128 --hidden-size 128 --num-layers 1 --in-mode 0 --bias-mode 0 -dir-mode 1 --rnn-mode 1 --no-hx
COMMAND $<TARGET_FILE:test_rnn_vanilla> --verbose --batch-size 32 --seq-len 3 --batch-seq 32 32 32 --vector-len 128 --hidden-size 128 --num-layers 1 --in-mode 0 --bias-mode 0 -dir-mode 1 --rnn-mode 1 --no-dhy
COMMAND $<TARGET_FILE:test_rnn_vanilla> --verbose --batch-size 32 --seq-len 3 --batch-seq 32 32 32 --vector-len 128 --hidden-size 128 --num-layers 1 --in-mode 0 --bias-mode 0 -dir-mode 1 --rnn-mode 1 --no-hx --no-dhy
COMMAND $<TARGET_FILE:test_rnn_vanilla> --verbose --batch-size 32 --seq-len 3 --batch-seq 32 32 32 --vector-len 128 --hidden-size 128 --num-layers 1 --in-mode 0 --bias-mode 0 -dir-mode 0 --rnn-mode 0 --no-hy
COMMAND $<TARGET_FILE:test_rnn_vanilla> --verbose --batch-size 32 --seq-len 3 --batch-seq 32 32 32 --vector-len 128 --hidden-size 128 --num-layers 1 --in-mode 0 --bias-mode 0 -dir-mode 0 --rnn-mode 0 --no-dhx
COMMAND $<TARGET_FILE:test_rnn_vanilla> --verbose --batch-size 32 --seq-len 3 --batch-seq 32 32 32 --vector-len 128 --hidden-size 128 --num-layers 1 --in-mode 0 --bias-mode 0 -dir-mode 0 --rnn-mode 0 --no-hy --no-dhx
COMMAND $<TARGET_FILE:test_rnn_vanilla> --verbose --batch-size 32 --seq-len 3 --batch-seq 32 32 32 --vector-len 128 --hidden-size 128 --num-layers 1 --in-mode 0 --bias-mode 0 -dir-mode 0 --rnn-mode 1 --no-hy
COMMAND $<TARGET_FILE:test_rnn_vanilla> --verbose --batch-size 32 --seq-len 3 --batch-seq 32 32 32 --vector-len 128 --hidden-size 128 --num-layers 1 --in-mode 0 --bias-mode 0 -dir-mode 0 --rnn-mode 1 --no-dhx
COMMAND $<TARGET_FILE:test_rnn_vanilla> --verbose --batch-size 32 --seq-len 3 --batch-seq 32 32 32 --vector-len 128 --hidden-size 128 --num-layers 1 --in-mode 0 --bias-mode 0 -dir-mode 0 --rnn-mode 1 --no-hy --no-dhx
COMMAND $<TARGET_FILE:test_rnn_vanilla> --verbose --batch-size 32 --seq-len 3 --batch-seq 32 32 32 --vector-len 128 --hidden-size 128 --num-layers 1 --in-mode 0 --bias-mode 0 -dir-mode 1 --rnn-mode 0 --no-hy
COMMAND $<TARGET_FILE:test_rnn_vanilla> --verbose --batch-size 32 --seq-len 3 --batch-seq 32 32 32 --vector-len 128 --hidden-size 128 --num-layers 1 --in-mode 0 --bias-mode 0 -dir-mode 1 --rnn-mode 0 --no-dhx
COMMAND $<TARGET_FILE:test_rnn_vanilla> --verbose --batch-size 32 --seq-len 3 --batch-seq 32 32 32 --vector-len 128 --hidden-size 128 --num-layers 1 --in-mode 0 --bias-mode 0 -dir-mode 1 --rnn-mode 0 --no-hy --no-dhx
COMMAND $<TARGET_FILE:test_rnn_vanilla> --verbose --batch-size 32 --seq-len 3 --batch-seq 32 32 32 --vector-len 128 --hidden-size 128 --num-layers 1 --in-mode 0 --bias-mode 0 -dir-mode 1 --rnn-mode 1 --no-hy
COMMAND $<TARGET_FILE:test_rnn_vanilla> --verbose --batch-size 32 --seq-len 3 --batch-seq 32 32 32 --vector-len 128 --hidden-size 128 --num-layers 1 --in-mode 0 --bias-mode 0 -dir-mode 1 --rnn-mode 1 --no-dhx
COMMAND $<TARGET_FILE:test_rnn_vanilla> --verbose --batch-size 32 --seq-len 3 --batch-seq 32 32 32 --vector-len 128 --hidden-size 128 --num-layers 1 --in-mode 0 --bias-mode 0 -dir-mode 1 --rnn-mode 1 --no-hy --no-dhx
COMMAND $<TARGET_FILE:test_rnn_vanilla> --verbose --batch-size 32 --seq-len 3 --batch-seq 32 32 32 --vector-len 128 --hidden-size 128 --num-layers 1 --in-mode 0 --bias-mode 0 -dir-mode 0 --rnn-mode 0 --no-hx --no-dhy --no-hy --no-dhx
COMMAND $<TARGET_FILE:test_rnn_vanilla> --verbose --batch-size 32 --seq-len 3 --batch-seq 32 32 32 --vector-len 128 --hidden-size 128 --num-layers 1 --in-mode 0 --bias-mode 0 -dir-mode 0 --rnn-mode 1 --no-hx --no-dhy --no-hy --no-dhx
COMMAND $<TARGET_FILE:test_rnn_vanilla> --verbose --batch-size 32 --seq-len 3 --batch-seq 32 32 32 --vector-len 128 --hidden-size 128 --num-layers 1 --in-mode 0 --bias-mode 0 -dir-mode 1 --rnn-mode 0 --no-hx --no-dhy --no-hy --no-dhx
COMMAND $<TARGET_FILE:test_rnn_vanilla> --verbose --batch-size 32 --seq-len 3 --batch-seq 32 32 32 --vector-len 128 --hidden-size 128 --num-layers 1 --in-mode 0 --bias-mode 0 -dir-mode 1 --rnn-mode 1 --no-hx --no-dhy --no-hy --no-dhx
)

add_custom_test(test_gru_extra SKIP_UNLESS_ALL GFX103X_ENABLED GFX110X_ENABLED
COMMAND $<TARGET_FILE:test_gru> --verbose --batch-size 32 --seq-len 3 --batch-seq 32 32 32 --vector-len 128 --hidden-size 128 --num-layers 1 --in-mode 0 --bias-mode 0 -dir-mode 0 --no-hx
COMMAND $<TARGET_FILE:test_gru> --verbose --batch-size 32 --seq-len 3 --batch-seq 32 32 32 --vector-len 128 --hidden-size 128 --num-layers 1 --in-mode 0 --bias-mode 0 -dir-mode 0 --no-dhy
COMMAND $<TARGET_FILE:test_gru> --verbose --batch-size 32 --seq-len 3 --batch-seq 32 32 32 --vector-len 128 --hidden-size 128 --num-layers 1 --in-mode 0 --bias-mode 0 -dir-mode 0 --no-hx --no-dhy
COMMAND $<TARGET_FILE:test_gru> --verbose --batch-size 32 --seq-len 3 --batch-seq 32 32 32 --vector-len 128 --hidden-size 128 --num-layers 1 --in-mode 0 --bias-mode 0 -dir-mode 1 --no-hx
COMMAND $<TARGET_FILE:test_gru> --verbose --batch-size 32 --seq-len 3 --batch-seq 32 32 32 --vector-len 128 --hidden-size 128 --num-layers 1 --in-mode 0 --bias-mode 0 -dir-mode 1 --no-dhy
COMMAND $<TARGET_FILE:test_gru> --verbose --batch-size 32 --seq-len 3 --batch-seq 32 32 32 --vector-len 128 --hidden-size 128 --num-layers 1 --in-mode 0 --bias-mode 0 -dir-mode 1 --no-hx --no-dhy
COMMAND $<TARGET_FILE:test_gru> --verbose --batch-size 32 --seq-len 3 --batch-seq 32 32 32 --vector-len 128 --hidden-size 128 --num-layers 1 --in-mode 0 --bias-mode 0 -dir-mode 0 --no-hy
COMMAND $<TARGET_FILE:test_gru> --verbose --batch-size 32 --seq-len 3 --batch-seq 32 32 32 --vector-len 128 --hidden-size 128 --num-layers 1 --in-mode 0 --bias-mode 0 -dir-mode 0 --no-dhx
COMMAND $<TARGET_FILE:test_gru> --verbose --batch-size 32 --seq-len 3 --batch-seq 32 32 32 --vector-len 128 --hidden-size 128 --num-layers 1 --in-mode 0 --bias-mode 0 -dir-mode 0 --no-hy --no-dhx
COMMAND $<TARGET_FILE:test_gru> --verbose --batch-size 32 --seq-len 3 --batch-seq 32 32 32 --vector-len 128 --hidden-size 128 --num-layers 1 --in-mode 0 --bias-mode 0 -dir-mode 1 --no-hy
COMMAND $<TARGET_FILE:test_gru> --verbose --batch-size 32 --seq-len 3 --batch-seq 32 32 32 --vector-len 128 --hidden-size 128 --num-layers 1 --in-mode 0 --bias-mode 0 -dir-mode 1 --no-dhx
COMMAND $<TARGET_FILE:test_gru> --verbose --batch-size 32 --seq-len 3 --batch-seq 32 32 32 --vector-len 128 --hidden-size 128 --num-layers 1 --in-mode 0 --bias-mode 0 -dir-mode 1 --no-hy --no-dhx
COMMAND $<TARGET_FILE:test_gru> --verbose --batch-size 32 --seq-len 3 --batch-seq 32 32 32 --vector-len 128 --hidden-size 128 --num-layers 1 --in-mode 0 --bias-mode 0 -dir-mode 0 --no-hx --no-dhy --no-hy --no-dhx
COMMAND $<TARGET_FILE:test_gru> --verbose --batch-size 32 --seq-len 3 --batch-seq 32 32 32 --vector-len 128 --hidden-size 128 --num-layers 1 --in-mode 0 --bias-mode 0 -dir-mode 1 --no-hx --no-dhy --no-hy --no-dhx
)

add_custom_test(test_lstm_extra SKIP_UNLESS_ALL GFX103X_ENABLED GFX110X_ENABLED
COMMAND $<TARGET_FILE:test_lstm> --verbose --batch-size 32 --seq-len 3 --batch-seq 32 32 32 --vector-len 128 --hidden-size 128 --num-layers 1 --in-mode 0 --bias-mode 0 -dir-mode 0 --no-hx
COMMAND $<TARGET_FILE:test_lstm> --verbose --batch-size 32 --seq-len 3 --batch-seq 32 32 32 --vector-len 128 --hidden-size 128 --num-layers 1 --in-mode 0 --bias-mode 0 -dir-mode 0 --no-dhy
COMMAND $<TARGET_FILE:test_lstm> --verbose --batch-size 32 --seq-len 3 --batch-seq 32 32 32 --vector-len 128 --hidden-size 128 --num-layers 1 --in-mode 0 --bias-mode 0 -dir-mode 0 --no-hx --no-dhy
COMMAND $<TARGET_FILE:test_lstm> --verbose --batch-size 32 --seq-len 3 --batch-seq 32 32 32 --vector-len 128 --hidden-size 128 --num-layers 1 --in-mode 0 --bias-mode 0 -dir-mode 0 --no-cx
COMMAND $<TARGET_FILE:test_lstm> --verbose --batch-size 32 --seq-len 3 --batch-seq 32 32 32 --vector-len 128 --hidden-size 128 --num-layers 1 --in-mode 0 --bias-mode 0 -dir-mode 0 --no-hx --no-cx
COMMAND $<TARGET_FILE:test_lstm> --verbose --batch-size 32 --seq-len 3 --batch-seq 32 32 32 --vector-len 128 --hidden-size 128 --num-layers 1 --in-mode 0 --bias-mode 0 -dir-mode 0 --no-dcy
COMMAND $<TARGET_FILE:test_lstm> --verbose --batch-size 32 --seq-len 3 --batch-seq 32 32 32 --vector-len 128 --hidden-size 128 --num-layers 1 --in-mode 0 --bias-mode 0 -dir-mode 0 --no-cx --no-dcy
COMMAND $<TARGET_FILE:test_lstm> --verbose --batch-size 32 --seq-len 3 --batch-seq 32 32 32 --vector-len 128 --hidden-size 128 --num-layers 1 --in-mode 0 --bias-mode 0 -dir-mode 1 --no-hx
COMMAND $<TARGET_FILE:test_lstm> --verbose --batch-size 32 --seq-len 3 --batch-seq 32 32 32 --vector-len 128 --hidden-size 128 --num-layers 1 --in-mode 0 --bias-mode 0 -dir-mode 1 --no-dhy
COMMAND $<TARGET_FILE:test_lstm> --verbose --batch-size 32 --seq-len 3 --batch-seq 32 32 32 --vector-len 128 --hidden-size 128 --num-layers 1 --in-mode 0 --bias-mode 0 -dir-mode 1 --no-hx --no-dhy
COMMAND $<TARGET_FILE:test_lstm> --verbose --batch-size 32 --seq-len 3 --batch-seq 32 32 32 --vector-len 128 --hidden-size 128 --num-layers 1 --in-mode 0 --bias-mode 0 -dir-mode 1 --no-cx
COMMAND $<TARGET_FILE:test_lstm> --verbose --batch-size 32 --seq-len 3 --batch-seq 32 32 32 --vector-len 128 --hidden-size 128 --num-layers 1 --in-mode 0 --bias-mode 0 -dir-mode 1 --no-hx --no-cx
COMMAND $<TARGET_FILE:test_lstm> --verbose --batch-size 32 --seq-len 3 --batch-seq 32 32 32 --vector-len 128 --hidden-size 128 --num-layers 1 --in-mode 0 --bias-mode 0 -dir-mode 1 --no-dcy
COMMAND $<TARGET_FILE:test_lstm> --verbose --batch-size 32 --seq-len 3 --batch-seq 32 32 32 --vector-len 128 --hidden-size 128 --num-layers 1 --in-mode 0 --bias-mode 0 -dir-mode 1 --no-cx --no-dcy
COMMAND $<TARGET_FILE:test_lstm> --verbose --batch-size 32 --seq-len 3 --batch-seq 32 32 32 --vector-len 128 --hidden-size 128 --num-layers 1 --in-mode 0 --bias-mode 0 -dir-mode 0 --no-hy
COMMAND $<TARGET_FILE:test_lstm> --verbose --batch-size 32 --seq-len 3 --batch-seq 32 32 32 --vector-len 128 --hidden-size 128 --num-layers 1 --in-mode 0 --bias-mode 0 -dir-mode 0 --no-dhx
COMMAND $<TARGET_FILE:test_lstm> --verbose --batch-size 32 --seq-len 3 --batch-seq 32 32 32 --vector-len 128 --hidden-size 128 --num-layers 1 --in-mode 0 --bias-mode 0 -dir-mode 0 --no-hy --no-dhx
COMMAND $<TARGET_FILE:test_lstm> --verbose --batch-size 32 --seq-len 3 --batch-seq 32 32 32 --vector-len 128 --hidden-size 128 --num-layers 1 --in-mode 0 --bias-mode 0 -dir-mode 0 --no-cy
COMMAND $<TARGET_FILE:test_lstm> --verbose --batch-size 32 --seq-len 3 --batch-seq 32 32 32 --vector-len 128 --hidden-size 128 --num-layers 1 --in-mode 0 --bias-mode 0 -dir-mode 0 --no-hy --no-cy
COMMAND $<TARGET_FILE:test_lstm> --verbose --batch-size 32 --seq-len 3 --batch-seq 32 32 32 --vector-len 128 --hidden-size 128 --num-layers 1 --in-mode 0 --bias-mode 0 -dir-mode 0 --no-dcx
COMMAND $<TARGET_FILE:test_lstm> --verbose --batch-size 32 --seq-len 3 --batch-seq 32 32 32 --vector-len 128 --hidden-size 128 --num-layers 1 --in-mode 0 --bias-mode 0 -dir-mode 0 --no-cy --no-dcx
COMMAND $<TARGET_FILE:test_lstm> --verbose --batch-size 32 --seq-len 3 --batch-seq 32 32 32 --vector-len 128 --hidden-size 128 --num-layers 1 --in-mode 0 --bias-mode 0 -dir-mode 1 --no-hy
COMMAND $<TARGET_FILE:test_lstm> --verbose --batch-size 32 --seq-len 3 --batch-seq 32 32 32 --vector-len 128 --hidden-size 128 --num-layers 1 --in-mode 0 --bias-mode 0 -dir-mode 1 --no-dhx
COMMAND $<TARGET_FILE:test_lstm> --verbose --batch-size 32 --seq-len 3 --batch-seq 32 32 32 --vector-len 128 --hidden-size 128 --num-layers 1 --in-mode 0 --bias-mode 0 -dir-mode 1 --no-hy --no-dhx
COMMAND $<TARGET_FILE:test_lstm> --verbose --batch-size 32 --seq-len 3 --batch-seq 32 32 32 --vector-len 128 --hidden-size 128 --num-layers 1 --in-mode 0 --bias-mode 0 -dir-mode 1 --no-cy
COMMAND $<TARGET_FILE:test_lstm> --verbose --batch-size 32 --seq-len 3 --batch-seq 32 32 32 --vector-len 128 --hidden-size 128 --num-layers 1 --in-mode 0 --bias-mode 0 -dir-mode 1 --no-hy --no-cy
COMMAND $<TARGET_FILE:test_lstm> --verbose --batch-size 32 --seq-len 3 --batch-seq 32 32 32 --vector-len 128 --hidden-size 128 --num-layers 1 --in-mode 0 --bias-mode 0 -dir-mode 1 --no-dcx
COMMAND $<TARGET_FILE:test_lstm> --verbose --batch-size 32 --seq-len 3 --batch-seq 32 32 32 --vector-len 128 --hidden-size 128 --num-layers 1 --in-mode 0 --bias-mode 0 -dir-mode 1 --no-cy --no-dcx
COMMAND $<TARGET_FILE:test_lstm> --verbose --batch-size 32 --seq-len 3 --batch-seq 32 32 32 --vector-len 128 --hidden-size 128 --num-layers 1 --in-mode 0 --bias-mode 0 -dir-mode 0 --no-hx --no-dhy --no-cx --no-dcy --no-hy --no-dhx --no-cy --no-dcx
COMMAND $<TARGET_FILE:test_lstm> --verbose --batch-size 32 --seq-len 3 --batch-seq 32 32 32 --vector-len 128 --hidden-size 128 --num-layers 1 --in-mode 0 --bias-mode 0 -dir-mode 1 --no-hx --no-dhy --no-cx --no-dcy --no-hy --no-dhx --no-cy --no-dcx
)


add_custom_test(test_conv_extra SKIP_UNLESS_ALL GFX103X_ENABLED GFX110X_ENABLED
# COMMAND	$<TARGET_FILE:test_conv2d>	--verbose	--input	1	1	1	1	--weights	1	1	2	2	--pads_strides_dilations	0	0	3	3	1	1
COMMAND	$<TARGET_FILE:test_conv2d>	--verbose	--input	4	1	161	700	--weights	4	1	5	20	--pads_strides_dilations	0	0	2	2	1	1
COMMAND	$<TARGET_FILE:test_conv2d>	--verbose	--input	4	1	161	700	--weights	4	1	5	20	--pads_strides_dilations	0	0	2	2	1	1
COMMAND	$<TARGET_FILE:test_conv2d>	--verbose	--input	4	32	79	341	--weights	4	32	5	10	--pads_strides_dilations	0	0	2	2	1	1
COMMAND	$<TARGET_FILE:test_conv2d>	--verbose	--input	4	32	79	341	--weights	4	32	5	10	--pads_strides_dilations	0	0	2	2	1	1
COMMAND	$<TARGET_FILE:test_conv2d>	--verbose	--input	4	3	227	227	--weights	4	3	11	11	--pads_strides_dilations	0	0	4	4	1	1
COMMAND	$<TARGET_FILE:test_conv2d>	--verbose	--input	4	3	224	224	--weights	4	3	11	11	--pads_strides_dilations	2	2	4	4	1	1
COMMAND	$<TARGET_FILE:test_conv2d>	--verbose	--input	16	1	48	480	--weights	16	1	3	3	--pads_strides_dilations	1	1	1	1	1	1
# Forward disabled since FFT fails verification for the forward direction
COMMAND	$<TARGET_FILE:test_conv2d>	--verbose	--input	32	64	27	27	--weights	192	64	5	5	--pads_strides_dilations	2	2	1	1	1	1 --disable-forward
# COMMAND	$<TARGET_FILE:test_conv2d>	--verbose	--input	4	64	14	14	--weights	24	64	5	5	--pads_strides_dilations	2	2	1	1	1	1
COMMAND	$<TARGET_FILE:test_conv2d>	--verbose	--input	4	96	14	14	--weights	32	96	5	5	--pads_strides_dilations	2	2	1	1	1	1
COMMAND	$<TARGET_FILE:test_conv2d>	--verbose	--input	4	16	14	14	--weights	4	16	5	5	--pads_strides_dilations	2	2	1	1	1	1
COMMAND	$<TARGET_FILE:test_conv2d>	--verbose	--input	4	32	14	14	--weights	4	32	5	5	--pads_strides_dilations	2	2	1	1	1	1

COMMAND $<TARGET_FILE:test_conv2d> ${MIOPEN_TEST_FLOAT_ARG} --input 16 3 64 128 --weights 96 3 11 11 --pads_strides_dilations 0 0 1 1 1 1 ${MIOPEN_TEST_FLAGS_ARGS}
COMMAND $<TARGET_FILE:test_conv2d> ${MIOPEN_TEST_FLOAT_ARG} --input 16 3 32 32 --weights 96 3 11 11 --pads_strides_dilations 0 0 2 2 1 1  ${MIOPEN_TEST_FLAGS_ARGS}
COMMAND $<TARGET_FILE:test_conv2d> ${MIOPEN_TEST_FLOAT_ARG} --input 16 3 64 128 --weights 96 3 11 11 --pads_strides_dilations 5 5 2 2 1 1 ${MIOPEN_TEST_FLAGS_ARGS}
COMMAND $<TARGET_FILE:test_conv2d> ${MIOPEN_TEST_FLOAT_ARG} --input 16 3 32 32 --weights 96 3 11 11 --pads_strides_dilations 5 5 2 2 1 1  ${MIOPEN_TEST_FLAGS_ARGS}

COMMAND $<TARGET_FILE:test_conv2d> ${MIOPEN_TEST_FLOAT_ARG} --input 2 16 1024 2048 --weights 32 16 3 3 --pads_strides_dilations 0 0 1 1 1 1 ${MIOPEN_TEST_FLAGS_ARGS}
COMMAND $<TARGET_FILE:test_conv2d> ${MIOPEN_TEST_FLOAT_ARG} --input 2 16 1024 2048 --weights 32 16 3 3 --pads_strides_dilations 1 1 1 1 1 1 ${MIOPEN_TEST_FLAGS_ARGS}
COMMAND $<TARGET_FILE:test_conv2d> ${MIOPEN_TEST_FLOAT_ARG} --input 2 16 3072 3072 --weights 32 16 3 3 --pads_strides_dilations 0 0 2 2 1 1 ${MIOPEN_TEST_FLAGS_ARGS}
COMMAND $<TARGET_FILE:test_conv2d> ${MIOPEN_TEST_FLOAT_ARG} --input 2 16 3072 3072 --weights 32 16 3 3 --pads_strides_dilations 2 2 2 2 1 1 ${MIOPEN_TEST_FLAGS_ARGS}

COMMAND $<TARGET_FILE:test_conv2d> ${MIOPEN_TEST_FLOAT_ARG} --input 128 320 1 7 --weights 256 320 1 1 --pads_strides_dilations 0 0 1 1 1 1 ${MIOPEN_TEST_FLAGS_ARGS}
COMMAND $<TARGET_FILE:test_conv2d> ${MIOPEN_TEST_FLOAT_ARG} --input 128 1024 1 7 --weights 2048 1024 1 1 --pads_strides_dilations 1 1 1 1 1 1 ${MIOPEN_TEST_FLAGS_ARGS}
COMMAND $<TARGET_FILE:test_conv2d> ${MIOPEN_TEST_FLOAT_ARG} --input 352 192 7 1 --weights 320 192 1 1 --pads_strides_dilations 0 0 1 1 1 1 ${MIOPEN_TEST_FLAGS_ARGS}
COMMAND $<TARGET_FILE:test_conv2d> ${MIOPEN_TEST_FLOAT_ARG} --input 352 16 7 1 --weights 32 16 1 1 --pads_strides_dilations 2 2 1 1 1 1 ${MIOPEN_TEST_FLAGS_ARGS}
)

if(NOT WORKAROUND_FROM_PR147) #disabled too many errors
add_custom_test(test_conv3d_extra SKIP_UNLESS_ALL GFX103X_ENABLED GFX110X_ENABLED
    COMMAND $<TARGET_FILE:test_conv3d> ${MIOPEN_TEST_FLOAT_ARG} --input 2 16 50 50 50 --weights 32 16 5 5 5 --pads_strides_dilations 0 0 0 1 1 1 1 1 1 ${MIOPEN_TEST_FLAGS_ARGS}
    COMMAND $<TARGET_FILE:test_conv3d> ${MIOPEN_TEST_FLOAT_ARG} --input 2 16 50  50 50 --weights 32 16 5 5 5 --pads_strides_dilations 0 0 0 2 2 2 1 1 1 ${MIOPEN_TEST_FLAGS_ARGS}
    COMMAND $<TARGET_FILE:test_conv3d> ${MIOPEN_TEST_FLOAT_ARG} --input 2 16 50 50 50 --weights 32 16 5 5 5 --pads_strides_dilations 2 2 2 1 1 1 1 1 1 ${MIOPEN_TEST_FLAGS_ARGS}
    COMMAND $<TARGET_FILE:test_conv3d> ${MIOPEN_TEST_FLOAT_ARG} --input 2 16 50 50 50 --weights 32 16 5 5 5 --pads_strides_dilations 0 0 0 1 1 1 2 2 2 ${MIOPEN_TEST_FLAGS_ARGS}
    COMMAND $<TARGET_FILE:test_conv3d> ${MIOPEN_TEST_FLOAT_ARG} --input 1 16 4 161 700 --weights 16 16 3 11 11 --pads_strides_dilations 1 1 1 1 1 1 1 1 1 ${MIOPEN_TEST_FLAGS_ARGS}
    COMMAND $<TARGET_FILE:test_conv3d> ${MIOPEN_TEST_FLOAT_ARG} --input 1 16 4 161 700 --weights 16 16 3 11 11 --pads_strides_dilations 0 0 0 1 1 1 1 1 1 ${MIOPEN_TEST_FLAGS_ARGS}
    COMMAND $<TARGET_FILE:test_conv3d> ${MIOPEN_TEST_FLOAT_ARG} --input 1 16 4 161 700 --weights 16 16 3 11 11 --pads_strides_dilations 0 0 0 2 2 2 1 1 1 ${MIOPEN_TEST_FLAGS_ARGS}
    COMMAND $<TARGET_FILE:test_conv3d> ${MIOPEN_TEST_FLOAT_ARG} --input 1 16 4 140 602 --weights 16 16 3 11 11 --pads_strides_dilations 1 1 1 1 1 1 1 1 1 ${MIOPEN_TEST_FLAGS_ARGS}
    COMMAND $<TARGET_FILE:test_conv3d> ${MIOPEN_TEST_FLOAT_ARG} --input 1 16 4 140 602 --weights 16 16 3 11 11 --pads_strides_dilations 0 0 0 1 1 1 1 1 1 ${MIOPEN_TEST_FLAGS_ARGS}
)
endif()

add_custom_test(test_conv_trans SKIP_UNLESS_ALL GFX103X_ENABLED GFX110X_ENABLED
COMMAND	$<TARGET_FILE:test_conv2d>	--verbose	--input	8	128	28	28	--weights	128	128	1	1	--pads_strides_dilations	0	0	1	1	1	1	--cmode	trans	--pmode	default
COMMAND	$<TARGET_FILE:test_conv2d>	--verbose	--input	8	256	28	28	--weights	256	256	1	1	--pads_strides_dilations	0	0	1	1	1	1	--cmode	trans	--pmode	same
COMMAND	$<TARGET_FILE:test_conv2d>	--verbose	--input	8	32	28	28	--weights	32	32	5	5	--pads_strides_dilations	0	0	2	2	1	1	--cmode	trans	--pmode	default
COMMAND	$<TARGET_FILE:test_conv2d>	--verbose	--input	8	512	14	14	--weights	512	512	1	1	--pads_strides_dilations	0	0	2	2	1	1	--cmode	trans	--pmode	same
COMMAND	$<TARGET_FILE:test_conv2d>	--verbose	--input	8	512	4	4	--weights	512	512	1	1	--pads_strides_dilations	0	0	1	1	1	1	--cmode	trans	--pmode	valid
COMMAND	$<TARGET_FILE:test_conv2d>	--verbose	--input	8	64	56	56	--weights	64	64	1	1	--pads_strides_dilations	0	0	2	2	1	1	--cmode	trans	--pmode	valid
COMMAND	$<TARGET_FILE:test_conv2d>	--verbose	--input	100	3	64	64	--weights	3	3	1	1	--pads_strides_dilations	2	2	1	1	1	1	--cmode	trans	--pmode	default
COMMAND	$<TARGET_FILE:test_conv2d>	--verbose	--input	100	6	4	4	--weights	6	4	1	1	--pads_strides_dilations	2	2	1	1	1	1	--cmode	trans	--pmode	default
COMMAND	$<TARGET_FILE:test_conv2d>	--verbose	--input	8	128	28	28	--weights	128	16	1	1	--pads_strides_dilations	0	0	1	1	1	1	--cmode	trans	--pmode	default	--group-count	8
COMMAND	$<TARGET_FILE:test_conv2d>	--verbose	--input	8	256	28	28	--weights	256	64	1	1	--pads_strides_dilations	0	0	1	1	1	1	--cmode	trans	--pmode	same	--group-count	4
COMMAND	$<TARGET_FILE:test_conv2d>	--verbose	--input	8	32	28	28	--weights	32	1	5	5	--pads_strides_dilations	0	0	2	2	1	1	--cmode	trans	--pmode	default	--group-count	32
COMMAND	$<TARGET_FILE:test_conv2d>	--verbose	--input	8	512	14	14	--weights	512	16	1	1	--pads_strides_dilations	0	0	2	2	1	1	--cmode	trans	--pmode	same	--group-count	32
COMMAND	$<TARGET_FILE:test_conv2d>	--verbose	--input	8	512	4	4	--weights	512	16	1	1	--pads_strides_dilations	0	0	1	1	1	1	--cmode	trans	--pmode	valid	--group-count	32
COMMAND	$<TARGET_FILE:test_conv2d>	--verbose	--input	8	64	56	56	--weights	64	2	1	1	--pads_strides_dilations	0	0	2	2	1	1	--cmode	trans	--pmode	valid	--group-count	32
COMMAND	$<TARGET_FILE:test_conv2d>	--verbose	--input	100	3	64	64	--weights	3	3	1	1	--pads_strides_dilations	2	2	1	1	1	1	--cmode	trans	--pmode	default	--group-count	3
COMMAND	$<TARGET_FILE:test_conv2d>	--verbose	--input	100	6	4	4	--weights	6	4	1	1	--pads_strides_dilations	2	2	1	1	1	1	--cmode	trans	--pmode	default	--group-count	2
)


add_custom_test(test_conv_3d SKIP_UNLESS_ALL GFX103X_ENABLED GFX110X_ENABLED
COMMAND $<TARGET_FILE:test_conv3d> --verbose --conv_dim_type conv3d --input 16    32   4    9     9  --weights    64    32   3  3    3  --pads_strides_dilations  0  0  0    2  2   2    1   1   1  --group-count   1   --cmode conv   --pmode   default
COMMAND $<TARGET_FILE:test_conv3d> --verbose --conv_dim_type conv3d --input  4     3   4  227   227  --weights     4     3   3 11   11  --pads_strides_dilations  0  0  0    1  1   1    1   1   1  --group-count   1   --cmode conv   --pmode   default
COMMAND $<TARGET_FILE:test_conv3d> --verbose --conv_dim_type conv3d --input 16   128   4   56    56  --weights   256     4   3  3    3  --pads_strides_dilations  1  1  1    1  1   1    1   1   1  --group-count   32  --cmode conv   --pmode   default
COMMAND $<TARGET_FILE:test_conv3d> --verbose --conv_dim_type conv3d --input 16   128  56   56    56  --weights   256     4   3  3    3  --pads_strides_dilations  1  2  3    1  1   1    1   2   3  --group-count   32  --cmode conv   --pmode   default
COMMAND $<TARGET_FILE:test_conv3d> --verbose --conv_dim_type conv3d --input  4     4   4  161   700  --weights    32     1   3  5   20  --pads_strides_dilations  1  1  1    2  2   2    1   1   1  --group-count   4   --cmode conv   --pmode   default
COMMAND $<TARGET_FILE:test_conv3d> --verbose --conv_dim_type conv3d --input  8   512   4   28    28  --weights   512   128   1  1    1  --pads_strides_dilations  0  0  0    1  1   1    1   1   1  --group-count   4   --cmode conv   --pmode   same
COMMAND $<TARGET_FILE:test_conv3d> --verbose --conv_dim_type conv3d --input  8   512   4   56    56  --weights   512   128   1  1    1  --pads_strides_dilations  0  0  0    2  2   2    1   1   1  --group-count   4   --cmode conv   --pmode   same
COMMAND $<TARGET_FILE:test_conv3d> --verbose --conv_dim_type conv3d --input  8   512   3   14    14  --weights   512   128   1  1    1  --pads_strides_dilations  0  0  0    2  2   2    1   1   1  --trans_output_pads 0 0 0 --group-count   1   --cmode trans  --pmode   same
COMMAND $<TARGET_FILE:test_conv3d> --verbose --conv_dim_type conv3d --input 16    64   3    4     4  --weights    64    32   1  3    3  --pads_strides_dilations  0  0  0    2  2   2    1   1   1  --trans_output_pads 0 0 0 --group-count   4   --cmode trans  --pmode   default
COMMAND $<TARGET_FILE:test_conv3d> --verbose --conv_dim_type conv3d --input 16    32   4    9     9  --weights    64    32   3  3    3  --pads_strides_dilations  0  0  0    1  2   3    1   2   3  --group-count   1   --cmode conv   --pmode   default
COMMAND $<TARGET_FILE:test_conv3d> --verbose --conv_dim_type conv3d --input  4     3   4  227   227  --weights     4     3   3 11   11  --pads_strides_dilations  0  0  0    1  1   1    1   2   3  --group-count   1   --cmode conv   --pmode   default
COMMAND $<TARGET_FILE:test_conv3d> --verbose --conv_dim_type conv3d --input 16   128   4   56    56  --weights   256     4   3  3    3  --pads_strides_dilations  1  2  3    1  1   1    1   2   3  --group-count   32  --cmode conv   --pmode   default
COMMAND $<TARGET_FILE:test_conv3d> --verbose --conv_dim_type conv3d --input  4     4   4  161   700  --weights    32     1   3  5   20  --pads_strides_dilations  1  2  3    1  2   3    1   2   3  --group-count   4   --cmode conv   --pmode   default
COMMAND $<TARGET_FILE:test_conv3d> --verbose --conv_dim_type conv3d --input  8   512   4   28    28  --weights   512   128   1  1    1  --pads_strides_dilations  0  0  0    1  1   1    1   2   3  --group-count   4   --cmode conv   --pmode   same
COMMAND $<TARGET_FILE:test_conv3d> --verbose --conv_dim_type conv3d --input  8   512   4   56    56  --weights   512   128   1  1    1  --pads_strides_dilations  0  0  0    1  2   3    1   2   3  --group-count   4   --cmode conv   --pmode   same
COMMAND $<TARGET_FILE:test_conv3d> --verbose --conv_dim_type conv3d --input  8   512   3   14    14  --weights   512   128   1  1    1  --pads_strides_dilations  0  0  0    1  2   3    1   2   3  --trans_output_pads 0 0 0 --group-count   1   --cmode trans  --pmode   same
COMMAND $<TARGET_FILE:test_conv3d> --verbose --conv_dim_type conv3d --input 16    64   3    4     4  --weights    64    32   1  3    3  --pads_strides_dilations  0  0  0    1  2   3    1   2   3  --trans_output_pads 0 0 0 --group-count   4   --cmode trans  --pmode   default
)

set(DYNAMIC_IMPLICITGEMM_COMMON
    MIOPEN_FIND_MODE=normal)
set(DYNAMIC_IMPLICITGEMM_ENVS
    ${DYNAMIC_IMPLICITGEMM_COMMON}
    MIOPEN_DEBUG_FIND_ONLY_SOLVER=ConvAsmImplicitGemmV4R1DynamicFwd)
set(DYNAMIC_IMPLICITGEMM_1X1_ENVS
    ${DYNAMIC_IMPLICITGEMM_COMMON}
    MIOPEN_DEBUG_FIND_ONLY_SOLVER=ConvAsmImplicitGemmV4R1DynamicFwd_1x1)
set(DYNAMIC_IMPLICITGEMM_FWD_GTC_DYNAMIC_XDLOPS_ENVS
    ${DYNAMIC_IMPLICITGEMM_COMMON}
    MIOPEN_DEBUG_FIND_ONLY_SOLVER=ConvAsmImplicitGemmGTCDynamicFwdXdlops)
set(DYNAMIC_IMPLICITGEMM_BWD_ENVS
    ${DYNAMIC_IMPLICITGEMM_COMMON}
    MIOPEN_DEBUG_FIND_ONLY_SOLVER=ConvAsmImplicitGemmV4R1DynamicBwd)
set(DYNAMIC_IMPLICITGEMM_WRW_ENVS
    ${DYNAMIC_IMPLICITGEMM_COMMON}
    MIOPEN_DEBUG_FIND_ONLY_SOLVER=ConvAsmImplicitGemmV4R1DynamicWrw)
set(DYNAMIC_IMPLICITGEMM_BWD_ENVS_XDLOPS
    ${DYNAMIC_IMPLICITGEMM_COMMON}
    MIOPEN_DEBUG_FIND_ONLY_SOLVER=ConvAsmImplicitGemmGTCDynamicBwdXdlops)
set(DYNAMIC_IMPLICITGEMM_WRW_ENVS_XDLOPS
    ${DYNAMIC_IMPLICITGEMM_COMMON}
    MIOPEN_DEBUG_FIND_ONLY_SOLVER=ConvAsmImplicitGemmGTCDynamicWrwXdlops)
set(DYNAMIC_IMPLICITGEMM_XDLOPS_NHWC_FWD_ENVS
    ${DYNAMIC_IMPLICITGEMM_COMMON}
    MIOPEN_DEBUG_FIND_ONLY_SOLVER=ConvAsmImplicitGemmGTCDynamicFwdXdlopsNHWC)
set(DYNAMIC_IMPLICITGEMM_XDLOPS_NHWC_BWD_ENVS
    ${DYNAMIC_IMPLICITGEMM_COMMON}
    MIOPEN_DEBUG_FIND_ONLY_SOLVER=ConvAsmImplicitGemmGTCDynamicBwdXdlopsNHWC)

if(${CODECOV_TEST})
    add_custom_test(test_conv_igemm_dynamic_small GFX908_DISABLED GFX90A_DISABLED SKIP_XNACK_ON
    COMMAND ${DYNAMIC_IMPLICITGEMM_ENVS}     $<TARGET_FILE:test_conv2d> --verbose --input  32  32 17 17 --weights 32  32 1 7 --pads_strides_dilations 0 3 1 1 1 1 --disable-backward-data --disable-backward-weights --disable-validation
    COMMAND ${DYNAMIC_IMPLICITGEMM_WRW_ENVS} $<TARGET_FILE:test_conv2d> --verbose --input  64  64 28 28 --weights 32  64 1 1 --pads_strides_dilations 0 0 1 1 1 1 --disable-forward --disable-backward-data --disable-validation
    COMMAND ${DYNAMIC_IMPLICITGEMM_BWD_ENVS} $<TARGET_FILE:test_conv2d> --verbose --input  64  64 28 28 --weights 16  64 1 1 --pads_strides_dilations 0 0 1 1 1 1 --disable-forward --disable-backward-weights --disable-validation
    )
    set_tests_properties(test_conv_igemm_dynamic_small PROPERTIES COST 800)
else()
    add_custom_test(test_conv_igemm_dynamic_small GFX908_DISABLED GFX90A_DISABLED SKIP_XNACK_ON
    COMMAND ${DYNAMIC_IMPLICITGEMM_ENVS}     $<TARGET_FILE:test_conv2d> --verbose --input  16  16 56 56 --weights 64  16 1 1 --pads_strides_dilations 0 0 1 1 1 1 --disable-backward-data --disable-backward-weights
    COMMAND ${DYNAMIC_IMPLICITGEMM_ENVS}     $<TARGET_FILE:test_conv2d> --verbose --input  16  64 34 34 --weights 64  64 3 3 --pads_strides_dilations 0 0 1 1 1 1 --disable-backward-data --disable-backward-weights
    COMMAND ${DYNAMIC_IMPLICITGEMM_ENVS}     $<TARGET_FILE:test_conv2d> --verbose --input  32  32 17 17 --weights 32  32 1 7 --pads_strides_dilations 0 3 1 1 1 1 --disable-backward-data --disable-backward-weights
    COMMAND ${DYNAMIC_IMPLICITGEMM_1X1_ENVS} $<TARGET_FILE:test_conv2d> --verbose --input  16 384  8  8 --weights 64 384 1 1 --pads_strides_dilations 0 0 1 1 1 1 --disable-backward-data --disable-backward-weights
    COMMAND ${DYNAMIC_IMPLICITGEMM_WRW_ENVS} $<TARGET_FILE:test_conv2d> --verbose --input  64  64 28 28 --weights 32  64 1 1 --pads_strides_dilations 0 0 1 1 1 1 --disable-forward --disable-backward-data
    COMMAND ${DYNAMIC_IMPLICITGEMM_WRW_ENVS} $<TARGET_FILE:test_conv2d> --verbose --input  16  128 36 36 --weights 32  128 1 1 --pads_strides_dilations 0 0 1 1 1 1 --disable-forward --disable-backward-data
    COMMAND ${DYNAMIC_IMPLICITGEMM_BWD_ENVS} $<TARGET_FILE:test_conv2d> --verbose --input  64  64 28 28 --weights 16  64 1 1 --pads_strides_dilations 0 0 1 1 1 1 --disable-forward --disable-backward-weights
    COMMAND ${DYNAMIC_IMPLICITGEMM_BWD_ENVS} $<TARGET_FILE:test_conv2d> --verbose --input  16  128 36 36 --weights 32  128 1 1 --pads_strides_dilations 0 0 1 1 1 1 --disable-forward --disable-backward-weights
    )
endif() #if CODECOV_TEST

add_custom_test(test_conv_igemm_dynamic SKIP_UNLESS_ALL GFX908_DISABLED GFX90A_DISABLED SKIP_XNACK_ON
COMMAND ${DYNAMIC_IMPLICITGEMM_ENVS}     $<TARGET_FILE:test_conv2d> --verbose --input  64   64 56 56 --weights 256  64  1 1 --pads_strides_dilations 0 0 1 1 1 1 --disable-backward-data --disable-backward-weights
COMMAND ${DYNAMIC_IMPLICITGEMM_ENVS}     $<TARGET_FILE:test_conv2d> --verbose --input  64  256 34 34 --weights 256  256 3 3 --pads_strides_dilations 0 0 1 1 1 1 --disable-backward-data --disable-backward-weights
COMMAND ${DYNAMIC_IMPLICITGEMM_ENVS}     $<TARGET_FILE:test_conv2d> --verbose --input 128  128 35 35 --weights 128  128 3 3 --pads_strides_dilations 0 0 2 2 1 1 --disable-backward-data --disable-backward-weights
COMMAND ${DYNAMIC_IMPLICITGEMM_ENVS}     $<TARGET_FILE:test_conv2d> --verbose --input  64 1536  8  8 --weights 256 1536 1 1 --pads_strides_dilations 0 0 1 1 1 1 --disable-backward-data --disable-backward-weights
COMMAND ${DYNAMIC_IMPLICITGEMM_ENVS}     $<TARGET_FILE:test_conv2d> --verbose --input 128   48  7  7 --weights 128   48 5 5 --pads_strides_dilations 2 2 1 1 1 1 --disable-backward-data --disable-backward-weights
COMMAND ${DYNAMIC_IMPLICITGEMM_ENVS}     $<TARGET_FILE:test_conv2d> --verbose --input 128  128 17 17 --weights 128  128 1 7 --pads_strides_dilations 0 3 1 1 1 1 --disable-backward-data --disable-backward-weights
COMMAND ${DYNAMIC_IMPLICITGEMM_1X1_ENVS} $<TARGET_FILE:test_conv2d> --verbose --input 128  256 28 28 --weights 128  256 1 1 --pads_strides_dilations 0 0 1 1 1 1 --disable-backward-data --disable-backward-weights
COMMAND ${DYNAMIC_IMPLICITGEMM_1X1_ENVS} $<TARGET_FILE:test_conv2d> --verbose --input  64 1536  8  8 --weights 256 1536 1 1 --pads_strides_dilations 0 0 1 1 1 1 --disable-backward-data --disable-backward-weights
COMMAND ${DYNAMIC_IMPLICITGEMM_1X1_ENVS} $<TARGET_FILE:test_conv2d> --verbose --input 128  768 17 17 --weights 128  768 1 1 --pads_strides_dilations 0 0 1 1 1 1 --disable-backward-data --disable-backward-weights
COMMAND ${DYNAMIC_IMPLICITGEMM_WRW_ENVS} $<TARGET_FILE:test_conv2d> --verbose --input  64   64 56 56 --weights 256  64  1 1 --pads_strides_dilations 0 0 1 1 1 1 --disable-forward --disable-backward-data
COMMAND ${DYNAMIC_IMPLICITGEMM_WRW_ENVS} $<TARGET_FILE:test_conv2d> --verbose --input  32  128 34 34 --weights 64  128  3 3 --pads_strides_dilations 0 0 1 1 1 1 --disable-forward --disable-backward-data
COMMAND ${DYNAMIC_IMPLICITGEMM_WRW_ENVS} $<TARGET_FILE:test_conv2d> --verbose --input 128  128 35 35 --weights 128  128 3 3 --pads_strides_dilations 1 1 1 1 1 1 --disable-forward --disable-backward-data
COMMAND ${DYNAMIC_IMPLICITGEMM_WRW_ENVS} $<TARGET_FILE:test_conv2d> --verbose --input 128  256 56 56 --weights 64  256 1 1 --pads_strides_dilations 0 0 1 1 1 1 --disable-forward --disable-backward-data
COMMAND ${DYNAMIC_IMPLICITGEMM_WRW_ENVS} $<TARGET_FILE:test_conv2d> --verbose --input  64  512 28 28 --weights 256 512 1 1 --pads_strides_dilations 0 0 2 2 1 1 --disable-forward --disable-backward-data
COMMAND ${DYNAMIC_IMPLICITGEMM_WRW_ENVS} $<TARGET_FILE:test_conv2d> --verbose --input  64  512 14 14 --weights 256 512 1 1 --pads_strides_dilations 0 0 1 1 1 1 --disable-forward --disable-backward-data
COMMAND ${DYNAMIC_IMPLICITGEMM_BWD_ENVS} $<TARGET_FILE:test_conv2d> --verbose --input  64   64 56 56 --weights 256  64  1 1 --pads_strides_dilations 0 0 1 1 1 1 --disable-forward --disable-backward-weights
COMMAND ${DYNAMIC_IMPLICITGEMM_BWD_ENVS} $<TARGET_FILE:test_conv2d> --verbose --input  32  128 34 34 --weights 64  128  3 3 --pads_strides_dilations 0 0 1 1 1 1 --disable-forward --disable-backward-weights
COMMAND ${DYNAMIC_IMPLICITGEMM_BWD_ENVS} $<TARGET_FILE:test_conv2d> --verbose --input 128  128 35 35 --weights 128  128 3 3 --pads_strides_dilations 1 1 1 1 1 1 --disable-forward --disable-backward-weights
COMMAND ${DYNAMIC_IMPLICITGEMM_BWD_ENVS} $<TARGET_FILE:test_conv2d> --verbose --input 128  256 56 56 --weights 64  256 1 1 --pads_strides_dilations 0 0 1 1 1 1 --disable-forward --disable-backward-weights
)

add_custom_test(test_conv_igemm_dynamic_xdlops_bwd SKIP_UNLESS_ALL HALF_ENABLED GFX90A_DISABLED GFX900_DISABLED GFX906_DISABLED SKIP_XNACK_ON
COMMAND ${DYNAMIC_IMPLICITGEMM_BWD_ENVS_XDLOPS} $<TARGET_FILE:test_conv2d> ${MIOPEN_TEST_FLOAT_ARG} --verbose --input  64  64 28 28 --weights 16  64 1 1 --pads_strides_dilations 0 0 1 1 1 1 --disable-forward --disable-backward-weights
COMMAND ${DYNAMIC_IMPLICITGEMM_BWD_ENVS_XDLOPS} $<TARGET_FILE:test_conv2d> ${MIOPEN_TEST_FLOAT_ARG} --verbose --input  16  128 36 36 --weights 32  128 1 1 --pads_strides_dilations 0 0 1 1 1 1 --disable-forward --disable-backward-weights
COMMAND ${DYNAMIC_IMPLICITGEMM_BWD_ENVS_XDLOPS} $<TARGET_FILE:test_conv2d> ${MIOPEN_TEST_FLOAT_ARG} --verbose --input  64   64 56 56 --weights 256  64  1 1 --pads_strides_dilations 0 0 1 1 1 1 --disable-forward --disable-backward-weights
COMMAND ${DYNAMIC_IMPLICITGEMM_BWD_ENVS_XDLOPS} $<TARGET_FILE:test_conv2d> ${MIOPEN_TEST_FLOAT_ARG} --verbose --input  64  224 17 17 --weights 224  224  1 7 --pads_strides_dilations 0 3 1 1 1 1 --disable-forward --disable-backward-weights
COMMAND ${DYNAMIC_IMPLICITGEMM_BWD_ENVS_XDLOPS} $<TARGET_FILE:test_conv2d> ${MIOPEN_TEST_FLOAT_ARG} --verbose --input  128  128 35 35 --weights 256  128  3 3 --pads_strides_dilations 1 1 1 1 1 1 --disable-forward --disable-backward-weights
COMMAND ${DYNAMIC_IMPLICITGEMM_BWD_ENVS_XDLOPS} $<TARGET_FILE:test_conv2d> ${MIOPEN_TEST_FLOAT_ARG} --verbose --input  128  128 64 64 --weights 256  128  3 3 --pads_strides_dilations 1 1 2 2 1 1 --disable-forward --disable-backward-weights
COMMAND ${DYNAMIC_IMPLICITGEMM_BWD_ENVS_XDLOPS} $<TARGET_FILE:test_conv2d> ${MIOPEN_TEST_FLOAT_ARG} --verbose --input  128  768 17 17 --weights 256  768  3 3 --pads_strides_dilations 1 1 1 1 2 2 --disable-forward --disable-backward-weights
COMMAND ${DYNAMIC_IMPLICITGEMM_BWD_ENVS_XDLOPS} $<TARGET_FILE:test_conv2d> ${MIOPEN_TEST_FLOAT_ARG} --verbose --input  3  256 28 28 --weights 80  256  1 1 --pads_strides_dilations 0 0 1 1 1 1 --disable-forward --disable-backward-weights
COMMAND ${DYNAMIC_IMPLICITGEMM_BWD_ENVS_XDLOPS} $<TARGET_FILE:test_conv2d> ${MIOPEN_TEST_FLOAT_ARG} --verbose --input  2  256 12 18 --weights 256  256  3 3 --pads_strides_dilations 1 1 1 1 1 1 --disable-forward --disable-backward-weights
COMMAND ${DYNAMIC_IMPLICITGEMM_BWD_ENVS_XDLOPS} $<TARGET_FILE:test_conv2d> ${MIOPEN_TEST_FLOAT_ARG} --verbose --input  400  256 7 7 --weights 1024  256  7 7 --pads_strides_dilations 0 0 1 1 1 1 --disable-forward --disable-backward-weights
COMMAND ${DYNAMIC_IMPLICITGEMM_BWD_ENVS_XDLOPS} $<TARGET_FILE:test_conv2d> ${MIOPEN_TEST_FLOAT_ARG} --verbose --input  400  256 1 1 --weights 1024  256  1 1 --pads_strides_dilations 0 0 1 1 1 1 --disable-forward --disable-backward-weights
COMMAND ${DYNAMIC_IMPLICITGEMM_BWD_ENVS_XDLOPS} $<TARGET_FILE:test_conv2d> ${MIOPEN_TEST_FLOAT_ARG} --verbose --input  8  16 5 5 --weights 8  16  2 2 --pads_strides_dilations 0 0 1 1 1 1 --disable-forward --disable-backward-weights
# ho=wo=1 stride=2
COMMAND ${DYNAMIC_IMPLICITGEMM_BWD_ENVS_XDLOPS} $<TARGET_FILE:test_conv2d> ${MIOPEN_TEST_FLOAT_ARG} --verbose --input  256 2048 2 2 --weights 1024  2048  1 1 --pads_strides_dilations 0 0 2 2 1 1 --disable-forward --disable-backward-weights
)

# TODO: disabled for WORKAROUND_ISSUE_1979
#add_custom_test(test_conv_igemm_dynamic_xdlops_bwd_group SKIP_UNLESS_ALL HALF_ENABLED FLOAT_DISABLED GFX90A_DISABLED GFX900_DISABLED GFX906_DISABLED SKIP_XNACK_ON
#COMMAND ${DYNAMIC_IMPLICITGEMM_BWD_ENVS_XDLOPS} $<TARGET_FILE:test_conv2d> ${MIOPEN_TEST_FLOAT_ARG} --verbose --input  64  32 28 28 --weights 16  16 1 1 --pads_strides_dilations 0 0 1 1 1 1 --group-count 2 --disable-forward --disable-backward-weights
#COMMAND ${DYNAMIC_IMPLICITGEMM_BWD_ENVS_XDLOPS} $<TARGET_FILE:test_conv2d> ${MIOPEN_TEST_FLOAT_ARG} --verbose --input  16  64 17 17 --weights 64  16 1 1 --pads_strides_dilations 0 0 1 1 1 1 --group-count 4 --disable-forward --disable-backward-weights
#COMMAND ${DYNAMIC_IMPLICITGEMM_BWD_ENVS_XDLOPS} $<TARGET_FILE:test_conv2d> ${MIOPEN_TEST_FLOAT_ARG} --verbose --input  8  128 56 56 --weights 128 16 3 3 --pads_strides_dilations 1 1 1 1 1 1 --group-count 8 --disable-forward --disable-backward-weights
#)

add_custom_test(test_conv_igemm_dynamic_xdlops_bwd_float SKIP_UNLESS_ALL HALF_DISABLED FLOAT_ENABLED GFX90A_DISABLED GFX900_DISABLED GFX906_DISABLED SKIP_XNACK_ON
COMMAND ${DYNAMIC_IMPLICITGEMM_BWD_ENVS_XDLOPS} $<TARGET_FILE:test_conv2d> ${MIOPEN_TEST_FLOAT_ARG} --verbose --input  4  512 128 128 --weights 12  512  1 1 --pads_strides_dilations 0 0 1 1 1 1 --disable-forward --disable-backward-weights
)

# Be careful to add testings for (x=1, y=1, c % 8 != 0) due to WORKAROUND_SWDEV_306318
add_custom_test(test_conv_igemm_dynamic_xdlops_fwd SKIP_UNLESS_ALL HALF_ENABLED GFX90A_DISABLED GFX900_DISABLED GFX906_DISABLED SKIP_XNACK_ON
COMMAND ${DYNAMIC_IMPLICITGEMM_FWD_GTC_DYNAMIC_XDLOPS_ENVS} $<TARGET_FILE:test_conv2d> ${MIOPEN_TEST_FLOAT_ARG} --verbose --input 64 1024 14 14 --weights 1024 1024 1 1 --pads_strides_dilations 0 0 1 1 1 1 --disable-backward-data --disable-backward-weights
COMMAND ${DYNAMIC_IMPLICITGEMM_FWD_GTC_DYNAMIC_XDLOPS_ENVS} $<TARGET_FILE:test_conv2d> ${MIOPEN_TEST_FLOAT_ARG} --verbose --input 64 256 56 56 --weights 512 256 1 1 --pads_strides_dilations 0 0 2 2 1 1 --disable-backward-data --disable-backward-weights
COMMAND ${DYNAMIC_IMPLICITGEMM_FWD_GTC_DYNAMIC_XDLOPS_ENVS} $<TARGET_FILE:test_conv2d> ${MIOPEN_TEST_FLOAT_ARG} --verbose --input 64 2048 7 7 --weights 2048 2048 1 1 --pads_strides_dilations 0 0 1 1 1 1 --disable-backward-data --disable-backward-weights
COMMAND ${DYNAMIC_IMPLICITGEMM_FWD_GTC_DYNAMIC_XDLOPS_ENVS} $<TARGET_FILE:test_conv2d> ${MIOPEN_TEST_FLOAT_ARG} --verbose --input 128 128 17 17 --weights 128 128 7 1 --pads_strides_dilations 3 0 1 1 1 1 --disable-backward-data --disable-backward-weights
COMMAND ${DYNAMIC_IMPLICITGEMM_FWD_GTC_DYNAMIC_XDLOPS_ENVS} $<TARGET_FILE:test_conv2d> ${MIOPEN_TEST_FLOAT_ARG} --verbose --input 128 128 17 17 --weights 128 128 1 7 --pads_strides_dilations 0 3 1 1 1 1 --disable-backward-data --disable-backward-weights
COMMAND ${DYNAMIC_IMPLICITGEMM_FWD_GTC_DYNAMIC_XDLOPS_ENVS} $<TARGET_FILE:test_conv2d> ${MIOPEN_TEST_FLOAT_ARG} --verbose --input 128 192 17 17 --weights 320 192 3 3 --pads_strides_dilations 0 0 2 2 1 1 --disable-backward-data --disable-backward-weights
COMMAND ${DYNAMIC_IMPLICITGEMM_FWD_GTC_DYNAMIC_XDLOPS_ENVS} $<TARGET_FILE:test_conv2d> ${MIOPEN_TEST_FLOAT_ARG} --verbose --input 128 256 35 35 --weights 64 256 1 1 --pads_strides_dilations 0 0 1 1 1 1 --disable-backward-data --disable-backward-weights
COMMAND ${DYNAMIC_IMPLICITGEMM_FWD_GTC_DYNAMIC_XDLOPS_ENVS} $<TARGET_FILE:test_conv2d> ${MIOPEN_TEST_FLOAT_ARG} --verbose --input 128 48 35 35 --weights 64 48 5 5 --pads_strides_dilations 2 2 1 1 1 1 --disable-backward-data --disable-backward-weights
COMMAND ${DYNAMIC_IMPLICITGEMM_FWD_GTC_DYNAMIC_XDLOPS_ENVS} $<TARGET_FILE:test_conv2d> ${MIOPEN_TEST_FLOAT_ARG} --verbose --input 64 512 7 7 --weights 512 512 3 3 --pads_strides_dilations 1 1 1 1 1 1 --disable-backward-data --disable-backward-weights
COMMAND ${DYNAMIC_IMPLICITGEMM_FWD_GTC_DYNAMIC_XDLOPS_ENVS} $<TARGET_FILE:test_conv2d> ${MIOPEN_TEST_FLOAT_ARG} --verbose --input 32 1024 14 14 --weights 2048 1024 1 1 --pads_strides_dilations 0 0 2 2 1 1 --disable-backward-data --disable-backward-weights
COMMAND ${DYNAMIC_IMPLICITGEMM_FWD_GTC_DYNAMIC_XDLOPS_ENVS} $<TARGET_FILE:test_conv2d> ${MIOPEN_TEST_FLOAT_ARG} --verbose --input 2 256 100 104 --weights 12 256 1 1 --pads_strides_dilations 0 0 1 1 1 1 --disable-backward-data --disable-backward-weights
COMMAND ${DYNAMIC_IMPLICITGEMM_FWD_GTC_DYNAMIC_XDLOPS_ENVS} $<TARGET_FILE:test_conv2d> ${MIOPEN_TEST_FLOAT_ARG} --verbose --input 1 256 28 28 --weights 80 256 1 1 --pads_strides_dilations 0 0 1 1 1 1 --disable-backward-data --disable-backward-weights
## ho=wo=1 stride=2
COMMAND ${DYNAMIC_IMPLICITGEMM_FWD_GTC_DYNAMIC_XDLOPS_ENVS} $<TARGET_FILE:test_conv2d> ${MIOPEN_TEST_FLOAT_ARG} --verbose --input  256 2048 2 2 --weights 1024  2048  1 1 --pads_strides_dilations 0 0 2 2 1 1  --disable-backward-data --disable-backward-weights
)

add_custom_test(test_conv_igemm_dynamic_xdlops_fwd_half SKIP_UNLESS_ALL HALF_ENABLED FLOAT_DISABLED GFX90A_DISABLED GFX900_DISABLED GFX906_DISABLED SKIP_XNACK_ON
COMMAND ${DYNAMIC_IMPLICITGEMM_FWD_GTC_DYNAMIC_XDLOPS_ENVS} $<TARGET_FILE:test_conv2d> ${MIOPEN_TEST_FLOAT_ARG} --verbose --input 64 3 224 224 --weights 64 3 7 7 --pads_strides_dilations 3 3 2 2 1 1 --disable-backward-data --disable-backward-weights
COMMAND ${DYNAMIC_IMPLICITGEMM_FWD_GTC_DYNAMIC_XDLOPS_ENVS} $<TARGET_FILE:test_conv2d> ${MIOPEN_TEST_FLOAT_ARG} --verbose --input 64 3 230 230 --weights 64 3 7 7 --pads_strides_dilations 0 0 2 2 1 1 --disable-backward-data --disable-backward-weights
)

add_custom_test(test_conv_igemm_dynamic_xdlops_wrw SKIP_UNLESS_ALL GFX90A_DISABLED GFX900_DISABLED GFX906_DISABLED HALF_ENABLED SKIP_XNACK_ON
COMMAND ${DYNAMIC_IMPLICITGEMM_WRW_ENVS_XDLOPS} $<TARGET_FILE:test_conv2d> ${MIOPEN_TEST_FLOAT_ARG} --verbose --input  64  64 28 28 --weights 32  64 1 1 --pads_strides_dilations 0 0 1 1 1 1 --disable-forward --disable-backward-data
COMMAND ${DYNAMIC_IMPLICITGEMM_WRW_ENVS_XDLOPS} $<TARGET_FILE:test_conv2d> ${MIOPEN_TEST_FLOAT_ARG} --verbose --input  16  128 36 36 --weights 32  128 1 1 --pads_strides_dilations 0 0 1 1 1 1 --disable-forward --disable-backward-data
COMMAND ${DYNAMIC_IMPLICITGEMM_WRW_ENVS_XDLOPS} $<TARGET_FILE:test_conv2d> ${MIOPEN_TEST_FLOAT_ARG} --verbose --input  64   64 56 56 --weights 256  64  1 1 --pads_strides_dilations 0 0 1 1 1 1 --disable-forward --disable-backward-data
COMMAND ${DYNAMIC_IMPLICITGEMM_WRW_ENVS_XDLOPS} $<TARGET_FILE:test_conv2d> ${MIOPEN_TEST_FLOAT_ARG} --verbose --input  64  224 17 17 --weights 224  224  1 7 --pads_strides_dilations 0 3 1 1 1 1 --disable-forward --disable-backward-data
COMMAND ${DYNAMIC_IMPLICITGEMM_WRW_ENVS_XDLOPS} $<TARGET_FILE:test_conv2d> ${MIOPEN_TEST_FLOAT_ARG} --verbose --input  128  128 35 35 --weights 256  128  3 3 --pads_strides_dilations 1 1 1 1 1 1 --disable-forward --disable-backward-data
COMMAND ${DYNAMIC_IMPLICITGEMM_WRW_ENVS_XDLOPS} $<TARGET_FILE:test_conv2d> ${MIOPEN_TEST_FLOAT_ARG} --verbose --input  128  128 64 64 --weights 256  128  3 3 --pads_strides_dilations 1 1 2 2 1 1 --disable-forward --disable-backward-data
COMMAND ${DYNAMIC_IMPLICITGEMM_WRW_ENVS_XDLOPS} $<TARGET_FILE:test_conv2d> ${MIOPEN_TEST_FLOAT_ARG} --verbose --input  128  768 17 17 --weights 256  768  3 3 --pads_strides_dilations 1 1 1 1 2 2 --disable-forward --disable-backward-data
COMMAND ${DYNAMIC_IMPLICITGEMM_WRW_ENVS_XDLOPS} $<TARGET_FILE:test_conv2d> ${MIOPEN_TEST_FLOAT_ARG} --verbose --input  3  256 28 28 --weights 80  256  1 1 --pads_strides_dilations 0 0 1 1 1 1 --disable-forward --disable-backward-data
COMMAND ${DYNAMIC_IMPLICITGEMM_WRW_ENVS_XDLOPS} $<TARGET_FILE:test_conv2d> ${MIOPEN_TEST_FLOAT_ARG} --verbose --input  2  256 12 18 --weights 256  256  3 3 --pads_strides_dilations 1 1 1 1 1 1 --disable-forward --disable-backward-data
COMMAND ${DYNAMIC_IMPLICITGEMM_WRW_ENVS_XDLOPS} $<TARGET_FILE:test_conv2d> ${MIOPEN_TEST_FLOAT_ARG} --verbose --input  4  512 128 128 --weights 12  512  1 1 --pads_strides_dilations 0 0 1 1 1 1 --disable-forward --disable-backward-data
#regression test for issue 540
COMMAND ${DYNAMIC_IMPLICITGEMM_WRW_ENVS_XDLOPS} $<TARGET_FILE:test_conv2d> ${MIOPEN_TEST_FLOAT_ARG} --verbose --input  4 32 79 141 --weights 64 32 5 10 --pads_strides_dilations 0 0 2 2 1 1 --disable-forward --disable-backward-data

COMMAND ${DYNAMIC_IMPLICITGEMM_WRW_ENVS_XDLOPS} $<TARGET_FILE:test_conv2d> ${MIOPEN_TEST_FLOAT_ARG} --verbose --input  400  256 7 7 --weights 1024  256  7 7 --pads_strides_dilations 0 0 1 1 1 1 --disable-forward --disable-backward-data
COMMAND ${DYNAMIC_IMPLICITGEMM_WRW_ENVS_XDLOPS} $<TARGET_FILE:test_conv2d> ${MIOPEN_TEST_FLOAT_ARG} --verbose --input  400  256 1 1 --weights 1024  256  1 1 --pads_strides_dilations 0 0 1 1 1 1 --disable-forward --disable-backward-data
# Regression test for SWDEV-295434 (FP16 only).
COMMAND ${DYNAMIC_IMPLICITGEMM_WRW_ENVS_XDLOPS} $<TARGET_FILE:test_conv2d> ${MIOPEN_TEST_FLOAT_ARG} --verbose --input  120  256 3 3 --weights 340  256  3 3 --pads_strides_dilations 1 1 1 1 1 1 --disable-forward --disable-backward-data
# ho=wo=1 stride=2
COMMAND ${DYNAMIC_IMPLICITGEMM_WRW_ENVS_XDLOPS} $<TARGET_FILE:test_conv2d> ${MIOPEN_TEST_FLOAT_ARG} --verbose --input  256 2048 2 2 --weights 1024  2048  1 1 --pads_strides_dilations 0 0 2 2 1 1  --disable-forward --disable-backward-data
)

add_custom_test(test_conv_igemm_dynamic_xdlops_wrw_half SKIP_UNLESS_ALL GFX900_DISABLED GFX906_DISABLED GFX90A_DISABLED HALF_ENABLED FLOAT_DISABLED SKIP_XNACK_ON
COMMAND ${DYNAMIC_IMPLICITGEMM_WRW_ENVS_XDLOPS} $<TARGET_FILE:test_conv2d> ${MIOPEN_TEST_FLOAT_ARG} --verbose --input  1 3 32 32 --weights 1 3 11 11 --pads_strides_dilations 1 1 2 2 2 1 --disable-forward --disable-backward-data
COMMAND ${DYNAMIC_IMPLICITGEMM_WRW_ENVS_XDLOPS} $<TARGET_FILE:test_conv2d> ${MIOPEN_TEST_FLOAT_ARG} --verbose --input  1 3 224 224 --weights 1 3 3 3 --pads_strides_dilations 0 0 1 1 2 2 --disable-forward --disable-backward-data
COMMAND ${DYNAMIC_IMPLICITGEMM_WRW_ENVS_XDLOPS} $<TARGET_FILE:test_conv2d> ${MIOPEN_TEST_FLOAT_ARG} --verbose --input  1 1 8 8 --weights 1 1 2 2 --pads_strides_dilations 0 0 1 1 2 2 --disable-forward --disable-backward-data
COMMAND ${DYNAMIC_IMPLICITGEMM_WRW_ENVS_XDLOPS} $<TARGET_FILE:test_conv2d> ${MIOPEN_TEST_FLOAT_ARG} --verbose --input  1 128 56 56 --weights 1 128 5 5 --pads_strides_dilations 0 0 2 2 1 1 --disable-forward --disable-backward-data
)

add_custom_test(test_conv_igemm_dynamic_xdlops_nhwc_fwd SKIP_UNLESS_ALL HALF_ENABLED GFX900_DISABLED GFX906_DISABLED SKIP_XNACK_ON
COMMAND ${DYNAMIC_IMPLICITGEMM_XDLOPS_NHWC_FWD_ENVS} $<TARGET_FILE:test_conv2d> ${MIOPEN_TEST_FLOAT_ARG} --verbose --input  64 256  7  7 --weights 128 256 1 1 --pads_strides_dilations 0 0 1 1 1 1 --disable-backward-data --disable-backward-weights --in_layout NHWC --fil_layout NHWC --out_layout NHWC
COMMAND ${DYNAMIC_IMPLICITGEMM_XDLOPS_NHWC_FWD_ENVS} $<TARGET_FILE:test_conv2d> ${MIOPEN_TEST_FLOAT_ARG} --verbose --input  32 160 73 73 --weights  64 160 1 1 --pads_strides_dilations 0 0 1 1 1 1 --disable-backward-data --disable-backward-weights --in_layout NHWC --fil_layout NHWC --out_layout NHWC
COMMAND ${DYNAMIC_IMPLICITGEMM_XDLOPS_NHWC_FWD_ENVS} $<TARGET_FILE:test_conv2d> ${MIOPEN_TEST_FLOAT_ARG} --verbose --input  16  64 56 56 --weights  64  64 1 1 --pads_strides_dilations 0 0 1 1 1 1 --disable-backward-data --disable-backward-weights --in_layout NHWC --fil_layout NHWC --out_layout NHWC
COMMAND ${DYNAMIC_IMPLICITGEMM_XDLOPS_NHWC_FWD_ENVS} $<TARGET_FILE:test_conv2d> ${MIOPEN_TEST_FLOAT_ARG} --verbose --input   2 256 40 52 --weights 256 256 1 1 --pads_strides_dilations 0 0 1 1 1 1 --disable-backward-data --disable-backward-weights --in_layout NHWC --fil_layout NHWC --out_layout NHWC
COMMAND ${DYNAMIC_IMPLICITGEMM_XDLOPS_NHWC_FWD_ENVS} $<TARGET_FILE:test_conv2d> ${MIOPEN_TEST_FLOAT_ARG} --verbose --input   2  64 59 57 --weights  12  64 1 1 --pads_strides_dilations 0 0 1 1 1 1 --disable-backward-data --disable-backward-weights --in_layout NHWC --fil_layout NHWC --out_layout NHWC
COMMAND ${DYNAMIC_IMPLICITGEMM_XDLOPS_NHWC_FWD_ENVS} $<TARGET_FILE:test_conv2d> ${MIOPEN_TEST_FLOAT_ARG} --verbose --input  32 128 14 14 --weights  64 128 1 1 --pads_strides_dilations 0 0 2 2 1 1 --disable-backward-data --disable-backward-weights --in_layout NHWC --fil_layout NHWC --out_layout NHWC
COMMAND ${DYNAMIC_IMPLICITGEMM_XDLOPS_NHWC_FWD_ENVS} $<TARGET_FILE:test_conv2d> ${MIOPEN_TEST_FLOAT_ARG} --verbose --input  64  64 17 17 --weights 192  64 1 7 --pads_strides_dilations 0 3 1 1 1 1 --disable-backward-data --disable-backward-weights --in_layout NHWC --fil_layout NHWC --out_layout NHWC
COMMAND ${DYNAMIC_IMPLICITGEMM_XDLOPS_NHWC_FWD_ENVS} $<TARGET_FILE:test_conv2d> ${MIOPEN_TEST_FLOAT_ARG} --verbose --input  64  64 17 17 --weights 192  64 7 1 --pads_strides_dilations 3 0 1 1 1 1 --disable-backward-data --disable-backward-weights --in_layout NHWC --fil_layout NHWC --out_layout NHWC
COMMAND ${DYNAMIC_IMPLICITGEMM_XDLOPS_NHWC_FWD_ENVS} $<TARGET_FILE:test_conv2d> ${MIOPEN_TEST_FLOAT_ARG} --verbose --input   4 128 28 28 --weights 128 128 2 2 --pads_strides_dilations 0 0 2 2 1 1 --disable-backward-data --disable-backward-weights --in_layout NHWC --fil_layout NHWC --out_layout NHWC
COMMAND ${DYNAMIC_IMPLICITGEMM_XDLOPS_NHWC_FWD_ENVS} $<TARGET_FILE:test_conv2d> ${MIOPEN_TEST_FLOAT_ARG} --verbose --input  32 128  8  8 --weights 192 128 3 1 --pads_strides_dilations 1 0 1 1 1 1 --disable-backward-data --disable-backward-weights --in_layout NHWC --fil_layout NHWC --out_layout NHWC
COMMAND ${DYNAMIC_IMPLICITGEMM_XDLOPS_NHWC_FWD_ENVS} $<TARGET_FILE:test_conv2d> ${MIOPEN_TEST_FLOAT_ARG} --verbose --input  64 192 17 17 --weights 160 192 3 3 --pads_strides_dilations 0 0 2 2 1 1 --disable-backward-data --disable-backward-weights --in_layout NHWC --fil_layout NHWC --out_layout NHWC
COMMAND ${DYNAMIC_IMPLICITGEMM_XDLOPS_NHWC_FWD_ENVS} $<TARGET_FILE:test_conv2d> ${MIOPEN_TEST_FLOAT_ARG} --verbose --input  64  32 73 73 --weights  64  32 3 3 --pads_strides_dilations 1 1 1 1 1 1 --disable-backward-data --disable-backward-weights --in_layout NHWC --fil_layout NHWC --out_layout NHWC
COMMAND ${DYNAMIC_IMPLICITGEMM_XDLOPS_NHWC_FWD_ENVS} $<TARGET_FILE:test_conv2d> ${MIOPEN_TEST_FLOAT_ARG} --verbose --input  16  64 56 56 --weights  64  64 3 3 --pads_strides_dilations 1 1 1 1 1 1 --disable-backward-data --disable-backward-weights --in_layout NHWC --fil_layout NHWC --out_layout NHWC
COMMAND ${DYNAMIC_IMPLICITGEMM_XDLOPS_NHWC_FWD_ENVS} $<TARGET_FILE:test_conv2d> ${MIOPEN_TEST_FLOAT_ARG} --verbose --input  64   3 78 78 --weights  64   3 7 7 --pads_strides_dilations 0 0 2 2 1 1 --disable-backward-data --disable-backward-weights --in_layout NHWC --fil_layout NHWC --out_layout NHWC
COMMAND ${DYNAMIC_IMPLICITGEMM_XDLOPS_NHWC_FWD_ENVS} $<TARGET_FILE:test_conv2d> ${MIOPEN_TEST_FLOAT_ARG} --verbose --input  16 192 17 17 --weights 224 192 1 7 --pads_strides_dilations 0 3 1 1 1 1 --disable-backward-data --disable-backward-weights --in_layout NHWC --fil_layout NHWC --out_layout NHWC
COMMAND ${DYNAMIC_IMPLICITGEMM_XDLOPS_NHWC_FWD_ENVS} $<TARGET_FILE:test_conv2d> ${MIOPEN_TEST_FLOAT_ARG} --verbose --input  16   3 17 17 --weights  64   3 1 1 --pads_strides_dilations 0 0 1 1 1 1 --disable-backward-data --disable-backward-weights --in_layout NHWC --fil_layout NHWC --out_layout NHWC
COMMAND ${DYNAMIC_IMPLICITGEMM_XDLOPS_NHWC_FWD_ENVS} $<TARGET_FILE:test_conv2d> ${MIOPEN_TEST_FLOAT_ARG} --verbose --input   2  64 19 19 --weights 510  64 3 3 --pads_strides_dilations 1 1 1 1 1 1 --disable-backward-data --disable-backward-weights --in_layout NHWC --fil_layout NHWC --out_layout NHWC
# tensor larger than 4GB
COMMAND ${DYNAMIC_IMPLICITGEMM_XDLOPS_NHWC_FWD_ENVS} $<TARGET_FILE:test_conv2d> ${MIOPEN_TEST_FLOAT_ARG} --verbose --input 2048  1 512 1024 --weights 1  1 1 1 --pads_strides_dilations 0 0 1 1 1 1 --disable-backward-data --disable-backward-weights --in_layout NHWC --fil_layout NHWC --out_layout NHWC
# ho=wo=1 stride=2
COMMAND ${DYNAMIC_IMPLICITGEMM_XDLOPS_NHWC_FWD_ENVS} $<TARGET_FILE:test_conv2d> ${MIOPEN_TEST_FLOAT_ARG} --verbose --input  256 2048 2 2 --weights 1024  2048  1 1 --pads_strides_dilations 0 0 2 2 1 1 --disable-backward-data --disable-backward-weights --in_layout NHWC --fil_layout NHWC --out_layout NHWC
)

add_custom_test(test_conv_igemm_dynamic_xdlops_nhwc_fwd_nchw SKIP_UNLESS_ALL HALF_ENABLED GFX900_DISABLED GFX906_DISABLED SKIP_XNACK_ON
COMMAND ${DYNAMIC_IMPLICITGEMM_XDLOPS_NHWC_FWD_ENVS} $<TARGET_FILE:test_conv2d> ${MIOPEN_TEST_FLOAT_ARG} --verbose --input  64 256   7   7 --weights 128 256 1 1 --pads_strides_dilations 0 0 1 1 1 1 --disable-backward-data --disable-backward-weights
COMMAND ${DYNAMIC_IMPLICITGEMM_XDLOPS_NHWC_FWD_ENVS} $<TARGET_FILE:test_conv2d> ${MIOPEN_TEST_FLOAT_ARG} --verbose --input  32 160  73  73 --weights  64 160 1 1 --pads_strides_dilations 0 0 1 1 1 1 --disable-backward-data --disable-backward-weights
COMMAND ${DYNAMIC_IMPLICITGEMM_XDLOPS_NHWC_FWD_ENVS} $<TARGET_FILE:test_conv2d> ${MIOPEN_TEST_FLOAT_ARG} --verbose --input  16  64  56  56 --weights  64  64 1 1 --pads_strides_dilations 0 0 1 1 1 1 --disable-backward-data --disable-backward-weights
COMMAND ${DYNAMIC_IMPLICITGEMM_XDLOPS_NHWC_FWD_ENVS} $<TARGET_FILE:test_conv2d> ${MIOPEN_TEST_FLOAT_ARG} --verbose --input   2 256  40  52 --weights 256 256 1 1 --pads_strides_dilations 0 0 1 1 1 1 --disable-backward-data --disable-backward-weights
COMMAND ${DYNAMIC_IMPLICITGEMM_XDLOPS_NHWC_FWD_ENVS} $<TARGET_FILE:test_conv2d> ${MIOPEN_TEST_FLOAT_ARG} --verbose --input   2  64  59  57 --weights  12  64 1 1 --pads_strides_dilations 0 0 1 1 1 1 --disable-backward-data --disable-backward-weights
COMMAND ${DYNAMIC_IMPLICITGEMM_XDLOPS_NHWC_FWD_ENVS} $<TARGET_FILE:test_conv2d> ${MIOPEN_TEST_FLOAT_ARG} --verbose --input  32 128  14  14 --weights  64 128 1 1 --pads_strides_dilations 0 0 2 2 1 1 --disable-backward-data --disable-backward-weights
COMMAND ${DYNAMIC_IMPLICITGEMM_XDLOPS_NHWC_FWD_ENVS} $<TARGET_FILE:test_conv2d> ${MIOPEN_TEST_FLOAT_ARG} --verbose --input  64  64  17  17 --weights 192  64 1 7 --pads_strides_dilations 0 3 1 1 1 1 --disable-backward-data --disable-backward-weights
COMMAND ${DYNAMIC_IMPLICITGEMM_XDLOPS_NHWC_FWD_ENVS} $<TARGET_FILE:test_conv2d> ${MIOPEN_TEST_FLOAT_ARG} --verbose --input  64  64  17  17 --weights 192  64 7 1 --pads_strides_dilations 3 0 1 1 1 1 --disable-backward-data --disable-backward-weights
COMMAND ${DYNAMIC_IMPLICITGEMM_XDLOPS_NHWC_FWD_ENVS} $<TARGET_FILE:test_conv2d> ${MIOPEN_TEST_FLOAT_ARG} --verbose --input   4 128  28  28 --weights 128 128 2 2 --pads_strides_dilations 0 0 2 2 1 1 --disable-backward-data --disable-backward-weights
COMMAND ${DYNAMIC_IMPLICITGEMM_XDLOPS_NHWC_FWD_ENVS} $<TARGET_FILE:test_conv2d> ${MIOPEN_TEST_FLOAT_ARG} --verbose --input  32 128   8   8 --weights 192 128 3 1 --pads_strides_dilations 1 0 1 1 1 1 --disable-backward-data --disable-backward-weights
COMMAND ${DYNAMIC_IMPLICITGEMM_XDLOPS_NHWC_FWD_ENVS} $<TARGET_FILE:test_conv2d> ${MIOPEN_TEST_FLOAT_ARG} --verbose --input  64 192  17  17 --weights 160 192 3 3 --pads_strides_dilations 0 0 2 2 1 1 --disable-backward-data --disable-backward-weights
COMMAND ${DYNAMIC_IMPLICITGEMM_XDLOPS_NHWC_FWD_ENVS} $<TARGET_FILE:test_conv2d> ${MIOPEN_TEST_FLOAT_ARG} --verbose --input  64  32  73  73 --weights  64  32 3 3 --pads_strides_dilations 1 1 1 1 1 1 --disable-backward-data --disable-backward-weights
COMMAND ${DYNAMIC_IMPLICITGEMM_XDLOPS_NHWC_FWD_ENVS} $<TARGET_FILE:test_conv2d> ${MIOPEN_TEST_FLOAT_ARG} --verbose --input  16  64  56  56 --weights  64  64 3 3 --pads_strides_dilations 1 1 1 1 1 1 --disable-backward-data --disable-backward-weights
COMMAND ${DYNAMIC_IMPLICITGEMM_XDLOPS_NHWC_FWD_ENVS} $<TARGET_FILE:test_conv2d> ${MIOPEN_TEST_FLOAT_ARG} --verbose --input  64   3  78  78 --weights  64   3 7 7 --pads_strides_dilations 0 0 2 2 1 1 --disable-backward-data --disable-backward-weights
COMMAND ${DYNAMIC_IMPLICITGEMM_XDLOPS_NHWC_FWD_ENVS} $<TARGET_FILE:test_conv2d> ${MIOPEN_TEST_FLOAT_ARG} --verbose --input  16 192  17  17 --weights 224 192 1 7 --pads_strides_dilations 0 3 1 1 1 1 --disable-backward-data --disable-backward-weights
COMMAND ${DYNAMIC_IMPLICITGEMM_XDLOPS_NHWC_FWD_ENVS} $<TARGET_FILE:test_conv2d> ${MIOPEN_TEST_FLOAT_ARG} --verbose --input  16   3  17  17 --weights  64   3 1 1 --pads_strides_dilations 0 0 1 1 1 1 --disable-backward-data --disable-backward-weights
COMMAND ${DYNAMIC_IMPLICITGEMM_XDLOPS_NHWC_FWD_ENVS} $<TARGET_FILE:test_conv2d> ${MIOPEN_TEST_FLOAT_ARG} --verbose --input   2  64  19  19 --weights 510  64 3 3 --pads_strides_dilations 1 1 1 1 1 1 --disable-backward-data --disable-backward-weights
# TODO: disabled for WORKAROUND_ISSUE_1979
#COMMAND ${DYNAMIC_IMPLICITGEMM_XDLOPS_NHWC_FWD_ENVS} $<TARGET_FILE:test_conv2d> ${MIOPEN_TEST_FLOAT_ARG} --verbose --input  16   3 224 224 --weights  63   1 3 3 --pads_strides_dilations 1 1 1 1 1 1 --group-count 3 --disable-backward-data --disable-backward-weights
)

add_custom_test(test_conv_igemm_dynamic_xdlops_nhwc_bwd SKIP_UNLESS_ALL HALF_ENABLED GFX900_DISABLED GFX906_DISABLED SKIP_XNACK_ON
COMMAND ${DYNAMIC_IMPLICITGEMM_XDLOPS_NHWC_BWD_ENVS} $<TARGET_FILE:test_conv2d> ${MIOPEN_TEST_FLOAT_ARG} --verbose --input  64 256  7  7 --weights 128 256 1 1 --pads_strides_dilations 0 0 1 1 1 1 --disable-forward --disable-backward-weights --in_layout NHWC --fil_layout NHWC --out_layout NHWC
COMMAND ${DYNAMIC_IMPLICITGEMM_XDLOPS_NHWC_BWD_ENVS} $<TARGET_FILE:test_conv2d> ${MIOPEN_TEST_FLOAT_ARG} --verbose --input  32 160 73 73 --weights  64 160 1 1 --pads_strides_dilations 0 0 1 1 1 1 --disable-forward --disable-backward-weights --in_layout NHWC --fil_layout NHWC --out_layout NHWC
COMMAND ${DYNAMIC_IMPLICITGEMM_XDLOPS_NHWC_BWD_ENVS} $<TARGET_FILE:test_conv2d> ${MIOPEN_TEST_FLOAT_ARG} --verbose --input  16  64 56 56 --weights  64  64 1 1 --pads_strides_dilations 0 0 1 1 1 1 --disable-forward --disable-backward-weights --in_layout NHWC --fil_layout NHWC --out_layout NHWC
COMMAND ${DYNAMIC_IMPLICITGEMM_XDLOPS_NHWC_BWD_ENVS} $<TARGET_FILE:test_conv2d> ${MIOPEN_TEST_FLOAT_ARG} --verbose --input   2 256 40 52 --weights 256 256 1 1 --pads_strides_dilations 0 0 1 1 1 1 --disable-forward --disable-backward-weights --in_layout NHWC --fil_layout NHWC --out_layout NHWC
COMMAND ${DYNAMIC_IMPLICITGEMM_XDLOPS_NHWC_BWD_ENVS} $<TARGET_FILE:test_conv2d> ${MIOPEN_TEST_FLOAT_ARG} --verbose --input   2  64 32 28 --weights  64  64 1 1 --pads_strides_dilations 0 0 1 1 1 1 --disable-forward --disable-backward-weights --in_layout NHWC --fil_layout NHWC --out_layout NHWC
COMMAND ${DYNAMIC_IMPLICITGEMM_XDLOPS_NHWC_BWD_ENVS} $<TARGET_FILE:test_conv2d> ${MIOPEN_TEST_FLOAT_ARG} --verbose --input  32 128 14 14 --weights  64 128 1 1 --pads_strides_dilations 0 0 2 2 1 1 --disable-forward --disable-backward-weights --in_layout NHWC --fil_layout NHWC --out_layout NHWC
COMMAND ${DYNAMIC_IMPLICITGEMM_XDLOPS_NHWC_BWD_ENVS} $<TARGET_FILE:test_conv2d> ${MIOPEN_TEST_FLOAT_ARG} --verbose --input  64  64 17 17 --weights 192  64 1 7 --pads_strides_dilations 0 3 1 1 1 1 --disable-forward --disable-backward-weights --in_layout NHWC --fil_layout NHWC --out_layout NHWC
COMMAND ${DYNAMIC_IMPLICITGEMM_XDLOPS_NHWC_BWD_ENVS} $<TARGET_FILE:test_conv2d> ${MIOPEN_TEST_FLOAT_ARG} --verbose --input  64  64 17 17 --weights 192  64 7 1 --pads_strides_dilations 3 0 1 1 1 1 --disable-forward --disable-backward-weights --in_layout NHWC --fil_layout NHWC --out_layout NHWC
COMMAND ${DYNAMIC_IMPLICITGEMM_XDLOPS_NHWC_BWD_ENVS} $<TARGET_FILE:test_conv2d> ${MIOPEN_TEST_FLOAT_ARG} --verbose --input   4 128 28 28 --weights 128 128 2 2 --pads_strides_dilations 0 0 2 2 1 1 --disable-forward --disable-backward-weights --in_layout NHWC --fil_layout NHWC --out_layout NHWC
COMMAND ${DYNAMIC_IMPLICITGEMM_XDLOPS_NHWC_BWD_ENVS} $<TARGET_FILE:test_conv2d> ${MIOPEN_TEST_FLOAT_ARG} --verbose --input  32 128  8  8 --weights 192 128 3 1 --pads_strides_dilations 1 0 1 1 1 1 --disable-forward --disable-backward-weights --in_layout NHWC --fil_layout NHWC --out_layout NHWC
COMMAND ${DYNAMIC_IMPLICITGEMM_XDLOPS_NHWC_BWD_ENVS} $<TARGET_FILE:test_conv2d> ${MIOPEN_TEST_FLOAT_ARG} --verbose --input  64 192 17 17 --weights 160 192 3 3 --pads_strides_dilations 0 0 2 2 1 1 --disable-forward --disable-backward-weights --in_layout NHWC --fil_layout NHWC --out_layout NHWC
COMMAND ${DYNAMIC_IMPLICITGEMM_XDLOPS_NHWC_BWD_ENVS} $<TARGET_FILE:test_conv2d> ${MIOPEN_TEST_FLOAT_ARG} --verbose --input  64  32 73 73 --weights  64  32 3 3 --pads_strides_dilations 1 1 1 1 1 1 --disable-forward --disable-backward-weights --in_layout NHWC --fil_layout NHWC --out_layout NHWC
COMMAND ${DYNAMIC_IMPLICITGEMM_XDLOPS_NHWC_BWD_ENVS} $<TARGET_FILE:test_conv2d> ${MIOPEN_TEST_FLOAT_ARG} --verbose --input  16  64 56 56 --weights  64  64 3 3 --pads_strides_dilations 1 1 1 1 1 1 --disable-forward --disable-backward-weights --in_layout NHWC --fil_layout NHWC --out_layout NHWC
COMMAND ${DYNAMIC_IMPLICITGEMM_XDLOPS_NHWC_BWD_ENVS} $<TARGET_FILE:test_conv2d> ${MIOPEN_TEST_FLOAT_ARG} --verbose --input  16  16 25 25 --weights  64  16 3 3 --pads_strides_dilations 0 0 1 1 1 1 --disable-forward --disable-backward-weights --in_layout NHWC --fil_layout NHWC --out_layout NHWC
COMMAND ${DYNAMIC_IMPLICITGEMM_XDLOPS_NHWC_BWD_ENVS} $<TARGET_FILE:test_conv2d> ${MIOPEN_TEST_FLOAT_ARG} --verbose --input  15 256 1  1  --weights 340 256 3 3 --pads_strides_dilations 1 1 1 1 1 1 --disable-forward --disable-backward-weights --in_layout NHWC --fil_layout NHWC --out_layout NHWC
COMMAND ${DYNAMIC_IMPLICITGEMM_XDLOPS_NHWC_BWD_ENVS} $<TARGET_FILE:test_conv2d> ${MIOPEN_TEST_FLOAT_ARG} --verbose --input  15 128 10 10 --weights 340 128 3 3 --pads_strides_dilations 1 1 1 1 1 1 --disable-forward --disable-backward-weights --in_layout NHWC --fil_layout NHWC --out_layout NHWC
COMMAND ${DYNAMIC_IMPLICITGEMM_XDLOPS_NHWC_BWD_ENVS} $<TARGET_FILE:test_conv2d> ${MIOPEN_TEST_FLOAT_ARG} --verbose --input   2  64 19 19 --weights 510  64 3 3 --pads_strides_dilations 1 1 1 1 1 1 --disable-forward --disable-backward-weights --in_layout NHWC --fil_layout NHWC --out_layout NHWC
# tensor larger than 4GB
COMMAND ${DYNAMIC_IMPLICITGEMM_XDLOPS_NHWC_BWD_ENVS} $<TARGET_FILE:test_conv2d> ${MIOPEN_TEST_FLOAT_ARG} --verbose --input 2048  1 512 1024 --weights 1  1 1 1 --pads_strides_dilations 0 0 1 1 1 1 --disable-forward --disable-backward-weights --in_layout NHWC --fil_layout NHWC --out_layout NHWC
# ho=wo=1 stride=2
COMMAND ${DYNAMIC_IMPLICITGEMM_XDLOPS_NHWC_BWD_ENVS} $<TARGET_FILE:test_conv2d> ${MIOPEN_TEST_FLOAT_ARG} --verbose --input  256 2048 2 2 --weights 1024  2048  1 1 --pads_strides_dilations 0 0 2 2 1 1  --disable-forward --disable-backward-weights --in_layout NHWC --fil_layout NHWC --out_layout NHWC
)

add_custom_test(test_conv_igemm_dynamic_xdlops_nhwc_bwd_nchw SKIP_UNLESS_ALL HALF_ENABLED GFX900_DISABLED GFX906_DISABLED SKIP_XNACK_ON
COMMAND ${DYNAMIC_IMPLICITGEMM_XDLOPS_NHWC_BWD_ENVS} $<TARGET_FILE:test_conv2d> ${MIOPEN_TEST_FLOAT_ARG} --verbose --input  64 256  7  7 --weights 128 256 1 1 --pads_strides_dilations 0 0 1 1 1 1 --disable-forward --disable-backward-weights
COMMAND ${DYNAMIC_IMPLICITGEMM_XDLOPS_NHWC_BWD_ENVS} $<TARGET_FILE:test_conv2d> ${MIOPEN_TEST_FLOAT_ARG} --verbose --input  32 160 73 73 --weights  64 160 1 1 --pads_strides_dilations 0 0 1 1 1 1 --disable-forward --disable-backward-weights
COMMAND ${DYNAMIC_IMPLICITGEMM_XDLOPS_NHWC_BWD_ENVS} $<TARGET_FILE:test_conv2d> ${MIOPEN_TEST_FLOAT_ARG} --verbose --input  16  64 56 56 --weights  64  64 1 1 --pads_strides_dilations 0 0 1 1 1 1 --disable-forward --disable-backward-weights
COMMAND ${DYNAMIC_IMPLICITGEMM_XDLOPS_NHWC_BWD_ENVS} $<TARGET_FILE:test_conv2d> ${MIOPEN_TEST_FLOAT_ARG} --verbose --input   2 256 40 52 --weights 256 256 1 1 --pads_strides_dilations 0 0 1 1 1 1 --disable-forward --disable-backward-weights
COMMAND ${DYNAMIC_IMPLICITGEMM_XDLOPS_NHWC_BWD_ENVS} $<TARGET_FILE:test_conv2d> ${MIOPEN_TEST_FLOAT_ARG} --verbose --input   2  64 32 28 --weights  64  64 1 1 --pads_strides_dilations 0 0 1 1 1 1 --disable-forward --disable-backward-weights
COMMAND ${DYNAMIC_IMPLICITGEMM_XDLOPS_NHWC_BWD_ENVS} $<TARGET_FILE:test_conv2d> ${MIOPEN_TEST_FLOAT_ARG} --verbose --input  32 128 14 14 --weights  64 128 1 1 --pads_strides_dilations 0 0 2 2 1 1 --disable-forward --disable-backward-weights
COMMAND ${DYNAMIC_IMPLICITGEMM_XDLOPS_NHWC_BWD_ENVS} $<TARGET_FILE:test_conv2d> ${MIOPEN_TEST_FLOAT_ARG} --verbose --input  64  64 17 17 --weights 192  64 1 7 --pads_strides_dilations 0 3 1 1 1 1 --disable-forward --disable-backward-weights
COMMAND ${DYNAMIC_IMPLICITGEMM_XDLOPS_NHWC_BWD_ENVS} $<TARGET_FILE:test_conv2d> ${MIOPEN_TEST_FLOAT_ARG} --verbose --input  64  64 17 17 --weights 192  64 7 1 --pads_strides_dilations 3 0 1 1 1 1 --disable-forward --disable-backward-weights
COMMAND ${DYNAMIC_IMPLICITGEMM_XDLOPS_NHWC_BWD_ENVS} $<TARGET_FILE:test_conv2d> ${MIOPEN_TEST_FLOAT_ARG} --verbose --input   4 128 28 28 --weights 128 128 2 2 --pads_strides_dilations 0 0 2 2 1 1 --disable-forward --disable-backward-weights
COMMAND ${DYNAMIC_IMPLICITGEMM_XDLOPS_NHWC_BWD_ENVS} $<TARGET_FILE:test_conv2d> ${MIOPEN_TEST_FLOAT_ARG} --verbose --input  32 128  8  8 --weights 192 128 3 1 --pads_strides_dilations 1 0 1 1 1 1 --disable-forward --disable-backward-weights
COMMAND ${DYNAMIC_IMPLICITGEMM_XDLOPS_NHWC_BWD_ENVS} $<TARGET_FILE:test_conv2d> ${MIOPEN_TEST_FLOAT_ARG} --verbose --input  64 192 17 17 --weights 160 192 3 3 --pads_strides_dilations 0 0 2 2 1 1 --disable-forward --disable-backward-weights
COMMAND ${DYNAMIC_IMPLICITGEMM_XDLOPS_NHWC_BWD_ENVS} $<TARGET_FILE:test_conv2d> ${MIOPEN_TEST_FLOAT_ARG} --verbose --input  64  32 73 73 --weights  64  32 3 3 --pads_strides_dilations 1 1 1 1 1 1 --disable-forward --disable-backward-weights
COMMAND ${DYNAMIC_IMPLICITGEMM_XDLOPS_NHWC_BWD_ENVS} $<TARGET_FILE:test_conv2d> ${MIOPEN_TEST_FLOAT_ARG} --verbose --input  16  64 56 56 --weights  64  64 3 3 --pads_strides_dilations 1 1 1 1 1 1 --disable-forward --disable-backward-weights
COMMAND ${DYNAMIC_IMPLICITGEMM_XDLOPS_NHWC_BWD_ENVS} $<TARGET_FILE:test_conv2d> ${MIOPEN_TEST_FLOAT_ARG} --verbose --input  16  16 25 25 --weights  64  16 3 3 --pads_strides_dilations 0 0 1 1 1 1 --disable-forward --disable-backward-weights
COMMAND ${DYNAMIC_IMPLICITGEMM_XDLOPS_NHWC_BWD_ENVS} $<TARGET_FILE:test_conv2d> ${MIOPEN_TEST_FLOAT_ARG} --verbose --input  15 256 1  1  --weights 340 256 3 3 --pads_strides_dilations 1 1 1 1 1 1 --disable-forward --disable-backward-weights
COMMAND ${DYNAMIC_IMPLICITGEMM_XDLOPS_NHWC_BWD_ENVS} $<TARGET_FILE:test_conv2d> ${MIOPEN_TEST_FLOAT_ARG} --verbose --input  15 128 10 10 --weights 340 128 3 3 --pads_strides_dilations 1 1 1 1 1 1 --disable-forward --disable-backward-weights
COMMAND ${DYNAMIC_IMPLICITGEMM_XDLOPS_NHWC_BWD_ENVS} $<TARGET_FILE:test_conv2d> ${MIOPEN_TEST_FLOAT_ARG} --verbose --input   2  64 19 19 --weights 510  64 3 3 --pads_strides_dilations 1 1 1 1 1 1 --disable-forward --disable-backward-weights
)

add_custom_test(test_conv_igemm_dynamic_xdlops_nhwc_fwd_bf16_gfx90a SKIP_UNLESS_ALL BF16_ENABLED FLOAT_DISABLED HALF_DISABLED GFX908_DISABLED GFX90A_ENABLED GFX900_DISABLED GFX906_DISABLED SKIP_XNACK_ON
COMMAND ${DYNAMIC_IMPLICITGEMM_XDLOPS_NHWC_FWD_ENVS} $<TARGET_FILE:test_conv2d> ${MIOPEN_TEST_FLOAT_ARG} --verbose --input  64 256  7  7 --weights 128 256 1 1 --pads_strides_dilations 0 0 1 1 1 1 --disable-backward-data --disable-backward-weights --in_layout NHWC --fil_layout NHWC --out_layout NHWC
COMMAND ${DYNAMIC_IMPLICITGEMM_XDLOPS_NHWC_FWD_ENVS} $<TARGET_FILE:test_conv2d> ${MIOPEN_TEST_FLOAT_ARG} --verbose --input  32 160 73 73 --weights  64 160 1 1 --pads_strides_dilations 0 0 1 1 1 1 --disable-backward-data --disable-backward-weights --in_layout NHWC --fil_layout NHWC --out_layout NHWC
COMMAND ${DYNAMIC_IMPLICITGEMM_XDLOPS_NHWC_FWD_ENVS} $<TARGET_FILE:test_conv2d> ${MIOPEN_TEST_FLOAT_ARG} --verbose --input  16  64 56 56 --weights  64  64 1 1 --pads_strides_dilations 0 0 1 1 1 1 --disable-backward-data --disable-backward-weights --in_layout NHWC --fil_layout NHWC --out_layout NHWC
COMMAND ${DYNAMIC_IMPLICITGEMM_XDLOPS_NHWC_FWD_ENVS} $<TARGET_FILE:test_conv2d> ${MIOPEN_TEST_FLOAT_ARG} --verbose --input   2 256 40 52 --weights 256 256 1 1 --pads_strides_dilations 0 0 1 1 1 1 --disable-backward-data --disable-backward-weights --in_layout NHWC --fil_layout NHWC --out_layout NHWC
COMMAND ${DYNAMIC_IMPLICITGEMM_XDLOPS_NHWC_FWD_ENVS} $<TARGET_FILE:test_conv2d> ${MIOPEN_TEST_FLOAT_ARG} --verbose --input   2  64 59 57 --weights  12  64 1 1 --pads_strides_dilations 0 0 1 1 1 1 --disable-backward-data --disable-backward-weights --in_layout NHWC --fil_layout NHWC --out_layout NHWC
COMMAND ${DYNAMIC_IMPLICITGEMM_XDLOPS_NHWC_FWD_ENVS} $<TARGET_FILE:test_conv2d> ${MIOPEN_TEST_FLOAT_ARG} --verbose --input  32 128 14 14 --weights  64 128 1 1 --pads_strides_dilations 0 0 2 2 1 1 --disable-backward-data --disable-backward-weights --in_layout NHWC --fil_layout NHWC --out_layout NHWC
COMMAND ${DYNAMIC_IMPLICITGEMM_XDLOPS_NHWC_FWD_ENVS} $<TARGET_FILE:test_conv2d> ${MIOPEN_TEST_FLOAT_ARG} --verbose --input  64  64 17 17 --weights 192  64 1 7 --pads_strides_dilations 0 3 1 1 1 1 --disable-backward-data --disable-backward-weights --in_layout NHWC --fil_layout NHWC --out_layout NHWC
COMMAND ${DYNAMIC_IMPLICITGEMM_XDLOPS_NHWC_FWD_ENVS} $<TARGET_FILE:test_conv2d> ${MIOPEN_TEST_FLOAT_ARG} --verbose --input  64  64 17 17 --weights 192  64 7 1 --pads_strides_dilations 3 0 1 1 1 1 --disable-backward-data --disable-backward-weights --in_layout NHWC --fil_layout NHWC --out_layout NHWC
COMMAND ${DYNAMIC_IMPLICITGEMM_XDLOPS_NHWC_FWD_ENVS} $<TARGET_FILE:test_conv2d> ${MIOPEN_TEST_FLOAT_ARG} --verbose --input   4 128 28 28 --weights 128 128 2 2 --pads_strides_dilations 0 0 2 2 1 1 --disable-backward-data --disable-backward-weights --in_layout NHWC --fil_layout NHWC --out_layout NHWC
COMMAND ${DYNAMIC_IMPLICITGEMM_XDLOPS_NHWC_FWD_ENVS} $<TARGET_FILE:test_conv2d> ${MIOPEN_TEST_FLOAT_ARG} --verbose --input  32 128  8  8 --weights 192 128 3 1 --pads_strides_dilations 1 0 1 1 1 1 --disable-backward-data --disable-backward-weights --in_layout NHWC --fil_layout NHWC --out_layout NHWC
COMMAND ${DYNAMIC_IMPLICITGEMM_XDLOPS_NHWC_FWD_ENVS} $<TARGET_FILE:test_conv2d> ${MIOPEN_TEST_FLOAT_ARG} --verbose --input  64 192 17 17 --weights 160 192 3 3 --pads_strides_dilations 0 0 2 2 1 1 --disable-backward-data --disable-backward-weights --in_layout NHWC --fil_layout NHWC --out_layout NHWC
COMMAND ${DYNAMIC_IMPLICITGEMM_XDLOPS_NHWC_FWD_ENVS} $<TARGET_FILE:test_conv2d> ${MIOPEN_TEST_FLOAT_ARG} --verbose --input  64  32 73 73 --weights  64  32 3 3 --pads_strides_dilations 1 1 1 1 1 1 --disable-backward-data --disable-backward-weights --in_layout NHWC --fil_layout NHWC --out_layout NHWC
COMMAND ${DYNAMIC_IMPLICITGEMM_XDLOPS_NHWC_FWD_ENVS} $<TARGET_FILE:test_conv2d> ${MIOPEN_TEST_FLOAT_ARG} --verbose --input  16  64 56 56 --weights  64  64 3 3 --pads_strides_dilations 1 1 1 1 1 1 --disable-backward-data --disable-backward-weights --in_layout NHWC --fil_layout NHWC --out_layout NHWC
COMMAND ${DYNAMIC_IMPLICITGEMM_XDLOPS_NHWC_FWD_ENVS} $<TARGET_FILE:test_conv2d> ${MIOPEN_TEST_FLOAT_ARG} --verbose --input  64   3 78 78 --weights  64   3 7 7 --pads_strides_dilations 0 0 2 2 1 1 --disable-backward-data --disable-backward-weights --in_layout NHWC --fil_layout NHWC --out_layout NHWC
COMMAND ${DYNAMIC_IMPLICITGEMM_XDLOPS_NHWC_FWD_ENVS} $<TARGET_FILE:test_conv2d> ${MIOPEN_TEST_FLOAT_ARG} --verbose --input  16 192 17 17 --weights 224 192 1 7 --pads_strides_dilations 0 3 1 1 1 1 --disable-backward-data --disable-backward-weights --in_layout NHWC --fil_layout NHWC --out_layout NHWC
COMMAND ${DYNAMIC_IMPLICITGEMM_XDLOPS_NHWC_FWD_ENVS} $<TARGET_FILE:test_conv2d> ${MIOPEN_TEST_FLOAT_ARG} --verbose --input  16   3 17 17 --weights  64   3 1 1 --pads_strides_dilations 0 0 1 1 1 1 --disable-backward-data --disable-backward-weights --in_layout NHWC --fil_layout NHWC --out_layout NHWC
)

add_custom_test(test_conv_igemm_dynamic_xdlops_nhwc_bwd_bf16_gfx90a SKIP_UNLESS_ALL BF16_ENABLED FLOAT_DISABLED HALF_DISABLED GFX908_DISABLED GFX90A_ENABLED GFX900_DISABLED GFX906_DISABLED SKIP_XNACK_ON
COMMAND ${DYNAMIC_IMPLICITGEMM_XDLOPS_NHWC_BWD_ENVS} $<TARGET_FILE:test_conv2d> ${MIOPEN_TEST_FLOAT_ARG} --verbose --input  64 256  7  7 --weights 128 256 1 1 --pads_strides_dilations 0 0 1 1 1 1 --disable-forward --disable-backward-weights --in_layout NHWC --fil_layout NHWC --out_layout NHWC
COMMAND ${DYNAMIC_IMPLICITGEMM_XDLOPS_NHWC_BWD_ENVS} $<TARGET_FILE:test_conv2d> ${MIOPEN_TEST_FLOAT_ARG} --verbose --input  32 160 73 73 --weights  64 160 1 1 --pads_strides_dilations 0 0 1 1 1 1 --disable-forward --disable-backward-weights --in_layout NHWC --fil_layout NHWC --out_layout NHWC
COMMAND ${DYNAMIC_IMPLICITGEMM_XDLOPS_NHWC_BWD_ENVS} $<TARGET_FILE:test_conv2d> ${MIOPEN_TEST_FLOAT_ARG} --verbose --input  16  64 56 56 --weights  64  64 1 1 --pads_strides_dilations 0 0 1 1 1 1 --disable-forward --disable-backward-weights --in_layout NHWC --fil_layout NHWC --out_layout NHWC
COMMAND ${DYNAMIC_IMPLICITGEMM_XDLOPS_NHWC_BWD_ENVS} $<TARGET_FILE:test_conv2d> ${MIOPEN_TEST_FLOAT_ARG} --verbose --input   2 256 40 52 --weights 256 256 1 1 --pads_strides_dilations 0 0 1 1 1 1 --disable-forward --disable-backward-weights --in_layout NHWC --fil_layout NHWC --out_layout NHWC
COMMAND ${DYNAMIC_IMPLICITGEMM_XDLOPS_NHWC_BWD_ENVS} $<TARGET_FILE:test_conv2d> ${MIOPEN_TEST_FLOAT_ARG} --verbose --input   2  64 32 28 --weights  64  64 1 1 --pads_strides_dilations 0 0 1 1 1 1 --disable-forward --disable-backward-weights --in_layout NHWC --fil_layout NHWC --out_layout NHWC
COMMAND ${DYNAMIC_IMPLICITGEMM_XDLOPS_NHWC_BWD_ENVS} $<TARGET_FILE:test_conv2d> ${MIOPEN_TEST_FLOAT_ARG} --verbose --input  32 128 14 14 --weights  64 128 1 1 --pads_strides_dilations 0 0 2 2 1 1 --disable-forward --disable-backward-weights --in_layout NHWC --fil_layout NHWC --out_layout NHWC
COMMAND ${DYNAMIC_IMPLICITGEMM_XDLOPS_NHWC_BWD_ENVS} $<TARGET_FILE:test_conv2d> ${MIOPEN_TEST_FLOAT_ARG} --verbose --input  64  64 17 17 --weights 192  64 1 7 --pads_strides_dilations 0 3 1 1 1 1 --disable-forward --disable-backward-weights --in_layout NHWC --fil_layout NHWC --out_layout NHWC
COMMAND ${DYNAMIC_IMPLICITGEMM_XDLOPS_NHWC_BWD_ENVS} $<TARGET_FILE:test_conv2d> ${MIOPEN_TEST_FLOAT_ARG} --verbose --input  64  64 17 17 --weights 192  64 7 1 --pads_strides_dilations 3 0 1 1 1 1 --disable-forward --disable-backward-weights --in_layout NHWC --fil_layout NHWC --out_layout NHWC
COMMAND ${DYNAMIC_IMPLICITGEMM_XDLOPS_NHWC_BWD_ENVS} $<TARGET_FILE:test_conv2d> ${MIOPEN_TEST_FLOAT_ARG} --verbose --input   4 128 28 28 --weights 128 128 2 2 --pads_strides_dilations 0 0 2 2 1 1 --disable-forward --disable-backward-weights --in_layout NHWC --fil_layout NHWC --out_layout NHWC
COMMAND ${DYNAMIC_IMPLICITGEMM_XDLOPS_NHWC_BWD_ENVS} $<TARGET_FILE:test_conv2d> ${MIOPEN_TEST_FLOAT_ARG} --verbose --input  32 128  8  8 --weights 192 128 3 1 --pads_strides_dilations 1 0 1 1 1 1 --disable-forward --disable-backward-weights --in_layout NHWC --fil_layout NHWC --out_layout NHWC
COMMAND ${DYNAMIC_IMPLICITGEMM_XDLOPS_NHWC_BWD_ENVS} $<TARGET_FILE:test_conv2d> ${MIOPEN_TEST_FLOAT_ARG} --verbose --input  64 192 17 17 --weights 160 192 3 3 --pads_strides_dilations 0 0 2 2 1 1 --disable-forward --disable-backward-weights --in_layout NHWC --fil_layout NHWC --out_layout NHWC
COMMAND ${DYNAMIC_IMPLICITGEMM_XDLOPS_NHWC_BWD_ENVS} $<TARGET_FILE:test_conv2d> ${MIOPEN_TEST_FLOAT_ARG} --verbose --input  64  32 73 73 --weights  64  32 3 3 --pads_strides_dilations 1 1 1 1 1 1 --disable-forward --disable-backward-weights --in_layout NHWC --fil_layout NHWC --out_layout NHWC
COMMAND ${DYNAMIC_IMPLICITGEMM_XDLOPS_NHWC_BWD_ENVS} $<TARGET_FILE:test_conv2d> ${MIOPEN_TEST_FLOAT_ARG} --verbose --input  16  64 56 56 --weights  64  64 3 3 --pads_strides_dilations 1 1 1 1 1 1 --disable-forward --disable-backward-weights --in_layout NHWC --fil_layout NHWC --out_layout NHWC
COMMAND ${DYNAMIC_IMPLICITGEMM_XDLOPS_NHWC_BWD_ENVS} $<TARGET_FILE:test_conv2d> ${MIOPEN_TEST_FLOAT_ARG} --verbose --input  16  16 25 25 --weights  64  16 3 3 --pads_strides_dilations 0 0 1 1 1 1 --disable-forward --disable-backward-weights --in_layout NHWC --fil_layout NHWC --out_layout NHWC
COMMAND ${DYNAMIC_IMPLICITGEMM_XDLOPS_NHWC_BWD_ENVS} $<TARGET_FILE:test_conv2d> ${MIOPEN_TEST_FLOAT_ARG} --verbose --input  15 256 1  1  --weights 340 256 3 3 --pads_strides_dilations 1 1 1 1 1 1 --disable-forward --disable-backward-weights --in_layout NHWC --fil_layout NHWC --out_layout NHWC
COMMAND ${DYNAMIC_IMPLICITGEMM_XDLOPS_NHWC_BWD_ENVS} $<TARGET_FILE:test_conv2d> ${MIOPEN_TEST_FLOAT_ARG} --verbose --input  15 128 10 10 --weights 340 128 3 3 --pads_strides_dilations 1 1 1 1 1 1 --disable-forward --disable-backward-weights --in_layout NHWC --fil_layout NHWC --out_layout NHWC
)

set(DYNAMIC_IMPLICITGEMM_XDLOPS_NHWC_WRW_ENVS
    ${DYNAMIC_IMPLICITGEMM_COMMON}
    MIOPEN_DEBUG_FIND_ONLY_SOLVER=ConvAsmImplicitGemmGTCDynamicWrwXdlopsNHWC)

set(ARGS_NHWC_WRW
    --disable-forward
    --disable-backward-data
    --in_layout NHWC
    --fil_layout NHWC
    --out_layout NHWC)

add_custom_test(test_conv_igemm_dynamic_xdlops_nhwc_wrw SKIP_UNLESS_ALL HALF_ENABLED GFX900_DISABLED GFX906_DISABLED SKIP_XNACK_ON
COMMAND ${DYNAMIC_IMPLICITGEMM_XDLOPS_NHWC_WRW_ENVS} $<TARGET_FILE:test_conv2d> ${MIOPEN_TEST_FLOAT_ARG} --verbose --input  64 256  7  7 --weights 128 256 1 1 --pads_strides_dilations 0 0 1 1 1 1 ${ARGS_NHWC_WRW}
COMMAND ${DYNAMIC_IMPLICITGEMM_XDLOPS_NHWC_WRW_ENVS} $<TARGET_FILE:test_conv2d> ${MIOPEN_TEST_FLOAT_ARG} --verbose --input  32 160 73 73 --weights  64 160 1 1 --pads_strides_dilations 0 0 1 1 1 1 ${ARGS_NHWC_WRW}
COMMAND ${DYNAMIC_IMPLICITGEMM_XDLOPS_NHWC_WRW_ENVS} $<TARGET_FILE:test_conv2d> ${MIOPEN_TEST_FLOAT_ARG} --verbose --input  16  64 56 56 --weights  64  64 1 1 --pads_strides_dilations 0 0 1 1 1 1 ${ARGS_NHWC_WRW}
COMMAND ${DYNAMIC_IMPLICITGEMM_XDLOPS_NHWC_WRW_ENVS} $<TARGET_FILE:test_conv2d> ${MIOPEN_TEST_FLOAT_ARG} --verbose --input   2 256 40 52 --weights 256 256 1 1 --pads_strides_dilations 0 0 1 1 1 1 ${ARGS_NHWC_WRW}
COMMAND ${DYNAMIC_IMPLICITGEMM_XDLOPS_NHWC_WRW_ENVS} $<TARGET_FILE:test_conv2d> ${MIOPEN_TEST_FLOAT_ARG} --verbose --input   2  64 32 28 --weights  64  64 1 1 --pads_strides_dilations 0 0 1 1 1 1 ${ARGS_NHWC_WRW}
COMMAND ${DYNAMIC_IMPLICITGEMM_XDLOPS_NHWC_WRW_ENVS} $<TARGET_FILE:test_conv2d> ${MIOPEN_TEST_FLOAT_ARG} --verbose --input  32 128 14 14 --weights  64 128 1 1 --pads_strides_dilations 0 0 2 2 1 1 ${ARGS_NHWC_WRW}
COMMAND ${DYNAMIC_IMPLICITGEMM_XDLOPS_NHWC_WRW_ENVS} $<TARGET_FILE:test_conv2d> ${MIOPEN_TEST_FLOAT_ARG} --verbose --input  64  64 17 17 --weights 192  64 1 7 --pads_strides_dilations 0 3 1 1 1 1 ${ARGS_NHWC_WRW}
COMMAND ${DYNAMIC_IMPLICITGEMM_XDLOPS_NHWC_WRW_ENVS} $<TARGET_FILE:test_conv2d> ${MIOPEN_TEST_FLOAT_ARG} --verbose --input  64  64 17 17 --weights 192  64 7 1 --pads_strides_dilations 3 0 1 1 1 1 ${ARGS_NHWC_WRW}
COMMAND ${DYNAMIC_IMPLICITGEMM_XDLOPS_NHWC_WRW_ENVS} $<TARGET_FILE:test_conv2d> ${MIOPEN_TEST_FLOAT_ARG} --verbose --input   4 128 28 28 --weights 128 128 2 2 --pads_strides_dilations 0 0 2 2 1 1 ${ARGS_NHWC_WRW}
COMMAND ${DYNAMIC_IMPLICITGEMM_XDLOPS_NHWC_WRW_ENVS} $<TARGET_FILE:test_conv2d> ${MIOPEN_TEST_FLOAT_ARG} --verbose --input  32 128  8  8 --weights 192 128 3 1 --pads_strides_dilations 1 0 1 1 1 1 ${ARGS_NHWC_WRW}
COMMAND ${DYNAMIC_IMPLICITGEMM_XDLOPS_NHWC_WRW_ENVS} $<TARGET_FILE:test_conv2d> ${MIOPEN_TEST_FLOAT_ARG} --verbose --input  64 192 17 17 --weights 160 192 3 3 --pads_strides_dilations 0 0 2 2 1 1 ${ARGS_NHWC_WRW}
COMMAND ${DYNAMIC_IMPLICITGEMM_XDLOPS_NHWC_WRW_ENVS} $<TARGET_FILE:test_conv2d> ${MIOPEN_TEST_FLOAT_ARG} --verbose --input  64  32 73 73 --weights  64  32 3 3 --pads_strides_dilations 1 1 1 1 1 1 ${ARGS_NHWC_WRW}
COMMAND ${DYNAMIC_IMPLICITGEMM_XDLOPS_NHWC_WRW_ENVS} $<TARGET_FILE:test_conv2d> ${MIOPEN_TEST_FLOAT_ARG} --verbose --input  16  64 56 56 --weights  64  64 3 3 --pads_strides_dilations 1 1 1 1 1 1 ${ARGS_NHWC_WRW}
COMMAND ${DYNAMIC_IMPLICITGEMM_XDLOPS_NHWC_WRW_ENVS} $<TARGET_FILE:test_conv2d> ${MIOPEN_TEST_FLOAT_ARG} --verbose --input  16  16 25 25 --weights  64  16 3 3 --pads_strides_dilations 0 0 1 1 1 1 ${ARGS_NHWC_WRW}

COMMAND ${DYNAMIC_IMPLICITGEMM_XDLOPS_NHWC_WRW_ENVS} $<TARGET_FILE:test_conv2d> ${MIOPEN_TEST_FLOAT_ARG} --verbose --input  4 32 79 141 --weights 64 32 5 10 --pads_strides_dilations 0 0 2 2 1 1 ${ARGS_NHWC_WRW}

COMMAND ${DYNAMIC_IMPLICITGEMM_XDLOPS_NHWC_WRW_ENVS} $<TARGET_FILE:test_conv2d> ${MIOPEN_TEST_FLOAT_ARG} --verbose --input  400  256 7 7 --weights 1024  256  7 7 --pads_strides_dilations 0 0 1 1 1 1 ${ARGS_NHWC_WRW}
COMMAND ${DYNAMIC_IMPLICITGEMM_XDLOPS_NHWC_WRW_ENVS} $<TARGET_FILE:test_conv2d> ${MIOPEN_TEST_FLOAT_ARG} --verbose --input  400  256 1 1 --weights 1024  256  1 1 --pads_strides_dilations 0 0 1 1 1 1 ${ARGS_NHWC_WRW}

COMMAND ${DYNAMIC_IMPLICITGEMM_XDLOPS_NHWC_WRW_ENVS} $<TARGET_FILE:test_conv2d> ${MIOPEN_TEST_FLOAT_ARG} --verbose --input  1 3 32 32 --weights 1 3 11 11 --pads_strides_dilations 1 1 2 2 2 1 ${ARGS_NHWC_WRW}
COMMAND ${DYNAMIC_IMPLICITGEMM_XDLOPS_NHWC_WRW_ENVS} $<TARGET_FILE:test_conv2d> ${MIOPEN_TEST_FLOAT_ARG} --verbose --input  1 3 224 224 --weights 1 3 3 3 --pads_strides_dilations 0 0 1 1 2 2 ${ARGS_NHWC_WRW}
COMMAND ${DYNAMIC_IMPLICITGEMM_XDLOPS_NHWC_WRW_ENVS} $<TARGET_FILE:test_conv2d> ${MIOPEN_TEST_FLOAT_ARG} --verbose --input  1 1 8 8 --weights 1 1 2 2 --pads_strides_dilations 0 0 1 1 2 2 ${ARGS_NHWC_WRW}
COMMAND ${DYNAMIC_IMPLICITGEMM_XDLOPS_NHWC_WRW_ENVS} $<TARGET_FILE:test_conv2d> ${MIOPEN_TEST_FLOAT_ARG} --verbose --input  1 128 56 56 --weights 1 128 5 5 --pads_strides_dilations 0 0 2 2 1 1 ${ARGS_NHWC_WRW}
COMMAND ${DYNAMIC_IMPLICITGEMM_XDLOPS_NHWC_WRW_ENVS} $<TARGET_FILE:test_conv2d> ${MIOPEN_TEST_FLOAT_ARG} --verbose --input  2 64 19 19 --weights 510 64 3 3 --pads_strides_dilations 1 1 1 1 1 1 ${ARGS_NHWC_WRW}
# ho=wo=1 stride=2
COMMAND ${DYNAMIC_IMPLICITGEMM_XDLOPS_NHWC_WRW_ENVS} $<TARGET_FILE:test_conv2d> ${MIOPEN_TEST_FLOAT_ARG} --verbose --input  256 2048 2 2 --weights 1024  2048  1 1 --pads_strides_dilations 0 0 2 2 1 1  ${ARGS_NHWC_WRW}
)

add_custom_test(test_conv_igemm_dynamic_xdlops_nhwc_wrw_nchw SKIP_UNLESS_ALL HALF_ENABLED GFX900_DISABLED GFX906_DISABLED SKIP_XNACK_ON
COMMAND ${DYNAMIC_IMPLICITGEMM_XDLOPS_NHWC_WRW_ENVS} $<TARGET_FILE:test_conv2d> ${MIOPEN_TEST_FLOAT_ARG} --verbose --input  64 256  7  7 --weights 128 256 1 1 --pads_strides_dilations 0 0 1 1 1 1 --disable-forward --disable-backward-data
COMMAND ${DYNAMIC_IMPLICITGEMM_XDLOPS_NHWC_WRW_ENVS} $<TARGET_FILE:test_conv2d> ${MIOPEN_TEST_FLOAT_ARG} --verbose --input  32 160 73 73 --weights  64 160 1 1 --pads_strides_dilations 0 0 1 1 1 1 --disable-forward --disable-backward-data
COMMAND ${DYNAMIC_IMPLICITGEMM_XDLOPS_NHWC_WRW_ENVS} $<TARGET_FILE:test_conv2d> ${MIOPEN_TEST_FLOAT_ARG} --verbose --input  16  64 56 56 --weights  64  64 1 1 --pads_strides_dilations 0 0 1 1 1 1 --disable-forward --disable-backward-data
COMMAND ${DYNAMIC_IMPLICITGEMM_XDLOPS_NHWC_WRW_ENVS} $<TARGET_FILE:test_conv2d> ${MIOPEN_TEST_FLOAT_ARG} --verbose --input   2 256 40 52 --weights 256 256 1 1 --pads_strides_dilations 0 0 1 1 1 1 --disable-forward --disable-backward-data
COMMAND ${DYNAMIC_IMPLICITGEMM_XDLOPS_NHWC_WRW_ENVS} $<TARGET_FILE:test_conv2d> ${MIOPEN_TEST_FLOAT_ARG} --verbose --input   2  64 32 28 --weights  64  64 1 1 --pads_strides_dilations 0 0 1 1 1 1 --disable-forward --disable-backward-data
COMMAND ${DYNAMIC_IMPLICITGEMM_XDLOPS_NHWC_WRW_ENVS} $<TARGET_FILE:test_conv2d> ${MIOPEN_TEST_FLOAT_ARG} --verbose --input  32 128 14 14 --weights  64 128 1 1 --pads_strides_dilations 0 0 2 2 1 1 --disable-forward --disable-backward-data
COMMAND ${DYNAMIC_IMPLICITGEMM_XDLOPS_NHWC_WRW_ENVS} $<TARGET_FILE:test_conv2d> ${MIOPEN_TEST_FLOAT_ARG} --verbose --input  64  64 17 17 --weights 192  64 1 7 --pads_strides_dilations 0 3 1 1 1 1 --disable-forward --disable-backward-data
COMMAND ${DYNAMIC_IMPLICITGEMM_XDLOPS_NHWC_WRW_ENVS} $<TARGET_FILE:test_conv2d> ${MIOPEN_TEST_FLOAT_ARG} --verbose --input  64  64 17 17 --weights 192  64 7 1 --pads_strides_dilations 3 0 1 1 1 1 --disable-forward --disable-backward-data
COMMAND ${DYNAMIC_IMPLICITGEMM_XDLOPS_NHWC_WRW_ENVS} $<TARGET_FILE:test_conv2d> ${MIOPEN_TEST_FLOAT_ARG} --verbose --input   4 128 28 28 --weights 128 128 2 2 --pads_strides_dilations 0 0 2 2 1 1 --disable-forward --disable-backward-data
COMMAND ${DYNAMIC_IMPLICITGEMM_XDLOPS_NHWC_WRW_ENVS} $<TARGET_FILE:test_conv2d> ${MIOPEN_TEST_FLOAT_ARG} --verbose --input  32 128  8  8 --weights 192 128 3 1 --pads_strides_dilations 1 0 1 1 1 1 --disable-forward --disable-backward-data
COMMAND ${DYNAMIC_IMPLICITGEMM_XDLOPS_NHWC_WRW_ENVS} $<TARGET_FILE:test_conv2d> ${MIOPEN_TEST_FLOAT_ARG} --verbose --input  64 192 17 17 --weights 160 192 3 3 --pads_strides_dilations 0 0 2 2 1 1 --disable-forward --disable-backward-data
COMMAND ${DYNAMIC_IMPLICITGEMM_XDLOPS_NHWC_WRW_ENVS} $<TARGET_FILE:test_conv2d> ${MIOPEN_TEST_FLOAT_ARG} --verbose --input  64  32 73 73 --weights  64  32 3 3 --pads_strides_dilations 1 1 1 1 1 1 --disable-forward --disable-backward-data
COMMAND ${DYNAMIC_IMPLICITGEMM_XDLOPS_NHWC_WRW_ENVS} $<TARGET_FILE:test_conv2d> ${MIOPEN_TEST_FLOAT_ARG} --verbose --input  16  64 56 56 --weights  64  64 3 3 --pads_strides_dilations 1 1 1 1 1 1 --disable-forward --disable-backward-data
COMMAND ${DYNAMIC_IMPLICITGEMM_XDLOPS_NHWC_WRW_ENVS} $<TARGET_FILE:test_conv2d> ${MIOPEN_TEST_FLOAT_ARG} --verbose --input  16  16 25 25 --weights  64  16 3 3 --pads_strides_dilations 0 0 1 1 1 1 --disable-forward --disable-backward-data

COMMAND ${DYNAMIC_IMPLICITGEMM_XDLOPS_NHWC_WRW_ENVS} $<TARGET_FILE:test_conv2d> ${MIOPEN_TEST_FLOAT_ARG} --verbose --input  4 32 79 141 --weights 64 32 5 10 --pads_strides_dilations 0 0 2 2 1 1 --disable-forward --disable-backward-data

COMMAND ${DYNAMIC_IMPLICITGEMM_XDLOPS_NHWC_WRW_ENVS} $<TARGET_FILE:test_conv2d> ${MIOPEN_TEST_FLOAT_ARG} --verbose --input  400  256 7 7 --weights 1024  256  7 7 --pads_strides_dilations 0 0 1 1 1 1 --disable-forward --disable-backward-data
COMMAND ${DYNAMIC_IMPLICITGEMM_XDLOPS_NHWC_WRW_ENVS} $<TARGET_FILE:test_conv2d> ${MIOPEN_TEST_FLOAT_ARG} --verbose --input  400  256 1 1 --weights 1024  256  1 1 --pads_strides_dilations 0 0 1 1 1 1 --disable-forward --disable-backward-data

COMMAND ${DYNAMIC_IMPLICITGEMM_XDLOPS_NHWC_WRW_ENVS} $<TARGET_FILE:test_conv2d> ${MIOPEN_TEST_FLOAT_ARG} --verbose --input  1 3 32 32 --weights 1 3 11 11 --pads_strides_dilations 1 1 2 2 2 1 --disable-forward --disable-backward-data
COMMAND ${DYNAMIC_IMPLICITGEMM_XDLOPS_NHWC_WRW_ENVS} $<TARGET_FILE:test_conv2d> ${MIOPEN_TEST_FLOAT_ARG} --verbose --input  1 3 224 224 --weights 1 3 3 3 --pads_strides_dilations 0 0 1 1 2 2 --disable-forward --disable-backward-data
COMMAND ${DYNAMIC_IMPLICITGEMM_XDLOPS_NHWC_WRW_ENVS} $<TARGET_FILE:test_conv2d> ${MIOPEN_TEST_FLOAT_ARG} --verbose --input  1 1 8 8 --weights 1 1 2 2 --pads_strides_dilations 0 0 1 1 2 2 --disable-forward --disable-backward-data
COMMAND ${DYNAMIC_IMPLICITGEMM_XDLOPS_NHWC_WRW_ENVS} $<TARGET_FILE:test_conv2d> ${MIOPEN_TEST_FLOAT_ARG} --verbose --input  1 128 56 56 --weights 1 128 5 5 --pads_strides_dilations 0 0 2 2 1 1 --disable-forward --disable-backward-data
COMMAND ${DYNAMIC_IMPLICITGEMM_XDLOPS_NHWC_WRW_ENVS} $<TARGET_FILE:test_conv2d> ${MIOPEN_TEST_FLOAT_ARG} --verbose --input  2 64 19 19 --weights 510 64 3 3 --pads_strides_dilations 1 1 1 1 1 1 --disable-forward --disable-backward-data
)

add_custom_test(test_conv_igemm_dynamic_xdlops_nhwc_wrw_bf16_gfx90a SKIP_UNLESS_ALL BF16_ENABLED FLOAT_DISABLED HALF_DISABLED GFX908_DISABLED GFX90A_ENABLED GFX900_DISABLED GFX906_DISABLED SKIP_XNACK_ON
COMMAND ${DYNAMIC_IMPLICITGEMM_XDLOPS_NHWC_WRW_ENVS} $<TARGET_FILE:test_conv2d> ${MIOPEN_TEST_FLOAT_ARG} --verbose --input  64 256  7  7 --weights 128 256 1 1 --pads_strides_dilations 0 0 1 1 1 1 ${ARGS_NHWC_WRW}
COMMAND ${DYNAMIC_IMPLICITGEMM_XDLOPS_NHWC_WRW_ENVS} $<TARGET_FILE:test_conv2d> ${MIOPEN_TEST_FLOAT_ARG} --verbose --input  32 160 73 73 --weights  64 160 1 1 --pads_strides_dilations 0 0 1 1 1 1 ${ARGS_NHWC_WRW}
COMMAND ${DYNAMIC_IMPLICITGEMM_XDLOPS_NHWC_WRW_ENVS} $<TARGET_FILE:test_conv2d> ${MIOPEN_TEST_FLOAT_ARG} --verbose --input  16  64 56 56 --weights  64  64 1 1 --pads_strides_dilations 0 0 1 1 1 1 ${ARGS_NHWC_WRW}
COMMAND ${DYNAMIC_IMPLICITGEMM_XDLOPS_NHWC_WRW_ENVS} $<TARGET_FILE:test_conv2d> ${MIOPEN_TEST_FLOAT_ARG} --verbose --input   2 256 40 52 --weights 256 256 1 1 --pads_strides_dilations 0 0 1 1 1 1 ${ARGS_NHWC_WRW}
COMMAND ${DYNAMIC_IMPLICITGEMM_XDLOPS_NHWC_WRW_ENVS} $<TARGET_FILE:test_conv2d> ${MIOPEN_TEST_FLOAT_ARG} --verbose --input   2  64 32 28 --weights  64  64 1 1 --pads_strides_dilations 0 0 1 1 1 1 ${ARGS_NHWC_WRW}
COMMAND ${DYNAMIC_IMPLICITGEMM_XDLOPS_NHWC_WRW_ENVS} $<TARGET_FILE:test_conv2d> ${MIOPEN_TEST_FLOAT_ARG} --verbose --input  32 128 14 14 --weights  64 128 1 1 --pads_strides_dilations 0 0 2 2 1 1 ${ARGS_NHWC_WRW}
COMMAND ${DYNAMIC_IMPLICITGEMM_XDLOPS_NHWC_WRW_ENVS} $<TARGET_FILE:test_conv2d> ${MIOPEN_TEST_FLOAT_ARG} --verbose --input  64  64 17 17 --weights 192  64 1 7 --pads_strides_dilations 0 3 1 1 1 1 ${ARGS_NHWC_WRW}
COMMAND ${DYNAMIC_IMPLICITGEMM_XDLOPS_NHWC_WRW_ENVS} $<TARGET_FILE:test_conv2d> ${MIOPEN_TEST_FLOAT_ARG} --verbose --input  64  64 17 17 --weights 192  64 7 1 --pads_strides_dilations 3 0 1 1 1 1 ${ARGS_NHWC_WRW}
COMMAND ${DYNAMIC_IMPLICITGEMM_XDLOPS_NHWC_WRW_ENVS} $<TARGET_FILE:test_conv2d> ${MIOPEN_TEST_FLOAT_ARG} --verbose --input   4 128 28 28 --weights 128 128 2 2 --pads_strides_dilations 0 0 2 2 1 1 ${ARGS_NHWC_WRW}
COMMAND ${DYNAMIC_IMPLICITGEMM_XDLOPS_NHWC_WRW_ENVS} $<TARGET_FILE:test_conv2d> ${MIOPEN_TEST_FLOAT_ARG} --verbose --input  32 128  8  8 --weights 192 128 3 1 --pads_strides_dilations 1 0 1 1 1 1 ${ARGS_NHWC_WRW}
COMMAND ${DYNAMIC_IMPLICITGEMM_XDLOPS_NHWC_WRW_ENVS} $<TARGET_FILE:test_conv2d> ${MIOPEN_TEST_FLOAT_ARG} --verbose --input  64 192 17 17 --weights 160 192 3 3 --pads_strides_dilations 0 0 2 2 1 1 ${ARGS_NHWC_WRW}
COMMAND ${DYNAMIC_IMPLICITGEMM_XDLOPS_NHWC_WRW_ENVS} $<TARGET_FILE:test_conv2d> ${MIOPEN_TEST_FLOAT_ARG} --verbose --input  64  32 73 73 --weights  64  32 3 3 --pads_strides_dilations 1 1 1 1 1 1 ${ARGS_NHWC_WRW}
COMMAND ${DYNAMIC_IMPLICITGEMM_XDLOPS_NHWC_WRW_ENVS} $<TARGET_FILE:test_conv2d> ${MIOPEN_TEST_FLOAT_ARG} --verbose --input  16  64 56 56 --weights  64  64 3 3 --pads_strides_dilations 1 1 1 1 1 1 ${ARGS_NHWC_WRW}
COMMAND ${DYNAMIC_IMPLICITGEMM_XDLOPS_NHWC_WRW_ENVS} $<TARGET_FILE:test_conv2d> ${MIOPEN_TEST_FLOAT_ARG} --verbose --input  16  16 25 25 --weights  64  16 3 3 --pads_strides_dilations 0 0 1 1 1 1 ${ARGS_NHWC_WRW}

COMMAND ${DYNAMIC_IMPLICITGEMM_XDLOPS_NHWC_WRW_ENVS} $<TARGET_FILE:test_conv2d> ${MIOPEN_TEST_FLOAT_ARG} --verbose --input  4 32 79 141 --weights 64 32 5 10 --pads_strides_dilations 0 0 2 2 1 1 ${ARGS_NHWC_WRW}

COMMAND ${DYNAMIC_IMPLICITGEMM_XDLOPS_NHWC_WRW_ENVS} $<TARGET_FILE:test_conv2d> ${MIOPEN_TEST_FLOAT_ARG} --verbose --input  400  256 7 7 --weights 1024  256  7 7 --pads_strides_dilations 0 0 1 1 1 1 ${ARGS_NHWC_WRW}
COMMAND ${DYNAMIC_IMPLICITGEMM_XDLOPS_NHWC_WRW_ENVS} $<TARGET_FILE:test_conv2d> ${MIOPEN_TEST_FLOAT_ARG} --verbose --input  400  256 1 1 --weights 1024  256  1 1 --pads_strides_dilations 0 0 1 1 1 1 ${ARGS_NHWC_WRW}

COMMAND ${DYNAMIC_IMPLICITGEMM_XDLOPS_NHWC_WRW_ENVS} $<TARGET_FILE:test_conv2d> ${MIOPEN_TEST_FLOAT_ARG} --verbose --input  1 3 32 32 --weights 1 3 11 11 --pads_strides_dilations 1 1 2 2 2 1 ${ARGS_NHWC_WRW}
COMMAND ${DYNAMIC_IMPLICITGEMM_XDLOPS_NHWC_WRW_ENVS} $<TARGET_FILE:test_conv2d> ${MIOPEN_TEST_FLOAT_ARG} --verbose --input  1 3 224 224 --weights 1 3 3 3 --pads_strides_dilations 0 0 1 1 2 2 ${ARGS_NHWC_WRW}
COMMAND ${DYNAMIC_IMPLICITGEMM_XDLOPS_NHWC_WRW_ENVS} $<TARGET_FILE:test_conv2d> ${MIOPEN_TEST_FLOAT_ARG} --verbose --input  1 1 8 8 --weights 1 1 2 2 --pads_strides_dilations 0 0 1 1 2 2 ${ARGS_NHWC_WRW}
COMMAND ${DYNAMIC_IMPLICITGEMM_XDLOPS_NHWC_WRW_ENVS} $<TARGET_FILE:test_conv2d> ${MIOPEN_TEST_FLOAT_ARG} --verbose --input  1 128 56 56 --weights 1 128 5 5 --pads_strides_dilations 0 0 2 2 1 1 ${ARGS_NHWC_WRW}
)

set(DYNAMIC_IMPLICITGEMM_DLOPS_NCHWC_FWD_ENVS
    ${DYNAMIC_IMPLICITGEMM_COMMON}
    MIOPEN_DEBUG_FIND_ONLY_SOLVER=ConvAsmImplicitGemmGTCDynamicFwdDlopsNCHWC)

set(ARGS_NCHWC_NCHWC_FWD_FP16x4
    --cmode convfp16
    --disable-backward-data
    --disable-backward-weights
    --in_layout NCHW
    --fil_layout NCHW
    --out_layout NCHW
    --tensor_vect 1
    --vector_length 4)

set(ARGS_NCHWC_NCHWC_FWD_FP16x8
    --cmode convfp16
    --disable-backward-data
    --disable-backward-weights
    --in_layout NCHW
    --fil_layout NCHW
    --out_layout NCHW
    --tensor_vect 1
    --vector_length 8)

set(ARGS_NCHWC_CHWNC_FWD_FP16x4
    --cmode convfp16
    --disable-backward-data
    --disable-backward-weights
    --in_layout NCHW
    --fil_layout CHWN
    --out_layout NCHW
    --tensor_vect 1
    --vector_length 4)

set(ARGS_NCHWC_CHWNC_FWD_FP16x8
    --cmode convfp16
    --disable-backward-data
    --disable-backward-weights
    --in_layout NCHW
    --fil_layout CHWN
    --out_layout NCHW
    --tensor_vect 1
    --vector_length 8)

add_custom_test(test_conv_igemm_dynamic_dlops_nchwc_nchwc_fwd_fp16x4 SKIP_UNLESS_ALL HALF_ENABLED FLOAT_DISABLED BF16_DISABLED GFX900_DISABLED GFX906_DISABLED GFX90A_DISABLED GFX908_DISABLED GFX103X_ENABLED SKIP_XNACK_ON
COMMAND ${DYNAMIC_IMPLICITGEMM_DLOPS_NCHWC_FWD_ENVS} $<TARGET_FILE:test_conv2d> ${MIOPEN_TEST_FLOAT_ARG} --verbose --input  1 8  10  10  --weights 8 8 3 3     --pads_strides_dilations 0 0 1 1 1 1 ${ARGS_NCHWC_NCHWC_FWD_FP16x4}
COMMAND ${DYNAMIC_IMPLICITGEMM_DLOPS_NCHWC_FWD_ENVS} $<TARGET_FILE:test_conv2d> ${MIOPEN_TEST_FLOAT_ARG} --verbose --input  32 160 73 73 --weights  64 160 1 1 --pads_strides_dilations 0 0 1 1 1 1 ${ARGS_NCHWC_NCHWC_FWD_FP16x4}
COMMAND ${DYNAMIC_IMPLICITGEMM_DLOPS_NCHWC_FWD_ENVS} $<TARGET_FILE:test_conv2d> ${MIOPEN_TEST_FLOAT_ARG} --verbose --input  16  64 56 56 --weights  64  64 1 1 --pads_strides_dilations 0 0 1 1 1 1 ${ARGS_NCHWC_NCHWC_FWD_FP16x4}
COMMAND ${DYNAMIC_IMPLICITGEMM_DLOPS_NCHWC_FWD_ENVS} $<TARGET_FILE:test_conv2d> ${MIOPEN_TEST_FLOAT_ARG} --verbose --input   2 256 40 52 --weights 256 256 1 1 --pads_strides_dilations 0 0 1 1 1 1 ${ARGS_NCHWC_NCHWC_FWD_FP16x4}
COMMAND ${DYNAMIC_IMPLICITGEMM_DLOPS_NCHWC_FWD_ENVS} $<TARGET_FILE:test_conv2d> ${MIOPEN_TEST_FLOAT_ARG} --verbose --input   2  64 32 28 --weights  64  64 1 1 --pads_strides_dilations 0 0 1 1 1 1 ${ARGS_NCHWC_NCHWC_FWD_FP16x4}
COMMAND ${DYNAMIC_IMPLICITGEMM_DLOPS_NCHWC_FWD_ENVS} $<TARGET_FILE:test_conv2d> ${MIOPEN_TEST_FLOAT_ARG} --verbose --input  32 128 14 14 --weights  64 128 1 1 --pads_strides_dilations 0 0 2 2 1 1 ${ARGS_NCHWC_NCHWC_FWD_FP16x4}
COMMAND ${DYNAMIC_IMPLICITGEMM_DLOPS_NCHWC_FWD_ENVS} $<TARGET_FILE:test_conv2d> ${MIOPEN_TEST_FLOAT_ARG} --verbose --input  64  64 17 17 --weights 192  64 1 7 --pads_strides_dilations 0 3 1 1 1 1 ${ARGS_NCHWC_NCHWC_FWD_FP16x4}
COMMAND ${DYNAMIC_IMPLICITGEMM_DLOPS_NCHWC_FWD_ENVS} $<TARGET_FILE:test_conv2d> ${MIOPEN_TEST_FLOAT_ARG} --verbose --input  64  64 17 17 --weights 192  64 7 1 --pads_strides_dilations 3 0 1 1 1 1 ${ARGS_NCHWC_NCHWC_FWD_FP16x4}
COMMAND ${DYNAMIC_IMPLICITGEMM_DLOPS_NCHWC_FWD_ENVS} $<TARGET_FILE:test_conv2d> ${MIOPEN_TEST_FLOAT_ARG} --verbose --input   4 128 28 28 --weights 128 128 2 2 --pads_strides_dilations 0 0 2 2 1 1 ${ARGS_NCHWC_NCHWC_FWD_FP16x4}
COMMAND ${DYNAMIC_IMPLICITGEMM_DLOPS_NCHWC_FWD_ENVS} $<TARGET_FILE:test_conv2d> ${MIOPEN_TEST_FLOAT_ARG} --verbose --input  32 128  8  8 --weights 192 128 3 1 --pads_strides_dilations 1 0 1 1 1 1 ${ARGS_NCHWC_NCHWC_FWD_FP16x4}
COMMAND ${DYNAMIC_IMPLICITGEMM_DLOPS_NCHWC_FWD_ENVS} $<TARGET_FILE:test_conv2d> ${MIOPEN_TEST_FLOAT_ARG} --verbose --input  64 192 17 17 --weights 160 192 3 3 --pads_strides_dilations 0 0 2 2 1 1 ${ARGS_NCHWC_NCHWC_FWD_FP16x4}
COMMAND ${DYNAMIC_IMPLICITGEMM_DLOPS_NCHWC_FWD_ENVS} $<TARGET_FILE:test_conv2d> ${MIOPEN_TEST_FLOAT_ARG} --verbose --input  64  32 73 73 --weights  64  32 3 3 --pads_strides_dilations 1 1 1 1 1 1 ${ARGS_NCHWC_NCHWC_FWD_FP16x4}
COMMAND ${DYNAMIC_IMPLICITGEMM_DLOPS_NCHWC_FWD_ENVS} $<TARGET_FILE:test_conv2d> ${MIOPEN_TEST_FLOAT_ARG} --verbose --input  16  64 56 56 --weights  64  64 3 3 --pads_strides_dilations 1 1 1 1 1 1 ${ARGS_NCHWC_NCHWC_FWD_FP16x4}
COMMAND ${DYNAMIC_IMPLICITGEMM_DLOPS_NCHWC_FWD_ENVS} $<TARGET_FILE:test_conv2d> ${MIOPEN_TEST_FLOAT_ARG} --verbose --input  16  16 25 25 --weights  64  16 3 3 --pads_strides_dilations 0 0 1 1 1 1 ${ARGS_NCHWC_NCHWC_FWD_FP16x4}
COMMAND ${DYNAMIC_IMPLICITGEMM_DLOPS_NCHWC_FWD_ENVS} $<TARGET_FILE:test_conv2d> ${MIOPEN_TEST_FLOAT_ARG} --verbose --input  4  32 79 141 --weights 64  32 5 10 --pads_strides_dilations 0 0 2 2 1 1 ${ARGS_NCHWC_NCHWC_FWD_FP16x4}
COMMAND ${DYNAMIC_IMPLICITGEMM_DLOPS_NCHWC_FWD_ENVS} $<TARGET_FILE:test_conv2d> ${MIOPEN_TEST_FLOAT_ARG} --verbose --input  400  256 7 7 --weights 1024 256 7 7 --pads_strides_dilations 0 0 1 1 1 1 ${ARGS_NCHWC_NCHWC_FWD_FP16x4}
COMMAND ${DYNAMIC_IMPLICITGEMM_DLOPS_NCHWC_FWD_ENVS} $<TARGET_FILE:test_conv2d> ${MIOPEN_TEST_FLOAT_ARG} --verbose --input  400  256 1 1 --weights 1024 256 1 1 --pads_strides_dilations 0 0 1 1 1 1 ${ARGS_NCHWC_NCHWC_FWD_FP16x4}
)

add_custom_test(test_conv_igemm_dynamic_dlops_nchwc_chwnc_fwd_fp16x4 SKIP_UNLESS_ALL HALF_ENABLED FLOAT_DISABLED BF16_DISABLED GFX900_DISABLED GFX906_DISABLED GFX90A_DISABLED GFX908_DISABLED GFX103X_ENABLED SKIP_XNACK_ON
COMMAND ${DYNAMIC_IMPLICITGEMM_DLOPS_NCHWC_FWD_ENVS} $<TARGET_FILE:test_conv2d> ${MIOPEN_TEST_FLOAT_ARG} --verbose --input  64 256  7  7 --weights 256 3 3  128  --pads_strides_dilations 0 0 1 1 1 1 ${ARGS_NCHWC_CHWNC_FWD_FP16x4}
COMMAND ${DYNAMIC_IMPLICITGEMM_DLOPS_NCHWC_FWD_ENVS} $<TARGET_FILE:test_conv2d> ${MIOPEN_TEST_FLOAT_ARG} --verbose --input  32 160 73 73 --weights 160 1 1   64  --pads_strides_dilations 0 0 1 1 1 1 ${ARGS_NCHWC_CHWNC_FWD_FP16x4}
COMMAND ${DYNAMIC_IMPLICITGEMM_DLOPS_NCHWC_FWD_ENVS} $<TARGET_FILE:test_conv2d> ${MIOPEN_TEST_FLOAT_ARG} --verbose --input  16  64 56 56 --weights  64 1 1   64  --pads_strides_dilations 0 0 1 1 1 1 ${ARGS_NCHWC_CHWNC_FWD_FP16x4}
COMMAND ${DYNAMIC_IMPLICITGEMM_DLOPS_NCHWC_FWD_ENVS} $<TARGET_FILE:test_conv2d> ${MIOPEN_TEST_FLOAT_ARG} --verbose --input   2 256 40 52 --weights 256 1 1  256  --pads_strides_dilations 0 0 1 1 1 1 ${ARGS_NCHWC_CHWNC_FWD_FP16x4}
COMMAND ${DYNAMIC_IMPLICITGEMM_DLOPS_NCHWC_FWD_ENVS} $<TARGET_FILE:test_conv2d> ${MIOPEN_TEST_FLOAT_ARG} --verbose --input   2  64 32 28 --weights  64 1 1   64  --pads_strides_dilations 0 0 1 1 1 1 ${ARGS_NCHWC_CHWNC_FWD_FP16x4}
COMMAND ${DYNAMIC_IMPLICITGEMM_DLOPS_NCHWC_FWD_ENVS} $<TARGET_FILE:test_conv2d> ${MIOPEN_TEST_FLOAT_ARG} --verbose --input  32 128 14 14 --weights 128 1 1   64  --pads_strides_dilations 0 0 2 2 1 1 ${ARGS_NCHWC_CHWNC_FWD_FP16x4}
COMMAND ${DYNAMIC_IMPLICITGEMM_DLOPS_NCHWC_FWD_ENVS} $<TARGET_FILE:test_conv2d> ${MIOPEN_TEST_FLOAT_ARG} --verbose --input  64  64 17 17 --weights  64 3 7  192  --pads_strides_dilations 0 3 1 1 1 1 ${ARGS_NCHWC_CHWNC_FWD_FP16x4}
COMMAND ${DYNAMIC_IMPLICITGEMM_DLOPS_NCHWC_FWD_ENVS} $<TARGET_FILE:test_conv2d> ${MIOPEN_TEST_FLOAT_ARG} --verbose --input  64  64 17 17 --weights  64 7 1  192  --pads_strides_dilations 3 0 1 1 1 1 ${ARGS_NCHWC_CHWNC_FWD_FP16x4}
COMMAND ${DYNAMIC_IMPLICITGEMM_DLOPS_NCHWC_FWD_ENVS} $<TARGET_FILE:test_conv2d> ${MIOPEN_TEST_FLOAT_ARG} --verbose --input   4 128 28 28 --weights 128 2 2  128  --pads_strides_dilations 0 0 2 2 1 1 ${ARGS_NCHWC_CHWNC_FWD_FP16x4}
COMMAND ${DYNAMIC_IMPLICITGEMM_DLOPS_NCHWC_FWD_ENVS} $<TARGET_FILE:test_conv2d> ${MIOPEN_TEST_FLOAT_ARG} --verbose --input  32 128  8  8 --weights 128 3 1  192  --pads_strides_dilations 1 0 1 1 1 1 ${ARGS_NCHWC_CHWNC_FWD_FP16x4}
COMMAND ${DYNAMIC_IMPLICITGEMM_DLOPS_NCHWC_FWD_ENVS} $<TARGET_FILE:test_conv2d> ${MIOPEN_TEST_FLOAT_ARG} --verbose --input  64 192 17 17 --weights 192 3 3  160  --pads_strides_dilations 0 0 2 2 1 1 ${ARGS_NCHWC_CHWNC_FWD_FP16x4}
COMMAND ${DYNAMIC_IMPLICITGEMM_DLOPS_NCHWC_FWD_ENVS} $<TARGET_FILE:test_conv2d> ${MIOPEN_TEST_FLOAT_ARG} --verbose --input  64  32 73 73 --weights  32 3 3   64  --pads_strides_dilations 1 1 1 1 1 1 ${ARGS_NCHWC_CHWNC_FWD_FP16x4}
COMMAND ${DYNAMIC_IMPLICITGEMM_DLOPS_NCHWC_FWD_ENVS} $<TARGET_FILE:test_conv2d> ${MIOPEN_TEST_FLOAT_ARG} --verbose --input  16  64 56 56 --weights  64 3 3   64  --pads_strides_dilations 1 1 1 1 1 1 ${ARGS_NCHWC_CHWNC_FWD_FP16x4}
COMMAND ${DYNAMIC_IMPLICITGEMM_DLOPS_NCHWC_FWD_ENVS} $<TARGET_FILE:test_conv2d> ${MIOPEN_TEST_FLOAT_ARG} --verbose --input  16  16 25 25 --weights  16 3 3   64  --pads_strides_dilations 0 0 1 1 1 1 ${ARGS_NCHWC_CHWNC_FWD_FP16x4}
COMMAND ${DYNAMIC_IMPLICITGEMM_DLOPS_NCHWC_FWD_ENVS} $<TARGET_FILE:test_conv2d> ${MIOPEN_TEST_FLOAT_ARG} --verbose --input  4  32 79 141 --weights  32 5 10  64  --pads_strides_dilations 0 0 2 2 1 1 ${ARGS_NCHWC_CHWNC_FWD_FP16x4}
COMMAND ${DYNAMIC_IMPLICITGEMM_DLOPS_NCHWC_FWD_ENVS} $<TARGET_FILE:test_conv2d> ${MIOPEN_TEST_FLOAT_ARG} --verbose --input  400  256 7 7 --weights 256 7 7 1024  --pads_strides_dilations 0 0 1 1 1 1 ${ARGS_NCHWC_CHWNC_FWD_FP16x4}
COMMAND ${DYNAMIC_IMPLICITGEMM_DLOPS_NCHWC_FWD_ENVS} $<TARGET_FILE:test_conv2d> ${MIOPEN_TEST_FLOAT_ARG} --verbose --input  400  256 1 1 --weights 256 1 1 1024  --pads_strides_dilations 0 0 1 1 1 1 ${ARGS_NCHWC_CHWNC_FWD_FP16x4}
)

add_custom_test(test_conv_igemm_dynamic_dlops_nchwc_nchwc_fwd_fp16x8 SKIP_UNLESS_ALL HALF_ENABLED FLOAT_DISABLED BF16_DISABLED GFX900_DISABLED GFX906_DISABLED GFX90A_DISABLED GFX908_DISABLED GFX103X_ENABLED SKIP_XNACK_ON
COMMAND ${DYNAMIC_IMPLICITGEMM_DLOPS_NCHWC_FWD_ENVS} $<TARGET_FILE:test_conv2d> ${MIOPEN_TEST_FLOAT_ARG} --verbose --input  1 8  10  10  --weights 8 8 3 3     --pads_strides_dilations 0 0 1 1 1 1 ${ARGS_NCHWC_NCHWC_FWD_FP16x8}
COMMAND ${DYNAMIC_IMPLICITGEMM_DLOPS_NCHWC_FWD_ENVS} $<TARGET_FILE:test_conv2d> ${MIOPEN_TEST_FLOAT_ARG} --verbose --input  32 160 73 73 --weights  64 160 1 1 --pads_strides_dilations 0 0 1 1 1 1 ${ARGS_NCHWC_NCHWC_FWD_FP16x8}
COMMAND ${DYNAMIC_IMPLICITGEMM_DLOPS_NCHWC_FWD_ENVS} $<TARGET_FILE:test_conv2d> ${MIOPEN_TEST_FLOAT_ARG} --verbose --input  16  64 56 56 --weights  64  64 1 1 --pads_strides_dilations 0 0 1 1 1 1 ${ARGS_NCHWC_NCHWC_FWD_FP16x8}
COMMAND ${DYNAMIC_IMPLICITGEMM_DLOPS_NCHWC_FWD_ENVS} $<TARGET_FILE:test_conv2d> ${MIOPEN_TEST_FLOAT_ARG} --verbose --input   2 256 40 52 --weights 256 256 1 1 --pads_strides_dilations 0 0 1 1 1 1 ${ARGS_NCHWC_NCHWC_FWD_FP16x8}
COMMAND ${DYNAMIC_IMPLICITGEMM_DLOPS_NCHWC_FWD_ENVS} $<TARGET_FILE:test_conv2d> ${MIOPEN_TEST_FLOAT_ARG} --verbose --input   2  64 32 28 --weights  64  64 1 1 --pads_strides_dilations 0 0 1 1 1 1 ${ARGS_NCHWC_NCHWC_FWD_FP16x8}
COMMAND ${DYNAMIC_IMPLICITGEMM_DLOPS_NCHWC_FWD_ENVS} $<TARGET_FILE:test_conv2d> ${MIOPEN_TEST_FLOAT_ARG} --verbose --input  32 128 14 14 --weights  64 128 1 1 --pads_strides_dilations 0 0 2 2 1 1 ${ARGS_NCHWC_NCHWC_FWD_FP16x8}
COMMAND ${DYNAMIC_IMPLICITGEMM_DLOPS_NCHWC_FWD_ENVS} $<TARGET_FILE:test_conv2d> ${MIOPEN_TEST_FLOAT_ARG} --verbose --input  64  64 17 17 --weights 192  64 1 7 --pads_strides_dilations 0 3 1 1 1 1 ${ARGS_NCHWC_NCHWC_FWD_FP16x8}
COMMAND ${DYNAMIC_IMPLICITGEMM_DLOPS_NCHWC_FWD_ENVS} $<TARGET_FILE:test_conv2d> ${MIOPEN_TEST_FLOAT_ARG} --verbose --input  64  64 17 17 --weights 192  64 7 1 --pads_strides_dilations 3 0 1 1 1 1 ${ARGS_NCHWC_NCHWC_FWD_FP16x8}
COMMAND ${DYNAMIC_IMPLICITGEMM_DLOPS_NCHWC_FWD_ENVS} $<TARGET_FILE:test_conv2d> ${MIOPEN_TEST_FLOAT_ARG} --verbose --input   4 128 28 28 --weights 128 128 2 2 --pads_strides_dilations 0 0 2 2 1 1 ${ARGS_NCHWC_NCHWC_FWD_FP16x8}
COMMAND ${DYNAMIC_IMPLICITGEMM_DLOPS_NCHWC_FWD_ENVS} $<TARGET_FILE:test_conv2d> ${MIOPEN_TEST_FLOAT_ARG} --verbose --input  32 128  8  8 --weights 192 128 3 1 --pads_strides_dilations 1 0 1 1 1 1 ${ARGS_NCHWC_NCHWC_FWD_FP16x8}
COMMAND ${DYNAMIC_IMPLICITGEMM_DLOPS_NCHWC_FWD_ENVS} $<TARGET_FILE:test_conv2d> ${MIOPEN_TEST_FLOAT_ARG} --verbose --input  64 192 17 17 --weights 160 192 3 3 --pads_strides_dilations 0 0 2 2 1 1 ${ARGS_NCHWC_NCHWC_FWD_FP16x8}
COMMAND ${DYNAMIC_IMPLICITGEMM_DLOPS_NCHWC_FWD_ENVS} $<TARGET_FILE:test_conv2d> ${MIOPEN_TEST_FLOAT_ARG} --verbose --input  64  32 73 73 --weights  64  32 3 3 --pads_strides_dilations 1 1 1 1 1 1 ${ARGS_NCHWC_NCHWC_FWD_FP16x8}
COMMAND ${DYNAMIC_IMPLICITGEMM_DLOPS_NCHWC_FWD_ENVS} $<TARGET_FILE:test_conv2d> ${MIOPEN_TEST_FLOAT_ARG} --verbose --input  16  64 56 56 --weights  64  64 3 3 --pads_strides_dilations 1 1 1 1 1 1 ${ARGS_NCHWC_NCHWC_FWD_FP16x8}
COMMAND ${DYNAMIC_IMPLICITGEMM_DLOPS_NCHWC_FWD_ENVS} $<TARGET_FILE:test_conv2d> ${MIOPEN_TEST_FLOAT_ARG} --verbose --input  16  16 25 25 --weights  64  16 3 3 --pads_strides_dilations 0 0 1 1 1 1 ${ARGS_NCHWC_NCHWC_FWD_FP16x8}
COMMAND ${DYNAMIC_IMPLICITGEMM_DLOPS_NCHWC_FWD_ENVS} $<TARGET_FILE:test_conv2d> ${MIOPEN_TEST_FLOAT_ARG} --verbose --input  4  32 79 141 --weights 64  32 5 10 --pads_strides_dilations 0 0 2 2 1 1 ${ARGS_NCHWC_NCHWC_FWD_FP16x8}
COMMAND ${DYNAMIC_IMPLICITGEMM_DLOPS_NCHWC_FWD_ENVS} $<TARGET_FILE:test_conv2d> ${MIOPEN_TEST_FLOAT_ARG} --verbose --input  400  256 7 7 --weights 1024 256 7 7 --pads_strides_dilations 0 0 1 1 1 1 ${ARGS_NCHWC_NCHWC_FWD_FP16x8}
COMMAND ${DYNAMIC_IMPLICITGEMM_DLOPS_NCHWC_FWD_ENVS} $<TARGET_FILE:test_conv2d> ${MIOPEN_TEST_FLOAT_ARG} --verbose --input  400  256 1 1 --weights 1024 256 1 1 --pads_strides_dilations 0 0 1 1 1 1 ${ARGS_NCHWC_NCHWC_FWD_FP16x8}
)

add_custom_test(test_conv_igemm_dynamic_dlops_nchwc_chwnc_fwd_fp16x8 SKIP_UNLESS_ALL HALF_ENABLED FLOAT_DISABLED BF16_DISABLED GFX900_DISABLED GFX906_DISABLED GFX90A_DISABLED GFX908_DISABLED GFX103X_ENABLED SKIP_XNACK_ON
COMMAND ${DYNAMIC_IMPLICITGEMM_DLOPS_NCHWC_FWD_ENVS} $<TARGET_FILE:test_conv2d> ${MIOPEN_TEST_FLOAT_ARG} --verbose --input  64 256  7  7 --weights 256 1 1  128  --pads_strides_dilations 0 0 1 1 1 1 ${ARGS_NCHWC_CHWNC_FWD_FP16x8}
COMMAND ${DYNAMIC_IMPLICITGEMM_DLOPS_NCHWC_FWD_ENVS} $<TARGET_FILE:test_conv2d> ${MIOPEN_TEST_FLOAT_ARG} --verbose --input  32 160 73 73 --weights 160 1 1   64  --pads_strides_dilations 0 0 1 1 1 1 ${ARGS_NCHWC_CHWNC_FWD_FP16x8}
COMMAND ${DYNAMIC_IMPLICITGEMM_DLOPS_NCHWC_FWD_ENVS} $<TARGET_FILE:test_conv2d> ${MIOPEN_TEST_FLOAT_ARG} --verbose --input  16  64 56 56 --weights  64 1 1   64  --pads_strides_dilations 0 0 1 1 1 1 ${ARGS_NCHWC_CHWNC_FWD_FP16x8}
COMMAND ${DYNAMIC_IMPLICITGEMM_DLOPS_NCHWC_FWD_ENVS} $<TARGET_FILE:test_conv2d> ${MIOPEN_TEST_FLOAT_ARG} --verbose --input   2 256 40 52 --weights 256 1 1  256  --pads_strides_dilations 0 0 1 1 1 1 ${ARGS_NCHWC_CHWNC_FWD_FP16x8}
COMMAND ${DYNAMIC_IMPLICITGEMM_DLOPS_NCHWC_FWD_ENVS} $<TARGET_FILE:test_conv2d> ${MIOPEN_TEST_FLOAT_ARG} --verbose --input   2  64 32 28 --weights  64 1 1   64  --pads_strides_dilations 0 0 1 1 1 1 ${ARGS_NCHWC_CHWNC_FWD_FP16x8}
COMMAND ${DYNAMIC_IMPLICITGEMM_DLOPS_NCHWC_FWD_ENVS} $<TARGET_FILE:test_conv2d> ${MIOPEN_TEST_FLOAT_ARG} --verbose --input  32 128 14 14 --weights 128 1 1   64  --pads_strides_dilations 0 0 2 2 1 1 ${ARGS_NCHWC_CHWNC_FWD_FP16x8}
COMMAND ${DYNAMIC_IMPLICITGEMM_DLOPS_NCHWC_FWD_ENVS} $<TARGET_FILE:test_conv2d> ${MIOPEN_TEST_FLOAT_ARG} --verbose --input  64  64 17 17 --weights  64 1 7  192  --pads_strides_dilations 0 3 1 1 1 1 ${ARGS_NCHWC_CHWNC_FWD_FP16x8}
COMMAND ${DYNAMIC_IMPLICITGEMM_DLOPS_NCHWC_FWD_ENVS} $<TARGET_FILE:test_conv2d> ${MIOPEN_TEST_FLOAT_ARG} --verbose --input  64  64 17 17 --weights  64 7 1  192  --pads_strides_dilations 3 0 1 1 1 1 ${ARGS_NCHWC_CHWNC_FWD_FP16x8}
COMMAND ${DYNAMIC_IMPLICITGEMM_DLOPS_NCHWC_FWD_ENVS} $<TARGET_FILE:test_conv2d> ${MIOPEN_TEST_FLOAT_ARG} --verbose --input   4 128 28 28 --weights 128 2 2  128  --pads_strides_dilations 0 0 2 2 1 1 ${ARGS_NCHWC_CHWNC_FWD_FP16x8}
COMMAND ${DYNAMIC_IMPLICITGEMM_DLOPS_NCHWC_FWD_ENVS} $<TARGET_FILE:test_conv2d> ${MIOPEN_TEST_FLOAT_ARG} --verbose --input  32 128  8  8 --weights 128 3 1  192  --pads_strides_dilations 1 0 1 1 1 1 ${ARGS_NCHWC_CHWNC_FWD_FP16x8}
COMMAND ${DYNAMIC_IMPLICITGEMM_DLOPS_NCHWC_FWD_ENVS} $<TARGET_FILE:test_conv2d> ${MIOPEN_TEST_FLOAT_ARG} --verbose --input  64 192 17 17 --weights 192 3 3  160  --pads_strides_dilations 0 0 2 2 1 1 ${ARGS_NCHWC_CHWNC_FWD_FP16x8}
COMMAND ${DYNAMIC_IMPLICITGEMM_DLOPS_NCHWC_FWD_ENVS} $<TARGET_FILE:test_conv2d> ${MIOPEN_TEST_FLOAT_ARG} --verbose --input  64  32 73 73 --weights  32 3 3   64  --pads_strides_dilations 1 1 1 1 1 1 ${ARGS_NCHWC_CHWNC_FWD_FP16x8}
COMMAND ${DYNAMIC_IMPLICITGEMM_DLOPS_NCHWC_FWD_ENVS} $<TARGET_FILE:test_conv2d> ${MIOPEN_TEST_FLOAT_ARG} --verbose --input  16  64 56 56 --weights  64 3 3   64  --pads_strides_dilations 1 1 1 1 1 1 ${ARGS_NCHWC_CHWNC_FWD_FP16x8}
COMMAND ${DYNAMIC_IMPLICITGEMM_DLOPS_NCHWC_FWD_ENVS} $<TARGET_FILE:test_conv2d> ${MIOPEN_TEST_FLOAT_ARG} --verbose --input  16  16 25 25 --weights  16 3 3   64  --pads_strides_dilations 0 0 1 1 1 1 ${ARGS_NCHWC_CHWNC_FWD_FP16x8}
COMMAND ${DYNAMIC_IMPLICITGEMM_DLOPS_NCHWC_FWD_ENVS} $<TARGET_FILE:test_conv2d> ${MIOPEN_TEST_FLOAT_ARG} --verbose --input  4  32 79 141 --weights 32 5 10  64   --pads_strides_dilations 0 0 2 2 1 1 ${ARGS_NCHWC_CHWNC_FWD_FP16x8}
COMMAND ${DYNAMIC_IMPLICITGEMM_DLOPS_NCHWC_FWD_ENVS} $<TARGET_FILE:test_conv2d> ${MIOPEN_TEST_FLOAT_ARG} --verbose --input  400  256 7 7 --weights  256 7 7 1024 --pads_strides_dilations 0 0 1 1 1 1 ${ARGS_NCHWC_CHWNC_FWD_FP16x8}
COMMAND ${DYNAMIC_IMPLICITGEMM_DLOPS_NCHWC_FWD_ENVS} $<TARGET_FILE:test_conv2d> ${MIOPEN_TEST_FLOAT_ARG} --verbose --input  400  256 1 1 --weights  256 1 1 1024 --pads_strides_dilations 0 0 1 1 1 1 ${ARGS_NCHWC_CHWNC_FWD_FP16x8}
)

add_custom_test(test_regression_half_mi100 SKIP_UNLESS_ALL FLOAT_DISABLED HALF_ENABLED GFX908_ENABLED GFX900_DISABLED GFX906_DISABLED GFX90A_DISABLED
# Regression test for SWDEV-291202
COMMAND MIOPEN_FIND_MODE=normal MIOPEN_DEBUG_FIND_ONLY_SOLVER=ConvHipImplicitGemmBwdDataV4R1Xdlops $<TARGET_FILE:test_conv2d> ${MIOPEN_TEST_FLOAT_ARG} --verbose --input  128  24 14 14 --weights 64  24 5 5 --pads_strides_dilations 2 2 1 1 1 1 --disable-forward --disable-backward-weights
)

add_custom_test(test_regression_float_mi100 SKIP_UNLESS_ALL GFX900_DISABLED GFX906_DISABLED GFX90A_DISABLED
# Regression test for SWDEV-305815 (issue 1206)
COMMAND ${IMPLICITGEMM_TESTING_ENV} MIOPEN_LOG_LEVEL=5 $<TARGET_FILE:test_conv2d> ${MIOPEN_TEST_FLOAT_ARG} --verbose --input 32 256 38 38 --weights 256 256 1 1 --pads_strides_dilations 0 0 1 1 1 1 --disable-forward --disable-backward-weights
)

set(CONV_CK_IGEMM_FWD_V6R1_DLOPS_NCHW_ENV
    MIOPEN_FIND_MODE=normal
    MIOPEN_DEBUG_FIND_ONLY_SOLVER=ConvCkIgemmFwdV6r1DlopsNchw)

# gfx908 disabled as a workaround for https://github.com/ROCmSoftwarePlatform/MIOpen/pull/1790/files?diff=split&w=1#r982923610
add_custom_test(test_conv_ck_igemm_fwd_v6r1_dlops_nchw FLOAT_ENABLED HALF_ENABLED BF16_DISABLED GFX908_DISABLED GFX103X_ENABLED SKIP_UNLESS_ALL
COMMAND ${CONV_CK_IGEMM_FWD_V6R1_DLOPS_NCHW_ENV}     $<TARGET_FILE:test_conv2d> ${MIOPEN_TEST_FLOAT_ARG} --verbose --input 128 1024 14 14  --weights 2048 1024 1 1 --pads_strides_dilations 0 0 2 2 1 1 --disable-backward-data --disable-backward-weights
COMMAND ${CONV_CK_IGEMM_FWD_V6R1_DLOPS_NCHW_ENV}     $<TARGET_FILE:test_conv2d> ${MIOPEN_TEST_FLOAT_ARG} --verbose --input 128  256 14 14  --weights  256 1024 1 1 --pads_strides_dilations 0 0 1 1 1 1 --disable-backward-data --disable-backward-weights
COMMAND ${CONV_CK_IGEMM_FWD_V6R1_DLOPS_NCHW_ENV}     $<TARGET_FILE:test_conv2d> ${MIOPEN_TEST_FLOAT_ARG} --verbose --input 128 1024 14 14  --weights  512 1024 1 1 --pads_strides_dilations 0 0 1 1 1 1 --disable-backward-data --disable-backward-weights
COMMAND ${CONV_CK_IGEMM_FWD_V6R1_DLOPS_NCHW_ENV}     $<TARGET_FILE:test_conv2d> ${MIOPEN_TEST_FLOAT_ARG} --verbose --input 128  128 28 28  --weights  128 1024 3 3 --pads_strides_dilations 1 1 1 1 1 1 --disable-backward-data --disable-backward-weights
COMMAND ${CONV_CK_IGEMM_FWD_V6R1_DLOPS_NCHW_ENV}     $<TARGET_FILE:test_conv2d> ${MIOPEN_TEST_FLOAT_ARG} --verbose --input 128  128 28 28  --weights  512  128 1 1 --pads_strides_dilations 0 0 1 1 1 1 --disable-backward-data --disable-backward-weights
COMMAND ${CONV_CK_IGEMM_FWD_V6R1_DLOPS_NCHW_ENV}     $<TARGET_FILE:test_conv2d> ${MIOPEN_TEST_FLOAT_ARG} --verbose --input 128  128 58 58  --weights  128  128 3 3 --pads_strides_dilations 1 1 1 1 1 1 --disable-backward-data --disable-backward-weights
COMMAND ${CONV_CK_IGEMM_FWD_V6R1_DLOPS_NCHW_ENV}     $<TARGET_FILE:test_conv2d> ${MIOPEN_TEST_FLOAT_ARG} --verbose --input 128 2048  7  7  --weights  512 2048 1 1 --pads_strides_dilations 0 0 1 1 1 1 --disable-backward-data --disable-backward-weights
COMMAND ${CONV_CK_IGEMM_FWD_V6R1_DLOPS_NCHW_ENV}     $<TARGET_FILE:test_conv2d> ${MIOPEN_TEST_FLOAT_ARG} --verbose --input 128  256 14 14  --weights 1024  256 1 1 --pads_strides_dilations 0 0 1 1 1 1 --disable-backward-data --disable-backward-weights
COMMAND ${CONV_CK_IGEMM_FWD_V6R1_DLOPS_NCHW_ENV}     $<TARGET_FILE:test_conv2d> ${MIOPEN_TEST_FLOAT_ARG} --verbose --input 128  256 14 14  --weights  256  256 3 3 --pads_strides_dilations 1 1 1 1 1 1 --disable-backward-data --disable-backward-weights
COMMAND ${CONV_CK_IGEMM_FWD_V6R1_DLOPS_NCHW_ENV}     $<TARGET_FILE:test_conv2d> ${MIOPEN_TEST_FLOAT_ARG} --verbose --input 128  256 30 30  --weights  256  256 3 3 --pads_strides_dilations 0 0 2 2 1 1 --disable-backward-data --disable-backward-weights
COMMAND ${CONV_CK_IGEMM_FWD_V6R1_DLOPS_NCHW_ENV}     $<TARGET_FILE:test_conv2d> ${MIOPEN_TEST_FLOAT_ARG} --verbose --input 128  256 56 56  --weights  128  256 1 1 --pads_strides_dilations 0 0 1 1 1 1 --disable-backward-data --disable-backward-weights
COMMAND ${CONV_CK_IGEMM_FWD_V6R1_DLOPS_NCHW_ENV}     $<TARGET_FILE:test_conv2d> ${MIOPEN_TEST_FLOAT_ARG} --verbose --input 128  256 56 56  --weights  512  256 1 1 --pads_strides_dilations 0 0 2 2 1 1 --disable-backward-data --disable-backward-weights
COMMAND ${CONV_CK_IGEMM_FWD_V6R1_DLOPS_NCHW_ENV}     $<TARGET_FILE:test_conv2d> ${MIOPEN_TEST_FLOAT_ARG} --verbose --input 128  256 56 56  --weights   64  256 1 1 --pads_strides_dilations 0 0 1 1 1 1 --disable-backward-data --disable-backward-weights
COMMAND ${CONV_CK_IGEMM_FWD_V6R1_DLOPS_NCHW_ENV}     $<TARGET_FILE:test_conv2d> ${MIOPEN_TEST_FLOAT_ARG} --verbose --input 128  512 16 16  --weights  512  512 3 3 --pads_strides_dilations 0 0 2 2 1 1 --disable-backward-data --disable-backward-weights
COMMAND ${CONV_CK_IGEMM_FWD_V6R1_DLOPS_NCHW_ENV}     $<TARGET_FILE:test_conv2d> ${MIOPEN_TEST_FLOAT_ARG} --verbose --input 128  512 28 28  --weights 1024  512 1 1 --pads_strides_dilations 0 0 2 2 1 1 --disable-backward-data --disable-backward-weights
COMMAND ${CONV_CK_IGEMM_FWD_V6R1_DLOPS_NCHW_ENV}     $<TARGET_FILE:test_conv2d> ${MIOPEN_TEST_FLOAT_ARG} --verbose --input 128  512 28 28  --weights  128  512 1 1 --pads_strides_dilations 0 0 1 1 1 1 --disable-backward-data --disable-backward-weights
COMMAND ${CONV_CK_IGEMM_FWD_V6R1_DLOPS_NCHW_ENV}     $<TARGET_FILE:test_conv2d> ${MIOPEN_TEST_FLOAT_ARG} --verbose --input 128  512 28 28  --weights  256  512 1 1 --pads_strides_dilations 0 0 1 1 1 1 --disable-backward-data --disable-backward-weights
COMMAND ${CONV_CK_IGEMM_FWD_V6R1_DLOPS_NCHW_ENV}     $<TARGET_FILE:test_conv2d> ${MIOPEN_TEST_FLOAT_ARG} --verbose --input 128  512  7  7  --weights 2048  512 1 1 --pads_strides_dilations 0 0 1 1 1 1 --disable-backward-data --disable-backward-weights
COMMAND ${CONV_CK_IGEMM_FWD_V6R1_DLOPS_NCHW_ENV}     $<TARGET_FILE:test_conv2d> ${MIOPEN_TEST_FLOAT_ARG} --verbose --input 128  512  7  7  --weights  512  512 3 3 --pads_strides_dilations 1 1 1 1 1 1 --disable-backward-data --disable-backward-weights
COMMAND ${CONV_CK_IGEMM_FWD_V6R1_DLOPS_NCHW_ENV}     $<TARGET_FILE:test_conv2d> ${MIOPEN_TEST_FLOAT_ARG} --verbose --input 128   64 56 56  --weights  256   64 1 1 --pads_strides_dilations 0 0 1 1 1 1 --disable-backward-data --disable-backward-weights
COMMAND ${CONV_CK_IGEMM_FWD_V6R1_DLOPS_NCHW_ENV}     $<TARGET_FILE:test_conv2d> ${MIOPEN_TEST_FLOAT_ARG} --verbose --input 128   64 56 56  --weights   64   64 1 1 --pads_strides_dilations 0 0 1 1 1 1 --disable-backward-data --disable-backward-weights
COMMAND ${CONV_CK_IGEMM_FWD_V6R1_DLOPS_NCHW_ENV}     $<TARGET_FILE:test_conv2d> ${MIOPEN_TEST_FLOAT_ARG} --verbose --input 128   64 56 56  --weights   64   64 3 3 --pads_strides_dilations 1 1 1 1 1 1 --disable-backward-data --disable-backward-weights
)

add_custom_test(test_reduce_custom_fp32 GFX103X_ENABLED GFX110X_ENABLED SKIP_UNLESS_ALL
COMMAND $<TARGET_FILE:test_reduce_test> ${MIOPEN_TEST_FLOAT_ARG} --scales 1 0 --CompType 1 --D 1024 30528 1 --I 0 --N 1 ---ReduceOp 0 --R 0 1 2 ${MIOPEN_TEST_FLAGS_ARGS}
)

add_custom_test(test_reduce_custom_fp32_fp16 HALF_ENABLED GFX103X_ENABLED GFX110X_ENABLED SKIP_UNLESS_ALL
COMMAND $<TARGET_FILE:test_reduce_test> ${MIOPEN_TEST_FLOAT_ARG} --scales 1 0 --CompType 1 --D 8 2 1 --I 0 --N 1 ---ReduceOp 0 --R 0 1 2 ${MIOPEN_TEST_FLAGS_ARGS}
COMMAND $<TARGET_FILE:test_reduce_test> ${MIOPEN_TEST_FLOAT_ARG} --scales 1 0 --CompType 1 --D 160 10 1 --I 0 --N 1 ---ReduceOp 0 --R 0 1 2 ${MIOPEN_TEST_FLAGS_ARGS}
COMMAND $<TARGET_FILE:test_reduce_test> ${MIOPEN_TEST_FLOAT_ARG} --scales 1 0 --CompType 1 --D 7 1024 1 --I 0 --N 1 ---ReduceOp 0 --R 0 1 2 ${MIOPEN_TEST_FLAGS_ARGS}
COMMAND $<TARGET_FILE:test_reduce_test> ${MIOPEN_TEST_FLOAT_ARG} --scales 1 0 --CompType 1 --D 3 1 1 --I 0 --N 1 ---ReduceOp 0 --R 0 1 2 ${MIOPEN_TEST_FLAGS_ARGS}
COMMAND $<TARGET_FILE:test_reduce_test> ${MIOPEN_TEST_FLOAT_ARG} --scales 1 0 --CompType 1 --D 3 1 1 --I 0 --N 1 ---ReduceOp 1 --R 0 1 2 ${MIOPEN_TEST_FLAGS_ARGS}
COMMAND $<TARGET_FILE:test_reduce_test> ${MIOPEN_TEST_FLOAT_ARG} --scales 1 0 --CompType 1 --D 3 1 1 --I 1 --N 1 ---ReduceOp 3 --R 0 1 2 ${MIOPEN_TEST_FLAGS_ARGS}
COMMAND $<TARGET_FILE:test_reduce_test> ${MIOPEN_TEST_FLOAT_ARG} --scales 1 0 --CompType 1 --D 3 2 1 --I 1 --N 1 ---ReduceOp 3 --R 1 2 ${MIOPEN_TEST_FLAGS_ARGS}
COMMAND $<TARGET_FILE:test_reduce_test> ${MIOPEN_TEST_FLOAT_ARG} --scales 1 0 --CompType 1 --D 6 2 1 --I 0 --N 1 ---ReduceOp 3 --R 1 2 ${MIOPEN_TEST_FLAGS_ARGS}
COMMAND $<TARGET_FILE:test_reduce_test> ${MIOPEN_TEST_FLOAT_ARG} --scales 1 0 --CompType 1 --D 6 2 1 --I 0 --N 1 ---ReduceOp 2 --R 1 2 ${MIOPEN_TEST_FLAGS_ARGS}
COMMAND $<TARGET_FILE:test_reduce_test> ${MIOPEN_TEST_FLOAT_ARG} --scales 1 0 --CompType 1 --D 2 2 1 --I 0 --N 1 ---ReduceOp 0 --R 1 2 ${MIOPEN_TEST_FLAGS_ARGS}
COMMAND $<TARGET_FILE:test_reduce_test> ${MIOPEN_TEST_FLOAT_ARG} --scales 1 0 --CompType 1 --D 4 3 1 --I 0 --N 1 ---ReduceOp 3 --R 1 2 ${MIOPEN_TEST_FLAGS_ARGS}
COMMAND $<TARGET_FILE:test_reduce_test> ${MIOPEN_TEST_FLOAT_ARG} --scales 1 0 --CompType 1 --D 3 4 1 --I 0 --N 1 ---ReduceOp 3 --R 1 2 ${MIOPEN_TEST_FLAGS_ARGS}
COMMAND $<TARGET_FILE:test_reduce_test> ${MIOPEN_TEST_FLOAT_ARG} --scales 1 0 --CompType 1 --D 3 4 1 --I 0 --N 1 ---ReduceOp 3 --R 0 2 ${MIOPEN_TEST_FLAGS_ARGS}
COMMAND $<TARGET_FILE:test_reduce_test> ${MIOPEN_TEST_FLOAT_ARG} --scales 1 0 --CompType 1 --D 2048 32 1 --I 0 --N 1 ---ReduceOp 3 --R 0 2 ${MIOPEN_TEST_FLAGS_ARGS}
COMMAND $<TARGET_FILE:test_reduce_test> ${MIOPEN_TEST_FLOAT_ARG} --scales 1 0 --CompType 1 --D 4 3 1 --I 0 --N 1 ---ReduceOp 2 --R 1 2 ${MIOPEN_TEST_FLAGS_ARGS}
COMMAND $<TARGET_FILE:test_reduce_test> ${MIOPEN_TEST_FLOAT_ARG} --scales 1 0 --CompType 1 --D 3 4 1 --I 0 --N 1 ---ReduceOp 2 --R 0 2 ${MIOPEN_TEST_FLAGS_ARGS}
COMMAND $<TARGET_FILE:test_reduce_test> ${MIOPEN_TEST_FLOAT_ARG} --scales 1 0 --CompType 1 --D 2048 32 1 --I 0 --N 1 ---ReduceOp 2 --R 0 2 ${MIOPEN_TEST_FLAGS_ARGS}
COMMAND $<TARGET_FILE:test_reduce_test> ${MIOPEN_TEST_FLOAT_ARG} --scales 1 0 --CompType 1 --D 3 4 1 --I 0 --N 1 ---ReduceOp 2 --R 0 2 ${MIOPEN_TEST_FLAGS_ARGS}
COMMAND $<TARGET_FILE:test_reduce_test> ${MIOPEN_TEST_FLOAT_ARG} --scales 1 0 --CompType 1 --D 12 11 1 --I 0 --N 1 ---ReduceOp 0 --R 0 1 2 ${MIOPEN_TEST_FLAGS_ARGS}
COMMAND $<TARGET_FILE:test_reduce_test> ${MIOPEN_TEST_FLOAT_ARG} --scales 1 0 --CompType 1 --D 13 4 7 7 --I 0 --N 1 ---ReduceOp 0 --R 0 1 2 3 ${MIOPEN_TEST_FLAGS_ARGS}
COMMAND $<TARGET_FILE:test_reduce_test> ${MIOPEN_TEST_FLOAT_ARG} --scales 1 0 --CompType 1 --D 64 3 280 81 --I 0 --N 0 --ReduceOp 0 --R 0 ${MIOPEN_TEST_FLAGS_ARGS}
)

if(MIOPEN_TEST_DEEPBENCH)
    add_custom_test(test_deepbench_conv GFX103X_ENABLED GFX110X_ENABLED
    COMMAND	$<TARGET_FILE:test_conv2d>	--verbose	--input	4	1	161	700	--weights	32	1	5	20	--pads_strides_dilations	0	0	2	2	1	1
    COMMAND	$<TARGET_FILE:test_conv2d>	--verbose	--input	8	1	161	700	--weights	32	1	5	20	--pads_strides_dilations	0	0	2	2	1	1
    COMMAND	$<TARGET_FILE:test_conv2d>	--verbose	--input	16	1	161	700	--weights	32	1	5	20	--pads_strides_dilations	0	0	2	2	1	1
    COMMAND	$<TARGET_FILE:test_conv2d>	--verbose	--input	32	1	161	700	--weights	32	1	5	20	--pads_strides_dilations	0	0	2	2	1	1
    COMMAND	$<TARGET_FILE:test_conv2d>	--verbose	--input	4	32	79	341	--weights	32	32	5	10	--pads_strides_dilations	0	0	2	2	1	1
    COMMAND	$<TARGET_FILE:test_conv2d>	--verbose	--input	8	32	79	341	--weights	32	32	5	10	--pads_strides_dilations	0	0	2	2	1	1
    COMMAND	$<TARGET_FILE:test_conv2d>	--verbose	--input	16	32	79	341	--weights	32	32	5	10	--pads_strides_dilations	0	0	2	2	1	1
    COMMAND	$<TARGET_FILE:test_conv2d>	--verbose	--input	32	32	79	341	--weights	32	32	5	10	--pads_strides_dilations	0	0	2	2	1	1
    COMMAND	$<TARGET_FILE:test_conv2d>	--verbose	--input	16	1	48	480	--weights	16	1	3	3	--pads_strides_dilations	1	1	1	1	1	1
    COMMAND	$<TARGET_FILE:test_conv2d>	--verbose	--input	16	16	24	240	--weights	32	16	3	3	--pads_strides_dilations	1	1	1	1	1	1
    COMMAND	$<TARGET_FILE:test_conv2d>	--verbose	--input	16	32	12	120	--weights	64	32	3	3	--pads_strides_dilations	1	1	1	1	1	1
    COMMAND	$<TARGET_FILE:test_conv2d>	--verbose	--input	16	64	6	60	--weights	128	64	3	3	--pads_strides_dilations	1	1	1	1	1	1
    COMMAND	$<TARGET_FILE:test_conv2d>	--verbose	--input	8	3	108	108	--weights	64	3	3	3	--pads_strides_dilations	1	1	2	2	1	1
    COMMAND	$<TARGET_FILE:test_conv2d>	--verbose	--input	8	64	54	54	--weights	64	64	3	3	--pads_strides_dilations	1	1	1	1	1	1
    COMMAND	$<TARGET_FILE:test_conv2d>	--verbose	--input	8	128	27	27	--weights	128	128	3	3	--pads_strides_dilations	1	1	1	1	1	1
    COMMAND	$<TARGET_FILE:test_conv2d>	--verbose	--input	8	128	14	14	--weights	256	128	3	3	--pads_strides_dilations	1	1	1	1	1	1
    COMMAND	$<TARGET_FILE:test_conv2d>	--verbose	--input	8	256	7	7	--weights	512	256	3	3	--pads_strides_dilations	1	1	1	1	1	1
    COMMAND	$<TARGET_FILE:test_conv2d>	--verbose	--input	8	3	224	224	--weights	64	3	3	3	--pads_strides_dilations	1	1	1	1	1	1
    COMMAND	$<TARGET_FILE:test_conv2d>	--verbose	--input	8	64	112	112	--weights	128	64	3	3	--pads_strides_dilations	1	1	1	1	1	1
    COMMAND	$<TARGET_FILE:test_conv2d>	--verbose	--input	8	128	56	56	--weights	256	128	3	3	--pads_strides_dilations	1	1	1	1	1	1
    COMMAND	$<TARGET_FILE:test_conv2d>	--verbose	--input	8	256	28	28	--weights	512	256	3	3	--pads_strides_dilations	1	1	1	1	1	1
    COMMAND	$<TARGET_FILE:test_conv2d>	--verbose	--input	8	512	14	14	--weights	512	512	3	3	--pads_strides_dilations	1	1	1	1	1	1
    COMMAND	$<TARGET_FILE:test_conv2d>	--verbose	--input	8	512	7	7	--weights	512	512	3	3	--pads_strides_dilations	1	1	1	1	1	1
    COMMAND	$<TARGET_FILE:test_conv2d>	--verbose	--input	16	3	224	224	--weights	64	3	3	3	--pads_strides_dilations	1	1	1	1	1	1
    COMMAND	$<TARGET_FILE:test_conv2d>	--verbose	--input	16	64	112	112	--weights	128	64	3	3	--pads_strides_dilations	1	1	1	1	1	1
    COMMAND	$<TARGET_FILE:test_conv2d>	--verbose	--input	16	128	56	56	--weights	256	128	3	3	--pads_strides_dilations	1	1	1	1	1	1
    COMMAND	$<TARGET_FILE:test_conv2d>	--verbose	--input	16	256	28	28	--weights	512	256	3	3	--pads_strides_dilations	1	1	1	1	1	1
    COMMAND	$<TARGET_FILE:test_conv2d>	--verbose	--input	16	512	14	14	--weights	512	512	3	3	--pads_strides_dilations	1	1	1	1	1	1
    COMMAND	$<TARGET_FILE:test_conv2d>	--verbose	--input	16	512	7	7	--weights	512	512	3	3	--pads_strides_dilations	1	1	1	1	1	1
    COMMAND	$<TARGET_FILE:test_conv2d>	--verbose	--input	16	3	224	224	--weights	64	3	7	7	--pads_strides_dilations	3	3	2	2	1	1
    COMMAND	$<TARGET_FILE:test_conv2d>	--verbose	--input	16	192	28	28	--weights	32	192	5	5	--pads_strides_dilations	2	2	1	1	1	1
    COMMAND	$<TARGET_FILE:test_conv2d>	--verbose	--input	16	512	14	14	--weights	48	512	5	5	--pads_strides_dilations	2	2	1	1	1	1
    COMMAND	$<TARGET_FILE:test_conv2d>	--verbose	--input	16	832	7	7	--weights	128	832	5	5	--pads_strides_dilations	2	2	1	1	1	1
    COMMAND	$<TARGET_FILE:test_conv2d>	--verbose	--input	16	192	28	28	--weights	32	192	1	1	--pads_strides_dilations	0	0	1	1	1	1
    COMMAND	$<TARGET_FILE:test_conv2d>	--verbose	--input	16	512	14	14	--weights	48	512	1	1	--pads_strides_dilations	0	0	1	1	1	1
    COMMAND	$<TARGET_FILE:test_conv2d>	--verbose	--input	16	832	7	7	--weights	128	832	1	1	--pads_strides_dilations	0	0	1	1	1	1
    )
endif()

if(MIOPEN_TEST_CONV)
    add_custom_test(test_miopen_conv GFX103X_ENABLED GFX110X_ENABLED
    COMMAND	$<TARGET_FILE:test_conv2d>	--verbose	--input	1	3	32	32	--weights	1	3	7	7	--pads_strides_dilations	1	1	1	1	1	1
    COMMAND	$<TARGET_FILE:test_conv2d>	--verbose	--input	1	3	227	227	--weights	1	3	7	7	--pads_strides_dilations	1	1	1	1	1	1
    COMMAND	$<TARGET_FILE:test_conv2d>	--verbose	--input	1	64	56	56	--weights	1	64	1	1	--pads_strides_dilations	0	0	2	2	1	1
    COMMAND	$<TARGET_FILE:test_conv2d>	--verbose	--input	1	3	32	32	--weights	1	3	3	3	--pads_strides_dilations	2	2	1	1	1	1
    COMMAND	$<TARGET_FILE:test_conv2d>	--verbose	--input	1	3	224	224	--weights	1	3	3	3	--pads_strides_dilations	2	2	1	1	1	1
    COMMAND	$<TARGET_FILE:test_conv2d>	--verbose	--input	1	3	227	227	--weights	1	3	3	3	--pads_strides_dilations	2	2	1	1	1	1
    COMMAND	$<TARGET_FILE:test_conv2d>	--verbose	--input	1	3	231	231	--weights	1	3	3	3	--pads_strides_dilations	2	2	1	1	1	1
    COMMAND	$<TARGET_FILE:test_conv2d>	--verbose	--input	1	3	224	224	--weights	1	3	5	5	--pads_strides_dilations	2	2	1	1	1	1
    COMMAND	$<TARGET_FILE:test_conv2d>	--verbose	--input	1	3	227	227	--weights	1	3	5	5	--pads_strides_dilations	2	2	1	1	1	1
    COMMAND	$<TARGET_FILE:test_conv2d>	--verbose	--input	1	3	231	231	--weights	1	3	5	5	--pads_strides_dilations	2	2	1	1	1	1
    COMMAND	$<TARGET_FILE:test_conv2d>	--verbose	--input	1	3	32	32	--weights	1	3	7	7	--pads_strides_dilations	2	2	1	1	1	1
    COMMAND	$<TARGET_FILE:test_conv2d>	--verbose	--input	1	3	224	224	--weights	1	3	7	7	--pads_strides_dilations	2	2	1	1	1	1
    COMMAND	$<TARGET_FILE:test_conv2d>	--verbose	--input	1	3	227	227	--weights	1	3	7	7	--pads_strides_dilations	2	2	1	1	1	1
    COMMAND	$<TARGET_FILE:test_conv2d>	--verbose	--input	1	3	231	231	--weights	1	3	7	7	--pads_strides_dilations	2	2	1	1	1	1
    COMMAND	$<TARGET_FILE:test_conv2d>	--verbose	--input	1	64	56	56	--weights	1	64	3	3	--pads_strides_dilations	2	2	1	1	1	1
    COMMAND	$<TARGET_FILE:test_conv2d>	--verbose	--input	1	64	112	112	--weights	1	64	3	3	--pads_strides_dilations	2	2	1	1	1	1
    COMMAND	$<TARGET_FILE:test_conv2d>	--verbose	--input	1	64	512	1024	--weights	1	64	3	3	--pads_strides_dilations	2	2	1	1	1	1
    COMMAND	$<TARGET_FILE:test_conv2d>	--verbose	--input	1	96	27	27	--weights	1	96	3	3	--pads_strides_dilations	2	2	1	1	1	1
    COMMAND	$<TARGET_FILE:test_conv2d>	--verbose	--input	1	96	28	28	--weights	1	96	3	3	--pads_strides_dilations	2	2	1	1	1	1
    COMMAND	$<TARGET_FILE:test_conv2d>	--verbose	--input	1	3	32	32	--weights	1	3	3	3	--pads_strides_dilations	0	0	4	4	1	1
    COMMAND	$<TARGET_FILE:test_conv2d>	--verbose	--input	1	3	224	224	--weights	1	3	3	3	--pads_strides_dilations	0	0	4	4	1	1
    COMMAND	$<TARGET_FILE:test_conv2d>	--verbose	--input	1	3	227	227	--weights	1	3	3	3	--pads_strides_dilations	0	0	4	4	1	1
    COMMAND	$<TARGET_FILE:test_conv2d>	--verbose	--input	1	3	231	231	--weights	1	3	3	3	--pads_strides_dilations	0	0	4	4	1	1
    COMMAND	$<TARGET_FILE:test_conv2d>	--verbose	--input	1	3	32	32	--weights	1	3	5	5	--pads_strides_dilations	0	0	4	4	1	1
    COMMAND	$<TARGET_FILE:test_conv2d>	--verbose	--input	1	3	224	224	--weights	1	3	5	5	--pads_strides_dilations	0	0	4	4	1	1
    COMMAND	$<TARGET_FILE:test_conv2d>	--verbose	--input	1	3	227	227	--weights	1	3	5	5	--pads_strides_dilations	0	0	4	4	1	1
    COMMAND	$<TARGET_FILE:test_conv2d>	--verbose	--input	1	3	231	231	--weights	1	3	5	5	--pads_strides_dilations	0	0	4	4	1	1
    COMMAND	$<TARGET_FILE:test_conv2d>	--verbose	--input	1	3	32	32	--weights	1	3	7	7	--pads_strides_dilations	0	0	4	4	1	1
    COMMAND	$<TARGET_FILE:test_conv2d>	--verbose	--input	1	3	224	224	--weights	1	3	7	7	--pads_strides_dilations	0	0	4	4	1	1
    COMMAND	$<TARGET_FILE:test_conv2d>	--verbose	--input	1	3	227	227	--weights	1	3	7	7	--pads_strides_dilations	0	0	4	4	1	1
    COMMAND	$<TARGET_FILE:test_conv2d>	--verbose	--input	1	3	231	231	--weights	1	3	7	7	--pads_strides_dilations	0	0	4	4	1	1
    COMMAND	$<TARGET_FILE:test_conv2d>	--verbose	--input	1	16	14	14	--weights	1	16	5	5	--pads_strides_dilations	0	0	4	4	1	1
    COMMAND	$<TARGET_FILE:test_conv2d>	--verbose	--input	1	16	28	28	--weights	1	16	5	5	--pads_strides_dilations	0	0	4	4	1	1
    COMMAND	$<TARGET_FILE:test_conv2d>	--verbose	--input	1	24	14	14	--weights	1	24	5	5	--pads_strides_dilations	0	0	4	4	1	1
    COMMAND	$<TARGET_FILE:test_conv2d>	--verbose	--input	1	32	7	7	--weights	1	32	5	5	--pads_strides_dilations	0	0	4	4	1	1
    COMMAND	$<TARGET_FILE:test_conv2d>	--verbose	--input	1	32	8	8	--weights	1	32	5	5	--pads_strides_dilations	0	0	4	4	1	1
    COMMAND	$<TARGET_FILE:test_conv2d>	--verbose	--input	1	32	14	14	--weights	1	32	5	5	--pads_strides_dilations	0	0	4	4	1	1
    COMMAND	$<TARGET_FILE:test_conv2d>	--verbose	--input	1	32	16	16	--weights	1	32	5	5	--pads_strides_dilations	0	0	4	4	1	1
    COMMAND	$<TARGET_FILE:test_conv2d>	--verbose	--input	1	32	28	28	--weights	1	32	5	5	--pads_strides_dilations	0	0	4	4	1	1
    COMMAND	$<TARGET_FILE:test_conv2d>	--verbose	--input	1	48	7	7	--weights	1	48	5	5	--pads_strides_dilations	0	0	4	4	1	1
    )
endif()

if(MIOPEN_TEST_FLOAT)
    add_custom_test(test_reduce_double SKIP_UNLESS_ALL GFX103X_ENABLED GFX110X_ENABLED COMMAND  $<TARGET_FILE:test_reduce_test> --double --all --verbose)
endif()

# NOTES ON WRITING TESTS FOR TUNABLE SOLVERS
# * Enforce tuning (SEARCH_DB_UPDATE).
# * Use TEST_TUNING. This flag leads to test failure in case of any "Error"
#   message output to the log, which happens if something is broken in the tuning machinery.
# * Use MIOPEN_DEBUG_TUNING_ITERATIONS_MAX to save testing time.

set(ENFORCE_TUNING_5 MIOPEN_FIND_ENFORCE=SEARCH_DB_UPDATE MIOPEN_DEBUG_TUNING_ITERATIONS_MAX=5)

add_custom_test(smoke_solver_ConvGemm_fp16_bf16 OCL_DISABLED FLOAT_DISABLED HALF_ENABLED BF16_ENABLED GFX103X_ENABLED GFX110X_ENABLED
    COMMAND MIOPEN_FIND_MODE=normal MIOPEN_DEBUG_FIND_ONLY_SOLVER='GemmFwd1x1_0_1' $<TARGET_FILE:test_conv2d>
      ${TEST_CONV_VERBOSE_F} --input 1 8 8 8 --weights 8 8 1 1 --pads_strides_dilations 0 0 1 1 1 1 ${MIOPEN_TEST_FLAGS_ARGS}
    COMMAND MIOPEN_FIND_MODE=normal MIOPEN_DEBUG_FIND_ONLY_SOLVER='GemmFwd1x1_0_2' $<TARGET_FILE:test_conv2d>
      ${TEST_CONV_VERBOSE_F} --input 1 8 8 8 --weights 8 8 1 1 --pads_strides_dilations 0 0 2 2 1 1 ${MIOPEN_TEST_FLAGS_ARGS}
    COMMAND MIOPEN_FIND_MODE=normal MIOPEN_DEBUG_FIND_ONLY_SOLVER='GemmFwdRest' $<TARGET_FILE:test_conv2d>
      ${TEST_CONV_VERBOSE_F} --input 1 8 8 8 --weights 8 8 3 3 --pads_strides_dilations 0 0 1 1 1 1 ${MIOPEN_TEST_FLAGS_ARGS}
    COMMAND MIOPEN_FIND_MODE=normal MIOPEN_DEBUG_FIND_ONLY_SOLVER='GemmBwd1x1_stride2' $<TARGET_FILE:test_conv2d>
      ${TEST_CONV_VERBOSE_B} --input 1 8 8 8 --weights 8 8 1 1 --pads_strides_dilations 0 0 2 2 1 1 ${MIOPEN_TEST_FLAGS_ARGS}
    COMMAND MIOPEN_FIND_MODE=normal MIOPEN_DEBUG_FIND_ONLY_SOLVER='GemmBwdRest' $<TARGET_FILE:test_conv2d>
      ${TEST_CONV_VERBOSE_B} --input 1 8 8 8 --weights 8 8 3 3 --pads_strides_dilations 0 0 1 1 1 1 ${MIOPEN_TEST_FLAGS_ARGS}
    COMMAND MIOPEN_FIND_MODE=normal MIOPEN_DEBUG_FIND_ONLY_SOLVER='GemmWrw1x1_stride1' $<TARGET_FILE:test_conv2d>
      ${TEST_CONV_VERBOSE_W} --input 1 8 8 8 --weights 8 8 1 1 --pads_strides_dilations 0 0 1 1 1 1 ${MIOPEN_TEST_FLAGS_ARGS}
    COMMAND MIOPEN_FIND_MODE=normal MIOPEN_DEBUG_FIND_ONLY_SOLVER='GemmWrwUniversal' $<TARGET_FILE:test_conv2d>
      ${TEST_CONV_VERBOSE_W} --input 1 8 8 8 --weights 8 8 3 3 --pads_strides_dilations 0 0 1 1 1 1 ${MIOPEN_TEST_FLAGS_ARGS}
)

add_custom_test(smoke_solver_ConvGemm_fp32 GFX103X_ENABLED GFX110X_ENABLED
    COMMAND MIOPEN_FIND_MODE=normal MIOPEN_DEBUG_FIND_ONLY_SOLVER='GemmFwd1x1_0_1' $<TARGET_FILE:test_conv2d>
      ${TEST_CONV_VERBOSE_F} --input 1 8 8 8 --weights 8 8 1 1 --pads_strides_dilations 0 0 1 1 1 1 ${MIOPEN_TEST_FLAGS_ARGS}
    COMMAND MIOPEN_FIND_MODE=normal MIOPEN_DEBUG_FIND_ONLY_SOLVER='GemmFwd1x1_0_2' $<TARGET_FILE:test_conv2d>
      ${TEST_CONV_VERBOSE_F} --input 1 8 8 8 --weights 8 8 1 1 --pads_strides_dilations 0 0 2 2 1 1 ${MIOPEN_TEST_FLAGS_ARGS}
    COMMAND MIOPEN_FIND_MODE=normal MIOPEN_DEBUG_FIND_ONLY_SOLVER='GemmFwdRest' $<TARGET_FILE:test_conv2d>
      ${TEST_CONV_VERBOSE_F} --input 1 8 8 8 --weights 8 8 3 3 --pads_strides_dilations 0 0 1 1 1 1 ${MIOPEN_TEST_FLAGS_ARGS}
    COMMAND MIOPEN_FIND_MODE=normal MIOPEN_DEBUG_FIND_ONLY_SOLVER='GemmBwd1x1_stride2' $<TARGET_FILE:test_conv2d>
      ${TEST_CONV_VERBOSE_B} --input 1 8 8 8 --weights 8 8 1 1 --pads_strides_dilations 0 0 2 2 1 1 ${MIOPEN_TEST_FLAGS_ARGS}
    COMMAND MIOPEN_FIND_MODE=normal MIOPEN_DEBUG_FIND_ONLY_SOLVER='GemmBwdRest' $<TARGET_FILE:test_conv2d>
      ${TEST_CONV_VERBOSE_B} --input 1 8 8 8 --weights 8 8 3 3 --pads_strides_dilations 0 0 1 1 1 1 ${MIOPEN_TEST_FLAGS_ARGS}
    COMMAND MIOPEN_FIND_MODE=normal MIOPEN_DEBUG_FIND_ONLY_SOLVER='GemmWrw1x1_stride1' $<TARGET_FILE:test_conv2d>
      ${TEST_CONV_VERBOSE_W} --input 1 8 8 8 --weights 8 8 1 1 --pads_strides_dilations 0 0 1 1 1 1 ${MIOPEN_TEST_FLAGS_ARGS}
    COMMAND MIOPEN_FIND_MODE=normal MIOPEN_DEBUG_FIND_ONLY_SOLVER='GemmWrwUniversal' $<TARGET_FILE:test_conv2d>
      ${TEST_CONV_VERBOSE_W} --input 1 8 8 8 --weights 8 8 3 3 --pads_strides_dilations 0 0 1 1 1 1 ${MIOPEN_TEST_FLAGS_ARGS}
)

# OCL_DISABLED is due to WORKAROUND_MIOPENGEMM_ISSUE_59
add_custom_test(smoke_solver_ConvGemmBwd1x1_stride1 OCL_DISABLED HALF_ENABLED BF16_ENABLED GFX103X_ENABLED GFX110X_ENABLED
    COMMAND MIOPEN_FIND_MODE=normal MIOPEN_DEBUG_FIND_ONLY_SOLVER='GemmBwd1x1_stride1' $<TARGET_FILE:test_conv2d>
      ${TEST_CONV_VERBOSE_B} --input 1 8 8 8 --weights 8 8 1 1 --pads_strides_dilations 0 0 1 1 1 1 ${MIOPEN_TEST_FLAGS_ARGS}
)

add_custom_test(smoke_solver_ConvGemmFwd_int8 FLOAT_DISABLED INT8_ENABLED GFX103X_ENABLED GFX110X_ENABLED
    COMMAND MIOPEN_FIND_MODE=normal MIOPEN_DEBUG_FIND_ONLY_SOLVER='GemmFwd1x1_0_1_int8' $<TARGET_FILE:test_conv2d>
      ${TEST_CONV_VERBOSE_F} --input 1 8 8 8 --weights 8 8 1 1 --pads_strides_dilations 0 0 1 1 1 1 ${MIOPEN_TEST_FLAGS_ARGS}
    COMMAND MIOPEN_FIND_MODE=normal MIOPEN_DEBUG_FIND_ONLY_SOLVER='GemmFwdRest' $<TARGET_FILE:test_conv2d>
      ${TEST_CONV_VERBOSE_F} --input 1 8 8 8 --weights 8 8 3 3 --pads_strides_dilations 0 0 1 1 1 1 ${MIOPEN_TEST_CONV_INT8_OUTPUT_TYPE_INT32} ${MIOPEN_TEST_FLAGS_ARGS}
)

add_custom_test(smoke_solver_ConvFFT GFX103X_ENABLED GFX110X_ENABLED
    COMMAND MIOPEN_FIND_MODE=normal MIOPEN_DEBUG_FIND_ONLY_SOLVER=fft $<TARGET_FILE:test_conv2d>
      ${TEST_CONV_VERBOSE_F} --input 1 16 14 14 --weights 48 16 5 5 --pads_strides_dilations 2 2 1 1 1 1 ${MIOPEN_TEST_FLAGS_ARGS}
    COMMAND MIOPEN_FIND_MODE=normal MIOPEN_DEBUG_FIND_ONLY_SOLVER=fft $<TARGET_FILE:test_conv2d>
      ${TEST_CONV_VERBOSE_B} --input 1 16 14 14 --weights 48 16 5 5 --pads_strides_dilations 2 2 1 1 1 1 ${MIOPEN_TEST_FLAGS_ARGS}
)

add_custom_test(smoke_solver_ConvDirectNaiveConv_F GFX103X_ENABLED GFX110X_ENABLED HALF_ENABLED BF16_ENABLED INT8_ENABLED
    COMMAND MIOPEN_FIND_MODE=normal MIOPEN_DEBUG_FIND_ONLY_SOLVER=ConvDirectNaiveConvFwd $<TARGET_FILE:test_conv2d>
      ${TEST_CONV_VERBOSE_F} --input 1 16 14 14 --weights 48 16 5 5 --pads_strides_dilations 2 2 1 1 1 1 ${MIOPEN_TEST_FLAGS_ARGS}
)

add_custom_test(smoke_solver_ConvDirectNaiveConv_BW GFX103X_ENABLED GFX110X_ENABLED HALF_ENABLED BF16_ENABLED
    COMMAND MIOPEN_FIND_MODE=normal MIOPEN_DEBUG_FIND_ONLY_SOLVER=ConvDirectNaiveConvBwd $<TARGET_FILE:test_conv2d>
      ${TEST_CONV_VERBOSE_B} --input 1 16 14 14 --weights 48 16 5 5 --pads_strides_dilations 2 2 1 1 1 1 ${MIOPEN_TEST_FLAGS_ARGS}
    COMMAND MIOPEN_FIND_MODE=normal MIOPEN_DEBUG_FIND_ONLY_SOLVER=ConvDirectNaiveConvWrw $<TARGET_FILE:test_conv2d>
      ${TEST_CONV_VERBOSE_W} --input 1 16 14 14 --weights 48 16 5 5 --pads_strides_dilations 2 2 1 1 1 1 ${MIOPEN_TEST_FLAGS_ARGS}
)

add_custom_test(smoke_solver_ConvAsm_5x10_7x7 GFX90A_DISABLED SKIP_XNACK_ON
    # GFX90A_DISABLED is because of WORKAROUND_ISSUE_1146
    COMMAND MIOPEN_FIND_MODE=normal MIOPEN_DEBUG_FIND_ONLY_SOLVER=ConvAsm5x10u2v2f1 $<TARGET_FILE:test_conv2d>
      ${TEST_CONV_VERBOSE_F} --input 1 1 5 10 --weights 16 1 5 10 --pads_strides_dilations 0 0 2 2 1 1 ${MIOPEN_TEST_FLAGS_ARGS}
    COMMAND MIOPEN_FIND_MODE=normal MIOPEN_DEBUG_FIND_ONLY_SOLVER=ConvAsm5x10u2v2b1 $<TARGET_FILE:test_conv2d>
      ${TEST_CONV_VERBOSE_B} --input 1 1 16 160 --weights 16 16 5 10 --pads_strides_dilations 0 0 2 2 1 1 ${MIOPEN_TEST_FLAGS_ARGS}
    COMMAND MIOPEN_FIND_MODE=normal MIOPEN_DEBUG_FIND_ONLY_SOLVER=ConvAsm7x7c3h224w224k64u2v2p3q3f1 $<TARGET_FILE:test_conv2d>
      ${TEST_CONV_VERBOSE_F} --input 1 3 224 224 --weights 64 3 7  7 --pads_strides_dilations 3 3 2 2 1 1 ${MIOPEN_TEST_FLAGS_ARGS}
)

add_custom_test(smoke_solver_ConvOcl_Fwd11x11_FwdGen_WrW53 GFX103X_ENABLED GFX110X_ENABLED HALF_ENABLED BF16_ENABLED
    COMMAND MIOPEN_FIND_MODE=normal MIOPEN_DEBUG_FIND_ONLY_SOLVER=ConvOclDirectFwd11x11 $<TARGET_FILE:test_conv2d>
      ${TEST_CONV_VERBOSE_F} --input 1 1 44 44 --weights 1 1 11 11 --pads_strides_dilations 0 0 4 4 1 1 ${MIOPEN_TEST_FLAGS_ARGS}
    COMMAND MIOPEN_FIND_MODE=normal MIOPEN_DEBUG_FIND_ONLY_SOLVER=ConvOclDirectFwdGen $<TARGET_FILE:test_conv2d>
      ${TEST_CONV_VERBOSE_F} --input 1 1 6 6 --weights 1 1 3 3 --pads_strides_dilations 0 0 2 2 1 1 ${MIOPEN_TEST_FLAGS_ARGS}
    COMMAND MIOPEN_FIND_MODE=normal MIOPEN_DEBUG_FIND_ONLY_SOLVER=ConvOclBwdWrW53 $<TARGET_FILE:test_conv2d>
      ${TEST_CONV_VERBOSE_W} --input 16 1 7 7 --weights 1 1 3 3 --pads_strides_dilations 0 0 1 1 1 1 ${MIOPEN_TEST_FLAGS_ARGS}
)

add_custom_test(smoke_solver_ConvOclBwdWrW2 GFX103X_ENABLED GFX110X_ENABLED HALF_ENABLED BF16_ENABLED TEST_TUNING
    COMMAND ${ENFORCE_TUNING_5}
      MIOPEN_FIND_MODE=normal MIOPEN_DEBUG_FIND_ONLY_SOLVER='ConvOclBwdWrW2<1>' $<TARGET_FILE:test_conv2d>
      ${TEST_CONV_VERBOSE_W} --input 1 1 16 16 --weights 1 1 4 4 --pads_strides_dilations 3 3 1 1 1 1 ${MIOPEN_TEST_FLAGS_ARGS}
    COMMAND ${ENFORCE_TUNING_5}
      MIOPEN_FIND_MODE=normal MIOPEN_DEBUG_FIND_ONLY_SOLVER='ConvOclBwdWrW2<2>' $<TARGET_FILE:test_conv2d>
      ${TEST_CONV_VERBOSE_W} --input 2 1 16 16 --weights 1 1 4 4 --pads_strides_dilations 3 3 1 1 1 1 ${MIOPEN_TEST_FLAGS_ARGS}
    COMMAND ${ENFORCE_TUNING_5}
      MIOPEN_FIND_MODE=normal MIOPEN_DEBUG_FIND_ONLY_SOLVER='ConvOclBwdWrW2<4>' $<TARGET_FILE:test_conv2d>
      ${TEST_CONV_VERBOSE_W} --input 4 1 16 16 --weights 1 1 4 4 --pads_strides_dilations 3 3 1 1 1 1 ${MIOPEN_TEST_FLAGS_ARGS}
    COMMAND ${ENFORCE_TUNING_5}
      MIOPEN_FIND_MODE=normal MIOPEN_DEBUG_FIND_ONLY_SOLVER='ConvOclBwdWrW2<8>' $<TARGET_FILE:test_conv2d>
      ${TEST_CONV_VERBOSE_W} --input 8 1 16 16 --weights 1 1 4 4 --pads_strides_dilations 3 3 1 1 1 1 ${MIOPEN_TEST_FLAGS_ARGS}
    COMMAND ${ENFORCE_TUNING_5}
      MIOPEN_FIND_MODE=normal MIOPEN_DEBUG_FIND_ONLY_SOLVER='ConvOclBwdWrW2<16>' $<TARGET_FILE:test_conv2d>
      ${TEST_CONV_VERBOSE_W} --input 16 1 16 16 --weights 1 1 4 4 --pads_strides_dilations 3 3 1 1 1 1 ${MIOPEN_TEST_FLAGS_ARGS}
    COMMAND
      MIOPEN_FIND_MODE=normal MIOPEN_DEBUG_FIND_ONLY_SOLVER='ConvOclBwdWrW2NonTunable' $<TARGET_FILE:test_conv2d>
      ${TEST_CONV_VERBOSE_W} --input 1 1 16 16 --weights 1 1 3 3 --pads_strides_dilations 2 2 1 1 1 1 ${MIOPEN_TEST_FLAGS_ARGS}
)

add_custom_test(smoke_solver_ConvOclDirectFwd GFX103X_ENABLED GFX110X_ENABLED HALF_ENABLED BF16_ENABLED TEST_TUNING
    COMMAND ${ENFORCE_TUNING_5}
      MIOPEN_FIND_MODE=normal MIOPEN_DEBUG_FIND_ONLY_SOLVER='ConvOclDirectFwd' $<TARGET_FILE:test_conv2d>
      ${TEST_CONV_VERBOSE_FB} --input 16 16 16 16 --weights 16 16 5 5 --pads_strides_dilations 0 0 1 1 1 1 ${MIOPEN_TEST_FLAGS_ARGS}
)

# WORKAROUND_SWDEV_271887 disables this solver on gfx10 due to precision issues.
# However we still want to check that solver is not broken and therefore use
# MIOPEN_DEBUG_CONV_DIRECT_OCL_FWD1X1=1 to enable it.
add_custom_test(smoke_solver_ConvOclDirectFwd1x1 GFX103X_ENABLED GFX110X_ENABLED HALF_ENABLED BF16_ENABLED TEST_TUNING
    COMMAND ${ENFORCE_TUNING_5} MIOPEN_DEBUG_CONV_DIRECT_OCL_FWD1X1=1
      MIOPEN_FIND_MODE=normal MIOPEN_DEBUG_FIND_ONLY_SOLVER='ConvOclDirectFwd1x1' $<TARGET_FILE:test_conv2d>
      ${TEST_CONV_VERBOSE_FB} --input 16 16 16 16 --weights 16 16 1 1 --pads_strides_dilations 0 0 1 1 1 1 ${MIOPEN_TEST_FLAGS_ARGS}
)

# FP16 ALT attribute is disabled to enable the backward solver on MI200 for HALF.
add_custom_test(smoke_solver_ConvAsm1x1U HALF_ENABLED SKIP_XNACK_ON TEST_TUNING
    COMMAND ${ENFORCE_TUNING_5}
      MIOPEN_DEBUG_CONVOLUTION_ATTRIB_FP16_ALT_IMPL=0
      MIOPEN_FIND_MODE=normal MIOPEN_DEBUG_FIND_ONLY_SOLVER=ConvAsm1x1U $<TARGET_FILE:test_conv2d>
      ${TEST_CONV_VERBOSE_F} --input 1 4 2 2 --weights 4 4 1 1 --pads_strides_dilations 0 0 1 1 1 1 ${MIOPEN_TEST_FLAGS_ARGS}
    COMMAND ${ENFORCE_TUNING_5}
      MIOPEN_DEBUG_CONVOLUTION_ATTRIB_FP16_ALT_IMPL=0
      MIOPEN_FIND_MODE=normal MIOPEN_DEBUG_FIND_ONLY_SOLVER=ConvAsm1x1U $<TARGET_FILE:test_conv2d>
      ${TEST_CONV_VERBOSE_B} --input 1 4 2 2 --weights 4 4 1 1 --pads_strides_dilations 0 0 1 1 1 1 ${MIOPEN_TEST_FLAGS_ARGS}
)

add_custom_test(smoke_solver_ConvAsm1x1UV2 SKIP_XNACK_ON TEST_TUNING
    COMMAND ${ENFORCE_TUNING_5}
      MIOPEN_FIND_MODE=normal MIOPEN_DEBUG_FIND_ONLY_SOLVER=ConvAsm1x1UV2 $<TARGET_FILE:test_conv2d>
      ${TEST_CONV_VERBOSE_F} --input 1 4 2 2 --weights 4 4 1 1 --pads_strides_dilations 0 0 2 2 1 1 ${MIOPEN_TEST_FLAGS_ARGS}
    COMMAND ${ENFORCE_TUNING_5}
      MIOPEN_FIND_MODE=normal MIOPEN_DEBUG_FIND_ONLY_SOLVER=ConvAsm1x1UV2 $<TARGET_FILE:test_conv2d>
      ${TEST_CONV_VERBOSE_B} --input 1 4 2 2 --weights 4 4 1 1 --pads_strides_dilations 0 0 2 2 1 1 ${MIOPEN_TEST_FLAGS_ARGS}
)

add_custom_test(smoke_solver_ConvAsm3x3U SKIP_XNACK_ON TEST_TUNING
    COMMAND ${ENFORCE_TUNING_5}
      MIOPEN_FIND_MODE=normal MIOPEN_DEBUG_FIND_ONLY_SOLVER=ConvAsm3x3U $<TARGET_FILE:test_conv2d>
      ${TEST_CONV_VERBOSE_F} --input 1 4 10 10 --weights 4 4 3 3 --pads_strides_dilations 1 1 1 1 1 1 ${MIOPEN_TEST_FLAGS_ARGS}
    COMMAND ${ENFORCE_TUNING_5}
      MIOPEN_FIND_MODE=normal MIOPEN_DEBUG_FIND_ONLY_SOLVER=ConvAsm3x3U $<TARGET_FILE:test_conv2d>
      ${TEST_CONV_VERBOSE_B} --input 1 4 10 10 --weights 4 4 3 3 --pads_strides_dilations 1 1 1 1 1 1 ${MIOPEN_TEST_FLAGS_ARGS}
)

add_custom_test(smoke_solver_ConvAsmBwdWrW1x1 HALF_ENABLED BF16_ENABLED SKIP_XNACK_ON TEST_TUNING
    COMMAND ${ENFORCE_TUNING_5}
      MIOPEN_DEBUG_CONVOLUTION_ATTRIB_FP16_ALT_IMPL=0
      MIOPEN_FIND_MODE=normal MIOPEN_DEBUG_FIND_ONLY_SOLVER=ConvAsmBwdWrW1x1 $<TARGET_FILE:test_conv2d>
      ${TEST_CONV_VERBOSE_W} --input 1 4 5 5 --weights 4 4 1 1 --pads_strides_dilations 0 0 2 2 1 1 ${MIOPEN_TEST_FLAGS_ARGS}
)

# GFX90A_DISABLED for FP32 because of WORKAROUND_SWDEV_330460
add_custom_test(smoke_solver_ConvAsmBwdWrW3x3_fp32 GFX90A_DISABLED SKIP_XNACK_ON TEST_TUNING
    COMMAND ${ENFORCE_TUNING_5}
      MIOPEN_FIND_MODE=normal MIOPEN_DEBUG_FIND_ONLY_SOLVER=ConvAsmBwdWrW3x3 $<TARGET_FILE:test_conv2d>
      ${TEST_CONV_VERBOSE_W} --input 2 4 3 3 --weights 4 4 3 3 --pads_strides_dilations 1 1 1 1 1 1 ${MIOPEN_TEST_FLAGS_ARGS}
)

add_custom_test(smoke_solver_ConvAsmBwdWrW3x3_fp16 FLOAT_DISABLED HALF_ENABLED SKIP_XNACK_ON TEST_TUNING
    COMMAND ${ENFORCE_TUNING_5}
      MIOPEN_DEBUG_CONVOLUTION_ATTRIB_FP16_ALT_IMPL=0
      MIOPEN_FIND_MODE=normal MIOPEN_DEBUG_FIND_ONLY_SOLVER=ConvAsmBwdWrW3x3 $<TARGET_FILE:test_conv2d>
      ${TEST_CONV_VERBOSE_W} --input 2 4 3 3 --weights 4 4 3 3 --pads_strides_dilations 1 1 1 1 1 1 ${MIOPEN_TEST_FLAGS_ARGS}
)

# GFX103X_DISABLED is due to WORKAROUND_SWDEV_266868
add_custom_test(smoke_solver_ConvOclBwdWrW1x1 GFX103X_DISABLED HALF_ENABLED BF16_ENABLED
    COMMAND MIOPEN_FIND_MODE=normal MIOPEN_DEBUG_FIND_ONLY_SOLVER=ConvOclBwdWrW1x1 $<TARGET_FILE:test_conv2d>
      ${TEST_CONV_VERBOSE_W} --input 1 16 14 14 --weights 16 16 1 1 --pads_strides_dilations 0 0 1 1 1 1 ${MIOPEN_TEST_FLAGS_ARGS}
)

add_custom_test(smoke_solver_ConvAsmImplicitGemmV4R1Dynamic GFX908_DISABLED GFX90A_DISABLED SKIP_XNACK_ON
    COMMAND MIOPEN_FIND_MODE=normal MIOPEN_DEBUG_FIND_ONLY_SOLVER=ConvAsmImplicitGemmV4R1DynamicFwd $<TARGET_FILE:test_conv2d>
      ${TEST_CONV_VERBOSE_F} --input 16 16 16 16 --weights 16 16 1 1 --pads_strides_dilations 0 0 1 1 1 1 ${MIOPEN_TEST_FLAGS_ARGS}
    COMMAND MIOPEN_FIND_MODE=normal MIOPEN_DEBUG_FIND_ONLY_SOLVER=ConvAsmImplicitGemmV4R1DynamicBwd $<TARGET_FILE:test_conv2d>
      ${TEST_CONV_VERBOSE_B} --input 64 64 14 14 --weights 16 64 1 1 --pads_strides_dilations 0 0 1 1 1 1 ${MIOPEN_TEST_FLAGS_ARGS}
    COMMAND MIOPEN_FIND_MODE=normal MIOPEN_DEBUG_FIND_ONLY_SOLVER=ConvAsmImplicitGemmV4R1DynamicWrw $<TARGET_FILE:test_conv2d>
      ${TEST_CONV_VERBOSE_W} --input 1 32 28 28 --weights 32 32 1 1 --pads_strides_dilations 0 0 1 1 1 1 ${MIOPEN_TEST_FLAGS_ARGS}
    COMMAND MIOPEN_FIND_MODE=normal MIOPEN_DEBUG_FIND_ONLY_SOLVER=ConvAsmImplicitGemmV4R1DynamicFwd_1x1 $<TARGET_FILE:test_conv2d>
      ${TEST_CONV_VERBOSE_F} --input 16 16 16 16 --weights 16 16 1 1 --pads_strides_dilations 0 0 1 1 1 1 ${MIOPEN_TEST_FLAGS_ARGS}
)

add_custom_test(smoke_solver_ConvAsmImplicitGemmGTCDynamicXdlops GFX900_DISABLED GFX906_DISABLED GFX90A_DISABLED HALF_ENABLED SKIP_XNACK_ON
    COMMAND MIOPEN_FIND_MODE=normal MIOPEN_DEBUG_FIND_ONLY_SOLVER=ConvAsmImplicitGemmGTCDynamicWrwXdlops $<TARGET_FILE:test_conv2d>
      ${TEST_CONV_VERBOSE_W} --input 2 256 12 18 --weights 256 256 3 3 --pads_strides_dilations 1 1 1 1 1 1 ${MIOPEN_TEST_FLAGS_ARGS}
    COMMAND MIOPEN_FIND_MODE=normal MIOPEN_DEBUG_FIND_ONLY_SOLVER=ConvAsmImplicitGemmGTCDynamicBwdXdlops $<TARGET_FILE:test_conv2d>
      ${TEST_CONV_VERBOSE_B} --input 64 64 28 28 --weights 16 64 1 1 --pads_strides_dilations 0 0 1 1 1 1 ${MIOPEN_TEST_FLAGS_ARGS}
    COMMAND MIOPEN_FIND_MODE=normal MIOPEN_DEBUG_FIND_ONLY_SOLVER=ConvAsmImplicitGemmGTCDynamicFwdXdlops $<TARGET_FILE:test_conv2d>
      ${TEST_CONV_VERBOSE_F} --input 64 512 7 7 --weights 128 128 3 3 --pads_strides_dilations 1 1 1 1 1 1 ${MIOPEN_TEST_FLAGS_ARGS}
)

add_custom_test(smoke_solver_ConvAsmImplicitGemmGTCDynamicXdlopsNHWC_fp32_fp16 GFX900_DISABLED GFX906_DISABLED
    HALF_ENABLED SKIP_XNACK_ON TEST_TUNING
    COMMAND ${ENFORCE_TUNING_5}
      MIOPEN_FIND_MODE=normal MIOPEN_DEBUG_FIND_ONLY_SOLVER=ConvAsmImplicitGemmGTCDynamicFwdXdlopsNHWC $<TARGET_FILE:test_conv2d>
      ${TEST_CONV_VERBOSE_F} --input 64 256 7 7 --weights 128 256 1 1 --pads_strides_dilations 0 0 1 1 1 1
      --in_layout NHWC --fil_layout NHWC --out_layout NHWC ${MIOPEN_TEST_FLAGS_ARGS}
    COMMAND ${ENFORCE_TUNING_5}
      MIOPEN_FIND_MODE=normal MIOPEN_DEBUG_FIND_ONLY_SOLVER=ConvAsmImplicitGemmGTCDynamicBwdXdlopsNHWC $<TARGET_FILE:test_conv2d>
      ${TEST_CONV_VERBOSE_B} --input 64 256 7 7 --weights 128 256 1 1 --pads_strides_dilations 0 0 1 1 1 1
      --in_layout NHWC --fil_layout NHWC --out_layout NHWC ${MIOPEN_TEST_FLAGS_ARGS}
    COMMAND ${ENFORCE_TUNING_5}
      MIOPEN_FIND_MODE=normal MIOPEN_DEBUG_FIND_ONLY_SOLVER=ConvAsmImplicitGemmGTCDynamicWrwXdlopsNHWC $<TARGET_FILE:test_conv2d>
      ${TEST_CONV_VERBOSE_W} --input 64 256 7 7 --weights 128 256 1 1 --pads_strides_dilations 0 0 1 1 1 1
      --in_layout NHWC --fil_layout NHWC --out_layout NHWC ${MIOPEN_TEST_FLAGS_ARGS}
)

add_custom_test(smoke_solver_ConvAsmImplicitGemmGTCDynamicXdlopsNHWC_bf16 GFX900_DISABLED GFX906_DISABLED GFX908_DISABLED
    FLOAT_DISABLED BF16_ENABLED SKIP_XNACK_ON TEST_TUNING
    COMMAND ${ENFORCE_TUNING_5}
      MIOPEN_FIND_MODE=normal MIOPEN_DEBUG_FIND_ONLY_SOLVER=ConvAsmImplicitGemmGTCDynamicFwdXdlopsNHWC $<TARGET_FILE:test_conv2d>
      ${TEST_CONV_VERBOSE_F} --input 64 256 7 7 --weights 128 256 1 1 --pads_strides_dilations 0 0 1 1 1 1
      --in_layout NHWC --fil_layout NHWC --out_layout NHWC ${MIOPEN_TEST_FLAGS_ARGS}
    COMMAND ${ENFORCE_TUNING_5}
      MIOPEN_FIND_MODE=normal MIOPEN_DEBUG_FIND_ONLY_SOLVER=ConvAsmImplicitGemmGTCDynamicBwdXdlopsNHWC $<TARGET_FILE:test_conv2d>
      ${TEST_CONV_VERBOSE_B} --input 64 256 7 7 --weights 128 256 1 1 --pads_strides_dilations 0 0 1 1 1 1
      --in_layout NHWC --fil_layout NHWC --out_layout NHWC ${MIOPEN_TEST_FLAGS_ARGS}
    COMMAND ${ENFORCE_TUNING_5}
      MIOPEN_FIND_MODE=normal MIOPEN_DEBUG_FIND_ONLY_SOLVER=ConvAsmImplicitGemmGTCDynamicWrwXdlopsNHWC $<TARGET_FILE:test_conv2d>
      ${TEST_CONV_VERBOSE_W} --input 64 256 7 7 --weights 128 256 1 1 --pads_strides_dilations 0 0 1 1 1 1
      --in_layout NHWC --fil_layout NHWC --out_layout NHWC ${MIOPEN_TEST_FLAGS_ARGS}
)

add_custom_test(smoke_solver_ConvAsmImplicitGemmGTCDynamicFwdDlopsNCHWC GFX900_DISABLED GFX906_DISABLED GFX908_DISABLED GFX90A_DISABLED GFX103X_ENABLED
    FLOAT_DISABLED HALF_ENABLED SKIP_XNACK_ON TEST_TUNING
    COMMAND ${ENFORCE_TUNING_5}
      MIOPEN_FIND_MODE=normal MIOPEN_DEBUG_FIND_ONLY_SOLVER=ConvAsmImplicitGemmGTCDynamicFwdDlopsNCHWC $<TARGET_FILE:test_conv2d>
      ${TEST_CONV_VERBOSE_F} --input 64 256 7 7 --weights 256 3 3 128 --pads_strides_dilations 0 0 1 1 1 1
      --in_layout NCHW --fil_layout CHWN --out_layout NCHW --tensor_vect 1 --vector_length 4 ${MIOPEN_TEST_FLAGS_ARGS}
)

# MIOPEN_DEBUG_TUNING_ITERATIONS_MAX is set to 2 because kernels are very slow to build.
add_custom_test(smoke_solver_ConvCkIgemmFwdV6r1DlopsNchw GFX110X_ENABLED GFX103X_ENABLED HALF_ENABLED TEST_TUNING
    COMMAND MIOPEN_FIND_ENFORCE=SEARCH_DB_UPDATE MIOPEN_DEBUG_TUNING_ITERATIONS_MAX=2
      MIOPEN_DEBUG_CONVOLUTION_ATTRIB_FP16_ALT_IMPL=0
      MIOPEN_FIND_MODE=normal MIOPEN_DEBUG_FIND_ONLY_SOLVER=ConvCkIgemmFwdV6r1DlopsNchw $<TARGET_FILE:test_conv2d>
      ${TEST_CONV_VERBOSE_F} --input 128 64 56 56 --weights 256 64 1 1 --pads_strides_dilations 0 0 1 1 1 1 ${MIOPEN_TEST_FLAGS_ARGS}
)

add_custom_test(smoke_solver_ConvHipImplicitGemmBwdDataV1R1 GFX103X_ENABLED TEST_TUNING
    COMMAND ${ENFORCE_TUNING_5}
      MIOPEN_FIND_MODE=normal MIOPEN_DEBUG_FIND_ONLY_SOLVER=ConvHipImplicitGemmBwdDataV1R1 $<TARGET_FILE:test_conv2d>
      ${TEST_CONV_VERBOSE_B} --input 32 128 32 32 --weights 12 128 1 1 --pads_strides_dilations 0 0 1 1 1 1 ${MIOPEN_TEST_FLAGS_ARGS}
)

# MIOPEN_DEBUG_CONV_IMPLICIT_GEMM_HIP_FWD_V4R1=1 is necessary due to WORKAROUND_iGemm_936 in Jenkinsfile,
# which disables ConvHipImplicitGemmV4R1Fwd, but we still want to check that the solver is not broken.
<<<<<<< HEAD
add_custom_test(smoke_solver_ConvHipImplicitGemmV4R1 GFX103X_ENABLED HALF_ENABLED BF16_ENABLED TEST_TUNING
    COMMAND ${ENFORCE_TUNING_5}
=======
add_custom_test(smoke_solver_ConvHipImplicitGemmV4R1Fwd_fp32 GFX103X_ENABLED TEST_TUNING
    COMMAND MIOPEN_FIND_ENFORCE=SEARCH_DB_UPDATE MIOPEN_DEBUG_TUNING_ITERATIONS_MAX=5
>>>>>>> ecdb9932
      MIOPEN_DEBUG_CONV_IMPLICIT_GEMM_HIP_FWD_V4R1=1
      MIOPEN_DEBUG_CONVOLUTION_ATTRIB_FP16_ALT_IMPL=0
      MIOPEN_FIND_MODE=normal MIOPEN_DEBUG_FIND_ONLY_SOLVER=ConvHipImplicitGemmV4R1Fwd $<TARGET_FILE:test_conv2d>
      ${TEST_CONV_VERBOSE_F} --input 256 32 27 27 --weights 128 32 1 1 --pads_strides_dilations 0 0 1 1 1 1 ${MIOPEN_TEST_FLAGS_ARGS}
<<<<<<< HEAD
    COMMAND ${ENFORCE_TUNING_5}
=======
)

add_custom_test(smoke_solver_ConvHipImplicitGemmV4R1WrW GFX103X_ENABLED HALF_ENABLED BF16_ENABLED TEST_TUNING
    COMMAND MIOPEN_FIND_ENFORCE=SEARCH_DB_UPDATE MIOPEN_DEBUG_TUNING_ITERATIONS_MAX=5
>>>>>>> ecdb9932
      MIOPEN_DEBUG_CONVOLUTION_ATTRIB_FP16_ALT_IMPL=0
      MIOPEN_FIND_MODE=normal MIOPEN_DEBUG_FIND_ONLY_SOLVER=ConvHipImplicitGemmV4R1WrW $<TARGET_FILE:test_conv2d>
      ${TEST_CONV_VERBOSE_W} --input 64 64 55 55 --weights 64 64 1 1 --pads_strides_dilations 0 0 1 1 1 1 ${MIOPEN_TEST_FLAGS_ARGS}
)

# MIOPEN_DEBUG_CONV_IMPLICIT_GEMM_HIP_FWD_V4R1=1 is necessary due to WORKAROUND_iGemm_936 in Jenkinsfile,
# which disables ConvHipImplicitGemmV4R1Fwd, but we still want to check that the solver is not broken.
# smoke_solver_ConvHipImplicitGemmV4R1Fwd is split to BF16+FP16 and FP32 tests because of
# WORKAROUND_ISSUE_2038, which disables validation of FP16 and BF16 datatypes in this test,
# see https://github.com/ROCmSoftwarePlatform/MIOpen/pull/2043#issuecomment-1482657160.  
add_custom_test(smoke_solver_ConvHipImplicitGemmV4R1Fwd_fp16_bf16 GFX103X_ENABLED FLOAT_DISABLED HALF_ENABLED BF16_ENABLED TEST_TUNING
    COMMAND MIOPEN_FIND_ENFORCE=SEARCH_DB_UPDATE MIOPEN_DEBUG_TUNING_ITERATIONS_MAX=5
      MIOPEN_DEBUG_CONV_IMPLICIT_GEMM_HIP_FWD_V4R1=1
      MIOPEN_DEBUG_CONVOLUTION_ATTRIB_FP16_ALT_IMPL=0
      MIOPEN_FIND_MODE=normal MIOPEN_DEBUG_FIND_ONLY_SOLVER=ConvHipImplicitGemmV4R1Fwd $<TARGET_FILE:test_conv2d>
      ${TEST_CONV_VERBOSE_F} --input 256 32 27 27 --weights 128 32 1 1 --pads_strides_dilations 0 0 1 1 1 1 ${MIOPEN_TEST_FLAGS_ARGS}
      --disable-validation
)

# MIOPEN_DEBUG_CONV_IMPLICIT_GEMM_HIP_BWD_V4R1=1 is necessary due to WORKAROUND_SWDEV_229277_227616_229195,
# which disables ConvHipImplicitGemmBwdDataV4R1, but we still want to check that the solver is not broken.
add_custom_test(smoke_solver_ConvHipImplicitGemmBwdDataV4R1 GFX103X_ENABLED TEST_TUNING
    COMMAND ${ENFORCE_TUNING_5}
      MIOPEN_DEBUG_CONV_IMPLICIT_GEMM_HIP_BWD_V4R1=1
      MIOPEN_FIND_MODE=normal MIOPEN_DEBUG_FIND_ONLY_SOLVER=ConvHipImplicitGemmBwdDataV4R1 $<TARGET_FILE:test_conv2d>
      ${TEST_CONV_VERBOSE_B} --input 16 64 16 16 --weights 64 64 3 3 --pads_strides_dilations 0 0 1 1 1 1 ${MIOPEN_TEST_FLAGS_ARGS}
)

add_custom_test(smoke_solver_ConvHipImplicitGemmV4R4 GFX103X_ENABLED TEST_TUNING
    COMMAND ${ENFORCE_TUNING_5}
      MIOPEN_FIND_MODE=normal MIOPEN_DEBUG_FIND_ONLY_SOLVER=ConvHipImplicitGemmV4R4Fwd $<TARGET_FILE:test_conv2d>
      ${TEST_CONV_VERBOSE_F} --input 2 16 28 28 --weights 32 16 3 3 --pads_strides_dilations 1 1 1 1 1 1 ${MIOPEN_TEST_FLAGS_ARGS}
    COMMAND ${ENFORCE_TUNING_5}
      MIOPEN_FIND_MODE=normal MIOPEN_DEBUG_FIND_ONLY_SOLVER=ConvHipImplicitGemmV4R4WrW $<TARGET_FILE:test_conv2d>
      ${TEST_CONV_VERBOSE_W} --input 8 128 14 14 --weights 32 128 3 3 --pads_strides_dilations 1 1 1 1 1 1 ${MIOPEN_TEST_FLAGS_ARGS}
)

# WORKAROUND_SWDEV_251757 disables this solver due to precision issues.
# However we still want to check that solver is not broken and therefore use
# MIOPEN_DEBUG_CONV_IMPLICIT_GEMM_HIP_BWD_V1R1_XDLOPS=1 to enable it.
add_custom_test(smoke_solver_ConvHipImplicitGemmBwdDataV1R1Xdlops GFX900_DISABLED GFX906_DISABLED HALF_ENABLED BF16_ENABLED TEST_TUNING
    COMMAND ${ENFORCE_TUNING_5}
      MIOPEN_DEBUG_CONV_IMPLICIT_GEMM_HIP_BWD_V1R1_XDLOPS=1
      MIOPEN_DEBUG_CONVOLUTION_ATTRIB_FP16_ALT_IMPL=0
      MIOPEN_FIND_MODE=normal MIOPEN_DEBUG_FIND_ONLY_SOLVER=ConvHipImplicitGemmBwdDataV1R1Xdlops $<TARGET_FILE:test_conv2d>
      ${TEST_CONV_VERBOSE_B} --input 32 128 32 32 --weights 12 128 1 1 --pads_strides_dilations 0 0 1 1 1 1 ${MIOPEN_TEST_FLAGS_ARGS}
)

# WORKAROUND_ISSUE_1206 disables this solver for FP32 due to precision issues.
# WORKAROUND_SWDEV_329642 disables this solver on MI200 for BF16.
# However we still want to check that these cases are not broken and therefore use
# MIOPEN_DEBUG_CONV_IMPLICIT_GEMM_HIP_BWD_V4R1_XDLOPS=1 to enable the solver.
add_custom_test(smoke_solver_ConvHipImplicitGemmBwdDataV4R1Xdlops GFX900_DISABLED GFX906_DISABLED HALF_ENABLED BF16_ENABLED TEST_TUNING
    COMMAND ${ENFORCE_TUNING_5}
      MIOPEN_DEBUG_CONV_IMPLICIT_GEMM_HIP_BWD_V4R1_XDLOPS=1
      MIOPEN_DEBUG_CONVOLUTION_ATTRIB_FP16_ALT_IMPL=0
      MIOPEN_FIND_MODE=normal MIOPEN_DEBUG_FIND_ONLY_SOLVER=ConvHipImplicitGemmBwdDataV4R1Xdlops $<TARGET_FILE:test_conv2d>
      ${TEST_CONV_VERBOSE_B} --input 1 160 28 28 --weights 128 160 1 1 --pads_strides_dilations 0 0 1 1 1 1 ${MIOPEN_TEST_FLAGS_ARGS}
)

add_custom_test(smoke_solver_ConvHipImplicitGemmForwardV4R4Xdlops GFX900_DISABLED GFX906_DISABLED HALF_ENABLED BF16_ENABLED TEST_TUNING
    COMMAND ${ENFORCE_TUNING_5}
      MIOPEN_DEBUG_CONVOLUTION_ATTRIB_FP16_ALT_IMPL=0
      MIOPEN_FIND_MODE=normal MIOPEN_DEBUG_FIND_ONLY_SOLVER=ConvHipImplicitGemmForwardV4R4Xdlops $<TARGET_FILE:test_conv2d>
      ${TEST_CONV_VERBOSE_F} --input 128 48 13 13 --weights 192 48 1 1 --pads_strides_dilations 0 0 1 1 1 1 ${MIOPEN_TEST_FLAGS_ARGS}
)

add_custom_test(smoke_solver_ConvHipImplicitGemmWrwV4R4Xdlops GFX900_DISABLED GFX906_DISABLED HALF_ENABLED BF16_ENABLED TEST_TUNING
    COMMAND ${ENFORCE_TUNING_5}
      MIOPEN_DEBUG_CONVOLUTION_ATTRIB_FP16_ALT_IMPL=0
      MIOPEN_FIND_MODE=normal MIOPEN_DEBUG_FIND_ONLY_SOLVER=ConvHipImplicitGemmWrwV4R4Xdlops $<TARGET_FILE:test_conv2d>
      ${TEST_CONV_VERBOSE_W} --input 1 192 28 28 --weights 16 192 1 1 --pads_strides_dilations 0 0 1 1 1 1 ${MIOPEN_TEST_FLAGS_ARGS}
)

add_custom_test(smoke_solver_ConvHipImplicitGemmForwardV4R4Xdlops_Padded_Gemm GFX900_DISABLED GFX906_DISABLED HALF_ENABLED BF16_ENABLED TEST_TUNING
    COMMAND ${ENFORCE_TUNING_5}
      MIOPEN_DEBUG_CONVOLUTION_ATTRIB_FP16_ALT_IMPL=0
      MIOPEN_FIND_MODE=normal MIOPEN_DEBUG_FIND_ONLY_SOLVER=ConvHipImplicitGemmForwardV4R4Xdlops_Padded_Gemm $<TARGET_FILE:test_conv2d>
      ${TEST_CONV_VERBOSE_F} --input 16 1 7 7 --weights 1 1 3 3 --pads_strides_dilations 0 0 1 1 1 1 ${MIOPEN_TEST_FLAGS_ARGS}
)

add_custom_test(smoke_solver_ConvHipImplicitGemmWrwV4R4Xdlops_Padded_Gemm GFX900_DISABLED GFX906_DISABLED HALF_ENABLED BF16_ENABLED TEST_TUNING
    COMMAND ${ENFORCE_TUNING_5}
      MIOPEN_DEBUG_CONVOLUTION_ATTRIB_FP16_ALT_IMPL=0
      MIOPEN_FIND_MODE=normal MIOPEN_DEBUG_FIND_ONLY_SOLVER=ConvHipImplicitGemmWrwV4R4Xdlops_Padded_Gemm $<TARGET_FILE:test_conv2d>
      ${TEST_CONV_VERBOSE_W} --input 256 2 5 5 --weights 1 2 3 3 --pads_strides_dilations 1 1 2 2 1 1 ${MIOPEN_TEST_FLAGS_ARGS}
)

add_custom_test(smoke_solver_ConvHipImplicitGemmForwardV4R5Xdlops GFX900_DISABLED GFX906_DISABLED HALF_ENABLED BF16_ENABLED TEST_TUNING
    COMMAND ${ENFORCE_TUNING_5}
      MIOPEN_DEBUG_CONVOLUTION_ATTRIB_FP16_ALT_IMPL=0
      MIOPEN_FIND_MODE=normal MIOPEN_DEBUG_FIND_ONLY_SOLVER=ConvHipImplicitGemmForwardV4R5Xdlops $<TARGET_FILE:test_conv2d>
      ${TEST_CONV_VERBOSE_F} --input 128 16 54 54 --weights 64 16 3 3 --pads_strides_dilations 1 1 1 1 1 1 ${MIOPEN_TEST_FLAGS_ARGS}
)

add_custom_test(smoke_solver_ConvHipImplicitGemmFwdXdlops OCL_DISABLED GFX900_DISABLED GFX906_DISABLED GFX90A_DISABLED HALF_ENABLED INT8_ENABLED
    SKIP_UNLESS_COMPOSABLEKERNEL TEST_TUNING
    COMMAND ${ENFORCE_TUNING_5}
      MIOPEN_FIND_MODE=normal MIOPEN_DEBUG_FIND_ONLY_SOLVER=ConvHipImplicitGemmFwdXdlops $<TARGET_FILE:test_conv2d>
      ${TEST_CONV_VERBOSE_F} --input 128 64 56 56 --weights 64 64 1 1 --pads_strides_dilations 0 0 1 1 1 1 ${MIOPEN_TEST_CONV_INT8_OUTPUT_TYPE_INT8}
      --in_layout NHWC --fil_layout NHWC --out_layout NHWC ${MIOPEN_TEST_FLAGS_ARGS}
)

add_custom_test(smoke_solver_ConvHipImplicitGemmBwdXdlops OCL_DISABLED GFX900_DISABLED GFX906_DISABLED HALF_ENABLED
    SKIP_UNLESS_COMPOSABLEKERNEL TEST_TUNING
    COMMAND ${ENFORCE_TUNING_5}
      MIOPEN_DEBUG_CONVOLUTION_ATTRIB_FP16_ALT_IMPL=0
      MIOPEN_FIND_MODE=normal MIOPEN_DEBUG_FIND_ONLY_SOLVER=ConvHipImplicitGemmBwdXdlops $<TARGET_FILE:test_conv2d>
      ${TEST_CONV_VERBOSE_B} --input 128 64 7 7 --weights 64 64 3 3 --pads_strides_dilations 1 1 1 1 1 1
      --in_layout NHWC --fil_layout NHWC --out_layout NHWC ${MIOPEN_TEST_FLAGS_ARGS}
)

add_custom_test(smoke_solver_ConvBinWinograd3x3U GFX90A_DISABLED SKIP_XNACK_ON
    COMMAND MIOPEN_FIND_MODE=normal MIOPEN_DEBUG_FIND_ONLY_SOLVER=ConvBinWinograd3x3U $<TARGET_FILE:test_conv2d>
      ${TEST_CONV_VERBOSE_F} --input 1 20 20 20 --weights 20 20 3 3 --pads_strides_dilations 1 1 1 1 1 1 ${MIOPEN_TEST_FLAGS_ARGS}
    COMMAND MIOPEN_FIND_MODE=normal MIOPEN_DEBUG_FIND_ONLY_SOLVER=ConvBinWinograd3x3U $<TARGET_FILE:test_conv2d>
      ${TEST_CONV_VERBOSE_B} --input 1 20 20 20 --weights 20 20 3 3 --pads_strides_dilations 1 1 1 1 1 1 ${MIOPEN_TEST_FLAGS_ARGS}
)

# F16 is supported for 906 and 906 only, no WrW
add_custom_test(smoke_solver_ConvBinWinogradRxS_fp16 GFX900_DISABLED GFX90A_DISABLED FLOAT_DISABLED HALF_ENABLED SKIP_XNACK_ON
    COMMAND MIOPEN_FIND_MODE=normal MIOPEN_DEBUG_FIND_ONLY_SOLVER=ConvBinWinogradRxS $<TARGET_FILE:test_conv2d>
      ${TEST_CONV_VERBOSE_F} --input 1 40 20 20 --weights 20 40 3 3 --pads_strides_dilations 1 1 1 1 1 1 ${MIOPEN_TEST_FLAGS_ARGS}
    COMMAND MIOPEN_FIND_MODE=normal MIOPEN_DEBUG_FIND_ONLY_SOLVER=ConvBinWinogradRxS $<TARGET_FILE:test_conv2d>
      ${TEST_CONV_VERBOSE_B} --input 1 20 20 20 --weights 40 20 3 3 --pads_strides_dilations 1 1 1 1 1 1 ${MIOPEN_TEST_FLAGS_ARGS}
)

# F32 is supported for 900, 906 and 908.
add_custom_test(smoke_solver_ConvBinWinogradRxS_fp32 GFX90A_DISABLED SKIP_XNACK_ON
    COMMAND MIOPEN_FIND_MODE=normal MIOPEN_DEBUG_FIND_ONLY_SOLVER=ConvBinWinogradRxS $<TARGET_FILE:test_conv2d>
      ${TEST_CONV_VERBOSE_F} --input 1 20 20 20 --weights 20 20 3 3 --pads_strides_dilations 1 1 1 1 1 1 ${MIOPEN_TEST_FLAGS_ARGS}
    COMMAND MIOPEN_FIND_MODE=normal MIOPEN_DEBUG_FIND_ONLY_SOLVER=ConvBinWinogradRxS $<TARGET_FILE:test_conv2d>
      ${TEST_CONV_VERBOSE_B} --input 1 20 20 20 --weights 20 20 3 3 --pads_strides_dilations 1 1 1 1 1 1 ${MIOPEN_TEST_FLAGS_ARGS}
    COMMAND MIOPEN_FIND_MODE=normal MIOPEN_DEBUG_FIND_ONLY_SOLVER=ConvBinWinogradRxS $<TARGET_FILE:test_conv2d>
      ${TEST_CONV_VERBOSE_W} --input 1 20 20 20 --weights 20 20 3 3 --pads_strides_dilations 1 1 1 1 1 1 ${MIOPEN_TEST_FLAGS_ARGS}
)

# FP16 ALT attribute is disabled to enable the backward solver on MI200 for HALF.
add_custom_test(smoke_solver_ConvBinWinogradRxSf2x3g1_f16 GFX900_DISABLED GFX103X_ENABLED GFX110X_ENABLED FLOAT_DISABLED HALF_ENABLED SKIP_XNACK_ON
    COMMAND MIOPEN_DEBUG_CONVOLUTION_ATTRIB_FP16_ALT_IMPL=0
      MIOPEN_FIND_MODE=normal MIOPEN_DEBUG_FIND_ONLY_SOLVER=ConvBinWinogradRxSf2x3g1 $<TARGET_FILE:test_conv2d>
      ${TEST_CONV_VERBOSE_F} --input 1 40 20 20 --weights 20 40 3 3 --pads_strides_dilations 1 1 1 1 1 1 ${MIOPEN_TEST_FLAGS_ARGS}
    COMMAND MIOPEN_DEBUG_CONVOLUTION_ATTRIB_FP16_ALT_IMPL=0
      MIOPEN_FIND_MODE=normal MIOPEN_DEBUG_FIND_ONLY_SOLVER=ConvBinWinogradRxSf2x3g1 $<TARGET_FILE:test_conv2d>
      ${TEST_CONV_VERBOSE_B} --input 1 20 20 20 --weights 40 20 3 3 --pads_strides_dilations 1 1 1 1 1 1 ${MIOPEN_TEST_FLAGS_ARGS}
    COMMAND MIOPEN_DEBUG_CONVOLUTION_ATTRIB_FP16_ALT_IMPL=0
      MIOPEN_FIND_MODE=normal MIOPEN_DEBUG_FIND_ONLY_SOLVER=ConvBinWinogradRxSf2x3g1 $<TARGET_FILE:test_conv2d>
      ${TEST_CONV_VERBOSE_W} --input 1 20 20 20 --weights 20 20 3 3 --pads_strides_dilations 1 1 1 1 1 1 ${MIOPEN_TEST_FLAGS_ARGS}
)

add_custom_test(smoke_solver_ConvBinWinogradRxSf2x3g1_f32 GFX103X_ENABLED GFX110X_ENABLED SKIP_XNACK_ON
    COMMAND MIOPEN_FIND_MODE=normal MIOPEN_DEBUG_FIND_ONLY_SOLVER=ConvBinWinogradRxSf2x3g1 $<TARGET_FILE:test_conv2d>
      ${TEST_CONV_VERBOSE_F} --input 1 20 20 20 --weights 20 20 3 3 --pads_strides_dilations 1 1 1 1 1 1 ${MIOPEN_TEST_FLAGS_ARGS}
    COMMAND MIOPEN_FIND_MODE=normal MIOPEN_DEBUG_FIND_ONLY_SOLVER=ConvBinWinogradRxSf2x3g1 $<TARGET_FILE:test_conv2d>
      ${TEST_CONV_VERBOSE_B} --input 1 20 20 20 --weights 20 20 3 3 --pads_strides_dilations 1 1 1 1 1 1 ${MIOPEN_TEST_FLAGS_ARGS}
    COMMAND MIOPEN_FIND_MODE=normal MIOPEN_DEBUG_FIND_ONLY_SOLVER=ConvBinWinogradRxSf2x3g1 $<TARGET_FILE:test_conv2d>
      ${TEST_CONV_VERBOSE_W} --input 1 20 20 20 --weights 20 20 3 3 --pads_strides_dilations 1 1 1 1 1 1 ${MIOPEN_TEST_FLAGS_ARGS}
)

# FP16 ALT attribute is disabled to enable the backward solver on MI200 for HALF.
add_custom_test(smoke_solver_ConvBinWinogradRxSf3x2_f16 GFX900_DISABLED GFX103X_ENABLED GFX110X_ENABLED FLOAT_DISABLED HALF_ENABLED SKIP_XNACK_ON
    COMMAND ${ENFORCE_TUNING_5}
      MIOPEN_DEBUG_CONVOLUTION_ATTRIB_FP16_ALT_IMPL=0
      MIOPEN_FIND_MODE=normal MIOPEN_DEBUG_FIND_ONLY_SOLVER=ConvBinWinogradRxSf3x2 $<TARGET_FILE:test_conv2d>
      ${TEST_CONV_VERBOSE_F} --input 1 40 20 20 --weights 20 40 3 3 --pads_strides_dilations 1 1 1 1 1 1 ${MIOPEN_TEST_FLAGS_ARGS}
    COMMAND ${ENFORCE_TUNING_5}
      MIOPEN_DEBUG_CONVOLUTION_ATTRIB_FP16_ALT_IMPL=0
      MIOPEN_FIND_MODE=normal MIOPEN_DEBUG_FIND_ONLY_SOLVER=ConvBinWinogradRxSf3x2 $<TARGET_FILE:test_conv2d>
      ${TEST_CONV_VERBOSE_B} --input 1 20 20 20 --weights 40 20 3 3 --pads_strides_dilations 1 1 1 1 1 1 ${MIOPEN_TEST_FLAGS_ARGS}
    COMMAND ${ENFORCE_TUNING_5}
      MIOPEN_DEBUG_CONVOLUTION_ATTRIB_FP16_ALT_IMPL=0
      MIOPEN_FIND_MODE=normal MIOPEN_DEBUG_FIND_ONLY_SOLVER=ConvBinWinogradRxSf3x2 $<TARGET_FILE:test_conv2d>
      ${TEST_CONV_VERBOSE_W} --input 1 20 20 20 --weights 20 20 3 3 --pads_strides_dilations 1 1 1 1 1 1 ${MIOPEN_TEST_FLAGS_ARGS}
)

add_custom_test(smoke_solver_ConvBinWinogradRxSf3x2_f32 GFX103X_ENABLED GFX110X_ENABLED SKIP_XNACK_ON
    COMMAND ${ENFORCE_TUNING_5}
      MIOPEN_FIND_MODE=normal MIOPEN_DEBUG_FIND_ONLY_SOLVER=ConvBinWinogradRxSf3x2 $<TARGET_FILE:test_conv2d>
      ${TEST_CONV_VERBOSE_F} --input 1 20 20 20 --weights 20 20 3 3 --pads_strides_dilations 1 1 1 1 1 1 ${MIOPEN_TEST_FLAGS_ARGS}
    COMMAND ${ENFORCE_TUNING_5}
      MIOPEN_FIND_MODE=normal MIOPEN_DEBUG_FIND_ONLY_SOLVER=ConvBinWinogradRxSf3x2 $<TARGET_FILE:test_conv2d>
      ${TEST_CONV_VERBOSE_B} --input 1 20 20 20 --weights 20 20 3 3 --pads_strides_dilations 1 1 1 1 1 1 ${MIOPEN_TEST_FLAGS_ARGS}
    COMMAND ${ENFORCE_TUNING_5}
      MIOPEN_FIND_MODE=normal MIOPEN_DEBUG_FIND_ONLY_SOLVER=ConvBinWinogradRxSf3x2 $<TARGET_FILE:test_conv2d>
      ${TEST_CONV_VERBOSE_W} --input 1 20 20 20 --weights 20 20 3 3 --pads_strides_dilations 1 1 1 1 1 1 ${MIOPEN_TEST_FLAGS_ARGS}
)

# FP16 ALT attribute is disabled to enable the backward solver on MI200 for HALF.
add_custom_test(smoke_solver_ConvWinograd3x3MultipassWrW HALF_ENABLED BF16_ENABLED SKIP_XNACK_ON OCL_DISABLED
    COMMAND MIOPEN_DEBUG_CONVOLUTION_ATTRIB_FP16_ALT_IMPL=0
      MIOPEN_FIND_MODE=normal MIOPEN_DEBUG_FIND_ONLY_SOLVER='ConvWinograd3x3MultipassWrW<3-2>' $<TARGET_FILE:test_conv2d>
      ${TEST_CONV_VERBOSE_W} --input 1 16 24 24 --weights 16 16 3 3 --pads_strides_dilations 1 1 2 2 1 1 ${MIOPEN_TEST_FLAGS_ARGS}
    COMMAND MIOPEN_DEBUG_CONVOLUTION_ATTRIB_FP16_ALT_IMPL=0
      MIOPEN_FIND_MODE=normal MIOPEN_DEBUG_FIND_ONLY_SOLVER='ConvWinograd3x3MultipassWrW<3-3>' $<TARGET_FILE:test_conv2d>
      ${TEST_CONV_VERBOSE_W} --input 1 16 24 24 --weights 16 16 3 3 --pads_strides_dilations 1 1 2 2 1 1 ${MIOPEN_TEST_FLAGS_ARGS}
    COMMAND MIOPEN_DEBUG_CONVOLUTION_ATTRIB_FP16_ALT_IMPL=0 MIOPEN_DEBUG_AMD_WINOGRAD_MPASS_F3X4=1
      MIOPEN_FIND_MODE=normal MIOPEN_DEBUG_FIND_ONLY_SOLVER='ConvWinograd3x3MultipassWrW<3-4>' $<TARGET_FILE:test_conv2d>
      ${TEST_CONV_VERBOSE_W} --input 1 16 24 24 --weights 16 16 3 3 --pads_strides_dilations 1 1 1 1 1 1 ${MIOPEN_TEST_FLAGS_ARGS}
    COMMAND MIOPEN_DEBUG_CONVOLUTION_ATTRIB_FP16_ALT_IMPL=0 MIOPEN_DEBUG_AMD_WINOGRAD_MPASS_F3X5=1
      MIOPEN_FIND_MODE=normal MIOPEN_DEBUG_FIND_ONLY_SOLVER='ConvWinograd3x3MultipassWrW<3-5>' $<TARGET_FILE:test_conv2d>
      ${TEST_CONV_VERBOSE_W} --input 1 16 24 24 --weights 16 16 3 3 --pads_strides_dilations 1 1 1 1 1 1 ${MIOPEN_TEST_FLAGS_ARGS}
    COMMAND MIOPEN_DEBUG_CONVOLUTION_ATTRIB_FP16_ALT_IMPL=0 MIOPEN_DEBUG_AMD_WINOGRAD_MPASS_F3X6=1
      MIOPEN_FIND_MODE=normal MIOPEN_DEBUG_FIND_ONLY_SOLVER='ConvWinograd3x3MultipassWrW<3-6>' $<TARGET_FILE:test_conv2d>
      ${TEST_CONV_VERBOSE_W} --input 1 16 24 24 --weights 16 16 3 3 --pads_strides_dilations 1 1 1 1 1 1 ${MIOPEN_TEST_FLAGS_ARGS}
    COMMAND MIOPEN_DEBUG_CONVOLUTION_ATTRIB_FP16_ALT_IMPL=0
      MIOPEN_FIND_MODE=normal MIOPEN_DEBUG_FIND_ONLY_SOLVER='ConvWinograd3x3MultipassWrW<5-3>' $<TARGET_FILE:test_conv2d>
      ${TEST_CONV_VERBOSE_W} --input 1 16 24 24 --weights 16 16 5 5 --pads_strides_dilations 2 2 1 1 1 1 ${MIOPEN_TEST_FLAGS_ARGS}
    COMMAND MIOPEN_DEBUG_CONVOLUTION_ATTRIB_FP16_ALT_IMPL=0
      MIOPEN_FIND_MODE=normal MIOPEN_DEBUG_FIND_ONLY_SOLVER='ConvWinograd3x3MultipassWrW<5-4>' $<TARGET_FILE:test_conv2d>
      ${TEST_CONV_VERBOSE_W} --input 1 16 24 24 --weights 16 16 5 5 --pads_strides_dilations 2 2 1 1 1 1 ${MIOPEN_TEST_FLAGS_ARGS}
    COMMAND MIOPEN_DEBUG_CONVOLUTION_ATTRIB_FP16_ALT_IMPL=0
      MIOPEN_FIND_MODE=normal MIOPEN_DEBUG_FIND_ONLY_SOLVER='ConvWinograd3x3MultipassWrW<7-2>' $<TARGET_FILE:test_conv2d>
      ${TEST_CONV_VERBOSE_W} --input 1 16 24 24 --weights 16 16 7 7 --pads_strides_dilations 3 3 1 1 1 1 ${MIOPEN_TEST_FLAGS_ARGS}
    COMMAND MIOPEN_DEBUG_CONVOLUTION_ATTRIB_FP16_ALT_IMPL=0
      MIOPEN_FIND_MODE=normal MIOPEN_DEBUG_FIND_ONLY_SOLVER='ConvWinograd3x3MultipassWrW<7-2-1-1>' $<TARGET_FILE:test_conv2d>
      ${TEST_CONV_VERBOSE_W} --input 1 16 24 24 --weights 16 16 7 1 --pads_strides_dilations 3 0 1 1 1 1 ${MIOPEN_TEST_FLAGS_ARGS}
    COMMAND MIOPEN_DEBUG_CONVOLUTION_ATTRIB_FP16_ALT_IMPL=0
      MIOPEN_FIND_MODE=normal MIOPEN_DEBUG_FIND_ONLY_SOLVER='ConvWinograd3x3MultipassWrW<1-1-7-2>' $<TARGET_FILE:test_conv2d>
      ${TEST_CONV_VERBOSE_W} --input 1 16 24 24 --weights 16 16 1 7 --pads_strides_dilations 0 3 1 1 1 1 ${MIOPEN_TEST_FLAGS_ARGS}
    COMMAND MIOPEN_DEBUG_CONVOLUTION_ATTRIB_FP16_ALT_IMPL=0
      MIOPEN_FIND_MODE=normal MIOPEN_DEBUG_FIND_ONLY_SOLVER='ConvWinograd3x3MultipassWrW<7-3>' $<TARGET_FILE:test_conv2d>
      ${TEST_CONV_VERBOSE_W} --input 1 16 24 24 --weights 16 16 7 7 --pads_strides_dilations 3 3 1 1 1 1 ${MIOPEN_TEST_FLAGS_ARGS}
    COMMAND MIOPEN_DEBUG_CONVOLUTION_ATTRIB_FP16_ALT_IMPL=0
      MIOPEN_FIND_MODE=normal MIOPEN_DEBUG_FIND_ONLY_SOLVER='ConvWinograd3x3MultipassWrW<7-3-1-1>' $<TARGET_FILE:test_conv2d>
      ${TEST_CONV_VERBOSE_W} --input 1 16 24 24 --weights 16 16 7 1 --pads_strides_dilations 3 0 1 1 1 1 ${MIOPEN_TEST_FLAGS_ARGS}
    COMMAND MIOPEN_DEBUG_CONVOLUTION_ATTRIB_FP16_ALT_IMPL=0
      MIOPEN_FIND_MODE=normal MIOPEN_DEBUG_FIND_ONLY_SOLVER='ConvWinograd3x3MultipassWrW<1-1-7-3>' $<TARGET_FILE:test_conv2d>
      ${TEST_CONV_VERBOSE_W} --input 1 16 24 24 --weights 16 16 1 7 --pads_strides_dilations 0 3 1 1 1 1 ${MIOPEN_TEST_FLAGS_ARGS}
)

add_custom_test(smoke_solver_ConvBinWinogradRxSf2x3 GFX900_DISABLED GFX110X_ENABLED GFX103X_ENABLED HALF_ENABLED SKIP_XNACK_ON TEST_TUNING
    COMMAND ${ENFORCE_TUNING_5}
      MIOPEN_DEBUG_CONVOLUTION_ATTRIB_FP16_ALT_IMPL=0
      MIOPEN_FIND_MODE=normal MIOPEN_DEBUG_FIND_ONLY_SOLVER=ConvBinWinogradRxSf2x3 $<TARGET_FILE:test_conv2d>
      --input 1 40 20 20 --weights 20 20 3 3 --pads_strides_dilations 1 1 1 1 1 1 --group-count 2 ${MIOPEN_TEST_FLAGS_ARGS}
)

# GFX90A_DISABLED is due to WORKAROUND_ISSUE_1146.
# WORKAROUND_SWDEV_257202 disables these solvers due to SSD convergence issues.
# However we still want to check that solver is not broken and therefore use
# MIOPEN_DEBUG_AMD_MP_BD_WINOGRAD_FnX3=1.
add_custom_test(smoke_solver_ConvMPBidirectWinograd OCL_DISABLED GFX90A_DISABLED HALF_ENABLED SKIP_XNACK_ON
    COMMAND MIOPEN_FIND_MODE=normal MIOPEN_DEBUG_AMD_MP_BD_WINOGRAD_F2X3=1
      MIOPEN_DEBUG_FIND_ONLY_SOLVER='ConvMPBidirectWinograd<2-3>' $<TARGET_FILE:test_conv2d>
      ${TEST_CONV_VERBOSE_FB} --input 8 8 8 8 --weights 8 8 3 3 --pads_strides_dilations 0 0 1 1 1 1 ${MIOPEN_TEST_FLAGS_ARGS}
    COMMAND MIOPEN_FIND_MODE=normal MIOPEN_DEBUG_AMD_MP_BD_WINOGRAD_F3X3=1
      MIOPEN_DEBUG_FIND_ONLY_SOLVER='ConvMPBidirectWinograd<3-3>' $<TARGET_FILE:test_conv2d>
      ${TEST_CONV_VERBOSE_FB} --input 8 8 8 8 --weights 8 8 3 3 --pads_strides_dilations 0 0 1 1 1 1 ${MIOPEN_TEST_FLAGS_ARGS}
    COMMAND MIOPEN_FIND_MODE=normal MIOPEN_DEBUG_AMD_MP_BD_WINOGRAD_F4X3=1
      MIOPEN_DEBUG_FIND_ONLY_SOLVER='ConvMPBidirectWinograd<4-3>' $<TARGET_FILE:test_conv2d>
      ${TEST_CONV_VERBOSE_FB} --input 8 8 8 8 --weights 8 8 3 3 --pads_strides_dilations 0 0 1 1 1 1 ${MIOPEN_TEST_FLAGS_ARGS}
    COMMAND MIOPEN_FIND_MODE=normal MIOPEN_DEBUG_AMD_MP_BD_WINOGRAD_F5X3=1
      MIOPEN_DEBUG_FIND_ONLY_SOLVER='ConvMPBidirectWinograd<5-3>' $<TARGET_FILE:test_conv2d>
      ${TEST_CONV_VERBOSE_FB} --input 8 8 8 8 --weights 8 8 3 3 --pads_strides_dilations 0 0 1 1 1 1 ${MIOPEN_TEST_FLAGS_ARGS}
    COMMAND MIOPEN_FIND_MODE=normal MIOPEN_DEBUG_AMD_MP_BD_WINOGRAD_F6X3=1
      MIOPEN_DEBUG_FIND_ONLY_SOLVER='ConvMPBidirectWinograd<6-3>' $<TARGET_FILE:test_conv2d>
      ${TEST_CONV_VERBOSE_FB} --input 8 8 8 8 --weights 8 8 3 3 --pads_strides_dilations 0 0 1 1 1 1 ${MIOPEN_TEST_FLAGS_ARGS}
)

# GFX90A_DISABLED is due to WORKAROUND_ISSUE_1146.
# WORKAROUND_SWDEV_257202 disables these solvers due to SSD convergence issues.
# However we still want to check that solver is not broken and therefore use
# MIOPEN_DEBUG_AMD_MP_BD_XDLOPS_WINOGRAD_FnX3=1.
add_custom_test(smoke_solver_ConvMPBidirectWinograd_xdlops OCL_DISABLED GFX900_DISABLED GFX906_DISABLED GFX90A_DISABLED HALF_ENABLED SKIP_XNACK_ON TEST_TUNING
    COMMAND ${ENFORCE_TUNING_5} MIOPEN_DEBUG_CONVOLUTION_ATTRIB_FP16_ALT_IMPL=0
      MIOPEN_FIND_MODE=normal MIOPEN_DEBUG_AMD_MP_BD_XDLOPS_WINOGRAD_F2X3=1
      MIOPEN_DEBUG_FIND_ONLY_SOLVER='ConvMPBidirectWinograd_xdlops<2-3>' $<TARGET_FILE:test_conv2d>
      ${TEST_CONV_VERBOSE_FB} --input 16 128 16 16 --weights 128 128 3 3 --pads_strides_dilations 0 0 1 1 1 1 ${MIOPEN_TEST_FLAGS_ARGS}
    COMMAND ${ENFORCE_TUNING_5} MIOPEN_DEBUG_CONVOLUTION_ATTRIB_FP16_ALT_IMPL=0
      MIOPEN_FIND_MODE=normal MIOPEN_DEBUG_AMD_MP_BD_XDLOPS_WINOGRAD_F3X3=1
      MIOPEN_DEBUG_FIND_ONLY_SOLVER='ConvMPBidirectWinograd_xdlops<3-3>' $<TARGET_FILE:test_conv2d>
      ${TEST_CONV_VERBOSE_FB} --input 16 128 16 16 --weights 128 128 3 3 --pads_strides_dilations 0 0 1 1 1 1 ${MIOPEN_TEST_FLAGS_ARGS}
    COMMAND ${ENFORCE_TUNING_5} MIOPEN_DEBUG_CONVOLUTION_ATTRIB_FP16_ALT_IMPL=0
      MIOPEN_FIND_MODE=normal MIOPEN_DEBUG_AMD_MP_BD_XDLOPS_WINOGRAD_F4X3=1
      MIOPEN_DEBUG_FIND_ONLY_SOLVER='ConvMPBidirectWinograd_xdlops<4-3>' $<TARGET_FILE:test_conv2d>
      ${TEST_CONV_VERBOSE_FB} --input 16 128 16 16 --weights 128 128 3 3 --pads_strides_dilations 0 0 1 1 1 1 ${MIOPEN_TEST_FLAGS_ARGS}
    COMMAND ${ENFORCE_TUNING_5} MIOPEN_DEBUG_CONVOLUTION_ATTRIB_FP16_ALT_IMPL=0
      MIOPEN_FIND_MODE=normal MIOPEN_DEBUG_AMD_MP_BD_XDLOPS_WINOGRAD_F5X3=1
      MIOPEN_DEBUG_FIND_ONLY_SOLVER='ConvMPBidirectWinograd_xdlops<5-3>' $<TARGET_FILE:test_conv2d>
      ${TEST_CONV_VERBOSE_FB} --input 16 128 16 16 --weights 128 128 3 3 --pads_strides_dilations 0 0 1 1 1 1 ${MIOPEN_TEST_FLAGS_ARGS}
    COMMAND ${ENFORCE_TUNING_5} MIOPEN_DEBUG_CONVOLUTION_ATTRIB_FP16_ALT_IMPL=0
      MIOPEN_FIND_MODE=normal MIOPEN_DEBUG_AMD_MP_BD_XDLOPS_WINOGRAD_F6X3=1
      MIOPEN_DEBUG_FIND_ONLY_SOLVER='ConvMPBidirectWinograd_xdlops<6-3>' $<TARGET_FILE:test_conv2d>
      ${TEST_CONV_VERBOSE_FB} --input 16 128 16 16 --weights 128 128 3 3 --pads_strides_dilations 0 0 1 1 1 1 ${MIOPEN_TEST_FLAGS_ARGS}
)

add_custom_test(smoke_solver_ConvMlirIgemm GFX900_DISABLED GFX908_DISABLED GFX90A_DISABLED GFX103X_ENABLED HALF_ENABLED SKIP_UNLESS_MLIR TEST_TUNING
    COMMAND ${ENFORCE_TUNING_5}
      ${IMPLICITGEMM_MLIR_ENV_F} $<TARGET_FILE:test_conv2d> ${TEST_CONV_VERBOSE_F}
      --input 64 128 14 14 --weights 128 128 1 1 --pads_strides_dilations 0 0 2 2 1 1 --in_layout NHWC --fil_layout NHWC --out_layout NHWC ${MIOPEN_TEST_FLAGS_ARGS}
    COMMAND ${ENFORCE_TUNING_5}
      ${IMPLICITGEMM_MLIR_ENV_B} $<TARGET_FILE:test_conv2d> ${TEST_CONV_VERBOSE_B}
      --input 64 256 28 28 --weights 64  64  1 1 --pads_strides_dilations 0 0 1 1 1 1 --group-count 4 ${MIOPEN_TEST_FLAGS_ARGS}
    COMMAND ${ENFORCE_TUNING_5}
      ${IMPLICITGEMM_MLIR_ENV_W} $<TARGET_FILE:test_conv2d> ${TEST_CONV_VERBOSE_W}
      --input 64 64  28 28 --weights 64  64  1 1 --pads_strides_dilations 0 0 1 1 1 1 ${MIOPEN_TEST_FLAGS_ARGS}
)

add_custom_test(smoke_solver_ConvMlirIgemmXdlops GFX900_DISABLED GFX906_DISABLED HALF_ENABLED SKIP_UNLESS_MLIR TEST_TUNING
    COMMAND ${ENFORCE_TUNING_5}
      ${IMPLICITGEMM_MLIR_ENV_F_XDLOPS} $<TARGET_FILE:test_conv2d> ${TEST_CONV_VERBOSE_F}
      --input 64 128 14 14 --weights 128 128 1 1 --pads_strides_dilations 0 0 2 2 1 1 --in_layout NHWC --fil_layout NHWC --out_layout NHWC  ${MIOPEN_TEST_FLAGS_ARGS}
    COMMAND ${ENFORCE_TUNING_5}
      ${IMPLICITGEMM_MLIR_ENV_B_XDLOPS} $<TARGET_FILE:test_conv2d> ${TEST_CONV_VERBOSE_B}
      --input 64 256 28 28 --weights 64  64  1 1 --pads_strides_dilations 0 0 1 1 1 1 --group-count 4  ${MIOPEN_TEST_FLAGS_ARGS}
    COMMAND ${ENFORCE_TUNING_5}
      ${IMPLICITGEMM_MLIR_ENV_W_XDLOPS} $<TARGET_FILE:test_conv2d> ${TEST_CONV_VERBOSE_W}
      --input 64 64  28 28 --weights 64  64  1 1 --pads_strides_dilations 0 0 1 1 1 1  ${MIOPEN_TEST_FLAGS_ARGS}
)

# Add here regression tests that should be run on Vega10/20 and GFX908 only with FP16.
add_custom_test(test_regression_half_vega_gfx908 FLOAT_DISABLED HALF_ENABLED GFX90A_DISABLED
# Issue #894.
# Can't be enabled for GFX10 due to WORKAROUND_SWDEV_271887
COMMAND	MIOPEN_FIND_MODE=normal MIOPEN_DEBUG_FIND_ONLY_SOLVER=ConvOclDirectFwd1x1 $<TARGET_FILE:test_conv2d> ${MIOPEN_TEST_FLOAT_ARG} --verbose --disable-backward-data --disable-backward-weights --disable-verification-cache
    --cmode conv --pmode default --group-count 1 --input 1 16 7 7 --weights 16 16 1 1 --pads_strides_dilations 0 0 1 1 1 1
)

add_custom_test(test_regression_half_vega SKIP_UNLESS_ALL FLOAT_DISABLED HALF_ENABLED GFX908_DISABLED GFX90A_DISABLED
# Issue #1956.
COMMAND	MIOPEN_FIND_MODE=normal MIOPEN_DEBUG_FIND_ONLY_SOLVER='GemmBwdRest' $<TARGET_FILE:test_conv3d> ${TEST_CONV_VERBOSE_B}
    --cmode conv --pmode default --group-count 1 --batch_size 2 --input_channels 64 --output_channels 32 --spatial_dim_elements 128 128 128
    --filter_dims 3 3 3 --pads_strides_dilations 1 1 1 1 1 1 1 1 1 --trans_output_pads 0 0 0
    --in_layout NCDHW --fil_layout NCDHW --out_layout NCDHW ${MIOPEN_TEST_FLAGS_ARGS}
)
# Test case for issue #1956 uses huge tensors, therefore:
set_tests_properties(test_regression_half_vega PROPERTIES RUN_SERIAL On)

set(ENVS_REGRESSION_ISSUE_1012
    MIOPEN_DEBUG_IMPLICIT_GEMM_FIND_ALL_SOLUTIONS=1
    MIOPEN_FIND_MODE=normal)

set(ARGS_REGRESSION_ISSUE_1012
    --verbose
    --disable-forward
    --disable-backward-data
    --disable-validation)

add_custom_test(test_regression_opencl_float_mi100 GFX900_DISABLED GFX906_DISABLED HIP_DISABLED GFX90A_DISABLED
    # Issue #1012.
    COMMAND	${ENVS_REGRESSION_ISSUE_1012} $<TARGET_FILE:test_conv2d> ${MIOPEN_TEST_FLOAT_ARG} --cmode conv --pmode default --group-count 1 --input 128, 832, 7,  7  --weights 32,  832, 1, 1 --pads_strides_dilations 0 0 1 1 1 1 ${ARGS_REGRESSION_ISSUE_1012}
    COMMAND	${ENVS_REGRESSION_ISSUE_1012} $<TARGET_FILE:test_conv2d> ${MIOPEN_TEST_FLOAT_ARG} --cmode conv --pmode default --group-count 1 --input 64,  192, 28, 28 --weights 64,  192, 1, 1 --pads_strides_dilations 0 0 1 1 1 1 ${ARGS_REGRESSION_ISSUE_1012}
    COMMAND	${ENVS_REGRESSION_ISSUE_1012} $<TARGET_FILE:test_conv2d> ${MIOPEN_TEST_FLOAT_ARG} --cmode conv --pmode default --group-count 1 --input 64,  256, 28, 28 --weights 128, 256, 1, 1 --pads_strides_dilations 0 0 1 1 1 1 ${ARGS_REGRESSION_ISSUE_1012}
    COMMAND	${ENVS_REGRESSION_ISSUE_1012} $<TARGET_FILE:test_conv2d> ${MIOPEN_TEST_FLOAT_ARG} --cmode conv --pmode default --group-count 1 --input 64,  480, 14, 14 --weights 64,  480, 1, 1 --pads_strides_dilations 0 0 1 1 1 1 ${ARGS_REGRESSION_ISSUE_1012}
    COMMAND	${ENVS_REGRESSION_ISSUE_1012} $<TARGET_FILE:test_conv2d> ${MIOPEN_TEST_FLOAT_ARG} --cmode conv --pmode default --group-count 1 --input 64,  512, 14, 14 --weights 128, 512, 1, 1 --pads_strides_dilations 0 0 1 1 1 1 ${ARGS_REGRESSION_ISSUE_1012}
    COMMAND	${ENVS_REGRESSION_ISSUE_1012} $<TARGET_FILE:test_conv2d> ${MIOPEN_TEST_FLOAT_ARG} --cmode conv --pmode default --group-count 1 --input 64,  512, 28, 28 --weights 128, 512, 1, 1 --pads_strides_dilations 0 0 1 1 1 1 ${ARGS_REGRESSION_ISSUE_1012}
    COMMAND	${ENVS_REGRESSION_ISSUE_1012} $<TARGET_FILE:test_conv2d> ${MIOPEN_TEST_FLOAT_ARG} --cmode conv --pmode default --group-count 1 --input 64,  64,  56, 56 --weights 256, 64,  1, 1 --pads_strides_dilations 0 0 1 1 1 1 ${ARGS_REGRESSION_ISSUE_1012}
)

set(ENVS_FIND_ONLY_HIP_IGEMM_V4R4XDLOPS
    MIOPEN_FIND_MODE=normal
    MIOPEN_DEBUG_IMPLICIT_GEMM_FIND_ALL_SOLUTIONS=1
    MIOPEN_DEBUG_FIND_ONLY_SOLVER=ConvHipImplicitGemmForwardV4R4Xdlops)

set(ARGS_ENABLE_FORWARD_ONLY
    --verbose
    --disable-backward-data
    --disable-backward-weights)

add_custom_test(test_regression_half_mi200 GFX900_DISABLED GFX906_DISABLED GFX908_DISABLED FLOAT_DISABLED HALF_ENABLED
    # Issue-internal #4
    COMMAND	${ENVS_FIND_ONLY_HIP_IGEMM_V4R4XDLOPS} $<TARGET_FILE:test_conv2d> ${MIOPEN_TEST_FLOAT_ARG} --cmode conv --pmode default --input 120 64 75 75 --weights 128 64 1 1 --pads_strides_dilations 0 0 2 2 1 1 ${ARGS_ENABLE_FORWARD_ONLY}
)
#override if we need to install gtests
set(INSTALL_GTEST OFF)
add_subdirectory(gtest EXCLUDE_FROM_ALL)<|MERGE_RESOLUTION|>--- conflicted
+++ resolved
@@ -2141,25 +2141,16 @@
 
 # MIOPEN_DEBUG_CONV_IMPLICIT_GEMM_HIP_FWD_V4R1=1 is necessary due to WORKAROUND_iGemm_936 in Jenkinsfile,
 # which disables ConvHipImplicitGemmV4R1Fwd, but we still want to check that the solver is not broken.
-<<<<<<< HEAD
-add_custom_test(smoke_solver_ConvHipImplicitGemmV4R1 GFX103X_ENABLED HALF_ENABLED BF16_ENABLED TEST_TUNING
-    COMMAND ${ENFORCE_TUNING_5}
-=======
 add_custom_test(smoke_solver_ConvHipImplicitGemmV4R1Fwd_fp32 GFX103X_ENABLED TEST_TUNING
-    COMMAND MIOPEN_FIND_ENFORCE=SEARCH_DB_UPDATE MIOPEN_DEBUG_TUNING_ITERATIONS_MAX=5
->>>>>>> ecdb9932
+    COMMAND ${ENFORCE_TUNING_5}
       MIOPEN_DEBUG_CONV_IMPLICIT_GEMM_HIP_FWD_V4R1=1
       MIOPEN_DEBUG_CONVOLUTION_ATTRIB_FP16_ALT_IMPL=0
       MIOPEN_FIND_MODE=normal MIOPEN_DEBUG_FIND_ONLY_SOLVER=ConvHipImplicitGemmV4R1Fwd $<TARGET_FILE:test_conv2d>
       ${TEST_CONV_VERBOSE_F} --input 256 32 27 27 --weights 128 32 1 1 --pads_strides_dilations 0 0 1 1 1 1 ${MIOPEN_TEST_FLAGS_ARGS}
-<<<<<<< HEAD
-    COMMAND ${ENFORCE_TUNING_5}
-=======
 )
 
 add_custom_test(smoke_solver_ConvHipImplicitGemmV4R1WrW GFX103X_ENABLED HALF_ENABLED BF16_ENABLED TEST_TUNING
-    COMMAND MIOPEN_FIND_ENFORCE=SEARCH_DB_UPDATE MIOPEN_DEBUG_TUNING_ITERATIONS_MAX=5
->>>>>>> ecdb9932
+    COMMAND ${ENFORCE_TUNING_5}
       MIOPEN_DEBUG_CONVOLUTION_ATTRIB_FP16_ALT_IMPL=0
       MIOPEN_FIND_MODE=normal MIOPEN_DEBUG_FIND_ONLY_SOLVER=ConvHipImplicitGemmV4R1WrW $<TARGET_FILE:test_conv2d>
       ${TEST_CONV_VERBOSE_W} --input 64 64 55 55 --weights 64 64 1 1 --pads_strides_dilations 0 0 1 1 1 1 ${MIOPEN_TEST_FLAGS_ARGS}
@@ -2171,7 +2162,7 @@
 # WORKAROUND_ISSUE_2038, which disables validation of FP16 and BF16 datatypes in this test,
 # see https://github.com/ROCmSoftwarePlatform/MIOpen/pull/2043#issuecomment-1482657160.  
 add_custom_test(smoke_solver_ConvHipImplicitGemmV4R1Fwd_fp16_bf16 GFX103X_ENABLED FLOAT_DISABLED HALF_ENABLED BF16_ENABLED TEST_TUNING
-    COMMAND MIOPEN_FIND_ENFORCE=SEARCH_DB_UPDATE MIOPEN_DEBUG_TUNING_ITERATIONS_MAX=5
+    COMMAND ${ENFORCE_TUNING_5}
       MIOPEN_DEBUG_CONV_IMPLICIT_GEMM_HIP_FWD_V4R1=1
       MIOPEN_DEBUG_CONVOLUTION_ATTRIB_FP16_ALT_IMPL=0
       MIOPEN_FIND_MODE=normal MIOPEN_DEBUG_FIND_ONLY_SOLVER=ConvHipImplicitGemmV4R1Fwd $<TARGET_FILE:test_conv2d>
