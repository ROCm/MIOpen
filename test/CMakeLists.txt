--- conflicted
+++ resolved
@@ -34,10 +34,7 @@
 option( MIOPEN_TEST_INT8 "Test in int8 mode" OFF )
 option( MIOPEN_TEST_BFLOAT16 "Test in bfloat16 mode" OFF )
 option( MIOPEN_TEST_GFX908 "Test on MI100 (gfx908)" OFF )
-<<<<<<< HEAD
-=======
 option( MIOPEN_TEST_GFX90a "Test on gfx90a" OFF )
->>>>>>> 7177b7c0
 option( MIOPEN_TEST_VEGA "Test on Vega10/20 (gfx900, gfx906)" OFF )
 option( MIOPEN_TEST_GFX1030 "Test on Navi21 (gfx1030)" OFF )
 option( MIOPEN_TEST_CONV Off)
@@ -49,10 +46,6 @@
 option( WORKAROUND_ISSUE_898 "" ON)
 option( WORKAROUND_ISSUE_936 "" ON)
 option( WORKAROUND_ISSUE_1053 "" ON)
-<<<<<<< HEAD
-option( WORKAROUND_ISSUE_1054 "" ON)
-=======
->>>>>>> 7177b7c0
 
 # Run the test suite to a depth limit
 #limit greater than 2 leads to prolonged testing more than 5hrs per stage.
@@ -79,12 +72,8 @@
 # For HIP_NOGPU backend, GPU detection is not required and should be disabled.
 # Also we do not detect GPU when target GPU for testing is specified explicitly.
 set(MIOPEN_TEST_GPU_DETECTION_FAILED FALSE)
-<<<<<<< HEAD
-if(NOT (MIOPEN_TEST_VEGA OR MIOPEN_TEST_GFX908 OR MIOPEN_TEST_GFX1030 OR MIOPEN_TEST_HIP_NOGPU))
-=======
 set(MIOPEN_NO_GPU FALSE)
 if(NOT (MIOPEN_TEST_VEGA OR MIOPEN_TEST_GFX908 OR MIOPEN_TEST_GFX90a OR MIOPEN_TEST_GFX1030 OR MIOPEN_TEST_HIP_NOGPU))
->>>>>>> 7177b7c0
     find_program(ROCMINFO
         NAMES rocminfo
         PATHS
@@ -126,13 +115,9 @@
 message(STATUS "MIOPEN_NO_GPU ${MIOPEN_NO_GPU}")
 message(STATUS "MIOPEN_TEST_VEGA ${MIOPEN_TEST_VEGA}")
 message(STATUS "MIOPEN_TEST_GFX908 ${MIOPEN_TEST_GFX908}")
-<<<<<<< HEAD
-message(STATUS "MIOPEN_TEST_GFX1030 ${MIOPEN_TEST_GFX1030}")
-=======
 message(STATUS "MIOPEN_TEST_GFX90a ${MIOPEN_TEST_GFX90a}")
 message(STATUS "MIOPEN_TEST_GFX1030 ${MIOPEN_TEST_GFX1030}")
 message(STATUS "MIOPEN_TEST_GPU_DETECTION_FAILED ${MIOPEN_TEST_GPU_DETECTION_FAILED}")
->>>>>>> 7177b7c0
 
 if(MIOPEN_TEST_DRIVER_ITER_MODE)
     add_definitions(-DMIOPEN_TEST_DRIVER_MODE=2)
@@ -447,11 +432,7 @@
     set(options
         BF16_ENABLED BF16_DISABLED HALF_ENABLED HALF_DISABLED INT8_ENABLED INT8_DISABLED FLOAT_ENABLED FLOAT_DISABLED
         VEGA_ENABLED VEGA_DISABLED GFX908_ENABLED GFX908_DISABLED GFX1030_ENABLED GFX1030_DISABLED
-<<<<<<< HEAD
-        MIOTENSILE_ENABLED MIOTENSILE_DISABLED MLIR_ENABLED MLIR_DISABLED
-=======
         GFX90A_ENABLED GFX90A_DISABLED MIOTENSILE_ENABLED MIOTENSILE_DISABLED MLIR_ENABLED MLIR_DISABLED
->>>>>>> 7177b7c0
         SKIP_UNLESS_ALL TEST_PERF_DB_RECORD_NOT_FOUND
         OCL_ENABLED OCL_DISABLED HIP_ENABLED HIP_DISABLED HIP_NOGPU_ENABLED HIP_NOGPU_DISABLED
     )
@@ -523,14 +504,11 @@
     option_support_check(${PARSE_GFX908_ENABLED} ${PARSE_GFX908_DISABLED} ${GFX908_TEST_DEFAULT} is_gfx908_check)
     bool_and_f(${MIOPEN_TEST_GFX908} ${is_gfx908_check} is_gfx908_check)
 
-<<<<<<< HEAD
-=======
     set(is_gfx90a_check)
     set(GFX90A_TEST_DEFAULT FALSE)
     option_support_check(${PARSE_GFX90A_ENABLED} ${PARSE_GFX90A_DISABLED} ${GFX90A_TEST_DEFAULT} is_gfx90a_check)
     bool_and_f(${MIOPEN_TEST_GFX90a} ${is_gfx90a_check} is_gfx90a_check)
 
->>>>>>> 7177b7c0
     set(is_gfx1030_check)
     set(GFX1030_TEST_DEFAULT FALSE)
     option_support_check(${PARSE_GFX1030_ENABLED} ${PARSE_GFX1030_DISABLED} ${GFX1030_TEST_DEFAULT} is_gfx1030_check)
@@ -1157,12 +1135,7 @@
     )
 endif() #if CODECOV_TEST
 
-<<<<<<< HEAD
-if(NOT (MIOPEN_TEST_GFX1030 AND WORKAROUND_ISSUE_1054))
-add_custom_test(test_conv_igemm_dynamic SKIP_UNLESS_ALL GFX1030_ENABLED
-=======
 add_custom_test(test_conv_igemm_dynamic SKIP_UNLESS_ALL GFX908_DISABLED
->>>>>>> 7177b7c0
 COMMAND ${DYNAMIC_IMPLICITGEMM_ENVS}     $<TARGET_FILE:test_conv2d> --verbose --input  64   64 56 56 --weights 256  64  1 1 --pads_strides_dilations 0 0 1 1 1 1 --disable-backward-data --disable-backward-weights
 COMMAND ${DYNAMIC_IMPLICITGEMM_ENVS}     $<TARGET_FILE:test_conv2d> --verbose --input  64  256 34 34 --weights 256  256 3 3 --pads_strides_dilations 0 0 1 1 1 1 --disable-backward-data --disable-backward-weights
 COMMAND ${DYNAMIC_IMPLICITGEMM_ENVS}     $<TARGET_FILE:test_conv2d> --verbose --input 128  128 35 35 --weights 128  128 3 3 --pads_strides_dilations 0 0 2 2 1 1 --disable-backward-data --disable-backward-weights
@@ -1183,7 +1156,6 @@
 COMMAND ${DYNAMIC_IMPLICITGEMM_BWD_ENVS} $<TARGET_FILE:test_conv2d> --verbose --input 128  128 35 35 --weights 128  128 3 3 --pads_strides_dilations 1 1 1 1 1 1 --disable-forward --disable-backward-weights
 COMMAND ${DYNAMIC_IMPLICITGEMM_BWD_ENVS} $<TARGET_FILE:test_conv2d> --verbose --input 128  256 56 56 --weights 64  256 1 1 --pads_strides_dilations 0 0 1 1 1 1 --disable-forward --disable-backward-weights
 )
-endif()
 
 add_custom_test(test_conv_igemm_dynamic_xdlops_bwd SKIP_UNLESS_ALL HALF_ENABLED GFX908_ENABLED VEGA_DISABLED
 COMMAND ${DYNAMIC_IMPLICITGEMM_BWD_ENVS_XDLOPS} $<TARGET_FILE:test_conv2d> ${MIOPEN_TEST_FLOAT_ARG} --verbose --input  64  64 28 28 --weights 16  64 1 1 --pads_strides_dilations 0 0 1 1 1 1 --disable-forward --disable-backward-weights
