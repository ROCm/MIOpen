################################################################################
#
# MIT License
#
# Copyright (c) 2017 Advanced Micro Devices, Inc.
#
# Permission is hereby granted, free of charge, to any person obtaining a copy
# of this software and associated documentation files (the "Software"), to deal
# in the Software without restriction, including without limitation the rights
# to use, copy, modify, merge, publish, distribute, sublicense, and/or sell
# copies of the Software, and to permit persons to whom the Software is
# furnished to do so, subject to the following conditions:
#
# The above copyright notice and this permission notice shall be included in all
# copies or substantial portions of the Software.
#
# THE SOFTWARE IS PROVIDED "AS IS", WITHOUT WARRANTY OF ANY KIND, EXPRESS OR
# IMPLIED, INCLUDING BUT NOT LIMITED TO THE WARRANTIES OF MERCHANTABILITY,
# FITNESS FOR A PARTICULAR PURPOSE AND NONINFRINGEMENT. IN NO EVENT SHALL THE
# AUTHORS OR COPYRIGHT HOLDERS BE LIABLE FOR ANY CLAIM, DAMAGES OR OTHER
# LIABILITY, WHETHER IN AN ACTION OF CONTRACT, TORT OR OTHERWISE, ARISING FROM,
# OUT OF OR IN CONNECTION WITH THE SOFTWARE OR THE USE OR OTHER DEALINGS IN THE
# SOFTWARE.
#
################################################################################

cmake_policy(SET CMP0057 NEW)

include(CTest)
include(CheckCXXCompilerFlag)

option( MIOPEN_TEST_ALL "Run the full test suite" OFF )
option( MIOPEN_TEST_HALF "Test in half mode" OFF )
option( MIOPEN_TEST_INT8 "Test in int8 mode" OFF )
option( MIOPEN_TEST_BFLOAT16 "Test in bfloat16 mode" OFF )
option( MIOPEN_TEST_GFX908 "Test on MI100 (gfx908)" OFF )
option( MIOPEN_TEST_GFX90A "Test on gfx90a" OFF )
option( MIOPEN_TEST_GFX900 "Test on Vega10 (gfx900)" OFF )
option( MIOPEN_TEST_GFX906 "Test on Vega20 (gfx906)" OFF )
option( MIOPEN_TEST_GFX103X "Test on Navi21/22 (gfx1030/31)" OFF )
option( MIOPEN_TEST_GFX110X "Test on Navi31/32 (gfx1100/02)" OFF )
option( MIOPEN_TEST_GPU_XNACK_ENABLED "Test as if XNACK mode is enabled" OFF )
option( MIOPEN_TEST_CONV Off)
option( MIOPEN_TEST_DEEPBENCH Off)
option( MIOPEN_TEST_DRIVER_ITER_MODE Off)
option( MIOPEN_TEST_MLIR "Test for MLIR compilation backend" ${MIOPEN_USE_MLIR} )

set_var_to_condition(MIOPEN_TEST_WITH_MIOPENDRIVER_DEFAULT MIOPEN_BUILD_DRIVER)
option( MIOPEN_TEST_WITH_MIOPENDRIVER "Use MIOpenDriver in tests" ${MIOPEN_TEST_WITH_MIOPENDRIVER_DEFAULT})

option( WORKAROUND_ISSUE_936 "" ON)
option( WORKAROUND_ISSUE_1053 "" OFF) # TODO: Remove this W/A after ~6 months (in January 2023)

# Run the test suite to a depth limit
#limit greater than 2 leads to prolonged testing more than 5hrs per stage.
set(MIOPEN_TEST_LIMIT "2" CACHE STRING "")
set(MIOPEN_TEST_FLAGS "" CACHE STRING "")
set(MIOPEN_TEST_GDB On CACHE BOOL "")

set(MIOPEN_TEST_OPENCL FALSE)
if(MIOPEN_BACKEND_OPENCL)
    set(MIOPEN_TEST_OPENCL TRUE)
endif()

set(MIOPEN_TEST_HIP_NOGPU FALSE)
if(MIOPEN_MODE_NOGPU)
    set(MIOPEN_TEST_HIP_NOGPU TRUE)
endif()

set(MIOPEN_TEST_HIP FALSE)
if(MIOPEN_BACKEND_HIP AND NOT MIOPEN_TEST_HIP_NOGPU)
    set(MIOPEN_TEST_HIP TRUE)
endif()

# Detect GPU type for testing.
# For HIP_NOGPU backend, GPU detection is not required and should be disabled.
# Also we do not detect GPU when target GPU for testing is specified explicitly.
set(MIOPEN_TEST_GPU_DETECTION_FAILED FALSE)
set(MIOPEN_NO_GPU FALSE)
if(NOT (MIOPEN_TEST_GFX900 OR MIOPEN_TEST_GFX906 OR MIOPEN_TEST_GFX908 OR MIOPEN_TEST_GFX90A OR MIOPEN_TEST_GFX103X OR MIOPEN_TEST_GFX110X OR MIOPEN_TEST_HIP_NOGPU))
    find_program(ROCMINFO
        NAMES rocminfo
        PATHS
            /opt/rocm
            ${CMAKE_INSTALL_PREFIX}
        PATH_SUFFIXES
            /bin
    )
    message(STATUS "rocminfo utility: ${ROCMINFO}")
    if(ROCMINFO)
        execute_process (
            COMMAND ${ROCMINFO}
            OUTPUT_VARIABLE ROCMINFO_OUTPUT
            RESULT_VARIABLE ROCMINFO_EXIT_STATUS
        )
        if(ROCMINFO_OUTPUT MATCHES "no GPU devices")
            message(WARNING "ROCk module is NOT loaded, possibly no GPU devices")
            set(MIOPEN_NO_GPU TRUE)
        elseif (NOT ROCMINFO_EXIT_STATUS EQUAL 0)
            message(WARNING "ROCMINFO FAILED, GPU TYPE UNKNOWN. Manually set respective MIOPEN_TEST_GFX* CMake variable to specify target GPU for testing.")
            set(MIOPEN_TEST_GPU_DETECTION_FAILED TRUE)
        elseif(ROCMINFO_OUTPUT MATCHES "gfx1030")
            set(MIOPEN_TEST_GFX103X ON)
        elseif(ROCMINFO_OUTPUT MATCHES "gfx1100")
            set(MIOPEN_TEST_GFX110X ON)
        elseif(ROCMINFO_OUTPUT MATCHES "gfx1102")
            set(MIOPEN_TEST_GFX110X ON)
        elseif(ROCMINFO_OUTPUT MATCHES "gfx1031")
            set(MIOPEN_TEST_GFX103X ON)
        elseif(ROCMINFO_OUTPUT MATCHES "gfx900")
            set(MIOPEN_TEST_GFX900 ON)
        elseif(ROCMINFO_OUTPUT MATCHES "gfx906")
            set(MIOPEN_TEST_GFX906 ON)
        elseif(ROCMINFO_OUTPUT MATCHES "gfx908")
            set(MIOPEN_TEST_GFX908 ON)
        elseif(ROCMINFO_OUTPUT MATCHES "gfx90a")
            set(MIOPEN_TEST_GFX90A ON)
        else()
            message(WARNING "TESTING IS NOT SUPPORTED FOR THE DETECTED GPU")
            set(MIOPEN_TEST_GPU_DETECTION_FAILED TRUE)
        endif()

        if(NOT (MIOPEN_TEST_GPU_DETECTION_FAILED) AND ROCMINFO_OUTPUT MATCHES "xnack\\+")
            set(MIOPEN_TEST_GPU_XNACK_ENABLED ON)
        endif()
    else()
        message(WARNING "ROCMINFO NOT FOUND, GPU TYPE UNKNOWN. Manually set respective MIOPEN_TEST_GFX* CMake variable to specify target GPU for testing.")
        set(MIOPEN_TEST_GPU_DETECTION_FAILED TRUE)
    endif()
endif()
message(STATUS "MIOPEN_NO_GPU ${MIOPEN_NO_GPU}")
message(STATUS "MIOPEN_TEST_GFX900 ${MIOPEN_TEST_GFX900}")
message(STATUS "MIOPEN_TEST_GFX906 ${MIOPEN_TEST_GFX906}")
message(STATUS "MIOPEN_TEST_GFX908 ${MIOPEN_TEST_GFX908}")
message(STATUS "MIOPEN_TEST_GFX90A ${MIOPEN_TEST_GFX90A}")
message(STATUS "MIOPEN_TEST_GFX103X ${MIOPEN_TEST_GFX103X}")
message(STATUS "MIOPEN_TEST_GFX110X ${MIOPEN_TEST_GFX110X}")
message(STATUS "MIOPEN_TEST_GPU_XNACK_ENABLED ${MIOPEN_TEST_GPU_XNACK_ENABLED}")
message(STATUS "MIOPEN_TEST_GPU_DETECTION_FAILED ${MIOPEN_TEST_GPU_DETECTION_FAILED}")
message(STATUS "MIOPEN_TEST_WITH_MIOPENDRIVER ${MIOPEN_TEST_WITH_MIOPENDRIVER}")

if(MIOPEN_TEST_DRIVER_ITER_MODE)
    add_definitions(-DMIOPEN_TEST_DRIVER_MODE=2)
else()
    add_definitions(-DMIOPEN_TEST_DRIVER_MODE=1)
endif()

find_package(Threads REQUIRED)
add_custom_target(check COMMAND ${CMAKE_CTEST_COMMAND} --output-on-failure -C ${CMAKE_CFG_INTDIR})
add_custom_target(tests)

if(MIOPEN_TEST_GPU_DETECTION_FAILED AND NOT (MIOPEN_NO_GPU))
    add_custom_target(gpu_detection_check COMMAND echo "*** FATAL: GPU DETECTION FAILED DURING CMAKE PHASE, CHECK CMAKE WARNINGS ***" COMMAND exit 1)
    add_dependencies(check gpu_detection_check)
endif()

if(MIOPEN_TEST_WITH_MIOPENDRIVER)
    add_dependencies(check MIOpenDriver)
endif()

set(MIOPEN_TEST_FLOAT_ARG)
set(MIOPEN_TEST_FLOAT FALSE)
if(MIOPEN_TEST_HALF)
    set(MIOPEN_TEST_FLOAT_ARG --half)
    set(MIOPENDRIVER_MODE_CONV convfp16)
    set(MIOPENDRIVER_MODE_BN bnormfp16)
elseif(MIOPEN_TEST_INT8)
    set(MIOPEN_TEST_FLOAT_ARG --int8)
    set(MIOPENDRIVER_MODE_CONV convint8)
    set(MIOPENDRIVER_MODE_BN NOT_SUPPORTED)
elseif(MIOPEN_TEST_BFLOAT16)
    set(MIOPEN_TEST_FLOAT_ARG --bfloat16)
    set(MIOPENDRIVER_MODE_CONV convbfp16)
    set(MIOPENDRIVER_MODE_BN NOT_SUPPORTED)
else()
    set(MIOPEN_TEST_FLOAT_ARG --float)
    set(MIOPEN_TEST_FLOAT TRUE)
    set(MIOPENDRIVER_MODE_CONV conv)
    set(MIOPENDRIVER_MODE_BN bnorm)
endif()

message(STATUS "MIOPEN_TEST_FLOAT ${MIOPEN_TEST_FLOAT}")
message(STATUS "MIOPEN_TEST_HALF ${MIOPEN_TEST_HALF}")
message(STATUS "MIOPEN_TEST_BFLOAT16 ${MIOPEN_TEST_BFLOAT16}")
message(STATUS "MIOPEN_TEST_INT8 ${MIOPEN_TEST_INT8}")

set_var_to_condition(WORKAROUND_ISSUE_1187_DEFAULT MIOPEN_TEST_GFX90A AND MIOPEN_TEST_FLOAT)
option( WORKAROUND_ISSUE_1187 "" ${WORKAROUND_ISSUE_1187_DEFAULT})

set_var_to_condition(WORKAROUND_ISSUE_1148_DEFAULT (MIOPEN_TEST_GFX103X OR MIOPEN_TEST_GFX110X) AND MIOPEN_TEST_FLOAT)
option( WORKAROUND_ISSUE_1148 "" ${WORKAROUND_ISSUE_1148_DEFAULT})

if(MIOPEN_TEST_HALF)
    if(MIOPEN_BACKEND_OPENCL)
	    set(SKIP_TESTS test_gru test_rnn_vanilla test_lstm)
    endif()
elseif(MIOPEN_TEST_INT8)
    set(SKIP_ALL_EXCEPT_TESTS
              test_tensor_vec test_tensor_cast test_tensor_trans test_tensor_copy test_tensor_set
              test_tensor_transform test_conv2d test_conv2d_find2)
elseif(MIOPEN_TEST_BFLOAT16)
    set(SKIP_ALL_EXCEPT_TESTS
              test_conv2d test_conv2d_find2 test_tensor_copy test_tensor_set test_tensor_vec test_immed_conv2d
              test_check_numerics_test test_conv_extra test_conv_for_implicit_gemm test_miopen_conv
              test_deepbench_conv test_conv_igemm_dynamic_xdlops_nhwc_wrw_bf16_gfx90a
              test_conv_igemm_dynamic_xdlops_nhwc_fwd_bf16_gfx90a
              test_conv_igemm_dynamic_xdlops_nhwc_bwd_bf16_gfx90a)
  endif()
  if(${CODECOV_TEST})
      list(APPEND SKIP_TESTS test_conv3d test_conv3d_find2 test_immed_conv3d test_immed_conv2d test_pooling2d test_pooling2d_asymmetric)
      # replaced by smaller tests with suffix _codecov
  endif()

if (MIOPEN_NO_GPU)
    set(SKIP_ALL_EXCEPT_TESTS test_include_inliner test_kernel_build_params
            test_test_errors test_type_name test_tensor_test test_sqlite_perfdb test_sequences
            test_pooling3d test_perfdb)
endif()

if(MIOPEN_TEST_GFX103X OR MIOPEN_TEST_GFX110X)
    if(WORKAROUND_ISSUE_1053 AND MIOPEN_TEST_ALL)
        list(APPEND SKIP_TESTS test_lrn_test)
    endif()
endif()

#TODO Code Quality WORKAROUND ROCm 5.1 update
if(MIOPEN_BACKEND_OPENCL AND MIOPEN_TEST_ALL)
    if(MIOPEN_TEST_GFX900 OR MIOPEN_TEST_GFX906)
        list(APPEND SKIP_TESTS test_conv3d test_immed_conv3d test_immed_conv2d test_conv3d_find2)
    endif()
    if(MIOPEN_TEST_GFX103X OR MIOPEN_TEST_GFX110X)
        list(APPEND SKIP_TESTS test_conv3d test_immed_conv3d test_immed_conv2d test_conv3d_find2)
    endif()
endif()

#TODO WORKAROUND_ISSUE_1424
if(MIOPEN_TEST_GFX900 OR MIOPEN_TEST_GFX906 OR MIOPEN_TEST_GFX908)
    list(APPEND SKIP_TESTS test_bn_3d_spatial_test)
endif()

# The usage is non-trivial, see function add_test_command.
if(SKIP_TESTS)
    list(REMOVE_DUPLICATES SKIP_TESTS)
endif()
if(SKIP_ALL_EXCEPT_TESTS)
    list(REMOVE_DUPLICATES SKIP_ALL_EXCEPT_TESTS)
endif()
message(STATUS "SKIP_TESTS: ${SKIP_TESTS}")
message(STATUS "SKIP_ALL_EXCEPT_TESTS: ${SKIP_ALL_EXCEPT_TESTS}")

# List of tests that depend on the XNACK mode.
# Options convention: Tests that depend on the XNACK mode should support the "--xnack" option.
# If "--xnack 0" is specified (this is the default), then such tests should run in XNACK OFF mode.
# If XNACK is enabled on the GPU, then the testing mode must be changed by the --xnack 1 option.
set(XNACK_TESTS test_mdgraph)

function(add_test_command NAME EXE)
    if( (NOT (NAME IN_LIST SKIP_ALL_EXCEPT_TESTS) AND SKIP_ALL_EXCEPT_TESTS)
        OR (NAME IN_LIST SKIP_TESTS)
    )
        add_test(NAME ${NAME} COMMAND echo skipped)
        set_tests_properties(${NAME} PROPERTIES DISABLED On)
    elseif(WIN32)
        set(WINPATH)
        foreach(PATH ${CMAKE_FIND_ROOT_PATH})
            list(APPEND WINPATH ${PATH}/bin)
        endforeach()
        file(GENERATE OUTPUT "${CMAKE_CURRENT_BINARY_DIR}/test_${NAME}.cmd"
            CONTENT "set PATH=${WINPATH};%PATH%
                    %1 ${ARGN}")
        add_test(NAME ${NAME} COMMAND ${WINE_CMD} cmd /c "${CMAKE_CURRENT_BINARY_DIR}/test_${NAME}.cmd" $<TARGET_FILE:${EXE}>)
    else()
        if(MIOPEN_TEST_GDB)
            file(GENERATE OUTPUT "${CMAKE_CURRENT_BINARY_DIR}/test_${NAME}.cmake"
                CONTENT "
                execute_process(COMMAND $<TARGET_FILE:${EXE}> ${ARGN} RESULT_VARIABLE RESULT)
                if(NOT RESULT EQUAL 0)
                    if(EXISTS core)
                        execute_process(COMMAND gdb $<TARGET_FILE:${EXE}> core -batch -ex bt)
                    endif()
                    message(FATAL_ERROR \"Test failed\")
                endif()
            ")
            add_test(NAME ${NAME} COMMAND ${CMAKE_COMMAND} -P "${CMAKE_CURRENT_BINARY_DIR}/test_${NAME}.cmake")
        else()
            add_test(NAME ${NAME} COMMAND ${EXE} ${ARGN})
        endif()
    endif()
    set_tests_properties(${NAME} PROPERTIES ENVIRONMENT "MIOPEN_USER_DB_PATH=${CMAKE_CURRENT_BINARY_DIR}")
endfunction()

separate_arguments(MIOPEN_TEST_FLAGS_ARGS UNIX_COMMAND ${MIOPEN_TEST_FLAGS})

function(add_test_executable TEST_NAME)
    add_executable (${TEST_NAME} EXCLUDE_FROM_ALL ${ARGN})
    clang_tidy_check(${TEST_NAME})
    target_link_libraries(${TEST_NAME} ${CMAKE_THREAD_LIBS_INIT})
    # Cmake does not add flags correctly for gcc
    if(CMAKE_CXX_COMPILER_ID MATCHES "GNU")
        set_target_properties(${TEST_NAME} PROPERTIES COMPILE_FLAGS -pthread LINK_FLAGS -pthread)
    endif()

    set(TEST_COMMAND ${TEST_NAME} ${MIOPEN_TEST_FLOAT_ARG})
    if(MIOPEN_TEST_ALL)
        set(TEST_COMMAND ${TEST_COMMAND} --all)
        if(MIOPEN_TEST_LIMIT GREATER 0)
            set(TEST_COMMAND ${TEST_COMMAND} --limit ${MIOPEN_TEST_LIMIT})
        endif()
    endif()
    set(TEST_COMMAND ${TEST_COMMAND} ${MIOPEN_TEST_FLAGS_ARGS})

    if(MIOPEN_TEST_GPU_XNACK_ENABLED AND (${TEST_NAME} IN_LIST XNACK_TESTS))
        set(TEST_COMMAND ${TEST_COMMAND} --xnack 1)
    endif()

    if(WORKAROUND_ISSUE_936 AND (${TEST_NAME} MATCHES "test_conv2d" OR ${TEST_NAME} MATCHES "test_immed_conv2d") )
        set(TEST_COMMAND ${TEST_COMMAND} --tolerance 130) #increased by 1.625 times
    endif()

    add_test_command(${TEST_NAME} ${TEST_COMMAND})
    rate_added_test(${TEST_NAME})
    add_dependencies(tests ${TEST_NAME})
    add_dependencies(check ${TEST_NAME})
    set_tests_properties(${TEST_NAME} PROPERTIES FAIL_REGULAR_EXPRESSION "FAILED")
    if(WORKAROUND_ISSUE_1148
        AND (${TEST_NAME} MATCHES "test_soft_max") )
        set_tests_properties(${TEST_NAME} PROPERTIES RUN_SERIAL On)
    endif()
    if(NOT MIOPEN_EMBED_DB STREQUAL "")
        target_link_libraries(${TEST_NAME} MIOpen miopen_data)
    else()
        target_link_libraries(${TEST_NAME} MIOpen)
    endif()
endfunction(add_test_executable)

set(MIOPEN_TEST_SANITIZERS)
foreach(SANTIZER address thread)
    check_cxx_compiler_flag("-fsanitize=${SANTIZER} -fno-sanitize-recover=${SANTIZER}" MIOPEN_HAS_${SANTIZER})
    if(MIOPEN_HAS_${SANTIZER})
        list(APPEND MIOPEN_TEST_SANITIZERS ${SANTIZER})
    endif()
endforeach()

function(add_sanitize_test TEST_SOURCE)
    get_filename_component(BASE_NAME ${TEST_SOURCE} NAME_WE)
    foreach(SANTIZER ${MIOPEN_TEST_SANITIZERS})
        add_test_executable(test_${BASE_NAME}_${SANTIZER} ${TEST_SOURCE})
        target_compile_options(test_${BASE_NAME}_${SANTIZER} PUBLIC -fsanitize=${SANTIZER} -fno-sanitize-recover=${SANTIZER})
        target_link_libraries(test_${BASE_NAME}_${SANTIZER} -fsanitize=${SANTIZER} -fno-sanitize-recover=${SANTIZER})
    endforeach()
endfunction()

file(GLOB TESTS *.cpp)

set(LONG_TESTS
    test_dropout
    test_conv2d
    test_conv2d_find2
    test_conv3d
    test_conv3d_find2
    test_conv_group
    test_soft_max
    test_lrn_test
    test_conv_for_implicit_gemm
    test_immed_conv3d
    test_conv3d_extra
    test_conv_3d
    test_pooling2d
    test_conv_igemm_mlir
    test_conv_igemm_mlir_xdlops
    test_activation
    )

function(rate_added_test NAME)
    if(${NAME} IN_LIST LONG_TESTS)
        set_tests_properties(${NAME} PROPERTIES COST 800)
    else()
        set_tests_properties(${NAME} PROPERTIES COST 600)
    endif()
endfunction()

foreach(TEST ${TESTS})
    get_filename_component(BASE_NAME ${TEST} NAME_WE)
    add_test_executable(test_${BASE_NAME} ${TEST})
endforeach()

set_tests_properties(test_sqlite_perfdb test_perfdb
    PROPERTIES RUN_SERIAL On)

# add_sanitize_test(perfdb.cpp)
# add_sanitize_test(cache.cpp)
# add_sanitize_test(tensor_test.cpp)
# add_sanitize_test(type_name.cpp)

function(bool_equality_f first_arg sec_arg result)
    if(${first_arg})
        if(${sec_arg})
            set(${result} TRUE PARENT_SCOPE)
        else()
            set(${result} FALSE PARENT_SCOPE)
        endif()
    elseif(${sec_arg})
        set(${result} FALSE PARENT_SCOPE)
    else()
        set(${result} TRUE PARENT_SCOPE)
    endif()
endfunction()

function(bool_and_f first_arg sec_arg result)
    if(${first_arg} AND ${sec_arg})
        set(${result} TRUE PARENT_SCOPE)
    else()
        set(${result} FALSE PARENT_SCOPE)
    endif()
endfunction()

function(bool_or_f first_arg sec_arg result)
    if(${first_arg} OR ${sec_arg})
        set(${result} TRUE PARENT_SCOPE)
    else()
        set(${result} FALSE PARENT_SCOPE)
    endif()
endfunction()

function(bool_not_f first_arg result)
    if(${first_arg})
        set(${result} FALSE PARENT_SCOPE)
    else()
        set(${result} TRUE PARENT_SCOPE)
    endif()
endfunction()

function(option_support_check is_enabled is_disabled default_result result)
    if(${is_enabled} AND ${is_disabled})
        message(FATAL_ERROR " Incompatible options used")
    endif()
    if(${is_enabled})
        set(${result} TRUE PARENT_SCOPE)
    elseif(${is_disabled})
        set(${result} FALSE PARENT_SCOPE)
    else()
        set(${result} ${default_result} PARENT_SCOPE)
    endif()
endfunction()

# The add_custom_test function contains attributes to describe the conditions,
# under which new custom_tests should be run. Attributes are divided into several types.
# The attribute can be enabled or disabled; if nothing is specified, the default value is taken.
# You can use any number of attributes, in any order, provided that attributes do not conflict
# (e.g. "HALF_ENABLED HALF_DISABLED" is illegal)
#
# Data types: FLOAT HALF BF16 INT8
#   These attributes can be enabled or disabled by using '_ENABLED' and '_DISABLED' suffix.
#   Defaults: FLOAT_ENABLED HALF_DISABLED BF16_DISABLED INT8_DISABLED
#
# GPU types: GFX900, GFX906, GFX908, GFX90A, GFX1030/31, GFX1100/02
#   These attributes can be enabled or disabled by using '_ENABLED' and '_DISABLED' suffix.
#   Defaults: GFX900_ENABLED, GFX906_ENABLED, GFX908_ENABLED, GFX90A_ENABLED, GFX103X_DISABLED, GFX110X_DISABLED
#
# Testing mode:
#   SKIP_UNLESS_ALL - The test should be only run if MIOPEN_TEST_ALL=TRUE. Intended for long tests.
#   TEST_PERF_DB_RECORD_NOT_FOUND - Test should fail if output contains: "Perf Db: record not found".
#   TEST_ANY_ERROR - In addition to the standard checks, the test should fail if output contains "Error" or "failed".
#   SKIP_XNACK_ON - Do not run the test if XNACK mode is enabled (xnack+) on the GPU.
#   SKIP_UNLESS_MLIR - The test should be only run if MIOPEN_TEST_MLIR=TRUE.
#
# Backend: OCL HIP HIP_NOGPU
#   These attributes can be enabled or disabled by using '_ENABLED' and '_DISABLED' suffix.
#   Default: OCL_ENABLED HIP_ENABLED HIP_NOGPU_DISABLED.

function(add_custom_test NAME)
    set(options
        BF16_ENABLED BF16_DISABLED HALF_ENABLED HALF_DISABLED INT8_ENABLED INT8_DISABLED FLOAT_ENABLED FLOAT_DISABLED
        GFX900_ENABLED GFX900_DISABLED GFX906_ENABLED GFX906_DISABLED GFX908_ENABLED GFX908_DISABLED
<<<<<<< HEAD
        GFX103X_ENABLED GFX103X_DISABLED GFX90A_ENABLED GFX90A_DISABLED
        SKIP_UNLESS_MLIR SKIP_UNLESS_ALL TEST_PERF_DB_RECORD_NOT_FOUND TEST_ANY_ERROR SKIP_XNACK_ON
=======
        GFX103X_ENABLED GFX103X_DISABLED GFX110X_ENABLED GFX110X_DISABLED GFX90A_ENABLED GFX90A_DISABLED
        SKIP_UNLESS_MLIR SKIP_UNLESS_ALL TEST_PERF_DB_RECORD_NOT_FOUND SKIP_XNACK_ON
>>>>>>> 105ebef2
        OCL_ENABLED OCL_DISABLED HIP_ENABLED HIP_DISABLED HIP_NOGPU_ENABLED HIP_NOGPU_DISABLED
    )
    set(oneValueArgs)
    set(multiValueArgs)
    cmake_parse_arguments(PARSE "${options}" "${oneValueArgs}" "${multiValueArgs}" ${ARGN})

    # Many custom tests do test only FP32 data type and therefore
    # added only if none of MIOPEN_TEST_HALF, MIOPEN_TEST_INT8, MIOPEN_TEST_BFLOAT16
    # are set, except the test is allowed explicitly.
    set(is_half_check)
    set(HALF_TEST_DEFAULT FALSE)
    option_support_check(${PARSE_HALF_ENABLED} ${PARSE_HALF_DISABLED} ${HALF_TEST_DEFAULT} is_half_check)
    bool_and_f(${MIOPEN_TEST_HALF} ${is_half_check} is_half_check)

    set(is_bfloat16_check)
    set(BF16_TEST_DEFAULT FALSE)
    option_support_check(${PARSE_BF16_ENABLED} ${PARSE_BF16_DISABLED} ${BF16_TEST_DEFAULT} is_bfloat16_check)
    bool_and_f(${MIOPEN_TEST_BFLOAT16} ${is_bfloat16_check} is_bfloat16_check)

    set(is_int8_check)
    set(INT8_TEST_DEFAULT FALSE)
    option_support_check(${PARSE_INT8_ENABLED} ${PARSE_INT8_DISABLED} ${INT8_TEST_DEFAULT} is_int8_check)
    bool_and_f(${MIOPEN_TEST_INT8} ${is_int8_check} is_int8_check)

    set(is_float_check)
    set(FLOAT_TEST_DEFAULT TRUE)
    option_support_check(${PARSE_FLOAT_ENABLED} ${PARSE_FLOAT_DISABLED} ${FLOAT_TEST_DEFAULT} is_float_check)
    bool_and_f(${MIOPEN_TEST_FLOAT} ${is_float_check} is_float_check)

    set(is_mlir_check)
    bool_not_f(${PARSE_SKIP_UNLESS_MLIR} is_mlir_check)
    bool_or_f(${is_mlir_check} ${MIOPEN_TEST_MLIR} is_mlir_check)

    set(is_ocl_check)
    set(OCL_TEST_DEFAULT TRUE)
    option_support_check(${PARSE_OCL_ENABLED} ${PARSE_OCL_DISABLED} ${OCL_TEST_DEFAULT} is_ocl_check)
    bool_not_f(${MIOPEN_TEST_OPENCL} NOT_MIOPEN_TEST_OPENCL)
    bool_or_f(${NOT_MIOPEN_TEST_OPENCL} ${is_ocl_check} is_ocl_check)

    set(is_hip_check)
    set(HIP_TEST_DEFAULT TRUE)
    option_support_check(${PARSE_HIP_ENABLED} ${PARSE_HIP_DISABLED} ${HIP_TEST_DEFAULT} is_hip_check)
    bool_not_f(${MIOPEN_TEST_HIP} NOT_MIOPEN_TEST_HIP)
    bool_or_f(${NOT_MIOPEN_TEST_HIP} ${is_hip_check} is_hip_check)

    set(is_hip_nogpu_check)
    set(HIP_NOGPU_TEST_DEFAULT FALSE)
    option_support_check(${PARSE_HIP_NOGPU_ENABLED} ${PARSE_HIP_NOGPU_DISABLED} ${HIP_NOGPU_TEST_DEFAULT} is_hip_nogpu_check)
    bool_not_f(${MIOPEN_TEST_HIP_NOGPU} NOT_MIOPEN_TEST_HIP_NOGPU)
    bool_or_f(${NOT_MIOPEN_TEST_HIP_NOGPU} ${is_hip_nogpu_check} is_hip_nogpu_check)

    # Some tests are xDLOPs specific and should not run on gfx900/906 targets.
    set(is_gfx900_check)
    set(GFX900_TEST_DEFAULT TRUE)
    option_support_check(${PARSE_GFX900_ENABLED} ${PARSE_GFX900_DISABLED} ${GFX900_TEST_DEFAULT} is_gfx900_check)
    bool_and_f(${MIOPEN_TEST_GFX900} ${is_gfx900_check} is_gfx900_check)

    set(is_gfx906_check)
    set(GFX906_TEST_DEFAULT TRUE)
    option_support_check(${PARSE_GFX906_ENABLED} ${PARSE_GFX906_DISABLED} ${GFX906_TEST_DEFAULT} is_gfx906_check)
    bool_and_f(${MIOPEN_TEST_GFX906} ${is_gfx906_check} is_gfx906_check)

    set(is_gfx908_check)
    set(GFX908_TEST_DEFAULT TRUE)
    option_support_check(${PARSE_GFX908_ENABLED} ${PARSE_GFX908_DISABLED} ${GFX908_TEST_DEFAULT} is_gfx908_check)
    bool_and_f(${MIOPEN_TEST_GFX908} ${is_gfx908_check} is_gfx908_check)

    set(is_gfx90a_check)
    set(GFX90A_TEST_DEFAULT TRUE)
    option_support_check(${PARSE_GFX90A_ENABLED} ${PARSE_GFX90A_DISABLED} ${GFX90A_TEST_DEFAULT} is_gfx90a_check)
    bool_and_f(${MIOPEN_TEST_GFX90A} ${is_gfx90a_check} is_gfx90a_check)

    set(is_gfx103x_check)
    set(GFX103X_TEST_DEFAULT FALSE)
    option_support_check(${PARSE_GFX103X_ENABLED} ${PARSE_GFX103X_DISABLED} ${GFX103X_TEST_DEFAULT} is_gfx103x_check)
    bool_and_f(${MIOPEN_TEST_GFX103X} ${is_gfx103x_check} is_gfx103x_check)

    set(is_gfx110x_check)
    set(GFX110X_TEST_DEFAULT FALSE)
    option_support_check(${PARSE_GFX110X_ENABLED} ${PARSE_GFX110X_DISABLED} ${GFX110X_TEST_DEFAULT} is_gfx110x_check)
    bool_and_f(${MIOPEN_TEST_GFX110X} ${is_gfx110x_check} is_gfx110x_check)

    # When SKIP_XNACK_ON is set, the test will be skipped if MIOPEN_TEST_GPU_XNACK_ENABLED is set.
    set(is_xnack_on_check)
    bool_and_f(${PARSE_SKIP_XNACK_ON} ${MIOPEN_TEST_GPU_XNACK_ENABLED} is_xnack_on_check)
    bool_not_f(${is_xnack_on_check} is_xnack_on_check)

    set(is_full_check)
    bool_not_f(${PARSE_SKIP_UNLESS_ALL} is_full_check)
    bool_or_f(${is_full_check} ${MIOPEN_TEST_ALL} is_full_check)


    add_custom_target(${NAME} ${PARSE_UNPARSED_ARGUMENTS})
    add_test(NAME ${NAME} COMMAND ${CMAKE_COMMAND} --build ${CMAKE_CURRENT_BINARY_DIR} --target ${NAME})

    # The tests often change the contents of the user databases, which may affect performance after testing.
    # For example, MIOPEN_DEBUG_FIND_ONLY_SOLVER results in non-optimal records in user-find-db.
    # Another example is tuning tests. These use MIOPEN_DEBUG_TUNING_ITERATIONS_MAX to save testing time,
    # but the side effect of such savings is sub-optimal tuning values in user-perf-db.
    # 
    # MIOPEN_USER_DB_PATH setting resolves this potential problem. The user databases are written in 
    # the non-default directory. This preserves the state of the actual user databases
    # and prevents performance degradation after the tests complete.
    #
    set_tests_properties(${NAME} PROPERTIES ENVIRONMENT "MIOPEN_USER_DB_PATH=${CMAKE_CURRENT_BINARY_DIR}")

    if(WORKAROUND_ISSUE_1148
        AND (${NAME} MATCHES "test_conv_3d"
          OR ${NAME} MATCHES "test_conv_group"
          OR ${NAME} MATCHES "test_conv_extra"
          OR ${NAME} MATCHES "test_conv_for_implicit_gemm"
          OR ${NAME} MATCHES "test_conv_ck_igemm_fwd_v6r1_dlops_nchw"))
        set_tests_properties(${NAME} PROPERTIES RUN_SERIAL On)
    endif()

    if(  (is_gfx900_check OR is_gfx906_check OR is_gfx908_check OR is_gfx103x_check OR is_gfx110x_check OR is_gfx90a_check)
     AND is_full_check
     AND is_xnack_on_check
     AND is_mlir_check
     AND (is_half_check OR is_bfloat16_check OR is_int8_check OR is_float_check)
     AND (is_ocl_check AND is_hip_check AND is_hip_nogpu_check)
    )
        if(PARSE_TEST_PERF_DB_RECORD_NOT_FOUND AND PARSE_TEST_ANY_ERROR)
            message(FATAL_ERROR " TEST_PERF_DB_RECORD_NOT_FOUND and TEST_ANY_ERROR should not be used together")
        endif()

        if(PARSE_TEST_PERF_DB_RECORD_NOT_FOUND)
            set_tests_properties(${NAME} PROPERTIES FAIL_REGULAR_EXPRESSION "(FAILED)|(Perf Db: record not found)")
        elseif(PARSE_TEST_ANY_ERROR)
            set_tests_properties(${NAME} PROPERTIES FAIL_REGULAR_EXPRESSION "(FAILED)|(Error)|(failed)")
        else()
            set_tests_properties(${NAME} PROPERTIES FAIL_REGULAR_EXPRESSION "FAILED")
        endif()

        rate_added_test(${NAME})
    else()
        set_tests_properties(${NAME} PROPERTIES DISABLED On)
    endif()

    if(WORKAROUND_ISSUE_1187
        AND (${NAME} MATCHES "test_conv_for_implicit_gemm" ))
        set_tests_properties(${NAME} PROPERTIES DISABLED On)
    endif()
endfunction()
if(${CODECOV_TEST})
    add_custom_test(test_conv3d_codecov
        COMMAND $<TARGET_FILE:test_conv3d> ${MIOPEN_TEST_FLOAT_ARG} --input 2 4 4 4 4 --weights 2 4 1 1 1 --pads_strides_dilations 0 0 0 1 1 1 1 1 1 ${MIOPEN_TEST_FLAGS_ARGS}
    )
    add_custom_test(test_immed_conv2d_codecov
        COMMAND $<TARGET_FILE:test_immed_conv2d> ${MIOPEN_TEST_FLOAT_ARG} --input  2 2 14 14 --weights 8 2 3 3 --pads_strides_dilations 0 0 1 1 1 1 ${MIOPEN_TEST_FLAGS_ARGS}
    )
    add_custom_test(test_immed_conv3d_codecov
        COMMAND $<TARGET_FILE:test_immed_conv3d> ${MIOPEN_TEST_FLOAT_ARG} --input 1 4 4 4 4 --weights 2 4 3 3 3 --pads_strides_dilations 0 0 0 1 1 1 1 1 1 ${MIOPEN_TEST_FLAGS_ARGS}
    )
    add_custom_test(test_pooling2d_codecov
        COMMAND $<TARGET_FILE:test_pooling2d> ${MIOPEN_TEST_FLOAT_ARG} --input 1, 192, 28, 28 --lens 2 2 --strides 2 2 --pads 0 0 ${MIOPEN_TEST_FLAGS_ARGS}
    )
endif()

if(${MIOPEN_TEST_WITH_MIOPENDRIVER})
    add_custom_test(test_miopendriver_half SKIP_UNLESS_ALL GFX103X_ENABLED GFX110X_ENABLED FLOAT_DISABLED HALF_ENABLED
        # Regression test for https://github.com/ROCmSoftwarePlatform/MIOpen/issues/1576
        COMMAND MIOPEN_FIND_MODE=1 MIOPEN_DRIVER_USE_GPU_REFERENCE=1 MIOPEN_DEBUG_FIND_ONLY_SOLVER=ConvDirectNaiveConvBwd $<TARGET_FILE:MIOpenDriver> ${MIOPENDRIVER_MODE_CONV} --forw 2 --in_layout NCHW --out_layout NCHW --fil_layout NCHW -n 256 -c 1024 -H 14 -W 14 -k 256 -y 1 -x 1 -p 0 -q 0 -u 1 -v 1 -l 1 -j 1 -m conv -g 1 -t 1
    )

    add_custom_test(test_miopendriver_int8 SKIP_UNLESS_ALL GFX103X_ENABLED GFX110X_ENABLED FLOAT_DISABLED INT8_ENABLED
        COMMAND MIOPEN_FIND_MODE=1 MIOPEN_DRIVER_USE_GPU_REFERENCE=1 MIOPEN_DEBUG_FIND_ONLY_SOLVER=ConvDirectNaiveConvFwd $<TARGET_FILE:MIOpenDriver> ${MIOPENDRIVER_MODE_CONV} --forw 1 --in_layout NCHW --out_layout NCHW --fil_layout NCHW -n 256 -c 1024 -H 14 -W 14 -k 256 -y 1 -x 1 -p 0 -q 0 -u 1 -v 1 -l 1 -j 1 -m conv -g 1 -t 1
    )

    add_custom_test(test_miopendriver_float_half_gfx10 SKIP_UNLESS_ALL GFX900_DISABLED GFX906_DISABLED GFX908_DISABLED GFX90A_DISABLED GFX103X_ENABLED HALF_ENABLED
        # Regression test for:
        #   [Navi21] Fixing Batchnorm backward precision issues by adjusting workgroup size (SWDEV-292187, SWDEV-319919)
        #   https://github.com/ROCmSoftwarePlatform/MIOpen/pull/1386
        COMMAND $<TARGET_FILE:MIOpenDriver> ${MIOPENDRIVER_MODE_BN} -n 256 -c 512 -H 18 -W 18 -m 1 --forw 0 -b 1 -r 1
        COMMAND $<TARGET_FILE:MIOpenDriver> ${MIOPENDRIVER_MODE_BN} -n 256 -c 512 -H 28 -W 28 -m 1 --forw 0 -b 1 -r 1
    )

    # WORKAROUND_ISSUE_1787 disabled for gfx908
    add_custom_test(test_miopendriver_big_tensor GFX900_DISABLED GFX906_DISABLED GFX908_DISABLED SKIP_UNLESS_ALL GFX103X_ENABLED
        # Regression test for https://github.com/ROCmSoftwarePlatform/MIOpen/issues/1661
        # Issue #1697: this is large test which has to run in serial and not enabled on gfx900/gfx906
        COMMAND MIOPEN_DRIVER_USE_GPU_REFERENCE=1 $<TARGET_FILE:MIOpenDriver> ${MIOPENDRIVER_MODE_CONV} -W 5078 -H 4903 -c 24 -n 5 -k 1 --fil_w 3 --fil_h 3 --pad_w 6 --pad_h 4 -F 1
    )
    set_tests_properties(test_miopendriver_big_tensor
        PROPERTIES RUN_SERIAL On)
    set_tests_properties(test_miopendriver_big_tensor
        PROPERTIES TIMEOUT 600) 
endif()

# ./bin/MIOpenDriver conv -n 128 -c 1024 -H 14 -W 14 -k 2048 -y 1 -x 1 -p 0 -q 0 -u 2 -v 2 -l 1 -j 1 -m conv -g 1 -F 1 -t 1
# MIOPEN_DEBUG_CONV_IMMED_FALLBACK=0
if(MIOPEN_EMBED_DB)
    set(MIOPEN_EMBED_TEST_ARG ${MIOPEN_TEST_FLOAT_ARG} --disable-validation --verbose)
    # WORKAROUND for issue #874
    set(MIOPEN_WA_ISSUE_874_F  MIOPEN_DEBUG_CONV_IMPLICIT_GEMM_HIP_FWD_V4R1=0)
    set(MIOPEN_WA_ISSUE_874_W  MIOPEN_DEBUG_CONV_IMPLICIT_GEMM_HIP_WRW_V4R1=0)
    set(MIOPEN_WA_ISSUE_874_FW MIOPEN_DEBUG_CONV_IMPLICIT_GEMM_HIP_FWD_V4R1=0 MIOPEN_DEBUG_CONV_IMPLICIT_GEMM_HIP_WRW_V4R1=0)
    # WORKAROUND for issue #1008
    set(MIOPEN_WA_ISSUE_1008 MIOPEN_DEBUG_AMD_WINOGRAD_RXS_F3X2=0)
add_custom_test(test_conv_embed_db TEST_PERF_DB_RECORD_NOT_FOUND GFX908_DISABLED GFX90A_DISABLED
    COMMAND ${MIOPEN_WA_ISSUE_1008} ${MIOPEN_WA_ISSUE_874_W}  $<TARGET_FILE:test_conv2d> ${MIOPEN_EMBED_TEST_ARG} --input 128 1024 14 14 --weights 2048 1024 1 1 --pads_strides_dilations 0 0 2 2 1 1
    COMMAND ${MIOPEN_WA_ISSUE_1008} ${MIOPEN_WA_ISSUE_874_F}  $<TARGET_FILE:test_conv2d> ${MIOPEN_EMBED_TEST_ARG} --input 128 1024 14 14 --weights 256 1024 1 1 --pads_strides_dilations 0 0 1 1 1 1
    COMMAND ${MIOPEN_WA_ISSUE_1008} ${MIOPEN_WA_ISSUE_874_W}  $<TARGET_FILE:test_conv2d> ${MIOPEN_EMBED_TEST_ARG} --input 128 1024 14 14 --weights 512 1024 1 1 --pads_strides_dilations 0 0 2 2 1 1
    COMMAND ${MIOPEN_WA_ISSUE_1008}                           $<TARGET_FILE:test_conv2d> ${MIOPEN_EMBED_TEST_ARG} --input 128 128 28 28 --weights 128 128 3 3 --pads_strides_dilations 1 1 1 1 1 1
    COMMAND ${MIOPEN_WA_ISSUE_1008} ${MIOPEN_WA_ISSUE_874_W}  $<TARGET_FILE:test_conv2d> ${MIOPEN_EMBED_TEST_ARG} --input 128 1024 14 14 --weights 512 1024 1 1 --pads_strides_dilations 0 0 2 2 1 1
    COMMAND ${MIOPEN_WA_ISSUE_1008} ${MIOPEN_WA_ISSUE_874_FW} $<TARGET_FILE:test_conv2d> ${MIOPEN_EMBED_TEST_ARG} --input 128 128 28 28 --weights 512 128 1 1 --pads_strides_dilations 0 0 1 1 1 1
    COMMAND ${MIOPEN_WA_ISSUE_1008} ${MIOPEN_WA_ISSUE_874_FW} $<TARGET_FILE:test_conv2d> ${MIOPEN_EMBED_TEST_ARG} --input 128 2048 7 7 --weights 512 2048 1 1 --pads_strides_dilations 0 0 1 1 1 1
    COMMAND ${MIOPEN_WA_ISSUE_1008} ${MIOPEN_WA_ISSUE_874_F}  $<TARGET_FILE:test_conv2d> ${MIOPEN_EMBED_TEST_ARG} --input 128 256 14 14 --weights 1024 256 1 1 --pads_strides_dilations 0 0 1 1 1 1
    COMMAND ${MIOPEN_WA_ISSUE_1008} ${MIOPEN_WA_ISSUE_874_W}  $<TARGET_FILE:test_conv2d> ${MIOPEN_EMBED_TEST_ARG} --input 128 256 14 14 --weights 256 256 3 3 --pads_strides_dilations 1 1 1 1 1 1
    COMMAND ${MIOPEN_WA_ISSUE_1008} ${MIOPEN_WA_ISSUE_874_FW} $<TARGET_FILE:test_conv2d> ${MIOPEN_EMBED_TEST_ARG} --input 128 256 56 56 --weights 128 256 1 1 --pads_strides_dilations 0 0 2 2 1 1
    COMMAND ${MIOPEN_WA_ISSUE_1008}                           $<TARGET_FILE:test_conv2d> ${MIOPEN_EMBED_TEST_ARG} --input 128 256 56 56 --weights 512 256 1 1 --pads_strides_dilations 0 0 2 2 1 1
    COMMAND ${MIOPEN_WA_ISSUE_1008} ${MIOPEN_WA_ISSUE_874_FW} $<TARGET_FILE:test_conv2d> ${MIOPEN_EMBED_TEST_ARG} --input 128 256 56 56 --weights 64 256 1 1 --pads_strides_dilations 0 0 1 1 1 1
    COMMAND ${MIOPEN_WA_ISSUE_1008}                           $<TARGET_FILE:test_conv2d> ${MIOPEN_EMBED_TEST_ARG} --input 128 3 230 230   --weights 64 3 7 7 --pads_strides_dilations 0 0 2 2 1 1
    COMMAND ${MIOPEN_WA_ISSUE_1008} ${MIOPEN_WA_ISSUE_874_FW} $<TARGET_FILE:test_conv2d> ${MIOPEN_EMBED_TEST_ARG} --input 128 512 28 28 --weights 1024 512 1 1 --pads_strides_dilations 0 0 2 2 1 1
    COMMAND ${MIOPEN_WA_ISSUE_1008} ${MIOPEN_WA_ISSUE_874_FW} $<TARGET_FILE:test_conv2d> ${MIOPEN_EMBED_TEST_ARG} --input 128 512 28 28 --weights 128 512 1 1 --pads_strides_dilations 0 0 1 1 1 1
    COMMAND ${MIOPEN_WA_ISSUE_1008} ${MIOPEN_WA_ISSUE_874_FW} $<TARGET_FILE:test_conv2d> ${MIOPEN_EMBED_TEST_ARG} --input 128 512 28 28 --weights 256 512 1 1 --pads_strides_dilations 0 0 2 2 1 1
    COMMAND ${MIOPEN_WA_ISSUE_1008} ${MIOPEN_WA_ISSUE_874_FW} $<TARGET_FILE:test_conv2d> ${MIOPEN_EMBED_TEST_ARG} --input 128 512 7 7   --weights 2048 512 1 1 --pads_strides_dilations 0 0 1 1 1 1
    COMMAND ${MIOPEN_WA_ISSUE_1008} ${MIOPEN_WA_ISSUE_874_W}  $<TARGET_FILE:test_conv2d> ${MIOPEN_EMBED_TEST_ARG} --input 128 512 7 7   --weights 512 512 3 3  --pads_strides_dilations 1 1 1 1 1 1
    COMMAND ${MIOPEN_WA_ISSUE_1008} ${MIOPEN_WA_ISSUE_874_FW} $<TARGET_FILE:test_conv2d> ${MIOPEN_EMBED_TEST_ARG} --input 128 64 56 56 --weights 256 64 1 1  --pads_strides_dilations 0 0 1 1 1 1
    COMMAND ${MIOPEN_WA_ISSUE_1008} ${MIOPEN_WA_ISSUE_874_FW} $<TARGET_FILE:test_conv2d> ${MIOPEN_EMBED_TEST_ARG} --input 128 64 56 56 --weights 64 64 1 1  --pads_strides_dilations 0 0 1 1 1 1
    COMMAND ${MIOPEN_WA_ISSUE_1008} ${MIOPEN_WA_ISSUE_874_W}  $<TARGET_FILE:test_conv2d> ${MIOPEN_EMBED_TEST_ARG} --input 128 64 56 56 --weights 64 64 3 3   --pads_strides_dilations 1 1 1 1 1 1
)
endif()

set(IMPLICITGEMM_MLIR_ENV_BASE MIOPEN_FIND_MODE=normal)
set(IMPLICITGEMM_MLIR_ENV_F ${IMPLICITGEMM_MLIR_ENV_BASE} MIOPEN_DEBUG_FIND_ONLY_SOLVER=ConvMlirIgemmFwd)
set(IMPLICITGEMM_MLIR_ENV_B ${IMPLICITGEMM_MLIR_ENV_BASE} MIOPEN_DEBUG_FIND_ONLY_SOLVER=ConvMlirIgemmBwd)
set(IMPLICITGEMM_MLIR_ENV_W ${IMPLICITGEMM_MLIR_ENV_BASE} MIOPEN_DEBUG_FIND_ONLY_SOLVER=ConvMlirIgemmWrW)

set(TEST_CONV_VERBOSE_F ${MIOPEN_TEST_FLOAT_ARG} --verbose --disable-backward-data --disable-backward-weights)
set(TEST_CONV_VERBOSE_B ${MIOPEN_TEST_FLOAT_ARG} --verbose --disable-forward --disable-backward-weights)
set(TEST_CONV_VERBOSE_W ${MIOPEN_TEST_FLOAT_ARG} --verbose --disable-forward --disable-backward-data)

# Note: OpenCL Debug + Codecov test stage taking longer time than a smoke test should therefore disabling that scenario
string(TOUPPER ${CMAKE_BUILD_TYPE} CMAKE_BUILD_TYPE)
if ((NOT CMAKE_BUILD_TYPE MATCHES "DEBUG") OR (NOT ${CODECOV_TEST}))
    add_custom_test(test_conv_igemm_mlir_small HALF_ENABLED SKIP_UNLESS_MLIR GFX900_DISABLED GFX908_DISABLED GFX90A_DISABLED
        COMMAND ${IMPLICITGEMM_MLIR_ENV_F} $<TARGET_FILE:test_conv2d> ${TEST_CONV_VERBOSE_F} --input 64 128 14 14 --weights 128 128 1 1 --pads_strides_dilations 0 0 2 2 1 1 --in_layout NHWC --fil_layout NHWC --out_layout NHWC
        COMMAND ${IMPLICITGEMM_MLIR_ENV_B} $<TARGET_FILE:test_conv2d> ${TEST_CONV_VERBOSE_B} --input 64 256 28 28 --weights 64  64  1 1 --pads_strides_dilations 0 0 1 1 1 1 --group-count 4
        COMMAND ${IMPLICITGEMM_MLIR_ENV_W} $<TARGET_FILE:test_conv2d> ${TEST_CONV_VERBOSE_W} --input 64 64  28 28 --weights 64  64  1 1 --pads_strides_dilations 0 0 1 1 1 1
    )
endif()

add_custom_test(test_pooling2d_asymmetric SKIP_UNLESS_ALL HALF_ENABLED GFX103X_ENABLED GFX110X_ENABLED
    COMMAND $<TARGET_FILE:test_pooling2d> ${MIOPEN_TEST_FLOAT_ARG} --all --dataset 1 --limit 0 ${MIOPEN_TEST_FLAGS_ARGS}
)

add_custom_test(test_conv_igemm_mlir_fwd SKIP_UNLESS_ALL HALF_ENABLED INT8_ENABLED SKIP_UNLESS_MLIR GFX900_DISABLED GFX908_DISABLED GFX90A_DISABLED GFX103X_ENABLED
    COMMAND ${IMPLICITGEMM_MLIR_ENV_F} $<TARGET_FILE:test_conv2d> ${TEST_CONV_VERBOSE_F} --input 256 1024 14 14 --weights 2048 1024 1 1 --pads_strides_dilations 0 0 2 2 1 1
    COMMAND ${IMPLICITGEMM_MLIR_ENV_F} $<TARGET_FILE:test_conv2d> ${TEST_CONV_VERBOSE_F} --input 256 128  28 28 --weights 128  128  3 3 --pads_strides_dilations 1 1 1 1 1 1
    COMMAND ${IMPLICITGEMM_MLIR_ENV_F} $<TARGET_FILE:test_conv2d> ${TEST_CONV_VERBOSE_F} --input 256 128  28 28 --weights 128  128  3 3 --pads_strides_dilations 1 1 1 1 1 1 --in_layout NHWC --fil_layout NHWC --out_layout NHWC
    COMMAND ${IMPLICITGEMM_MLIR_ENV_F} $<TARGET_FILE:test_conv2d> ${TEST_CONV_VERBOSE_F} --input 128 512  7  7  --weights 512  512  3 3 --pads_strides_dilations 1 1 1 1 1 1
    COMMAND ${IMPLICITGEMM_MLIR_ENV_F} $<TARGET_FILE:test_conv2d> ${TEST_CONV_VERBOSE_F} --input 128 512  7  7  --weights 512  512  3 3 --pads_strides_dilations 1 1 1 1 1 1 --in_layout NHWC --fil_layout NHWC --out_layout NHWC
    COMMAND ${IMPLICITGEMM_MLIR_ENV_F} $<TARGET_FILE:test_conv2d> ${TEST_CONV_VERBOSE_F} --input 128 64   56 56 --weights 64   64   1 1 --pads_strides_dilations 0 0 1 1 1 1
    COMMAND ${IMPLICITGEMM_MLIR_ENV_F} $<TARGET_FILE:test_conv2d> ${TEST_CONV_VERBOSE_F} --input 128 64   56 56 --weights 64   64   1 1 --pads_strides_dilations 0 0 1 1 1 1 --in_layout NHWC --fil_layout NHWC --out_layout NHWC
    COMMAND ${IMPLICITGEMM_MLIR_ENV_F} $<TARGET_FILE:test_conv2d> ${TEST_CONV_VERBOSE_F} --input 256 256  56 56 --weights 256  64   1 1 --pads_strides_dilations 0 0 1 1 1 1 --group-count 4
)

add_custom_test(test_conv_igemm_mlir_bwd_wrw SKIP_UNLESS_ALL HALF_ENABLED SKIP_UNLESS_MLIR GFX900_DISABLED GFX908_DISABLED GFX90A_DISABLED GFX103X_ENABLED
    COMMAND ${IMPLICITGEMM_MLIR_ENV_B} $<TARGET_FILE:test_conv2d> ${TEST_CONV_VERBOSE_B} --input 256 1024 14 14 --weights 2048 1024 1 1 --pads_strides_dilations 0 0 2 2 1 1
    COMMAND ${IMPLICITGEMM_MLIR_ENV_B} $<TARGET_FILE:test_conv2d> ${TEST_CONV_VERBOSE_B} --input 256 1024 14 14 --weights 2048 1024 1 1 --pads_strides_dilations 0 0 2 2 1 1 --in_layout NHWC --fil_layout NHWC --out_layout NHWC
    COMMAND ${IMPLICITGEMM_MLIR_ENV_B} $<TARGET_FILE:test_conv2d> ${TEST_CONV_VERBOSE_B} --input 256 128  28 28 --weights 128  128  3 3 --pads_strides_dilations 1 1 1 1 1 1
    COMMAND ${IMPLICITGEMM_MLIR_ENV_B} $<TARGET_FILE:test_conv2d> ${TEST_CONV_VERBOSE_B} --input 256 128  28 28 --weights 128  128  3 3 --pads_strides_dilations 1 1 1 1 1 1 --in_layout NHWC --fil_layout NHWC --out_layout NHWC
    COMMAND ${IMPLICITGEMM_MLIR_ENV_B} $<TARGET_FILE:test_conv2d> ${TEST_CONV_VERBOSE_B} --input 128 512  7  7  --weights 512  512  3 3 --pads_strides_dilations 1 1 1 1 1 1
    COMMAND ${IMPLICITGEMM_MLIR_ENV_B} $<TARGET_FILE:test_conv2d> ${TEST_CONV_VERBOSE_B} --input 128 512  7  7  --weights 512  512  3 3 --pads_strides_dilations 1 1 1 1 1 1 --in_layout NHWC --fil_layout NHWC --out_layout NHWC
    COMMAND ${IMPLICITGEMM_MLIR_ENV_B} $<TARGET_FILE:test_conv2d> ${TEST_CONV_VERBOSE_B} --input 128 64   56 56 --weights 64   64   1 1 --pads_strides_dilations 0 0 1 1 1 1
    COMMAND ${IMPLICITGEMM_MLIR_ENV_B} $<TARGET_FILE:test_conv2d> ${TEST_CONV_VERBOSE_B} --input 128 64   56 56 --weights 64   64   1 1 --pads_strides_dilations 0 0 1 1 1 1 --in_layout NHWC --fil_layout NHWC --out_layout NHWC

    COMMAND ${IMPLICITGEMM_MLIR_ENV_W} $<TARGET_FILE:test_conv2d> ${TEST_CONV_VERBOSE_W} --input 64  1024 14 14 --weights 256  1024 1 1 --pads_strides_dilations 0 0 1 1 1 1
    COMMAND ${IMPLICITGEMM_MLIR_ENV_W} $<TARGET_FILE:test_conv2d> ${TEST_CONV_VERBOSE_W} --input 64  1024 14 14 --weights 256  1024 1 1 --pads_strides_dilations 0 0 1 1 1 1 --in_layout NHWC --fil_layout NHWC --out_layout NHWC
    COMMAND ${IMPLICITGEMM_MLIR_ENV_W} $<TARGET_FILE:test_conv2d> ${TEST_CONV_VERBOSE_W} --input 256 256  14 14 --weights 256  256  3 3 --pads_strides_dilations 0 0 2 2 1 1
    COMMAND ${IMPLICITGEMM_MLIR_ENV_W} $<TARGET_FILE:test_conv2d> ${TEST_CONV_VERBOSE_W} --input 256 256  14 14 --weights 256  256  3 3 --pads_strides_dilations 0 0 2 2 1 1 --in_layout NHWC --fil_layout NHWC --out_layout NHWC
    COMMAND ${IMPLICITGEMM_MLIR_ENV_W} $<TARGET_FILE:test_conv2d> ${TEST_CONV_VERBOSE_W} --input 128 2048 7  7  --weights 512  2048 1 1 --pads_strides_dilations 0 0 1 1 1 1
    COMMAND ${IMPLICITGEMM_MLIR_ENV_W} $<TARGET_FILE:test_conv2d> ${TEST_CONV_VERBOSE_W} --input 128 2048 7  7  --weights 512  2048 1 1 --pads_strides_dilations 0 0 1 1 1 1 --in_layout NHWC --fil_layout NHWC --out_layout NHWC
    COMMAND ${IMPLICITGEMM_MLIR_ENV_W} $<TARGET_FILE:test_conv2d> ${TEST_CONV_VERBOSE_W} --input 128 64   56 56 --weights 64   64   1 1 --pads_strides_dilations 0 0 1 1 1 1 --in_layout NHWC --fil_layout NHWC --out_layout NHWC
    COMMAND ${IMPLICITGEMM_MLIR_ENV_W} $<TARGET_FILE:test_conv2d> ${TEST_CONV_VERBOSE_W} --input 256 1024 14 14 --weights 1024 32   1 1 --pads_strides_dilations 0 0 1 1 1 1 --group-count 32
)

set(IMPLICITGEMM_MLIR_ENV_F_XDLOPS ${IMPLICITGEMM_MLIR_ENV_BASE} MIOPEN_DEBUG_FIND_ONLY_SOLVER=ConvMlirIgemmFwdXdlops)
set(IMPLICITGEMM_MLIR_ENV_B_XDLOPS ${IMPLICITGEMM_MLIR_ENV_BASE} MIOPEN_DEBUG_FIND_ONLY_SOLVER=ConvMlirIgemmBwdXdlops)
set(IMPLICITGEMM_MLIR_ENV_W_XDLOPS ${IMPLICITGEMM_MLIR_ENV_BASE} MIOPEN_DEBUG_FIND_ONLY_SOLVER=ConvMlirIgemmWrWXdlops)

add_custom_test(test_conv_igemm_mlir_xdlops_small HALF_ENABLED SKIP_UNLESS_MLIR GFX900_DISABLED GFX906_DISABLED
    COMMAND ${IMPLICITGEMM_MLIR_ENV_F_XDLOPS} $<TARGET_FILE:test_conv2d> ${TEST_CONV_VERBOSE_F} --input 64 128 14 14 --weights 128 128 1 1 --pads_strides_dilations 0 0 2 2 1 1 --in_layout NHWC --fil_layout NHWC --out_layout NHWC
    COMMAND ${IMPLICITGEMM_MLIR_ENV_B_XDLOPS} $<TARGET_FILE:test_conv2d> ${TEST_CONV_VERBOSE_B} --input 64 256 28 28 --weights 64  64  1 1 --pads_strides_dilations 0 0 1 1 1 1 --group-count 4
    COMMAND ${IMPLICITGEMM_MLIR_ENV_W_XDLOPS} $<TARGET_FILE:test_conv2d> ${TEST_CONV_VERBOSE_W} --input 64 64  28 28 --weights 64  64  1 1 --pads_strides_dilations 0 0 1 1 1 1
)

add_custom_test(test_conv_igemm_mlir_xdlops_fwd SKIP_UNLESS_ALL HALF_ENABLED INT8_ENABLED SKIP_UNLESS_MLIR GFX900_DISABLED GFX906_DISABLED
    COMMAND ${IMPLICITGEMM_MLIR_ENV_F_XDLOPS} $<TARGET_FILE:test_conv2d> ${TEST_CONV_VERBOSE_F} --input 256 1024 14 14 --weights 2048 1024 1 1 --pads_strides_dilations 0 0 2 2 1 1
    COMMAND ${IMPLICITGEMM_MLIR_ENV_F_XDLOPS} $<TARGET_FILE:test_conv2d> ${TEST_CONV_VERBOSE_F} --input 256 128  28 28 --weights 128  128  3 3 --pads_strides_dilations 1 1 1 1 1 1
    COMMAND ${IMPLICITGEMM_MLIR_ENV_F_XDLOPS} $<TARGET_FILE:test_conv2d> ${TEST_CONV_VERBOSE_F} --input 256 128  28 28 --weights 128  128  3 3 --pads_strides_dilations 1 1 1 1 1 1 --in_layout NHWC --fil_layout NHWC --out_layout NHWC
    COMMAND ${IMPLICITGEMM_MLIR_ENV_F_XDLOPS} $<TARGET_FILE:test_conv2d> ${TEST_CONV_VERBOSE_F} --input 128 512  7  7  --weights 512  512  3 3 --pads_strides_dilations 1 1 1 1 1 1
    COMMAND ${IMPLICITGEMM_MLIR_ENV_F_XDLOPS} $<TARGET_FILE:test_conv2d> ${TEST_CONV_VERBOSE_F} --input 128 512  7  7  --weights 512  512  3 3 --pads_strides_dilations 1 1 1 1 1 1 --in_layout NHWC --fil_layout NHWC --out_layout NHWC
    COMMAND ${IMPLICITGEMM_MLIR_ENV_F_XDLOPS} $<TARGET_FILE:test_conv2d> ${TEST_CONV_VERBOSE_F} --input 128 64   56 56 --weights 64   64   1 1 --pads_strides_dilations 0 0 1 1 1 1
    COMMAND ${IMPLICITGEMM_MLIR_ENV_F_XDLOPS} $<TARGET_FILE:test_conv2d> ${TEST_CONV_VERBOSE_F} --input 128 64   56 56 --weights 64   64   1 1 --pads_strides_dilations 0 0 1 1 1 1 --in_layout NHWC --fil_layout NHWC --out_layout NHWC
    COMMAND ${IMPLICITGEMM_MLIR_ENV_F_XDLOPS} $<TARGET_FILE:test_conv2d> ${TEST_CONV_VERBOSE_F} --input 256 256  56 56 --weights 256  64   1 1 --pads_strides_dilations 0 0 1 1 1 1 --group-count 4
)

if(MIOPEN_USE_COMPOSABLEKERNEL)
add_custom_test(test_conv_hip_igemm_xdlops SKIP_UNLESS_ALL OCL_DISABLED HALF_DISABLED FLOAT_DISABLED INT8_ENABLED GFX900_DISABLED GFX906_DISABLED GFX90A_DISABLED
    COMMAND $<TARGET_FILE:test_conv2d> ${MIOPEN_TEST_FLOAT_ARG} --disable-backward-data --disable-backward-weights --verbose --input 256 128  28 28 --weights 128  128  3 3 --output_type int8 --in_layout NHWC --fil_layout NHWC --out_layout NHWC --pads_strides_dilations 1 1 1 1 1 1
    COMMAND $<TARGET_FILE:test_conv2d> ${MIOPEN_TEST_FLOAT_ARG} --disable-backward-data --disable-backward-weights --verbose --input 128 512  7  7  --weights 512  512  3 3 --output_type int8 --in_layout NHWC --fil_layout NHWC --out_layout NHWC --pads_strides_dilations 1 1 1 1 1 1
    COMMAND $<TARGET_FILE:test_conv2d> ${MIOPEN_TEST_FLOAT_ARG} --disable-backward-data --disable-backward-weights --verbose --input 128 64   56 56 --weights 64   64   1 1 --output_type int8 --in_layout NHWC --fil_layout NHWC --out_layout NHWC --pads_strides_dilations 0 0 1 1 1 1
    COMMAND $<TARGET_FILE:test_conv2d> ${MIOPEN_TEST_FLOAT_ARG} --disable-backward-data --disable-backward-weights --verbose --input 256 256  56 56 --weights 256  64   1 1 --output_type int8 --in_layout NHWC --fil_layout NHWC --out_layout NHWC --pads_strides_dilations 0 0 1 1 1 1
    COMMAND $<TARGET_FILE:test_conv2d> ${MIOPEN_TEST_FLOAT_ARG} --disable-backward-data --disable-backward-weights --verbose --input 256 128  28 28 --weights 128  128  3 3 --output_type fp32 --in_layout NHWC --fil_layout NHWC --out_layout NHWC --pads_strides_dilations 1 1 1 1 1 1
    COMMAND $<TARGET_FILE:test_conv2d> ${MIOPEN_TEST_FLOAT_ARG} --disable-backward-data --disable-backward-weights --verbose --input 128 512  7  7  --weights 512  512  3 3 --output_type fp32 --in_layout NHWC --fil_layout NHWC --out_layout NHWC --pads_strides_dilations 1 1 1 1 1 1
    COMMAND $<TARGET_FILE:test_conv2d> ${MIOPEN_TEST_FLOAT_ARG} --disable-backward-data --disable-backward-weights --verbose --input 128 64   56 56 --weights 64   64   1 1 --output_type fp32 --in_layout NHWC --fil_layout NHWC --out_layout NHWC --pads_strides_dilations 0 0 1 1 1 1
    COMMAND $<TARGET_FILE:test_conv2d> ${MIOPEN_TEST_FLOAT_ARG} --disable-backward-data --disable-backward-weights --verbose --input 256 256  56 56 --weights 256  64   1 1 --output_type fp32 --in_layout NHWC --fil_layout NHWC --out_layout NHWC --pads_strides_dilations 0 0 1 1 1 1
    COMMAND $<TARGET_FILE:test_conv2d> ${MIOPEN_TEST_FLOAT_ARG} --disable-backward-data --disable-backward-weights --verbose --input 256 128  28 28 --weights 128  128  3 3 --output_type fp16 --in_layout NHWC --fil_layout NHWC --out_layout NHWC --pads_strides_dilations 1 1 1 1 1 1
    COMMAND $<TARGET_FILE:test_conv2d> ${MIOPEN_TEST_FLOAT_ARG} --disable-backward-data --disable-backward-weights --verbose --input 128 512  7  7  --weights 512  512  3 3 --output_type fp16 --in_layout NHWC --fil_layout NHWC --out_layout NHWC --pads_strides_dilations 1 1 1 1 1 1
    COMMAND $<TARGET_FILE:test_conv2d> ${MIOPEN_TEST_FLOAT_ARG} --disable-backward-data --disable-backward-weights --verbose --input 128 64   56 56 --weights 64   64   1 1 --output_type fp16 --in_layout NHWC --fil_layout NHWC --out_layout NHWC --pads_strides_dilations 0 0 1 1 1 1
    COMMAND $<TARGET_FILE:test_conv2d> ${MIOPEN_TEST_FLOAT_ARG} --disable-backward-data --disable-backward-weights --verbose --input 256 256  56 56 --weights 256  64   1 1 --output_type fp16 --in_layout NHWC --fil_layout NHWC --out_layout NHWC --pads_strides_dilations 0 0 1 1 1 1
    COMMAND $<TARGET_FILE:test_conv2d> ${MIOPEN_TEST_FLOAT_ARG} --disable-forward --disable-backward-weights --verbose --input 256 128  28 28 --weights 128  128  3 3 --output_type fp32 --in_layout NHWC --fil_layout NHWC --out_layout NHWC --pads_strides_dilations 1 1 1 1 1 1
    COMMAND $<TARGET_FILE:test_conv2d> ${MIOPEN_TEST_FLOAT_ARG} --disable-forward --disable-backward-weights --verbose --input 128 512  7  7  --weights 512  512  3 3 --output_type fp32 --in_layout NHWC --fil_layout NHWC --out_layout NHWC --pads_strides_dilations 1 1 1 1 1 1
    COMMAND $<TARGET_FILE:test_conv2d> ${MIOPEN_TEST_FLOAT_ARG} --disable-forward --disable-backward-weights --verbose --input 128 64   56 56 --weights 64   64   1 1 --output_type fp32 --in_layout NHWC --fil_layout NHWC --out_layout NHWC --pads_strides_dilations 0 0 1 1 1 1
    COMMAND $<TARGET_FILE:test_conv2d> ${MIOPEN_TEST_FLOAT_ARG} --disable-forward --disable-backward-weights --verbose --input 256 256  56 56 --weights 256  64   1 1 --output_type fp32 --in_layout NHWC --fil_layout NHWC --out_layout NHWC --pads_strides_dilations 0 0 1 1 1 1
    COMMAND $<TARGET_FILE:test_conv2d> ${MIOPEN_TEST_FLOAT_ARG} --disable-forward --disable-backward-weights --verbose --input 256 128  28 28 --weights 128  128  3 3 --output_type fp16 --in_layout NHWC --fil_layout NHWC --out_layout NHWC --pads_strides_dilations 1 1 1 1 1 1
    COMMAND $<TARGET_FILE:test_conv2d> ${MIOPEN_TEST_FLOAT_ARG} --disable-forward --disable-backward-weights --verbose --input 128 512  7  7  --weights 512  512  3 3 --output_type fp16 --in_layout NHWC --fil_layout NHWC --out_layout NHWC --pads_strides_dilations 1 1 1 1 1 1
    COMMAND $<TARGET_FILE:test_conv2d> ${MIOPEN_TEST_FLOAT_ARG} --disable-forward --disable-backward-weights --verbose --input 128 64   56 56 --weights 64   64   1 1 --output_type fp16 --in_layout NHWC --fil_layout NHWC --out_layout NHWC --pads_strides_dilations 0 0 1 1 1 1
    COMMAND $<TARGET_FILE:test_conv2d> ${MIOPEN_TEST_FLOAT_ARG} --disable-forward --disable-backward-weights --verbose --input 256 256  56 56 --weights 256  64   1 1 --output_type fp16 --in_layout NHWC --fil_layout NHWC --out_layout NHWC --pads_strides_dilations 0 0 1 1 1 1
)
endif()

add_custom_test(test_conv_igemm_mlir_xdlops_bwd_wrw SKIP_UNLESS_ALL HALF_ENABLED SKIP_UNLESS_MLIR GFX900_DISABLED GFX906_DISABLED
    COMMAND ${IMPLICITGEMM_MLIR_ENV_B_XDLOPS} $<TARGET_FILE:test_conv2d> ${TEST_CONV_VERBOSE_B} --input 256 1024 14 14 --weights 2048 1024 1 1 --pads_strides_dilations 0 0 2 2 1 1
    COMMAND ${IMPLICITGEMM_MLIR_ENV_B_XDLOPS} $<TARGET_FILE:test_conv2d> ${TEST_CONV_VERBOSE_B} --input 256 1024 14 14 --weights 2048 1024 1 1 --pads_strides_dilations 0 0 2 2 1 1 --in_layout NHWC --fil_layout NHWC --out_layout NHWC
    COMMAND ${IMPLICITGEMM_MLIR_ENV_B_XDLOPS} $<TARGET_FILE:test_conv2d> ${TEST_CONV_VERBOSE_B} --input 256 128  28 28 --weights 128  128  3 3 --pads_strides_dilations 1 1 1 1 1 1
    COMMAND ${IMPLICITGEMM_MLIR_ENV_B_XDLOPS} $<TARGET_FILE:test_conv2d> ${TEST_CONV_VERBOSE_B} --input 256 128  28 28 --weights 128  128  3 3 --pads_strides_dilations 1 1 1 1 1 1 --in_layout NHWC --fil_layout NHWC --out_layout NHWC
    COMMAND ${IMPLICITGEMM_MLIR_ENV_B_XDLOPS} $<TARGET_FILE:test_conv2d> ${TEST_CONV_VERBOSE_B} --input 128 512  7  7  --weights 512  512  3 3 --pads_strides_dilations 1 1 1 1 1 1
    COMMAND ${IMPLICITGEMM_MLIR_ENV_B_XDLOPS} $<TARGET_FILE:test_conv2d> ${TEST_CONV_VERBOSE_B} --input 128 512  7  7  --weights 512  512  3 3 --pads_strides_dilations 1 1 1 1 1 1 --in_layout NHWC --fil_layout NHWC --out_layout NHWC
    COMMAND ${IMPLICITGEMM_MLIR_ENV_B_XDLOPS} $<TARGET_FILE:test_conv2d> ${TEST_CONV_VERBOSE_B} --input 128 64   56 56 --weights 64   64   1 1 --pads_strides_dilations 0 0 1 1 1 1
    COMMAND ${IMPLICITGEMM_MLIR_ENV_B_XDLOPS} $<TARGET_FILE:test_conv2d> ${TEST_CONV_VERBOSE_B} --input 128 64   56 56 --weights 64   64   1 1 --pads_strides_dilations 0 0 1 1 1 1 --in_layout NHWC --fil_layout NHWC --out_layout NHWC

    COMMAND ${IMPLICITGEMM_MLIR_ENV_W_XDLOPS} $<TARGET_FILE:test_conv2d> ${TEST_CONV_VERBOSE_W} --input 64  1024 14 14 --weights 256  1024 1 1 --pads_strides_dilations 0 0 1 1 1 1
    COMMAND ${IMPLICITGEMM_MLIR_ENV_W_XDLOPS} $<TARGET_FILE:test_conv2d> ${TEST_CONV_VERBOSE_W} --input 64  1024 14 14 --weights 256  1024 1 1 --pads_strides_dilations 0 0 1 1 1 1 --in_layout NHWC --fil_layout NHWC --out_layout NHWC
    COMMAND ${IMPLICITGEMM_MLIR_ENV_W_XDLOPS} $<TARGET_FILE:test_conv2d> ${TEST_CONV_VERBOSE_W} --input 256 256  14 14 --weights 256  256  3 3 --pads_strides_dilations 0 0 2 2 1 1
    COMMAND ${IMPLICITGEMM_MLIR_ENV_W_XDLOPS} $<TARGET_FILE:test_conv2d> ${TEST_CONV_VERBOSE_W} --input 256 256  14 14 --weights 256  256  3 3 --pads_strides_dilations 0 0 2 2 1 1 --in_layout NHWC --fil_layout NHWC --out_layout NHWC
    COMMAND ${IMPLICITGEMM_MLIR_ENV_W_XDLOPS} $<TARGET_FILE:test_conv2d> ${TEST_CONV_VERBOSE_W} --input 128 2048 7  7  --weights 512  2048 1 1 --pads_strides_dilations 0 0 1 1 1 1
    COMMAND ${IMPLICITGEMM_MLIR_ENV_W_XDLOPS} $<TARGET_FILE:test_conv2d> ${TEST_CONV_VERBOSE_W} --input 128 2048 7  7  --weights 512  2048 1 1 --pads_strides_dilations 0 0 1 1 1 1 --in_layout NHWC --fil_layout NHWC --out_layout NHWC
    COMMAND ${IMPLICITGEMM_MLIR_ENV_W_XDLOPS} $<TARGET_FILE:test_conv2d> ${TEST_CONV_VERBOSE_W} --input 128 64   56 56 --weights 64   64   1 1 --pads_strides_dilations 0 0 1 1 1 1 --in_layout NHWC --fil_layout NHWC --out_layout NHWC
    COMMAND ${IMPLICITGEMM_MLIR_ENV_W_XDLOPS} $<TARGET_FILE:test_conv2d> ${TEST_CONV_VERBOSE_W} --input 256 1024 14 14 --weights 1024 32   1 1 --pads_strides_dilations 0 0 1 1 1 1 --group-count 32

    COMMAND ${IMPLICITGEMM_MLIR_ENV_W_XDLOPS} $<TARGET_FILE:test_conv2d> ${TEST_CONV_VERBOSE_W} --input 64 1024 14 14 --weights 1024 1024  1 1 --pads_strides_dilations 0 0 1 1 1 1
)

set(IMPLICITGEMM_TESTING_ENV
 MIOPEN_DEBUG_CONV_WINOGRAD=0
 MIOPEN_DEBUG_CONV_FFT=0
 MIOPEN_DEBUG_CONV_DIRECT=0
 MIOPEN_DEBUG_CONV_GEMM=0
 MIOPEN_DEBUG_CONV_IMPLICIT_GEMM=1
)

if(WORKAROUND_ISSUE_936 AND MIOPEN_TEST_HALF)
    SET(SAVE_IMPLICITGEMM_TESTING_ENV ${IMPLICITGEMM_TESTING_ENV})
    LIST(APPEND IMPLICITGEMM_TESTING_ENV MIOPEN_DEBUG_CONV_IMPLICIT_GEMM_HIP_FWD_V4R1=0 MIOPEN_FIND_MODE=normal)
    SET(SAVE_MIOPEN_TEST_FLOAT_ARG ${MIOPEN_TEST_FLOAT_ARG})
    LIST(APPEND MIOPEN_TEST_FLOAT_ARG --disable-forward --disable-backward-data)
    #Afther fix need to remove '| grep -v "cannot be executed due to incorrect params"'
endif()

add_custom_test(test_conv_for_implicit_gemm SKIP_UNLESS_ALL BF16_ENABLED HALF_ENABLED GFX103X_ENABLED
COMMAND ${IMPLICITGEMM_TESTING_ENV} $<TARGET_FILE:test_conv2d> ${MIOPEN_TEST_FLOAT_ARG} --verbose   --input 64  16  28  28  --weights 192 16  3 3 --pads_strides_dilations 0 0 2 2 1 1 | grep -v "cannot be executed due to incorrect params"
COMMAND ${IMPLICITGEMM_TESTING_ENV} $<TARGET_FILE:test_conv2d> ${MIOPEN_TEST_FLOAT_ARG} --verbose   --input 64  16  14  14  --weights 160 16  3 3 --pads_strides_dilations 0 0 2 2 1 1 | grep -v "cannot be executed due to incorrect params"
COMMAND ${IMPLICITGEMM_TESTING_ENV} $<TARGET_FILE:test_conv2d> ${MIOPEN_TEST_FLOAT_ARG} --verbose   --input 64  16   7   7  --weights 128 16  3 3 --pads_strides_dilations 0 0 2 2 1 1 | grep -v "cannot be executed due to incorrect params"
COMMAND ${IMPLICITGEMM_TESTING_ENV} $<TARGET_FILE:test_conv2d> ${MIOPEN_TEST_FLOAT_ARG} --verbose   --input 64  16  55  55  --weights 96  16  1 7 --pads_strides_dilations 0 0 2 2 1 1 | grep -v "cannot be executed due to incorrect params"
COMMAND ${IMPLICITGEMM_TESTING_ENV} $<TARGET_FILE:test_conv2d> ${MIOPEN_TEST_FLOAT_ARG} --verbose   --input 64  16  28  28  --weights 64  16  1 7 --pads_strides_dilations 0 0 2 2 1 1 | grep -v "cannot be executed due to incorrect params"
COMMAND ${IMPLICITGEMM_TESTING_ENV} $<TARGET_FILE:test_conv2d> ${MIOPEN_TEST_FLOAT_ARG} --verbose   --input 64  16  14  14  --weights 32  16  1 7 --pads_strides_dilations 0 0 2 2 1 1 | grep -v "cannot be executed due to incorrect params"
COMMAND ${IMPLICITGEMM_TESTING_ENV} $<TARGET_FILE:test_conv2d> ${MIOPEN_TEST_FLOAT_ARG} --verbose   --input 64  32  28  28  --weights 192 32  3 3 --pads_strides_dilations 0 0 2 2 1 1 | grep -v "cannot be executed due to incorrect params"
COMMAND ${IMPLICITGEMM_TESTING_ENV} $<TARGET_FILE:test_conv2d> ${MIOPEN_TEST_FLOAT_ARG} --verbose   --input 64  32  14  14  --weights 160 32  3 3 --pads_strides_dilations 0 0 2 2 1 1 | grep -v "cannot be executed due to incorrect params"
COMMAND ${IMPLICITGEMM_TESTING_ENV} $<TARGET_FILE:test_conv2d> ${MIOPEN_TEST_FLOAT_ARG} --verbose   --input 64  32  7   7   --weights 128 32  3 3 --pads_strides_dilations 0 0 2 2 1 1 | grep -v "cannot be executed due to incorrect params"
COMMAND ${IMPLICITGEMM_TESTING_ENV} $<TARGET_FILE:test_conv2d> ${MIOPEN_TEST_FLOAT_ARG} --verbose   --input 64  32  55  55  --weights 96  32  1 7 --pads_strides_dilations 0 0 2 2 1 1 | grep -v "cannot be executed due to incorrect params"
COMMAND ${IMPLICITGEMM_TESTING_ENV} $<TARGET_FILE:test_conv2d> ${MIOPEN_TEST_FLOAT_ARG} --verbose   --input 64  32  28  28  --weights 64  32  1 7 --pads_strides_dilations 0 0 2 2 1 1 | grep -v "cannot be executed due to incorrect params"
COMMAND ${IMPLICITGEMM_TESTING_ENV} $<TARGET_FILE:test_conv2d> ${MIOPEN_TEST_FLOAT_ARG} --verbose   --input 64  32  14  14  --weights 32  32  1 7 --pads_strides_dilations 0 0 2 2 1 1 | grep -v "cannot be executed due to incorrect params"
COMMAND ${IMPLICITGEMM_TESTING_ENV} $<TARGET_FILE:test_conv2d> ${MIOPEN_TEST_FLOAT_ARG} --verbose   --input 64  64  56  56  --weights 256 64  1 1 --pads_strides_dilations 0 0 1 1 1 1 | grep -v "cannot be executed due to incorrect params"
COMMAND ${IMPLICITGEMM_TESTING_ENV} $<TARGET_FILE:test_conv2d> ${MIOPEN_TEST_FLOAT_ARG} --verbose   --input 64  64  56  56  --weights 64  64  1 1 --pads_strides_dilations 0 0 1 1 1 1 | grep -v "cannot be executed due to incorrect params"
COMMAND ${IMPLICITGEMM_TESTING_ENV} $<TARGET_FILE:test_conv2d> ${MIOPEN_TEST_FLOAT_ARG} --verbose   --input 64  64  73  73  --weights 80  64  1 1 --pads_strides_dilations 0 0 1 1 1 1 | grep -v "cannot be executed due to incorrect params"
COMMAND ${IMPLICITGEMM_TESTING_ENV} $<TARGET_FILE:test_conv2d> ${MIOPEN_TEST_FLOAT_ARG} --verbose   --input 64  64  56  56  --weights 64  64  1 1 --pads_strides_dilations 0 0 1 1 1 1 | grep -v "cannot be executed due to incorrect params"
COMMAND ${IMPLICITGEMM_TESTING_ENV} $<TARGET_FILE:test_conv2d> ${MIOPEN_TEST_FLOAT_ARG} --verbose   --input 64  128 55  55  --weights 16  128 1 1 --pads_strides_dilations 0 0 1 1 1 1 | grep -v "cannot be executed due to incorrect params"
COMMAND ${IMPLICITGEMM_TESTING_ENV} $<TARGET_FILE:test_conv2d> ${MIOPEN_TEST_FLOAT_ARG} --verbose   --input 64  128 28  28  --weights 16  128 1 1 --pads_strides_dilations 0 0 1 1 1 1 | grep -v "cannot be executed due to incorrect params"
COMMAND ${IMPLICITGEMM_TESTING_ENV} $<TARGET_FILE:test_conv2d> ${MIOPEN_TEST_FLOAT_ARG} --verbose   --input 64  128 14  14  --weights 16  128 1 1 --pads_strides_dilations 0 0 1 1 1 1 | grep -v "cannot be executed due to incorrect params"
COMMAND ${IMPLICITGEMM_TESTING_ENV} $<TARGET_FILE:test_conv2d> ${MIOPEN_TEST_FLOAT_ARG} --verbose   --input 64  128  7   7  --weights 16  128 1 1 --pads_strides_dilations 0 0 1 1 1 1 | grep -v "cannot be executed due to incorrect params"
COMMAND ${IMPLICITGEMM_TESTING_ENV} $<TARGET_FILE:test_conv2d> ${MIOPEN_TEST_FLOAT_ARG} --verbose   --input 16   64 56  56  --weights 256  64 1 1 --pads_strides_dilations 0 0 1 1 1 1 | grep -v "cannot be executed due to incorrect params"
COMMAND ${IMPLICITGEMM_TESTING_ENV} $<TARGET_FILE:test_conv2d> ${MIOPEN_TEST_FLOAT_ARG} --verbose   --input 16   64 56  56  --weights 64   64 1 1 --pads_strides_dilations 0 0 1 1 1 1 | grep -v "cannot be executed due to incorrect params"
COMMAND ${IMPLICITGEMM_TESTING_ENV} $<TARGET_FILE:test_conv2d> ${MIOPEN_TEST_FLOAT_ARG} --verbose   --input 16   64 73  73  --weights 80   64 1 1 --pads_strides_dilations 0 0 1 1 1 1 | grep -v "cannot be executed due to incorrect params"
COMMAND ${IMPLICITGEMM_TESTING_ENV} $<TARGET_FILE:test_conv2d> ${MIOPEN_TEST_FLOAT_ARG} --verbose   --input 16   64 56  56  --weights 64   64 1 1 --pads_strides_dilations 0 0 1 1 1 1 | grep -v "cannot be executed due to incorrect params"
COMMAND ${IMPLICITGEMM_TESTING_ENV} $<TARGET_FILE:test_conv2d> ${MIOPEN_TEST_FLOAT_ARG} --verbose   --input 16  128 55  55  --weights 16  128 1 1 --pads_strides_dilations 0 0 1 1 1 1 | grep -v "cannot be executed due to incorrect params"
COMMAND ${IMPLICITGEMM_TESTING_ENV} $<TARGET_FILE:test_conv2d> ${MIOPEN_TEST_FLOAT_ARG} --verbose   --input 16  128 28  28  --weights 16  128 1 1 --pads_strides_dilations 0 0 1 1 1 1 | grep -v "cannot be executed due to incorrect params"
# COMMAND ${IMPLICITGEMM_TESTING_ENV} $<TARGET_FILE:test_conv2d> ${MIOPEN_TEST_FLOAT_ARG} --verbose   --input 16  128     14  14  --weights   16  128     1   1   --pads_strides_dilations    0   0   1   1   1   1
COMMAND ${IMPLICITGEMM_TESTING_ENV} $<TARGET_FILE:test_conv2d> ${MIOPEN_TEST_FLOAT_ARG} --verbose   --input 16  128      7   7  --weights   16  128     1   1   --pads_strides_dilations    0   0   1   1   1   1 | grep -v "cannot be executed due to incorrect params"
COMMAND	${IMPLICITGEMM_TESTING_ENV} $<TARGET_FILE:test_conv2d> ${MIOPEN_TEST_FLOAT_ARG} --verbose	--input	64	128	55	55	--weights	16  128		1	1	--pads_strides_dilations	0	0	2	2	1	1     | grep -v "cannot be executed due to incorrect params"
COMMAND	${IMPLICITGEMM_TESTING_ENV} $<TARGET_FILE:test_conv2d> ${MIOPEN_TEST_FLOAT_ARG} --verbose	--input	64	128	28	28	--weights	16  128		1	1	--pads_strides_dilations	0	0	2	2	1	1     | grep -v "cannot be executed due to incorrect params"
COMMAND	${IMPLICITGEMM_TESTING_ENV} $<TARGET_FILE:test_conv2d> ${MIOPEN_TEST_FLOAT_ARG} --verbose	--input	64	128	14	14	--weights	16  128		1	1	--pads_strides_dilations	0	0	2	2	1	1     | grep -v "cannot be executed due to incorrect params"
COMMAND	${IMPLICITGEMM_TESTING_ENV} $<TARGET_FILE:test_conv2d> ${MIOPEN_TEST_FLOAT_ARG} --verbose	--input	64	128	 7	 7	--weights	16  128		1	1	--pads_strides_dilations	0	0	2	2	1	1     | grep -v "cannot be executed due to incorrect params"
COMMAND ${IMPLICITGEMM_TESTING_ENV} $<TARGET_FILE:test_conv2d> ${MIOPEN_TEST_FLOAT_ARG} --verbose	--input	64	128	    28	28	--weights	512	128	    1	1	--pads_strides_dilations	0	0	1	1	1	1 | grep -v "cannot be executed due to incorrect params"
COMMAND ${IMPLICITGEMM_TESTING_ENV} $<TARGET_FILE:test_conv2d> ${MIOPEN_TEST_FLOAT_ARG} --verbose	--input	64	160	    73	73	--weights	64	160	1	1	--pads_strides_dilations	0	0	1	1	1	1     | grep -v "cannot be executed due to incorrect params"
COMMAND ${IMPLICITGEMM_TESTING_ENV} $<TARGET_FILE:test_conv2d> ${MIOPEN_TEST_FLOAT_ARG} --verbose	--input	64	192	    35	35	--weights	32	192	1	1	--pads_strides_dilations	0	0	1	1	1	1     | grep -v "cannot be executed due to incorrect params"
COMMAND ${IMPLICITGEMM_TESTING_ENV} $<TARGET_FILE:test_conv2d> ${MIOPEN_TEST_FLOAT_ARG} --verbose	--input	64	192	    35	35	--weights	48	192	1	1	--pads_strides_dilations	0	0	1	1	1	1     | grep -v "cannot be executed due to incorrect params"
COMMAND ${IMPLICITGEMM_TESTING_ENV} $<TARGET_FILE:test_conv2d> ${MIOPEN_TEST_FLOAT_ARG} --verbose	--input	64	192	    35	35	--weights	64	192	1	1	--pads_strides_dilations	0	0	1	1	1	1     | grep -v "cannot be executed due to incorrect params"
COMMAND ${IMPLICITGEMM_TESTING_ENV} $<TARGET_FILE:test_conv2d> ${MIOPEN_TEST_FLOAT_ARG} --verbose	--input	64	192	28	28	--weights	16	192	1	1	--pads_strides_dilations	0	0	1	1	1	1         | grep -v "cannot be executed due to incorrect params"
COMMAND ${IMPLICITGEMM_TESTING_ENV} $<TARGET_FILE:test_conv2d> ${MIOPEN_TEST_FLOAT_ARG} --verbose	--input	64	192	28	28	--weights	32	192	1	1	--pads_strides_dilations	0	0	1	1	1	1         | grep -v "cannot be executed due to incorrect params"
COMMAND ${IMPLICITGEMM_TESTING_ENV} $<TARGET_FILE:test_conv2d> ${MIOPEN_TEST_FLOAT_ARG} --verbose	--input	64	192	28	28	--weights	64	192	1	1	--pads_strides_dilations	0	0	1	1	1	1         | grep -v "cannot be executed due to incorrect params"
COMMAND ${IMPLICITGEMM_TESTING_ENV} $<TARGET_FILE:test_conv2d> ${MIOPEN_TEST_FLOAT_ARG} --verbose	--input	64	192	28	28	--weights	96	192	1	1	--pads_strides_dilations	0	0	1	1	1	1         | grep -v "cannot be executed due to incorrect params"
COMMAND ${IMPLICITGEMM_TESTING_ENV} $<TARGET_FILE:test_conv2d> ${MIOPEN_TEST_FLOAT_ARG} --verbose	--input	64	256	    35	35	--weights	48	256	1	1	--pads_strides_dilations	0	0	1	1	1	1     | grep -v "cannot be executed due to incorrect params"
COMMAND ${IMPLICITGEMM_TESTING_ENV} $<TARGET_FILE:test_conv2d> ${MIOPEN_TEST_FLOAT_ARG} --verbose	--input	64	256	    35	35	--weights	64	256	1	1	--pads_strides_dilations	0	0	1	1	1	1     | grep -v "cannot be executed due to incorrect params"
COMMAND ${IMPLICITGEMM_TESTING_ENV} $<TARGET_FILE:test_conv2d> ${MIOPEN_TEST_FLOAT_ARG} --verbose	--input	64	256	    56	56	--weights	128	256	    1	1	--pads_strides_dilations	0	0	2	2	1	1 | grep -v "cannot be executed due to incorrect params"
COMMAND ${IMPLICITGEMM_TESTING_ENV} $<TARGET_FILE:test_conv2d> ${MIOPEN_TEST_FLOAT_ARG} --verbose	--input	64	256	    56	56	--weights	512	256	    1	1	--pads_strides_dilations	0	0	2	2	1	1 | grep -v "cannot be executed due to incorrect params"
COMMAND ${IMPLICITGEMM_TESTING_ENV} $<TARGET_FILE:test_conv2d> ${MIOPEN_TEST_FLOAT_ARG} --verbose	--input	64	256	    56	56	--weights	64	256	    1	1	--pads_strides_dilations	0	0	1	1	1	1 | grep -v "cannot be executed due to incorrect params"
COMMAND ${IMPLICITGEMM_TESTING_ENV} $<TARGET_FILE:test_conv2d> ${MIOPEN_TEST_FLOAT_ARG} --verbose	--input	64	256	28	28	--weights	128	256	1	1	--pads_strides_dilations	0	0	1	1	1	1         | grep -v "cannot be executed due to incorrect params"
COMMAND ${IMPLICITGEMM_TESTING_ENV} $<TARGET_FILE:test_conv2d> ${MIOPEN_TEST_FLOAT_ARG} --verbose	--input	64	256	28	28	--weights	32	256	1	1	--pads_strides_dilations	0	0	1	1	1	1         | grep -v "cannot be executed due to incorrect params"
COMMAND ${IMPLICITGEMM_TESTING_ENV} $<TARGET_FILE:test_conv2d> ${MIOPEN_TEST_FLOAT_ARG} --verbose	--input	64	256	28	28	--weights	64	256	1	1	--pads_strides_dilations	0	0	1	1	1	1         | grep -v "cannot be executed due to incorrect params"
COMMAND ${IMPLICITGEMM_TESTING_ENV} $<TARGET_FILE:test_conv2d> ${MIOPEN_TEST_FLOAT_ARG} --verbose	--input	64	288	    35	35	--weights	48	288	1	1	--pads_strides_dilations	0	0	1	1	1	1     | grep -v "cannot be executed due to incorrect params"
COMMAND ${IMPLICITGEMM_TESTING_ENV} $<TARGET_FILE:test_conv2d> ${MIOPEN_TEST_FLOAT_ARG} --verbose	--input	64	288	    35	35	--weights	64	288	1	1	--pads_strides_dilations	0	0	1	1	1	1     | grep -v "cannot be executed due to incorrect params"
COMMAND ${IMPLICITGEMM_TESTING_ENV} $<TARGET_FILE:test_conv2d> ${MIOPEN_TEST_FLOAT_ARG} --verbose	--input	64	384	    35	35	--weights	192	384	1	1	--pads_strides_dilations	0	0	1	1	1	1     | grep -v "cannot be executed due to incorrect params"
COMMAND ${IMPLICITGEMM_TESTING_ENV} $<TARGET_FILE:test_conv2d> ${MIOPEN_TEST_FLOAT_ARG} --verbose	--input	64	384	    35	35	--weights	64	384	1	1	--pads_strides_dilations	0	0	1	1	1	1     | grep -v "cannot be executed due to incorrect params"
COMMAND ${IMPLICITGEMM_TESTING_ENV} $<TARGET_FILE:test_conv2d> ${MIOPEN_TEST_FLOAT_ARG} --verbose	--input	64	384	    35	35	--weights	96	384	1	1	--pads_strides_dilations	0	0	1	1	1	1     | grep -v "cannot be executed due to incorrect params"
COMMAND ${IMPLICITGEMM_TESTING_ENV} $<TARGET_FILE:test_conv2d> ${MIOPEN_TEST_FLOAT_ARG} --verbose	--input	64	480	14	14	--weights	16	480	1	1	--pads_strides_dilations	0	0	1	1	1	1         | grep -v "cannot be executed due to incorrect params"
COMMAND ${IMPLICITGEMM_TESTING_ENV} $<TARGET_FILE:test_conv2d> ${MIOPEN_TEST_FLOAT_ARG} --verbose	--input	64	480	14	14	--weights	192	480	1	1	--pads_strides_dilations	0	0	1	1	1	1         | grep -v "cannot be executed due to incorrect params"
COMMAND ${IMPLICITGEMM_TESTING_ENV} $<TARGET_FILE:test_conv2d> ${MIOPEN_TEST_FLOAT_ARG} --verbose	--input	64	480	14	14	--weights	64	480	1	1	--pads_strides_dilations	0	0	1	1	1	1         | grep -v "cannot be executed due to incorrect params"
COMMAND ${IMPLICITGEMM_TESTING_ENV} $<TARGET_FILE:test_conv2d> ${MIOPEN_TEST_FLOAT_ARG} --verbose	--input	64	480	14	14	--weights	96	480	1	1	--pads_strides_dilations	0	0	1	1	1	1         | grep -v "cannot be executed due to incorrect params"
COMMAND ${IMPLICITGEMM_TESTING_ENV} $<TARGET_FILE:test_conv2d> ${MIOPEN_TEST_FLOAT_ARG} --verbose	--input	64	512	    28	28	--weights	128	512	    1	1	--pads_strides_dilations	0	0	1	1	1	1 | grep -v "cannot be executed due to incorrect params"
COMMAND ${IMPLICITGEMM_TESTING_ENV} $<TARGET_FILE:test_conv2d> ${MIOPEN_TEST_FLOAT_ARG} --verbose	--input	64	512	    28	28	--weights	256	512	    1	1	--pads_strides_dilations	0	0	2	2	1	1 | grep -v "cannot be executed due to incorrect params"
COMMAND ${IMPLICITGEMM_TESTING_ENV} $<TARGET_FILE:test_conv2d> ${MIOPEN_TEST_FLOAT_ARG} --verbose	--input	64	512	14	14	--weights	112	512	1	1	--pads_strides_dilations	0	0	1	1	1	1         | grep -v "cannot be executed due to incorrect params"
COMMAND ${IMPLICITGEMM_TESTING_ENV} $<TARGET_FILE:test_conv2d> ${MIOPEN_TEST_FLOAT_ARG} --verbose	--input	64	512	14	14	--weights	128	512	1	1	--pads_strides_dilations	0	0	1	1	1	1         | grep -v "cannot be executed due to incorrect params"
COMMAND ${IMPLICITGEMM_TESTING_ENV} $<TARGET_FILE:test_conv2d> ${MIOPEN_TEST_FLOAT_ARG} --verbose	--input	64	512	14	14	--weights	144	512	1	1	--pads_strides_dilations	0	0	1	1	1	1         | grep -v "cannot be executed due to incorrect params"
COMMAND ${IMPLICITGEMM_TESTING_ENV} $<TARGET_FILE:test_conv2d> ${MIOPEN_TEST_FLOAT_ARG} --verbose	--input	64	512	14	14	--weights	160	512	1	1	--pads_strides_dilations	0	0	1	1	1	1         | grep -v "cannot be executed due to incorrect params"
COMMAND ${IMPLICITGEMM_TESTING_ENV} $<TARGET_FILE:test_conv2d> ${MIOPEN_TEST_FLOAT_ARG} --verbose	--input	64	512	14	14	--weights	24	512	1	1	--pads_strides_dilations	0	0	1	1	1	1         | grep -v "cannot be executed due to incorrect params"
COMMAND ${IMPLICITGEMM_TESTING_ENV} $<TARGET_FILE:test_conv2d> ${MIOPEN_TEST_FLOAT_ARG} --verbose	--input	64	512	14	14	--weights	32	512	1	1	--pads_strides_dilations	0	0	1	1	1	1         | grep -v "cannot be executed due to incorrect params"
COMMAND ${IMPLICITGEMM_TESTING_ENV} $<TARGET_FILE:test_conv2d> ${MIOPEN_TEST_FLOAT_ARG} --verbose	--input	64	512	14	14	--weights	64	512	1	1	--pads_strides_dilations	0	0	1	1	1	1         | grep -v "cannot be executed due to incorrect params"
COMMAND ${IMPLICITGEMM_TESTING_ENV} $<TARGET_FILE:test_conv2d> ${MIOPEN_TEST_FLOAT_ARG} --verbose   --input 128  832    7  7  --weights   32  832  1   1   --pads_strides_dilations    0   0   1   1   1   1      | grep -v "cannot be executed due to incorrect params"
COMMAND ${IMPLICITGEMM_TESTING_ENV} $<TARGET_FILE:test_conv2d> ${MIOPEN_TEST_FLOAT_ARG} --verbose   --input 128  832    7  7  --weights   192  832  1   1   --pads_strides_dilations    0   0   1   1   1   1     | grep -v "cannot be executed due to incorrect params"
COMMAND ${IMPLICITGEMM_TESTING_ENV} $<TARGET_FILE:test_conv2d> ${MIOPEN_TEST_FLOAT_ARG} --verbose   --input 128  832    7  7  --weights   128  832  1   1   --pads_strides_dilations    0   0   1   1   1   1     | grep -v "cannot be executed due to incorrect params"
COMMAND ${IMPLICITGEMM_TESTING_ENV} $<TARGET_FILE:test_conv2d> ${MIOPEN_TEST_FLOAT_ARG} --verbose   --input 128  832    7  7  --weights   32  832  1   1   --pads_strides_dilations    0   0   1   1   2   2      | grep -v "cannot be executed due to incorrect params"
COMMAND ${IMPLICITGEMM_TESTING_ENV} $<TARGET_FILE:test_conv2d> ${MIOPEN_TEST_FLOAT_ARG} --verbose   --input 128  832    7  7  --weights   192  832  1   1   --pads_strides_dilations    0   0   1   1   2   2     | grep -v "cannot be executed due to incorrect params"
COMMAND ${IMPLICITGEMM_TESTING_ENV} $<TARGET_FILE:test_conv2d> ${MIOPEN_TEST_FLOAT_ARG} --verbose   --input 128  832    7  7  --weights   128  832  1   1   --pads_strides_dilations    0   0   1   1   2   2     | grep -v "cannot be executed due to incorrect params"
COMMAND ${IMPLICITGEMM_TESTING_ENV} $<TARGET_FILE:test_conv2d> ${MIOPEN_TEST_FLOAT_ARG} --verbose   --input 16  2048    7  7  --weights   192  2048 1   1   --pads_strides_dilations    0   0   1   1   2   2     | grep -v "cannot be executed due to incorrect params"
COMMAND	${IMPLICITGEMM_TESTING_ENV} $<TARGET_FILE:test_conv2d> ${MIOPEN_TEST_FLOAT_ARG} --verbose   --input 64	 32	28 28 --weights   192  32   3	3   --pads_strides_dilations	1   1	2   2	1   1         | grep -v "cannot be executed due to incorrect params"
COMMAND	${IMPLICITGEMM_TESTING_ENV} $<TARGET_FILE:test_conv2d> ${MIOPEN_TEST_FLOAT_ARG} --verbose   --input 8    16 14 14 --weights   32   16   1   1   --pads_strides_dilations	1   1	1   1	1   1         | grep -v "cannot be executed due to incorrect params"
COMMAND	${IMPLICITGEMM_TESTING_ENV} $<TARGET_FILE:test_conv2d> ${MIOPEN_TEST_FLOAT_ARG} --verbose   --input 64	 32	14 14 --weights   192  32   3	3   --pads_strides_dilations	1   1	2   2	1   1         | grep -v "cannot be executed due to incorrect params"
COMMAND	${IMPLICITGEMM_TESTING_ENV} $<TARGET_FILE:test_conv2d> ${MIOPEN_TEST_FLOAT_ARG} --verbose   --input 64	 32	7 7   --weights   192  32   3	3   --pads_strides_dilations	1   1	2   2	1   1         | grep -v "cannot be executed due to incorrect params"
COMMAND	${IMPLICITGEMM_TESTING_ENV} $<TARGET_FILE:test_conv2d> ${MIOPEN_TEST_FLOAT_ARG} --verbose   --input 64	 32	28 28 --weights   192  32   3	3   --pads_strides_dilations	2   2	2   2	1   1         | grep -v "cannot be executed due to incorrect params"
COMMAND	${IMPLICITGEMM_TESTING_ENV} $<TARGET_FILE:test_conv2d> ${MIOPEN_TEST_FLOAT_ARG} --verbose   --input 64	 32	14 14 --weights   192  32   3	3   --pads_strides_dilations	2   2	2   2	1   1         | grep -v "cannot be executed due to incorrect params"
COMMAND	${IMPLICITGEMM_TESTING_ENV} $<TARGET_FILE:test_conv2d> ${MIOPEN_TEST_FLOAT_ARG} --verbose   --input 64	 32	7 7   --weights   192  32   3	3   --pads_strides_dilations	2   2	2   2	1   1         | grep -v "cannot be executed due to incorrect params"
)

if(WORKAROUND_ISSUE_936 AND MIOPEN_TEST_HALF)
    SET(IMPLICITGEMM_TESTING_ENV ${SAVE_IMPLICITGEMM_TESTING_ENV})
    SET(MIOPEN_TEST_FLOAT_ARG ${SAVE_MIOPEN_TEST_FLOAT_ARG})
endif()

add_custom_test(test_conv_group SKIP_UNLESS_ALL GFX103X_ENABLED GFX110X_ENABLED
COMMAND	$<TARGET_FILE:test_conv2d>	--verbose	--input	16	128	56	56	--weights	256	4	3	3	--pads_strides_dilations	1	1	1	1	1	1	--group-count	32
COMMAND	$<TARGET_FILE:test_conv2d>	--verbose	--input	16	256	56	56	--weights	512	8	3	3	--pads_strides_dilations	1	1	2	2	1	1	--group-count	32
COMMAND	$<TARGET_FILE:test_conv2d>	--verbose	--input	16	256	28	28	--weights	512	8	3	3	--pads_strides_dilations	1	1	1	1	1	1	--group-count	32
COMMAND	$<TARGET_FILE:test_conv2d>	--verbose	--input	16	512	28	28	--weights	1024	16	3	3	--pads_strides_dilations	1	1	2	2	1	1	--group-count	32
COMMAND	$<TARGET_FILE:test_conv2d>	--verbose	--input	16	512	14	14	--weights	1024	16	3	3	--pads_strides_dilations	1	1	1	1	1	1	--group-count	32
COMMAND	$<TARGET_FILE:test_conv2d>	--verbose	--input	16	1024	14	14	--weights	2048	32	3	3	--pads_strides_dilations	1	1	2	2	1	1	--group-count	32
COMMAND	$<TARGET_FILE:test_conv2d>	--verbose	--input	16	1024	7	7	--weights	2048	32	3	3	--pads_strides_dilations	1	1	1	1	1	1	--group-count	32
COMMAND	$<TARGET_FILE:test_conv2d>	--verbose	--input	32	128	56	56	--weights	256	4	3	3	--pads_strides_dilations	1	1	1	1	1	1	--group-count	32
COMMAND	$<TARGET_FILE:test_conv2d>	--verbose	--input	32	256	56	56	--weights	512	8	3	3	--pads_strides_dilations	1	1	2	2	1	1	--group-count	32
#
# Workaround for "Memory access fault by GPU node" during "HIP Release All" - WrW disabled.
COMMAND	$<TARGET_FILE:test_conv2d>	--verbose	--input	32	256	28	28	--weights	512	8	3	3	--pads_strides_dilations	1	1	1	1	1	1	--group-count	32 --disable-backward-weights
COMMAND	$<TARGET_FILE:test_conv2d>	--verbose	--input	32	512	28	28	--weights	1024	16	3	3	--pads_strides_dilations	1	1	2	2	1	1	--group-count	32
COMMAND	$<TARGET_FILE:test_conv2d>	--verbose	--input	32	512	14	14	--weights	1024	16	3	3	--pads_strides_dilations	1	1	1	1	1	1	--group-count	32
COMMAND	$<TARGET_FILE:test_conv2d>	--verbose	--input	32	1024	14	14	--weights	2048	32	3	3	--pads_strides_dilations	1	1	2	2	1	1	--group-count	32
COMMAND	$<TARGET_FILE:test_conv2d>	--verbose	--input	32	1024	7	7	--weights	2048	32	3	3	--pads_strides_dilations	1	1	1	1	1	1	--group-count	32
COMMAND	$<TARGET_FILE:test_conv2d>	--verbose	--input	4	4	161	700	--weights	32	1	5	20	--pads_strides_dilations	0	0	2	2	1	1	--group-count	4
COMMAND	$<TARGET_FILE:test_conv2d>	--verbose	--input	8	2	161	700	--weights	32	1	5	20	--pads_strides_dilations	0	0	2	2	1	1	--group-count	2
COMMAND	$<TARGET_FILE:test_conv2d>	--verbose	--input	16	4	161	700	--weights	32	1	5	20	--pads_strides_dilations	0	0	2	2	1	1	--group-count	4
COMMAND	$<TARGET_FILE:test_conv2d>	--verbose	--input	32	2	161	700	--weights	32	1	5	20	--pads_strides_dilations	0	0	2	2	1	1	--group-count	2
COMMAND	$<TARGET_FILE:test_conv2d>	--verbose	--input	4	32	79	341	--weights	32	16	5	10	--pads_strides_dilations	0	0	2	2	1	1	--group-count	2
COMMAND	$<TARGET_FILE:test_conv2d>	--verbose	--input	8	32	79	341	--weights	32	16	5	10	--pads_strides_dilations	0	0	2	2	1	1	--group-count	2
COMMAND	$<TARGET_FILE:test_conv2d>	--verbose	--input	16	32	79	341	--weights	32	16	5	10	--pads_strides_dilations	0	0	2	2	1	1	--group-count	2
COMMAND	$<TARGET_FILE:test_conv2d>	--verbose	--input	32	32	79	341	--weights	32	16	5	10	--pads_strides_dilations	0	0	2	2	1	1	--group-count	2
COMMAND	$<TARGET_FILE:test_conv2d>	--verbose	--input	16	4	48	480	--weights	16	1	3	3	--pads_strides_dilations	1	1	1	1	1	1	--group-count	4
COMMAND	$<TARGET_FILE:test_conv2d>	--verbose	--input	16	16	24	240	--weights	32	1	3	3	--pads_strides_dilations	1	1	1	1	1	1	--group-count	16
COMMAND	$<TARGET_FILE:test_conv2d>	--verbose	--input	16	32	12	120	--weights	64	8	3	3	--pads_strides_dilations	1	1	1	1	1	1	--group-count	4
COMMAND	$<TARGET_FILE:test_conv2d>	--verbose	--input	16	64	6	60	--weights	128	16	3	3	--pads_strides_dilations	1	1	1	1	1	1	--group-count	4
COMMAND	$<TARGET_FILE:test_conv2d>	--verbose	--input	8	3	108	108	--weights	63	1	3	3	--pads_strides_dilations	1	1	2	2	1	1	--group-count	3
COMMAND	$<TARGET_FILE:test_conv2d>	--verbose	--input	8	64	54	54	--weights	64	8	3	3	--pads_strides_dilations	1	1	1	1	1	1	--group-count	8
COMMAND	$<TARGET_FILE:test_conv2d>	--verbose	--input	8	128	27	27	--weights	128	16	3	3	--pads_strides_dilations	1	1	1	1	1	1	--group-count	8
COMMAND	$<TARGET_FILE:test_conv2d>	--verbose	--input	8	3	224	224	--weights	63	1	3	3	--pads_strides_dilations	1	1	1	1	1	1	--group-count	3
COMMAND	$<TARGET_FILE:test_conv2d>	--verbose	--input	8	64	112	112	--weights	128	32	3	3	--pads_strides_dilations	1	1	1	1	1	1	--group-count	2
COMMAND	$<TARGET_FILE:test_conv2d>	--verbose	--input	16	9	224	224	--weights	63	3	3	3	--pads_strides_dilations	1	1	1	1	1	1	--group-count	3
#
# Workaround for "Memory access fault by GPU node" during "FP32 gfx908 Hip Release All subset" - WrW disabled.
COMMAND	$<TARGET_FILE:test_conv2d>	--verbose	--input	16	64	112	112	--weights	128	16	3	3	--pads_strides_dilations	1	1	1	1	1	1	--group-count	4 --disable-backward-weights
COMMAND	$<TARGET_FILE:test_conv2d>	--verbose	--input	16	3	224	224	--weights	63	1	7	7	--pads_strides_dilations	3	3	2	2	1	1	--group-count	3
COMMAND	$<TARGET_FILE:test_conv2d>	--verbose	--input	16	192	28	28	--weights	32	12	5	5	--pads_strides_dilations	2	2	1	1	1	1	--group-count	16
COMMAND	$<TARGET_FILE:test_conv2d>	--verbose	--input	16	832	7	7	--weights	128	52	5	5	--pads_strides_dilations	2	2	1	1	1	1	--group-count	16
COMMAND	$<TARGET_FILE:test_conv2d>	--verbose	--input	16	192	28	28	--weights	32	24	1	1	--pads_strides_dilations	0	0	1	1	1	1	--group-count	8
COMMAND	$<TARGET_FILE:test_conv2d>	--verbose	--input	16	832	7	7	--weights	128	104	1	1	--pads_strides_dilations	0	0	1	1	1	1	--group-count	8
COMMAND	$<TARGET_FILE:test_conv2d>	--verbose	--input	11	23	161	700	--weights	46	1	7	7	--pads_strides_dilations	1	1	2	2	1	1	--group-count	23
COMMAND	$<TARGET_FILE:test_conv2d>	--verbose	--input	8	7	224	224	--weights	63	1	3	3	--pads_strides_dilations	1	1	1	1	1	1	--group-count	7
COMMAND	$<TARGET_FILE:test_conv2d>	--verbose	--input	8	7	224	224	--weights	63	1	3	3	--pads_strides_dilations	0	0	1	1	1	1	--group-count	7
COMMAND	$<TARGET_FILE:test_conv2d>	--verbose	--input	8	7	224	224	--weights	63	1	3	3	--pads_strides_dilations	0	0	2	2	1	1	--group-count	7
COMMAND	$<TARGET_FILE:test_conv2d>	--verbose	--input	8	7	224	224	--weights	63	1	3	3	--pads_strides_dilations	1	1	2	2	1	1	--group-count	7
COMMAND	$<TARGET_FILE:test_conv2d>	--verbose	--input	8	7	224	224	--weights	63	1	3	3	--pads_strides_dilations	2	2	2	2	1	1	--group-count	7
COMMAND	$<TARGET_FILE:test_conv2d>	--verbose	--input	8	3	108	108	--weights	63	1	3	3	--pads_strides_dilations	1	1	1	1	1	1	--group-count	3
COMMAND	$<TARGET_FILE:test_conv2d>	--verbose	--input	8	3	108	108	--weights	63	1	3	3	--pads_strides_dilations	0	0	1	1	1	1	--group-count	3
COMMAND	$<TARGET_FILE:test_conv2d>	--verbose	--input	8	3	108	108	--weights	63	1	3	3	--pads_strides_dilations	0	0	2	2	1	1	--group-count	3
COMMAND	$<TARGET_FILE:test_conv2d>	--verbose	--input	8	3	108	108	--weights	63	1	3	3	--pads_strides_dilations	1	1	2	2	1	1	--group-count	3
COMMAND	$<TARGET_FILE:test_conv2d>	--verbose	--input	8	3	108	108	--weights	63	1	3	3	--pads_strides_dilations	2	2	2	2	1	1	--group-count	3
)




if(MIOPEN_TEST_DEEPBENCH)
    add_custom_test(test_deepbench_rnn GFX103X_ENABLED GFX110X_ENABLED
    COMMAND $<TARGET_FILE:test_rnn_vanilla> --verbose --batch-size 16 --seq-len 50 --vector-len 1760 --hidden-size 1760 --num-layers 1 --in-mode 1 --bias-mode 0 -dir-mode 0 --rnn-mode 0 --flat-batch-fill
    COMMAND $<TARGET_FILE:test_rnn_vanilla> --verbose --batch-size 32 --seq-len 50 --vector-len 1760 --hidden-size 1760 --num-layers 1 --in-mode 1 --bias-mode 0 -dir-mode 0 --rnn-mode 0 --flat-batch-fill
    COMMAND $<TARGET_FILE:test_rnn_vanilla> --verbose --batch-size 64 --seq-len 50 --vector-len 1760 --hidden-size 1760 --num-layers 1 --in-mode 1 --bias-mode 0 -dir-mode 0 --rnn-mode 0 --flat-batch-fill
    COMMAND $<TARGET_FILE:test_rnn_vanilla> --verbose --batch-size 128 --seq-len 50 --vector-len 1760 --hidden-size 1760 --num-layers 1 --in-mode 1 --bias-mode 0 -dir-mode 0 --rnn-mode 0 --flat-batch-fill
    COMMAND $<TARGET_FILE:test_rnn_vanilla> --verbose --batch-size 16 --seq-len 50 --vector-len 2048 --hidden-size 2048 --num-layers 1 --in-mode 1 --bias-mode 0 -dir-mode 0 --rnn-mode 0 --flat-batch-fill
    COMMAND $<TARGET_FILE:test_rnn_vanilla> --verbose --batch-size 32 --seq-len 50 --vector-len 2048 --hidden-size 2048 --num-layers 1 --in-mode 1 --bias-mode 0 -dir-mode 0 --rnn-mode 0 --flat-batch-fill
    COMMAND $<TARGET_FILE:test_rnn_vanilla> --verbose --batch-size 64 --seq-len 50 --vector-len 2048 --hidden-size 2048 --num-layers 1 --in-mode 1 --bias-mode 0 -dir-mode 0 --rnn-mode 0 --flat-batch-fill
    COMMAND $<TARGET_FILE:test_rnn_vanilla> --verbose --batch-size 128 --seq-len 50 --vector-len 2048 --hidden-size 2048 --num-layers 1 --in-mode 1 --bias-mode 0 -dir-mode 0 --rnn-mode 0 --flat-batch-fill
    COMMAND $<TARGET_FILE:test_rnn_vanilla> --verbose --batch-size 16 --seq-len 50 --vector-len 2560 --hidden-size 2560 --num-layers 1 --in-mode 1 --bias-mode 0 -dir-mode 0 --rnn-mode 0 --flat-batch-fill
    COMMAND $<TARGET_FILE:test_rnn_vanilla> --verbose --batch-size 32 --seq-len 50 --vector-len 2560 --hidden-size 2560 --num-layers 1 --in-mode 1 --bias-mode 0 -dir-mode 0 --rnn-mode 0 --flat-batch-fill
    COMMAND $<TARGET_FILE:test_rnn_vanilla> --verbose --batch-size 64 --seq-len 50 --vector-len 2560 --hidden-size 2560 --num-layers 1 --in-mode 1 --bias-mode 0 -dir-mode 0 --rnn-mode 0 --flat-batch-fill
    COMMAND $<TARGET_FILE:test_rnn_vanilla> --verbose --batch-size 128 --seq-len 50 --vector-len 2560 --hidden-size 2560 --num-layers 1 --in-mode 1 --bias-mode 0 -dir-mode 0 --rnn-mode 0 --flat-batch-fill
    COMMAND $<TARGET_FILE:test_lstm> --verbose --batch-size 16 --seq-len 25 --vector-len 512 --hidden-size 512 --num-layers 1 --in-mode 1 --bias-mode 0 -dir-mode 0 --rnn-mode 0 --flat-batch-fill
    COMMAND $<TARGET_FILE:test_lstm> --verbose --batch-size 32 --seq-len 25 --vector-len 512 --hidden-size 512 --num-layers 1 --in-mode 1 --bias-mode 0 -dir-mode 0 --rnn-mode 0 --flat-batch-fill
    COMMAND $<TARGET_FILE:test_lstm> --verbose --batch-size 64 --seq-len 25 --vector-len 512 --hidden-size 512 --num-layers 1 --in-mode 1 --bias-mode 0 -dir-mode 0 --rnn-mode 0 --flat-batch-fill
    COMMAND $<TARGET_FILE:test_lstm> --verbose --batch-size 128 --seq-len 25 --vector-len 512 --hidden-size 512 --num-layers 1 --in-mode 1 --bias-mode 0 -dir-mode 0 --rnn-mode 0 --flat-batch-fill
    COMMAND $<TARGET_FILE:test_lstm> --verbose --batch-size 16 --seq-len 25 --vector-len 1024 --hidden-size 1024 --num-layers 1 --in-mode 1 --bias-mode 0 -dir-mode 0 --rnn-mode 0 --flat-batch-fill
    COMMAND $<TARGET_FILE:test_lstm> --verbose --batch-size 32 --seq-len 25 --vector-len 1024 --hidden-size 1024 --num-layers 1 --in-mode 1 --bias-mode 0 -dir-mode 0 --rnn-mode 0 --flat-batch-fill
    COMMAND $<TARGET_FILE:test_lstm> --verbose --batch-size 64 --seq-len 25 --vector-len 1024 --hidden-size 1024 --num-layers 1 --in-mode 1 --bias-mode 0 -dir-mode 0 --rnn-mode 0 --flat-batch-fill
    COMMAND $<TARGET_FILE:test_lstm> --verbose --batch-size 128 --seq-len 25 --vector-len 1024 --hidden-size 1024 --num-layers 1 --in-mode 1 --bias-mode 0 -dir-mode 0 --rnn-mode 0 --flat-batch-fill
    COMMAND $<TARGET_FILE:test_lstm> --verbose --batch-size 16 --seq-len 25 --vector-len 2048 --hidden-size 2048 --num-layers 1 --in-mode 1 --bias-mode 0 -dir-mode 0 --rnn-mode 0 --flat-batch-fill
    COMMAND $<TARGET_FILE:test_lstm> --verbose --batch-size 32 --seq-len 25 --vector-len 2048 --hidden-size 2048 --num-layers 1 --in-mode 1 --bias-mode 0 -dir-mode 0 --rnn-mode 0 --flat-batch-fill
    COMMAND $<TARGET_FILE:test_lstm> --verbose --batch-size 64 --seq-len 25 --vector-len 2048 --hidden-size 2048 --num-layers 1 --in-mode 1 --bias-mode 0 -dir-mode 0 --rnn-mode 0 --flat-batch-fill
    COMMAND $<TARGET_FILE:test_lstm> --verbose --batch-size 128 --seq-len 25 --vector-len 2048 --hidden-size 2048 --num-layers 1 --in-mode 1 --bias-mode 0 -dir-mode 0 --rnn-mode 0 --flat-batch-fill
    COMMAND $<TARGET_FILE:test_lstm> --verbose --batch-size 16 --seq-len 25 --vector-len 4096 --hidden-size 4096 --num-layers 1 --in-mode 1 --bias-mode 0 -dir-mode 0 --rnn-mode 0 --flat-batch-fill
    COMMAND $<TARGET_FILE:test_lstm> --verbose --batch-size 32 --seq-len 25 --vector-len 4096 --hidden-size 4096 --num-layers 1 --in-mode 1 --bias-mode 0 -dir-mode 0 --rnn-mode 0 --flat-batch-fill
    COMMAND $<TARGET_FILE:test_lstm> --verbose --batch-size 64 --seq-len 25 --vector-len 4096 --hidden-size 4096 --num-layers 1 --in-mode 1 --bias-mode 0 -dir-mode 0 --rnn-mode 0 --flat-batch-fill
    COMMAND $<TARGET_FILE:test_lstm> --verbose --batch-size 128 --seq-len 25 --vector-len 4096 --hidden-size 4096 --num-layers 1 --in-mode 1 --bias-mode 0 -dir-mode 0 --rnn-mode 0 --flat-batch-fill
    COMMAND $<TARGET_FILE:test_lstm> --verbose --batch-size 8 --seq-len 50 --vector-len 1536 --hidden-size 1536 --num-layers 1 --in-mode 1 --bias-mode 0 -dir-mode 0 --rnn-mode 0 --flat-batch-fill
    COMMAND $<TARGET_FILE:test_lstm> --verbose --batch-size 16 --seq-len 50 --vector-len 1536 --hidden-size 1536 --num-layers 1 --in-mode 1 --bias-mode 0 -dir-mode 0 --rnn-mode 0 --flat-batch-fill
    COMMAND $<TARGET_FILE:test_lstm> --verbose --batch-size 32 --seq-len 50 --vector-len 1536 --hidden-size 1536 --num-layers 1 --in-mode 1 --bias-mode 0 -dir-mode 0 --rnn-mode 0 --flat-batch-fill
    COMMAND $<TARGET_FILE:test_lstm> --verbose --batch-size 16 --seq-len 150 --vector-len 256 --hidden-size 256 --num-layers 1 --in-mode 1 --bias-mode 0 -dir-mode 0 --rnn-mode 0 --flat-batch-fill
    COMMAND $<TARGET_FILE:test_lstm> --verbose --batch-size 32 --seq-len 150 --vector-len 256 --hidden-size 256 --num-layers 1 --in-mode 1 --bias-mode 0 -dir-mode 0 --rnn-mode 0 --flat-batch-fill
    COMMAND $<TARGET_FILE:test_lstm> --verbose --batch-size 64 --seq-len 150 --vector-len 256 --hidden-size 256 --num-layers 1 --in-mode 1 --bias-mode 0 -dir-mode 0 --rnn-mode 0 --flat-batch-fill
    COMMAND $<TARGET_FILE:test_gru> --verbose --batch-size 32 --seq-len 1500 --vector-len 2816 --hidden-size 2816 --num-layers 1 --in-mode 1 --bias-mode 0 -dir-mode 0 --rnn-mode 0 --flat-batch-fill
    COMMAND $<TARGET_FILE:test_gru> --verbose --batch-size 32 --seq-len 750 --vector-len 2816 --hidden-size 2816 --num-layers 1 --in-mode 1 --bias-mode 0 -dir-mode 0 --rnn-mode 0 --flat-batch-fill
    COMMAND $<TARGET_FILE:test_gru> --verbose --batch-size 32 --seq-len 375 --vector-len 2816 --hidden-size 2816 --num-layers 1 --in-mode 1 --bias-mode 0 -dir-mode 0 --rnn-mode 0 --flat-batch-fill
    COMMAND $<TARGET_FILE:test_gru> --verbose --batch-size 32 --seq-len 187 --vector-len 2816 --hidden-size 2816 --num-layers 1 --in-mode 1 --bias-mode 0 -dir-mode 0 --rnn-mode 0 --flat-batch-fill
    COMMAND $<TARGET_FILE:test_gru> --verbose --batch-size 32 --seq-len 1500 --vector-len 2048 --hidden-size 2048 --num-layers 1 --in-mode 1 --bias-mode 0 -dir-mode 0 --rnn-mode 0 --flat-batch-fill
    COMMAND $<TARGET_FILE:test_gru> --verbose --batch-size 32 --seq-len 750 --vector-len 2048 --hidden-size 2048 --num-layers 1 --in-mode 1 --bias-mode 0 -dir-mode 0 --rnn-mode 0 --flat-batch-fill
    COMMAND $<TARGET_FILE:test_gru> --verbose --batch-size 32 --seq-len 375 --vector-len 2048 --hidden-size 2048 --num-layers 1 --in-mode 1 --bias-mode 0 -dir-mode 0 --rnn-mode 0 --flat-batch-fill
    COMMAND $<TARGET_FILE:test_gru> --verbose --batch-size 32 --seq-len 187 --vector-len 2048 --hidden-size 2048 --num-layers 1 --in-mode 1 --bias-mode 0 -dir-mode 0 --rnn-mode 0 --flat-batch-fill
    COMMAND $<TARGET_FILE:test_gru> --verbose --batch-size 32 --seq-len 1500 --vector-len 1536 --hidden-size 1536 --num-layers 1 --in-mode 1 --bias-mode 0 -dir-mode 0 --rnn-mode 0 --flat-batch-fill
    COMMAND $<TARGET_FILE:test_gru> --verbose --batch-size 32 --seq-len 750 --vector-len 1536 --hidden-size 1536 --num-layers 1 --in-mode 1 --bias-mode 0 -dir-mode 0 --rnn-mode 0 --flat-batch-fill
    COMMAND $<TARGET_FILE:test_gru> --verbose --batch-size 32 --seq-len 375 --vector-len 1536 --hidden-size 1536 --num-layers 1 --in-mode 1 --bias-mode 0 -dir-mode 0 --rnn-mode 0 --flat-batch-fill
    COMMAND $<TARGET_FILE:test_gru> --verbose --batch-size 32 --seq-len 187 --vector-len 1536 --hidden-size 1536 --num-layers 1 --in-mode 1 --bias-mode 0 -dir-mode 0 --rnn-mode 0 --flat-batch-fill
    COMMAND $<TARGET_FILE:test_gru> --verbose --batch-size 32 --seq-len 1500 --vector-len 2560 --hidden-size 2560 --num-layers 1 --in-mode 1 --bias-mode 0 -dir-mode 0 --rnn-mode 0 --flat-batch-fill
    COMMAND $<TARGET_FILE:test_gru> --verbose --batch-size 32 --seq-len 750 --vector-len 2560 --hidden-size 2560 --num-layers 1 --in-mode 1 --bias-mode 0 -dir-mode 0 --rnn-mode 0 --flat-batch-fill
    COMMAND $<TARGET_FILE:test_gru> --verbose --batch-size 32 --seq-len 375 --vector-len 2560 --hidden-size 2560 --num-layers 1 --in-mode 1 --bias-mode 0 -dir-mode 0 --rnn-mode 0 --flat-batch-fill
    COMMAND $<TARGET_FILE:test_gru> --verbose --batch-size 32 --seq-len 187 --vector-len 2560 --hidden-size 2560 --num-layers 1 --in-mode 1 --bias-mode 0 -dir-mode 0 --rnn-mode 0 --flat-batch-fill
    COMMAND $<TARGET_FILE:test_gru> --verbose --batch-size 32 --seq-len 1 --vector-len 512 --hidden-size 512 --num-layers 1 --in-mode 1 --bias-mode 0 -dir-mode 0 --rnn-mode 0 --flat-batch-fill
    COMMAND $<TARGET_FILE:test_gru> --verbose --batch-size 32 --seq-len 1500 --vector-len 1024 --hidden-size 1024 --num-layers 1 --in-mode 1 --bias-mode 0 -dir-mode 0 --rnn-mode 0 --flat-batch-fill
    COMMAND $<TARGET_FILE:test_gru> --verbose --batch-size 64 --seq-len 1500 --vector-len 1024 --hidden-size 1024 --num-layers 1 --in-mode 1 --bias-mode 0 -dir-mode 0 --rnn-mode 0 --flat-batch-fill
    )
endif()


add_custom_test(test_rnn_extra SKIP_UNLESS_ALL GFX103X_ENABLED GFX110X_ENABLED
COMMAND $<TARGET_FILE:test_rnn_vanilla> --verbose --batch-size 32 --seq-len 3 --batch-seq 32 32 32 --vector-len 128 --hidden-size 128 --num-layers 1 --in-mode 0 --bias-mode 0 -dir-mode 0 --rnn-mode 0 --no-hx
COMMAND $<TARGET_FILE:test_rnn_vanilla> --verbose --batch-size 32 --seq-len 3 --batch-seq 32 32 32 --vector-len 128 --hidden-size 128 --num-layers 1 --in-mode 0 --bias-mode 0 -dir-mode 0 --rnn-mode 0 --no-dhy
COMMAND $<TARGET_FILE:test_rnn_vanilla> --verbose --batch-size 32 --seq-len 3 --batch-seq 32 32 32 --vector-len 128 --hidden-size 128 --num-layers 1 --in-mode 0 --bias-mode 0 -dir-mode 0 --rnn-mode 0 --no-hx --no-dhy
COMMAND $<TARGET_FILE:test_rnn_vanilla> --verbose --batch-size 32 --seq-len 3 --batch-seq 32 32 32 --vector-len 128 --hidden-size 128 --num-layers 1 --in-mode 0 --bias-mode 0 -dir-mode 0 --rnn-mode 1 --no-hx
COMMAND $<TARGET_FILE:test_rnn_vanilla> --verbose --batch-size 32 --seq-len 3 --batch-seq 32 32 32 --vector-len 128 --hidden-size 128 --num-layers 1 --in-mode 0 --bias-mode 0 -dir-mode 0 --rnn-mode 1 --no-dhy
COMMAND $<TARGET_FILE:test_rnn_vanilla> --verbose --batch-size 32 --seq-len 3 --batch-seq 32 32 32 --vector-len 128 --hidden-size 128 --num-layers 1 --in-mode 0 --bias-mode 0 -dir-mode 0 --rnn-mode 1 --no-hx --no-dhy
COMMAND $<TARGET_FILE:test_rnn_vanilla> --verbose --batch-size 32 --seq-len 3 --batch-seq 32 32 32 --vector-len 128 --hidden-size 128 --num-layers 1 --in-mode 0 --bias-mode 0 -dir-mode 1 --rnn-mode 0 --no-hx
COMMAND $<TARGET_FILE:test_rnn_vanilla> --verbose --batch-size 32 --seq-len 3 --batch-seq 32 32 32 --vector-len 128 --hidden-size 128 --num-layers 1 --in-mode 0 --bias-mode 0 -dir-mode 1 --rnn-mode 0 --no-dhy
COMMAND $<TARGET_FILE:test_rnn_vanilla> --verbose --batch-size 32 --seq-len 3 --batch-seq 32 32 32 --vector-len 128 --hidden-size 128 --num-layers 1 --in-mode 0 --bias-mode 0 -dir-mode 1 --rnn-mode 0 --no-hx --no-dhy
COMMAND $<TARGET_FILE:test_rnn_vanilla> --verbose --batch-size 32 --seq-len 3 --batch-seq 32 32 32 --vector-len 128 --hidden-size 128 --num-layers 1 --in-mode 0 --bias-mode 0 -dir-mode 1 --rnn-mode 1 --no-hx
COMMAND $<TARGET_FILE:test_rnn_vanilla> --verbose --batch-size 32 --seq-len 3 --batch-seq 32 32 32 --vector-len 128 --hidden-size 128 --num-layers 1 --in-mode 0 --bias-mode 0 -dir-mode 1 --rnn-mode 1 --no-dhy
COMMAND $<TARGET_FILE:test_rnn_vanilla> --verbose --batch-size 32 --seq-len 3 --batch-seq 32 32 32 --vector-len 128 --hidden-size 128 --num-layers 1 --in-mode 0 --bias-mode 0 -dir-mode 1 --rnn-mode 1 --no-hx --no-dhy
COMMAND $<TARGET_FILE:test_rnn_vanilla> --verbose --batch-size 32 --seq-len 3 --batch-seq 32 32 32 --vector-len 128 --hidden-size 128 --num-layers 1 --in-mode 0 --bias-mode 0 -dir-mode 0 --rnn-mode 0 --no-hy
COMMAND $<TARGET_FILE:test_rnn_vanilla> --verbose --batch-size 32 --seq-len 3 --batch-seq 32 32 32 --vector-len 128 --hidden-size 128 --num-layers 1 --in-mode 0 --bias-mode 0 -dir-mode 0 --rnn-mode 0 --no-dhx
COMMAND $<TARGET_FILE:test_rnn_vanilla> --verbose --batch-size 32 --seq-len 3 --batch-seq 32 32 32 --vector-len 128 --hidden-size 128 --num-layers 1 --in-mode 0 --bias-mode 0 -dir-mode 0 --rnn-mode 0 --no-hy --no-dhx
COMMAND $<TARGET_FILE:test_rnn_vanilla> --verbose --batch-size 32 --seq-len 3 --batch-seq 32 32 32 --vector-len 128 --hidden-size 128 --num-layers 1 --in-mode 0 --bias-mode 0 -dir-mode 0 --rnn-mode 1 --no-hy
COMMAND $<TARGET_FILE:test_rnn_vanilla> --verbose --batch-size 32 --seq-len 3 --batch-seq 32 32 32 --vector-len 128 --hidden-size 128 --num-layers 1 --in-mode 0 --bias-mode 0 -dir-mode 0 --rnn-mode 1 --no-dhx
COMMAND $<TARGET_FILE:test_rnn_vanilla> --verbose --batch-size 32 --seq-len 3 --batch-seq 32 32 32 --vector-len 128 --hidden-size 128 --num-layers 1 --in-mode 0 --bias-mode 0 -dir-mode 0 --rnn-mode 1 --no-hy --no-dhx
COMMAND $<TARGET_FILE:test_rnn_vanilla> --verbose --batch-size 32 --seq-len 3 --batch-seq 32 32 32 --vector-len 128 --hidden-size 128 --num-layers 1 --in-mode 0 --bias-mode 0 -dir-mode 1 --rnn-mode 0 --no-hy
COMMAND $<TARGET_FILE:test_rnn_vanilla> --verbose --batch-size 32 --seq-len 3 --batch-seq 32 32 32 --vector-len 128 --hidden-size 128 --num-layers 1 --in-mode 0 --bias-mode 0 -dir-mode 1 --rnn-mode 0 --no-dhx
COMMAND $<TARGET_FILE:test_rnn_vanilla> --verbose --batch-size 32 --seq-len 3 --batch-seq 32 32 32 --vector-len 128 --hidden-size 128 --num-layers 1 --in-mode 0 --bias-mode 0 -dir-mode 1 --rnn-mode 0 --no-hy --no-dhx
COMMAND $<TARGET_FILE:test_rnn_vanilla> --verbose --batch-size 32 --seq-len 3 --batch-seq 32 32 32 --vector-len 128 --hidden-size 128 --num-layers 1 --in-mode 0 --bias-mode 0 -dir-mode 1 --rnn-mode 1 --no-hy
COMMAND $<TARGET_FILE:test_rnn_vanilla> --verbose --batch-size 32 --seq-len 3 --batch-seq 32 32 32 --vector-len 128 --hidden-size 128 --num-layers 1 --in-mode 0 --bias-mode 0 -dir-mode 1 --rnn-mode 1 --no-dhx
COMMAND $<TARGET_FILE:test_rnn_vanilla> --verbose --batch-size 32 --seq-len 3 --batch-seq 32 32 32 --vector-len 128 --hidden-size 128 --num-layers 1 --in-mode 0 --bias-mode 0 -dir-mode 1 --rnn-mode 1 --no-hy --no-dhx
COMMAND $<TARGET_FILE:test_rnn_vanilla> --verbose --batch-size 32 --seq-len 3 --batch-seq 32 32 32 --vector-len 128 --hidden-size 128 --num-layers 1 --in-mode 0 --bias-mode 0 -dir-mode 0 --rnn-mode 0 --no-hx --no-dhy --no-hy --no-dhx
COMMAND $<TARGET_FILE:test_rnn_vanilla> --verbose --batch-size 32 --seq-len 3 --batch-seq 32 32 32 --vector-len 128 --hidden-size 128 --num-layers 1 --in-mode 0 --bias-mode 0 -dir-mode 0 --rnn-mode 1 --no-hx --no-dhy --no-hy --no-dhx
COMMAND $<TARGET_FILE:test_rnn_vanilla> --verbose --batch-size 32 --seq-len 3 --batch-seq 32 32 32 --vector-len 128 --hidden-size 128 --num-layers 1 --in-mode 0 --bias-mode 0 -dir-mode 1 --rnn-mode 0 --no-hx --no-dhy --no-hy --no-dhx
COMMAND $<TARGET_FILE:test_rnn_vanilla> --verbose --batch-size 32 --seq-len 3 --batch-seq 32 32 32 --vector-len 128 --hidden-size 128 --num-layers 1 --in-mode 0 --bias-mode 0 -dir-mode 1 --rnn-mode 1 --no-hx --no-dhy --no-hy --no-dhx
)

add_custom_test(test_gru_extra SKIP_UNLESS_ALL GFX103X_ENABLED GFX110X_ENABLED
COMMAND $<TARGET_FILE:test_gru> --verbose --batch-size 32 --seq-len 3 --batch-seq 32 32 32 --vector-len 128 --hidden-size 128 --num-layers 1 --in-mode 0 --bias-mode 0 -dir-mode 0 --no-hx
COMMAND $<TARGET_FILE:test_gru> --verbose --batch-size 32 --seq-len 3 --batch-seq 32 32 32 --vector-len 128 --hidden-size 128 --num-layers 1 --in-mode 0 --bias-mode 0 -dir-mode 0 --no-dhy
COMMAND $<TARGET_FILE:test_gru> --verbose --batch-size 32 --seq-len 3 --batch-seq 32 32 32 --vector-len 128 --hidden-size 128 --num-layers 1 --in-mode 0 --bias-mode 0 -dir-mode 0 --no-hx --no-dhy
COMMAND $<TARGET_FILE:test_gru> --verbose --batch-size 32 --seq-len 3 --batch-seq 32 32 32 --vector-len 128 --hidden-size 128 --num-layers 1 --in-mode 0 --bias-mode 0 -dir-mode 1 --no-hx
COMMAND $<TARGET_FILE:test_gru> --verbose --batch-size 32 --seq-len 3 --batch-seq 32 32 32 --vector-len 128 --hidden-size 128 --num-layers 1 --in-mode 0 --bias-mode 0 -dir-mode 1 --no-dhy
COMMAND $<TARGET_FILE:test_gru> --verbose --batch-size 32 --seq-len 3 --batch-seq 32 32 32 --vector-len 128 --hidden-size 128 --num-layers 1 --in-mode 0 --bias-mode 0 -dir-mode 1 --no-hx --no-dhy
COMMAND $<TARGET_FILE:test_gru> --verbose --batch-size 32 --seq-len 3 --batch-seq 32 32 32 --vector-len 128 --hidden-size 128 --num-layers 1 --in-mode 0 --bias-mode 0 -dir-mode 0 --no-hy
COMMAND $<TARGET_FILE:test_gru> --verbose --batch-size 32 --seq-len 3 --batch-seq 32 32 32 --vector-len 128 --hidden-size 128 --num-layers 1 --in-mode 0 --bias-mode 0 -dir-mode 0 --no-dhx
COMMAND $<TARGET_FILE:test_gru> --verbose --batch-size 32 --seq-len 3 --batch-seq 32 32 32 --vector-len 128 --hidden-size 128 --num-layers 1 --in-mode 0 --bias-mode 0 -dir-mode 0 --no-hy --no-dhx
COMMAND $<TARGET_FILE:test_gru> --verbose --batch-size 32 --seq-len 3 --batch-seq 32 32 32 --vector-len 128 --hidden-size 128 --num-layers 1 --in-mode 0 --bias-mode 0 -dir-mode 1 --no-hy
COMMAND $<TARGET_FILE:test_gru> --verbose --batch-size 32 --seq-len 3 --batch-seq 32 32 32 --vector-len 128 --hidden-size 128 --num-layers 1 --in-mode 0 --bias-mode 0 -dir-mode 1 --no-dhx
COMMAND $<TARGET_FILE:test_gru> --verbose --batch-size 32 --seq-len 3 --batch-seq 32 32 32 --vector-len 128 --hidden-size 128 --num-layers 1 --in-mode 0 --bias-mode 0 -dir-mode 1 --no-hy --no-dhx
COMMAND $<TARGET_FILE:test_gru> --verbose --batch-size 32 --seq-len 3 --batch-seq 32 32 32 --vector-len 128 --hidden-size 128 --num-layers 1 --in-mode 0 --bias-mode 0 -dir-mode 0 --no-hx --no-dhy --no-hy --no-dhx
COMMAND $<TARGET_FILE:test_gru> --verbose --batch-size 32 --seq-len 3 --batch-seq 32 32 32 --vector-len 128 --hidden-size 128 --num-layers 1 --in-mode 0 --bias-mode 0 -dir-mode 1 --no-hx --no-dhy --no-hy --no-dhx
)

add_custom_test(test_lstm_extra SKIP_UNLESS_ALL GFX103X_ENABLED GFX110X_ENABLED
COMMAND $<TARGET_FILE:test_lstm> --verbose --batch-size 32 --seq-len 3 --batch-seq 32 32 32 --vector-len 128 --hidden-size 128 --num-layers 1 --in-mode 0 --bias-mode 0 -dir-mode 0 --no-hx
COMMAND $<TARGET_FILE:test_lstm> --verbose --batch-size 32 --seq-len 3 --batch-seq 32 32 32 --vector-len 128 --hidden-size 128 --num-layers 1 --in-mode 0 --bias-mode 0 -dir-mode 0 --no-dhy
COMMAND $<TARGET_FILE:test_lstm> --verbose --batch-size 32 --seq-len 3 --batch-seq 32 32 32 --vector-len 128 --hidden-size 128 --num-layers 1 --in-mode 0 --bias-mode 0 -dir-mode 0 --no-hx --no-dhy
COMMAND $<TARGET_FILE:test_lstm> --verbose --batch-size 32 --seq-len 3 --batch-seq 32 32 32 --vector-len 128 --hidden-size 128 --num-layers 1 --in-mode 0 --bias-mode 0 -dir-mode 0 --no-cx
COMMAND $<TARGET_FILE:test_lstm> --verbose --batch-size 32 --seq-len 3 --batch-seq 32 32 32 --vector-len 128 --hidden-size 128 --num-layers 1 --in-mode 0 --bias-mode 0 -dir-mode 0 --no-hx --no-cx
COMMAND $<TARGET_FILE:test_lstm> --verbose --batch-size 32 --seq-len 3 --batch-seq 32 32 32 --vector-len 128 --hidden-size 128 --num-layers 1 --in-mode 0 --bias-mode 0 -dir-mode 0 --no-dcy
COMMAND $<TARGET_FILE:test_lstm> --verbose --batch-size 32 --seq-len 3 --batch-seq 32 32 32 --vector-len 128 --hidden-size 128 --num-layers 1 --in-mode 0 --bias-mode 0 -dir-mode 0 --no-cx --no-dcy
COMMAND $<TARGET_FILE:test_lstm> --verbose --batch-size 32 --seq-len 3 --batch-seq 32 32 32 --vector-len 128 --hidden-size 128 --num-layers 1 --in-mode 0 --bias-mode 0 -dir-mode 1 --no-hx
COMMAND $<TARGET_FILE:test_lstm> --verbose --batch-size 32 --seq-len 3 --batch-seq 32 32 32 --vector-len 128 --hidden-size 128 --num-layers 1 --in-mode 0 --bias-mode 0 -dir-mode 1 --no-dhy
COMMAND $<TARGET_FILE:test_lstm> --verbose --batch-size 32 --seq-len 3 --batch-seq 32 32 32 --vector-len 128 --hidden-size 128 --num-layers 1 --in-mode 0 --bias-mode 0 -dir-mode 1 --no-hx --no-dhy
COMMAND $<TARGET_FILE:test_lstm> --verbose --batch-size 32 --seq-len 3 --batch-seq 32 32 32 --vector-len 128 --hidden-size 128 --num-layers 1 --in-mode 0 --bias-mode 0 -dir-mode 1 --no-cx
COMMAND $<TARGET_FILE:test_lstm> --verbose --batch-size 32 --seq-len 3 --batch-seq 32 32 32 --vector-len 128 --hidden-size 128 --num-layers 1 --in-mode 0 --bias-mode 0 -dir-mode 1 --no-hx --no-cx
COMMAND $<TARGET_FILE:test_lstm> --verbose --batch-size 32 --seq-len 3 --batch-seq 32 32 32 --vector-len 128 --hidden-size 128 --num-layers 1 --in-mode 0 --bias-mode 0 -dir-mode 1 --no-dcy
COMMAND $<TARGET_FILE:test_lstm> --verbose --batch-size 32 --seq-len 3 --batch-seq 32 32 32 --vector-len 128 --hidden-size 128 --num-layers 1 --in-mode 0 --bias-mode 0 -dir-mode 1 --no-cx --no-dcy
COMMAND $<TARGET_FILE:test_lstm> --verbose --batch-size 32 --seq-len 3 --batch-seq 32 32 32 --vector-len 128 --hidden-size 128 --num-layers 1 --in-mode 0 --bias-mode 0 -dir-mode 0 --no-hy
COMMAND $<TARGET_FILE:test_lstm> --verbose --batch-size 32 --seq-len 3 --batch-seq 32 32 32 --vector-len 128 --hidden-size 128 --num-layers 1 --in-mode 0 --bias-mode 0 -dir-mode 0 --no-dhx
COMMAND $<TARGET_FILE:test_lstm> --verbose --batch-size 32 --seq-len 3 --batch-seq 32 32 32 --vector-len 128 --hidden-size 128 --num-layers 1 --in-mode 0 --bias-mode 0 -dir-mode 0 --no-hy --no-dhx
COMMAND $<TARGET_FILE:test_lstm> --verbose --batch-size 32 --seq-len 3 --batch-seq 32 32 32 --vector-len 128 --hidden-size 128 --num-layers 1 --in-mode 0 --bias-mode 0 -dir-mode 0 --no-cy
COMMAND $<TARGET_FILE:test_lstm> --verbose --batch-size 32 --seq-len 3 --batch-seq 32 32 32 --vector-len 128 --hidden-size 128 --num-layers 1 --in-mode 0 --bias-mode 0 -dir-mode 0 --no-hy --no-cy
COMMAND $<TARGET_FILE:test_lstm> --verbose --batch-size 32 --seq-len 3 --batch-seq 32 32 32 --vector-len 128 --hidden-size 128 --num-layers 1 --in-mode 0 --bias-mode 0 -dir-mode 0 --no-dcx
COMMAND $<TARGET_FILE:test_lstm> --verbose --batch-size 32 --seq-len 3 --batch-seq 32 32 32 --vector-len 128 --hidden-size 128 --num-layers 1 --in-mode 0 --bias-mode 0 -dir-mode 0 --no-cy --no-dcx
COMMAND $<TARGET_FILE:test_lstm> --verbose --batch-size 32 --seq-len 3 --batch-seq 32 32 32 --vector-len 128 --hidden-size 128 --num-layers 1 --in-mode 0 --bias-mode 0 -dir-mode 1 --no-hy
COMMAND $<TARGET_FILE:test_lstm> --verbose --batch-size 32 --seq-len 3 --batch-seq 32 32 32 --vector-len 128 --hidden-size 128 --num-layers 1 --in-mode 0 --bias-mode 0 -dir-mode 1 --no-dhx
COMMAND $<TARGET_FILE:test_lstm> --verbose --batch-size 32 --seq-len 3 --batch-seq 32 32 32 --vector-len 128 --hidden-size 128 --num-layers 1 --in-mode 0 --bias-mode 0 -dir-mode 1 --no-hy --no-dhx
COMMAND $<TARGET_FILE:test_lstm> --verbose --batch-size 32 --seq-len 3 --batch-seq 32 32 32 --vector-len 128 --hidden-size 128 --num-layers 1 --in-mode 0 --bias-mode 0 -dir-mode 1 --no-cy
COMMAND $<TARGET_FILE:test_lstm> --verbose --batch-size 32 --seq-len 3 --batch-seq 32 32 32 --vector-len 128 --hidden-size 128 --num-layers 1 --in-mode 0 --bias-mode 0 -dir-mode 1 --no-hy --no-cy
COMMAND $<TARGET_FILE:test_lstm> --verbose --batch-size 32 --seq-len 3 --batch-seq 32 32 32 --vector-len 128 --hidden-size 128 --num-layers 1 --in-mode 0 --bias-mode 0 -dir-mode 1 --no-dcx
COMMAND $<TARGET_FILE:test_lstm> --verbose --batch-size 32 --seq-len 3 --batch-seq 32 32 32 --vector-len 128 --hidden-size 128 --num-layers 1 --in-mode 0 --bias-mode 0 -dir-mode 1 --no-cy --no-dcx
COMMAND $<TARGET_FILE:test_lstm> --verbose --batch-size 32 --seq-len 3 --batch-seq 32 32 32 --vector-len 128 --hidden-size 128 --num-layers 1 --in-mode 0 --bias-mode 0 -dir-mode 0 --no-hx --no-dhy --no-cx --no-dcy --no-hy --no-dhx --no-cy --no-dcx
COMMAND $<TARGET_FILE:test_lstm> --verbose --batch-size 32 --seq-len 3 --batch-seq 32 32 32 --vector-len 128 --hidden-size 128 --num-layers 1 --in-mode 0 --bias-mode 0 -dir-mode 1 --no-hx --no-dhy --no-cx --no-dcy --no-hy --no-dhx --no-cy --no-dcx
)


add_custom_test(test_conv_extra SKIP_UNLESS_ALL GFX103X_ENABLED GFX110X_ENABLED
# COMMAND	$<TARGET_FILE:test_conv2d>	--verbose	--input	1	1	1	1	--weights	1	1	2	2	--pads_strides_dilations	0	0	3	3	1	1
COMMAND	$<TARGET_FILE:test_conv2d>	--verbose	--input	4	1	161	700	--weights	4	1	5	20	--pads_strides_dilations	0	0	2	2	1	1
COMMAND	$<TARGET_FILE:test_conv2d>	--verbose	--input	4	1	161	700	--weights	4	1	5	20	--pads_strides_dilations	0	0	2	2	1	1
COMMAND	$<TARGET_FILE:test_conv2d>	--verbose	--input	4	32	79	341	--weights	4	32	5	10	--pads_strides_dilations	0	0	2	2	1	1
COMMAND	$<TARGET_FILE:test_conv2d>	--verbose	--input	4	32	79	341	--weights	4	32	5	10	--pads_strides_dilations	0	0	2	2	1	1
COMMAND	$<TARGET_FILE:test_conv2d>	--verbose	--input	4	3	227	227	--weights	4	3	11	11	--pads_strides_dilations	0	0	4	4	1	1
COMMAND	$<TARGET_FILE:test_conv2d>	--verbose	--input	4	3	224	224	--weights	4	3	11	11	--pads_strides_dilations	2	2	4	4	1	1
COMMAND	$<TARGET_FILE:test_conv2d>	--verbose	--input	16	1	48	480	--weights	16	1	3	3	--pads_strides_dilations	1	1	1	1	1	1
# Forward disabled since FFT fails verification for the forward direction
COMMAND	$<TARGET_FILE:test_conv2d>	--verbose	--input	32	64	27	27	--weights	192	64	5	5	--pads_strides_dilations	2	2	1	1	1	1 --disable-forward
# COMMAND	$<TARGET_FILE:test_conv2d>	--verbose	--input	4	64	14	14	--weights	24	64	5	5	--pads_strides_dilations	2	2	1	1	1	1
COMMAND	$<TARGET_FILE:test_conv2d>	--verbose	--input	4	96	14	14	--weights	32	96	5	5	--pads_strides_dilations	2	2	1	1	1	1
COMMAND	$<TARGET_FILE:test_conv2d>	--verbose	--input	4	16	14	14	--weights	4	16	5	5	--pads_strides_dilations	2	2	1	1	1	1
COMMAND	$<TARGET_FILE:test_conv2d>	--verbose	--input	4	32	14	14	--weights	4	32	5	5	--pads_strides_dilations	2	2	1	1	1	1

COMMAND $<TARGET_FILE:test_conv2d> ${MIOPEN_TEST_FLOAT_ARG} --input 16 3 64 128 --weights 96 3 11 11 --pads_strides_dilations 0 0 1 1 1 1 ${MIOPEN_TEST_FLAGS_ARGS}
COMMAND $<TARGET_FILE:test_conv2d> ${MIOPEN_TEST_FLOAT_ARG} --input 16 3 32 32 --weights 96 3 11 11 --pads_strides_dilations 0 0 2 2 1 1  ${MIOPEN_TEST_FLAGS_ARGS}
COMMAND $<TARGET_FILE:test_conv2d> ${MIOPEN_TEST_FLOAT_ARG} --input 16 3 64 128 --weights 96 3 11 11 --pads_strides_dilations 5 5 2 2 1 1 ${MIOPEN_TEST_FLAGS_ARGS}
COMMAND $<TARGET_FILE:test_conv2d> ${MIOPEN_TEST_FLOAT_ARG} --input 16 3 32 32 --weights 96 3 11 11 --pads_strides_dilations 5 5 2 2 1 1  ${MIOPEN_TEST_FLAGS_ARGS}

COMMAND $<TARGET_FILE:test_conv2d> ${MIOPEN_TEST_FLOAT_ARG} --input 2 16 1024 2048 --weights 32 16 3 3 --pads_strides_dilations 0 0 1 1 1 1 ${MIOPEN_TEST_FLAGS_ARGS}
COMMAND $<TARGET_FILE:test_conv2d> ${MIOPEN_TEST_FLOAT_ARG} --input 2 16 1024 2048 --weights 32 16 3 3 --pads_strides_dilations 1 1 1 1 1 1 ${MIOPEN_TEST_FLAGS_ARGS}
COMMAND $<TARGET_FILE:test_conv2d> ${MIOPEN_TEST_FLOAT_ARG} --input 2 16 3072 3072 --weights 32 16 3 3 --pads_strides_dilations 0 0 2 2 1 1 ${MIOPEN_TEST_FLAGS_ARGS}
COMMAND $<TARGET_FILE:test_conv2d> ${MIOPEN_TEST_FLOAT_ARG} --input 2 16 3072 3072 --weights 32 16 3 3 --pads_strides_dilations 2 2 2 2 1 1 ${MIOPEN_TEST_FLAGS_ARGS}

COMMAND $<TARGET_FILE:test_conv2d> ${MIOPEN_TEST_FLOAT_ARG} --input 128 320 1 7 --weights 256 320 1 1 --pads_strides_dilations 0 0 1 1 1 1 ${MIOPEN_TEST_FLAGS_ARGS}
COMMAND $<TARGET_FILE:test_conv2d> ${MIOPEN_TEST_FLOAT_ARG} --input 128 1024 1 7 --weights 2048 1024 1 1 --pads_strides_dilations 1 1 1 1 1 1 ${MIOPEN_TEST_FLAGS_ARGS}
COMMAND $<TARGET_FILE:test_conv2d> ${MIOPEN_TEST_FLOAT_ARG} --input 352 192 7 1 --weights 320 192 1 1 --pads_strides_dilations 0 0 1 1 1 1 ${MIOPEN_TEST_FLAGS_ARGS}
COMMAND $<TARGET_FILE:test_conv2d> ${MIOPEN_TEST_FLOAT_ARG} --input 352 16 7 1 --weights 32 16 1 1 --pads_strides_dilations 2 2 1 1 1 1 ${MIOPEN_TEST_FLAGS_ARGS}
)

if (0) #disabled too many errors
if(MIOPEN_TEST_LIMIT GREATER 0)
if(${MIOPEN_USE_MIOPENGEMM} AND (${MIOPEN_hip_VERSION_MAJOR} EQUAL 3) AND (${MIOPEN_hip_VERSION_MINOR} EQUAL 7))
    add_custom_test(test_conv3d_extra  SKIP_UNLESS_ALL GFX103X_ENABLED
    COMMAND MIOPEN_LOG_LEVEL=6 $<TARGET_FILE:test_conv3d> ${MIOPEN_TEST_FLOAT_ARG} --input 2 16 50 50 50 --weights 32 16 5 5 5 --pads_strides_dilations 0 0 0 1 1 1 1 1 1 ${MIOPEN_TEST_FLAGS_ARGS}
    COMMAND MIOPEN_LOG_LEVEL=6 $<TARGET_FILE:test_conv3d> ${MIOPEN_TEST_FLOAT_ARG} --input 2 16 50 50 50 --weights 32 16 5 5 5 --pads_strides_dilations 0 0 0 2 2 2 1 1 1 ${MIOPEN_TEST_FLAGS_ARGS}
    COMMAND MIOPEN_LOG_LEVEL=6 $<TARGET_FILE:test_conv3d> ${MIOPEN_TEST_FLOAT_ARG} --input 2 16 50 50 50 --weights 32 16 5 5 5 --pads_strides_dilations 2 2 2 1 1 1 1 1 1 ${MIOPEN_TEST_FLAGS_ARGS}
    COMMAND MIOPEN_LOG_LEVEL=6 $<TARGET_FILE:test_conv3d> ${MIOPEN_TEST_FLOAT_ARG} --input 2 16 50 50 50 --weights 32 16 5 5 5 --pads_strides_dilations 0 0 0 1 1 1 2 2 2 ${MIOPEN_TEST_FLAGS_ARGS}
    #COMMAND $<TARGET_FILE:test_conv3d> ${MIOPEN_TEST_FLOAT_ARG} --input 1 16 4 161 700 --weights 16 16 3 11 11 --pads_strides_dilations 1 1 1 1 1 1 1 1 1 ${MIOPEN_TEST_FLAGS_ARGS}

    #ROCM3.7 compiler problems
    #COMMAND $<TARGET_FILE:test_conv3d> ${MIOPEN_TEST_FLOAT_ARG} --input 1 16 4 161 700 --weights 16 16 3 11 11 --pads_strides_dilations 0 0 0 1 1 1 1 1 1 ${MIOPEN_TEST_FLAGS_ARGS}
    #COMMAND $<TARGET_FILE:test_conv3d> ${MIOPEN_TEST_FLOAT_ARG} --input 1 16 4 161 700 --weights 16 16 3 11 11 --pads_strides_dilations 0 0 0 2 2 2 1 1 1 ${MIOPEN_TEST_FLAGS_ARGS}
    #COMMAND $<TARGET_FILE:test_conv3d> ${MIOPEN_TEST_FLOAT_ARG} --input 1 16 4 140 602 --weights 16 16 3 11 11 --pads_strides_dilations 1 1 1 1 1 1 1 1 1 ${MIOPEN_TEST_FLAGS_ARGS}
    #COMMAND $<TARGET_FILE:test_conv3d> ${MIOPEN_TEST_FLOAT_ARG} --input 1 16 4 140 602 --weights 16 16 3 11 11 --pads_strides_dilations 0 0 0 1 1 1 1 1 1 ${MIOPEN_TEST_FLAGS_ARGS}
    )
    message(STATUS "test_conv3d_extra reduced set")
else()
    add_custom_test(test_conv3d_extra  SKIP_UNLESS_ALL GFX103X_ENABLED GFX110X_ENABLED
    COMMAND $<TARGET_FILE:test_conv3d> ${MIOPEN_TEST_FLOAT_ARG} --input 2 16 50 50 50 --weights 32 16 5 5 5 --pads_strides_dilations 0 0 0 1 1 1 1 1 1 ${MIOPEN_TEST_FLAGS_ARGS}
    COMMAND $<TARGET_FILE:test_conv3d> ${MIOPEN_TEST_FLOAT_ARG} --input 2 16 50  50 50 --weights 32 16 5 5 5 --pads_strides_dilations 0 0 0 2 2 2 1 1 1 ${MIOPEN_TEST_FLAGS_ARGS}
    COMMAND $<TARGET_FILE:test_conv3d> ${MIOPEN_TEST_FLOAT_ARG} --input 2 16 50 50 50 --weights 32 16 5 5 5 --pads_strides_dilations 2 2 2 1 1 1 1 1 1 ${MIOPEN_TEST_FLAGS_ARGS}
    COMMAND $<TARGET_FILE:test_conv3d> ${MIOPEN_TEST_FLOAT_ARG} --input 2 16 50 50 50 --weights 32 16 5 5 5 --pads_strides_dilations 0 0 0 1 1 1 2 2 2 ${MIOPEN_TEST_FLAGS_ARGS}
    COMMAND $<TARGET_FILE:test_conv3d> ${MIOPEN_TEST_FLOAT_ARG} --input 1 16 4 161 700 --weights 16 16 3 11 11 --pads_strides_dilations 1 1 1 1 1 1 1 1 1 ${MIOPEN_TEST_FLAGS_ARGS}
    COMMAND $<TARGET_FILE:test_conv3d> ${MIOPEN_TEST_FLOAT_ARG} --input 1 16 4 161 700 --weights 16 16 3 11 11 --pads_strides_dilations 0 0 0 1 1 1 1 1 1 ${MIOPEN_TEST_FLAGS_ARGS}
    COMMAND $<TARGET_FILE:test_conv3d> ${MIOPEN_TEST_FLOAT_ARG} --input 1 16 4 161 700 --weights 16 16 3 11 11 --pads_strides_dilations 0 0 0 2 2 2 1 1 1 ${MIOPEN_TEST_FLAGS_ARGS}
    COMMAND $<TARGET_FILE:test_conv3d> ${MIOPEN_TEST_FLOAT_ARG} --input 1 16 4 140 602 --weights 16 16 3 11 11 --pads_strides_dilations 1 1 1 1 1 1 1 1 1 ${MIOPEN_TEST_FLAGS_ARGS}
    COMMAND $<TARGET_FILE:test_conv3d> ${MIOPEN_TEST_FLOAT_ARG} --input 1 16 4 140 602 --weights 16 16 3 11 11 --pads_strides_dilations 0 0 0 1 1 1 1 1 1 ${MIOPEN_TEST_FLAGS_ARGS}
    )
endif()
endif()
endif()


add_custom_test(test_conv_trans SKIP_UNLESS_ALL GFX103X_ENABLED GFX110X_ENABLED
COMMAND	$<TARGET_FILE:test_conv2d>	--verbose	--input	8	128	28	28	--weights	128	128	1	1	--pads_strides_dilations	0	0	1	1	1	1	--cmode	trans	--pmode	default
COMMAND	$<TARGET_FILE:test_conv2d>	--verbose	--input	8	256	28	28	--weights	256	256	1	1	--pads_strides_dilations	0	0	1	1	1	1	--cmode	trans	--pmode	same
COMMAND	$<TARGET_FILE:test_conv2d>	--verbose	--input	8	32	28	28	--weights	32	32	5	5	--pads_strides_dilations	0	0	2	2	1	1	--cmode	trans	--pmode	default
COMMAND	$<TARGET_FILE:test_conv2d>	--verbose	--input	8	512	14	14	--weights	512	512	1	1	--pads_strides_dilations	0	0	2	2	1	1	--cmode	trans	--pmode	same
COMMAND	$<TARGET_FILE:test_conv2d>	--verbose	--input	8	512	4	4	--weights	512	512	1	1	--pads_strides_dilations	0	0	1	1	1	1	--cmode	trans	--pmode	valid
COMMAND	$<TARGET_FILE:test_conv2d>	--verbose	--input	8	64	56	56	--weights	64	64	1	1	--pads_strides_dilations	0	0	2	2	1	1	--cmode	trans	--pmode	valid
COMMAND	$<TARGET_FILE:test_conv2d>	--verbose	--input	100	3	64	64	--weights	3	3	1	1	--pads_strides_dilations	2	2	1	1	1	1	--cmode	trans	--pmode	default
COMMAND	$<TARGET_FILE:test_conv2d>	--verbose	--input	100	6	4	4	--weights	6	4	1	1	--pads_strides_dilations	2	2	1	1	1	1	--cmode	trans	--pmode	default
COMMAND	$<TARGET_FILE:test_conv2d>	--verbose	--input	8	128	28	28	--weights	128	16	1	1	--pads_strides_dilations	0	0	1	1	1	1	--cmode	trans	--pmode	default	--group-count	8
COMMAND	$<TARGET_FILE:test_conv2d>	--verbose	--input	8	256	28	28	--weights	256	64	1	1	--pads_strides_dilations	0	0	1	1	1	1	--cmode	trans	--pmode	same	--group-count	4
COMMAND	$<TARGET_FILE:test_conv2d>	--verbose	--input	8	32	28	28	--weights	32	1	5	5	--pads_strides_dilations	0	0	2	2	1	1	--cmode	trans	--pmode	default	--group-count	32
COMMAND	$<TARGET_FILE:test_conv2d>	--verbose	--input	8	512	14	14	--weights	512	16	1	1	--pads_strides_dilations	0	0	2	2	1	1	--cmode	trans	--pmode	same	--group-count	32
COMMAND	$<TARGET_FILE:test_conv2d>	--verbose	--input	8	512	4	4	--weights	512	16	1	1	--pads_strides_dilations	0	0	1	1	1	1	--cmode	trans	--pmode	valid	--group-count	32
COMMAND	$<TARGET_FILE:test_conv2d>	--verbose	--input	8	64	56	56	--weights	64	2	1	1	--pads_strides_dilations	0	0	2	2	1	1	--cmode	trans	--pmode	valid	--group-count	32
COMMAND	$<TARGET_FILE:test_conv2d>	--verbose	--input	100	3	64	64	--weights	3	3	1	1	--pads_strides_dilations	2	2	1	1	1	1	--cmode	trans	--pmode	default	--group-count	3
COMMAND	$<TARGET_FILE:test_conv2d>	--verbose	--input	100	6	4	4	--weights	6	4	1	1	--pads_strides_dilations	2	2	1	1	1	1	--cmode	trans	--pmode	default	--group-count	2
)


add_custom_test(test_conv_3d SKIP_UNLESS_ALL GFX103X_ENABLED GFX110X_ENABLED
COMMAND $<TARGET_FILE:test_conv3d> --verbose --conv_dim_type conv3d --input 16    32   4    9     9  --weights    64    32   3  3    3  --pads_strides_dilations  0  0  0    2  2   2    1   1   1  --group-count   1   --cmode conv   --pmode   default
COMMAND $<TARGET_FILE:test_conv3d> --verbose --conv_dim_type conv3d --input  4     3   4  227   227  --weights     4     3   3 11   11  --pads_strides_dilations  0  0  0    1  1   1    1   1   1  --group-count   1   --cmode conv   --pmode   default
COMMAND $<TARGET_FILE:test_conv3d> --verbose --conv_dim_type conv3d --input 16   128   4   56    56  --weights   256     4   3  3    3  --pads_strides_dilations  1  1  1    1  1   1    1   1   1  --group-count   32  --cmode conv   --pmode   default
COMMAND $<TARGET_FILE:test_conv3d> --verbose --conv_dim_type conv3d --input 16   128  56   56    56  --weights   256     4   3  3    3  --pads_strides_dilations  1  2  3    1  1   1    1   2   3  --group-count   32  --cmode conv   --pmode   default
COMMAND $<TARGET_FILE:test_conv3d> --verbose --conv_dim_type conv3d --input  4     4   4  161   700  --weights    32     1   3  5   20  --pads_strides_dilations  1  1  1    2  2   2    1   1   1  --group-count   4   --cmode conv   --pmode   default
COMMAND $<TARGET_FILE:test_conv3d> --verbose --conv_dim_type conv3d --input  8   512   4   28    28  --weights   512   128   1  1    1  --pads_strides_dilations  0  0  0    1  1   1    1   1   1  --group-count   4   --cmode conv   --pmode   same
COMMAND $<TARGET_FILE:test_conv3d> --verbose --conv_dim_type conv3d --input  8   512   4   56    56  --weights   512   128   1  1    1  --pads_strides_dilations  0  0  0    2  2   2    1   1   1  --group-count   4   --cmode conv   --pmode   same
COMMAND $<TARGET_FILE:test_conv3d> --verbose --conv_dim_type conv3d --input  8   512   3   14    14  --weights   512   128   1  1    1  --pads_strides_dilations  0  0  0    2  2   2    1   1   1  --trans_output_pads 0 0 0 --group-count   1   --cmode trans  --pmode   same
COMMAND $<TARGET_FILE:test_conv3d> --verbose --conv_dim_type conv3d --input 16    64   3    4     4  --weights    64    32   1  3    3  --pads_strides_dilations  0  0  0    2  2   2    1   1   1  --trans_output_pads 0 0 0 --group-count   4   --cmode trans  --pmode   default
COMMAND $<TARGET_FILE:test_conv3d> --verbose --conv_dim_type conv3d --input 16    32   4    9     9  --weights    64    32   3  3    3  --pads_strides_dilations  0  0  0    1  2   3    1   2   3  --group-count   1   --cmode conv   --pmode   default
COMMAND $<TARGET_FILE:test_conv3d> --verbose --conv_dim_type conv3d --input  4     3   4  227   227  --weights     4     3   3 11   11  --pads_strides_dilations  0  0  0    1  1   1    1   2   3  --group-count   1   --cmode conv   --pmode   default
COMMAND $<TARGET_FILE:test_conv3d> --verbose --conv_dim_type conv3d --input 16   128   4   56    56  --weights   256     4   3  3    3  --pads_strides_dilations  1  2  3    1  1   1    1   2   3  --group-count   32  --cmode conv   --pmode   default
COMMAND $<TARGET_FILE:test_conv3d> --verbose --conv_dim_type conv3d --input  4     4   4  161   700  --weights    32     1   3  5   20  --pads_strides_dilations  1  2  3    1  2   3    1   2   3  --group-count   4   --cmode conv   --pmode   default
COMMAND $<TARGET_FILE:test_conv3d> --verbose --conv_dim_type conv3d --input  8   512   4   28    28  --weights   512   128   1  1    1  --pads_strides_dilations  0  0  0    1  1   1    1   2   3  --group-count   4   --cmode conv   --pmode   same
COMMAND $<TARGET_FILE:test_conv3d> --verbose --conv_dim_type conv3d --input  8   512   4   56    56  --weights   512   128   1  1    1  --pads_strides_dilations  0  0  0    1  2   3    1   2   3  --group-count   4   --cmode conv   --pmode   same
COMMAND $<TARGET_FILE:test_conv3d> --verbose --conv_dim_type conv3d --input  8   512   3   14    14  --weights   512   128   1  1    1  --pads_strides_dilations  0  0  0    1  2   3    1   2   3  --trans_output_pads 0 0 0 --group-count   1   --cmode trans  --pmode   same
COMMAND $<TARGET_FILE:test_conv3d> --verbose --conv_dim_type conv3d --input 16    64   3    4     4  --weights    64    32   1  3    3  --pads_strides_dilations  0  0  0    1  2   3    1   2   3  --trans_output_pads 0 0 0 --group-count   4   --cmode trans  --pmode   default
)

set(DYNAMIC_IMPLICITGEMM_COMMON
    MIOPEN_FIND_MODE=normal)
set(DYNAMIC_IMPLICITGEMM_ENVS
    ${DYNAMIC_IMPLICITGEMM_COMMON}
    MIOPEN_DEBUG_FIND_ONLY_SOLVER=ConvAsmImplicitGemmV4R1DynamicFwd)
set(DYNAMIC_IMPLICITGEMM_1X1_ENVS
    ${DYNAMIC_IMPLICITGEMM_COMMON}
    MIOPEN_DEBUG_FIND_ONLY_SOLVER=ConvAsmImplicitGemmV4R1DynamicFwd_1x1)
set(DYNAMIC_IMPLICITGEMM_FWD_GTC_DYNAMIC_XDLOPS_ENVS
    ${DYNAMIC_IMPLICITGEMM_COMMON}
    MIOPEN_DEBUG_FIND_ONLY_SOLVER=ConvAsmImplicitGemmGTCDynamicFwdXdlops)
set(DYNAMIC_IMPLICITGEMM_BWD_ENVS
    ${DYNAMIC_IMPLICITGEMM_COMMON}
    MIOPEN_DEBUG_FIND_ONLY_SOLVER=ConvAsmImplicitGemmV4R1DynamicBwd)
set(DYNAMIC_IMPLICITGEMM_WRW_ENVS
    ${DYNAMIC_IMPLICITGEMM_COMMON}
    MIOPEN_DEBUG_FIND_ONLY_SOLVER=ConvAsmImplicitGemmV4R1DynamicWrw)
set(DYNAMIC_IMPLICITGEMM_BWD_ENVS_XDLOPS
    ${DYNAMIC_IMPLICITGEMM_COMMON}
    MIOPEN_DEBUG_FIND_ONLY_SOLVER=ConvAsmImplicitGemmGTCDynamicBwdXdlops)
set(DYNAMIC_IMPLICITGEMM_WRW_ENVS_XDLOPS
    ${DYNAMIC_IMPLICITGEMM_COMMON}
    MIOPEN_DEBUG_FIND_ONLY_SOLVER=ConvAsmImplicitGemmGTCDynamicWrwXdlops)
set(DYNAMIC_IMPLICITGEMM_XDLOPS_NHWC_FWD_ENVS
    ${DYNAMIC_IMPLICITGEMM_COMMON}
    MIOPEN_DEBUG_FIND_ONLY_SOLVER=ConvAsmImplicitGemmGTCDynamicFwdXdlopsNHWC)
set(DYNAMIC_IMPLICITGEMM_XDLOPS_NHWC_BWD_ENVS
    ${DYNAMIC_IMPLICITGEMM_COMMON}
    MIOPEN_DEBUG_FIND_ONLY_SOLVER=ConvAsmImplicitGemmGTCDynamicBwdXdlopsNHWC)

if(${CODECOV_TEST})
    add_custom_test(test_conv_igemm_dynamic_small GFX908_DISABLED GFX90A_DISABLED SKIP_XNACK_ON
    COMMAND ${DYNAMIC_IMPLICITGEMM_ENVS}     $<TARGET_FILE:test_conv2d> --verbose --input  32  32 17 17 --weights 32  32 1 7 --pads_strides_dilations 0 3 1 1 1 1 --disable-backward-data --disable-backward-weights --disable-validation
    COMMAND ${DYNAMIC_IMPLICITGEMM_WRW_ENVS} $<TARGET_FILE:test_conv2d> --verbose --input  64  64 28 28 --weights 32  64 1 1 --pads_strides_dilations 0 0 1 1 1 1 --disable-forward --disable-backward-data --disable-validation
    COMMAND ${DYNAMIC_IMPLICITGEMM_BWD_ENVS} $<TARGET_FILE:test_conv2d> --verbose --input  64  64 28 28 --weights 16  64 1 1 --pads_strides_dilations 0 0 1 1 1 1 --disable-forward --disable-backward-weights --disable-validation
    )
    set_tests_properties(test_conv_igemm_dynamic_small PROPERTIES COST 800)
else()
    add_custom_test(test_conv_igemm_dynamic_small GFX908_DISABLED GFX90A_DISABLED SKIP_XNACK_ON
    COMMAND ${DYNAMIC_IMPLICITGEMM_ENVS}     $<TARGET_FILE:test_conv2d> --verbose --input  16  16 56 56 --weights 64  16 1 1 --pads_strides_dilations 0 0 1 1 1 1 --disable-backward-data --disable-backward-weights
    COMMAND ${DYNAMIC_IMPLICITGEMM_ENVS}     $<TARGET_FILE:test_conv2d> --verbose --input  16  64 34 34 --weights 64  64 3 3 --pads_strides_dilations 0 0 1 1 1 1 --disable-backward-data --disable-backward-weights
    COMMAND ${DYNAMIC_IMPLICITGEMM_ENVS}     $<TARGET_FILE:test_conv2d> --verbose --input  32  32 17 17 --weights 32  32 1 7 --pads_strides_dilations 0 3 1 1 1 1 --disable-backward-data --disable-backward-weights
    COMMAND ${DYNAMIC_IMPLICITGEMM_1X1_ENVS} $<TARGET_FILE:test_conv2d> --verbose --input  16 384  8  8 --weights 64 384 1 1 --pads_strides_dilations 0 0 1 1 1 1 --disable-backward-data --disable-backward-weights
    COMMAND ${DYNAMIC_IMPLICITGEMM_WRW_ENVS} $<TARGET_FILE:test_conv2d> --verbose --input  64  64 28 28 --weights 32  64 1 1 --pads_strides_dilations 0 0 1 1 1 1 --disable-forward --disable-backward-data
    COMMAND ${DYNAMIC_IMPLICITGEMM_WRW_ENVS} $<TARGET_FILE:test_conv2d> --verbose --input  16  128 36 36 --weights 32  128 1 1 --pads_strides_dilations 0 0 1 1 1 1 --disable-forward --disable-backward-data
    COMMAND ${DYNAMIC_IMPLICITGEMM_BWD_ENVS} $<TARGET_FILE:test_conv2d> --verbose --input  64  64 28 28 --weights 16  64 1 1 --pads_strides_dilations 0 0 1 1 1 1 --disable-forward --disable-backward-weights
    COMMAND ${DYNAMIC_IMPLICITGEMM_BWD_ENVS} $<TARGET_FILE:test_conv2d> --verbose --input  16  128 36 36 --weights 32  128 1 1 --pads_strides_dilations 0 0 1 1 1 1 --disable-forward --disable-backward-weights
    )
endif() #if CODECOV_TEST

add_custom_test(test_conv_igemm_dynamic SKIP_UNLESS_ALL GFX908_DISABLED GFX90A_DISABLED SKIP_XNACK_ON
COMMAND ${DYNAMIC_IMPLICITGEMM_ENVS}     $<TARGET_FILE:test_conv2d> --verbose --input  64   64 56 56 --weights 256  64  1 1 --pads_strides_dilations 0 0 1 1 1 1 --disable-backward-data --disable-backward-weights
COMMAND ${DYNAMIC_IMPLICITGEMM_ENVS}     $<TARGET_FILE:test_conv2d> --verbose --input  64  256 34 34 --weights 256  256 3 3 --pads_strides_dilations 0 0 1 1 1 1 --disable-backward-data --disable-backward-weights
COMMAND ${DYNAMIC_IMPLICITGEMM_ENVS}     $<TARGET_FILE:test_conv2d> --verbose --input 128  128 35 35 --weights 128  128 3 3 --pads_strides_dilations 0 0 2 2 1 1 --disable-backward-data --disable-backward-weights
COMMAND ${DYNAMIC_IMPLICITGEMM_ENVS}     $<TARGET_FILE:test_conv2d> --verbose --input  64 1536  8  8 --weights 256 1536 1 1 --pads_strides_dilations 0 0 1 1 1 1 --disable-backward-data --disable-backward-weights
COMMAND ${DYNAMIC_IMPLICITGEMM_ENVS}     $<TARGET_FILE:test_conv2d> --verbose --input 128   48  7  7 --weights 128   48 5 5 --pads_strides_dilations 2 2 1 1 1 1 --disable-backward-data --disable-backward-weights
COMMAND ${DYNAMIC_IMPLICITGEMM_ENVS}     $<TARGET_FILE:test_conv2d> --verbose --input 128  128 17 17 --weights 128  128 1 7 --pads_strides_dilations 0 3 1 1 1 1 --disable-backward-data --disable-backward-weights
COMMAND ${DYNAMIC_IMPLICITGEMM_1X1_ENVS} $<TARGET_FILE:test_conv2d> --verbose --input 128  256 28 28 --weights 128  256 1 1 --pads_strides_dilations 0 0 1 1 1 1 --disable-backward-data --disable-backward-weights
COMMAND ${DYNAMIC_IMPLICITGEMM_1X1_ENVS} $<TARGET_FILE:test_conv2d> --verbose --input  64 1536  8  8 --weights 256 1536 1 1 --pads_strides_dilations 0 0 1 1 1 1 --disable-backward-data --disable-backward-weights
COMMAND ${DYNAMIC_IMPLICITGEMM_1X1_ENVS} $<TARGET_FILE:test_conv2d> --verbose --input 128  768 17 17 --weights 128  768 1 1 --pads_strides_dilations 0 0 1 1 1 1 --disable-backward-data --disable-backward-weights
COMMAND ${DYNAMIC_IMPLICITGEMM_WRW_ENVS} $<TARGET_FILE:test_conv2d> --verbose --input  64   64 56 56 --weights 256  64  1 1 --pads_strides_dilations 0 0 1 1 1 1 --disable-forward --disable-backward-data
COMMAND ${DYNAMIC_IMPLICITGEMM_WRW_ENVS} $<TARGET_FILE:test_conv2d> --verbose --input  32  128 34 34 --weights 64  128  3 3 --pads_strides_dilations 0 0 1 1 1 1 --disable-forward --disable-backward-data
COMMAND ${DYNAMIC_IMPLICITGEMM_WRW_ENVS} $<TARGET_FILE:test_conv2d> --verbose --input 128  128 35 35 --weights 128  128 3 3 --pads_strides_dilations 1 1 1 1 1 1 --disable-forward --disable-backward-data
COMMAND ${DYNAMIC_IMPLICITGEMM_WRW_ENVS} $<TARGET_FILE:test_conv2d> --verbose --input 128  256 56 56 --weights 64  256 1 1 --pads_strides_dilations 0 0 1 1 1 1 --disable-forward --disable-backward-data
COMMAND ${DYNAMIC_IMPLICITGEMM_WRW_ENVS} $<TARGET_FILE:test_conv2d> --verbose --input  64  512 28 28 --weights 256 512 1 1 --pads_strides_dilations 0 0 2 2 1 1 --disable-forward --disable-backward-data
COMMAND ${DYNAMIC_IMPLICITGEMM_WRW_ENVS} $<TARGET_FILE:test_conv2d> --verbose --input  64  512 14 14 --weights 256 512 1 1 --pads_strides_dilations 0 0 1 1 1 1 --disable-forward --disable-backward-data
COMMAND ${DYNAMIC_IMPLICITGEMM_BWD_ENVS} $<TARGET_FILE:test_conv2d> --verbose --input  64   64 56 56 --weights 256  64  1 1 --pads_strides_dilations 0 0 1 1 1 1 --disable-forward --disable-backward-weights
COMMAND ${DYNAMIC_IMPLICITGEMM_BWD_ENVS} $<TARGET_FILE:test_conv2d> --verbose --input  32  128 34 34 --weights 64  128  3 3 --pads_strides_dilations 0 0 1 1 1 1 --disable-forward --disable-backward-weights
COMMAND ${DYNAMIC_IMPLICITGEMM_BWD_ENVS} $<TARGET_FILE:test_conv2d> --verbose --input 128  128 35 35 --weights 128  128 3 3 --pads_strides_dilations 1 1 1 1 1 1 --disable-forward --disable-backward-weights
COMMAND ${DYNAMIC_IMPLICITGEMM_BWD_ENVS} $<TARGET_FILE:test_conv2d> --verbose --input 128  256 56 56 --weights 64  256 1 1 --pads_strides_dilations 0 0 1 1 1 1 --disable-forward --disable-backward-weights
)

add_custom_test(test_conv_igemm_dynamic_xdlops_bwd SKIP_UNLESS_ALL HALF_ENABLED GFX90A_DISABLED GFX900_DISABLED GFX906_DISABLED SKIP_XNACK_ON
COMMAND ${DYNAMIC_IMPLICITGEMM_BWD_ENVS_XDLOPS} $<TARGET_FILE:test_conv2d> ${MIOPEN_TEST_FLOAT_ARG} --verbose --input  64  64 28 28 --weights 16  64 1 1 --pads_strides_dilations 0 0 1 1 1 1 --disable-forward --disable-backward-weights
COMMAND ${DYNAMIC_IMPLICITGEMM_BWD_ENVS_XDLOPS} $<TARGET_FILE:test_conv2d> ${MIOPEN_TEST_FLOAT_ARG} --verbose --input  16  128 36 36 --weights 32  128 1 1 --pads_strides_dilations 0 0 1 1 1 1 --disable-forward --disable-backward-weights
COMMAND ${DYNAMIC_IMPLICITGEMM_BWD_ENVS_XDLOPS} $<TARGET_FILE:test_conv2d> ${MIOPEN_TEST_FLOAT_ARG} --verbose --input  64   64 56 56 --weights 256  64  1 1 --pads_strides_dilations 0 0 1 1 1 1 --disable-forward --disable-backward-weights
COMMAND ${DYNAMIC_IMPLICITGEMM_BWD_ENVS_XDLOPS} $<TARGET_FILE:test_conv2d> ${MIOPEN_TEST_FLOAT_ARG} --verbose --input  64  224 17 17 --weights 224  224  1 7 --pads_strides_dilations 0 3 1 1 1 1 --disable-forward --disable-backward-weights
COMMAND ${DYNAMIC_IMPLICITGEMM_BWD_ENVS_XDLOPS} $<TARGET_FILE:test_conv2d> ${MIOPEN_TEST_FLOAT_ARG} --verbose --input  128  128 35 35 --weights 256  128  3 3 --pads_strides_dilations 1 1 1 1 1 1 --disable-forward --disable-backward-weights
COMMAND ${DYNAMIC_IMPLICITGEMM_BWD_ENVS_XDLOPS} $<TARGET_FILE:test_conv2d> ${MIOPEN_TEST_FLOAT_ARG} --verbose --input  128  128 64 64 --weights 256  128  3 3 --pads_strides_dilations 1 1 2 2 1 1 --disable-forward --disable-backward-weights
COMMAND ${DYNAMIC_IMPLICITGEMM_BWD_ENVS_XDLOPS} $<TARGET_FILE:test_conv2d> ${MIOPEN_TEST_FLOAT_ARG} --verbose --input  128  768 17 17 --weights 256  768  3 3 --pads_strides_dilations 1 1 1 1 2 2 --disable-forward --disable-backward-weights
COMMAND ${DYNAMIC_IMPLICITGEMM_BWD_ENVS_XDLOPS} $<TARGET_FILE:test_conv2d> ${MIOPEN_TEST_FLOAT_ARG} --verbose --input  3  256 28 28 --weights 80  256  1 1 --pads_strides_dilations 0 0 1 1 1 1 --disable-forward --disable-backward-weights
COMMAND ${DYNAMIC_IMPLICITGEMM_BWD_ENVS_XDLOPS} $<TARGET_FILE:test_conv2d> ${MIOPEN_TEST_FLOAT_ARG} --verbose --input  2  256 12 18 --weights 256  256  3 3 --pads_strides_dilations 1 1 1 1 1 1 --disable-forward --disable-backward-weights
COMMAND ${DYNAMIC_IMPLICITGEMM_BWD_ENVS_XDLOPS} $<TARGET_FILE:test_conv2d> ${MIOPEN_TEST_FLOAT_ARG} --verbose --input  400  256 7 7 --weights 1024  256  7 7 --pads_strides_dilations 0 0 1 1 1 1 --disable-forward --disable-backward-weights
COMMAND ${DYNAMIC_IMPLICITGEMM_BWD_ENVS_XDLOPS} $<TARGET_FILE:test_conv2d> ${MIOPEN_TEST_FLOAT_ARG} --verbose --input  400  256 1 1 --weights 1024  256  1 1 --pads_strides_dilations 0 0 1 1 1 1 --disable-forward --disable-backward-weights
COMMAND ${DYNAMIC_IMPLICITGEMM_BWD_ENVS_XDLOPS} $<TARGET_FILE:test_conv2d> ${MIOPEN_TEST_FLOAT_ARG} --verbose --input  8  16 5 5 --weights 8  16  2 2 --pads_strides_dilations 0 0 1 1 1 1 --disable-forward --disable-backward-weights
# ho=wo=1 stride=2
COMMAND ${DYNAMIC_IMPLICITGEMM_BWD_ENVS_XDLOPS} $<TARGET_FILE:test_conv2d> ${MIOPEN_TEST_FLOAT_ARG} --verbose --input  256 2048 2 2 --weights 1024  2048  1 1 --pads_strides_dilations 0 0 2 2 1 1 --disable-forward --disable-backward-weights
)

add_custom_test(test_conv_igemm_dynamic_xdlops_bwd_group SKIP_UNLESS_ALL HALF_ENABLED FLOAT_DISABLED GFX90A_DISABLED GFX900_DISABLED GFX906_DISABLED SKIP_XNACK_ON
COMMAND ${DYNAMIC_IMPLICITGEMM_BWD_ENVS_XDLOPS} $<TARGET_FILE:test_conv2d> ${MIOPEN_TEST_FLOAT_ARG} --verbose --input  64  32 28 28 --weights 16  16 1 1 --pads_strides_dilations 0 0 1 1 1 1 --group-count 2 --disable-forward --disable-backward-weights
COMMAND ${DYNAMIC_IMPLICITGEMM_BWD_ENVS_XDLOPS} $<TARGET_FILE:test_conv2d> ${MIOPEN_TEST_FLOAT_ARG} --verbose --input  16  64 17 17 --weights 64  16 1 1 --pads_strides_dilations 0 0 1 1 1 1 --group-count 4 --disable-forward --disable-backward-weights
COMMAND ${DYNAMIC_IMPLICITGEMM_BWD_ENVS_XDLOPS} $<TARGET_FILE:test_conv2d> ${MIOPEN_TEST_FLOAT_ARG} --verbose --input  8  128 56 56 --weights 128 16 3 3 --pads_strides_dilations 1 1 1 1 1 1 --group-count 8 --disable-forward --disable-backward-weights
)

add_custom_test(test_conv_igemm_dynamic_xdlops_bwd_float SKIP_UNLESS_ALL HALF_DISABLED FLOAT_ENABLED GFX90A_DISABLED GFX900_DISABLED GFX906_DISABLED SKIP_XNACK_ON
COMMAND ${DYNAMIC_IMPLICITGEMM_BWD_ENVS_XDLOPS} $<TARGET_FILE:test_conv2d> ${MIOPEN_TEST_FLOAT_ARG} --verbose --input  4  512 128 128 --weights 12  512  1 1 --pads_strides_dilations 0 0 1 1 1 1 --disable-forward --disable-backward-weights
)

#add_custom_test(test_conv_igemm_dynamic_xdlops_fwd SKIP_UNLESS_ALL HALF_ENABLED GFX90A_DISABLED GFX900_DISABLED GFX906_DISABLED SKIP_XNACK_ON
#COMMAND ${DYNAMIC_IMPLICITGEMM_FWD_GTC_DYNAMIC_XDLOPS_ENVS} $<TARGET_FILE:test_conv2d> ${MIOPEN_TEST_FLOAT_ARG} --verbose --input 64 1024 14 14 --weights 1024 1024 1 1 --pads_strides_dilations 0 0 1 1 1 1 --disable-backward-data --disable-backward-weights
#COMMAND ${DYNAMIC_IMPLICITGEMM_FWD_GTC_DYNAMIC_XDLOPS_ENVS} $<TARGET_FILE:test_conv2d> ${MIOPEN_TEST_FLOAT_ARG} --verbose --input 64 256 56 56 --weights 512 256 1 1 --pads_strides_dilations 0 0 2 2 1 1 --disable-backward-data --disable-backward-weights
#COMMAND ${DYNAMIC_IMPLICITGEMM_FWD_GTC_DYNAMIC_XDLOPS_ENVS} $<TARGET_FILE:test_conv2d> ${MIOPEN_TEST_FLOAT_ARG} --verbose --input 64 2048 7 7 --weights 2048 2048 1 1 --pads_strides_dilations 0 0 1 1 1 1 --disable-backward-data --disable-backward-weights
#COMMAND ${DYNAMIC_IMPLICITGEMM_FWD_GTC_DYNAMIC_XDLOPS_ENVS} $<TARGET_FILE:test_conv2d> ${MIOPEN_TEST_FLOAT_ARG} --verbose --input 128 128 17 17 --weights 128 128 7 1 --pads_strides_dilations 3 0 1 1 1 1 --disable-backward-data --disable-backward-weights
#COMMAND ${DYNAMIC_IMPLICITGEMM_FWD_GTC_DYNAMIC_XDLOPS_ENVS} $<TARGET_FILE:test_conv2d> ${MIOPEN_TEST_FLOAT_ARG} --verbose --input 128 128 17 17 --weights 128 128 1 7 --pads_strides_dilations 0 3 1 1 1 1 --disable-backward-data --disable-backward-weights
#COMMAND ${DYNAMIC_IMPLICITGEMM_FWD_GTC_DYNAMIC_XDLOPS_ENVS} $<TARGET_FILE:test_conv2d> ${MIOPEN_TEST_FLOAT_ARG} --verbose --input 128 192 17 17 --weights 320 192 3 3 --pads_strides_dilations 0 0 2 2 1 1 --disable-backward-data --disable-backward-weights
#COMMAND ${DYNAMIC_IMPLICITGEMM_FWD_GTC_DYNAMIC_XDLOPS_ENVS} $<TARGET_FILE:test_conv2d> ${MIOPEN_TEST_FLOAT_ARG} --verbose --input 128 256 35 35 --weights 64 256 1 1 --pads_strides_dilations 0 0 1 1 1 1 --disable-backward-data --disable-backward-weights
#COMMAND ${DYNAMIC_IMPLICITGEMM_FWD_GTC_DYNAMIC_XDLOPS_ENVS} $<TARGET_FILE:test_conv2d> ${MIOPEN_TEST_FLOAT_ARG} --verbose --input 128 48 35 35 --weights 64 48 5 5 --pads_strides_dilations 2 2 1 1 1 1 --disable-backward-data --disable-backward-weights
#COMMAND ${DYNAMIC_IMPLICITGEMM_FWD_GTC_DYNAMIC_XDLOPS_ENVS} $<TARGET_FILE:test_conv2d> ${MIOPEN_TEST_FLOAT_ARG} --verbose --input 64 512 7 7 --weights 512 512 3 3 --pads_strides_dilations 1 1 1 1 1 1 --disable-backward-data --disable-backward-weights
#COMMAND ${DYNAMIC_IMPLICITGEMM_FWD_GTC_DYNAMIC_XDLOPS_ENVS} $<TARGET_FILE:test_conv2d> ${MIOPEN_TEST_FLOAT_ARG} --verbose --input 32 1024 14 14 --weights 2048 1024 1 1 --pads_strides_dilations 0 0 2 2 1 1 --disable-backward-data --disable-backward-weights
#COMMAND ${DYNAMIC_IMPLICITGEMM_FWD_GTC_DYNAMIC_XDLOPS_ENVS} $<TARGET_FILE:test_conv2d> ${MIOPEN_TEST_FLOAT_ARG} --verbose --input 2 256 100 104 --weights 12 256 1 1 --pads_strides_dilations 0 0 1 1 1 1 --disable-backward-data --disable-backward-weights
#COMMAND ${DYNAMIC_IMPLICITGEMM_FWD_GTC_DYNAMIC_XDLOPS_ENVS} $<TARGET_FILE:test_conv2d> ${MIOPEN_TEST_FLOAT_ARG} --verbose --input 1 256 28 28 --weights 80 256 1 1 --pads_strides_dilations 0 0 1 1 1 1 --disable-backward-data --disable-backward-weights
## ho=wo=1 stride=2
#COMMAND ${DYNAMIC_IMPLICITGEMM_FWD_GTC_DYNAMIC_XDLOPS_ENVS} $<TARGET_FILE:test_conv2d> ${MIOPEN_TEST_FLOAT_ARG} --verbose --input  256 2048 2 2 --weights 1024  2048  1 1 --pads_strides_dilations 0 0 2 2 1 1  --disable-backward-data --disable-backward-weights
#)

#add_custom_test(test_conv_igemm_dynamic_xdlops_fwd_half SKIP_UNLESS_ALL HALF_ENABLED FLOAT_DISABLED GFX90A_DISABLED GFX900_DISABLED GFX906_DISABLED SKIP_XNACK_ON
#COMMAND ${DYNAMIC_IMPLICITGEMM_FWD_GTC_DYNAMIC_XDLOPS_ENVS} $<TARGET_FILE:test_conv2d> ${MIOPEN_TEST_FLOAT_ARG} --verbose --input 64 3 224 224 --weights 64 3 7 7 --pads_strides_dilations 3 3 2 2 1 1 --disable-backward-data --disable-backward-weights
#COMMAND ${DYNAMIC_IMPLICITGEMM_FWD_GTC_DYNAMIC_XDLOPS_ENVS} $<TARGET_FILE:test_conv2d> ${MIOPEN_TEST_FLOAT_ARG} --verbose --input 64 3 230 230 --weights 64 3 7 7 --pads_strides_dilations 0 0 2 2 1 1 --disable-backward-data --disable-backward-weights
#)

add_custom_test(test_conv_igemm_dynamic_xdlops_wrw SKIP_UNLESS_ALL GFX90A_DISABLED GFX900_DISABLED GFX906_DISABLED HALF_ENABLED SKIP_XNACK_ON
COMMAND ${DYNAMIC_IMPLICITGEMM_WRW_ENVS_XDLOPS} $<TARGET_FILE:test_conv2d> ${MIOPEN_TEST_FLOAT_ARG} --verbose --input  64  64 28 28 --weights 32  64 1 1 --pads_strides_dilations 0 0 1 1 1 1 --disable-forward --disable-backward-data
COMMAND ${DYNAMIC_IMPLICITGEMM_WRW_ENVS_XDLOPS} $<TARGET_FILE:test_conv2d> ${MIOPEN_TEST_FLOAT_ARG} --verbose --input  16  128 36 36 --weights 32  128 1 1 --pads_strides_dilations 0 0 1 1 1 1 --disable-forward --disable-backward-data
COMMAND ${DYNAMIC_IMPLICITGEMM_WRW_ENVS_XDLOPS} $<TARGET_FILE:test_conv2d> ${MIOPEN_TEST_FLOAT_ARG} --verbose --input  64   64 56 56 --weights 256  64  1 1 --pads_strides_dilations 0 0 1 1 1 1 --disable-forward --disable-backward-data
COMMAND ${DYNAMIC_IMPLICITGEMM_WRW_ENVS_XDLOPS} $<TARGET_FILE:test_conv2d> ${MIOPEN_TEST_FLOAT_ARG} --verbose --input  64  224 17 17 --weights 224  224  1 7 --pads_strides_dilations 0 3 1 1 1 1 --disable-forward --disable-backward-data
COMMAND ${DYNAMIC_IMPLICITGEMM_WRW_ENVS_XDLOPS} $<TARGET_FILE:test_conv2d> ${MIOPEN_TEST_FLOAT_ARG} --verbose --input  128  128 35 35 --weights 256  128  3 3 --pads_strides_dilations 1 1 1 1 1 1 --disable-forward --disable-backward-data
COMMAND ${DYNAMIC_IMPLICITGEMM_WRW_ENVS_XDLOPS} $<TARGET_FILE:test_conv2d> ${MIOPEN_TEST_FLOAT_ARG} --verbose --input  128  128 64 64 --weights 256  128  3 3 --pads_strides_dilations 1 1 2 2 1 1 --disable-forward --disable-backward-data
COMMAND ${DYNAMIC_IMPLICITGEMM_WRW_ENVS_XDLOPS} $<TARGET_FILE:test_conv2d> ${MIOPEN_TEST_FLOAT_ARG} --verbose --input  128  768 17 17 --weights 256  768  3 3 --pads_strides_dilations 1 1 1 1 2 2 --disable-forward --disable-backward-data
COMMAND ${DYNAMIC_IMPLICITGEMM_WRW_ENVS_XDLOPS} $<TARGET_FILE:test_conv2d> ${MIOPEN_TEST_FLOAT_ARG} --verbose --input  3  256 28 28 --weights 80  256  1 1 --pads_strides_dilations 0 0 1 1 1 1 --disable-forward --disable-backward-data
COMMAND ${DYNAMIC_IMPLICITGEMM_WRW_ENVS_XDLOPS} $<TARGET_FILE:test_conv2d> ${MIOPEN_TEST_FLOAT_ARG} --verbose --input  2  256 12 18 --weights 256  256  3 3 --pads_strides_dilations 1 1 1 1 1 1 --disable-forward --disable-backward-data
COMMAND ${DYNAMIC_IMPLICITGEMM_WRW_ENVS_XDLOPS} $<TARGET_FILE:test_conv2d> ${MIOPEN_TEST_FLOAT_ARG} --verbose --input  4  512 128 128 --weights 12  512  1 1 --pads_strides_dilations 0 0 1 1 1 1 --disable-forward --disable-backward-data
#regression test for issue 540
COMMAND ${DYNAMIC_IMPLICITGEMM_WRW_ENVS_XDLOPS} $<TARGET_FILE:test_conv2d> ${MIOPEN_TEST_FLOAT_ARG} --verbose --input  4 32 79 141 --weights 64 32 5 10 --pads_strides_dilations 0 0 2 2 1 1 --disable-forward --disable-backward-data

COMMAND ${DYNAMIC_IMPLICITGEMM_WRW_ENVS_XDLOPS} $<TARGET_FILE:test_conv2d> ${MIOPEN_TEST_FLOAT_ARG} --verbose --input  400  256 7 7 --weights 1024  256  7 7 --pads_strides_dilations 0 0 1 1 1 1 --disable-forward --disable-backward-data
COMMAND ${DYNAMIC_IMPLICITGEMM_WRW_ENVS_XDLOPS} $<TARGET_FILE:test_conv2d> ${MIOPEN_TEST_FLOAT_ARG} --verbose --input  400  256 1 1 --weights 1024  256  1 1 --pads_strides_dilations 0 0 1 1 1 1 --disable-forward --disable-backward-data
# Regression test for SWDEV-295434 (FP16 only).
COMMAND ${DYNAMIC_IMPLICITGEMM_WRW_ENVS_XDLOPS} $<TARGET_FILE:test_conv2d> ${MIOPEN_TEST_FLOAT_ARG} --verbose --input  120  256 3 3 --weights 340  256  3 3 --pads_strides_dilations 1 1 1 1 1 1 --disable-forward --disable-backward-data
# ho=wo=1 stride=2
COMMAND ${DYNAMIC_IMPLICITGEMM_WRW_ENVS_XDLOPS} $<TARGET_FILE:test_conv2d> ${MIOPEN_TEST_FLOAT_ARG} --verbose --input  256 2048 2 2 --weights 1024  2048  1 1 --pads_strides_dilations 0 0 2 2 1 1  --disable-forward --disable-backward-data
)

add_custom_test(test_conv_igemm_dynamic_xdlops_wrw_half SKIP_UNLESS_ALL GFX900_DISABLED GFX906_DISABLED GFX90A_DISABLED HALF_ENABLED FLOAT_DISABLED SKIP_XNACK_ON
COMMAND ${DYNAMIC_IMPLICITGEMM_WRW_ENVS_XDLOPS} $<TARGET_FILE:test_conv2d> ${MIOPEN_TEST_FLOAT_ARG} --verbose --input  1 3 32 32 --weights 1 3 11 11 --pads_strides_dilations 1 1 2 2 2 1 --disable-forward --disable-backward-data
COMMAND ${DYNAMIC_IMPLICITGEMM_WRW_ENVS_XDLOPS} $<TARGET_FILE:test_conv2d> ${MIOPEN_TEST_FLOAT_ARG} --verbose --input  1 3 224 224 --weights 1 3 3 3 --pads_strides_dilations 0 0 1 1 2 2 --disable-forward --disable-backward-data
COMMAND ${DYNAMIC_IMPLICITGEMM_WRW_ENVS_XDLOPS} $<TARGET_FILE:test_conv2d> ${MIOPEN_TEST_FLOAT_ARG} --verbose --input  1 1 8 8 --weights 1 1 2 2 --pads_strides_dilations 0 0 1 1 2 2 --disable-forward --disable-backward-data
COMMAND ${DYNAMIC_IMPLICITGEMM_WRW_ENVS_XDLOPS} $<TARGET_FILE:test_conv2d> ${MIOPEN_TEST_FLOAT_ARG} --verbose --input  1 128 56 56 --weights 1 128 5 5 --pads_strides_dilations 0 0 2 2 1 1 --disable-forward --disable-backward-data
)

add_custom_test(test_conv_igemm_dynamic_xdlops_nhwc_fwd SKIP_UNLESS_ALL HALF_ENABLED GFX900_DISABLED GFX906_DISABLED SKIP_XNACK_ON
COMMAND ${DYNAMIC_IMPLICITGEMM_XDLOPS_NHWC_FWD_ENVS} $<TARGET_FILE:test_conv2d> ${MIOPEN_TEST_FLOAT_ARG} --verbose --input  64 256  7  7 --weights 128 256 1 1 --pads_strides_dilations 0 0 1 1 1 1 --disable-backward-data --disable-backward-weights --in_layout NHWC --fil_layout NHWC --out_layout NHWC
COMMAND ${DYNAMIC_IMPLICITGEMM_XDLOPS_NHWC_FWD_ENVS} $<TARGET_FILE:test_conv2d> ${MIOPEN_TEST_FLOAT_ARG} --verbose --input  32 160 73 73 --weights  64 160 1 1 --pads_strides_dilations 0 0 1 1 1 1 --disable-backward-data --disable-backward-weights --in_layout NHWC --fil_layout NHWC --out_layout NHWC
COMMAND ${DYNAMIC_IMPLICITGEMM_XDLOPS_NHWC_FWD_ENVS} $<TARGET_FILE:test_conv2d> ${MIOPEN_TEST_FLOAT_ARG} --verbose --input  16  64 56 56 --weights  64  64 1 1 --pads_strides_dilations 0 0 1 1 1 1 --disable-backward-data --disable-backward-weights --in_layout NHWC --fil_layout NHWC --out_layout NHWC
COMMAND ${DYNAMIC_IMPLICITGEMM_XDLOPS_NHWC_FWD_ENVS} $<TARGET_FILE:test_conv2d> ${MIOPEN_TEST_FLOAT_ARG} --verbose --input   2 256 40 52 --weights 256 256 1 1 --pads_strides_dilations 0 0 1 1 1 1 --disable-backward-data --disable-backward-weights --in_layout NHWC --fil_layout NHWC --out_layout NHWC
COMMAND ${DYNAMIC_IMPLICITGEMM_XDLOPS_NHWC_FWD_ENVS} $<TARGET_FILE:test_conv2d> ${MIOPEN_TEST_FLOAT_ARG} --verbose --input   2  64 59 57 --weights  12  64 1 1 --pads_strides_dilations 0 0 1 1 1 1 --disable-backward-data --disable-backward-weights --in_layout NHWC --fil_layout NHWC --out_layout NHWC
COMMAND ${DYNAMIC_IMPLICITGEMM_XDLOPS_NHWC_FWD_ENVS} $<TARGET_FILE:test_conv2d> ${MIOPEN_TEST_FLOAT_ARG} --verbose --input  32 128 14 14 --weights  64 128 1 1 --pads_strides_dilations 0 0 2 2 1 1 --disable-backward-data --disable-backward-weights --in_layout NHWC --fil_layout NHWC --out_layout NHWC
COMMAND ${DYNAMIC_IMPLICITGEMM_XDLOPS_NHWC_FWD_ENVS} $<TARGET_FILE:test_conv2d> ${MIOPEN_TEST_FLOAT_ARG} --verbose --input  64  64 17 17 --weights 192  64 1 7 --pads_strides_dilations 0 3 1 1 1 1 --disable-backward-data --disable-backward-weights --in_layout NHWC --fil_layout NHWC --out_layout NHWC
COMMAND ${DYNAMIC_IMPLICITGEMM_XDLOPS_NHWC_FWD_ENVS} $<TARGET_FILE:test_conv2d> ${MIOPEN_TEST_FLOAT_ARG} --verbose --input  64  64 17 17 --weights 192  64 7 1 --pads_strides_dilations 3 0 1 1 1 1 --disable-backward-data --disable-backward-weights --in_layout NHWC --fil_layout NHWC --out_layout NHWC
COMMAND ${DYNAMIC_IMPLICITGEMM_XDLOPS_NHWC_FWD_ENVS} $<TARGET_FILE:test_conv2d> ${MIOPEN_TEST_FLOAT_ARG} --verbose --input   4 128 28 28 --weights 128 128 2 2 --pads_strides_dilations 0 0 2 2 1 1 --disable-backward-data --disable-backward-weights --in_layout NHWC --fil_layout NHWC --out_layout NHWC
COMMAND ${DYNAMIC_IMPLICITGEMM_XDLOPS_NHWC_FWD_ENVS} $<TARGET_FILE:test_conv2d> ${MIOPEN_TEST_FLOAT_ARG} --verbose --input  32 128  8  8 --weights 192 128 3 1 --pads_strides_dilations 1 0 1 1 1 1 --disable-backward-data --disable-backward-weights --in_layout NHWC --fil_layout NHWC --out_layout NHWC
COMMAND ${DYNAMIC_IMPLICITGEMM_XDLOPS_NHWC_FWD_ENVS} $<TARGET_FILE:test_conv2d> ${MIOPEN_TEST_FLOAT_ARG} --verbose --input  64 192 17 17 --weights 160 192 3 3 --pads_strides_dilations 0 0 2 2 1 1 --disable-backward-data --disable-backward-weights --in_layout NHWC --fil_layout NHWC --out_layout NHWC
COMMAND ${DYNAMIC_IMPLICITGEMM_XDLOPS_NHWC_FWD_ENVS} $<TARGET_FILE:test_conv2d> ${MIOPEN_TEST_FLOAT_ARG} --verbose --input  64  32 73 73 --weights  64  32 3 3 --pads_strides_dilations 1 1 1 1 1 1 --disable-backward-data --disable-backward-weights --in_layout NHWC --fil_layout NHWC --out_layout NHWC
COMMAND ${DYNAMIC_IMPLICITGEMM_XDLOPS_NHWC_FWD_ENVS} $<TARGET_FILE:test_conv2d> ${MIOPEN_TEST_FLOAT_ARG} --verbose --input  16  64 56 56 --weights  64  64 3 3 --pads_strides_dilations 1 1 1 1 1 1 --disable-backward-data --disable-backward-weights --in_layout NHWC --fil_layout NHWC --out_layout NHWC
COMMAND ${DYNAMIC_IMPLICITGEMM_XDLOPS_NHWC_FWD_ENVS} $<TARGET_FILE:test_conv2d> ${MIOPEN_TEST_FLOAT_ARG} --verbose --input  64   3 78 78 --weights  64   3 7 7 --pads_strides_dilations 0 0 2 2 1 1 --disable-backward-data --disable-backward-weights --in_layout NHWC --fil_layout NHWC --out_layout NHWC
COMMAND ${DYNAMIC_IMPLICITGEMM_XDLOPS_NHWC_FWD_ENVS} $<TARGET_FILE:test_conv2d> ${MIOPEN_TEST_FLOAT_ARG} --verbose --input  16 192 17 17 --weights 224 192 1 7 --pads_strides_dilations 0 3 1 1 1 1 --disable-backward-data --disable-backward-weights --in_layout NHWC --fil_layout NHWC --out_layout NHWC
COMMAND ${DYNAMIC_IMPLICITGEMM_XDLOPS_NHWC_FWD_ENVS} $<TARGET_FILE:test_conv2d> ${MIOPEN_TEST_FLOAT_ARG} --verbose --input  16   3 17 17 --weights  64   3 1 1 --pads_strides_dilations 0 0 1 1 1 1 --disable-backward-data --disable-backward-weights --in_layout NHWC --fil_layout NHWC --out_layout NHWC
COMMAND ${DYNAMIC_IMPLICITGEMM_XDLOPS_NHWC_FWD_ENVS} $<TARGET_FILE:test_conv2d> ${MIOPEN_TEST_FLOAT_ARG} --verbose --input   2  64 19 19 --weights 510  64 3 3 --pads_strides_dilations 1 1 1 1 1 1 --disable-backward-data --disable-backward-weights --in_layout NHWC --fil_layout NHWC --out_layout NHWC
# tensor larger than 4GB
COMMAND ${DYNAMIC_IMPLICITGEMM_XDLOPS_NHWC_FWD_ENVS} $<TARGET_FILE:test_conv2d> ${MIOPEN_TEST_FLOAT_ARG} --verbose --input 2048  1 512 1024 --weights 1  1 1 1 --pads_strides_dilations 0 0 1 1 1 1 --disable-backward-data --disable-backward-weights --in_layout NHWC --fil_layout NHWC --out_layout NHWC
# ho=wo=1 stride=2
COMMAND ${DYNAMIC_IMPLICITGEMM_XDLOPS_NHWC_FWD_ENVS} $<TARGET_FILE:test_conv2d> ${MIOPEN_TEST_FLOAT_ARG} --verbose --input  256 2048 2 2 --weights 1024  2048  1 1 --pads_strides_dilations 0 0 2 2 1 1 --disable-backward-data --disable-backward-weights --in_layout NHWC --fil_layout NHWC --out_layout NHWC
)

add_custom_test(test_conv_igemm_dynamic_xdlops_nhwc_fwd_nchw SKIP_UNLESS_ALL HALF_ENABLED GFX900_DISABLED GFX906_DISABLED SKIP_XNACK_ON
COMMAND ${DYNAMIC_IMPLICITGEMM_XDLOPS_NHWC_FWD_ENVS} $<TARGET_FILE:test_conv2d> ${MIOPEN_TEST_FLOAT_ARG} --verbose --input  64 256   7   7 --weights 128 256 1 1 --pads_strides_dilations 0 0 1 1 1 1 --disable-backward-data --disable-backward-weights
COMMAND ${DYNAMIC_IMPLICITGEMM_XDLOPS_NHWC_FWD_ENVS} $<TARGET_FILE:test_conv2d> ${MIOPEN_TEST_FLOAT_ARG} --verbose --input  32 160  73  73 --weights  64 160 1 1 --pads_strides_dilations 0 0 1 1 1 1 --disable-backward-data --disable-backward-weights
COMMAND ${DYNAMIC_IMPLICITGEMM_XDLOPS_NHWC_FWD_ENVS} $<TARGET_FILE:test_conv2d> ${MIOPEN_TEST_FLOAT_ARG} --verbose --input  16  64  56  56 --weights  64  64 1 1 --pads_strides_dilations 0 0 1 1 1 1 --disable-backward-data --disable-backward-weights
COMMAND ${DYNAMIC_IMPLICITGEMM_XDLOPS_NHWC_FWD_ENVS} $<TARGET_FILE:test_conv2d> ${MIOPEN_TEST_FLOAT_ARG} --verbose --input   2 256  40  52 --weights 256 256 1 1 --pads_strides_dilations 0 0 1 1 1 1 --disable-backward-data --disable-backward-weights
COMMAND ${DYNAMIC_IMPLICITGEMM_XDLOPS_NHWC_FWD_ENVS} $<TARGET_FILE:test_conv2d> ${MIOPEN_TEST_FLOAT_ARG} --verbose --input   2  64  59  57 --weights  12  64 1 1 --pads_strides_dilations 0 0 1 1 1 1 --disable-backward-data --disable-backward-weights
COMMAND ${DYNAMIC_IMPLICITGEMM_XDLOPS_NHWC_FWD_ENVS} $<TARGET_FILE:test_conv2d> ${MIOPEN_TEST_FLOAT_ARG} --verbose --input  32 128  14  14 --weights  64 128 1 1 --pads_strides_dilations 0 0 2 2 1 1 --disable-backward-data --disable-backward-weights
COMMAND ${DYNAMIC_IMPLICITGEMM_XDLOPS_NHWC_FWD_ENVS} $<TARGET_FILE:test_conv2d> ${MIOPEN_TEST_FLOAT_ARG} --verbose --input  64  64  17  17 --weights 192  64 1 7 --pads_strides_dilations 0 3 1 1 1 1 --disable-backward-data --disable-backward-weights
COMMAND ${DYNAMIC_IMPLICITGEMM_XDLOPS_NHWC_FWD_ENVS} $<TARGET_FILE:test_conv2d> ${MIOPEN_TEST_FLOAT_ARG} --verbose --input  64  64  17  17 --weights 192  64 7 1 --pads_strides_dilations 3 0 1 1 1 1 --disable-backward-data --disable-backward-weights
COMMAND ${DYNAMIC_IMPLICITGEMM_XDLOPS_NHWC_FWD_ENVS} $<TARGET_FILE:test_conv2d> ${MIOPEN_TEST_FLOAT_ARG} --verbose --input   4 128  28  28 --weights 128 128 2 2 --pads_strides_dilations 0 0 2 2 1 1 --disable-backward-data --disable-backward-weights
COMMAND ${DYNAMIC_IMPLICITGEMM_XDLOPS_NHWC_FWD_ENVS} $<TARGET_FILE:test_conv2d> ${MIOPEN_TEST_FLOAT_ARG} --verbose --input  32 128   8   8 --weights 192 128 3 1 --pads_strides_dilations 1 0 1 1 1 1 --disable-backward-data --disable-backward-weights
COMMAND ${DYNAMIC_IMPLICITGEMM_XDLOPS_NHWC_FWD_ENVS} $<TARGET_FILE:test_conv2d> ${MIOPEN_TEST_FLOAT_ARG} --verbose --input  64 192  17  17 --weights 160 192 3 3 --pads_strides_dilations 0 0 2 2 1 1 --disable-backward-data --disable-backward-weights
COMMAND ${DYNAMIC_IMPLICITGEMM_XDLOPS_NHWC_FWD_ENVS} $<TARGET_FILE:test_conv2d> ${MIOPEN_TEST_FLOAT_ARG} --verbose --input  64  32  73  73 --weights  64  32 3 3 --pads_strides_dilations 1 1 1 1 1 1 --disable-backward-data --disable-backward-weights
COMMAND ${DYNAMIC_IMPLICITGEMM_XDLOPS_NHWC_FWD_ENVS} $<TARGET_FILE:test_conv2d> ${MIOPEN_TEST_FLOAT_ARG} --verbose --input  16  64  56  56 --weights  64  64 3 3 --pads_strides_dilations 1 1 1 1 1 1 --disable-backward-data --disable-backward-weights
COMMAND ${DYNAMIC_IMPLICITGEMM_XDLOPS_NHWC_FWD_ENVS} $<TARGET_FILE:test_conv2d> ${MIOPEN_TEST_FLOAT_ARG} --verbose --input  64   3  78  78 --weights  64   3 7 7 --pads_strides_dilations 0 0 2 2 1 1 --disable-backward-data --disable-backward-weights
COMMAND ${DYNAMIC_IMPLICITGEMM_XDLOPS_NHWC_FWD_ENVS} $<TARGET_FILE:test_conv2d> ${MIOPEN_TEST_FLOAT_ARG} --verbose --input  16 192  17  17 --weights 224 192 1 7 --pads_strides_dilations 0 3 1 1 1 1 --disable-backward-data --disable-backward-weights
COMMAND ${DYNAMIC_IMPLICITGEMM_XDLOPS_NHWC_FWD_ENVS} $<TARGET_FILE:test_conv2d> ${MIOPEN_TEST_FLOAT_ARG} --verbose --input  16   3  17  17 --weights  64   3 1 1 --pads_strides_dilations 0 0 1 1 1 1 --disable-backward-data --disable-backward-weights
COMMAND ${DYNAMIC_IMPLICITGEMM_XDLOPS_NHWC_FWD_ENVS} $<TARGET_FILE:test_conv2d> ${MIOPEN_TEST_FLOAT_ARG} --verbose --input   2  64  19  19 --weights 510  64 3 3 --pads_strides_dilations 1 1 1 1 1 1 --disable-backward-data --disable-backward-weights
COMMAND ${DYNAMIC_IMPLICITGEMM_XDLOPS_NHWC_FWD_ENVS} $<TARGET_FILE:test_conv2d> ${MIOPEN_TEST_FLOAT_ARG} --verbose --input  16   3 224 224 --weights  63   1 3 3 --pads_strides_dilations 1 1 1 1 1 1 --group-count 3 --disable-backward-data --disable-backward-weights
)

add_custom_test(test_conv_igemm_dynamic_xdlops_nhwc_bwd SKIP_UNLESS_ALL HALF_ENABLED GFX900_DISABLED GFX906_DISABLED SKIP_XNACK_ON
COMMAND ${DYNAMIC_IMPLICITGEMM_XDLOPS_NHWC_BWD_ENVS} $<TARGET_FILE:test_conv2d> ${MIOPEN_TEST_FLOAT_ARG} --verbose --input  64 256  7  7 --weights 128 256 1 1 --pads_strides_dilations 0 0 1 1 1 1 --disable-forward --disable-backward-weights --in_layout NHWC --fil_layout NHWC --out_layout NHWC
COMMAND ${DYNAMIC_IMPLICITGEMM_XDLOPS_NHWC_BWD_ENVS} $<TARGET_FILE:test_conv2d> ${MIOPEN_TEST_FLOAT_ARG} --verbose --input  32 160 73 73 --weights  64 160 1 1 --pads_strides_dilations 0 0 1 1 1 1 --disable-forward --disable-backward-weights --in_layout NHWC --fil_layout NHWC --out_layout NHWC
COMMAND ${DYNAMIC_IMPLICITGEMM_XDLOPS_NHWC_BWD_ENVS} $<TARGET_FILE:test_conv2d> ${MIOPEN_TEST_FLOAT_ARG} --verbose --input  16  64 56 56 --weights  64  64 1 1 --pads_strides_dilations 0 0 1 1 1 1 --disable-forward --disable-backward-weights --in_layout NHWC --fil_layout NHWC --out_layout NHWC
COMMAND ${DYNAMIC_IMPLICITGEMM_XDLOPS_NHWC_BWD_ENVS} $<TARGET_FILE:test_conv2d> ${MIOPEN_TEST_FLOAT_ARG} --verbose --input   2 256 40 52 --weights 256 256 1 1 --pads_strides_dilations 0 0 1 1 1 1 --disable-forward --disable-backward-weights --in_layout NHWC --fil_layout NHWC --out_layout NHWC
COMMAND ${DYNAMIC_IMPLICITGEMM_XDLOPS_NHWC_BWD_ENVS} $<TARGET_FILE:test_conv2d> ${MIOPEN_TEST_FLOAT_ARG} --verbose --input   2  64 32 28 --weights  64  64 1 1 --pads_strides_dilations 0 0 1 1 1 1 --disable-forward --disable-backward-weights --in_layout NHWC --fil_layout NHWC --out_layout NHWC
COMMAND ${DYNAMIC_IMPLICITGEMM_XDLOPS_NHWC_BWD_ENVS} $<TARGET_FILE:test_conv2d> ${MIOPEN_TEST_FLOAT_ARG} --verbose --input  32 128 14 14 --weights  64 128 1 1 --pads_strides_dilations 0 0 2 2 1 1 --disable-forward --disable-backward-weights --in_layout NHWC --fil_layout NHWC --out_layout NHWC
COMMAND ${DYNAMIC_IMPLICITGEMM_XDLOPS_NHWC_BWD_ENVS} $<TARGET_FILE:test_conv2d> ${MIOPEN_TEST_FLOAT_ARG} --verbose --input  64  64 17 17 --weights 192  64 1 7 --pads_strides_dilations 0 3 1 1 1 1 --disable-forward --disable-backward-weights --in_layout NHWC --fil_layout NHWC --out_layout NHWC
COMMAND ${DYNAMIC_IMPLICITGEMM_XDLOPS_NHWC_BWD_ENVS} $<TARGET_FILE:test_conv2d> ${MIOPEN_TEST_FLOAT_ARG} --verbose --input  64  64 17 17 --weights 192  64 7 1 --pads_strides_dilations 3 0 1 1 1 1 --disable-forward --disable-backward-weights --in_layout NHWC --fil_layout NHWC --out_layout NHWC
COMMAND ${DYNAMIC_IMPLICITGEMM_XDLOPS_NHWC_BWD_ENVS} $<TARGET_FILE:test_conv2d> ${MIOPEN_TEST_FLOAT_ARG} --verbose --input   4 128 28 28 --weights 128 128 2 2 --pads_strides_dilations 0 0 2 2 1 1 --disable-forward --disable-backward-weights --in_layout NHWC --fil_layout NHWC --out_layout NHWC
COMMAND ${DYNAMIC_IMPLICITGEMM_XDLOPS_NHWC_BWD_ENVS} $<TARGET_FILE:test_conv2d> ${MIOPEN_TEST_FLOAT_ARG} --verbose --input  32 128  8  8 --weights 192 128 3 1 --pads_strides_dilations 1 0 1 1 1 1 --disable-forward --disable-backward-weights --in_layout NHWC --fil_layout NHWC --out_layout NHWC
COMMAND ${DYNAMIC_IMPLICITGEMM_XDLOPS_NHWC_BWD_ENVS} $<TARGET_FILE:test_conv2d> ${MIOPEN_TEST_FLOAT_ARG} --verbose --input  64 192 17 17 --weights 160 192 3 3 --pads_strides_dilations 0 0 2 2 1 1 --disable-forward --disable-backward-weights --in_layout NHWC --fil_layout NHWC --out_layout NHWC
COMMAND ${DYNAMIC_IMPLICITGEMM_XDLOPS_NHWC_BWD_ENVS} $<TARGET_FILE:test_conv2d> ${MIOPEN_TEST_FLOAT_ARG} --verbose --input  64  32 73 73 --weights  64  32 3 3 --pads_strides_dilations 1 1 1 1 1 1 --disable-forward --disable-backward-weights --in_layout NHWC --fil_layout NHWC --out_layout NHWC
COMMAND ${DYNAMIC_IMPLICITGEMM_XDLOPS_NHWC_BWD_ENVS} $<TARGET_FILE:test_conv2d> ${MIOPEN_TEST_FLOAT_ARG} --verbose --input  16  64 56 56 --weights  64  64 3 3 --pads_strides_dilations 1 1 1 1 1 1 --disable-forward --disable-backward-weights --in_layout NHWC --fil_layout NHWC --out_layout NHWC
COMMAND ${DYNAMIC_IMPLICITGEMM_XDLOPS_NHWC_BWD_ENVS} $<TARGET_FILE:test_conv2d> ${MIOPEN_TEST_FLOAT_ARG} --verbose --input  16  16 25 25 --weights  64  16 3 3 --pads_strides_dilations 0 0 1 1 1 1 --disable-forward --disable-backward-weights --in_layout NHWC --fil_layout NHWC --out_layout NHWC
COMMAND ${DYNAMIC_IMPLICITGEMM_XDLOPS_NHWC_BWD_ENVS} $<TARGET_FILE:test_conv2d> ${MIOPEN_TEST_FLOAT_ARG} --verbose --input  15 256 1  1  --weights 340 256 3 3 --pads_strides_dilations 1 1 1 1 1 1 --disable-forward --disable-backward-weights --in_layout NHWC --fil_layout NHWC --out_layout NHWC
COMMAND ${DYNAMIC_IMPLICITGEMM_XDLOPS_NHWC_BWD_ENVS} $<TARGET_FILE:test_conv2d> ${MIOPEN_TEST_FLOAT_ARG} --verbose --input  15 128 10 10 --weights 340 128 3 3 --pads_strides_dilations 1 1 1 1 1 1 --disable-forward --disable-backward-weights --in_layout NHWC --fil_layout NHWC --out_layout NHWC
COMMAND ${DYNAMIC_IMPLICITGEMM_XDLOPS_NHWC_BWD_ENVS} $<TARGET_FILE:test_conv2d> ${MIOPEN_TEST_FLOAT_ARG} --verbose --input   2  64 19 19 --weights 510  64 3 3 --pads_strides_dilations 1 1 1 1 1 1 --disable-forward --disable-backward-weights --in_layout NHWC --fil_layout NHWC --out_layout NHWC
# tensor larger than 4GB
COMMAND ${DYNAMIC_IMPLICITGEMM_XDLOPS_NHWC_BWD_ENVS} $<TARGET_FILE:test_conv2d> ${MIOPEN_TEST_FLOAT_ARG} --verbose --input 2048  1 512 1024 --weights 1  1 1 1 --pads_strides_dilations 0 0 1 1 1 1 --disable-forward --disable-backward-weights --in_layout NHWC --fil_layout NHWC --out_layout NHWC
# ho=wo=1 stride=2
COMMAND ${DYNAMIC_IMPLICITGEMM_XDLOPS_NHWC_BWD_ENVS} $<TARGET_FILE:test_conv2d> ${MIOPEN_TEST_FLOAT_ARG} --verbose --input  256 2048 2 2 --weights 1024  2048  1 1 --pads_strides_dilations 0 0 2 2 1 1  --disable-forward --disable-backward-weights --in_layout NHWC --fil_layout NHWC --out_layout NHWC
)

add_custom_test(test_conv_igemm_dynamic_xdlops_nhwc_bwd_nchw SKIP_UNLESS_ALL HALF_ENABLED GFX900_DISABLED GFX906_DISABLED SKIP_XNACK_ON
COMMAND ${DYNAMIC_IMPLICITGEMM_XDLOPS_NHWC_BWD_ENVS} $<TARGET_FILE:test_conv2d> ${MIOPEN_TEST_FLOAT_ARG} --verbose --input  64 256  7  7 --weights 128 256 1 1 --pads_strides_dilations 0 0 1 1 1 1 --disable-forward --disable-backward-weights
COMMAND ${DYNAMIC_IMPLICITGEMM_XDLOPS_NHWC_BWD_ENVS} $<TARGET_FILE:test_conv2d> ${MIOPEN_TEST_FLOAT_ARG} --verbose --input  32 160 73 73 --weights  64 160 1 1 --pads_strides_dilations 0 0 1 1 1 1 --disable-forward --disable-backward-weights
COMMAND ${DYNAMIC_IMPLICITGEMM_XDLOPS_NHWC_BWD_ENVS} $<TARGET_FILE:test_conv2d> ${MIOPEN_TEST_FLOAT_ARG} --verbose --input  16  64 56 56 --weights  64  64 1 1 --pads_strides_dilations 0 0 1 1 1 1 --disable-forward --disable-backward-weights
COMMAND ${DYNAMIC_IMPLICITGEMM_XDLOPS_NHWC_BWD_ENVS} $<TARGET_FILE:test_conv2d> ${MIOPEN_TEST_FLOAT_ARG} --verbose --input   2 256 40 52 --weights 256 256 1 1 --pads_strides_dilations 0 0 1 1 1 1 --disable-forward --disable-backward-weights
COMMAND ${DYNAMIC_IMPLICITGEMM_XDLOPS_NHWC_BWD_ENVS} $<TARGET_FILE:test_conv2d> ${MIOPEN_TEST_FLOAT_ARG} --verbose --input   2  64 32 28 --weights  64  64 1 1 --pads_strides_dilations 0 0 1 1 1 1 --disable-forward --disable-backward-weights
COMMAND ${DYNAMIC_IMPLICITGEMM_XDLOPS_NHWC_BWD_ENVS} $<TARGET_FILE:test_conv2d> ${MIOPEN_TEST_FLOAT_ARG} --verbose --input  32 128 14 14 --weights  64 128 1 1 --pads_strides_dilations 0 0 2 2 1 1 --disable-forward --disable-backward-weights
COMMAND ${DYNAMIC_IMPLICITGEMM_XDLOPS_NHWC_BWD_ENVS} $<TARGET_FILE:test_conv2d> ${MIOPEN_TEST_FLOAT_ARG} --verbose --input  64  64 17 17 --weights 192  64 1 7 --pads_strides_dilations 0 3 1 1 1 1 --disable-forward --disable-backward-weights
COMMAND ${DYNAMIC_IMPLICITGEMM_XDLOPS_NHWC_BWD_ENVS} $<TARGET_FILE:test_conv2d> ${MIOPEN_TEST_FLOAT_ARG} --verbose --input  64  64 17 17 --weights 192  64 7 1 --pads_strides_dilations 3 0 1 1 1 1 --disable-forward --disable-backward-weights
COMMAND ${DYNAMIC_IMPLICITGEMM_XDLOPS_NHWC_BWD_ENVS} $<TARGET_FILE:test_conv2d> ${MIOPEN_TEST_FLOAT_ARG} --verbose --input   4 128 28 28 --weights 128 128 2 2 --pads_strides_dilations 0 0 2 2 1 1 --disable-forward --disable-backward-weights
COMMAND ${DYNAMIC_IMPLICITGEMM_XDLOPS_NHWC_BWD_ENVS} $<TARGET_FILE:test_conv2d> ${MIOPEN_TEST_FLOAT_ARG} --verbose --input  32 128  8  8 --weights 192 128 3 1 --pads_strides_dilations 1 0 1 1 1 1 --disable-forward --disable-backward-weights
COMMAND ${DYNAMIC_IMPLICITGEMM_XDLOPS_NHWC_BWD_ENVS} $<TARGET_FILE:test_conv2d> ${MIOPEN_TEST_FLOAT_ARG} --verbose --input  64 192 17 17 --weights 160 192 3 3 --pads_strides_dilations 0 0 2 2 1 1 --disable-forward --disable-backward-weights
COMMAND ${DYNAMIC_IMPLICITGEMM_XDLOPS_NHWC_BWD_ENVS} $<TARGET_FILE:test_conv2d> ${MIOPEN_TEST_FLOAT_ARG} --verbose --input  64  32 73 73 --weights  64  32 3 3 --pads_strides_dilations 1 1 1 1 1 1 --disable-forward --disable-backward-weights
COMMAND ${DYNAMIC_IMPLICITGEMM_XDLOPS_NHWC_BWD_ENVS} $<TARGET_FILE:test_conv2d> ${MIOPEN_TEST_FLOAT_ARG} --verbose --input  16  64 56 56 --weights  64  64 3 3 --pads_strides_dilations 1 1 1 1 1 1 --disable-forward --disable-backward-weights
COMMAND ${DYNAMIC_IMPLICITGEMM_XDLOPS_NHWC_BWD_ENVS} $<TARGET_FILE:test_conv2d> ${MIOPEN_TEST_FLOAT_ARG} --verbose --input  16  16 25 25 --weights  64  16 3 3 --pads_strides_dilations 0 0 1 1 1 1 --disable-forward --disable-backward-weights
COMMAND ${DYNAMIC_IMPLICITGEMM_XDLOPS_NHWC_BWD_ENVS} $<TARGET_FILE:test_conv2d> ${MIOPEN_TEST_FLOAT_ARG} --verbose --input  15 256 1  1  --weights 340 256 3 3 --pads_strides_dilations 1 1 1 1 1 1 --disable-forward --disable-backward-weights
COMMAND ${DYNAMIC_IMPLICITGEMM_XDLOPS_NHWC_BWD_ENVS} $<TARGET_FILE:test_conv2d> ${MIOPEN_TEST_FLOAT_ARG} --verbose --input  15 128 10 10 --weights 340 128 3 3 --pads_strides_dilations 1 1 1 1 1 1 --disable-forward --disable-backward-weights
COMMAND ${DYNAMIC_IMPLICITGEMM_XDLOPS_NHWC_BWD_ENVS} $<TARGET_FILE:test_conv2d> ${MIOPEN_TEST_FLOAT_ARG} --verbose --input   2  64 19 19 --weights 510  64 3 3 --pads_strides_dilations 1 1 1 1 1 1 --disable-forward --disable-backward-weights
)

add_custom_test(test_conv_igemm_dynamic_xdlops_nhwc_fwd_bf16_gfx90a SKIP_UNLESS_ALL BF16_ENABLED FLOAT_DISABLED HALF_DISABLED GFX908_DISABLED GFX90A_ENABLED GFX900_DISABLED GFX906_DISABLED SKIP_XNACK_ON
COMMAND ${DYNAMIC_IMPLICITGEMM_XDLOPS_NHWC_FWD_ENVS} $<TARGET_FILE:test_conv2d> ${MIOPEN_TEST_FLOAT_ARG} --verbose --input  64 256  7  7 --weights 128 256 1 1 --pads_strides_dilations 0 0 1 1 1 1 --disable-backward-data --disable-backward-weights --in_layout NHWC --fil_layout NHWC --out_layout NHWC
COMMAND ${DYNAMIC_IMPLICITGEMM_XDLOPS_NHWC_FWD_ENVS} $<TARGET_FILE:test_conv2d> ${MIOPEN_TEST_FLOAT_ARG} --verbose --input  32 160 73 73 --weights  64 160 1 1 --pads_strides_dilations 0 0 1 1 1 1 --disable-backward-data --disable-backward-weights --in_layout NHWC --fil_layout NHWC --out_layout NHWC
COMMAND ${DYNAMIC_IMPLICITGEMM_XDLOPS_NHWC_FWD_ENVS} $<TARGET_FILE:test_conv2d> ${MIOPEN_TEST_FLOAT_ARG} --verbose --input  16  64 56 56 --weights  64  64 1 1 --pads_strides_dilations 0 0 1 1 1 1 --disable-backward-data --disable-backward-weights --in_layout NHWC --fil_layout NHWC --out_layout NHWC
COMMAND ${DYNAMIC_IMPLICITGEMM_XDLOPS_NHWC_FWD_ENVS} $<TARGET_FILE:test_conv2d> ${MIOPEN_TEST_FLOAT_ARG} --verbose --input   2 256 40 52 --weights 256 256 1 1 --pads_strides_dilations 0 0 1 1 1 1 --disable-backward-data --disable-backward-weights --in_layout NHWC --fil_layout NHWC --out_layout NHWC
COMMAND ${DYNAMIC_IMPLICITGEMM_XDLOPS_NHWC_FWD_ENVS} $<TARGET_FILE:test_conv2d> ${MIOPEN_TEST_FLOAT_ARG} --verbose --input   2  64 59 57 --weights  12  64 1 1 --pads_strides_dilations 0 0 1 1 1 1 --disable-backward-data --disable-backward-weights --in_layout NHWC --fil_layout NHWC --out_layout NHWC
COMMAND ${DYNAMIC_IMPLICITGEMM_XDLOPS_NHWC_FWD_ENVS} $<TARGET_FILE:test_conv2d> ${MIOPEN_TEST_FLOAT_ARG} --verbose --input  32 128 14 14 --weights  64 128 1 1 --pads_strides_dilations 0 0 2 2 1 1 --disable-backward-data --disable-backward-weights --in_layout NHWC --fil_layout NHWC --out_layout NHWC
COMMAND ${DYNAMIC_IMPLICITGEMM_XDLOPS_NHWC_FWD_ENVS} $<TARGET_FILE:test_conv2d> ${MIOPEN_TEST_FLOAT_ARG} --verbose --input  64  64 17 17 --weights 192  64 1 7 --pads_strides_dilations 0 3 1 1 1 1 --disable-backward-data --disable-backward-weights --in_layout NHWC --fil_layout NHWC --out_layout NHWC
COMMAND ${DYNAMIC_IMPLICITGEMM_XDLOPS_NHWC_FWD_ENVS} $<TARGET_FILE:test_conv2d> ${MIOPEN_TEST_FLOAT_ARG} --verbose --input  64  64 17 17 --weights 192  64 7 1 --pads_strides_dilations 3 0 1 1 1 1 --disable-backward-data --disable-backward-weights --in_layout NHWC --fil_layout NHWC --out_layout NHWC
COMMAND ${DYNAMIC_IMPLICITGEMM_XDLOPS_NHWC_FWD_ENVS} $<TARGET_FILE:test_conv2d> ${MIOPEN_TEST_FLOAT_ARG} --verbose --input   4 128 28 28 --weights 128 128 2 2 --pads_strides_dilations 0 0 2 2 1 1 --disable-backward-data --disable-backward-weights --in_layout NHWC --fil_layout NHWC --out_layout NHWC
COMMAND ${DYNAMIC_IMPLICITGEMM_XDLOPS_NHWC_FWD_ENVS} $<TARGET_FILE:test_conv2d> ${MIOPEN_TEST_FLOAT_ARG} --verbose --input  32 128  8  8 --weights 192 128 3 1 --pads_strides_dilations 1 0 1 1 1 1 --disable-backward-data --disable-backward-weights --in_layout NHWC --fil_layout NHWC --out_layout NHWC
COMMAND ${DYNAMIC_IMPLICITGEMM_XDLOPS_NHWC_FWD_ENVS} $<TARGET_FILE:test_conv2d> ${MIOPEN_TEST_FLOAT_ARG} --verbose --input  64 192 17 17 --weights 160 192 3 3 --pads_strides_dilations 0 0 2 2 1 1 --disable-backward-data --disable-backward-weights --in_layout NHWC --fil_layout NHWC --out_layout NHWC
COMMAND ${DYNAMIC_IMPLICITGEMM_XDLOPS_NHWC_FWD_ENVS} $<TARGET_FILE:test_conv2d> ${MIOPEN_TEST_FLOAT_ARG} --verbose --input  64  32 73 73 --weights  64  32 3 3 --pads_strides_dilations 1 1 1 1 1 1 --disable-backward-data --disable-backward-weights --in_layout NHWC --fil_layout NHWC --out_layout NHWC
COMMAND ${DYNAMIC_IMPLICITGEMM_XDLOPS_NHWC_FWD_ENVS} $<TARGET_FILE:test_conv2d> ${MIOPEN_TEST_FLOAT_ARG} --verbose --input  16  64 56 56 --weights  64  64 3 3 --pads_strides_dilations 1 1 1 1 1 1 --disable-backward-data --disable-backward-weights --in_layout NHWC --fil_layout NHWC --out_layout NHWC
COMMAND ${DYNAMIC_IMPLICITGEMM_XDLOPS_NHWC_FWD_ENVS} $<TARGET_FILE:test_conv2d> ${MIOPEN_TEST_FLOAT_ARG} --verbose --input  64   3 78 78 --weights  64   3 7 7 --pads_strides_dilations 0 0 2 2 1 1 --disable-backward-data --disable-backward-weights --in_layout NHWC --fil_layout NHWC --out_layout NHWC
COMMAND ${DYNAMIC_IMPLICITGEMM_XDLOPS_NHWC_FWD_ENVS} $<TARGET_FILE:test_conv2d> ${MIOPEN_TEST_FLOAT_ARG} --verbose --input  16 192 17 17 --weights 224 192 1 7 --pads_strides_dilations 0 3 1 1 1 1 --disable-backward-data --disable-backward-weights --in_layout NHWC --fil_layout NHWC --out_layout NHWC
COMMAND ${DYNAMIC_IMPLICITGEMM_XDLOPS_NHWC_FWD_ENVS} $<TARGET_FILE:test_conv2d> ${MIOPEN_TEST_FLOAT_ARG} --verbose --input  16   3 17 17 --weights  64   3 1 1 --pads_strides_dilations 0 0 1 1 1 1 --disable-backward-data --disable-backward-weights --in_layout NHWC --fil_layout NHWC --out_layout NHWC
)

add_custom_test(test_conv_igemm_dynamic_xdlops_nhwc_bwd_bf16_gfx90a SKIP_UNLESS_ALL BF16_ENABLED FLOAT_DISABLED HALF_DISABLED GFX908_DISABLED GFX90A_ENABLED GFX900_DISABLED GFX906_DISABLED SKIP_XNACK_ON
COMMAND ${DYNAMIC_IMPLICITGEMM_XDLOPS_NHWC_BWD_ENVS} $<TARGET_FILE:test_conv2d> ${MIOPEN_TEST_FLOAT_ARG} --verbose --input  64 256  7  7 --weights 128 256 1 1 --pads_strides_dilations 0 0 1 1 1 1 --disable-forward --disable-backward-weights --in_layout NHWC --fil_layout NHWC --out_layout NHWC
COMMAND ${DYNAMIC_IMPLICITGEMM_XDLOPS_NHWC_BWD_ENVS} $<TARGET_FILE:test_conv2d> ${MIOPEN_TEST_FLOAT_ARG} --verbose --input  32 160 73 73 --weights  64 160 1 1 --pads_strides_dilations 0 0 1 1 1 1 --disable-forward --disable-backward-weights --in_layout NHWC --fil_layout NHWC --out_layout NHWC
COMMAND ${DYNAMIC_IMPLICITGEMM_XDLOPS_NHWC_BWD_ENVS} $<TARGET_FILE:test_conv2d> ${MIOPEN_TEST_FLOAT_ARG} --verbose --input  16  64 56 56 --weights  64  64 1 1 --pads_strides_dilations 0 0 1 1 1 1 --disable-forward --disable-backward-weights --in_layout NHWC --fil_layout NHWC --out_layout NHWC
COMMAND ${DYNAMIC_IMPLICITGEMM_XDLOPS_NHWC_BWD_ENVS} $<TARGET_FILE:test_conv2d> ${MIOPEN_TEST_FLOAT_ARG} --verbose --input   2 256 40 52 --weights 256 256 1 1 --pads_strides_dilations 0 0 1 1 1 1 --disable-forward --disable-backward-weights --in_layout NHWC --fil_layout NHWC --out_layout NHWC
COMMAND ${DYNAMIC_IMPLICITGEMM_XDLOPS_NHWC_BWD_ENVS} $<TARGET_FILE:test_conv2d> ${MIOPEN_TEST_FLOAT_ARG} --verbose --input   2  64 32 28 --weights  64  64 1 1 --pads_strides_dilations 0 0 1 1 1 1 --disable-forward --disable-backward-weights --in_layout NHWC --fil_layout NHWC --out_layout NHWC
COMMAND ${DYNAMIC_IMPLICITGEMM_XDLOPS_NHWC_BWD_ENVS} $<TARGET_FILE:test_conv2d> ${MIOPEN_TEST_FLOAT_ARG} --verbose --input  32 128 14 14 --weights  64 128 1 1 --pads_strides_dilations 0 0 2 2 1 1 --disable-forward --disable-backward-weights --in_layout NHWC --fil_layout NHWC --out_layout NHWC
COMMAND ${DYNAMIC_IMPLICITGEMM_XDLOPS_NHWC_BWD_ENVS} $<TARGET_FILE:test_conv2d> ${MIOPEN_TEST_FLOAT_ARG} --verbose --input  64  64 17 17 --weights 192  64 1 7 --pads_strides_dilations 0 3 1 1 1 1 --disable-forward --disable-backward-weights --in_layout NHWC --fil_layout NHWC --out_layout NHWC
COMMAND ${DYNAMIC_IMPLICITGEMM_XDLOPS_NHWC_BWD_ENVS} $<TARGET_FILE:test_conv2d> ${MIOPEN_TEST_FLOAT_ARG} --verbose --input  64  64 17 17 --weights 192  64 7 1 --pads_strides_dilations 3 0 1 1 1 1 --disable-forward --disable-backward-weights --in_layout NHWC --fil_layout NHWC --out_layout NHWC
COMMAND ${DYNAMIC_IMPLICITGEMM_XDLOPS_NHWC_BWD_ENVS} $<TARGET_FILE:test_conv2d> ${MIOPEN_TEST_FLOAT_ARG} --verbose --input   4 128 28 28 --weights 128 128 2 2 --pads_strides_dilations 0 0 2 2 1 1 --disable-forward --disable-backward-weights --in_layout NHWC --fil_layout NHWC --out_layout NHWC
COMMAND ${DYNAMIC_IMPLICITGEMM_XDLOPS_NHWC_BWD_ENVS} $<TARGET_FILE:test_conv2d> ${MIOPEN_TEST_FLOAT_ARG} --verbose --input  32 128  8  8 --weights 192 128 3 1 --pads_strides_dilations 1 0 1 1 1 1 --disable-forward --disable-backward-weights --in_layout NHWC --fil_layout NHWC --out_layout NHWC
COMMAND ${DYNAMIC_IMPLICITGEMM_XDLOPS_NHWC_BWD_ENVS} $<TARGET_FILE:test_conv2d> ${MIOPEN_TEST_FLOAT_ARG} --verbose --input  64 192 17 17 --weights 160 192 3 3 --pads_strides_dilations 0 0 2 2 1 1 --disable-forward --disable-backward-weights --in_layout NHWC --fil_layout NHWC --out_layout NHWC
COMMAND ${DYNAMIC_IMPLICITGEMM_XDLOPS_NHWC_BWD_ENVS} $<TARGET_FILE:test_conv2d> ${MIOPEN_TEST_FLOAT_ARG} --verbose --input  64  32 73 73 --weights  64  32 3 3 --pads_strides_dilations 1 1 1 1 1 1 --disable-forward --disable-backward-weights --in_layout NHWC --fil_layout NHWC --out_layout NHWC
COMMAND ${DYNAMIC_IMPLICITGEMM_XDLOPS_NHWC_BWD_ENVS} $<TARGET_FILE:test_conv2d> ${MIOPEN_TEST_FLOAT_ARG} --verbose --input  16  64 56 56 --weights  64  64 3 3 --pads_strides_dilations 1 1 1 1 1 1 --disable-forward --disable-backward-weights --in_layout NHWC --fil_layout NHWC --out_layout NHWC
COMMAND ${DYNAMIC_IMPLICITGEMM_XDLOPS_NHWC_BWD_ENVS} $<TARGET_FILE:test_conv2d> ${MIOPEN_TEST_FLOAT_ARG} --verbose --input  16  16 25 25 --weights  64  16 3 3 --pads_strides_dilations 0 0 1 1 1 1 --disable-forward --disable-backward-weights --in_layout NHWC --fil_layout NHWC --out_layout NHWC
COMMAND ${DYNAMIC_IMPLICITGEMM_XDLOPS_NHWC_BWD_ENVS} $<TARGET_FILE:test_conv2d> ${MIOPEN_TEST_FLOAT_ARG} --verbose --input  15 256 1  1  --weights 340 256 3 3 --pads_strides_dilations 1 1 1 1 1 1 --disable-forward --disable-backward-weights --in_layout NHWC --fil_layout NHWC --out_layout NHWC
COMMAND ${DYNAMIC_IMPLICITGEMM_XDLOPS_NHWC_BWD_ENVS} $<TARGET_FILE:test_conv2d> ${MIOPEN_TEST_FLOAT_ARG} --verbose --input  15 128 10 10 --weights 340 128 3 3 --pads_strides_dilations 1 1 1 1 1 1 --disable-forward --disable-backward-weights --in_layout NHWC --fil_layout NHWC --out_layout NHWC
)

set(DYNAMIC_IMPLICITGEMM_XDLOPS_NHWC_WRW_ENVS
    ${DYNAMIC_IMPLICITGEMM_COMMON}
    MIOPEN_DEBUG_FIND_ONLY_SOLVER=ConvAsmImplicitGemmGTCDynamicWrwXdlopsNHWC)

set(ARGS_NHWC_WRW
    --disable-forward
    --disable-backward-data
    --in_layout NHWC
    --fil_layout NHWC
    --out_layout NHWC)

add_custom_test(test_conv_igemm_dynamic_xdlops_nhwc_wrw SKIP_UNLESS_ALL HALF_ENABLED GFX900_DISABLED GFX906_DISABLED SKIP_XNACK_ON
COMMAND ${DYNAMIC_IMPLICITGEMM_XDLOPS_NHWC_WRW_ENVS} $<TARGET_FILE:test_conv2d> ${MIOPEN_TEST_FLOAT_ARG} --verbose --input  64 256  7  7 --weights 128 256 1 1 --pads_strides_dilations 0 0 1 1 1 1 ${ARGS_NHWC_WRW}
COMMAND ${DYNAMIC_IMPLICITGEMM_XDLOPS_NHWC_WRW_ENVS} $<TARGET_FILE:test_conv2d> ${MIOPEN_TEST_FLOAT_ARG} --verbose --input  32 160 73 73 --weights  64 160 1 1 --pads_strides_dilations 0 0 1 1 1 1 ${ARGS_NHWC_WRW}
COMMAND ${DYNAMIC_IMPLICITGEMM_XDLOPS_NHWC_WRW_ENVS} $<TARGET_FILE:test_conv2d> ${MIOPEN_TEST_FLOAT_ARG} --verbose --input  16  64 56 56 --weights  64  64 1 1 --pads_strides_dilations 0 0 1 1 1 1 ${ARGS_NHWC_WRW}
COMMAND ${DYNAMIC_IMPLICITGEMM_XDLOPS_NHWC_WRW_ENVS} $<TARGET_FILE:test_conv2d> ${MIOPEN_TEST_FLOAT_ARG} --verbose --input   2 256 40 52 --weights 256 256 1 1 --pads_strides_dilations 0 0 1 1 1 1 ${ARGS_NHWC_WRW}
COMMAND ${DYNAMIC_IMPLICITGEMM_XDLOPS_NHWC_WRW_ENVS} $<TARGET_FILE:test_conv2d> ${MIOPEN_TEST_FLOAT_ARG} --verbose --input   2  64 32 28 --weights  64  64 1 1 --pads_strides_dilations 0 0 1 1 1 1 ${ARGS_NHWC_WRW}
COMMAND ${DYNAMIC_IMPLICITGEMM_XDLOPS_NHWC_WRW_ENVS} $<TARGET_FILE:test_conv2d> ${MIOPEN_TEST_FLOAT_ARG} --verbose --input  32 128 14 14 --weights  64 128 1 1 --pads_strides_dilations 0 0 2 2 1 1 ${ARGS_NHWC_WRW}
COMMAND ${DYNAMIC_IMPLICITGEMM_XDLOPS_NHWC_WRW_ENVS} $<TARGET_FILE:test_conv2d> ${MIOPEN_TEST_FLOAT_ARG} --verbose --input  64  64 17 17 --weights 192  64 1 7 --pads_strides_dilations 0 3 1 1 1 1 ${ARGS_NHWC_WRW}
COMMAND ${DYNAMIC_IMPLICITGEMM_XDLOPS_NHWC_WRW_ENVS} $<TARGET_FILE:test_conv2d> ${MIOPEN_TEST_FLOAT_ARG} --verbose --input  64  64 17 17 --weights 192  64 7 1 --pads_strides_dilations 3 0 1 1 1 1 ${ARGS_NHWC_WRW}
COMMAND ${DYNAMIC_IMPLICITGEMM_XDLOPS_NHWC_WRW_ENVS} $<TARGET_FILE:test_conv2d> ${MIOPEN_TEST_FLOAT_ARG} --verbose --input   4 128 28 28 --weights 128 128 2 2 --pads_strides_dilations 0 0 2 2 1 1 ${ARGS_NHWC_WRW}
COMMAND ${DYNAMIC_IMPLICITGEMM_XDLOPS_NHWC_WRW_ENVS} $<TARGET_FILE:test_conv2d> ${MIOPEN_TEST_FLOAT_ARG} --verbose --input  32 128  8  8 --weights 192 128 3 1 --pads_strides_dilations 1 0 1 1 1 1 ${ARGS_NHWC_WRW}
COMMAND ${DYNAMIC_IMPLICITGEMM_XDLOPS_NHWC_WRW_ENVS} $<TARGET_FILE:test_conv2d> ${MIOPEN_TEST_FLOAT_ARG} --verbose --input  64 192 17 17 --weights 160 192 3 3 --pads_strides_dilations 0 0 2 2 1 1 ${ARGS_NHWC_WRW}
COMMAND ${DYNAMIC_IMPLICITGEMM_XDLOPS_NHWC_WRW_ENVS} $<TARGET_FILE:test_conv2d> ${MIOPEN_TEST_FLOAT_ARG} --verbose --input  64  32 73 73 --weights  64  32 3 3 --pads_strides_dilations 1 1 1 1 1 1 ${ARGS_NHWC_WRW}
COMMAND ${DYNAMIC_IMPLICITGEMM_XDLOPS_NHWC_WRW_ENVS} $<TARGET_FILE:test_conv2d> ${MIOPEN_TEST_FLOAT_ARG} --verbose --input  16  64 56 56 --weights  64  64 3 3 --pads_strides_dilations 1 1 1 1 1 1 ${ARGS_NHWC_WRW}
COMMAND ${DYNAMIC_IMPLICITGEMM_XDLOPS_NHWC_WRW_ENVS} $<TARGET_FILE:test_conv2d> ${MIOPEN_TEST_FLOAT_ARG} --verbose --input  16  16 25 25 --weights  64  16 3 3 --pads_strides_dilations 0 0 1 1 1 1 ${ARGS_NHWC_WRW}

COMMAND ${DYNAMIC_IMPLICITGEMM_XDLOPS_NHWC_WRW_ENVS} $<TARGET_FILE:test_conv2d> ${MIOPEN_TEST_FLOAT_ARG} --verbose --input  4 32 79 141 --weights 64 32 5 10 --pads_strides_dilations 0 0 2 2 1 1 ${ARGS_NHWC_WRW}

COMMAND ${DYNAMIC_IMPLICITGEMM_XDLOPS_NHWC_WRW_ENVS} $<TARGET_FILE:test_conv2d> ${MIOPEN_TEST_FLOAT_ARG} --verbose --input  400  256 7 7 --weights 1024  256  7 7 --pads_strides_dilations 0 0 1 1 1 1 ${ARGS_NHWC_WRW}
COMMAND ${DYNAMIC_IMPLICITGEMM_XDLOPS_NHWC_WRW_ENVS} $<TARGET_FILE:test_conv2d> ${MIOPEN_TEST_FLOAT_ARG} --verbose --input  400  256 1 1 --weights 1024  256  1 1 --pads_strides_dilations 0 0 1 1 1 1 ${ARGS_NHWC_WRW}

COMMAND ${DYNAMIC_IMPLICITGEMM_XDLOPS_NHWC_WRW_ENVS} $<TARGET_FILE:test_conv2d> ${MIOPEN_TEST_FLOAT_ARG} --verbose --input  1 3 32 32 --weights 1 3 11 11 --pads_strides_dilations 1 1 2 2 2 1 ${ARGS_NHWC_WRW}
COMMAND ${DYNAMIC_IMPLICITGEMM_XDLOPS_NHWC_WRW_ENVS} $<TARGET_FILE:test_conv2d> ${MIOPEN_TEST_FLOAT_ARG} --verbose --input  1 3 224 224 --weights 1 3 3 3 --pads_strides_dilations 0 0 1 1 2 2 ${ARGS_NHWC_WRW}
COMMAND ${DYNAMIC_IMPLICITGEMM_XDLOPS_NHWC_WRW_ENVS} $<TARGET_FILE:test_conv2d> ${MIOPEN_TEST_FLOAT_ARG} --verbose --input  1 1 8 8 --weights 1 1 2 2 --pads_strides_dilations 0 0 1 1 2 2 ${ARGS_NHWC_WRW}
COMMAND ${DYNAMIC_IMPLICITGEMM_XDLOPS_NHWC_WRW_ENVS} $<TARGET_FILE:test_conv2d> ${MIOPEN_TEST_FLOAT_ARG} --verbose --input  1 128 56 56 --weights 1 128 5 5 --pads_strides_dilations 0 0 2 2 1 1 ${ARGS_NHWC_WRW}
COMMAND ${DYNAMIC_IMPLICITGEMM_XDLOPS_NHWC_WRW_ENVS} $<TARGET_FILE:test_conv2d> ${MIOPEN_TEST_FLOAT_ARG} --verbose --input  2 64 19 19 --weights 510 64 3 3 --pads_strides_dilations 1 1 1 1 1 1 ${ARGS_NHWC_WRW}
# ho=wo=1 stride=2
COMMAND ${DYNAMIC_IMPLICITGEMM_XDLOPS_NHWC_WRW_ENVS} $<TARGET_FILE:test_conv2d> ${MIOPEN_TEST_FLOAT_ARG} --verbose --input  256 2048 2 2 --weights 1024  2048  1 1 --pads_strides_dilations 0 0 2 2 1 1  ${ARGS_NHWC_WRW}
)

add_custom_test(test_conv_igemm_dynamic_xdlops_nhwc_wrw_nchw SKIP_UNLESS_ALL HALF_ENABLED GFX900_DISABLED GFX906_DISABLED SKIP_XNACK_ON
COMMAND ${DYNAMIC_IMPLICITGEMM_XDLOPS_NHWC_WRW_ENVS} $<TARGET_FILE:test_conv2d> ${MIOPEN_TEST_FLOAT_ARG} --verbose --input  64 256  7  7 --weights 128 256 1 1 --pads_strides_dilations 0 0 1 1 1 1 --disable-forward --disable-backward-data
COMMAND ${DYNAMIC_IMPLICITGEMM_XDLOPS_NHWC_WRW_ENVS} $<TARGET_FILE:test_conv2d> ${MIOPEN_TEST_FLOAT_ARG} --verbose --input  32 160 73 73 --weights  64 160 1 1 --pads_strides_dilations 0 0 1 1 1 1 --disable-forward --disable-backward-data
COMMAND ${DYNAMIC_IMPLICITGEMM_XDLOPS_NHWC_WRW_ENVS} $<TARGET_FILE:test_conv2d> ${MIOPEN_TEST_FLOAT_ARG} --verbose --input  16  64 56 56 --weights  64  64 1 1 --pads_strides_dilations 0 0 1 1 1 1 --disable-forward --disable-backward-data
COMMAND ${DYNAMIC_IMPLICITGEMM_XDLOPS_NHWC_WRW_ENVS} $<TARGET_FILE:test_conv2d> ${MIOPEN_TEST_FLOAT_ARG} --verbose --input   2 256 40 52 --weights 256 256 1 1 --pads_strides_dilations 0 0 1 1 1 1 --disable-forward --disable-backward-data
COMMAND ${DYNAMIC_IMPLICITGEMM_XDLOPS_NHWC_WRW_ENVS} $<TARGET_FILE:test_conv2d> ${MIOPEN_TEST_FLOAT_ARG} --verbose --input   2  64 32 28 --weights  64  64 1 1 --pads_strides_dilations 0 0 1 1 1 1 --disable-forward --disable-backward-data
COMMAND ${DYNAMIC_IMPLICITGEMM_XDLOPS_NHWC_WRW_ENVS} $<TARGET_FILE:test_conv2d> ${MIOPEN_TEST_FLOAT_ARG} --verbose --input  32 128 14 14 --weights  64 128 1 1 --pads_strides_dilations 0 0 2 2 1 1 --disable-forward --disable-backward-data
COMMAND ${DYNAMIC_IMPLICITGEMM_XDLOPS_NHWC_WRW_ENVS} $<TARGET_FILE:test_conv2d> ${MIOPEN_TEST_FLOAT_ARG} --verbose --input  64  64 17 17 --weights 192  64 1 7 --pads_strides_dilations 0 3 1 1 1 1 --disable-forward --disable-backward-data
COMMAND ${DYNAMIC_IMPLICITGEMM_XDLOPS_NHWC_WRW_ENVS} $<TARGET_FILE:test_conv2d> ${MIOPEN_TEST_FLOAT_ARG} --verbose --input  64  64 17 17 --weights 192  64 7 1 --pads_strides_dilations 3 0 1 1 1 1 --disable-forward --disable-backward-data
COMMAND ${DYNAMIC_IMPLICITGEMM_XDLOPS_NHWC_WRW_ENVS} $<TARGET_FILE:test_conv2d> ${MIOPEN_TEST_FLOAT_ARG} --verbose --input   4 128 28 28 --weights 128 128 2 2 --pads_strides_dilations 0 0 2 2 1 1 --disable-forward --disable-backward-data
COMMAND ${DYNAMIC_IMPLICITGEMM_XDLOPS_NHWC_WRW_ENVS} $<TARGET_FILE:test_conv2d> ${MIOPEN_TEST_FLOAT_ARG} --verbose --input  32 128  8  8 --weights 192 128 3 1 --pads_strides_dilations 1 0 1 1 1 1 --disable-forward --disable-backward-data
COMMAND ${DYNAMIC_IMPLICITGEMM_XDLOPS_NHWC_WRW_ENVS} $<TARGET_FILE:test_conv2d> ${MIOPEN_TEST_FLOAT_ARG} --verbose --input  64 192 17 17 --weights 160 192 3 3 --pads_strides_dilations 0 0 2 2 1 1 --disable-forward --disable-backward-data
COMMAND ${DYNAMIC_IMPLICITGEMM_XDLOPS_NHWC_WRW_ENVS} $<TARGET_FILE:test_conv2d> ${MIOPEN_TEST_FLOAT_ARG} --verbose --input  64  32 73 73 --weights  64  32 3 3 --pads_strides_dilations 1 1 1 1 1 1 --disable-forward --disable-backward-data
COMMAND ${DYNAMIC_IMPLICITGEMM_XDLOPS_NHWC_WRW_ENVS} $<TARGET_FILE:test_conv2d> ${MIOPEN_TEST_FLOAT_ARG} --verbose --input  16  64 56 56 --weights  64  64 3 3 --pads_strides_dilations 1 1 1 1 1 1 --disable-forward --disable-backward-data
COMMAND ${DYNAMIC_IMPLICITGEMM_XDLOPS_NHWC_WRW_ENVS} $<TARGET_FILE:test_conv2d> ${MIOPEN_TEST_FLOAT_ARG} --verbose --input  16  16 25 25 --weights  64  16 3 3 --pads_strides_dilations 0 0 1 1 1 1 --disable-forward --disable-backward-data

COMMAND ${DYNAMIC_IMPLICITGEMM_XDLOPS_NHWC_WRW_ENVS} $<TARGET_FILE:test_conv2d> ${MIOPEN_TEST_FLOAT_ARG} --verbose --input  4 32 79 141 --weights 64 32 5 10 --pads_strides_dilations 0 0 2 2 1 1 --disable-forward --disable-backward-data

COMMAND ${DYNAMIC_IMPLICITGEMM_XDLOPS_NHWC_WRW_ENVS} $<TARGET_FILE:test_conv2d> ${MIOPEN_TEST_FLOAT_ARG} --verbose --input  400  256 7 7 --weights 1024  256  7 7 --pads_strides_dilations 0 0 1 1 1 1 --disable-forward --disable-backward-data
COMMAND ${DYNAMIC_IMPLICITGEMM_XDLOPS_NHWC_WRW_ENVS} $<TARGET_FILE:test_conv2d> ${MIOPEN_TEST_FLOAT_ARG} --verbose --input  400  256 1 1 --weights 1024  256  1 1 --pads_strides_dilations 0 0 1 1 1 1 --disable-forward --disable-backward-data

COMMAND ${DYNAMIC_IMPLICITGEMM_XDLOPS_NHWC_WRW_ENVS} $<TARGET_FILE:test_conv2d> ${MIOPEN_TEST_FLOAT_ARG} --verbose --input  1 3 32 32 --weights 1 3 11 11 --pads_strides_dilations 1 1 2 2 2 1 --disable-forward --disable-backward-data
COMMAND ${DYNAMIC_IMPLICITGEMM_XDLOPS_NHWC_WRW_ENVS} $<TARGET_FILE:test_conv2d> ${MIOPEN_TEST_FLOAT_ARG} --verbose --input  1 3 224 224 --weights 1 3 3 3 --pads_strides_dilations 0 0 1 1 2 2 --disable-forward --disable-backward-data
COMMAND ${DYNAMIC_IMPLICITGEMM_XDLOPS_NHWC_WRW_ENVS} $<TARGET_FILE:test_conv2d> ${MIOPEN_TEST_FLOAT_ARG} --verbose --input  1 1 8 8 --weights 1 1 2 2 --pads_strides_dilations 0 0 1 1 2 2 --disable-forward --disable-backward-data
COMMAND ${DYNAMIC_IMPLICITGEMM_XDLOPS_NHWC_WRW_ENVS} $<TARGET_FILE:test_conv2d> ${MIOPEN_TEST_FLOAT_ARG} --verbose --input  1 128 56 56 --weights 1 128 5 5 --pads_strides_dilations 0 0 2 2 1 1 --disable-forward --disable-backward-data
COMMAND ${DYNAMIC_IMPLICITGEMM_XDLOPS_NHWC_WRW_ENVS} $<TARGET_FILE:test_conv2d> ${MIOPEN_TEST_FLOAT_ARG} --verbose --input  2 64 19 19 --weights 510 64 3 3 --pads_strides_dilations 1 1 1 1 1 1 --disable-forward --disable-backward-data
)

add_custom_test(test_conv_igemm_dynamic_xdlops_nhwc_wrw_bf16_gfx90a SKIP_UNLESS_ALL BF16_ENABLED FLOAT_DISABLED HALF_DISABLED GFX908_DISABLED GFX90A_ENABLED GFX900_DISABLED GFX906_DISABLED SKIP_XNACK_ON
COMMAND ${DYNAMIC_IMPLICITGEMM_XDLOPS_NHWC_WRW_ENVS} $<TARGET_FILE:test_conv2d> ${MIOPEN_TEST_FLOAT_ARG} --verbose --input  64 256  7  7 --weights 128 256 1 1 --pads_strides_dilations 0 0 1 1 1 1 ${ARGS_NHWC_WRW}
COMMAND ${DYNAMIC_IMPLICITGEMM_XDLOPS_NHWC_WRW_ENVS} $<TARGET_FILE:test_conv2d> ${MIOPEN_TEST_FLOAT_ARG} --verbose --input  32 160 73 73 --weights  64 160 1 1 --pads_strides_dilations 0 0 1 1 1 1 ${ARGS_NHWC_WRW}
COMMAND ${DYNAMIC_IMPLICITGEMM_XDLOPS_NHWC_WRW_ENVS} $<TARGET_FILE:test_conv2d> ${MIOPEN_TEST_FLOAT_ARG} --verbose --input  16  64 56 56 --weights  64  64 1 1 --pads_strides_dilations 0 0 1 1 1 1 ${ARGS_NHWC_WRW}
COMMAND ${DYNAMIC_IMPLICITGEMM_XDLOPS_NHWC_WRW_ENVS} $<TARGET_FILE:test_conv2d> ${MIOPEN_TEST_FLOAT_ARG} --verbose --input   2 256 40 52 --weights 256 256 1 1 --pads_strides_dilations 0 0 1 1 1 1 ${ARGS_NHWC_WRW}
COMMAND ${DYNAMIC_IMPLICITGEMM_XDLOPS_NHWC_WRW_ENVS} $<TARGET_FILE:test_conv2d> ${MIOPEN_TEST_FLOAT_ARG} --verbose --input   2  64 32 28 --weights  64  64 1 1 --pads_strides_dilations 0 0 1 1 1 1 ${ARGS_NHWC_WRW}
COMMAND ${DYNAMIC_IMPLICITGEMM_XDLOPS_NHWC_WRW_ENVS} $<TARGET_FILE:test_conv2d> ${MIOPEN_TEST_FLOAT_ARG} --verbose --input  32 128 14 14 --weights  64 128 1 1 --pads_strides_dilations 0 0 2 2 1 1 ${ARGS_NHWC_WRW}
COMMAND ${DYNAMIC_IMPLICITGEMM_XDLOPS_NHWC_WRW_ENVS} $<TARGET_FILE:test_conv2d> ${MIOPEN_TEST_FLOAT_ARG} --verbose --input  64  64 17 17 --weights 192  64 1 7 --pads_strides_dilations 0 3 1 1 1 1 ${ARGS_NHWC_WRW}
COMMAND ${DYNAMIC_IMPLICITGEMM_XDLOPS_NHWC_WRW_ENVS} $<TARGET_FILE:test_conv2d> ${MIOPEN_TEST_FLOAT_ARG} --verbose --input  64  64 17 17 --weights 192  64 7 1 --pads_strides_dilations 3 0 1 1 1 1 ${ARGS_NHWC_WRW}
COMMAND ${DYNAMIC_IMPLICITGEMM_XDLOPS_NHWC_WRW_ENVS} $<TARGET_FILE:test_conv2d> ${MIOPEN_TEST_FLOAT_ARG} --verbose --input   4 128 28 28 --weights 128 128 2 2 --pads_strides_dilations 0 0 2 2 1 1 ${ARGS_NHWC_WRW}
COMMAND ${DYNAMIC_IMPLICITGEMM_XDLOPS_NHWC_WRW_ENVS} $<TARGET_FILE:test_conv2d> ${MIOPEN_TEST_FLOAT_ARG} --verbose --input  32 128  8  8 --weights 192 128 3 1 --pads_strides_dilations 1 0 1 1 1 1 ${ARGS_NHWC_WRW}
COMMAND ${DYNAMIC_IMPLICITGEMM_XDLOPS_NHWC_WRW_ENVS} $<TARGET_FILE:test_conv2d> ${MIOPEN_TEST_FLOAT_ARG} --verbose --input  64 192 17 17 --weights 160 192 3 3 --pads_strides_dilations 0 0 2 2 1 1 ${ARGS_NHWC_WRW}
COMMAND ${DYNAMIC_IMPLICITGEMM_XDLOPS_NHWC_WRW_ENVS} $<TARGET_FILE:test_conv2d> ${MIOPEN_TEST_FLOAT_ARG} --verbose --input  64  32 73 73 --weights  64  32 3 3 --pads_strides_dilations 1 1 1 1 1 1 ${ARGS_NHWC_WRW}
COMMAND ${DYNAMIC_IMPLICITGEMM_XDLOPS_NHWC_WRW_ENVS} $<TARGET_FILE:test_conv2d> ${MIOPEN_TEST_FLOAT_ARG} --verbose --input  16  64 56 56 --weights  64  64 3 3 --pads_strides_dilations 1 1 1 1 1 1 ${ARGS_NHWC_WRW}
COMMAND ${DYNAMIC_IMPLICITGEMM_XDLOPS_NHWC_WRW_ENVS} $<TARGET_FILE:test_conv2d> ${MIOPEN_TEST_FLOAT_ARG} --verbose --input  16  16 25 25 --weights  64  16 3 3 --pads_strides_dilations 0 0 1 1 1 1 ${ARGS_NHWC_WRW}

COMMAND ${DYNAMIC_IMPLICITGEMM_XDLOPS_NHWC_WRW_ENVS} $<TARGET_FILE:test_conv2d> ${MIOPEN_TEST_FLOAT_ARG} --verbose --input  4 32 79 141 --weights 64 32 5 10 --pads_strides_dilations 0 0 2 2 1 1 ${ARGS_NHWC_WRW}

COMMAND ${DYNAMIC_IMPLICITGEMM_XDLOPS_NHWC_WRW_ENVS} $<TARGET_FILE:test_conv2d> ${MIOPEN_TEST_FLOAT_ARG} --verbose --input  400  256 7 7 --weights 1024  256  7 7 --pads_strides_dilations 0 0 1 1 1 1 ${ARGS_NHWC_WRW}
COMMAND ${DYNAMIC_IMPLICITGEMM_XDLOPS_NHWC_WRW_ENVS} $<TARGET_FILE:test_conv2d> ${MIOPEN_TEST_FLOAT_ARG} --verbose --input  400  256 1 1 --weights 1024  256  1 1 --pads_strides_dilations 0 0 1 1 1 1 ${ARGS_NHWC_WRW}

COMMAND ${DYNAMIC_IMPLICITGEMM_XDLOPS_NHWC_WRW_ENVS} $<TARGET_FILE:test_conv2d> ${MIOPEN_TEST_FLOAT_ARG} --verbose --input  1 3 32 32 --weights 1 3 11 11 --pads_strides_dilations 1 1 2 2 2 1 ${ARGS_NHWC_WRW}
COMMAND ${DYNAMIC_IMPLICITGEMM_XDLOPS_NHWC_WRW_ENVS} $<TARGET_FILE:test_conv2d> ${MIOPEN_TEST_FLOAT_ARG} --verbose --input  1 3 224 224 --weights 1 3 3 3 --pads_strides_dilations 0 0 1 1 2 2 ${ARGS_NHWC_WRW}
COMMAND ${DYNAMIC_IMPLICITGEMM_XDLOPS_NHWC_WRW_ENVS} $<TARGET_FILE:test_conv2d> ${MIOPEN_TEST_FLOAT_ARG} --verbose --input  1 1 8 8 --weights 1 1 2 2 --pads_strides_dilations 0 0 1 1 2 2 ${ARGS_NHWC_WRW}
COMMAND ${DYNAMIC_IMPLICITGEMM_XDLOPS_NHWC_WRW_ENVS} $<TARGET_FILE:test_conv2d> ${MIOPEN_TEST_FLOAT_ARG} --verbose --input  1 128 56 56 --weights 1 128 5 5 --pads_strides_dilations 0 0 2 2 1 1 ${ARGS_NHWC_WRW}
)

set(DYNAMIC_IMPLICITGEMM_DLOPS_NCHWC_FWD_ENVS
    ${DYNAMIC_IMPLICITGEMM_COMMON}
    MIOPEN_DEBUG_FIND_ONLY_SOLVER=ConvAsmImplicitGemmGTCDynamicFwdDlopsNCHWC)

set(ARGS_NCHWC_NCHWC_FWD_FP16x4
    --cmode convfp16
    --disable-backward-data
    --disable-backward-weights
    --in_layout NCHW
    --fil_layout NCHW
    --out_layout NCHW
    --tensor_vect 1
    --vector_length 4)

set(ARGS_NCHWC_NCHWC_FWD_FP16x8
    --cmode convfp16
    --disable-backward-data
    --disable-backward-weights
    --in_layout NCHW
    --fil_layout NCHW
    --out_layout NCHW
    --tensor_vect 1
    --vector_length 8)

set(ARGS_NCHWC_CHWNC_FWD_FP16x4
    --cmode convfp16
    --disable-backward-data
    --disable-backward-weights
    --in_layout NCHW
    --fil_layout CHWN
    --out_layout NCHW
    --tensor_vect 1
    --vector_length 4)

set(ARGS_NCHWC_CHWNC_FWD_FP16x8
    --cmode convfp16
    --disable-backward-data
    --disable-backward-weights
    --in_layout NCHW
    --fil_layout CHWN
    --out_layout NCHW
    --tensor_vect 1
    --vector_length 8)

add_custom_test(test_conv_igemm_dynamic_dlops_nchwc_nchwc_fwd_fp16x4 SKIP_UNLESS_ALL HALF_ENABLED FLOAT_DISABLED BF16_DISABLED GFX900_DISABLED GFX906_DISABLED GFX90A_DISABLED GFX908_DISABLED GFX103X_ENABLED SKIP_XNACK_ON
COMMAND ${DYNAMIC_IMPLICITGEMM_DLOPS_NCHWC_FWD_ENVS} $<TARGET_FILE:test_conv2d> ${MIOPEN_TEST_FLOAT_ARG} --verbose --input  1 8  10  10  --weights 8 8 3 3     --pads_strides_dilations 0 0 1 1 1 1 ${ARGS_NCHWC_NCHWC_FWD_FP16x4}
COMMAND ${DYNAMIC_IMPLICITGEMM_DLOPS_NCHWC_FWD_ENVS} $<TARGET_FILE:test_conv2d> ${MIOPEN_TEST_FLOAT_ARG} --verbose --input  32 160 73 73 --weights  64 160 1 1 --pads_strides_dilations 0 0 1 1 1 1 ${ARGS_NCHWC_NCHWC_FWD_FP16x4}
COMMAND ${DYNAMIC_IMPLICITGEMM_DLOPS_NCHWC_FWD_ENVS} $<TARGET_FILE:test_conv2d> ${MIOPEN_TEST_FLOAT_ARG} --verbose --input  16  64 56 56 --weights  64  64 1 1 --pads_strides_dilations 0 0 1 1 1 1 ${ARGS_NCHWC_NCHWC_FWD_FP16x4}
COMMAND ${DYNAMIC_IMPLICITGEMM_DLOPS_NCHWC_FWD_ENVS} $<TARGET_FILE:test_conv2d> ${MIOPEN_TEST_FLOAT_ARG} --verbose --input   2 256 40 52 --weights 256 256 1 1 --pads_strides_dilations 0 0 1 1 1 1 ${ARGS_NCHWC_NCHWC_FWD_FP16x4}
COMMAND ${DYNAMIC_IMPLICITGEMM_DLOPS_NCHWC_FWD_ENVS} $<TARGET_FILE:test_conv2d> ${MIOPEN_TEST_FLOAT_ARG} --verbose --input   2  64 32 28 --weights  64  64 1 1 --pads_strides_dilations 0 0 1 1 1 1 ${ARGS_NCHWC_NCHWC_FWD_FP16x4}
COMMAND ${DYNAMIC_IMPLICITGEMM_DLOPS_NCHWC_FWD_ENVS} $<TARGET_FILE:test_conv2d> ${MIOPEN_TEST_FLOAT_ARG} --verbose --input  32 128 14 14 --weights  64 128 1 1 --pads_strides_dilations 0 0 2 2 1 1 ${ARGS_NCHWC_NCHWC_FWD_FP16x4}
COMMAND ${DYNAMIC_IMPLICITGEMM_DLOPS_NCHWC_FWD_ENVS} $<TARGET_FILE:test_conv2d> ${MIOPEN_TEST_FLOAT_ARG} --verbose --input  64  64 17 17 --weights 192  64 1 7 --pads_strides_dilations 0 3 1 1 1 1 ${ARGS_NCHWC_NCHWC_FWD_FP16x4}
COMMAND ${DYNAMIC_IMPLICITGEMM_DLOPS_NCHWC_FWD_ENVS} $<TARGET_FILE:test_conv2d> ${MIOPEN_TEST_FLOAT_ARG} --verbose --input  64  64 17 17 --weights 192  64 7 1 --pads_strides_dilations 3 0 1 1 1 1 ${ARGS_NCHWC_NCHWC_FWD_FP16x4}
COMMAND ${DYNAMIC_IMPLICITGEMM_DLOPS_NCHWC_FWD_ENVS} $<TARGET_FILE:test_conv2d> ${MIOPEN_TEST_FLOAT_ARG} --verbose --input   4 128 28 28 --weights 128 128 2 2 --pads_strides_dilations 0 0 2 2 1 1 ${ARGS_NCHWC_NCHWC_FWD_FP16x4}
COMMAND ${DYNAMIC_IMPLICITGEMM_DLOPS_NCHWC_FWD_ENVS} $<TARGET_FILE:test_conv2d> ${MIOPEN_TEST_FLOAT_ARG} --verbose --input  32 128  8  8 --weights 192 128 3 1 --pads_strides_dilations 1 0 1 1 1 1 ${ARGS_NCHWC_NCHWC_FWD_FP16x4}
COMMAND ${DYNAMIC_IMPLICITGEMM_DLOPS_NCHWC_FWD_ENVS} $<TARGET_FILE:test_conv2d> ${MIOPEN_TEST_FLOAT_ARG} --verbose --input  64 192 17 17 --weights 160 192 3 3 --pads_strides_dilations 0 0 2 2 1 1 ${ARGS_NCHWC_NCHWC_FWD_FP16x4}
COMMAND ${DYNAMIC_IMPLICITGEMM_DLOPS_NCHWC_FWD_ENVS} $<TARGET_FILE:test_conv2d> ${MIOPEN_TEST_FLOAT_ARG} --verbose --input  64  32 73 73 --weights  64  32 3 3 --pads_strides_dilations 1 1 1 1 1 1 ${ARGS_NCHWC_NCHWC_FWD_FP16x4}
COMMAND ${DYNAMIC_IMPLICITGEMM_DLOPS_NCHWC_FWD_ENVS} $<TARGET_FILE:test_conv2d> ${MIOPEN_TEST_FLOAT_ARG} --verbose --input  16  64 56 56 --weights  64  64 3 3 --pads_strides_dilations 1 1 1 1 1 1 ${ARGS_NCHWC_NCHWC_FWD_FP16x4}
COMMAND ${DYNAMIC_IMPLICITGEMM_DLOPS_NCHWC_FWD_ENVS} $<TARGET_FILE:test_conv2d> ${MIOPEN_TEST_FLOAT_ARG} --verbose --input  16  16 25 25 --weights  64  16 3 3 --pads_strides_dilations 0 0 1 1 1 1 ${ARGS_NCHWC_NCHWC_FWD_FP16x4}
COMMAND ${DYNAMIC_IMPLICITGEMM_DLOPS_NCHWC_FWD_ENVS} $<TARGET_FILE:test_conv2d> ${MIOPEN_TEST_FLOAT_ARG} --verbose --input  4  32 79 141 --weights 64  32 5 10 --pads_strides_dilations 0 0 2 2 1 1 ${ARGS_NCHWC_NCHWC_FWD_FP16x4}
COMMAND ${DYNAMIC_IMPLICITGEMM_DLOPS_NCHWC_FWD_ENVS} $<TARGET_FILE:test_conv2d> ${MIOPEN_TEST_FLOAT_ARG} --verbose --input  400  256 7 7 --weights 1024 256 7 7 --pads_strides_dilations 0 0 1 1 1 1 ${ARGS_NCHWC_NCHWC_FWD_FP16x4}
COMMAND ${DYNAMIC_IMPLICITGEMM_DLOPS_NCHWC_FWD_ENVS} $<TARGET_FILE:test_conv2d> ${MIOPEN_TEST_FLOAT_ARG} --verbose --input  400  256 1 1 --weights 1024 256 1 1 --pads_strides_dilations 0 0 1 1 1 1 ${ARGS_NCHWC_NCHWC_FWD_FP16x4}
)

add_custom_test(test_conv_igemm_dynamic_dlops_nchwc_chwnc_fwd_fp16x4 SKIP_UNLESS_ALL HALF_ENABLED FLOAT_DISABLED BF16_DISABLED GFX900_DISABLED GFX906_DISABLED GFX90A_DISABLED GFX908_DISABLED GFX103X_ENABLED SKIP_XNACK_ON
COMMAND ${DYNAMIC_IMPLICITGEMM_DLOPS_NCHWC_FWD_ENVS} $<TARGET_FILE:test_conv2d> ${MIOPEN_TEST_FLOAT_ARG} --verbose --input  64 256  7  7 --weights 256 3 3  128  --pads_strides_dilations 0 0 1 1 1 1 ${ARGS_NCHWC_CHWNC_FWD_FP16x4}
COMMAND ${DYNAMIC_IMPLICITGEMM_DLOPS_NCHWC_FWD_ENVS} $<TARGET_FILE:test_conv2d> ${MIOPEN_TEST_FLOAT_ARG} --verbose --input  32 160 73 73 --weights 160 1 1   64  --pads_strides_dilations 0 0 1 1 1 1 ${ARGS_NCHWC_CHWNC_FWD_FP16x4}
COMMAND ${DYNAMIC_IMPLICITGEMM_DLOPS_NCHWC_FWD_ENVS} $<TARGET_FILE:test_conv2d> ${MIOPEN_TEST_FLOAT_ARG} --verbose --input  16  64 56 56 --weights  64 1 1   64  --pads_strides_dilations 0 0 1 1 1 1 ${ARGS_NCHWC_CHWNC_FWD_FP16x4}
COMMAND ${DYNAMIC_IMPLICITGEMM_DLOPS_NCHWC_FWD_ENVS} $<TARGET_FILE:test_conv2d> ${MIOPEN_TEST_FLOAT_ARG} --verbose --input   2 256 40 52 --weights 256 1 1  256  --pads_strides_dilations 0 0 1 1 1 1 ${ARGS_NCHWC_CHWNC_FWD_FP16x4}
COMMAND ${DYNAMIC_IMPLICITGEMM_DLOPS_NCHWC_FWD_ENVS} $<TARGET_FILE:test_conv2d> ${MIOPEN_TEST_FLOAT_ARG} --verbose --input   2  64 32 28 --weights  64 1 1   64  --pads_strides_dilations 0 0 1 1 1 1 ${ARGS_NCHWC_CHWNC_FWD_FP16x4}
COMMAND ${DYNAMIC_IMPLICITGEMM_DLOPS_NCHWC_FWD_ENVS} $<TARGET_FILE:test_conv2d> ${MIOPEN_TEST_FLOAT_ARG} --verbose --input  32 128 14 14 --weights 128 1 1   64  --pads_strides_dilations 0 0 2 2 1 1 ${ARGS_NCHWC_CHWNC_FWD_FP16x4}
COMMAND ${DYNAMIC_IMPLICITGEMM_DLOPS_NCHWC_FWD_ENVS} $<TARGET_FILE:test_conv2d> ${MIOPEN_TEST_FLOAT_ARG} --verbose --input  64  64 17 17 --weights  64 3 7  192  --pads_strides_dilations 0 3 1 1 1 1 ${ARGS_NCHWC_CHWNC_FWD_FP16x4}
COMMAND ${DYNAMIC_IMPLICITGEMM_DLOPS_NCHWC_FWD_ENVS} $<TARGET_FILE:test_conv2d> ${MIOPEN_TEST_FLOAT_ARG} --verbose --input  64  64 17 17 --weights  64 7 1  192  --pads_strides_dilations 3 0 1 1 1 1 ${ARGS_NCHWC_CHWNC_FWD_FP16x4}
COMMAND ${DYNAMIC_IMPLICITGEMM_DLOPS_NCHWC_FWD_ENVS} $<TARGET_FILE:test_conv2d> ${MIOPEN_TEST_FLOAT_ARG} --verbose --input   4 128 28 28 --weights 128 2 2  128  --pads_strides_dilations 0 0 2 2 1 1 ${ARGS_NCHWC_CHWNC_FWD_FP16x4}
COMMAND ${DYNAMIC_IMPLICITGEMM_DLOPS_NCHWC_FWD_ENVS} $<TARGET_FILE:test_conv2d> ${MIOPEN_TEST_FLOAT_ARG} --verbose --input  32 128  8  8 --weights 128 3 1  192  --pads_strides_dilations 1 0 1 1 1 1 ${ARGS_NCHWC_CHWNC_FWD_FP16x4}
COMMAND ${DYNAMIC_IMPLICITGEMM_DLOPS_NCHWC_FWD_ENVS} $<TARGET_FILE:test_conv2d> ${MIOPEN_TEST_FLOAT_ARG} --verbose --input  64 192 17 17 --weights 192 3 3  160  --pads_strides_dilations 0 0 2 2 1 1 ${ARGS_NCHWC_CHWNC_FWD_FP16x4}
COMMAND ${DYNAMIC_IMPLICITGEMM_DLOPS_NCHWC_FWD_ENVS} $<TARGET_FILE:test_conv2d> ${MIOPEN_TEST_FLOAT_ARG} --verbose --input  64  32 73 73 --weights  32 3 3   64  --pads_strides_dilations 1 1 1 1 1 1 ${ARGS_NCHWC_CHWNC_FWD_FP16x4}
COMMAND ${DYNAMIC_IMPLICITGEMM_DLOPS_NCHWC_FWD_ENVS} $<TARGET_FILE:test_conv2d> ${MIOPEN_TEST_FLOAT_ARG} --verbose --input  16  64 56 56 --weights  64 3 3   64  --pads_strides_dilations 1 1 1 1 1 1 ${ARGS_NCHWC_CHWNC_FWD_FP16x4}
COMMAND ${DYNAMIC_IMPLICITGEMM_DLOPS_NCHWC_FWD_ENVS} $<TARGET_FILE:test_conv2d> ${MIOPEN_TEST_FLOAT_ARG} --verbose --input  16  16 25 25 --weights  16 3 3   64  --pads_strides_dilations 0 0 1 1 1 1 ${ARGS_NCHWC_CHWNC_FWD_FP16x4}
COMMAND ${DYNAMIC_IMPLICITGEMM_DLOPS_NCHWC_FWD_ENVS} $<TARGET_FILE:test_conv2d> ${MIOPEN_TEST_FLOAT_ARG} --verbose --input  4  32 79 141 --weights  32 5 10  64  --pads_strides_dilations 0 0 2 2 1 1 ${ARGS_NCHWC_CHWNC_FWD_FP16x4}
COMMAND ${DYNAMIC_IMPLICITGEMM_DLOPS_NCHWC_FWD_ENVS} $<TARGET_FILE:test_conv2d> ${MIOPEN_TEST_FLOAT_ARG} --verbose --input  400  256 7 7 --weights 256 7 7 1024  --pads_strides_dilations 0 0 1 1 1 1 ${ARGS_NCHWC_CHWNC_FWD_FP16x4}
COMMAND ${DYNAMIC_IMPLICITGEMM_DLOPS_NCHWC_FWD_ENVS} $<TARGET_FILE:test_conv2d> ${MIOPEN_TEST_FLOAT_ARG} --verbose --input  400  256 1 1 --weights 256 1 1 1024  --pads_strides_dilations 0 0 1 1 1 1 ${ARGS_NCHWC_CHWNC_FWD_FP16x4}
)

add_custom_test(test_conv_igemm_dynamic_dlops_nchwc_nchwc_fwd_fp16x8 SKIP_UNLESS_ALL HALF_ENABLED FLOAT_DISABLED BF16_DISABLED GFX900_DISABLED GFX906_DISABLED GFX90A_DISABLED GFX908_DISABLED GFX103X_ENABLED SKIP_XNACK_ON
COMMAND ${DYNAMIC_IMPLICITGEMM_DLOPS_NCHWC_FWD_ENVS} $<TARGET_FILE:test_conv2d> ${MIOPEN_TEST_FLOAT_ARG} --verbose --input  1 8  10  10  --weights 8 8 3 3     --pads_strides_dilations 0 0 1 1 1 1 ${ARGS_NCHWC_NCHWC_FWD_FP16x8}
COMMAND ${DYNAMIC_IMPLICITGEMM_DLOPS_NCHWC_FWD_ENVS} $<TARGET_FILE:test_conv2d> ${MIOPEN_TEST_FLOAT_ARG} --verbose --input  32 160 73 73 --weights  64 160 1 1 --pads_strides_dilations 0 0 1 1 1 1 ${ARGS_NCHWC_NCHWC_FWD_FP16x8}
COMMAND ${DYNAMIC_IMPLICITGEMM_DLOPS_NCHWC_FWD_ENVS} $<TARGET_FILE:test_conv2d> ${MIOPEN_TEST_FLOAT_ARG} --verbose --input  16  64 56 56 --weights  64  64 1 1 --pads_strides_dilations 0 0 1 1 1 1 ${ARGS_NCHWC_NCHWC_FWD_FP16x8}
COMMAND ${DYNAMIC_IMPLICITGEMM_DLOPS_NCHWC_FWD_ENVS} $<TARGET_FILE:test_conv2d> ${MIOPEN_TEST_FLOAT_ARG} --verbose --input   2 256 40 52 --weights 256 256 1 1 --pads_strides_dilations 0 0 1 1 1 1 ${ARGS_NCHWC_NCHWC_FWD_FP16x8}
COMMAND ${DYNAMIC_IMPLICITGEMM_DLOPS_NCHWC_FWD_ENVS} $<TARGET_FILE:test_conv2d> ${MIOPEN_TEST_FLOAT_ARG} --verbose --input   2  64 32 28 --weights  64  64 1 1 --pads_strides_dilations 0 0 1 1 1 1 ${ARGS_NCHWC_NCHWC_FWD_FP16x8}
COMMAND ${DYNAMIC_IMPLICITGEMM_DLOPS_NCHWC_FWD_ENVS} $<TARGET_FILE:test_conv2d> ${MIOPEN_TEST_FLOAT_ARG} --verbose --input  32 128 14 14 --weights  64 128 1 1 --pads_strides_dilations 0 0 2 2 1 1 ${ARGS_NCHWC_NCHWC_FWD_FP16x8}
COMMAND ${DYNAMIC_IMPLICITGEMM_DLOPS_NCHWC_FWD_ENVS} $<TARGET_FILE:test_conv2d> ${MIOPEN_TEST_FLOAT_ARG} --verbose --input  64  64 17 17 --weights 192  64 1 7 --pads_strides_dilations 0 3 1 1 1 1 ${ARGS_NCHWC_NCHWC_FWD_FP16x8}
COMMAND ${DYNAMIC_IMPLICITGEMM_DLOPS_NCHWC_FWD_ENVS} $<TARGET_FILE:test_conv2d> ${MIOPEN_TEST_FLOAT_ARG} --verbose --input  64  64 17 17 --weights 192  64 7 1 --pads_strides_dilations 3 0 1 1 1 1 ${ARGS_NCHWC_NCHWC_FWD_FP16x8}
COMMAND ${DYNAMIC_IMPLICITGEMM_DLOPS_NCHWC_FWD_ENVS} $<TARGET_FILE:test_conv2d> ${MIOPEN_TEST_FLOAT_ARG} --verbose --input   4 128 28 28 --weights 128 128 2 2 --pads_strides_dilations 0 0 2 2 1 1 ${ARGS_NCHWC_NCHWC_FWD_FP16x8}
COMMAND ${DYNAMIC_IMPLICITGEMM_DLOPS_NCHWC_FWD_ENVS} $<TARGET_FILE:test_conv2d> ${MIOPEN_TEST_FLOAT_ARG} --verbose --input  32 128  8  8 --weights 192 128 3 1 --pads_strides_dilations 1 0 1 1 1 1 ${ARGS_NCHWC_NCHWC_FWD_FP16x8}
COMMAND ${DYNAMIC_IMPLICITGEMM_DLOPS_NCHWC_FWD_ENVS} $<TARGET_FILE:test_conv2d> ${MIOPEN_TEST_FLOAT_ARG} --verbose --input  64 192 17 17 --weights 160 192 3 3 --pads_strides_dilations 0 0 2 2 1 1 ${ARGS_NCHWC_NCHWC_FWD_FP16x8}
COMMAND ${DYNAMIC_IMPLICITGEMM_DLOPS_NCHWC_FWD_ENVS} $<TARGET_FILE:test_conv2d> ${MIOPEN_TEST_FLOAT_ARG} --verbose --input  64  32 73 73 --weights  64  32 3 3 --pads_strides_dilations 1 1 1 1 1 1 ${ARGS_NCHWC_NCHWC_FWD_FP16x8}
COMMAND ${DYNAMIC_IMPLICITGEMM_DLOPS_NCHWC_FWD_ENVS} $<TARGET_FILE:test_conv2d> ${MIOPEN_TEST_FLOAT_ARG} --verbose --input  16  64 56 56 --weights  64  64 3 3 --pads_strides_dilations 1 1 1 1 1 1 ${ARGS_NCHWC_NCHWC_FWD_FP16x8}
COMMAND ${DYNAMIC_IMPLICITGEMM_DLOPS_NCHWC_FWD_ENVS} $<TARGET_FILE:test_conv2d> ${MIOPEN_TEST_FLOAT_ARG} --verbose --input  16  16 25 25 --weights  64  16 3 3 --pads_strides_dilations 0 0 1 1 1 1 ${ARGS_NCHWC_NCHWC_FWD_FP16x8}
COMMAND ${DYNAMIC_IMPLICITGEMM_DLOPS_NCHWC_FWD_ENVS} $<TARGET_FILE:test_conv2d> ${MIOPEN_TEST_FLOAT_ARG} --verbose --input  4  32 79 141 --weights 64  32 5 10 --pads_strides_dilations 0 0 2 2 1 1 ${ARGS_NCHWC_NCHWC_FWD_FP16x8}
COMMAND ${DYNAMIC_IMPLICITGEMM_DLOPS_NCHWC_FWD_ENVS} $<TARGET_FILE:test_conv2d> ${MIOPEN_TEST_FLOAT_ARG} --verbose --input  400  256 7 7 --weights 1024 256 7 7 --pads_strides_dilations 0 0 1 1 1 1 ${ARGS_NCHWC_NCHWC_FWD_FP16x8}
COMMAND ${DYNAMIC_IMPLICITGEMM_DLOPS_NCHWC_FWD_ENVS} $<TARGET_FILE:test_conv2d> ${MIOPEN_TEST_FLOAT_ARG} --verbose --input  400  256 1 1 --weights 1024 256 1 1 --pads_strides_dilations 0 0 1 1 1 1 ${ARGS_NCHWC_NCHWC_FWD_FP16x8}
)

add_custom_test(test_conv_igemm_dynamic_dlops_nchwc_chwnc_fwd_fp16x8 SKIP_UNLESS_ALL HALF_ENABLED FLOAT_DISABLED BF16_DISABLED GFX900_DISABLED GFX906_DISABLED GFX90A_DISABLED GFX908_DISABLED GFX103X_ENABLED SKIP_XNACK_ON
COMMAND ${DYNAMIC_IMPLICITGEMM_DLOPS_NCHWC_FWD_ENVS} $<TARGET_FILE:test_conv2d> ${MIOPEN_TEST_FLOAT_ARG} --verbose --input  64 256  7  7 --weights 256 1 1  128  --pads_strides_dilations 0 0 1 1 1 1 ${ARGS_NCHWC_CHWNC_FWD_FP16x8}
COMMAND ${DYNAMIC_IMPLICITGEMM_DLOPS_NCHWC_FWD_ENVS} $<TARGET_FILE:test_conv2d> ${MIOPEN_TEST_FLOAT_ARG} --verbose --input  32 160 73 73 --weights 160 1 1   64  --pads_strides_dilations 0 0 1 1 1 1 ${ARGS_NCHWC_CHWNC_FWD_FP16x8}
COMMAND ${DYNAMIC_IMPLICITGEMM_DLOPS_NCHWC_FWD_ENVS} $<TARGET_FILE:test_conv2d> ${MIOPEN_TEST_FLOAT_ARG} --verbose --input  16  64 56 56 --weights  64 1 1   64  --pads_strides_dilations 0 0 1 1 1 1 ${ARGS_NCHWC_CHWNC_FWD_FP16x8}
COMMAND ${DYNAMIC_IMPLICITGEMM_DLOPS_NCHWC_FWD_ENVS} $<TARGET_FILE:test_conv2d> ${MIOPEN_TEST_FLOAT_ARG} --verbose --input   2 256 40 52 --weights 256 1 1  256  --pads_strides_dilations 0 0 1 1 1 1 ${ARGS_NCHWC_CHWNC_FWD_FP16x8}
COMMAND ${DYNAMIC_IMPLICITGEMM_DLOPS_NCHWC_FWD_ENVS} $<TARGET_FILE:test_conv2d> ${MIOPEN_TEST_FLOAT_ARG} --verbose --input   2  64 32 28 --weights  64 1 1   64  --pads_strides_dilations 0 0 1 1 1 1 ${ARGS_NCHWC_CHWNC_FWD_FP16x8}
COMMAND ${DYNAMIC_IMPLICITGEMM_DLOPS_NCHWC_FWD_ENVS} $<TARGET_FILE:test_conv2d> ${MIOPEN_TEST_FLOAT_ARG} --verbose --input  32 128 14 14 --weights 128 1 1   64  --pads_strides_dilations 0 0 2 2 1 1 ${ARGS_NCHWC_CHWNC_FWD_FP16x8}
COMMAND ${DYNAMIC_IMPLICITGEMM_DLOPS_NCHWC_FWD_ENVS} $<TARGET_FILE:test_conv2d> ${MIOPEN_TEST_FLOAT_ARG} --verbose --input  64  64 17 17 --weights  64 1 7  192  --pads_strides_dilations 0 3 1 1 1 1 ${ARGS_NCHWC_CHWNC_FWD_FP16x8}
COMMAND ${DYNAMIC_IMPLICITGEMM_DLOPS_NCHWC_FWD_ENVS} $<TARGET_FILE:test_conv2d> ${MIOPEN_TEST_FLOAT_ARG} --verbose --input  64  64 17 17 --weights  64 7 1  192  --pads_strides_dilations 3 0 1 1 1 1 ${ARGS_NCHWC_CHWNC_FWD_FP16x8}
COMMAND ${DYNAMIC_IMPLICITGEMM_DLOPS_NCHWC_FWD_ENVS} $<TARGET_FILE:test_conv2d> ${MIOPEN_TEST_FLOAT_ARG} --verbose --input   4 128 28 28 --weights 128 2 2  128  --pads_strides_dilations 0 0 2 2 1 1 ${ARGS_NCHWC_CHWNC_FWD_FP16x8}
COMMAND ${DYNAMIC_IMPLICITGEMM_DLOPS_NCHWC_FWD_ENVS} $<TARGET_FILE:test_conv2d> ${MIOPEN_TEST_FLOAT_ARG} --verbose --input  32 128  8  8 --weights 128 3 1  192  --pads_strides_dilations 1 0 1 1 1 1 ${ARGS_NCHWC_CHWNC_FWD_FP16x8}
COMMAND ${DYNAMIC_IMPLICITGEMM_DLOPS_NCHWC_FWD_ENVS} $<TARGET_FILE:test_conv2d> ${MIOPEN_TEST_FLOAT_ARG} --verbose --input  64 192 17 17 --weights 192 3 3  160  --pads_strides_dilations 0 0 2 2 1 1 ${ARGS_NCHWC_CHWNC_FWD_FP16x8}
COMMAND ${DYNAMIC_IMPLICITGEMM_DLOPS_NCHWC_FWD_ENVS} $<TARGET_FILE:test_conv2d> ${MIOPEN_TEST_FLOAT_ARG} --verbose --input  64  32 73 73 --weights  32 3 3   64  --pads_strides_dilations 1 1 1 1 1 1 ${ARGS_NCHWC_CHWNC_FWD_FP16x8}
COMMAND ${DYNAMIC_IMPLICITGEMM_DLOPS_NCHWC_FWD_ENVS} $<TARGET_FILE:test_conv2d> ${MIOPEN_TEST_FLOAT_ARG} --verbose --input  16  64 56 56 --weights  64 3 3   64  --pads_strides_dilations 1 1 1 1 1 1 ${ARGS_NCHWC_CHWNC_FWD_FP16x8}
COMMAND ${DYNAMIC_IMPLICITGEMM_DLOPS_NCHWC_FWD_ENVS} $<TARGET_FILE:test_conv2d> ${MIOPEN_TEST_FLOAT_ARG} --verbose --input  16  16 25 25 --weights  16 3 3   64  --pads_strides_dilations 0 0 1 1 1 1 ${ARGS_NCHWC_CHWNC_FWD_FP16x8}
COMMAND ${DYNAMIC_IMPLICITGEMM_DLOPS_NCHWC_FWD_ENVS} $<TARGET_FILE:test_conv2d> ${MIOPEN_TEST_FLOAT_ARG} --verbose --input  4  32 79 141 --weights 32 5 10  64   --pads_strides_dilations 0 0 2 2 1 1 ${ARGS_NCHWC_CHWNC_FWD_FP16x8}
COMMAND ${DYNAMIC_IMPLICITGEMM_DLOPS_NCHWC_FWD_ENVS} $<TARGET_FILE:test_conv2d> ${MIOPEN_TEST_FLOAT_ARG} --verbose --input  400  256 7 7 --weights  256 7 7 1024 --pads_strides_dilations 0 0 1 1 1 1 ${ARGS_NCHWC_CHWNC_FWD_FP16x8}
COMMAND ${DYNAMIC_IMPLICITGEMM_DLOPS_NCHWC_FWD_ENVS} $<TARGET_FILE:test_conv2d> ${MIOPEN_TEST_FLOAT_ARG} --verbose --input  400  256 1 1 --weights  256 1 1 1024 --pads_strides_dilations 0 0 1 1 1 1 ${ARGS_NCHWC_CHWNC_FWD_FP16x8}
)

add_custom_test(test_regression_half_mi100 SKIP_UNLESS_ALL FLOAT_DISABLED HALF_ENABLED GFX908_ENABLED GFX900_DISABLED GFX906_DISABLED GFX90A_DISABLED
# Regression test for SWDEV-291202
COMMAND MIOPEN_FIND_MODE=normal MIOPEN_DEBUG_FIND_ONLY_SOLVER=ConvHipImplicitGemmBwdDataV4R1Xdlops $<TARGET_FILE:test_conv2d> ${MIOPEN_TEST_FLOAT_ARG} --verbose --input  128  24 14 14 --weights 64  24 5 5 --pads_strides_dilations 2 2 1 1 1 1 --disable-forward --disable-backward-weights
)

add_custom_test(test_regression_float_mi100 SKIP_UNLESS_ALL GFX900_DISABLED GFX906_DISABLED GFX90A_DISABLED
# Regression test for SWDEV-305815 (issue 1206)
COMMAND ${IMPLICITGEMM_TESTING_ENV} MIOPEN_LOG_LEVEL=5 $<TARGET_FILE:test_conv2d> ${MIOPEN_TEST_FLOAT_ARG} --verbose --input 32 256 38 38 --weights 256 256 1 1 --pads_strides_dilations 0 0 1 1 1 1 --disable-forward --disable-backward-weights
)

set(CONV_CK_IGEMM_FWD_V6R1_DLOPS_NCHW_ENV
    MIOPEN_FIND_MODE=normal
    MIOPEN_DEBUG_FIND_ONLY_SOLVER=ConvCkIgemmFwdV6r1DlopsNchw)

# gfx908 disabled as a workaround for https://github.com/ROCmSoftwarePlatform/MIOpen/pull/1790/files?diff=split&w=1#r982923610
add_custom_test(test_conv_ck_igemm_fwd_v6r1_dlops_nchw FLOAT_ENABLED HALF_ENABLED BF16_DISABLED GFX908_DISABLED GFX103X_ENABLED SKIP_UNLESS_ALL
COMMAND ${CONV_CK_IGEMM_FWD_V6R1_DLOPS_NCHW_ENV}     $<TARGET_FILE:test_conv2d> ${MIOPEN_TEST_FLOAT_ARG} --verbose --input 128 1024 14 14  --weights 2048 1024 1 1 --pads_strides_dilations 0 0 2 2 1 1 --disable-backward-data --disable-backward-weights
COMMAND ${CONV_CK_IGEMM_FWD_V6R1_DLOPS_NCHW_ENV}     $<TARGET_FILE:test_conv2d> ${MIOPEN_TEST_FLOAT_ARG} --verbose --input 128  256 14 14  --weights  256 1024 1 1 --pads_strides_dilations 0 0 1 1 1 1 --disable-backward-data --disable-backward-weights
COMMAND ${CONV_CK_IGEMM_FWD_V6R1_DLOPS_NCHW_ENV}     $<TARGET_FILE:test_conv2d> ${MIOPEN_TEST_FLOAT_ARG} --verbose --input 128 1024 14 14  --weights  512 1024 1 1 --pads_strides_dilations 0 0 1 1 1 1 --disable-backward-data --disable-backward-weights
COMMAND ${CONV_CK_IGEMM_FWD_V6R1_DLOPS_NCHW_ENV}     $<TARGET_FILE:test_conv2d> ${MIOPEN_TEST_FLOAT_ARG} --verbose --input 128  128 28 28  --weights  128 1024 3 3 --pads_strides_dilations 1 1 1 1 1 1 --disable-backward-data --disable-backward-weights
COMMAND ${CONV_CK_IGEMM_FWD_V6R1_DLOPS_NCHW_ENV}     $<TARGET_FILE:test_conv2d> ${MIOPEN_TEST_FLOAT_ARG} --verbose --input 128  128 28 28  --weights  512  128 1 1 --pads_strides_dilations 0 0 1 1 1 1 --disable-backward-data --disable-backward-weights
COMMAND ${CONV_CK_IGEMM_FWD_V6R1_DLOPS_NCHW_ENV}     $<TARGET_FILE:test_conv2d> ${MIOPEN_TEST_FLOAT_ARG} --verbose --input 128  128 58 58  --weights  128  128 3 3 --pads_strides_dilations 1 1 1 1 1 1 --disable-backward-data --disable-backward-weights
COMMAND ${CONV_CK_IGEMM_FWD_V6R1_DLOPS_NCHW_ENV}     $<TARGET_FILE:test_conv2d> ${MIOPEN_TEST_FLOAT_ARG} --verbose --input 128 2048  7  7  --weights  512 2048 1 1 --pads_strides_dilations 0 0 1 1 1 1 --disable-backward-data --disable-backward-weights
COMMAND ${CONV_CK_IGEMM_FWD_V6R1_DLOPS_NCHW_ENV}     $<TARGET_FILE:test_conv2d> ${MIOPEN_TEST_FLOAT_ARG} --verbose --input 128  256 14 14  --weights 1024  256 1 1 --pads_strides_dilations 0 0 1 1 1 1 --disable-backward-data --disable-backward-weights
COMMAND ${CONV_CK_IGEMM_FWD_V6R1_DLOPS_NCHW_ENV}     $<TARGET_FILE:test_conv2d> ${MIOPEN_TEST_FLOAT_ARG} --verbose --input 128  256 14 14  --weights  256  256 3 3 --pads_strides_dilations 1 1 1 1 1 1 --disable-backward-data --disable-backward-weights
COMMAND ${CONV_CK_IGEMM_FWD_V6R1_DLOPS_NCHW_ENV}     $<TARGET_FILE:test_conv2d> ${MIOPEN_TEST_FLOAT_ARG} --verbose --input 128  256 30 30  --weights  256  256 3 3 --pads_strides_dilations 0 0 2 2 1 1 --disable-backward-data --disable-backward-weights
COMMAND ${CONV_CK_IGEMM_FWD_V6R1_DLOPS_NCHW_ENV}     $<TARGET_FILE:test_conv2d> ${MIOPEN_TEST_FLOAT_ARG} --verbose --input 128  256 56 56  --weights  128  256 1 1 --pads_strides_dilations 0 0 1 1 1 1 --disable-backward-data --disable-backward-weights
COMMAND ${CONV_CK_IGEMM_FWD_V6R1_DLOPS_NCHW_ENV}     $<TARGET_FILE:test_conv2d> ${MIOPEN_TEST_FLOAT_ARG} --verbose --input 128  256 56 56  --weights  512  256 1 1 --pads_strides_dilations 0 0 2 2 1 1 --disable-backward-data --disable-backward-weights
COMMAND ${CONV_CK_IGEMM_FWD_V6R1_DLOPS_NCHW_ENV}     $<TARGET_FILE:test_conv2d> ${MIOPEN_TEST_FLOAT_ARG} --verbose --input 128  256 56 56  --weights   64  256 1 1 --pads_strides_dilations 0 0 1 1 1 1 --disable-backward-data --disable-backward-weights
COMMAND ${CONV_CK_IGEMM_FWD_V6R1_DLOPS_NCHW_ENV}     $<TARGET_FILE:test_conv2d> ${MIOPEN_TEST_FLOAT_ARG} --verbose --input 128  512 16 16  --weights  512  512 3 3 --pads_strides_dilations 0 0 2 2 1 1 --disable-backward-data --disable-backward-weights
COMMAND ${CONV_CK_IGEMM_FWD_V6R1_DLOPS_NCHW_ENV}     $<TARGET_FILE:test_conv2d> ${MIOPEN_TEST_FLOAT_ARG} --verbose --input 128  512 28 28  --weights 1024  512 1 1 --pads_strides_dilations 0 0 2 2 1 1 --disable-backward-data --disable-backward-weights
COMMAND ${CONV_CK_IGEMM_FWD_V6R1_DLOPS_NCHW_ENV}     $<TARGET_FILE:test_conv2d> ${MIOPEN_TEST_FLOAT_ARG} --verbose --input 128  512 28 28  --weights  128  512 1 1 --pads_strides_dilations 0 0 1 1 1 1 --disable-backward-data --disable-backward-weights
COMMAND ${CONV_CK_IGEMM_FWD_V6R1_DLOPS_NCHW_ENV}     $<TARGET_FILE:test_conv2d> ${MIOPEN_TEST_FLOAT_ARG} --verbose --input 128  512 28 28  --weights  256  512 1 1 --pads_strides_dilations 0 0 1 1 1 1 --disable-backward-data --disable-backward-weights
COMMAND ${CONV_CK_IGEMM_FWD_V6R1_DLOPS_NCHW_ENV}     $<TARGET_FILE:test_conv2d> ${MIOPEN_TEST_FLOAT_ARG} --verbose --input 128  512  7  7  --weights 2048  512 1 1 --pads_strides_dilations 0 0 1 1 1 1 --disable-backward-data --disable-backward-weights
COMMAND ${CONV_CK_IGEMM_FWD_V6R1_DLOPS_NCHW_ENV}     $<TARGET_FILE:test_conv2d> ${MIOPEN_TEST_FLOAT_ARG} --verbose --input 128  512  7  7  --weights  512  512 3 3 --pads_strides_dilations 1 1 1 1 1 1 --disable-backward-data --disable-backward-weights
COMMAND ${CONV_CK_IGEMM_FWD_V6R1_DLOPS_NCHW_ENV}     $<TARGET_FILE:test_conv2d> ${MIOPEN_TEST_FLOAT_ARG} --verbose --input 128   64 56 56  --weights  256   64 1 1 --pads_strides_dilations 0 0 1 1 1 1 --disable-backward-data --disable-backward-weights
COMMAND ${CONV_CK_IGEMM_FWD_V6R1_DLOPS_NCHW_ENV}     $<TARGET_FILE:test_conv2d> ${MIOPEN_TEST_FLOAT_ARG} --verbose --input 128   64 56 56  --weights   64   64 1 1 --pads_strides_dilations 0 0 1 1 1 1 --disable-backward-data --disable-backward-weights
COMMAND ${CONV_CK_IGEMM_FWD_V6R1_DLOPS_NCHW_ENV}     $<TARGET_FILE:test_conv2d> ${MIOPEN_TEST_FLOAT_ARG} --verbose --input 128   64 56 56  --weights   64   64 3 3 --pads_strides_dilations 1 1 1 1 1 1 --disable-backward-data --disable-backward-weights
)

add_custom_test(test_reduce_custom_fp32 GFX103X_ENABLED GFX110X_ENABLED SKIP_UNLESS_ALL
COMMAND $<TARGET_FILE:test_reduce_test> ${MIOPEN_TEST_FLOAT_ARG} --scales 1 0 --CompType 1 --D 1024 30528 1 --I 0 --N 1 ---ReduceOp 0 --R 0 1 2 ${MIOPEN_TEST_FLAGS_ARGS}
)

add_custom_test(test_reduce_custom_fp32_fp16 HALF_ENABLED GFX103X_ENABLED GFX110X_ENABLED SKIP_UNLESS_ALL
COMMAND $<TARGET_FILE:test_reduce_test> ${MIOPEN_TEST_FLOAT_ARG} --scales 1 0 --CompType 1 --D 8 2 1 --I 0 --N 1 ---ReduceOp 0 --R 0 1 2 ${MIOPEN_TEST_FLAGS_ARGS}
COMMAND $<TARGET_FILE:test_reduce_test> ${MIOPEN_TEST_FLOAT_ARG} --scales 1 0 --CompType 1 --D 160 10 1 --I 0 --N 1 ---ReduceOp 0 --R 0 1 2 ${MIOPEN_TEST_FLAGS_ARGS}
COMMAND $<TARGET_FILE:test_reduce_test> ${MIOPEN_TEST_FLOAT_ARG} --scales 1 0 --CompType 1 --D 7 1024 1 --I 0 --N 1 ---ReduceOp 0 --R 0 1 2 ${MIOPEN_TEST_FLAGS_ARGS}
COMMAND $<TARGET_FILE:test_reduce_test> ${MIOPEN_TEST_FLOAT_ARG} --scales 1 0 --CompType 1 --D 3 1 1 --I 0 --N 1 ---ReduceOp 0 --R 0 1 2 ${MIOPEN_TEST_FLAGS_ARGS}
COMMAND $<TARGET_FILE:test_reduce_test> ${MIOPEN_TEST_FLOAT_ARG} --scales 1 0 --CompType 1 --D 3 1 1 --I 0 --N 1 ---ReduceOp 1 --R 0 1 2 ${MIOPEN_TEST_FLAGS_ARGS}
COMMAND $<TARGET_FILE:test_reduce_test> ${MIOPEN_TEST_FLOAT_ARG} --scales 1 0 --CompType 1 --D 3 1 1 --I 1 --N 1 ---ReduceOp 3 --R 0 1 2 ${MIOPEN_TEST_FLAGS_ARGS}
COMMAND $<TARGET_FILE:test_reduce_test> ${MIOPEN_TEST_FLOAT_ARG} --scales 1 0 --CompType 1 --D 3 2 1 --I 1 --N 1 ---ReduceOp 3 --R 1 2 ${MIOPEN_TEST_FLAGS_ARGS}
COMMAND $<TARGET_FILE:test_reduce_test> ${MIOPEN_TEST_FLOAT_ARG} --scales 1 0 --CompType 1 --D 6 2 1 --I 0 --N 1 ---ReduceOp 3 --R 1 2 ${MIOPEN_TEST_FLAGS_ARGS}
COMMAND $<TARGET_FILE:test_reduce_test> ${MIOPEN_TEST_FLOAT_ARG} --scales 1 0 --CompType 1 --D 6 2 1 --I 0 --N 1 ---ReduceOp 2 --R 1 2 ${MIOPEN_TEST_FLAGS_ARGS}
COMMAND $<TARGET_FILE:test_reduce_test> ${MIOPEN_TEST_FLOAT_ARG} --scales 1 0 --CompType 1 --D 2 2 1 --I 0 --N 1 ---ReduceOp 0 --R 1 2 ${MIOPEN_TEST_FLAGS_ARGS}
COMMAND $<TARGET_FILE:test_reduce_test> ${MIOPEN_TEST_FLOAT_ARG} --scales 1 0 --CompType 1 --D 4 3 1 --I 0 --N 1 ---ReduceOp 3 --R 1 2 ${MIOPEN_TEST_FLAGS_ARGS}
COMMAND $<TARGET_FILE:test_reduce_test> ${MIOPEN_TEST_FLOAT_ARG} --scales 1 0 --CompType 1 --D 3 4 1 --I 0 --N 1 ---ReduceOp 3 --R 1 2 ${MIOPEN_TEST_FLAGS_ARGS}
COMMAND $<TARGET_FILE:test_reduce_test> ${MIOPEN_TEST_FLOAT_ARG} --scales 1 0 --CompType 1 --D 3 4 1 --I 0 --N 1 ---ReduceOp 3 --R 0 2 ${MIOPEN_TEST_FLAGS_ARGS}
COMMAND $<TARGET_FILE:test_reduce_test> ${MIOPEN_TEST_FLOAT_ARG} --scales 1 0 --CompType 1 --D 2048 32 1 --I 0 --N 1 ---ReduceOp 3 --R 0 2 ${MIOPEN_TEST_FLAGS_ARGS}
COMMAND $<TARGET_FILE:test_reduce_test> ${MIOPEN_TEST_FLOAT_ARG} --scales 1 0 --CompType 1 --D 4 3 1 --I 0 --N 1 ---ReduceOp 2 --R 1 2 ${MIOPEN_TEST_FLAGS_ARGS}
COMMAND $<TARGET_FILE:test_reduce_test> ${MIOPEN_TEST_FLOAT_ARG} --scales 1 0 --CompType 1 --D 3 4 1 --I 0 --N 1 ---ReduceOp 2 --R 0 2 ${MIOPEN_TEST_FLAGS_ARGS}
COMMAND $<TARGET_FILE:test_reduce_test> ${MIOPEN_TEST_FLOAT_ARG} --scales 1 0 --CompType 1 --D 2048 32 1 --I 0 --N 1 ---ReduceOp 2 --R 0 2 ${MIOPEN_TEST_FLAGS_ARGS}
COMMAND $<TARGET_FILE:test_reduce_test> ${MIOPEN_TEST_FLOAT_ARG} --scales 1 0 --CompType 1 --D 3 4 1 --I 0 --N 1 ---ReduceOp 2 --R 0 2 ${MIOPEN_TEST_FLAGS_ARGS}
COMMAND $<TARGET_FILE:test_reduce_test> ${MIOPEN_TEST_FLOAT_ARG} --scales 1 0 --CompType 1 --D 12 11 1 --I 0 --N 1 ---ReduceOp 0 --R 0 1 2 ${MIOPEN_TEST_FLAGS_ARGS}
COMMAND $<TARGET_FILE:test_reduce_test> ${MIOPEN_TEST_FLOAT_ARG} --scales 1 0 --CompType 1 --D 13 4 7 7 --I 0 --N 1 ---ReduceOp 0 --R 0 1 2 3 ${MIOPEN_TEST_FLAGS_ARGS}
COMMAND $<TARGET_FILE:test_reduce_test> ${MIOPEN_TEST_FLOAT_ARG} --scales 1 0 --CompType 1 --D 64 3 280 81 --I 0 --N 0 --ReduceOp 0 --R 0 ${MIOPEN_TEST_FLAGS_ARGS}
)

if(MIOPEN_TEST_DEEPBENCH)
    add_custom_test(test_deepbench_conv GFX103X_ENABLED GFX110X_ENABLED
    COMMAND	$<TARGET_FILE:test_conv2d>	--verbose	--input	4	1	161	700	--weights	32	1	5	20	--pads_strides_dilations	0	0	2	2	1	1
    COMMAND	$<TARGET_FILE:test_conv2d>	--verbose	--input	8	1	161	700	--weights	32	1	5	20	--pads_strides_dilations	0	0	2	2	1	1
    COMMAND	$<TARGET_FILE:test_conv2d>	--verbose	--input	16	1	161	700	--weights	32	1	5	20	--pads_strides_dilations	0	0	2	2	1	1
    COMMAND	$<TARGET_FILE:test_conv2d>	--verbose	--input	32	1	161	700	--weights	32	1	5	20	--pads_strides_dilations	0	0	2	2	1	1
    COMMAND	$<TARGET_FILE:test_conv2d>	--verbose	--input	4	32	79	341	--weights	32	32	5	10	--pads_strides_dilations	0	0	2	2	1	1
    COMMAND	$<TARGET_FILE:test_conv2d>	--verbose	--input	8	32	79	341	--weights	32	32	5	10	--pads_strides_dilations	0	0	2	2	1	1
    COMMAND	$<TARGET_FILE:test_conv2d>	--verbose	--input	16	32	79	341	--weights	32	32	5	10	--pads_strides_dilations	0	0	2	2	1	1
    COMMAND	$<TARGET_FILE:test_conv2d>	--verbose	--input	32	32	79	341	--weights	32	32	5	10	--pads_strides_dilations	0	0	2	2	1	1
    COMMAND	$<TARGET_FILE:test_conv2d>	--verbose	--input	16	1	48	480	--weights	16	1	3	3	--pads_strides_dilations	1	1	1	1	1	1
    COMMAND	$<TARGET_FILE:test_conv2d>	--verbose	--input	16	16	24	240	--weights	32	16	3	3	--pads_strides_dilations	1	1	1	1	1	1
    COMMAND	$<TARGET_FILE:test_conv2d>	--verbose	--input	16	32	12	120	--weights	64	32	3	3	--pads_strides_dilations	1	1	1	1	1	1
    COMMAND	$<TARGET_FILE:test_conv2d>	--verbose	--input	16	64	6	60	--weights	128	64	3	3	--pads_strides_dilations	1	1	1	1	1	1
    COMMAND	$<TARGET_FILE:test_conv2d>	--verbose	--input	8	3	108	108	--weights	64	3	3	3	--pads_strides_dilations	1	1	2	2	1	1
    COMMAND	$<TARGET_FILE:test_conv2d>	--verbose	--input	8	64	54	54	--weights	64	64	3	3	--pads_strides_dilations	1	1	1	1	1	1
    COMMAND	$<TARGET_FILE:test_conv2d>	--verbose	--input	8	128	27	27	--weights	128	128	3	3	--pads_strides_dilations	1	1	1	1	1	1
    COMMAND	$<TARGET_FILE:test_conv2d>	--verbose	--input	8	128	14	14	--weights	256	128	3	3	--pads_strides_dilations	1	1	1	1	1	1
    COMMAND	$<TARGET_FILE:test_conv2d>	--verbose	--input	8	256	7	7	--weights	512	256	3	3	--pads_strides_dilations	1	1	1	1	1	1
    COMMAND	$<TARGET_FILE:test_conv2d>	--verbose	--input	8	3	224	224	--weights	64	3	3	3	--pads_strides_dilations	1	1	1	1	1	1
    COMMAND	$<TARGET_FILE:test_conv2d>	--verbose	--input	8	64	112	112	--weights	128	64	3	3	--pads_strides_dilations	1	1	1	1	1	1
    COMMAND	$<TARGET_FILE:test_conv2d>	--verbose	--input	8	128	56	56	--weights	256	128	3	3	--pads_strides_dilations	1	1	1	1	1	1
    COMMAND	$<TARGET_FILE:test_conv2d>	--verbose	--input	8	256	28	28	--weights	512	256	3	3	--pads_strides_dilations	1	1	1	1	1	1
    COMMAND	$<TARGET_FILE:test_conv2d>	--verbose	--input	8	512	14	14	--weights	512	512	3	3	--pads_strides_dilations	1	1	1	1	1	1
    COMMAND	$<TARGET_FILE:test_conv2d>	--verbose	--input	8	512	7	7	--weights	512	512	3	3	--pads_strides_dilations	1	1	1	1	1	1
    COMMAND	$<TARGET_FILE:test_conv2d>	--verbose	--input	16	3	224	224	--weights	64	3	3	3	--pads_strides_dilations	1	1	1	1	1	1
    COMMAND	$<TARGET_FILE:test_conv2d>	--verbose	--input	16	64	112	112	--weights	128	64	3	3	--pads_strides_dilations	1	1	1	1	1	1
    COMMAND	$<TARGET_FILE:test_conv2d>	--verbose	--input	16	128	56	56	--weights	256	128	3	3	--pads_strides_dilations	1	1	1	1	1	1
    COMMAND	$<TARGET_FILE:test_conv2d>	--verbose	--input	16	256	28	28	--weights	512	256	3	3	--pads_strides_dilations	1	1	1	1	1	1
    COMMAND	$<TARGET_FILE:test_conv2d>	--verbose	--input	16	512	14	14	--weights	512	512	3	3	--pads_strides_dilations	1	1	1	1	1	1
    COMMAND	$<TARGET_FILE:test_conv2d>	--verbose	--input	16	512	7	7	--weights	512	512	3	3	--pads_strides_dilations	1	1	1	1	1	1
    COMMAND	$<TARGET_FILE:test_conv2d>	--verbose	--input	16	3	224	224	--weights	64	3	7	7	--pads_strides_dilations	3	3	2	2	1	1
    COMMAND	$<TARGET_FILE:test_conv2d>	--verbose	--input	16	192	28	28	--weights	32	192	5	5	--pads_strides_dilations	2	2	1	1	1	1
    COMMAND	$<TARGET_FILE:test_conv2d>	--verbose	--input	16	512	14	14	--weights	48	512	5	5	--pads_strides_dilations	2	2	1	1	1	1
    COMMAND	$<TARGET_FILE:test_conv2d>	--verbose	--input	16	832	7	7	--weights	128	832	5	5	--pads_strides_dilations	2	2	1	1	1	1
    COMMAND	$<TARGET_FILE:test_conv2d>	--verbose	--input	16	192	28	28	--weights	32	192	1	1	--pads_strides_dilations	0	0	1	1	1	1
    COMMAND	$<TARGET_FILE:test_conv2d>	--verbose	--input	16	512	14	14	--weights	48	512	1	1	--pads_strides_dilations	0	0	1	1	1	1
    COMMAND	$<TARGET_FILE:test_conv2d>	--verbose	--input	16	832	7	7	--weights	128	832	1	1	--pads_strides_dilations	0	0	1	1	1	1
    )
endif()

if(MIOPEN_TEST_CONV)
    add_custom_test(test_miopen_conv GFX103X_ENABLED GFX110X_ENABLED
    COMMAND	$<TARGET_FILE:test_conv2d>	--verbose	--input	1	3	32	32	--weights	1	3	7	7	--pads_strides_dilations	1	1	1	1	1	1
    COMMAND	$<TARGET_FILE:test_conv2d>	--verbose	--input	1	3	227	227	--weights	1	3	7	7	--pads_strides_dilations	1	1	1	1	1	1
    COMMAND	$<TARGET_FILE:test_conv2d>	--verbose	--input	1	64	56	56	--weights	1	64	1	1	--pads_strides_dilations	0	0	2	2	1	1
    COMMAND	$<TARGET_FILE:test_conv2d>	--verbose	--input	1	3	32	32	--weights	1	3	3	3	--pads_strides_dilations	2	2	1	1	1	1
    COMMAND	$<TARGET_FILE:test_conv2d>	--verbose	--input	1	3	224	224	--weights	1	3	3	3	--pads_strides_dilations	2	2	1	1	1	1
    COMMAND	$<TARGET_FILE:test_conv2d>	--verbose	--input	1	3	227	227	--weights	1	3	3	3	--pads_strides_dilations	2	2	1	1	1	1
    COMMAND	$<TARGET_FILE:test_conv2d>	--verbose	--input	1	3	231	231	--weights	1	3	3	3	--pads_strides_dilations	2	2	1	1	1	1
    COMMAND	$<TARGET_FILE:test_conv2d>	--verbose	--input	1	3	224	224	--weights	1	3	5	5	--pads_strides_dilations	2	2	1	1	1	1
    COMMAND	$<TARGET_FILE:test_conv2d>	--verbose	--input	1	3	227	227	--weights	1	3	5	5	--pads_strides_dilations	2	2	1	1	1	1
    COMMAND	$<TARGET_FILE:test_conv2d>	--verbose	--input	1	3	231	231	--weights	1	3	5	5	--pads_strides_dilations	2	2	1	1	1	1
    COMMAND	$<TARGET_FILE:test_conv2d>	--verbose	--input	1	3	32	32	--weights	1	3	7	7	--pads_strides_dilations	2	2	1	1	1	1
    COMMAND	$<TARGET_FILE:test_conv2d>	--verbose	--input	1	3	224	224	--weights	1	3	7	7	--pads_strides_dilations	2	2	1	1	1	1
    COMMAND	$<TARGET_FILE:test_conv2d>	--verbose	--input	1	3	227	227	--weights	1	3	7	7	--pads_strides_dilations	2	2	1	1	1	1
    COMMAND	$<TARGET_FILE:test_conv2d>	--verbose	--input	1	3	231	231	--weights	1	3	7	7	--pads_strides_dilations	2	2	1	1	1	1
    COMMAND	$<TARGET_FILE:test_conv2d>	--verbose	--input	1	64	56	56	--weights	1	64	3	3	--pads_strides_dilations	2	2	1	1	1	1
    COMMAND	$<TARGET_FILE:test_conv2d>	--verbose	--input	1	64	112	112	--weights	1	64	3	3	--pads_strides_dilations	2	2	1	1	1	1
    COMMAND	$<TARGET_FILE:test_conv2d>	--verbose	--input	1	64	512	1024	--weights	1	64	3	3	--pads_strides_dilations	2	2	1	1	1	1
    COMMAND	$<TARGET_FILE:test_conv2d>	--verbose	--input	1	96	27	27	--weights	1	96	3	3	--pads_strides_dilations	2	2	1	1	1	1
    COMMAND	$<TARGET_FILE:test_conv2d>	--verbose	--input	1	96	28	28	--weights	1	96	3	3	--pads_strides_dilations	2	2	1	1	1	1
    COMMAND	$<TARGET_FILE:test_conv2d>	--verbose	--input	1	3	32	32	--weights	1	3	3	3	--pads_strides_dilations	0	0	4	4	1	1
    COMMAND	$<TARGET_FILE:test_conv2d>	--verbose	--input	1	3	224	224	--weights	1	3	3	3	--pads_strides_dilations	0	0	4	4	1	1
    COMMAND	$<TARGET_FILE:test_conv2d>	--verbose	--input	1	3	227	227	--weights	1	3	3	3	--pads_strides_dilations	0	0	4	4	1	1
    COMMAND	$<TARGET_FILE:test_conv2d>	--verbose	--input	1	3	231	231	--weights	1	3	3	3	--pads_strides_dilations	0	0	4	4	1	1
    COMMAND	$<TARGET_FILE:test_conv2d>	--verbose	--input	1	3	32	32	--weights	1	3	5	5	--pads_strides_dilations	0	0	4	4	1	1
    COMMAND	$<TARGET_FILE:test_conv2d>	--verbose	--input	1	3	224	224	--weights	1	3	5	5	--pads_strides_dilations	0	0	4	4	1	1
    COMMAND	$<TARGET_FILE:test_conv2d>	--verbose	--input	1	3	227	227	--weights	1	3	5	5	--pads_strides_dilations	0	0	4	4	1	1
    COMMAND	$<TARGET_FILE:test_conv2d>	--verbose	--input	1	3	231	231	--weights	1	3	5	5	--pads_strides_dilations	0	0	4	4	1	1
    COMMAND	$<TARGET_FILE:test_conv2d>	--verbose	--input	1	3	32	32	--weights	1	3	7	7	--pads_strides_dilations	0	0	4	4	1	1
    COMMAND	$<TARGET_FILE:test_conv2d>	--verbose	--input	1	3	224	224	--weights	1	3	7	7	--pads_strides_dilations	0	0	4	4	1	1
    COMMAND	$<TARGET_FILE:test_conv2d>	--verbose	--input	1	3	227	227	--weights	1	3	7	7	--pads_strides_dilations	0	0	4	4	1	1
    COMMAND	$<TARGET_FILE:test_conv2d>	--verbose	--input	1	3	231	231	--weights	1	3	7	7	--pads_strides_dilations	0	0	4	4	1	1
    COMMAND	$<TARGET_FILE:test_conv2d>	--verbose	--input	1	16	14	14	--weights	1	16	5	5	--pads_strides_dilations	0	0	4	4	1	1
    COMMAND	$<TARGET_FILE:test_conv2d>	--verbose	--input	1	16	28	28	--weights	1	16	5	5	--pads_strides_dilations	0	0	4	4	1	1
    COMMAND	$<TARGET_FILE:test_conv2d>	--verbose	--input	1	24	14	14	--weights	1	24	5	5	--pads_strides_dilations	0	0	4	4	1	1
    COMMAND	$<TARGET_FILE:test_conv2d>	--verbose	--input	1	32	7	7	--weights	1	32	5	5	--pads_strides_dilations	0	0	4	4	1	1
    COMMAND	$<TARGET_FILE:test_conv2d>	--verbose	--input	1	32	8	8	--weights	1	32	5	5	--pads_strides_dilations	0	0	4	4	1	1
    COMMAND	$<TARGET_FILE:test_conv2d>	--verbose	--input	1	32	14	14	--weights	1	32	5	5	--pads_strides_dilations	0	0	4	4	1	1
    COMMAND	$<TARGET_FILE:test_conv2d>	--verbose	--input	1	32	16	16	--weights	1	32	5	5	--pads_strides_dilations	0	0	4	4	1	1
    COMMAND	$<TARGET_FILE:test_conv2d>	--verbose	--input	1	32	28	28	--weights	1	32	5	5	--pads_strides_dilations	0	0	4	4	1	1
    COMMAND	$<TARGET_FILE:test_conv2d>	--verbose	--input	1	48	7	7	--weights	1	48	5	5	--pads_strides_dilations	0	0	4	4	1	1
    )
endif()

if(MIOPEN_TEST_FLOAT)
    add_custom_test(test_reduce_double SKIP_UNLESS_ALL GFX103X_ENABLED GFX110X_ENABLED COMMAND  $<TARGET_FILE:test_reduce_test> --double --all --verbose)
endif()

add_custom_test(smoke_conv_solver_fft GFX103X_ENABLED
    COMMAND MIOPEN_FIND_MODE=normal MIOPEN_DEBUG_FIND_ONLY_SOLVER=fft $<TARGET_FILE:test_conv2d> ${MIOPEN_TEST_FLOAT_ARG}
      ${TEST_CONV_VERBOSE_F} --input 1 16 14 14 --weights 48 16 5 5 --pads_strides_dilations 2 2 1 1 1 1 ${MIOPEN_TEST_FLAGS_ARGS}
    COMMAND MIOPEN_FIND_MODE=normal MIOPEN_DEBUG_FIND_ONLY_SOLVER=fft $<TARGET_FILE:test_conv2d> ${MIOPEN_TEST_FLOAT_ARG}
      ${TEST_CONV_VERBOSE_B} --input 1 16 14 14 --weights 48 16 5 5 --pads_strides_dilations 2 2 1 1 1 1 ${MIOPEN_TEST_FLAGS_ARGS}
)

add_custom_test(smoke_conv_solver_ConvDirectNaiveConv_F GFX103X_ENABLED HALF_ENABLED BF16_ENABLED INT8_ENABLED
    COMMAND MIOPEN_FIND_MODE=normal MIOPEN_DEBUG_FIND_ONLY_SOLVER=ConvDirectNaiveConvFwd $<TARGET_FILE:test_conv2d> ${MIOPEN_TEST_FLOAT_ARG}
      ${TEST_CONV_VERBOSE_F} --input 1 16 14 14 --weights 48 16 5 5 --pads_strides_dilations 2 2 1 1 1 1 ${MIOPEN_TEST_FLAGS_ARGS}
)

add_custom_test(smoke_conv_solver_ConvDirectNaiveConv_BW GFX103X_ENABLED HALF_ENABLED BF16_ENABLED
    COMMAND MIOPEN_FIND_MODE=normal MIOPEN_DEBUG_FIND_ONLY_SOLVER=ConvDirectNaiveConvBwd $<TARGET_FILE:test_conv2d> ${MIOPEN_TEST_FLOAT_ARG}
      ${TEST_CONV_VERBOSE_B} --input 1 16 14 14 --weights 48 16 5 5 --pads_strides_dilations 2 2 1 1 1 1 ${MIOPEN_TEST_FLAGS_ARGS}
    COMMAND MIOPEN_FIND_MODE=normal MIOPEN_DEBUG_FIND_ONLY_SOLVER=ConvDirectNaiveConvWrw $<TARGET_FILE:test_conv2d> ${MIOPEN_TEST_FLOAT_ARG}
      ${TEST_CONV_VERBOSE_W} --input 1 16 14 14 --weights 48 16 5 5 --pads_strides_dilations 2 2 1 1 1 1 ${MIOPEN_TEST_FLAGS_ARGS}
)

add_custom_test(smoke_conv_solver_ConvAsm_5x10_7x7 GFX90A_DISABLED SKIP_XNACK_ON
    # GFX90A_DISABLED is because of WORKAROUND_ISSUE_1146
    COMMAND MIOPEN_FIND_MODE=normal MIOPEN_DEBUG_FIND_ONLY_SOLVER=ConvAsm5x10u2v2f1 $<TARGET_FILE:test_conv2d> ${MIOPEN_TEST_FLOAT_ARG}
      ${TEST_CONV_VERBOSE_F} --input 1 1 5 10 --weights 16 1 5 10 --pads_strides_dilations 0 0 2 2 1 1 ${MIOPEN_TEST_FLAGS_ARGS}
    COMMAND MIOPEN_FIND_MODE=normal MIOPEN_DEBUG_FIND_ONLY_SOLVER=ConvAsm5x10u2v2b1 $<TARGET_FILE:test_conv2d> ${MIOPEN_TEST_FLOAT_ARG}
      ${TEST_CONV_VERBOSE_B} --input 1 1 16 160 --weights 16 16 5 10 --pads_strides_dilations 0 0 2 2 1 1 ${MIOPEN_TEST_FLAGS_ARGS}
    COMMAND MIOPEN_FIND_MODE=normal MIOPEN_DEBUG_FIND_ONLY_SOLVER=ConvAsm7x7c3h224w224k64u2v2p3q3f1 $<TARGET_FILE:test_conv2d> ${MIOPEN_TEST_FLOAT_ARG}
      ${TEST_CONV_VERBOSE_F} --input 1 3 224 224 --weights 64 3 7  7 --pads_strides_dilations 3 3 2 2 1 1 ${MIOPEN_TEST_FLAGS_ARGS}
)

<<<<<<< HEAD
add_custom_test(smoke_conv_solver_ConvOcl_SET01 GFX103X_ENABLED HALF_ENABLED BF16_ENABLED
=======
add_custom_test(smoke_conv_solver_ConvOclDirectFwd_11x11_Gen HALF_ENABLED BF16_ENABLED GFX103X_ENABLED GFX110X_ENABLED
>>>>>>> 105ebef2
    COMMAND MIOPEN_FIND_MODE=normal MIOPEN_DEBUG_FIND_ONLY_SOLVER=ConvOclDirectFwd11x11 $<TARGET_FILE:test_conv2d> ${MIOPEN_TEST_FLOAT_ARG}
      ${TEST_CONV_VERBOSE_F} --input 1 1 44 44 --weights 1 1 11 11 --pads_strides_dilations 0 0 4 4 1 1 ${MIOPEN_TEST_FLAGS_ARGS}
    COMMAND MIOPEN_FIND_MODE=normal MIOPEN_DEBUG_FIND_ONLY_SOLVER=ConvOclDirectFwdGen $<TARGET_FILE:test_conv2d> ${MIOPEN_TEST_FLOAT_ARG}
      ${TEST_CONV_VERBOSE_F} --input 1 1 6 6 --weights 1 1 3 3 --pads_strides_dilations 0 0 2 2 1 1 ${MIOPEN_TEST_FLAGS_ARGS}
    COMMAND MIOPEN_FIND_MODE=normal MIOPEN_DEBUG_FIND_ONLY_SOLVER=ConvOclBwdWrW53 $<TARGET_FILE:test_conv2d> ${MIOPEN_TEST_FLOAT_ARG}
      ${TEST_CONV_VERBOSE_W} --input 16 1 7 7 --weights 1 1 3 3 --pads_strides_dilations 0 0 1 1 1 1 ${MIOPEN_TEST_FLAGS_ARGS}
)

# NOTES ON WRITING TESTS FOR TUNABLE SOLVERS
# * Enforce tuning (SEARCH_DB_UPDATE).
# * Use TEST_ANY_ERROR. This flag leads to test failure in case of any "Error"
#   message output to the log, which happens if something is broken in the tuning machinery.
# * Use MIOPEN_DEBUG_TUNING_ITERATIONS_MAX to save testing time.

# FP16 ALT attribute is disabled to enable the backward solver on MI200 for HALF.
add_custom_test(smoke_conv_solver_ConvAsm1x1U HALF_ENABLED SKIP_XNACK_ON TEST_ANY_ERROR
    COMMAND MIOPEN_FIND_ENFORCE=SEARCH_DB_UPDATE MIOPEN_DEBUG_TUNING_ITERATIONS_MAX=5
      MIOPEN_DEBUG_CONVOLUTION_ATTRIB_FP16_ALT_IMPL=0
      MIOPEN_FIND_MODE=normal MIOPEN_DEBUG_FIND_ONLY_SOLVER=ConvAsm1x1U $<TARGET_FILE:test_conv2d> ${MIOPEN_TEST_FLOAT_ARG}
      ${TEST_CONV_VERBOSE_F} --input 1 4 2 2 --weights 4 4 1 1 --pads_strides_dilations 0 0 1 1 1 1 ${MIOPEN_TEST_FLAGS_ARGS}
    COMMAND MIOPEN_FIND_ENFORCE=SEARCH_DB_UPDATE MIOPEN_DEBUG_TUNING_ITERATIONS_MAX=5
      MIOPEN_DEBUG_CONVOLUTION_ATTRIB_FP16_ALT_IMPL=0
      MIOPEN_FIND_MODE=normal MIOPEN_DEBUG_FIND_ONLY_SOLVER=ConvAsm1x1U $<TARGET_FILE:test_conv2d> ${MIOPEN_TEST_FLOAT_ARG}
      ${TEST_CONV_VERBOSE_B} --input 1 4 2 2 --weights 4 4 1 1 --pads_strides_dilations 0 0 1 1 1 1 ${MIOPEN_TEST_FLAGS_ARGS}
)

add_custom_test(smoke_conv_solver_ConvAsm1x1UV2 SKIP_XNACK_ON TEST_ANY_ERROR
    COMMAND MIOPEN_FIND_ENFORCE=SEARCH_DB_UPDATE MIOPEN_DEBUG_TUNING_ITERATIONS_MAX=5
      MIOPEN_FIND_MODE=normal MIOPEN_DEBUG_FIND_ONLY_SOLVER=ConvAsm1x1UV2 $<TARGET_FILE:test_conv2d> ${MIOPEN_TEST_FLOAT_ARG}
      ${TEST_CONV_VERBOSE_F} --input 1 4 2 2 --weights 4 4 1 1 --pads_strides_dilations 0 0 2 2 1 1 ${MIOPEN_TEST_FLAGS_ARGS}
    COMMAND MIOPEN_FIND_ENFORCE=SEARCH_DB_UPDATE MIOPEN_DEBUG_TUNING_ITERATIONS_MAX=5
      MIOPEN_FIND_MODE=normal MIOPEN_DEBUG_FIND_ONLY_SOLVER=ConvAsm1x1UV2 $<TARGET_FILE:test_conv2d> ${MIOPEN_TEST_FLOAT_ARG}
      ${TEST_CONV_VERBOSE_B} --input 1 4 2 2 --weights 4 4 1 1 --pads_strides_dilations 0 0 2 2 1 1 ${MIOPEN_TEST_FLAGS_ARGS}
)

add_custom_test(smoke_conv_solver_ConvAsm3x3U SKIP_XNACK_ON TEST_ANY_ERROR
    COMMAND MIOPEN_FIND_ENFORCE=SEARCH_DB_UPDATE MIOPEN_DEBUG_TUNING_ITERATIONS_MAX=5
      MIOPEN_FIND_MODE=normal MIOPEN_DEBUG_FIND_ONLY_SOLVER=ConvAsm3x3U $<TARGET_FILE:test_conv2d> ${MIOPEN_TEST_FLOAT_ARG}
      ${TEST_CONV_VERBOSE_F} --input 1 4 10 10 --weights 4 4 3 3 --pads_strides_dilations 1 1 1 1 1 1 ${MIOPEN_TEST_FLAGS_ARGS}
    COMMAND MIOPEN_FIND_ENFORCE=SEARCH_DB_UPDATE MIOPEN_DEBUG_TUNING_ITERATIONS_MAX=5
      MIOPEN_FIND_MODE=normal MIOPEN_DEBUG_FIND_ONLY_SOLVER=ConvAsm3x3U $<TARGET_FILE:test_conv2d> ${MIOPEN_TEST_FLOAT_ARG}
      ${TEST_CONV_VERBOSE_B} --input 1 4 10 10 --weights 4 4 3 3 --pads_strides_dilations 1 1 1 1 1 1 ${MIOPEN_TEST_FLAGS_ARGS}
)

# GFX103X_DISABLED is due to WORKAROUND_SWDEV_266868
add_custom_test(smoke_conv_solver_ConvOclBwdWrW1x1 GFX103X_DISABLED HALF_ENABLED BF16_ENABLED
    COMMAND MIOPEN_FIND_MODE=normal MIOPEN_DEBUG_FIND_ONLY_SOLVER=ConvOclBwdWrW1x1 $<TARGET_FILE:test_conv2d> ${MIOPEN_TEST_FLOAT_ARG}
      ${TEST_CONV_VERBOSE_W} --input 1 16 14 14 --weights 16 16 1 1 --pads_strides_dilations 0 0 1 1 1 1 ${MIOPEN_TEST_FLAGS_ARGS}
)

add_custom_test(smoke_conv_solver_ConvAsmImplicitGemmV4R1Dynamic GFX908_DISABLED GFX90A_DISABLED SKIP_XNACK_ON
    COMMAND MIOPEN_FIND_MODE=normal MIOPEN_DEBUG_FIND_ONLY_SOLVER=ConvAsmImplicitGemmV4R1DynamicFwd $<TARGET_FILE:test_conv2d> ${MIOPEN_TEST_FLOAT_ARG}
      ${TEST_CONV_VERBOSE_F} --input 16 16 16 16 --weights 16 16 1 1 --pads_strides_dilations 0 0 1 1 1 1 ${MIOPEN_TEST_FLAGS_ARGS}
    COMMAND MIOPEN_FIND_MODE=normal MIOPEN_DEBUG_FIND_ONLY_SOLVER=ConvAsmImplicitGemmV4R1DynamicBwd $<TARGET_FILE:test_conv2d> ${MIOPEN_TEST_FLOAT_ARG}
      ${TEST_CONV_VERBOSE_B} --input 64 64 14 14 --weights 16 64 1 1 --pads_strides_dilations 0 0 1 1 1 1 ${MIOPEN_TEST_FLAGS_ARGS}
    COMMAND MIOPEN_FIND_MODE=normal MIOPEN_DEBUG_FIND_ONLY_SOLVER=ConvAsmImplicitGemmV4R1DynamicWrw $<TARGET_FILE:test_conv2d> ${MIOPEN_TEST_FLOAT_ARG}
      ${TEST_CONV_VERBOSE_W} --input 1 32 28 28 --weights 32 32 1 1 --pads_strides_dilations 0 0 1 1 1 1 ${MIOPEN_TEST_FLAGS_ARGS}
)

add_custom_test(smoke_conv_solver_ConvAsmImplicitGemmGTCDynamicXdlops GFX900_DISABLED GFX906_DISABLED GFX90A_DISABLED HALF_ENABLED SKIP_XNACK_ON
    COMMAND MIOPEN_FIND_MODE=normal MIOPEN_DEBUG_FIND_ONLY_SOLVER=ConvAsmImplicitGemmGTCDynamicWrwXdlops $<TARGET_FILE:test_conv2d> ${MIOPEN_TEST_FLOAT_ARG}
      ${TEST_CONV_VERBOSE_W} --input 2 256 12 18 --weights 256 256 3 3 --pads_strides_dilations 1 1 1 1 1 1 ${MIOPEN_TEST_FLAGS_ARGS}
    COMMAND MIOPEN_FIND_MODE=normal MIOPEN_DEBUG_FIND_ONLY_SOLVER=ConvAsmImplicitGemmGTCDynamicBwdXdlops $<TARGET_FILE:test_conv2d> ${MIOPEN_TEST_FLOAT_ARG}
      ${TEST_CONV_VERBOSE_B} --input 64 64 28 28 --weights 16 64 1 1 --pads_strides_dilations 0 0 1 1 1 1 ${MIOPEN_TEST_FLAGS_ARGS}
    COMMAND MIOPEN_FIND_MODE=normal MIOPEN_DEBUG_FIND_ONLY_SOLVER=ConvAsmImplicitGemmGTCDynamicFwdXdlops $<TARGET_FILE:test_conv2d> ${MIOPEN_TEST_FLOAT_ARG}
      ${TEST_CONV_VERBOSE_F} --input 64 512 7 7 --weights 128 128 3 3 --pads_strides_dilations 1 1 1 1 1 1 ${MIOPEN_TEST_FLAGS_ARGS}
)

add_custom_test(smoke_conv_solver_ConvBinWinograd3x3U GFX90A_DISABLED SKIP_XNACK_ON
    COMMAND MIOPEN_FIND_MODE=normal MIOPEN_DEBUG_FIND_ONLY_SOLVER=ConvBinWinograd3x3U $<TARGET_FILE:test_conv2d> ${MIOPEN_TEST_FLOAT_ARG}
      ${TEST_CONV_VERBOSE_F} --input 1 20 20 20 --weights 20 20 3 3 --pads_strides_dilations 1 1 1 1 1 1 ${MIOPEN_TEST_FLAGS_ARGS}
    COMMAND MIOPEN_FIND_MODE=normal MIOPEN_DEBUG_FIND_ONLY_SOLVER=ConvBinWinograd3x3U $<TARGET_FILE:test_conv2d> ${MIOPEN_TEST_FLOAT_ARG}
      ${TEST_CONV_VERBOSE_B} --input 1 20 20 20 --weights 20 20 3 3 --pads_strides_dilations 1 1 1 1 1 1 ${MIOPEN_TEST_FLAGS_ARGS}
)

# F16 is supported for 906 and 906 only, no WrW
add_custom_test(smoke_conv_solver_ConvBinWinogradRxS_f16 GFX900_DISABLED GFX90A_DISABLED FLOAT_DISABLED HALF_ENABLED SKIP_XNACK_ON
    COMMAND MIOPEN_FIND_MODE=normal MIOPEN_DEBUG_FIND_ONLY_SOLVER=ConvBinWinogradRxS $<TARGET_FILE:test_conv2d> ${MIOPEN_TEST_FLOAT_ARG}
      ${TEST_CONV_VERBOSE_F} --input 1 40 20 20 --weights 20 40 3 3 --pads_strides_dilations 1 1 1 1 1 1 ${MIOPEN_TEST_FLAGS_ARGS}
    COMMAND MIOPEN_FIND_MODE=normal MIOPEN_DEBUG_FIND_ONLY_SOLVER=ConvBinWinogradRxS $<TARGET_FILE:test_conv2d> ${MIOPEN_TEST_FLOAT_ARG}
      ${TEST_CONV_VERBOSE_B} --input 1 20 20 20 --weights 40 20 3 3 --pads_strides_dilations 1 1 1 1 1 1 ${MIOPEN_TEST_FLAGS_ARGS}
)

# F32 is supported for 900, 906 and 908.
add_custom_test(smoke_conv_solver_ConvBinWinogradRxS_f32 GFX90A_DISABLED SKIP_XNACK_ON
    COMMAND MIOPEN_FIND_MODE=normal MIOPEN_DEBUG_FIND_ONLY_SOLVER=ConvBinWinogradRxS $<TARGET_FILE:test_conv2d> ${MIOPEN_TEST_FLOAT_ARG}
      ${TEST_CONV_VERBOSE_F} --input 1 20 20 20 --weights 20 20 3 3 --pads_strides_dilations 1 1 1 1 1 1 ${MIOPEN_TEST_FLAGS_ARGS}
    COMMAND MIOPEN_FIND_MODE=normal MIOPEN_DEBUG_FIND_ONLY_SOLVER=ConvBinWinogradRxS $<TARGET_FILE:test_conv2d> ${MIOPEN_TEST_FLOAT_ARG}
      ${TEST_CONV_VERBOSE_B} --input 1 20 20 20 --weights 20 20 3 3 --pads_strides_dilations 1 1 1 1 1 1 ${MIOPEN_TEST_FLAGS_ARGS}
    COMMAND MIOPEN_FIND_MODE=normal MIOPEN_DEBUG_FIND_ONLY_SOLVER=ConvBinWinogradRxS $<TARGET_FILE:test_conv2d> ${MIOPEN_TEST_FLOAT_ARG}
      ${TEST_CONV_VERBOSE_W} --input 1 20 20 20 --weights 20 20 3 3 --pads_strides_dilations 1 1 1 1 1 1 ${MIOPEN_TEST_FLAGS_ARGS}
)

# GFX90A_DISABLED is due to WORKAROUND_ISSUE_1146
add_custom_test(smoke_conv_solver_ConvWinograd3x3MultipassWrW GFX90A_DISABLED HALF_ENABLED BF16_ENABLED SKIP_XNACK_ON OCL_DISABLED
    COMMAND MIOPEN_FIND_MODE=normal MIOPEN_DEBUG_FIND_ONLY_SOLVER='ConvWinograd3x3MultipassWrW<3-3>' $<TARGET_FILE:test_conv2d> ${MIOPEN_TEST_FLOAT_ARG}
      ${TEST_CONV_VERBOSE_W} --input 1 64 30 30 --weights 64 64 3 3 --pads_strides_dilations 1 1 2 2 1 1 ${MIOPEN_TEST_FLAGS_ARGS}
)

# Add here regression tests that should be run on Vega10/20 and GFX908 only with FP16.
add_custom_test(test_regression_half_vega_gfx908 FLOAT_DISABLED HALF_ENABLED GFX90A_DISABLED
# REGRESSION TEST for issue #894.
# Can't be enabled for GFX10 due to WORKAROUND_SWDEV_271887
COMMAND	MIOPEN_FIND_MODE=normal MIOPEN_DEBUG_FIND_ONLY_SOLVER=ConvOclDirectFwd1x1 $<TARGET_FILE:test_conv2d> ${MIOPEN_TEST_FLOAT_ARG} --verbose --disable-backward-data --disable-backward-weights --disable-verification-cache
    --cmode conv --pmode default --group-count 1 --input 1 16 7 7 --weights 16 16 1 1 --pads_strides_dilations 0 0 1 1 1 1
)

set(ENVS_REGRESSION_ISSUE_1012
    MIOPEN_DEBUG_IMPLICIT_GEMM_FIND_ALL_SOLUTIONS=1
    MIOPEN_FIND_MODE=normal)

set(ARGS_REGRESSION_ISSUE_1012
    --verbose
    --disable-forward
    --disable-backward-data
    --disable-validation)

add_custom_test(test_regression_opencl_float_mi100 GFX900_DISABLED GFX906_DISABLED HIP_DISABLED GFX90A_DISABLED
    # Issue #1012.
    COMMAND	${ENVS_REGRESSION_ISSUE_1012} $<TARGET_FILE:test_conv2d> ${MIOPEN_TEST_FLOAT_ARG} --cmode conv --pmode default --group-count 1 --input 128, 832, 7,  7  --weights 32,  832, 1, 1 --pads_strides_dilations 0 0 1 1 1 1 ${ARGS_REGRESSION_ISSUE_1012}
    COMMAND	${ENVS_REGRESSION_ISSUE_1012} $<TARGET_FILE:test_conv2d> ${MIOPEN_TEST_FLOAT_ARG} --cmode conv --pmode default --group-count 1 --input 64,  192, 28, 28 --weights 64,  192, 1, 1 --pads_strides_dilations 0 0 1 1 1 1 ${ARGS_REGRESSION_ISSUE_1012}
    COMMAND	${ENVS_REGRESSION_ISSUE_1012} $<TARGET_FILE:test_conv2d> ${MIOPEN_TEST_FLOAT_ARG} --cmode conv --pmode default --group-count 1 --input 64,  256, 28, 28 --weights 128, 256, 1, 1 --pads_strides_dilations 0 0 1 1 1 1 ${ARGS_REGRESSION_ISSUE_1012}
    COMMAND	${ENVS_REGRESSION_ISSUE_1012} $<TARGET_FILE:test_conv2d> ${MIOPEN_TEST_FLOAT_ARG} --cmode conv --pmode default --group-count 1 --input 64,  480, 14, 14 --weights 64,  480, 1, 1 --pads_strides_dilations 0 0 1 1 1 1 ${ARGS_REGRESSION_ISSUE_1012}
    COMMAND	${ENVS_REGRESSION_ISSUE_1012} $<TARGET_FILE:test_conv2d> ${MIOPEN_TEST_FLOAT_ARG} --cmode conv --pmode default --group-count 1 --input 64,  512, 14, 14 --weights 128, 512, 1, 1 --pads_strides_dilations 0 0 1 1 1 1 ${ARGS_REGRESSION_ISSUE_1012}
    COMMAND	${ENVS_REGRESSION_ISSUE_1012} $<TARGET_FILE:test_conv2d> ${MIOPEN_TEST_FLOAT_ARG} --cmode conv --pmode default --group-count 1 --input 64,  512, 28, 28 --weights 128, 512, 1, 1 --pads_strides_dilations 0 0 1 1 1 1 ${ARGS_REGRESSION_ISSUE_1012}
    COMMAND	${ENVS_REGRESSION_ISSUE_1012} $<TARGET_FILE:test_conv2d> ${MIOPEN_TEST_FLOAT_ARG} --cmode conv --pmode default --group-count 1 --input 64,  64,  56, 56 --weights 256, 64,  1, 1 --pads_strides_dilations 0 0 1 1 1 1 ${ARGS_REGRESSION_ISSUE_1012}
)

set(ENVS_FIND_ONLY_HIP_IGEMM_V4R4XDLOPS
    MIOPEN_FIND_MODE=normal
    MIOPEN_DEBUG_IMPLICIT_GEMM_FIND_ALL_SOLUTIONS=1
    MIOPEN_DEBUG_FIND_ONLY_SOLVER=ConvHipImplicitGemmForwardV4R4Xdlops)

set(ARGS_ENABLE_FORWARD_ONLY
    --verbose
    --disable-backward-data
    --disable-backward-weights)

add_custom_test(test_regression_half_mi200 GFX900_DISABLED GFX906_DISABLED GFX908_DISABLED FLOAT_DISABLED HALF_ENABLED
    # Issue-internal #4
    COMMAND	${ENVS_FIND_ONLY_HIP_IGEMM_V4R4XDLOPS} $<TARGET_FILE:test_conv2d> ${MIOPEN_TEST_FLOAT_ARG} --cmode conv --pmode default --input 120 64 75 75 --weights 128 64 1 1 --pads_strides_dilations 0 0 2 2 1 1 ${ARGS_ENABLE_FORWARD_ONLY}
)
#override if we need to install gtests
set(INSTALL_GTEST OFF)
add_subdirectory(gtest EXCLUDE_FROM_ALL)<|MERGE_RESOLUTION|>--- conflicted
+++ resolved
@@ -472,13 +472,8 @@
     set(options
         BF16_ENABLED BF16_DISABLED HALF_ENABLED HALF_DISABLED INT8_ENABLED INT8_DISABLED FLOAT_ENABLED FLOAT_DISABLED
         GFX900_ENABLED GFX900_DISABLED GFX906_ENABLED GFX906_DISABLED GFX908_ENABLED GFX908_DISABLED
-<<<<<<< HEAD
-        GFX103X_ENABLED GFX103X_DISABLED GFX90A_ENABLED GFX90A_DISABLED
+        GFX103X_ENABLED GFX103X_DISABLED GFX110X_ENABLED GFX110X_DISABLED GFX90A_ENABLED GFX90A_DISABLED
         SKIP_UNLESS_MLIR SKIP_UNLESS_ALL TEST_PERF_DB_RECORD_NOT_FOUND TEST_ANY_ERROR SKIP_XNACK_ON
-=======
-        GFX103X_ENABLED GFX103X_DISABLED GFX110X_ENABLED GFX110X_DISABLED GFX90A_ENABLED GFX90A_DISABLED
-        SKIP_UNLESS_MLIR SKIP_UNLESS_ALL TEST_PERF_DB_RECORD_NOT_FOUND SKIP_XNACK_ON
->>>>>>> 105ebef2
         OCL_ENABLED OCL_DISABLED HIP_ENABLED HIP_DISABLED HIP_NOGPU_ENABLED HIP_NOGPU_DISABLED
     )
     set(oneValueArgs)
@@ -1920,11 +1915,7 @@
       ${TEST_CONV_VERBOSE_F} --input 1 3 224 224 --weights 64 3 7  7 --pads_strides_dilations 3 3 2 2 1 1 ${MIOPEN_TEST_FLAGS_ARGS}
 )
 
-<<<<<<< HEAD
-add_custom_test(smoke_conv_solver_ConvOcl_SET01 GFX103X_ENABLED HALF_ENABLED BF16_ENABLED
-=======
-add_custom_test(smoke_conv_solver_ConvOclDirectFwd_11x11_Gen HALF_ENABLED BF16_ENABLED GFX103X_ENABLED GFX110X_ENABLED
->>>>>>> 105ebef2
+add_custom_test(smoke_conv_solver_ConvOcl_Fwd11x11_FwdGen_WrW53 GFX103X_ENABLED GFX110X_ENABLED HALF_ENABLED BF16_ENABLED
     COMMAND MIOPEN_FIND_MODE=normal MIOPEN_DEBUG_FIND_ONLY_SOLVER=ConvOclDirectFwd11x11 $<TARGET_FILE:test_conv2d> ${MIOPEN_TEST_FLOAT_ARG}
       ${TEST_CONV_VERBOSE_F} --input 1 1 44 44 --weights 1 1 11 11 --pads_strides_dilations 0 0 4 4 1 1 ${MIOPEN_TEST_FLAGS_ARGS}
     COMMAND MIOPEN_FIND_MODE=normal MIOPEN_DEBUG_FIND_ONLY_SOLVER=ConvOclDirectFwdGen $<TARGET_FILE:test_conv2d> ${MIOPEN_TEST_FLOAT_ARG}
