################################################################################
#
# MIT License
#
# Copyright (c) 2017 Advanced Micro Devices, Inc.
#
# Permission is hereby granted, free of charge, to any person obtaining a copy
# of this software and associated documentation files (the "Software"), to deal
# in the Software without restriction, including without limitation the rights
# to use, copy, modify, merge, publish, distribute, sublicense, and/or sell
# copies of the Software, and to permit persons to whom the Software is
# furnished to do so, subject to the following conditions:
#
# The above copyright notice and this permission notice shall be included in all
# copies or substantial portions of the Software.
#
# THE SOFTWARE IS PROVIDED "AS IS", WITHOUT WARRANTY OF ANY KIND, EXPRESS OR
# IMPLIED, INCLUDING BUT NOT LIMITED TO THE WARRANTIES OF MERCHANTABILITY,
# FITNESS FOR A PARTICULAR PURPOSE AND NONINFRINGEMENT. IN NO EVENT SHALL THE
# AUTHORS OR COPYRIGHT HOLDERS BE LIABLE FOR ANY CLAIM, DAMAGES OR OTHER
# LIABILITY, WHETHER IN AN ACTION OF CONTRACT, TORT OR OTHERWISE, ARISING FROM,
# OUT OF OR IN CONNECTION WITH THE SOFTWARE OR THE USE OR OTHER DEALINGS IN THE
# SOFTWARE.
#
################################################################################

cmake_policy(SET CMP0057 NEW)

set(test_perf.py ${CMAKE_INSTALL_BINDIR}/test_perf.py)

if( NOT ENABLE_ASAN_PACKAGING )
  install(FILES  test_perf.py
      PERMISSIONS OWNER_READ OWNER_WRITE OWNER_EXECUTE GROUP_READ GROUP_EXECUTE WORLD_READ WORLD_EXECUTE
      DESTINATION ${CMAKE_INSTALL_BINDIR})
endif()

set(MODEL_FILES)
file (GLOB model_src perf_models/*.txt)
foreach (src ${model_src})
    list (APPEND MODEL_FILES ${src})
endforeach()

if( NOT ENABLE_ASAN_PACKAGING )
  install(FILES
      ${MODEL_FILES}
   DESTINATION ${DATA_INSTALL_DIR}/perf_models)
endif()
 foreach(MODEL_FILE ${MODEL_FILES})
    get_filename_component(MODEL_FILE_FILENAME "${MODEL_FILE}" NAME)
    configure_file("${MODEL_FILE}" "${PROJECT_BINARY_DIR}/share/miopen/perf_models/${MODEL_FILE_FILENAME}" COPYONLY)
 endforeach()

include(CTest)
include(CheckCXXCompilerFlag)

option( MIOPEN_TEST_ALL "Run the full test suite" OFF )
option( MIOPEN_TEST_HALF "Test in half mode" OFF )
option( MIOPEN_TEST_INT8 "Test in int8 mode" OFF )
option( MIOPEN_TEST_BFLOAT16 "Test in bfloat16 mode" OFF )
option( MIOPEN_TEST_GFX908 "Test on MI100 (gfx908)" OFF )
option( MIOPEN_TEST_GFX90A "Test on MI2X0 (gfx90a)" OFF )
option( MIOPEN_TEST_GFX94X "Test on MI300 (gfx940/1/2)" OFF )
option( MIOPEN_TEST_GFX900 "Test on Vega10 (gfx900)" OFF )
option( MIOPEN_TEST_GFX906 "Test on Vega20 (gfx906)" OFF )
option( MIOPEN_TEST_GFX103X "Test on Navi21/22 (gfx1030/31)" OFF )
option( MIOPEN_TEST_GFX110X "Test on Navi31/32 (gfx1100/02)" OFF )
option( MIOPEN_TEST_GPU_XNACK_ENABLED "Test as if XNACK mode is enabled" OFF )
option( MIOPEN_TEST_CONV Off)
option( MIOPEN_TEST_DEEPBENCH Off)
option( MIOPEN_TEST_DRIVER_ITER_MODE Off)
option( MIOPEN_TEST_COMPOSABLEKERNEL "Test with composable_kernel library" ${MIOPEN_USE_COMPOSABLEKERNEL} )

set_var_to_condition(MIOPEN_TEST_WITH_MIOPENDRIVER_DEFAULT MIOPEN_BUILD_DRIVER)
option( MIOPEN_TEST_WITH_MIOPENDRIVER "Use MIOpenDriver in tests" ${MIOPEN_TEST_WITH_MIOPENDRIVER_DEFAULT})

option( WORKAROUND_ISSUE_936 "" ON)

# Run the test suite to a depth limit
#limit greater than 2 leads to prolonged testing more than 5hrs per stage.
set(MIOPEN_TEST_LIMIT "2" CACHE STRING "")
set(MIOPEN_TEST_FLAGS "" CACHE STRING "")
set(MIOPEN_TEST_GDB On CACHE BOOL "")

set(MIOPEN_TEST_HIP_NOGPU FALSE)
if(MIOPEN_MODE_NOGPU)
    set(MIOPEN_TEST_HIP_NOGPU TRUE)
endif()

set(MIOPEN_TEST_HIP FALSE)
if(MIOPEN_BACKEND_HIP AND NOT MIOPEN_TEST_HIP_NOGPU)
    set(MIOPEN_TEST_HIP TRUE)
endif()

# Detect GPU type for testing.
# For HIP_NOGPU backend, GPU detection is not required and should be disabled.
# Also we do not detect GPU when target GPU for testing is specified explicitly.
set(MIOPEN_TEST_GPU_DETECTION_FAILED FALSE)
set(MIOPEN_NO_GPU FALSE)
if(NOT (MIOPEN_TEST_GFX900 OR MIOPEN_TEST_GFX906 OR MIOPEN_TEST_GFX908 OR MIOPEN_TEST_GFX90A OR MIOPEN_TEST_GFX94X OR MIOPEN_TEST_GFX103X OR MIOPEN_TEST_GFX110X OR MIOPEN_TEST_HIP_NOGPU))
    find_program(ROCMINFO
        NAMES rocminfo
        PATHS
            /opt/rocm
            ${CMAKE_INSTALL_PREFIX}
        PATH_SUFFIXES
            /bin
    )
    message(STATUS "rocminfo utility: ${ROCMINFO}")
    if(ROCMINFO)
        execute_process (
            COMMAND ${ROCMINFO}
            OUTPUT_VARIABLE ROCMINFO_OUTPUT
            RESULT_VARIABLE ROCMINFO_EXIT_STATUS
        )
        if(ROCMINFO_OUTPUT MATCHES "no GPU devices")
            message(WARNING "ROCk module is NOT loaded, possibly no GPU devices")
            set(MIOPEN_NO_GPU TRUE)
        elseif (NOT ROCMINFO_EXIT_STATUS EQUAL 0)
            message(WARNING "ROCMINFO FAILED, GPU TYPE UNKNOWN. Manually set respective MIOPEN_TEST_GFX* CMake variable to specify target GPU for testing.")
            set(MIOPEN_TEST_GPU_DETECTION_FAILED TRUE)
        elseif(ROCMINFO_OUTPUT MATCHES "gfx1030")
            set(MIOPEN_TEST_GFX103X ON)
        elseif(ROCMINFO_OUTPUT MATCHES "gfx1031")
            set(MIOPEN_TEST_GFX103X ON)
        elseif(ROCMINFO_OUTPUT MATCHES "gfx1100")
            set(MIOPEN_TEST_GFX110X ON)
        elseif(ROCMINFO_OUTPUT MATCHES "gfx1101")
            set(MIOPEN_TEST_GFX110X ON)
        elseif(ROCMINFO_OUTPUT MATCHES "gfx1102")
            set(MIOPEN_TEST_GFX110X ON)
        elseif(ROCMINFO_OUTPUT MATCHES "gfx900")
            set(MIOPEN_TEST_GFX900 ON)
        elseif(ROCMINFO_OUTPUT MATCHES "gfx906")
            set(MIOPEN_TEST_GFX906 ON)
        elseif(ROCMINFO_OUTPUT MATCHES "gfx908")
            set(MIOPEN_TEST_GFX908 ON)
        elseif(ROCMINFO_OUTPUT MATCHES "gfx90a")
            set(MIOPEN_TEST_GFX90A ON)
        elseif(ROCMINFO_OUTPUT MATCHES "gfx94")
            set(MIOPEN_TEST_GFX94X ON)
        else()
            message(WARNING "TESTING IS NOT SUPPORTED FOR THE DETECTED GPU")
            set(MIOPEN_TEST_GPU_DETECTION_FAILED TRUE)
        endif()

        if(NOT (MIOPEN_TEST_GPU_DETECTION_FAILED) AND ROCMINFO_OUTPUT MATCHES "xnack\\+")
            set(MIOPEN_TEST_GPU_XNACK_ENABLED ON)
        endif()

        if(MIOPEN_TEST_GPU_DETECTION_FAILED)
            message(STATUS "${ROCMINFO_OUTPUT}")
        endif()
    else()
        message(WARNING "ROCMINFO NOT FOUND, GPU TYPE UNKNOWN. Manually set respective MIOPEN_TEST_GFX* CMake variable to specify target GPU for testing.")
        set(MIOPEN_TEST_GPU_DETECTION_FAILED TRUE)
    endif()
endif()

set_var_to_condition(MIOPEN_LIBMLIR_SUPPORTS_GFX103X_DEFAULT ${MIOPEN_USE_MLIR} AND (${rocMLIR_VERSION_FLAT} GREATER 100000000))
option( MIOPEN_LIBMLIR_SUPPORTS_GFX103X "libMLIR capability to support GFX10. Enables MLIR tests on GFX103X." ${MIOPEN_LIBMLIR_SUPPORTS_GFX103X_DEFAULT})

set_var_to_condition(MIOPEN_TEST_MLIR_DEFAULT ${MIOPEN_USE_MLIR} AND NOT (${MIOPEN_TEST_GFX103X} AND NOT ${MIOPEN_LIBMLIR_SUPPORTS_GFX103X}))
option( MIOPEN_TEST_MLIR "Test for MLIR compilation backend" ${MIOPEN_TEST_MLIR_DEFAULT} )

message(STATUS "MIOPEN_NO_GPU ${MIOPEN_NO_GPU}")
message(STATUS "MIOPEN_TEST_GFX900 ${MIOPEN_TEST_GFX900}")
message(STATUS "MIOPEN_TEST_GFX906 ${MIOPEN_TEST_GFX906}")
message(STATUS "MIOPEN_TEST_GFX908 ${MIOPEN_TEST_GFX908}")
message(STATUS "MIOPEN_TEST_GFX90A ${MIOPEN_TEST_GFX90A}")
message(STATUS "MIOPEN_TEST_GFX94X ${MIOPEN_TEST_GFX94X}")
message(STATUS "MIOPEN_TEST_GFX103X ${MIOPEN_TEST_GFX103X}")
message(STATUS "MIOPEN_TEST_GFX110X ${MIOPEN_TEST_GFX110X}")
message(STATUS "MIOPEN_TEST_GPU_XNACK_ENABLED ${MIOPEN_TEST_GPU_XNACK_ENABLED}")
message(STATUS "MIOPEN_TEST_GPU_DETECTION_FAILED ${MIOPEN_TEST_GPU_DETECTION_FAILED}")
message(STATUS "MIOPEN_TEST_WITH_MIOPENDRIVER ${MIOPEN_TEST_WITH_MIOPENDRIVER}")
message(STATUS "MIOPEN_TEST_MLIR ${MIOPEN_TEST_MLIR}")

if(MIOPEN_TEST_DRIVER_ITER_MODE)
    add_definitions(-DMIOPEN_TEST_DRIVER_MODE=2)
else()
    add_definitions(-DMIOPEN_TEST_DRIVER_MODE=1)
endif()

find_package(Threads REQUIRED)
add_custom_target(check COMMAND ${CMAKE_CTEST_COMMAND} --output-on-failure -C ${CMAKE_CFG_INTDIR})
add_custom_target(tests)

if(MIOPEN_TEST_GPU_DETECTION_FAILED AND NOT (MIOPEN_NO_GPU))
    add_custom_target(gpu_detection_check COMMAND echo "*** FATAL: GPU DETECTION FAILED DURING CMAKE PHASE, CHECK CMAKE WARNINGS ***" COMMAND exit 1)
    add_dependencies(check gpu_detection_check)
endif()

if(MIOPEN_TEST_WITH_MIOPENDRIVER)
    add_dependencies(check MIOpenDriver)
endif()

set(MIOPEN_TEST_FLOAT_ARG)
set(MIOPEN_TEST_FLOAT FALSE)
set(MIOPEN_TEST_CONV_INT8_OUTPUT_TYPE_INT8)
set(MIOPEN_TEST_CONV_INT8_OUTPUT_TYPE_INT32)
set(MIOPEN_TEST_CONV_INT8_OUTPUT_TYPE_FLOAT)
if(MIOPEN_TEST_HALF)
    set(MIOPEN_TEST_FLOAT_ARG --half)
    set(MIOPENDRIVER_MODE_CONV convfp16)
    set(MIOPENDRIVER_MODE_BN bnormfp16)
    set(MIOPENDRIVER_MODE_POOL poolfp16)
elseif(MIOPEN_TEST_INT8)
    set(MIOPEN_TEST_FLOAT_ARG --int8)
    set(MIOPENDRIVER_MODE_CONV convint8)
    set(MIOPENDRIVER_MODE_BN NOT_SUPPORTED)
    set(MIOPENDRIVER_MODE_POOL NOT_SUPPORTED)
    set(MIOPEN_TEST_CONV_INT8_OUTPUT_TYPE_INT8 --output_type int8)
    set(MIOPEN_TEST_CONV_INT8_OUTPUT_TYPE_INT32 --output_type int32)
    set(MIOPEN_TEST_CONV_INT8_OUTPUT_TYPE_FLOAT --output_type float)
elseif(MIOPEN_TEST_BFLOAT16)
    set(MIOPEN_TEST_FLOAT_ARG --bfloat16)
    set(MIOPENDRIVER_MODE_CONV convbfp16)
    set(MIOPENDRIVER_MODE_BN NOT_SUPPORTED)
    set(MIOPENDRIVER_MODE_POOL NOT_SUPPORTED)
else()
    set(MIOPEN_TEST_FLOAT_ARG --float)
    set(MIOPEN_TEST_FLOAT TRUE)
    set(MIOPENDRIVER_MODE_CONV conv)
    set(MIOPENDRIVER_MODE_BN bnorm)
    set(MIOPENDRIVER_MODE_POOL pool)
endif()

message(STATUS "MIOPEN_TEST_FLOAT ${MIOPEN_TEST_FLOAT}")
message(STATUS "MIOPEN_TEST_HALF ${MIOPEN_TEST_HALF}")
message(STATUS "MIOPEN_TEST_BFLOAT16 ${MIOPEN_TEST_BFLOAT16}")
message(STATUS "MIOPEN_TEST_INT8 ${MIOPEN_TEST_INT8}")

set_var_to_condition(WORKAROUND_ISSUE_1187_DEFAULT MIOPEN_TEST_GFX90A AND MIOPEN_TEST_FLOAT)
option( WORKAROUND_ISSUE_1187 "" ${WORKAROUND_ISSUE_1187_DEFAULT})

set_var_to_condition(WORKAROUND_ISSUE_1148_DEFAULT (MIOPEN_TEST_GFX103X OR MIOPEN_TEST_GFX110X) AND MIOPEN_TEST_FLOAT)
option( WORKAROUND_ISSUE_1148 "" ${WORKAROUND_ISSUE_1148_DEFAULT})

if(MIOPEN_TEST_INT8)
    set(SKIP_ALL_EXCEPT_TESTS
              test_tensor_vec test_tensor_cast test_tensor_trans test_tensor_copy test_tensor_set
              test_tensor_transform test_conv2d test_conv2d_find2)
elseif(MIOPEN_TEST_BFLOAT16)
    set(SKIP_ALL_EXCEPT_TESTS
              test_conv2d test_conv2d_find2 test_tensor_copy test_tensor_set test_tensor_vec test_immed_conv2d
              test_check_numerics_test test_conv_extra test_conv_for_implicit_gemm test_miopen_conv
              test_deepbench_conv test_conv_igemm_dynamic_xdlops_nhwc_wrw_bf16
              test_conv_igemm_dynamic_xdlops_nhwc_fwd_bf16
              test_conv_igemm_dynamic_xdlops_nhwc_bwd_bf16)
endif()

if(${CODECOV_TEST})
    list(APPEND SKIP_TESTS
        test_conv3d test_conv3d_find2 test_immed_conv3d test_immed_conv2d test_pooling2d test_pooling2d_asymmetric
        test_pooling2d_wide)
    # replaced by smaller tests with suffix _codecov
endif()

if(MIOPEN_NO_GPU)
    set(SKIP_ALL_EXCEPT_TESTS test_include_inliner test_kernel_build_params
            test_test_errors test_type_name test_tensor_test test_sqlite_perfdb test_sequences
            test_pooling3d test_perfdb)
endif()

#TODO WORKAROUND_ISSUE_1424
if(MIOPEN_TEST_GFX900 OR MIOPEN_TEST_GFX906 OR MIOPEN_TEST_GFX908)
    list(APPEND SKIP_TESTS test_bn_3d_spatial_test)
endif()

# The usage is non-trivial, see function add_test_command.
if(SKIP_TESTS)
    list(REMOVE_DUPLICATES SKIP_TESTS)
endif()
if(SKIP_ALL_EXCEPT_TESTS)
    list(REMOVE_DUPLICATES SKIP_ALL_EXCEPT_TESTS)
endif()
message(STATUS "SKIP_TESTS: ${SKIP_TESTS}")
message(STATUS "SKIP_ALL_EXCEPT_TESTS: ${SKIP_ALL_EXCEPT_TESTS}")

# List of tests that depend on the XNACK mode.
# Options convention: Tests that depend on the XNACK mode should support the "--xnack" option.
# If "--xnack 0" is specified (this is the default), then such tests should run in XNACK OFF mode.
# If XNACK is enabled on the GPU, then the testing mode must be changed by the --xnack 1 option.
set(XNACK_TESTS test_mdgraph)

function(add_test_command NAME EXE)
    if( (NOT (NAME IN_LIST SKIP_ALL_EXCEPT_TESTS) AND SKIP_ALL_EXCEPT_TESTS)
        OR (NAME IN_LIST SKIP_TESTS)
    )
        add_test(NAME ${NAME} COMMAND echo skipped)
        set_tests_properties(${NAME} PROPERTIES DISABLED On)
    elseif(WIN32)
        set(WINPATH)
        foreach(PATH ${CMAKE_FIND_ROOT_PATH})
            list(APPEND WINPATH ${PATH}/bin)
        endforeach()
        file(GENERATE OUTPUT "${CMAKE_CURRENT_BINARY_DIR}/test_${NAME}.cmd"
            CONTENT "set PATH=${WINPATH};%PATH%
                    %1 ${ARGN}")
        add_test(NAME ${NAME} COMMAND ${WINE_CMD} cmd /c "${CMAKE_CURRENT_BINARY_DIR}/test_${NAME}.cmd" $<TARGET_FILE:${EXE}>)
    else()
        if(MIOPEN_TEST_GDB)
            file(GENERATE OUTPUT "${CMAKE_CURRENT_BINARY_DIR}/test_${NAME}.cmake"
                CONTENT "
                execute_process(COMMAND $<TARGET_FILE:${EXE}> ${ARGN} RESULT_VARIABLE RESULT)
                if(NOT RESULT EQUAL 0)
                    if(EXISTS core)
                        execute_process(COMMAND gdb $<TARGET_FILE:${EXE}> core -batch -ex bt)
                    endif()
                    message(FATAL_ERROR \"Test failed\")
                endif()
            ")
            add_test(NAME ${NAME} COMMAND ${CMAKE_COMMAND} -P "${CMAKE_CURRENT_BINARY_DIR}/test_${NAME}.cmake")
        else()
            add_test(NAME ${NAME} COMMAND ${EXE} ${ARGN})
        endif()
    endif()
    set_tests_properties(${NAME} PROPERTIES ENVIRONMENT "MIOPEN_USER_DB_PATH=${CMAKE_CURRENT_BINARY_DIR}")
endfunction()

separate_arguments(MIOPEN_TEST_FLAGS_ARGS UNIX_COMMAND ${MIOPEN_TEST_FLAGS})

function(add_test_executable TEST_NAME)
    add_executable (${TEST_NAME} EXCLUDE_FROM_ALL ${ARGN})
    clang_tidy_check(${TEST_NAME})
    target_link_libraries(${TEST_NAME} ${CMAKE_THREAD_LIBS_INIT})
    # Cmake does not add flags correctly for gcc
    if(CMAKE_CXX_COMPILER_ID MATCHES "GNU")
        set_target_properties(${TEST_NAME} PROPERTIES COMPILE_FLAGS -pthread LINK_FLAGS -pthread)
    endif()

    set(TEST_COMMAND ${TEST_NAME} ${MIOPEN_TEST_FLOAT_ARG})
    if(MIOPEN_TEST_ALL)
        set(TEST_COMMAND ${TEST_COMMAND} --all)
        if(MIOPEN_TEST_LIMIT GREATER 0)
            set(TEST_COMMAND ${TEST_COMMAND} --limit ${MIOPEN_TEST_LIMIT})
        endif()
    endif()
    set(TEST_COMMAND ${TEST_COMMAND} ${MIOPEN_TEST_FLAGS_ARGS})

    if(MIOPEN_TEST_GPU_XNACK_ENABLED AND (${TEST_NAME} IN_LIST XNACK_TESTS))
        set(TEST_COMMAND ${TEST_COMMAND} --xnack 1)
    endif()

    if(WORKAROUND_ISSUE_936 AND (${TEST_NAME} MATCHES "test_conv2d" OR ${TEST_NAME} MATCHES "test_immed_conv2d") )
        set(TEST_COMMAND ${TEST_COMMAND} --tolerance 130) #increased by 1.625 times
    endif()

    add_test_command(${TEST_NAME} ${TEST_COMMAND})
    rate_added_test(${TEST_NAME})
    add_dependencies(tests ${TEST_NAME})
    add_dependencies(check ${TEST_NAME})
    set_tests_properties(${TEST_NAME} PROPERTIES FAIL_REGULAR_EXPRESSION "FAILED")
    if(WORKAROUND_ISSUE_1148
        AND (${TEST_NAME} MATCHES "test_soft_max") )
        set_tests_properties(${TEST_NAME} PROPERTIES RUN_SERIAL On)
    endif()
    if(NOT MIOPEN_EMBED_DB STREQUAL "")
        target_link_libraries(${TEST_NAME} MIOpen miopen_data)
    else()       
        target_link_libraries(${TEST_NAME} MIOpen)
    endif()
    target_include_directories(${TEST_NAME} PRIVATE ../src/kernels)
endfunction(add_test_executable)

set(MIOPEN_TEST_SANITIZERS)
foreach(SANTIZER address thread)
    check_cxx_compiler_flag("-fsanitize=${SANTIZER} -fno-sanitize-recover=${SANTIZER}" MIOPEN_HAS_${SANTIZER})
    if(MIOPEN_HAS_${SANTIZER})
        list(APPEND MIOPEN_TEST_SANITIZERS ${SANTIZER})
    endif()
endforeach()

function(add_sanitize_test TEST_SOURCE)
    get_filename_component(BASE_NAME ${TEST_SOURCE} NAME_WE)
    foreach(SANTIZER ${MIOPEN_TEST_SANITIZERS})
        add_test_executable(test_${BASE_NAME}_${SANTIZER} ${TEST_SOURCE})
        target_compile_options(test_${BASE_NAME}_${SANTIZER} PUBLIC -fsanitize=${SANTIZER} -fno-sanitize-recover=${SANTIZER})
        target_link_libraries(test_${BASE_NAME}_${SANTIZER} -fsanitize=${SANTIZER} -fno-sanitize-recover=${SANTIZER})
    endforeach()
endfunction()

file(GLOB TEST_SOURCES *.cpp)

set(LONG_TESTS
    test_dropout
    test_conv2d
    test_conv2d_find2
    test_conv3d
    test_conv3d_find2
    test_conv_group
    test_soft_max
    test_lrn_test
    test_conv_for_implicit_gemm
    test_immed_conv3d
    test_conv3d_extra
    test_conv_3d
    test_pooling2d
    test_conv_igemm_mlir
    test_conv_igemm_mlir_xdlops
    test_activation
    test_conv_ck_igemm_fwd_v6r1_dlops_nchw
    )

function(rate_added_test NAME)
    if(${NAME} IN_LIST LONG_TESTS)
        set_tests_properties(${NAME} PROPERTIES COST 800)
    else()
        set_tests_properties(${NAME} PROPERTIES COST 600)
    endif()
endfunction()

set(EXCLUDE_TESTS)
if(NOT MIOPEN_ENABLE_SQLITE)
    list(APPEND EXCLUDE_TESTS test_sqlite)
endif()
if(NOT MIOPEN_ENABLE_SQLITE OR (NOT MIOPEN_EMBED_DB STREQUAL ""))
    list(APPEND EXCLUDE_TESTS test_sqlite_perfdb)
endif()

set(EXCLUDE_TEST_SOURCES)
foreach(TEST_SOURCE ${TEST_SOURCES})
    get_filename_component(BASE_NAME ${TEST_SOURCE} NAME_WE)
    if(test_${BASE_NAME} IN_LIST EXCLUDE_TESTS)
        list(APPEND EXCLUDE_TEST_SOURCES ${TEST_SOURCE})
    endif()
endforeach()
unset(EXCLUDE_TESTS)

foreach(TEST_SOURCE ${EXCLUDE_TEST_SOURCES})
    list(REMOVE_ITEM TEST_SOURCES ${TEST_SOURCE})
endforeach()
unset(EXCLUDE_TEST_SOURCES)

foreach(TEST_SOURCE ${TEST_SOURCES})
    get_filename_component(BASE_NAME ${TEST_SOURCE} NAME_WE)
    add_test_executable(test_${BASE_NAME} ${TEST_SOURCE})
endforeach()

if(MIOPEN_ENABLE_SQLITE AND (MIOPEN_EMBED_DB STREQUAL ""))
    set_tests_properties(test_sqlite_perfdb PROPERTIES RUN_SERIAL On)
endif()
set_tests_properties(test_perfdb PROPERTIES RUN_SERIAL On)

# add_sanitize_test(perfdb.cpp)
# add_sanitize_test(cache.cpp)
# add_sanitize_test(tensor_test.cpp)
# add_sanitize_test(type_name.cpp)

function(bool_equality_f first_arg sec_arg result)
    if(${first_arg})
        if(${sec_arg})
            set(${result} TRUE PARENT_SCOPE)
        else()
            set(${result} FALSE PARENT_SCOPE)
        endif()
    elseif(${sec_arg})
        set(${result} FALSE PARENT_SCOPE)
    else()
        set(${result} TRUE PARENT_SCOPE)
    endif()
endfunction()

function(bool_and_f first_arg sec_arg result)
    if(${first_arg} AND ${sec_arg})
        set(${result} TRUE PARENT_SCOPE)
    else()
        set(${result} FALSE PARENT_SCOPE)
    endif()
endfunction()

function(bool_or_f first_arg sec_arg result)
    if(${first_arg} OR ${sec_arg})
        set(${result} TRUE PARENT_SCOPE)
    else()
        set(${result} FALSE PARENT_SCOPE)
    endif()
endfunction()

function(bool_not_f first_arg result)
    if(${first_arg})
        set(${result} FALSE PARENT_SCOPE)
    else()
        set(${result} TRUE PARENT_SCOPE)
    endif()
endfunction()

function(option_support_check is_enabled is_disabled default_result result)
    if(${is_enabled} AND ${is_disabled})
        message(FATAL_ERROR " Incompatible options used")
    endif()
    if(${is_enabled})
        set(${result} TRUE PARENT_SCOPE)
    elseif(${is_disabled})
        set(${result} FALSE PARENT_SCOPE)
    else()
        set(${result} ${default_result} PARENT_SCOPE)
    endif()
endfunction()

# The add_custom_test function contains attributes to describe the conditions,
# under which new custom_tests should be run. Attributes are divided into several types.
# The attribute can be enabled or disabled; if nothing is specified, the default value is taken.
# You can use any number of attributes, in any order, provided that attributes do not conflict
# (e.g. "HALF_ENABLED HALF_DISABLED" is illegal)
#
# Data types: FLOAT HALF BF16 INT8
#   These attributes can be enabled or disabled by using '_ENABLED' and '_DISABLED' suffix.
#   Defaults: FLOAT_ENABLED HALF_DISABLED BF16_DISABLED INT8_DISABLED
#
# GPU types: GFX900, GFX906, GFX908, GFX90A, GFX94X, GFX1030/31, GFX1100/02
#   These attributes can be enabled or disabled by using '_ENABLED' and '_DISABLED' suffix.
#   Defaults: GFX900_ENABLED, GFX906_ENABLED, GFX908_ENABLED, GFX90A_ENABLED, GFX94X_DISABLED, GFX103X_DISABLED, GFX110X_DISABLED
#
# Testing mode:
#   SKIP_UNLESS_ALL - The test should be only run if MIOPEN_TEST_ALL=TRUE. Intended for long tests.
#   TEST_PERF_DB_RECORD_NOT_FOUND - Test should fail if output contains: "Perf Db: record not found".
#   TEST_TUNING - In addition to the standard checks, the test should fail if output contains "Error" or "failed".
#   SKIP_XNACK_ON - Do not run the test if XNACK mode is enabled (xnack+) on the GPU.
#   SKIP_UNLESS_MLIR - The test should be only run if MIOPEN_TEST_MLIR=TRUE.
#   SKIP_UNLESS_COMPOSABLEKERNEL - The test should be only run if MIOPEN_TEST_COMPOSABLEKERNEL=TRUE.
#
# Backend: HIP HIP_NOGPU
#   These attributes can be enabled or disabled by using '_ENABLED' and '_DISABLED' suffix.
#   Default: HIP_ENABLED HIP_NOGPU_DISABLED.

function(add_custom_test NAME)
    set(options
        BF16_ENABLED BF16_DISABLED HALF_ENABLED HALF_DISABLED INT8_ENABLED INT8_DISABLED FLOAT_ENABLED FLOAT_DISABLED
        GFX900_ENABLED GFX900_DISABLED GFX906_ENABLED GFX906_DISABLED GFX908_ENABLED GFX908_DISABLED
        GFX103X_ENABLED GFX103X_DISABLED GFX110X_ENABLED GFX110X_DISABLED GFX90A_ENABLED GFX90A_DISABLED GFX94X_ENABLED GFX94X_DISABLED
        SKIP_UNLESS_MLIR SKIP_UNLESS_COMPOSABLEKERNEL SKIP_UNLESS_ALL TEST_PERF_DB_RECORD_NOT_FOUND TEST_TUNING SKIP_XNACK_ON
        HIP_ENABLED HIP_DISABLED HIP_NOGPU_ENABLED HIP_NOGPU_DISABLED
    )
    set(oneValueArgs)
    set(multiValueArgs)
    cmake_parse_arguments(PARSE "${options}" "${oneValueArgs}" "${multiValueArgs}" ${ARGN})

    # Many custom tests do test only FP32 data type and therefore
    # added only if none of MIOPEN_TEST_HALF, MIOPEN_TEST_INT8, MIOPEN_TEST_BFLOAT16
    # are set, except the test is allowed explicitly.
    set(is_half_check)
    set(HALF_TEST_DEFAULT FALSE)
    option_support_check(${PARSE_HALF_ENABLED} ${PARSE_HALF_DISABLED} ${HALF_TEST_DEFAULT} is_half_check)
    bool_and_f(${MIOPEN_TEST_HALF} ${is_half_check} is_half_check)

    set(is_bfloat16_check)
    set(BF16_TEST_DEFAULT FALSE)
    option_support_check(${PARSE_BF16_ENABLED} ${PARSE_BF16_DISABLED} ${BF16_TEST_DEFAULT} is_bfloat16_check)
    bool_and_f(${MIOPEN_TEST_BFLOAT16} ${is_bfloat16_check} is_bfloat16_check)

    set(is_int8_check)
    set(INT8_TEST_DEFAULT FALSE)
    option_support_check(${PARSE_INT8_ENABLED} ${PARSE_INT8_DISABLED} ${INT8_TEST_DEFAULT} is_int8_check)
    bool_and_f(${MIOPEN_TEST_INT8} ${is_int8_check} is_int8_check)

    set(is_float_check)
    set(FLOAT_TEST_DEFAULT TRUE)
    option_support_check(${PARSE_FLOAT_ENABLED} ${PARSE_FLOAT_DISABLED} ${FLOAT_TEST_DEFAULT} is_float_check)
    bool_and_f(${MIOPEN_TEST_FLOAT} ${is_float_check} is_float_check)

    set(is_mlir_check)
    bool_not_f(${PARSE_SKIP_UNLESS_MLIR} is_mlir_check)
    bool_or_f(${is_mlir_check} ${MIOPEN_TEST_MLIR} is_mlir_check)

    set(is_composablekernel_check)
    bool_not_f(${PARSE_SKIP_UNLESS_COMPOSABLEKERNEL} is_composablekernel_check)
    bool_or_f(${is_composablekernel_check} ${MIOPEN_TEST_COMPOSABLEKERNEL} is_composablekernel_check)

    set(is_hip_check)
    set(HIP_TEST_DEFAULT TRUE)
    option_support_check(${PARSE_HIP_ENABLED} ${PARSE_HIP_DISABLED} ${HIP_TEST_DEFAULT} is_hip_check)
    bool_not_f(${MIOPEN_TEST_HIP} NOT_MIOPEN_TEST_HIP)
    bool_or_f(${NOT_MIOPEN_TEST_HIP} ${is_hip_check} is_hip_check)

    set(is_hip_nogpu_check)
    set(HIP_NOGPU_TEST_DEFAULT FALSE)
    option_support_check(${PARSE_HIP_NOGPU_ENABLED} ${PARSE_HIP_NOGPU_DISABLED} ${HIP_NOGPU_TEST_DEFAULT} is_hip_nogpu_check)
    bool_not_f(${MIOPEN_TEST_HIP_NOGPU} NOT_MIOPEN_TEST_HIP_NOGPU)
    bool_or_f(${NOT_MIOPEN_TEST_HIP_NOGPU} ${is_hip_nogpu_check} is_hip_nogpu_check)

    # Some tests are xDLOPs specific and should not run on gfx900/906 targets.
    set(is_gfx900_check)
    set(GFX900_TEST_DEFAULT TRUE)
    option_support_check(${PARSE_GFX900_ENABLED} ${PARSE_GFX900_DISABLED} ${GFX900_TEST_DEFAULT} is_gfx900_check)
    bool_and_f(${MIOPEN_TEST_GFX900} ${is_gfx900_check} is_gfx900_check)

    set(is_gfx906_check)
    set(GFX906_TEST_DEFAULT TRUE)
    option_support_check(${PARSE_GFX906_ENABLED} ${PARSE_GFX906_DISABLED} ${GFX906_TEST_DEFAULT} is_gfx906_check)
    bool_and_f(${MIOPEN_TEST_GFX906} ${is_gfx906_check} is_gfx906_check)

    set(is_gfx908_check)
    set(GFX908_TEST_DEFAULT TRUE)
    option_support_check(${PARSE_GFX908_ENABLED} ${PARSE_GFX908_DISABLED} ${GFX908_TEST_DEFAULT} is_gfx908_check)
    bool_and_f(${MIOPEN_TEST_GFX908} ${is_gfx908_check} is_gfx908_check)

    set(is_gfx90a_check)
    set(GFX90A_TEST_DEFAULT TRUE)
    option_support_check(${PARSE_GFX90A_ENABLED} ${PARSE_GFX90A_DISABLED} ${GFX90A_TEST_DEFAULT} is_gfx90a_check)
    bool_and_f(${MIOPEN_TEST_GFX90A} ${is_gfx90a_check} is_gfx90a_check)

    set(is_gfx94x_check)
    set(GFX94X_TEST_DEFAULT FALSE)
    option_support_check(${PARSE_GFX94X_ENABLED} ${PARSE_GFX94X_DISABLED} ${GFX94X_TEST_DEFAULT} is_gfx94x_check)
    bool_and_f(${MIOPEN_TEST_GFX94X} ${is_gfx94x_check} is_gfx94x_check)

    set(is_gfx103x_check)
    set(GFX103X_TEST_DEFAULT FALSE)
    option_support_check(${PARSE_GFX103X_ENABLED} ${PARSE_GFX103X_DISABLED} ${GFX103X_TEST_DEFAULT} is_gfx103x_check)
    bool_and_f(${MIOPEN_TEST_GFX103X} ${is_gfx103x_check} is_gfx103x_check)

    set(is_gfx110x_check)
    set(GFX110X_TEST_DEFAULT FALSE)
    option_support_check(${PARSE_GFX110X_ENABLED} ${PARSE_GFX110X_DISABLED} ${GFX110X_TEST_DEFAULT} is_gfx110x_check)
    bool_and_f(${MIOPEN_TEST_GFX110X} ${is_gfx110x_check} is_gfx110x_check)

    # When SKIP_XNACK_ON is set, the test will be skipped if MIOPEN_TEST_GPU_XNACK_ENABLED is set.
    set(is_xnack_on_check)
    bool_and_f(${PARSE_SKIP_XNACK_ON} ${MIOPEN_TEST_GPU_XNACK_ENABLED} is_xnack_on_check)
    bool_not_f(${is_xnack_on_check} is_xnack_on_check)

    set(is_full_check)
    bool_not_f(${PARSE_SKIP_UNLESS_ALL} is_full_check)
    bool_or_f(${is_full_check} ${MIOPEN_TEST_ALL} is_full_check)


    add_custom_target(${NAME} ${PARSE_UNPARSED_ARGUMENTS})
    add_test(NAME ${NAME} COMMAND ${CMAKE_COMMAND} --build ${CMAKE_CURRENT_BINARY_DIR} --target ${NAME})

    # The tests often change the contents of the user databases, which may affect performance after testing.
    # For example, MIOPEN_DEBUG_FIND_ONLY_SOLVER results in non-optimal records in user-find-db.
    # Another example is tuning tests. These use MIOPEN_DEBUG_TUNING_ITERATIONS_MAX to save testing time,
    # but the side effect of such savings is sub-optimal tuning values in user-perf-db.
    #
    # MIOPEN_USER_DB_PATH setting resolves this potential problem. The user databases are written in
    # the non-default directory. This preserves the state of the actual user databases
    # and prevents performance degradation after the tests complete.
    #
    set_tests_properties(${NAME} PROPERTIES ENVIRONMENT "MIOPEN_USER_DB_PATH=${CMAKE_CURRENT_BINARY_DIR}")

    if(WORKAROUND_ISSUE_1148
        AND (${NAME} MATCHES "test_conv_3d"
          OR ${NAME} MATCHES "test_conv_group"
          OR ${NAME} MATCHES "test_conv_extra"
          OR ${NAME} MATCHES "test_conv_for_implicit_gemm"
          OR ${NAME} MATCHES "test_conv_ck_igemm_fwd_v6r1_dlops_nchw"))
        set_tests_properties(${NAME} PROPERTIES RUN_SERIAL On)
    endif()

    if(  (is_gfx900_check OR is_gfx906_check OR is_gfx908_check OR is_gfx103x_check OR is_gfx110x_check OR is_gfx90a_check OR is_gfx94x_check)
     AND is_full_check
     AND is_xnack_on_check
     AND is_mlir_check
     AND is_composablekernel_check
     AND (is_half_check OR is_bfloat16_check OR is_int8_check OR is_float_check)
     AND (is_hip_check AND is_hip_nogpu_check)
    )
        if(PARSE_TEST_PERF_DB_RECORD_NOT_FOUND AND PARSE_TEST_TUNING)
            message(FATAL_ERROR " TEST_PERF_DB_RECORD_NOT_FOUND and TEST_TUNING should not be used together")
        endif()

        if(PARSE_TEST_PERF_DB_RECORD_NOT_FOUND)
            set_tests_properties(${NAME} PROPERTIES FAIL_REGULAR_EXPRESSION "(FAILED)|(Perf Db: record not found)")
        elseif(PARSE_TEST_TUNING)
            set_tests_properties(${NAME} PROPERTIES FAIL_REGULAR_EXPRESSION "(FAILED)|(Error)|(failed)")
        else()
            set_tests_properties(${NAME} PROPERTIES FAIL_REGULAR_EXPRESSION "FAILED")
        endif()

        rate_added_test(${NAME})
    else()
        set_tests_properties(${NAME} PROPERTIES DISABLED On)
    endif()

    if(WORKAROUND_ISSUE_1187
        AND (${NAME} MATCHES "test_conv_for_implicit_gemm" ))
        set_tests_properties(${NAME} PROPERTIES DISABLED On)
    endif()
endfunction()
if(${CODECOV_TEST})
    add_custom_test(test_conv3d_codecov
        COMMAND $<TARGET_FILE:test_conv3d> ${MIOPEN_TEST_FLOAT_ARG} --input 2 4 4 4 4 --weights 2 4 1 1 1 --pads_strides_dilations 0 0 0 1 1 1 1 1 1 ${MIOPEN_TEST_FLAGS_ARGS}
    )
    add_custom_test(test_immed_conv2d_codecov
        COMMAND $<TARGET_FILE:test_immed_conv2d> ${MIOPEN_TEST_FLOAT_ARG} --input  2 2 14 14 --weights 8 2 3 3 --pads_strides_dilations 0 0 1 1 1 1 ${MIOPEN_TEST_FLAGS_ARGS}
    )
    add_custom_test(test_immed_conv3d_codecov
        COMMAND $<TARGET_FILE:test_immed_conv3d> ${MIOPEN_TEST_FLOAT_ARG} --input 1 4 4 4 4 --weights 2 4 3 3 3 --pads_strides_dilations 0 0 0 1 1 1 1 1 1 ${MIOPEN_TEST_FLAGS_ARGS}
    )
    add_custom_test(test_pooling2d_codecov
        COMMAND $<TARGET_FILE:test_pooling2d> ${MIOPEN_TEST_FLOAT_ARG} --input 1, 192, 28, 28 --lens 2 2 --strides 2 2 --pads 0 0 ${MIOPEN_TEST_FLAGS_ARGS}
    )
endif()

if(${MIOPEN_TEST_WITH_MIOPENDRIVER})
    add_custom_test(test_miopendriver_regression_half SKIP_UNLESS_ALL GFX94X_ENABLED GFX103X_ENABLED GFX110X_ENABLED FLOAT_DISABLED HALF_ENABLED
        # Regression test for https://github.com/ROCmSoftwarePlatform/MIOpen/issues/1576
        COMMAND MIOPEN_FIND_MODE=1 MIOPEN_DEBUG_FIND_ONLY_SOLVER=ConvDirectNaiveConvBwd $<TARGET_FILE:MIOpenDriver> ${MIOPENDRIVER_MODE_CONV} --forw 2 --in_layout NCHW --out_layout NCHW --fil_layout NCHW -n 256 -c 1024 -H 14 -W 14 -k 256 -y 1 -x 1 -p 0 -q 0 -u 1 -v 1 -l 1 -j 1 -m conv -g 1 -t 1
        # WORKAROUND_ISSUE_2110_2: tests for 2110 and 2160 shall be added to "test_pooling3d --all" but this is
        # impossible until backward pooling limitation (issue #2110 (2)) is fully fixed.
        # Partial (3D only) regression test for https://github.com/ROCmSoftwarePlatform/MIOpen/issues/2160.
        COMMAND $<TARGET_FILE:MIOpenDriver> ${MIOPENDRIVER_MODE_POOL} -M 0 --input 1x64x41x40x70 -y 41 -x 40 -Z 70 -m avg -F 1 -t 1 -i 1
        # Partial (3D only) regression test for https://github.com/ROCmSoftwarePlatform/MIOpen/issues/2110 (1).
        COMMAND $<TARGET_FILE:MIOpenDriver> ${MIOPENDRIVER_MODE_POOL} -M 0 --input 1x64x41x40x100 -y 4 -x 4 -Z 100 -m max -F 1 -t 1 -i 1
    )

    add_custom_test(test_miopendriver_regression_int8 SKIP_UNLESS_ALL GFX94X_ENABLED GFX103X_ENABLED GFX110X_ENABLED FLOAT_DISABLED INT8_ENABLED
        COMMAND MIOPEN_FIND_MODE=1 MIOPEN_DEBUG_FIND_ONLY_SOLVER=ConvDirectNaiveConvFwd $<TARGET_FILE:MIOpenDriver> ${MIOPENDRIVER_MODE_CONV} --forw 1 --in_layout NCHW --out_layout NCHW --fil_layout NCHW -n 256 -c 1024 -H 14 -W 14 -k 256 -y 1 -x 1 -p 0 -q 0 -u 1 -v 1 -l 1 -j 1 -m conv -g 1 -t 1
    )

    add_custom_test(test_miopendriver_regression_float_half_gfx10 SKIP_UNLESS_ALL GFX900_DISABLED GFX906_DISABLED GFX908_DISABLED GFX90A_DISABLED GFX103X_ENABLED HALF_ENABLED
        # Regression test for:
        #   [Navi21] Fixing Batchnorm backward precision issues by adjusting workgroup size (SWDEV-292187, SWDEV-319919)
        #   https://github.com/ROCmSoftwarePlatform/MIOpen/pull/1386
        COMMAND $<TARGET_FILE:MIOpenDriver> ${MIOPENDRIVER_MODE_BN} -n 256 -c 512 -H 18 -W 18 -m 1 --forw 0 -b 1 -r 1
        COMMAND $<TARGET_FILE:MIOpenDriver> ${MIOPENDRIVER_MODE_BN} -n 256 -c 512 -H 28 -W 28 -m 1 --forw 0 -b 1 -r 1
    )

    # Disabled for gfx908 due to WORKAROUND_ISSUE_1787.
    add_custom_test(test_miopendriver_regression_big_tensor GFX900_DISABLED GFX906_DISABLED GFX908_DISABLED SKIP_UNLESS_ALL GFX94X_ENABLED GFX103X_ENABLED
        # Regression test for https://github.com/ROCmSoftwarePlatform/MIOpen/issues/1661
        # Issue #1697: this is large test which has to run in serial and not enabled on gfx900/gfx906
        COMMAND $<TARGET_FILE:MIOpenDriver> ${MIOPENDRIVER_MODE_CONV} -W 5078 -H 4903 -c 24 -n 5 -k 1 --fil_w 3 --fil_h 3 --pad_w 6 --pad_h 4 -F 1
    )
    set_tests_properties(test_miopendriver_regression_big_tensor
        PROPERTIES RUN_SERIAL On)
    set_tests_properties(test_miopendriver_regression_big_tensor
        PROPERTIES TIMEOUT 600)

    add_custom_test(test_miopendriver_regression_half_gfx9 SKIP_UNLESS_ALL GFX900_DISABLED GFX906_DISABLED GFX908_DISABLED GFX94X_ENABLED GFX103X_DISABLED FLOAT_DISABLED HALF_ENABLED
        # Regression test for:
        #   [SWDEV-375617] Fix 3d convolution Host API bug
        #   https://github.com/ROCmSoftwarePlatform/MIOpen/pull/1935
        COMMAND $<TARGET_FILE:MIOpenDriver> ${MIOPENDRIVER_MODE_CONV} -n 2 -c 64 --in_d 128 -H 128 -W 128 -k 32 --fil_d 3 -y 3 -x 3 --pad_d 1 -p 1 -q 1 --conv_stride_d 1 -u 1 -v 1 --dilation_d 1 -l 1 -j 1 --spatial_dim 3 -m conv -g 1 -F 1 -t 1
    )

<<<<<<< HEAD
    add_custom_test(test_miopendriver_regression_issue_2047 GFX94X_ENABLED GFX103X_ENABLED GFX110X_ENABLED HALF_ENABLED BF16_ENABLED INT8_ENABLED
=======
    add_custom_test(test_miopendriver_conv2d_trans
        SKIP_UNLESS_ALL
        GFX900_DISABLED GFX94X_ENABLED GFX103X_ENABLED GFX110X_ENABLED
        HALF_ENABLED BF16_ENABLED
        # Why we have to use the driver:
        #   The transposed convolutions are paritally implemented in the convolution_api layer,
        #   but test apps (including test_conv*) were designed as unit tests and, therefore, do not use the public API.
        # Also serves as a regression test for https://github.com/ROCmSoftwarePlatform/MIOpen/issues/2459.
        COMMAND $<TARGET_FILE:MIOpenDriver> ${MIOPENDRIVER_MODE_CONV} -m trans -x 1 -y 1 -W 112 -H 112 -c 64 -n 8 -k 32 -p 0 -q 0 -u 1 -v 1 -l 1 -j 1 -g 1 -F 0 -V 1
        COMMAND $<TARGET_FILE:MIOpenDriver> ${MIOPENDRIVER_MODE_CONV} -m trans -x 1 -y 7 -W 17 -H 17 -c 32 -n 128 -k 16 -p 3 -q 0 -u 1 -v 1 -l 1 -j 1 -g 2 -F 0 -V 1
        COMMAND $<TARGET_FILE:MIOpenDriver> ${MIOPENDRIVER_MODE_CONV} -m trans -x 10 -y 5 -W 341 -H 79 -c 32 -n 4 -k 8 -p 0 -q 0 -u 2 -v 2 -l 1 -j 1 -g 4 -F 0 -V 1
        COMMAND $<TARGET_FILE:MIOpenDriver> ${MIOPENDRIVER_MODE_CONV} -m trans -x 20 -y 5 -W 700 -H 161 -c 1 -n 4 -k 32 -p 0 -q 0 -u 2 -v 2 -l 1 -j 1 -g 1 -F 0 -V 1
        COMMAND $<TARGET_FILE:MIOpenDriver> ${MIOPENDRIVER_MODE_CONV} -m trans -x 3 -y 3 -W 108 -H 108 -c 3 -n 8 -k 64 -p 1 -q 1 -u 2 -v 2 -l 1 -j 1 -g 1 -F 0 -V 1
        COMMAND $<TARGET_FILE:MIOpenDriver> ${MIOPENDRIVER_MODE_CONV} -m trans -x 5 -y 5 -W 175 -H 40 -c 128 -n 16 -k 256 -p 1 -q 1 -u 2 -v 2 -l 1 -j 1 -g 1 -F 0 -V 1
        COMMAND $<TARGET_FILE:MIOpenDriver> ${MIOPENDRIVER_MODE_CONV} -m trans -x 5 -y 5 -W 700 -H 161 -c 1 -n 16 -k 64 -p 1 -q 1 -u 2 -v 2 -l 1 -j 1 -g 1 -F 0 -V 1
        COMMAND $<TARGET_FILE:MIOpenDriver> ${MIOPENDRIVER_MODE_CONV} -m trans -x 7 -y 7 -W 224 -H 224 -c 3 -n 16 -k 64 -p 3 -q 3 -u 2 -v 2 -l 1 -j 1 -g 1 -F 0 -V 1
    )

    add_custom_test(test_miopendriver_regression OCL_DISABLED GFX94X_ENABLED GFX103X_ENABLED GFX110X_ENABLED HALF_ENABLED BF16_ENABLED INT8_ENABLED
>>>>>>> ff8d95e6
        # Regression test for: MIOpenIm3d2Col stuck with ROCm update, https://github.com/ROCmSoftwarePlatform/MIOpen/issues/2047
        COMMAND MIOPEN_FIND_MODE=normal MIOPEN_DEBUG_FIND_ONLY_SOLVER=GemmFwdRest
            $<TARGET_FILE:MIOpenDriver> ${MIOPENDRIVER_MODE_CONV}
                -n 1 -c 1 --in_d 2 -H 1 -W 2 -k 2 --fil_d 2 -y 1 -x 2
                --pad_d 0 -p 0 -q 0 --conv_stride_d 1 -u 1 -v 1 --dilation_d 1 -l 1 -j 1
                --spatial_dim 3 -m conv -g 1 -F 1 -i 1 -t 1 -w 1
    )
endif()

set(IMPLICITGEMM_MLIR_ENV_BASE MIOPEN_FIND_MODE=normal)
set(IMPLICITGEMM_MLIR_ENV_F ${IMPLICITGEMM_MLIR_ENV_BASE} MIOPEN_DEBUG_FIND_ONLY_SOLVER=ConvMlirIgemmFwd)
set(IMPLICITGEMM_MLIR_ENV_B ${IMPLICITGEMM_MLIR_ENV_BASE} MIOPEN_DEBUG_FIND_ONLY_SOLVER=ConvMlirIgemmBwd)
set(IMPLICITGEMM_MLIR_ENV_W ${IMPLICITGEMM_MLIR_ENV_BASE} MIOPEN_DEBUG_FIND_ONLY_SOLVER=ConvMlirIgemmWrW)

set(TEST_CONV_VERBOSE_F ${MIOPEN_TEST_FLOAT_ARG} --verbose --disable-backward-data --disable-backward-weights)
set(TEST_CONV_VERBOSE_B ${MIOPEN_TEST_FLOAT_ARG} --verbose --disable-forward --disable-backward-weights)
set(TEST_CONV_VERBOSE_W ${MIOPEN_TEST_FLOAT_ARG} --verbose --disable-forward --disable-backward-data)

add_custom_test(test_pooling2d_asymmetric SKIP_UNLESS_ALL HALF_ENABLED GFX94X_ENABLED GFX103X_ENABLED GFX110X_ENABLED
    COMMAND $<TARGET_FILE:test_pooling2d> ${MIOPEN_TEST_FLOAT_ARG} --all --dataset 1 --limit 0 ${MIOPEN_TEST_FLAGS_ARGS}
)

add_custom_test(test_pooling2d_wide SKIP_UNLESS_ALL HALF_ENABLED GFX94X_ENABLED GFX103X_ENABLED GFX110X_ENABLED
    COMMAND $<TARGET_FILE:test_pooling2d> ${MIOPEN_TEST_FLOAT_ARG} --all --dataset 2 --limit 0 ${MIOPEN_TEST_FLAGS_ARGS}
)

set(IMPLICITGEMM_MLIR_ENV_F_XDLOPS ${IMPLICITGEMM_MLIR_ENV_BASE} MIOPEN_DEBUG_FIND_ONLY_SOLVER=ConvMlirIgemmFwdXdlops)
set(IMPLICITGEMM_MLIR_ENV_B_XDLOPS ${IMPLICITGEMM_MLIR_ENV_BASE} MIOPEN_DEBUG_FIND_ONLY_SOLVER=ConvMlirIgemmBwdXdlops)
set(IMPLICITGEMM_MLIR_ENV_W_XDLOPS ${IMPLICITGEMM_MLIR_ENV_BASE} MIOPEN_DEBUG_FIND_ONLY_SOLVER=ConvMlirIgemmWrWXdlops)

add_custom_test(test_conv_igemm_mlir_xdlops_fwd SKIP_UNLESS_ALL HALF_ENABLED INT8_ENABLED SKIP_UNLESS_MLIR GFX900_DISABLED GFX906_DISABLED
    COMMAND ${IMPLICITGEMM_MLIR_ENV_F_XDLOPS} $<TARGET_FILE:test_conv2d> ${TEST_CONV_VERBOSE_F} --input 256 1024 14 14 --weights 2048 1024 1 1 --pads_strides_dilations 0 0 2 2 1 1
    COMMAND ${IMPLICITGEMM_MLIR_ENV_F_XDLOPS} $<TARGET_FILE:test_conv2d> ${TEST_CONV_VERBOSE_F} --input 256 128  28 28 --weights 128  128  3 3 --pads_strides_dilations 1 1 1 1 1 1
    COMMAND ${IMPLICITGEMM_MLIR_ENV_F_XDLOPS} $<TARGET_FILE:test_conv2d> ${TEST_CONV_VERBOSE_F} --input 256 128  28 28 --weights 128  128  3 3 --pads_strides_dilations 1 1 1 1 1 1 --in_layout NHWC --fil_layout NHWC --out_layout NHWC
    COMMAND ${IMPLICITGEMM_MLIR_ENV_F_XDLOPS} $<TARGET_FILE:test_conv2d> ${TEST_CONV_VERBOSE_F} --input 128 512  7  7  --weights 512  512  3 3 --pads_strides_dilations 1 1 1 1 1 1
    COMMAND ${IMPLICITGEMM_MLIR_ENV_F_XDLOPS} $<TARGET_FILE:test_conv2d> ${TEST_CONV_VERBOSE_F} --input 128 512  7  7  --weights 512  512  3 3 --pads_strides_dilations 1 1 1 1 1 1 --in_layout NHWC --fil_layout NHWC --out_layout NHWC
    COMMAND ${IMPLICITGEMM_MLIR_ENV_F_XDLOPS} $<TARGET_FILE:test_conv2d> ${TEST_CONV_VERBOSE_F} --input 128 64   56 56 --weights 64   64   1 1 --pads_strides_dilations 0 0 1 1 1 1
    COMMAND ${IMPLICITGEMM_MLIR_ENV_F_XDLOPS} $<TARGET_FILE:test_conv2d> ${TEST_CONV_VERBOSE_F} --input 128 64   56 56 --weights 64   64   1 1 --pads_strides_dilations 0 0 1 1 1 1 --in_layout NHWC --fil_layout NHWC --out_layout NHWC
    COMMAND ${IMPLICITGEMM_MLIR_ENV_F_XDLOPS} $<TARGET_FILE:test_conv2d> ${TEST_CONV_VERBOSE_F} --input 256 256  56 56 --weights 256  64   1 1 --pads_strides_dilations 0 0 1 1 1 1 --group-count 4
)

set(IMPLICITGEMM_TESTING_ENV
 MIOPEN_DEBUG_CONV_WINOGRAD=0
 MIOPEN_DEBUG_CONV_FFT=0
 MIOPEN_DEBUG_CONV_DIRECT=0
 MIOPEN_DEBUG_CONV_GEMM=0
 MIOPEN_DEBUG_CONV_IMPLICIT_GEMM=1
)

if(WORKAROUND_ISSUE_936 AND MIOPEN_TEST_HALF)
    SET(SAVE_IMPLICITGEMM_TESTING_ENV ${IMPLICITGEMM_TESTING_ENV})
    LIST(APPEND IMPLICITGEMM_TESTING_ENV MIOPEN_DEBUG_CONV_IMPLICIT_GEMM_HIP_FWD_V4R1=0 MIOPEN_FIND_MODE=normal)
    SET(SAVE_MIOPEN_TEST_FLOAT_ARG ${MIOPEN_TEST_FLOAT_ARG})
    LIST(APPEND MIOPEN_TEST_FLOAT_ARG --disable-forward --disable-backward-data)
    #Afther fix need to remove '| grep -v "No suitable algorithm was found to execute the required convolution"'
endif()

add_custom_test(test_conv_for_implicit_gemm SKIP_UNLESS_ALL BF16_ENABLED HALF_ENABLED GFX94X_ENABLED GFX103X_ENABLED
COMMAND ${IMPLICITGEMM_TESTING_ENV} $<TARGET_FILE:test_conv2d> ${MIOPEN_TEST_FLOAT_ARG} --verbose   --input 64  16  28  28  --weights 192 16  3 3 --pads_strides_dilations 0 0 2 2 1 1 | grep -v "No suitable algorithm was found to execute the required convolution"
COMMAND ${IMPLICITGEMM_TESTING_ENV} $<TARGET_FILE:test_conv2d> ${MIOPEN_TEST_FLOAT_ARG} --verbose   --input 64  16  14  14  --weights 160 16  3 3 --pads_strides_dilations 0 0 2 2 1 1 | grep -v "No suitable algorithm was found to execute the required convolution"
COMMAND ${IMPLICITGEMM_TESTING_ENV} $<TARGET_FILE:test_conv2d> ${MIOPEN_TEST_FLOAT_ARG} --verbose   --input 64  16   7   7  --weights 128 16  3 3 --pads_strides_dilations 0 0 2 2 1 1 | grep -v "No suitable algorithm was found to execute the required convolution"
COMMAND ${IMPLICITGEMM_TESTING_ENV} $<TARGET_FILE:test_conv2d> ${MIOPEN_TEST_FLOAT_ARG} --verbose   --input 64  16  55  55  --weights 96  16  1 7 --pads_strides_dilations 0 0 2 2 1 1 | grep -v "No suitable algorithm was found to execute the required convolution"
COMMAND ${IMPLICITGEMM_TESTING_ENV} $<TARGET_FILE:test_conv2d> ${MIOPEN_TEST_FLOAT_ARG} --verbose   --input 64  16  28  28  --weights 64  16  1 7 --pads_strides_dilations 0 0 2 2 1 1 | grep -v "No suitable algorithm was found to execute the required convolution"
COMMAND ${IMPLICITGEMM_TESTING_ENV} $<TARGET_FILE:test_conv2d> ${MIOPEN_TEST_FLOAT_ARG} --verbose   --input 64  16  14  14  --weights 32  16  1 7 --pads_strides_dilations 0 0 2 2 1 1 | grep -v "No suitable algorithm was found to execute the required convolution"
COMMAND ${IMPLICITGEMM_TESTING_ENV} $<TARGET_FILE:test_conv2d> ${MIOPEN_TEST_FLOAT_ARG} --verbose   --input 64  32  28  28  --weights 192 32  3 3 --pads_strides_dilations 0 0 2 2 1 1 | grep -v "No suitable algorithm was found to execute the required convolution"
COMMAND ${IMPLICITGEMM_TESTING_ENV} $<TARGET_FILE:test_conv2d> ${MIOPEN_TEST_FLOAT_ARG} --verbose   --input 64  32  14  14  --weights 160 32  3 3 --pads_strides_dilations 0 0 2 2 1 1 | grep -v "No suitable algorithm was found to execute the required convolution"
COMMAND ${IMPLICITGEMM_TESTING_ENV} $<TARGET_FILE:test_conv2d> ${MIOPEN_TEST_FLOAT_ARG} --verbose   --input 64  32  7   7   --weights 128 32  3 3 --pads_strides_dilations 0 0 2 2 1 1 | grep -v "No suitable algorithm was found to execute the required convolution"
COMMAND ${IMPLICITGEMM_TESTING_ENV} $<TARGET_FILE:test_conv2d> ${MIOPEN_TEST_FLOAT_ARG} --verbose   --input 64  32  55  55  --weights 96  32  1 7 --pads_strides_dilations 0 0 2 2 1 1 | grep -v "No suitable algorithm was found to execute the required convolution"
COMMAND ${IMPLICITGEMM_TESTING_ENV} $<TARGET_FILE:test_conv2d> ${MIOPEN_TEST_FLOAT_ARG} --verbose   --input 64  32  28  28  --weights 64  32  1 7 --pads_strides_dilations 0 0 2 2 1 1 | grep -v "No suitable algorithm was found to execute the required convolution"
COMMAND ${IMPLICITGEMM_TESTING_ENV} $<TARGET_FILE:test_conv2d> ${MIOPEN_TEST_FLOAT_ARG} --verbose   --input 64  32  14  14  --weights 32  32  1 7 --pads_strides_dilations 0 0 2 2 1 1 | grep -v "No suitable algorithm was found to execute the required convolution"
COMMAND ${IMPLICITGEMM_TESTING_ENV} $<TARGET_FILE:test_conv2d> ${MIOPEN_TEST_FLOAT_ARG} --verbose   --input 64  64  56  56  --weights 256 64  1 1 --pads_strides_dilations 0 0 1 1 1 1 | grep -v "No suitable algorithm was found to execute the required convolution"
COMMAND ${IMPLICITGEMM_TESTING_ENV} $<TARGET_FILE:test_conv2d> ${MIOPEN_TEST_FLOAT_ARG} --verbose   --input 64  64  56  56  --weights 64  64  1 1 --pads_strides_dilations 0 0 1 1 1 1 | grep -v "No suitable algorithm was found to execute the required convolution"
COMMAND ${IMPLICITGEMM_TESTING_ENV} $<TARGET_FILE:test_conv2d> ${MIOPEN_TEST_FLOAT_ARG} --verbose   --input 64  64  73  73  --weights 80  64  1 1 --pads_strides_dilations 0 0 1 1 1 1 | grep -v "No suitable algorithm was found to execute the required convolution"
COMMAND ${IMPLICITGEMM_TESTING_ENV} $<TARGET_FILE:test_conv2d> ${MIOPEN_TEST_FLOAT_ARG} --verbose   --input 64  64  56  56  --weights 64  64  1 1 --pads_strides_dilations 0 0 1 1 1 1 | grep -v "No suitable algorithm was found to execute the required convolution"
COMMAND ${IMPLICITGEMM_TESTING_ENV} $<TARGET_FILE:test_conv2d> ${MIOPEN_TEST_FLOAT_ARG} --verbose   --input 64  128 55  55  --weights 16  128 1 1 --pads_strides_dilations 0 0 1 1 1 1 | grep -v "No suitable algorithm was found to execute the required convolution"
COMMAND ${IMPLICITGEMM_TESTING_ENV} $<TARGET_FILE:test_conv2d> ${MIOPEN_TEST_FLOAT_ARG} --verbose   --input 64  128 28  28  --weights 16  128 1 1 --pads_strides_dilations 0 0 1 1 1 1 | grep -v "No suitable algorithm was found to execute the required convolution"
COMMAND ${IMPLICITGEMM_TESTING_ENV} $<TARGET_FILE:test_conv2d> ${MIOPEN_TEST_FLOAT_ARG} --verbose   --input 64  128 14  14  --weights 16  128 1 1 --pads_strides_dilations 0 0 1 1 1 1 | grep -v "No suitable algorithm was found to execute the required convolution"
COMMAND ${IMPLICITGEMM_TESTING_ENV} $<TARGET_FILE:test_conv2d> ${MIOPEN_TEST_FLOAT_ARG} --verbose   --input 64  128  7   7  --weights 16  128 1 1 --pads_strides_dilations 0 0 1 1 1 1 | grep -v "No suitable algorithm was found to execute the required convolution"
COMMAND ${IMPLICITGEMM_TESTING_ENV} $<TARGET_FILE:test_conv2d> ${MIOPEN_TEST_FLOAT_ARG} --verbose   --input 16   64 56  56  --weights 256  64 1 1 --pads_strides_dilations 0 0 1 1 1 1 | grep -v "No suitable algorithm was found to execute the required convolution"
COMMAND ${IMPLICITGEMM_TESTING_ENV} $<TARGET_FILE:test_conv2d> ${MIOPEN_TEST_FLOAT_ARG} --verbose   --input 16   64 56  56  --weights 64   64 1 1 --pads_strides_dilations 0 0 1 1 1 1 | grep -v "No suitable algorithm was found to execute the required convolution"
COMMAND ${IMPLICITGEMM_TESTING_ENV} $<TARGET_FILE:test_conv2d> ${MIOPEN_TEST_FLOAT_ARG} --verbose   --input 16   64 73  73  --weights 80   64 1 1 --pads_strides_dilations 0 0 1 1 1 1 | grep -v "No suitable algorithm was found to execute the required convolution"
COMMAND ${IMPLICITGEMM_TESTING_ENV} $<TARGET_FILE:test_conv2d> ${MIOPEN_TEST_FLOAT_ARG} --verbose   --input 16   64 56  56  --weights 64   64 1 1 --pads_strides_dilations 0 0 1 1 1 1 | grep -v "No suitable algorithm was found to execute the required convolution"
COMMAND ${IMPLICITGEMM_TESTING_ENV} $<TARGET_FILE:test_conv2d> ${MIOPEN_TEST_FLOAT_ARG} --verbose   --input 16  128 55  55  --weights 16  128 1 1 --pads_strides_dilations 0 0 1 1 1 1 | grep -v "No suitable algorithm was found to execute the required convolution"
COMMAND ${IMPLICITGEMM_TESTING_ENV} $<TARGET_FILE:test_conv2d> ${MIOPEN_TEST_FLOAT_ARG} --verbose   --input 16  128 28  28  --weights 16  128 1 1 --pads_strides_dilations 0 0 1 1 1 1 | grep -v "No suitable algorithm was found to execute the required convolution"
# COMMAND ${IMPLICITGEMM_TESTING_ENV} $<TARGET_FILE:test_conv2d> ${MIOPEN_TEST_FLOAT_ARG} --verbose   --input 16  128     14  14  --weights   16  128     1   1   --pads_strides_dilations    0   0   1   1   1   1
COMMAND ${IMPLICITGEMM_TESTING_ENV} $<TARGET_FILE:test_conv2d> ${MIOPEN_TEST_FLOAT_ARG} --verbose   --input 16  128      7   7  --weights   16  128     1   1   --pads_strides_dilations    0   0   1   1   1   1 | grep -v "No suitable algorithm was found to execute the required convolution"
COMMAND	${IMPLICITGEMM_TESTING_ENV} $<TARGET_FILE:test_conv2d> ${MIOPEN_TEST_FLOAT_ARG} --verbose	--input	64	128	55	55	--weights	16  128		1	1	--pads_strides_dilations	0	0	2	2	1	1     | grep -v "No suitable algorithm was found to execute the required convolution"
COMMAND	${IMPLICITGEMM_TESTING_ENV} $<TARGET_FILE:test_conv2d> ${MIOPEN_TEST_FLOAT_ARG} --verbose	--input	64	128	28	28	--weights	16  128		1	1	--pads_strides_dilations	0	0	2	2	1	1     | grep -v "No suitable algorithm was found to execute the required convolution"
COMMAND	${IMPLICITGEMM_TESTING_ENV} $<TARGET_FILE:test_conv2d> ${MIOPEN_TEST_FLOAT_ARG} --verbose	--input	64	128	14	14	--weights	16  128		1	1	--pads_strides_dilations	0	0	2	2	1	1     | grep -v "No suitable algorithm was found to execute the required convolution"
COMMAND	${IMPLICITGEMM_TESTING_ENV} $<TARGET_FILE:test_conv2d> ${MIOPEN_TEST_FLOAT_ARG} --verbose	--input	64	128	 7	 7	--weights	16  128		1	1	--pads_strides_dilations	0	0	2	2	1	1     | grep -v "No suitable algorithm was found to execute the required convolution"
COMMAND ${IMPLICITGEMM_TESTING_ENV} $<TARGET_FILE:test_conv2d> ${MIOPEN_TEST_FLOAT_ARG} --verbose	--input	64	128	    28	28	--weights	512	128	    1	1	--pads_strides_dilations	0	0	1	1	1	1 | grep -v "No suitable algorithm was found to execute the required convolution"
COMMAND ${IMPLICITGEMM_TESTING_ENV} $<TARGET_FILE:test_conv2d> ${MIOPEN_TEST_FLOAT_ARG} --verbose	--input	64	160	    73	73	--weights	64	160	1	1	--pads_strides_dilations	0	0	1	1	1	1     | grep -v "No suitable algorithm was found to execute the required convolution"
COMMAND ${IMPLICITGEMM_TESTING_ENV} $<TARGET_FILE:test_conv2d> ${MIOPEN_TEST_FLOAT_ARG} --verbose	--input	64	192	    35	35	--weights	32	192	1	1	--pads_strides_dilations	0	0	1	1	1	1     | grep -v "No suitable algorithm was found to execute the required convolution"
COMMAND ${IMPLICITGEMM_TESTING_ENV} $<TARGET_FILE:test_conv2d> ${MIOPEN_TEST_FLOAT_ARG} --verbose	--input	64	192	    35	35	--weights	48	192	1	1	--pads_strides_dilations	0	0	1	1	1	1     | grep -v "No suitable algorithm was found to execute the required convolution"
COMMAND ${IMPLICITGEMM_TESTING_ENV} $<TARGET_FILE:test_conv2d> ${MIOPEN_TEST_FLOAT_ARG} --verbose	--input	64	192	    35	35	--weights	64	192	1	1	--pads_strides_dilations	0	0	1	1	1	1     | grep -v "No suitable algorithm was found to execute the required convolution"
COMMAND ${IMPLICITGEMM_TESTING_ENV} $<TARGET_FILE:test_conv2d> ${MIOPEN_TEST_FLOAT_ARG} --verbose	--input	64	192	28	28	--weights	16	192	1	1	--pads_strides_dilations	0	0	1	1	1	1         | grep -v "No suitable algorithm was found to execute the required convolution"
COMMAND ${IMPLICITGEMM_TESTING_ENV} $<TARGET_FILE:test_conv2d> ${MIOPEN_TEST_FLOAT_ARG} --verbose	--input	64	192	28	28	--weights	32	192	1	1	--pads_strides_dilations	0	0	1	1	1	1         | grep -v "No suitable algorithm was found to execute the required convolution"
COMMAND ${IMPLICITGEMM_TESTING_ENV} $<TARGET_FILE:test_conv2d> ${MIOPEN_TEST_FLOAT_ARG} --verbose	--input	64	192	28	28	--weights	64	192	1	1	--pads_strides_dilations	0	0	1	1	1	1         | grep -v "No suitable algorithm was found to execute the required convolution"
COMMAND ${IMPLICITGEMM_TESTING_ENV} $<TARGET_FILE:test_conv2d> ${MIOPEN_TEST_FLOAT_ARG} --verbose	--input	64	192	28	28	--weights	96	192	1	1	--pads_strides_dilations	0	0	1	1	1	1         | grep -v "No suitable algorithm was found to execute the required convolution"
COMMAND ${IMPLICITGEMM_TESTING_ENV} $<TARGET_FILE:test_conv2d> ${MIOPEN_TEST_FLOAT_ARG} --verbose	--input	64	256	    35	35	--weights	48	256	1	1	--pads_strides_dilations	0	0	1	1	1	1     | grep -v "No suitable algorithm was found to execute the required convolution"
COMMAND ${IMPLICITGEMM_TESTING_ENV} $<TARGET_FILE:test_conv2d> ${MIOPEN_TEST_FLOAT_ARG} --verbose	--input	64	256	    35	35	--weights	64	256	1	1	--pads_strides_dilations	0	0	1	1	1	1     | grep -v "No suitable algorithm was found to execute the required convolution"
COMMAND ${IMPLICITGEMM_TESTING_ENV} $<TARGET_FILE:test_conv2d> ${MIOPEN_TEST_FLOAT_ARG} --verbose	--input	64	256	    56	56	--weights	128	256	    1	1	--pads_strides_dilations	0	0	2	2	1	1 | grep -v "No suitable algorithm was found to execute the required convolution"
COMMAND ${IMPLICITGEMM_TESTING_ENV} $<TARGET_FILE:test_conv2d> ${MIOPEN_TEST_FLOAT_ARG} --verbose	--input	64	256	    56	56	--weights	512	256	    1	1	--pads_strides_dilations	0	0	2	2	1	1 | grep -v "No suitable algorithm was found to execute the required convolution"
COMMAND ${IMPLICITGEMM_TESTING_ENV} $<TARGET_FILE:test_conv2d> ${MIOPEN_TEST_FLOAT_ARG} --verbose	--input	64	256	    56	56	--weights	64	256	    1	1	--pads_strides_dilations	0	0	1	1	1	1 | grep -v "No suitable algorithm was found to execute the required convolution"
COMMAND ${IMPLICITGEMM_TESTING_ENV} $<TARGET_FILE:test_conv2d> ${MIOPEN_TEST_FLOAT_ARG} --verbose	--input	64	256	28	28	--weights	128	256	1	1	--pads_strides_dilations	0	0	1	1	1	1         | grep -v "No suitable algorithm was found to execute the required convolution"
COMMAND ${IMPLICITGEMM_TESTING_ENV} $<TARGET_FILE:test_conv2d> ${MIOPEN_TEST_FLOAT_ARG} --verbose	--input	64	256	28	28	--weights	32	256	1	1	--pads_strides_dilations	0	0	1	1	1	1         | grep -v "No suitable algorithm was found to execute the required convolution"
COMMAND ${IMPLICITGEMM_TESTING_ENV} $<TARGET_FILE:test_conv2d> ${MIOPEN_TEST_FLOAT_ARG} --verbose	--input	64	256	28	28	--weights	64	256	1	1	--pads_strides_dilations	0	0	1	1	1	1         | grep -v "No suitable algorithm was found to execute the required convolution"
COMMAND ${IMPLICITGEMM_TESTING_ENV} $<TARGET_FILE:test_conv2d> ${MIOPEN_TEST_FLOAT_ARG} --verbose	--input	64	288	    35	35	--weights	48	288	1	1	--pads_strides_dilations	0	0	1	1	1	1     | grep -v "No suitable algorithm was found to execute the required convolution"
COMMAND ${IMPLICITGEMM_TESTING_ENV} $<TARGET_FILE:test_conv2d> ${MIOPEN_TEST_FLOAT_ARG} --verbose	--input	64	288	    35	35	--weights	64	288	1	1	--pads_strides_dilations	0	0	1	1	1	1     | grep -v "No suitable algorithm was found to execute the required convolution"
COMMAND ${IMPLICITGEMM_TESTING_ENV} $<TARGET_FILE:test_conv2d> ${MIOPEN_TEST_FLOAT_ARG} --verbose	--input	64	384	    35	35	--weights	192	384	1	1	--pads_strides_dilations	0	0	1	1	1	1     | grep -v "No suitable algorithm was found to execute the required convolution"
COMMAND ${IMPLICITGEMM_TESTING_ENV} $<TARGET_FILE:test_conv2d> ${MIOPEN_TEST_FLOAT_ARG} --verbose	--input	64	384	    35	35	--weights	64	384	1	1	--pads_strides_dilations	0	0	1	1	1	1     | grep -v "No suitable algorithm was found to execute the required convolution"
COMMAND ${IMPLICITGEMM_TESTING_ENV} $<TARGET_FILE:test_conv2d> ${MIOPEN_TEST_FLOAT_ARG} --verbose	--input	64	384	    35	35	--weights	96	384	1	1	--pads_strides_dilations	0	0	1	1	1	1     | grep -v "No suitable algorithm was found to execute the required convolution"
COMMAND ${IMPLICITGEMM_TESTING_ENV} $<TARGET_FILE:test_conv2d> ${MIOPEN_TEST_FLOAT_ARG} --verbose	--input	64	480	14	14	--weights	16	480	1	1	--pads_strides_dilations	0	0	1	1	1	1         | grep -v "No suitable algorithm was found to execute the required convolution"
COMMAND ${IMPLICITGEMM_TESTING_ENV} $<TARGET_FILE:test_conv2d> ${MIOPEN_TEST_FLOAT_ARG} --verbose	--input	64	480	14	14	--weights	192	480	1	1	--pads_strides_dilations	0	0	1	1	1	1         | grep -v "No suitable algorithm was found to execute the required convolution"
COMMAND ${IMPLICITGEMM_TESTING_ENV} $<TARGET_FILE:test_conv2d> ${MIOPEN_TEST_FLOAT_ARG} --verbose	--input	64	480	14	14	--weights	64	480	1	1	--pads_strides_dilations	0	0	1	1	1	1         | grep -v "No suitable algorithm was found to execute the required convolution"
COMMAND ${IMPLICITGEMM_TESTING_ENV} $<TARGET_FILE:test_conv2d> ${MIOPEN_TEST_FLOAT_ARG} --verbose	--input	64	480	14	14	--weights	96	480	1	1	--pads_strides_dilations	0	0	1	1	1	1         | grep -v "No suitable algorithm was found to execute the required convolution"
COMMAND ${IMPLICITGEMM_TESTING_ENV} $<TARGET_FILE:test_conv2d> ${MIOPEN_TEST_FLOAT_ARG} --verbose	--input	64	512	    28	28	--weights	128	512	    1	1	--pads_strides_dilations	0	0	1	1	1	1 | grep -v "No suitable algorithm was found to execute the required convolution"
COMMAND ${IMPLICITGEMM_TESTING_ENV} $<TARGET_FILE:test_conv2d> ${MIOPEN_TEST_FLOAT_ARG} --verbose	--input	64	512	    28	28	--weights	256	512	    1	1	--pads_strides_dilations	0	0	2	2	1	1 | grep -v "No suitable algorithm was found to execute the required convolution"
COMMAND ${IMPLICITGEMM_TESTING_ENV} $<TARGET_FILE:test_conv2d> ${MIOPEN_TEST_FLOAT_ARG} --verbose	--input	64	512	14	14	--weights	112	512	1	1	--pads_strides_dilations	0	0	1	1	1	1         | grep -v "No suitable algorithm was found to execute the required convolution"
COMMAND ${IMPLICITGEMM_TESTING_ENV} $<TARGET_FILE:test_conv2d> ${MIOPEN_TEST_FLOAT_ARG} --verbose	--input	64	512	14	14	--weights	128	512	1	1	--pads_strides_dilations	0	0	1	1	1	1         | grep -v "No suitable algorithm was found to execute the required convolution"
COMMAND ${IMPLICITGEMM_TESTING_ENV} $<TARGET_FILE:test_conv2d> ${MIOPEN_TEST_FLOAT_ARG} --verbose	--input	64	512	14	14	--weights	144	512	1	1	--pads_strides_dilations	0	0	1	1	1	1         | grep -v "No suitable algorithm was found to execute the required convolution"
COMMAND ${IMPLICITGEMM_TESTING_ENV} $<TARGET_FILE:test_conv2d> ${MIOPEN_TEST_FLOAT_ARG} --verbose	--input	64	512	14	14	--weights	160	512	1	1	--pads_strides_dilations	0	0	1	1	1	1         | grep -v "No suitable algorithm was found to execute the required convolution"
COMMAND ${IMPLICITGEMM_TESTING_ENV} $<TARGET_FILE:test_conv2d> ${MIOPEN_TEST_FLOAT_ARG} --verbose	--input	64	512	14	14	--weights	24	512	1	1	--pads_strides_dilations	0	0	1	1	1	1         | grep -v "No suitable algorithm was found to execute the required convolution"
COMMAND ${IMPLICITGEMM_TESTING_ENV} $<TARGET_FILE:test_conv2d> ${MIOPEN_TEST_FLOAT_ARG} --verbose	--input	64	512	14	14	--weights	32	512	1	1	--pads_strides_dilations	0	0	1	1	1	1         | grep -v "No suitable algorithm was found to execute the required convolution"
COMMAND ${IMPLICITGEMM_TESTING_ENV} $<TARGET_FILE:test_conv2d> ${MIOPEN_TEST_FLOAT_ARG} --verbose	--input	64	512	14	14	--weights	64	512	1	1	--pads_strides_dilations	0	0	1	1	1	1         | grep -v "No suitable algorithm was found to execute the required convolution"
COMMAND ${IMPLICITGEMM_TESTING_ENV} $<TARGET_FILE:test_conv2d> ${MIOPEN_TEST_FLOAT_ARG} --verbose   --input 128  832    7  7  --weights   32  832  1   1   --pads_strides_dilations    0   0   1   1   1   1      | grep -v "No suitable algorithm was found to execute the required convolution"
COMMAND ${IMPLICITGEMM_TESTING_ENV} $<TARGET_FILE:test_conv2d> ${MIOPEN_TEST_FLOAT_ARG} --verbose   --input 128  832    7  7  --weights   192  832  1   1   --pads_strides_dilations    0   0   1   1   1   1     | grep -v "No suitable algorithm was found to execute the required convolution"
COMMAND ${IMPLICITGEMM_TESTING_ENV} $<TARGET_FILE:test_conv2d> ${MIOPEN_TEST_FLOAT_ARG} --verbose   --input 128  832    7  7  --weights   128  832  1   1   --pads_strides_dilations    0   0   1   1   1   1     | grep -v "No suitable algorithm was found to execute the required convolution"
COMMAND ${IMPLICITGEMM_TESTING_ENV} $<TARGET_FILE:test_conv2d> ${MIOPEN_TEST_FLOAT_ARG} --verbose   --input 128  832    7  7  --weights   32  832  1   1   --pads_strides_dilations    0   0   1   1   2   2      | grep -v "No suitable algorithm was found to execute the required convolution"
COMMAND ${IMPLICITGEMM_TESTING_ENV} $<TARGET_FILE:test_conv2d> ${MIOPEN_TEST_FLOAT_ARG} --verbose   --input 128  832    7  7  --weights   192  832  1   1   --pads_strides_dilations    0   0   1   1   2   2     | grep -v "No suitable algorithm was found to execute the required convolution"
COMMAND ${IMPLICITGEMM_TESTING_ENV} $<TARGET_FILE:test_conv2d> ${MIOPEN_TEST_FLOAT_ARG} --verbose   --input 128  832    7  7  --weights   128  832  1   1   --pads_strides_dilations    0   0   1   1   2   2     | grep -v "No suitable algorithm was found to execute the required convolution"
COMMAND ${IMPLICITGEMM_TESTING_ENV} $<TARGET_FILE:test_conv2d> ${MIOPEN_TEST_FLOAT_ARG} --verbose   --input 16  2048    7  7  --weights   192  2048 1   1   --pads_strides_dilations    0   0   1   1   2   2     | grep -v "No suitable algorithm was found to execute the required convolution"
COMMAND	${IMPLICITGEMM_TESTING_ENV} $<TARGET_FILE:test_conv2d> ${MIOPEN_TEST_FLOAT_ARG} --verbose   --input 64	 32	28 28 --weights   192  32   3	3   --pads_strides_dilations	1   1	2   2	1   1         | grep -v "No suitable algorithm was found to execute the required convolution"
COMMAND	${IMPLICITGEMM_TESTING_ENV} $<TARGET_FILE:test_conv2d> ${MIOPEN_TEST_FLOAT_ARG} --verbose   --input 8    16 14 14 --weights   32   16   1   1   --pads_strides_dilations	1   1	1   1	1   1         | grep -v "No suitable algorithm was found to execute the required convolution"
COMMAND	${IMPLICITGEMM_TESTING_ENV} $<TARGET_FILE:test_conv2d> ${MIOPEN_TEST_FLOAT_ARG} --verbose   --input 64	 32	14 14 --weights   192  32   3	3   --pads_strides_dilations	1   1	2   2	1   1         | grep -v "No suitable algorithm was found to execute the required convolution"
COMMAND	${IMPLICITGEMM_TESTING_ENV} $<TARGET_FILE:test_conv2d> ${MIOPEN_TEST_FLOAT_ARG} --verbose   --input 64	 32	7 7   --weights   192  32   3	3   --pads_strides_dilations	1   1	2   2	1   1         | grep -v "No suitable algorithm was found to execute the required convolution"
COMMAND	${IMPLICITGEMM_TESTING_ENV} $<TARGET_FILE:test_conv2d> ${MIOPEN_TEST_FLOAT_ARG} --verbose   --input 64	 32	28 28 --weights   192  32   3	3   --pads_strides_dilations	2   2	2   2	1   1         | grep -v "No suitable algorithm was found to execute the required convolution"
COMMAND	${IMPLICITGEMM_TESTING_ENV} $<TARGET_FILE:test_conv2d> ${MIOPEN_TEST_FLOAT_ARG} --verbose   --input 64	 32	14 14 --weights   192  32   3	3   --pads_strides_dilations	2   2	2   2	1   1         | grep -v "No suitable algorithm was found to execute the required convolution"
COMMAND	${IMPLICITGEMM_TESTING_ENV} $<TARGET_FILE:test_conv2d> ${MIOPEN_TEST_FLOAT_ARG} --verbose   --input 64	 32	7 7   --weights   192  32   3	3   --pads_strides_dilations	2   2	2   2	1   1         | grep -v "No suitable algorithm was found to execute the required convolution"
)

if(WORKAROUND_ISSUE_936 AND MIOPEN_TEST_HALF)
    SET(IMPLICITGEMM_TESTING_ENV ${SAVE_IMPLICITGEMM_TESTING_ENV})
    SET(MIOPEN_TEST_FLOAT_ARG ${SAVE_MIOPEN_TEST_FLOAT_ARG})
endif()

add_custom_test(test_conv_group SKIP_UNLESS_ALL GFX94X_ENABLED GFX103X_ENABLED GFX110X_ENABLED
COMMAND	$<TARGET_FILE:test_conv2d>	--verbose	--input	16	128	56	56	--weights	256	4	3	3	--pads_strides_dilations	1	1	1	1	1	1	--group-count	32
COMMAND	$<TARGET_FILE:test_conv2d>	--verbose	--input	16	256	56	56	--weights	512	8	3	3	--pads_strides_dilations	1	1	2	2	1	1	--group-count	32
COMMAND	$<TARGET_FILE:test_conv2d>	--verbose	--input	16	256	28	28	--weights	512	8	3	3	--pads_strides_dilations	1	1	1	1	1	1	--group-count	32
COMMAND	$<TARGET_FILE:test_conv2d>	--verbose	--input	16	512	28	28	--weights	1024	16	3	3	--pads_strides_dilations	1	1	2	2	1	1	--group-count	32
COMMAND	$<TARGET_FILE:test_conv2d>	--verbose	--input	16	512	14	14	--weights	1024	16	3	3	--pads_strides_dilations	1	1	1	1	1	1	--group-count	32
COMMAND	$<TARGET_FILE:test_conv2d>	--verbose	--input	16	1024	14	14	--weights	2048	32	3	3	--pads_strides_dilations	1	1	2	2	1	1	--group-count	32
COMMAND	$<TARGET_FILE:test_conv2d>	--verbose	--input	16	1024	7	7	--weights	2048	32	3	3	--pads_strides_dilations	1	1	1	1	1	1	--group-count	32
COMMAND	$<TARGET_FILE:test_conv2d>	--verbose	--input	32	128	56	56	--weights	256	4	3	3	--pads_strides_dilations	1	1	1	1	1	1	--group-count	32
COMMAND	$<TARGET_FILE:test_conv2d>	--verbose	--input	32	256	56	56	--weights	512	8	3	3	--pads_strides_dilations	1	1	2	2	1	1	--group-count	32
#
# Workaround for "Memory access fault by GPU node" during "HIP Release All" - WrW disabled.
COMMAND	$<TARGET_FILE:test_conv2d>	--verbose	--input	32	256	28	28	--weights	512	8	3	3	--pads_strides_dilations	1	1	1	1	1	1	--group-count	32 --disable-backward-weights
COMMAND	$<TARGET_FILE:test_conv2d>	--verbose	--input	32	512	28	28	--weights	1024	16	3	3	--pads_strides_dilations	1	1	2	2	1	1	--group-count	32
COMMAND	$<TARGET_FILE:test_conv2d>	--verbose	--input	32	512	14	14	--weights	1024	16	3	3	--pads_strides_dilations	1	1	1	1	1	1	--group-count	32
COMMAND	$<TARGET_FILE:test_conv2d>	--verbose	--input	32	1024	14	14	--weights	2048	32	3	3	--pads_strides_dilations	1	1	2	2	1	1	--group-count	32
COMMAND	$<TARGET_FILE:test_conv2d>	--verbose	--input	32	1024	7	7	--weights	2048	32	3	3	--pads_strides_dilations	1	1	1	1	1	1	--group-count	32
COMMAND	$<TARGET_FILE:test_conv2d>	--verbose	--input	4	4	161	700	--weights	32	1	5	20	--pads_strides_dilations	0	0	2	2	1	1	--group-count	4
COMMAND	$<TARGET_FILE:test_conv2d>	--verbose	--input	8	2	161	700	--weights	32	1	5	20	--pads_strides_dilations	0	0	2	2	1	1	--group-count	2
COMMAND	$<TARGET_FILE:test_conv2d>	--verbose	--input	16	4	161	700	--weights	32	1	5	20	--pads_strides_dilations	0	0	2	2	1	1	--group-count	4
COMMAND	$<TARGET_FILE:test_conv2d>	--verbose	--input	32	2	161	700	--weights	32	1	5	20	--pads_strides_dilations	0	0	2	2	1	1	--group-count	2
COMMAND	$<TARGET_FILE:test_conv2d>	--verbose	--input	4	32	79	341	--weights	32	16	5	10	--pads_strides_dilations	0	0	2	2	1	1	--group-count	2
COMMAND	$<TARGET_FILE:test_conv2d>	--verbose	--input	8	32	79	341	--weights	32	16	5	10	--pads_strides_dilations	0	0	2	2	1	1	--group-count	2
COMMAND	$<TARGET_FILE:test_conv2d>	--verbose	--input	16	32	79	341	--weights	32	16	5	10	--pads_strides_dilations	0	0	2	2	1	1	--group-count	2
COMMAND	$<TARGET_FILE:test_conv2d>	--verbose	--input	32	32	79	341	--weights	32	16	5	10	--pads_strides_dilations	0	0	2	2	1	1	--group-count	2
COMMAND	$<TARGET_FILE:test_conv2d>	--verbose	--input	16	4	48	480	--weights	16	1	3	3	--pads_strides_dilations	1	1	1	1	1	1	--group-count	4
COMMAND	$<TARGET_FILE:test_conv2d>	--verbose	--input	16	16	24	240	--weights	32	1	3	3	--pads_strides_dilations	1	1	1	1	1	1	--group-count	16
COMMAND	$<TARGET_FILE:test_conv2d>	--verbose	--input	16	32	12	120	--weights	64	8	3	3	--pads_strides_dilations	1	1	1	1	1	1	--group-count	4
COMMAND	$<TARGET_FILE:test_conv2d>	--verbose	--input	16	64	6	60	--weights	128	16	3	3	--pads_strides_dilations	1	1	1	1	1	1	--group-count	4
COMMAND	$<TARGET_FILE:test_conv2d>	--verbose	--input	8	3	108	108	--weights	63	1	3	3	--pads_strides_dilations	1	1	2	2	1	1	--group-count	3
COMMAND	$<TARGET_FILE:test_conv2d>	--verbose	--input	8	64	54	54	--weights	64	8	3	3	--pads_strides_dilations	1	1	1	1	1	1	--group-count	8
COMMAND	$<TARGET_FILE:test_conv2d>	--verbose	--input	8	128	27	27	--weights	128	16	3	3	--pads_strides_dilations	1	1	1	1	1	1	--group-count	8
COMMAND	$<TARGET_FILE:test_conv2d>	--verbose	--input	8	3	224	224	--weights	63	1	3	3	--pads_strides_dilations	1	1	1	1	1	1	--group-count	3
COMMAND	$<TARGET_FILE:test_conv2d>	--verbose	--input	8	64	112	112	--weights	128	32	3	3	--pads_strides_dilations	1	1	1	1	1	1	--group-count	2
COMMAND	$<TARGET_FILE:test_conv2d>	--verbose	--input	16	9	224	224	--weights	63	3	3	3	--pads_strides_dilations	1	1	1	1	1	1	--group-count	3
#
# Workaround for "Memory access fault by GPU node" during "FP32 gfx908 Hip Release All subset" - WrW disabled.
COMMAND	$<TARGET_FILE:test_conv2d>	--verbose	--input	16	64	112	112	--weights	128	16	3	3	--pads_strides_dilations	1	1	1	1	1	1	--group-count	4 --disable-backward-weights
COMMAND	$<TARGET_FILE:test_conv2d>	--verbose	--input	16	3	224	224	--weights	63	1	7	7	--pads_strides_dilations	3	3	2	2	1	1	--group-count	3
COMMAND	$<TARGET_FILE:test_conv2d>	--verbose	--input	16	192	28	28	--weights	32	12	5	5	--pads_strides_dilations	2	2	1	1	1	1	--group-count	16
COMMAND	$<TARGET_FILE:test_conv2d>	--verbose	--input	16	832	7	7	--weights	128	52	5	5	--pads_strides_dilations	2	2	1	1	1	1	--group-count	16
COMMAND	$<TARGET_FILE:test_conv2d>	--verbose	--input	16	192	28	28	--weights	32	24	1	1	--pads_strides_dilations	0	0	1	1	1	1	--group-count	8
COMMAND	$<TARGET_FILE:test_conv2d>	--verbose	--input	16	832	7	7	--weights	128	104	1	1	--pads_strides_dilations	0	0	1	1	1	1	--group-count	8
COMMAND	$<TARGET_FILE:test_conv2d>	--verbose	--input	11	23	161	700	--weights	46	1	7	7	--pads_strides_dilations	1	1	2	2	1	1	--group-count	23
COMMAND	$<TARGET_FILE:test_conv2d>	--verbose	--input	8	7	224	224	--weights	63	1	3	3	--pads_strides_dilations	1	1	1	1	1	1	--group-count	7
COMMAND	$<TARGET_FILE:test_conv2d>	--verbose	--input	8	7	224	224	--weights	63	1	3	3	--pads_strides_dilations	0	0	1	1	1	1	--group-count	7
COMMAND	$<TARGET_FILE:test_conv2d>	--verbose	--input	8	7	224	224	--weights	63	1	3	3	--pads_strides_dilations	0	0	2	2	1	1	--group-count	7
COMMAND	$<TARGET_FILE:test_conv2d>	--verbose	--input	8	7	224	224	--weights	63	1	3	3	--pads_strides_dilations	1	1	2	2	1	1	--group-count	7
COMMAND	$<TARGET_FILE:test_conv2d>	--verbose	--input	8	7	224	224	--weights	63	1	3	3	--pads_strides_dilations	2	2	2	2	1	1	--group-count	7
COMMAND	$<TARGET_FILE:test_conv2d>	--verbose	--input	8	3	108	108	--weights	63	1	3	3	--pads_strides_dilations	1	1	1	1	1	1	--group-count	3
COMMAND	$<TARGET_FILE:test_conv2d>	--verbose	--input	8	3	108	108	--weights	63	1	3	3	--pads_strides_dilations	0	0	1	1	1	1	--group-count	3
COMMAND	$<TARGET_FILE:test_conv2d>	--verbose	--input	8	3	108	108	--weights	63	1	3	3	--pads_strides_dilations	0	0	2	2	1	1	--group-count	3
COMMAND	$<TARGET_FILE:test_conv2d>	--verbose	--input	8	3	108	108	--weights	63	1	3	3	--pads_strides_dilations	1	1	2	2	1	1	--group-count	3
COMMAND	$<TARGET_FILE:test_conv2d>	--verbose	--input	8	3	108	108	--weights	63	1	3	3	--pads_strides_dilations	2	2	2	2	1	1	--group-count	3
)




if(MIOPEN_TEST_DEEPBENCH)
    add_custom_test(test_deepbench_rnn GFX94X_ENABLED GFX103X_ENABLED GFX110X_ENABLED
    COMMAND $<TARGET_FILE:test_rnn_vanilla> --verbose --batch-size 16 --seq-len 50 --vector-len 1760 --hidden-size 1760 --num-layers 1 --in-mode 1 --bias-mode 0 -dir-mode 0 --rnn-mode 0 --flat-batch-fill
    COMMAND $<TARGET_FILE:test_rnn_vanilla> --verbose --batch-size 32 --seq-len 50 --vector-len 1760 --hidden-size 1760 --num-layers 1 --in-mode 1 --bias-mode 0 -dir-mode 0 --rnn-mode 0 --flat-batch-fill
    COMMAND $<TARGET_FILE:test_rnn_vanilla> --verbose --batch-size 64 --seq-len 50 --vector-len 1760 --hidden-size 1760 --num-layers 1 --in-mode 1 --bias-mode 0 -dir-mode 0 --rnn-mode 0 --flat-batch-fill
    COMMAND $<TARGET_FILE:test_rnn_vanilla> --verbose --batch-size 128 --seq-len 50 --vector-len 1760 --hidden-size 1760 --num-layers 1 --in-mode 1 --bias-mode 0 -dir-mode 0 --rnn-mode 0 --flat-batch-fill
    COMMAND $<TARGET_FILE:test_rnn_vanilla> --verbose --batch-size 16 --seq-len 50 --vector-len 2048 --hidden-size 2048 --num-layers 1 --in-mode 1 --bias-mode 0 -dir-mode 0 --rnn-mode 0 --flat-batch-fill
    COMMAND $<TARGET_FILE:test_rnn_vanilla> --verbose --batch-size 32 --seq-len 50 --vector-len 2048 --hidden-size 2048 --num-layers 1 --in-mode 1 --bias-mode 0 -dir-mode 0 --rnn-mode 0 --flat-batch-fill
    COMMAND $<TARGET_FILE:test_rnn_vanilla> --verbose --batch-size 64 --seq-len 50 --vector-len 2048 --hidden-size 2048 --num-layers 1 --in-mode 1 --bias-mode 0 -dir-mode 0 --rnn-mode 0 --flat-batch-fill
    COMMAND $<TARGET_FILE:test_rnn_vanilla> --verbose --batch-size 128 --seq-len 50 --vector-len 2048 --hidden-size 2048 --num-layers 1 --in-mode 1 --bias-mode 0 -dir-mode 0 --rnn-mode 0 --flat-batch-fill
    COMMAND $<TARGET_FILE:test_rnn_vanilla> --verbose --batch-size 16 --seq-len 50 --vector-len 2560 --hidden-size 2560 --num-layers 1 --in-mode 1 --bias-mode 0 -dir-mode 0 --rnn-mode 0 --flat-batch-fill
    COMMAND $<TARGET_FILE:test_rnn_vanilla> --verbose --batch-size 32 --seq-len 50 --vector-len 2560 --hidden-size 2560 --num-layers 1 --in-mode 1 --bias-mode 0 -dir-mode 0 --rnn-mode 0 --flat-batch-fill
    COMMAND $<TARGET_FILE:test_rnn_vanilla> --verbose --batch-size 64 --seq-len 50 --vector-len 2560 --hidden-size 2560 --num-layers 1 --in-mode 1 --bias-mode 0 -dir-mode 0 --rnn-mode 0 --flat-batch-fill
    COMMAND $<TARGET_FILE:test_rnn_vanilla> --verbose --batch-size 128 --seq-len 50 --vector-len 2560 --hidden-size 2560 --num-layers 1 --in-mode 1 --bias-mode 0 -dir-mode 0 --rnn-mode 0 --flat-batch-fill
    COMMAND $<TARGET_FILE:test_lstm> --verbose --batch-size 16 --seq-len 25 --vector-len 512 --hidden-size 512 --num-layers 1 --in-mode 1 --bias-mode 0 -dir-mode 0 --rnn-mode 0 --flat-batch-fill
    COMMAND $<TARGET_FILE:test_lstm> --verbose --batch-size 32 --seq-len 25 --vector-len 512 --hidden-size 512 --num-layers 1 --in-mode 1 --bias-mode 0 -dir-mode 0 --rnn-mode 0 --flat-batch-fill
    COMMAND $<TARGET_FILE:test_lstm> --verbose --batch-size 64 --seq-len 25 --vector-len 512 --hidden-size 512 --num-layers 1 --in-mode 1 --bias-mode 0 -dir-mode 0 --rnn-mode 0 --flat-batch-fill
    COMMAND $<TARGET_FILE:test_lstm> --verbose --batch-size 128 --seq-len 25 --vector-len 512 --hidden-size 512 --num-layers 1 --in-mode 1 --bias-mode 0 -dir-mode 0 --rnn-mode 0 --flat-batch-fill
    COMMAND $<TARGET_FILE:test_lstm> --verbose --batch-size 16 --seq-len 25 --vector-len 1024 --hidden-size 1024 --num-layers 1 --in-mode 1 --bias-mode 0 -dir-mode 0 --rnn-mode 0 --flat-batch-fill
    COMMAND $<TARGET_FILE:test_lstm> --verbose --batch-size 32 --seq-len 25 --vector-len 1024 --hidden-size 1024 --num-layers 1 --in-mode 1 --bias-mode 0 -dir-mode 0 --rnn-mode 0 --flat-batch-fill
    COMMAND $<TARGET_FILE:test_lstm> --verbose --batch-size 64 --seq-len 25 --vector-len 1024 --hidden-size 1024 --num-layers 1 --in-mode 1 --bias-mode 0 -dir-mode 0 --rnn-mode 0 --flat-batch-fill
    COMMAND $<TARGET_FILE:test_lstm> --verbose --batch-size 128 --seq-len 25 --vector-len 1024 --hidden-size 1024 --num-layers 1 --in-mode 1 --bias-mode 0 -dir-mode 0 --rnn-mode 0 --flat-batch-fill
    COMMAND $<TARGET_FILE:test_lstm> --verbose --batch-size 16 --seq-len 25 --vector-len 2048 --hidden-size 2048 --num-layers 1 --in-mode 1 --bias-mode 0 -dir-mode 0 --rnn-mode 0 --flat-batch-fill
    COMMAND $<TARGET_FILE:test_lstm> --verbose --batch-size 32 --seq-len 25 --vector-len 2048 --hidden-size 2048 --num-layers 1 --in-mode 1 --bias-mode 0 -dir-mode 0 --rnn-mode 0 --flat-batch-fill
    COMMAND $<TARGET_FILE:test_lstm> --verbose --batch-size 64 --seq-len 25 --vector-len 2048 --hidden-size 2048 --num-layers 1 --in-mode 1 --bias-mode 0 -dir-mode 0 --rnn-mode 0 --flat-batch-fill
    COMMAND $<TARGET_FILE:test_lstm> --verbose --batch-size 128 --seq-len 25 --vector-len 2048 --hidden-size 2048 --num-layers 1 --in-mode 1 --bias-mode 0 -dir-mode 0 --rnn-mode 0 --flat-batch-fill
    COMMAND $<TARGET_FILE:test_lstm> --verbose --batch-size 16 --seq-len 25 --vector-len 4096 --hidden-size 4096 --num-layers 1 --in-mode 1 --bias-mode 0 -dir-mode 0 --rnn-mode 0 --flat-batch-fill
    COMMAND $<TARGET_FILE:test_lstm> --verbose --batch-size 32 --seq-len 25 --vector-len 4096 --hidden-size 4096 --num-layers 1 --in-mode 1 --bias-mode 0 -dir-mode 0 --rnn-mode 0 --flat-batch-fill
    COMMAND $<TARGET_FILE:test_lstm> --verbose --batch-size 64 --seq-len 25 --vector-len 4096 --hidden-size 4096 --num-layers 1 --in-mode 1 --bias-mode 0 -dir-mode 0 --rnn-mode 0 --flat-batch-fill
    COMMAND $<TARGET_FILE:test_lstm> --verbose --batch-size 128 --seq-len 25 --vector-len 4096 --hidden-size 4096 --num-layers 1 --in-mode 1 --bias-mode 0 -dir-mode 0 --rnn-mode 0 --flat-batch-fill
    COMMAND $<TARGET_FILE:test_lstm> --verbose --batch-size 8 --seq-len 50 --vector-len 1536 --hidden-size 1536 --num-layers 1 --in-mode 1 --bias-mode 0 -dir-mode 0 --rnn-mode 0 --flat-batch-fill
    COMMAND $<TARGET_FILE:test_lstm> --verbose --batch-size 16 --seq-len 50 --vector-len 1536 --hidden-size 1536 --num-layers 1 --in-mode 1 --bias-mode 0 -dir-mode 0 --rnn-mode 0 --flat-batch-fill
    COMMAND $<TARGET_FILE:test_lstm> --verbose --batch-size 32 --seq-len 50 --vector-len 1536 --hidden-size 1536 --num-layers 1 --in-mode 1 --bias-mode 0 -dir-mode 0 --rnn-mode 0 --flat-batch-fill
    COMMAND $<TARGET_FILE:test_lstm> --verbose --batch-size 16 --seq-len 150 --vector-len 256 --hidden-size 256 --num-layers 1 --in-mode 1 --bias-mode 0 -dir-mode 0 --rnn-mode 0 --flat-batch-fill
    COMMAND $<TARGET_FILE:test_lstm> --verbose --batch-size 32 --seq-len 150 --vector-len 256 --hidden-size 256 --num-layers 1 --in-mode 1 --bias-mode 0 -dir-mode 0 --rnn-mode 0 --flat-batch-fill
    COMMAND $<TARGET_FILE:test_lstm> --verbose --batch-size 64 --seq-len 150 --vector-len 256 --hidden-size 256 --num-layers 1 --in-mode 1 --bias-mode 0 -dir-mode 0 --rnn-mode 0 --flat-batch-fill
    COMMAND $<TARGET_FILE:test_gru> --verbose --batch-size 32 --seq-len 1500 --vector-len 2816 --hidden-size 2816 --num-layers 1 --in-mode 1 --bias-mode 0 -dir-mode 0 --rnn-mode 0 --flat-batch-fill
    COMMAND $<TARGET_FILE:test_gru> --verbose --batch-size 32 --seq-len 750 --vector-len 2816 --hidden-size 2816 --num-layers 1 --in-mode 1 --bias-mode 0 -dir-mode 0 --rnn-mode 0 --flat-batch-fill
    COMMAND $<TARGET_FILE:test_gru> --verbose --batch-size 32 --seq-len 375 --vector-len 2816 --hidden-size 2816 --num-layers 1 --in-mode 1 --bias-mode 0 -dir-mode 0 --rnn-mode 0 --flat-batch-fill
    COMMAND $<TARGET_FILE:test_gru> --verbose --batch-size 32 --seq-len 187 --vector-len 2816 --hidden-size 2816 --num-layers 1 --in-mode 1 --bias-mode 0 -dir-mode 0 --rnn-mode 0 --flat-batch-fill
    COMMAND $<TARGET_FILE:test_gru> --verbose --batch-size 32 --seq-len 1500 --vector-len 2048 --hidden-size 2048 --num-layers 1 --in-mode 1 --bias-mode 0 -dir-mode 0 --rnn-mode 0 --flat-batch-fill
    COMMAND $<TARGET_FILE:test_gru> --verbose --batch-size 32 --seq-len 750 --vector-len 2048 --hidden-size 2048 --num-layers 1 --in-mode 1 --bias-mode 0 -dir-mode 0 --rnn-mode 0 --flat-batch-fill
    COMMAND $<TARGET_FILE:test_gru> --verbose --batch-size 32 --seq-len 375 --vector-len 2048 --hidden-size 2048 --num-layers 1 --in-mode 1 --bias-mode 0 -dir-mode 0 --rnn-mode 0 --flat-batch-fill
    COMMAND $<TARGET_FILE:test_gru> --verbose --batch-size 32 --seq-len 187 --vector-len 2048 --hidden-size 2048 --num-layers 1 --in-mode 1 --bias-mode 0 -dir-mode 0 --rnn-mode 0 --flat-batch-fill
    COMMAND $<TARGET_FILE:test_gru> --verbose --batch-size 32 --seq-len 1500 --vector-len 1536 --hidden-size 1536 --num-layers 1 --in-mode 1 --bias-mode 0 -dir-mode 0 --rnn-mode 0 --flat-batch-fill
    COMMAND $<TARGET_FILE:test_gru> --verbose --batch-size 32 --seq-len 750 --vector-len 1536 --hidden-size 1536 --num-layers 1 --in-mode 1 --bias-mode 0 -dir-mode 0 --rnn-mode 0 --flat-batch-fill
    COMMAND $<TARGET_FILE:test_gru> --verbose --batch-size 32 --seq-len 375 --vector-len 1536 --hidden-size 1536 --num-layers 1 --in-mode 1 --bias-mode 0 -dir-mode 0 --rnn-mode 0 --flat-batch-fill
    COMMAND $<TARGET_FILE:test_gru> --verbose --batch-size 32 --seq-len 187 --vector-len 1536 --hidden-size 1536 --num-layers 1 --in-mode 1 --bias-mode 0 -dir-mode 0 --rnn-mode 0 --flat-batch-fill
    COMMAND $<TARGET_FILE:test_gru> --verbose --batch-size 32 --seq-len 1500 --vector-len 2560 --hidden-size 2560 --num-layers 1 --in-mode 1 --bias-mode 0 -dir-mode 0 --rnn-mode 0 --flat-batch-fill
    COMMAND $<TARGET_FILE:test_gru> --verbose --batch-size 32 --seq-len 750 --vector-len 2560 --hidden-size 2560 --num-layers 1 --in-mode 1 --bias-mode 0 -dir-mode 0 --rnn-mode 0 --flat-batch-fill
    COMMAND $<TARGET_FILE:test_gru> --verbose --batch-size 32 --seq-len 375 --vector-len 2560 --hidden-size 2560 --num-layers 1 --in-mode 1 --bias-mode 0 -dir-mode 0 --rnn-mode 0 --flat-batch-fill
    COMMAND $<TARGET_FILE:test_gru> --verbose --batch-size 32 --seq-len 187 --vector-len 2560 --hidden-size 2560 --num-layers 1 --in-mode 1 --bias-mode 0 -dir-mode 0 --rnn-mode 0 --flat-batch-fill
    COMMAND $<TARGET_FILE:test_gru> --verbose --batch-size 32 --seq-len 1 --vector-len 512 --hidden-size 512 --num-layers 1 --in-mode 1 --bias-mode 0 -dir-mode 0 --rnn-mode 0 --flat-batch-fill
    COMMAND $<TARGET_FILE:test_gru> --verbose --batch-size 32 --seq-len 1500 --vector-len 1024 --hidden-size 1024 --num-layers 1 --in-mode 1 --bias-mode 0 -dir-mode 0 --rnn-mode 0 --flat-batch-fill
    COMMAND $<TARGET_FILE:test_gru> --verbose --batch-size 64 --seq-len 1500 --vector-len 1024 --hidden-size 1024 --num-layers 1 --in-mode 1 --bias-mode 0 -dir-mode 0 --rnn-mode 0 --flat-batch-fill
    )
endif()


add_custom_test(test_rnn_extra SKIP_UNLESS_ALL GFX94X_ENABLED GFX103X_ENABLED GFX110X_ENABLED
COMMAND $<TARGET_FILE:test_rnn_vanilla> --verbose --batch-size 32 --seq-len 3 --batch-seq 32 32 32 --vector-len 128 --hidden-size 128 --num-layers 1 --in-mode 0 --bias-mode 0 -dir-mode 0 --rnn-mode 0 --no-hx
COMMAND $<TARGET_FILE:test_rnn_vanilla> --verbose --batch-size 32 --seq-len 3 --batch-seq 32 32 32 --vector-len 128 --hidden-size 128 --num-layers 1 --in-mode 0 --bias-mode 0 -dir-mode 0 --rnn-mode 0 --no-dhy
COMMAND $<TARGET_FILE:test_rnn_vanilla> --verbose --batch-size 32 --seq-len 3 --batch-seq 32 32 32 --vector-len 128 --hidden-size 128 --num-layers 1 --in-mode 0 --bias-mode 0 -dir-mode 0 --rnn-mode 0 --no-hx --no-dhy
COMMAND $<TARGET_FILE:test_rnn_vanilla> --verbose --batch-size 32 --seq-len 3 --batch-seq 32 32 32 --vector-len 128 --hidden-size 128 --num-layers 1 --in-mode 0 --bias-mode 0 -dir-mode 0 --rnn-mode 1 --no-hx
COMMAND $<TARGET_FILE:test_rnn_vanilla> --verbose --batch-size 32 --seq-len 3 --batch-seq 32 32 32 --vector-len 128 --hidden-size 128 --num-layers 1 --in-mode 0 --bias-mode 0 -dir-mode 0 --rnn-mode 1 --no-dhy
COMMAND $<TARGET_FILE:test_rnn_vanilla> --verbose --batch-size 32 --seq-len 3 --batch-seq 32 32 32 --vector-len 128 --hidden-size 128 --num-layers 1 --in-mode 0 --bias-mode 0 -dir-mode 0 --rnn-mode 1 --no-hx --no-dhy
COMMAND $<TARGET_FILE:test_rnn_vanilla> --verbose --batch-size 32 --seq-len 3 --batch-seq 32 32 32 --vector-len 128 --hidden-size 128 --num-layers 1 --in-mode 0 --bias-mode 0 -dir-mode 1 --rnn-mode 0 --no-hx
COMMAND $<TARGET_FILE:test_rnn_vanilla> --verbose --batch-size 32 --seq-len 3 --batch-seq 32 32 32 --vector-len 128 --hidden-size 128 --num-layers 1 --in-mode 0 --bias-mode 0 -dir-mode 1 --rnn-mode 0 --no-dhy
COMMAND $<TARGET_FILE:test_rnn_vanilla> --verbose --batch-size 32 --seq-len 3 --batch-seq 32 32 32 --vector-len 128 --hidden-size 128 --num-layers 1 --in-mode 0 --bias-mode 0 -dir-mode 1 --rnn-mode 0 --no-hx --no-dhy
COMMAND $<TARGET_FILE:test_rnn_vanilla> --verbose --batch-size 32 --seq-len 3 --batch-seq 32 32 32 --vector-len 128 --hidden-size 128 --num-layers 1 --in-mode 0 --bias-mode 0 -dir-mode 1 --rnn-mode 1 --no-hx
COMMAND $<TARGET_FILE:test_rnn_vanilla> --verbose --batch-size 32 --seq-len 3 --batch-seq 32 32 32 --vector-len 128 --hidden-size 128 --num-layers 1 --in-mode 0 --bias-mode 0 -dir-mode 1 --rnn-mode 1 --no-dhy
COMMAND $<TARGET_FILE:test_rnn_vanilla> --verbose --batch-size 32 --seq-len 3 --batch-seq 32 32 32 --vector-len 128 --hidden-size 128 --num-layers 1 --in-mode 0 --bias-mode 0 -dir-mode 1 --rnn-mode 1 --no-hx --no-dhy
COMMAND $<TARGET_FILE:test_rnn_vanilla> --verbose --batch-size 32 --seq-len 3 --batch-seq 32 32 32 --vector-len 128 --hidden-size 128 --num-layers 1 --in-mode 0 --bias-mode 0 -dir-mode 0 --rnn-mode 0 --no-hy
COMMAND $<TARGET_FILE:test_rnn_vanilla> --verbose --batch-size 32 --seq-len 3 --batch-seq 32 32 32 --vector-len 128 --hidden-size 128 --num-layers 1 --in-mode 0 --bias-mode 0 -dir-mode 0 --rnn-mode 0 --no-dhx
COMMAND $<TARGET_FILE:test_rnn_vanilla> --verbose --batch-size 32 --seq-len 3 --batch-seq 32 32 32 --vector-len 128 --hidden-size 128 --num-layers 1 --in-mode 0 --bias-mode 0 -dir-mode 0 --rnn-mode 0 --no-hy --no-dhx
COMMAND $<TARGET_FILE:test_rnn_vanilla> --verbose --batch-size 32 --seq-len 3 --batch-seq 32 32 32 --vector-len 128 --hidden-size 128 --num-layers 1 --in-mode 0 --bias-mode 0 -dir-mode 0 --rnn-mode 1 --no-hy
COMMAND $<TARGET_FILE:test_rnn_vanilla> --verbose --batch-size 32 --seq-len 3 --batch-seq 32 32 32 --vector-len 128 --hidden-size 128 --num-layers 1 --in-mode 0 --bias-mode 0 -dir-mode 0 --rnn-mode 1 --no-dhx
COMMAND $<TARGET_FILE:test_rnn_vanilla> --verbose --batch-size 32 --seq-len 3 --batch-seq 32 32 32 --vector-len 128 --hidden-size 128 --num-layers 1 --in-mode 0 --bias-mode 0 -dir-mode 0 --rnn-mode 1 --no-hy --no-dhx
COMMAND $<TARGET_FILE:test_rnn_vanilla> --verbose --batch-size 32 --seq-len 3 --batch-seq 32 32 32 --vector-len 128 --hidden-size 128 --num-layers 1 --in-mode 0 --bias-mode 0 -dir-mode 1 --rnn-mode 0 --no-hy
COMMAND $<TARGET_FILE:test_rnn_vanilla> --verbose --batch-size 32 --seq-len 3 --batch-seq 32 32 32 --vector-len 128 --hidden-size 128 --num-layers 1 --in-mode 0 --bias-mode 0 -dir-mode 1 --rnn-mode 0 --no-dhx
COMMAND $<TARGET_FILE:test_rnn_vanilla> --verbose --batch-size 32 --seq-len 3 --batch-seq 32 32 32 --vector-len 128 --hidden-size 128 --num-layers 1 --in-mode 0 --bias-mode 0 -dir-mode 1 --rnn-mode 0 --no-hy --no-dhx
COMMAND $<TARGET_FILE:test_rnn_vanilla> --verbose --batch-size 32 --seq-len 3 --batch-seq 32 32 32 --vector-len 128 --hidden-size 128 --num-layers 1 --in-mode 0 --bias-mode 0 -dir-mode 1 --rnn-mode 1 --no-hy
COMMAND $<TARGET_FILE:test_rnn_vanilla> --verbose --batch-size 32 --seq-len 3 --batch-seq 32 32 32 --vector-len 128 --hidden-size 128 --num-layers 1 --in-mode 0 --bias-mode 0 -dir-mode 1 --rnn-mode 1 --no-dhx
COMMAND $<TARGET_FILE:test_rnn_vanilla> --verbose --batch-size 32 --seq-len 3 --batch-seq 32 32 32 --vector-len 128 --hidden-size 128 --num-layers 1 --in-mode 0 --bias-mode 0 -dir-mode 1 --rnn-mode 1 --no-hy --no-dhx
COMMAND $<TARGET_FILE:test_rnn_vanilla> --verbose --batch-size 32 --seq-len 3 --batch-seq 32 32 32 --vector-len 128 --hidden-size 128 --num-layers 1 --in-mode 0 --bias-mode 0 -dir-mode 0 --rnn-mode 0 --no-hx --no-dhy --no-hy --no-dhx
COMMAND $<TARGET_FILE:test_rnn_vanilla> --verbose --batch-size 32 --seq-len 3 --batch-seq 32 32 32 --vector-len 128 --hidden-size 128 --num-layers 1 --in-mode 0 --bias-mode 0 -dir-mode 0 --rnn-mode 1 --no-hx --no-dhy --no-hy --no-dhx
COMMAND $<TARGET_FILE:test_rnn_vanilla> --verbose --batch-size 32 --seq-len 3 --batch-seq 32 32 32 --vector-len 128 --hidden-size 128 --num-layers 1 --in-mode 0 --bias-mode 0 -dir-mode 1 --rnn-mode 0 --no-hx --no-dhy --no-hy --no-dhx
COMMAND $<TARGET_FILE:test_rnn_vanilla> --verbose --batch-size 32 --seq-len 3 --batch-seq 32 32 32 --vector-len 128 --hidden-size 128 --num-layers 1 --in-mode 0 --bias-mode 0 -dir-mode 1 --rnn-mode 1 --no-hx --no-dhy --no-hy --no-dhx
)

add_custom_test(test_gru_extra SKIP_UNLESS_ALL GFX94X_ENABLED GFX103X_ENABLED GFX110X_ENABLED
COMMAND $<TARGET_FILE:test_gru> --verbose --batch-size 32 --seq-len 3 --batch-seq 32 32 32 --vector-len 128 --hidden-size 128 --num-layers 1 --in-mode 0 --bias-mode 0 -dir-mode 0 --no-hx
COMMAND $<TARGET_FILE:test_gru> --verbose --batch-size 32 --seq-len 3 --batch-seq 32 32 32 --vector-len 128 --hidden-size 128 --num-layers 1 --in-mode 0 --bias-mode 0 -dir-mode 0 --no-dhy
COMMAND $<TARGET_FILE:test_gru> --verbose --batch-size 32 --seq-len 3 --batch-seq 32 32 32 --vector-len 128 --hidden-size 128 --num-layers 1 --in-mode 0 --bias-mode 0 -dir-mode 0 --no-hx --no-dhy
COMMAND $<TARGET_FILE:test_gru> --verbose --batch-size 32 --seq-len 3 --batch-seq 32 32 32 --vector-len 128 --hidden-size 128 --num-layers 1 --in-mode 0 --bias-mode 0 -dir-mode 1 --no-hx
COMMAND $<TARGET_FILE:test_gru> --verbose --batch-size 32 --seq-len 3 --batch-seq 32 32 32 --vector-len 128 --hidden-size 128 --num-layers 1 --in-mode 0 --bias-mode 0 -dir-mode 1 --no-dhy
COMMAND $<TARGET_FILE:test_gru> --verbose --batch-size 32 --seq-len 3 --batch-seq 32 32 32 --vector-len 128 --hidden-size 128 --num-layers 1 --in-mode 0 --bias-mode 0 -dir-mode 1 --no-hx --no-dhy
COMMAND $<TARGET_FILE:test_gru> --verbose --batch-size 32 --seq-len 3 --batch-seq 32 32 32 --vector-len 128 --hidden-size 128 --num-layers 1 --in-mode 0 --bias-mode 0 -dir-mode 0 --no-hy
COMMAND $<TARGET_FILE:test_gru> --verbose --batch-size 32 --seq-len 3 --batch-seq 32 32 32 --vector-len 128 --hidden-size 128 --num-layers 1 --in-mode 0 --bias-mode 0 -dir-mode 0 --no-dhx
COMMAND $<TARGET_FILE:test_gru> --verbose --batch-size 32 --seq-len 3 --batch-seq 32 32 32 --vector-len 128 --hidden-size 128 --num-layers 1 --in-mode 0 --bias-mode 0 -dir-mode 0 --no-hy --no-dhx
COMMAND $<TARGET_FILE:test_gru> --verbose --batch-size 32 --seq-len 3 --batch-seq 32 32 32 --vector-len 128 --hidden-size 128 --num-layers 1 --in-mode 0 --bias-mode 0 -dir-mode 1 --no-hy
COMMAND $<TARGET_FILE:test_gru> --verbose --batch-size 32 --seq-len 3 --batch-seq 32 32 32 --vector-len 128 --hidden-size 128 --num-layers 1 --in-mode 0 --bias-mode 0 -dir-mode 1 --no-dhx
COMMAND $<TARGET_FILE:test_gru> --verbose --batch-size 32 --seq-len 3 --batch-seq 32 32 32 --vector-len 128 --hidden-size 128 --num-layers 1 --in-mode 0 --bias-mode 0 -dir-mode 1 --no-hy --no-dhx
COMMAND $<TARGET_FILE:test_gru> --verbose --batch-size 32 --seq-len 3 --batch-seq 32 32 32 --vector-len 128 --hidden-size 128 --num-layers 1 --in-mode 0 --bias-mode 0 -dir-mode 0 --no-hx --no-dhy --no-hy --no-dhx
COMMAND $<TARGET_FILE:test_gru> --verbose --batch-size 32 --seq-len 3 --batch-seq 32 32 32 --vector-len 128 --hidden-size 128 --num-layers 1 --in-mode 0 --bias-mode 0 -dir-mode 1 --no-hx --no-dhy --no-hy --no-dhx
)

add_custom_test(test_lstm_extra SKIP_UNLESS_ALL GFX94X_ENABLED GFX103X_ENABLED GFX110X_ENABLED
COMMAND $<TARGET_FILE:test_lstm> --verbose --batch-size 32 --seq-len 3 --batch-seq 32 32 32 --vector-len 128 --hidden-size 128 --num-layers 1 --in-mode 0 --bias-mode 0 -dir-mode 0 --no-hx
COMMAND $<TARGET_FILE:test_lstm> --verbose --batch-size 32 --seq-len 3 --batch-seq 32 32 32 --vector-len 128 --hidden-size 128 --num-layers 1 --in-mode 0 --bias-mode 0 -dir-mode 0 --no-dhy
COMMAND $<TARGET_FILE:test_lstm> --verbose --batch-size 32 --seq-len 3 --batch-seq 32 32 32 --vector-len 128 --hidden-size 128 --num-layers 1 --in-mode 0 --bias-mode 0 -dir-mode 0 --no-hx --no-dhy
COMMAND $<TARGET_FILE:test_lstm> --verbose --batch-size 32 --seq-len 3 --batch-seq 32 32 32 --vector-len 128 --hidden-size 128 --num-layers 1 --in-mode 0 --bias-mode 0 -dir-mode 0 --no-cx
COMMAND $<TARGET_FILE:test_lstm> --verbose --batch-size 32 --seq-len 3 --batch-seq 32 32 32 --vector-len 128 --hidden-size 128 --num-layers 1 --in-mode 0 --bias-mode 0 -dir-mode 0 --no-hx --no-cx
COMMAND $<TARGET_FILE:test_lstm> --verbose --batch-size 32 --seq-len 3 --batch-seq 32 32 32 --vector-len 128 --hidden-size 128 --num-layers 1 --in-mode 0 --bias-mode 0 -dir-mode 0 --no-dcy
COMMAND $<TARGET_FILE:test_lstm> --verbose --batch-size 32 --seq-len 3 --batch-seq 32 32 32 --vector-len 128 --hidden-size 128 --num-layers 1 --in-mode 0 --bias-mode 0 -dir-mode 0 --no-cx --no-dcy
COMMAND $<TARGET_FILE:test_lstm> --verbose --batch-size 32 --seq-len 3 --batch-seq 32 32 32 --vector-len 128 --hidden-size 128 --num-layers 1 --in-mode 0 --bias-mode 0 -dir-mode 1 --no-hx
COMMAND $<TARGET_FILE:test_lstm> --verbose --batch-size 32 --seq-len 3 --batch-seq 32 32 32 --vector-len 128 --hidden-size 128 --num-layers 1 --in-mode 0 --bias-mode 0 -dir-mode 1 --no-dhy
COMMAND $<TARGET_FILE:test_lstm> --verbose --batch-size 32 --seq-len 3 --batch-seq 32 32 32 --vector-len 128 --hidden-size 128 --num-layers 1 --in-mode 0 --bias-mode 0 -dir-mode 1 --no-hx --no-dhy
COMMAND $<TARGET_FILE:test_lstm> --verbose --batch-size 32 --seq-len 3 --batch-seq 32 32 32 --vector-len 128 --hidden-size 128 --num-layers 1 --in-mode 0 --bias-mode 0 -dir-mode 1 --no-cx
COMMAND $<TARGET_FILE:test_lstm> --verbose --batch-size 32 --seq-len 3 --batch-seq 32 32 32 --vector-len 128 --hidden-size 128 --num-layers 1 --in-mode 0 --bias-mode 0 -dir-mode 1 --no-hx --no-cx
COMMAND $<TARGET_FILE:test_lstm> --verbose --batch-size 32 --seq-len 3 --batch-seq 32 32 32 --vector-len 128 --hidden-size 128 --num-layers 1 --in-mode 0 --bias-mode 0 -dir-mode 1 --no-dcy
COMMAND $<TARGET_FILE:test_lstm> --verbose --batch-size 32 --seq-len 3 --batch-seq 32 32 32 --vector-len 128 --hidden-size 128 --num-layers 1 --in-mode 0 --bias-mode 0 -dir-mode 1 --no-cx --no-dcy
COMMAND $<TARGET_FILE:test_lstm> --verbose --batch-size 32 --seq-len 3 --batch-seq 32 32 32 --vector-len 128 --hidden-size 128 --num-layers 1 --in-mode 0 --bias-mode 0 -dir-mode 0 --no-hy
COMMAND $<TARGET_FILE:test_lstm> --verbose --batch-size 32 --seq-len 3 --batch-seq 32 32 32 --vector-len 128 --hidden-size 128 --num-layers 1 --in-mode 0 --bias-mode 0 -dir-mode 0 --no-dhx
COMMAND $<TARGET_FILE:test_lstm> --verbose --batch-size 32 --seq-len 3 --batch-seq 32 32 32 --vector-len 128 --hidden-size 128 --num-layers 1 --in-mode 0 --bias-mode 0 -dir-mode 0 --no-hy --no-dhx
COMMAND $<TARGET_FILE:test_lstm> --verbose --batch-size 32 --seq-len 3 --batch-seq 32 32 32 --vector-len 128 --hidden-size 128 --num-layers 1 --in-mode 0 --bias-mode 0 -dir-mode 0 --no-cy
COMMAND $<TARGET_FILE:test_lstm> --verbose --batch-size 32 --seq-len 3 --batch-seq 32 32 32 --vector-len 128 --hidden-size 128 --num-layers 1 --in-mode 0 --bias-mode 0 -dir-mode 0 --no-hy --no-cy
COMMAND $<TARGET_FILE:test_lstm> --verbose --batch-size 32 --seq-len 3 --batch-seq 32 32 32 --vector-len 128 --hidden-size 128 --num-layers 1 --in-mode 0 --bias-mode 0 -dir-mode 0 --no-dcx
COMMAND $<TARGET_FILE:test_lstm> --verbose --batch-size 32 --seq-len 3 --batch-seq 32 32 32 --vector-len 128 --hidden-size 128 --num-layers 1 --in-mode 0 --bias-mode 0 -dir-mode 0 --no-cy --no-dcx
COMMAND $<TARGET_FILE:test_lstm> --verbose --batch-size 32 --seq-len 3 --batch-seq 32 32 32 --vector-len 128 --hidden-size 128 --num-layers 1 --in-mode 0 --bias-mode 0 -dir-mode 1 --no-hy
COMMAND $<TARGET_FILE:test_lstm> --verbose --batch-size 32 --seq-len 3 --batch-seq 32 32 32 --vector-len 128 --hidden-size 128 --num-layers 1 --in-mode 0 --bias-mode 0 -dir-mode 1 --no-dhx
COMMAND $<TARGET_FILE:test_lstm> --verbose --batch-size 32 --seq-len 3 --batch-seq 32 32 32 --vector-len 128 --hidden-size 128 --num-layers 1 --in-mode 0 --bias-mode 0 -dir-mode 1 --no-hy --no-dhx
COMMAND $<TARGET_FILE:test_lstm> --verbose --batch-size 32 --seq-len 3 --batch-seq 32 32 32 --vector-len 128 --hidden-size 128 --num-layers 1 --in-mode 0 --bias-mode 0 -dir-mode 1 --no-cy
COMMAND $<TARGET_FILE:test_lstm> --verbose --batch-size 32 --seq-len 3 --batch-seq 32 32 32 --vector-len 128 --hidden-size 128 --num-layers 1 --in-mode 0 --bias-mode 0 -dir-mode 1 --no-hy --no-cy
COMMAND $<TARGET_FILE:test_lstm> --verbose --batch-size 32 --seq-len 3 --batch-seq 32 32 32 --vector-len 128 --hidden-size 128 --num-layers 1 --in-mode 0 --bias-mode 0 -dir-mode 1 --no-dcx
COMMAND $<TARGET_FILE:test_lstm> --verbose --batch-size 32 --seq-len 3 --batch-seq 32 32 32 --vector-len 128 --hidden-size 128 --num-layers 1 --in-mode 0 --bias-mode 0 -dir-mode 1 --no-cy --no-dcx
COMMAND $<TARGET_FILE:test_lstm> --verbose --batch-size 32 --seq-len 3 --batch-seq 32 32 32 --vector-len 128 --hidden-size 128 --num-layers 1 --in-mode 0 --bias-mode 0 -dir-mode 0 --no-hx --no-dhy --no-cx --no-dcy --no-hy --no-dhx --no-cy --no-dcx
COMMAND $<TARGET_FILE:test_lstm> --verbose --batch-size 32 --seq-len 3 --batch-seq 32 32 32 --vector-len 128 --hidden-size 128 --num-layers 1 --in-mode 0 --bias-mode 0 -dir-mode 1 --no-hx --no-dhy --no-cx --no-dcy --no-hy --no-dhx --no-cy --no-dcx
)


add_custom_test(test_conv_extra SKIP_UNLESS_ALL GFX94X_ENABLED GFX103X_ENABLED GFX110X_ENABLED
# COMMAND	$<TARGET_FILE:test_conv2d>	--verbose	--input	1	1	1	1	--weights	1	1	2	2	--pads_strides_dilations	0	0	3	3	1	1
COMMAND	$<TARGET_FILE:test_conv2d>	--verbose	--input	4	1	161	700	--weights	4	1	5	20	--pads_strides_dilations	0	0	2	2	1	1
COMMAND	$<TARGET_FILE:test_conv2d>	--verbose	--input	4	1	161	700	--weights	4	1	5	20	--pads_strides_dilations	0	0	2	2	1	1
COMMAND	$<TARGET_FILE:test_conv2d>	--verbose	--input	4	32	79	341	--weights	4	32	5	10	--pads_strides_dilations	0	0	2	2	1	1
COMMAND	$<TARGET_FILE:test_conv2d>	--verbose	--input	4	32	79	341	--weights	4	32	5	10	--pads_strides_dilations	0	0	2	2	1	1
COMMAND	$<TARGET_FILE:test_conv2d>	--verbose	--input	4	3	227	227	--weights	4	3	11	11	--pads_strides_dilations	0	0	4	4	1	1
COMMAND	$<TARGET_FILE:test_conv2d>	--verbose	--input	4	3	224	224	--weights	4	3	11	11	--pads_strides_dilations	2	2	4	4	1	1
COMMAND	$<TARGET_FILE:test_conv2d>	--verbose	--input	16	1	48	480	--weights	16	1	3	3	--pads_strides_dilations	1	1	1	1	1	1
# Forward disabled since FFT fails verification for the forward direction
COMMAND	$<TARGET_FILE:test_conv2d>	--verbose	--input	32	64	27	27	--weights	192	64	5	5	--pads_strides_dilations	2	2	1	1	1	1 --disable-forward
# COMMAND	$<TARGET_FILE:test_conv2d>	--verbose	--input	4	64	14	14	--weights	24	64	5	5	--pads_strides_dilations	2	2	1	1	1	1
COMMAND	$<TARGET_FILE:test_conv2d>	--verbose	--input	4	96	14	14	--weights	32	96	5	5	--pads_strides_dilations	2	2	1	1	1	1
COMMAND	$<TARGET_FILE:test_conv2d>	--verbose	--input	4	16	14	14	--weights	4	16	5	5	--pads_strides_dilations	2	2	1	1	1	1
COMMAND	$<TARGET_FILE:test_conv2d>	--verbose	--input	4	32	14	14	--weights	4	32	5	5	--pads_strides_dilations	2	2	1	1	1	1

COMMAND $<TARGET_FILE:test_conv2d> ${MIOPEN_TEST_FLOAT_ARG} --input 16 3 64 128 --weights 96 3 11 11 --pads_strides_dilations 0 0 1 1 1 1 ${MIOPEN_TEST_FLAGS_ARGS}
COMMAND $<TARGET_FILE:test_conv2d> ${MIOPEN_TEST_FLOAT_ARG} --input 16 3 32 32 --weights 96 3 11 11 --pads_strides_dilations 0 0 2 2 1 1  ${MIOPEN_TEST_FLAGS_ARGS}
COMMAND $<TARGET_FILE:test_conv2d> ${MIOPEN_TEST_FLOAT_ARG} --input 16 3 64 128 --weights 96 3 11 11 --pads_strides_dilations 5 5 2 2 1 1 ${MIOPEN_TEST_FLAGS_ARGS}
COMMAND $<TARGET_FILE:test_conv2d> ${MIOPEN_TEST_FLOAT_ARG} --input 16 3 32 32 --weights 96 3 11 11 --pads_strides_dilations 5 5 2 2 1 1  ${MIOPEN_TEST_FLAGS_ARGS}

COMMAND $<TARGET_FILE:test_conv2d> ${MIOPEN_TEST_FLOAT_ARG} --input 2 16 1024 2048 --weights 32 16 3 3 --pads_strides_dilations 0 0 1 1 1 1 ${MIOPEN_TEST_FLAGS_ARGS}
COMMAND $<TARGET_FILE:test_conv2d> ${MIOPEN_TEST_FLOAT_ARG} --input 2 16 1024 2048 --weights 32 16 3 3 --pads_strides_dilations 1 1 1 1 1 1 ${MIOPEN_TEST_FLAGS_ARGS}
COMMAND $<TARGET_FILE:test_conv2d> ${MIOPEN_TEST_FLOAT_ARG} --input 2 16 3072 3072 --weights 32 16 3 3 --pads_strides_dilations 0 0 2 2 1 1 ${MIOPEN_TEST_FLAGS_ARGS}
COMMAND $<TARGET_FILE:test_conv2d> ${MIOPEN_TEST_FLOAT_ARG} --input 2 16 3072 3072 --weights 32 16 3 3 --pads_strides_dilations 2 2 2 2 1 1 ${MIOPEN_TEST_FLAGS_ARGS}

COMMAND $<TARGET_FILE:test_conv2d> ${MIOPEN_TEST_FLOAT_ARG} --input 128 320 1 7 --weights 256 320 1 1 --pads_strides_dilations 0 0 1 1 1 1 ${MIOPEN_TEST_FLAGS_ARGS}
COMMAND $<TARGET_FILE:test_conv2d> ${MIOPEN_TEST_FLOAT_ARG} --input 128 1024 1 7 --weights 2048 1024 1 1 --pads_strides_dilations 1 1 1 1 1 1 ${MIOPEN_TEST_FLAGS_ARGS}
COMMAND $<TARGET_FILE:test_conv2d> ${MIOPEN_TEST_FLOAT_ARG} --input 352 192 7 1 --weights 320 192 1 1 --pads_strides_dilations 0 0 1 1 1 1 ${MIOPEN_TEST_FLAGS_ARGS}
COMMAND $<TARGET_FILE:test_conv2d> ${MIOPEN_TEST_FLOAT_ARG} --input 352 16 7 1 --weights 32 16 1 1 --pads_strides_dilations 2 2 1 1 1 1 ${MIOPEN_TEST_FLAGS_ARGS}
)

if (0) #disabled too many errors
if(MIOPEN_TEST_LIMIT GREATER 0)
if(${MIOPEN_USE_MIOPENGEMM} AND (${MIOPEN_hip_VERSION_MAJOR} EQUAL 3) AND (${MIOPEN_hip_VERSION_MINOR} EQUAL 7))
    add_custom_test(test_conv3d_extra  SKIP_UNLESS_ALL GFX94X_ENABLED GFX103X_ENABLED
    COMMAND MIOPEN_LOG_LEVEL=6 $<TARGET_FILE:test_conv3d> ${MIOPEN_TEST_FLOAT_ARG} --input 2 16 50 50 50 --weights 32 16 5 5 5 --pads_strides_dilations 0 0 0 1 1 1 1 1 1 ${MIOPEN_TEST_FLAGS_ARGS}
    COMMAND MIOPEN_LOG_LEVEL=6 $<TARGET_FILE:test_conv3d> ${MIOPEN_TEST_FLOAT_ARG} --input 2 16 50 50 50 --weights 32 16 5 5 5 --pads_strides_dilations 0 0 0 2 2 2 1 1 1 ${MIOPEN_TEST_FLAGS_ARGS}
    COMMAND MIOPEN_LOG_LEVEL=6 $<TARGET_FILE:test_conv3d> ${MIOPEN_TEST_FLOAT_ARG} --input 2 16 50 50 50 --weights 32 16 5 5 5 --pads_strides_dilations 2 2 2 1 1 1 1 1 1 ${MIOPEN_TEST_FLAGS_ARGS}
    COMMAND MIOPEN_LOG_LEVEL=6 $<TARGET_FILE:test_conv3d> ${MIOPEN_TEST_FLOAT_ARG} --input 2 16 50 50 50 --weights 32 16 5 5 5 --pads_strides_dilations 0 0 0 1 1 1 2 2 2 ${MIOPEN_TEST_FLAGS_ARGS}
    #COMMAND $<TARGET_FILE:test_conv3d> ${MIOPEN_TEST_FLOAT_ARG} --input 1 16 4 161 700 --weights 16 16 3 11 11 --pads_strides_dilations 1 1 1 1 1 1 1 1 1 ${MIOPEN_TEST_FLAGS_ARGS}

    #ROCM3.7 compiler problems
    #COMMAND $<TARGET_FILE:test_conv3d> ${MIOPEN_TEST_FLOAT_ARG} --input 1 16 4 161 700 --weights 16 16 3 11 11 --pads_strides_dilations 0 0 0 1 1 1 1 1 1 ${MIOPEN_TEST_FLAGS_ARGS}
    #COMMAND $<TARGET_FILE:test_conv3d> ${MIOPEN_TEST_FLOAT_ARG} --input 1 16 4 161 700 --weights 16 16 3 11 11 --pads_strides_dilations 0 0 0 2 2 2 1 1 1 ${MIOPEN_TEST_FLAGS_ARGS}
    #COMMAND $<TARGET_FILE:test_conv3d> ${MIOPEN_TEST_FLOAT_ARG} --input 1 16 4 140 602 --weights 16 16 3 11 11 --pads_strides_dilations 1 1 1 1 1 1 1 1 1 ${MIOPEN_TEST_FLAGS_ARGS}
    #COMMAND $<TARGET_FILE:test_conv3d> ${MIOPEN_TEST_FLOAT_ARG} --input 1 16 4 140 602 --weights 16 16 3 11 11 --pads_strides_dilations 0 0 0 1 1 1 1 1 1 ${MIOPEN_TEST_FLAGS_ARGS}
    )
    message(STATUS "test_conv3d_extra reduced set")
else()
    add_custom_test(test_conv3d_extra  SKIP_UNLESS_ALL GFX94X_ENABLED GFX103X_ENABLED GFX110X_ENABLED
    COMMAND $<TARGET_FILE:test_conv3d> ${MIOPEN_TEST_FLOAT_ARG} --input 2 16 50 50 50 --weights 32 16 5 5 5 --pads_strides_dilations 0 0 0 1 1 1 1 1 1 ${MIOPEN_TEST_FLAGS_ARGS}
    COMMAND $<TARGET_FILE:test_conv3d> ${MIOPEN_TEST_FLOAT_ARG} --input 2 16 50  50 50 --weights 32 16 5 5 5 --pads_strides_dilations 0 0 0 2 2 2 1 1 1 ${MIOPEN_TEST_FLAGS_ARGS}
    COMMAND $<TARGET_FILE:test_conv3d> ${MIOPEN_TEST_FLOAT_ARG} --input 2 16 50 50 50 --weights 32 16 5 5 5 --pads_strides_dilations 2 2 2 1 1 1 1 1 1 ${MIOPEN_TEST_FLAGS_ARGS}
    COMMAND $<TARGET_FILE:test_conv3d> ${MIOPEN_TEST_FLOAT_ARG} --input 2 16 50 50 50 --weights 32 16 5 5 5 --pads_strides_dilations 0 0 0 1 1 1 2 2 2 ${MIOPEN_TEST_FLAGS_ARGS}
    COMMAND $<TARGET_FILE:test_conv3d> ${MIOPEN_TEST_FLOAT_ARG} --input 1 16 4 161 700 --weights 16 16 3 11 11 --pads_strides_dilations 1 1 1 1 1 1 1 1 1 ${MIOPEN_TEST_FLAGS_ARGS}
    COMMAND $<TARGET_FILE:test_conv3d> ${MIOPEN_TEST_FLOAT_ARG} --input 1 16 4 161 700 --weights 16 16 3 11 11 --pads_strides_dilations 0 0 0 1 1 1 1 1 1 ${MIOPEN_TEST_FLAGS_ARGS}
    COMMAND $<TARGET_FILE:test_conv3d> ${MIOPEN_TEST_FLOAT_ARG} --input 1 16 4 161 700 --weights 16 16 3 11 11 --pads_strides_dilations 0 0 0 2 2 2 1 1 1 ${MIOPEN_TEST_FLAGS_ARGS}
    COMMAND $<TARGET_FILE:test_conv3d> ${MIOPEN_TEST_FLOAT_ARG} --input 1 16 4 140 602 --weights 16 16 3 11 11 --pads_strides_dilations 1 1 1 1 1 1 1 1 1 ${MIOPEN_TEST_FLAGS_ARGS}
    COMMAND $<TARGET_FILE:test_conv3d> ${MIOPEN_TEST_FLOAT_ARG} --input 1 16 4 140 602 --weights 16 16 3 11 11 --pads_strides_dilations 0 0 0 1 1 1 1 1 1 ${MIOPEN_TEST_FLAGS_ARGS}
    )
endif()
endif()
endif()


add_custom_test(test_conv_3d SKIP_UNLESS_ALL GFX94X_ENABLED GFX103X_ENABLED GFX110X_ENABLED
COMMAND $<TARGET_FILE:test_conv3d> --verbose --conv_dim_type conv3d --input 16    32   4    9     9  --weights    64    32   3  3    3  --pads_strides_dilations  0  0  0    2  2   2    1   1   1  --group-count   1   --cmode conv   --pmode   default
COMMAND $<TARGET_FILE:test_conv3d> --verbose --conv_dim_type conv3d --input  4     3   4  227   227  --weights     4     3   3 11   11  --pads_strides_dilations  0  0  0    1  1   1    1   1   1  --group-count   1   --cmode conv   --pmode   default
COMMAND $<TARGET_FILE:test_conv3d> --verbose --conv_dim_type conv3d --input 16   128   4   56    56  --weights   256     4   3  3    3  --pads_strides_dilations  1  1  1    1  1   1    1   1   1  --group-count   32  --cmode conv   --pmode   default
COMMAND $<TARGET_FILE:test_conv3d> --verbose --conv_dim_type conv3d --input 16   128  56   56    56  --weights   256     4   3  3    3  --pads_strides_dilations  1  2  3    1  1   1    1   2   3  --group-count   32  --cmode conv   --pmode   default
COMMAND $<TARGET_FILE:test_conv3d> --verbose --conv_dim_type conv3d --input  4     4   4  161   700  --weights    32     1   3  5   20  --pads_strides_dilations  1  1  1    2  2   2    1   1   1  --group-count   4   --cmode conv   --pmode   default
COMMAND $<TARGET_FILE:test_conv3d> --verbose --conv_dim_type conv3d --input  8   512   4   28    28  --weights   512   128   1  1    1  --pads_strides_dilations  0  0  0    1  1   1    1   1   1  --group-count   4   --cmode conv   --pmode   same
COMMAND $<TARGET_FILE:test_conv3d> --verbose --conv_dim_type conv3d --input  8   512   4   56    56  --weights   512   128   1  1    1  --pads_strides_dilations  0  0  0    2  2   2    1   1   1  --group-count   4   --cmode conv   --pmode   same
COMMAND $<TARGET_FILE:test_conv3d> --verbose --conv_dim_type conv3d --input  8   512   3   14    14  --weights   512   128   1  1    1  --pads_strides_dilations  0  0  0    2  2   2    1   1   1  --trans_output_pads 0 0 0 --group-count   1   --cmode trans  --pmode   same
COMMAND $<TARGET_FILE:test_conv3d> --verbose --conv_dim_type conv3d --input 16    64   3    4     4  --weights    64    32   1  3    3  --pads_strides_dilations  0  0  0    2  2   2    1   1   1  --trans_output_pads 0 0 0 --group-count   4   --cmode trans  --pmode   default
COMMAND $<TARGET_FILE:test_conv3d> --verbose --conv_dim_type conv3d --input 16    32   4    9     9  --weights    64    32   3  3    3  --pads_strides_dilations  0  0  0    1  2   3    1   2   3  --group-count   1   --cmode conv   --pmode   default
COMMAND $<TARGET_FILE:test_conv3d> --verbose --conv_dim_type conv3d --input  4     3   4  227   227  --weights     4     3   3 11   11  --pads_strides_dilations  0  0  0    1  1   1    1   2   3  --group-count   1   --cmode conv   --pmode   default
COMMAND $<TARGET_FILE:test_conv3d> --verbose --conv_dim_type conv3d --input 16   128   4   56    56  --weights   256     4   3  3    3  --pads_strides_dilations  1  2  3    1  1   1    1   2   3  --group-count   32  --cmode conv   --pmode   default
COMMAND $<TARGET_FILE:test_conv3d> --verbose --conv_dim_type conv3d --input  4     4   4  161   700  --weights    32     1   3  5   20  --pads_strides_dilations  1  2  3    1  2   3    1   2   3  --group-count   4   --cmode conv   --pmode   default
COMMAND $<TARGET_FILE:test_conv3d> --verbose --conv_dim_type conv3d --input  8   512   4   28    28  --weights   512   128   1  1    1  --pads_strides_dilations  0  0  0    1  1   1    1   2   3  --group-count   4   --cmode conv   --pmode   same
COMMAND $<TARGET_FILE:test_conv3d> --verbose --conv_dim_type conv3d --input  8   512   4   56    56  --weights   512   128   1  1    1  --pads_strides_dilations  0  0  0    1  2   3    1   2   3  --group-count   4   --cmode conv   --pmode   same
COMMAND $<TARGET_FILE:test_conv3d> --verbose --conv_dim_type conv3d --input  8   512   3   14    14  --weights   512   128   1  1    1  --pads_strides_dilations  0  0  0    1  2   3    1   2   3  --trans_output_pads 0 0 0 --group-count   1   --cmode trans  --pmode   same
COMMAND $<TARGET_FILE:test_conv3d> --verbose --conv_dim_type conv3d --input 16    64   3    4     4  --weights    64    32   1  3    3  --pads_strides_dilations  0  0  0    1  2   3    1   2   3  --trans_output_pads 0 0 0 --group-count   4   --cmode trans  --pmode   default
)

set(DYNAMIC_IMPLICITGEMM_COMMON
    MIOPEN_FIND_MODE=normal)
set(DYNAMIC_IMPLICITGEMM_ENVS
    ${DYNAMIC_IMPLICITGEMM_COMMON}
    MIOPEN_DEBUG_FIND_ONLY_SOLVER=ConvAsmImplicitGemmV4R1DynamicFwd)
set(DYNAMIC_IMPLICITGEMM_1X1_ENVS
    ${DYNAMIC_IMPLICITGEMM_COMMON}
    MIOPEN_DEBUG_FIND_ONLY_SOLVER=ConvAsmImplicitGemmV4R1DynamicFwd_1x1)
set(DYNAMIC_IMPLICITGEMM_FWD_GTC_DYNAMIC_XDLOPS_ENVS
    ${DYNAMIC_IMPLICITGEMM_COMMON}
    MIOPEN_DEBUG_FIND_ONLY_SOLVER=ConvAsmImplicitGemmGTCDynamicFwdXdlops)
set(DYNAMIC_IMPLICITGEMM_BWD_ENVS
    ${DYNAMIC_IMPLICITGEMM_COMMON}
    MIOPEN_DEBUG_FIND_ONLY_SOLVER=ConvAsmImplicitGemmV4R1DynamicBwd)
set(DYNAMIC_IMPLICITGEMM_WRW_ENVS
    ${DYNAMIC_IMPLICITGEMM_COMMON}
    MIOPEN_DEBUG_FIND_ONLY_SOLVER=ConvAsmImplicitGemmV4R1DynamicWrw)
set(DYNAMIC_IMPLICITGEMM_BWD_ENVS_XDLOPS
    ${DYNAMIC_IMPLICITGEMM_COMMON}
    MIOPEN_DEBUG_FIND_ONLY_SOLVER=ConvAsmImplicitGemmGTCDynamicBwdXdlops)
set(DYNAMIC_IMPLICITGEMM_WRW_ENVS_XDLOPS
    ${DYNAMIC_IMPLICITGEMM_COMMON}
    MIOPEN_DEBUG_FIND_ONLY_SOLVER=ConvAsmImplicitGemmGTCDynamicWrwXdlops)
set(DYNAMIC_IMPLICITGEMM_XDLOPS_NHWC_FWD_ENVS
    ${DYNAMIC_IMPLICITGEMM_COMMON}
    MIOPEN_DEBUG_FIND_ONLY_SOLVER=ConvAsmImplicitGemmGTCDynamicFwdXdlopsNHWC)
set(DYNAMIC_IMPLICITGEMM_XDLOPS_NHWC_BWD_ENVS
    ${DYNAMIC_IMPLICITGEMM_COMMON}
    MIOPEN_DEBUG_FIND_ONLY_SOLVER=ConvAsmImplicitGemmGTCDynamicBwdXdlopsNHWC)

# gfx90a is disabled due to WORKAROUND_ISSUE_1187
add_custom_test(test_conv_igemm_dynamic_xdlops_bwd SKIP_UNLESS_ALL HALF_ENABLED GFX90A_DISABLED GFX900_DISABLED GFX906_DISABLED SKIP_XNACK_ON
COMMAND ${DYNAMIC_IMPLICITGEMM_BWD_ENVS_XDLOPS} $<TARGET_FILE:test_conv2d> ${MIOPEN_TEST_FLOAT_ARG} --verbose --input  64  64 28 28 --weights 16  64 1 1 --pads_strides_dilations 0 0 1 1 1 1 --disable-forward --disable-backward-weights
COMMAND ${DYNAMIC_IMPLICITGEMM_BWD_ENVS_XDLOPS} $<TARGET_FILE:test_conv2d> ${MIOPEN_TEST_FLOAT_ARG} --verbose --input  16  128 36 36 --weights 32  128 1 1 --pads_strides_dilations 0 0 1 1 1 1 --disable-forward --disable-backward-weights
COMMAND ${DYNAMIC_IMPLICITGEMM_BWD_ENVS_XDLOPS} $<TARGET_FILE:test_conv2d> ${MIOPEN_TEST_FLOAT_ARG} --verbose --input  64   64 56 56 --weights 256  64  1 1 --pads_strides_dilations 0 0 1 1 1 1 --disable-forward --disable-backward-weights
COMMAND ${DYNAMIC_IMPLICITGEMM_BWD_ENVS_XDLOPS} $<TARGET_FILE:test_conv2d> ${MIOPEN_TEST_FLOAT_ARG} --verbose --input  64  224 17 17 --weights 224  224  1 7 --pads_strides_dilations 0 3 1 1 1 1 --disable-forward --disable-backward-weights
COMMAND ${DYNAMIC_IMPLICITGEMM_BWD_ENVS_XDLOPS} $<TARGET_FILE:test_conv2d> ${MIOPEN_TEST_FLOAT_ARG} --verbose --input  128  128 35 35 --weights 256  128  3 3 --pads_strides_dilations 1 1 1 1 1 1 --disable-forward --disable-backward-weights
COMMAND ${DYNAMIC_IMPLICITGEMM_BWD_ENVS_XDLOPS} $<TARGET_FILE:test_conv2d> ${MIOPEN_TEST_FLOAT_ARG} --verbose --input  128  128 64 64 --weights 256  128  3 3 --pads_strides_dilations 1 1 2 2 1 1 --disable-forward --disable-backward-weights
COMMAND ${DYNAMIC_IMPLICITGEMM_BWD_ENVS_XDLOPS} $<TARGET_FILE:test_conv2d> ${MIOPEN_TEST_FLOAT_ARG} --verbose --input  128  768 17 17 --weights 256  768  3 3 --pads_strides_dilations 1 1 1 1 2 2 --disable-forward --disable-backward-weights
COMMAND ${DYNAMIC_IMPLICITGEMM_BWD_ENVS_XDLOPS} $<TARGET_FILE:test_conv2d> ${MIOPEN_TEST_FLOAT_ARG} --verbose --input  3  256 28 28 --weights 80  256  1 1 --pads_strides_dilations 0 0 1 1 1 1 --disable-forward --disable-backward-weights
COMMAND ${DYNAMIC_IMPLICITGEMM_BWD_ENVS_XDLOPS} $<TARGET_FILE:test_conv2d> ${MIOPEN_TEST_FLOAT_ARG} --verbose --input  2  256 12 18 --weights 256  256  3 3 --pads_strides_dilations 1 1 1 1 1 1 --disable-forward --disable-backward-weights
COMMAND ${DYNAMIC_IMPLICITGEMM_BWD_ENVS_XDLOPS} $<TARGET_FILE:test_conv2d> ${MIOPEN_TEST_FLOAT_ARG} --verbose --input  400  256 7 7 --weights 1024  256  7 7 --pads_strides_dilations 0 0 1 1 1 1 --disable-forward --disable-backward-weights
COMMAND ${DYNAMIC_IMPLICITGEMM_BWD_ENVS_XDLOPS} $<TARGET_FILE:test_conv2d> ${MIOPEN_TEST_FLOAT_ARG} --verbose --input  400  256 1 1 --weights 1024  256  1 1 --pads_strides_dilations 0 0 1 1 1 1 --disable-forward --disable-backward-weights
COMMAND ${DYNAMIC_IMPLICITGEMM_BWD_ENVS_XDLOPS} $<TARGET_FILE:test_conv2d> ${MIOPEN_TEST_FLOAT_ARG} --verbose --input  8  16 5 5 --weights 8  16  2 2 --pads_strides_dilations 0 0 1 1 1 1 --disable-forward --disable-backward-weights
# ho=wo=1 stride=2
COMMAND ${DYNAMIC_IMPLICITGEMM_BWD_ENVS_XDLOPS} $<TARGET_FILE:test_conv2d> ${MIOPEN_TEST_FLOAT_ARG} --verbose --input  256 2048 2 2 --weights 1024  2048  1 1 --pads_strides_dilations 0 0 2 2 1 1 --disable-forward --disable-backward-weights
)

# gfx90a is disabled due to WORKAROUND_ISSUE_1187
# TODO: disabled for WORKAROUND_ISSUE_1979
#add_custom_test(test_conv_igemm_dynamic_xdlops_bwd_group SKIP_UNLESS_ALL HALF_ENABLED FLOAT_DISABLED GFX90A_DISABLED GFX94X_ENABLED GFX900_DISABLED GFX906_DISABLED SKIP_XNACK_ON
#COMMAND ${DYNAMIC_IMPLICITGEMM_BWD_ENVS_XDLOPS} $<TARGET_FILE:test_conv2d> ${MIOPEN_TEST_FLOAT_ARG} --verbose --input  64  32 28 28 --weights 16  16 1 1 --pads_strides_dilations 0 0 1 1 1 1 --group-count 2 --disable-forward --disable-backward-weights
#COMMAND ${DYNAMIC_IMPLICITGEMM_BWD_ENVS_XDLOPS} $<TARGET_FILE:test_conv2d> ${MIOPEN_TEST_FLOAT_ARG} --verbose --input  16  64 17 17 --weights 64  16 1 1 --pads_strides_dilations 0 0 1 1 1 1 --group-count 4 --disable-forward --disable-backward-weights
#COMMAND ${DYNAMIC_IMPLICITGEMM_BWD_ENVS_XDLOPS} $<TARGET_FILE:test_conv2d> ${MIOPEN_TEST_FLOAT_ARG} --verbose --input  8  128 56 56 --weights 128 16 3 3 --pads_strides_dilations 1 1 1 1 1 1 --group-count 8 --disable-forward --disable-backward-weights
#)

# gfx90a is disabled due to WORKAROUND_ISSUE_1187
add_custom_test(test_conv_igemm_dynamic_xdlops_bwd_float SKIP_UNLESS_ALL HALF_DISABLED FLOAT_ENABLED GFX90A_DISABLED GFX900_DISABLED GFX906_DISABLED SKIP_XNACK_ON
COMMAND ${DYNAMIC_IMPLICITGEMM_BWD_ENVS_XDLOPS} $<TARGET_FILE:test_conv2d> ${MIOPEN_TEST_FLOAT_ARG} --verbose --input  4  512 128 128 --weights 12  512  1 1 --pads_strides_dilations 0 0 1 1 1 1 --disable-forward --disable-backward-weights
)

# gfx90a is disabled due to WORKAROUND_ISSUE_1187
# Be careful to add testings for (x=1, y=1, c % 8 != 0) due to WORKAROUND_SWDEV_306318
add_custom_test(test_conv_igemm_dynamic_xdlops_fwd SKIP_UNLESS_ALL HALF_ENABLED GFX90A_DISABLED GFX900_DISABLED GFX906_DISABLED SKIP_XNACK_ON
COMMAND ${DYNAMIC_IMPLICITGEMM_FWD_GTC_DYNAMIC_XDLOPS_ENVS} $<TARGET_FILE:test_conv2d> ${MIOPEN_TEST_FLOAT_ARG} --verbose --input 64 1024 14 14 --weights 1024 1024 1 1 --pads_strides_dilations 0 0 1 1 1 1 --disable-backward-data --disable-backward-weights
COMMAND ${DYNAMIC_IMPLICITGEMM_FWD_GTC_DYNAMIC_XDLOPS_ENVS} $<TARGET_FILE:test_conv2d> ${MIOPEN_TEST_FLOAT_ARG} --verbose --input 64 256 56 56 --weights 512 256 1 1 --pads_strides_dilations 0 0 2 2 1 1 --disable-backward-data --disable-backward-weights
COMMAND ${DYNAMIC_IMPLICITGEMM_FWD_GTC_DYNAMIC_XDLOPS_ENVS} $<TARGET_FILE:test_conv2d> ${MIOPEN_TEST_FLOAT_ARG} --verbose --input 64 2048 7 7 --weights 2048 2048 1 1 --pads_strides_dilations 0 0 1 1 1 1 --disable-backward-data --disable-backward-weights
COMMAND ${DYNAMIC_IMPLICITGEMM_FWD_GTC_DYNAMIC_XDLOPS_ENVS} $<TARGET_FILE:test_conv2d> ${MIOPEN_TEST_FLOAT_ARG} --verbose --input 128 128 17 17 --weights 128 128 7 1 --pads_strides_dilations 3 0 1 1 1 1 --disable-backward-data --disable-backward-weights
COMMAND ${DYNAMIC_IMPLICITGEMM_FWD_GTC_DYNAMIC_XDLOPS_ENVS} $<TARGET_FILE:test_conv2d> ${MIOPEN_TEST_FLOAT_ARG} --verbose --input 128 128 17 17 --weights 128 128 1 7 --pads_strides_dilations 0 3 1 1 1 1 --disable-backward-data --disable-backward-weights
COMMAND ${DYNAMIC_IMPLICITGEMM_FWD_GTC_DYNAMIC_XDLOPS_ENVS} $<TARGET_FILE:test_conv2d> ${MIOPEN_TEST_FLOAT_ARG} --verbose --input 128 192 17 17 --weights 320 192 3 3 --pads_strides_dilations 0 0 2 2 1 1 --disable-backward-data --disable-backward-weights
COMMAND ${DYNAMIC_IMPLICITGEMM_FWD_GTC_DYNAMIC_XDLOPS_ENVS} $<TARGET_FILE:test_conv2d> ${MIOPEN_TEST_FLOAT_ARG} --verbose --input 128 256 35 35 --weights 64 256 1 1 --pads_strides_dilations 0 0 1 1 1 1 --disable-backward-data --disable-backward-weights
COMMAND ${DYNAMIC_IMPLICITGEMM_FWD_GTC_DYNAMIC_XDLOPS_ENVS} $<TARGET_FILE:test_conv2d> ${MIOPEN_TEST_FLOAT_ARG} --verbose --input 128 48 35 35 --weights 64 48 5 5 --pads_strides_dilations 2 2 1 1 1 1 --disable-backward-data --disable-backward-weights
COMMAND ${DYNAMIC_IMPLICITGEMM_FWD_GTC_DYNAMIC_XDLOPS_ENVS} $<TARGET_FILE:test_conv2d> ${MIOPEN_TEST_FLOAT_ARG} --verbose --input 64 512 7 7 --weights 512 512 3 3 --pads_strides_dilations 1 1 1 1 1 1 --disable-backward-data --disable-backward-weights
COMMAND ${DYNAMIC_IMPLICITGEMM_FWD_GTC_DYNAMIC_XDLOPS_ENVS} $<TARGET_FILE:test_conv2d> ${MIOPEN_TEST_FLOAT_ARG} --verbose --input 32 1024 14 14 --weights 2048 1024 1 1 --pads_strides_dilations 0 0 2 2 1 1 --disable-backward-data --disable-backward-weights
COMMAND ${DYNAMIC_IMPLICITGEMM_FWD_GTC_DYNAMIC_XDLOPS_ENVS} $<TARGET_FILE:test_conv2d> ${MIOPEN_TEST_FLOAT_ARG} --verbose --input 2 256 100 104 --weights 12 256 1 1 --pads_strides_dilations 0 0 1 1 1 1 --disable-backward-data --disable-backward-weights
COMMAND ${DYNAMIC_IMPLICITGEMM_FWD_GTC_DYNAMIC_XDLOPS_ENVS} $<TARGET_FILE:test_conv2d> ${MIOPEN_TEST_FLOAT_ARG} --verbose --input 1 256 28 28 --weights 80 256 1 1 --pads_strides_dilations 0 0 1 1 1 1 --disable-backward-data --disable-backward-weights
## ho=wo=1 stride=2
COMMAND ${DYNAMIC_IMPLICITGEMM_FWD_GTC_DYNAMIC_XDLOPS_ENVS} $<TARGET_FILE:test_conv2d> ${MIOPEN_TEST_FLOAT_ARG} --verbose --input  256 2048 2 2 --weights 1024  2048  1 1 --pads_strides_dilations 0 0 2 2 1 1  --disable-backward-data --disable-backward-weights
)

# gfx90a is disabled due to WORKAROUND_ISSUE_1187
add_custom_test(test_conv_igemm_dynamic_xdlops_fwd_half SKIP_UNLESS_ALL HALF_ENABLED FLOAT_DISABLED GFX90A_DISABLED GFX900_DISABLED GFX906_DISABLED SKIP_XNACK_ON
COMMAND ${DYNAMIC_IMPLICITGEMM_FWD_GTC_DYNAMIC_XDLOPS_ENVS} $<TARGET_FILE:test_conv2d> ${MIOPEN_TEST_FLOAT_ARG} --verbose --input 64 3 224 224 --weights 64 3 7 7 --pads_strides_dilations 3 3 2 2 1 1 --disable-backward-data --disable-backward-weights
COMMAND ${DYNAMIC_IMPLICITGEMM_FWD_GTC_DYNAMIC_XDLOPS_ENVS} $<TARGET_FILE:test_conv2d> ${MIOPEN_TEST_FLOAT_ARG} --verbose --input 64 3 230 230 --weights 64 3 7 7 --pads_strides_dilations 0 0 2 2 1 1 --disable-backward-data --disable-backward-weights
)

# gfx90a is disabled due to WORKAROUND_ISSUE_1187
add_custom_test(test_conv_igemm_dynamic_xdlops_wrw SKIP_UNLESS_ALL GFX90A_DISABLED GFX900_DISABLED GFX906_DISABLED HALF_ENABLED SKIP_XNACK_ON
COMMAND ${DYNAMIC_IMPLICITGEMM_WRW_ENVS_XDLOPS} $<TARGET_FILE:test_conv2d> ${MIOPEN_TEST_FLOAT_ARG} --verbose --input  64  64 28 28 --weights 32  64 1 1 --pads_strides_dilations 0 0 1 1 1 1 --disable-forward --disable-backward-data
COMMAND ${DYNAMIC_IMPLICITGEMM_WRW_ENVS_XDLOPS} $<TARGET_FILE:test_conv2d> ${MIOPEN_TEST_FLOAT_ARG} --verbose --input  16  128 36 36 --weights 32  128 1 1 --pads_strides_dilations 0 0 1 1 1 1 --disable-forward --disable-backward-data
COMMAND ${DYNAMIC_IMPLICITGEMM_WRW_ENVS_XDLOPS} $<TARGET_FILE:test_conv2d> ${MIOPEN_TEST_FLOAT_ARG} --verbose --input  64   64 56 56 --weights 256  64  1 1 --pads_strides_dilations 0 0 1 1 1 1 --disable-forward --disable-backward-data
COMMAND ${DYNAMIC_IMPLICITGEMM_WRW_ENVS_XDLOPS} $<TARGET_FILE:test_conv2d> ${MIOPEN_TEST_FLOAT_ARG} --verbose --input  64  224 17 17 --weights 224  224  1 7 --pads_strides_dilations 0 3 1 1 1 1 --disable-forward --disable-backward-data
COMMAND ${DYNAMIC_IMPLICITGEMM_WRW_ENVS_XDLOPS} $<TARGET_FILE:test_conv2d> ${MIOPEN_TEST_FLOAT_ARG} --verbose --input  128  128 35 35 --weights 256  128  3 3 --pads_strides_dilations 1 1 1 1 1 1 --disable-forward --disable-backward-data
COMMAND ${DYNAMIC_IMPLICITGEMM_WRW_ENVS_XDLOPS} $<TARGET_FILE:test_conv2d> ${MIOPEN_TEST_FLOAT_ARG} --verbose --input  128  128 64 64 --weights 256  128  3 3 --pads_strides_dilations 1 1 2 2 1 1 --disable-forward --disable-backward-data
COMMAND ${DYNAMIC_IMPLICITGEMM_WRW_ENVS_XDLOPS} $<TARGET_FILE:test_conv2d> ${MIOPEN_TEST_FLOAT_ARG} --verbose --input  128  768 17 17 --weights 256  768  3 3 --pads_strides_dilations 1 1 1 1 2 2 --disable-forward --disable-backward-data
COMMAND ${DYNAMIC_IMPLICITGEMM_WRW_ENVS_XDLOPS} $<TARGET_FILE:test_conv2d> ${MIOPEN_TEST_FLOAT_ARG} --verbose --input  3  256 28 28 --weights 80  256  1 1 --pads_strides_dilations 0 0 1 1 1 1 --disable-forward --disable-backward-data
COMMAND ${DYNAMIC_IMPLICITGEMM_WRW_ENVS_XDLOPS} $<TARGET_FILE:test_conv2d> ${MIOPEN_TEST_FLOAT_ARG} --verbose --input  2  256 12 18 --weights 256  256  3 3 --pads_strides_dilations 1 1 1 1 1 1 --disable-forward --disable-backward-data
COMMAND ${DYNAMIC_IMPLICITGEMM_WRW_ENVS_XDLOPS} $<TARGET_FILE:test_conv2d> ${MIOPEN_TEST_FLOAT_ARG} --verbose --input  4  512 128 128 --weights 12  512  1 1 --pads_strides_dilations 0 0 1 1 1 1 --disable-forward --disable-backward-data
#regression test for issue 540
COMMAND ${DYNAMIC_IMPLICITGEMM_WRW_ENVS_XDLOPS} $<TARGET_FILE:test_conv2d> ${MIOPEN_TEST_FLOAT_ARG} --verbose --input  4 32 79 141 --weights 64 32 5 10 --pads_strides_dilations 0 0 2 2 1 1 --disable-forward --disable-backward-data

COMMAND ${DYNAMIC_IMPLICITGEMM_WRW_ENVS_XDLOPS} $<TARGET_FILE:test_conv2d> ${MIOPEN_TEST_FLOAT_ARG} --verbose --input  400  256 7 7 --weights 1024  256  7 7 --pads_strides_dilations 0 0 1 1 1 1 --disable-forward --disable-backward-data
COMMAND ${DYNAMIC_IMPLICITGEMM_WRW_ENVS_XDLOPS} $<TARGET_FILE:test_conv2d> ${MIOPEN_TEST_FLOAT_ARG} --verbose --input  400  256 1 1 --weights 1024  256  1 1 --pads_strides_dilations 0 0 1 1 1 1 --disable-forward --disable-backward-data
# Regression test for SWDEV-295434 (FP16 only).
COMMAND ${DYNAMIC_IMPLICITGEMM_WRW_ENVS_XDLOPS} $<TARGET_FILE:test_conv2d> ${MIOPEN_TEST_FLOAT_ARG} --verbose --input  120  256 3 3 --weights 340  256  3 3 --pads_strides_dilations 1 1 1 1 1 1 --disable-forward --disable-backward-data
# ho=wo=1 stride=2
COMMAND ${DYNAMIC_IMPLICITGEMM_WRW_ENVS_XDLOPS} $<TARGET_FILE:test_conv2d> ${MIOPEN_TEST_FLOAT_ARG} --verbose --input  256 2048 2 2 --weights 1024  2048  1 1 --pads_strides_dilations 0 0 2 2 1 1  --disable-forward --disable-backward-data
)

# gfx90a is disabled due to WORKAROUND_ISSUE_1187
add_custom_test(test_conv_igemm_dynamic_xdlops_wrw_half SKIP_UNLESS_ALL GFX900_DISABLED GFX906_DISABLED GFX90A_DISABLED HALF_ENABLED FLOAT_DISABLED SKIP_XNACK_ON
COMMAND ${DYNAMIC_IMPLICITGEMM_WRW_ENVS_XDLOPS} $<TARGET_FILE:test_conv2d> ${MIOPEN_TEST_FLOAT_ARG} --verbose --input  1 3 32 32 --weights 1 3 11 11 --pads_strides_dilations 1 1 2 2 2 1 --disable-forward --disable-backward-data
COMMAND ${DYNAMIC_IMPLICITGEMM_WRW_ENVS_XDLOPS} $<TARGET_FILE:test_conv2d> ${MIOPEN_TEST_FLOAT_ARG} --verbose --input  1 3 224 224 --weights 1 3 3 3 --pads_strides_dilations 0 0 1 1 2 2 --disable-forward --disable-backward-data
COMMAND ${DYNAMIC_IMPLICITGEMM_WRW_ENVS_XDLOPS} $<TARGET_FILE:test_conv2d> ${MIOPEN_TEST_FLOAT_ARG} --verbose --input  1 1 8 8 --weights 1 1 2 2 --pads_strides_dilations 0 0 1 1 2 2 --disable-forward --disable-backward-data
COMMAND ${DYNAMIC_IMPLICITGEMM_WRW_ENVS_XDLOPS} $<TARGET_FILE:test_conv2d> ${MIOPEN_TEST_FLOAT_ARG} --verbose --input  1 128 56 56 --weights 1 128 5 5 --pads_strides_dilations 0 0 2 2 1 1 --disable-forward --disable-backward-data
)

add_custom_test(test_conv_igemm_dynamic_xdlops_nhwc_fwd SKIP_UNLESS_ALL HALF_ENABLED GFX900_DISABLED GFX906_DISABLED GFX94X_ENABLED SKIP_XNACK_ON
COMMAND ${DYNAMIC_IMPLICITGEMM_XDLOPS_NHWC_FWD_ENVS} $<TARGET_FILE:test_conv2d> ${MIOPEN_TEST_FLOAT_ARG} --verbose --input  64 256  7  7 --weights 128 256 1 1 --pads_strides_dilations 0 0 1 1 1 1 --disable-backward-data --disable-backward-weights --in_layout NHWC --fil_layout NHWC --out_layout NHWC
COMMAND ${DYNAMIC_IMPLICITGEMM_XDLOPS_NHWC_FWD_ENVS} $<TARGET_FILE:test_conv2d> ${MIOPEN_TEST_FLOAT_ARG} --verbose --input  32 160 73 73 --weights  64 160 1 1 --pads_strides_dilations 0 0 1 1 1 1 --disable-backward-data --disable-backward-weights --in_layout NHWC --fil_layout NHWC --out_layout NHWC
COMMAND ${DYNAMIC_IMPLICITGEMM_XDLOPS_NHWC_FWD_ENVS} $<TARGET_FILE:test_conv2d> ${MIOPEN_TEST_FLOAT_ARG} --verbose --input  16  64 56 56 --weights  64  64 1 1 --pads_strides_dilations 0 0 1 1 1 1 --disable-backward-data --disable-backward-weights --in_layout NHWC --fil_layout NHWC --out_layout NHWC
COMMAND ${DYNAMIC_IMPLICITGEMM_XDLOPS_NHWC_FWD_ENVS} $<TARGET_FILE:test_conv2d> ${MIOPEN_TEST_FLOAT_ARG} --verbose --input   2 256 40 52 --weights 256 256 1 1 --pads_strides_dilations 0 0 1 1 1 1 --disable-backward-data --disable-backward-weights --in_layout NHWC --fil_layout NHWC --out_layout NHWC
COMMAND ${DYNAMIC_IMPLICITGEMM_XDLOPS_NHWC_FWD_ENVS} $<TARGET_FILE:test_conv2d> ${MIOPEN_TEST_FLOAT_ARG} --verbose --input   2  64 59 57 --weights  12  64 1 1 --pads_strides_dilations 0 0 1 1 1 1 --disable-backward-data --disable-backward-weights --in_layout NHWC --fil_layout NHWC --out_layout NHWC
COMMAND ${DYNAMIC_IMPLICITGEMM_XDLOPS_NHWC_FWD_ENVS} $<TARGET_FILE:test_conv2d> ${MIOPEN_TEST_FLOAT_ARG} --verbose --input  32 128 14 14 --weights  64 128 1 1 --pads_strides_dilations 0 0 2 2 1 1 --disable-backward-data --disable-backward-weights --in_layout NHWC --fil_layout NHWC --out_layout NHWC
COMMAND ${DYNAMIC_IMPLICITGEMM_XDLOPS_NHWC_FWD_ENVS} $<TARGET_FILE:test_conv2d> ${MIOPEN_TEST_FLOAT_ARG} --verbose --input  64  64 17 17 --weights 192  64 1 7 --pads_strides_dilations 0 3 1 1 1 1 --disable-backward-data --disable-backward-weights --in_layout NHWC --fil_layout NHWC --out_layout NHWC
COMMAND ${DYNAMIC_IMPLICITGEMM_XDLOPS_NHWC_FWD_ENVS} $<TARGET_FILE:test_conv2d> ${MIOPEN_TEST_FLOAT_ARG} --verbose --input  64  64 17 17 --weights 192  64 7 1 --pads_strides_dilations 3 0 1 1 1 1 --disable-backward-data --disable-backward-weights --in_layout NHWC --fil_layout NHWC --out_layout NHWC
COMMAND ${DYNAMIC_IMPLICITGEMM_XDLOPS_NHWC_FWD_ENVS} $<TARGET_FILE:test_conv2d> ${MIOPEN_TEST_FLOAT_ARG} --verbose --input   4 128 28 28 --weights 128 128 2 2 --pads_strides_dilations 0 0 2 2 1 1 --disable-backward-data --disable-backward-weights --in_layout NHWC --fil_layout NHWC --out_layout NHWC
COMMAND ${DYNAMIC_IMPLICITGEMM_XDLOPS_NHWC_FWD_ENVS} $<TARGET_FILE:test_conv2d> ${MIOPEN_TEST_FLOAT_ARG} --verbose --input  32 128  8  8 --weights 192 128 3 1 --pads_strides_dilations 1 0 1 1 1 1 --disable-backward-data --disable-backward-weights --in_layout NHWC --fil_layout NHWC --out_layout NHWC
COMMAND ${DYNAMIC_IMPLICITGEMM_XDLOPS_NHWC_FWD_ENVS} $<TARGET_FILE:test_conv2d> ${MIOPEN_TEST_FLOAT_ARG} --verbose --input  64 192 17 17 --weights 160 192 3 3 --pads_strides_dilations 0 0 2 2 1 1 --disable-backward-data --disable-backward-weights --in_layout NHWC --fil_layout NHWC --out_layout NHWC
COMMAND ${DYNAMIC_IMPLICITGEMM_XDLOPS_NHWC_FWD_ENVS} $<TARGET_FILE:test_conv2d> ${MIOPEN_TEST_FLOAT_ARG} --verbose --input  64  32 73 73 --weights  64  32 3 3 --pads_strides_dilations 1 1 1 1 1 1 --disable-backward-data --disable-backward-weights --in_layout NHWC --fil_layout NHWC --out_layout NHWC
COMMAND ${DYNAMIC_IMPLICITGEMM_XDLOPS_NHWC_FWD_ENVS} $<TARGET_FILE:test_conv2d> ${MIOPEN_TEST_FLOAT_ARG} --verbose --input  16  64 56 56 --weights  64  64 3 3 --pads_strides_dilations 1 1 1 1 1 1 --disable-backward-data --disable-backward-weights --in_layout NHWC --fil_layout NHWC --out_layout NHWC
COMMAND ${DYNAMIC_IMPLICITGEMM_XDLOPS_NHWC_FWD_ENVS} $<TARGET_FILE:test_conv2d> ${MIOPEN_TEST_FLOAT_ARG} --verbose --input  64   3 78 78 --weights  64   3 7 7 --pads_strides_dilations 0 0 2 2 1 1 --disable-backward-data --disable-backward-weights --in_layout NHWC --fil_layout NHWC --out_layout NHWC
COMMAND ${DYNAMIC_IMPLICITGEMM_XDLOPS_NHWC_FWD_ENVS} $<TARGET_FILE:test_conv2d> ${MIOPEN_TEST_FLOAT_ARG} --verbose --input  16 192 17 17 --weights 224 192 1 7 --pads_strides_dilations 0 3 1 1 1 1 --disable-backward-data --disable-backward-weights --in_layout NHWC --fil_layout NHWC --out_layout NHWC
COMMAND ${DYNAMIC_IMPLICITGEMM_XDLOPS_NHWC_FWD_ENVS} $<TARGET_FILE:test_conv2d> ${MIOPEN_TEST_FLOAT_ARG} --verbose --input  16   3 17 17 --weights  64   3 1 1 --pads_strides_dilations 0 0 1 1 1 1 --disable-backward-data --disable-backward-weights --in_layout NHWC --fil_layout NHWC --out_layout NHWC
COMMAND ${DYNAMIC_IMPLICITGEMM_XDLOPS_NHWC_FWD_ENVS} $<TARGET_FILE:test_conv2d> ${MIOPEN_TEST_FLOAT_ARG} --verbose --input   2  64 19 19 --weights 510  64 3 3 --pads_strides_dilations 1 1 1 1 1 1 --disable-backward-data --disable-backward-weights --in_layout NHWC --fil_layout NHWC --out_layout NHWC
# tensor larger than 4GB
COMMAND ${DYNAMIC_IMPLICITGEMM_XDLOPS_NHWC_FWD_ENVS} $<TARGET_FILE:test_conv2d> ${MIOPEN_TEST_FLOAT_ARG} --verbose --input 2048  1 512 1024 --weights 1  1 1 1 --pads_strides_dilations 0 0 1 1 1 1 --disable-backward-data --disable-backward-weights --in_layout NHWC --fil_layout NHWC --out_layout NHWC
# ho=wo=1 stride=2
COMMAND ${DYNAMIC_IMPLICITGEMM_XDLOPS_NHWC_FWD_ENVS} $<TARGET_FILE:test_conv2d> ${MIOPEN_TEST_FLOAT_ARG} --verbose --input  256 2048 2 2 --weights 1024  2048  1 1 --pads_strides_dilations 0 0 2 2 1 1 --disable-backward-data --disable-backward-weights --in_layout NHWC --fil_layout NHWC --out_layout NHWC
)

add_custom_test(test_conv_igemm_dynamic_xdlops_nhwc_fwd_nchw SKIP_UNLESS_ALL HALF_ENABLED GFX900_DISABLED GFX906_DISABLED GFX94X_ENABLED SKIP_XNACK_ON
COMMAND ${DYNAMIC_IMPLICITGEMM_XDLOPS_NHWC_FWD_ENVS} $<TARGET_FILE:test_conv2d> ${MIOPEN_TEST_FLOAT_ARG} --verbose --input  64 256   7   7 --weights 128 256 1 1 --pads_strides_dilations 0 0 1 1 1 1 --disable-backward-data --disable-backward-weights
COMMAND ${DYNAMIC_IMPLICITGEMM_XDLOPS_NHWC_FWD_ENVS} $<TARGET_FILE:test_conv2d> ${MIOPEN_TEST_FLOAT_ARG} --verbose --input  32 160  73  73 --weights  64 160 1 1 --pads_strides_dilations 0 0 1 1 1 1 --disable-backward-data --disable-backward-weights
COMMAND ${DYNAMIC_IMPLICITGEMM_XDLOPS_NHWC_FWD_ENVS} $<TARGET_FILE:test_conv2d> ${MIOPEN_TEST_FLOAT_ARG} --verbose --input  16  64  56  56 --weights  64  64 1 1 --pads_strides_dilations 0 0 1 1 1 1 --disable-backward-data --disable-backward-weights
COMMAND ${DYNAMIC_IMPLICITGEMM_XDLOPS_NHWC_FWD_ENVS} $<TARGET_FILE:test_conv2d> ${MIOPEN_TEST_FLOAT_ARG} --verbose --input   2 256  40  52 --weights 256 256 1 1 --pads_strides_dilations 0 0 1 1 1 1 --disable-backward-data --disable-backward-weights
COMMAND ${DYNAMIC_IMPLICITGEMM_XDLOPS_NHWC_FWD_ENVS} $<TARGET_FILE:test_conv2d> ${MIOPEN_TEST_FLOAT_ARG} --verbose --input   2  64  59  57 --weights  12  64 1 1 --pads_strides_dilations 0 0 1 1 1 1 --disable-backward-data --disable-backward-weights
COMMAND ${DYNAMIC_IMPLICITGEMM_XDLOPS_NHWC_FWD_ENVS} $<TARGET_FILE:test_conv2d> ${MIOPEN_TEST_FLOAT_ARG} --verbose --input  32 128  14  14 --weights  64 128 1 1 --pads_strides_dilations 0 0 2 2 1 1 --disable-backward-data --disable-backward-weights
COMMAND ${DYNAMIC_IMPLICITGEMM_XDLOPS_NHWC_FWD_ENVS} $<TARGET_FILE:test_conv2d> ${MIOPEN_TEST_FLOAT_ARG} --verbose --input  64  64  17  17 --weights 192  64 1 7 --pads_strides_dilations 0 3 1 1 1 1 --disable-backward-data --disable-backward-weights
COMMAND ${DYNAMIC_IMPLICITGEMM_XDLOPS_NHWC_FWD_ENVS} $<TARGET_FILE:test_conv2d> ${MIOPEN_TEST_FLOAT_ARG} --verbose --input  64  64  17  17 --weights 192  64 7 1 --pads_strides_dilations 3 0 1 1 1 1 --disable-backward-data --disable-backward-weights
COMMAND ${DYNAMIC_IMPLICITGEMM_XDLOPS_NHWC_FWD_ENVS} $<TARGET_FILE:test_conv2d> ${MIOPEN_TEST_FLOAT_ARG} --verbose --input   4 128  28  28 --weights 128 128 2 2 --pads_strides_dilations 0 0 2 2 1 1 --disable-backward-data --disable-backward-weights
COMMAND ${DYNAMIC_IMPLICITGEMM_XDLOPS_NHWC_FWD_ENVS} $<TARGET_FILE:test_conv2d> ${MIOPEN_TEST_FLOAT_ARG} --verbose --input  32 128   8   8 --weights 192 128 3 1 --pads_strides_dilations 1 0 1 1 1 1 --disable-backward-data --disable-backward-weights
COMMAND ${DYNAMIC_IMPLICITGEMM_XDLOPS_NHWC_FWD_ENVS} $<TARGET_FILE:test_conv2d> ${MIOPEN_TEST_FLOAT_ARG} --verbose --input  64 192  17  17 --weights 160 192 3 3 --pads_strides_dilations 0 0 2 2 1 1 --disable-backward-data --disable-backward-weights
COMMAND ${DYNAMIC_IMPLICITGEMM_XDLOPS_NHWC_FWD_ENVS} $<TARGET_FILE:test_conv2d> ${MIOPEN_TEST_FLOAT_ARG} --verbose --input  64  32  73  73 --weights  64  32 3 3 --pads_strides_dilations 1 1 1 1 1 1 --disable-backward-data --disable-backward-weights
COMMAND ${DYNAMIC_IMPLICITGEMM_XDLOPS_NHWC_FWD_ENVS} $<TARGET_FILE:test_conv2d> ${MIOPEN_TEST_FLOAT_ARG} --verbose --input  16  64  56  56 --weights  64  64 3 3 --pads_strides_dilations 1 1 1 1 1 1 --disable-backward-data --disable-backward-weights
COMMAND ${DYNAMIC_IMPLICITGEMM_XDLOPS_NHWC_FWD_ENVS} $<TARGET_FILE:test_conv2d> ${MIOPEN_TEST_FLOAT_ARG} --verbose --input  64   3  78  78 --weights  64   3 7 7 --pads_strides_dilations 0 0 2 2 1 1 --disable-backward-data --disable-backward-weights
COMMAND ${DYNAMIC_IMPLICITGEMM_XDLOPS_NHWC_FWD_ENVS} $<TARGET_FILE:test_conv2d> ${MIOPEN_TEST_FLOAT_ARG} --verbose --input  16 192  17  17 --weights 224 192 1 7 --pads_strides_dilations 0 3 1 1 1 1 --disable-backward-data --disable-backward-weights
COMMAND ${DYNAMIC_IMPLICITGEMM_XDLOPS_NHWC_FWD_ENVS} $<TARGET_FILE:test_conv2d> ${MIOPEN_TEST_FLOAT_ARG} --verbose --input  16   3  17  17 --weights  64   3 1 1 --pads_strides_dilations 0 0 1 1 1 1 --disable-backward-data --disable-backward-weights
COMMAND ${DYNAMIC_IMPLICITGEMM_XDLOPS_NHWC_FWD_ENVS} $<TARGET_FILE:test_conv2d> ${MIOPEN_TEST_FLOAT_ARG} --verbose --input   2  64  19  19 --weights 510  64 3 3 --pads_strides_dilations 1 1 1 1 1 1 --disable-backward-data --disable-backward-weights
# TODO: disabled for WORKAROUND_ISSUE_1979
#COMMAND ${DYNAMIC_IMPLICITGEMM_XDLOPS_NHWC_FWD_ENVS} $<TARGET_FILE:test_conv2d> ${MIOPEN_TEST_FLOAT_ARG} --verbose --input  16   3 224 224 --weights  63   1 3 3 --pads_strides_dilations 1 1 1 1 1 1 --group-count 3 --disable-backward-data --disable-backward-weights
)

add_custom_test(test_conv_igemm_dynamic_xdlops_nhwc_bwd SKIP_UNLESS_ALL HALF_ENABLED GFX900_DISABLED GFX906_DISABLED GFX94X_ENABLED SKIP_XNACK_ON
COMMAND ${DYNAMIC_IMPLICITGEMM_XDLOPS_NHWC_BWD_ENVS} $<TARGET_FILE:test_conv2d> ${MIOPEN_TEST_FLOAT_ARG} --verbose --input  64 256  7  7 --weights 128 256 1 1 --pads_strides_dilations 0 0 1 1 1 1 --disable-forward --disable-backward-weights --in_layout NHWC --fil_layout NHWC --out_layout NHWC
COMMAND ${DYNAMIC_IMPLICITGEMM_XDLOPS_NHWC_BWD_ENVS} $<TARGET_FILE:test_conv2d> ${MIOPEN_TEST_FLOAT_ARG} --verbose --input  32 160 73 73 --weights  64 160 1 1 --pads_strides_dilations 0 0 1 1 1 1 --disable-forward --disable-backward-weights --in_layout NHWC --fil_layout NHWC --out_layout NHWC
COMMAND ${DYNAMIC_IMPLICITGEMM_XDLOPS_NHWC_BWD_ENVS} $<TARGET_FILE:test_conv2d> ${MIOPEN_TEST_FLOAT_ARG} --verbose --input  16  64 56 56 --weights  64  64 1 1 --pads_strides_dilations 0 0 1 1 1 1 --disable-forward --disable-backward-weights --in_layout NHWC --fil_layout NHWC --out_layout NHWC
COMMAND ${DYNAMIC_IMPLICITGEMM_XDLOPS_NHWC_BWD_ENVS} $<TARGET_FILE:test_conv2d> ${MIOPEN_TEST_FLOAT_ARG} --verbose --input   2 256 40 52 --weights 256 256 1 1 --pads_strides_dilations 0 0 1 1 1 1 --disable-forward --disable-backward-weights --in_layout NHWC --fil_layout NHWC --out_layout NHWC
COMMAND ${DYNAMIC_IMPLICITGEMM_XDLOPS_NHWC_BWD_ENVS} $<TARGET_FILE:test_conv2d> ${MIOPEN_TEST_FLOAT_ARG} --verbose --input   2  64 32 28 --weights  64  64 1 1 --pads_strides_dilations 0 0 1 1 1 1 --disable-forward --disable-backward-weights --in_layout NHWC --fil_layout NHWC --out_layout NHWC
COMMAND ${DYNAMIC_IMPLICITGEMM_XDLOPS_NHWC_BWD_ENVS} $<TARGET_FILE:test_conv2d> ${MIOPEN_TEST_FLOAT_ARG} --verbose --input  32 128 14 14 --weights  64 128 1 1 --pads_strides_dilations 0 0 2 2 1 1 --disable-forward --disable-backward-weights --in_layout NHWC --fil_layout NHWC --out_layout NHWC
COMMAND ${DYNAMIC_IMPLICITGEMM_XDLOPS_NHWC_BWD_ENVS} $<TARGET_FILE:test_conv2d> ${MIOPEN_TEST_FLOAT_ARG} --verbose --input  64  64 17 17 --weights 192  64 1 7 --pads_strides_dilations 0 3 1 1 1 1 --disable-forward --disable-backward-weights --in_layout NHWC --fil_layout NHWC --out_layout NHWC
COMMAND ${DYNAMIC_IMPLICITGEMM_XDLOPS_NHWC_BWD_ENVS} $<TARGET_FILE:test_conv2d> ${MIOPEN_TEST_FLOAT_ARG} --verbose --input  64  64 17 17 --weights 192  64 7 1 --pads_strides_dilations 3 0 1 1 1 1 --disable-forward --disable-backward-weights --in_layout NHWC --fil_layout NHWC --out_layout NHWC
COMMAND ${DYNAMIC_IMPLICITGEMM_XDLOPS_NHWC_BWD_ENVS} $<TARGET_FILE:test_conv2d> ${MIOPEN_TEST_FLOAT_ARG} --verbose --input   4 128 28 28 --weights 128 128 2 2 --pads_strides_dilations 0 0 2 2 1 1 --disable-forward --disable-backward-weights --in_layout NHWC --fil_layout NHWC --out_layout NHWC
COMMAND ${DYNAMIC_IMPLICITGEMM_XDLOPS_NHWC_BWD_ENVS} $<TARGET_FILE:test_conv2d> ${MIOPEN_TEST_FLOAT_ARG} --verbose --input  32 128  8  8 --weights 192 128 3 1 --pads_strides_dilations 1 0 1 1 1 1 --disable-forward --disable-backward-weights --in_layout NHWC --fil_layout NHWC --out_layout NHWC
COMMAND ${DYNAMIC_IMPLICITGEMM_XDLOPS_NHWC_BWD_ENVS} $<TARGET_FILE:test_conv2d> ${MIOPEN_TEST_FLOAT_ARG} --verbose --input  64 192 17 17 --weights 160 192 3 3 --pads_strides_dilations 0 0 2 2 1 1 --disable-forward --disable-backward-weights --in_layout NHWC --fil_layout NHWC --out_layout NHWC
COMMAND ${DYNAMIC_IMPLICITGEMM_XDLOPS_NHWC_BWD_ENVS} $<TARGET_FILE:test_conv2d> ${MIOPEN_TEST_FLOAT_ARG} --verbose --input  64  32 73 73 --weights  64  32 3 3 --pads_strides_dilations 1 1 1 1 1 1 --disable-forward --disable-backward-weights --in_layout NHWC --fil_layout NHWC --out_layout NHWC
COMMAND ${DYNAMIC_IMPLICITGEMM_XDLOPS_NHWC_BWD_ENVS} $<TARGET_FILE:test_conv2d> ${MIOPEN_TEST_FLOAT_ARG} --verbose --input  16  64 56 56 --weights  64  64 3 3 --pads_strides_dilations 1 1 1 1 1 1 --disable-forward --disable-backward-weights --in_layout NHWC --fil_layout NHWC --out_layout NHWC
COMMAND ${DYNAMIC_IMPLICITGEMM_XDLOPS_NHWC_BWD_ENVS} $<TARGET_FILE:test_conv2d> ${MIOPEN_TEST_FLOAT_ARG} --verbose --input  16  16 25 25 --weights  64  16 3 3 --pads_strides_dilations 0 0 1 1 1 1 --disable-forward --disable-backward-weights --in_layout NHWC --fil_layout NHWC --out_layout NHWC
COMMAND ${DYNAMIC_IMPLICITGEMM_XDLOPS_NHWC_BWD_ENVS} $<TARGET_FILE:test_conv2d> ${MIOPEN_TEST_FLOAT_ARG} --verbose --input  15 256 1  1  --weights 340 256 3 3 --pads_strides_dilations 1 1 1 1 1 1 --disable-forward --disable-backward-weights --in_layout NHWC --fil_layout NHWC --out_layout NHWC
COMMAND ${DYNAMIC_IMPLICITGEMM_XDLOPS_NHWC_BWD_ENVS} $<TARGET_FILE:test_conv2d> ${MIOPEN_TEST_FLOAT_ARG} --verbose --input  15 128 10 10 --weights 340 128 3 3 --pads_strides_dilations 1 1 1 1 1 1 --disable-forward --disable-backward-weights --in_layout NHWC --fil_layout NHWC --out_layout NHWC
COMMAND ${DYNAMIC_IMPLICITGEMM_XDLOPS_NHWC_BWD_ENVS} $<TARGET_FILE:test_conv2d> ${MIOPEN_TEST_FLOAT_ARG} --verbose --input   2  64 19 19 --weights 510  64 3 3 --pads_strides_dilations 1 1 1 1 1 1 --disable-forward --disable-backward-weights --in_layout NHWC --fil_layout NHWC --out_layout NHWC
# tensor larger than 4GB
COMMAND ${DYNAMIC_IMPLICITGEMM_XDLOPS_NHWC_BWD_ENVS} $<TARGET_FILE:test_conv2d> ${MIOPEN_TEST_FLOAT_ARG} --verbose --input 2048  1 512 1024 --weights 1  1 1 1 --pads_strides_dilations 0 0 1 1 1 1 --disable-forward --disable-backward-weights --in_layout NHWC --fil_layout NHWC --out_layout NHWC
# ho=wo=1 stride=2
COMMAND ${DYNAMIC_IMPLICITGEMM_XDLOPS_NHWC_BWD_ENVS} $<TARGET_FILE:test_conv2d> ${MIOPEN_TEST_FLOAT_ARG} --verbose --input  256 2048 2 2 --weights 1024  2048  1 1 --pads_strides_dilations 0 0 2 2 1 1  --disable-forward --disable-backward-weights --in_layout NHWC --fil_layout NHWC --out_layout NHWC
)

add_custom_test(test_conv_igemm_dynamic_xdlops_nhwc_bwd_nchw SKIP_UNLESS_ALL HALF_ENABLED GFX900_DISABLED GFX906_DISABLED GFX94X_ENABLED SKIP_XNACK_ON
COMMAND ${DYNAMIC_IMPLICITGEMM_XDLOPS_NHWC_BWD_ENVS} $<TARGET_FILE:test_conv2d> ${MIOPEN_TEST_FLOAT_ARG} --verbose --input  64 256  7  7 --weights 128 256 1 1 --pads_strides_dilations 0 0 1 1 1 1 --disable-forward --disable-backward-weights
COMMAND ${DYNAMIC_IMPLICITGEMM_XDLOPS_NHWC_BWD_ENVS} $<TARGET_FILE:test_conv2d> ${MIOPEN_TEST_FLOAT_ARG} --verbose --input  32 160 73 73 --weights  64 160 1 1 --pads_strides_dilations 0 0 1 1 1 1 --disable-forward --disable-backward-weights
COMMAND ${DYNAMIC_IMPLICITGEMM_XDLOPS_NHWC_BWD_ENVS} $<TARGET_FILE:test_conv2d> ${MIOPEN_TEST_FLOAT_ARG} --verbose --input  16  64 56 56 --weights  64  64 1 1 --pads_strides_dilations 0 0 1 1 1 1 --disable-forward --disable-backward-weights
COMMAND ${DYNAMIC_IMPLICITGEMM_XDLOPS_NHWC_BWD_ENVS} $<TARGET_FILE:test_conv2d> ${MIOPEN_TEST_FLOAT_ARG} --verbose --input   2 256 40 52 --weights 256 256 1 1 --pads_strides_dilations 0 0 1 1 1 1 --disable-forward --disable-backward-weights
COMMAND ${DYNAMIC_IMPLICITGEMM_XDLOPS_NHWC_BWD_ENVS} $<TARGET_FILE:test_conv2d> ${MIOPEN_TEST_FLOAT_ARG} --verbose --input   2  64 32 28 --weights  64  64 1 1 --pads_strides_dilations 0 0 1 1 1 1 --disable-forward --disable-backward-weights
COMMAND ${DYNAMIC_IMPLICITGEMM_XDLOPS_NHWC_BWD_ENVS} $<TARGET_FILE:test_conv2d> ${MIOPEN_TEST_FLOAT_ARG} --verbose --input  32 128 14 14 --weights  64 128 1 1 --pads_strides_dilations 0 0 2 2 1 1 --disable-forward --disable-backward-weights
COMMAND ${DYNAMIC_IMPLICITGEMM_XDLOPS_NHWC_BWD_ENVS} $<TARGET_FILE:test_conv2d> ${MIOPEN_TEST_FLOAT_ARG} --verbose --input  64  64 17 17 --weights 192  64 1 7 --pads_strides_dilations 0 3 1 1 1 1 --disable-forward --disable-backward-weights
COMMAND ${DYNAMIC_IMPLICITGEMM_XDLOPS_NHWC_BWD_ENVS} $<TARGET_FILE:test_conv2d> ${MIOPEN_TEST_FLOAT_ARG} --verbose --input  64  64 17 17 --weights 192  64 7 1 --pads_strides_dilations 3 0 1 1 1 1 --disable-forward --disable-backward-weights
COMMAND ${DYNAMIC_IMPLICITGEMM_XDLOPS_NHWC_BWD_ENVS} $<TARGET_FILE:test_conv2d> ${MIOPEN_TEST_FLOAT_ARG} --verbose --input   4 128 28 28 --weights 128 128 2 2 --pads_strides_dilations 0 0 2 2 1 1 --disable-forward --disable-backward-weights
COMMAND ${DYNAMIC_IMPLICITGEMM_XDLOPS_NHWC_BWD_ENVS} $<TARGET_FILE:test_conv2d> ${MIOPEN_TEST_FLOAT_ARG} --verbose --input  32 128  8  8 --weights 192 128 3 1 --pads_strides_dilations 1 0 1 1 1 1 --disable-forward --disable-backward-weights
COMMAND ${DYNAMIC_IMPLICITGEMM_XDLOPS_NHWC_BWD_ENVS} $<TARGET_FILE:test_conv2d> ${MIOPEN_TEST_FLOAT_ARG} --verbose --input  64 192 17 17 --weights 160 192 3 3 --pads_strides_dilations 0 0 2 2 1 1 --disable-forward --disable-backward-weights
COMMAND ${DYNAMIC_IMPLICITGEMM_XDLOPS_NHWC_BWD_ENVS} $<TARGET_FILE:test_conv2d> ${MIOPEN_TEST_FLOAT_ARG} --verbose --input  64  32 73 73 --weights  64  32 3 3 --pads_strides_dilations 1 1 1 1 1 1 --disable-forward --disable-backward-weights
COMMAND ${DYNAMIC_IMPLICITGEMM_XDLOPS_NHWC_BWD_ENVS} $<TARGET_FILE:test_conv2d> ${MIOPEN_TEST_FLOAT_ARG} --verbose --input  16  64 56 56 --weights  64  64 3 3 --pads_strides_dilations 1 1 1 1 1 1 --disable-forward --disable-backward-weights
COMMAND ${DYNAMIC_IMPLICITGEMM_XDLOPS_NHWC_BWD_ENVS} $<TARGET_FILE:test_conv2d> ${MIOPEN_TEST_FLOAT_ARG} --verbose --input  16  16 25 25 --weights  64  16 3 3 --pads_strides_dilations 0 0 1 1 1 1 --disable-forward --disable-backward-weights
COMMAND ${DYNAMIC_IMPLICITGEMM_XDLOPS_NHWC_BWD_ENVS} $<TARGET_FILE:test_conv2d> ${MIOPEN_TEST_FLOAT_ARG} --verbose --input  15 256 1  1  --weights 340 256 3 3 --pads_strides_dilations 1 1 1 1 1 1 --disable-forward --disable-backward-weights
COMMAND ${DYNAMIC_IMPLICITGEMM_XDLOPS_NHWC_BWD_ENVS} $<TARGET_FILE:test_conv2d> ${MIOPEN_TEST_FLOAT_ARG} --verbose --input  15 128 10 10 --weights 340 128 3 3 --pads_strides_dilations 1 1 1 1 1 1 --disable-forward --disable-backward-weights
COMMAND ${DYNAMIC_IMPLICITGEMM_XDLOPS_NHWC_BWD_ENVS} $<TARGET_FILE:test_conv2d> ${MIOPEN_TEST_FLOAT_ARG} --verbose --input   2  64 19 19 --weights 510  64 3 3 --pads_strides_dilations 1 1 1 1 1 1 --disable-forward --disable-backward-weights
)

add_custom_test(test_conv_igemm_dynamic_xdlops_nhwc_fwd_bf16 SKIP_UNLESS_ALL BF16_ENABLED FLOAT_DISABLED HALF_DISABLED GFX908_DISABLED GFX94X_ENABLED GFX900_DISABLED GFX906_DISABLED SKIP_XNACK_ON
COMMAND ${DYNAMIC_IMPLICITGEMM_XDLOPS_NHWC_FWD_ENVS} $<TARGET_FILE:test_conv2d> ${MIOPEN_TEST_FLOAT_ARG} --verbose --input  64 256  7  7 --weights 128 256 1 1 --pads_strides_dilations 0 0 1 1 1 1 --disable-backward-data --disable-backward-weights --in_layout NHWC --fil_layout NHWC --out_layout NHWC
COMMAND ${DYNAMIC_IMPLICITGEMM_XDLOPS_NHWC_FWD_ENVS} $<TARGET_FILE:test_conv2d> ${MIOPEN_TEST_FLOAT_ARG} --verbose --input  32 160 73 73 --weights  64 160 1 1 --pads_strides_dilations 0 0 1 1 1 1 --disable-backward-data --disable-backward-weights --in_layout NHWC --fil_layout NHWC --out_layout NHWC
COMMAND ${DYNAMIC_IMPLICITGEMM_XDLOPS_NHWC_FWD_ENVS} $<TARGET_FILE:test_conv2d> ${MIOPEN_TEST_FLOAT_ARG} --verbose --input  16  64 56 56 --weights  64  64 1 1 --pads_strides_dilations 0 0 1 1 1 1 --disable-backward-data --disable-backward-weights --in_layout NHWC --fil_layout NHWC --out_layout NHWC
COMMAND ${DYNAMIC_IMPLICITGEMM_XDLOPS_NHWC_FWD_ENVS} $<TARGET_FILE:test_conv2d> ${MIOPEN_TEST_FLOAT_ARG} --verbose --input   2 256 40 52 --weights 256 256 1 1 --pads_strides_dilations 0 0 1 1 1 1 --disable-backward-data --disable-backward-weights --in_layout NHWC --fil_layout NHWC --out_layout NHWC
COMMAND ${DYNAMIC_IMPLICITGEMM_XDLOPS_NHWC_FWD_ENVS} $<TARGET_FILE:test_conv2d> ${MIOPEN_TEST_FLOAT_ARG} --verbose --input   2  64 59 57 --weights  12  64 1 1 --pads_strides_dilations 0 0 1 1 1 1 --disable-backward-data --disable-backward-weights --in_layout NHWC --fil_layout NHWC --out_layout NHWC
COMMAND ${DYNAMIC_IMPLICITGEMM_XDLOPS_NHWC_FWD_ENVS} $<TARGET_FILE:test_conv2d> ${MIOPEN_TEST_FLOAT_ARG} --verbose --input  32 128 14 14 --weights  64 128 1 1 --pads_strides_dilations 0 0 2 2 1 1 --disable-backward-data --disable-backward-weights --in_layout NHWC --fil_layout NHWC --out_layout NHWC
COMMAND ${DYNAMIC_IMPLICITGEMM_XDLOPS_NHWC_FWD_ENVS} $<TARGET_FILE:test_conv2d> ${MIOPEN_TEST_FLOAT_ARG} --verbose --input  64  64 17 17 --weights 192  64 1 7 --pads_strides_dilations 0 3 1 1 1 1 --disable-backward-data --disable-backward-weights --in_layout NHWC --fil_layout NHWC --out_layout NHWC
COMMAND ${DYNAMIC_IMPLICITGEMM_XDLOPS_NHWC_FWD_ENVS} $<TARGET_FILE:test_conv2d> ${MIOPEN_TEST_FLOAT_ARG} --verbose --input  64  64 17 17 --weights 192  64 7 1 --pads_strides_dilations 3 0 1 1 1 1 --disable-backward-data --disable-backward-weights --in_layout NHWC --fil_layout NHWC --out_layout NHWC
COMMAND ${DYNAMIC_IMPLICITGEMM_XDLOPS_NHWC_FWD_ENVS} $<TARGET_FILE:test_conv2d> ${MIOPEN_TEST_FLOAT_ARG} --verbose --input   4 128 28 28 --weights 128 128 2 2 --pads_strides_dilations 0 0 2 2 1 1 --disable-backward-data --disable-backward-weights --in_layout NHWC --fil_layout NHWC --out_layout NHWC
COMMAND ${DYNAMIC_IMPLICITGEMM_XDLOPS_NHWC_FWD_ENVS} $<TARGET_FILE:test_conv2d> ${MIOPEN_TEST_FLOAT_ARG} --verbose --input  32 128  8  8 --weights 192 128 3 1 --pads_strides_dilations 1 0 1 1 1 1 --disable-backward-data --disable-backward-weights --in_layout NHWC --fil_layout NHWC --out_layout NHWC
COMMAND ${DYNAMIC_IMPLICITGEMM_XDLOPS_NHWC_FWD_ENVS} $<TARGET_FILE:test_conv2d> ${MIOPEN_TEST_FLOAT_ARG} --verbose --input  64 192 17 17 --weights 160 192 3 3 --pads_strides_dilations 0 0 2 2 1 1 --disable-backward-data --disable-backward-weights --in_layout NHWC --fil_layout NHWC --out_layout NHWC
COMMAND ${DYNAMIC_IMPLICITGEMM_XDLOPS_NHWC_FWD_ENVS} $<TARGET_FILE:test_conv2d> ${MIOPEN_TEST_FLOAT_ARG} --verbose --input  64  32 73 73 --weights  64  32 3 3 --pads_strides_dilations 1 1 1 1 1 1 --disable-backward-data --disable-backward-weights --in_layout NHWC --fil_layout NHWC --out_layout NHWC
COMMAND ${DYNAMIC_IMPLICITGEMM_XDLOPS_NHWC_FWD_ENVS} $<TARGET_FILE:test_conv2d> ${MIOPEN_TEST_FLOAT_ARG} --verbose --input  16  64 56 56 --weights  64  64 3 3 --pads_strides_dilations 1 1 1 1 1 1 --disable-backward-data --disable-backward-weights --in_layout NHWC --fil_layout NHWC --out_layout NHWC
COMMAND ${DYNAMIC_IMPLICITGEMM_XDLOPS_NHWC_FWD_ENVS} $<TARGET_FILE:test_conv2d> ${MIOPEN_TEST_FLOAT_ARG} --verbose --input  64   3 78 78 --weights  64   3 7 7 --pads_strides_dilations 0 0 2 2 1 1 --disable-backward-data --disable-backward-weights --in_layout NHWC --fil_layout NHWC --out_layout NHWC
COMMAND ${DYNAMIC_IMPLICITGEMM_XDLOPS_NHWC_FWD_ENVS} $<TARGET_FILE:test_conv2d> ${MIOPEN_TEST_FLOAT_ARG} --verbose --input  16 192 17 17 --weights 224 192 1 7 --pads_strides_dilations 0 3 1 1 1 1 --disable-backward-data --disable-backward-weights --in_layout NHWC --fil_layout NHWC --out_layout NHWC
COMMAND ${DYNAMIC_IMPLICITGEMM_XDLOPS_NHWC_FWD_ENVS} $<TARGET_FILE:test_conv2d> ${MIOPEN_TEST_FLOAT_ARG} --verbose --input  16   3 17 17 --weights  64   3 1 1 --pads_strides_dilations 0 0 1 1 1 1 --disable-backward-data --disable-backward-weights --in_layout NHWC --fil_layout NHWC --out_layout NHWC
)

add_custom_test(test_conv_igemm_dynamic_xdlops_nhwc_bwd_bf16 SKIP_UNLESS_ALL BF16_ENABLED FLOAT_DISABLED HALF_DISABLED GFX908_DISABLED GFX94X_ENABLED GFX900_DISABLED GFX906_DISABLED SKIP_XNACK_ON
COMMAND ${DYNAMIC_IMPLICITGEMM_XDLOPS_NHWC_BWD_ENVS} $<TARGET_FILE:test_conv2d> ${MIOPEN_TEST_FLOAT_ARG} --verbose --input  64 256  7  7 --weights 128 256 1 1 --pads_strides_dilations 0 0 1 1 1 1 --disable-forward --disable-backward-weights --in_layout NHWC --fil_layout NHWC --out_layout NHWC
COMMAND ${DYNAMIC_IMPLICITGEMM_XDLOPS_NHWC_BWD_ENVS} $<TARGET_FILE:test_conv2d> ${MIOPEN_TEST_FLOAT_ARG} --verbose --input  32 160 73 73 --weights  64 160 1 1 --pads_strides_dilations 0 0 1 1 1 1 --disable-forward --disable-backward-weights --in_layout NHWC --fil_layout NHWC --out_layout NHWC
COMMAND ${DYNAMIC_IMPLICITGEMM_XDLOPS_NHWC_BWD_ENVS} $<TARGET_FILE:test_conv2d> ${MIOPEN_TEST_FLOAT_ARG} --verbose --input  16  64 56 56 --weights  64  64 1 1 --pads_strides_dilations 0 0 1 1 1 1 --disable-forward --disable-backward-weights --in_layout NHWC --fil_layout NHWC --out_layout NHWC
COMMAND ${DYNAMIC_IMPLICITGEMM_XDLOPS_NHWC_BWD_ENVS} $<TARGET_FILE:test_conv2d> ${MIOPEN_TEST_FLOAT_ARG} --verbose --input   2 256 40 52 --weights 256 256 1 1 --pads_strides_dilations 0 0 1 1 1 1 --disable-forward --disable-backward-weights --in_layout NHWC --fil_layout NHWC --out_layout NHWC
COMMAND ${DYNAMIC_IMPLICITGEMM_XDLOPS_NHWC_BWD_ENVS} $<TARGET_FILE:test_conv2d> ${MIOPEN_TEST_FLOAT_ARG} --verbose --input   2  64 32 28 --weights  64  64 1 1 --pads_strides_dilations 0 0 1 1 1 1 --disable-forward --disable-backward-weights --in_layout NHWC --fil_layout NHWC --out_layout NHWC
COMMAND ${DYNAMIC_IMPLICITGEMM_XDLOPS_NHWC_BWD_ENVS} $<TARGET_FILE:test_conv2d> ${MIOPEN_TEST_FLOAT_ARG} --verbose --input  32 128 14 14 --weights  64 128 1 1 --pads_strides_dilations 0 0 2 2 1 1 --disable-forward --disable-backward-weights --in_layout NHWC --fil_layout NHWC --out_layout NHWC
COMMAND ${DYNAMIC_IMPLICITGEMM_XDLOPS_NHWC_BWD_ENVS} $<TARGET_FILE:test_conv2d> ${MIOPEN_TEST_FLOAT_ARG} --verbose --input  64  64 17 17 --weights 192  64 1 7 --pads_strides_dilations 0 3 1 1 1 1 --disable-forward --disable-backward-weights --in_layout NHWC --fil_layout NHWC --out_layout NHWC
COMMAND ${DYNAMIC_IMPLICITGEMM_XDLOPS_NHWC_BWD_ENVS} $<TARGET_FILE:test_conv2d> ${MIOPEN_TEST_FLOAT_ARG} --verbose --input  64  64 17 17 --weights 192  64 7 1 --pads_strides_dilations 3 0 1 1 1 1 --disable-forward --disable-backward-weights --in_layout NHWC --fil_layout NHWC --out_layout NHWC
COMMAND ${DYNAMIC_IMPLICITGEMM_XDLOPS_NHWC_BWD_ENVS} $<TARGET_FILE:test_conv2d> ${MIOPEN_TEST_FLOAT_ARG} --verbose --input   4 128 28 28 --weights 128 128 2 2 --pads_strides_dilations 0 0 2 2 1 1 --disable-forward --disable-backward-weights --in_layout NHWC --fil_layout NHWC --out_layout NHWC
COMMAND ${DYNAMIC_IMPLICITGEMM_XDLOPS_NHWC_BWD_ENVS} $<TARGET_FILE:test_conv2d> ${MIOPEN_TEST_FLOAT_ARG} --verbose --input  32 128  8  8 --weights 192 128 3 1 --pads_strides_dilations 1 0 1 1 1 1 --disable-forward --disable-backward-weights --in_layout NHWC --fil_layout NHWC --out_layout NHWC
COMMAND ${DYNAMIC_IMPLICITGEMM_XDLOPS_NHWC_BWD_ENVS} $<TARGET_FILE:test_conv2d> ${MIOPEN_TEST_FLOAT_ARG} --verbose --input  64 192 17 17 --weights 160 192 3 3 --pads_strides_dilations 0 0 2 2 1 1 --disable-forward --disable-backward-weights --in_layout NHWC --fil_layout NHWC --out_layout NHWC
COMMAND ${DYNAMIC_IMPLICITGEMM_XDLOPS_NHWC_BWD_ENVS} $<TARGET_FILE:test_conv2d> ${MIOPEN_TEST_FLOAT_ARG} --verbose --input  64  32 73 73 --weights  64  32 3 3 --pads_strides_dilations 1 1 1 1 1 1 --disable-forward --disable-backward-weights --in_layout NHWC --fil_layout NHWC --out_layout NHWC
COMMAND ${DYNAMIC_IMPLICITGEMM_XDLOPS_NHWC_BWD_ENVS} $<TARGET_FILE:test_conv2d> ${MIOPEN_TEST_FLOAT_ARG} --verbose --input  16  64 56 56 --weights  64  64 3 3 --pads_strides_dilations 1 1 1 1 1 1 --disable-forward --disable-backward-weights --in_layout NHWC --fil_layout NHWC --out_layout NHWC
COMMAND ${DYNAMIC_IMPLICITGEMM_XDLOPS_NHWC_BWD_ENVS} $<TARGET_FILE:test_conv2d> ${MIOPEN_TEST_FLOAT_ARG} --verbose --input  16  16 25 25 --weights  64  16 3 3 --pads_strides_dilations 0 0 1 1 1 1 --disable-forward --disable-backward-weights --in_layout NHWC --fil_layout NHWC --out_layout NHWC
COMMAND ${DYNAMIC_IMPLICITGEMM_XDLOPS_NHWC_BWD_ENVS} $<TARGET_FILE:test_conv2d> ${MIOPEN_TEST_FLOAT_ARG} --verbose --input  15 256 1  1  --weights 340 256 3 3 --pads_strides_dilations 1 1 1 1 1 1 --disable-forward --disable-backward-weights --in_layout NHWC --fil_layout NHWC --out_layout NHWC
COMMAND ${DYNAMIC_IMPLICITGEMM_XDLOPS_NHWC_BWD_ENVS} $<TARGET_FILE:test_conv2d> ${MIOPEN_TEST_FLOAT_ARG} --verbose --input  15 128 10 10 --weights 340 128 3 3 --pads_strides_dilations 1 1 1 1 1 1 --disable-forward --disable-backward-weights --in_layout NHWC --fil_layout NHWC --out_layout NHWC
)

set(DYNAMIC_IMPLICITGEMM_XDLOPS_NHWC_WRW_ENVS
    ${DYNAMIC_IMPLICITGEMM_COMMON}
    MIOPEN_DEBUG_FIND_ONLY_SOLVER=ConvAsmImplicitGemmGTCDynamicWrwXdlopsNHWC)

set(ARGS_NHWC_WRW
    --disable-forward
    --disable-backward-data
    --in_layout NHWC
    --fil_layout NHWC
    --out_layout NHWC)

add_custom_test(test_conv_igemm_dynamic_xdlops_nhwc_wrw SKIP_UNLESS_ALL HALF_ENABLED GFX900_DISABLED GFX906_DISABLED GFX94X_ENABLED SKIP_XNACK_ON
COMMAND ${DYNAMIC_IMPLICITGEMM_XDLOPS_NHWC_WRW_ENVS} $<TARGET_FILE:test_conv2d> ${MIOPEN_TEST_FLOAT_ARG} --verbose --input  64 256  7  7 --weights 128 256 1 1 --pads_strides_dilations 0 0 1 1 1 1 ${ARGS_NHWC_WRW}
COMMAND ${DYNAMIC_IMPLICITGEMM_XDLOPS_NHWC_WRW_ENVS} $<TARGET_FILE:test_conv2d> ${MIOPEN_TEST_FLOAT_ARG} --verbose --input  32 160 73 73 --weights  64 160 1 1 --pads_strides_dilations 0 0 1 1 1 1 ${ARGS_NHWC_WRW}
COMMAND ${DYNAMIC_IMPLICITGEMM_XDLOPS_NHWC_WRW_ENVS} $<TARGET_FILE:test_conv2d> ${MIOPEN_TEST_FLOAT_ARG} --verbose --input  16  64 56 56 --weights  64  64 1 1 --pads_strides_dilations 0 0 1 1 1 1 ${ARGS_NHWC_WRW}
COMMAND ${DYNAMIC_IMPLICITGEMM_XDLOPS_NHWC_WRW_ENVS} $<TARGET_FILE:test_conv2d> ${MIOPEN_TEST_FLOAT_ARG} --verbose --input   2 256 40 52 --weights 256 256 1 1 --pads_strides_dilations 0 0 1 1 1 1 ${ARGS_NHWC_WRW}
COMMAND ${DYNAMIC_IMPLICITGEMM_XDLOPS_NHWC_WRW_ENVS} $<TARGET_FILE:test_conv2d> ${MIOPEN_TEST_FLOAT_ARG} --verbose --input   2  64 32 28 --weights  64  64 1 1 --pads_strides_dilations 0 0 1 1 1 1 ${ARGS_NHWC_WRW}
COMMAND ${DYNAMIC_IMPLICITGEMM_XDLOPS_NHWC_WRW_ENVS} $<TARGET_FILE:test_conv2d> ${MIOPEN_TEST_FLOAT_ARG} --verbose --input  32 128 14 14 --weights  64 128 1 1 --pads_strides_dilations 0 0 2 2 1 1 ${ARGS_NHWC_WRW}
COMMAND ${DYNAMIC_IMPLICITGEMM_XDLOPS_NHWC_WRW_ENVS} $<TARGET_FILE:test_conv2d> ${MIOPEN_TEST_FLOAT_ARG} --verbose --input  64  64 17 17 --weights 192  64 1 7 --pads_strides_dilations 0 3 1 1 1 1 ${ARGS_NHWC_WRW}
COMMAND ${DYNAMIC_IMPLICITGEMM_XDLOPS_NHWC_WRW_ENVS} $<TARGET_FILE:test_conv2d> ${MIOPEN_TEST_FLOAT_ARG} --verbose --input  64  64 17 17 --weights 192  64 7 1 --pads_strides_dilations 3 0 1 1 1 1 ${ARGS_NHWC_WRW}
COMMAND ${DYNAMIC_IMPLICITGEMM_XDLOPS_NHWC_WRW_ENVS} $<TARGET_FILE:test_conv2d> ${MIOPEN_TEST_FLOAT_ARG} --verbose --input   4 128 28 28 --weights 128 128 2 2 --pads_strides_dilations 0 0 2 2 1 1 ${ARGS_NHWC_WRW}
COMMAND ${DYNAMIC_IMPLICITGEMM_XDLOPS_NHWC_WRW_ENVS} $<TARGET_FILE:test_conv2d> ${MIOPEN_TEST_FLOAT_ARG} --verbose --input  32 128  8  8 --weights 192 128 3 1 --pads_strides_dilations 1 0 1 1 1 1 ${ARGS_NHWC_WRW}
COMMAND ${DYNAMIC_IMPLICITGEMM_XDLOPS_NHWC_WRW_ENVS} $<TARGET_FILE:test_conv2d> ${MIOPEN_TEST_FLOAT_ARG} --verbose --input  64 192 17 17 --weights 160 192 3 3 --pads_strides_dilations 0 0 2 2 1 1 ${ARGS_NHWC_WRW}
COMMAND ${DYNAMIC_IMPLICITGEMM_XDLOPS_NHWC_WRW_ENVS} $<TARGET_FILE:test_conv2d> ${MIOPEN_TEST_FLOAT_ARG} --verbose --input  64  32 73 73 --weights  64  32 3 3 --pads_strides_dilations 1 1 1 1 1 1 ${ARGS_NHWC_WRW}
COMMAND ${DYNAMIC_IMPLICITGEMM_XDLOPS_NHWC_WRW_ENVS} $<TARGET_FILE:test_conv2d> ${MIOPEN_TEST_FLOAT_ARG} --verbose --input  16  64 56 56 --weights  64  64 3 3 --pads_strides_dilations 1 1 1 1 1 1 ${ARGS_NHWC_WRW}
COMMAND ${DYNAMIC_IMPLICITGEMM_XDLOPS_NHWC_WRW_ENVS} $<TARGET_FILE:test_conv2d> ${MIOPEN_TEST_FLOAT_ARG} --verbose --input  16  16 25 25 --weights  64  16 3 3 --pads_strides_dilations 0 0 1 1 1 1 ${ARGS_NHWC_WRW}

COMMAND ${DYNAMIC_IMPLICITGEMM_XDLOPS_NHWC_WRW_ENVS} $<TARGET_FILE:test_conv2d> ${MIOPEN_TEST_FLOAT_ARG} --verbose --input  4 32 79 141 --weights 64 32 5 10 --pads_strides_dilations 0 0 2 2 1 1 ${ARGS_NHWC_WRW}

COMMAND ${DYNAMIC_IMPLICITGEMM_XDLOPS_NHWC_WRW_ENVS} $<TARGET_FILE:test_conv2d> ${MIOPEN_TEST_FLOAT_ARG} --verbose --input  400  256 7 7 --weights 1024  256  7 7 --pads_strides_dilations 0 0 1 1 1 1 ${ARGS_NHWC_WRW}
COMMAND ${DYNAMIC_IMPLICITGEMM_XDLOPS_NHWC_WRW_ENVS} $<TARGET_FILE:test_conv2d> ${MIOPEN_TEST_FLOAT_ARG} --verbose --input  400  256 1 1 --weights 1024  256  1 1 --pads_strides_dilations 0 0 1 1 1 1 ${ARGS_NHWC_WRW}

COMMAND ${DYNAMIC_IMPLICITGEMM_XDLOPS_NHWC_WRW_ENVS} $<TARGET_FILE:test_conv2d> ${MIOPEN_TEST_FLOAT_ARG} --verbose --input  1 3 32 32 --weights 1 3 11 11 --pads_strides_dilations 1 1 2 2 2 1 ${ARGS_NHWC_WRW}
COMMAND ${DYNAMIC_IMPLICITGEMM_XDLOPS_NHWC_WRW_ENVS} $<TARGET_FILE:test_conv2d> ${MIOPEN_TEST_FLOAT_ARG} --verbose --input  1 3 224 224 --weights 1 3 3 3 --pads_strides_dilations 0 0 1 1 2 2 ${ARGS_NHWC_WRW}
COMMAND ${DYNAMIC_IMPLICITGEMM_XDLOPS_NHWC_WRW_ENVS} $<TARGET_FILE:test_conv2d> ${MIOPEN_TEST_FLOAT_ARG} --verbose --input  1 1 8 8 --weights 1 1 2 2 --pads_strides_dilations 0 0 1 1 2 2 ${ARGS_NHWC_WRW}
COMMAND ${DYNAMIC_IMPLICITGEMM_XDLOPS_NHWC_WRW_ENVS} $<TARGET_FILE:test_conv2d> ${MIOPEN_TEST_FLOAT_ARG} --verbose --input  1 128 56 56 --weights 1 128 5 5 --pads_strides_dilations 0 0 2 2 1 1 ${ARGS_NHWC_WRW}
COMMAND ${DYNAMIC_IMPLICITGEMM_XDLOPS_NHWC_WRW_ENVS} $<TARGET_FILE:test_conv2d> ${MIOPEN_TEST_FLOAT_ARG} --verbose --input  2 64 19 19 --weights 510 64 3 3 --pads_strides_dilations 1 1 1 1 1 1 ${ARGS_NHWC_WRW}
# ho=wo=1 stride=2
COMMAND ${DYNAMIC_IMPLICITGEMM_XDLOPS_NHWC_WRW_ENVS} $<TARGET_FILE:test_conv2d> ${MIOPEN_TEST_FLOAT_ARG} --verbose --input  256 2048 2 2 --weights 1024  2048  1 1 --pads_strides_dilations 0 0 2 2 1 1  ${ARGS_NHWC_WRW}
)

add_custom_test(test_conv_igemm_dynamic_xdlops_nhwc_wrw_nchw SKIP_UNLESS_ALL HALF_ENABLED GFX900_DISABLED GFX906_DISABLED GFX94X_ENABLED SKIP_XNACK_ON
COMMAND ${DYNAMIC_IMPLICITGEMM_XDLOPS_NHWC_WRW_ENVS} $<TARGET_FILE:test_conv2d> ${MIOPEN_TEST_FLOAT_ARG} --verbose --input  64 256  7  7 --weights 128 256 1 1 --pads_strides_dilations 0 0 1 1 1 1 --disable-forward --disable-backward-data
COMMAND ${DYNAMIC_IMPLICITGEMM_XDLOPS_NHWC_WRW_ENVS} $<TARGET_FILE:test_conv2d> ${MIOPEN_TEST_FLOAT_ARG} --verbose --input  32 160 73 73 --weights  64 160 1 1 --pads_strides_dilations 0 0 1 1 1 1 --disable-forward --disable-backward-data
COMMAND ${DYNAMIC_IMPLICITGEMM_XDLOPS_NHWC_WRW_ENVS} $<TARGET_FILE:test_conv2d> ${MIOPEN_TEST_FLOAT_ARG} --verbose --input  16  64 56 56 --weights  64  64 1 1 --pads_strides_dilations 0 0 1 1 1 1 --disable-forward --disable-backward-data
COMMAND ${DYNAMIC_IMPLICITGEMM_XDLOPS_NHWC_WRW_ENVS} $<TARGET_FILE:test_conv2d> ${MIOPEN_TEST_FLOAT_ARG} --verbose --input   2 256 40 52 --weights 256 256 1 1 --pads_strides_dilations 0 0 1 1 1 1 --disable-forward --disable-backward-data
COMMAND ${DYNAMIC_IMPLICITGEMM_XDLOPS_NHWC_WRW_ENVS} $<TARGET_FILE:test_conv2d> ${MIOPEN_TEST_FLOAT_ARG} --verbose --input   2  64 32 28 --weights  64  64 1 1 --pads_strides_dilations 0 0 1 1 1 1 --disable-forward --disable-backward-data
COMMAND ${DYNAMIC_IMPLICITGEMM_XDLOPS_NHWC_WRW_ENVS} $<TARGET_FILE:test_conv2d> ${MIOPEN_TEST_FLOAT_ARG} --verbose --input  32 128 14 14 --weights  64 128 1 1 --pads_strides_dilations 0 0 2 2 1 1 --disable-forward --disable-backward-data
COMMAND ${DYNAMIC_IMPLICITGEMM_XDLOPS_NHWC_WRW_ENVS} $<TARGET_FILE:test_conv2d> ${MIOPEN_TEST_FLOAT_ARG} --verbose --input  64  64 17 17 --weights 192  64 1 7 --pads_strides_dilations 0 3 1 1 1 1 --disable-forward --disable-backward-data
COMMAND ${DYNAMIC_IMPLICITGEMM_XDLOPS_NHWC_WRW_ENVS} $<TARGET_FILE:test_conv2d> ${MIOPEN_TEST_FLOAT_ARG} --verbose --input  64  64 17 17 --weights 192  64 7 1 --pads_strides_dilations 3 0 1 1 1 1 --disable-forward --disable-backward-data
COMMAND ${DYNAMIC_IMPLICITGEMM_XDLOPS_NHWC_WRW_ENVS} $<TARGET_FILE:test_conv2d> ${MIOPEN_TEST_FLOAT_ARG} --verbose --input   4 128 28 28 --weights 128 128 2 2 --pads_strides_dilations 0 0 2 2 1 1 --disable-forward --disable-backward-data
COMMAND ${DYNAMIC_IMPLICITGEMM_XDLOPS_NHWC_WRW_ENVS} $<TARGET_FILE:test_conv2d> ${MIOPEN_TEST_FLOAT_ARG} --verbose --input  32 128  8  8 --weights 192 128 3 1 --pads_strides_dilations 1 0 1 1 1 1 --disable-forward --disable-backward-data
COMMAND ${DYNAMIC_IMPLICITGEMM_XDLOPS_NHWC_WRW_ENVS} $<TARGET_FILE:test_conv2d> ${MIOPEN_TEST_FLOAT_ARG} --verbose --input  64 192 17 17 --weights 160 192 3 3 --pads_strides_dilations 0 0 2 2 1 1 --disable-forward --disable-backward-data
COMMAND ${DYNAMIC_IMPLICITGEMM_XDLOPS_NHWC_WRW_ENVS} $<TARGET_FILE:test_conv2d> ${MIOPEN_TEST_FLOAT_ARG} --verbose --input  64  32 73 73 --weights  64  32 3 3 --pads_strides_dilations 1 1 1 1 1 1 --disable-forward --disable-backward-data
COMMAND ${DYNAMIC_IMPLICITGEMM_XDLOPS_NHWC_WRW_ENVS} $<TARGET_FILE:test_conv2d> ${MIOPEN_TEST_FLOAT_ARG} --verbose --input  16  64 56 56 --weights  64  64 3 3 --pads_strides_dilations 1 1 1 1 1 1 --disable-forward --disable-backward-data
COMMAND ${DYNAMIC_IMPLICITGEMM_XDLOPS_NHWC_WRW_ENVS} $<TARGET_FILE:test_conv2d> ${MIOPEN_TEST_FLOAT_ARG} --verbose --input  16  16 25 25 --weights  64  16 3 3 --pads_strides_dilations 0 0 1 1 1 1 --disable-forward --disable-backward-data

COMMAND ${DYNAMIC_IMPLICITGEMM_XDLOPS_NHWC_WRW_ENVS} $<TARGET_FILE:test_conv2d> ${MIOPEN_TEST_FLOAT_ARG} --verbose --input  4 32 79 141 --weights 64 32 5 10 --pads_strides_dilations 0 0 2 2 1 1 --disable-forward --disable-backward-data

COMMAND ${DYNAMIC_IMPLICITGEMM_XDLOPS_NHWC_WRW_ENVS} $<TARGET_FILE:test_conv2d> ${MIOPEN_TEST_FLOAT_ARG} --verbose --input  400  256 7 7 --weights 1024  256  7 7 --pads_strides_dilations 0 0 1 1 1 1 --disable-forward --disable-backward-data
COMMAND ${DYNAMIC_IMPLICITGEMM_XDLOPS_NHWC_WRW_ENVS} $<TARGET_FILE:test_conv2d> ${MIOPEN_TEST_FLOAT_ARG} --verbose --input  400  256 1 1 --weights 1024  256  1 1 --pads_strides_dilations 0 0 1 1 1 1 --disable-forward --disable-backward-data

COMMAND ${DYNAMIC_IMPLICITGEMM_XDLOPS_NHWC_WRW_ENVS} $<TARGET_FILE:test_conv2d> ${MIOPEN_TEST_FLOAT_ARG} --verbose --input  1 3 32 32 --weights 1 3 11 11 --pads_strides_dilations 1 1 2 2 2 1 --disable-forward --disable-backward-data
COMMAND ${DYNAMIC_IMPLICITGEMM_XDLOPS_NHWC_WRW_ENVS} $<TARGET_FILE:test_conv2d> ${MIOPEN_TEST_FLOAT_ARG} --verbose --input  1 3 224 224 --weights 1 3 3 3 --pads_strides_dilations 0 0 1 1 2 2 --disable-forward --disable-backward-data
COMMAND ${DYNAMIC_IMPLICITGEMM_XDLOPS_NHWC_WRW_ENVS} $<TARGET_FILE:test_conv2d> ${MIOPEN_TEST_FLOAT_ARG} --verbose --input  1 1 8 8 --weights 1 1 2 2 --pads_strides_dilations 0 0 1 1 2 2 --disable-forward --disable-backward-data
COMMAND ${DYNAMIC_IMPLICITGEMM_XDLOPS_NHWC_WRW_ENVS} $<TARGET_FILE:test_conv2d> ${MIOPEN_TEST_FLOAT_ARG} --verbose --input  1 128 56 56 --weights 1 128 5 5 --pads_strides_dilations 0 0 2 2 1 1 --disable-forward --disable-backward-data
COMMAND ${DYNAMIC_IMPLICITGEMM_XDLOPS_NHWC_WRW_ENVS} $<TARGET_FILE:test_conv2d> ${MIOPEN_TEST_FLOAT_ARG} --verbose --input  2 64 19 19 --weights 510 64 3 3 --pads_strides_dilations 1 1 1 1 1 1 --disable-forward --disable-backward-data
)

add_custom_test(test_conv_igemm_dynamic_xdlops_nhwc_wrw_bf16 SKIP_UNLESS_ALL BF16_ENABLED FLOAT_DISABLED HALF_DISABLED GFX908_DISABLED GFX94X_ENABLED GFX900_DISABLED GFX906_DISABLED SKIP_XNACK_ON
COMMAND ${DYNAMIC_IMPLICITGEMM_XDLOPS_NHWC_WRW_ENVS} $<TARGET_FILE:test_conv2d> ${MIOPEN_TEST_FLOAT_ARG} --verbose --input  64 256  7  7 --weights 128 256 1 1 --pads_strides_dilations 0 0 1 1 1 1 ${ARGS_NHWC_WRW}
COMMAND ${DYNAMIC_IMPLICITGEMM_XDLOPS_NHWC_WRW_ENVS} $<TARGET_FILE:test_conv2d> ${MIOPEN_TEST_FLOAT_ARG} --verbose --input  32 160 73 73 --weights  64 160 1 1 --pads_strides_dilations 0 0 1 1 1 1 ${ARGS_NHWC_WRW}
COMMAND ${DYNAMIC_IMPLICITGEMM_XDLOPS_NHWC_WRW_ENVS} $<TARGET_FILE:test_conv2d> ${MIOPEN_TEST_FLOAT_ARG} --verbose --input  16  64 56 56 --weights  64  64 1 1 --pads_strides_dilations 0 0 1 1 1 1 ${ARGS_NHWC_WRW}
COMMAND ${DYNAMIC_IMPLICITGEMM_XDLOPS_NHWC_WRW_ENVS} $<TARGET_FILE:test_conv2d> ${MIOPEN_TEST_FLOAT_ARG} --verbose --input   2 256 40 52 --weights 256 256 1 1 --pads_strides_dilations 0 0 1 1 1 1 ${ARGS_NHWC_WRW}
COMMAND ${DYNAMIC_IMPLICITGEMM_XDLOPS_NHWC_WRW_ENVS} $<TARGET_FILE:test_conv2d> ${MIOPEN_TEST_FLOAT_ARG} --verbose --input   2  64 32 28 --weights  64  64 1 1 --pads_strides_dilations 0 0 1 1 1 1 ${ARGS_NHWC_WRW}
COMMAND ${DYNAMIC_IMPLICITGEMM_XDLOPS_NHWC_WRW_ENVS} $<TARGET_FILE:test_conv2d> ${MIOPEN_TEST_FLOAT_ARG} --verbose --input  32 128 14 14 --weights  64 128 1 1 --pads_strides_dilations 0 0 2 2 1 1 ${ARGS_NHWC_WRW}
COMMAND ${DYNAMIC_IMPLICITGEMM_XDLOPS_NHWC_WRW_ENVS} $<TARGET_FILE:test_conv2d> ${MIOPEN_TEST_FLOAT_ARG} --verbose --input  64  64 17 17 --weights 192  64 1 7 --pads_strides_dilations 0 3 1 1 1 1 ${ARGS_NHWC_WRW}
COMMAND ${DYNAMIC_IMPLICITGEMM_XDLOPS_NHWC_WRW_ENVS} $<TARGET_FILE:test_conv2d> ${MIOPEN_TEST_FLOAT_ARG} --verbose --input  64  64 17 17 --weights 192  64 7 1 --pads_strides_dilations 3 0 1 1 1 1 ${ARGS_NHWC_WRW}
COMMAND ${DYNAMIC_IMPLICITGEMM_XDLOPS_NHWC_WRW_ENVS} $<TARGET_FILE:test_conv2d> ${MIOPEN_TEST_FLOAT_ARG} --verbose --input   4 128 28 28 --weights 128 128 2 2 --pads_strides_dilations 0 0 2 2 1 1 ${ARGS_NHWC_WRW}
COMMAND ${DYNAMIC_IMPLICITGEMM_XDLOPS_NHWC_WRW_ENVS} $<TARGET_FILE:test_conv2d> ${MIOPEN_TEST_FLOAT_ARG} --verbose --input  32 128  8  8 --weights 192 128 3 1 --pads_strides_dilations 1 0 1 1 1 1 ${ARGS_NHWC_WRW}
COMMAND ${DYNAMIC_IMPLICITGEMM_XDLOPS_NHWC_WRW_ENVS} $<TARGET_FILE:test_conv2d> ${MIOPEN_TEST_FLOAT_ARG} --verbose --input  64 192 17 17 --weights 160 192 3 3 --pads_strides_dilations 0 0 2 2 1 1 ${ARGS_NHWC_WRW}
COMMAND ${DYNAMIC_IMPLICITGEMM_XDLOPS_NHWC_WRW_ENVS} $<TARGET_FILE:test_conv2d> ${MIOPEN_TEST_FLOAT_ARG} --verbose --input  64  32 73 73 --weights  64  32 3 3 --pads_strides_dilations 1 1 1 1 1 1 ${ARGS_NHWC_WRW}
COMMAND ${DYNAMIC_IMPLICITGEMM_XDLOPS_NHWC_WRW_ENVS} $<TARGET_FILE:test_conv2d> ${MIOPEN_TEST_FLOAT_ARG} --verbose --input  16  64 56 56 --weights  64  64 3 3 --pads_strides_dilations 1 1 1 1 1 1 ${ARGS_NHWC_WRW}
COMMAND ${DYNAMIC_IMPLICITGEMM_XDLOPS_NHWC_WRW_ENVS} $<TARGET_FILE:test_conv2d> ${MIOPEN_TEST_FLOAT_ARG} --verbose --input  16  16 25 25 --weights  64  16 3 3 --pads_strides_dilations 0 0 1 1 1 1 ${ARGS_NHWC_WRW}

COMMAND ${DYNAMIC_IMPLICITGEMM_XDLOPS_NHWC_WRW_ENVS} $<TARGET_FILE:test_conv2d> ${MIOPEN_TEST_FLOAT_ARG} --verbose --input  4 32 79 141 --weights 64 32 5 10 --pads_strides_dilations 0 0 2 2 1 1 ${ARGS_NHWC_WRW}

COMMAND ${DYNAMIC_IMPLICITGEMM_XDLOPS_NHWC_WRW_ENVS} $<TARGET_FILE:test_conv2d> ${MIOPEN_TEST_FLOAT_ARG} --verbose --input  400  256 7 7 --weights 1024  256  7 7 --pads_strides_dilations 0 0 1 1 1 1 ${ARGS_NHWC_WRW}
COMMAND ${DYNAMIC_IMPLICITGEMM_XDLOPS_NHWC_WRW_ENVS} $<TARGET_FILE:test_conv2d> ${MIOPEN_TEST_FLOAT_ARG} --verbose --input  400  256 1 1 --weights 1024  256  1 1 --pads_strides_dilations 0 0 1 1 1 1 ${ARGS_NHWC_WRW}

COMMAND ${DYNAMIC_IMPLICITGEMM_XDLOPS_NHWC_WRW_ENVS} $<TARGET_FILE:test_conv2d> ${MIOPEN_TEST_FLOAT_ARG} --verbose --input  1 3 32 32 --weights 1 3 11 11 --pads_strides_dilations 1 1 2 2 2 1 ${ARGS_NHWC_WRW}
COMMAND ${DYNAMIC_IMPLICITGEMM_XDLOPS_NHWC_WRW_ENVS} $<TARGET_FILE:test_conv2d> ${MIOPEN_TEST_FLOAT_ARG} --verbose --input  1 3 224 224 --weights 1 3 3 3 --pads_strides_dilations 0 0 1 1 2 2 ${ARGS_NHWC_WRW}
COMMAND ${DYNAMIC_IMPLICITGEMM_XDLOPS_NHWC_WRW_ENVS} $<TARGET_FILE:test_conv2d> ${MIOPEN_TEST_FLOAT_ARG} --verbose --input  1 1 8 8 --weights 1 1 2 2 --pads_strides_dilations 0 0 1 1 2 2 ${ARGS_NHWC_WRW}
COMMAND ${DYNAMIC_IMPLICITGEMM_XDLOPS_NHWC_WRW_ENVS} $<TARGET_FILE:test_conv2d> ${MIOPEN_TEST_FLOAT_ARG} --verbose --input  1 128 56 56 --weights 1 128 5 5 --pads_strides_dilations 0 0 2 2 1 1 ${ARGS_NHWC_WRW}
)

set(DYNAMIC_IMPLICITGEMM_DLOPS_NCHWC_FWD_ENVS
    ${DYNAMIC_IMPLICITGEMM_COMMON}
    MIOPEN_DEBUG_FIND_ONLY_SOLVER=ConvAsmImplicitGemmGTCDynamicFwdDlopsNCHWC)

set(ARGS_NCHWC_NCHWC_FWD_FP16x4
    --cmode convfp16
    --disable-backward-data
    --disable-backward-weights
    --in_layout NCHW
    --fil_layout NCHW
    --out_layout NCHW
    --tensor_vect 1
    --vector_length 4)

set(ARGS_NCHWC_NCHWC_FWD_FP16x8
    --cmode convfp16
    --disable-backward-data
    --disable-backward-weights
    --in_layout NCHW
    --fil_layout NCHW
    --out_layout NCHW
    --tensor_vect 1
    --vector_length 8)

set(ARGS_NCHWC_CHWNC_FWD_FP16x4
    --cmode convfp16
    --disable-backward-data
    --disable-backward-weights
    --in_layout NCHW
    --fil_layout CHWN
    --out_layout NCHW
    --tensor_vect 1
    --vector_length 4)

set(ARGS_NCHWC_CHWNC_FWD_FP16x8
    --cmode convfp16
    --disable-backward-data
    --disable-backward-weights
    --in_layout NCHW
    --fil_layout CHWN
    --out_layout NCHW
    --tensor_vect 1
    --vector_length 8)

add_custom_test(test_conv_igemm_dynamic_dlops_nchwc_nchwc_fwd_fp16x4 SKIP_UNLESS_ALL HALF_ENABLED FLOAT_DISABLED BF16_DISABLED GFX900_DISABLED GFX906_DISABLED GFX90A_DISABLED GFX908_DISABLED GFX103X_ENABLED SKIP_XNACK_ON
COMMAND ${DYNAMIC_IMPLICITGEMM_DLOPS_NCHWC_FWD_ENVS} $<TARGET_FILE:test_conv2d> ${MIOPEN_TEST_FLOAT_ARG} --verbose --input  1 8  10  10  --weights 8 8 3 3     --pads_strides_dilations 0 0 1 1 1 1 ${ARGS_NCHWC_NCHWC_FWD_FP16x4}
COMMAND ${DYNAMIC_IMPLICITGEMM_DLOPS_NCHWC_FWD_ENVS} $<TARGET_FILE:test_conv2d> ${MIOPEN_TEST_FLOAT_ARG} --verbose --input  32 160 73 73 --weights  64 160 1 1 --pads_strides_dilations 0 0 1 1 1 1 ${ARGS_NCHWC_NCHWC_FWD_FP16x4}
COMMAND ${DYNAMIC_IMPLICITGEMM_DLOPS_NCHWC_FWD_ENVS} $<TARGET_FILE:test_conv2d> ${MIOPEN_TEST_FLOAT_ARG} --verbose --input  16  64 56 56 --weights  64  64 1 1 --pads_strides_dilations 0 0 1 1 1 1 ${ARGS_NCHWC_NCHWC_FWD_FP16x4}
COMMAND ${DYNAMIC_IMPLICITGEMM_DLOPS_NCHWC_FWD_ENVS} $<TARGET_FILE:test_conv2d> ${MIOPEN_TEST_FLOAT_ARG} --verbose --input   2 256 40 52 --weights 256 256 1 1 --pads_strides_dilations 0 0 1 1 1 1 ${ARGS_NCHWC_NCHWC_FWD_FP16x4}
COMMAND ${DYNAMIC_IMPLICITGEMM_DLOPS_NCHWC_FWD_ENVS} $<TARGET_FILE:test_conv2d> ${MIOPEN_TEST_FLOAT_ARG} --verbose --input   2  64 32 28 --weights  64  64 1 1 --pads_strides_dilations 0 0 1 1 1 1 ${ARGS_NCHWC_NCHWC_FWD_FP16x4}
COMMAND ${DYNAMIC_IMPLICITGEMM_DLOPS_NCHWC_FWD_ENVS} $<TARGET_FILE:test_conv2d> ${MIOPEN_TEST_FLOAT_ARG} --verbose --input  32 128 14 14 --weights  64 128 1 1 --pads_strides_dilations 0 0 2 2 1 1 ${ARGS_NCHWC_NCHWC_FWD_FP16x4}
COMMAND ${DYNAMIC_IMPLICITGEMM_DLOPS_NCHWC_FWD_ENVS} $<TARGET_FILE:test_conv2d> ${MIOPEN_TEST_FLOAT_ARG} --verbose --input  64  64 17 17 --weights 192  64 1 7 --pads_strides_dilations 0 3 1 1 1 1 ${ARGS_NCHWC_NCHWC_FWD_FP16x4}
COMMAND ${DYNAMIC_IMPLICITGEMM_DLOPS_NCHWC_FWD_ENVS} $<TARGET_FILE:test_conv2d> ${MIOPEN_TEST_FLOAT_ARG} --verbose --input  64  64 17 17 --weights 192  64 7 1 --pads_strides_dilations 3 0 1 1 1 1 ${ARGS_NCHWC_NCHWC_FWD_FP16x4}
COMMAND ${DYNAMIC_IMPLICITGEMM_DLOPS_NCHWC_FWD_ENVS} $<TARGET_FILE:test_conv2d> ${MIOPEN_TEST_FLOAT_ARG} --verbose --input   4 128 28 28 --weights 128 128 2 2 --pads_strides_dilations 0 0 2 2 1 1 ${ARGS_NCHWC_NCHWC_FWD_FP16x4}
COMMAND ${DYNAMIC_IMPLICITGEMM_DLOPS_NCHWC_FWD_ENVS} $<TARGET_FILE:test_conv2d> ${MIOPEN_TEST_FLOAT_ARG} --verbose --input  32 128  8  8 --weights 192 128 3 1 --pads_strides_dilations 1 0 1 1 1 1 ${ARGS_NCHWC_NCHWC_FWD_FP16x4}
COMMAND ${DYNAMIC_IMPLICITGEMM_DLOPS_NCHWC_FWD_ENVS} $<TARGET_FILE:test_conv2d> ${MIOPEN_TEST_FLOAT_ARG} --verbose --input  64 192 17 17 --weights 160 192 3 3 --pads_strides_dilations 0 0 2 2 1 1 ${ARGS_NCHWC_NCHWC_FWD_FP16x4}
COMMAND ${DYNAMIC_IMPLICITGEMM_DLOPS_NCHWC_FWD_ENVS} $<TARGET_FILE:test_conv2d> ${MIOPEN_TEST_FLOAT_ARG} --verbose --input  64  32 73 73 --weights  64  32 3 3 --pads_strides_dilations 1 1 1 1 1 1 ${ARGS_NCHWC_NCHWC_FWD_FP16x4}
COMMAND ${DYNAMIC_IMPLICITGEMM_DLOPS_NCHWC_FWD_ENVS} $<TARGET_FILE:test_conv2d> ${MIOPEN_TEST_FLOAT_ARG} --verbose --input  16  64 56 56 --weights  64  64 3 3 --pads_strides_dilations 1 1 1 1 1 1 ${ARGS_NCHWC_NCHWC_FWD_FP16x4}
COMMAND ${DYNAMIC_IMPLICITGEMM_DLOPS_NCHWC_FWD_ENVS} $<TARGET_FILE:test_conv2d> ${MIOPEN_TEST_FLOAT_ARG} --verbose --input  16  16 25 25 --weights  64  16 3 3 --pads_strides_dilations 0 0 1 1 1 1 ${ARGS_NCHWC_NCHWC_FWD_FP16x4}
COMMAND ${DYNAMIC_IMPLICITGEMM_DLOPS_NCHWC_FWD_ENVS} $<TARGET_FILE:test_conv2d> ${MIOPEN_TEST_FLOAT_ARG} --verbose --input  4  32 79 141 --weights 64  32 5 10 --pads_strides_dilations 0 0 2 2 1 1 ${ARGS_NCHWC_NCHWC_FWD_FP16x4}
COMMAND ${DYNAMIC_IMPLICITGEMM_DLOPS_NCHWC_FWD_ENVS} $<TARGET_FILE:test_conv2d> ${MIOPEN_TEST_FLOAT_ARG} --verbose --input  400  256 7 7 --weights 1024 256 7 7 --pads_strides_dilations 0 0 1 1 1 1 ${ARGS_NCHWC_NCHWC_FWD_FP16x4}
COMMAND ${DYNAMIC_IMPLICITGEMM_DLOPS_NCHWC_FWD_ENVS} $<TARGET_FILE:test_conv2d> ${MIOPEN_TEST_FLOAT_ARG} --verbose --input  400  256 1 1 --weights 1024 256 1 1 --pads_strides_dilations 0 0 1 1 1 1 ${ARGS_NCHWC_NCHWC_FWD_FP16x4}
)

add_custom_test(test_conv_igemm_dynamic_dlops_nchwc_chwnc_fwd_fp16x4 SKIP_UNLESS_ALL HALF_ENABLED FLOAT_DISABLED BF16_DISABLED GFX900_DISABLED GFX906_DISABLED GFX90A_DISABLED GFX908_DISABLED GFX94X_ENABLED GFX103X_ENABLED SKIP_XNACK_ON
COMMAND ${DYNAMIC_IMPLICITGEMM_DLOPS_NCHWC_FWD_ENVS} $<TARGET_FILE:test_conv2d> ${MIOPEN_TEST_FLOAT_ARG} --verbose --input  64 256  7  7 --weights 256 3 3  128  --pads_strides_dilations 0 0 1 1 1 1 ${ARGS_NCHWC_CHWNC_FWD_FP16x4}
COMMAND ${DYNAMIC_IMPLICITGEMM_DLOPS_NCHWC_FWD_ENVS} $<TARGET_FILE:test_conv2d> ${MIOPEN_TEST_FLOAT_ARG} --verbose --input  32 160 73 73 --weights 160 1 1   64  --pads_strides_dilations 0 0 1 1 1 1 ${ARGS_NCHWC_CHWNC_FWD_FP16x4}
COMMAND ${DYNAMIC_IMPLICITGEMM_DLOPS_NCHWC_FWD_ENVS} $<TARGET_FILE:test_conv2d> ${MIOPEN_TEST_FLOAT_ARG} --verbose --input  16  64 56 56 --weights  64 1 1   64  --pads_strides_dilations 0 0 1 1 1 1 ${ARGS_NCHWC_CHWNC_FWD_FP16x4}
COMMAND ${DYNAMIC_IMPLICITGEMM_DLOPS_NCHWC_FWD_ENVS} $<TARGET_FILE:test_conv2d> ${MIOPEN_TEST_FLOAT_ARG} --verbose --input   2 256 40 52 --weights 256 1 1  256  --pads_strides_dilations 0 0 1 1 1 1 ${ARGS_NCHWC_CHWNC_FWD_FP16x4}
COMMAND ${DYNAMIC_IMPLICITGEMM_DLOPS_NCHWC_FWD_ENVS} $<TARGET_FILE:test_conv2d> ${MIOPEN_TEST_FLOAT_ARG} --verbose --input   2  64 32 28 --weights  64 1 1   64  --pads_strides_dilations 0 0 1 1 1 1 ${ARGS_NCHWC_CHWNC_FWD_FP16x4}
COMMAND ${DYNAMIC_IMPLICITGEMM_DLOPS_NCHWC_FWD_ENVS} $<TARGET_FILE:test_conv2d> ${MIOPEN_TEST_FLOAT_ARG} --verbose --input  32 128 14 14 --weights 128 1 1   64  --pads_strides_dilations 0 0 2 2 1 1 ${ARGS_NCHWC_CHWNC_FWD_FP16x4}
COMMAND ${DYNAMIC_IMPLICITGEMM_DLOPS_NCHWC_FWD_ENVS} $<TARGET_FILE:test_conv2d> ${MIOPEN_TEST_FLOAT_ARG} --verbose --input  64  64 17 17 --weights  64 3 7  192  --pads_strides_dilations 0 3 1 1 1 1 ${ARGS_NCHWC_CHWNC_FWD_FP16x4}
COMMAND ${DYNAMIC_IMPLICITGEMM_DLOPS_NCHWC_FWD_ENVS} $<TARGET_FILE:test_conv2d> ${MIOPEN_TEST_FLOAT_ARG} --verbose --input  64  64 17 17 --weights  64 7 1  192  --pads_strides_dilations 3 0 1 1 1 1 ${ARGS_NCHWC_CHWNC_FWD_FP16x4}
COMMAND ${DYNAMIC_IMPLICITGEMM_DLOPS_NCHWC_FWD_ENVS} $<TARGET_FILE:test_conv2d> ${MIOPEN_TEST_FLOAT_ARG} --verbose --input   4 128 28 28 --weights 128 2 2  128  --pads_strides_dilations 0 0 2 2 1 1 ${ARGS_NCHWC_CHWNC_FWD_FP16x4}
COMMAND ${DYNAMIC_IMPLICITGEMM_DLOPS_NCHWC_FWD_ENVS} $<TARGET_FILE:test_conv2d> ${MIOPEN_TEST_FLOAT_ARG} --verbose --input  32 128  8  8 --weights 128 3 1  192  --pads_strides_dilations 1 0 1 1 1 1 ${ARGS_NCHWC_CHWNC_FWD_FP16x4}
COMMAND ${DYNAMIC_IMPLICITGEMM_DLOPS_NCHWC_FWD_ENVS} $<TARGET_FILE:test_conv2d> ${MIOPEN_TEST_FLOAT_ARG} --verbose --input  64 192 17 17 --weights 192 3 3  160  --pads_strides_dilations 0 0 2 2 1 1 ${ARGS_NCHWC_CHWNC_FWD_FP16x4}
COMMAND ${DYNAMIC_IMPLICITGEMM_DLOPS_NCHWC_FWD_ENVS} $<TARGET_FILE:test_conv2d> ${MIOPEN_TEST_FLOAT_ARG} --verbose --input  64  32 73 73 --weights  32 3 3   64  --pads_strides_dilations 1 1 1 1 1 1 ${ARGS_NCHWC_CHWNC_FWD_FP16x4}
COMMAND ${DYNAMIC_IMPLICITGEMM_DLOPS_NCHWC_FWD_ENVS} $<TARGET_FILE:test_conv2d> ${MIOPEN_TEST_FLOAT_ARG} --verbose --input  16  64 56 56 --weights  64 3 3   64  --pads_strides_dilations 1 1 1 1 1 1 ${ARGS_NCHWC_CHWNC_FWD_FP16x4}
COMMAND ${DYNAMIC_IMPLICITGEMM_DLOPS_NCHWC_FWD_ENVS} $<TARGET_FILE:test_conv2d> ${MIOPEN_TEST_FLOAT_ARG} --verbose --input  16  16 25 25 --weights  16 3 3   64  --pads_strides_dilations 0 0 1 1 1 1 ${ARGS_NCHWC_CHWNC_FWD_FP16x4}
COMMAND ${DYNAMIC_IMPLICITGEMM_DLOPS_NCHWC_FWD_ENVS} $<TARGET_FILE:test_conv2d> ${MIOPEN_TEST_FLOAT_ARG} --verbose --input  4  32 79 141 --weights  32 5 10  64  --pads_strides_dilations 0 0 2 2 1 1 ${ARGS_NCHWC_CHWNC_FWD_FP16x4}
COMMAND ${DYNAMIC_IMPLICITGEMM_DLOPS_NCHWC_FWD_ENVS} $<TARGET_FILE:test_conv2d> ${MIOPEN_TEST_FLOAT_ARG} --verbose --input  400  256 7 7 --weights 256 7 7 1024  --pads_strides_dilations 0 0 1 1 1 1 ${ARGS_NCHWC_CHWNC_FWD_FP16x4}
COMMAND ${DYNAMIC_IMPLICITGEMM_DLOPS_NCHWC_FWD_ENVS} $<TARGET_FILE:test_conv2d> ${MIOPEN_TEST_FLOAT_ARG} --verbose --input  400  256 1 1 --weights 256 1 1 1024  --pads_strides_dilations 0 0 1 1 1 1 ${ARGS_NCHWC_CHWNC_FWD_FP16x4}
)

add_custom_test(test_conv_igemm_dynamic_dlops_nchwc_nchwc_fwd_fp16x8 SKIP_UNLESS_ALL HALF_ENABLED FLOAT_DISABLED BF16_DISABLED GFX900_DISABLED GFX906_DISABLED GFX90A_DISABLED GFX908_DISABLED GFX103X_ENABLED SKIP_XNACK_ON
COMMAND ${DYNAMIC_IMPLICITGEMM_DLOPS_NCHWC_FWD_ENVS} $<TARGET_FILE:test_conv2d> ${MIOPEN_TEST_FLOAT_ARG} --verbose --input  1 8  10  10  --weights 8 8 3 3     --pads_strides_dilations 0 0 1 1 1 1 ${ARGS_NCHWC_NCHWC_FWD_FP16x8}
COMMAND ${DYNAMIC_IMPLICITGEMM_DLOPS_NCHWC_FWD_ENVS} $<TARGET_FILE:test_conv2d> ${MIOPEN_TEST_FLOAT_ARG} --verbose --input  32 160 73 73 --weights  64 160 1 1 --pads_strides_dilations 0 0 1 1 1 1 ${ARGS_NCHWC_NCHWC_FWD_FP16x8}
COMMAND ${DYNAMIC_IMPLICITGEMM_DLOPS_NCHWC_FWD_ENVS} $<TARGET_FILE:test_conv2d> ${MIOPEN_TEST_FLOAT_ARG} --verbose --input  16  64 56 56 --weights  64  64 1 1 --pads_strides_dilations 0 0 1 1 1 1 ${ARGS_NCHWC_NCHWC_FWD_FP16x8}
COMMAND ${DYNAMIC_IMPLICITGEMM_DLOPS_NCHWC_FWD_ENVS} $<TARGET_FILE:test_conv2d> ${MIOPEN_TEST_FLOAT_ARG} --verbose --input   2 256 40 52 --weights 256 256 1 1 --pads_strides_dilations 0 0 1 1 1 1 ${ARGS_NCHWC_NCHWC_FWD_FP16x8}
COMMAND ${DYNAMIC_IMPLICITGEMM_DLOPS_NCHWC_FWD_ENVS} $<TARGET_FILE:test_conv2d> ${MIOPEN_TEST_FLOAT_ARG} --verbose --input   2  64 32 28 --weights  64  64 1 1 --pads_strides_dilations 0 0 1 1 1 1 ${ARGS_NCHWC_NCHWC_FWD_FP16x8}
COMMAND ${DYNAMIC_IMPLICITGEMM_DLOPS_NCHWC_FWD_ENVS} $<TARGET_FILE:test_conv2d> ${MIOPEN_TEST_FLOAT_ARG} --verbose --input  32 128 14 14 --weights  64 128 1 1 --pads_strides_dilations 0 0 2 2 1 1 ${ARGS_NCHWC_NCHWC_FWD_FP16x8}
COMMAND ${DYNAMIC_IMPLICITGEMM_DLOPS_NCHWC_FWD_ENVS} $<TARGET_FILE:test_conv2d> ${MIOPEN_TEST_FLOAT_ARG} --verbose --input  64  64 17 17 --weights 192  64 1 7 --pads_strides_dilations 0 3 1 1 1 1 ${ARGS_NCHWC_NCHWC_FWD_FP16x8}
COMMAND ${DYNAMIC_IMPLICITGEMM_DLOPS_NCHWC_FWD_ENVS} $<TARGET_FILE:test_conv2d> ${MIOPEN_TEST_FLOAT_ARG} --verbose --input  64  64 17 17 --weights 192  64 7 1 --pads_strides_dilations 3 0 1 1 1 1 ${ARGS_NCHWC_NCHWC_FWD_FP16x8}
COMMAND ${DYNAMIC_IMPLICITGEMM_DLOPS_NCHWC_FWD_ENVS} $<TARGET_FILE:test_conv2d> ${MIOPEN_TEST_FLOAT_ARG} --verbose --input   4 128 28 28 --weights 128 128 2 2 --pads_strides_dilations 0 0 2 2 1 1 ${ARGS_NCHWC_NCHWC_FWD_FP16x8}
COMMAND ${DYNAMIC_IMPLICITGEMM_DLOPS_NCHWC_FWD_ENVS} $<TARGET_FILE:test_conv2d> ${MIOPEN_TEST_FLOAT_ARG} --verbose --input  32 128  8  8 --weights 192 128 3 1 --pads_strides_dilations 1 0 1 1 1 1 ${ARGS_NCHWC_NCHWC_FWD_FP16x8}
COMMAND ${DYNAMIC_IMPLICITGEMM_DLOPS_NCHWC_FWD_ENVS} $<TARGET_FILE:test_conv2d> ${MIOPEN_TEST_FLOAT_ARG} --verbose --input  64 192 17 17 --weights 160 192 3 3 --pads_strides_dilations 0 0 2 2 1 1 ${ARGS_NCHWC_NCHWC_FWD_FP16x8}
COMMAND ${DYNAMIC_IMPLICITGEMM_DLOPS_NCHWC_FWD_ENVS} $<TARGET_FILE:test_conv2d> ${MIOPEN_TEST_FLOAT_ARG} --verbose --input  64  32 73 73 --weights  64  32 3 3 --pads_strides_dilations 1 1 1 1 1 1 ${ARGS_NCHWC_NCHWC_FWD_FP16x8}
COMMAND ${DYNAMIC_IMPLICITGEMM_DLOPS_NCHWC_FWD_ENVS} $<TARGET_FILE:test_conv2d> ${MIOPEN_TEST_FLOAT_ARG} --verbose --input  16  64 56 56 --weights  64  64 3 3 --pads_strides_dilations 1 1 1 1 1 1 ${ARGS_NCHWC_NCHWC_FWD_FP16x8}
COMMAND ${DYNAMIC_IMPLICITGEMM_DLOPS_NCHWC_FWD_ENVS} $<TARGET_FILE:test_conv2d> ${MIOPEN_TEST_FLOAT_ARG} --verbose --input  16  16 25 25 --weights  64  16 3 3 --pads_strides_dilations 0 0 1 1 1 1 ${ARGS_NCHWC_NCHWC_FWD_FP16x8}
COMMAND ${DYNAMIC_IMPLICITGEMM_DLOPS_NCHWC_FWD_ENVS} $<TARGET_FILE:test_conv2d> ${MIOPEN_TEST_FLOAT_ARG} --verbose --input  4  32 79 141 --weights 64  32 5 10 --pads_strides_dilations 0 0 2 2 1 1 ${ARGS_NCHWC_NCHWC_FWD_FP16x8}
COMMAND ${DYNAMIC_IMPLICITGEMM_DLOPS_NCHWC_FWD_ENVS} $<TARGET_FILE:test_conv2d> ${MIOPEN_TEST_FLOAT_ARG} --verbose --input  400  256 7 7 --weights 1024 256 7 7 --pads_strides_dilations 0 0 1 1 1 1 ${ARGS_NCHWC_NCHWC_FWD_FP16x8}
COMMAND ${DYNAMIC_IMPLICITGEMM_DLOPS_NCHWC_FWD_ENVS} $<TARGET_FILE:test_conv2d> ${MIOPEN_TEST_FLOAT_ARG} --verbose --input  400  256 1 1 --weights 1024 256 1 1 --pads_strides_dilations 0 0 1 1 1 1 ${ARGS_NCHWC_NCHWC_FWD_FP16x8}
)

add_custom_test(test_conv_igemm_dynamic_dlops_nchwc_chwnc_fwd_fp16x8 SKIP_UNLESS_ALL HALF_ENABLED FLOAT_DISABLED BF16_DISABLED GFX900_DISABLED GFX906_DISABLED GFX90A_DISABLED GFX908_DISABLED GFX94X_ENABLED GFX103X_ENABLED SKIP_XNACK_ON
COMMAND ${DYNAMIC_IMPLICITGEMM_DLOPS_NCHWC_FWD_ENVS} $<TARGET_FILE:test_conv2d> ${MIOPEN_TEST_FLOAT_ARG} --verbose --input  64 256  7  7 --weights 256 1 1  128  --pads_strides_dilations 0 0 1 1 1 1 ${ARGS_NCHWC_CHWNC_FWD_FP16x8}
COMMAND ${DYNAMIC_IMPLICITGEMM_DLOPS_NCHWC_FWD_ENVS} $<TARGET_FILE:test_conv2d> ${MIOPEN_TEST_FLOAT_ARG} --verbose --input  32 160 73 73 --weights 160 1 1   64  --pads_strides_dilations 0 0 1 1 1 1 ${ARGS_NCHWC_CHWNC_FWD_FP16x8}
COMMAND ${DYNAMIC_IMPLICITGEMM_DLOPS_NCHWC_FWD_ENVS} $<TARGET_FILE:test_conv2d> ${MIOPEN_TEST_FLOAT_ARG} --verbose --input  16  64 56 56 --weights  64 1 1   64  --pads_strides_dilations 0 0 1 1 1 1 ${ARGS_NCHWC_CHWNC_FWD_FP16x8}
COMMAND ${DYNAMIC_IMPLICITGEMM_DLOPS_NCHWC_FWD_ENVS} $<TARGET_FILE:test_conv2d> ${MIOPEN_TEST_FLOAT_ARG} --verbose --input   2 256 40 52 --weights 256 1 1  256  --pads_strides_dilations 0 0 1 1 1 1 ${ARGS_NCHWC_CHWNC_FWD_FP16x8}
COMMAND ${DYNAMIC_IMPLICITGEMM_DLOPS_NCHWC_FWD_ENVS} $<TARGET_FILE:test_conv2d> ${MIOPEN_TEST_FLOAT_ARG} --verbose --input   2  64 32 28 --weights  64 1 1   64  --pads_strides_dilations 0 0 1 1 1 1 ${ARGS_NCHWC_CHWNC_FWD_FP16x8}
COMMAND ${DYNAMIC_IMPLICITGEMM_DLOPS_NCHWC_FWD_ENVS} $<TARGET_FILE:test_conv2d> ${MIOPEN_TEST_FLOAT_ARG} --verbose --input  32 128 14 14 --weights 128 1 1   64  --pads_strides_dilations 0 0 2 2 1 1 ${ARGS_NCHWC_CHWNC_FWD_FP16x8}
COMMAND ${DYNAMIC_IMPLICITGEMM_DLOPS_NCHWC_FWD_ENVS} $<TARGET_FILE:test_conv2d> ${MIOPEN_TEST_FLOAT_ARG} --verbose --input  64  64 17 17 --weights  64 1 7  192  --pads_strides_dilations 0 3 1 1 1 1 ${ARGS_NCHWC_CHWNC_FWD_FP16x8}
COMMAND ${DYNAMIC_IMPLICITGEMM_DLOPS_NCHWC_FWD_ENVS} $<TARGET_FILE:test_conv2d> ${MIOPEN_TEST_FLOAT_ARG} --verbose --input  64  64 17 17 --weights  64 7 1  192  --pads_strides_dilations 3 0 1 1 1 1 ${ARGS_NCHWC_CHWNC_FWD_FP16x8}
COMMAND ${DYNAMIC_IMPLICITGEMM_DLOPS_NCHWC_FWD_ENVS} $<TARGET_FILE:test_conv2d> ${MIOPEN_TEST_FLOAT_ARG} --verbose --input   4 128 28 28 --weights 128 2 2  128  --pads_strides_dilations 0 0 2 2 1 1 ${ARGS_NCHWC_CHWNC_FWD_FP16x8}
COMMAND ${DYNAMIC_IMPLICITGEMM_DLOPS_NCHWC_FWD_ENVS} $<TARGET_FILE:test_conv2d> ${MIOPEN_TEST_FLOAT_ARG} --verbose --input  32 128  8  8 --weights 128 3 1  192  --pads_strides_dilations 1 0 1 1 1 1 ${ARGS_NCHWC_CHWNC_FWD_FP16x8}
COMMAND ${DYNAMIC_IMPLICITGEMM_DLOPS_NCHWC_FWD_ENVS} $<TARGET_FILE:test_conv2d> ${MIOPEN_TEST_FLOAT_ARG} --verbose --input  64 192 17 17 --weights 192 3 3  160  --pads_strides_dilations 0 0 2 2 1 1 ${ARGS_NCHWC_CHWNC_FWD_FP16x8}
COMMAND ${DYNAMIC_IMPLICITGEMM_DLOPS_NCHWC_FWD_ENVS} $<TARGET_FILE:test_conv2d> ${MIOPEN_TEST_FLOAT_ARG} --verbose --input  64  32 73 73 --weights  32 3 3   64  --pads_strides_dilations 1 1 1 1 1 1 ${ARGS_NCHWC_CHWNC_FWD_FP16x8}
COMMAND ${DYNAMIC_IMPLICITGEMM_DLOPS_NCHWC_FWD_ENVS} $<TARGET_FILE:test_conv2d> ${MIOPEN_TEST_FLOAT_ARG} --verbose --input  16  64 56 56 --weights  64 3 3   64  --pads_strides_dilations 1 1 1 1 1 1 ${ARGS_NCHWC_CHWNC_FWD_FP16x8}
COMMAND ${DYNAMIC_IMPLICITGEMM_DLOPS_NCHWC_FWD_ENVS} $<TARGET_FILE:test_conv2d> ${MIOPEN_TEST_FLOAT_ARG} --verbose --input  16  16 25 25 --weights  16 3 3   64  --pads_strides_dilations 0 0 1 1 1 1 ${ARGS_NCHWC_CHWNC_FWD_FP16x8}
COMMAND ${DYNAMIC_IMPLICITGEMM_DLOPS_NCHWC_FWD_ENVS} $<TARGET_FILE:test_conv2d> ${MIOPEN_TEST_FLOAT_ARG} --verbose --input  4  32 79 141 --weights 32 5 10  64   --pads_strides_dilations 0 0 2 2 1 1 ${ARGS_NCHWC_CHWNC_FWD_FP16x8}
COMMAND ${DYNAMIC_IMPLICITGEMM_DLOPS_NCHWC_FWD_ENVS} $<TARGET_FILE:test_conv2d> ${MIOPEN_TEST_FLOAT_ARG} --verbose --input  400  256 7 7 --weights  256 7 7 1024 --pads_strides_dilations 0 0 1 1 1 1 ${ARGS_NCHWC_CHWNC_FWD_FP16x8}
COMMAND ${DYNAMIC_IMPLICITGEMM_DLOPS_NCHWC_FWD_ENVS} $<TARGET_FILE:test_conv2d> ${MIOPEN_TEST_FLOAT_ARG} --verbose --input  400  256 1 1 --weights  256 1 1 1024 --pads_strides_dilations 0 0 1 1 1 1 ${ARGS_NCHWC_CHWNC_FWD_FP16x8}
)

add_custom_test(test_regression_half_mi100 SKIP_UNLESS_ALL FLOAT_DISABLED HALF_ENABLED GFX908_ENABLED GFX900_DISABLED GFX906_DISABLED GFX90A_DISABLED
# Regression test for SWDEV-291202
COMMAND MIOPEN_FIND_MODE=normal MIOPEN_DEBUG_FIND_ONLY_SOLVER=ConvHipImplicitGemmBwdDataV4R1Xdlops $<TARGET_FILE:test_conv2d> ${MIOPEN_TEST_FLOAT_ARG} --verbose --input  128  24 14 14 --weights 64  24 5 5 --pads_strides_dilations 2 2 1 1 1 1 --disable-forward --disable-backward-weights
)

# MIOPEN_DEBUG_CONV_CK_IGEMM_FWD_V6R1_DLOPS_NCHW is explicitly enabled due to the kernel is disabled by default via #2306
set(CONV_CK_IGEMM_FWD_V6R1_DLOPS_NCHW_ENV
    MIOPEN_FIND_MODE=normal
    MIOPEN_DEBUG_FIND_ONLY_SOLVER=ConvCkIgemmFwdV6r1DlopsNchw
    MIOPEN_DEBUG_CONV_CK_IGEMM_FWD_V6R1_DLOPS_NCHW=1)

# gfx908 disabled as a workaround for https://github.com/ROCmSoftwarePlatform/MIOpen/pull/1790/files?diff=split&w=1#r982923610
add_custom_test(test_conv_ck_igemm_fwd_v6r1_dlops_nchw FLOAT_ENABLED HALF_ENABLED BF16_DISABLED GFX908_DISABLED GFX103X_ENABLED SKIP_UNLESS_ALL
COMMAND ${CONV_CK_IGEMM_FWD_V6R1_DLOPS_NCHW_ENV}     $<TARGET_FILE:test_conv2d> ${MIOPEN_TEST_FLOAT_ARG} --verbose --input 128 1024 14 14  --weights 2048 1024 1 1 --pads_strides_dilations 0 0 2 2 1 1 --disable-backward-data --disable-backward-weights
COMMAND ${CONV_CK_IGEMM_FWD_V6R1_DLOPS_NCHW_ENV}     $<TARGET_FILE:test_conv2d> ${MIOPEN_TEST_FLOAT_ARG} --verbose --input 128  256 14 14  --weights  256 1024 1 1 --pads_strides_dilations 0 0 1 1 1 1 --disable-backward-data --disable-backward-weights
COMMAND ${CONV_CK_IGEMM_FWD_V6R1_DLOPS_NCHW_ENV}     $<TARGET_FILE:test_conv2d> ${MIOPEN_TEST_FLOAT_ARG} --verbose --input 128 1024 14 14  --weights  512 1024 1 1 --pads_strides_dilations 0 0 1 1 1 1 --disable-backward-data --disable-backward-weights
COMMAND ${CONV_CK_IGEMM_FWD_V6R1_DLOPS_NCHW_ENV}     $<TARGET_FILE:test_conv2d> ${MIOPEN_TEST_FLOAT_ARG} --verbose --input 128  128 28 28  --weights  128 1024 3 3 --pads_strides_dilations 1 1 1 1 1 1 --disable-backward-data --disable-backward-weights
COMMAND ${CONV_CK_IGEMM_FWD_V6R1_DLOPS_NCHW_ENV}     $<TARGET_FILE:test_conv2d> ${MIOPEN_TEST_FLOAT_ARG} --verbose --input 128  128 28 28  --weights  512  128 1 1 --pads_strides_dilations 0 0 1 1 1 1 --disable-backward-data --disable-backward-weights
COMMAND ${CONV_CK_IGEMM_FWD_V6R1_DLOPS_NCHW_ENV}     $<TARGET_FILE:test_conv2d> ${MIOPEN_TEST_FLOAT_ARG} --verbose --input 128  128 58 58  --weights  128  128 3 3 --pads_strides_dilations 1 1 1 1 1 1 --disable-backward-data --disable-backward-weights
COMMAND ${CONV_CK_IGEMM_FWD_V6R1_DLOPS_NCHW_ENV}     $<TARGET_FILE:test_conv2d> ${MIOPEN_TEST_FLOAT_ARG} --verbose --input 128 2048  7  7  --weights  512 2048 1 1 --pads_strides_dilations 0 0 1 1 1 1 --disable-backward-data --disable-backward-weights
COMMAND ${CONV_CK_IGEMM_FWD_V6R1_DLOPS_NCHW_ENV}     $<TARGET_FILE:test_conv2d> ${MIOPEN_TEST_FLOAT_ARG} --verbose --input 128  256 14 14  --weights 1024  256 1 1 --pads_strides_dilations 0 0 1 1 1 1 --disable-backward-data --disable-backward-weights
COMMAND ${CONV_CK_IGEMM_FWD_V6R1_DLOPS_NCHW_ENV}     $<TARGET_FILE:test_conv2d> ${MIOPEN_TEST_FLOAT_ARG} --verbose --input 128  256 14 14  --weights  256  256 3 3 --pads_strides_dilations 1 1 1 1 1 1 --disable-backward-data --disable-backward-weights
COMMAND ${CONV_CK_IGEMM_FWD_V6R1_DLOPS_NCHW_ENV}     $<TARGET_FILE:test_conv2d> ${MIOPEN_TEST_FLOAT_ARG} --verbose --input 128  256 30 30  --weights  256  256 3 3 --pads_strides_dilations 0 0 2 2 1 1 --disable-backward-data --disable-backward-weights
COMMAND ${CONV_CK_IGEMM_FWD_V6R1_DLOPS_NCHW_ENV}     $<TARGET_FILE:test_conv2d> ${MIOPEN_TEST_FLOAT_ARG} --verbose --input 128  256 56 56  --weights  128  256 1 1 --pads_strides_dilations 0 0 1 1 1 1 --disable-backward-data --disable-backward-weights
COMMAND ${CONV_CK_IGEMM_FWD_V6R1_DLOPS_NCHW_ENV}     $<TARGET_FILE:test_conv2d> ${MIOPEN_TEST_FLOAT_ARG} --verbose --input 128  256 56 56  --weights  512  256 1 1 --pads_strides_dilations 0 0 2 2 1 1 --disable-backward-data --disable-backward-weights
COMMAND ${CONV_CK_IGEMM_FWD_V6R1_DLOPS_NCHW_ENV}     $<TARGET_FILE:test_conv2d> ${MIOPEN_TEST_FLOAT_ARG} --verbose --input 128  256 56 56  --weights   64  256 1 1 --pads_strides_dilations 0 0 1 1 1 1 --disable-backward-data --disable-backward-weights
COMMAND ${CONV_CK_IGEMM_FWD_V6R1_DLOPS_NCHW_ENV}     $<TARGET_FILE:test_conv2d> ${MIOPEN_TEST_FLOAT_ARG} --verbose --input 128  512 16 16  --weights  512  512 3 3 --pads_strides_dilations 0 0 2 2 1 1 --disable-backward-data --disable-backward-weights
COMMAND ${CONV_CK_IGEMM_FWD_V6R1_DLOPS_NCHW_ENV}     $<TARGET_FILE:test_conv2d> ${MIOPEN_TEST_FLOAT_ARG} --verbose --input 128  512 28 28  --weights 1024  512 1 1 --pads_strides_dilations 0 0 2 2 1 1 --disable-backward-data --disable-backward-weights
COMMAND ${CONV_CK_IGEMM_FWD_V6R1_DLOPS_NCHW_ENV}     $<TARGET_FILE:test_conv2d> ${MIOPEN_TEST_FLOAT_ARG} --verbose --input 128  512 28 28  --weights  128  512 1 1 --pads_strides_dilations 0 0 1 1 1 1 --disable-backward-data --disable-backward-weights
COMMAND ${CONV_CK_IGEMM_FWD_V6R1_DLOPS_NCHW_ENV}     $<TARGET_FILE:test_conv2d> ${MIOPEN_TEST_FLOAT_ARG} --verbose --input 128  512 28 28  --weights  256  512 1 1 --pads_strides_dilations 0 0 1 1 1 1 --disable-backward-data --disable-backward-weights
COMMAND ${CONV_CK_IGEMM_FWD_V6R1_DLOPS_NCHW_ENV}     $<TARGET_FILE:test_conv2d> ${MIOPEN_TEST_FLOAT_ARG} --verbose --input 128  512  7  7  --weights 2048  512 1 1 --pads_strides_dilations 0 0 1 1 1 1 --disable-backward-data --disable-backward-weights
COMMAND ${CONV_CK_IGEMM_FWD_V6R1_DLOPS_NCHW_ENV}     $<TARGET_FILE:test_conv2d> ${MIOPEN_TEST_FLOAT_ARG} --verbose --input 128  512  7  7  --weights  512  512 3 3 --pads_strides_dilations 1 1 1 1 1 1 --disable-backward-data --disable-backward-weights
COMMAND ${CONV_CK_IGEMM_FWD_V6R1_DLOPS_NCHW_ENV}     $<TARGET_FILE:test_conv2d> ${MIOPEN_TEST_FLOAT_ARG} --verbose --input 128   64 56 56  --weights  256   64 1 1 --pads_strides_dilations 0 0 1 1 1 1 --disable-backward-data --disable-backward-weights
COMMAND ${CONV_CK_IGEMM_FWD_V6R1_DLOPS_NCHW_ENV}     $<TARGET_FILE:test_conv2d> ${MIOPEN_TEST_FLOAT_ARG} --verbose --input 128   64 56 56  --weights   64   64 1 1 --pads_strides_dilations 0 0 1 1 1 1 --disable-backward-data --disable-backward-weights
COMMAND ${CONV_CK_IGEMM_FWD_V6R1_DLOPS_NCHW_ENV}     $<TARGET_FILE:test_conv2d> ${MIOPEN_TEST_FLOAT_ARG} --verbose --input 128   64 56 56  --weights   64   64 3 3 --pads_strides_dilations 1 1 1 1 1 1 --disable-backward-data --disable-backward-weights
)

add_custom_test(test_reduce_custom_fp32 GFX94X_ENABLED GFX103X_ENABLED GFX110X_ENABLED SKIP_UNLESS_ALL
COMMAND $<TARGET_FILE:test_reduce_test> ${MIOPEN_TEST_FLOAT_ARG} --scales 1 0 --CompType 1 --D 1024 30528 1 --I 0 --N 1 ---ReduceOp 0 --R 0 1 2 ${MIOPEN_TEST_FLAGS_ARGS}
)

add_custom_test(test_reduce_custom_fp32_fp16 HALF_ENABLED GFX94X_ENABLED GFX103X_ENABLED GFX110X_ENABLED SKIP_UNLESS_ALL
COMMAND $<TARGET_FILE:test_reduce_test> ${MIOPEN_TEST_FLOAT_ARG} --scales 1 0 --CompType 1 --D 8 2 1 --I 0 --N 1 ---ReduceOp 0 --R 0 1 2 ${MIOPEN_TEST_FLAGS_ARGS}
COMMAND $<TARGET_FILE:test_reduce_test> ${MIOPEN_TEST_FLOAT_ARG} --scales 1 0 --CompType 1 --D 160 10 1 --I 0 --N 1 ---ReduceOp 0 --R 0 1 2 ${MIOPEN_TEST_FLAGS_ARGS}
COMMAND $<TARGET_FILE:test_reduce_test> ${MIOPEN_TEST_FLOAT_ARG} --scales 1 0 --CompType 1 --D 7 1024 1 --I 0 --N 1 ---ReduceOp 0 --R 0 1 2 ${MIOPEN_TEST_FLAGS_ARGS}
COMMAND $<TARGET_FILE:test_reduce_test> ${MIOPEN_TEST_FLOAT_ARG} --scales 1 0 --CompType 1 --D 3 1 1 --I 0 --N 1 ---ReduceOp 0 --R 0 1 2 ${MIOPEN_TEST_FLAGS_ARGS}
COMMAND $<TARGET_FILE:test_reduce_test> ${MIOPEN_TEST_FLOAT_ARG} --scales 1 0 --CompType 1 --D 3 1 1 --I 0 --N 1 ---ReduceOp 1 --R 0 1 2 ${MIOPEN_TEST_FLAGS_ARGS}
COMMAND $<TARGET_FILE:test_reduce_test> ${MIOPEN_TEST_FLOAT_ARG} --scales 1 0 --CompType 1 --D 3 1 1 --I 1 --N 1 ---ReduceOp 3 --R 0 1 2 ${MIOPEN_TEST_FLAGS_ARGS}
COMMAND $<TARGET_FILE:test_reduce_test> ${MIOPEN_TEST_FLOAT_ARG} --scales 1 0 --CompType 1 --D 3 2 1 --I 1 --N 1 ---ReduceOp 3 --R 1 2 ${MIOPEN_TEST_FLAGS_ARGS}
COMMAND $<TARGET_FILE:test_reduce_test> ${MIOPEN_TEST_FLOAT_ARG} --scales 1 0 --CompType 1 --D 6 2 1 --I 0 --N 1 ---ReduceOp 3 --R 1 2 ${MIOPEN_TEST_FLAGS_ARGS}
COMMAND $<TARGET_FILE:test_reduce_test> ${MIOPEN_TEST_FLOAT_ARG} --scales 1 0 --CompType 1 --D 6 2 1 --I 0 --N 1 ---ReduceOp 2 --R 1 2 ${MIOPEN_TEST_FLAGS_ARGS}
COMMAND $<TARGET_FILE:test_reduce_test> ${MIOPEN_TEST_FLOAT_ARG} --scales 1 0 --CompType 1 --D 2 2 1 --I 0 --N 1 ---ReduceOp 0 --R 1 2 ${MIOPEN_TEST_FLAGS_ARGS}
COMMAND $<TARGET_FILE:test_reduce_test> ${MIOPEN_TEST_FLOAT_ARG} --scales 1 0 --CompType 1 --D 4 3 1 --I 0 --N 1 ---ReduceOp 3 --R 1 2 ${MIOPEN_TEST_FLAGS_ARGS}
COMMAND $<TARGET_FILE:test_reduce_test> ${MIOPEN_TEST_FLOAT_ARG} --scales 1 0 --CompType 1 --D 3 4 1 --I 0 --N 1 ---ReduceOp 3 --R 1 2 ${MIOPEN_TEST_FLAGS_ARGS}
COMMAND $<TARGET_FILE:test_reduce_test> ${MIOPEN_TEST_FLOAT_ARG} --scales 1 0 --CompType 1 --D 3 4 1 --I 0 --N 1 ---ReduceOp 3 --R 0 2 ${MIOPEN_TEST_FLAGS_ARGS}
COMMAND $<TARGET_FILE:test_reduce_test> ${MIOPEN_TEST_FLOAT_ARG} --scales 1 0 --CompType 1 --D 2048 32 1 --I 0 --N 1 ---ReduceOp 3 --R 0 2 ${MIOPEN_TEST_FLAGS_ARGS}
COMMAND $<TARGET_FILE:test_reduce_test> ${MIOPEN_TEST_FLOAT_ARG} --scales 1 0 --CompType 1 --D 4 3 1 --I 0 --N 1 ---ReduceOp 2 --R 1 2 ${MIOPEN_TEST_FLAGS_ARGS}
COMMAND $<TARGET_FILE:test_reduce_test> ${MIOPEN_TEST_FLOAT_ARG} --scales 1 0 --CompType 1 --D 3 4 1 --I 0 --N 1 ---ReduceOp 2 --R 0 2 ${MIOPEN_TEST_FLAGS_ARGS}
COMMAND $<TARGET_FILE:test_reduce_test> ${MIOPEN_TEST_FLOAT_ARG} --scales 1 0 --CompType 1 --D 2048 32 1 --I 0 --N 1 ---ReduceOp 2 --R 0 2 ${MIOPEN_TEST_FLAGS_ARGS}
COMMAND $<TARGET_FILE:test_reduce_test> ${MIOPEN_TEST_FLOAT_ARG} --scales 1 0 --CompType 1 --D 3 4 1 --I 0 --N 1 ---ReduceOp 2 --R 0 2 ${MIOPEN_TEST_FLAGS_ARGS}
COMMAND $<TARGET_FILE:test_reduce_test> ${MIOPEN_TEST_FLOAT_ARG} --scales 1 0 --CompType 1 --D 12 11 1 --I 0 --N 1 ---ReduceOp 0 --R 0 1 2 ${MIOPEN_TEST_FLAGS_ARGS}
COMMAND $<TARGET_FILE:test_reduce_test> ${MIOPEN_TEST_FLOAT_ARG} --scales 1 0 --CompType 1 --D 13 4 7 7 --I 0 --N 1 ---ReduceOp 0 --R 0 1 2 3 ${MIOPEN_TEST_FLAGS_ARGS}
COMMAND $<TARGET_FILE:test_reduce_test> ${MIOPEN_TEST_FLOAT_ARG} --scales 1 0 --CompType 1 --D 64 3 280 81 --I 0 --N 0 --ReduceOp 0 --R 0 ${MIOPEN_TEST_FLAGS_ARGS}
)

if(MIOPEN_TEST_DEEPBENCH)
    add_custom_test(test_deepbench_conv GFX94X_ENABLED GFX103X_ENABLED GFX110X_ENABLED
    COMMAND	$<TARGET_FILE:test_conv2d>	--verbose	--input	4	1	161	700	--weights	32	1	5	20	--pads_strides_dilations	0	0	2	2	1	1
    COMMAND	$<TARGET_FILE:test_conv2d>	--verbose	--input	8	1	161	700	--weights	32	1	5	20	--pads_strides_dilations	0	0	2	2	1	1
    COMMAND	$<TARGET_FILE:test_conv2d>	--verbose	--input	16	1	161	700	--weights	32	1	5	20	--pads_strides_dilations	0	0	2	2	1	1
    COMMAND	$<TARGET_FILE:test_conv2d>	--verbose	--input	32	1	161	700	--weights	32	1	5	20	--pads_strides_dilations	0	0	2	2	1	1
    COMMAND	$<TARGET_FILE:test_conv2d>	--verbose	--input	4	32	79	341	--weights	32	32	5	10	--pads_strides_dilations	0	0	2	2	1	1
    COMMAND	$<TARGET_FILE:test_conv2d>	--verbose	--input	8	32	79	341	--weights	32	32	5	10	--pads_strides_dilations	0	0	2	2	1	1
    COMMAND	$<TARGET_FILE:test_conv2d>	--verbose	--input	16	32	79	341	--weights	32	32	5	10	--pads_strides_dilations	0	0	2	2	1	1
    COMMAND	$<TARGET_FILE:test_conv2d>	--verbose	--input	32	32	79	341	--weights	32	32	5	10	--pads_strides_dilations	0	0	2	2	1	1
    COMMAND	$<TARGET_FILE:test_conv2d>	--verbose	--input	16	1	48	480	--weights	16	1	3	3	--pads_strides_dilations	1	1	1	1	1	1
    COMMAND	$<TARGET_FILE:test_conv2d>	--verbose	--input	16	16	24	240	--weights	32	16	3	3	--pads_strides_dilations	1	1	1	1	1	1
    COMMAND	$<TARGET_FILE:test_conv2d>	--verbose	--input	16	32	12	120	--weights	64	32	3	3	--pads_strides_dilations	1	1	1	1	1	1
    COMMAND	$<TARGET_FILE:test_conv2d>	--verbose	--input	16	64	6	60	--weights	128	64	3	3	--pads_strides_dilations	1	1	1	1	1	1
    COMMAND	$<TARGET_FILE:test_conv2d>	--verbose	--input	8	3	108	108	--weights	64	3	3	3	--pads_strides_dilations	1	1	2	2	1	1
    COMMAND	$<TARGET_FILE:test_conv2d>	--verbose	--input	8	64	54	54	--weights	64	64	3	3	--pads_strides_dilations	1	1	1	1	1	1
    COMMAND	$<TARGET_FILE:test_conv2d>	--verbose	--input	8	128	27	27	--weights	128	128	3	3	--pads_strides_dilations	1	1	1	1	1	1
    COMMAND	$<TARGET_FILE:test_conv2d>	--verbose	--input	8	128	14	14	--weights	256	128	3	3	--pads_strides_dilations	1	1	1	1	1	1
    COMMAND	$<TARGET_FILE:test_conv2d>	--verbose	--input	8	256	7	7	--weights	512	256	3	3	--pads_strides_dilations	1	1	1	1	1	1
    COMMAND	$<TARGET_FILE:test_conv2d>	--verbose	--input	8	3	224	224	--weights	64	3	3	3	--pads_strides_dilations	1	1	1	1	1	1
    COMMAND	$<TARGET_FILE:test_conv2d>	--verbose	--input	8	64	112	112	--weights	128	64	3	3	--pads_strides_dilations	1	1	1	1	1	1
    COMMAND	$<TARGET_FILE:test_conv2d>	--verbose	--input	8	128	56	56	--weights	256	128	3	3	--pads_strides_dilations	1	1	1	1	1	1
    COMMAND	$<TARGET_FILE:test_conv2d>	--verbose	--input	8	256	28	28	--weights	512	256	3	3	--pads_strides_dilations	1	1	1	1	1	1
    COMMAND	$<TARGET_FILE:test_conv2d>	--verbose	--input	8	512	14	14	--weights	512	512	3	3	--pads_strides_dilations	1	1	1	1	1	1
    COMMAND	$<TARGET_FILE:test_conv2d>	--verbose	--input	8	512	7	7	--weights	512	512	3	3	--pads_strides_dilations	1	1	1	1	1	1
    COMMAND	$<TARGET_FILE:test_conv2d>	--verbose	--input	16	3	224	224	--weights	64	3	3	3	--pads_strides_dilations	1	1	1	1	1	1
    COMMAND	$<TARGET_FILE:test_conv2d>	--verbose	--input	16	64	112	112	--weights	128	64	3	3	--pads_strides_dilations	1	1	1	1	1	1
    COMMAND	$<TARGET_FILE:test_conv2d>	--verbose	--input	16	128	56	56	--weights	256	128	3	3	--pads_strides_dilations	1	1	1	1	1	1
    COMMAND	$<TARGET_FILE:test_conv2d>	--verbose	--input	16	256	28	28	--weights	512	256	3	3	--pads_strides_dilations	1	1	1	1	1	1
    COMMAND	$<TARGET_FILE:test_conv2d>	--verbose	--input	16	512	14	14	--weights	512	512	3	3	--pads_strides_dilations	1	1	1	1	1	1
    COMMAND	$<TARGET_FILE:test_conv2d>	--verbose	--input	16	512	7	7	--weights	512	512	3	3	--pads_strides_dilations	1	1	1	1	1	1
    COMMAND	$<TARGET_FILE:test_conv2d>	--verbose	--input	16	3	224	224	--weights	64	3	7	7	--pads_strides_dilations	3	3	2	2	1	1
    COMMAND	$<TARGET_FILE:test_conv2d>	--verbose	--input	16	192	28	28	--weights	32	192	5	5	--pads_strides_dilations	2	2	1	1	1	1
    COMMAND	$<TARGET_FILE:test_conv2d>	--verbose	--input	16	512	14	14	--weights	48	512	5	5	--pads_strides_dilations	2	2	1	1	1	1
    COMMAND	$<TARGET_FILE:test_conv2d>	--verbose	--input	16	832	7	7	--weights	128	832	5	5	--pads_strides_dilations	2	2	1	1	1	1
    COMMAND	$<TARGET_FILE:test_conv2d>	--verbose	--input	16	192	28	28	--weights	32	192	1	1	--pads_strides_dilations	0	0	1	1	1	1
    COMMAND	$<TARGET_FILE:test_conv2d>	--verbose	--input	16	512	14	14	--weights	48	512	1	1	--pads_strides_dilations	0	0	1	1	1	1
    COMMAND	$<TARGET_FILE:test_conv2d>	--verbose	--input	16	832	7	7	--weights	128	832	1	1	--pads_strides_dilations	0	0	1	1	1	1
    )
endif()

if(MIOPEN_TEST_CONV)
    add_custom_test(test_miopen_conv GFX94X_ENABLED GFX103X_ENABLED GFX110X_ENABLED
    COMMAND	$<TARGET_FILE:test_conv2d>	--verbose	--input	1	3	32	32	--weights	1	3	7	7	--pads_strides_dilations	1	1	1	1	1	1
    COMMAND	$<TARGET_FILE:test_conv2d>	--verbose	--input	1	3	227	227	--weights	1	3	7	7	--pads_strides_dilations	1	1	1	1	1	1
    COMMAND	$<TARGET_FILE:test_conv2d>	--verbose	--input	1	64	56	56	--weights	1	64	1	1	--pads_strides_dilations	0	0	2	2	1	1
    COMMAND	$<TARGET_FILE:test_conv2d>	--verbose	--input	1	3	32	32	--weights	1	3	3	3	--pads_strides_dilations	2	2	1	1	1	1
    COMMAND	$<TARGET_FILE:test_conv2d>	--verbose	--input	1	3	224	224	--weights	1	3	3	3	--pads_strides_dilations	2	2	1	1	1	1
    COMMAND	$<TARGET_FILE:test_conv2d>	--verbose	--input	1	3	227	227	--weights	1	3	3	3	--pads_strides_dilations	2	2	1	1	1	1
    COMMAND	$<TARGET_FILE:test_conv2d>	--verbose	--input	1	3	231	231	--weights	1	3	3	3	--pads_strides_dilations	2	2	1	1	1	1
    COMMAND	$<TARGET_FILE:test_conv2d>	--verbose	--input	1	3	224	224	--weights	1	3	5	5	--pads_strides_dilations	2	2	1	1	1	1
    COMMAND	$<TARGET_FILE:test_conv2d>	--verbose	--input	1	3	227	227	--weights	1	3	5	5	--pads_strides_dilations	2	2	1	1	1	1
    COMMAND	$<TARGET_FILE:test_conv2d>	--verbose	--input	1	3	231	231	--weights	1	3	5	5	--pads_strides_dilations	2	2	1	1	1	1
    COMMAND	$<TARGET_FILE:test_conv2d>	--verbose	--input	1	3	32	32	--weights	1	3	7	7	--pads_strides_dilations	2	2	1	1	1	1
    COMMAND	$<TARGET_FILE:test_conv2d>	--verbose	--input	1	3	224	224	--weights	1	3	7	7	--pads_strides_dilations	2	2	1	1	1	1
    COMMAND	$<TARGET_FILE:test_conv2d>	--verbose	--input	1	3	227	227	--weights	1	3	7	7	--pads_strides_dilations	2	2	1	1	1	1
    COMMAND	$<TARGET_FILE:test_conv2d>	--verbose	--input	1	3	231	231	--weights	1	3	7	7	--pads_strides_dilations	2	2	1	1	1	1
    COMMAND	$<TARGET_FILE:test_conv2d>	--verbose	--input	1	64	56	56	--weights	1	64	3	3	--pads_strides_dilations	2	2	1	1	1	1
    COMMAND	$<TARGET_FILE:test_conv2d>	--verbose	--input	1	64	112	112	--weights	1	64	3	3	--pads_strides_dilations	2	2	1	1	1	1
    COMMAND	$<TARGET_FILE:test_conv2d>	--verbose	--input	1	64	512	1024	--weights	1	64	3	3	--pads_strides_dilations	2	2	1	1	1	1
    COMMAND	$<TARGET_FILE:test_conv2d>	--verbose	--input	1	96	27	27	--weights	1	96	3	3	--pads_strides_dilations	2	2	1	1	1	1
    COMMAND	$<TARGET_FILE:test_conv2d>	--verbose	--input	1	96	28	28	--weights	1	96	3	3	--pads_strides_dilations	2	2	1	1	1	1
    COMMAND	$<TARGET_FILE:test_conv2d>	--verbose	--input	1	3	32	32	--weights	1	3	3	3	--pads_strides_dilations	0	0	4	4	1	1
    COMMAND	$<TARGET_FILE:test_conv2d>	--verbose	--input	1	3	224	224	--weights	1	3	3	3	--pads_strides_dilations	0	0	4	4	1	1
    COMMAND	$<TARGET_FILE:test_conv2d>	--verbose	--input	1	3	227	227	--weights	1	3	3	3	--pads_strides_dilations	0	0	4	4	1	1
    COMMAND	$<TARGET_FILE:test_conv2d>	--verbose	--input	1	3	231	231	--weights	1	3	3	3	--pads_strides_dilations	0	0	4	4	1	1
    COMMAND	$<TARGET_FILE:test_conv2d>	--verbose	--input	1	3	32	32	--weights	1	3	5	5	--pads_strides_dilations	0	0	4	4	1	1
    COMMAND	$<TARGET_FILE:test_conv2d>	--verbose	--input	1	3	224	224	--weights	1	3	5	5	--pads_strides_dilations	0	0	4	4	1	1
    COMMAND	$<TARGET_FILE:test_conv2d>	--verbose	--input	1	3	227	227	--weights	1	3	5	5	--pads_strides_dilations	0	0	4	4	1	1
    COMMAND	$<TARGET_FILE:test_conv2d>	--verbose	--input	1	3	231	231	--weights	1	3	5	5	--pads_strides_dilations	0	0	4	4	1	1
    COMMAND	$<TARGET_FILE:test_conv2d>	--verbose	--input	1	3	32	32	--weights	1	3	7	7	--pads_strides_dilations	0	0	4	4	1	1
    COMMAND	$<TARGET_FILE:test_conv2d>	--verbose	--input	1	3	224	224	--weights	1	3	7	7	--pads_strides_dilations	0	0	4	4	1	1
    COMMAND	$<TARGET_FILE:test_conv2d>	--verbose	--input	1	3	227	227	--weights	1	3	7	7	--pads_strides_dilations	0	0	4	4	1	1
    COMMAND	$<TARGET_FILE:test_conv2d>	--verbose	--input	1	3	231	231	--weights	1	3	7	7	--pads_strides_dilations	0	0	4	4	1	1
    COMMAND	$<TARGET_FILE:test_conv2d>	--verbose	--input	1	16	14	14	--weights	1	16	5	5	--pads_strides_dilations	0	0	4	4	1	1
    COMMAND	$<TARGET_FILE:test_conv2d>	--verbose	--input	1	16	28	28	--weights	1	16	5	5	--pads_strides_dilations	0	0	4	4	1	1
    COMMAND	$<TARGET_FILE:test_conv2d>	--verbose	--input	1	24	14	14	--weights	1	24	5	5	--pads_strides_dilations	0	0	4	4	1	1
    COMMAND	$<TARGET_FILE:test_conv2d>	--verbose	--input	1	32	7	7	--weights	1	32	5	5	--pads_strides_dilations	0	0	4	4	1	1
    COMMAND	$<TARGET_FILE:test_conv2d>	--verbose	--input	1	32	8	8	--weights	1	32	5	5	--pads_strides_dilations	0	0	4	4	1	1
    COMMAND	$<TARGET_FILE:test_conv2d>	--verbose	--input	1	32	14	14	--weights	1	32	5	5	--pads_strides_dilations	0	0	4	4	1	1
    COMMAND	$<TARGET_FILE:test_conv2d>	--verbose	--input	1	32	16	16	--weights	1	32	5	5	--pads_strides_dilations	0	0	4	4	1	1
    COMMAND	$<TARGET_FILE:test_conv2d>	--verbose	--input	1	32	28	28	--weights	1	32	5	5	--pads_strides_dilations	0	0	4	4	1	1
    COMMAND	$<TARGET_FILE:test_conv2d>	--verbose	--input	1	48	7	7	--weights	1	48	5	5	--pads_strides_dilations	0	0	4	4	1	1
    )
endif()

if(MIOPEN_TEST_FLOAT)
    add_custom_test(test_reduce_double SKIP_UNLESS_ALL GFX94X_ENABLED GFX103X_ENABLED GFX110X_ENABLED COMMAND  $<TARGET_FILE:test_reduce_test> --double --all --verbose)
endif()

add_custom_test(smoke_solver_ConvFFT GFX94X_ENABLED GFX103X_ENABLED GFX110X_ENABLED
    COMMAND MIOPEN_FIND_MODE=normal MIOPEN_DEBUG_FIND_ONLY_SOLVER=fft $<TARGET_FILE:test_conv2d>
      ${TEST_CONV_VERBOSE_F} --input 1 16 14 14 --weights 48 16 5 5 --pads_strides_dilations 2 2 1 1 1 1 ${MIOPEN_TEST_FLAGS_ARGS}
    COMMAND MIOPEN_FIND_MODE=normal MIOPEN_DEBUG_FIND_ONLY_SOLVER=fft $<TARGET_FILE:test_conv2d>
      ${TEST_CONV_VERBOSE_B} --input 1 16 14 14 --weights 48 16 5 5 --pads_strides_dilations 2 2 1 1 1 1 ${MIOPEN_TEST_FLAGS_ARGS}
)

add_custom_test(smoke_solver_ConvDirectNaiveConv_F GFX94X_ENABLED GFX103X_ENABLED GFX110X_ENABLED HALF_ENABLED BF16_ENABLED INT8_ENABLED
    COMMAND MIOPEN_FIND_MODE=normal MIOPEN_DRIVER_USE_GPU_REFERENCE=0 MIOPEN_DEBUG_FIND_ONLY_SOLVER=ConvDirectNaiveConvFwd $<TARGET_FILE:test_conv2d>
      ${TEST_CONV_VERBOSE_F} --input 1 16 14 14 --weights 48 16 5 5 --pads_strides_dilations 2 2 1 1 1 1 ${MIOPEN_TEST_FLAGS_ARGS}
)

add_custom_test(smoke_solver_ConvDirectNaiveConv_BW GFX94X_ENABLED GFX103X_ENABLED GFX110X_ENABLED HALF_ENABLED BF16_ENABLED
    COMMAND MIOPEN_FIND_MODE=normal MIOPEN_DRIVER_USE_GPU_REFERENCE=0 MIOPEN_DEBUG_FIND_ONLY_SOLVER=ConvDirectNaiveConvBwd $<TARGET_FILE:test_conv2d>
      ${TEST_CONV_VERBOSE_B} --input 1 16 14 14 --weights 48 16 5 5 --pads_strides_dilations 2 2 1 1 1 1 ${MIOPEN_TEST_FLAGS_ARGS}
    COMMAND MIOPEN_FIND_MODE=normal MIOPEN_DRIVER_USE_GPU_REFERENCE=0 MIOPEN_DEBUG_FIND_ONLY_SOLVER=ConvDirectNaiveConvWrw $<TARGET_FILE:test_conv2d>
      ${TEST_CONV_VERBOSE_W} --input 1 16 14 14 --weights 48 16 5 5 --pads_strides_dilations 2 2 1 1 1 1 ${MIOPEN_TEST_FLAGS_ARGS}
)

add_custom_test(smoke_solver_ConvAsm_5x10_7x7 GFX90A_DISABLED SKIP_XNACK_ON
    # GFX90A_DISABLED is because of WORKAROUND_ISSUE_1146
    COMMAND MIOPEN_FIND_MODE=normal MIOPEN_DEBUG_FIND_ONLY_SOLVER=ConvAsm5x10u2v2f1 $<TARGET_FILE:test_conv2d>
      ${TEST_CONV_VERBOSE_F} --input 1 1 5 10 --weights 16 1 5 10 --pads_strides_dilations 0 0 2 2 1 1 ${MIOPEN_TEST_FLAGS_ARGS}
    COMMAND MIOPEN_FIND_MODE=normal MIOPEN_DEBUG_FIND_ONLY_SOLVER=ConvAsm5x10u2v2b1 $<TARGET_FILE:test_conv2d>
      ${TEST_CONV_VERBOSE_B} --input 1 1 16 160 --weights 16 16 5 10 --pads_strides_dilations 0 0 2 2 1 1 ${MIOPEN_TEST_FLAGS_ARGS}
    COMMAND MIOPEN_FIND_MODE=normal MIOPEN_DEBUG_FIND_ONLY_SOLVER=ConvAsm7x7c3h224w224k64u2v2p3q3f1 $<TARGET_FILE:test_conv2d>
      ${TEST_CONV_VERBOSE_F} --input 1 3 224 224 --weights 64 3 7  7 --pads_strides_dilations 3 3 2 2 1 1 ${MIOPEN_TEST_FLAGS_ARGS}
)

add_custom_test(smoke_solver_ConvOcl_Fwd11x11_FwdGen_WrW53 GFX103X_ENABLED HALF_ENABLED BF16_ENABLED
    COMMAND MIOPEN_FIND_MODE=normal MIOPEN_DEBUG_FIND_ONLY_SOLVER=ConvOclDirectFwd11x11 $<TARGET_FILE:test_conv2d>
      ${TEST_CONV_VERBOSE_F} --input 1 1 44 44 --weights 1 1 11 11 --pads_strides_dilations 0 0 4 4 1 1 ${MIOPEN_TEST_FLAGS_ARGS}
    COMMAND MIOPEN_FIND_MODE=normal MIOPEN_DEBUG_FIND_ONLY_SOLVER=ConvOclDirectFwdGen $<TARGET_FILE:test_conv2d>
      ${TEST_CONV_VERBOSE_F} --input 1 1 6 6 --weights 1 1 3 3 --pads_strides_dilations 0 0 2 2 1 1 ${MIOPEN_TEST_FLAGS_ARGS}
    COMMAND MIOPEN_FIND_MODE=normal MIOPEN_DEBUG_FIND_ONLY_SOLVER=ConvOclBwdWrW53 $<TARGET_FILE:test_conv2d>
      ${TEST_CONV_VERBOSE_W} --input 16 1 7 7 --weights 1 1 3 3 --pads_strides_dilations 0 0 1 1 1 1 ${MIOPEN_TEST_FLAGS_ARGS}
)

# NOTES ON WRITING TESTS FOR TUNABLE SOLVERS
# * Enforce tuning (SEARCH_DB_UPDATE).
# * Use TEST_TUNING. This flag leads to test failure in case of any "Error"
#   message output to the log, which happens if something is broken in the tuning machinery.
# * Use MIOPEN_DEBUG_TUNING_ITERATIONS_MAX to save testing time.

# FP16 ALT attribute is disabled to enable the backward solver on MI200 for HALF.
add_custom_test(smoke_solver_ConvAsm1x1U HALF_ENABLED SKIP_XNACK_ON TEST_TUNING
    COMMAND MIOPEN_FIND_ENFORCE=SEARCH_DB_UPDATE MIOPEN_DEBUG_TUNING_ITERATIONS_MAX=5
      MIOPEN_DEBUG_CONVOLUTION_ATTRIB_FP16_ALT_IMPL=0
      MIOPEN_FIND_MODE=normal MIOPEN_DEBUG_FIND_ONLY_SOLVER=ConvAsm1x1U $<TARGET_FILE:test_conv2d>
      ${TEST_CONV_VERBOSE_F} --input 1 4 2 2 --weights 4 4 1 1 --pads_strides_dilations 0 0 1 1 1 1 ${MIOPEN_TEST_FLAGS_ARGS}
    COMMAND MIOPEN_FIND_ENFORCE=SEARCH_DB_UPDATE MIOPEN_DEBUG_TUNING_ITERATIONS_MAX=5
      MIOPEN_DEBUG_CONVOLUTION_ATTRIB_FP16_ALT_IMPL=0
      MIOPEN_FIND_MODE=normal MIOPEN_DEBUG_FIND_ONLY_SOLVER=ConvAsm1x1U $<TARGET_FILE:test_conv2d>
      ${TEST_CONV_VERBOSE_B} --input 1 4 2 2 --weights 4 4 1 1 --pads_strides_dilations 0 0 1 1 1 1 ${MIOPEN_TEST_FLAGS_ARGS}
)

add_custom_test(smoke_solver_ConvAsm1x1UV2 SKIP_XNACK_ON TEST_TUNING
    COMMAND MIOPEN_FIND_ENFORCE=SEARCH_DB_UPDATE MIOPEN_DEBUG_TUNING_ITERATIONS_MAX=5
      MIOPEN_FIND_MODE=normal MIOPEN_DEBUG_FIND_ONLY_SOLVER=ConvAsm1x1UV2 $<TARGET_FILE:test_conv2d>
      ${TEST_CONV_VERBOSE_F} --input 1 4 2 2 --weights 4 4 1 1 --pads_strides_dilations 0 0 2 2 1 1 ${MIOPEN_TEST_FLAGS_ARGS}
    COMMAND MIOPEN_FIND_ENFORCE=SEARCH_DB_UPDATE MIOPEN_DEBUG_TUNING_ITERATIONS_MAX=5
      MIOPEN_FIND_MODE=normal MIOPEN_DEBUG_FIND_ONLY_SOLVER=ConvAsm1x1UV2 $<TARGET_FILE:test_conv2d>
      ${TEST_CONV_VERBOSE_B} --input 1 4 2 2 --weights 4 4 1 1 --pads_strides_dilations 0 0 2 2 1 1 ${MIOPEN_TEST_FLAGS_ARGS}
)

add_custom_test(smoke_solver_ConvAsm3x3U SKIP_XNACK_ON TEST_TUNING
    COMMAND MIOPEN_FIND_ENFORCE=SEARCH_DB_UPDATE MIOPEN_DEBUG_TUNING_ITERATIONS_MAX=5
      MIOPEN_FIND_MODE=normal MIOPEN_DEBUG_FIND_ONLY_SOLVER=ConvAsm3x3U $<TARGET_FILE:test_conv2d>
      ${TEST_CONV_VERBOSE_F} --input 1 4 10 10 --weights 4 4 3 3 --pads_strides_dilations 1 1 1 1 1 1 ${MIOPEN_TEST_FLAGS_ARGS}
    COMMAND MIOPEN_FIND_ENFORCE=SEARCH_DB_UPDATE MIOPEN_DEBUG_TUNING_ITERATIONS_MAX=5
      MIOPEN_FIND_MODE=normal MIOPEN_DEBUG_FIND_ONLY_SOLVER=ConvAsm3x3U $<TARGET_FILE:test_conv2d>
      ${TEST_CONV_VERBOSE_B} --input 1 4 10 10 --weights 4 4 3 3 --pads_strides_dilations 1 1 1 1 1 1 ${MIOPEN_TEST_FLAGS_ARGS}
)

add_custom_test(smoke_solver_ConvAsmBwdWrW1x1 HALF_ENABLED BF16_ENABLED SKIP_XNACK_ON TEST_TUNING
    COMMAND MIOPEN_FIND_ENFORCE=SEARCH_DB_UPDATE MIOPEN_DEBUG_TUNING_ITERATIONS_MAX=5
      MIOPEN_DEBUG_CONVOLUTION_ATTRIB_FP16_ALT_IMPL=0
      MIOPEN_FIND_MODE=normal MIOPEN_DEBUG_FIND_ONLY_SOLVER=ConvAsmBwdWrW1x1 $<TARGET_FILE:test_conv2d>
      ${TEST_CONV_VERBOSE_W} --input 1 4 5 5 --weights 4 4 1 1 --pads_strides_dilations 0 0 2 2 1 1 ${MIOPEN_TEST_FLAGS_ARGS}
)

# GFX90A_DISABLED for FP32 because of WORKAROUND_SWDEV_330460
add_custom_test(smoke_solver_ConvAsmBwdWrW3x3_fp32 GFX90A_DISABLED SKIP_XNACK_ON TEST_TUNING
    COMMAND MIOPEN_FIND_ENFORCE=SEARCH_DB_UPDATE MIOPEN_DEBUG_TUNING_ITERATIONS_MAX=5
      MIOPEN_FIND_MODE=normal MIOPEN_DEBUG_FIND_ONLY_SOLVER=ConvAsmBwdWrW3x3 $<TARGET_FILE:test_conv2d>
      ${TEST_CONV_VERBOSE_W} --input 2 4 3 3 --weights 4 4 3 3 --pads_strides_dilations 1 1 1 1 1 1 ${MIOPEN_TEST_FLAGS_ARGS}
)

add_custom_test(smoke_solver_ConvAsmBwdWrW3x3_fp16 FLOAT_DISABLED HALF_ENABLED SKIP_XNACK_ON TEST_TUNING
    COMMAND MIOPEN_FIND_ENFORCE=SEARCH_DB_UPDATE MIOPEN_DEBUG_TUNING_ITERATIONS_MAX=5
      MIOPEN_DEBUG_CONVOLUTION_ATTRIB_FP16_ALT_IMPL=0
      MIOPEN_FIND_MODE=normal MIOPEN_DEBUG_FIND_ONLY_SOLVER=ConvAsmBwdWrW3x3 $<TARGET_FILE:test_conv2d>
      ${TEST_CONV_VERBOSE_W} --input 2 4 3 3 --weights 4 4 3 3 --pads_strides_dilations 1 1 1 1 1 1 ${MIOPEN_TEST_FLAGS_ARGS}
)

# GFX103X_DISABLED is due to WORKAROUND_SWDEV_266868
add_custom_test(smoke_solver_ConvOclBwdWrW1x1 GFX103X_DISABLED HALF_ENABLED BF16_ENABLED
    COMMAND MIOPEN_FIND_MODE=normal MIOPEN_DEBUG_FIND_ONLY_SOLVER=ConvOclBwdWrW1x1 $<TARGET_FILE:test_conv2d>
      ${TEST_CONV_VERBOSE_W} --input 1 16 14 14 --weights 16 16 1 1 --pads_strides_dilations 0 0 1 1 1 1 ${MIOPEN_TEST_FLAGS_ARGS}
)

add_custom_test(smoke_solver_ConvAsmImplicitGemmV4R1Dynamic GFX908_DISABLED GFX90A_DISABLED SKIP_XNACK_ON
    COMMAND MIOPEN_FIND_MODE=normal MIOPEN_DEBUG_FIND_ONLY_SOLVER=ConvAsmImplicitGemmV4R1DynamicFwd $<TARGET_FILE:test_conv2d>
      ${TEST_CONV_VERBOSE_F} --input 16 16 16 16 --weights 16 16 1 1 --pads_strides_dilations 0 0 1 1 1 1 ${MIOPEN_TEST_FLAGS_ARGS}
    COMMAND MIOPEN_FIND_MODE=normal MIOPEN_DEBUG_FIND_ONLY_SOLVER=ConvAsmImplicitGemmV4R1DynamicBwd $<TARGET_FILE:test_conv2d>
      ${TEST_CONV_VERBOSE_B} --input 64 64 14 14 --weights 16 64 1 1 --pads_strides_dilations 0 0 1 1 1 1 ${MIOPEN_TEST_FLAGS_ARGS}
    COMMAND MIOPEN_FIND_MODE=normal MIOPEN_DEBUG_FIND_ONLY_SOLVER=ConvAsmImplicitGemmV4R1DynamicWrw $<TARGET_FILE:test_conv2d>
      ${TEST_CONV_VERBOSE_W} --input 1 32 28 28 --weights 32 32 1 1 --pads_strides_dilations 0 0 1 1 1 1 ${MIOPEN_TEST_FLAGS_ARGS}
)

add_custom_test(smoke_solver_ConvAsmImplicitGemmGTCDynamicXdlops GFX900_DISABLED GFX906_DISABLED GFX90A_DISABLED HALF_ENABLED SKIP_XNACK_ON
    COMMAND MIOPEN_FIND_MODE=normal MIOPEN_DEBUG_FIND_ONLY_SOLVER=ConvAsmImplicitGemmGTCDynamicWrwXdlops $<TARGET_FILE:test_conv2d>
      ${TEST_CONV_VERBOSE_W} --input 2 256 12 18 --weights 256 256 3 3 --pads_strides_dilations 1 1 1 1 1 1 ${MIOPEN_TEST_FLAGS_ARGS}
    COMMAND MIOPEN_FIND_MODE=normal MIOPEN_DEBUG_FIND_ONLY_SOLVER=ConvAsmImplicitGemmGTCDynamicBwdXdlops $<TARGET_FILE:test_conv2d>
      ${TEST_CONV_VERBOSE_B} --input 64 64 28 28 --weights 16 64 1 1 --pads_strides_dilations 0 0 1 1 1 1 ${MIOPEN_TEST_FLAGS_ARGS}
    COMMAND MIOPEN_FIND_MODE=normal MIOPEN_DEBUG_FIND_ONLY_SOLVER=ConvAsmImplicitGemmGTCDynamicFwdXdlops $<TARGET_FILE:test_conv2d>
      ${TEST_CONV_VERBOSE_F} --input 64 512 7 7 --weights 128 128 3 3 --pads_strides_dilations 1 1 1 1 1 1 ${MIOPEN_TEST_FLAGS_ARGS}
)

add_custom_test(smoke_solver_ConvAsmImplicitGemmGTCDynamicXdlopsNHWC_fp32_fp16 GFX900_DISABLED GFX906_DISABLED GFX94X_ENABLED
    HALF_ENABLED SKIP_XNACK_ON TEST_TUNING
    COMMAND MIOPEN_FIND_ENFORCE=SEARCH_DB_UPDATE MIOPEN_DEBUG_TUNING_ITERATIONS_MAX=5
      MIOPEN_FIND_MODE=normal MIOPEN_DEBUG_FIND_ONLY_SOLVER=ConvAsmImplicitGemmGTCDynamicFwdXdlopsNHWC $<TARGET_FILE:test_conv2d>
      ${TEST_CONV_VERBOSE_F} --input 64 256 7 7 --weights 128 256 1 1 --pads_strides_dilations 0 0 1 1 1 1
      --in_layout NHWC --fil_layout NHWC --out_layout NHWC ${MIOPEN_TEST_FLAGS_ARGS}
    COMMAND MIOPEN_FIND_ENFORCE=SEARCH_DB_UPDATE MIOPEN_DEBUG_TUNING_ITERATIONS_MAX=5
      MIOPEN_FIND_MODE=normal MIOPEN_DEBUG_FIND_ONLY_SOLVER=ConvAsmImplicitGemmGTCDynamicBwdXdlopsNHWC $<TARGET_FILE:test_conv2d>
      ${TEST_CONV_VERBOSE_B} --input 64 256 7 7 --weights 128 256 1 1 --pads_strides_dilations 0 0 1 1 1 1
      --in_layout NHWC --fil_layout NHWC --out_layout NHWC ${MIOPEN_TEST_FLAGS_ARGS}
    COMMAND MIOPEN_FIND_ENFORCE=SEARCH_DB_UPDATE MIOPEN_DEBUG_TUNING_ITERATIONS_MAX=5
      MIOPEN_FIND_MODE=normal MIOPEN_DEBUG_FIND_ONLY_SOLVER=ConvAsmImplicitGemmGTCDynamicWrwXdlopsNHWC $<TARGET_FILE:test_conv2d>
      ${TEST_CONV_VERBOSE_W} --input 64 256 7 7 --weights 128 256 1 1 --pads_strides_dilations 0 0 1 1 1 1
      --in_layout NHWC --fil_layout NHWC --out_layout NHWC ${MIOPEN_TEST_FLAGS_ARGS}
)

add_custom_test(smoke_solver_ConvAsmImplicitGemmGTCDynamicXdlopsNHWC_bf16 GFX900_DISABLED GFX906_DISABLED GFX908_DISABLED GFX94X_ENABLED
    FLOAT_DISABLED BF16_ENABLED SKIP_XNACK_ON TEST_TUNING
    COMMAND MIOPEN_FIND_ENFORCE=SEARCH_DB_UPDATE MIOPEN_DEBUG_TUNING_ITERATIONS_MAX=5
      MIOPEN_FIND_MODE=normal MIOPEN_DEBUG_FIND_ONLY_SOLVER=ConvAsmImplicitGemmGTCDynamicFwdXdlopsNHWC $<TARGET_FILE:test_conv2d>
      ${TEST_CONV_VERBOSE_F} --input 64 256 7 7 --weights 128 256 1 1 --pads_strides_dilations 0 0 1 1 1 1
      --in_layout NHWC --fil_layout NHWC --out_layout NHWC ${MIOPEN_TEST_FLAGS_ARGS}
    COMMAND MIOPEN_FIND_ENFORCE=SEARCH_DB_UPDATE MIOPEN_DEBUG_TUNING_ITERATIONS_MAX=5
      MIOPEN_FIND_MODE=normal MIOPEN_DEBUG_FIND_ONLY_SOLVER=ConvAsmImplicitGemmGTCDynamicBwdXdlopsNHWC $<TARGET_FILE:test_conv2d>
      ${TEST_CONV_VERBOSE_B} --input 64 256 7 7 --weights 128 256 1 1 --pads_strides_dilations 0 0 1 1 1 1
      --in_layout NHWC --fil_layout NHWC --out_layout NHWC ${MIOPEN_TEST_FLAGS_ARGS}
    COMMAND MIOPEN_FIND_ENFORCE=SEARCH_DB_UPDATE MIOPEN_DEBUG_TUNING_ITERATIONS_MAX=5
      MIOPEN_FIND_MODE=normal MIOPEN_DEBUG_FIND_ONLY_SOLVER=ConvAsmImplicitGemmGTCDynamicWrwXdlopsNHWC $<TARGET_FILE:test_conv2d>
      ${TEST_CONV_VERBOSE_W} --input 64 256 7 7 --weights 128 256 1 1 --pads_strides_dilations 0 0 1 1 1 1
      --in_layout NHWC --fil_layout NHWC --out_layout NHWC ${MIOPEN_TEST_FLAGS_ARGS}
)

add_custom_test(smoke_solver_ConvAsmImplicitGemmGTCDynamicFwdDlopsNCHWC GFX900_DISABLED GFX906_DISABLED GFX908_DISABLED GFX90A_DISABLED GFX94X_ENABLED GFX103X_ENABLED
    FLOAT_DISABLED HALF_ENABLED SKIP_XNACK_ON TEST_TUNING
    COMMAND MIOPEN_FIND_ENFORCE=SEARCH_DB_UPDATE MIOPEN_DEBUG_TUNING_ITERATIONS_MAX=5
      MIOPEN_FIND_MODE=normal MIOPEN_DEBUG_FIND_ONLY_SOLVER=ConvAsmImplicitGemmGTCDynamicFwdDlopsNCHWC $<TARGET_FILE:test_conv2d>
      ${TEST_CONV_VERBOSE_F} --input 64 256 7 7 --weights 256 3 3 128 --pads_strides_dilations 0 0 1 1 1 1
      --in_layout NCHW --fil_layout CHWN --out_layout NCHW --tensor_vect 1 --vector_length 4 ${MIOPEN_TEST_FLAGS_ARGS}
)

# MIOPEN_DEBUG_TUNING_ITERATIONS_MAX is set to 2 because kernels are very slow to build.
# MIOPEN_DEBUG_CONV_CK_IGEMM_FWD_V6R1_DLOPS_NCHW is explicitly enabled due to the kernel is disabled by default via #2306
add_custom_test(smoke_solver_ConvCkIgemmFwdV6r1DlopsNchw GFX103X_ENABLED HALF_ENABLED TEST_TUNING
    COMMAND MIOPEN_FIND_ENFORCE=SEARCH_DB_UPDATE MIOPEN_DEBUG_TUNING_ITERATIONS_MAX=2
      MIOPEN_DEBUG_CONVOLUTION_ATTRIB_FP16_ALT_IMPL=0
      MIOPEN_FIND_MODE=normal MIOPEN_DEBUG_FIND_ONLY_SOLVER=ConvCkIgemmFwdV6r1DlopsNchw MIOPEN_DEBUG_CONV_CK_IGEMM_FWD_V6R1_DLOPS_NCHW=1 $<TARGET_FILE:test_conv2d>
      ${TEST_CONV_VERBOSE_F} --input 128 64 56 56 --weights 256 64 1 1 --pads_strides_dilations 0 0 1 1 1 1 ${MIOPEN_TEST_FLAGS_ARGS}
)

add_custom_test(smoke_solver_ConvHipImplicitGemmBwdDataV1R1 GFX103X_ENABLED TEST_TUNING
    COMMAND MIOPEN_FIND_ENFORCE=SEARCH_DB_UPDATE MIOPEN_DEBUG_TUNING_ITERATIONS_MAX=5
      MIOPEN_FIND_MODE=normal MIOPEN_DEBUG_FIND_ONLY_SOLVER=ConvHipImplicitGemmBwdDataV1R1 $<TARGET_FILE:test_conv2d>
      ${TEST_CONV_VERBOSE_B} --input 32 128 32 32 --weights 12 128 1 1 --pads_strides_dilations 0 0 1 1 1 1 ${MIOPEN_TEST_FLAGS_ARGS}
)

# MIOPEN_DEBUG_CONV_IMPLICIT_GEMM_HIP_FWD_V4R1=1 is necessary due to WORKAROUND_iGemm_936 in Jenkinsfile,
# which disables ConvHipImplicitGemmV4R1Fwd, but we still want to check that the solver is not broken.
add_custom_test(smoke_solver_ConvHipImplicitGemmV4R1Fwd_fp32 GFX103X_ENABLED TEST_TUNING
    COMMAND MIOPEN_FIND_ENFORCE=SEARCH_DB_UPDATE MIOPEN_DEBUG_TUNING_ITERATIONS_MAX=5
      MIOPEN_DEBUG_CONV_IMPLICIT_GEMM_HIP_FWD_V4R1=1
      MIOPEN_DEBUG_CONVOLUTION_ATTRIB_FP16_ALT_IMPL=0
      MIOPEN_FIND_MODE=normal MIOPEN_DEBUG_FIND_ONLY_SOLVER=ConvHipImplicitGemmV4R1Fwd $<TARGET_FILE:test_conv2d>
      ${TEST_CONV_VERBOSE_F} --input 256 32 27 27 --weights 128 32 1 1 --pads_strides_dilations 0 0 1 1 1 1 ${MIOPEN_TEST_FLAGS_ARGS}
)

add_custom_test(smoke_solver_ConvHipImplicitGemmV4R1WrW GFX103X_ENABLED HALF_ENABLED BF16_ENABLED TEST_TUNING
    COMMAND MIOPEN_FIND_ENFORCE=SEARCH_DB_UPDATE MIOPEN_DEBUG_TUNING_ITERATIONS_MAX=5
      MIOPEN_DEBUG_CONVOLUTION_ATTRIB_FP16_ALT_IMPL=0
      MIOPEN_FIND_MODE=normal MIOPEN_DEBUG_FIND_ONLY_SOLVER=ConvHipImplicitGemmV4R1WrW $<TARGET_FILE:test_conv2d>
      ${TEST_CONV_VERBOSE_W} --input 64 64 55 55 --weights 64 64 1 1 --pads_strides_dilations 0 0 1 1 1 1 ${MIOPEN_TEST_FLAGS_ARGS}
)

# MIOPEN_DEBUG_CONV_IMPLICIT_GEMM_HIP_FWD_V4R1=1 is necessary due to WORKAROUND_iGemm_936 in Jenkinsfile,
# which disables ConvHipImplicitGemmV4R1Fwd, but we still want to check that the solver is not broken.
# smoke_solver_ConvHipImplicitGemmV4R1Fwd is split to BF16+FP16 and FP32 tests because of
# WORKAROUND_ISSUE_2038, which disables validation of FP16 and BF16 datatypes in this test,
# see https://github.com/ROCmSoftwarePlatform/MIOpen/pull/2043#issuecomment-1482657160.
add_custom_test(smoke_solver_ConvHipImplicitGemmV4R1Fwd_fp16_bf16 GFX103X_ENABLED FLOAT_DISABLED HALF_ENABLED BF16_ENABLED TEST_TUNING
    COMMAND MIOPEN_FIND_ENFORCE=SEARCH_DB_UPDATE MIOPEN_DEBUG_TUNING_ITERATIONS_MAX=5
      MIOPEN_DEBUG_CONV_IMPLICIT_GEMM_HIP_FWD_V4R1=1
      MIOPEN_DEBUG_CONVOLUTION_ATTRIB_FP16_ALT_IMPL=0
      MIOPEN_FIND_MODE=normal MIOPEN_DEBUG_FIND_ONLY_SOLVER=ConvHipImplicitGemmV4R1Fwd $<TARGET_FILE:test_conv2d>
      ${TEST_CONV_VERBOSE_F} --input 256 32 27 27 --weights 128 32 1 1 --pads_strides_dilations 0 0 1 1 1 1 ${MIOPEN_TEST_FLAGS_ARGS}
      --disable-validation
)

# MIOPEN_DEBUG_CONV_IMPLICIT_GEMM_HIP_BWD_V4R1=1 is necessary due to WORKAROUND_SWDEV_229277_227616_229195,
# which disables ConvHipImplicitGemmBwdDataV4R1, but we still want to check that the solver is not broken.
add_custom_test(smoke_solver_ConvHipImplicitGemmBwdDataV4R1 GFX103X_ENABLED TEST_TUNING
    COMMAND MIOPEN_FIND_ENFORCE=SEARCH_DB_UPDATE MIOPEN_DEBUG_TUNING_ITERATIONS_MAX=5
      MIOPEN_DEBUG_CONV_IMPLICIT_GEMM_HIP_BWD_V4R1=1
      MIOPEN_FIND_MODE=normal MIOPEN_DEBUG_FIND_ONLY_SOLVER=ConvHipImplicitGemmBwdDataV4R1 $<TARGET_FILE:test_conv2d>
      ${TEST_CONV_VERBOSE_B} --input 16 64 16 16 --weights 64 64 3 3 --pads_strides_dilations 0 0 1 1 1 1 ${MIOPEN_TEST_FLAGS_ARGS}
)

add_custom_test(smoke_solver_ConvHipImplicitGemmV4R4 GFX103X_ENABLED TEST_TUNING
    COMMAND MIOPEN_FIND_ENFORCE=SEARCH_DB_UPDATE MIOPEN_DEBUG_TUNING_ITERATIONS_MAX=5
      MIOPEN_FIND_MODE=normal MIOPEN_DEBUG_FIND_ONLY_SOLVER=ConvHipImplicitGemmV4R4Fwd $<TARGET_FILE:test_conv2d>
      ${TEST_CONV_VERBOSE_F} --input 2 16 28 28 --weights 32 16 3 3 --pads_strides_dilations 1 1 1 1 1 1 ${MIOPEN_TEST_FLAGS_ARGS}
    COMMAND MIOPEN_FIND_ENFORCE=SEARCH_DB_UPDATE MIOPEN_DEBUG_TUNING_ITERATIONS_MAX=5
      MIOPEN_FIND_MODE=normal MIOPEN_DEBUG_FIND_ONLY_SOLVER=ConvHipImplicitGemmV4R4WrW $<TARGET_FILE:test_conv2d>
      ${TEST_CONV_VERBOSE_W} --input 8 128 14 14 --weights 32 128 3 3 --pads_strides_dilations 1 1 1 1 1 1 ${MIOPEN_TEST_FLAGS_ARGS}
)

# WORKAROUND_SWDEV_251757 disables this solver due to precision issues.
# However we still want to check that solver is not broken and therefore use
# MIOPEN_DEBUG_CONV_IMPLICIT_GEMM_HIP_BWD_V1R1_XDLOPS=1 to enable it.
add_custom_test(smoke_solver_ConvHipImplicitGemmBwdDataV1R1Xdlops GFX900_DISABLED GFX906_DISABLED HALF_ENABLED BF16_ENABLED TEST_TUNING
    COMMAND MIOPEN_FIND_ENFORCE=SEARCH_DB_UPDATE MIOPEN_DEBUG_TUNING_ITERATIONS_MAX=5
      MIOPEN_DEBUG_CONV_IMPLICIT_GEMM_HIP_BWD_V1R1_XDLOPS=1
      MIOPEN_DEBUG_CONVOLUTION_ATTRIB_FP16_ALT_IMPL=0
      MIOPEN_FIND_MODE=normal MIOPEN_DEBUG_FIND_ONLY_SOLVER=ConvHipImplicitGemmBwdDataV1R1Xdlops $<TARGET_FILE:test_conv2d>
      ${TEST_CONV_VERBOSE_B} --input 32 128 32 32 --weights 12 128 1 1 --pads_strides_dilations 0 0 1 1 1 1 ${MIOPEN_TEST_FLAGS_ARGS}
)

# WORKAROUND_ISSUE_1206 disables this solver for FP32 due to precision issues.
# WORKAROUND_SWDEV_329642 disables this solver on MI200 for BF16.
# However we still want to check that these cases are not broken and therefore use
# MIOPEN_DEBUG_CONV_IMPLICIT_GEMM_HIP_BWD_V4R1_XDLOPS=1 to enable the solver.
add_custom_test(smoke_solver_ConvHipImplicitGemmBwdDataV4R1Xdlops GFX900_DISABLED GFX906_DISABLED HALF_ENABLED BF16_ENABLED TEST_TUNING
    COMMAND MIOPEN_FIND_ENFORCE=SEARCH_DB_UPDATE MIOPEN_DEBUG_TUNING_ITERATIONS_MAX=5
      MIOPEN_DEBUG_CONV_IMPLICIT_GEMM_HIP_BWD_V4R1_XDLOPS=1
      MIOPEN_DEBUG_CONVOLUTION_ATTRIB_FP16_ALT_IMPL=0
      MIOPEN_FIND_MODE=normal MIOPEN_DEBUG_FIND_ONLY_SOLVER=ConvHipImplicitGemmBwdDataV4R1Xdlops $<TARGET_FILE:test_conv2d>
      ${TEST_CONV_VERBOSE_B} --input 1 160 28 28 --weights 128 160 1 1 --pads_strides_dilations 0 0 1 1 1 1 ${MIOPEN_TEST_FLAGS_ARGS}
)

add_custom_test(smoke_solver_ConvHipImplicitGemmForwardV4R4Xdlops GFX900_DISABLED GFX906_DISABLED HALF_ENABLED BF16_ENABLED TEST_TUNING
    COMMAND MIOPEN_FIND_ENFORCE=SEARCH_DB_UPDATE MIOPEN_DEBUG_TUNING_ITERATIONS_MAX=5
      MIOPEN_DEBUG_CONVOLUTION_ATTRIB_FP16_ALT_IMPL=0
      MIOPEN_FIND_MODE=normal MIOPEN_DEBUG_FIND_ONLY_SOLVER=ConvHipImplicitGemmForwardV4R4Xdlops $<TARGET_FILE:test_conv2d>
      ${TEST_CONV_VERBOSE_F} --input 128 48 13 13 --weights 192 48 1 1 --pads_strides_dilations 0 0 1 1 1 1 ${MIOPEN_TEST_FLAGS_ARGS}
)

add_custom_test(smoke_solver_ConvHipImplicitGemmWrwV4R4Xdlops GFX900_DISABLED GFX906_DISABLED HALF_ENABLED BF16_ENABLED TEST_TUNING
    COMMAND MIOPEN_FIND_ENFORCE=SEARCH_DB_UPDATE MIOPEN_DEBUG_TUNING_ITERATIONS_MAX=5
      MIOPEN_DEBUG_CONVOLUTION_ATTRIB_FP16_ALT_IMPL=0
      MIOPEN_FIND_MODE=normal MIOPEN_DEBUG_FIND_ONLY_SOLVER=ConvHipImplicitGemmWrwV4R4Xdlops $<TARGET_FILE:test_conv2d>
      ${TEST_CONV_VERBOSE_W} --input 1 192 28 28 --weights 16 192 1 1 --pads_strides_dilations 0 0 1 1 1 1 ${MIOPEN_TEST_FLAGS_ARGS}
)

add_custom_test(smoke_solver_ConvHipImplicitGemmForwardV4R4Xdlops_Padded_Gemm GFX900_DISABLED GFX906_DISABLED HALF_ENABLED BF16_ENABLED TEST_TUNING
    COMMAND MIOPEN_FIND_ENFORCE=SEARCH_DB_UPDATE MIOPEN_DEBUG_TUNING_ITERATIONS_MAX=5
      MIOPEN_DEBUG_CONVOLUTION_ATTRIB_FP16_ALT_IMPL=0
      MIOPEN_FIND_MODE=normal MIOPEN_DEBUG_FIND_ONLY_SOLVER=ConvHipImplicitGemmForwardV4R4Xdlops_Padded_Gemm $<TARGET_FILE:test_conv2d>
      ${TEST_CONV_VERBOSE_F} --input 16 1 7 7 --weights 1 1 3 3 --pads_strides_dilations 0 0 1 1 1 1 ${MIOPEN_TEST_FLAGS_ARGS}
)

add_custom_test(smoke_solver_ConvHipImplicitGemmWrwV4R4Xdlops_Padded_Gemm GFX900_DISABLED GFX906_DISABLED HALF_ENABLED BF16_ENABLED TEST_TUNING
    COMMAND MIOPEN_FIND_ENFORCE=SEARCH_DB_UPDATE MIOPEN_DEBUG_TUNING_ITERATIONS_MAX=5
      MIOPEN_DEBUG_CONVOLUTION_ATTRIB_FP16_ALT_IMPL=0
      MIOPEN_FIND_MODE=normal MIOPEN_DEBUG_FIND_ONLY_SOLVER=ConvHipImplicitGemmWrwV4R4Xdlops_Padded_Gemm $<TARGET_FILE:test_conv2d>
      ${TEST_CONV_VERBOSE_W} --input 256 2 5 5 --weights 1 2 3 3 --pads_strides_dilations 1 1 2 2 1 1 ${MIOPEN_TEST_FLAGS_ARGS}
)

add_custom_test(smoke_solver_ConvHipImplicitGemmForwardV4R5Xdlops GFX900_DISABLED GFX906_DISABLED HALF_ENABLED BF16_ENABLED TEST_TUNING
    COMMAND MIOPEN_FIND_ENFORCE=SEARCH_DB_UPDATE MIOPEN_DEBUG_TUNING_ITERATIONS_MAX=5
      MIOPEN_DEBUG_CONVOLUTION_ATTRIB_FP16_ALT_IMPL=0
      MIOPEN_FIND_MODE=normal MIOPEN_DEBUG_FIND_ONLY_SOLVER=ConvHipImplicitGemmForwardV4R5Xdlops $<TARGET_FILE:test_conv2d>
      ${TEST_CONV_VERBOSE_F} --input 128 16 54 54 --weights 64 16 3 3 --pads_strides_dilations 1 1 1 1 1 1 ${MIOPEN_TEST_FLAGS_ARGS}
)

add_custom_test(smoke_solver_ConvHipImplicitGemmFwdXdlops GFX900_DISABLED GFX906_DISABLED GFX90A_DISABLED GFX94X_ENABLED HALF_ENABLED INT8_ENABLED
    SKIP_UNLESS_COMPOSABLEKERNEL TEST_TUNING
    COMMAND MIOPEN_FIND_ENFORCE=SEARCH_DB_UPDATE MIOPEN_DEBUG_TUNING_ITERATIONS_MAX=5
      MIOPEN_FIND_MODE=normal MIOPEN_DEBUG_FIND_ONLY_SOLVER=ConvHipImplicitGemmFwdXdlops $<TARGET_FILE:test_conv2d>
      ${TEST_CONV_VERBOSE_F} --input 128 64 56 56 --weights 64 64 1 1 --pads_strides_dilations 0 0 1 1 1 1 ${MIOPEN_TEST_CONV_INT8_OUTPUT_TYPE_INT8}
      --in_layout NHWC --fil_layout NHWC --out_layout NHWC ${MIOPEN_TEST_FLAGS_ARGS}
)

add_custom_test(smoke_solver_ConvBinWinograd3x3U GFX90A_DISABLED SKIP_XNACK_ON
    COMMAND MIOPEN_FIND_MODE=normal MIOPEN_DEBUG_FIND_ONLY_SOLVER=ConvBinWinograd3x3U $<TARGET_FILE:test_conv2d>
      ${TEST_CONV_VERBOSE_F} --input 1 20 20 20 --weights 20 20 3 3 --pads_strides_dilations 1 1 1 1 1 1 ${MIOPEN_TEST_FLAGS_ARGS}
    COMMAND MIOPEN_FIND_MODE=normal MIOPEN_DEBUG_FIND_ONLY_SOLVER=ConvBinWinograd3x3U $<TARGET_FILE:test_conv2d>
      ${TEST_CONV_VERBOSE_B} --input 1 20 20 20 --weights 20 20 3 3 --pads_strides_dilations 1 1 1 1 1 1 ${MIOPEN_TEST_FLAGS_ARGS}
)

# F16 is supported for 906 and 906 only, no WrW
add_custom_test(smoke_solver_ConvBinWinogradRxS_fp16 GFX900_DISABLED GFX90A_DISABLED FLOAT_DISABLED HALF_ENABLED SKIP_XNACK_ON
    COMMAND MIOPEN_FIND_MODE=normal MIOPEN_DEBUG_FIND_ONLY_SOLVER=ConvBinWinogradRxS $<TARGET_FILE:test_conv2d>
      ${TEST_CONV_VERBOSE_F} --input 1 40 20 20 --weights 20 40 3 3 --pads_strides_dilations 1 1 1 1 1 1 ${MIOPEN_TEST_FLAGS_ARGS}
    COMMAND MIOPEN_FIND_MODE=normal MIOPEN_DEBUG_FIND_ONLY_SOLVER=ConvBinWinogradRxS $<TARGET_FILE:test_conv2d>
      ${TEST_CONV_VERBOSE_B} --input 1 20 20 20 --weights 40 20 3 3 --pads_strides_dilations 1 1 1 1 1 1 ${MIOPEN_TEST_FLAGS_ARGS}
)

# F32 is supported for 900, 906 and 908.
add_custom_test(smoke_solver_ConvBinWinogradRxS_fp32 GFX90A_DISABLED SKIP_XNACK_ON
    COMMAND MIOPEN_FIND_MODE=normal MIOPEN_DEBUG_FIND_ONLY_SOLVER=ConvBinWinogradRxS $<TARGET_FILE:test_conv2d>
      ${TEST_CONV_VERBOSE_F} --input 1 20 20 20 --weights 20 20 3 3 --pads_strides_dilations 1 1 1 1 1 1 ${MIOPEN_TEST_FLAGS_ARGS}
    COMMAND MIOPEN_FIND_MODE=normal MIOPEN_DEBUG_FIND_ONLY_SOLVER=ConvBinWinogradRxS $<TARGET_FILE:test_conv2d>
      ${TEST_CONV_VERBOSE_B} --input 1 20 20 20 --weights 20 20 3 3 --pads_strides_dilations 1 1 1 1 1 1 ${MIOPEN_TEST_FLAGS_ARGS}
    COMMAND MIOPEN_FIND_MODE=normal MIOPEN_DEBUG_FIND_ONLY_SOLVER=ConvBinWinogradRxS $<TARGET_FILE:test_conv2d>
      ${TEST_CONV_VERBOSE_W} --input 1 20 20 20 --weights 20 20 3 3 --pads_strides_dilations 1 1 1 1 1 1 ${MIOPEN_TEST_FLAGS_ARGS}
)

# FP16 ALT attribute is disabled to enable the backward solver on MI200 for HALF.
add_custom_test(smoke_solver_ConvBinWinogradRxSf2x3g1_f16 GFX94X_ENABLED GFX103X_ENABLED GFX110X_ENABLED FLOAT_DISABLED HALF_ENABLED SKIP_XNACK_ON
    COMMAND MIOPEN_DEBUG_CONVOLUTION_ATTRIB_FP16_ALT_IMPL=0
      MIOPEN_FIND_MODE=normal MIOPEN_DEBUG_FIND_ONLY_SOLVER=ConvBinWinogradRxSf2x3g1 $<TARGET_FILE:test_conv2d>
      ${TEST_CONV_VERBOSE_F} --input 1 40 20 20 --weights 20 40 3 3 --pads_strides_dilations 1 1 1 1 1 1 ${MIOPEN_TEST_FLAGS_ARGS}
    COMMAND MIOPEN_DEBUG_CONVOLUTION_ATTRIB_FP16_ALT_IMPL=0
      MIOPEN_FIND_MODE=normal MIOPEN_DEBUG_FIND_ONLY_SOLVER=ConvBinWinogradRxSf2x3g1 $<TARGET_FILE:test_conv2d>
      ${TEST_CONV_VERBOSE_B} --input 1 20 20 20 --weights 40 20 3 3 --pads_strides_dilations 1 1 1 1 1 1 ${MIOPEN_TEST_FLAGS_ARGS}
    COMMAND MIOPEN_DEBUG_CONVOLUTION_ATTRIB_FP16_ALT_IMPL=0
      MIOPEN_FIND_MODE=normal MIOPEN_DEBUG_FIND_ONLY_SOLVER=ConvBinWinogradRxSf2x3g1 $<TARGET_FILE:test_conv2d>
      ${TEST_CONV_VERBOSE_W} --input 1 20 20 20 --weights 20 20 3 3 --pads_strides_dilations 1 1 1 1 1 1 ${MIOPEN_TEST_FLAGS_ARGS}
)

add_custom_test(smoke_solver_ConvBinWinogradRxSf2x3g1_f32 GFX94X_ENABLED GFX103X_ENABLED GFX110X_ENABLED SKIP_XNACK_ON
    COMMAND MIOPEN_FIND_MODE=normal MIOPEN_DEBUG_FIND_ONLY_SOLVER=ConvBinWinogradRxSf2x3g1 $<TARGET_FILE:test_conv2d>
      ${TEST_CONV_VERBOSE_F} --input 1 20 20 20 --weights 20 20 3 3 --pads_strides_dilations 1 1 1 1 1 1 ${MIOPEN_TEST_FLAGS_ARGS}
    COMMAND MIOPEN_FIND_MODE=normal MIOPEN_DEBUG_FIND_ONLY_SOLVER=ConvBinWinogradRxSf2x3g1 $<TARGET_FILE:test_conv2d>
      ${TEST_CONV_VERBOSE_B} --input 1 20 20 20 --weights 20 20 3 3 --pads_strides_dilations 1 1 1 1 1 1 ${MIOPEN_TEST_FLAGS_ARGS}
    COMMAND MIOPEN_FIND_MODE=normal MIOPEN_DEBUG_FIND_ONLY_SOLVER=ConvBinWinogradRxSf2x3g1 $<TARGET_FILE:test_conv2d>
      ${TEST_CONV_VERBOSE_W} --input 1 20 20 20 --weights 20 20 3 3 --pads_strides_dilations 1 1 1 1 1 1 ${MIOPEN_TEST_FLAGS_ARGS}
)

# FP16 ALT attribute is disabled to enable the backward solver on MI200 for HALF.
add_custom_test(smoke_solver_ConvBinWinogradRxSf3x2_f16 GFX94X_ENABLED GFX103X_ENABLED GFX110X_ENABLED FLOAT_DISABLED HALF_ENABLED SKIP_XNACK_ON
    COMMAND MIOPEN_DEBUG_CONVOLUTION_ATTRIB_FP16_ALT_IMPL=0
      MIOPEN_FIND_MODE=normal MIOPEN_DEBUG_FIND_ONLY_SOLVER=ConvBinWinogradRxSf3x2 $<TARGET_FILE:test_conv2d>
      ${TEST_CONV_VERBOSE_F} --input 1 40 20 20 --weights 20 40 3 3 --pads_strides_dilations 1 1 1 1 1 1 ${MIOPEN_TEST_FLAGS_ARGS}
    COMMAND MIOPEN_DEBUG_CONVOLUTION_ATTRIB_FP16_ALT_IMPL=0
      MIOPEN_FIND_MODE=normal MIOPEN_DEBUG_FIND_ONLY_SOLVER=ConvBinWinogradRxSf3x2 $<TARGET_FILE:test_conv2d>
      ${TEST_CONV_VERBOSE_B} --input 1 20 20 20 --weights 40 20 3 3 --pads_strides_dilations 1 1 1 1 1 1 ${MIOPEN_TEST_FLAGS_ARGS}
    COMMAND MIOPEN_DEBUG_CONVOLUTION_ATTRIB_FP16_ALT_IMPL=0
      MIOPEN_FIND_MODE=normal MIOPEN_DEBUG_FIND_ONLY_SOLVER=ConvBinWinogradRxSf3x2 $<TARGET_FILE:test_conv2d>
      ${TEST_CONV_VERBOSE_W} --input 1 20 20 20 --weights 20 20 3 3 --pads_strides_dilations 1 1 1 1 1 1 ${MIOPEN_TEST_FLAGS_ARGS}
)

add_custom_test(smoke_solver_ConvBinWinogradRxSf3x2_f32 GFX94X_ENABLED GFX103X_ENABLED GFX110X_ENABLED SKIP_XNACK_ON
    COMMAND MIOPEN_FIND_MODE=normal MIOPEN_DEBUG_FIND_ONLY_SOLVER=ConvBinWinogradRxSf3x2 $<TARGET_FILE:test_conv2d>
      ${TEST_CONV_VERBOSE_F} --input 1 20 20 20 --weights 20 20 3 3 --pads_strides_dilations 1 1 1 1 1 1 ${MIOPEN_TEST_FLAGS_ARGS}
    COMMAND MIOPEN_FIND_MODE=normal MIOPEN_DEBUG_FIND_ONLY_SOLVER=ConvBinWinogradRxSf3x2 $<TARGET_FILE:test_conv2d>
      ${TEST_CONV_VERBOSE_B} --input 1 20 20 20 --weights 20 20 3 3 --pads_strides_dilations 1 1 1 1 1 1 ${MIOPEN_TEST_FLAGS_ARGS}
    COMMAND MIOPEN_FIND_MODE=normal MIOPEN_DEBUG_FIND_ONLY_SOLVER=ConvBinWinogradRxSf3x2 $<TARGET_FILE:test_conv2d>
      ${TEST_CONV_VERBOSE_W} --input 1 20 20 20 --weights 20 20 3 3 --pads_strides_dilations 1 1 1 1 1 1 ${MIOPEN_TEST_FLAGS_ARGS}
)

add_custom_test(smoke_solver_ConvWinogradFuryRxSf2x3_f16 GFX900_DISABLED GFX906_DISABLED GFX908_DISABLED GFX90A_DISABLED GFX110X_ENABLED FLOAT_DISABLED HALF_ENABLED SKIP_XNACK_ON
    COMMAND MIOPEN_FIND_MODE=normal MIOPEN_DEBUG_FIND_ONLY_SOLVER='ConvWinoFuryRxS<2-3>' $<TARGET_FILE:test_conv2d>
      ${TEST_CONV_VERBOSE_F} --input 1 16 16 16 --weights 16 16 3 3 --pads_strides_dilations 1 1 1 1 1 1 --trans_output_pads 1 1
      ${MIOPEN_TEST_FLAGS_ARGS}
    COMMAND MIOPEN_FIND_MODE=normal MIOPEN_DEBUG_FIND_ONLY_SOLVER='ConvWinoFuryRxS<2-3>' $<TARGET_FILE:test_conv2d>
      ${TEST_CONV_VERBOSE_B} --input 1 16 16 16 --weights 16 16 3 3 --pads_strides_dilations 1 1 1 1 1 1 --trans_output_pads 1 1
      ${MIOPEN_TEST_FLAGS_ARGS}
)

# FP16 ALT attribute is disabled to enable the backward solver on MI200 for HALF.
add_custom_test(smoke_solver_ConvWinograd3x3MultipassWrW HALF_ENABLED BF16_ENABLED SKIP_XNACK_ON
    COMMAND MIOPEN_DEBUG_CONVOLUTION_ATTRIB_FP16_ALT_IMPL=0
      MIOPEN_FIND_MODE=normal MIOPEN_DEBUG_FIND_ONLY_SOLVER='ConvWinograd3x3MultipassWrW<3-2>' $<TARGET_FILE:test_conv2d>
      ${TEST_CONV_VERBOSE_W} --input 1 16 24 24 --weights 16 16 3 3 --pads_strides_dilations 1 1 2 2 1 1 ${MIOPEN_TEST_FLAGS_ARGS}
    COMMAND MIOPEN_DEBUG_CONVOLUTION_ATTRIB_FP16_ALT_IMPL=0
      MIOPEN_FIND_MODE=normal MIOPEN_DEBUG_FIND_ONLY_SOLVER='ConvWinograd3x3MultipassWrW<3-3>' $<TARGET_FILE:test_conv2d>
      ${TEST_CONV_VERBOSE_W} --input 1 16 24 24 --weights 16 16 3 3 --pads_strides_dilations 1 1 2 2 1 1 ${MIOPEN_TEST_FLAGS_ARGS}
    COMMAND MIOPEN_DEBUG_CONVOLUTION_ATTRIB_FP16_ALT_IMPL=0 MIOPEN_DEBUG_AMD_WINOGRAD_MPASS_F3X4=1
      MIOPEN_FIND_MODE=normal MIOPEN_DEBUG_FIND_ONLY_SOLVER='ConvWinograd3x3MultipassWrW<3-4>' $<TARGET_FILE:test_conv2d>
      ${TEST_CONV_VERBOSE_W} --input 1 16 24 24 --weights 16 16 3 3 --pads_strides_dilations 1 1 1 1 1 1 ${MIOPEN_TEST_FLAGS_ARGS}
    COMMAND MIOPEN_DEBUG_CONVOLUTION_ATTRIB_FP16_ALT_IMPL=0 MIOPEN_DEBUG_AMD_WINOGRAD_MPASS_F3X5=1
      MIOPEN_FIND_MODE=normal MIOPEN_DEBUG_FIND_ONLY_SOLVER='ConvWinograd3x3MultipassWrW<3-5>' $<TARGET_FILE:test_conv2d>
      ${TEST_CONV_VERBOSE_W} --input 1 16 24 24 --weights 16 16 3 3 --pads_strides_dilations 1 1 1 1 1 1 ${MIOPEN_TEST_FLAGS_ARGS}
    COMMAND MIOPEN_DEBUG_CONVOLUTION_ATTRIB_FP16_ALT_IMPL=0 MIOPEN_DEBUG_AMD_WINOGRAD_MPASS_F3X6=1
      MIOPEN_FIND_MODE=normal MIOPEN_DEBUG_FIND_ONLY_SOLVER='ConvWinograd3x3MultipassWrW<3-6>' $<TARGET_FILE:test_conv2d>
      ${TEST_CONV_VERBOSE_W} --input 1 16 24 24 --weights 16 16 3 3 --pads_strides_dilations 1 1 1 1 1 1 ${MIOPEN_TEST_FLAGS_ARGS}
    COMMAND MIOPEN_DEBUG_CONVOLUTION_ATTRIB_FP16_ALT_IMPL=0
      MIOPEN_FIND_MODE=normal MIOPEN_DEBUG_FIND_ONLY_SOLVER='ConvWinograd3x3MultipassWrW<5-3>' $<TARGET_FILE:test_conv2d>
      ${TEST_CONV_VERBOSE_W} --input 1 16 24 24 --weights 16 16 5 5 --pads_strides_dilations 2 2 1 1 1 1 ${MIOPEN_TEST_FLAGS_ARGS}
    COMMAND MIOPEN_DEBUG_CONVOLUTION_ATTRIB_FP16_ALT_IMPL=0
      MIOPEN_FIND_MODE=normal MIOPEN_DEBUG_FIND_ONLY_SOLVER='ConvWinograd3x3MultipassWrW<5-4>' $<TARGET_FILE:test_conv2d>
      ${TEST_CONV_VERBOSE_W} --input 1 16 24 24 --weights 16 16 5 5 --pads_strides_dilations 2 2 1 1 1 1 ${MIOPEN_TEST_FLAGS_ARGS}
    COMMAND MIOPEN_DEBUG_CONVOLUTION_ATTRIB_FP16_ALT_IMPL=0
      MIOPEN_FIND_MODE=normal MIOPEN_DEBUG_FIND_ONLY_SOLVER='ConvWinograd3x3MultipassWrW<7-2>' $<TARGET_FILE:test_conv2d>
      ${TEST_CONV_VERBOSE_W} --input 1 16 24 24 --weights 16 16 7 7 --pads_strides_dilations 3 3 1 1 1 1 ${MIOPEN_TEST_FLAGS_ARGS}
    COMMAND MIOPEN_DEBUG_CONVOLUTION_ATTRIB_FP16_ALT_IMPL=0
      MIOPEN_FIND_MODE=normal MIOPEN_DEBUG_FIND_ONLY_SOLVER='ConvWinograd3x3MultipassWrW<7-2-1-1>' $<TARGET_FILE:test_conv2d>
      ${TEST_CONV_VERBOSE_W} --input 1 16 24 24 --weights 16 16 7 1 --pads_strides_dilations 3 0 1 1 1 1 ${MIOPEN_TEST_FLAGS_ARGS}
    COMMAND MIOPEN_DEBUG_CONVOLUTION_ATTRIB_FP16_ALT_IMPL=0
      MIOPEN_FIND_MODE=normal MIOPEN_DEBUG_FIND_ONLY_SOLVER='ConvWinograd3x3MultipassWrW<1-1-7-2>' $<TARGET_FILE:test_conv2d>
      ${TEST_CONV_VERBOSE_W} --input 1 16 24 24 --weights 16 16 1 7 --pads_strides_dilations 0 3 1 1 1 1 ${MIOPEN_TEST_FLAGS_ARGS}
    COMMAND MIOPEN_DEBUG_CONVOLUTION_ATTRIB_FP16_ALT_IMPL=0
      MIOPEN_FIND_MODE=normal MIOPEN_DEBUG_FIND_ONLY_SOLVER='ConvWinograd3x3MultipassWrW<7-3>' $<TARGET_FILE:test_conv2d>
      ${TEST_CONV_VERBOSE_W} --input 1 16 24 24 --weights 16 16 7 7 --pads_strides_dilations 3 3 1 1 1 1 ${MIOPEN_TEST_FLAGS_ARGS}
    COMMAND MIOPEN_DEBUG_CONVOLUTION_ATTRIB_FP16_ALT_IMPL=0
      MIOPEN_FIND_MODE=normal MIOPEN_DEBUG_FIND_ONLY_SOLVER='ConvWinograd3x3MultipassWrW<7-3-1-1>' $<TARGET_FILE:test_conv2d>
      ${TEST_CONV_VERBOSE_W} --input 1 16 24 24 --weights 16 16 7 1 --pads_strides_dilations 3 0 1 1 1 1 ${MIOPEN_TEST_FLAGS_ARGS}
    COMMAND MIOPEN_DEBUG_CONVOLUTION_ATTRIB_FP16_ALT_IMPL=0
      MIOPEN_FIND_MODE=normal MIOPEN_DEBUG_FIND_ONLY_SOLVER='ConvWinograd3x3MultipassWrW<1-1-7-3>' $<TARGET_FILE:test_conv2d>
      ${TEST_CONV_VERBOSE_W} --input 1 16 24 24 --weights 16 16 1 7 --pads_strides_dilations 0 3 1 1 1 1 ${MIOPEN_TEST_FLAGS_ARGS}
)

add_custom_test(smoke_solver_ConvBinWinogradRxSf2x3 GFX900_DISABLED GFX94X_ENABLED GFX103X_ENABLED HALF_ENABLED SKIP_XNACK_ON TEST_TUNING
    COMMAND MIOPEN_FIND_ENFORCE=SEARCH_DB_UPDATE MIOPEN_DEBUG_TUNING_ITERATIONS_MAX=5
      MIOPEN_DEBUG_CONVOLUTION_ATTRIB_FP16_ALT_IMPL=0
      MIOPEN_FIND_MODE=normal MIOPEN_DEBUG_FIND_ONLY_SOLVER=ConvBinWinogradRxSf2x3 $<TARGET_FILE:test_conv2d>
      --input 1 40 20 20 --weights 20 20 3 3 --pads_strides_dilations 1 1 1 1 1 1 --group-count 2 ${MIOPEN_TEST_FLAGS_ARGS}
)

add_custom_test(smoke_solver_ConvBinWinogradRxSf2x3g1 GFX900_DISABLED GFX94X_ENABLED GFX103X_ENABLED HALF_ENABLED SKIP_XNACK_ON
    COMMAND MIOPEN_DEBUG_CONVOLUTION_ATTRIB_FP16_ALT_IMPL=0
      MIOPEN_FIND_MODE=normal MIOPEN_DEBUG_FIND_ONLY_SOLVER=ConvBinWinogradRxSf2x3g1 $<TARGET_FILE:test_conv2d>
      --input 1 40 20 20 --weights 20 40 3 3 --pads_strides_dilations 1 1 1 1 1 1 ${MIOPEN_TEST_FLAGS_ARGS}
)

add_custom_test(smoke_solver_ConvBinWinogradRxSf3x2 GFX900_DISABLED GFX94X_ENABLED GFX103X_ENABLED HALF_ENABLED SKIP_XNACK_ON
    COMMAND MIOPEN_FIND_ENFORCE=SEARCH_DB_UPDATE MIOPEN_DEBUG_TUNING_ITERATIONS_MAX=5
      MIOPEN_DEBUG_CONVOLUTION_ATTRIB_FP16_ALT_IMPL=0
      MIOPEN_FIND_MODE=normal MIOPEN_DEBUG_FIND_ONLY_SOLVER=ConvBinWinogradRxSf3x2 $<TARGET_FILE:test_conv2d>
      --input 1 40 20 20 --weights 20 40 3 3 --pads_strides_dilations 1 1 1 1 1 1 ${MIOPEN_TEST_FLAGS_ARGS}
)

add_custom_test(smoke_solver_ConvMlirIgemm GFX900_DISABLED GFX908_DISABLED GFX90A_DISABLED GFX103X_ENABLED HALF_ENABLED SKIP_UNLESS_MLIR TEST_TUNING
    COMMAND MIOPEN_FIND_ENFORCE=SEARCH_DB_UPDATE MIOPEN_DEBUG_TUNING_ITERATIONS_MAX=5
      ${IMPLICITGEMM_MLIR_ENV_F} $<TARGET_FILE:test_conv2d> ${TEST_CONV_VERBOSE_F}
      --input 64 128 14 14 --weights 128 128 1 1 --pads_strides_dilations 0 0 2 2 1 1 --in_layout NHWC --fil_layout NHWC --out_layout NHWC ${MIOPEN_TEST_FLAGS_ARGS}
    COMMAND MIOPEN_FIND_ENFORCE=SEARCH_DB_UPDATE MIOPEN_DEBUG_TUNING_ITERATIONS_MAX=5
      ${IMPLICITGEMM_MLIR_ENV_B} $<TARGET_FILE:test_conv2d> ${TEST_CONV_VERBOSE_B}
      --input 64 256 28 28 --weights 64  64  1 1 --pads_strides_dilations 0 0 1 1 1 1 --group-count 4 ${MIOPEN_TEST_FLAGS_ARGS}
    COMMAND MIOPEN_FIND_ENFORCE=SEARCH_DB_UPDATE MIOPEN_DEBUG_TUNING_ITERATIONS_MAX=5
      ${IMPLICITGEMM_MLIR_ENV_W} $<TARGET_FILE:test_conv2d> ${TEST_CONV_VERBOSE_W}
      --input 64 64  28 28 --weights 64  64  1 1 --pads_strides_dilations 0 0 1 1 1 1 ${MIOPEN_TEST_FLAGS_ARGS}
)

# Add here regression tests that should be run on Vega10/20 and GFX908 only with FP16.
add_custom_test(test_regression_half_vega_gfx908 FLOAT_DISABLED HALF_ENABLED GFX90A_DISABLED
# Issue #894.
# Can't be enabled for GFX10 due to WORKAROUND_SWDEV_271887
COMMAND	MIOPEN_FIND_MODE=normal MIOPEN_DEBUG_FIND_ONLY_SOLVER=ConvOclDirectFwd1x1 $<TARGET_FILE:test_conv2d> ${MIOPEN_TEST_FLOAT_ARG} --verbose --disable-backward-data --disable-backward-weights --disable-verification-cache
    --cmode conv --pmode default --group-count 1 --input 1 16 7 7 --weights 16 16 1 1 --pads_strides_dilations 0 0 1 1 1 1
)

add_custom_test(test_regression_half_vega SKIP_UNLESS_ALL FLOAT_DISABLED HALF_ENABLED GFX908_DISABLED GFX90A_DISABLED
# Issue #1956.
COMMAND	MIOPEN_FIND_MODE=normal MIOPEN_DEBUG_FIND_ONLY_SOLVER='GemmBwdRest' $<TARGET_FILE:test_conv3d> ${TEST_CONV_VERBOSE_B}
    --cmode conv --pmode default --group-count 1 --batch_size 2 --input_channels 64 --output_channels 32 --spatial_dim_elements 128 128 128
    --filter_dims 3 3 3 --pads_strides_dilations 1 1 1 1 1 1 1 1 1 --trans_output_pads 0 0 0
    --in_layout NCDHW --fil_layout NCDHW --out_layout NCDHW ${MIOPEN_TEST_FLAGS_ARGS}
)
# Test case for issue #1956 uses huge tensors, therefore:
set_tests_properties(test_regression_half_vega PROPERTIES RUN_SERIAL On)

set(ENVS_REGRESSION_ISSUE_1012
    MIOPEN_DEBUG_IMPLICIT_GEMM_FIND_ALL_SOLUTIONS=1
    MIOPEN_FIND_MODE=normal)

set(ARGS_REGRESSION_ISSUE_1012
    --verbose
    --disable-forward
    --disable-backward-data
    --disable-validation)

add_custom_test(test_regression_float_mi100 GFX900_DISABLED GFX906_DISABLED GFX90A_DISABLED
    # Issue #1012.
    COMMAND	${ENVS_REGRESSION_ISSUE_1012} $<TARGET_FILE:test_conv2d> ${MIOPEN_TEST_FLOAT_ARG} --cmode conv --pmode default --group-count 1 --input 128, 832, 7,  7  --weights 32,  832, 1, 1 --pads_strides_dilations 0 0 1 1 1 1 ${ARGS_REGRESSION_ISSUE_1012}
    COMMAND	${ENVS_REGRESSION_ISSUE_1012} $<TARGET_FILE:test_conv2d> ${MIOPEN_TEST_FLOAT_ARG} --cmode conv --pmode default --group-count 1 --input 64,  192, 28, 28 --weights 64,  192, 1, 1 --pads_strides_dilations 0 0 1 1 1 1 ${ARGS_REGRESSION_ISSUE_1012}
    COMMAND	${ENVS_REGRESSION_ISSUE_1012} $<TARGET_FILE:test_conv2d> ${MIOPEN_TEST_FLOAT_ARG} --cmode conv --pmode default --group-count 1 --input 64,  256, 28, 28 --weights 128, 256, 1, 1 --pads_strides_dilations 0 0 1 1 1 1 ${ARGS_REGRESSION_ISSUE_1012}
    COMMAND	${ENVS_REGRESSION_ISSUE_1012} $<TARGET_FILE:test_conv2d> ${MIOPEN_TEST_FLOAT_ARG} --cmode conv --pmode default --group-count 1 --input 64,  480, 14, 14 --weights 64,  480, 1, 1 --pads_strides_dilations 0 0 1 1 1 1 ${ARGS_REGRESSION_ISSUE_1012}
    COMMAND	${ENVS_REGRESSION_ISSUE_1012} $<TARGET_FILE:test_conv2d> ${MIOPEN_TEST_FLOAT_ARG} --cmode conv --pmode default --group-count 1 --input 64,  512, 14, 14 --weights 128, 512, 1, 1 --pads_strides_dilations 0 0 1 1 1 1 ${ARGS_REGRESSION_ISSUE_1012}
    COMMAND	${ENVS_REGRESSION_ISSUE_1012} $<TARGET_FILE:test_conv2d> ${MIOPEN_TEST_FLOAT_ARG} --cmode conv --pmode default --group-count 1 --input 64,  512, 28, 28 --weights 128, 512, 1, 1 --pads_strides_dilations 0 0 1 1 1 1 ${ARGS_REGRESSION_ISSUE_1012}
    COMMAND	${ENVS_REGRESSION_ISSUE_1012} $<TARGET_FILE:test_conv2d> ${MIOPEN_TEST_FLOAT_ARG} --cmode conv --pmode default --group-count 1 --input 64,  64,  56, 56 --weights 256, 64,  1, 1 --pads_strides_dilations 0 0 1 1 1 1 ${ARGS_REGRESSION_ISSUE_1012}
    # SWDEV-305815 (issue 1206)
    COMMAND ${IMPLICITGEMM_TESTING_ENV} MIOPEN_LOG_LEVEL=5 $<TARGET_FILE:test_conv2d> ${MIOPEN_TEST_FLOAT_ARG} --verbose --input 32 256 38 38 --weights 256 256 1 1 --pads_strides_dilations 0 0 1 1 1 1 --disable-forward --disable-backward-weights
)

set(ENVS_FIND_ONLY_HIP_IGEMM_V4R4XDLOPS
    MIOPEN_FIND_MODE=normal
    MIOPEN_DEBUG_IMPLICIT_GEMM_FIND_ALL_SOLUTIONS=1
    MIOPEN_DEBUG_FIND_ONLY_SOLVER=ConvHipImplicitGemmForwardV4R4Xdlops)

set(ARGS_ENABLE_FORWARD_ONLY
    --verbose
    --disable-backward-data
    --disable-backward-weights)

add_custom_test(test_regression_half_mi200 GFX900_DISABLED GFX906_DISABLED GFX908_DISABLED FLOAT_DISABLED HALF_ENABLED
    # Issue-internal #4
    COMMAND	${ENVS_FIND_ONLY_HIP_IGEMM_V4R4XDLOPS} $<TARGET_FILE:test_conv2d> ${MIOPEN_TEST_FLOAT_ARG} --cmode conv --pmode default --input 120 64 75 75 --weights 128 64 1 1 --pads_strides_dilations 0 0 2 2 1 1 ${ARGS_ENABLE_FORWARD_ONLY}
)
#override if we need to install gtests
set(INSTALL_GTEST OFF)
add_subdirectory(gtest EXCLUDE_FROM_ALL)<|MERGE_RESOLUTION|>--- conflicted
+++ resolved
@@ -735,9 +735,6 @@
         COMMAND $<TARGET_FILE:MIOpenDriver> ${MIOPENDRIVER_MODE_CONV} -n 2 -c 64 --in_d 128 -H 128 -W 128 -k 32 --fil_d 3 -y 3 -x 3 --pad_d 1 -p 1 -q 1 --conv_stride_d 1 -u 1 -v 1 --dilation_d 1 -l 1 -j 1 --spatial_dim 3 -m conv -g 1 -F 1 -t 1
     )
 
-<<<<<<< HEAD
-    add_custom_test(test_miopendriver_regression_issue_2047 GFX94X_ENABLED GFX103X_ENABLED GFX110X_ENABLED HALF_ENABLED BF16_ENABLED INT8_ENABLED
-=======
     add_custom_test(test_miopendriver_conv2d_trans
         SKIP_UNLESS_ALL
         GFX900_DISABLED GFX94X_ENABLED GFX103X_ENABLED GFX110X_ENABLED
@@ -756,8 +753,7 @@
         COMMAND $<TARGET_FILE:MIOpenDriver> ${MIOPENDRIVER_MODE_CONV} -m trans -x 7 -y 7 -W 224 -H 224 -c 3 -n 16 -k 64 -p 3 -q 3 -u 2 -v 2 -l 1 -j 1 -g 1 -F 0 -V 1
     )
 
-    add_custom_test(test_miopendriver_regression OCL_DISABLED GFX94X_ENABLED GFX103X_ENABLED GFX110X_ENABLED HALF_ENABLED BF16_ENABLED INT8_ENABLED
->>>>>>> ff8d95e6
+    add_custom_test(test_miopendriver_regression_issue_2047 GFX94X_ENABLED GFX103X_ENABLED GFX110X_ENABLED HALF_ENABLED BF16_ENABLED INT8_ENABLED
         # Regression test for: MIOpenIm3d2Col stuck with ROCm update, https://github.com/ROCmSoftwarePlatform/MIOpen/issues/2047
         COMMAND MIOPEN_FIND_MODE=normal MIOPEN_DEBUG_FIND_ONLY_SOLVER=GemmFwdRest
             $<TARGET_FILE:MIOpenDriver> ${MIOPENDRIVER_MODE_CONV}
