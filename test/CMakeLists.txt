--- conflicted
+++ resolved
@@ -816,7 +816,6 @@
     COMMAND $<TARGET_FILE:test_pooling2d> ${MIOPEN_TEST_FLOAT_ARG} --all --dataset 1 --limit 0 ${MIOPEN_TEST_FLAGS_ARGS}
 )
 
-<<<<<<< HEAD
 set(IMPLICITGEMM_MLIR_ENV_F_XDLOPS ${IMPLICITGEMM_MLIR_ENV_BASE} MIOPEN_DEBUG_FIND_ONLY_SOLVER=ConvMlirIgemmFwdXdlops)
 set(IMPLICITGEMM_MLIR_ENV_B_XDLOPS ${IMPLICITGEMM_MLIR_ENV_BASE} MIOPEN_DEBUG_FIND_ONLY_SOLVER=ConvMlirIgemmBwdXdlops)
 set(IMPLICITGEMM_MLIR_ENV_W_XDLOPS ${IMPLICITGEMM_MLIR_ENV_BASE} MIOPEN_DEBUG_FIND_ONLY_SOLVER=ConvMlirIgemmWrWXdlops)
@@ -830,37 +829,6 @@
     COMMAND ${IMPLICITGEMM_MLIR_ENV_F_XDLOPS} $<TARGET_FILE:test_conv2d> ${TEST_CONV_VERBOSE_F} --input 128 64   56 56 --weights 64   64   1 1 --pads_strides_dilations 0 0 1 1 1 1
     COMMAND ${IMPLICITGEMM_MLIR_ENV_F_XDLOPS} $<TARGET_FILE:test_conv2d> ${TEST_CONV_VERBOSE_F} --input 128 64   56 56 --weights 64   64   1 1 --pads_strides_dilations 0 0 1 1 1 1 --in_layout NHWC --fil_layout NHWC --out_layout NHWC
     COMMAND ${IMPLICITGEMM_MLIR_ENV_F_XDLOPS} $<TARGET_FILE:test_conv2d> ${TEST_CONV_VERBOSE_F} --input 256 256  56 56 --weights 256  64   1 1 --pads_strides_dilations 0 0 1 1 1 1 --group-count 4
-=======
-add_custom_test(test_conv_igemm_mlir_fwd SKIP_UNLESS_ALL HALF_ENABLED INT8_ENABLED SKIP_UNLESS_MLIR GFX900_DISABLED GFX908_DISABLED GFX90A_DISABLED GFX103X_ENABLED
-    COMMAND ${IMPLICITGEMM_MLIR_ENV_F} $<TARGET_FILE:test_conv2d> ${TEST_CONV_VERBOSE_F} --input 256 1024 14 14 --weights 2048 1024 1 1 --pads_strides_dilations 0 0 2 2 1 1
-    COMMAND ${IMPLICITGEMM_MLIR_ENV_F} $<TARGET_FILE:test_conv2d> ${TEST_CONV_VERBOSE_F} --input 256 128  28 28 --weights 128  128  3 3 --pads_strides_dilations 1 1 1 1 1 1
-    COMMAND ${IMPLICITGEMM_MLIR_ENV_F} $<TARGET_FILE:test_conv2d> ${TEST_CONV_VERBOSE_F} --input 256 128  28 28 --weights 128  128  3 3 --pads_strides_dilations 1 1 1 1 1 1 --in_layout NHWC --fil_layout NHWC --out_layout NHWC
-    COMMAND ${IMPLICITGEMM_MLIR_ENV_F} $<TARGET_FILE:test_conv2d> ${TEST_CONV_VERBOSE_F} --input 128 512  7  7  --weights 512  512  3 3 --pads_strides_dilations 1 1 1 1 1 1
-    COMMAND ${IMPLICITGEMM_MLIR_ENV_F} $<TARGET_FILE:test_conv2d> ${TEST_CONV_VERBOSE_F} --input 128 512  7  7  --weights 512  512  3 3 --pads_strides_dilations 1 1 1 1 1 1 --in_layout NHWC --fil_layout NHWC --out_layout NHWC
-    COMMAND ${IMPLICITGEMM_MLIR_ENV_F} $<TARGET_FILE:test_conv2d> ${TEST_CONV_VERBOSE_F} --input 128 64   56 56 --weights 64   64   1 1 --pads_strides_dilations 0 0 1 1 1 1
-    COMMAND ${IMPLICITGEMM_MLIR_ENV_F} $<TARGET_FILE:test_conv2d> ${TEST_CONV_VERBOSE_F} --input 128 64   56 56 --weights 64   64   1 1 --pads_strides_dilations 0 0 1 1 1 1 --in_layout NHWC --fil_layout NHWC --out_layout NHWC
-    COMMAND ${IMPLICITGEMM_MLIR_ENV_F} $<TARGET_FILE:test_conv2d> ${TEST_CONV_VERBOSE_F} --input 256 256  56 56 --weights 256  64   1 1 --pads_strides_dilations 0 0 1 1 1 1 --group-count 4
-)
-
-add_custom_test(test_conv_igemm_mlir_bwd_wrw SKIP_UNLESS_ALL HALF_ENABLED SKIP_UNLESS_MLIR GFX900_DISABLED GFX908_DISABLED GFX90A_DISABLED GFX103X_ENABLED
-    COMMAND ${IMPLICITGEMM_MLIR_ENV_B} $<TARGET_FILE:test_conv2d> ${TEST_CONV_VERBOSE_B} --input 256 1024 14 14 --weights 2048 1024 1 1 --pads_strides_dilations 0 0 2 2 1 1
-    COMMAND ${IMPLICITGEMM_MLIR_ENV_B} $<TARGET_FILE:test_conv2d> ${TEST_CONV_VERBOSE_B} --input 256 1024 14 14 --weights 2048 1024 1 1 --pads_strides_dilations 0 0 2 2 1 1 --in_layout NHWC --fil_layout NHWC --out_layout NHWC
-    COMMAND ${IMPLICITGEMM_MLIR_ENV_B} $<TARGET_FILE:test_conv2d> ${TEST_CONV_VERBOSE_B} --input 256 128  28 28 --weights 128  128  3 3 --pads_strides_dilations 1 1 1 1 1 1
-    COMMAND ${IMPLICITGEMM_MLIR_ENV_B} $<TARGET_FILE:test_conv2d> ${TEST_CONV_VERBOSE_B} --input 256 128  28 28 --weights 128  128  3 3 --pads_strides_dilations 1 1 1 1 1 1 --in_layout NHWC --fil_layout NHWC --out_layout NHWC
-    COMMAND ${IMPLICITGEMM_MLIR_ENV_B} $<TARGET_FILE:test_conv2d> ${TEST_CONV_VERBOSE_B} --input 128 512  7  7  --weights 512  512  3 3 --pads_strides_dilations 1 1 1 1 1 1
-    COMMAND ${IMPLICITGEMM_MLIR_ENV_B} $<TARGET_FILE:test_conv2d> ${TEST_CONV_VERBOSE_B} --input 128 512  7  7  --weights 512  512  3 3 --pads_strides_dilations 1 1 1 1 1 1 --in_layout NHWC --fil_layout NHWC --out_layout NHWC
-    COMMAND ${IMPLICITGEMM_MLIR_ENV_B} $<TARGET_FILE:test_conv2d> ${TEST_CONV_VERBOSE_B} --input 128 64   56 56 --weights 64   64   1 1 --pads_strides_dilations 0 0 1 1 1 1
-    COMMAND ${IMPLICITGEMM_MLIR_ENV_B} $<TARGET_FILE:test_conv2d> ${TEST_CONV_VERBOSE_B} --input 128 64   56 56 --weights 64   64   1 1 --pads_strides_dilations 0 0 1 1 1 1 --in_layout NHWC --fil_layout NHWC --out_layout NHWC
-
-    COMMAND ${IMPLICITGEMM_MLIR_ENV_W} $<TARGET_FILE:test_conv2d> ${TEST_CONV_VERBOSE_W} --input 64  1024 14 14 --weights 256  1024 1 1 --pads_strides_dilations 0 0 1 1 1 1
-    COMMAND ${IMPLICITGEMM_MLIR_ENV_W} $<TARGET_FILE:test_conv2d> ${TEST_CONV_VERBOSE_W} --input 64  1024 14 14 --weights 256  1024 1 1 --pads_strides_dilations 0 0 1 1 1 1 --in_layout NHWC --fil_layout NHWC --out_layout NHWC
-    COMMAND ${IMPLICITGEMM_MLIR_ENV_W} $<TARGET_FILE:test_conv2d> ${TEST_CONV_VERBOSE_W} --input 256 256  14 14 --weights 256  256  3 3 --pads_strides_dilations 0 0 2 2 1 1
-    COMMAND ${IMPLICITGEMM_MLIR_ENV_W} $<TARGET_FILE:test_conv2d> ${TEST_CONV_VERBOSE_W} --input 256 256  14 14 --weights 256  256  3 3 --pads_strides_dilations 0 0 2 2 1 1 --in_layout NHWC --fil_layout NHWC --out_layout NHWC
-    COMMAND ${IMPLICITGEMM_MLIR_ENV_W} $<TARGET_FILE:test_conv2d> ${TEST_CONV_VERBOSE_W} --input 128 2048 7  7  --weights 512  2048 1 1 --pads_strides_dilations 0 0 1 1 1 1
-    COMMAND ${IMPLICITGEMM_MLIR_ENV_W} $<TARGET_FILE:test_conv2d> ${TEST_CONV_VERBOSE_W} --input 128 2048 7  7  --weights 512  2048 1 1 --pads_strides_dilations 0 0 1 1 1 1 --in_layout NHWC --fil_layout NHWC --out_layout NHWC
-    COMMAND ${IMPLICITGEMM_MLIR_ENV_W} $<TARGET_FILE:test_conv2d> ${TEST_CONV_VERBOSE_W} --input 128 64   56 56 --weights 64   64   1 1 --pads_strides_dilations 0 0 1 1 1 1 --in_layout NHWC --fil_layout NHWC --out_layout NHWC
-    COMMAND ${IMPLICITGEMM_MLIR_ENV_W} $<TARGET_FILE:test_conv2d> ${TEST_CONV_VERBOSE_W} --input 256 1024 14 14 --weights 1024 32   1 1 --pads_strides_dilations 0 0 1 1 1 1 --group-count 32
->>>>>>> 48c5072b
 )
 
 add_custom_test(test_conv_hip_igemm_xdlops SKIP_UNLESS_ALL OCL_DISABLED HALF_DISABLED FLOAT_DISABLED INT8_ENABLED GFX900_DISABLED GFX906_DISABLED GFX94X_ENABLED SKIP_UNLESS_COMPOSABLEKERNEL
