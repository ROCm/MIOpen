--- conflicted
+++ resolved
@@ -726,18 +726,6 @@
         COMMAND $<TARGET_FILE:MIOpenDriver> ${MIOPENDRIVER_MODE_POOL} -M 0 --input 1x64x41x40x100 -y 4 -x 4 -Z 100 -m max -F 1 -t 1 -i 1
     )
 
-<<<<<<< HEAD
-    add_custom_test(test_miopendriver_regression_float SKIP_UNLESS_ALL GFX94X_ENABLED GFX103X_ENABLED GFX110X_ENABLED
-        # WORKAROUND_ISSUE_2110_2: tests for 2109 shall be added to "test_pooling2d/3d --all" but this is
-        # impossible until backward pooling limitation (issue #2110 (2)) is fixed.
-        # Regression test for https://github.com/ROCmSoftwarePlatform/MIOpen/issues/2109
-        COMMAND $<TARGET_FILE:MIOpenDriver> ${MIOPENDRIVER_MODE_POOL} -M 0 --input 1x3x255x255,195075x65025x255x1 -y 255 -x 255 -p 0 -q 0 -v 1 -u 1 -m avg -F 1 -t 1 -i 1
-        COMMAND $<TARGET_FILE:MIOpenDriver> ${MIOPENDRIVER_MODE_POOL} -M 0 --input 1x3x227x227,154587x51529x227x1 -y 100 -x 100 -p 0 -q 0 -v 1 -u 1 -m avg -F 0 -t 1 -i 1
-        COMMAND $<TARGET_FILE:MIOpenDriver> ${MIOPENDRIVER_MODE_POOL} -M 0 --input 1x3x227x63,42903x14301x63x1 -y 30 -x 30 -p 0 -q 0 -v 1 -u 1 -m avg -F 0 -t 1 -i 1
-    )
-
-=======
->>>>>>> 6d539ee8
     add_custom_test(test_miopendriver_regression_int8 SKIP_UNLESS_ALL GFX94X_ENABLED GFX103X_ENABLED GFX110X_ENABLED FLOAT_DISABLED INT8_ENABLED
         COMMAND MIOPEN_FIND_MODE=1 MIOPEN_DEBUG_FIND_ONLY_SOLVER=ConvDirectNaiveConvFwd $<TARGET_FILE:MIOpenDriver> ${MIOPENDRIVER_MODE_CONV} --forw 1 --in_layout NCHW --out_layout NCHW --fil_layout NCHW -n 256 -c 1024 -H 14 -W 14 -k 256 -y 1 -x 1 -p 0 -q 0 -u 1 -v 1 -l 1 -j 1 -m conv -g 1 -t 1
     )
