################################################################################
#
# MIT License
#
# Copyright (c) 2017 Advanced Micro Devices, Inc.
#
# Permission is hereby granted, free of charge, to any person obtaining a copy
# of this software and associated documentation files (the "Software"), to deal
# in the Software without restriction, including without limitation the rights
# to use, copy, modify, merge, publish, distribute, sublicense, and/or sell
# copies of the Software, and to permit persons to whom the Software is
# furnished to do so, subject to the following conditions:
#
# The above copyright notice and this permission notice shall be included in all
# copies or substantial portions of the Software.
#
# THE SOFTWARE IS PROVIDED "AS IS", WITHOUT WARRANTY OF ANY KIND, EXPRESS OR
# IMPLIED, INCLUDING BUT NOT LIMITED TO THE WARRANTIES OF MERCHANTABILITY,
# FITNESS FOR A PARTICULAR PURPOSE AND NONINFRINGEMENT. IN NO EVENT SHALL THE
# AUTHORS OR COPYRIGHT HOLDERS BE LIABLE FOR ANY CLAIM, DAMAGES OR OTHER
# LIABILITY, WHETHER IN AN ACTION OF CONTRACT, TORT OR OTHERWISE, ARISING FROM,
# OUT OF OR IN CONNECTION WITH THE SOFTWARE OR THE USE OR OTHER DEALINGS IN THE
# SOFTWARE.
#
################################################################################

cmake_policy(SET CMP0057 NEW)

set(test_perf.py ${CMAKE_INSTALL_BINDIR}/test_perf.py)

if( NOT ENABLE_ASAN_PACKAGING )
  install(FILES  test_perf.py
      PERMISSIONS OWNER_READ OWNER_WRITE OWNER_EXECUTE GROUP_READ GROUP_EXECUTE WORLD_READ WORLD_EXECUTE
      DESTINATION ${CMAKE_INSTALL_BINDIR})
endif()

set(MODEL_FILES)
file (GLOB model_src CONFIGURE_DEPENDS perf_models/*.txt)
foreach (src ${model_src})
    list (APPEND MODEL_FILES ${src})
endforeach()

if( NOT ENABLE_ASAN_PACKAGING )
  install(FILES
      ${MODEL_FILES}
      DESTINATION ${DATA_INSTALL_DIR}/perf_models)
endif()
 foreach(MODEL_FILE ${MODEL_FILES})
    get_filename_component(MODEL_FILE_FILENAME "${MODEL_FILE}" NAME)
    configure_file("${MODEL_FILE}" "${PROJECT_BINARY_DIR}/${DATA_INSTALL_DIR}/perf_models/${MODEL_FILE_FILENAME}" COPYONLY)
 endforeach()

include(CheckCXXCompilerFlag)

option( MIOPEN_TEST_ALL "Run the full test suite" OFF )
option( MIOPEN_TEST_HALF "Test in half mode" OFF )
option( MIOPEN_TEST_INT8 "Test in int8 mode" OFF )
option( MIOPEN_TEST_BFLOAT16 "Test in bfloat16 mode" OFF )
option( MIOPEN_TEST_GFX908 "Test on MI100 (gfx908)" OFF )
option( MIOPEN_TEST_GFX90A "Test on MI2X0 (gfx90a)" OFF )
option( MIOPEN_TEST_GFX94X "Test on MI300 (gfx940/1/2)" OFF )
option( MIOPEN_TEST_GFX900 "Test on Vega10 (gfx900)" OFF )
option( MIOPEN_TEST_GFX906 "Test on Vega20 (gfx906)" OFF )
option( MIOPEN_TEST_GFX103X "Test on Navi21/22 (gfx1030/31)" OFF )
option( MIOPEN_TEST_GFX110X "Test on Navi31/32 (gfx1100/02)" OFF )
option( MIOPEN_TEST_GPU_XNACK_ENABLED "Test as if XNACK mode is enabled" OFF )
option( MIOPEN_TEST_CONV "" OFF)
option( MIOPEN_TEST_DEEPBENCH "" OFF)
option( MIOPEN_TEST_DRIVER_ITER_MODE "" OFF)
option( MIOPEN_TEST_COMPOSABLEKERNEL "Test with composable_kernel library" ${MIOPEN_USE_COMPOSABLEKERNEL} )
option( MIOPEN_TEST_DISCRETE "Build Discrete Test Binaries" ON)

set_var_to_condition(MIOPEN_TEST_WITH_MIOPENDRIVER_DEFAULT MIOPEN_BUILD_DRIVER)
option( MIOPEN_TEST_WITH_MIOPENDRIVER "Use MIOpenDriver in tests" ${MIOPEN_TEST_WITH_MIOPENDRIVER_DEFAULT})

option( WORKAROUND_ISSUE_936 "" ON)

# Run the test suite to a depth limit
#limit greater than 2 leads to prolonged testing more than 5hrs per stage.
set(MIOPEN_TEST_LIMIT "2" CACHE STRING "")
set(MIOPEN_TEST_FLAGS "" CACHE STRING "")
set(MIOPEN_TEST_GDB On CACHE BOOL "")

set(MIOPEN_TEST_HIP_NOGPU FALSE)
if(MIOPEN_MODE_NOGPU)
    set(MIOPEN_TEST_HIP_NOGPU TRUE)
endif()

set(MIOPEN_TEST_HIP FALSE)
if(MIOPEN_BACKEND_HIP AND NOT MIOPEN_TEST_HIP_NOGPU)
    set(MIOPEN_TEST_HIP TRUE)
endif()

# Detect GPU type for testing.
# For HIP_NOGPU backend, GPU detection is not required and should be disabled.
# Also we do not detect GPU when target GPU for testing is specified explicitly.
set(MIOPEN_TEST_GPU_DETECTION_FAILED FALSE)
set(MIOPEN_NO_GPU FALSE)
if(NOT (MIOPEN_TEST_GFX900 OR MIOPEN_TEST_GFX906 OR MIOPEN_TEST_GFX908 OR MIOPEN_TEST_GFX90A OR MIOPEN_TEST_GFX94X OR MIOPEN_TEST_GFX103X OR MIOPEN_TEST_GFX110X OR MIOPEN_TEST_HIP_NOGPU))
    find_program(ROCMINFO
        NAMES rocminfo
        PATHS
            /opt/rocm
            ${CMAKE_INSTALL_PREFIX}
        PATH_SUFFIXES
            /bin
    )
    message(STATUS "rocminfo utility: ${ROCMINFO}")
    if(ROCMINFO)
        execute_process (
            COMMAND ${ROCMINFO}
            OUTPUT_VARIABLE ROCMINFO_OUTPUT
            RESULT_VARIABLE ROCMINFO_EXIT_STATUS
        )
        if(ROCMINFO_OUTPUT MATCHES "no GPU devices")
            message(WARNING "ROCk module is NOT loaded, possibly no GPU devices")
            set(MIOPEN_NO_GPU TRUE)
        elseif (NOT ROCMINFO_EXIT_STATUS EQUAL 0)
            message(WARNING "ROCMINFO FAILED, GPU TYPE UNKNOWN. Manually set respective MIOPEN_TEST_GFX* CMake variable to specify target GPU for testing.")
            set(MIOPEN_TEST_GPU_DETECTION_FAILED TRUE)
        elseif(ROCMINFO_OUTPUT MATCHES "gfx1030")
            set(MIOPEN_TEST_GFX103X ON)
        elseif(ROCMINFO_OUTPUT MATCHES "gfx1031")
            set(MIOPEN_TEST_GFX103X ON)
        elseif(ROCMINFO_OUTPUT MATCHES "gfx1100")
            set(MIOPEN_TEST_GFX110X ON)
        elseif(ROCMINFO_OUTPUT MATCHES "gfx1101")
            set(MIOPEN_TEST_GFX110X ON)
        elseif(ROCMINFO_OUTPUT MATCHES "gfx1102")
            set(MIOPEN_TEST_GFX110X ON)
        elseif(ROCMINFO_OUTPUT MATCHES "gfx900")
            set(MIOPEN_TEST_GFX900 ON)
        elseif(ROCMINFO_OUTPUT MATCHES "gfx906")
            set(MIOPEN_TEST_GFX906 ON)
        elseif(ROCMINFO_OUTPUT MATCHES "gfx908")
            set(MIOPEN_TEST_GFX908 ON)
        elseif(ROCMINFO_OUTPUT MATCHES "gfx90a")
            set(MIOPEN_TEST_GFX90A ON)
        elseif(ROCMINFO_OUTPUT MATCHES "gfx94")
            set(MIOPEN_TEST_GFX94X ON)
        else()
            message(WARNING "TESTING IS NOT SUPPORTED FOR THE DETECTED GPU")
            set(MIOPEN_TEST_GPU_DETECTION_FAILED TRUE)
        endif()

        if(NOT (MIOPEN_TEST_GPU_DETECTION_FAILED) AND ROCMINFO_OUTPUT MATCHES "xnack\\+")
            set(MIOPEN_TEST_GPU_XNACK_ENABLED ON)
        endif()

        if(MIOPEN_TEST_GPU_DETECTION_FAILED)
            message(STATUS "${ROCMINFO_OUTPUT}")
        endif()
    else()
        message(WARNING "ROCMINFO NOT FOUND, GPU TYPE UNKNOWN. Manually set respective MIOPEN_TEST_GFX* CMake variable to specify target GPU for testing.")
        set(MIOPEN_TEST_GPU_DETECTION_FAILED TRUE)
    endif()
endif()

set(MIOPEN_LIBMLIR_SUPPORTS_GFX103X_DEFAULT FALSE)
if(MIOPEN_USE_MLIR)
    set_var_to_condition(MIOPEN_LIBMLIR_SUPPORTS_GFX103X_DEFAULT (${rocMLIR_VERSION} VERSION_GREATER_EQUAL 1))
endif()
option( MIOPEN_LIBMLIR_SUPPORTS_GFX103X "libMLIR capability to support GFX10. Enables MLIR tests on GFX103X." ${MIOPEN_LIBMLIR_SUPPORTS_GFX103X_DEFAULT})

set_var_to_condition(MIOPEN_TEST_MLIR_DEFAULT ${MIOPEN_USE_MLIR} AND NOT (${MIOPEN_TEST_GFX103X} AND NOT ${MIOPEN_LIBMLIR_SUPPORTS_GFX103X}))
option( MIOPEN_TEST_MLIR "Test for MLIR compilation backend" ${MIOPEN_TEST_MLIR_DEFAULT} )

message(STATUS "MIOPEN_NO_GPU ${MIOPEN_NO_GPU}")
message(STATUS "MIOPEN_TEST_GFX900 ${MIOPEN_TEST_GFX900}")
message(STATUS "MIOPEN_TEST_GFX906 ${MIOPEN_TEST_GFX906}")
message(STATUS "MIOPEN_TEST_GFX908 ${MIOPEN_TEST_GFX908}")
message(STATUS "MIOPEN_TEST_GFX90A ${MIOPEN_TEST_GFX90A}")
message(STATUS "MIOPEN_TEST_GFX94X ${MIOPEN_TEST_GFX94X}")
message(STATUS "MIOPEN_TEST_GFX103X ${MIOPEN_TEST_GFX103X}")
message(STATUS "MIOPEN_TEST_GFX110X ${MIOPEN_TEST_GFX110X}")
message(STATUS "MIOPEN_TEST_GPU_XNACK_ENABLED ${MIOPEN_TEST_GPU_XNACK_ENABLED}")
message(STATUS "MIOPEN_TEST_GPU_DETECTION_FAILED ${MIOPEN_TEST_GPU_DETECTION_FAILED}")
message(STATUS "MIOPEN_TEST_WITH_MIOPENDRIVER ${MIOPEN_TEST_WITH_MIOPENDRIVER}")
message(STATUS "MIOPEN_TEST_MLIR ${MIOPEN_TEST_MLIR}")
message(STATUS "MIOPEN_TEST_CONV ${MIOPEN_TEST_CONV}")
message(STATUS "MIOPEN_TEST_DEEPBENCH ${MIOPEN_TEST_DEEPBENCH}")
message(STATUS "MIOPEN_TEST_DRIVER_ITER_MODE ${MIOPEN_TEST_DRIVER_ITER_MODE}")
message(STATUS "MIOPEN_TEST_COMPOSABLEKERNEL ${MIOPEN_TEST_COMPOSABLEKERNEL}")

if(MIOPEN_TEST_DRIVER_ITER_MODE)
    add_definitions(-DMIOPEN_TEST_DRIVER_MODE=2)
else()
    add_definitions(-DMIOPEN_TEST_DRIVER_MODE=1)
endif()

add_custom_target(check COMMAND ${CMAKE_CTEST_COMMAND} --output-on-failure -C ${CMAKE_CFG_INTDIR})
add_custom_target(tests)

if(MIOPEN_TEST_GPU_DETECTION_FAILED AND NOT (MIOPEN_NO_GPU))
    add_custom_target(gpu_detection_check COMMAND echo "*** FATAL: GPU DETECTION FAILED DURING CMAKE PHASE, CHECK CMAKE WARNINGS ***" COMMAND exit 1)
    add_dependencies(check gpu_detection_check)
endif()

if(MIOPEN_TEST_WITH_MIOPENDRIVER)
    add_dependencies(check MIOpenDriver)
endif()

set(MIOPEN_TEST_FLOAT_ARG)
set(MIOPEN_TEST_FLOAT FALSE)
set(MIOPEN_TEST_CONV_INT8_OUTPUT_TYPE_INT8)
set(MIOPEN_TEST_CONV_INT8_OUTPUT_TYPE_INT32)
set(MIOPEN_TEST_CONV_INT8_OUTPUT_TYPE_FLOAT)
if(MIOPEN_TEST_HALF)
    set(MIOPEN_TEST_FLOAT_ARG --half)
    set(MIOPENDRIVER_MODE_CONV convfp16)
    set(MIOPENDRIVER_MODE_BN bnormfp16)
    set(MIOPENDRIVER_MODE_POOL poolfp16)
    set(MIOPENDRIVER_MODE_GEMM gemmfp16)
elseif(MIOPEN_TEST_INT8)
    set(MIOPEN_TEST_FLOAT_ARG --int8)
    set(MIOPENDRIVER_MODE_CONV convint8)
    set(MIOPENDRIVER_MODE_BN NOT_SUPPORTED)
    set(MIOPENDRIVER_MODE_POOL NOT_SUPPORTED)
    set(MIOPENDRIVER_MODE_GEMM NOT_SUPPORTED)
    set(MIOPEN_TEST_CONV_INT8_OUTPUT_TYPE_INT8 --output_type int8)
    set(MIOPEN_TEST_CONV_INT8_OUTPUT_TYPE_INT32 --output_type int32)
    set(MIOPEN_TEST_CONV_INT8_OUTPUT_TYPE_FLOAT --output_type float)
elseif(MIOPEN_TEST_BFLOAT16)
    set(MIOPEN_TEST_FLOAT_ARG --bfloat16)
    set(MIOPENDRIVER_MODE_CONV convbfp16)
    set(MIOPENDRIVER_MODE_BN NOT_SUPPORTED)
    set(MIOPENDRIVER_MODE_POOL NOT_SUPPORTED)
    set(MIOPENDRIVER_MODE_GEMM NOT_SUPPORTED)
else()
    set(MIOPEN_TEST_FLOAT_ARG --float)
    set(MIOPEN_TEST_FLOAT TRUE)
    set(MIOPENDRIVER_MODE_CONV conv)
    set(MIOPENDRIVER_MODE_BN bnorm)
    set(MIOPENDRIVER_MODE_POOL pool)
    set(MIOPENDRIVER_MODE_GEMM gemm)
endif()

message(STATUS "MIOPEN_TEST_FLOAT ${MIOPEN_TEST_FLOAT}")
message(STATUS "MIOPEN_TEST_HALF ${MIOPEN_TEST_HALF}")
message(STATUS "MIOPEN_TEST_BFLOAT16 ${MIOPEN_TEST_BFLOAT16}")
message(STATUS "MIOPEN_TEST_INT8 ${MIOPEN_TEST_INT8}")
message(STATUS "MIOPEN_TEST_ALL ${MIOPEN_TEST_ALL}")

set_var_to_condition(WORKAROUND_ISSUE_1187_DEFAULT MIOPEN_TEST_GFX90A AND MIOPEN_TEST_FLOAT)
option( WORKAROUND_ISSUE_1187 "" ${WORKAROUND_ISSUE_1187_DEFAULT})

set_var_to_condition(WORKAROUND_ISSUE_1148_DEFAULT (MIOPEN_TEST_GFX103X OR MIOPEN_TEST_GFX110X) AND MIOPEN_TEST_FLOAT)
option( WORKAROUND_ISSUE_1148 "" ${WORKAROUND_ISSUE_1148_DEFAULT})

if(MIOPEN_TEST_INT8)
    set(SKIP_ALL_EXCEPT_TESTS
              test_tensor_vec test_tensor_cast test_tensor_trans test_tensor_copy test_tensor_set
              test_tensor_transform test_conv2d test_conv2d_find2)
elseif(MIOPEN_TEST_BFLOAT16)
    set(SKIP_ALL_EXCEPT_TESTS
              test_conv2d test_conv2d_find2 test_tensor_copy test_tensor_set test_tensor_vec test_immed_conv2d
              test_check_numerics_test test_conv_extra test_conv_for_implicit_gemm test_miopen_conv
              test_deepbench_conv test_conv_igemm_dynamic_xdlops_nhwc_wrw_bf16
              test_conv_igemm_dynamic_xdlops_nhwc_fwd_bf16
              test_conv_igemm_dynamic_xdlops_nhwc_bwd_bf16)
endif()

if(${CODECOV_TEST})
    list(APPEND SKIP_TESTS
        test_conv3d test_conv3d_find2 test_immed_conv3d test_immed_conv2d test_pooling2d test_pooling2d_asymmetric
        test_pooling2d_wide)
    # replaced by smaller tests with suffix _codecov
endif()

if(MIOPEN_NO_GPU)
    set(SKIP_ALL_EXCEPT_TESTS test_include_inliner test_kernel_build_params
            test_test_errors test_type_name test_tensor_test test_sqlite_perfdb test_sequences
            test_pooling3d test_perfdb)
endif()

#TODO WORKAROUND_ISSUE_1424
if(MIOPEN_TEST_GFX900 OR MIOPEN_TEST_GFX906 OR MIOPEN_TEST_GFX908)
    list(APPEND SKIP_TESTS test_bn_3d_spatial_test)
endif()

#Don't run db verification by default
if(NOT MIOPEN_TEST_DBSYNC)
    list(APPEND SKIP_TESTS db_sync)
endif()

# The usage is non-trivial, see function add_test_command.
if(SKIP_TESTS)
    list(REMOVE_DUPLICATES SKIP_TESTS)
endif()
if(SKIP_ALL_EXCEPT_TESTS)
    list(REMOVE_DUPLICATES SKIP_ALL_EXCEPT_TESTS)
endif()
message(STATUS "SKIP_TESTS: ${SKIP_TESTS}")
message(STATUS "SKIP_ALL_EXCEPT_TESTS: ${SKIP_ALL_EXCEPT_TESTS}")

# List of tests that depend on the XNACK mode.
# Options convention: Tests that depend on the XNACK mode should support the "--xnack" option.
# If "--xnack 0" is specified (this is the default), then such tests should run in XNACK OFF mode.
# If XNACK is enabled on the GPU, then the testing mode must be changed by the --xnack 1 option.
set(XNACK_TESTS test_mdgraph)

function(add_test_command NAME EXE)
    if( (NOT (NAME IN_LIST SKIP_ALL_EXCEPT_TESTS) AND SKIP_ALL_EXCEPT_TESTS)
        OR (NAME IN_LIST SKIP_TESTS)
    )
        add_test(NAME ${NAME} COMMAND echo skipped)
        set_tests_properties(${NAME} PROPERTIES DISABLED On)
    elseif(WIN32)
        add_test(NAME ${NAME} COMMAND $<TARGET_FILE:${EXE}> ${ARGN})
    else()
        if(MIOPEN_TEST_GDB)
            file(GENERATE OUTPUT "${CMAKE_CURRENT_BINARY_DIR}/test_${NAME}.cmake"
                CONTENT "
                execute_process(COMMAND $<TARGET_FILE:${EXE}> ${ARGN} RESULT_VARIABLE RESULT)
                if(NOT RESULT EQUAL 0)
                    if(EXISTS core)
                        execute_process(COMMAND gdb $<TARGET_FILE:${EXE}> core -batch -ex bt)
                    endif()
                    message(FATAL_ERROR \"Test failed\")
                endif()
            ")
            add_test(NAME ${NAME} COMMAND ${CMAKE_COMMAND} -P "${CMAKE_CURRENT_BINARY_DIR}/test_${NAME}.cmake")
        else()
            add_test(NAME ${NAME} COMMAND ${EXE} ${ARGN})
        endif()
    endif()
    set_tests_properties(${NAME} PROPERTIES ENVIRONMENT "MIOPEN_USER_DB_PATH=${CMAKE_CURRENT_BINARY_DIR}")
endfunction()

separate_arguments(MIOPEN_TEST_FLAGS_ARGS NATIVE_COMMAND ${MIOPEN_TEST_FLAGS})

function(add_test_executable TEST_NAME)
    add_executable (${TEST_NAME} EXCLUDE_FROM_ALL ${ARGN})
    if(WIN32)
        target_compile_definitions(${TEST_NAME} PRIVATE NOMINMAX)
    endif()
    clang_tidy_check(${TEST_NAME})
    target_link_libraries(${TEST_NAME} Threads::Threads)
    # Cmake does not add flags correctly for gcc
    if(CMAKE_CXX_COMPILER_ID MATCHES "GNU")
        set_target_properties(${TEST_NAME} PROPERTIES COMPILE_FLAGS -pthread LINK_FLAGS -pthread)
    endif()

    set(TEST_COMMAND ${TEST_NAME} ${MIOPEN_TEST_FLOAT_ARG})
    if(MIOPEN_TEST_ALL)
        set(TEST_COMMAND ${TEST_COMMAND} --all)
        if(MIOPEN_TEST_LIMIT GREATER 0)
            set(TEST_COMMAND ${TEST_COMMAND} --limit ${MIOPEN_TEST_LIMIT})
        endif()
    endif()
    set(TEST_COMMAND ${TEST_COMMAND} ${MIOPEN_TEST_FLAGS_ARGS})

    if(MIOPEN_TEST_GPU_XNACK_ENABLED AND (${TEST_NAME} IN_LIST XNACK_TESTS))
        set(TEST_COMMAND ${TEST_COMMAND} --xnack 1)
    endif()

    if(WORKAROUND_ISSUE_936 AND (${TEST_NAME} MATCHES "test_conv2d" OR ${TEST_NAME} MATCHES "test_immed_conv2d") )
        set(TEST_COMMAND ${TEST_COMMAND} --tolerance 130) #increased by 1.625 times
    endif()

    add_test_command(${TEST_NAME} ${TEST_COMMAND})
    rate_added_test(${TEST_NAME})
    add_dependencies(tests ${TEST_NAME})
    add_dependencies(check ${TEST_NAME})
    set_tests_properties(${TEST_NAME} PROPERTIES FAIL_REGULAR_EXPRESSION "FAILED")
    if(WORKAROUND_ISSUE_1148
        AND (${TEST_NAME} MATCHES "test_soft_max") )
        set_tests_properties(${TEST_NAME} PROPERTIES RUN_SERIAL On)
    endif()
    if(NOT MIOPEN_EMBED_DB STREQUAL "")
        target_link_libraries(${TEST_NAME} MIOpen miopen_data)
    else()       
        target_link_libraries(${TEST_NAME} MIOpen)
    endif()
    target_include_directories(${TEST_NAME} PRIVATE ../src/kernels)
    if(WIN32)
        # Refer to https://en.cppreference.com/w/cpp/language/types for details.
        target_compile_options(${TEST_NAME} PRIVATE $<BUILD_INTERFACE:$<$<CXX_COMPILER_ID:Clang>:-U__LP64__>>)
    endif()
    if(HAS_LIB_STD_FILESYSTEM)
        target_link_libraries(${TEST_NAME} stdc++fs)
    endif()
endfunction()

set(MIOPEN_TEST_SANITIZERS)
foreach(SANTIZER address thread)
    check_cxx_compiler_flag("-fsanitize=${SANTIZER} -fno-sanitize-recover=${SANTIZER}" MIOPEN_HAS_${SANTIZER})
    if(MIOPEN_HAS_${SANTIZER})
        list(APPEND MIOPEN_TEST_SANITIZERS ${SANTIZER})
    endif()
endforeach()

function(add_sanitize_test TEST_SOURCE)
    get_filename_component(BASE_NAME ${TEST_SOURCE} NAME_WE)
    foreach(SANTIZER ${MIOPEN_TEST_SANITIZERS})
        add_test_executable(test_${BASE_NAME}_${SANTIZER} ${TEST_SOURCE})
        target_compile_options(test_${BASE_NAME}_${SANTIZER} PUBLIC -fsanitize=${SANTIZER} -fno-sanitize-recover=${SANTIZER})
        target_link_libraries(test_${BASE_NAME}_${SANTIZER} -fsanitize=${SANTIZER} -fno-sanitize-recover=${SANTIZER})
    endforeach()
endfunction()

file(GLOB TEST_SOURCES *.cpp)

set(LONG_TESTS
    test_dropout
    test_conv2d
    test_conv2d_find2
    test_conv3d
    test_conv3d_find2
    test_conv_group
    test_soft_max
    test_lrn_test
    test_conv_for_implicit_gemm
    test_immed_conv3d
    test_conv3d_extra
    test_conv_3d
    test_pooling2d
    test_activation
    test_conv_ck_igemm_fwd_v6r1_dlops_nchw
    )

function(rate_added_test NAME)
    if(${NAME} IN_LIST LONG_TESTS)
        set_tests_properties(${NAME} PROPERTIES COST 800)
    else()
        set_tests_properties(${NAME} PROPERTIES COST 600)
    endif()
endfunction()

set(EXCLUDE_TESTS)
if(NOT MIOPEN_ENABLE_SQLITE)
    list(APPEND EXCLUDE_TESTS test_sqlite)
endif()
if(NOT MIOPEN_ENABLE_SQLITE OR (NOT MIOPEN_EMBED_DB STREQUAL ""))
    list(APPEND EXCLUDE_TESTS test_sqlite_perfdb)
endif()

set(EXCLUDE_TEST_SOURCES)
foreach(TEST_SOURCE ${TEST_SOURCES})
    get_filename_component(BASE_NAME ${TEST_SOURCE} NAME_WE)
    if(test_${BASE_NAME} IN_LIST EXCLUDE_TESTS)
        list(APPEND EXCLUDE_TEST_SOURCES ${TEST_SOURCE})
    endif()
endforeach()
unset(EXCLUDE_TESTS)

foreach(TEST_SOURCE ${EXCLUDE_TEST_SOURCES})
    list(REMOVE_ITEM TEST_SOURCES ${TEST_SOURCE})
endforeach()
unset(EXCLUDE_TEST_SOURCES)

foreach(TEST_SOURCE ${TEST_SOURCES})
    get_filename_component(BASE_NAME ${TEST_SOURCE} NAME_WE)
    add_test_executable(test_${BASE_NAME} ${TEST_SOURCE})
endforeach()

if(MIOPEN_ENABLE_SQLITE AND (MIOPEN_EMBED_DB STREQUAL ""))
    set_tests_properties(test_sqlite_perfdb PROPERTIES RUN_SERIAL On)
endif()
set_tests_properties(test_perfdb PROPERTIES RUN_SERIAL On)

# add_sanitize_test(perfdb.cpp)
# add_sanitize_test(cache.cpp)
# add_sanitize_test(tensor_test.cpp)
# add_sanitize_test(type_name.cpp)

function(bool_equality_f first_arg sec_arg result)
    if(${first_arg})
        if(${sec_arg})
            set(${result} TRUE PARENT_SCOPE)
        else()
            set(${result} FALSE PARENT_SCOPE)
        endif()
    elseif(${sec_arg})
        set(${result} FALSE PARENT_SCOPE)
    else()
        set(${result} TRUE PARENT_SCOPE)
    endif()
endfunction()

function(bool_and_f first_arg sec_arg result)
    if(${first_arg} AND ${sec_arg})
        set(${result} TRUE PARENT_SCOPE)
    else()
        set(${result} FALSE PARENT_SCOPE)
    endif()
endfunction()

function(bool_or_f first_arg sec_arg result)
    if(${first_arg} OR ${sec_arg})
        set(${result} TRUE PARENT_SCOPE)
    else()
        set(${result} FALSE PARENT_SCOPE)
    endif()
endfunction()

function(bool_not_f first_arg result)
    if(${first_arg})
        set(${result} FALSE PARENT_SCOPE)
    else()
        set(${result} TRUE PARENT_SCOPE)
    endif()
endfunction()

function(option_support_check is_enabled is_disabled default_result result)
    if(${is_enabled} AND ${is_disabled})
        message(FATAL_ERROR " Incompatible options used")
    endif()
    if(${is_enabled})
        set(${result} TRUE PARENT_SCOPE)
    elseif(${is_disabled})
        set(${result} FALSE PARENT_SCOPE)
    else()
        set(${result} ${default_result} PARENT_SCOPE)
    endif()
endfunction()

# The add_custom_test function contains attributes to describe the conditions,
# under which new custom_tests should be run. Attributes are divided into several types.
# The attribute can be enabled or disabled; if nothing is specified, the default value is taken.
# You can use any number of attributes, in any order, provided that attributes do not conflict
# (e.g. "HALF_ENABLED HALF_DISABLED" is illegal)
#
# Data types: FLOAT HALF BF16 INT8
#   These attributes can be enabled or disabled by using '_ENABLED' and '_DISABLED' suffix.
#   Defaults: FLOAT_ENABLED HALF_DISABLED BF16_DISABLED INT8_DISABLED
#
# GPU types: GFX900, GFX906, GFX908, GFX90A, GFX94X, GFX1030/31, GFX1100/02
#   These attributes can be enabled or disabled by using '_ENABLED' and '_DISABLED' suffix.
#   Defaults: GFX900_ENABLED, GFX906_ENABLED, GFX908_ENABLED, GFX90A_ENABLED, GFX94X_DISABLED, GFX103X_DISABLED, GFX110X_DISABLED
#
# Testing mode:
#   SKIP_UNLESS_ALL - The test should be only run if MIOPEN_TEST_ALL=TRUE. Intended for long tests.
#   TEST_PERF_DB_RECORD_NOT_FOUND - Test should fail if output contains: "Perf Db: record not found".
#   TEST_TUNING - In addition to the standard checks, the test should fail if output contains "Error" or "failed".
#   SKIP_XNACK_ON - Do not run the test if XNACK mode is enabled (xnack+) on the GPU.
#   SKIP_UNLESS_MLIR - The test should be only run if MIOPEN_TEST_MLIR=TRUE.
#   SKIP_UNLESS_COMPOSABLEKERNEL - The test should be only run if MIOPEN_TEST_COMPOSABLEKERNEL=TRUE.
#
# Backend: HIP HIP_NOGPU
#   These attributes can be enabled or disabled by using '_ENABLED' and '_DISABLED' suffix.
#   Default: HIP_ENABLED HIP_NOGPU_DISABLED.

function(add_custom_test NAME)
    set(options
        BF16_ENABLED BF16_DISABLED HALF_ENABLED HALF_DISABLED INT8_ENABLED INT8_DISABLED FLOAT_ENABLED FLOAT_DISABLED
        GFX900_ENABLED GFX900_DISABLED GFX906_ENABLED GFX906_DISABLED GFX908_ENABLED GFX908_DISABLED
        GFX103X_ENABLED GFX103X_DISABLED GFX110X_ENABLED GFX110X_DISABLED GFX90A_ENABLED GFX90A_DISABLED GFX94X_ENABLED GFX94X_DISABLED
        SKIP_UNLESS_MLIR SKIP_UNLESS_COMPOSABLEKERNEL SKIP_UNLESS_ALL TEST_PERF_DB_RECORD_NOT_FOUND TEST_TUNING SKIP_XNACK_ON
        HIP_ENABLED HIP_DISABLED HIP_NOGPU_ENABLED HIP_NOGPU_DISABLED
    )
    set(oneValueArgs)
    set(multiValueArgs ENVIRONMENT)
    cmake_parse_arguments(PARSE "${options}" "${oneValueArgs}" "${multiValueArgs}" ${ARGN})

    # Many custom tests do test only FP32 data type and therefore
    # added only if none of MIOPEN_TEST_HALF, MIOPEN_TEST_INT8, MIOPEN_TEST_BFLOAT16
    # are set, except the test is allowed explicitly.
    set(HALF_TEST_DEFAULT FALSE)
    option_support_check(${PARSE_HALF_ENABLED} ${PARSE_HALF_DISABLED} ${HALF_TEST_DEFAULT} is_half_check)
    bool_and_f(${MIOPEN_TEST_HALF} ${is_half_check} is_half_check)

    set(BF16_TEST_DEFAULT FALSE)
    option_support_check(${PARSE_BF16_ENABLED} ${PARSE_BF16_DISABLED} ${BF16_TEST_DEFAULT} is_bfloat16_check)
    bool_and_f(${MIOPEN_TEST_BFLOAT16} ${is_bfloat16_check} is_bfloat16_check)

    set(INT8_TEST_DEFAULT FALSE)
    option_support_check(${PARSE_INT8_ENABLED} ${PARSE_INT8_DISABLED} ${INT8_TEST_DEFAULT} is_int8_check)
    bool_and_f(${MIOPEN_TEST_INT8} ${is_int8_check} is_int8_check)

    set(FLOAT_TEST_DEFAULT TRUE)
    option_support_check(${PARSE_FLOAT_ENABLED} ${PARSE_FLOAT_DISABLED} ${FLOAT_TEST_DEFAULT} is_float_check)
    bool_and_f(${MIOPEN_TEST_FLOAT} ${is_float_check} is_float_check)

    bool_not_f(${PARSE_SKIP_UNLESS_MLIR} is_mlir_check)
    bool_or_f(${is_mlir_check} ${MIOPEN_TEST_MLIR} is_mlir_check)

    bool_not_f(${PARSE_SKIP_UNLESS_COMPOSABLEKERNEL} is_composablekernel_check)
    bool_or_f(${is_composablekernel_check} ${MIOPEN_TEST_COMPOSABLEKERNEL} is_composablekernel_check)

    set(HIP_TEST_DEFAULT TRUE)
    option_support_check(${PARSE_HIP_ENABLED} ${PARSE_HIP_DISABLED} ${HIP_TEST_DEFAULT} is_hip_check)
    bool_not_f(${MIOPEN_TEST_HIP} NOT_MIOPEN_TEST_HIP)
    bool_or_f(${NOT_MIOPEN_TEST_HIP} ${is_hip_check} is_hip_check)

    set(HIP_NOGPU_TEST_DEFAULT FALSE)
    option_support_check(${PARSE_HIP_NOGPU_ENABLED} ${PARSE_HIP_NOGPU_DISABLED} ${HIP_NOGPU_TEST_DEFAULT} is_hip_nogpu_check)
    bool_not_f(${MIOPEN_TEST_HIP_NOGPU} NOT_MIOPEN_TEST_HIP_NOGPU)
    bool_or_f(${NOT_MIOPEN_TEST_HIP_NOGPU} ${is_hip_nogpu_check} is_hip_nogpu_check)

    # Some tests are xDLOPs specific and should not run on gfx900/906 targets.
    set(GFX900_TEST_DEFAULT TRUE)
    option_support_check(${PARSE_GFX900_ENABLED} ${PARSE_GFX900_DISABLED} ${GFX900_TEST_DEFAULT} is_gfx900_check)
    bool_and_f(${MIOPEN_TEST_GFX900} ${is_gfx900_check} is_gfx900_check)

    set(GFX906_TEST_DEFAULT TRUE)
    option_support_check(${PARSE_GFX906_ENABLED} ${PARSE_GFX906_DISABLED} ${GFX906_TEST_DEFAULT} is_gfx906_check)
    bool_and_f(${MIOPEN_TEST_GFX906} ${is_gfx906_check} is_gfx906_check)

    set(GFX908_TEST_DEFAULT TRUE)
    option_support_check(${PARSE_GFX908_ENABLED} ${PARSE_GFX908_DISABLED} ${GFX908_TEST_DEFAULT} is_gfx908_check)
    bool_and_f(${MIOPEN_TEST_GFX908} ${is_gfx908_check} is_gfx908_check)

    set(GFX90A_TEST_DEFAULT TRUE)
    option_support_check(${PARSE_GFX90A_ENABLED} ${PARSE_GFX90A_DISABLED} ${GFX90A_TEST_DEFAULT} is_gfx90a_check)
    bool_and_f(${MIOPEN_TEST_GFX90A} ${is_gfx90a_check} is_gfx90a_check)

    set(GFX94X_TEST_DEFAULT FALSE)
    option_support_check(${PARSE_GFX94X_ENABLED} ${PARSE_GFX94X_DISABLED} ${GFX94X_TEST_DEFAULT} is_gfx94x_check)
    bool_and_f(${MIOPEN_TEST_GFX94X} ${is_gfx94x_check} is_gfx94x_check)

    set(GFX103X_TEST_DEFAULT FALSE)
    option_support_check(${PARSE_GFX103X_ENABLED} ${PARSE_GFX103X_DISABLED} ${GFX103X_TEST_DEFAULT} is_gfx103x_check)
    bool_and_f(${MIOPEN_TEST_GFX103X} ${is_gfx103x_check} is_gfx103x_check)

    set(GFX110X_TEST_DEFAULT FALSE)
    option_support_check(${PARSE_GFX110X_ENABLED} ${PARSE_GFX110X_DISABLED} ${GFX110X_TEST_DEFAULT} is_gfx110x_check)
    bool_and_f(${MIOPEN_TEST_GFX110X} ${is_gfx110x_check} is_gfx110x_check)

    # When SKIP_XNACK_ON is set, the test will be skipped if MIOPEN_TEST_GPU_XNACK_ENABLED is set.
    bool_and_f(${PARSE_SKIP_XNACK_ON} ${MIOPEN_TEST_GPU_XNACK_ENABLED} is_xnack_on_check)
    bool_not_f(${is_xnack_on_check} is_xnack_on_check)

    bool_not_f(${PARSE_SKIP_UNLESS_ALL} is_full_check)
    bool_or_f(${is_full_check} ${MIOPEN_TEST_ALL} is_full_check)

    add_custom_target(${NAME} ${PARSE_UNPARSED_ARGUMENTS})
    add_test(NAME ${NAME} COMMAND ${CMAKE_COMMAND} --build ${CMAKE_CURRENT_BINARY_DIR} --target ${NAME})
    foreach(__environment ${PARSE_ENVIRONMENT})
        set_tests_properties(${NAME} PROPERTIES ENVIRONMENT "${__environment}")
    endforeach()

    # The tests often change the contents of the user databases, which may affect performance after testing.
    # For example, MIOPEN_DEBUG_FIND_ONLY_SOLVER results in non-optimal records in user-find-db.
    # Another example is tuning tests. These use MIOPEN_DEBUG_TUNING_ITERATIONS_MAX to save testing time,
    # but the side effect of such savings is sub-optimal tuning values in user-perf-db.
    #
    # MIOPEN_USER_DB_PATH setting resolves this potential problem. The user databases are written in
    # the non-default directory. This preserves the state of the actual user databases
    # and prevents performance degradation after the tests complete.
    #
    set_tests_properties(${NAME} PROPERTIES ENVIRONMENT "MIOPEN_USER_DB_PATH=${CMAKE_CURRENT_BINARY_DIR}")

    if(WORKAROUND_ISSUE_1148
        AND (${NAME} MATCHES "test_conv_3d"
          OR ${NAME} MATCHES "test_conv_group"
          OR ${NAME} MATCHES "test_conv_extra"
          OR ${NAME} MATCHES "test_conv_for_implicit_gemm"
          OR ${NAME} MATCHES "test_conv_ck_igemm_fwd_v6r1_dlops_nchw"))
        set_tests_properties(${NAME} PROPERTIES RUN_SERIAL On)
    endif()

    if(  (is_gfx900_check OR is_gfx906_check OR is_gfx908_check OR is_gfx103x_check OR is_gfx110x_check OR is_gfx90a_check OR is_gfx94x_check)
     AND is_full_check
     AND is_xnack_on_check
     AND is_mlir_check
     AND is_composablekernel_check
     AND (is_half_check OR is_bfloat16_check OR is_int8_check OR is_float_check)
     AND (is_hip_check AND is_hip_nogpu_check)
    )
        if(PARSE_TEST_PERF_DB_RECORD_NOT_FOUND AND PARSE_TEST_TUNING)
            message(FATAL_ERROR " TEST_PERF_DB_RECORD_NOT_FOUND and TEST_TUNING should not be used together")
        endif()

        if(PARSE_TEST_PERF_DB_RECORD_NOT_FOUND)
            set_tests_properties(${NAME} PROPERTIES FAIL_REGULAR_EXPRESSION "(FAILED)|(Perf Db: record not found)")
        elseif(PARSE_TEST_TUNING)
            set_tests_properties(${NAME} PROPERTIES FAIL_REGULAR_EXPRESSION "(FAILED)|(Error)|(failed)")
        else()
            set_tests_properties(${NAME} PROPERTIES FAIL_REGULAR_EXPRESSION "FAILED")
        endif()

        rate_added_test(${NAME})
    else()
        set_tests_properties(${NAME} PROPERTIES DISABLED On)
    endif()

    if(WORKAROUND_ISSUE_1187
        AND (${NAME} MATCHES "test_conv_for_implicit_gemm" ))
        set_tests_properties(${NAME} PROPERTIES DISABLED On)
    endif()
endfunction()

if(${MIOPEN_TEST_WITH_MIOPENDRIVER})
    add_custom_test(test_miopendriver_regression_issue_1576 SKIP_UNLESS_ALL GFX94X_ENABLED GFX103X_ENABLED GFX110X_ENABLED FLOAT_DISABLED HALF_ENABLED
        # Regression test for https://github.com/ROCm/MIOpen/issues/1576
        ENVIRONMENT MIOPEN_FIND_MODE=1 MIOPEN_DEBUG_FIND_ONLY_SOLVER=ConvDirectNaiveConvBwd
        COMMAND $<TARGET_FILE:MIOpenDriver> ${MIOPENDRIVER_MODE_CONV} --forw 2 --in_layout NCHW --out_layout NCHW --fil_layout NCHW -n 256 -c 1024 -H 14 -W 14 -k 256 -y 1 -x 1 -p 0 -q 0 -u 1 -v 1 -l 1 -j 1 -m conv -g 1 -t 1
    )

    add_custom_test(test_miopendriver_regression_half SKIP_UNLESS_ALL GFX94X_ENABLED GFX103X_ENABLED GFX110X_ENABLED FLOAT_DISABLED HALF_ENABLED
        # WORKAROUND_ISSUE_2110_2: tests for 2110 and 2160 shall be added to "test_pooling3d --all" but this is
        # impossible until backward pooling limitation (issue #2110 (2)) is fully fixed.
        # Partial (3D only) regression test for https://github.com/ROCm/MIOpen/issues/2160.
        COMMAND $<TARGET_FILE:MIOpenDriver> ${MIOPENDRIVER_MODE_POOL} -M 0 --input 1x64x41x40x70 -y 41 -x 40 -Z 70 -m avg -F 1 -t 1 -i 1
        # Partial (3D only) regression test for https://github.com/ROCm/MIOpen/issues/2110 (1).
        COMMAND $<TARGET_FILE:MIOpenDriver> ${MIOPENDRIVER_MODE_POOL} -M 0 --input 1x64x41x40x100 -y 4 -x 4 -Z 100 -m max -F 1 -t 1 -i 1
    )

    add_custom_test(test_miopendriver_regression_int8 SKIP_UNLESS_ALL GFX94X_ENABLED GFX103X_ENABLED GFX110X_ENABLED FLOAT_DISABLED INT8_ENABLED
        ENVIRONMENT MIOPEN_FIND_MODE=1 MIOPEN_DEBUG_FIND_ONLY_SOLVER=ConvDirectNaiveConvFwd
        COMMAND $<TARGET_FILE:MIOpenDriver> ${MIOPENDRIVER_MODE_CONV} --forw 1 --in_layout NCHW --out_layout NCHW --fil_layout NCHW -n 256 -c 1024 -H 14 -W 14 -k 256 -y 1 -x 1 -p 0 -q 0 -u 1 -v 1 -l 1 -j 1 -m conv -g 1 -t 1
    )

    add_custom_test(test_miopendriver_regression_float_half_gfx10 SKIP_UNLESS_ALL GFX900_DISABLED GFX906_DISABLED GFX908_DISABLED GFX90A_DISABLED GFX103X_ENABLED HALF_ENABLED
        # Regression test for:
        #   [Navi21] Fixing Batchnorm backward precision issues by adjusting workgroup size (SWDEV-292187, SWDEV-319919)
        #   https://github.com/ROCm/MIOpen/pull/1386
        COMMAND $<TARGET_FILE:MIOpenDriver> ${MIOPENDRIVER_MODE_BN} -n 256 -c 512 -H 18 -W 18 -m 1 --forw 0 -b 1 -r 1
        COMMAND $<TARGET_FILE:MIOpenDriver> ${MIOPENDRIVER_MODE_BN} -n 256 -c 512 -H 28 -W 28 -m 1 --forw 0 -b 1 -r 1
    )

    # Disabled for gfx908 due to WORKAROUND_ISSUE_1787.
    add_custom_test(test_miopendriver_regression_big_tensor GFX900_DISABLED GFX906_DISABLED GFX908_DISABLED SKIP_UNLESS_ALL GFX94X_ENABLED GFX103X_ENABLED
        # Regression test for https://github.com/ROCm/MIOpen/issues/1661
        # Issue #1697: this is large test which has to run in serial and not enabled on gfx900/gfx906
        COMMAND $<TARGET_FILE:MIOpenDriver> ${MIOPENDRIVER_MODE_CONV} -W 5078 -H 4903 -c 24 -n 5 -k 1 --fil_w 3 --fil_h 3 --pad_w 6 --pad_h 4 -F 1
    )
    set_tests_properties(test_miopendriver_regression_big_tensor
        PROPERTIES RUN_SERIAL On)
    set_tests_properties(test_miopendriver_regression_big_tensor
        PROPERTIES TIMEOUT 600)

    add_custom_test(test_miopendriver_regression_half_gfx9 SKIP_UNLESS_ALL GFX900_DISABLED GFX906_DISABLED GFX908_DISABLED GFX94X_ENABLED GFX103X_DISABLED FLOAT_DISABLED HALF_ENABLED
        # Regression test for:
        #   [SWDEV-375617] Fix 3d convolution Host API bug
        #   https://github.com/ROCm/MIOpen/pull/1935
        COMMAND $<TARGET_FILE:MIOpenDriver> ${MIOPENDRIVER_MODE_CONV} -n 2 -c 64 --in_d 128 -H 128 -W 128 -k 32 --fil_d 3 -y 3 -x 3 --pad_d 1 -p 1 -q 1 --conv_stride_d 1 -u 1 -v 1 --dilation_d 1 -l 1 -j 1 --spatial_dim 3 -m conv -g 1 -F 1 -t 1
    )

    add_custom_test(test_miopendriver_conv2d_trans
        SKIP_UNLESS_ALL
        GFX900_DISABLED GFX94X_ENABLED GFX103X_ENABLED GFX110X_ENABLED
        HALF_ENABLED BF16_ENABLED
        # Why we have to use the driver:
        #   The transposed convolutions are paritally implemented in the convolution_api layer,
        #   but test apps (including test_conv*) were designed as unit tests and, therefore, do not use the public API.
<<<<<<< HEAD
        # Also serves as a regression test for https://github.com/ROCmSoftwarePlatform/MIOpen/issues/2459.
=======
        # Also serves as a regression test for https://github.com/ROCm/MIOpen/issues/2459.
>>>>>>> 261a4973
        COMMAND $<TARGET_FILE:MIOpenDriver> ${MIOPENDRIVER_MODE_CONV} -m trans -x 1 -y 1 -W 112 -H 112 -c 64 -n 8 -k 32 -p 0 -q 0 -u 1 -v 1 -l 1 -j 1 -g 1 -F 0 -V 1
        COMMAND $<TARGET_FILE:MIOpenDriver> ${MIOPENDRIVER_MODE_CONV} -m trans -x 1 -y 7 -W 17 -H 17 -c 32 -n 128 -k 16 -p 3 -q 0 -u 1 -v 1 -l 1 -j 1 -g 2 -F 0 -V 1
        COMMAND $<TARGET_FILE:MIOpenDriver> ${MIOPENDRIVER_MODE_CONV} -m trans -x 10 -y 5 -W 341 -H 79 -c 32 -n 4 -k 8 -p 0 -q 0 -u 2 -v 2 -l 1 -j 1 -g 4 -F 0 -V 1
        COMMAND $<TARGET_FILE:MIOpenDriver> ${MIOPENDRIVER_MODE_CONV} -m trans -x 20 -y 5 -W 700 -H 161 -c 1 -n 4 -k 32 -p 0 -q 0 -u 2 -v 2 -l 1 -j 1 -g 1 -F 0 -V 1
        COMMAND $<TARGET_FILE:MIOpenDriver> ${MIOPENDRIVER_MODE_CONV} -m trans -x 3 -y 3 -W 108 -H 108 -c 3 -n 8 -k 64 -p 1 -q 1 -u 2 -v 2 -l 1 -j 1 -g 1 -F 0 -V 1
        COMMAND $<TARGET_FILE:MIOpenDriver> ${MIOPENDRIVER_MODE_CONV} -m trans -x 5 -y 5 -W 175 -H 40 -c 128 -n 16 -k 256 -p 1 -q 1 -u 2 -v 2 -l 1 -j 1 -g 1 -F 0 -V 1
        COMMAND $<TARGET_FILE:MIOpenDriver> ${MIOPENDRIVER_MODE_CONV} -m trans -x 5 -y 5 -W 700 -H 161 -c 1 -n 16 -k 64 -p 1 -q 1 -u 2 -v 2 -l 1 -j 1 -g 1 -F 0 -V 1
        COMMAND $<TARGET_FILE:MIOpenDriver> ${MIOPENDRIVER_MODE_CONV} -m trans -x 7 -y 7 -W 224 -H 224 -c 3 -n 16 -k 64 -p 3 -q 3 -u 2 -v 2 -l 1 -j 1 -g 1 -F 0 -V 1
    )

<<<<<<< HEAD
    add_custom_test(test_miopendriver_regression OCL_DISABLED GFX94X_ENABLED GFX103X_ENABLED GFX110X_ENABLED HALF_ENABLED BF16_ENABLED INT8_ENABLED
        # Regression test for: MIOpenIm3d2Col stuck with ROCm update, https://github.com/ROCmSoftwarePlatform/MIOpen/issues/2047
        COMMAND MIOPEN_FIND_MODE=normal MIOPEN_DEBUG_FIND_ONLY_SOLVER=GemmFwdRest
            $<TARGET_FILE:MIOpenDriver> ${MIOPENDRIVER_MODE_CONV}
=======
    add_custom_test(test_miopendriver_regression_issue_2047 GFX94X_ENABLED GFX103X_ENABLED GFX110X_ENABLED HALF_ENABLED BF16_ENABLED INT8_ENABLED
        # Regression test for: MIOpenIm3d2Col stuck with ROCm update, https://github.com/ROCm/MIOpen/issues/2047
        ENVIRONMENT MIOPEN_FIND_MODE=normal MIOPEN_DEBUG_FIND_ONLY_SOLVER=GemmFwdRest
        COMMAND $<TARGET_FILE:MIOpenDriver> ${MIOPENDRIVER_MODE_CONV}
>>>>>>> 261a4973
                -n 1 -c 1 --in_d 2 -H 1 -W 2 -k 2 --fil_d 2 -y 1 -x 2
                --pad_d 0 -p 0 -q 0 --conv_stride_d 1 -u 1 -v 1 --dilation_d 1 -l 1 -j 1
                --spatial_dim 3 -m conv -g 1 -F 1 -i 1 -t 1 -w 1
    )

    add_custom_test(smoke_miopendriver_gemm GFX94X_ENABLED GFX103X_ENABLED GFX110X_ENABLED HALF_ENABLED
        COMMAND $<TARGET_FILE:MIOpenDriver> ${MIOPENDRIVER_MODE_GEMM} -m 256 -n 512 -k 1024 -i 1 -V 1
    )
endif()

set(IMPLICITGEMM_MLIR_ENV_BASE MIOPEN_FIND_MODE=normal)
set(IMPLICITGEMM_MLIR_ENV_F ${IMPLICITGEMM_MLIR_ENV_BASE} MIOPEN_DEBUG_FIND_ONLY_SOLVER=ConvMlirIgemmFwd)
set(IMPLICITGEMM_MLIR_ENV_B ${IMPLICITGEMM_MLIR_ENV_BASE} MIOPEN_DEBUG_FIND_ONLY_SOLVER=ConvMlirIgemmBwd)
set(IMPLICITGEMM_MLIR_ENV_W ${IMPLICITGEMM_MLIR_ENV_BASE} MIOPEN_DEBUG_FIND_ONLY_SOLVER=ConvMlirIgemmWrW)

set(TEST_CONV_VERBOSE_F ${MIOPEN_TEST_FLOAT_ARG} --verbose --disable-backward-data --disable-backward-weights)
set(TEST_CONV_VERBOSE_B ${MIOPEN_TEST_FLOAT_ARG} --verbose --disable-forward --disable-backward-weights)
set(TEST_CONV_VERBOSE_W ${MIOPEN_TEST_FLOAT_ARG} --verbose --disable-forward --disable-backward-data)

set(IMPLICITGEMM_MLIR_ENV_F_XDLOPS ${IMPLICITGEMM_MLIR_ENV_BASE} MIOPEN_DEBUG_FIND_ONLY_SOLVER=ConvMlirIgemmFwdXdlops)
set(IMPLICITGEMM_MLIR_ENV_B_XDLOPS ${IMPLICITGEMM_MLIR_ENV_BASE} MIOPEN_DEBUG_FIND_ONLY_SOLVER=ConvMlirIgemmBwdXdlops)
set(IMPLICITGEMM_MLIR_ENV_W_XDLOPS ${IMPLICITGEMM_MLIR_ENV_BASE} MIOPEN_DEBUG_FIND_ONLY_SOLVER=ConvMlirIgemmWrWXdlops)

set(IMPLICITGEMM_TESTING_ENV
 MIOPEN_DEBUG_CONV_WINOGRAD=0
 MIOPEN_DEBUG_CONV_FFT=0
 MIOPEN_DEBUG_CONV_DIRECT=0
 MIOPEN_DEBUG_CONV_GEMM=0
 MIOPEN_DEBUG_CONV_IMPLICIT_GEMM=1
)

if(WORKAROUND_ISSUE_936 AND MIOPEN_TEST_HALF)
    SET(SAVE_IMPLICITGEMM_TESTING_ENV ${IMPLICITGEMM_TESTING_ENV})
    LIST(APPEND IMPLICITGEMM_TESTING_ENV MIOPEN_DEBUG_CONV_IMPLICIT_GEMM_HIP_FWD_V4R1=0 MIOPEN_FIND_MODE=normal)
    SET(SAVE_MIOPEN_TEST_FLOAT_ARG ${MIOPEN_TEST_FLOAT_ARG})
    LIST(APPEND MIOPEN_TEST_FLOAT_ARG --disable-forward --disable-backward-data)
    #Afther fix need to remove '| grep -v "No suitable algorithm was found to execute the required convolution"'
endif()

add_custom_test(test_conv_for_implicit_gemm SKIP_UNLESS_ALL BF16_ENABLED HALF_ENABLED GFX94X_ENABLED GFX103X_ENABLED
    ENVIRONMENT ${IMPLICITGEMM_TESTING_ENV}
    COMMAND $<TARGET_FILE:test_conv2d> ${MIOPEN_TEST_FLOAT_ARG} --verbose   --input 64  16  28  28  --weights 192 16  3 3 --pads_strides_dilations 0 0 2 2 1 1 | grep -v "No suitable algorithm was found to execute the required convolution"
    COMMAND $<TARGET_FILE:test_conv2d> ${MIOPEN_TEST_FLOAT_ARG} --verbose   --input 64  16  14  14  --weights 160 16  3 3 --pads_strides_dilations 0 0 2 2 1 1 | grep -v "No suitable algorithm was found to execute the required convolution"
    COMMAND $<TARGET_FILE:test_conv2d> ${MIOPEN_TEST_FLOAT_ARG} --verbose   --input 64  16   7   7  --weights 128 16  3 3 --pads_strides_dilations 0 0 2 2 1 1 | grep -v "No suitable algorithm was found to execute the required convolution"
    COMMAND $<TARGET_FILE:test_conv2d> ${MIOPEN_TEST_FLOAT_ARG} --verbose   --input 64  16  55  55  --weights 96  16  1 7 --pads_strides_dilations 0 0 2 2 1 1 | grep -v "No suitable algorithm was found to execute the required convolution"
    COMMAND $<TARGET_FILE:test_conv2d> ${MIOPEN_TEST_FLOAT_ARG} --verbose   --input 64  16  28  28  --weights 64  16  1 7 --pads_strides_dilations 0 0 2 2 1 1 | grep -v "No suitable algorithm was found to execute the required convolution"
    COMMAND $<TARGET_FILE:test_conv2d> ${MIOPEN_TEST_FLOAT_ARG} --verbose   --input 64  16  14  14  --weights 32  16  1 7 --pads_strides_dilations 0 0 2 2 1 1 | grep -v "No suitable algorithm was found to execute the required convolution"
    COMMAND $<TARGET_FILE:test_conv2d> ${MIOPEN_TEST_FLOAT_ARG} --verbose   --input 64  32  28  28  --weights 192 32  3 3 --pads_strides_dilations 0 0 2 2 1 1 | grep -v "No suitable algorithm was found to execute the required convolution"
    COMMAND $<TARGET_FILE:test_conv2d> ${MIOPEN_TEST_FLOAT_ARG} --verbose   --input 64  32  14  14  --weights 160 32  3 3 --pads_strides_dilations 0 0 2 2 1 1 | grep -v "No suitable algorithm was found to execute the required convolution"
    COMMAND $<TARGET_FILE:test_conv2d> ${MIOPEN_TEST_FLOAT_ARG} --verbose   --input 64  32  7   7   --weights 128 32  3 3 --pads_strides_dilations 0 0 2 2 1 1 | grep -v "No suitable algorithm was found to execute the required convolution"
    COMMAND $<TARGET_FILE:test_conv2d> ${MIOPEN_TEST_FLOAT_ARG} --verbose   --input 64  32  55  55  --weights 96  32  1 7 --pads_strides_dilations 0 0 2 2 1 1 | grep -v "No suitable algorithm was found to execute the required convolution"
    COMMAND $<TARGET_FILE:test_conv2d> ${MIOPEN_TEST_FLOAT_ARG} --verbose   --input 64  32  28  28  --weights 64  32  1 7 --pads_strides_dilations 0 0 2 2 1 1 | grep -v "No suitable algorithm was found to execute the required convolution"
    COMMAND $<TARGET_FILE:test_conv2d> ${MIOPEN_TEST_FLOAT_ARG} --verbose   --input 64  32  14  14  --weights 32  32  1 7 --pads_strides_dilations 0 0 2 2 1 1 | grep -v "No suitable algorithm was found to execute the required convolution"
    COMMAND $<TARGET_FILE:test_conv2d> ${MIOPEN_TEST_FLOAT_ARG} --verbose   --input 64  64  56  56  --weights 256 64  1 1 --pads_strides_dilations 0 0 1 1 1 1 | grep -v "No suitable algorithm was found to execute the required convolution"
    COMMAND $<TARGET_FILE:test_conv2d> ${MIOPEN_TEST_FLOAT_ARG} --verbose   --input 64  64  56  56  --weights 64  64  1 1 --pads_strides_dilations 0 0 1 1 1 1 | grep -v "No suitable algorithm was found to execute the required convolution"
    COMMAND $<TARGET_FILE:test_conv2d> ${MIOPEN_TEST_FLOAT_ARG} --verbose   --input 64  64  73  73  --weights 80  64  1 1 --pads_strides_dilations 0 0 1 1 1 1 | grep -v "No suitable algorithm was found to execute the required convolution"
    COMMAND $<TARGET_FILE:test_conv2d> ${MIOPEN_TEST_FLOAT_ARG} --verbose   --input 64  64  56  56  --weights 64  64  1 1 --pads_strides_dilations 0 0 1 1 1 1 | grep -v "No suitable algorithm was found to execute the required convolution"
    COMMAND $<TARGET_FILE:test_conv2d> ${MIOPEN_TEST_FLOAT_ARG} --verbose   --input 64  128 55  55  --weights 16  128 1 1 --pads_strides_dilations 0 0 1 1 1 1 | grep -v "No suitable algorithm was found to execute the required convolution"
    COMMAND $<TARGET_FILE:test_conv2d> ${MIOPEN_TEST_FLOAT_ARG} --verbose   --input 64  128 28  28  --weights 16  128 1 1 --pads_strides_dilations 0 0 1 1 1 1 | grep -v "No suitable algorithm was found to execute the required convolution"
    COMMAND $<TARGET_FILE:test_conv2d> ${MIOPEN_TEST_FLOAT_ARG} --verbose   --input 64  128 14  14  --weights 16  128 1 1 --pads_strides_dilations 0 0 1 1 1 1 | grep -v "No suitable algorithm was found to execute the required convolution"
    COMMAND $<TARGET_FILE:test_conv2d> ${MIOPEN_TEST_FLOAT_ARG} --verbose   --input 64  128  7   7  --weights 16  128 1 1 --pads_strides_dilations 0 0 1 1 1 1 | grep -v "No suitable algorithm was found to execute the required convolution"
    COMMAND $<TARGET_FILE:test_conv2d> ${MIOPEN_TEST_FLOAT_ARG} --verbose   --input 16   64 56  56  --weights 256  64 1 1 --pads_strides_dilations 0 0 1 1 1 1 | grep -v "No suitable algorithm was found to execute the required convolution"
    COMMAND $<TARGET_FILE:test_conv2d> ${MIOPEN_TEST_FLOAT_ARG} --verbose   --input 16   64 56  56  --weights 64   64 1 1 --pads_strides_dilations 0 0 1 1 1 1 | grep -v "No suitable algorithm was found to execute the required convolution"
    COMMAND $<TARGET_FILE:test_conv2d> ${MIOPEN_TEST_FLOAT_ARG} --verbose   --input 16   64 73  73  --weights 80   64 1 1 --pads_strides_dilations 0 0 1 1 1 1 | grep -v "No suitable algorithm was found to execute the required convolution"
    COMMAND $<TARGET_FILE:test_conv2d> ${MIOPEN_TEST_FLOAT_ARG} --verbose   --input 16   64 56  56  --weights 64   64 1 1 --pads_strides_dilations 0 0 1 1 1 1 | grep -v "No suitable algorithm was found to execute the required convolution"
    COMMAND $<TARGET_FILE:test_conv2d> ${MIOPEN_TEST_FLOAT_ARG} --verbose   --input 16  128 55  55  --weights 16  128 1 1 --pads_strides_dilations 0 0 1 1 1 1 | grep -v "No suitable algorithm was found to execute the required convolution"
    COMMAND $<TARGET_FILE:test_conv2d> ${MIOPEN_TEST_FLOAT_ARG} --verbose   --input 16  128 28  28  --weights 16  128 1 1 --pads_strides_dilations 0 0 1 1 1 1 | grep -v "No suitable algorithm was found to execute the required convolution"
    # COMMAND $<TARGET_FILE:test_conv2d> ${MIOPEN_TEST_FLOAT_ARG} --verbose   --input 16  128     14  14  --weights   16  128     1   1   --pads_strides_dilations    0   0   1   1   1   1
    COMMAND $<TARGET_FILE:test_conv2d> ${MIOPEN_TEST_FLOAT_ARG} --verbose   --input 16  128      7   7  --weights   16  128     1   1   --pads_strides_dilations    0   0   1   1   1   1 | grep -v "No suitable algorithm was found to execute the required convolution"
    COMMAND $<TARGET_FILE:test_conv2d> ${MIOPEN_TEST_FLOAT_ARG} --verbose	--input	64	128	55	55	--weights	16  128		1	1	--pads_strides_dilations	0	0	2	2	1	1     | grep -v "No suitable algorithm was found to execute the required convolution"
    COMMAND $<TARGET_FILE:test_conv2d> ${MIOPEN_TEST_FLOAT_ARG} --verbose	--input	64	128	28	28	--weights	16  128		1	1	--pads_strides_dilations	0	0	2	2	1	1     | grep -v "No suitable algorithm was found to execute the required convolution"
    COMMAND $<TARGET_FILE:test_conv2d> ${MIOPEN_TEST_FLOAT_ARG} --verbose	--input	64	128	14	14	--weights	16  128		1	1	--pads_strides_dilations	0	0	2	2	1	1     | grep -v "No suitable algorithm was found to execute the required convolution"
    COMMAND $<TARGET_FILE:test_conv2d> ${MIOPEN_TEST_FLOAT_ARG} --verbose	--input	64	128	 7	 7	--weights	16  128		1	1	--pads_strides_dilations	0	0	2	2	1	1     | grep -v "No suitable algorithm was found to execute the required convolution"
    COMMAND $<TARGET_FILE:test_conv2d> ${MIOPEN_TEST_FLOAT_ARG} --verbose	--input	64	128	    28	28	--weights	512	128	    1	1	--pads_strides_dilations	0	0	1	1	1	1 | grep -v "No suitable algorithm was found to execute the required convolution"
    COMMAND $<TARGET_FILE:test_conv2d> ${MIOPEN_TEST_FLOAT_ARG} --verbose	--input	64	160	    73	73	--weights	64	160	1	1	--pads_strides_dilations	0	0	1	1	1	1     | grep -v "No suitable algorithm was found to execute the required convolution"
    COMMAND $<TARGET_FILE:test_conv2d> ${MIOPEN_TEST_FLOAT_ARG} --verbose	--input	64	192	    35	35	--weights	32	192	1	1	--pads_strides_dilations	0	0	1	1	1	1     | grep -v "No suitable algorithm was found to execute the required convolution"
    COMMAND $<TARGET_FILE:test_conv2d> ${MIOPEN_TEST_FLOAT_ARG} --verbose	--input	64	192	    35	35	--weights	48	192	1	1	--pads_strides_dilations	0	0	1	1	1	1     | grep -v "No suitable algorithm was found to execute the required convolution"
    COMMAND $<TARGET_FILE:test_conv2d> ${MIOPEN_TEST_FLOAT_ARG} --verbose	--input	64	192	    35	35	--weights	64	192	1	1	--pads_strides_dilations	0	0	1	1	1	1     | grep -v "No suitable algorithm was found to execute the required convolution"
    COMMAND $<TARGET_FILE:test_conv2d> ${MIOPEN_TEST_FLOAT_ARG} --verbose	--input	64	192	28	28	--weights	16	192	1	1	--pads_strides_dilations	0	0	1	1	1	1         | grep -v "No suitable algorithm was found to execute the required convolution"
    COMMAND $<TARGET_FILE:test_conv2d> ${MIOPEN_TEST_FLOAT_ARG} --verbose	--input	64	192	28	28	--weights	32	192	1	1	--pads_strides_dilations	0	0	1	1	1	1         | grep -v "No suitable algorithm was found to execute the required convolution"
    COMMAND $<TARGET_FILE:test_conv2d> ${MIOPEN_TEST_FLOAT_ARG} --verbose	--input	64	192	28	28	--weights	64	192	1	1	--pads_strides_dilations	0	0	1	1	1	1         | grep -v "No suitable algorithm was found to execute the required convolution"
    COMMAND $<TARGET_FILE:test_conv2d> ${MIOPEN_TEST_FLOAT_ARG} --verbose	--input	64	192	28	28	--weights	96	192	1	1	--pads_strides_dilations	0	0	1	1	1	1         | grep -v "No suitable algorithm was found to execute the required convolution"
    COMMAND $<TARGET_FILE:test_conv2d> ${MIOPEN_TEST_FLOAT_ARG} --verbose	--input	64	256	    35	35	--weights	48	256	1	1	--pads_strides_dilations	0	0	1	1	1	1     | grep -v "No suitable algorithm was found to execute the required convolution"
    COMMAND $<TARGET_FILE:test_conv2d> ${MIOPEN_TEST_FLOAT_ARG} --verbose	--input	64	256	    35	35	--weights	64	256	1	1	--pads_strides_dilations	0	0	1	1	1	1     | grep -v "No suitable algorithm was found to execute the required convolution"
    COMMAND $<TARGET_FILE:test_conv2d> ${MIOPEN_TEST_FLOAT_ARG} --verbose	--input	64	256	    56	56	--weights	128	256	    1	1	--pads_strides_dilations	0	0	2	2	1	1 | grep -v "No suitable algorithm was found to execute the required convolution"
    COMMAND $<TARGET_FILE:test_conv2d> ${MIOPEN_TEST_FLOAT_ARG} --verbose	--input	64	256	    56	56	--weights	512	256	    1	1	--pads_strides_dilations	0	0	2	2	1	1 | grep -v "No suitable algorithm was found to execute the required convolution"
    COMMAND $<TARGET_FILE:test_conv2d> ${MIOPEN_TEST_FLOAT_ARG} --verbose	--input	64	256	    56	56	--weights	64	256	    1	1	--pads_strides_dilations	0	0	1	1	1	1 | grep -v "No suitable algorithm was found to execute the required convolution"
    COMMAND $<TARGET_FILE:test_conv2d> ${MIOPEN_TEST_FLOAT_ARG} --verbose	--input	64	256	28	28	--weights	128	256	1	1	--pads_strides_dilations	0	0	1	1	1	1         | grep -v "No suitable algorithm was found to execute the required convolution"
    COMMAND $<TARGET_FILE:test_conv2d> ${MIOPEN_TEST_FLOAT_ARG} --verbose	--input	64	256	28	28	--weights	32	256	1	1	--pads_strides_dilations	0	0	1	1	1	1         | grep -v "No suitable algorithm was found to execute the required convolution"
    COMMAND $<TARGET_FILE:test_conv2d> ${MIOPEN_TEST_FLOAT_ARG} --verbose	--input	64	256	28	28	--weights	64	256	1	1	--pads_strides_dilations	0	0	1	1	1	1         | grep -v "No suitable algorithm was found to execute the required convolution"
    COMMAND $<TARGET_FILE:test_conv2d> ${MIOPEN_TEST_FLOAT_ARG} --verbose	--input	64	288	    35	35	--weights	48	288	1	1	--pads_strides_dilations	0	0	1	1	1	1     | grep -v "No suitable algorithm was found to execute the required convolution"
    COMMAND $<TARGET_FILE:test_conv2d> ${MIOPEN_TEST_FLOAT_ARG} --verbose	--input	64	288	    35	35	--weights	64	288	1	1	--pads_strides_dilations	0	0	1	1	1	1     | grep -v "No suitable algorithm was found to execute the required convolution"
    COMMAND $<TARGET_FILE:test_conv2d> ${MIOPEN_TEST_FLOAT_ARG} --verbose	--input	64	384	    35	35	--weights	192	384	1	1	--pads_strides_dilations	0	0	1	1	1	1     | grep -v "No suitable algorithm was found to execute the required convolution"
    COMMAND $<TARGET_FILE:test_conv2d> ${MIOPEN_TEST_FLOAT_ARG} --verbose	--input	64	384	    35	35	--weights	64	384	1	1	--pads_strides_dilations	0	0	1	1	1	1     | grep -v "No suitable algorithm was found to execute the required convolution"
    COMMAND $<TARGET_FILE:test_conv2d> ${MIOPEN_TEST_FLOAT_ARG} --verbose	--input	64	384	    35	35	--weights	96	384	1	1	--pads_strides_dilations	0	0	1	1	1	1     | grep -v "No suitable algorithm was found to execute the required convolution"
    COMMAND $<TARGET_FILE:test_conv2d> ${MIOPEN_TEST_FLOAT_ARG} --verbose	--input	64	480	14	14	--weights	16	480	1	1	--pads_strides_dilations	0	0	1	1	1	1         | grep -v "No suitable algorithm was found to execute the required convolution"
    COMMAND $<TARGET_FILE:test_conv2d> ${MIOPEN_TEST_FLOAT_ARG} --verbose	--input	64	480	14	14	--weights	192	480	1	1	--pads_strides_dilations	0	0	1	1	1	1         | grep -v "No suitable algorithm was found to execute the required convolution"
    COMMAND $<TARGET_FILE:test_conv2d> ${MIOPEN_TEST_FLOAT_ARG} --verbose	--input	64	480	14	14	--weights	64	480	1	1	--pads_strides_dilations	0	0	1	1	1	1         | grep -v "No suitable algorithm was found to execute the required convolution"
    COMMAND $<TARGET_FILE:test_conv2d> ${MIOPEN_TEST_FLOAT_ARG} --verbose	--input	64	480	14	14	--weights	96	480	1	1	--pads_strides_dilations	0	0	1	1	1	1         | grep -v "No suitable algorithm was found to execute the required convolution"
    COMMAND $<TARGET_FILE:test_conv2d> ${MIOPEN_TEST_FLOAT_ARG} --verbose	--input	64	512	    28	28	--weights	128	512	    1	1	--pads_strides_dilations	0	0	1	1	1	1 | grep -v "No suitable algorithm was found to execute the required convolution"
    COMMAND $<TARGET_FILE:test_conv2d> ${MIOPEN_TEST_FLOAT_ARG} --verbose	--input	64	512	    28	28	--weights	256	512	    1	1	--pads_strides_dilations	0	0	2	2	1	1 | grep -v "No suitable algorithm was found to execute the required convolution"
    COMMAND $<TARGET_FILE:test_conv2d> ${MIOPEN_TEST_FLOAT_ARG} --verbose	--input	64	512	14	14	--weights	112	512	1	1	--pads_strides_dilations	0	0	1	1	1	1         | grep -v "No suitable algorithm was found to execute the required convolution"
    COMMAND $<TARGET_FILE:test_conv2d> ${MIOPEN_TEST_FLOAT_ARG} --verbose	--input	64	512	14	14	--weights	128	512	1	1	--pads_strides_dilations	0	0	1	1	1	1         | grep -v "No suitable algorithm was found to execute the required convolution"
    COMMAND $<TARGET_FILE:test_conv2d> ${MIOPEN_TEST_FLOAT_ARG} --verbose	--input	64	512	14	14	--weights	144	512	1	1	--pads_strides_dilations	0	0	1	1	1	1         | grep -v "No suitable algorithm was found to execute the required convolution"
    COMMAND $<TARGET_FILE:test_conv2d> ${MIOPEN_TEST_FLOAT_ARG} --verbose	--input	64	512	14	14	--weights	160	512	1	1	--pads_strides_dilations	0	0	1	1	1	1         | grep -v "No suitable algorithm was found to execute the required convolution"
    COMMAND $<TARGET_FILE:test_conv2d> ${MIOPEN_TEST_FLOAT_ARG} --verbose	--input	64	512	14	14	--weights	24	512	1	1	--pads_strides_dilations	0	0	1	1	1	1         | grep -v "No suitable algorithm was found to execute the required convolution"
    COMMAND $<TARGET_FILE:test_conv2d> ${MIOPEN_TEST_FLOAT_ARG} --verbose	--input	64	512	14	14	--weights	32	512	1	1	--pads_strides_dilations	0	0	1	1	1	1         | grep -v "No suitable algorithm was found to execute the required convolution"
    COMMAND $<TARGET_FILE:test_conv2d> ${MIOPEN_TEST_FLOAT_ARG} --verbose	--input	64	512	14	14	--weights	64	512	1	1	--pads_strides_dilations	0	0	1	1	1	1         | grep -v "No suitable algorithm was found to execute the required convolution"
    COMMAND $<TARGET_FILE:test_conv2d> ${MIOPEN_TEST_FLOAT_ARG} --verbose   --input 128  832    7  7  --weights   32  832  1   1   --pads_strides_dilations    0   0   1   1   1   1      | grep -v "No suitable algorithm was found to execute the required convolution"
    COMMAND $<TARGET_FILE:test_conv2d> ${MIOPEN_TEST_FLOAT_ARG} --verbose   --input 128  832    7  7  --weights   192  832  1   1   --pads_strides_dilations    0   0   1   1   1   1     | grep -v "No suitable algorithm was found to execute the required convolution"
    COMMAND $<TARGET_FILE:test_conv2d> ${MIOPEN_TEST_FLOAT_ARG} --verbose   --input 128  832    7  7  --weights   128  832  1   1   --pads_strides_dilations    0   0   1   1   1   1     | grep -v "No suitable algorithm was found to execute the required convolution"
    COMMAND $<TARGET_FILE:test_conv2d> ${MIOPEN_TEST_FLOAT_ARG} --verbose   --input 128  832    7  7  --weights   32  832  1   1   --pads_strides_dilations    0   0   1   1   2   2      | grep -v "No suitable algorithm was found to execute the required convolution"
    COMMAND $<TARGET_FILE:test_conv2d> ${MIOPEN_TEST_FLOAT_ARG} --verbose   --input 128  832    7  7  --weights   192  832  1   1   --pads_strides_dilations    0   0   1   1   2   2     | grep -v "No suitable algorithm was found to execute the required convolution"
    COMMAND $<TARGET_FILE:test_conv2d> ${MIOPEN_TEST_FLOAT_ARG} --verbose   --input 128  832    7  7  --weights   128  832  1   1   --pads_strides_dilations    0   0   1   1   2   2     | grep -v "No suitable algorithm was found to execute the required convolution"
    COMMAND $<TARGET_FILE:test_conv2d> ${MIOPEN_TEST_FLOAT_ARG} --verbose   --input 16  2048    7  7  --weights   192  2048 1   1   --pads_strides_dilations    0   0   1   1   2   2     | grep -v "No suitable algorithm was found to execute the required convolution"
    COMMAND $<TARGET_FILE:test_conv2d> ${MIOPEN_TEST_FLOAT_ARG} --verbose   --input 64	 32	28 28 --weights   192  32   3	3   --pads_strides_dilations	1   1	2   2	1   1         | grep -v "No suitable algorithm was found to execute the required convolution"
    COMMAND $<TARGET_FILE:test_conv2d> ${MIOPEN_TEST_FLOAT_ARG} --verbose   --input 8    16 14 14 --weights   32   16   1   1   --pads_strides_dilations	1   1	1   1	1   1         | grep -v "No suitable algorithm was found to execute the required convolution"
    COMMAND $<TARGET_FILE:test_conv2d> ${MIOPEN_TEST_FLOAT_ARG} --verbose   --input 64	 32	14 14 --weights   192  32   3	3   --pads_strides_dilations	1   1	2   2	1   1         | grep -v "No suitable algorithm was found to execute the required convolution"
    COMMAND $<TARGET_FILE:test_conv2d> ${MIOPEN_TEST_FLOAT_ARG} --verbose   --input 64	 32	7 7   --weights   192  32   3	3   --pads_strides_dilations	1   1	2   2	1   1         | grep -v "No suitable algorithm was found to execute the required convolution"
    COMMAND $<TARGET_FILE:test_conv2d> ${MIOPEN_TEST_FLOAT_ARG} --verbose   --input 64	 32	28 28 --weights   192  32   3	3   --pads_strides_dilations	2   2	2   2	1   1         | grep -v "No suitable algorithm was found to execute the required convolution"
    COMMAND $<TARGET_FILE:test_conv2d> ${MIOPEN_TEST_FLOAT_ARG} --verbose   --input 64	 32	14 14 --weights   192  32   3	3   --pads_strides_dilations	2   2	2   2	1   1         | grep -v "No suitable algorithm was found to execute the required convolution"
    COMMAND $<TARGET_FILE:test_conv2d> ${MIOPEN_TEST_FLOAT_ARG} --verbose   --input 64	 32	7 7   --weights   192  32   3	3   --pads_strides_dilations	2   2	2   2	1   1         | grep -v "No suitable algorithm was found to execute the required convolution"
)

if(WORKAROUND_ISSUE_936 AND MIOPEN_TEST_HALF)
    SET(IMPLICITGEMM_TESTING_ENV ${SAVE_IMPLICITGEMM_TESTING_ENV})
    SET(MIOPEN_TEST_FLOAT_ARG ${SAVE_MIOPEN_TEST_FLOAT_ARG})
endif()

add_custom_test(test_conv_group SKIP_UNLESS_ALL GFX94X_ENABLED GFX103X_ENABLED GFX110X_ENABLED
COMMAND	$<TARGET_FILE:test_conv2d>	--verbose	--input	16	128	56	56	--weights	256	4	3	3	--pads_strides_dilations	1	1	1	1	1	1	--group-count	32
COMMAND	$<TARGET_FILE:test_conv2d>	--verbose	--input	16	256	56	56	--weights	512	8	3	3	--pads_strides_dilations	1	1	2	2	1	1	--group-count	32
COMMAND	$<TARGET_FILE:test_conv2d>	--verbose	--input	16	256	28	28	--weights	512	8	3	3	--pads_strides_dilations	1	1	1	1	1	1	--group-count	32
COMMAND	$<TARGET_FILE:test_conv2d>	--verbose	--input	16	512	28	28	--weights	1024	16	3	3	--pads_strides_dilations	1	1	2	2	1	1	--group-count	32
COMMAND	$<TARGET_FILE:test_conv2d>	--verbose	--input	16	512	14	14	--weights	1024	16	3	3	--pads_strides_dilations	1	1	1	1	1	1	--group-count	32
COMMAND	$<TARGET_FILE:test_conv2d>	--verbose	--input	16	1024	14	14	--weights	2048	32	3	3	--pads_strides_dilations	1	1	2	2	1	1	--group-count	32
COMMAND	$<TARGET_FILE:test_conv2d>	--verbose	--input	16	1024	7	7	--weights	2048	32	3	3	--pads_strides_dilations	1	1	1	1	1	1	--group-count	32
COMMAND	$<TARGET_FILE:test_conv2d>	--verbose	--input	32	128	56	56	--weights	256	4	3	3	--pads_strides_dilations	1	1	1	1	1	1	--group-count	32
COMMAND	$<TARGET_FILE:test_conv2d>	--verbose	--input	32	256	56	56	--weights	512	8	3	3	--pads_strides_dilations	1	1	2	2	1	1	--group-count	32
#
# Workaround for "Memory access fault by GPU node" during "HIP Release All" - WrW disabled.
COMMAND	$<TARGET_FILE:test_conv2d>	--verbose	--input	32	256	28	28	--weights	512	8	3	3	--pads_strides_dilations	1	1	1	1	1	1	--group-count	32 --disable-backward-weights
COMMAND	$<TARGET_FILE:test_conv2d>	--verbose	--input	32	512	28	28	--weights	1024	16	3	3	--pads_strides_dilations	1	1	2	2	1	1	--group-count	32
COMMAND	$<TARGET_FILE:test_conv2d>	--verbose	--input	32	512	14	14	--weights	1024	16	3	3	--pads_strides_dilations	1	1	1	1	1	1	--group-count	32
COMMAND	$<TARGET_FILE:test_conv2d>	--verbose	--input	32	1024	14	14	--weights	2048	32	3	3	--pads_strides_dilations	1	1	2	2	1	1	--group-count	32
COMMAND	$<TARGET_FILE:test_conv2d>	--verbose	--input	32	1024	7	7	--weights	2048	32	3	3	--pads_strides_dilations	1	1	1	1	1	1	--group-count	32
COMMAND	$<TARGET_FILE:test_conv2d>	--verbose	--input	4	4	161	700	--weights	32	1	5	20	--pads_strides_dilations	0	0	2	2	1	1	--group-count	4
COMMAND	$<TARGET_FILE:test_conv2d>	--verbose	--input	8	2	161	700	--weights	32	1	5	20	--pads_strides_dilations	0	0	2	2	1	1	--group-count	2
COMMAND	$<TARGET_FILE:test_conv2d>	--verbose	--input	16	4	161	700	--weights	32	1	5	20	--pads_strides_dilations	0	0	2	2	1	1	--group-count	4
COMMAND	$<TARGET_FILE:test_conv2d>	--verbose	--input	32	2	161	700	--weights	32	1	5	20	--pads_strides_dilations	0	0	2	2	1	1	--group-count	2
COMMAND	$<TARGET_FILE:test_conv2d>	--verbose	--input	4	32	79	341	--weights	32	16	5	10	--pads_strides_dilations	0	0	2	2	1	1	--group-count	2
COMMAND	$<TARGET_FILE:test_conv2d>	--verbose	--input	8	32	79	341	--weights	32	16	5	10	--pads_strides_dilations	0	0	2	2	1	1	--group-count	2
COMMAND	$<TARGET_FILE:test_conv2d>	--verbose	--input	16	32	79	341	--weights	32	16	5	10	--pads_strides_dilations	0	0	2	2	1	1	--group-count	2
COMMAND	$<TARGET_FILE:test_conv2d>	--verbose	--input	32	32	79	341	--weights	32	16	5	10	--pads_strides_dilations	0	0	2	2	1	1	--group-count	2
COMMAND	$<TARGET_FILE:test_conv2d>	--verbose	--input	16	4	48	480	--weights	16	1	3	3	--pads_strides_dilations	1	1	1	1	1	1	--group-count	4
COMMAND	$<TARGET_FILE:test_conv2d>	--verbose	--input	16	16	24	240	--weights	32	1	3	3	--pads_strides_dilations	1	1	1	1	1	1	--group-count	16
COMMAND	$<TARGET_FILE:test_conv2d>	--verbose	--input	16	32	12	120	--weights	64	8	3	3	--pads_strides_dilations	1	1	1	1	1	1	--group-count	4
COMMAND	$<TARGET_FILE:test_conv2d>	--verbose	--input	16	64	6	60	--weights	128	16	3	3	--pads_strides_dilations	1	1	1	1	1	1	--group-count	4
COMMAND	$<TARGET_FILE:test_conv2d>	--verbose	--input	8	3	108	108	--weights	63	1	3	3	--pads_strides_dilations	1	1	2	2	1	1	--group-count	3
COMMAND	$<TARGET_FILE:test_conv2d>	--verbose	--input	8	64	54	54	--weights	64	8	3	3	--pads_strides_dilations	1	1	1	1	1	1	--group-count	8
COMMAND	$<TARGET_FILE:test_conv2d>	--verbose	--input	8	128	27	27	--weights	128	16	3	3	--pads_strides_dilations	1	1	1	1	1	1	--group-count	8
COMMAND	$<TARGET_FILE:test_conv2d>	--verbose	--input	8	3	224	224	--weights	63	1	3	3	--pads_strides_dilations	1	1	1	1	1	1	--group-count	3
COMMAND	$<TARGET_FILE:test_conv2d>	--verbose	--input	8	64	112	112	--weights	128	32	3	3	--pads_strides_dilations	1	1	1	1	1	1	--group-count	2
COMMAND	$<TARGET_FILE:test_conv2d>	--verbose	--input	16	9	224	224	--weights	63	3	3	3	--pads_strides_dilations	1	1	1	1	1	1	--group-count	3
#
# Workaround for "Memory access fault by GPU node" during "FP32 gfx908 Hip Release All subset" - WrW disabled.
COMMAND	$<TARGET_FILE:test_conv2d>	--verbose	--input	16	64	112	112	--weights	128	16	3	3	--pads_strides_dilations	1	1	1	1	1	1	--group-count	4 --disable-backward-weights
COMMAND	$<TARGET_FILE:test_conv2d>	--verbose	--input	16	3	224	224	--weights	63	1	7	7	--pads_strides_dilations	3	3	2	2	1	1	--group-count	3
COMMAND	$<TARGET_FILE:test_conv2d>	--verbose	--input	16	192	28	28	--weights	32	12	5	5	--pads_strides_dilations	2	2	1	1	1	1	--group-count	16
COMMAND	$<TARGET_FILE:test_conv2d>	--verbose	--input	16	832	7	7	--weights	128	52	5	5	--pads_strides_dilations	2	2	1	1	1	1	--group-count	16
COMMAND	$<TARGET_FILE:test_conv2d>	--verbose	--input	16	192	28	28	--weights	32	24	1	1	--pads_strides_dilations	0	0	1	1	1	1	--group-count	8
COMMAND	$<TARGET_FILE:test_conv2d>	--verbose	--input	16	832	7	7	--weights	128	104	1	1	--pads_strides_dilations	0	0	1	1	1	1	--group-count	8
COMMAND	$<TARGET_FILE:test_conv2d>	--verbose	--input	11	23	161	700	--weights	46	1	7	7	--pads_strides_dilations	1	1	2	2	1	1	--group-count	23
COMMAND	$<TARGET_FILE:test_conv2d>	--verbose	--input	8	7	224	224	--weights	63	1	3	3	--pads_strides_dilations	1	1	1	1	1	1	--group-count	7
COMMAND	$<TARGET_FILE:test_conv2d>	--verbose	--input	8	7	224	224	--weights	63	1	3	3	--pads_strides_dilations	0	0	1	1	1	1	--group-count	7
COMMAND	$<TARGET_FILE:test_conv2d>	--verbose	--input	8	7	224	224	--weights	63	1	3	3	--pads_strides_dilations	0	0	2	2	1	1	--group-count	7
COMMAND	$<TARGET_FILE:test_conv2d>	--verbose	--input	8	7	224	224	--weights	63	1	3	3	--pads_strides_dilations	1	1	2	2	1	1	--group-count	7
COMMAND	$<TARGET_FILE:test_conv2d>	--verbose	--input	8	7	224	224	--weights	63	1	3	3	--pads_strides_dilations	2	2	2	2	1	1	--group-count	7
COMMAND	$<TARGET_FILE:test_conv2d>	--verbose	--input	8	3	108	108	--weights	63	1	3	3	--pads_strides_dilations	1	1	1	1	1	1	--group-count	3
COMMAND	$<TARGET_FILE:test_conv2d>	--verbose	--input	8	3	108	108	--weights	63	1	3	3	--pads_strides_dilations	0	0	1	1	1	1	--group-count	3
COMMAND	$<TARGET_FILE:test_conv2d>	--verbose	--input	8	3	108	108	--weights	63	1	3	3	--pads_strides_dilations	0	0	2	2	1	1	--group-count	3
COMMAND	$<TARGET_FILE:test_conv2d>	--verbose	--input	8	3	108	108	--weights	63	1	3	3	--pads_strides_dilations	1	1	2	2	1	1	--group-count	3
COMMAND	$<TARGET_FILE:test_conv2d>	--verbose	--input	8	3	108	108	--weights	63	1	3	3	--pads_strides_dilations	2	2	2	2	1	1	--group-count	3
)




if(MIOPEN_TEST_DEEPBENCH)
    add_custom_test(test_deepbench_rnn GFX94X_ENABLED GFX103X_ENABLED GFX110X_ENABLED
    COMMAND $<TARGET_FILE:test_rnn_vanilla> --verbose --batch-size 16 --seq-len 50 --vector-len 1760 --hidden-size 1760 --num-layers 1 --in-mode 1 --bias-mode 0 -dir-mode 0 --rnn-mode 0 --flat-batch-fill
    COMMAND $<TARGET_FILE:test_rnn_vanilla> --verbose --batch-size 32 --seq-len 50 --vector-len 1760 --hidden-size 1760 --num-layers 1 --in-mode 1 --bias-mode 0 -dir-mode 0 --rnn-mode 0 --flat-batch-fill
    COMMAND $<TARGET_FILE:test_rnn_vanilla> --verbose --batch-size 64 --seq-len 50 --vector-len 1760 --hidden-size 1760 --num-layers 1 --in-mode 1 --bias-mode 0 -dir-mode 0 --rnn-mode 0 --flat-batch-fill
    COMMAND $<TARGET_FILE:test_rnn_vanilla> --verbose --batch-size 128 --seq-len 50 --vector-len 1760 --hidden-size 1760 --num-layers 1 --in-mode 1 --bias-mode 0 -dir-mode 0 --rnn-mode 0 --flat-batch-fill
    COMMAND $<TARGET_FILE:test_rnn_vanilla> --verbose --batch-size 16 --seq-len 50 --vector-len 2048 --hidden-size 2048 --num-layers 1 --in-mode 1 --bias-mode 0 -dir-mode 0 --rnn-mode 0 --flat-batch-fill
    COMMAND $<TARGET_FILE:test_rnn_vanilla> --verbose --batch-size 32 --seq-len 50 --vector-len 2048 --hidden-size 2048 --num-layers 1 --in-mode 1 --bias-mode 0 -dir-mode 0 --rnn-mode 0 --flat-batch-fill
    COMMAND $<TARGET_FILE:test_rnn_vanilla> --verbose --batch-size 64 --seq-len 50 --vector-len 2048 --hidden-size 2048 --num-layers 1 --in-mode 1 --bias-mode 0 -dir-mode 0 --rnn-mode 0 --flat-batch-fill
    COMMAND $<TARGET_FILE:test_rnn_vanilla> --verbose --batch-size 128 --seq-len 50 --vector-len 2048 --hidden-size 2048 --num-layers 1 --in-mode 1 --bias-mode 0 -dir-mode 0 --rnn-mode 0 --flat-batch-fill
    COMMAND $<TARGET_FILE:test_rnn_vanilla> --verbose --batch-size 16 --seq-len 50 --vector-len 2560 --hidden-size 2560 --num-layers 1 --in-mode 1 --bias-mode 0 -dir-mode 0 --rnn-mode 0 --flat-batch-fill
    COMMAND $<TARGET_FILE:test_rnn_vanilla> --verbose --batch-size 32 --seq-len 50 --vector-len 2560 --hidden-size 2560 --num-layers 1 --in-mode 1 --bias-mode 0 -dir-mode 0 --rnn-mode 0 --flat-batch-fill
    COMMAND $<TARGET_FILE:test_rnn_vanilla> --verbose --batch-size 64 --seq-len 50 --vector-len 2560 --hidden-size 2560 --num-layers 1 --in-mode 1 --bias-mode 0 -dir-mode 0 --rnn-mode 0 --flat-batch-fill
    COMMAND $<TARGET_FILE:test_rnn_vanilla> --verbose --batch-size 128 --seq-len 50 --vector-len 2560 --hidden-size 2560 --num-layers 1 --in-mode 1 --bias-mode 0 -dir-mode 0 --rnn-mode 0 --flat-batch-fill
    COMMAND $<TARGET_FILE:test_lstm> --verbose --batch-size 16 --seq-len 25 --vector-len 512 --hidden-size 512 --num-layers 1 --in-mode 1 --bias-mode 0 -dir-mode 0 --rnn-mode 0 --flat-batch-fill
    COMMAND $<TARGET_FILE:test_lstm> --verbose --batch-size 32 --seq-len 25 --vector-len 512 --hidden-size 512 --num-layers 1 --in-mode 1 --bias-mode 0 -dir-mode 0 --rnn-mode 0 --flat-batch-fill
    COMMAND $<TARGET_FILE:test_lstm> --verbose --batch-size 64 --seq-len 25 --vector-len 512 --hidden-size 512 --num-layers 1 --in-mode 1 --bias-mode 0 -dir-mode 0 --rnn-mode 0 --flat-batch-fill
    COMMAND $<TARGET_FILE:test_lstm> --verbose --batch-size 128 --seq-len 25 --vector-len 512 --hidden-size 512 --num-layers 1 --in-mode 1 --bias-mode 0 -dir-mode 0 --rnn-mode 0 --flat-batch-fill
    COMMAND $<TARGET_FILE:test_lstm> --verbose --batch-size 16 --seq-len 25 --vector-len 1024 --hidden-size 1024 --num-layers 1 --in-mode 1 --bias-mode 0 -dir-mode 0 --rnn-mode 0 --flat-batch-fill
    COMMAND $<TARGET_FILE:test_lstm> --verbose --batch-size 32 --seq-len 25 --vector-len 1024 --hidden-size 1024 --num-layers 1 --in-mode 1 --bias-mode 0 -dir-mode 0 --rnn-mode 0 --flat-batch-fill
    COMMAND $<TARGET_FILE:test_lstm> --verbose --batch-size 64 --seq-len 25 --vector-len 1024 --hidden-size 1024 --num-layers 1 --in-mode 1 --bias-mode 0 -dir-mode 0 --rnn-mode 0 --flat-batch-fill
    COMMAND $<TARGET_FILE:test_lstm> --verbose --batch-size 128 --seq-len 25 --vector-len 1024 --hidden-size 1024 --num-layers 1 --in-mode 1 --bias-mode 0 -dir-mode 0 --rnn-mode 0 --flat-batch-fill
    COMMAND $<TARGET_FILE:test_lstm> --verbose --batch-size 16 --seq-len 25 --vector-len 2048 --hidden-size 2048 --num-layers 1 --in-mode 1 --bias-mode 0 -dir-mode 0 --rnn-mode 0 --flat-batch-fill
    COMMAND $<TARGET_FILE:test_lstm> --verbose --batch-size 32 --seq-len 25 --vector-len 2048 --hidden-size 2048 --num-layers 1 --in-mode 1 --bias-mode 0 -dir-mode 0 --rnn-mode 0 --flat-batch-fill
    COMMAND $<TARGET_FILE:test_lstm> --verbose --batch-size 64 --seq-len 25 --vector-len 2048 --hidden-size 2048 --num-layers 1 --in-mode 1 --bias-mode 0 -dir-mode 0 --rnn-mode 0 --flat-batch-fill
    COMMAND $<TARGET_FILE:test_lstm> --verbose --batch-size 128 --seq-len 25 --vector-len 2048 --hidden-size 2048 --num-layers 1 --in-mode 1 --bias-mode 0 -dir-mode 0 --rnn-mode 0 --flat-batch-fill
    COMMAND $<TARGET_FILE:test_lstm> --verbose --batch-size 16 --seq-len 25 --vector-len 4096 --hidden-size 4096 --num-layers 1 --in-mode 1 --bias-mode 0 -dir-mode 0 --rnn-mode 0 --flat-batch-fill
    COMMAND $<TARGET_FILE:test_lstm> --verbose --batch-size 32 --seq-len 25 --vector-len 4096 --hidden-size 4096 --num-layers 1 --in-mode 1 --bias-mode 0 -dir-mode 0 --rnn-mode 0 --flat-batch-fill
    COMMAND $<TARGET_FILE:test_lstm> --verbose --batch-size 64 --seq-len 25 --vector-len 4096 --hidden-size 4096 --num-layers 1 --in-mode 1 --bias-mode 0 -dir-mode 0 --rnn-mode 0 --flat-batch-fill
    COMMAND $<TARGET_FILE:test_lstm> --verbose --batch-size 128 --seq-len 25 --vector-len 4096 --hidden-size 4096 --num-layers 1 --in-mode 1 --bias-mode 0 -dir-mode 0 --rnn-mode 0 --flat-batch-fill
    COMMAND $<TARGET_FILE:test_lstm> --verbose --batch-size 8 --seq-len 50 --vector-len 1536 --hidden-size 1536 --num-layers 1 --in-mode 1 --bias-mode 0 -dir-mode 0 --rnn-mode 0 --flat-batch-fill
    COMMAND $<TARGET_FILE:test_lstm> --verbose --batch-size 16 --seq-len 50 --vector-len 1536 --hidden-size 1536 --num-layers 1 --in-mode 1 --bias-mode 0 -dir-mode 0 --rnn-mode 0 --flat-batch-fill
    COMMAND $<TARGET_FILE:test_lstm> --verbose --batch-size 32 --seq-len 50 --vector-len 1536 --hidden-size 1536 --num-layers 1 --in-mode 1 --bias-mode 0 -dir-mode 0 --rnn-mode 0 --flat-batch-fill
    COMMAND $<TARGET_FILE:test_lstm> --verbose --batch-size 16 --seq-len 150 --vector-len 256 --hidden-size 256 --num-layers 1 --in-mode 1 --bias-mode 0 -dir-mode 0 --rnn-mode 0 --flat-batch-fill
    COMMAND $<TARGET_FILE:test_lstm> --verbose --batch-size 32 --seq-len 150 --vector-len 256 --hidden-size 256 --num-layers 1 --in-mode 1 --bias-mode 0 -dir-mode 0 --rnn-mode 0 --flat-batch-fill
    COMMAND $<TARGET_FILE:test_lstm> --verbose --batch-size 64 --seq-len 150 --vector-len 256 --hidden-size 256 --num-layers 1 --in-mode 1 --bias-mode 0 -dir-mode 0 --rnn-mode 0 --flat-batch-fill
    COMMAND $<TARGET_FILE:test_gru> --verbose --batch-size 32 --seq-len 1500 --vector-len 2816 --hidden-size 2816 --num-layers 1 --in-mode 1 --bias-mode 0 -dir-mode 0 --rnn-mode 0 --flat-batch-fill
    COMMAND $<TARGET_FILE:test_gru> --verbose --batch-size 32 --seq-len 750 --vector-len 2816 --hidden-size 2816 --num-layers 1 --in-mode 1 --bias-mode 0 -dir-mode 0 --rnn-mode 0 --flat-batch-fill
    COMMAND $<TARGET_FILE:test_gru> --verbose --batch-size 32 --seq-len 375 --vector-len 2816 --hidden-size 2816 --num-layers 1 --in-mode 1 --bias-mode 0 -dir-mode 0 --rnn-mode 0 --flat-batch-fill
    COMMAND $<TARGET_FILE:test_gru> --verbose --batch-size 32 --seq-len 187 --vector-len 2816 --hidden-size 2816 --num-layers 1 --in-mode 1 --bias-mode 0 -dir-mode 0 --rnn-mode 0 --flat-batch-fill
    COMMAND $<TARGET_FILE:test_gru> --verbose --batch-size 32 --seq-len 1500 --vector-len 2048 --hidden-size 2048 --num-layers 1 --in-mode 1 --bias-mode 0 -dir-mode 0 --rnn-mode 0 --flat-batch-fill
    COMMAND $<TARGET_FILE:test_gru> --verbose --batch-size 32 --seq-len 750 --vector-len 2048 --hidden-size 2048 --num-layers 1 --in-mode 1 --bias-mode 0 -dir-mode 0 --rnn-mode 0 --flat-batch-fill
    COMMAND $<TARGET_FILE:test_gru> --verbose --batch-size 32 --seq-len 375 --vector-len 2048 --hidden-size 2048 --num-layers 1 --in-mode 1 --bias-mode 0 -dir-mode 0 --rnn-mode 0 --flat-batch-fill
    COMMAND $<TARGET_FILE:test_gru> --verbose --batch-size 32 --seq-len 187 --vector-len 2048 --hidden-size 2048 --num-layers 1 --in-mode 1 --bias-mode 0 -dir-mode 0 --rnn-mode 0 --flat-batch-fill
    COMMAND $<TARGET_FILE:test_gru> --verbose --batch-size 32 --seq-len 1500 --vector-len 1536 --hidden-size 1536 --num-layers 1 --in-mode 1 --bias-mode 0 -dir-mode 0 --rnn-mode 0 --flat-batch-fill
    COMMAND $<TARGET_FILE:test_gru> --verbose --batch-size 32 --seq-len 750 --vector-len 1536 --hidden-size 1536 --num-layers 1 --in-mode 1 --bias-mode 0 -dir-mode 0 --rnn-mode 0 --flat-batch-fill
    COMMAND $<TARGET_FILE:test_gru> --verbose --batch-size 32 --seq-len 375 --vector-len 1536 --hidden-size 1536 --num-layers 1 --in-mode 1 --bias-mode 0 -dir-mode 0 --rnn-mode 0 --flat-batch-fill
    COMMAND $<TARGET_FILE:test_gru> --verbose --batch-size 32 --seq-len 187 --vector-len 1536 --hidden-size 1536 --num-layers 1 --in-mode 1 --bias-mode 0 -dir-mode 0 --rnn-mode 0 --flat-batch-fill
    COMMAND $<TARGET_FILE:test_gru> --verbose --batch-size 32 --seq-len 1500 --vector-len 2560 --hidden-size 2560 --num-layers 1 --in-mode 1 --bias-mode 0 -dir-mode 0 --rnn-mode 0 --flat-batch-fill
    COMMAND $<TARGET_FILE:test_gru> --verbose --batch-size 32 --seq-len 750 --vector-len 2560 --hidden-size 2560 --num-layers 1 --in-mode 1 --bias-mode 0 -dir-mode 0 --rnn-mode 0 --flat-batch-fill
    COMMAND $<TARGET_FILE:test_gru> --verbose --batch-size 32 --seq-len 375 --vector-len 2560 --hidden-size 2560 --num-layers 1 --in-mode 1 --bias-mode 0 -dir-mode 0 --rnn-mode 0 --flat-batch-fill
    COMMAND $<TARGET_FILE:test_gru> --verbose --batch-size 32 --seq-len 187 --vector-len 2560 --hidden-size 2560 --num-layers 1 --in-mode 1 --bias-mode 0 -dir-mode 0 --rnn-mode 0 --flat-batch-fill
    COMMAND $<TARGET_FILE:test_gru> --verbose --batch-size 32 --seq-len 1 --vector-len 512 --hidden-size 512 --num-layers 1 --in-mode 1 --bias-mode 0 -dir-mode 0 --rnn-mode 0 --flat-batch-fill
    COMMAND $<TARGET_FILE:test_gru> --verbose --batch-size 32 --seq-len 1500 --vector-len 1024 --hidden-size 1024 --num-layers 1 --in-mode 1 --bias-mode 0 -dir-mode 0 --rnn-mode 0 --flat-batch-fill
    COMMAND $<TARGET_FILE:test_gru> --verbose --batch-size 64 --seq-len 1500 --vector-len 1024 --hidden-size 1024 --num-layers 1 --in-mode 1 --bias-mode 0 -dir-mode 0 --rnn-mode 0 --flat-batch-fill
    )
endif()


add_custom_test(test_rnn_extra SKIP_UNLESS_ALL GFX94X_ENABLED GFX103X_ENABLED GFX110X_ENABLED
COMMAND $<TARGET_FILE:test_rnn_vanilla> --verbose --batch-size 32 --seq-len 3 --batch-seq 32 32 32 --vector-len 128 --hidden-size 128 --num-layers 1 --in-mode 0 --bias-mode 0 -dir-mode 0 --rnn-mode 0 --no-hx
COMMAND $<TARGET_FILE:test_rnn_vanilla> --verbose --batch-size 32 --seq-len 3 --batch-seq 32 32 32 --vector-len 128 --hidden-size 128 --num-layers 1 --in-mode 0 --bias-mode 0 -dir-mode 0 --rnn-mode 0 --no-dhy
COMMAND $<TARGET_FILE:test_rnn_vanilla> --verbose --batch-size 32 --seq-len 3 --batch-seq 32 32 32 --vector-len 128 --hidden-size 128 --num-layers 1 --in-mode 0 --bias-mode 0 -dir-mode 0 --rnn-mode 0 --no-hx --no-dhy
COMMAND $<TARGET_FILE:test_rnn_vanilla> --verbose --batch-size 32 --seq-len 3 --batch-seq 32 32 32 --vector-len 128 --hidden-size 128 --num-layers 1 --in-mode 0 --bias-mode 0 -dir-mode 0 --rnn-mode 1 --no-hx
COMMAND $<TARGET_FILE:test_rnn_vanilla> --verbose --batch-size 32 --seq-len 3 --batch-seq 32 32 32 --vector-len 128 --hidden-size 128 --num-layers 1 --in-mode 0 --bias-mode 0 -dir-mode 0 --rnn-mode 1 --no-dhy
COMMAND $<TARGET_FILE:test_rnn_vanilla> --verbose --batch-size 32 --seq-len 3 --batch-seq 32 32 32 --vector-len 128 --hidden-size 128 --num-layers 1 --in-mode 0 --bias-mode 0 -dir-mode 0 --rnn-mode 1 --no-hx --no-dhy
COMMAND $<TARGET_FILE:test_rnn_vanilla> --verbose --batch-size 32 --seq-len 3 --batch-seq 32 32 32 --vector-len 128 --hidden-size 128 --num-layers 1 --in-mode 0 --bias-mode 0 -dir-mode 1 --rnn-mode 0 --no-hx
COMMAND $<TARGET_FILE:test_rnn_vanilla> --verbose --batch-size 32 --seq-len 3 --batch-seq 32 32 32 --vector-len 128 --hidden-size 128 --num-layers 1 --in-mode 0 --bias-mode 0 -dir-mode 1 --rnn-mode 0 --no-dhy
COMMAND $<TARGET_FILE:test_rnn_vanilla> --verbose --batch-size 32 --seq-len 3 --batch-seq 32 32 32 --vector-len 128 --hidden-size 128 --num-layers 1 --in-mode 0 --bias-mode 0 -dir-mode 1 --rnn-mode 0 --no-hx --no-dhy
COMMAND $<TARGET_FILE:test_rnn_vanilla> --verbose --batch-size 32 --seq-len 3 --batch-seq 32 32 32 --vector-len 128 --hidden-size 128 --num-layers 1 --in-mode 0 --bias-mode 0 -dir-mode 1 --rnn-mode 1 --no-hx
COMMAND $<TARGET_FILE:test_rnn_vanilla> --verbose --batch-size 32 --seq-len 3 --batch-seq 32 32 32 --vector-len 128 --hidden-size 128 --num-layers 1 --in-mode 0 --bias-mode 0 -dir-mode 1 --rnn-mode 1 --no-dhy
COMMAND $<TARGET_FILE:test_rnn_vanilla> --verbose --batch-size 32 --seq-len 3 --batch-seq 32 32 32 --vector-len 128 --hidden-size 128 --num-layers 1 --in-mode 0 --bias-mode 0 -dir-mode 1 --rnn-mode 1 --no-hx --no-dhy
COMMAND $<TARGET_FILE:test_rnn_vanilla> --verbose --batch-size 32 --seq-len 3 --batch-seq 32 32 32 --vector-len 128 --hidden-size 128 --num-layers 1 --in-mode 0 --bias-mode 0 -dir-mode 0 --rnn-mode 0 --no-hy
COMMAND $<TARGET_FILE:test_rnn_vanilla> --verbose --batch-size 32 --seq-len 3 --batch-seq 32 32 32 --vector-len 128 --hidden-size 128 --num-layers 1 --in-mode 0 --bias-mode 0 -dir-mode 0 --rnn-mode 0 --no-dhx
COMMAND $<TARGET_FILE:test_rnn_vanilla> --verbose --batch-size 32 --seq-len 3 --batch-seq 32 32 32 --vector-len 128 --hidden-size 128 --num-layers 1 --in-mode 0 --bias-mode 0 -dir-mode 0 --rnn-mode 0 --no-hy --no-dhx
COMMAND $<TARGET_FILE:test_rnn_vanilla> --verbose --batch-size 32 --seq-len 3 --batch-seq 32 32 32 --vector-len 128 --hidden-size 128 --num-layers 1 --in-mode 0 --bias-mode 0 -dir-mode 0 --rnn-mode 1 --no-hy
COMMAND $<TARGET_FILE:test_rnn_vanilla> --verbose --batch-size 32 --seq-len 3 --batch-seq 32 32 32 --vector-len 128 --hidden-size 128 --num-layers 1 --in-mode 0 --bias-mode 0 -dir-mode 0 --rnn-mode 1 --no-dhx
COMMAND $<TARGET_FILE:test_rnn_vanilla> --verbose --batch-size 32 --seq-len 3 --batch-seq 32 32 32 --vector-len 128 --hidden-size 128 --num-layers 1 --in-mode 0 --bias-mode 0 -dir-mode 0 --rnn-mode 1 --no-hy --no-dhx
COMMAND $<TARGET_FILE:test_rnn_vanilla> --verbose --batch-size 32 --seq-len 3 --batch-seq 32 32 32 --vector-len 128 --hidden-size 128 --num-layers 1 --in-mode 0 --bias-mode 0 -dir-mode 1 --rnn-mode 0 --no-hy
COMMAND $<TARGET_FILE:test_rnn_vanilla> --verbose --batch-size 32 --seq-len 3 --batch-seq 32 32 32 --vector-len 128 --hidden-size 128 --num-layers 1 --in-mode 0 --bias-mode 0 -dir-mode 1 --rnn-mode 0 --no-dhx
COMMAND $<TARGET_FILE:test_rnn_vanilla> --verbose --batch-size 32 --seq-len 3 --batch-seq 32 32 32 --vector-len 128 --hidden-size 128 --num-layers 1 --in-mode 0 --bias-mode 0 -dir-mode 1 --rnn-mode 0 --no-hy --no-dhx
COMMAND $<TARGET_FILE:test_rnn_vanilla> --verbose --batch-size 32 --seq-len 3 --batch-seq 32 32 32 --vector-len 128 --hidden-size 128 --num-layers 1 --in-mode 0 --bias-mode 0 -dir-mode 1 --rnn-mode 1 --no-hy
COMMAND $<TARGET_FILE:test_rnn_vanilla> --verbose --batch-size 32 --seq-len 3 --batch-seq 32 32 32 --vector-len 128 --hidden-size 128 --num-layers 1 --in-mode 0 --bias-mode 0 -dir-mode 1 --rnn-mode 1 --no-dhx
COMMAND $<TARGET_FILE:test_rnn_vanilla> --verbose --batch-size 32 --seq-len 3 --batch-seq 32 32 32 --vector-len 128 --hidden-size 128 --num-layers 1 --in-mode 0 --bias-mode 0 -dir-mode 1 --rnn-mode 1 --no-hy --no-dhx
COMMAND $<TARGET_FILE:test_rnn_vanilla> --verbose --batch-size 32 --seq-len 3 --batch-seq 32 32 32 --vector-len 128 --hidden-size 128 --num-layers 1 --in-mode 0 --bias-mode 0 -dir-mode 0 --rnn-mode 0 --no-hx --no-dhy --no-hy --no-dhx
COMMAND $<TARGET_FILE:test_rnn_vanilla> --verbose --batch-size 32 --seq-len 3 --batch-seq 32 32 32 --vector-len 128 --hidden-size 128 --num-layers 1 --in-mode 0 --bias-mode 0 -dir-mode 0 --rnn-mode 1 --no-hx --no-dhy --no-hy --no-dhx
COMMAND $<TARGET_FILE:test_rnn_vanilla> --verbose --batch-size 32 --seq-len 3 --batch-seq 32 32 32 --vector-len 128 --hidden-size 128 --num-layers 1 --in-mode 0 --bias-mode 0 -dir-mode 1 --rnn-mode 0 --no-hx --no-dhy --no-hy --no-dhx
COMMAND $<TARGET_FILE:test_rnn_vanilla> --verbose --batch-size 32 --seq-len 3 --batch-seq 32 32 32 --vector-len 128 --hidden-size 128 --num-layers 1 --in-mode 0 --bias-mode 0 -dir-mode 1 --rnn-mode 1 --no-hx --no-dhy --no-hy --no-dhx
)

add_custom_test(test_gru_extra SKIP_UNLESS_ALL GFX94X_ENABLED GFX103X_ENABLED GFX110X_ENABLED
COMMAND $<TARGET_FILE:test_gru> --verbose --batch-size 32 --seq-len 3 --batch-seq 32 32 32 --vector-len 128 --hidden-size 128 --num-layers 1 --in-mode 0 --bias-mode 0 -dir-mode 0 --no-hx
COMMAND $<TARGET_FILE:test_gru> --verbose --batch-size 32 --seq-len 3 --batch-seq 32 32 32 --vector-len 128 --hidden-size 128 --num-layers 1 --in-mode 0 --bias-mode 0 -dir-mode 0 --no-dhy
COMMAND $<TARGET_FILE:test_gru> --verbose --batch-size 32 --seq-len 3 --batch-seq 32 32 32 --vector-len 128 --hidden-size 128 --num-layers 1 --in-mode 0 --bias-mode 0 -dir-mode 0 --no-hx --no-dhy
COMMAND $<TARGET_FILE:test_gru> --verbose --batch-size 32 --seq-len 3 --batch-seq 32 32 32 --vector-len 128 --hidden-size 128 --num-layers 1 --in-mode 0 --bias-mode 0 -dir-mode 1 --no-hx
COMMAND $<TARGET_FILE:test_gru> --verbose --batch-size 32 --seq-len 3 --batch-seq 32 32 32 --vector-len 128 --hidden-size 128 --num-layers 1 --in-mode 0 --bias-mode 0 -dir-mode 1 --no-dhy
COMMAND $<TARGET_FILE:test_gru> --verbose --batch-size 32 --seq-len 3 --batch-seq 32 32 32 --vector-len 128 --hidden-size 128 --num-layers 1 --in-mode 0 --bias-mode 0 -dir-mode 1 --no-hx --no-dhy
COMMAND $<TARGET_FILE:test_gru> --verbose --batch-size 32 --seq-len 3 --batch-seq 32 32 32 --vector-len 128 --hidden-size 128 --num-layers 1 --in-mode 0 --bias-mode 0 -dir-mode 0 --no-hy
COMMAND $<TARGET_FILE:test_gru> --verbose --batch-size 32 --seq-len 3 --batch-seq 32 32 32 --vector-len 128 --hidden-size 128 --num-layers 1 --in-mode 0 --bias-mode 0 -dir-mode 0 --no-dhx
COMMAND $<TARGET_FILE:test_gru> --verbose --batch-size 32 --seq-len 3 --batch-seq 32 32 32 --vector-len 128 --hidden-size 128 --num-layers 1 --in-mode 0 --bias-mode 0 -dir-mode 0 --no-hy --no-dhx
COMMAND $<TARGET_FILE:test_gru> --verbose --batch-size 32 --seq-len 3 --batch-seq 32 32 32 --vector-len 128 --hidden-size 128 --num-layers 1 --in-mode 0 --bias-mode 0 -dir-mode 1 --no-hy
COMMAND $<TARGET_FILE:test_gru> --verbose --batch-size 32 --seq-len 3 --batch-seq 32 32 32 --vector-len 128 --hidden-size 128 --num-layers 1 --in-mode 0 --bias-mode 0 -dir-mode 1 --no-dhx
COMMAND $<TARGET_FILE:test_gru> --verbose --batch-size 32 --seq-len 3 --batch-seq 32 32 32 --vector-len 128 --hidden-size 128 --num-layers 1 --in-mode 0 --bias-mode 0 -dir-mode 1 --no-hy --no-dhx
COMMAND $<TARGET_FILE:test_gru> --verbose --batch-size 32 --seq-len 3 --batch-seq 32 32 32 --vector-len 128 --hidden-size 128 --num-layers 1 --in-mode 0 --bias-mode 0 -dir-mode 0 --no-hx --no-dhy --no-hy --no-dhx
COMMAND $<TARGET_FILE:test_gru> --verbose --batch-size 32 --seq-len 3 --batch-seq 32 32 32 --vector-len 128 --hidden-size 128 --num-layers 1 --in-mode 0 --bias-mode 0 -dir-mode 1 --no-hx --no-dhy --no-hy --no-dhx
)

add_custom_test(test_lstm_extra SKIP_UNLESS_ALL GFX94X_ENABLED GFX103X_ENABLED GFX110X_ENABLED
COMMAND $<TARGET_FILE:test_lstm> --verbose --batch-size 32 --seq-len 3 --batch-seq 32 32 32 --vector-len 128 --hidden-size 128 --num-layers 1 --in-mode 0 --bias-mode 0 -dir-mode 0 --no-hx
COMMAND $<TARGET_FILE:test_lstm> --verbose --batch-size 32 --seq-len 3 --batch-seq 32 32 32 --vector-len 128 --hidden-size 128 --num-layers 1 --in-mode 0 --bias-mode 0 -dir-mode 0 --no-dhy
COMMAND $<TARGET_FILE:test_lstm> --verbose --batch-size 32 --seq-len 3 --batch-seq 32 32 32 --vector-len 128 --hidden-size 128 --num-layers 1 --in-mode 0 --bias-mode 0 -dir-mode 0 --no-hx --no-dhy
COMMAND $<TARGET_FILE:test_lstm> --verbose --batch-size 32 --seq-len 3 --batch-seq 32 32 32 --vector-len 128 --hidden-size 128 --num-layers 1 --in-mode 0 --bias-mode 0 -dir-mode 0 --no-cx
COMMAND $<TARGET_FILE:test_lstm> --verbose --batch-size 32 --seq-len 3 --batch-seq 32 32 32 --vector-len 128 --hidden-size 128 --num-layers 1 --in-mode 0 --bias-mode 0 -dir-mode 0 --no-hx --no-cx
COMMAND $<TARGET_FILE:test_lstm> --verbose --batch-size 32 --seq-len 3 --batch-seq 32 32 32 --vector-len 128 --hidden-size 128 --num-layers 1 --in-mode 0 --bias-mode 0 -dir-mode 0 --no-dcy
COMMAND $<TARGET_FILE:test_lstm> --verbose --batch-size 32 --seq-len 3 --batch-seq 32 32 32 --vector-len 128 --hidden-size 128 --num-layers 1 --in-mode 0 --bias-mode 0 -dir-mode 0 --no-cx --no-dcy
COMMAND $<TARGET_FILE:test_lstm> --verbose --batch-size 32 --seq-len 3 --batch-seq 32 32 32 --vector-len 128 --hidden-size 128 --num-layers 1 --in-mode 0 --bias-mode 0 -dir-mode 1 --no-hx
COMMAND $<TARGET_FILE:test_lstm> --verbose --batch-size 32 --seq-len 3 --batch-seq 32 32 32 --vector-len 128 --hidden-size 128 --num-layers 1 --in-mode 0 --bias-mode 0 -dir-mode 1 --no-dhy
COMMAND $<TARGET_FILE:test_lstm> --verbose --batch-size 32 --seq-len 3 --batch-seq 32 32 32 --vector-len 128 --hidden-size 128 --num-layers 1 --in-mode 0 --bias-mode 0 -dir-mode 1 --no-hx --no-dhy
COMMAND $<TARGET_FILE:test_lstm> --verbose --batch-size 32 --seq-len 3 --batch-seq 32 32 32 --vector-len 128 --hidden-size 128 --num-layers 1 --in-mode 0 --bias-mode 0 -dir-mode 1 --no-cx
COMMAND $<TARGET_FILE:test_lstm> --verbose --batch-size 32 --seq-len 3 --batch-seq 32 32 32 --vector-len 128 --hidden-size 128 --num-layers 1 --in-mode 0 --bias-mode 0 -dir-mode 1 --no-hx --no-cx
COMMAND $<TARGET_FILE:test_lstm> --verbose --batch-size 32 --seq-len 3 --batch-seq 32 32 32 --vector-len 128 --hidden-size 128 --num-layers 1 --in-mode 0 --bias-mode 0 -dir-mode 1 --no-dcy
COMMAND $<TARGET_FILE:test_lstm> --verbose --batch-size 32 --seq-len 3 --batch-seq 32 32 32 --vector-len 128 --hidden-size 128 --num-layers 1 --in-mode 0 --bias-mode 0 -dir-mode 1 --no-cx --no-dcy
COMMAND $<TARGET_FILE:test_lstm> --verbose --batch-size 32 --seq-len 3 --batch-seq 32 32 32 --vector-len 128 --hidden-size 128 --num-layers 1 --in-mode 0 --bias-mode 0 -dir-mode 0 --no-hy
COMMAND $<TARGET_FILE:test_lstm> --verbose --batch-size 32 --seq-len 3 --batch-seq 32 32 32 --vector-len 128 --hidden-size 128 --num-layers 1 --in-mode 0 --bias-mode 0 -dir-mode 0 --no-dhx
COMMAND $<TARGET_FILE:test_lstm> --verbose --batch-size 32 --seq-len 3 --batch-seq 32 32 32 --vector-len 128 --hidden-size 128 --num-layers 1 --in-mode 0 --bias-mode 0 -dir-mode 0 --no-hy --no-dhx
COMMAND $<TARGET_FILE:test_lstm> --verbose --batch-size 32 --seq-len 3 --batch-seq 32 32 32 --vector-len 128 --hidden-size 128 --num-layers 1 --in-mode 0 --bias-mode 0 -dir-mode 0 --no-cy
COMMAND $<TARGET_FILE:test_lstm> --verbose --batch-size 32 --seq-len 3 --batch-seq 32 32 32 --vector-len 128 --hidden-size 128 --num-layers 1 --in-mode 0 --bias-mode 0 -dir-mode 0 --no-hy --no-cy
COMMAND $<TARGET_FILE:test_lstm> --verbose --batch-size 32 --seq-len 3 --batch-seq 32 32 32 --vector-len 128 --hidden-size 128 --num-layers 1 --in-mode 0 --bias-mode 0 -dir-mode 0 --no-dcx
COMMAND $<TARGET_FILE:test_lstm> --verbose --batch-size 32 --seq-len 3 --batch-seq 32 32 32 --vector-len 128 --hidden-size 128 --num-layers 1 --in-mode 0 --bias-mode 0 -dir-mode 0 --no-cy --no-dcx
COMMAND $<TARGET_FILE:test_lstm> --verbose --batch-size 32 --seq-len 3 --batch-seq 32 32 32 --vector-len 128 --hidden-size 128 --num-layers 1 --in-mode 0 --bias-mode 0 -dir-mode 1 --no-hy
COMMAND $<TARGET_FILE:test_lstm> --verbose --batch-size 32 --seq-len 3 --batch-seq 32 32 32 --vector-len 128 --hidden-size 128 --num-layers 1 --in-mode 0 --bias-mode 0 -dir-mode 1 --no-dhx
COMMAND $<TARGET_FILE:test_lstm> --verbose --batch-size 32 --seq-len 3 --batch-seq 32 32 32 --vector-len 128 --hidden-size 128 --num-layers 1 --in-mode 0 --bias-mode 0 -dir-mode 1 --no-hy --no-dhx
COMMAND $<TARGET_FILE:test_lstm> --verbose --batch-size 32 --seq-len 3 --batch-seq 32 32 32 --vector-len 128 --hidden-size 128 --num-layers 1 --in-mode 0 --bias-mode 0 -dir-mode 1 --no-cy
COMMAND $<TARGET_FILE:test_lstm> --verbose --batch-size 32 --seq-len 3 --batch-seq 32 32 32 --vector-len 128 --hidden-size 128 --num-layers 1 --in-mode 0 --bias-mode 0 -dir-mode 1 --no-hy --no-cy
COMMAND $<TARGET_FILE:test_lstm> --verbose --batch-size 32 --seq-len 3 --batch-seq 32 32 32 --vector-len 128 --hidden-size 128 --num-layers 1 --in-mode 0 --bias-mode 0 -dir-mode 1 --no-dcx
COMMAND $<TARGET_FILE:test_lstm> --verbose --batch-size 32 --seq-len 3 --batch-seq 32 32 32 --vector-len 128 --hidden-size 128 --num-layers 1 --in-mode 0 --bias-mode 0 -dir-mode 1 --no-cy --no-dcx
COMMAND $<TARGET_FILE:test_lstm> --verbose --batch-size 32 --seq-len 3 --batch-seq 32 32 32 --vector-len 128 --hidden-size 128 --num-layers 1 --in-mode 0 --bias-mode 0 -dir-mode 0 --no-hx --no-dhy --no-cx --no-dcy --no-hy --no-dhx --no-cy --no-dcx
COMMAND $<TARGET_FILE:test_lstm> --verbose --batch-size 32 --seq-len 3 --batch-seq 32 32 32 --vector-len 128 --hidden-size 128 --num-layers 1 --in-mode 0 --bias-mode 0 -dir-mode 1 --no-hx --no-dhy --no-cx --no-dcy --no-hy --no-dhx --no-cy --no-dcx
)


add_custom_test(test_conv_extra SKIP_UNLESS_ALL GFX94X_ENABLED GFX103X_ENABLED GFX110X_ENABLED
# COMMAND	$<TARGET_FILE:test_conv2d>	--verbose	--input	1	1	1	1	--weights	1	1	2	2	--pads_strides_dilations	0	0	3	3	1	1
COMMAND	$<TARGET_FILE:test_conv2d>	--verbose	--input	4	1	161	700	--weights	4	1	5	20	--pads_strides_dilations	0	0	2	2	1	1
COMMAND	$<TARGET_FILE:test_conv2d>	--verbose	--input	4	1	161	700	--weights	4	1	5	20	--pads_strides_dilations	0	0	2	2	1	1
COMMAND	$<TARGET_FILE:test_conv2d>	--verbose	--input	4	32	79	341	--weights	4	32	5	10	--pads_strides_dilations	0	0	2	2	1	1
COMMAND	$<TARGET_FILE:test_conv2d>	--verbose	--input	4	32	79	341	--weights	4	32	5	10	--pads_strides_dilations	0	0	2	2	1	1
COMMAND	$<TARGET_FILE:test_conv2d>	--verbose	--input	4	3	227	227	--weights	4	3	11	11	--pads_strides_dilations	0	0	4	4	1	1
COMMAND	$<TARGET_FILE:test_conv2d>	--verbose	--input	4	3	224	224	--weights	4	3	11	11	--pads_strides_dilations	2	2	4	4	1	1
COMMAND	$<TARGET_FILE:test_conv2d>	--verbose	--input	16	1	48	480	--weights	16	1	3	3	--pads_strides_dilations	1	1	1	1	1	1
# Forward disabled since FFT fails verification for the forward direction
COMMAND	$<TARGET_FILE:test_conv2d>	--verbose	--input	32	64	27	27	--weights	192	64	5	5	--pads_strides_dilations	2	2	1	1	1	1 --disable-forward
# COMMAND	$<TARGET_FILE:test_conv2d>	--verbose	--input	4	64	14	14	--weights	24	64	5	5	--pads_strides_dilations	2	2	1	1	1	1
COMMAND	$<TARGET_FILE:test_conv2d>	--verbose	--input	4	96	14	14	--weights	32	96	5	5	--pads_strides_dilations	2	2	1	1	1	1
COMMAND	$<TARGET_FILE:test_conv2d>	--verbose	--input	4	16	14	14	--weights	4	16	5	5	--pads_strides_dilations	2	2	1	1	1	1
COMMAND	$<TARGET_FILE:test_conv2d>	--verbose	--input	4	32	14	14	--weights	4	32	5	5	--pads_strides_dilations	2	2	1	1	1	1

COMMAND $<TARGET_FILE:test_conv2d> ${MIOPEN_TEST_FLOAT_ARG} --input 16 3 64 128 --weights 96 3 11 11 --pads_strides_dilations 0 0 1 1 1 1 ${MIOPEN_TEST_FLAGS_ARGS}
COMMAND $<TARGET_FILE:test_conv2d> ${MIOPEN_TEST_FLOAT_ARG} --input 16 3 32 32 --weights 96 3 11 11 --pads_strides_dilations 0 0 2 2 1 1  ${MIOPEN_TEST_FLAGS_ARGS}
COMMAND $<TARGET_FILE:test_conv2d> ${MIOPEN_TEST_FLOAT_ARG} --input 16 3 64 128 --weights 96 3 11 11 --pads_strides_dilations 5 5 2 2 1 1 ${MIOPEN_TEST_FLAGS_ARGS}
COMMAND $<TARGET_FILE:test_conv2d> ${MIOPEN_TEST_FLOAT_ARG} --input 16 3 32 32 --weights 96 3 11 11 --pads_strides_dilations 5 5 2 2 1 1  ${MIOPEN_TEST_FLAGS_ARGS}

COMMAND $<TARGET_FILE:test_conv2d> ${MIOPEN_TEST_FLOAT_ARG} --input 2 16 1024 2048 --weights 32 16 3 3 --pads_strides_dilations 0 0 1 1 1 1 ${MIOPEN_TEST_FLAGS_ARGS}
COMMAND $<TARGET_FILE:test_conv2d> ${MIOPEN_TEST_FLOAT_ARG} --input 2 16 1024 2048 --weights 32 16 3 3 --pads_strides_dilations 1 1 1 1 1 1 ${MIOPEN_TEST_FLAGS_ARGS}
COMMAND $<TARGET_FILE:test_conv2d> ${MIOPEN_TEST_FLOAT_ARG} --input 2 16 3072 3072 --weights 32 16 3 3 --pads_strides_dilations 0 0 2 2 1 1 ${MIOPEN_TEST_FLAGS_ARGS}
COMMAND $<TARGET_FILE:test_conv2d> ${MIOPEN_TEST_FLOAT_ARG} --input 2 16 3072 3072 --weights 32 16 3 3 --pads_strides_dilations 2 2 2 2 1 1 ${MIOPEN_TEST_FLAGS_ARGS}

COMMAND $<TARGET_FILE:test_conv2d> ${MIOPEN_TEST_FLOAT_ARG} --input 128 320 1 7 --weights 256 320 1 1 --pads_strides_dilations 0 0 1 1 1 1 ${MIOPEN_TEST_FLAGS_ARGS}
COMMAND $<TARGET_FILE:test_conv2d> ${MIOPEN_TEST_FLOAT_ARG} --input 128 1024 1 7 --weights 2048 1024 1 1 --pads_strides_dilations 1 1 1 1 1 1 ${MIOPEN_TEST_FLAGS_ARGS}
COMMAND $<TARGET_FILE:test_conv2d> ${MIOPEN_TEST_FLOAT_ARG} --input 352 192 7 1 --weights 320 192 1 1 --pads_strides_dilations 0 0 1 1 1 1 ${MIOPEN_TEST_FLAGS_ARGS}
COMMAND $<TARGET_FILE:test_conv2d> ${MIOPEN_TEST_FLOAT_ARG} --input 352 16 7 1 --weights 32 16 1 1 --pads_strides_dilations 2 2 1 1 1 1 ${MIOPEN_TEST_FLAGS_ARGS}
)

if (0) #disabled too many errors
if(MIOPEN_TEST_LIMIT GREATER 0)
    add_custom_test(test_conv3d_extra  SKIP_UNLESS_ALL GFX94X_ENABLED GFX103X_ENABLED GFX110X_ENABLED
    COMMAND $<TARGET_FILE:test_conv3d> ${MIOPEN_TEST_FLOAT_ARG} --input 2 16 50 50 50 --weights 32 16 5 5 5 --pads_strides_dilations 0 0 0 1 1 1 1 1 1 ${MIOPEN_TEST_FLAGS_ARGS}
    COMMAND $<TARGET_FILE:test_conv3d> ${MIOPEN_TEST_FLOAT_ARG} --input 2 16 50  50 50 --weights 32 16 5 5 5 --pads_strides_dilations 0 0 0 2 2 2 1 1 1 ${MIOPEN_TEST_FLAGS_ARGS}
    COMMAND $<TARGET_FILE:test_conv3d> ${MIOPEN_TEST_FLOAT_ARG} --input 2 16 50 50 50 --weights 32 16 5 5 5 --pads_strides_dilations 2 2 2 1 1 1 1 1 1 ${MIOPEN_TEST_FLAGS_ARGS}
    COMMAND $<TARGET_FILE:test_conv3d> ${MIOPEN_TEST_FLOAT_ARG} --input 2 16 50 50 50 --weights 32 16 5 5 5 --pads_strides_dilations 0 0 0 1 1 1 2 2 2 ${MIOPEN_TEST_FLAGS_ARGS}
    COMMAND $<TARGET_FILE:test_conv3d> ${MIOPEN_TEST_FLOAT_ARG} --input 1 16 4 161 700 --weights 16 16 3 11 11 --pads_strides_dilations 1 1 1 1 1 1 1 1 1 ${MIOPEN_TEST_FLAGS_ARGS}
    COMMAND $<TARGET_FILE:test_conv3d> ${MIOPEN_TEST_FLOAT_ARG} --input 1 16 4 161 700 --weights 16 16 3 11 11 --pads_strides_dilations 0 0 0 1 1 1 1 1 1 ${MIOPEN_TEST_FLAGS_ARGS}
    COMMAND $<TARGET_FILE:test_conv3d> ${MIOPEN_TEST_FLOAT_ARG} --input 1 16 4 161 700 --weights 16 16 3 11 11 --pads_strides_dilations 0 0 0 2 2 2 1 1 1 ${MIOPEN_TEST_FLAGS_ARGS}
    COMMAND $<TARGET_FILE:test_conv3d> ${MIOPEN_TEST_FLOAT_ARG} --input 1 16 4 140 602 --weights 16 16 3 11 11 --pads_strides_dilations 1 1 1 1 1 1 1 1 1 ${MIOPEN_TEST_FLAGS_ARGS}
    COMMAND $<TARGET_FILE:test_conv3d> ${MIOPEN_TEST_FLOAT_ARG} --input 1 16 4 140 602 --weights 16 16 3 11 11 --pads_strides_dilations 0 0 0 1 1 1 1 1 1 ${MIOPEN_TEST_FLAGS_ARGS}
    )
endif()
endif()


add_custom_test(test_conv_3d SKIP_UNLESS_ALL GFX94X_ENABLED GFX103X_ENABLED GFX110X_ENABLED
COMMAND $<TARGET_FILE:test_conv3d> --verbose --conv_dim_type conv3d --input 16    32   4    9     9  --weights    64    32   3  3    3  --pads_strides_dilations  0  0  0    2  2   2    1   1   1  --group-count   1   --cmode conv   --pmode   default
COMMAND $<TARGET_FILE:test_conv3d> --verbose --conv_dim_type conv3d --input  4     3   4  227   227  --weights     4     3   3 11   11  --pads_strides_dilations  0  0  0    1  1   1    1   1   1  --group-count   1   --cmode conv   --pmode   default
COMMAND $<TARGET_FILE:test_conv3d> --verbose --conv_dim_type conv3d --input 16   128   4   56    56  --weights   256     4   3  3    3  --pads_strides_dilations  1  1  1    1  1   1    1   1   1  --group-count   32  --cmode conv   --pmode   default
COMMAND $<TARGET_FILE:test_conv3d> --verbose --conv_dim_type conv3d --input 16   128  56   56    56  --weights   256     4   3  3    3  --pads_strides_dilations  1  2  3    1  1   1    1   2   3  --group-count   32  --cmode conv   --pmode   default
COMMAND $<TARGET_FILE:test_conv3d> --verbose --conv_dim_type conv3d --input  4     4   4  161   700  --weights    32     1   3  5   20  --pads_strides_dilations  1  1  1    2  2   2    1   1   1  --group-count   4   --cmode conv   --pmode   default
COMMAND $<TARGET_FILE:test_conv3d> --verbose --conv_dim_type conv3d --input  8   512   4   28    28  --weights   512   128   1  1    1  --pads_strides_dilations  0  0  0    1  1   1    1   1   1  --group-count   4   --cmode conv   --pmode   same
COMMAND $<TARGET_FILE:test_conv3d> --verbose --conv_dim_type conv3d --input  8   512   4   56    56  --weights   512   128   1  1    1  --pads_strides_dilations  0  0  0    2  2   2    1   1   1  --group-count   4   --cmode conv   --pmode   same
COMMAND $<TARGET_FILE:test_conv3d> --verbose --conv_dim_type conv3d --input  8   512   3   14    14  --weights   512   128   1  1    1  --pads_strides_dilations  0  0  0    2  2   2    1   1   1  --trans_output_pads 0 0 0 --group-count   1   --cmode trans  --pmode   same
COMMAND $<TARGET_FILE:test_conv3d> --verbose --conv_dim_type conv3d --input 16    64   3    4     4  --weights    64    32   1  3    3  --pads_strides_dilations  0  0  0    2  2   2    1   1   1  --trans_output_pads 0 0 0 --group-count   4   --cmode trans  --pmode   default
COMMAND $<TARGET_FILE:test_conv3d> --verbose --conv_dim_type conv3d --input 16    32   4    9     9  --weights    64    32   3  3    3  --pads_strides_dilations  0  0  0    1  2   3    1   2   3  --group-count   1   --cmode conv   --pmode   default
COMMAND $<TARGET_FILE:test_conv3d> --verbose --conv_dim_type conv3d --input  4     3   4  227   227  --weights     4     3   3 11   11  --pads_strides_dilations  0  0  0    1  1   1    1   2   3  --group-count   1   --cmode conv   --pmode   default
COMMAND $<TARGET_FILE:test_conv3d> --verbose --conv_dim_type conv3d --input 16   128   4   56    56  --weights   256     4   3  3    3  --pads_strides_dilations  1  2  3    1  1   1    1   2   3  --group-count   32  --cmode conv   --pmode   default
COMMAND $<TARGET_FILE:test_conv3d> --verbose --conv_dim_type conv3d --input  4     4   4  161   700  --weights    32     1   3  5   20  --pads_strides_dilations  1  2  3    1  2   3    1   2   3  --group-count   4   --cmode conv   --pmode   default
COMMAND $<TARGET_FILE:test_conv3d> --verbose --conv_dim_type conv3d --input  8   512   4   28    28  --weights   512   128   1  1    1  --pads_strides_dilations  0  0  0    1  1   1    1   2   3  --group-count   4   --cmode conv   --pmode   same
COMMAND $<TARGET_FILE:test_conv3d> --verbose --conv_dim_type conv3d --input  8   512   4   56    56  --weights   512   128   1  1    1  --pads_strides_dilations  0  0  0    1  2   3    1   2   3  --group-count   4   --cmode conv   --pmode   same
COMMAND $<TARGET_FILE:test_conv3d> --verbose --conv_dim_type conv3d --input  8   512   3   14    14  --weights   512   128   1  1    1  --pads_strides_dilations  0  0  0    1  2   3    1   2   3  --trans_output_pads 0 0 0 --group-count   1   --cmode trans  --pmode   same
COMMAND $<TARGET_FILE:test_conv3d> --verbose --conv_dim_type conv3d --input 16    64   3    4     4  --weights    64    32   1  3    3  --pads_strides_dilations  0  0  0    1  2   3    1   2   3  --trans_output_pads 0 0 0 --group-count   4   --cmode trans  --pmode   default
)

set(DYNAMIC_IMPLICITGEMM_COMMON
    MIOPEN_FIND_MODE=normal)
set(DYNAMIC_IMPLICITGEMM_ENVS
    ${DYNAMIC_IMPLICITGEMM_COMMON}
    MIOPEN_DEBUG_FIND_ONLY_SOLVER=ConvAsmImplicitGemmV4R1DynamicFwd)
set(DYNAMIC_IMPLICITGEMM_1X1_ENVS
    ${DYNAMIC_IMPLICITGEMM_COMMON}
    MIOPEN_DEBUG_FIND_ONLY_SOLVER=ConvAsmImplicitGemmV4R1DynamicFwd_1x1)
set(DYNAMIC_IMPLICITGEMM_FWD_GTC_DYNAMIC_XDLOPS_ENVS
    ${DYNAMIC_IMPLICITGEMM_COMMON}
    MIOPEN_DEBUG_FIND_ONLY_SOLVER=ConvAsmImplicitGemmGTCDynamicFwdXdlops)
set(DYNAMIC_IMPLICITGEMM_BWD_ENVS
    ${DYNAMIC_IMPLICITGEMM_COMMON}
    MIOPEN_DEBUG_FIND_ONLY_SOLVER=ConvAsmImplicitGemmV4R1DynamicBwd)
set(DYNAMIC_IMPLICITGEMM_WRW_ENVS
    ${DYNAMIC_IMPLICITGEMM_COMMON}
    MIOPEN_DEBUG_FIND_ONLY_SOLVER=ConvAsmImplicitGemmV4R1DynamicWrw)
set(DYNAMIC_IMPLICITGEMM_BWD_ENVS_XDLOPS
    ${DYNAMIC_IMPLICITGEMM_COMMON}
    MIOPEN_DEBUG_FIND_ONLY_SOLVER=ConvAsmImplicitGemmGTCDynamicBwdXdlops)
set(DYNAMIC_IMPLICITGEMM_WRW_ENVS_XDLOPS
    ${DYNAMIC_IMPLICITGEMM_COMMON}
    MIOPEN_DEBUG_FIND_ONLY_SOLVER=ConvAsmImplicitGemmGTCDynamicWrwXdlops)
set(DYNAMIC_IMPLICITGEMM_XDLOPS_NHWC_FWD_ENVS
    ${DYNAMIC_IMPLICITGEMM_COMMON}
    MIOPEN_DEBUG_FIND_ONLY_SOLVER=ConvAsmImplicitGemmGTCDynamicFwdXdlopsNHWC)
set(DYNAMIC_IMPLICITGEMM_XDLOPS_NHWC_BWD_ENVS
    ${DYNAMIC_IMPLICITGEMM_COMMON}
    MIOPEN_DEBUG_FIND_ONLY_SOLVER=ConvAsmImplicitGemmGTCDynamicBwdXdlopsNHWC)

add_custom_test(test_conv_igemm_dynamic_xdlops_bwd SKIP_UNLESS_ALL HALF_ENABLED GFX90A_DISABLED GFX900_DISABLED GFX906_DISABLED SKIP_XNACK_ON
    ENVIRONMENT ${DYNAMIC_IMPLICITGEMM_BWD_ENVS_XDLOPS}
    COMMAND $<TARGET_FILE:test_conv2d> ${MIOPEN_TEST_FLOAT_ARG} --verbose --input  64  64 28 28 --weights 16  64 1 1 --pads_strides_dilations 0 0 1 1 1 1 --disable-forward --disable-backward-weights
    COMMAND $<TARGET_FILE:test_conv2d> ${MIOPEN_TEST_FLOAT_ARG} --verbose --input  16  128 36 36 --weights 32  128 1 1 --pads_strides_dilations 0 0 1 1 1 1 --disable-forward --disable-backward-weights
    COMMAND $<TARGET_FILE:test_conv2d> ${MIOPEN_TEST_FLOAT_ARG} --verbose --input  64   64 56 56 --weights 256  64  1 1 --pads_strides_dilations 0 0 1 1 1 1 --disable-forward --disable-backward-weights
    COMMAND $<TARGET_FILE:test_conv2d> ${MIOPEN_TEST_FLOAT_ARG} --verbose --input  64  224 17 17 --weights 224  224  1 7 --pads_strides_dilations 0 3 1 1 1 1 --disable-forward --disable-backward-weights
    COMMAND $<TARGET_FILE:test_conv2d> ${MIOPEN_TEST_FLOAT_ARG} --verbose --input  128  128 35 35 --weights 256  128  3 3 --pads_strides_dilations 1 1 1 1 1 1 --disable-forward --disable-backward-weights
    COMMAND $<TARGET_FILE:test_conv2d> ${MIOPEN_TEST_FLOAT_ARG} --verbose --input  128  128 64 64 --weights 256  128  3 3 --pads_strides_dilations 1 1 2 2 1 1 --disable-forward --disable-backward-weights
    COMMAND $<TARGET_FILE:test_conv2d> ${MIOPEN_TEST_FLOAT_ARG} --verbose --input  128  768 17 17 --weights 256  768  3 3 --pads_strides_dilations 1 1 1 1 2 2 --disable-forward --disable-backward-weights
    COMMAND $<TARGET_FILE:test_conv2d> ${MIOPEN_TEST_FLOAT_ARG} --verbose --input  3  256 28 28 --weights 80  256  1 1 --pads_strides_dilations 0 0 1 1 1 1 --disable-forward --disable-backward-weights
    COMMAND $<TARGET_FILE:test_conv2d> ${MIOPEN_TEST_FLOAT_ARG} --verbose --input  2  256 12 18 --weights 256  256  3 3 --pads_strides_dilations 1 1 1 1 1 1 --disable-forward --disable-backward-weights
    COMMAND $<TARGET_FILE:test_conv2d> ${MIOPEN_TEST_FLOAT_ARG} --verbose --input  400  256 7 7 --weights 1024  256  7 7 --pads_strides_dilations 0 0 1 1 1 1 --disable-forward --disable-backward-weights
    COMMAND $<TARGET_FILE:test_conv2d> ${MIOPEN_TEST_FLOAT_ARG} --verbose --input  400  256 1 1 --weights 1024  256  1 1 --pads_strides_dilations 0 0 1 1 1 1 --disable-forward --disable-backward-weights
    COMMAND $<TARGET_FILE:test_conv2d> ${MIOPEN_TEST_FLOAT_ARG} --verbose --input  8  16 5 5 --weights 8  16  2 2 --pads_strides_dilations 0 0 1 1 1 1 --disable-forward --disable-backward-weights
# ho=wo=1 stride=2
    COMMAND $<TARGET_FILE:test_conv2d> ${MIOPEN_TEST_FLOAT_ARG} --verbose --input  256 2048 2 2 --weights 1024  2048  1 1 --pads_strides_dilations 0 0 2 2 1 1 --disable-forward --disable-backward-weights
)

# TODO: disabled for WORKAROUND_ISSUE_1979
#add_custom_test(test_conv_igemm_dynamic_xdlops_bwd_group SKIP_UNLESS_ALL HALF_ENABLED FLOAT_DISABLED GFX90A_DISABLED GFX94X_ENABLED GFX900_DISABLED GFX906_DISABLED SKIP_XNACK_ON
#    ENVIRONMENT ${DYNAMIC_IMPLICITGEMM_BWD_ENVS_XDLOPS}
#    COMMAND $<TARGET_FILE:test_conv2d> ${MIOPEN_TEST_FLOAT_ARG} --verbose --input  64  32 28 28 --weights 16  16 1 1 --pads_strides_dilations 0 0 1 1 1 1 --group-count 2 --disable-forward --disable-backward-weights
#    COMMAND $<TARGET_FILE:test_conv2d> ${MIOPEN_TEST_FLOAT_ARG} --verbose --input  16  64 17 17 --weights 64  16 1 1 --pads_strides_dilations 0 0 1 1 1 1 --group-count 4 --disable-forward --disable-backward-weights
#    COMMAND $<TARGET_FILE:test_conv2d> ${MIOPEN_TEST_FLOAT_ARG} --verbose --input  8  128 56 56 --weights 128 16 3 3 --pads_strides_dilations 1 1 1 1 1 1 --group-count 8 --disable-forward --disable-backward-weights
#)

add_custom_test(test_conv_igemm_dynamic_xdlops_bwd_float SKIP_UNLESS_ALL HALF_DISABLED FLOAT_ENABLED GFX90A_DISABLED GFX900_DISABLED GFX906_DISABLED SKIP_XNACK_ON
    ENVIRONMENT ${DYNAMIC_IMPLICITGEMM_BWD_ENVS_XDLOPS}
    COMMAND $<TARGET_FILE:test_conv2d> ${MIOPEN_TEST_FLOAT_ARG} --verbose --input  4  512 128 128 --weights 12  512  1 1 --pads_strides_dilations 0 0 1 1 1 1 --disable-forward --disable-backward-weights
)

# Be careful to add testings for (x=1, y=1, c % 8 != 0) due to WORKAROUND_SWDEV_306318
add_custom_test(test_conv_igemm_dynamic_xdlops_fwd SKIP_UNLESS_ALL HALF_ENABLED GFX90A_DISABLED GFX900_DISABLED GFX906_DISABLED SKIP_XNACK_ON
    ENVIRONMENT ${DYNAMIC_IMPLICITGEMM_FWD_GTC_DYNAMIC_XDLOPS_ENVS}
    COMMAND $<TARGET_FILE:test_conv2d> ${MIOPEN_TEST_FLOAT_ARG} --verbose --input 64 1024 14 14 --weights 1024 1024 1 1 --pads_strides_dilations 0 0 1 1 1 1 --disable-backward-data --disable-backward-weights
    COMMAND $<TARGET_FILE:test_conv2d> ${MIOPEN_TEST_FLOAT_ARG} --verbose --input 64 256 56 56 --weights 512 256 1 1 --pads_strides_dilations 0 0 2 2 1 1 --disable-backward-data --disable-backward-weights
    COMMAND $<TARGET_FILE:test_conv2d> ${MIOPEN_TEST_FLOAT_ARG} --verbose --input 64 2048 7 7 --weights 2048 2048 1 1 --pads_strides_dilations 0 0 1 1 1 1 --disable-backward-data --disable-backward-weights
    COMMAND $<TARGET_FILE:test_conv2d> ${MIOPEN_TEST_FLOAT_ARG} --verbose --input 128 128 17 17 --weights 128 128 7 1 --pads_strides_dilations 3 0 1 1 1 1 --disable-backward-data --disable-backward-weights
    COMMAND $<TARGET_FILE:test_conv2d> ${MIOPEN_TEST_FLOAT_ARG} --verbose --input 128 128 17 17 --weights 128 128 1 7 --pads_strides_dilations 0 3 1 1 1 1 --disable-backward-data --disable-backward-weights
    COMMAND $<TARGET_FILE:test_conv2d> ${MIOPEN_TEST_FLOAT_ARG} --verbose --input 128 192 17 17 --weights 320 192 3 3 --pads_strides_dilations 0 0 2 2 1 1 --disable-backward-data --disable-backward-weights
    COMMAND $<TARGET_FILE:test_conv2d> ${MIOPEN_TEST_FLOAT_ARG} --verbose --input 128 256 35 35 --weights 64 256 1 1 --pads_strides_dilations 0 0 1 1 1 1 --disable-backward-data --disable-backward-weights
    COMMAND $<TARGET_FILE:test_conv2d> ${MIOPEN_TEST_FLOAT_ARG} --verbose --input 128 48 35 35 --weights 64 48 5 5 --pads_strides_dilations 2 2 1 1 1 1 --disable-backward-data --disable-backward-weights
    COMMAND $<TARGET_FILE:test_conv2d> ${MIOPEN_TEST_FLOAT_ARG} --verbose --input 64 512 7 7 --weights 512 512 3 3 --pads_strides_dilations 1 1 1 1 1 1 --disable-backward-data --disable-backward-weights
    COMMAND $<TARGET_FILE:test_conv2d> ${MIOPEN_TEST_FLOAT_ARG} --verbose --input 32 1024 14 14 --weights 2048 1024 1 1 --pads_strides_dilations 0 0 2 2 1 1 --disable-backward-data --disable-backward-weights
    COMMAND $<TARGET_FILE:test_conv2d> ${MIOPEN_TEST_FLOAT_ARG} --verbose --input 2 256 100 104 --weights 12 256 1 1 --pads_strides_dilations 0 0 1 1 1 1 --disable-backward-data --disable-backward-weights
    COMMAND $<TARGET_FILE:test_conv2d> ${MIOPEN_TEST_FLOAT_ARG} --verbose --input 1 256 28 28 --weights 80 256 1 1 --pads_strides_dilations 0 0 1 1 1 1 --disable-backward-data --disable-backward-weights
## ho=wo=1 stride=2
    COMMAND $<TARGET_FILE:test_conv2d> ${MIOPEN_TEST_FLOAT_ARG} --verbose --input  256 2048 2 2 --weights 1024  2048  1 1 --pads_strides_dilations 0 0 2 2 1 1  --disable-backward-data --disable-backward-weights
)

add_custom_test(test_conv_igemm_dynamic_xdlops_fwd_half SKIP_UNLESS_ALL HALF_ENABLED FLOAT_DISABLED GFX90A_DISABLED GFX900_DISABLED GFX906_DISABLED SKIP_XNACK_ON
    ENVIRONMENT ${DYNAMIC_IMPLICITGEMM_FWD_GTC_DYNAMIC_XDLOPS_ENVS}
    COMMAND $<TARGET_FILE:test_conv2d> ${MIOPEN_TEST_FLOAT_ARG} --verbose --input 64 3 224 224 --weights 64 3 7 7 --pads_strides_dilations 3 3 2 2 1 1 --disable-backward-data --disable-backward-weights
    COMMAND $<TARGET_FILE:test_conv2d> ${MIOPEN_TEST_FLOAT_ARG} --verbose --input 64 3 230 230 --weights 64 3 7 7 --pads_strides_dilations 0 0 2 2 1 1 --disable-backward-data --disable-backward-weights
)

add_custom_test(test_conv_igemm_dynamic_xdlops_wrw SKIP_UNLESS_ALL GFX90A_DISABLED GFX900_DISABLED GFX906_DISABLED HALF_ENABLED SKIP_XNACK_ON
    ENVIRONMENT ${DYNAMIC_IMPLICITGEMM_WRW_ENVS_XDLOPS}
    COMMAND $<TARGET_FILE:test_conv2d> ${MIOPEN_TEST_FLOAT_ARG} --verbose --input  64  64 28 28 --weights 32  64 1 1 --pads_strides_dilations 0 0 1 1 1 1 --disable-forward --disable-backward-data
    COMMAND $<TARGET_FILE:test_conv2d> ${MIOPEN_TEST_FLOAT_ARG} --verbose --input  16  128 36 36 --weights 32  128 1 1 --pads_strides_dilations 0 0 1 1 1 1 --disable-forward --disable-backward-data
    COMMAND $<TARGET_FILE:test_conv2d> ${MIOPEN_TEST_FLOAT_ARG} --verbose --input  64   64 56 56 --weights 256  64  1 1 --pads_strides_dilations 0 0 1 1 1 1 --disable-forward --disable-backward-data
    COMMAND $<TARGET_FILE:test_conv2d> ${MIOPEN_TEST_FLOAT_ARG} --verbose --input  64  224 17 17 --weights 224  224  1 7 --pads_strides_dilations 0 3 1 1 1 1 --disable-forward --disable-backward-data
    COMMAND $<TARGET_FILE:test_conv2d> ${MIOPEN_TEST_FLOAT_ARG} --verbose --input  128  128 35 35 --weights 256  128  3 3 --pads_strides_dilations 1 1 1 1 1 1 --disable-forward --disable-backward-data
    COMMAND $<TARGET_FILE:test_conv2d> ${MIOPEN_TEST_FLOAT_ARG} --verbose --input  128  128 64 64 --weights 256  128  3 3 --pads_strides_dilations 1 1 2 2 1 1 --disable-forward --disable-backward-data
    COMMAND $<TARGET_FILE:test_conv2d> ${MIOPEN_TEST_FLOAT_ARG} --verbose --input  128  768 17 17 --weights 256  768  3 3 --pads_strides_dilations 1 1 1 1 2 2 --disable-forward --disable-backward-data
    COMMAND $<TARGET_FILE:test_conv2d> ${MIOPEN_TEST_FLOAT_ARG} --verbose --input  3  256 28 28 --weights 80  256  1 1 --pads_strides_dilations 0 0 1 1 1 1 --disable-forward --disable-backward-data
    COMMAND $<TARGET_FILE:test_conv2d> ${MIOPEN_TEST_FLOAT_ARG} --verbose --input  2  256 12 18 --weights 256  256  3 3 --pads_strides_dilations 1 1 1 1 1 1 --disable-forward --disable-backward-data
    COMMAND $<TARGET_FILE:test_conv2d> ${MIOPEN_TEST_FLOAT_ARG} --verbose --input  4  512 128 128 --weights 12  512  1 1 --pads_strides_dilations 0 0 1 1 1 1 --disable-forward --disable-backward-data
#regression test for issue 540
    COMMAND $<TARGET_FILE:test_conv2d> ${MIOPEN_TEST_FLOAT_ARG} --verbose --input  4 32 79 141 --weights 64 32 5 10 --pads_strides_dilations 0 0 2 2 1 1 --disable-forward --disable-backward-data

    COMMAND $<TARGET_FILE:test_conv2d> ${MIOPEN_TEST_FLOAT_ARG} --verbose --input  400  256 7 7 --weights 1024  256  7 7 --pads_strides_dilations 0 0 1 1 1 1 --disable-forward --disable-backward-data
    COMMAND $<TARGET_FILE:test_conv2d> ${MIOPEN_TEST_FLOAT_ARG} --verbose --input  400  256 1 1 --weights 1024  256  1 1 --pads_strides_dilations 0 0 1 1 1 1 --disable-forward --disable-backward-data
# Regression test for SWDEV-295434 (FP16 only).
    COMMAND $<TARGET_FILE:test_conv2d> ${MIOPEN_TEST_FLOAT_ARG} --verbose --input  120  256 3 3 --weights 340  256  3 3 --pads_strides_dilations 1 1 1 1 1 1 --disable-forward --disable-backward-data
# ho=wo=1 stride=2
    COMMAND $<TARGET_FILE:test_conv2d> ${MIOPEN_TEST_FLOAT_ARG} --verbose --input  256 2048 2 2 --weights 1024  2048  1 1 --pads_strides_dilations 0 0 2 2 1 1  --disable-forward --disable-backward-data
)

add_custom_test(test_conv_igemm_dynamic_xdlops_wrw_half SKIP_UNLESS_ALL GFX900_DISABLED GFX906_DISABLED GFX90A_DISABLED HALF_ENABLED FLOAT_DISABLED SKIP_XNACK_ON
    ENVIRONMENT ${DYNAMIC_IMPLICITGEMM_WRW_ENVS_XDLOPS}
    COMMAND $<TARGET_FILE:test_conv2d> ${MIOPEN_TEST_FLOAT_ARG} --verbose --input  1 3 32 32 --weights 1 3 11 11 --pads_strides_dilations 1 1 2 2 2 1 --disable-forward --disable-backward-data
    COMMAND $<TARGET_FILE:test_conv2d> ${MIOPEN_TEST_FLOAT_ARG} --verbose --input  1 3 224 224 --weights 1 3 3 3 --pads_strides_dilations 0 0 1 1 2 2 --disable-forward --disable-backward-data
    COMMAND $<TARGET_FILE:test_conv2d> ${MIOPEN_TEST_FLOAT_ARG} --verbose --input  1 1 8 8 --weights 1 1 2 2 --pads_strides_dilations 0 0 1 1 2 2 --disable-forward --disable-backward-data
    COMMAND $<TARGET_FILE:test_conv2d> ${MIOPEN_TEST_FLOAT_ARG} --verbose --input  1 128 56 56 --weights 1 128 5 5 --pads_strides_dilations 0 0 2 2 1 1 --disable-forward --disable-backward-data
)

add_custom_test(test_conv_igemm_dynamic_xdlops_nhwc_fwd SKIP_UNLESS_ALL HALF_ENABLED GFX900_DISABLED GFX906_DISABLED GFX94X_ENABLED SKIP_XNACK_ON
    ENVIRONMENT ${DYNAMIC_IMPLICITGEMM_XDLOPS_NHWC_FWD_ENVS}
    COMMAND $<TARGET_FILE:test_conv2d> ${MIOPEN_TEST_FLOAT_ARG} --verbose --input  64 256  7  7 --weights 128 256 1 1 --pads_strides_dilations 0 0 1 1 1 1 --disable-backward-data --disable-backward-weights --in_layout NHWC --fil_layout NHWC --out_layout NHWC
    COMMAND $<TARGET_FILE:test_conv2d> ${MIOPEN_TEST_FLOAT_ARG} --verbose --input  32 160 73 73 --weights  64 160 1 1 --pads_strides_dilations 0 0 1 1 1 1 --disable-backward-data --disable-backward-weights --in_layout NHWC --fil_layout NHWC --out_layout NHWC
    COMMAND $<TARGET_FILE:test_conv2d> ${MIOPEN_TEST_FLOAT_ARG} --verbose --input  16  64 56 56 --weights  64  64 1 1 --pads_strides_dilations 0 0 1 1 1 1 --disable-backward-data --disable-backward-weights --in_layout NHWC --fil_layout NHWC --out_layout NHWC
    COMMAND $<TARGET_FILE:test_conv2d> ${MIOPEN_TEST_FLOAT_ARG} --verbose --input   2 256 40 52 --weights 256 256 1 1 --pads_strides_dilations 0 0 1 1 1 1 --disable-backward-data --disable-backward-weights --in_layout NHWC --fil_layout NHWC --out_layout NHWC
    COMMAND $<TARGET_FILE:test_conv2d> ${MIOPEN_TEST_FLOAT_ARG} --verbose --input   2  64 59 57 --weights  12  64 1 1 --pads_strides_dilations 0 0 1 1 1 1 --disable-backward-data --disable-backward-weights --in_layout NHWC --fil_layout NHWC --out_layout NHWC
    COMMAND $<TARGET_FILE:test_conv2d> ${MIOPEN_TEST_FLOAT_ARG} --verbose --input  32 128 14 14 --weights  64 128 1 1 --pads_strides_dilations 0 0 2 2 1 1 --disable-backward-data --disable-backward-weights --in_layout NHWC --fil_layout NHWC --out_layout NHWC
    COMMAND $<TARGET_FILE:test_conv2d> ${MIOPEN_TEST_FLOAT_ARG} --verbose --input  64  64 17 17 --weights 192  64 1 7 --pads_strides_dilations 0 3 1 1 1 1 --disable-backward-data --disable-backward-weights --in_layout NHWC --fil_layout NHWC --out_layout NHWC
    COMMAND $<TARGET_FILE:test_conv2d> ${MIOPEN_TEST_FLOAT_ARG} --verbose --input  64  64 17 17 --weights 192  64 7 1 --pads_strides_dilations 3 0 1 1 1 1 --disable-backward-data --disable-backward-weights --in_layout NHWC --fil_layout NHWC --out_layout NHWC
    COMMAND $<TARGET_FILE:test_conv2d> ${MIOPEN_TEST_FLOAT_ARG} --verbose --input   4 128 28 28 --weights 128 128 2 2 --pads_strides_dilations 0 0 2 2 1 1 --disable-backward-data --disable-backward-weights --in_layout NHWC --fil_layout NHWC --out_layout NHWC
    COMMAND $<TARGET_FILE:test_conv2d> ${MIOPEN_TEST_FLOAT_ARG} --verbose --input  32 128  8  8 --weights 192 128 3 1 --pads_strides_dilations 1 0 1 1 1 1 --disable-backward-data --disable-backward-weights --in_layout NHWC --fil_layout NHWC --out_layout NHWC
    COMMAND $<TARGET_FILE:test_conv2d> ${MIOPEN_TEST_FLOAT_ARG} --verbose --input  64 192 17 17 --weights 160 192 3 3 --pads_strides_dilations 0 0 2 2 1 1 --disable-backward-data --disable-backward-weights --in_layout NHWC --fil_layout NHWC --out_layout NHWC
    COMMAND $<TARGET_FILE:test_conv2d> ${MIOPEN_TEST_FLOAT_ARG} --verbose --input  64  32 73 73 --weights  64  32 3 3 --pads_strides_dilations 1 1 1 1 1 1 --disable-backward-data --disable-backward-weights --in_layout NHWC --fil_layout NHWC --out_layout NHWC
    COMMAND $<TARGET_FILE:test_conv2d> ${MIOPEN_TEST_FLOAT_ARG} --verbose --input  16  64 56 56 --weights  64  64 3 3 --pads_strides_dilations 1 1 1 1 1 1 --disable-backward-data --disable-backward-weights --in_layout NHWC --fil_layout NHWC --out_layout NHWC
    COMMAND $<TARGET_FILE:test_conv2d> ${MIOPEN_TEST_FLOAT_ARG} --verbose --input  64   3 78 78 --weights  64   3 7 7 --pads_strides_dilations 0 0 2 2 1 1 --disable-backward-data --disable-backward-weights --in_layout NHWC --fil_layout NHWC --out_layout NHWC
    COMMAND $<TARGET_FILE:test_conv2d> ${MIOPEN_TEST_FLOAT_ARG} --verbose --input  16 192 17 17 --weights 224 192 1 7 --pads_strides_dilations 0 3 1 1 1 1 --disable-backward-data --disable-backward-weights --in_layout NHWC --fil_layout NHWC --out_layout NHWC
    COMMAND $<TARGET_FILE:test_conv2d> ${MIOPEN_TEST_FLOAT_ARG} --verbose --input  16   3 17 17 --weights  64   3 1 1 --pads_strides_dilations 0 0 1 1 1 1 --disable-backward-data --disable-backward-weights --in_layout NHWC --fil_layout NHWC --out_layout NHWC
    COMMAND $<TARGET_FILE:test_conv2d> ${MIOPEN_TEST_FLOAT_ARG} --verbose --input   2  64 19 19 --weights 510  64 3 3 --pads_strides_dilations 1 1 1 1 1 1 --disable-backward-data --disable-backward-weights --in_layout NHWC --fil_layout NHWC --out_layout NHWC
# tensor larger than 4GB
    COMMAND $<TARGET_FILE:test_conv2d> ${MIOPEN_TEST_FLOAT_ARG} --verbose --input 2048  1 512 1024 --weights 1  1 1 1 --pads_strides_dilations 0 0 1 1 1 1 --disable-backward-data --disable-backward-weights --in_layout NHWC --fil_layout NHWC --out_layout NHWC
# ho=wo=1 stride=2
    COMMAND $<TARGET_FILE:test_conv2d> ${MIOPEN_TEST_FLOAT_ARG} --verbose --input  256 2048 2 2 --weights 1024  2048  1 1 --pads_strides_dilations 0 0 2 2 1 1 --disable-backward-data --disable-backward-weights --in_layout NHWC --fil_layout NHWC --out_layout NHWC
)

add_custom_test(test_conv_igemm_dynamic_xdlops_nhwc_fwd_nchw SKIP_UNLESS_ALL HALF_ENABLED GFX900_DISABLED GFX906_DISABLED GFX94X_ENABLED SKIP_XNACK_ON
    ENVIRONMENT ${DYNAMIC_IMPLICITGEMM_XDLOPS_NHWC_FWD_ENVS}
    COMMAND $<TARGET_FILE:test_conv2d> ${MIOPEN_TEST_FLOAT_ARG} --verbose --input  64 256   7   7 --weights 128 256 1 1 --pads_strides_dilations 0 0 1 1 1 1 --disable-backward-data --disable-backward-weights
    COMMAND $<TARGET_FILE:test_conv2d> ${MIOPEN_TEST_FLOAT_ARG} --verbose --input  32 160  73  73 --weights  64 160 1 1 --pads_strides_dilations 0 0 1 1 1 1 --disable-backward-data --disable-backward-weights
    COMMAND $<TARGET_FILE:test_conv2d> ${MIOPEN_TEST_FLOAT_ARG} --verbose --input  16  64  56  56 --weights  64  64 1 1 --pads_strides_dilations 0 0 1 1 1 1 --disable-backward-data --disable-backward-weights
    COMMAND $<TARGET_FILE:test_conv2d> ${MIOPEN_TEST_FLOAT_ARG} --verbose --input   2 256  40  52 --weights 256 256 1 1 --pads_strides_dilations 0 0 1 1 1 1 --disable-backward-data --disable-backward-weights
    COMMAND $<TARGET_FILE:test_conv2d> ${MIOPEN_TEST_FLOAT_ARG} --verbose --input   2  64  59  57 --weights  12  64 1 1 --pads_strides_dilations 0 0 1 1 1 1 --disable-backward-data --disable-backward-weights
    COMMAND $<TARGET_FILE:test_conv2d> ${MIOPEN_TEST_FLOAT_ARG} --verbose --input  32 128  14  14 --weights  64 128 1 1 --pads_strides_dilations 0 0 2 2 1 1 --disable-backward-data --disable-backward-weights
    COMMAND $<TARGET_FILE:test_conv2d> ${MIOPEN_TEST_FLOAT_ARG} --verbose --input  64  64  17  17 --weights 192  64 1 7 --pads_strides_dilations 0 3 1 1 1 1 --disable-backward-data --disable-backward-weights
    COMMAND $<TARGET_FILE:test_conv2d> ${MIOPEN_TEST_FLOAT_ARG} --verbose --input  64  64  17  17 --weights 192  64 7 1 --pads_strides_dilations 3 0 1 1 1 1 --disable-backward-data --disable-backward-weights
    COMMAND $<TARGET_FILE:test_conv2d> ${MIOPEN_TEST_FLOAT_ARG} --verbose --input   4 128  28  28 --weights 128 128 2 2 --pads_strides_dilations 0 0 2 2 1 1 --disable-backward-data --disable-backward-weights
    COMMAND $<TARGET_FILE:test_conv2d> ${MIOPEN_TEST_FLOAT_ARG} --verbose --input  32 128   8   8 --weights 192 128 3 1 --pads_strides_dilations 1 0 1 1 1 1 --disable-backward-data --disable-backward-weights
    COMMAND $<TARGET_FILE:test_conv2d> ${MIOPEN_TEST_FLOAT_ARG} --verbose --input  64 192  17  17 --weights 160 192 3 3 --pads_strides_dilations 0 0 2 2 1 1 --disable-backward-data --disable-backward-weights
    COMMAND $<TARGET_FILE:test_conv2d> ${MIOPEN_TEST_FLOAT_ARG} --verbose --input  64  32  73  73 --weights  64  32 3 3 --pads_strides_dilations 1 1 1 1 1 1 --disable-backward-data --disable-backward-weights
    COMMAND $<TARGET_FILE:test_conv2d> ${MIOPEN_TEST_FLOAT_ARG} --verbose --input  16  64  56  56 --weights  64  64 3 3 --pads_strides_dilations 1 1 1 1 1 1 --disable-backward-data --disable-backward-weights
    COMMAND $<TARGET_FILE:test_conv2d> ${MIOPEN_TEST_FLOAT_ARG} --verbose --input  64   3  78  78 --weights  64   3 7 7 --pads_strides_dilations 0 0 2 2 1 1 --disable-backward-data --disable-backward-weights
    COMMAND $<TARGET_FILE:test_conv2d> ${MIOPEN_TEST_FLOAT_ARG} --verbose --input  16 192  17  17 --weights 224 192 1 7 --pads_strides_dilations 0 3 1 1 1 1 --disable-backward-data --disable-backward-weights
    COMMAND $<TARGET_FILE:test_conv2d> ${MIOPEN_TEST_FLOAT_ARG} --verbose --input  16   3  17  17 --weights  64   3 1 1 --pads_strides_dilations 0 0 1 1 1 1 --disable-backward-data --disable-backward-weights
    COMMAND $<TARGET_FILE:test_conv2d> ${MIOPEN_TEST_FLOAT_ARG} --verbose --input   2  64  19  19 --weights 510  64 3 3 --pads_strides_dilations 1 1 1 1 1 1 --disable-backward-data --disable-backward-weights
# TODO: disabled for WORKAROUND_ISSUE_1979
    #COMMAND $<TARGET_FILE:test_conv2d> ${MIOPEN_TEST_FLOAT_ARG} --verbose --input  16   3 224 224 --weights  63   1 3 3 --pads_strides_dilations 1 1 1 1 1 1 --group-count 3 --disable-backward-data --disable-backward-weights
)

add_custom_test(test_conv_igemm_dynamic_xdlops_nhwc_bwd SKIP_UNLESS_ALL HALF_ENABLED GFX900_DISABLED GFX906_DISABLED GFX94X_ENABLED SKIP_XNACK_ON
    ENVIRONMENT ${DYNAMIC_IMPLICITGEMM_XDLOPS_NHWC_BWD_ENVS}
    COMMAND $<TARGET_FILE:test_conv2d> ${MIOPEN_TEST_FLOAT_ARG} --verbose --input  64 256  7  7 --weights 128 256 1 1 --pads_strides_dilations 0 0 1 1 1 1 --disable-forward --disable-backward-weights --in_layout NHWC --fil_layout NHWC --out_layout NHWC
    COMMAND $<TARGET_FILE:test_conv2d> ${MIOPEN_TEST_FLOAT_ARG} --verbose --input  32 160 73 73 --weights  64 160 1 1 --pads_strides_dilations 0 0 1 1 1 1 --disable-forward --disable-backward-weights --in_layout NHWC --fil_layout NHWC --out_layout NHWC
    COMMAND $<TARGET_FILE:test_conv2d> ${MIOPEN_TEST_FLOAT_ARG} --verbose --input  16  64 56 56 --weights  64  64 1 1 --pads_strides_dilations 0 0 1 1 1 1 --disable-forward --disable-backward-weights --in_layout NHWC --fil_layout NHWC --out_layout NHWC
    COMMAND $<TARGET_FILE:test_conv2d> ${MIOPEN_TEST_FLOAT_ARG} --verbose --input   2 256 40 52 --weights 256 256 1 1 --pads_strides_dilations 0 0 1 1 1 1 --disable-forward --disable-backward-weights --in_layout NHWC --fil_layout NHWC --out_layout NHWC
    COMMAND $<TARGET_FILE:test_conv2d> ${MIOPEN_TEST_FLOAT_ARG} --verbose --input   2  64 32 28 --weights  64  64 1 1 --pads_strides_dilations 0 0 1 1 1 1 --disable-forward --disable-backward-weights --in_layout NHWC --fil_layout NHWC --out_layout NHWC
    COMMAND $<TARGET_FILE:test_conv2d> ${MIOPEN_TEST_FLOAT_ARG} --verbose --input  32 128 14 14 --weights  64 128 1 1 --pads_strides_dilations 0 0 2 2 1 1 --disable-forward --disable-backward-weights --in_layout NHWC --fil_layout NHWC --out_layout NHWC
    COMMAND $<TARGET_FILE:test_conv2d> ${MIOPEN_TEST_FLOAT_ARG} --verbose --input  64  64 17 17 --weights 192  64 1 7 --pads_strides_dilations 0 3 1 1 1 1 --disable-forward --disable-backward-weights --in_layout NHWC --fil_layout NHWC --out_layout NHWC
    COMMAND $<TARGET_FILE:test_conv2d> ${MIOPEN_TEST_FLOAT_ARG} --verbose --input  64  64 17 17 --weights 192  64 7 1 --pads_strides_dilations 3 0 1 1 1 1 --disable-forward --disable-backward-weights --in_layout NHWC --fil_layout NHWC --out_layout NHWC
    COMMAND $<TARGET_FILE:test_conv2d> ${MIOPEN_TEST_FLOAT_ARG} --verbose --input   4 128 28 28 --weights 128 128 2 2 --pads_strides_dilations 0 0 2 2 1 1 --disable-forward --disable-backward-weights --in_layout NHWC --fil_layout NHWC --out_layout NHWC
    COMMAND $<TARGET_FILE:test_conv2d> ${MIOPEN_TEST_FLOAT_ARG} --verbose --input  32 128  8  8 --weights 192 128 3 1 --pads_strides_dilations 1 0 1 1 1 1 --disable-forward --disable-backward-weights --in_layout NHWC --fil_layout NHWC --out_layout NHWC
    COMMAND $<TARGET_FILE:test_conv2d> ${MIOPEN_TEST_FLOAT_ARG} --verbose --input  64 192 17 17 --weights 160 192 3 3 --pads_strides_dilations 0 0 2 2 1 1 --disable-forward --disable-backward-weights --in_layout NHWC --fil_layout NHWC --out_layout NHWC
    COMMAND $<TARGET_FILE:test_conv2d> ${MIOPEN_TEST_FLOAT_ARG} --verbose --input  64  32 73 73 --weights  64  32 3 3 --pads_strides_dilations 1 1 1 1 1 1 --disable-forward --disable-backward-weights --in_layout NHWC --fil_layout NHWC --out_layout NHWC
    COMMAND $<TARGET_FILE:test_conv2d> ${MIOPEN_TEST_FLOAT_ARG} --verbose --input  16  64 56 56 --weights  64  64 3 3 --pads_strides_dilations 1 1 1 1 1 1 --disable-forward --disable-backward-weights --in_layout NHWC --fil_layout NHWC --out_layout NHWC
    COMMAND $<TARGET_FILE:test_conv2d> ${MIOPEN_TEST_FLOAT_ARG} --verbose --input  16  16 25 25 --weights  64  16 3 3 --pads_strides_dilations 0 0 1 1 1 1 --disable-forward --disable-backward-weights --in_layout NHWC --fil_layout NHWC --out_layout NHWC
    COMMAND $<TARGET_FILE:test_conv2d> ${MIOPEN_TEST_FLOAT_ARG} --verbose --input  15 256 1  1  --weights 340 256 3 3 --pads_strides_dilations 1 1 1 1 1 1 --disable-forward --disable-backward-weights --in_layout NHWC --fil_layout NHWC --out_layout NHWC
    COMMAND $<TARGET_FILE:test_conv2d> ${MIOPEN_TEST_FLOAT_ARG} --verbose --input  15 128 10 10 --weights 340 128 3 3 --pads_strides_dilations 1 1 1 1 1 1 --disable-forward --disable-backward-weights --in_layout NHWC --fil_layout NHWC --out_layout NHWC
    COMMAND $<TARGET_FILE:test_conv2d> ${MIOPEN_TEST_FLOAT_ARG} --verbose --input   2  64 19 19 --weights 510  64 3 3 --pads_strides_dilations 1 1 1 1 1 1 --disable-forward --disable-backward-weights --in_layout NHWC --fil_layout NHWC --out_layout NHWC
# tensor larger than 4GB
    COMMAND $<TARGET_FILE:test_conv2d> ${MIOPEN_TEST_FLOAT_ARG} --verbose --input 2048  1 512 1024 --weights 1  1 1 1 --pads_strides_dilations 0 0 1 1 1 1 --disable-forward --disable-backward-weights --in_layout NHWC --fil_layout NHWC --out_layout NHWC
# ho=wo=1 stride=2
    COMMAND $<TARGET_FILE:test_conv2d> ${MIOPEN_TEST_FLOAT_ARG} --verbose --input  256 2048 2 2 --weights 1024  2048  1 1 --pads_strides_dilations 0 0 2 2 1 1  --disable-forward --disable-backward-weights --in_layout NHWC --fil_layout NHWC --out_layout NHWC
)

add_custom_test(test_conv_igemm_dynamic_xdlops_nhwc_bwd_nchw SKIP_UNLESS_ALL HALF_ENABLED GFX900_DISABLED GFX906_DISABLED GFX94X_ENABLED SKIP_XNACK_ON
    ENVIRONMENT ${DYNAMIC_IMPLICITGEMM_XDLOPS_NHWC_BWD_ENVS}
    COMMAND $<TARGET_FILE:test_conv2d> ${MIOPEN_TEST_FLOAT_ARG} --verbose --input  64 256  7  7 --weights 128 256 1 1 --pads_strides_dilations 0 0 1 1 1 1 --disable-forward --disable-backward-weights
    COMMAND $<TARGET_FILE:test_conv2d> ${MIOPEN_TEST_FLOAT_ARG} --verbose --input  32 160 73 73 --weights  64 160 1 1 --pads_strides_dilations 0 0 1 1 1 1 --disable-forward --disable-backward-weights
    COMMAND $<TARGET_FILE:test_conv2d> ${MIOPEN_TEST_FLOAT_ARG} --verbose --input  16  64 56 56 --weights  64  64 1 1 --pads_strides_dilations 0 0 1 1 1 1 --disable-forward --disable-backward-weights
    COMMAND $<TARGET_FILE:test_conv2d> ${MIOPEN_TEST_FLOAT_ARG} --verbose --input   2 256 40 52 --weights 256 256 1 1 --pads_strides_dilations 0 0 1 1 1 1 --disable-forward --disable-backward-weights
    COMMAND $<TARGET_FILE:test_conv2d> ${MIOPEN_TEST_FLOAT_ARG} --verbose --input   2  64 32 28 --weights  64  64 1 1 --pads_strides_dilations 0 0 1 1 1 1 --disable-forward --disable-backward-weights
    COMMAND $<TARGET_FILE:test_conv2d> ${MIOPEN_TEST_FLOAT_ARG} --verbose --input  32 128 14 14 --weights  64 128 1 1 --pads_strides_dilations 0 0 2 2 1 1 --disable-forward --disable-backward-weights
    COMMAND $<TARGET_FILE:test_conv2d> ${MIOPEN_TEST_FLOAT_ARG} --verbose --input  64  64 17 17 --weights 192  64 1 7 --pads_strides_dilations 0 3 1 1 1 1 --disable-forward --disable-backward-weights
    COMMAND $<TARGET_FILE:test_conv2d> ${MIOPEN_TEST_FLOAT_ARG} --verbose --input  64  64 17 17 --weights 192  64 7 1 --pads_strides_dilations 3 0 1 1 1 1 --disable-forward --disable-backward-weights
    COMMAND $<TARGET_FILE:test_conv2d> ${MIOPEN_TEST_FLOAT_ARG} --verbose --input   4 128 28 28 --weights 128 128 2 2 --pads_strides_dilations 0 0 2 2 1 1 --disable-forward --disable-backward-weights
    COMMAND $<TARGET_FILE:test_conv2d> ${MIOPEN_TEST_FLOAT_ARG} --verbose --input  32 128  8  8 --weights 192 128 3 1 --pads_strides_dilations 1 0 1 1 1 1 --disable-forward --disable-backward-weights
    COMMAND $<TARGET_FILE:test_conv2d> ${MIOPEN_TEST_FLOAT_ARG} --verbose --input  64 192 17 17 --weights 160 192 3 3 --pads_strides_dilations 0 0 2 2 1 1 --disable-forward --disable-backward-weights
    COMMAND $<TARGET_FILE:test_conv2d> ${MIOPEN_TEST_FLOAT_ARG} --verbose --input  64  32 73 73 --weights  64  32 3 3 --pads_strides_dilations 1 1 1 1 1 1 --disable-forward --disable-backward-weights
    COMMAND $<TARGET_FILE:test_conv2d> ${MIOPEN_TEST_FLOAT_ARG} --verbose --input  16  64 56 56 --weights  64  64 3 3 --pads_strides_dilations 1 1 1 1 1 1 --disable-forward --disable-backward-weights
    COMMAND $<TARGET_FILE:test_conv2d> ${MIOPEN_TEST_FLOAT_ARG} --verbose --input  16  16 25 25 --weights  64  16 3 3 --pads_strides_dilations 0 0 1 1 1 1 --disable-forward --disable-backward-weights
    COMMAND $<TARGET_FILE:test_conv2d> ${MIOPEN_TEST_FLOAT_ARG} --verbose --input  15 256 1  1  --weights 340 256 3 3 --pads_strides_dilations 1 1 1 1 1 1 --disable-forward --disable-backward-weights
    COMMAND $<TARGET_FILE:test_conv2d> ${MIOPEN_TEST_FLOAT_ARG} --verbose --input  15 128 10 10 --weights 340 128 3 3 --pads_strides_dilations 1 1 1 1 1 1 --disable-forward --disable-backward-weights
    COMMAND $<TARGET_FILE:test_conv2d> ${MIOPEN_TEST_FLOAT_ARG} --verbose --input   2  64 19 19 --weights 510  64 3 3 --pads_strides_dilations 1 1 1 1 1 1 --disable-forward --disable-backward-weights
)

add_custom_test(test_conv_igemm_dynamic_xdlops_nhwc_fwd_bf16 SKIP_UNLESS_ALL BF16_ENABLED FLOAT_DISABLED HALF_DISABLED GFX908_DISABLED GFX94X_ENABLED GFX900_DISABLED GFX906_DISABLED SKIP_XNACK_ON
    ENVIRONMENT ${DYNAMIC_IMPLICITGEMM_XDLOPS_NHWC_FWD_ENVS}
    COMMAND $<TARGET_FILE:test_conv2d> ${MIOPEN_TEST_FLOAT_ARG} --verbose --input  64 256  7  7 --weights 128 256 1 1 --pads_strides_dilations 0 0 1 1 1 1 --disable-backward-data --disable-backward-weights --in_layout NHWC --fil_layout NHWC --out_layout NHWC
    COMMAND $<TARGET_FILE:test_conv2d> ${MIOPEN_TEST_FLOAT_ARG} --verbose --input  32 160 73 73 --weights  64 160 1 1 --pads_strides_dilations 0 0 1 1 1 1 --disable-backward-data --disable-backward-weights --in_layout NHWC --fil_layout NHWC --out_layout NHWC
    COMMAND $<TARGET_FILE:test_conv2d> ${MIOPEN_TEST_FLOAT_ARG} --verbose --input  16  64 56 56 --weights  64  64 1 1 --pads_strides_dilations 0 0 1 1 1 1 --disable-backward-data --disable-backward-weights --in_layout NHWC --fil_layout NHWC --out_layout NHWC
    COMMAND $<TARGET_FILE:test_conv2d> ${MIOPEN_TEST_FLOAT_ARG} --verbose --input   2 256 40 52 --weights 256 256 1 1 --pads_strides_dilations 0 0 1 1 1 1 --disable-backward-data --disable-backward-weights --in_layout NHWC --fil_layout NHWC --out_layout NHWC
    COMMAND $<TARGET_FILE:test_conv2d> ${MIOPEN_TEST_FLOAT_ARG} --verbose --input   2  64 59 57 --weights  12  64 1 1 --pads_strides_dilations 0 0 1 1 1 1 --disable-backward-data --disable-backward-weights --in_layout NHWC --fil_layout NHWC --out_layout NHWC
    COMMAND $<TARGET_FILE:test_conv2d> ${MIOPEN_TEST_FLOAT_ARG} --verbose --input  32 128 14 14 --weights  64 128 1 1 --pads_strides_dilations 0 0 2 2 1 1 --disable-backward-data --disable-backward-weights --in_layout NHWC --fil_layout NHWC --out_layout NHWC
    COMMAND $<TARGET_FILE:test_conv2d> ${MIOPEN_TEST_FLOAT_ARG} --verbose --input  64  64 17 17 --weights 192  64 1 7 --pads_strides_dilations 0 3 1 1 1 1 --disable-backward-data --disable-backward-weights --in_layout NHWC --fil_layout NHWC --out_layout NHWC
    COMMAND $<TARGET_FILE:test_conv2d> ${MIOPEN_TEST_FLOAT_ARG} --verbose --input  64  64 17 17 --weights 192  64 7 1 --pads_strides_dilations 3 0 1 1 1 1 --disable-backward-data --disable-backward-weights --in_layout NHWC --fil_layout NHWC --out_layout NHWC
    COMMAND $<TARGET_FILE:test_conv2d> ${MIOPEN_TEST_FLOAT_ARG} --verbose --input   4 128 28 28 --weights 128 128 2 2 --pads_strides_dilations 0 0 2 2 1 1 --disable-backward-data --disable-backward-weights --in_layout NHWC --fil_layout NHWC --out_layout NHWC
    COMMAND $<TARGET_FILE:test_conv2d> ${MIOPEN_TEST_FLOAT_ARG} --verbose --input  32 128  8  8 --weights 192 128 3 1 --pads_strides_dilations 1 0 1 1 1 1 --disable-backward-data --disable-backward-weights --in_layout NHWC --fil_layout NHWC --out_layout NHWC
    COMMAND $<TARGET_FILE:test_conv2d> ${MIOPEN_TEST_FLOAT_ARG} --verbose --input  64 192 17 17 --weights 160 192 3 3 --pads_strides_dilations 0 0 2 2 1 1 --disable-backward-data --disable-backward-weights --in_layout NHWC --fil_layout NHWC --out_layout NHWC
    COMMAND $<TARGET_FILE:test_conv2d> ${MIOPEN_TEST_FLOAT_ARG} --verbose --input  64  32 73 73 --weights  64  32 3 3 --pads_strides_dilations 1 1 1 1 1 1 --disable-backward-data --disable-backward-weights --in_layout NHWC --fil_layout NHWC --out_layout NHWC
    COMMAND $<TARGET_FILE:test_conv2d> ${MIOPEN_TEST_FLOAT_ARG} --verbose --input  16  64 56 56 --weights  64  64 3 3 --pads_strides_dilations 1 1 1 1 1 1 --disable-backward-data --disable-backward-weights --in_layout NHWC --fil_layout NHWC --out_layout NHWC
    COMMAND $<TARGET_FILE:test_conv2d> ${MIOPEN_TEST_FLOAT_ARG} --verbose --input  64   3 78 78 --weights  64   3 7 7 --pads_strides_dilations 0 0 2 2 1 1 --disable-backward-data --disable-backward-weights --in_layout NHWC --fil_layout NHWC --out_layout NHWC
    COMMAND $<TARGET_FILE:test_conv2d> ${MIOPEN_TEST_FLOAT_ARG} --verbose --input  16 192 17 17 --weights 224 192 1 7 --pads_strides_dilations 0 3 1 1 1 1 --disable-backward-data --disable-backward-weights --in_layout NHWC --fil_layout NHWC --out_layout NHWC
    COMMAND $<TARGET_FILE:test_conv2d> ${MIOPEN_TEST_FLOAT_ARG} --verbose --input  16   3 17 17 --weights  64   3 1 1 --pads_strides_dilations 0 0 1 1 1 1 --disable-backward-data --disable-backward-weights --in_layout NHWC --fil_layout NHWC --out_layout NHWC
)

add_custom_test(test_conv_igemm_dynamic_xdlops_nhwc_bwd_bf16 SKIP_UNLESS_ALL BF16_ENABLED FLOAT_DISABLED HALF_DISABLED GFX908_DISABLED GFX94X_ENABLED GFX900_DISABLED GFX906_DISABLED SKIP_XNACK_ON
    ENVIRONMENT ${DYNAMIC_IMPLICITGEMM_XDLOPS_NHWC_BWD_ENVS}
    COMMAND $<TARGET_FILE:test_conv2d> ${MIOPEN_TEST_FLOAT_ARG} --verbose --input  64 256  7  7 --weights 128 256 1 1 --pads_strides_dilations 0 0 1 1 1 1 --disable-forward --disable-backward-weights --in_layout NHWC --fil_layout NHWC --out_layout NHWC
    COMMAND $<TARGET_FILE:test_conv2d> ${MIOPEN_TEST_FLOAT_ARG} --verbose --input  32 160 73 73 --weights  64 160 1 1 --pads_strides_dilations 0 0 1 1 1 1 --disable-forward --disable-backward-weights --in_layout NHWC --fil_layout NHWC --out_layout NHWC
    COMMAND $<TARGET_FILE:test_conv2d> ${MIOPEN_TEST_FLOAT_ARG} --verbose --input  16  64 56 56 --weights  64  64 1 1 --pads_strides_dilations 0 0 1 1 1 1 --disable-forward --disable-backward-weights --in_layout NHWC --fil_layout NHWC --out_layout NHWC
    COMMAND $<TARGET_FILE:test_conv2d> ${MIOPEN_TEST_FLOAT_ARG} --verbose --input   2 256 40 52 --weights 256 256 1 1 --pads_strides_dilations 0 0 1 1 1 1 --disable-forward --disable-backward-weights --in_layout NHWC --fil_layout NHWC --out_layout NHWC
    COMMAND $<TARGET_FILE:test_conv2d> ${MIOPEN_TEST_FLOAT_ARG} --verbose --input   2  64 32 28 --weights  64  64 1 1 --pads_strides_dilations 0 0 1 1 1 1 --disable-forward --disable-backward-weights --in_layout NHWC --fil_layout NHWC --out_layout NHWC
    COMMAND $<TARGET_FILE:test_conv2d> ${MIOPEN_TEST_FLOAT_ARG} --verbose --input  32 128 14 14 --weights  64 128 1 1 --pads_strides_dilations 0 0 2 2 1 1 --disable-forward --disable-backward-weights --in_layout NHWC --fil_layout NHWC --out_layout NHWC
    COMMAND $<TARGET_FILE:test_conv2d> ${MIOPEN_TEST_FLOAT_ARG} --verbose --input  64  64 17 17 --weights 192  64 1 7 --pads_strides_dilations 0 3 1 1 1 1 --disable-forward --disable-backward-weights --in_layout NHWC --fil_layout NHWC --out_layout NHWC
    COMMAND $<TARGET_FILE:test_conv2d> ${MIOPEN_TEST_FLOAT_ARG} --verbose --input  64  64 17 17 --weights 192  64 7 1 --pads_strides_dilations 3 0 1 1 1 1 --disable-forward --disable-backward-weights --in_layout NHWC --fil_layout NHWC --out_layout NHWC
    COMMAND $<TARGET_FILE:test_conv2d> ${MIOPEN_TEST_FLOAT_ARG} --verbose --input   4 128 28 28 --weights 128 128 2 2 --pads_strides_dilations 0 0 2 2 1 1 --disable-forward --disable-backward-weights --in_layout NHWC --fil_layout NHWC --out_layout NHWC
    COMMAND $<TARGET_FILE:test_conv2d> ${MIOPEN_TEST_FLOAT_ARG} --verbose --input  32 128  8  8 --weights 192 128 3 1 --pads_strides_dilations 1 0 1 1 1 1 --disable-forward --disable-backward-weights --in_layout NHWC --fil_layout NHWC --out_layout NHWC
    COMMAND $<TARGET_FILE:test_conv2d> ${MIOPEN_TEST_FLOAT_ARG} --verbose --input  64 192 17 17 --weights 160 192 3 3 --pads_strides_dilations 0 0 2 2 1 1 --disable-forward --disable-backward-weights --in_layout NHWC --fil_layout NHWC --out_layout NHWC
    COMMAND $<TARGET_FILE:test_conv2d> ${MIOPEN_TEST_FLOAT_ARG} --verbose --input  64  32 73 73 --weights  64  32 3 3 --pads_strides_dilations 1 1 1 1 1 1 --disable-forward --disable-backward-weights --in_layout NHWC --fil_layout NHWC --out_layout NHWC
    COMMAND $<TARGET_FILE:test_conv2d> ${MIOPEN_TEST_FLOAT_ARG} --verbose --input  16  64 56 56 --weights  64  64 3 3 --pads_strides_dilations 1 1 1 1 1 1 --disable-forward --disable-backward-weights --in_layout NHWC --fil_layout NHWC --out_layout NHWC
    COMMAND $<TARGET_FILE:test_conv2d> ${MIOPEN_TEST_FLOAT_ARG} --verbose --input  16  16 25 25 --weights  64  16 3 3 --pads_strides_dilations 0 0 1 1 1 1 --disable-forward --disable-backward-weights --in_layout NHWC --fil_layout NHWC --out_layout NHWC
    COMMAND $<TARGET_FILE:test_conv2d> ${MIOPEN_TEST_FLOAT_ARG} --verbose --input  15 256 1  1  --weights 340 256 3 3 --pads_strides_dilations 1 1 1 1 1 1 --disable-forward --disable-backward-weights --in_layout NHWC --fil_layout NHWC --out_layout NHWC
    COMMAND $<TARGET_FILE:test_conv2d> ${MIOPEN_TEST_FLOAT_ARG} --verbose --input  15 128 10 10 --weights 340 128 3 3 --pads_strides_dilations 1 1 1 1 1 1 --disable-forward --disable-backward-weights --in_layout NHWC --fil_layout NHWC --out_layout NHWC
)

set(DYNAMIC_IMPLICITGEMM_XDLOPS_NHWC_WRW_ENVS
    ${DYNAMIC_IMPLICITGEMM_COMMON}
    MIOPEN_DEBUG_FIND_ONLY_SOLVER=ConvAsmImplicitGemmGTCDynamicWrwXdlopsNHWC)

set(ARGS_NHWC_WRW
    --disable-forward
    --disable-backward-data
    --in_layout NHWC
    --fil_layout NHWC
    --out_layout NHWC)

add_custom_test(test_conv_igemm_dynamic_xdlops_nhwc_wrw SKIP_UNLESS_ALL HALF_ENABLED GFX900_DISABLED GFX906_DISABLED GFX94X_ENABLED SKIP_XNACK_ON
    ENVIRONMENT ${DYNAMIC_IMPLICITGEMM_XDLOPS_NHWC_WRW_ENVS}
    COMMAND $<TARGET_FILE:test_conv2d> ${MIOPEN_TEST_FLOAT_ARG} --verbose --input  64 256  7  7 --weights 128 256 1 1 --pads_strides_dilations 0 0 1 1 1 1 ${ARGS_NHWC_WRW}
    COMMAND $<TARGET_FILE:test_conv2d> ${MIOPEN_TEST_FLOAT_ARG} --verbose --input  32 160 73 73 --weights  64 160 1 1 --pads_strides_dilations 0 0 1 1 1 1 ${ARGS_NHWC_WRW}
    COMMAND $<TARGET_FILE:test_conv2d> ${MIOPEN_TEST_FLOAT_ARG} --verbose --input  16  64 56 56 --weights  64  64 1 1 --pads_strides_dilations 0 0 1 1 1 1 ${ARGS_NHWC_WRW}
    COMMAND $<TARGET_FILE:test_conv2d> ${MIOPEN_TEST_FLOAT_ARG} --verbose --input   2 256 40 52 --weights 256 256 1 1 --pads_strides_dilations 0 0 1 1 1 1 ${ARGS_NHWC_WRW}
    COMMAND $<TARGET_FILE:test_conv2d> ${MIOPEN_TEST_FLOAT_ARG} --verbose --input   2  64 32 28 --weights  64  64 1 1 --pads_strides_dilations 0 0 1 1 1 1 ${ARGS_NHWC_WRW}
    COMMAND $<TARGET_FILE:test_conv2d> ${MIOPEN_TEST_FLOAT_ARG} --verbose --input  32 128 14 14 --weights  64 128 1 1 --pads_strides_dilations 0 0 2 2 1 1 ${ARGS_NHWC_WRW}
    COMMAND $<TARGET_FILE:test_conv2d> ${MIOPEN_TEST_FLOAT_ARG} --verbose --input  64  64 17 17 --weights 192  64 1 7 --pads_strides_dilations 0 3 1 1 1 1 ${ARGS_NHWC_WRW}
    COMMAND $<TARGET_FILE:test_conv2d> ${MIOPEN_TEST_FLOAT_ARG} --verbose --input  64  64 17 17 --weights 192  64 7 1 --pads_strides_dilations 3 0 1 1 1 1 ${ARGS_NHWC_WRW}
    COMMAND $<TARGET_FILE:test_conv2d> ${MIOPEN_TEST_FLOAT_ARG} --verbose --input   4 128 28 28 --weights 128 128 2 2 --pads_strides_dilations 0 0 2 2 1 1 ${ARGS_NHWC_WRW}
    COMMAND $<TARGET_FILE:test_conv2d> ${MIOPEN_TEST_FLOAT_ARG} --verbose --input  32 128  8  8 --weights 192 128 3 1 --pads_strides_dilations 1 0 1 1 1 1 ${ARGS_NHWC_WRW}
    COMMAND $<TARGET_FILE:test_conv2d> ${MIOPEN_TEST_FLOAT_ARG} --verbose --input  64 192 17 17 --weights 160 192 3 3 --pads_strides_dilations 0 0 2 2 1 1 ${ARGS_NHWC_WRW}
    COMMAND $<TARGET_FILE:test_conv2d> ${MIOPEN_TEST_FLOAT_ARG} --verbose --input  64  32 73 73 --weights  64  32 3 3 --pads_strides_dilations 1 1 1 1 1 1 ${ARGS_NHWC_WRW}
    COMMAND $<TARGET_FILE:test_conv2d> ${MIOPEN_TEST_FLOAT_ARG} --verbose --input  16  64 56 56 --weights  64  64 3 3 --pads_strides_dilations 1 1 1 1 1 1 ${ARGS_NHWC_WRW}
    COMMAND $<TARGET_FILE:test_conv2d> ${MIOPEN_TEST_FLOAT_ARG} --verbose --input  16  16 25 25 --weights  64  16 3 3 --pads_strides_dilations 0 0 1 1 1 1 ${ARGS_NHWC_WRW}

    COMMAND $<TARGET_FILE:test_conv2d> ${MIOPEN_TEST_FLOAT_ARG} --verbose --input  4 32 79 141 --weights 64 32 5 10 --pads_strides_dilations 0 0 2 2 1 1 ${ARGS_NHWC_WRW}

    COMMAND $<TARGET_FILE:test_conv2d> ${MIOPEN_TEST_FLOAT_ARG} --verbose --input  400  256 7 7 --weights 1024  256  7 7 --pads_strides_dilations 0 0 1 1 1 1 ${ARGS_NHWC_WRW}
    COMMAND $<TARGET_FILE:test_conv2d> ${MIOPEN_TEST_FLOAT_ARG} --verbose --input  400  256 1 1 --weights 1024  256  1 1 --pads_strides_dilations 0 0 1 1 1 1 ${ARGS_NHWC_WRW}

    COMMAND $<TARGET_FILE:test_conv2d> ${MIOPEN_TEST_FLOAT_ARG} --verbose --input  1 3 32 32 --weights 1 3 11 11 --pads_strides_dilations 1 1 2 2 2 1 ${ARGS_NHWC_WRW}
    COMMAND $<TARGET_FILE:test_conv2d> ${MIOPEN_TEST_FLOAT_ARG} --verbose --input  1 3 224 224 --weights 1 3 3 3 --pads_strides_dilations 0 0 1 1 2 2 ${ARGS_NHWC_WRW}
    COMMAND $<TARGET_FILE:test_conv2d> ${MIOPEN_TEST_FLOAT_ARG} --verbose --input  1 1 8 8 --weights 1 1 2 2 --pads_strides_dilations 0 0 1 1 2 2 ${ARGS_NHWC_WRW}
    COMMAND $<TARGET_FILE:test_conv2d> ${MIOPEN_TEST_FLOAT_ARG} --verbose --input  1 128 56 56 --weights 1 128 5 5 --pads_strides_dilations 0 0 2 2 1 1 ${ARGS_NHWC_WRW}
    COMMAND $<TARGET_FILE:test_conv2d> ${MIOPEN_TEST_FLOAT_ARG} --verbose --input  2 64 19 19 --weights 510 64 3 3 --pads_strides_dilations 1 1 1 1 1 1 ${ARGS_NHWC_WRW}
# ho=wo=1 stride=2
    COMMAND $<TARGET_FILE:test_conv2d> ${MIOPEN_TEST_FLOAT_ARG} --verbose --input  256 2048 2 2 --weights 1024  2048  1 1 --pads_strides_dilations 0 0 2 2 1 1  ${ARGS_NHWC_WRW}
)

add_custom_test(test_conv_igemm_dynamic_xdlops_nhwc_wrw_nchw SKIP_UNLESS_ALL HALF_ENABLED GFX900_DISABLED GFX906_DISABLED GFX94X_ENABLED SKIP_XNACK_ON
    ENVIRONMENT ${DYNAMIC_IMPLICITGEMM_XDLOPS_NHWC_WRW_ENVS}
    COMMAND $<TARGET_FILE:test_conv2d> ${MIOPEN_TEST_FLOAT_ARG} --verbose --input  64 256  7  7 --weights 128 256 1 1 --pads_strides_dilations 0 0 1 1 1 1 --disable-forward --disable-backward-data
    COMMAND $<TARGET_FILE:test_conv2d> ${MIOPEN_TEST_FLOAT_ARG} --verbose --input  32 160 73 73 --weights  64 160 1 1 --pads_strides_dilations 0 0 1 1 1 1 --disable-forward --disable-backward-data
    COMMAND $<TARGET_FILE:test_conv2d> ${MIOPEN_TEST_FLOAT_ARG} --verbose --input  16  64 56 56 --weights  64  64 1 1 --pads_strides_dilations 0 0 1 1 1 1 --disable-forward --disable-backward-data
    COMMAND $<TARGET_FILE:test_conv2d> ${MIOPEN_TEST_FLOAT_ARG} --verbose --input   2 256 40 52 --weights 256 256 1 1 --pads_strides_dilations 0 0 1 1 1 1 --disable-forward --disable-backward-data
    COMMAND $<TARGET_FILE:test_conv2d> ${MIOPEN_TEST_FLOAT_ARG} --verbose --input   2  64 32 28 --weights  64  64 1 1 --pads_strides_dilations 0 0 1 1 1 1 --disable-forward --disable-backward-data
    COMMAND $<TARGET_FILE:test_conv2d> ${MIOPEN_TEST_FLOAT_ARG} --verbose --input  32 128 14 14 --weights  64 128 1 1 --pads_strides_dilations 0 0 2 2 1 1 --disable-forward --disable-backward-data
    COMMAND $<TARGET_FILE:test_conv2d> ${MIOPEN_TEST_FLOAT_ARG} --verbose --input  64  64 17 17 --weights 192  64 1 7 --pads_strides_dilations 0 3 1 1 1 1 --disable-forward --disable-backward-data
    COMMAND $<TARGET_FILE:test_conv2d> ${MIOPEN_TEST_FLOAT_ARG} --verbose --input  64  64 17 17 --weights 192  64 7 1 --pads_strides_dilations 3 0 1 1 1 1 --disable-forward --disable-backward-data
    COMMAND $<TARGET_FILE:test_conv2d> ${MIOPEN_TEST_FLOAT_ARG} --verbose --input   4 128 28 28 --weights 128 128 2 2 --pads_strides_dilations 0 0 2 2 1 1 --disable-forward --disable-backward-data
    COMMAND $<TARGET_FILE:test_conv2d> ${MIOPEN_TEST_FLOAT_ARG} --verbose --input  32 128  8  8 --weights 192 128 3 1 --pads_strides_dilations 1 0 1 1 1 1 --disable-forward --disable-backward-data
    COMMAND $<TARGET_FILE:test_conv2d> ${MIOPEN_TEST_FLOAT_ARG} --verbose --input  64 192 17 17 --weights 160 192 3 3 --pads_strides_dilations 0 0 2 2 1 1 --disable-forward --disable-backward-data
    COMMAND $<TARGET_FILE:test_conv2d> ${MIOPEN_TEST_FLOAT_ARG} --verbose --input  64  32 73 73 --weights  64  32 3 3 --pads_strides_dilations 1 1 1 1 1 1 --disable-forward --disable-backward-data
    COMMAND $<TARGET_FILE:test_conv2d> ${MIOPEN_TEST_FLOAT_ARG} --verbose --input  16  64 56 56 --weights  64  64 3 3 --pads_strides_dilations 1 1 1 1 1 1 --disable-forward --disable-backward-data
    COMMAND $<TARGET_FILE:test_conv2d> ${MIOPEN_TEST_FLOAT_ARG} --verbose --input  16  16 25 25 --weights  64  16 3 3 --pads_strides_dilations 0 0 1 1 1 1 --disable-forward --disable-backward-data

    COMMAND $<TARGET_FILE:test_conv2d> ${MIOPEN_TEST_FLOAT_ARG} --verbose --input  4 32 79 141 --weights 64 32 5 10 --pads_strides_dilations 0 0 2 2 1 1 --disable-forward --disable-backward-data

    COMMAND $<TARGET_FILE:test_conv2d> ${MIOPEN_TEST_FLOAT_ARG} --verbose --input  400  256 7 7 --weights 1024  256  7 7 --pads_strides_dilations 0 0 1 1 1 1 --disable-forward --disable-backward-data
    COMMAND $<TARGET_FILE:test_conv2d> ${MIOPEN_TEST_FLOAT_ARG} --verbose --input  400  256 1 1 --weights 1024  256  1 1 --pads_strides_dilations 0 0 1 1 1 1 --disable-forward --disable-backward-data

    COMMAND $<TARGET_FILE:test_conv2d> ${MIOPEN_TEST_FLOAT_ARG} --verbose --input  1 3 32 32 --weights 1 3 11 11 --pads_strides_dilations 1 1 2 2 2 1 --disable-forward --disable-backward-data
    COMMAND $<TARGET_FILE:test_conv2d> ${MIOPEN_TEST_FLOAT_ARG} --verbose --input  1 3 224 224 --weights 1 3 3 3 --pads_strides_dilations 0 0 1 1 2 2 --disable-forward --disable-backward-data
    COMMAND $<TARGET_FILE:test_conv2d> ${MIOPEN_TEST_FLOAT_ARG} --verbose --input  1 1 8 8 --weights 1 1 2 2 --pads_strides_dilations 0 0 1 1 2 2 --disable-forward --disable-backward-data
    COMMAND $<TARGET_FILE:test_conv2d> ${MIOPEN_TEST_FLOAT_ARG} --verbose --input  1 128 56 56 --weights 1 128 5 5 --pads_strides_dilations 0 0 2 2 1 1 --disable-forward --disable-backward-data
    COMMAND $<TARGET_FILE:test_conv2d> ${MIOPEN_TEST_FLOAT_ARG} --verbose --input  2 64 19 19 --weights 510 64 3 3 --pads_strides_dilations 1 1 1 1 1 1 --disable-forward --disable-backward-data
)

add_custom_test(test_conv_igemm_dynamic_xdlops_nhwc_wrw_bf16 SKIP_UNLESS_ALL BF16_ENABLED FLOAT_DISABLED HALF_DISABLED GFX908_DISABLED GFX94X_ENABLED GFX900_DISABLED GFX906_DISABLED SKIP_XNACK_ON
    ENVIRONMENT ${DYNAMIC_IMPLICITGEMM_XDLOPS_NHWC_WRW_ENVS}
    COMMAND $<TARGET_FILE:test_conv2d> ${MIOPEN_TEST_FLOAT_ARG} --verbose --input  64 256  7  7 --weights 128 256 1 1 --pads_strides_dilations 0 0 1 1 1 1 ${ARGS_NHWC_WRW}
    COMMAND $<TARGET_FILE:test_conv2d> ${MIOPEN_TEST_FLOAT_ARG} --verbose --input  32 160 73 73 --weights  64 160 1 1 --pads_strides_dilations 0 0 1 1 1 1 ${ARGS_NHWC_WRW}
    COMMAND $<TARGET_FILE:test_conv2d> ${MIOPEN_TEST_FLOAT_ARG} --verbose --input  16  64 56 56 --weights  64  64 1 1 --pads_strides_dilations 0 0 1 1 1 1 ${ARGS_NHWC_WRW}
    COMMAND $<TARGET_FILE:test_conv2d> ${MIOPEN_TEST_FLOAT_ARG} --verbose --input   2 256 40 52 --weights 256 256 1 1 --pads_strides_dilations 0 0 1 1 1 1 ${ARGS_NHWC_WRW}
    COMMAND $<TARGET_FILE:test_conv2d> ${MIOPEN_TEST_FLOAT_ARG} --verbose --input   2  64 32 28 --weights  64  64 1 1 --pads_strides_dilations 0 0 1 1 1 1 ${ARGS_NHWC_WRW}
    COMMAND $<TARGET_FILE:test_conv2d> ${MIOPEN_TEST_FLOAT_ARG} --verbose --input  32 128 14 14 --weights  64 128 1 1 --pads_strides_dilations 0 0 2 2 1 1 ${ARGS_NHWC_WRW}
    COMMAND $<TARGET_FILE:test_conv2d> ${MIOPEN_TEST_FLOAT_ARG} --verbose --input  64  64 17 17 --weights 192  64 1 7 --pads_strides_dilations 0 3 1 1 1 1 ${ARGS_NHWC_WRW}
    COMMAND $<TARGET_FILE:test_conv2d> ${MIOPEN_TEST_FLOAT_ARG} --verbose --input  64  64 17 17 --weights 192  64 7 1 --pads_strides_dilations 3 0 1 1 1 1 ${ARGS_NHWC_WRW}
    COMMAND $<TARGET_FILE:test_conv2d> ${MIOPEN_TEST_FLOAT_ARG} --verbose --input   4 128 28 28 --weights 128 128 2 2 --pads_strides_dilations 0 0 2 2 1 1 ${ARGS_NHWC_WRW}
    COMMAND $<TARGET_FILE:test_conv2d> ${MIOPEN_TEST_FLOAT_ARG} --verbose --input  32 128  8  8 --weights 192 128 3 1 --pads_strides_dilations 1 0 1 1 1 1 ${ARGS_NHWC_WRW}
    COMMAND $<TARGET_FILE:test_conv2d> ${MIOPEN_TEST_FLOAT_ARG} --verbose --input  64 192 17 17 --weights 160 192 3 3 --pads_strides_dilations 0 0 2 2 1 1 ${ARGS_NHWC_WRW}
    COMMAND $<TARGET_FILE:test_conv2d> ${MIOPEN_TEST_FLOAT_ARG} --verbose --input  64  32 73 73 --weights  64  32 3 3 --pads_strides_dilations 1 1 1 1 1 1 ${ARGS_NHWC_WRW}
    COMMAND $<TARGET_FILE:test_conv2d> ${MIOPEN_TEST_FLOAT_ARG} --verbose --input  16  64 56 56 --weights  64  64 3 3 --pads_strides_dilations 1 1 1 1 1 1 ${ARGS_NHWC_WRW}
    COMMAND $<TARGET_FILE:test_conv2d> ${MIOPEN_TEST_FLOAT_ARG} --verbose --input  16  16 25 25 --weights  64  16 3 3 --pads_strides_dilations 0 0 1 1 1 1 ${ARGS_NHWC_WRW}

    COMMAND $<TARGET_FILE:test_conv2d> ${MIOPEN_TEST_FLOAT_ARG} --verbose --input  4 32 79 141 --weights 64 32 5 10 --pads_strides_dilations 0 0 2 2 1 1 ${ARGS_NHWC_WRW}

    COMMAND $<TARGET_FILE:test_conv2d> ${MIOPEN_TEST_FLOAT_ARG} --verbose --input  400  256 7 7 --weights 1024  256  7 7 --pads_strides_dilations 0 0 1 1 1 1 ${ARGS_NHWC_WRW}
    COMMAND $<TARGET_FILE:test_conv2d> ${MIOPEN_TEST_FLOAT_ARG} --verbose --input  400  256 1 1 --weights 1024  256  1 1 --pads_strides_dilations 0 0 1 1 1 1 ${ARGS_NHWC_WRW}

    COMMAND $<TARGET_FILE:test_conv2d> ${MIOPEN_TEST_FLOAT_ARG} --verbose --input  1 3 32 32 --weights 1 3 11 11 --pads_strides_dilations 1 1 2 2 2 1 ${ARGS_NHWC_WRW}
    COMMAND $<TARGET_FILE:test_conv2d> ${MIOPEN_TEST_FLOAT_ARG} --verbose --input  1 3 224 224 --weights 1 3 3 3 --pads_strides_dilations 0 0 1 1 2 2 ${ARGS_NHWC_WRW}
    COMMAND $<TARGET_FILE:test_conv2d> ${MIOPEN_TEST_FLOAT_ARG} --verbose --input  1 1 8 8 --weights 1 1 2 2 --pads_strides_dilations 0 0 1 1 2 2 ${ARGS_NHWC_WRW}
    COMMAND $<TARGET_FILE:test_conv2d> ${MIOPEN_TEST_FLOAT_ARG} --verbose --input  1 128 56 56 --weights 1 128 5 5 --pads_strides_dilations 0 0 2 2 1 1 ${ARGS_NHWC_WRW}
)

set(DYNAMIC_IMPLICITGEMM_DLOPS_NCHWC_FWD_ENVS
    ${DYNAMIC_IMPLICITGEMM_COMMON}
    MIOPEN_DEBUG_FIND_ONLY_SOLVER=ConvAsmImplicitGemmGTCDynamicFwdDlopsNCHWC)

set(ARGS_NCHWC_NCHWC_FWD_FP16x4
    --cmode convfp16
    --disable-backward-data
    --disable-backward-weights
    --in_layout NCHW
    --fil_layout NCHW
    --out_layout NCHW
    --tensor_vect 1
    --vector_length 4)

set(ARGS_NCHWC_NCHWC_FWD_FP16x8
    --cmode convfp16
    --disable-backward-data
    --disable-backward-weights
    --in_layout NCHW
    --fil_layout NCHW
    --out_layout NCHW
    --tensor_vect 1
    --vector_length 8)

set(ARGS_NCHWC_CHWNC_FWD_FP16x4
    --cmode convfp16
    --disable-backward-data
    --disable-backward-weights
    --in_layout NCHW
    --fil_layout CHWN
    --out_layout NCHW
    --tensor_vect 1
    --vector_length 4)

set(ARGS_NCHWC_CHWNC_FWD_FP16x8
    --cmode convfp16
    --disable-backward-data
    --disable-backward-weights
    --in_layout NCHW
    --fil_layout CHWN
    --out_layout NCHW
    --tensor_vect 1
    --vector_length 8)

add_custom_test(test_regression_issue_2624 SKIP_UNLESS_ALL GFX900_DISABLED GFX906_DISABLED
    # Regression test for SWDEV-433714 (issue 2624)
    ENVIRONMENT ${IMPLICITGEMM_TESTING_ENV} MIOPEN_LOG_LEVEL=5
    COMMAND $<TARGET_FILE:test_conv2d> ${MIOPEN_TEST_FLOAT_ARG} --verbose --input 2 1 22 22 --weights 1 1 4 4 --pads_strides_dilations 1 2 4 4 3 2 --disable-backward-data --disable-backward-weights
)

# MIOPEN_DEBUG_CONV_CK_IGEMM_FWD_V6R1_DLOPS_NCHW is explicitly enabled due to the kernel is disabled by default via #2306
set(CONV_CK_IGEMM_FWD_V6R1_DLOPS_NCHW_ENV
    MIOPEN_FIND_MODE=normal
    MIOPEN_DEBUG_FIND_ONLY_SOLVER=ConvCkIgemmFwdV6r1DlopsNchw
    MIOPEN_DEBUG_CONV_CK_IGEMM_FWD_V6R1_DLOPS_NCHW=1)

add_custom_test(test_reduce_custom_fp32 GFX94X_ENABLED GFX103X_ENABLED GFX110X_ENABLED SKIP_UNLESS_ALL
COMMAND $<TARGET_FILE:test_reduce_test> ${MIOPEN_TEST_FLOAT_ARG} --scales 1 0 --CompType 1 --D 1024 30528 1 --I 0 --N 1 ---ReduceOp 0 --R 0 1 2 ${MIOPEN_TEST_FLAGS_ARGS}
)

add_custom_test(test_reduce_custom_fp32_fp16 HALF_ENABLED GFX94X_ENABLED GFX103X_ENABLED GFX110X_ENABLED SKIP_UNLESS_ALL
COMMAND $<TARGET_FILE:test_reduce_test> ${MIOPEN_TEST_FLOAT_ARG} --scales 1 0 --CompType 1 --D 8 2 1 --I 0 --N 1 ---ReduceOp 0 --R 0 1 2 ${MIOPEN_TEST_FLAGS_ARGS}
COMMAND $<TARGET_FILE:test_reduce_test> ${MIOPEN_TEST_FLOAT_ARG} --scales 1 0 --CompType 1 --D 160 10 1 --I 0 --N 1 ---ReduceOp 0 --R 0 1 2 ${MIOPEN_TEST_FLAGS_ARGS}
COMMAND $<TARGET_FILE:test_reduce_test> ${MIOPEN_TEST_FLOAT_ARG} --scales 1 0 --CompType 1 --D 7 1024 1 --I 0 --N 1 ---ReduceOp 0 --R 0 1 2 ${MIOPEN_TEST_FLAGS_ARGS}
COMMAND $<TARGET_FILE:test_reduce_test> ${MIOPEN_TEST_FLOAT_ARG} --scales 1 0 --CompType 1 --D 3 1 1 --I 0 --N 1 ---ReduceOp 0 --R 0 1 2 ${MIOPEN_TEST_FLAGS_ARGS}
COMMAND $<TARGET_FILE:test_reduce_test> ${MIOPEN_TEST_FLOAT_ARG} --scales 1 0 --CompType 1 --D 3 1 1 --I 0 --N 1 ---ReduceOp 1 --R 0 1 2 ${MIOPEN_TEST_FLAGS_ARGS}
COMMAND $<TARGET_FILE:test_reduce_test> ${MIOPEN_TEST_FLOAT_ARG} --scales 1 0 --CompType 1 --D 3 1 1 --I 1 --N 1 ---ReduceOp 3 --R 0 1 2 ${MIOPEN_TEST_FLAGS_ARGS}
COMMAND $<TARGET_FILE:test_reduce_test> ${MIOPEN_TEST_FLOAT_ARG} --scales 1 0 --CompType 1 --D 3 2 1 --I 1 --N 1 ---ReduceOp 3 --R 1 2 ${MIOPEN_TEST_FLAGS_ARGS}
COMMAND $<TARGET_FILE:test_reduce_test> ${MIOPEN_TEST_FLOAT_ARG} --scales 1 0 --CompType 1 --D 6 2 1 --I 0 --N 1 ---ReduceOp 3 --R 1 2 ${MIOPEN_TEST_FLAGS_ARGS}
COMMAND $<TARGET_FILE:test_reduce_test> ${MIOPEN_TEST_FLOAT_ARG} --scales 1 0 --CompType 1 --D 6 2 1 --I 0 --N 1 ---ReduceOp 2 --R 1 2 ${MIOPEN_TEST_FLAGS_ARGS}
COMMAND $<TARGET_FILE:test_reduce_test> ${MIOPEN_TEST_FLOAT_ARG} --scales 1 0 --CompType 1 --D 2 2 1 --I 0 --N 1 ---ReduceOp 0 --R 1 2 ${MIOPEN_TEST_FLAGS_ARGS}
COMMAND $<TARGET_FILE:test_reduce_test> ${MIOPEN_TEST_FLOAT_ARG} --scales 1 0 --CompType 1 --D 4 3 1 --I 0 --N 1 ---ReduceOp 3 --R 1 2 ${MIOPEN_TEST_FLAGS_ARGS}
COMMAND $<TARGET_FILE:test_reduce_test> ${MIOPEN_TEST_FLOAT_ARG} --scales 1 0 --CompType 1 --D 3 4 1 --I 0 --N 1 ---ReduceOp 3 --R 1 2 ${MIOPEN_TEST_FLAGS_ARGS}
COMMAND $<TARGET_FILE:test_reduce_test> ${MIOPEN_TEST_FLOAT_ARG} --scales 1 0 --CompType 1 --D 3 4 1 --I 0 --N 1 ---ReduceOp 3 --R 0 2 ${MIOPEN_TEST_FLAGS_ARGS}
COMMAND $<TARGET_FILE:test_reduce_test> ${MIOPEN_TEST_FLOAT_ARG} --scales 1 0 --CompType 1 --D 2048 32 1 --I 0 --N 1 ---ReduceOp 3 --R 0 2 ${MIOPEN_TEST_FLAGS_ARGS}
COMMAND $<TARGET_FILE:test_reduce_test> ${MIOPEN_TEST_FLOAT_ARG} --scales 1 0 --CompType 1 --D 4 3 1 --I 0 --N 1 ---ReduceOp 2 --R 1 2 ${MIOPEN_TEST_FLAGS_ARGS}
COMMAND $<TARGET_FILE:test_reduce_test> ${MIOPEN_TEST_FLOAT_ARG} --scales 1 0 --CompType 1 --D 3 4 1 --I 0 --N 1 ---ReduceOp 2 --R 0 2 ${MIOPEN_TEST_FLAGS_ARGS}
COMMAND $<TARGET_FILE:test_reduce_test> ${MIOPEN_TEST_FLOAT_ARG} --scales 1 0 --CompType 1 --D 2048 32 1 --I 0 --N 1 ---ReduceOp 2 --R 0 2 ${MIOPEN_TEST_FLAGS_ARGS}
COMMAND $<TARGET_FILE:test_reduce_test> ${MIOPEN_TEST_FLOAT_ARG} --scales 1 0 --CompType 1 --D 3 4 1 --I 0 --N 1 ---ReduceOp 2 --R 0 2 ${MIOPEN_TEST_FLAGS_ARGS}
COMMAND $<TARGET_FILE:test_reduce_test> ${MIOPEN_TEST_FLOAT_ARG} --scales 1 0 --CompType 1 --D 12 11 1 --I 0 --N 1 ---ReduceOp 0 --R 0 1 2 ${MIOPEN_TEST_FLAGS_ARGS}
COMMAND $<TARGET_FILE:test_reduce_test> ${MIOPEN_TEST_FLOAT_ARG} --scales 1 0 --CompType 1 --D 13 4 7 7 --I 0 --N 1 ---ReduceOp 0 --R 0 1 2 3 ${MIOPEN_TEST_FLAGS_ARGS}
COMMAND $<TARGET_FILE:test_reduce_test> ${MIOPEN_TEST_FLOAT_ARG} --scales 1 0 --CompType 1 --D 64 3 280 81 --I 0 --N 0 --ReduceOp 0 --R 0 ${MIOPEN_TEST_FLAGS_ARGS}
)

if(MIOPEN_TEST_FLOAT)
    add_custom_test(test_reduce_double SKIP_UNLESS_ALL GFX94X_ENABLED GFX103X_ENABLED GFX110X_ENABLED COMMAND  $<TARGET_FILE:test_reduce_test> --double --all --verbose)
endif()

# NOTES ON WRITING TESTS FOR TUNABLE SOLVERS
# * Enforce tuning (SEARCH_DB_UPDATE).
# * Use TEST_TUNING. This flag leads to test failure in case of any "Error"
#   message output to the log, which happens if something is broken in the tuning machinery.
# * Use MIOPEN_DEBUG_TUNING_ITERATIONS_MAX to save testing time.

add_custom_test(smoke_solver_ConvHipImplicitGemmFwdXdlops GFX900_DISABLED GFX906_DISABLED GFX90A_DISABLED GFX94X_ENABLED HALF_ENABLED INT8_ENABLED
    ENVIRONMENT MIOPEN_FIND_ENFORCE=SEARCH_DB_UPDATE MIOPEN_DEBUG_TUNING_ITERATIONS_MAX=5 MIOPEN_FIND_MODE=normal MIOPEN_DEBUG_FIND_ONLY_SOLVER=ConvHipImplicitGemmFwdXdlops
    COMMAND $<TARGET_FILE:test_conv2d> ${TEST_CONV_VERBOSE_F} --input 128 64 56 56 --weights 64 64 1 1 --pads_strides_dilations 0 0 1 1 1 1 ${MIOPEN_TEST_CONV_INT8_OUTPUT_TYPE_INT8} --in_layout NHWC --fil_layout NHWC --out_layout NHWC ${MIOPEN_TEST_FLAGS_ARGS}
)

# FP16 ALT attribute is disabled to enable the backward solver on MI200 for HALF.
add_custom_test(smoke_solver_ConvWinograd3x3MultipassWrW_3x2 HALF_ENABLED BF16_ENABLED SKIP_XNACK_ON
    ENVIRONMENT MIOPEN_DEBUG_CONVOLUTION_ATTRIB_FP16_ALT_IMPL=0 MIOPEN_FIND_MODE=normal MIOPEN_DEBUG_FIND_ONLY_SOLVER='ConvWinograd3x3MultipassWrW<3-2>'
    COMMAND $<TARGET_FILE:test_conv2d> ${TEST_CONV_VERBOSE_W} --input 1 16 24 24 --weights 16 16 3 3 --pads_strides_dilations 1 1 2 2 1 1 ${MIOPEN_TEST_FLAGS_ARGS}
)

add_custom_test(smoke_solver_ConvWinograd3x3MultipassWrW_3x3 HALF_ENABLED BF16_ENABLED SKIP_XNACK_ON
    ENVIRONMENT MIOPEN_DEBUG_CONVOLUTION_ATTRIB_FP16_ALT_IMPL=0 MIOPEN_FIND_MODE=normal MIOPEN_DEBUG_FIND_ONLY_SOLVER='ConvWinograd3x3MultipassWrW<3-3>'
    COMMAND $<TARGET_FILE:test_conv2d> ${TEST_CONV_VERBOSE_W} --input 1 16 24 24 --weights 16 16 3 3 --pads_strides_dilations 1 1 2 2 1 1 ${MIOPEN_TEST_FLAGS_ARGS}
)

add_custom_test(smoke_solver_ConvWinograd3x3MultipassWrW_3x4 HALF_ENABLED BF16_ENABLED SKIP_XNACK_ON
    ENVIRONMENT MIOPEN_DEBUG_CONVOLUTION_ATTRIB_FP16_ALT_IMPL=0 MIOPEN_DEBUG_AMD_WINOGRAD_MPASS_F3X4=1 MIOPEN_FIND_MODE=normal MIOPEN_DEBUG_FIND_ONLY_SOLVER='ConvWinograd3x3MultipassWrW<3-4>'
    COMMAND $<TARGET_FILE:test_conv2d> ${TEST_CONV_VERBOSE_W} --input 1 16 24 24 --weights 16 16 3 3 --pads_strides_dilations 1 1 1 1 1 1 ${MIOPEN_TEST_FLAGS_ARGS}
)

add_custom_test(smoke_solver_ConvWinograd3x3MultipassWrW_3x5 HALF_ENABLED BF16_ENABLED SKIP_XNACK_ON
    ENVIRONMENT MIOPEN_DEBUG_CONVOLUTION_ATTRIB_FP16_ALT_IMPL=0 MIOPEN_DEBUG_AMD_WINOGRAD_MPASS_F3X5=1 MIOPEN_FIND_MODE=normal MIOPEN_DEBUG_FIND_ONLY_SOLVER='ConvWinograd3x3MultipassWrW<3-5>'
    COMMAND $<TARGET_FILE:test_conv2d> ${TEST_CONV_VERBOSE_W} --input 1 16 24 24 --weights 16 16 3 3 --pads_strides_dilations 1 1 1 1 1 1 ${MIOPEN_TEST_FLAGS_ARGS}
)

add_custom_test(smoke_solver_ConvWinograd3x3MultipassWrW_3x6 HALF_ENABLED BF16_ENABLED SKIP_XNACK_ON
    ENVIRONMENT MIOPEN_DEBUG_CONVOLUTION_ATTRIB_FP16_ALT_IMPL=0 MIOPEN_DEBUG_AMD_WINOGRAD_MPASS_F3X6=1 MIOPEN_FIND_MODE=normal MIOPEN_DEBUG_FIND_ONLY_SOLVER='ConvWinograd3x3MultipassWrW<3-6>'
    COMMAND $<TARGET_FILE:test_conv2d> ${TEST_CONV_VERBOSE_W} --input 1 16 24 24 --weights 16 16 3 3 --pads_strides_dilations 1 1 1 1 1 1 ${MIOPEN_TEST_FLAGS_ARGS}
)

add_custom_test(smoke_solver_ConvWinograd3x3MultipassWrW_5x3 HALF_ENABLED BF16_ENABLED SKIP_XNACK_ON
    ENVIRONMENT MIOPEN_DEBUG_CONVOLUTION_ATTRIB_FP16_ALT_IMPL=0 MIOPEN_FIND_MODE=normal MIOPEN_DEBUG_FIND_ONLY_SOLVER='ConvWinograd3x3MultipassWrW<5-3>'
    COMMAND $<TARGET_FILE:test_conv2d> ${TEST_CONV_VERBOSE_W} --input 1 16 24 24 --weights 16 16 5 5 --pads_strides_dilations 2 2 1 1 1 1 ${MIOPEN_TEST_FLAGS_ARGS}
)

add_custom_test(smoke_solver_ConvWinograd3x3MultipassWrW_5x4 HALF_ENABLED BF16_ENABLED SKIP_XNACK_ON
    ENVIRONMENT MIOPEN_DEBUG_CONVOLUTION_ATTRIB_FP16_ALT_IMPL=0 MIOPEN_FIND_MODE=normal MIOPEN_DEBUG_FIND_ONLY_SOLVER='ConvWinograd3x3MultipassWrW<5-4>'
    COMMAND $<TARGET_FILE:test_conv2d> ${TEST_CONV_VERBOSE_W} --input 1 16 24 24 --weights 16 16 5 5 --pads_strides_dilations 2 2 1 1 1 1 ${MIOPEN_TEST_FLAGS_ARGS}
)

add_custom_test(smoke_solver_ConvWinograd3x3MultipassWrW_7x2 HALF_ENABLED BF16_ENABLED SKIP_XNACK_ON
    ENVIRONMENT MIOPEN_DEBUG_CONVOLUTION_ATTRIB_FP16_ALT_IMPL=0 MIOPEN_FIND_MODE=normal MIOPEN_DEBUG_FIND_ONLY_SOLVER='ConvWinograd3x3MultipassWrW<7-2>'
    COMMAND $<TARGET_FILE:test_conv2d> ${TEST_CONV_VERBOSE_W} --input 1 16 24 24 --weights 16 16 7 7 --pads_strides_dilations 3 3 1 1 1 1 ${MIOPEN_TEST_FLAGS_ARGS}
)

add_custom_test(smoke_solver_ConvWinograd3x3MultipassWrW_7x2x1x1 HALF_ENABLED BF16_ENABLED SKIP_XNACK_ON
    ENVIRONMENT MIOPEN_DEBUG_CONVOLUTION_ATTRIB_FP16_ALT_IMPL=0 MIOPEN_FIND_MODE=normal MIOPEN_DEBUG_FIND_ONLY_SOLVER='ConvWinograd3x3MultipassWrW<7-2-1-1>'
    COMMAND $<TARGET_FILE:test_conv2d> ${TEST_CONV_VERBOSE_W} --input 1 16 24 24 --weights 16 16 7 1 --pads_strides_dilations 3 0 1 1 1 1 ${MIOPEN_TEST_FLAGS_ARGS}
)

add_custom_test(smoke_solver_ConvWinograd3x3MultipassWrW_1x1x7x2 HALF_ENABLED BF16_ENABLED SKIP_XNACK_ON
    ENVIRONMENT MIOPEN_DEBUG_CONVOLUTION_ATTRIB_FP16_ALT_IMPL=0 MIOPEN_FIND_MODE=normal MIOPEN_DEBUG_FIND_ONLY_SOLVER='ConvWinograd3x3MultipassWrW<1-1-7-2>'
    COMMAND $<TARGET_FILE:test_conv2d> ${TEST_CONV_VERBOSE_W} --input 1 16 24 24 --weights 16 16 1 7 --pads_strides_dilations 0 3 1 1 1 1 ${MIOPEN_TEST_FLAGS_ARGS}
)

add_custom_test(smoke_solver_ConvWinograd3x3MultipassWrW_7x3 HALF_ENABLED BF16_ENABLED SKIP_XNACK_ON
    ENVIRONMENT MIOPEN_DEBUG_CONVOLUTION_ATTRIB_FP16_ALT_IMPL=0 MIOPEN_FIND_MODE=normal MIOPEN_DEBUG_FIND_ONLY_SOLVER='ConvWinograd3x3MultipassWrW<7-3>'
    COMMAND $<TARGET_FILE:test_conv2d> ${TEST_CONV_VERBOSE_W} --input 1 16 24 24 --weights 16 16 7 7 --pads_strides_dilations 3 3 1 1 1 1 ${MIOPEN_TEST_FLAGS_ARGS}
)

add_custom_test(smoke_solver_ConvWinograd3x3MultipassWrW_7x3x1x1 HALF_ENABLED BF16_ENABLED SKIP_XNACK_ON
    ENVIRONMENT MIOPEN_DEBUG_CONVOLUTION_ATTRIB_FP16_ALT_IMPL=0 MIOPEN_FIND_MODE=normal MIOPEN_DEBUG_FIND_ONLY_SOLVER='ConvWinograd3x3MultipassWrW<7-3-1-1>'
    COMMAND $<TARGET_FILE:test_conv2d> ${TEST_CONV_VERBOSE_W} --input 1 16 24 24 --weights 16 16 7 1 --pads_strides_dilations 3 0 1 1 1 1 ${MIOPEN_TEST_FLAGS_ARGS}
)

add_custom_test(smoke_solver_ConvWinograd3x3MultipassWrW1x1x7x3 HALF_ENABLED BF16_ENABLED SKIP_XNACK_ON
    ENVIRONMENT MIOPEN_DEBUG_CONVOLUTION_ATTRIB_FP16_ALT_IMPL=0 MIOPEN_FIND_MODE=normal MIOPEN_DEBUG_FIND_ONLY_SOLVER='ConvWinograd3x3MultipassWrW<1-1-7-3>'
    COMMAND $<TARGET_FILE:test_conv2d> ${TEST_CONV_VERBOSE_W} --input 1 16 24 24 --weights 16 16 1 7 --pads_strides_dilations 0 3 1 1 1 1 ${MIOPEN_TEST_FLAGS_ARGS}
)

add_custom_test(smoke_solver_ConvMlirIgemm_F GFX900_DISABLED GFX908_DISABLED GFX90A_DISABLED GFX103X_ENABLED HALF_ENABLED SKIP_UNLESS_MLIR TEST_TUNING
    ENVIRONMENT MIOPEN_FIND_ENFORCE=SEARCH_DB_UPDATE MIOPEN_DEBUG_TUNING_ITERATIONS_MAX=5 ${IMPLICITGEMM_MLIR_ENV_F}
    COMMAND $<TARGET_FILE:test_conv2d> ${TEST_CONV_VERBOSE_F} --input 64 128 14 14 --weights 128 128 1 1 --pads_strides_dilations 0 0 2 2 1 1 --in_layout NHWC --fil_layout NHWC --out_layout NHWC ${MIOPEN_TEST_FLAGS_ARGS}
)

add_custom_test(smoke_solver_ConvMlirIgemm_B GFX900_DISABLED GFX908_DISABLED GFX90A_DISABLED GFX103X_ENABLED HALF_ENABLED SKIP_UNLESS_MLIR TEST_TUNING
    ENVIRONMENT MIOPEN_FIND_ENFORCE=SEARCH_DB_UPDATE MIOPEN_DEBUG_TUNING_ITERATIONS_MAX=5 ${IMPLICITGEMM_MLIR_ENV_B}
    COMMAND $<TARGET_FILE:test_conv2d> ${TEST_CONV_VERBOSE_B} --input 64 256 28 28 --weights 64  64  1 1 --pads_strides_dilations 0 0 1 1 1 1 --group-count 4 ${MIOPEN_TEST_FLAGS_ARGS}
)

add_custom_test(smoke_solver_ConvMlirIgemm_W GFX900_DISABLED GFX908_DISABLED GFX90A_DISABLED GFX103X_ENABLED HALF_ENABLED SKIP_UNLESS_MLIR TEST_TUNING
    ENVIRONMENT MIOPEN_FIND_ENFORCE=SEARCH_DB_UPDATE MIOPEN_DEBUG_TUNING_ITERATIONS_MAX=5 ${IMPLICITGEMM_MLIR_ENV_W}
    COMMAND $<TARGET_FILE:test_conv2d> ${TEST_CONV_VERBOSE_W} --input 64 64  28 28 --weights 64  64  1 1 --pads_strides_dilations 0 0 1 1 1 1 ${MIOPEN_TEST_FLAGS_ARGS}
)

add_custom_test(test_regression_half_vega SKIP_UNLESS_ALL FLOAT_DISABLED HALF_ENABLED GFX908_DISABLED GFX90A_DISABLED
# Issue #1956.
    ENVIRONMENT MIOPEN_FIND_MODE=normal MIOPEN_DEBUG_FIND_ONLY_SOLVER='GemmBwdRest'
    COMMAND $<TARGET_FILE:test_conv3d> ${TEST_CONV_VERBOSE_B} --cmode conv --pmode default --group-count 1 --batch_size 2 --input_channels 64 --output_channels 32 --spatial_dim_elements 128 128 128 --filter_dims 3 3 3 --pads_strides_dilations 1 1 1 1 1 1 1 1 1 --trans_output_pads 0 0 0 --in_layout NCDHW --fil_layout NCDHW --out_layout NCDHW ${MIOPEN_TEST_FLAGS_ARGS}
)
# Test case for issue #1956 uses huge tensors, therefore:
set_tests_properties(test_regression_half_vega PROPERTIES RUN_SERIAL On)

set(ENVS_REGRESSION_ISSUE_1012
    MIOPEN_DEBUG_IMPLICIT_GEMM_FIND_ALL_SOLUTIONS=1
    MIOPEN_FIND_MODE=normal)

set(ARGS_REGRESSION_ISSUE_1012
    --verbose
    --disable-forward
    --disable-backward-data
    --disable-validation)

add_custom_test(test_regression_issue_2012 GFX900_DISABLED GFX906_DISABLED GFX90A_DISABLED
    # Issue #1012.
    ENVIRONMENT ${ENVS_REGRESSION_ISSUE_1012}
    COMMAND $<TARGET_FILE:test_conv2d> ${MIOPEN_TEST_FLOAT_ARG} --cmode conv --pmode default --group-count 1 --input 128, 832, 7,  7  --weights 32,  832, 1, 1 --pads_strides_dilations 0 0 1 1 1 1 ${ARGS_REGRESSION_ISSUE_1012}
    COMMAND $<TARGET_FILE:test_conv2d> ${MIOPEN_TEST_FLOAT_ARG} --cmode conv --pmode default --group-count 1 --input 64,  192, 28, 28 --weights 64,  192, 1, 1 --pads_strides_dilations 0 0 1 1 1 1 ${ARGS_REGRESSION_ISSUE_1012}
    COMMAND $<TARGET_FILE:test_conv2d> ${MIOPEN_TEST_FLOAT_ARG} --cmode conv --pmode default --group-count 1 --input 64,  256, 28, 28 --weights 128, 256, 1, 1 --pads_strides_dilations 0 0 1 1 1 1 ${ARGS_REGRESSION_ISSUE_1012}
    COMMAND $<TARGET_FILE:test_conv2d> ${MIOPEN_TEST_FLOAT_ARG} --cmode conv --pmode default --group-count 1 --input 64,  480, 14, 14 --weights 64,  480, 1, 1 --pads_strides_dilations 0 0 1 1 1 1 ${ARGS_REGRESSION_ISSUE_1012}
    COMMAND $<TARGET_FILE:test_conv2d> ${MIOPEN_TEST_FLOAT_ARG} --cmode conv --pmode default --group-count 1 --input 64,  512, 14, 14 --weights 128, 512, 1, 1 --pads_strides_dilations 0 0 1 1 1 1 ${ARGS_REGRESSION_ISSUE_1012}
    COMMAND $<TARGET_FILE:test_conv2d> ${MIOPEN_TEST_FLOAT_ARG} --cmode conv --pmode default --group-count 1 --input 64,  512, 28, 28 --weights 128, 512, 1, 1 --pads_strides_dilations 0 0 1 1 1 1 ${ARGS_REGRESSION_ISSUE_1012}
    COMMAND $<TARGET_FILE:test_conv2d> ${MIOPEN_TEST_FLOAT_ARG} --cmode conv --pmode default --group-count 1 --input 64,  64,  56, 56 --weights 256, 64,  1, 1 --pads_strides_dilations 0 0 1 1 1 1 ${ARGS_REGRESSION_ISSUE_1012}
)

set(ENVS_FIND_ONLY_HIP_IGEMM_V4R4XDLOPS
    MIOPEN_FIND_MODE=normal
    MIOPEN_DEBUG_IMPLICIT_GEMM_FIND_ALL_SOLUTIONS=1
    MIOPEN_DEBUG_FIND_ONLY_SOLVER=ConvHipImplicitGemmForwardV4R4Xdlops)

set(ARGS_ENABLE_FORWARD_ONLY
    --verbose
    --disable-backward-data
    --disable-backward-weights)

add_custom_test(test_regression_half_mi200 GFX900_DISABLED GFX906_DISABLED GFX908_DISABLED FLOAT_DISABLED HALF_ENABLED
    # Issue-internal #4
    ENVIRONMENT ${ENVS_FIND_ONLY_HIP_IGEMM_V4R4XDLOPS}
    COMMAND $<TARGET_FILE:test_conv2d> ${MIOPEN_TEST_FLOAT_ARG} --cmode conv --pmode default --input 120 64 75 75 --weights 128 64 1 1 --pads_strides_dilations 0 0 2 2 1 1 ${ARGS_ENABLE_FORWARD_ONLY}
)
#override if we need to install gtests
set(INSTALL_GTEST OFF)
add_subdirectory(gtest EXCLUDE_FROM_ALL)<|MERGE_RESOLUTION|>--- conflicted
+++ resolved
@@ -735,11 +735,7 @@
         # Why we have to use the driver:
         #   The transposed convolutions are paritally implemented in the convolution_api layer,
         #   but test apps (including test_conv*) were designed as unit tests and, therefore, do not use the public API.
-<<<<<<< HEAD
-        # Also serves as a regression test for https://github.com/ROCmSoftwarePlatform/MIOpen/issues/2459.
-=======
         # Also serves as a regression test for https://github.com/ROCm/MIOpen/issues/2459.
->>>>>>> 261a4973
         COMMAND $<TARGET_FILE:MIOpenDriver> ${MIOPENDRIVER_MODE_CONV} -m trans -x 1 -y 1 -W 112 -H 112 -c 64 -n 8 -k 32 -p 0 -q 0 -u 1 -v 1 -l 1 -j 1 -g 1 -F 0 -V 1
         COMMAND $<TARGET_FILE:MIOpenDriver> ${MIOPENDRIVER_MODE_CONV} -m trans -x 1 -y 7 -W 17 -H 17 -c 32 -n 128 -k 16 -p 3 -q 0 -u 1 -v 1 -l 1 -j 1 -g 2 -F 0 -V 1
         COMMAND $<TARGET_FILE:MIOpenDriver> ${MIOPENDRIVER_MODE_CONV} -m trans -x 10 -y 5 -W 341 -H 79 -c 32 -n 4 -k 8 -p 0 -q 0 -u 2 -v 2 -l 1 -j 1 -g 4 -F 0 -V 1
@@ -750,17 +746,10 @@
         COMMAND $<TARGET_FILE:MIOpenDriver> ${MIOPENDRIVER_MODE_CONV} -m trans -x 7 -y 7 -W 224 -H 224 -c 3 -n 16 -k 64 -p 3 -q 3 -u 2 -v 2 -l 1 -j 1 -g 1 -F 0 -V 1
     )
 
-<<<<<<< HEAD
-    add_custom_test(test_miopendriver_regression OCL_DISABLED GFX94X_ENABLED GFX103X_ENABLED GFX110X_ENABLED HALF_ENABLED BF16_ENABLED INT8_ENABLED
-        # Regression test for: MIOpenIm3d2Col stuck with ROCm update, https://github.com/ROCmSoftwarePlatform/MIOpen/issues/2047
-        COMMAND MIOPEN_FIND_MODE=normal MIOPEN_DEBUG_FIND_ONLY_SOLVER=GemmFwdRest
-            $<TARGET_FILE:MIOpenDriver> ${MIOPENDRIVER_MODE_CONV}
-=======
     add_custom_test(test_miopendriver_regression_issue_2047 GFX94X_ENABLED GFX103X_ENABLED GFX110X_ENABLED HALF_ENABLED BF16_ENABLED INT8_ENABLED
         # Regression test for: MIOpenIm3d2Col stuck with ROCm update, https://github.com/ROCm/MIOpen/issues/2047
         ENVIRONMENT MIOPEN_FIND_MODE=normal MIOPEN_DEBUG_FIND_ONLY_SOLVER=GemmFwdRest
         COMMAND $<TARGET_FILE:MIOpenDriver> ${MIOPENDRIVER_MODE_CONV}
->>>>>>> 261a4973
                 -n 1 -c 1 --in_d 2 -H 1 -W 2 -k 2 --fil_d 2 -y 1 -x 2
                 --pad_d 0 -p 0 -q 0 --conv_stride_d 1 -u 1 -v 1 --dilation_d 1 -l 1 -j 1
                 --spatial_dim 3 -m conv -g 1 -F 1 -i 1 -t 1 -w 1
