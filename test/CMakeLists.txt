################################################################################
#
# MIT License
#
# Copyright (c) 2017 Advanced Micro Devices, Inc.
#
# Permission is hereby granted, free of charge, to any person obtaining a copy
# of this software and associated documentation files (the "Software"), to deal
# in the Software without restriction, including without limitation the rights
# to use, copy, modify, merge, publish, distribute, sublicense, and/or sell
# copies of the Software, and to permit persons to whom the Software is
# furnished to do so, subject to the following conditions:
#
# The above copyright notice and this permission notice shall be included in all
# copies or substantial portions of the Software.
#
# THE SOFTWARE IS PROVIDED "AS IS", WITHOUT WARRANTY OF ANY KIND, EXPRESS OR
# IMPLIED, INCLUDING BUT NOT LIMITED TO THE WARRANTIES OF MERCHANTABILITY,
# FITNESS FOR A PARTICULAR PURPOSE AND NONINFRINGEMENT. IN NO EVENT SHALL THE
# AUTHORS OR COPYRIGHT HOLDERS BE LIABLE FOR ANY CLAIM, DAMAGES OR OTHER
# LIABILITY, WHETHER IN AN ACTION OF CONTRACT, TORT OR OTHERWISE, ARISING FROM,
# OUT OF OR IN CONNECTION WITH THE SOFTWARE OR THE USE OR OTHER DEALINGS IN THE
# SOFTWARE.
#
################################################################################

cmake_policy(SET CMP0057 NEW)

include(CTest)
include(CheckCXXCompilerFlag)

option( MIOPEN_TEST_ALL "Run the full test suite" OFF )
option( MIOPEN_TEST_HALF "Test in half mode" OFF )
option( MIOPEN_TEST_INT8 "Test in int8 mode" OFF )
option( MIOPEN_TEST_BFLOAT16 "Test in bfloat16 mode" OFF )
option( MIOPEN_TEST_GFX908 "Test arch gfx908 mode" OFF )
option(MIOPEN_TEST_CONV Off)
option(MIOPEN_TEST_DEEPBENCH Off)
option(MIOPEN_TEST_DRIVER_ITER_MODE Off)
option( MIOPEN_TEST_MIOTENSILE "Test MIOpenTensile path" OFF )

set(MIOPEN_TEST_FLAGS "" CACHE STRING "")
set(MIOPEN_TEST_GDB On CACHE BOOL "")


if(MIOPEN_TEST_DRIVER_ITER_MODE)
    add_definitions(-DMIOPEN_TEST_DRIVER_MODE=2)
else()
    add_definitions(-DMIOPEN_TEST_DRIVER_MODE=1)
endif()

find_package(Threads REQUIRED)
add_custom_target(check COMMAND ${CMAKE_CTEST_COMMAND} --output-on-failure -C ${CMAKE_CFG_INTDIR})
add_custom_target(tests)

set(SKIP_TESTS dummy) # dummy is for REMOVE_DUPLICATES
set(SKIP_ALL_EXCEPT_TESTS dummy)
set(MIOPEN_TEST_FLOAT_ARG)

# The usage is non-trivial, see function add_test_command.
set(SKIP_ALL_EXCEPT_TESTS)

if(MIOPEN_TEST_HALF)
    if(MIOPEN_BACKEND_OPENCL)
        set(SKIP_TESTS test_gru test_rnn_vanilla test_lstm test_conv_igemm_dynamic)
    endif()
<<<<<<< HEAD
    if(MIOPEN_TEST_GFX908)
       set(SKIP_TESTS test_immed_conv3d test_conv3d test_fusion_aux test_activation test_lrn_test test_ctc test_conv2d_bias test_conv3d_bias test_cba_inference test_cbna_inference test_pooling2d test_na_train test_na_inference test_bn_aux test_conv_igemm_dynamic ${SKIP_TESTS})
    endif()
=======
>>>>>>> 119f7b47
    set(MIOPEN_TEST_FLOAT_ARG --half)
elseif(MIOPEN_TEST_INT8)
    set(SKIP_ALL_EXCEPT_TESTS test_tensor_vec test_tensor_cast test_tensor_trans test_tensor_copy test_tensor_set test_tensor_transform test_conv2d)
    set(MIOPEN_TEST_FLOAT_ARG --int8)
elseif(MIOPEN_TEST_BFLOAT16)
    set(SKIP_ALL_EXCEPT_TESTS test_conv2d test_tensor_copy test_tensor_set test_tensor_vec test_immed_conv2d test_check_numerics_test)
    if(MIOPEN_TEST_GFX908)
        list(APPEND SKIP_ALL_EXCEPT_TESTS test_conv_extra test_conv_for_implicit_gemm test_miopen_conv test_deepbench_conv)
    endif()
    set(MIOPEN_TEST_FLOAT_ARG --bfloat16)
endif()

if(MIOPEN_TEST_GFX908)
    list(APPEND SKIP_TESTS test_main test_tensor_scale test_tensor_set test_tensor_transform test_tensor_vec test_w_supertensor test_dropout test_immed_conv3d test_conv3d test_soft_max test_fusion_aux test_activation test_lrn_test test_ctc test_conv2d_bias test_conv3d_bias test_cba_inference test_cbna_inference test_pooling2d test_na_train test_na_inference test_bn_aux test_conv_igemm_dynamic)
endif()

if(MIOPEN_TEST_MIOTENSILE)
    set(SKIP_ALL_EXCEPT_TESTS test_conv2d test_conv3d test_immed_conv2d test_immed_conv3d test_gru test_rnn_vanilla test_lstm test_gru_extra test_rnn_extra test_lstm_extra )
    list(APPEND SKIP_TESTS test_conv_igemm_dynamic test_conv_igemm_dynamic_small test_conv_for_implicit_gemm)
endif()

list(REMOVE_DUPLICATES SKIP_TESTS)
list(REMOVE_DUPLICATES SKIP_ALL_EXCEPT_TESTS)

function(add_test_command NAME EXE)
<<<<<<< HEAD
    # Limit the use of the SKIP_ALL_EXCEPT_TESTS list only to int8, BF16 and MIOpenTensile.
=======
    # Restrict the use of SKIP_ALL_EXCEPT_TESTS list in the Int8, BF16 and MIOpenTensile tests
>>>>>>> 119f7b47
    if((NOT (NAME IN_LIST SKIP_ALL_EXCEPT_TESTS)) AND (MIOPEN_TEST_INT8 OR MIOPEN_TEST_BFLOAT16 OR MIOPEN_TEST_MIOTENSILE))
        add_test(NAME ${NAME} COMMAND echo skipped)
        set_tests_properties(${NAME} PROPERTIES DISABLED On)
    elseif(NAME IN_LIST SKIP_TESTS)
        add_test(NAME ${NAME} COMMAND echo skipped)
        set_tests_properties(${NAME} PROPERTIES DISABLED On)
    elseif(WIN32)
        set(WINPATH)
        foreach(PATH ${CMAKE_FIND_ROOT_PATH})
            list(APPEND WINPATH ${PATH}/bin)
        endforeach()
        file(GENERATE OUTPUT "${CMAKE_CURRENT_BINARY_DIR}/test_${NAME}.cmd"
            CONTENT "set PATH=${WINPATH};%PATH%
                    %1 ${ARGN}")
        add_test(NAME ${NAME} COMMAND ${WINE_CMD} cmd /c "${CMAKE_CURRENT_BINARY_DIR}/test_${NAME}.cmd" $<TARGET_FILE:${EXE}>)
    else()
        if(MIOPEN_TEST_GDB)
            file(GENERATE OUTPUT "${CMAKE_CURRENT_BINARY_DIR}/test_${NAME}.cmake"
                CONTENT "
                execute_process(COMMAND $<TARGET_FILE:${EXE}> ${ARGN} RESULT_VARIABLE RESULT)
                if(NOT RESULT EQUAL 0)
                    if(EXISTS core)
                        execute_process(COMMAND gdb $<TARGET_FILE:${EXE}> core -batch -ex bt)
                    endif()
                    message(FATAL_ERROR \"Test failed\")
                endif()
            ")
            add_test(NAME ${NAME} COMMAND ${CMAKE_COMMAND} -P "${CMAKE_CURRENT_BINARY_DIR}/test_${NAME}.cmake")
        else()
            add_test(NAME ${NAME} COMMAND ${EXE} ${ARGN})
        endif()
    endif()
endfunction()

function(add_test_executable TEST_NAME)
    add_executable (${TEST_NAME} EXCLUDE_FROM_ALL ${ARGN})
    clang_tidy_check(${TEST_NAME})
    target_link_libraries(${TEST_NAME} ${CMAKE_THREAD_LIBS_INIT})
    # Cmake does not add flags correctly for gcc
    if(CMAKE_CXX_COMPILER_ID MATCHES "GNU")
        set_target_properties(${TEST_NAME} PROPERTIES COMPILE_FLAGS -pthread LINK_FLAGS -pthread)
    endif()
    separate_arguments(MIOPEN_TEST_FLAGS_ARGS UNIX_COMMAND ${MIOPEN_TEST_FLAGS})
    if(MIOPEN_TEST_ALL)
        set(TEST_COMMAND ${TEST_NAME} ${MIOPEN_TEST_FLOAT_ARG} --all ${MIOPEN_TEST_FLAGS_ARGS})
    else()
        set(TEST_COMMAND ${TEST_NAME} ${MIOPEN_TEST_FLOAT_ARG} ${MIOPEN_TEST_FLAGS_ARGS})
    endif()
    add_test_command(${TEST_NAME} ${TEST_COMMAND})
    add_dependencies(tests ${TEST_NAME})
    add_dependencies(check ${TEST_NAME})
    set_tests_properties(${TEST_NAME} PROPERTIES FAIL_REGULAR_EXPRESSION "FAILED")
    if(NOT MIOPEN_EMBED_DB STREQUAL "")
        target_link_libraries(${TEST_NAME} MIOpen miopen_data)
    else()
        target_link_libraries(${TEST_NAME} MIOpen)
    endif()
endfunction(add_test_executable)

set(MIOPEN_TEST_SANITIZERS)
foreach(SANTIZER address thread)
    check_cxx_compiler_flag("-fsanitize=${SANTIZER} -fno-sanitize-recover=${SANTIZER}" MIOPEN_HAS_${SANTIZER})
    if(MIOPEN_HAS_${SANTIZER})
        list(APPEND MIOPEN_TEST_SANITIZERS ${SANTIZER})
    endif()
endforeach()

function(add_sanitize_test TEST_SOURCE)
    get_filename_component(BASE_NAME ${TEST_SOURCE} NAME_WE)
    foreach(SANTIZER ${MIOPEN_TEST_SANITIZERS})
        add_test_executable(test_${BASE_NAME}_${SANTIZER} ${TEST_SOURCE})
        target_compile_options(test_${BASE_NAME}_${SANTIZER} PUBLIC -fsanitize=${SANTIZER} -fno-sanitize-recover=${SANTIZER})
        target_link_libraries(test_${BASE_NAME}_${SANTIZER} -fsanitize=${SANTIZER} -fno-sanitize-recover=${SANTIZER})
    endforeach()
endfunction()

file(GLOB TESTS *.cpp)
# All the tests are manually sorted in descending order of durations taken from
# Jenkins, "Full long tests"/"HIP Release All". This is to exploit ctest's
# parallelizm as much as possible. Before this change, there were some long
# jobs at the end, utilizing only one CPU core. This order can potentially
# save up to ~23 minutes (20%) of total time of "HIP Release All".
#
# We use two lists, LONG_TESTS and SHORT_TESTS to implement the sorting
# mentioned above. If you would like to add a new test, insert it into the
# LONG_TESTS if it takes more than 800 seconds, or to SHORT_TESTS otherwise.
# Please notice that each list is also sorted and it is highly recommended
# to keep this sorting when adding new tests.

set( LONG_TESTS
    pooling2d.cpp
    dropout.cpp
    conv2d.cpp
    pooling3d.cpp
    soft_max.cpp
    lrn_test.cpp
    reduce_test.cpp
    )

foreach(TEST ${TESTS})
    get_filename_component(BASE_NAME ${TEST} NAME_WE)
    add_test_executable(test_${BASE_NAME} ${TEST})
endforeach()

set_tests_properties(
    test_pooling2d
    test_dropout
    test_conv2d
    test_pooling3d
    test_soft_max
    test_lrn_test
    PROPERTIES COST 800)

set_tests_properties(test_sqlite_perfdb test_perfdb
    PROPERTIES RUN_SERIAL On)

# add_sanitize_test(perfdb.cpp)
# add_sanitize_test(cache.cpp)
# add_sanitize_test(tensor_test.cpp)
# add_sanitize_test(type_name.cpp)

function(add_custom_test NAME)
    set(options SKIP_UNLESS_ALL ALLOW_BFLOAT16 ALLOW_HALF ALLOW_INT8)
    set(oneValueArgs)
    set(multiValueArgs)
    cmake_parse_arguments(PARSE "${options}" "${oneValueArgs}" "${multiValueArgs}" ${ARGN})

    # Many custom tests do test only FP32 data type and therefore
    # added only if none of MIOPEN_TEST_HALF, MIOPEN_TEST_INT8, MIOPEN_TEST_BFLOAT16
    # are set, except the test is allowed explicitly.
    if((NOT (MIOPEN_TEST_INT8 OR MIOPEN_TEST_BFLOAT16 OR MIOPEN_TEST_HALF OR MIOPEN_TEST_MIOTENSILE))
    OR (MIOPEN_TEST_BFLOAT16 AND ${PARSE_ALLOW_BFLOAT16})
    OR (MIOPEN_TEST_HALF AND ${PARSE_ALLOW_HALF})
    OR (MIOPEN_TEST_INT8 AND ${PARSE_ALLOW_INT8})
    OR (MIOPEN_TEST_MIOTENSILE AND NOT(NAME IN_LIST SKIP_TESTS)))
        add_custom_target(${NAME} ${PARSE_UNPARSED_ARGUMENTS})
        if(NOT PARSE_SKIP_UNLESS_ALL OR MIOPEN_TEST_ALL)
            add_test(NAME ${NAME} COMMAND ${CMAKE_COMMAND} --build ${CMAKE_CURRENT_BINARY_DIR} --target ${NAME})
            set_tests_properties(${NAME} PROPERTIES COST 600)
        endif()
    endif()
endfunction()


function(add_perf_test NAME)
    set(options SKIP_UNLESS_ALL ALLOW_BFLOAT16 ALLOW_HALF ALLOW_INT8)
    set(oneValueArgs)
    set(multiValueArgs)
    cmake_parse_arguments(PARSE "${options}" "${oneValueArgs}" "${multiValueArgs}" ${ARGN})

    if((NOT (MIOPEN_TEST_INT8 OR MIOPEN_TEST_BFLOAT16 OR MIOPEN_TEST_HALF OR MIOPEN_TEST_MIOTENSILE))
    OR (MIOPEN_TEST_BFLOAT16 AND ${PARSE_ALLOW_BFLOAT16})
    OR (MIOPEN_TEST_HALF AND ${PARSE_ALLOW_HALF})
    OR (MIOPEN_TEST_INT8 AND ${PARSE_ALLOW_INT8})
    OR (MIOPEN_TEST_MIOTENSILE AND NOT(NAME IN_LIST SKIP_TESTS)))
        add_custom_target(${NAME} ${PARSE_UNPARSED_ARGUMENTS})
        if(NOT PARSE_SKIP_UNLESS_ALL OR MIOPEN_TEST_ALL)
            add_test(NAME ${NAME} COMMAND ${CMAKE_COMMAND} --build ${CMAKE_CURRENT_BINARY_DIR} --target ${NAME})
            set_tests_properties(${NAME} PROPERTIES FAIL_REGULAR_EXPRESSION "(FAILED)|(Perf Db: record not found)")
            set_tests_properties(${NAME} PROPERTIES COST 600)
        endif()
    endif()
endfunction()

set(IMPLICITGEMM_ARGS ${MIOPEN_TEST_FLOAT_ARG})

# ./bin/MIOpenDriver conv -n 128 -c 1024 -H 14 -W 14 -k 2048 -y 1 -x 1 -p 0 -q 0 -u 2 -v 2 -l 1 -j 1 -m conv -g 1 -F 1 -t 1
# MIOPEN_DEBUG_CONV_IMMED_FALLBACK=0
if(MIOPEN_EMBED_DB)
    set(MIOPEN_EMBED_TEST_ARG ${MIOPEN_TEST_FLOAT_ARG} --disable-validation --verbose)
add_perf_test(test_conv_embed_db
    COMMAND $<TARGET_FILE:test_conv2d> ${MIOPEN_EMBED_TEST_ARG} --input 128 1024 14 14 --weights 2048 1024 1 1 --pads_strides_dilations 0 0 2 2 1 1
    # COMMAND $<TARGET_FILE:test_conv2d> ${MIOPEN_EMBED_TEST_ARG} --input 128 1024 14 14 --weights 256 1024 1 1 --pads_strides_dilations 0 0 1 1 1 1
    COMMAND $<TARGET_FILE:test_conv2d> ${MIOPEN_EMBED_TEST_ARG} --input 128 1024 14 14 --weights 512 1024 1 1 --pads_strides_dilations 0 0 2 2 1 1
    COMMAND $<TARGET_FILE:test_conv2d> ${MIOPEN_EMBED_TEST_ARG} --input 128 128 28 28 --weights 128 128 3 3 --pads_strides_dilations 1 1 1 1 1 1
    COMMAND $<TARGET_FILE:test_conv2d> ${MIOPEN_EMBED_TEST_ARG} --input 128 1024 14 14 --weights 512 1024 1 1 --pads_strides_dilations 0 0 2 2 1 1
    # COMMAND $<TARGET_FILE:test_conv2d> ${MIOPEN_EMBED_TEST_ARG} --input 128 128 28 28 --weights 512 128 1 1 --pads_strides_dilations 0 0 1 1 1 1
    # COMMAND $<TARGET_FILE:test_conv2d> ${MIOPEN_EMBED_TEST_ARG} --input 128 2048 7 7 --weights 512 2048 1 1 --pads_strides_dilations 0 0 1 1 1 1
    # COMMAND $<TARGET_FILE:test_conv2d> ${MIOPEN_EMBED_TEST_ARG} --input 128 256 14 14 --weights 1024 256 1 1 --pads_strides_dilations 0 0 1 1 1 1
    COMMAND $<TARGET_FILE:test_conv2d> ${MIOPEN_EMBED_TEST_ARG} --input 128 256 14 14 --weights 256 256 3 3 --pads_strides_dilations 1 1 1 1 1 1
    COMMAND $<TARGET_FILE:test_conv2d> ${MIOPEN_EMBED_TEST_ARG} --input 128 256 56 56 --weights 128 256 1 1 --pads_strides_dilations 0 0 2 2 1 1
    COMMAND $<TARGET_FILE:test_conv2d> ${MIOPEN_EMBED_TEST_ARG} --input 128 256 56 56 --weights 512 256 1 1 --pads_strides_dilations 0 0 2 2 1 1
    # COMMAND $<TARGET_FILE:test_conv2d> ${MIOPEN_EMBED_TEST_ARG} --input 128 256 56 56 --weights 64 256 1 1 --pads_strides_dilations 0 0 1 1 1 1
    COMMAND $<TARGET_FILE:test_conv2d> ${MIOPEN_EMBED_TEST_ARG} --input 128 3 230 230   --weights 64 3 7 7 --pads_strides_dilations 0 0 2 2 1 1
    COMMAND $<TARGET_FILE:test_conv2d> ${MIOPEN_EMBED_TEST_ARG} --input 128 512 28 28 --weights 1024 512 1 1 --pads_strides_dilations 0 0 2 2 1 1
    # COMMAND $<TARGET_FILE:test_conv2d> ${MIOPEN_EMBED_TEST_ARG} --input 128 512 28 28 --weights 128 512 1 1 --pads_strides_dilations 0 0 1 1 1 1
    COMMAND $<TARGET_FILE:test_conv2d> ${MIOPEN_EMBED_TEST_ARG} --input 128 512 28 28 --weights 256 512 1 1 --pads_strides_dilations 0 0 2 2 1 1
    # COMMAND $<TARGET_FILE:test_conv2d> ${MIOPEN_EMBED_TEST_ARG} --input 128 512 7 7   --weights 2048 512 1 1 --pads_strides_dilations 0 0 1 1 1 1
    COMMAND $<TARGET_FILE:test_conv2d> ${MIOPEN_EMBED_TEST_ARG} --input 128 512 7 7   --weights 512 512 3 3  --pads_strides_dilations 1 1 1 1 1 1
    # COMMAND $<TARGET_FILE:test_conv2d> ${MIOPEN_EMBED_TEST_ARG} --input 128 64 56 56 --weights 256 64 1 1  --pads_strides_dilations 0 0 1 1 1 1
    # COMMAND $<TARGET_FILE:test_conv2d> ${MIOPEN_EMBED_TEST_ARG} --input 128 64 56 56 --weights 64 64 1 1  --pads_strides_dilations 0 0 1 1 1 1
    COMMAND $<TARGET_FILE:test_conv2d> ${MIOPEN_EMBED_TEST_ARG} --input 128 64 56 56 --weights 64 64 3 3   --pads_strides_dilations 1 1 1 1 1 1
)
endif()

add_custom_test(test_conv_for_implicit_gemm SKIP_UNLESS_ALL ALLOW_BFLOAT16 ALLOW_HALF
COMMAND	$<TARGET_FILE:test_conv2d> ${IMPLICITGEMM_ARGS} --verbose	--input	64	 16	28	28	--weights	192  16		3	3	--pads_strides_dilations	0	0	2	2	1	1
COMMAND	$<TARGET_FILE:test_conv2d> ${IMPLICITGEMM_ARGS} --verbose	--input	64	 16	14	14	--weights	160  16		3	3	--pads_strides_dilations	0	0	2	2	1	1
COMMAND	$<TARGET_FILE:test_conv2d> ${IMPLICITGEMM_ARGS} --verbose	--input	64	 16	 7	 7	--weights	128  16		3	3	--pads_strides_dilations	0	0	2	2	1	1
COMMAND	$<TARGET_FILE:test_conv2d> ${IMPLICITGEMM_ARGS} --verbose	--input	64	 16	55	55	--weights	 96  16		1	7	--pads_strides_dilations	0	0	2	2	1	1
COMMAND	$<TARGET_FILE:test_conv2d> ${IMPLICITGEMM_ARGS} --verbose	--input	64	 16	28	28	--weights	 64  16		1	7	--pads_strides_dilations	0	0	2	2	1	1
COMMAND	$<TARGET_FILE:test_conv2d> ${IMPLICITGEMM_ARGS} --verbose	--input	64	 16	14	14	--weights	 32  16		1	7	--pads_strides_dilations	0	0	2	2	1	1
COMMAND $<TARGET_FILE:test_conv2d> ${IMPLICITGEMM_ARGS} --verbose --input 64   32     28  28  --weights   192  32     3   3   --pads_strides_dilations    0   0   2   2   1   1
COMMAND $<TARGET_FILE:test_conv2d> ${IMPLICITGEMM_ARGS} --verbose --input 64   32     14  14  --weights   160  32     3   3   --pads_strides_dilations    0   0   2   2   1   1
COMMAND $<TARGET_FILE:test_conv2d> ${IMPLICITGEMM_ARGS} --verbose --input 64   32     7   7   --weights   128  32     3   3   --pads_strides_dilations    0   0   2   2   1   1
COMMAND $<TARGET_FILE:test_conv2d> ${IMPLICITGEMM_ARGS} --verbose --input 64   32     55  55  --weights    96  32     1   7   --pads_strides_dilations    0   0   2   2   1   1
COMMAND $<TARGET_FILE:test_conv2d> ${IMPLICITGEMM_ARGS} --verbose --input 64   32     28  28  --weights    64  32     1   7   --pads_strides_dilations    0   0   2   2   1   1
COMMAND $<TARGET_FILE:test_conv2d> ${IMPLICITGEMM_ARGS} --verbose --input 64   32     14  14  --weights   32   32     1   7   --pads_strides_dilations    0   0   2   2   1   1
COMMAND $<TARGET_FILE:test_conv2d> ${IMPLICITGEMM_ARGS} --verbose	--input	64	 64	    56	56	--weights	256	 64	    1	1	--pads_strides_dilations	0	0	1	1	1	1
COMMAND $<TARGET_FILE:test_conv2d> ${IMPLICITGEMM_ARGS} --verbose	--input	64	 64	    56	56	--weights	64	 64	    1	1	--pads_strides_dilations	0	0	1	1	1	1
COMMAND $<TARGET_FILE:test_conv2d> ${IMPLICITGEMM_ARGS} --verbose	--input	64	 64	    73	73	--weights	80	 64     1	1	--pads_strides_dilations	0	0	1	1	1	1
COMMAND $<TARGET_FILE:test_conv2d> ${IMPLICITGEMM_ARGS} --verbose	--input	64	 64     56	56  --weights	64	 64     1	1	--pads_strides_dilations	0	0	1	1	1	1
COMMAND	$<TARGET_FILE:test_conv2d> ${IMPLICITGEMM_ARGS} --verbose	--input	64	128	55	55	--weights	16  128		1	1	--pads_strides_dilations	0	0	1	1	1	1
COMMAND	$<TARGET_FILE:test_conv2d> ${IMPLICITGEMM_ARGS} --verbose	--input	64	128	28	28	--weights	16  128		1	1	--pads_strides_dilations	0	0	1	1	1	1
COMMAND	$<TARGET_FILE:test_conv2d> ${IMPLICITGEMM_ARGS} --verbose	--input	64	128	14	14	--weights	16  128		1	1	--pads_strides_dilations	0	0	1	1	1	1
COMMAND	$<TARGET_FILE:test_conv2d> ${IMPLICITGEMM_ARGS} --verbose	--input	64	128	 7	 7	--weights	16  128		1	1	--pads_strides_dilations	0	0	1	1	1	1
COMMAND $<TARGET_FILE:test_conv2d> ${IMPLICITGEMM_ARGS} --verbose   --input 16   64     56  56  --weights   256  64     1   1   --pads_strides_dilations    0   0   1   1   1   1
COMMAND $<TARGET_FILE:test_conv2d> ${IMPLICITGEMM_ARGS} --verbose   --input 16   64     56  56  --weights   64   64     1   1   --pads_strides_dilations    0   0   1   1   1   1
COMMAND $<TARGET_FILE:test_conv2d> ${IMPLICITGEMM_ARGS} --verbose   --input 16   64     73  73  --weights   80   64     1   1   --pads_strides_dilations    0   0   1   1   1   1
COMMAND $<TARGET_FILE:test_conv2d> ${IMPLICITGEMM_ARGS} --verbose   --input 16   64     56  56  --weights   64   64     1   1   --pads_strides_dilations    0   0   1   1   1   1
COMMAND $<TARGET_FILE:test_conv2d> ${IMPLICITGEMM_ARGS} --verbose   --input 16  128     55  55  --weights   16  128     1   1   --pads_strides_dilations    0   0   1   1   1   1
COMMAND $<TARGET_FILE:test_conv2d> ${IMPLICITGEMM_ARGS} --verbose   --input 16  128     28  28  --weights   16  128     1   1   --pads_strides_dilations    0   0   1   1   1   1
# COMMAND $<TARGET_FILE:test_conv2d> ${IMPLICITGEMM_ARGS} --verbose   --input 16  128     14  14  --weights   16  128     1   1   --pads_strides_dilations    0   0   1   1   1   1
COMMAND $<TARGET_FILE:test_conv2d> ${IMPLICITGEMM_ARGS} --verbose   --input 16  128      7   7  --weights   16  128     1   1   --pads_strides_dilations    0   0   1   1   1   1
COMMAND	$<TARGET_FILE:test_conv2d> ${IMPLICITGEMM_ARGS} --verbose	--input	64	128	55	55	--weights	16  128		1	1	--pads_strides_dilations	0	0	2	2	1	1
COMMAND	$<TARGET_FILE:test_conv2d> ${IMPLICITGEMM_ARGS} --verbose	--input	64	128	28	28	--weights	16  128		1	1	--pads_strides_dilations	0	0	2	2	1	1
COMMAND	$<TARGET_FILE:test_conv2d> ${IMPLICITGEMM_ARGS} --verbose	--input	64	128	14	14	--weights	16  128		1	1	--pads_strides_dilations	0	0	2	2	1	1
COMMAND	$<TARGET_FILE:test_conv2d> ${IMPLICITGEMM_ARGS} --verbose	--input	64	128	 7	 7	--weights	16  128		1	1	--pads_strides_dilations	0	0	2	2	1	1
COMMAND $<TARGET_FILE:test_conv2d> ${IMPLICITGEMM_ARGS} --verbose	--input	64	128	    28	28	--weights	512	128	    1	1	--pads_strides_dilations	0	0	1	1	1	1
COMMAND $<TARGET_FILE:test_conv2d> ${IMPLICITGEMM_ARGS} --verbose	--input	64	160	    73	73	--weights	64	160	1	1	--pads_strides_dilations	0	0	1	1	1	1
COMMAND $<TARGET_FILE:test_conv2d> ${IMPLICITGEMM_ARGS} --verbose	--input	64	192	    35	35	--weights	32	192	1	1	--pads_strides_dilations	0	0	1	1	1	1
COMMAND $<TARGET_FILE:test_conv2d> ${IMPLICITGEMM_ARGS} --verbose	--input	64	192	    35	35	--weights	48	192	1	1	--pads_strides_dilations	0	0	1	1	1	1
COMMAND $<TARGET_FILE:test_conv2d> ${IMPLICITGEMM_ARGS} --verbose	--input	64	192	    35	35	--weights	64	192	1	1	--pads_strides_dilations	0	0	1	1	1	1
COMMAND $<TARGET_FILE:test_conv2d> ${IMPLICITGEMM_ARGS} --verbose	--input	64	192	28	28	--weights	16	192	1	1	--pads_strides_dilations	0	0	1	1	1	1
COMMAND $<TARGET_FILE:test_conv2d> ${IMPLICITGEMM_ARGS} --verbose	--input	64	192	28	28	--weights	32	192	1	1	--pads_strides_dilations	0	0	1	1	1	1
COMMAND $<TARGET_FILE:test_conv2d> ${IMPLICITGEMM_ARGS} --verbose	--input	64	192	28	28	--weights	64	192	1	1	--pads_strides_dilations	0	0	1	1	1	1
COMMAND $<TARGET_FILE:test_conv2d> ${IMPLICITGEMM_ARGS} --verbose	--input	64	192	28	28	--weights	96	192	1	1	--pads_strides_dilations	0	0	1	1	1	1
COMMAND $<TARGET_FILE:test_conv2d> ${IMPLICITGEMM_ARGS} --verbose	--input	64	256	    35	35	--weights	48	256	1	1	--pads_strides_dilations	0	0	1	1	1	1
COMMAND $<TARGET_FILE:test_conv2d> ${IMPLICITGEMM_ARGS} --verbose	--input	64	256	    35	35	--weights	64	256	1	1	--pads_strides_dilations	0	0	1	1	1	1
COMMAND $<TARGET_FILE:test_conv2d> ${IMPLICITGEMM_ARGS} --verbose	--input	64	256	    56	56	--weights	128	256	    1	1	--pads_strides_dilations	0	0	2	2	1	1
COMMAND $<TARGET_FILE:test_conv2d> ${IMPLICITGEMM_ARGS} --verbose	--input	64	256	    56	56	--weights	512	256	    1	1	--pads_strides_dilations	0	0	2	2	1	1
COMMAND $<TARGET_FILE:test_conv2d> ${IMPLICITGEMM_ARGS} --verbose	--input	64	256	    56	56	--weights	64	256	    1	1	--pads_strides_dilations	0	0	1	1	1	1
COMMAND $<TARGET_FILE:test_conv2d> ${IMPLICITGEMM_ARGS} --verbose	--input	64	256	28	28	--weights	128	256	1	1	--pads_strides_dilations	0	0	1	1	1	1
COMMAND $<TARGET_FILE:test_conv2d> ${IMPLICITGEMM_ARGS} --verbose	--input	64	256	28	28	--weights	32	256	1	1	--pads_strides_dilations	0	0	1	1	1	1
COMMAND $<TARGET_FILE:test_conv2d> ${IMPLICITGEMM_ARGS} --verbose	--input	64	256	28	28	--weights	64	256	1	1	--pads_strides_dilations	0	0	1	1	1	1
COMMAND $<TARGET_FILE:test_conv2d> ${IMPLICITGEMM_ARGS} --verbose	--input	64	288	    35	35	--weights	48	288	1	1	--pads_strides_dilations	0	0	1	1	1	1
COMMAND $<TARGET_FILE:test_conv2d> ${IMPLICITGEMM_ARGS} --verbose	--input	64	288	    35	35	--weights	64	288	1	1	--pads_strides_dilations	0	0	1	1	1	1
COMMAND $<TARGET_FILE:test_conv2d> ${IMPLICITGEMM_ARGS} --verbose	--input	64	384	    35	35	--weights	192	384	1	1	--pads_strides_dilations	0	0	1	1	1	1
COMMAND $<TARGET_FILE:test_conv2d> ${IMPLICITGEMM_ARGS} --verbose	--input	64	384	    35	35	--weights	64	384	1	1	--pads_strides_dilations	0	0	1	1	1	1
COMMAND $<TARGET_FILE:test_conv2d> ${IMPLICITGEMM_ARGS} --verbose	--input	64	384	    35	35	--weights	96	384	1	1	--pads_strides_dilations	0	0	1	1	1	1
COMMAND $<TARGET_FILE:test_conv2d> ${IMPLICITGEMM_ARGS} --verbose	--input	64	480	14	14	--weights	16	480	1	1	--pads_strides_dilations	0	0	1	1	1	1
COMMAND $<TARGET_FILE:test_conv2d> ${IMPLICITGEMM_ARGS} --verbose	--input	64	480	14	14	--weights	192	480	1	1	--pads_strides_dilations	0	0	1	1	1	1
COMMAND $<TARGET_FILE:test_conv2d> ${IMPLICITGEMM_ARGS} --verbose	--input	64	480	14	14	--weights	64	480	1	1	--pads_strides_dilations	0	0	1	1	1	1
COMMAND $<TARGET_FILE:test_conv2d> ${IMPLICITGEMM_ARGS} --verbose	--input	64	480	14	14	--weights	96	480	1	1	--pads_strides_dilations	0	0	1	1	1	1
COMMAND $<TARGET_FILE:test_conv2d> ${IMPLICITGEMM_ARGS} --verbose	--input	64	512	    28	28	--weights	128	512	    1	1	--pads_strides_dilations	0	0	1	1	1	1
COMMAND $<TARGET_FILE:test_conv2d> ${IMPLICITGEMM_ARGS} --verbose	--input	64	512	    28	28	--weights	256	512	    1	1	--pads_strides_dilations	0	0	2	2	1	1
COMMAND $<TARGET_FILE:test_conv2d> ${IMPLICITGEMM_ARGS} --verbose	--input	64	512	14	14	--weights	112	512	1	1	--pads_strides_dilations	0	0	1	1	1	1
COMMAND $<TARGET_FILE:test_conv2d> ${IMPLICITGEMM_ARGS} --verbose	--input	64	512	14	14	--weights	128	512	1	1	--pads_strides_dilations	0	0	1	1	1	1
COMMAND $<TARGET_FILE:test_conv2d> ${IMPLICITGEMM_ARGS} --verbose	--input	64	512	14	14	--weights	144	512	1	1	--pads_strides_dilations	0	0	1	1	1	1
COMMAND $<TARGET_FILE:test_conv2d> ${IMPLICITGEMM_ARGS} --verbose	--input	64	512	14	14	--weights	160	512	1	1	--pads_strides_dilations	0	0	1	1	1	1
COMMAND $<TARGET_FILE:test_conv2d> ${IMPLICITGEMM_ARGS} --verbose	--input	64	512	14	14	--weights	24	512	1	1	--pads_strides_dilations	0	0	1	1	1	1
COMMAND $<TARGET_FILE:test_conv2d> ${IMPLICITGEMM_ARGS} --verbose	--input	64	512	14	14	--weights	32	512	1	1	--pads_strides_dilations	0	0	1	1	1	1
COMMAND $<TARGET_FILE:test_conv2d> ${IMPLICITGEMM_ARGS} --verbose	--input	64	512	14	14	--weights	64	512	1	1	--pads_strides_dilations	0	0	1	1	1	1
COMMAND $<TARGET_FILE:test_conv2d> ${IMPLICITGEMM_ARGS} --verbose   --input 128  832    7  7  --weights   32  832  1   1   --pads_strides_dilations    0   0   1   1   1   1
COMMAND $<TARGET_FILE:test_conv2d> ${IMPLICITGEMM_ARGS} --verbose   --input 128  832    7  7  --weights   192  832  1   1   --pads_strides_dilations    0   0   1   1   1   1
COMMAND $<TARGET_FILE:test_conv2d> ${IMPLICITGEMM_ARGS} --verbose   --input 128  832    7  7  --weights   128  832  1   1   --pads_strides_dilations    0   0   1   1   1   1
COMMAND $<TARGET_FILE:test_conv2d> ${IMPLICITGEMM_ARGS} --verbose   --input 128  832    7  7  --weights   32  832  1   1   --pads_strides_dilations    0   0   1   1   2   2
COMMAND $<TARGET_FILE:test_conv2d> ${IMPLICITGEMM_ARGS} --verbose   --input 128  832    7  7  --weights   192  832  1   1   --pads_strides_dilations    0   0   1   1   2   2
COMMAND $<TARGET_FILE:test_conv2d> ${IMPLICITGEMM_ARGS} --verbose   --input 128  832    7  7  --weights   128  832  1   1   --pads_strides_dilations    0   0   1   1   2   2
COMMAND $<TARGET_FILE:test_conv2d> ${IMPLICITGEMM_ARGS} --verbose   --input 16  2048    7  7  --weights   192  2048 1   1   --pads_strides_dilations    0   0   1   1   2   2
COMMAND	$<TARGET_FILE:test_conv2d> ${IMPLICITGEMM_ARGS} --verbose   --input 64	 32	28 28 --weights   192  32   3	3   --pads_strides_dilations	1   1	2   2	1   1
COMMAND	$<TARGET_FILE:test_conv2d> ${IMPLICITGEMM_ARGS} --verbose   --input 64	 32	14 14 --weights   192  32   3	3   --pads_strides_dilations	1   1	2   2	1   1
COMMAND	$<TARGET_FILE:test_conv2d> ${IMPLICITGEMM_ARGS} --verbose   --input 64	 32	7 7   --weights   192  32   3	3   --pads_strides_dilations	1   1	2   2	1   1
COMMAND	$<TARGET_FILE:test_conv2d> ${IMPLICITGEMM_ARGS} --verbose   --input 64	 32	28 28 --weights   192  32   3	3   --pads_strides_dilations	2   2	2   2	1   1
COMMAND	$<TARGET_FILE:test_conv2d> ${IMPLICITGEMM_ARGS} --verbose   --input 64	 32	14 14 --weights   192  32   3	3   --pads_strides_dilations	2   2	2   2	1   1
COMMAND	$<TARGET_FILE:test_conv2d> ${IMPLICITGEMM_ARGS} --verbose   --input 64	 32	7 7   --weights   192  32   3	3   --pads_strides_dilations	2   2	2   2	1   1
)

add_custom_test(test_conv_group SKIP_UNLESS_ALL
COMMAND	$<TARGET_FILE:test_conv2d>	--verbose	--input	16	128	56	56	--weights	256	4	3	3	--pads_strides_dilations	1	1	1	1	1	1	--group-count	32
COMMAND	$<TARGET_FILE:test_conv2d>	--verbose	--input	16	256	56	56	--weights	512	8	3	3	--pads_strides_dilations	1	1	2	2	1	1	--group-count	32
COMMAND	$<TARGET_FILE:test_conv2d>	--verbose	--input	16	256	28	28	--weights	512	8	3	3	--pads_strides_dilations	1	1	1	1	1	1	--group-count	32
COMMAND	$<TARGET_FILE:test_conv2d>	--verbose	--input	16	512	28	28	--weights	1024	16	3	3	--pads_strides_dilations	1	1	2	2	1	1	--group-count	32
COMMAND	$<TARGET_FILE:test_conv2d>	--verbose	--input	16	512	14	14	--weights	1024	16	3	3	--pads_strides_dilations	1	1	1	1	1	1	--group-count	32
COMMAND	$<TARGET_FILE:test_conv2d>	--verbose	--input	16	1024	14	14	--weights	2048	32	3	3	--pads_strides_dilations	1	1	2	2	1	1	--group-count	32
COMMAND	$<TARGET_FILE:test_conv2d>	--verbose	--input	16	1024	7	7	--weights	2048	32	3	3	--pads_strides_dilations	1	1	1	1	1	1	--group-count	32
COMMAND	$<TARGET_FILE:test_conv2d>	--verbose	--input	32	128	56	56	--weights	256	4	3	3	--pads_strides_dilations	1	1	1	1	1	1	--group-count	32
COMMAND	$<TARGET_FILE:test_conv2d>	--verbose	--input	32	256	56	56	--weights	512	8	3	3	--pads_strides_dilations	1	1	2	2	1	1	--group-count	32
#
# Workaround for "Memory access fault by GPU node" during "HIP Release All" - WrW disabled.
COMMAND	$<TARGET_FILE:test_conv2d>	--verbose	--input	32	256	28	28	--weights	512	8	3	3	--pads_strides_dilations	1	1	1	1	1	1	--group-count	32 --disable-backward-weights
COMMAND	$<TARGET_FILE:test_conv2d>	--verbose	--input	32	512	28	28	--weights	1024	16	3	3	--pads_strides_dilations	1	1	2	2	1	1	--group-count	32
COMMAND	$<TARGET_FILE:test_conv2d>	--verbose	--input	32	512	14	14	--weights	1024	16	3	3	--pads_strides_dilations	1	1	1	1	1	1	--group-count	32
COMMAND	$<TARGET_FILE:test_conv2d>	--verbose	--input	32	1024	14	14	--weights	2048	32	3	3	--pads_strides_dilations	1	1	2	2	1	1	--group-count	32
COMMAND	$<TARGET_FILE:test_conv2d>	--verbose	--input	32	1024	7	7	--weights	2048	32	3	3	--pads_strides_dilations	1	1	1	1	1	1	--group-count	32
COMMAND	$<TARGET_FILE:test_conv2d>	--verbose	--input	4	4	161	700	--weights	32	1	5	20	--pads_strides_dilations	0	0	2	2	1	1	--group-count	4
COMMAND	$<TARGET_FILE:test_conv2d>	--verbose	--input	8	2	161	700	--weights	32	1	5	20	--pads_strides_dilations	0	0	2	2	1	1	--group-count	2
COMMAND	$<TARGET_FILE:test_conv2d>	--verbose	--input	16	4	161	700	--weights	32	1	5	20	--pads_strides_dilations	0	0	2	2	1	1	--group-count	4
COMMAND	$<TARGET_FILE:test_conv2d>	--verbose	--input	32	2	161	700	--weights	32	1	5	20	--pads_strides_dilations	0	0	2	2	1	1	--group-count	2
COMMAND	$<TARGET_FILE:test_conv2d>	--verbose	--input	4	32	79	341	--weights	32	16	5	10	--pads_strides_dilations	0	0	2	2	1	1	--group-count	2
COMMAND	$<TARGET_FILE:test_conv2d>	--verbose	--input	8	32	79	341	--weights	32	16	5	10	--pads_strides_dilations	0	0	2	2	1	1	--group-count	2
COMMAND	$<TARGET_FILE:test_conv2d>	--verbose	--input	16	32	79	341	--weights	32	16	5	10	--pads_strides_dilations	0	0	2	2	1	1	--group-count	2
COMMAND	$<TARGET_FILE:test_conv2d>	--verbose	--input	32	32	79	341	--weights	32	16	5	10	--pads_strides_dilations	0	0	2	2	1	1	--group-count	2
COMMAND	$<TARGET_FILE:test_conv2d>	--verbose	--input	16	4	48	480	--weights	16	1	3	3	--pads_strides_dilations	1	1	1	1	1	1	--group-count	4
COMMAND	$<TARGET_FILE:test_conv2d>	--verbose	--input	16	16	24	240	--weights	32	1	3	3	--pads_strides_dilations	1	1	1	1	1	1	--group-count	16
COMMAND	$<TARGET_FILE:test_conv2d>	--verbose	--input	16	32	12	120	--weights	64	8	3	3	--pads_strides_dilations	1	1	1	1	1	1	--group-count	4
COMMAND	$<TARGET_FILE:test_conv2d>	--verbose	--input	16	64	6	60	--weights	128	16	3	3	--pads_strides_dilations	1	1	1	1	1	1	--group-count	4
COMMAND	$<TARGET_FILE:test_conv2d>	--verbose	--input	8	3	108	108	--weights	63	1	3	3	--pads_strides_dilations	1	1	2	2	1	1	--group-count	3
COMMAND	$<TARGET_FILE:test_conv2d>	--verbose	--input	8	64	54	54	--weights	64	8	3	3	--pads_strides_dilations	1	1	1	1	1	1	--group-count	8
COMMAND	$<TARGET_FILE:test_conv2d>	--verbose	--input	8	128	27	27	--weights	128	16	3	3	--pads_strides_dilations	1	1	1	1	1	1	--group-count	8
COMMAND	$<TARGET_FILE:test_conv2d>	--verbose	--input	8	3	224	224	--weights	63	1	3	3	--pads_strides_dilations	1	1	1	1	1	1	--group-count	3
COMMAND	$<TARGET_FILE:test_conv2d>	--verbose	--input	8	64	112	112	--weights	128	32	3	3	--pads_strides_dilations	1	1	1	1	1	1	--group-count	2
COMMAND	$<TARGET_FILE:test_conv2d>	--verbose	--input	16	9	224	224	--weights	63	3	3	3	--pads_strides_dilations	1	1	1	1	1	1	--group-count	3
#
# Workaround for "Memory access fault by GPU node" during "FP32 gfx908 Hip Release All subset" - WrW disabled.
COMMAND	$<TARGET_FILE:test_conv2d>	--verbose	--input	16	64	112	112	--weights	128	16	3	3	--pads_strides_dilations	1	1	1	1	1	1	--group-count	4 --disable-backward-weights
COMMAND	$<TARGET_FILE:test_conv2d>	--verbose	--input	16	3	224	224	--weights	63	1	7	7	--pads_strides_dilations	3	3	2	2	1	1	--group-count	3
COMMAND	$<TARGET_FILE:test_conv2d>	--verbose	--input	16	192	28	28	--weights	32	12	5	5	--pads_strides_dilations	2	2	1	1	1	1	--group-count	16
COMMAND	$<TARGET_FILE:test_conv2d>	--verbose	--input	16	832	7	7	--weights	128	52	5	5	--pads_strides_dilations	2	2	1	1	1	1	--group-count	16
COMMAND	$<TARGET_FILE:test_conv2d>	--verbose	--input	16	192	28	28	--weights	32	24	1	1	--pads_strides_dilations	0	0	1	1	1	1	--group-count	8
COMMAND	$<TARGET_FILE:test_conv2d>	--verbose	--input	16	832	7	7	--weights	128	104	1	1	--pads_strides_dilations	0	0	1	1	1	1	--group-count	8
COMMAND	$<TARGET_FILE:test_conv2d>	--verbose	--input	11	23	161	700	--weights	46	1	7	7	--pads_strides_dilations	1	1	2	2	1	1	--group-count	23
COMMAND	$<TARGET_FILE:test_conv2d>	--verbose	--input	8	7	224	224	--weights	63	1	3	3	--pads_strides_dilations	1	1	1	1	1	1	--group-count	7
COMMAND	$<TARGET_FILE:test_conv2d>	--verbose	--input	8	7	224	224	--weights	63	1	3	3	--pads_strides_dilations	0	0	1	1	1	1	--group-count	7
COMMAND	$<TARGET_FILE:test_conv2d>	--verbose	--input	8	7	224	224	--weights	63	1	3	3	--pads_strides_dilations	0	0	2	2	1	1	--group-count	7
COMMAND	$<TARGET_FILE:test_conv2d>	--verbose	--input	8	7	224	224	--weights	63	1	3	3	--pads_strides_dilations	1	1	2	2	1	1	--group-count	7
COMMAND	$<TARGET_FILE:test_conv2d>	--verbose	--input	8	7	224	224	--weights	63	1	3	3	--pads_strides_dilations	2	2	2	2	1	1	--group-count	7
COMMAND	$<TARGET_FILE:test_conv2d>	--verbose	--input	8	3	108	108	--weights	63	1	3	3	--pads_strides_dilations	1	1	1	1	1	1	--group-count	3
COMMAND	$<TARGET_FILE:test_conv2d>	--verbose	--input	8	3	108	108	--weights	63	1	3	3	--pads_strides_dilations	0	0	1	1	1	1	--group-count	3
COMMAND	$<TARGET_FILE:test_conv2d>	--verbose	--input	8	3	108	108	--weights	63	1	3	3	--pads_strides_dilations	0	0	2	2	1	1	--group-count	3
COMMAND	$<TARGET_FILE:test_conv2d>	--verbose	--input	8	3	108	108	--weights	63	1	3	3	--pads_strides_dilations	1	1	2	2	1	1	--group-count	3
COMMAND	$<TARGET_FILE:test_conv2d>	--verbose	--input	8	3	108	108	--weights	63	1	3	3	--pads_strides_dilations	2	2	2	2	1	1	--group-count	3
)

if(MIOPEN_TEST_DEEPBENCH)
    add_custom_test(test_deepbench_rnn
    COMMAND $<TARGET_FILE:test_rnn_vanilla> --verbose --batch-size 16 --seq-len 50 --vector-len 1760 --hidden-size 1760 --num-layers 1 --in-mode 1 --bias-mode 0 -dir-mode 0 --rnn-mode 0 --flat-batch-fill
    COMMAND $<TARGET_FILE:test_rnn_vanilla> --verbose --batch-size 32 --seq-len 50 --vector-len 1760 --hidden-size 1760 --num-layers 1 --in-mode 1 --bias-mode 0 -dir-mode 0 --rnn-mode 0 --flat-batch-fill
    COMMAND $<TARGET_FILE:test_rnn_vanilla> --verbose --batch-size 64 --seq-len 50 --vector-len 1760 --hidden-size 1760 --num-layers 1 --in-mode 1 --bias-mode 0 -dir-mode 0 --rnn-mode 0 --flat-batch-fill
    COMMAND $<TARGET_FILE:test_rnn_vanilla> --verbose --batch-size 128 --seq-len 50 --vector-len 1760 --hidden-size 1760 --num-layers 1 --in-mode 1 --bias-mode 0 -dir-mode 0 --rnn-mode 0 --flat-batch-fill
    COMMAND $<TARGET_FILE:test_rnn_vanilla> --verbose --batch-size 16 --seq-len 50 --vector-len 2048 --hidden-size 2048 --num-layers 1 --in-mode 1 --bias-mode 0 -dir-mode 0 --rnn-mode 0 --flat-batch-fill
    COMMAND $<TARGET_FILE:test_rnn_vanilla> --verbose --batch-size 32 --seq-len 50 --vector-len 2048 --hidden-size 2048 --num-layers 1 --in-mode 1 --bias-mode 0 -dir-mode 0 --rnn-mode 0 --flat-batch-fill
    COMMAND $<TARGET_FILE:test_rnn_vanilla> --verbose --batch-size 64 --seq-len 50 --vector-len 2048 --hidden-size 2048 --num-layers 1 --in-mode 1 --bias-mode 0 -dir-mode 0 --rnn-mode 0 --flat-batch-fill
    COMMAND $<TARGET_FILE:test_rnn_vanilla> --verbose --batch-size 128 --seq-len 50 --vector-len 2048 --hidden-size 2048 --num-layers 1 --in-mode 1 --bias-mode 0 -dir-mode 0 --rnn-mode 0 --flat-batch-fill
    COMMAND $<TARGET_FILE:test_rnn_vanilla> --verbose --batch-size 16 --seq-len 50 --vector-len 2560 --hidden-size 2560 --num-layers 1 --in-mode 1 --bias-mode 0 -dir-mode 0 --rnn-mode 0 --flat-batch-fill
    COMMAND $<TARGET_FILE:test_rnn_vanilla> --verbose --batch-size 32 --seq-len 50 --vector-len 2560 --hidden-size 2560 --num-layers 1 --in-mode 1 --bias-mode 0 -dir-mode 0 --rnn-mode 0 --flat-batch-fill
    COMMAND $<TARGET_FILE:test_rnn_vanilla> --verbose --batch-size 64 --seq-len 50 --vector-len 2560 --hidden-size 2560 --num-layers 1 --in-mode 1 --bias-mode 0 -dir-mode 0 --rnn-mode 0 --flat-batch-fill
    COMMAND $<TARGET_FILE:test_rnn_vanilla> --verbose --batch-size 128 --seq-len 50 --vector-len 2560 --hidden-size 2560 --num-layers 1 --in-mode 1 --bias-mode 0 -dir-mode 0 --rnn-mode 0 --flat-batch-fill
    COMMAND $<TARGET_FILE:test_lstm> --verbose --batch-size 16 --seq-len 25 --vector-len 512 --hidden-size 512 --num-layers 1 --in-mode 1 --bias-mode 0 -dir-mode 0 --rnn-mode 0 --flat-batch-fill
    COMMAND $<TARGET_FILE:test_lstm> --verbose --batch-size 32 --seq-len 25 --vector-len 512 --hidden-size 512 --num-layers 1 --in-mode 1 --bias-mode 0 -dir-mode 0 --rnn-mode 0 --flat-batch-fill
    COMMAND $<TARGET_FILE:test_lstm> --verbose --batch-size 64 --seq-len 25 --vector-len 512 --hidden-size 512 --num-layers 1 --in-mode 1 --bias-mode 0 -dir-mode 0 --rnn-mode 0 --flat-batch-fill
    COMMAND $<TARGET_FILE:test_lstm> --verbose --batch-size 128 --seq-len 25 --vector-len 512 --hidden-size 512 --num-layers 1 --in-mode 1 --bias-mode 0 -dir-mode 0 --rnn-mode 0 --flat-batch-fill
    COMMAND $<TARGET_FILE:test_lstm> --verbose --batch-size 16 --seq-len 25 --vector-len 1024 --hidden-size 1024 --num-layers 1 --in-mode 1 --bias-mode 0 -dir-mode 0 --rnn-mode 0 --flat-batch-fill
    COMMAND $<TARGET_FILE:test_lstm> --verbose --batch-size 32 --seq-len 25 --vector-len 1024 --hidden-size 1024 --num-layers 1 --in-mode 1 --bias-mode 0 -dir-mode 0 --rnn-mode 0 --flat-batch-fill
    COMMAND $<TARGET_FILE:test_lstm> --verbose --batch-size 64 --seq-len 25 --vector-len 1024 --hidden-size 1024 --num-layers 1 --in-mode 1 --bias-mode 0 -dir-mode 0 --rnn-mode 0 --flat-batch-fill
    COMMAND $<TARGET_FILE:test_lstm> --verbose --batch-size 128 --seq-len 25 --vector-len 1024 --hidden-size 1024 --num-layers 1 --in-mode 1 --bias-mode 0 -dir-mode 0 --rnn-mode 0 --flat-batch-fill
    COMMAND $<TARGET_FILE:test_lstm> --verbose --batch-size 16 --seq-len 25 --vector-len 2048 --hidden-size 2048 --num-layers 1 --in-mode 1 --bias-mode 0 -dir-mode 0 --rnn-mode 0 --flat-batch-fill
    COMMAND $<TARGET_FILE:test_lstm> --verbose --batch-size 32 --seq-len 25 --vector-len 2048 --hidden-size 2048 --num-layers 1 --in-mode 1 --bias-mode 0 -dir-mode 0 --rnn-mode 0 --flat-batch-fill
    COMMAND $<TARGET_FILE:test_lstm> --verbose --batch-size 64 --seq-len 25 --vector-len 2048 --hidden-size 2048 --num-layers 1 --in-mode 1 --bias-mode 0 -dir-mode 0 --rnn-mode 0 --flat-batch-fill
    COMMAND $<TARGET_FILE:test_lstm> --verbose --batch-size 128 --seq-len 25 --vector-len 2048 --hidden-size 2048 --num-layers 1 --in-mode 1 --bias-mode 0 -dir-mode 0 --rnn-mode 0 --flat-batch-fill
    COMMAND $<TARGET_FILE:test_lstm> --verbose --batch-size 16 --seq-len 25 --vector-len 4096 --hidden-size 4096 --num-layers 1 --in-mode 1 --bias-mode 0 -dir-mode 0 --rnn-mode 0 --flat-batch-fill
    COMMAND $<TARGET_FILE:test_lstm> --verbose --batch-size 32 --seq-len 25 --vector-len 4096 --hidden-size 4096 --num-layers 1 --in-mode 1 --bias-mode 0 -dir-mode 0 --rnn-mode 0 --flat-batch-fill
    COMMAND $<TARGET_FILE:test_lstm> --verbose --batch-size 64 --seq-len 25 --vector-len 4096 --hidden-size 4096 --num-layers 1 --in-mode 1 --bias-mode 0 -dir-mode 0 --rnn-mode 0 --flat-batch-fill
    COMMAND $<TARGET_FILE:test_lstm> --verbose --batch-size 128 --seq-len 25 --vector-len 4096 --hidden-size 4096 --num-layers 1 --in-mode 1 --bias-mode 0 -dir-mode 0 --rnn-mode 0 --flat-batch-fill
    COMMAND $<TARGET_FILE:test_lstm> --verbose --batch-size 8 --seq-len 50 --vector-len 1536 --hidden-size 1536 --num-layers 1 --in-mode 1 --bias-mode 0 -dir-mode 0 --rnn-mode 0 --flat-batch-fill
    COMMAND $<TARGET_FILE:test_lstm> --verbose --batch-size 16 --seq-len 50 --vector-len 1536 --hidden-size 1536 --num-layers 1 --in-mode 1 --bias-mode 0 -dir-mode 0 --rnn-mode 0 --flat-batch-fill
    COMMAND $<TARGET_FILE:test_lstm> --verbose --batch-size 32 --seq-len 50 --vector-len 1536 --hidden-size 1536 --num-layers 1 --in-mode 1 --bias-mode 0 -dir-mode 0 --rnn-mode 0 --flat-batch-fill
    COMMAND $<TARGET_FILE:test_lstm> --verbose --batch-size 16 --seq-len 150 --vector-len 256 --hidden-size 256 --num-layers 1 --in-mode 1 --bias-mode 0 -dir-mode 0 --rnn-mode 0 --flat-batch-fill
    COMMAND $<TARGET_FILE:test_lstm> --verbose --batch-size 32 --seq-len 150 --vector-len 256 --hidden-size 256 --num-layers 1 --in-mode 1 --bias-mode 0 -dir-mode 0 --rnn-mode 0 --flat-batch-fill
    COMMAND $<TARGET_FILE:test_lstm> --verbose --batch-size 64 --seq-len 150 --vector-len 256 --hidden-size 256 --num-layers 1 --in-mode 1 --bias-mode 0 -dir-mode 0 --rnn-mode 0 --flat-batch-fill
    COMMAND $<TARGET_FILE:test_gru> --verbose --batch-size 32 --seq-len 1500 --vector-len 2816 --hidden-size 2816 --num-layers 1 --in-mode 1 --bias-mode 0 -dir-mode 0 --rnn-mode 0 --flat-batch-fill
    COMMAND $<TARGET_FILE:test_gru> --verbose --batch-size 32 --seq-len 750 --vector-len 2816 --hidden-size 2816 --num-layers 1 --in-mode 1 --bias-mode 0 -dir-mode 0 --rnn-mode 0 --flat-batch-fill
    COMMAND $<TARGET_FILE:test_gru> --verbose --batch-size 32 --seq-len 375 --vector-len 2816 --hidden-size 2816 --num-layers 1 --in-mode 1 --bias-mode 0 -dir-mode 0 --rnn-mode 0 --flat-batch-fill
    COMMAND $<TARGET_FILE:test_gru> --verbose --batch-size 32 --seq-len 187 --vector-len 2816 --hidden-size 2816 --num-layers 1 --in-mode 1 --bias-mode 0 -dir-mode 0 --rnn-mode 0 --flat-batch-fill
    COMMAND $<TARGET_FILE:test_gru> --verbose --batch-size 32 --seq-len 1500 --vector-len 2048 --hidden-size 2048 --num-layers 1 --in-mode 1 --bias-mode 0 -dir-mode 0 --rnn-mode 0 --flat-batch-fill
    COMMAND $<TARGET_FILE:test_gru> --verbose --batch-size 32 --seq-len 750 --vector-len 2048 --hidden-size 2048 --num-layers 1 --in-mode 1 --bias-mode 0 -dir-mode 0 --rnn-mode 0 --flat-batch-fill
    COMMAND $<TARGET_FILE:test_gru> --verbose --batch-size 32 --seq-len 375 --vector-len 2048 --hidden-size 2048 --num-layers 1 --in-mode 1 --bias-mode 0 -dir-mode 0 --rnn-mode 0 --flat-batch-fill
    COMMAND $<TARGET_FILE:test_gru> --verbose --batch-size 32 --seq-len 187 --vector-len 2048 --hidden-size 2048 --num-layers 1 --in-mode 1 --bias-mode 0 -dir-mode 0 --rnn-mode 0 --flat-batch-fill
    COMMAND $<TARGET_FILE:test_gru> --verbose --batch-size 32 --seq-len 1500 --vector-len 1536 --hidden-size 1536 --num-layers 1 --in-mode 1 --bias-mode 0 -dir-mode 0 --rnn-mode 0 --flat-batch-fill
    COMMAND $<TARGET_FILE:test_gru> --verbose --batch-size 32 --seq-len 750 --vector-len 1536 --hidden-size 1536 --num-layers 1 --in-mode 1 --bias-mode 0 -dir-mode 0 --rnn-mode 0 --flat-batch-fill
    COMMAND $<TARGET_FILE:test_gru> --verbose --batch-size 32 --seq-len 375 --vector-len 1536 --hidden-size 1536 --num-layers 1 --in-mode 1 --bias-mode 0 -dir-mode 0 --rnn-mode 0 --flat-batch-fill
    COMMAND $<TARGET_FILE:test_gru> --verbose --batch-size 32 --seq-len 187 --vector-len 1536 --hidden-size 1536 --num-layers 1 --in-mode 1 --bias-mode 0 -dir-mode 0 --rnn-mode 0 --flat-batch-fill
    COMMAND $<TARGET_FILE:test_gru> --verbose --batch-size 32 --seq-len 1500 --vector-len 2560 --hidden-size 2560 --num-layers 1 --in-mode 1 --bias-mode 0 -dir-mode 0 --rnn-mode 0 --flat-batch-fill
    COMMAND $<TARGET_FILE:test_gru> --verbose --batch-size 32 --seq-len 750 --vector-len 2560 --hidden-size 2560 --num-layers 1 --in-mode 1 --bias-mode 0 -dir-mode 0 --rnn-mode 0 --flat-batch-fill
    COMMAND $<TARGET_FILE:test_gru> --verbose --batch-size 32 --seq-len 375 --vector-len 2560 --hidden-size 2560 --num-layers 1 --in-mode 1 --bias-mode 0 -dir-mode 0 --rnn-mode 0 --flat-batch-fill
    COMMAND $<TARGET_FILE:test_gru> --verbose --batch-size 32 --seq-len 187 --vector-len 2560 --hidden-size 2560 --num-layers 1 --in-mode 1 --bias-mode 0 -dir-mode 0 --rnn-mode 0 --flat-batch-fill
    COMMAND $<TARGET_FILE:test_gru> --verbose --batch-size 32 --seq-len 1 --vector-len 512 --hidden-size 512 --num-layers 1 --in-mode 1 --bias-mode 0 -dir-mode 0 --rnn-mode 0 --flat-batch-fill
    COMMAND $<TARGET_FILE:test_gru> --verbose --batch-size 32 --seq-len 1500 --vector-len 1024 --hidden-size 1024 --num-layers 1 --in-mode 1 --bias-mode 0 -dir-mode 0 --rnn-mode 0 --flat-batch-fill
    COMMAND $<TARGET_FILE:test_gru> --verbose --batch-size 64 --seq-len 1500 --vector-len 1024 --hidden-size 1024 --num-layers 1 --in-mode 1 --bias-mode 0 -dir-mode 0 --rnn-mode 0 --flat-batch-fill
    )
endif()


add_custom_test(test_rnn_extra SKIP_UNLESS_ALL
COMMAND $<TARGET_FILE:test_rnn_vanilla> --verbose --batch-size 32 --seq-len 3 --batch-seq 32 32 32 --vector-len 128 --hidden-size 128 --num-layers 1 --in-mode 0 --bias-mode 0 -dir-mode 0 --rnn-mode 0 --no-hx
COMMAND $<TARGET_FILE:test_rnn_vanilla> --verbose --batch-size 32 --seq-len 3 --batch-seq 32 32 32 --vector-len 128 --hidden-size 128 --num-layers 1 --in-mode 0 --bias-mode 0 -dir-mode 0 --rnn-mode 0 --no-dhy
COMMAND $<TARGET_FILE:test_rnn_vanilla> --verbose --batch-size 32 --seq-len 3 --batch-seq 32 32 32 --vector-len 128 --hidden-size 128 --num-layers 1 --in-mode 0 --bias-mode 0 -dir-mode 0 --rnn-mode 0 --no-hx --no-dhy
COMMAND $<TARGET_FILE:test_rnn_vanilla> --verbose --batch-size 32 --seq-len 3 --batch-seq 32 32 32 --vector-len 128 --hidden-size 128 --num-layers 1 --in-mode 0 --bias-mode 0 -dir-mode 0 --rnn-mode 1 --no-hx
COMMAND $<TARGET_FILE:test_rnn_vanilla> --verbose --batch-size 32 --seq-len 3 --batch-seq 32 32 32 --vector-len 128 --hidden-size 128 --num-layers 1 --in-mode 0 --bias-mode 0 -dir-mode 0 --rnn-mode 1 --no-dhy
COMMAND $<TARGET_FILE:test_rnn_vanilla> --verbose --batch-size 32 --seq-len 3 --batch-seq 32 32 32 --vector-len 128 --hidden-size 128 --num-layers 1 --in-mode 0 --bias-mode 0 -dir-mode 0 --rnn-mode 1 --no-hx --no-dhy
COMMAND $<TARGET_FILE:test_rnn_vanilla> --verbose --batch-size 32 --seq-len 3 --batch-seq 32 32 32 --vector-len 128 --hidden-size 128 --num-layers 1 --in-mode 0 --bias-mode 0 -dir-mode 1 --rnn-mode 0 --no-hx
COMMAND $<TARGET_FILE:test_rnn_vanilla> --verbose --batch-size 32 --seq-len 3 --batch-seq 32 32 32 --vector-len 128 --hidden-size 128 --num-layers 1 --in-mode 0 --bias-mode 0 -dir-mode 1 --rnn-mode 0 --no-dhy
COMMAND $<TARGET_FILE:test_rnn_vanilla> --verbose --batch-size 32 --seq-len 3 --batch-seq 32 32 32 --vector-len 128 --hidden-size 128 --num-layers 1 --in-mode 0 --bias-mode 0 -dir-mode 1 --rnn-mode 0 --no-hx --no-dhy
COMMAND $<TARGET_FILE:test_rnn_vanilla> --verbose --batch-size 32 --seq-len 3 --batch-seq 32 32 32 --vector-len 128 --hidden-size 128 --num-layers 1 --in-mode 0 --bias-mode 0 -dir-mode 1 --rnn-mode 1 --no-hx
COMMAND $<TARGET_FILE:test_rnn_vanilla> --verbose --batch-size 32 --seq-len 3 --batch-seq 32 32 32 --vector-len 128 --hidden-size 128 --num-layers 1 --in-mode 0 --bias-mode 0 -dir-mode 1 --rnn-mode 1 --no-dhy
COMMAND $<TARGET_FILE:test_rnn_vanilla> --verbose --batch-size 32 --seq-len 3 --batch-seq 32 32 32 --vector-len 128 --hidden-size 128 --num-layers 1 --in-mode 0 --bias-mode 0 -dir-mode 1 --rnn-mode 1 --no-hx --no-dhy
COMMAND $<TARGET_FILE:test_rnn_vanilla> --verbose --batch-size 32 --seq-len 3 --batch-seq 32 32 32 --vector-len 128 --hidden-size 128 --num-layers 1 --in-mode 0 --bias-mode 0 -dir-mode 0 --rnn-mode 0 --no-hy
COMMAND $<TARGET_FILE:test_rnn_vanilla> --verbose --batch-size 32 --seq-len 3 --batch-seq 32 32 32 --vector-len 128 --hidden-size 128 --num-layers 1 --in-mode 0 --bias-mode 0 -dir-mode 0 --rnn-mode 0 --no-dhx
COMMAND $<TARGET_FILE:test_rnn_vanilla> --verbose --batch-size 32 --seq-len 3 --batch-seq 32 32 32 --vector-len 128 --hidden-size 128 --num-layers 1 --in-mode 0 --bias-mode 0 -dir-mode 0 --rnn-mode 0 --no-hy --no-dhx
COMMAND $<TARGET_FILE:test_rnn_vanilla> --verbose --batch-size 32 --seq-len 3 --batch-seq 32 32 32 --vector-len 128 --hidden-size 128 --num-layers 1 --in-mode 0 --bias-mode 0 -dir-mode 0 --rnn-mode 1 --no-hy
COMMAND $<TARGET_FILE:test_rnn_vanilla> --verbose --batch-size 32 --seq-len 3 --batch-seq 32 32 32 --vector-len 128 --hidden-size 128 --num-layers 1 --in-mode 0 --bias-mode 0 -dir-mode 0 --rnn-mode 1 --no-dhx
COMMAND $<TARGET_FILE:test_rnn_vanilla> --verbose --batch-size 32 --seq-len 3 --batch-seq 32 32 32 --vector-len 128 --hidden-size 128 --num-layers 1 --in-mode 0 --bias-mode 0 -dir-mode 0 --rnn-mode 1 --no-hy --no-dhx
COMMAND $<TARGET_FILE:test_rnn_vanilla> --verbose --batch-size 32 --seq-len 3 --batch-seq 32 32 32 --vector-len 128 --hidden-size 128 --num-layers 1 --in-mode 0 --bias-mode 0 -dir-mode 1 --rnn-mode 0 --no-hy
COMMAND $<TARGET_FILE:test_rnn_vanilla> --verbose --batch-size 32 --seq-len 3 --batch-seq 32 32 32 --vector-len 128 --hidden-size 128 --num-layers 1 --in-mode 0 --bias-mode 0 -dir-mode 1 --rnn-mode 0 --no-dhx
COMMAND $<TARGET_FILE:test_rnn_vanilla> --verbose --batch-size 32 --seq-len 3 --batch-seq 32 32 32 --vector-len 128 --hidden-size 128 --num-layers 1 --in-mode 0 --bias-mode 0 -dir-mode 1 --rnn-mode 0 --no-hy --no-dhx
COMMAND $<TARGET_FILE:test_rnn_vanilla> --verbose --batch-size 32 --seq-len 3 --batch-seq 32 32 32 --vector-len 128 --hidden-size 128 --num-layers 1 --in-mode 0 --bias-mode 0 -dir-mode 1 --rnn-mode 1 --no-hy
COMMAND $<TARGET_FILE:test_rnn_vanilla> --verbose --batch-size 32 --seq-len 3 --batch-seq 32 32 32 --vector-len 128 --hidden-size 128 --num-layers 1 --in-mode 0 --bias-mode 0 -dir-mode 1 --rnn-mode 1 --no-dhx
COMMAND $<TARGET_FILE:test_rnn_vanilla> --verbose --batch-size 32 --seq-len 3 --batch-seq 32 32 32 --vector-len 128 --hidden-size 128 --num-layers 1 --in-mode 0 --bias-mode 0 -dir-mode 1 --rnn-mode 1 --no-hy --no-dhx
COMMAND $<TARGET_FILE:test_rnn_vanilla> --verbose --batch-size 32 --seq-len 3 --batch-seq 32 32 32 --vector-len 128 --hidden-size 128 --num-layers 1 --in-mode 0 --bias-mode 0 -dir-mode 0 --rnn-mode 0 --no-hx --no-dhy --no-hy --no-dhx
COMMAND $<TARGET_FILE:test_rnn_vanilla> --verbose --batch-size 32 --seq-len 3 --batch-seq 32 32 32 --vector-len 128 --hidden-size 128 --num-layers 1 --in-mode 0 --bias-mode 0 -dir-mode 0 --rnn-mode 1 --no-hx --no-dhy --no-hy --no-dhx
COMMAND $<TARGET_FILE:test_rnn_vanilla> --verbose --batch-size 32 --seq-len 3 --batch-seq 32 32 32 --vector-len 128 --hidden-size 128 --num-layers 1 --in-mode 0 --bias-mode 0 -dir-mode 1 --rnn-mode 0 --no-hx --no-dhy --no-hy --no-dhx
COMMAND $<TARGET_FILE:test_rnn_vanilla> --verbose --batch-size 32 --seq-len 3 --batch-seq 32 32 32 --vector-len 128 --hidden-size 128 --num-layers 1 --in-mode 0 --bias-mode 0 -dir-mode 1 --rnn-mode 1 --no-hx --no-dhy --no-hy --no-dhx
)

add_custom_test(test_gru_extra SKIP_UNLESS_ALL
COMMAND $<TARGET_FILE:test_gru> --verbose --batch-size 32 --seq-len 3 --batch-seq 32 32 32 --vector-len 128 --hidden-size 128 --num-layers 1 --in-mode 0 --bias-mode 0 -dir-mode 0 --no-hx
COMMAND $<TARGET_FILE:test_gru> --verbose --batch-size 32 --seq-len 3 --batch-seq 32 32 32 --vector-len 128 --hidden-size 128 --num-layers 1 --in-mode 0 --bias-mode 0 -dir-mode 0 --no-dhy
COMMAND $<TARGET_FILE:test_gru> --verbose --batch-size 32 --seq-len 3 --batch-seq 32 32 32 --vector-len 128 --hidden-size 128 --num-layers 1 --in-mode 0 --bias-mode 0 -dir-mode 0 --no-hx --no-dhy
COMMAND $<TARGET_FILE:test_gru> --verbose --batch-size 32 --seq-len 3 --batch-seq 32 32 32 --vector-len 128 --hidden-size 128 --num-layers 1 --in-mode 0 --bias-mode 0 -dir-mode 1 --no-hx
COMMAND $<TARGET_FILE:test_gru> --verbose --batch-size 32 --seq-len 3 --batch-seq 32 32 32 --vector-len 128 --hidden-size 128 --num-layers 1 --in-mode 0 --bias-mode 0 -dir-mode 1 --no-dhy
COMMAND $<TARGET_FILE:test_gru> --verbose --batch-size 32 --seq-len 3 --batch-seq 32 32 32 --vector-len 128 --hidden-size 128 --num-layers 1 --in-mode 0 --bias-mode 0 -dir-mode 1 --no-hx --no-dhy
COMMAND $<TARGET_FILE:test_gru> --verbose --batch-size 32 --seq-len 3 --batch-seq 32 32 32 --vector-len 128 --hidden-size 128 --num-layers 1 --in-mode 0 --bias-mode 0 -dir-mode 0 --no-hy
COMMAND $<TARGET_FILE:test_gru> --verbose --batch-size 32 --seq-len 3 --batch-seq 32 32 32 --vector-len 128 --hidden-size 128 --num-layers 1 --in-mode 0 --bias-mode 0 -dir-mode 0 --no-dhx
COMMAND $<TARGET_FILE:test_gru> --verbose --batch-size 32 --seq-len 3 --batch-seq 32 32 32 --vector-len 128 --hidden-size 128 --num-layers 1 --in-mode 0 --bias-mode 0 -dir-mode 0 --no-hy --no-dhx
COMMAND $<TARGET_FILE:test_gru> --verbose --batch-size 32 --seq-len 3 --batch-seq 32 32 32 --vector-len 128 --hidden-size 128 --num-layers 1 --in-mode 0 --bias-mode 0 -dir-mode 1 --no-hy
COMMAND $<TARGET_FILE:test_gru> --verbose --batch-size 32 --seq-len 3 --batch-seq 32 32 32 --vector-len 128 --hidden-size 128 --num-layers 1 --in-mode 0 --bias-mode 0 -dir-mode 1 --no-dhx
COMMAND $<TARGET_FILE:test_gru> --verbose --batch-size 32 --seq-len 3 --batch-seq 32 32 32 --vector-len 128 --hidden-size 128 --num-layers 1 --in-mode 0 --bias-mode 0 -dir-mode 1 --no-hy --no-dhx
COMMAND $<TARGET_FILE:test_gru> --verbose --batch-size 32 --seq-len 3 --batch-seq 32 32 32 --vector-len 128 --hidden-size 128 --num-layers 1 --in-mode 0 --bias-mode 0 -dir-mode 0 --no-hx --no-dhy --no-hy --no-dhx
COMMAND $<TARGET_FILE:test_gru> --verbose --batch-size 32 --seq-len 3 --batch-seq 32 32 32 --vector-len 128 --hidden-size 128 --num-layers 1 --in-mode 0 --bias-mode 0 -dir-mode 1 --no-hx --no-dhy --no-hy --no-dhx
)

add_custom_test(test_lstm_extra SKIP_UNLESS_ALL
COMMAND $<TARGET_FILE:test_lstm> --verbose --batch-size 32 --seq-len 3 --batch-seq 32 32 32 --vector-len 128 --hidden-size 128 --num-layers 1 --in-mode 0 --bias-mode 0 -dir-mode 0 --no-hx
COMMAND $<TARGET_FILE:test_lstm> --verbose --batch-size 32 --seq-len 3 --batch-seq 32 32 32 --vector-len 128 --hidden-size 128 --num-layers 1 --in-mode 0 --bias-mode 0 -dir-mode 0 --no-dhy
COMMAND $<TARGET_FILE:test_lstm> --verbose --batch-size 32 --seq-len 3 --batch-seq 32 32 32 --vector-len 128 --hidden-size 128 --num-layers 1 --in-mode 0 --bias-mode 0 -dir-mode 0 --no-hx --no-dhy
COMMAND $<TARGET_FILE:test_lstm> --verbose --batch-size 32 --seq-len 3 --batch-seq 32 32 32 --vector-len 128 --hidden-size 128 --num-layers 1 --in-mode 0 --bias-mode 0 -dir-mode 0 --no-cx
COMMAND $<TARGET_FILE:test_lstm> --verbose --batch-size 32 --seq-len 3 --batch-seq 32 32 32 --vector-len 128 --hidden-size 128 --num-layers 1 --in-mode 0 --bias-mode 0 -dir-mode 0 --no-hx --no-cx
COMMAND $<TARGET_FILE:test_lstm> --verbose --batch-size 32 --seq-len 3 --batch-seq 32 32 32 --vector-len 128 --hidden-size 128 --num-layers 1 --in-mode 0 --bias-mode 0 -dir-mode 0 --no-dcy
COMMAND $<TARGET_FILE:test_lstm> --verbose --batch-size 32 --seq-len 3 --batch-seq 32 32 32 --vector-len 128 --hidden-size 128 --num-layers 1 --in-mode 0 --bias-mode 0 -dir-mode 0 --no-cx --no-dcy
COMMAND $<TARGET_FILE:test_lstm> --verbose --batch-size 32 --seq-len 3 --batch-seq 32 32 32 --vector-len 128 --hidden-size 128 --num-layers 1 --in-mode 0 --bias-mode 0 -dir-mode 1 --no-hx
COMMAND $<TARGET_FILE:test_lstm> --verbose --batch-size 32 --seq-len 3 --batch-seq 32 32 32 --vector-len 128 --hidden-size 128 --num-layers 1 --in-mode 0 --bias-mode 0 -dir-mode 1 --no-dhy
COMMAND $<TARGET_FILE:test_lstm> --verbose --batch-size 32 --seq-len 3 --batch-seq 32 32 32 --vector-len 128 --hidden-size 128 --num-layers 1 --in-mode 0 --bias-mode 0 -dir-mode 1 --no-hx --no-dhy
COMMAND $<TARGET_FILE:test_lstm> --verbose --batch-size 32 --seq-len 3 --batch-seq 32 32 32 --vector-len 128 --hidden-size 128 --num-layers 1 --in-mode 0 --bias-mode 0 -dir-mode 1 --no-cx
COMMAND $<TARGET_FILE:test_lstm> --verbose --batch-size 32 --seq-len 3 --batch-seq 32 32 32 --vector-len 128 --hidden-size 128 --num-layers 1 --in-mode 0 --bias-mode 0 -dir-mode 1 --no-hx --no-cx
COMMAND $<TARGET_FILE:test_lstm> --verbose --batch-size 32 --seq-len 3 --batch-seq 32 32 32 --vector-len 128 --hidden-size 128 --num-layers 1 --in-mode 0 --bias-mode 0 -dir-mode 1 --no-dcy
COMMAND $<TARGET_FILE:test_lstm> --verbose --batch-size 32 --seq-len 3 --batch-seq 32 32 32 --vector-len 128 --hidden-size 128 --num-layers 1 --in-mode 0 --bias-mode 0 -dir-mode 1 --no-cx --no-dcy
COMMAND $<TARGET_FILE:test_lstm> --verbose --batch-size 32 --seq-len 3 --batch-seq 32 32 32 --vector-len 128 --hidden-size 128 --num-layers 1 --in-mode 0 --bias-mode 0 -dir-mode 0 --no-hy
COMMAND $<TARGET_FILE:test_lstm> --verbose --batch-size 32 --seq-len 3 --batch-seq 32 32 32 --vector-len 128 --hidden-size 128 --num-layers 1 --in-mode 0 --bias-mode 0 -dir-mode 0 --no-dhx
COMMAND $<TARGET_FILE:test_lstm> --verbose --batch-size 32 --seq-len 3 --batch-seq 32 32 32 --vector-len 128 --hidden-size 128 --num-layers 1 --in-mode 0 --bias-mode 0 -dir-mode 0 --no-hy --no-dhx
COMMAND $<TARGET_FILE:test_lstm> --verbose --batch-size 32 --seq-len 3 --batch-seq 32 32 32 --vector-len 128 --hidden-size 128 --num-layers 1 --in-mode 0 --bias-mode 0 -dir-mode 0 --no-cy
COMMAND $<TARGET_FILE:test_lstm> --verbose --batch-size 32 --seq-len 3 --batch-seq 32 32 32 --vector-len 128 --hidden-size 128 --num-layers 1 --in-mode 0 --bias-mode 0 -dir-mode 0 --no-hy --no-cy
COMMAND $<TARGET_FILE:test_lstm> --verbose --batch-size 32 --seq-len 3 --batch-seq 32 32 32 --vector-len 128 --hidden-size 128 --num-layers 1 --in-mode 0 --bias-mode 0 -dir-mode 0 --no-dcx
COMMAND $<TARGET_FILE:test_lstm> --verbose --batch-size 32 --seq-len 3 --batch-seq 32 32 32 --vector-len 128 --hidden-size 128 --num-layers 1 --in-mode 0 --bias-mode 0 -dir-mode 0 --no-cy --no-dcx
COMMAND $<TARGET_FILE:test_lstm> --verbose --batch-size 32 --seq-len 3 --batch-seq 32 32 32 --vector-len 128 --hidden-size 128 --num-layers 1 --in-mode 0 --bias-mode 0 -dir-mode 1 --no-hy
COMMAND $<TARGET_FILE:test_lstm> --verbose --batch-size 32 --seq-len 3 --batch-seq 32 32 32 --vector-len 128 --hidden-size 128 --num-layers 1 --in-mode 0 --bias-mode 0 -dir-mode 1 --no-dhx
COMMAND $<TARGET_FILE:test_lstm> --verbose --batch-size 32 --seq-len 3 --batch-seq 32 32 32 --vector-len 128 --hidden-size 128 --num-layers 1 --in-mode 0 --bias-mode 0 -dir-mode 1 --no-hy --no-dhx
COMMAND $<TARGET_FILE:test_lstm> --verbose --batch-size 32 --seq-len 3 --batch-seq 32 32 32 --vector-len 128 --hidden-size 128 --num-layers 1 --in-mode 0 --bias-mode 0 -dir-mode 1 --no-cy
COMMAND $<TARGET_FILE:test_lstm> --verbose --batch-size 32 --seq-len 3 --batch-seq 32 32 32 --vector-len 128 --hidden-size 128 --num-layers 1 --in-mode 0 --bias-mode 0 -dir-mode 1 --no-hy --no-cy
COMMAND $<TARGET_FILE:test_lstm> --verbose --batch-size 32 --seq-len 3 --batch-seq 32 32 32 --vector-len 128 --hidden-size 128 --num-layers 1 --in-mode 0 --bias-mode 0 -dir-mode 1 --no-dcx
COMMAND $<TARGET_FILE:test_lstm> --verbose --batch-size 32 --seq-len 3 --batch-seq 32 32 32 --vector-len 128 --hidden-size 128 --num-layers 1 --in-mode 0 --bias-mode 0 -dir-mode 1 --no-cy --no-dcx
COMMAND $<TARGET_FILE:test_lstm> --verbose --batch-size 32 --seq-len 3 --batch-seq 32 32 32 --vector-len 128 --hidden-size 128 --num-layers 1 --in-mode 0 --bias-mode 0 -dir-mode 0 --no-hx --no-dhy --no-cx --no-dcy --no-hy --no-dhx --no-cy --no-dcx
COMMAND $<TARGET_FILE:test_lstm> --verbose --batch-size 32 --seq-len 3 --batch-seq 32 32 32 --vector-len 128 --hidden-size 128 --num-layers 1 --in-mode 0 --bias-mode 0 -dir-mode 1 --no-hx --no-dhy --no-cx --no-dcy --no-hy --no-dhx --no-cy --no-dcx
)


add_custom_test(test_conv_extra SKIP_UNLESS_ALL
# COMMAND	$<TARGET_FILE:test_conv2d>	--verbose	--input	1	1	1	1	--weights	1	1	2	2	--pads_strides_dilations	0	0	3	3	1	1
COMMAND	$<TARGET_FILE:test_conv2d>	--verbose	--input	4	1	161	700	--weights	4	1	5	20	--pads_strides_dilations	0	0	2	2	1	1
COMMAND	$<TARGET_FILE:test_conv2d>	--verbose	--input	4	1	161	700	--weights	4	1	5	20	--pads_strides_dilations	0	0	2	2	1	1
COMMAND	$<TARGET_FILE:test_conv2d>	--verbose	--input	4	32	79	341	--weights	4	32	5	10	--pads_strides_dilations	0	0	2	2	1	1
COMMAND	$<TARGET_FILE:test_conv2d>	--verbose	--input	4	32	79	341	--weights	4	32	5	10	--pads_strides_dilations	0	0	2	2	1	1
COMMAND	$<TARGET_FILE:test_conv2d>	--verbose	--input	4	3	227	227	--weights	4	3	11	11	--pads_strides_dilations	0	0	4	4	1	1
COMMAND	$<TARGET_FILE:test_conv2d>	--verbose	--input	4	3	224	224	--weights	4	3	11	11	--pads_strides_dilations	2	2	4	4	1	1
COMMAND	$<TARGET_FILE:test_conv2d>	--verbose	--input	16	1	48	480	--weights	16	1	3	3	--pads_strides_dilations	1	1	1	1	1	1
COMMAND	$<TARGET_FILE:test_conv2d>	--verbose	--input	32	64	27	27	--weights	192	64	5	5	--pads_strides_dilations	2	2	1	1	1	1
# COMMAND	$<TARGET_FILE:test_conv2d>	--verbose	--input	4	64	14	14	--weights	24	64	5	5	--pads_strides_dilations	2	2	1	1	1	1
COMMAND	$<TARGET_FILE:test_conv2d>	--verbose	--input	4	96	14	14	--weights	32	96	5	5	--pads_strides_dilations	2	2	1	1	1	1
COMMAND	$<TARGET_FILE:test_conv2d>	--verbose	--input	4	16	14	14	--weights	4	16	5	5	--pads_strides_dilations	2	2	1	1	1	1
COMMAND	$<TARGET_FILE:test_conv2d>	--verbose	--input	4	32	14	14	--weights	4	32	5	5	--pads_strides_dilations	2	2	1	1	1	1
)


add_custom_test(test_conv_trans SKIP_UNLESS_ALL
COMMAND	$<TARGET_FILE:test_conv2d>	--verbose	--input	8	128	28	28	--weights	128	128	1	1	--pads_strides_dilations	0	0	1	1	1	1	--cmode	trans	--pmode	default
COMMAND	$<TARGET_FILE:test_conv2d>	--verbose	--input	8	256	28	28	--weights	256	256	1	1	--pads_strides_dilations	0	0	1	1	1	1	--cmode	trans	--pmode	same
COMMAND	$<TARGET_FILE:test_conv2d>	--verbose	--input	8	32	28	28	--weights	32	32	5	5	--pads_strides_dilations	0	0	2	2	1	1	--cmode	trans	--pmode	default
COMMAND	$<TARGET_FILE:test_conv2d>	--verbose	--input	8	512	14	14	--weights	512	512	1	1	--pads_strides_dilations	0	0	2	2	1	1	--cmode	trans	--pmode	same
COMMAND	$<TARGET_FILE:test_conv2d>	--verbose	--input	8	512	4	4	--weights	512	512	1	1	--pads_strides_dilations	0	0	1	1	1	1	--cmode	trans	--pmode	valid
COMMAND	$<TARGET_FILE:test_conv2d>	--verbose	--input	8	64	56	56	--weights	64	64	1	1	--pads_strides_dilations	0	0	2	2	1	1	--cmode	trans	--pmode	valid
COMMAND	$<TARGET_FILE:test_conv2d>	--verbose	--input	100	3	64	64	--weights	3	3	1	1	--pads_strides_dilations	2	2	1	1	1	1	--cmode	trans	--pmode	default
COMMAND	$<TARGET_FILE:test_conv2d>	--verbose	--input	100	6	4	4	--weights	6	4	1	1	--pads_strides_dilations	2	2	1	1	1	1	--cmode	trans	--pmode	default
COMMAND	$<TARGET_FILE:test_conv2d>	--verbose	--input	8	128	28	28	--weights	128	16	1	1	--pads_strides_dilations	0	0	1	1	1	1	--cmode	trans	--pmode	default	--group-count	8
COMMAND	$<TARGET_FILE:test_conv2d>	--verbose	--input	8	256	28	28	--weights	256	64	1	1	--pads_strides_dilations	0	0	1	1	1	1	--cmode	trans	--pmode	same	--group-count	4
COMMAND	$<TARGET_FILE:test_conv2d>	--verbose	--input	8	32	28	28	--weights	32	1	5	5	--pads_strides_dilations	0	0	2	2	1	1	--cmode	trans	--pmode	default	--group-count	32
COMMAND	$<TARGET_FILE:test_conv2d>	--verbose	--input	8	512	14	14	--weights	512	16	1	1	--pads_strides_dilations	0	0	2	2	1	1	--cmode	trans	--pmode	same	--group-count	32
COMMAND	$<TARGET_FILE:test_conv2d>	--verbose	--input	8	512	4	4	--weights	512	16	1	1	--pads_strides_dilations	0	0	1	1	1	1	--cmode	trans	--pmode	valid	--group-count	32
COMMAND	$<TARGET_FILE:test_conv2d>	--verbose	--input	8	64	56	56	--weights	64	2	1	1	--pads_strides_dilations	0	0	2	2	1	1	--cmode	trans	--pmode	valid	--group-count	32
COMMAND	$<TARGET_FILE:test_conv2d>	--verbose	--input	100	3	64	64	--weights	3	3	1	1	--pads_strides_dilations	2	2	1	1	1	1	--cmode	trans	--pmode	default	--group-count	3
COMMAND	$<TARGET_FILE:test_conv2d>	--verbose	--input	100	6	4	4	--weights	6	4	1	1	--pads_strides_dilations	2	2	1	1	1	1	--cmode	trans	--pmode	default	--group-count	2
)


add_custom_test(test_conv_3d SKIP_UNLESS_ALL
COMMAND $<TARGET_FILE:test_conv3d> --verbose --conv_dim_type conv3d --input 16    32   4    9     9  --weights    64    32   3  3    3  --pads_strides_dilations  0  0  0    2  2   2    1   1   1  --group-count   1   --cmode conv   --pmode   default
COMMAND $<TARGET_FILE:test_conv3d> --verbose --conv_dim_type conv3d --input  4     3   4  227   227  --weights     4     3   3 11   11  --pads_strides_dilations  0  0  0    1  1   1    1   1   1  --group-count   1   --cmode conv   --pmode   default
COMMAND $<TARGET_FILE:test_conv3d> --verbose --conv_dim_type conv3d --input 16   128   4   56    56  --weights   256     4   3  3    3  --pads_strides_dilations  1  1  1    1  1   1    1   1   1  --group-count   32  --cmode conv   --pmode   default
COMMAND $<TARGET_FILE:test_conv3d> --verbose --conv_dim_type conv3d --input 16   128  56   56    56  --weights   256     4   3  3    3  --pads_strides_dilations  1  2  3    1  1   1    1   2   3  --group-count   32  --cmode conv   --pmode   default
COMMAND $<TARGET_FILE:test_conv3d> --verbose --conv_dim_type conv3d --input  4     4   4  161   700  --weights    32     1   3  5   20  --pads_strides_dilations  1  1  1    2  2   2    1   1   1  --group-count   4   --cmode conv   --pmode   default
COMMAND $<TARGET_FILE:test_conv3d> --verbose --conv_dim_type conv3d --input  8   512   4   28    28  --weights   512   128   1  1    1  --pads_strides_dilations  0  0  0    1  1   1    1   1   1  --group-count   4   --cmode conv   --pmode   same
COMMAND $<TARGET_FILE:test_conv3d> --verbose --conv_dim_type conv3d --input  8   512   4   56    56  --weights   512   128   1  1    1  --pads_strides_dilations  0  0  0    2  2   2    1   1   1  --group-count   4   --cmode conv   --pmode   same
COMMAND $<TARGET_FILE:test_conv3d> --verbose --conv_dim_type conv3d --input  8   512   3   14    14  --weights   512   128   1  1    1  --pads_strides_dilations  0  0  0    2  2   2    1   1   1  --trans_output_pads 0 0 0 --group-count   1   --cmode trans  --pmode   same
COMMAND $<TARGET_FILE:test_conv3d> --verbose --conv_dim_type conv3d --input 16    64   3    4     4  --weights    64    32   1  3    3  --pads_strides_dilations  0  0  0    2  2   2    1   1   1  --trans_output_pads 0 0 0 --group-count   4   --cmode trans  --pmode   default
COMMAND $<TARGET_FILE:test_conv3d> --verbose --conv_dim_type conv3d --input 16    32   4    9     9  --weights    64    32   3  3    3  --pads_strides_dilations  0  0  0    1  2   3    1   2   3  --group-count   1   --cmode conv   --pmode   default
COMMAND $<TARGET_FILE:test_conv3d> --verbose --conv_dim_type conv3d --input  4     3   4  227   227  --weights     4     3   3 11   11  --pads_strides_dilations  0  0  0    1  1   1    1   2   3  --group-count   1   --cmode conv   --pmode   default
COMMAND $<TARGET_FILE:test_conv3d> --verbose --conv_dim_type conv3d --input 16   128   4   56    56  --weights   256     4   3  3    3  --pads_strides_dilations  1  2  3    1  1   1    1   2   3  --group-count   32  --cmode conv   --pmode   default
COMMAND $<TARGET_FILE:test_conv3d> --verbose --conv_dim_type conv3d --input  4     4   4  161   700  --weights    32     1   3  5   20  --pads_strides_dilations  1  2  3    1  2   3    1   2   3  --group-count   4   --cmode conv   --pmode   default
COMMAND $<TARGET_FILE:test_conv3d> --verbose --conv_dim_type conv3d --input  8   512   4   28    28  --weights   512   128   1  1    1  --pads_strides_dilations  0  0  0    1  1   1    1   2   3  --group-count   4   --cmode conv   --pmode   same
COMMAND $<TARGET_FILE:test_conv3d> --verbose --conv_dim_type conv3d --input  8   512   4   56    56  --weights   512   128   1  1    1  --pads_strides_dilations  0  0  0    1  2   3    1   2   3  --group-count   4   --cmode conv   --pmode   same
COMMAND $<TARGET_FILE:test_conv3d> --verbose --conv_dim_type conv3d --input  8   512   3   14    14  --weights   512   128   1  1    1  --pads_strides_dilations  0  0  0    1  2   3    1   2   3  --trans_output_pads 0 0 0 --group-count   1   --cmode trans  --pmode   same
COMMAND $<TARGET_FILE:test_conv3d> --verbose --conv_dim_type conv3d --input 16    64   3    4     4  --weights    64    32   1  3    3  --pads_strides_dilations  0  0  0    1  2   3    1   2   3  --trans_output_pads 0 0 0 --group-count   4   --cmode trans  --pmode   default
)

set(DYNAMIC_IMPLICITGEMM_COMMON
    MIOPEN_DEBUG_CONV_FFT=0
    MIOPEN_DEBUG_CONV_GEMM=0
    MIOPEN_DEBUG_CONV_WINOGRAD=0)
set(DYNAMIC_IMPLICITGEMM_ENVS
    ${DYNAMIC_IMPLICITGEMM_COMMON}
    MIOPEN_DEBUG_FIND_ONLY_SOLVER=ConvAsmImplicitGemmV4R1DynamicFwd)
set(DYNAMIC_IMPLICITGEMM_1X1_ENVS
    ${DYNAMIC_IMPLICITGEMM_COMMON}
    MIOPEN_DEBUG_FIND_ONLY_SOLVER=ConvAsmImplicitGemmV4R1DynamicFwd_1x1)
set(DYNAMIC_IMPLICITGEMM_FWD_GTC_DYNAMIC_XDLOPS_ENVS
    ${DYNAMIC_IMPLICITGEMM_COMMON}
    MIOPEN_DEBUG_FIND_ONLY_SOLVER=ConvAsmImplicitGemmGTCDynamicFwdXdlops)
set(DYNAMIC_IMPLICITGEMM_BWD_ENVS
    ${DYNAMIC_IMPLICITGEMM_COMMON}
    MIOPEN_DEBUG_FIND_ONLY_SOLVER=ConvAsmImplicitGemmV4R1DynamicBwd)
set(DYNAMIC_IMPLICITGEMM_WRW_ENVS
    ${DYNAMIC_IMPLICITGEMM_COMMON}
    MIOPEN_DEBUG_FIND_ONLY_SOLVER=ConvAsmImplicitGemmV4R1DynamicWrw)
set(DYNAMIC_IMPLICITGEMM_BWD_ENVS_XDLOPS
    ${DYNAMIC_IMPLICITGEMM_COMMON}
    MIOPEN_DEBUG_FIND_ONLY_SOLVER=ConvAsmImplicitGemmGTCDynamicBwdXdlops)

set(DYNAMIC_IMPLICITGEMM_WRW_ENVS_XDLOPS
    ${DYNAMIC_IMPLICITGEMM_COMMON}
    MIOPEN_DEBUG_FIND_ONLY_SOLVER=ConvAsmImplicitGemmGTCDynamicWrwXdlops)

add_custom_test(test_conv_igemm_dynamic_small
COMMAND ${DYNAMIC_IMPLICITGEMM_ENVS}     $<TARGET_FILE:test_conv2d> --verbose --input  16  16 56 56 --weights 64  16 1 1 --pads_strides_dilations 0 0 1 1 1 1 --disable-backward-data --disable-backward-weights
COMMAND ${DYNAMIC_IMPLICITGEMM_ENVS}     $<TARGET_FILE:test_conv2d> --verbose --input  16  64 34 34 --weights 64  64 3 3 --pads_strides_dilations 0 0 1 1 1 1 --disable-backward-data --disable-backward-weights
COMMAND ${DYNAMIC_IMPLICITGEMM_ENVS}     $<TARGET_FILE:test_conv2d> --verbose --input  32  32 17 17 --weights 32  32 1 7 --pads_strides_dilations 0 3 1 1 1 1 --disable-backward-data --disable-backward-weights
COMMAND ${DYNAMIC_IMPLICITGEMM_1X1_ENVS} $<TARGET_FILE:test_conv2d> --verbose --input  16 384  8  8 --weights 64 384 1 1 --pads_strides_dilations 0 0 1 1 1 1 --disable-backward-data --disable-backward-weights
COMMAND ${DYNAMIC_IMPLICITGEMM_WRW_ENVS} $<TARGET_FILE:test_conv2d> --verbose --input  64  64 28 28 --weights 32  64 1 1 --pads_strides_dilations 0 0 1 1 1 1 --disable-forward --disable-backward-data
COMMAND ${DYNAMIC_IMPLICITGEMM_WRW_ENVS} $<TARGET_FILE:test_conv2d> --verbose --input  16  128 36 36 --weights 32  128 1 1 --pads_strides_dilations 0 0 1 1 1 1 --disable-forward --disable-backward-data
COMMAND ${DYNAMIC_IMPLICITGEMM_BWD_ENVS} $<TARGET_FILE:test_conv2d> --verbose --input  64  64 28 28 --weights 16  64 1 1 --pads_strides_dilations 0 0 1 1 1 1 --disable-forward --disable-backward-weights
COMMAND ${DYNAMIC_IMPLICITGEMM_BWD_ENVS} $<TARGET_FILE:test_conv2d> --verbose --input  16  128 36 36 --weights 32  128 1 1 --pads_strides_dilations 0 0 1 1 1 1 --disable-forward --disable-backward-weights
)

add_custom_test(test_conv_igemm_dynamic SKIP_UNLESS_ALL
COMMAND ${DYNAMIC_IMPLICITGEMM_ENVS}     $<TARGET_FILE:test_conv2d> --verbose --input  64   64 56 56 --weights 256  64  1 1 --pads_strides_dilations 0 0 1 1 1 1 --disable-backward-data --disable-backward-weights
COMMAND ${DYNAMIC_IMPLICITGEMM_ENVS}     $<TARGET_FILE:test_conv2d> --verbose --input  64  256 34 34 --weights 256  256 3 3 --pads_strides_dilations 0 0 1 1 1 1 --disable-backward-data --disable-backward-weights
COMMAND ${DYNAMIC_IMPLICITGEMM_ENVS}     $<TARGET_FILE:test_conv2d> --verbose --input 128  128 35 35 --weights 128  128 3 3 --pads_strides_dilations 0 0 2 2 1 1 --disable-backward-data --disable-backward-weights
COMMAND ${DYNAMIC_IMPLICITGEMM_ENVS}     $<TARGET_FILE:test_conv2d> --verbose --input  64 1536  8  8 --weights 256 1536 1 1 --pads_strides_dilations 0 0 1 1 1 1 --disable-backward-data --disable-backward-weights
COMMAND ${DYNAMIC_IMPLICITGEMM_ENVS}     $<TARGET_FILE:test_conv2d> --verbose --input 128   48  7  7 --weights 128   48 5 5 --pads_strides_dilations 2 2 1 1 1 1 --disable-backward-data --disable-backward-weights
COMMAND ${DYNAMIC_IMPLICITGEMM_ENVS}     $<TARGET_FILE:test_conv2d> --verbose --input 128  128 17 17 --weights 128  128 1 7 --pads_strides_dilations 0 3 1 1 1 1 --disable-backward-data --disable-backward-weights
COMMAND ${DYNAMIC_IMPLICITGEMM_1X1_ENVS} $<TARGET_FILE:test_conv2d> --verbose --input 128  256 28 28 --weights 128  256 1 1 --pads_strides_dilations 0 0 1 1 1 1 --disable-backward-data --disable-backward-weights
COMMAND ${DYNAMIC_IMPLICITGEMM_1X1_ENVS} $<TARGET_FILE:test_conv2d> --verbose --input  64 1536  8  8 --weights 256 1536 1 1 --pads_strides_dilations 0 0 1 1 1 1 --disable-backward-data --disable-backward-weights
COMMAND ${DYNAMIC_IMPLICITGEMM_1X1_ENVS} $<TARGET_FILE:test_conv2d> --verbose --input 128  768 17 17 --weights 128  768 1 1 --pads_strides_dilations 0 0 1 1 1 1 --disable-backward-data --disable-backward-weights
COMMAND ${DYNAMIC_IMPLICITGEMM_WRW_ENVS} $<TARGET_FILE:test_conv2d> --verbose --input  64   64 56 56 --weights 256  64  1 1 --pads_strides_dilations 0 0 1 1 1 1 --disable-forward --disable-backward-data
COMMAND ${DYNAMIC_IMPLICITGEMM_WRW_ENVS} $<TARGET_FILE:test_conv2d> --verbose --input  32  128 34 34 --weights 64  128  3 3 --pads_strides_dilations 0 0 1 1 1 1 --disable-forward --disable-backward-data
COMMAND ${DYNAMIC_IMPLICITGEMM_WRW_ENVS} $<TARGET_FILE:test_conv2d> --verbose --input 128  128 35 35 --weights 128  128 3 3 --pads_strides_dilations 1 1 1 1 1 1 --disable-forward --disable-backward-data
COMMAND ${DYNAMIC_IMPLICITGEMM_WRW_ENVS} $<TARGET_FILE:test_conv2d> --verbose --input 128  256 56 56 --weights 64  256 1 1 --pads_strides_dilations 0 0 1 1 1 1 --disable-forward --disable-backward-data
COMMAND ${DYNAMIC_IMPLICITGEMM_BWD_ENVS} $<TARGET_FILE:test_conv2d> --verbose --input  64   64 56 56 --weights 256  64  1 1 --pads_strides_dilations 0 0 1 1 1 1 --disable-forward --disable-backward-weights
COMMAND ${DYNAMIC_IMPLICITGEMM_BWD_ENVS} $<TARGET_FILE:test_conv2d> --verbose --input  32  128 34 34 --weights 64  128  3 3 --pads_strides_dilations 0 0 1 1 1 1 --disable-forward --disable-backward-weights
COMMAND ${DYNAMIC_IMPLICITGEMM_BWD_ENVS} $<TARGET_FILE:test_conv2d> --verbose --input 128  128 35 35 --weights 128  128 3 3 --pads_strides_dilations 1 1 1 1 1 1 --disable-forward --disable-backward-weights
COMMAND ${DYNAMIC_IMPLICITGEMM_BWD_ENVS} $<TARGET_FILE:test_conv2d> --verbose --input 128  256 56 56 --weights 64  256 1 1 --pads_strides_dilations 0 0 1 1 1 1 --disable-forward --disable-backward-weights
)

add_custom_test(test_conv_igemm_dynamic_xdlops SKIP_UNLESS_ALL
COMMAND ${DYNAMIC_IMPLICITGEMM_BWD_ENVS_XDLOPS} $<TARGET_FILE:test_conv2d> --verbose --input  64  64 28 28 --weights 16  64 1 1 --pads_strides_dilations 0 0 1 1 1 1 --disable-forward --disable-backward-weights
COMMAND ${DYNAMIC_IMPLICITGEMM_BWD_ENVS_XDLOPS} $<TARGET_FILE:test_conv2d> --verbose --input  16  128 36 36 --weights 32  128 1 1 --pads_strides_dilations 0 0 1 1 1 1 --disable-forward --disable-backward-weights
COMMAND ${DYNAMIC_IMPLICITGEMM_BWD_ENVS_XDLOPS} $<TARGET_FILE:test_conv2d> --verbose --input  64   64 56 56 --weights 256  64  1 1 --pads_strides_dilations 0 0 1 1 1 1 --disable-forward --disable-backward-weights
COMMAND ${DYNAMIC_IMPLICITGEMM_BWD_ENVS_XDLOPS} $<TARGET_FILE:test_conv2d> --verbose --input  64  224 17 17 --weights 224  224  1 7 --pads_strides_dilations 0 3 1 1 1 1 --disable-forward --disable-backward-weights
COMMAND ${DYNAMIC_IMPLICITGEMM_BWD_ENVS_XDLOPS} $<TARGET_FILE:test_conv2d> --verbose --input  128  128 35 35 --weights 256  128  3 3 --pads_strides_dilations 1 1 1 1 1 1 --disable-forward --disable-backward-weights
COMMAND ${DYNAMIC_IMPLICITGEMM_BWD_ENVS_XDLOPS} $<TARGET_FILE:test_conv2d> --verbose --input  128  128 64 64 --weights 256  128  3 3 --pads_strides_dilations 1 1 2 2 1 1 --disable-forward --disable-backward-weights
COMMAND ${DYNAMIC_IMPLICITGEMM_BWD_ENVS_XDLOPS} $<TARGET_FILE:test_conv2d> --verbose --input  128  768 17 17 --weights 256  768  3 3 --pads_strides_dilations 1 1 1 1 2 2 --disable-forward --disable-backward-weights
COMMAND ${DYNAMIC_IMPLICITGEMM_BWD_ENVS_XDLOPS} $<TARGET_FILE:test_conv2d> --verbose --input  3  256 28 28 --weights 80  256  1 1 --pads_strides_dilations 0 0 1 1 1 1 --disable-forward --disable-backward-weights
COMMAND ${DYNAMIC_IMPLICITGEMM_BWD_ENVS_XDLOPS} $<TARGET_FILE:test_conv2d> --verbose --input  2  256 12 18 --weights 256  256  3 3 --pads_strides_dilations 1 1 1 1 1 1 --disable-forward --disable-backward-weights
COMMAND ${DYNAMIC_IMPLICITGEMM_BWD_ENVS_XDLOPS} $<TARGET_FILE:test_conv2d> --verbose --input  4  512 128 128 --weights 12  512  1 1 --pads_strides_dilations 0 0 1 1 1 1 --disable-forward --disable-backward-weights
COMMAND ${DYNAMIC_IMPLICITGEMM_BWD_ENVS_XDLOPS} $<TARGET_FILE:test_conv2d> --verbose --input  400  256 7 7 --weights 1024  256  7 7 --pads_strides_dilations 0 0 1 1 1 1 --disable-forward --disable-backward-weights
COMMAND ${DYNAMIC_IMPLICITGEMM_BWD_ENVS_XDLOPS} $<TARGET_FILE:test_conv2d> --verbose --input  400  256 1 1 --weights 1024  256  1 1 --pads_strides_dilations 0 0 1 1 1 1 --disable-forward --disable-backward-weights
COMMAND ${DYNAMIC_IMPLICITGEMM_FWD_GTC_DYNAMIC_XDLOPS_ENVS} $<TARGET_FILE:test_conv2d> --verbose --input 64 1024 14 14 --weights 1024 1024 1 1 --pads_strides_dilations 0 0 1 1 1 1 --disable-backward-data --disable-backward-weights
COMMAND ${DYNAMIC_IMPLICITGEMM_FWD_GTC_DYNAMIC_XDLOPS_ENVS} $<TARGET_FILE:test_conv2d> --verbose --input 64 256 56 56 --weights 512 256 1 1 --pads_strides_dilations 0 0 2 2 1 1 --disable-backward-data --disable-backward-weights
COMMAND ${DYNAMIC_IMPLICITGEMM_FWD_GTC_DYNAMIC_XDLOPS_ENVS} $<TARGET_FILE:test_conv2d> --verbose --input 64 2048 7 7 --weights 2048 2048 1 1 --pads_strides_dilations 0 0 1 1 1 1 --disable-backward-data --disable-backward-weights
COMMAND ${DYNAMIC_IMPLICITGEMM_FWD_GTC_DYNAMIC_XDLOPS_ENVS} $<TARGET_FILE:test_conv2d> --verbose --input 64 3 224 224 --weights 64 3 7 7 --pads_strides_dilations 3 3 2 2 1 1 --disable-backward-data --disable-backward-weights
COMMAND ${DYNAMIC_IMPLICITGEMM_FWD_GTC_DYNAMIC_XDLOPS_ENVS} $<TARGET_FILE:test_conv2d> --verbose --input 128 128 17 17 --weights 128 128 7 1 --pads_strides_dilations 3 0 1 1 1 1 --disable-backward-data --disable-backward-weights
COMMAND ${DYNAMIC_IMPLICITGEMM_FWD_GTC_DYNAMIC_XDLOPS_ENVS} $<TARGET_FILE:test_conv2d> --verbose --input 128 128 17 17 --weights 128 128 1 7 --pads_strides_dilations 0 3 1 1 1 1 --disable-backward-data --disable-backward-weights
COMMAND ${DYNAMIC_IMPLICITGEMM_FWD_GTC_DYNAMIC_XDLOPS_ENVS} $<TARGET_FILE:test_conv2d> --verbose --input 128 192 17 17 --weights 320 192 3 3 --pads_strides_dilations 0 0 2 2 1 1 --disable-backward-data --disable-backward-weights
COMMAND ${DYNAMIC_IMPLICITGEMM_FWD_GTC_DYNAMIC_XDLOPS_ENVS} $<TARGET_FILE:test_conv2d> --verbose --input 128 256 35 35 --weights 64 256 1 1 --pads_strides_dilations 0 0 1 1 1 1 --disable-backward-data --disable-backward-weights
COMMAND ${DYNAMIC_IMPLICITGEMM_FWD_GTC_DYNAMIC_XDLOPS_ENVS} $<TARGET_FILE:test_conv2d> --verbose --input 128 48 35 35 --weights 64 48 5 5 --pads_strides_dilations 2 2 1 1 1 1 --disable-backward-data --disable-backward-weights
COMMAND ${DYNAMIC_IMPLICITGEMM_FWD_GTC_DYNAMIC_XDLOPS_ENVS} $<TARGET_FILE:test_conv2d> --verbose --input 64 512 7 7 --weights 512 512 3 3 --pads_strides_dilations 1 1 1 1 1 1 --disable-backward-data --disable-backward-weights
COMMAND ${DYNAMIC_IMPLICITGEMM_FWD_GTC_DYNAMIC_XDLOPS_ENVS} $<TARGET_FILE:test_conv2d> --verbose --input 64 3 230 230 --weights 64 3 7 7 --pads_strides_dilations 0 0 2 2 1 1 --disable-backward-data --disable-backward-weights
COMMAND ${DYNAMIC_IMPLICITGEMM_FWD_GTC_DYNAMIC_XDLOPS_ENVS} $<TARGET_FILE:test_conv2d> --verbose --input 32 1024 14 14 --weights 2048 1024 1 1 --pads_strides_dilations 0 0 2 2 1 1 --disable-backward-data --disable-backward-weights
COMMAND ${DYNAMIC_IMPLICITGEMM_FWD_GTC_DYNAMIC_XDLOPS_ENVS} $<TARGET_FILE:test_conv2d> --verbose --input 2 256 100 104 --weights 12 256 1 1 --pads_strides_dilations 0 0 1 1 1 1 --disable-backward-data --disable-backward-weights
COMMAND ${DYNAMIC_IMPLICITGEMM_FWD_GTC_DYNAMIC_XDLOPS_ENVS} $<TARGET_FILE:test_conv2d> --verbose --input 1 256 28 28 --weights 80 256 1 1 --pads_strides_dilations 0 0 1 1 1 1 --disable-backward-data --disable-backward-weights
COMMAND ${DYNAMIC_IMPLICITGEMM_WRW_ENVS_XDLOPS} $<TARGET_FILE:test_conv2d> --verbose --input  64  64 28 28 --weights 32  64 1 1 --pads_strides_dilations 0 0 1 1 1 1 --disable-forward --disable-backward-data
COMMAND ${DYNAMIC_IMPLICITGEMM_WRW_ENVS_XDLOPS} $<TARGET_FILE:test_conv2d> --verbose --input  16  128 36 36 --weights 32  128 1 1 --pads_strides_dilations 0 0 1 1 1 1 --disable-forward --disable-backward-data
COMMAND ${DYNAMIC_IMPLICITGEMM_WRW_ENVS_XDLOPS} $<TARGET_FILE:test_conv2d> --verbose --input  64   64 56 56 --weights 256  64  1 1 --pads_strides_dilations 0 0 1 1 1 1 --disable-forward --disable-backward-data
COMMAND ${DYNAMIC_IMPLICITGEMM_WRW_ENVS_XDLOPS} $<TARGET_FILE:test_conv2d> --verbose --input  64  224 17 17 --weights 224  224  1 7 --pads_strides_dilations 0 3 1 1 1 1 --disable-forward --disable-backward-data
COMMAND ${DYNAMIC_IMPLICITGEMM_WRW_ENVS_XDLOPS} $<TARGET_FILE:test_conv2d> --verbose --input  128  128 35 35 --weights 256  128  3 3 --pads_strides_dilations 1 1 1 1 1 1 --disable-forward --disable-backward-data
COMMAND ${DYNAMIC_IMPLICITGEMM_WRW_ENVS_XDLOPS} $<TARGET_FILE:test_conv2d> --verbose --input  128  128 64 64 --weights 256  128  3 3 --pads_strides_dilations 1 1 2 2 1 1 --disable-forward --disable-backward-data
COMMAND ${DYNAMIC_IMPLICITGEMM_WRW_ENVS_XDLOPS} $<TARGET_FILE:test_conv2d> --verbose --input  128  768 17 17 --weights 256  768  3 3 --pads_strides_dilations 1 1 1 1 2 2 --disable-forward --disable-backward-data
COMMAND ${DYNAMIC_IMPLICITGEMM_WRW_ENVS_XDLOPS} $<TARGET_FILE:test_conv2d> --verbose --input  3  256 28 28 --weights 80  256  1 1 --pads_strides_dilations 0 0 1 1 1 1 --disable-forward --disable-backward-data
COMMAND ${DYNAMIC_IMPLICITGEMM_WRW_ENVS_XDLOPS} $<TARGET_FILE:test_conv2d> --verbose --input  2  256 12 18 --weights 256  256  3 3 --pads_strides_dilations 1 1 1 1 1 1 --disable-forward --disable-backward-data
COMMAND ${DYNAMIC_IMPLICITGEMM_WRW_ENVS_XDLOPS} $<TARGET_FILE:test_conv2d> --verbose --input  4  512 128 128 --weights 12  512  1 1 --pads_strides_dilations 0 0 1 1 1 1 --disable-forward --disable-backward-data
COMMAND ${DYNAMIC_IMPLICITGEMM_WRW_ENVS_XDLOPS} $<TARGET_FILE:test_conv2d> --verbose --input  400  256 7 7 --weights 1024  256  7 7 --pads_strides_dilations 0 0 1 1 1 1 --disable-forward --disable-backward-data
COMMAND ${DYNAMIC_IMPLICITGEMM_WRW_ENVS_XDLOPS} $<TARGET_FILE:test_conv2d> --verbose --input  400  256 1 1 --weights 1024  256  1 1 --pads_strides_dilations 0 0 1 1 1 1 --disable-forward --disable-backward-data
)

if(MIOPEN_TEST_DEEPBENCH)
    add_custom_test(test_deepbench_conv
    COMMAND	$<TARGET_FILE:test_conv2d>	--verbose	--input	4	1	161	700	--weights	32	1	5	20	--pads_strides_dilations	0	0	2	2	1	1
    COMMAND	$<TARGET_FILE:test_conv2d>	--verbose	--input	8	1	161	700	--weights	32	1	5	20	--pads_strides_dilations	0	0	2	2	1	1
    COMMAND	$<TARGET_FILE:test_conv2d>	--verbose	--input	16	1	161	700	--weights	32	1	5	20	--pads_strides_dilations	0	0	2	2	1	1
    COMMAND	$<TARGET_FILE:test_conv2d>	--verbose	--input	32	1	161	700	--weights	32	1	5	20	--pads_strides_dilations	0	0	2	2	1	1
    COMMAND	$<TARGET_FILE:test_conv2d>	--verbose	--input	4	32	79	341	--weights	32	32	5	10	--pads_strides_dilations	0	0	2	2	1	1
    COMMAND	$<TARGET_FILE:test_conv2d>	--verbose	--input	8	32	79	341	--weights	32	32	5	10	--pads_strides_dilations	0	0	2	2	1	1
    COMMAND	$<TARGET_FILE:test_conv2d>	--verbose	--input	16	32	79	341	--weights	32	32	5	10	--pads_strides_dilations	0	0	2	2	1	1
    COMMAND	$<TARGET_FILE:test_conv2d>	--verbose	--input	32	32	79	341	--weights	32	32	5	10	--pads_strides_dilations	0	0	2	2	1	1
    COMMAND	$<TARGET_FILE:test_conv2d>	--verbose	--input	16	1	48	480	--weights	16	1	3	3	--pads_strides_dilations	1	1	1	1	1	1
    COMMAND	$<TARGET_FILE:test_conv2d>	--verbose	--input	16	16	24	240	--weights	32	16	3	3	--pads_strides_dilations	1	1	1	1	1	1
    COMMAND	$<TARGET_FILE:test_conv2d>	--verbose	--input	16	32	12	120	--weights	64	32	3	3	--pads_strides_dilations	1	1	1	1	1	1
    COMMAND	$<TARGET_FILE:test_conv2d>	--verbose	--input	16	64	6	60	--weights	128	64	3	3	--pads_strides_dilations	1	1	1	1	1	1
    COMMAND	$<TARGET_FILE:test_conv2d>	--verbose	--input	8	3	108	108	--weights	64	3	3	3	--pads_strides_dilations	1	1	2	2	1	1
    COMMAND	$<TARGET_FILE:test_conv2d>	--verbose	--input	8	64	54	54	--weights	64	64	3	3	--pads_strides_dilations	1	1	1	1	1	1
    COMMAND	$<TARGET_FILE:test_conv2d>	--verbose	--input	8	128	27	27	--weights	128	128	3	3	--pads_strides_dilations	1	1	1	1	1	1
    COMMAND	$<TARGET_FILE:test_conv2d>	--verbose	--input	8	128	14	14	--weights	256	128	3	3	--pads_strides_dilations	1	1	1	1	1	1
    COMMAND	$<TARGET_FILE:test_conv2d>	--verbose	--input	8	256	7	7	--weights	512	256	3	3	--pads_strides_dilations	1	1	1	1	1	1
    COMMAND	$<TARGET_FILE:test_conv2d>	--verbose	--input	8	3	224	224	--weights	64	3	3	3	--pads_strides_dilations	1	1	1	1	1	1
    COMMAND	$<TARGET_FILE:test_conv2d>	--verbose	--input	8	64	112	112	--weights	128	64	3	3	--pads_strides_dilations	1	1	1	1	1	1
    COMMAND	$<TARGET_FILE:test_conv2d>	--verbose	--input	8	128	56	56	--weights	256	128	3	3	--pads_strides_dilations	1	1	1	1	1	1
    COMMAND	$<TARGET_FILE:test_conv2d>	--verbose	--input	8	256	28	28	--weights	512	256	3	3	--pads_strides_dilations	1	1	1	1	1	1
    COMMAND	$<TARGET_FILE:test_conv2d>	--verbose	--input	8	512	14	14	--weights	512	512	3	3	--pads_strides_dilations	1	1	1	1	1	1
    COMMAND	$<TARGET_FILE:test_conv2d>	--verbose	--input	8	512	7	7	--weights	512	512	3	3	--pads_strides_dilations	1	1	1	1	1	1
    COMMAND	$<TARGET_FILE:test_conv2d>	--verbose	--input	16	3	224	224	--weights	64	3	3	3	--pads_strides_dilations	1	1	1	1	1	1
    COMMAND	$<TARGET_FILE:test_conv2d>	--verbose	--input	16	64	112	112	--weights	128	64	3	3	--pads_strides_dilations	1	1	1	1	1	1
    COMMAND	$<TARGET_FILE:test_conv2d>	--verbose	--input	16	128	56	56	--weights	256	128	3	3	--pads_strides_dilations	1	1	1	1	1	1
    COMMAND	$<TARGET_FILE:test_conv2d>	--verbose	--input	16	256	28	28	--weights	512	256	3	3	--pads_strides_dilations	1	1	1	1	1	1
    COMMAND	$<TARGET_FILE:test_conv2d>	--verbose	--input	16	512	14	14	--weights	512	512	3	3	--pads_strides_dilations	1	1	1	1	1	1
    COMMAND	$<TARGET_FILE:test_conv2d>	--verbose	--input	16	512	7	7	--weights	512	512	3	3	--pads_strides_dilations	1	1	1	1	1	1
    COMMAND	$<TARGET_FILE:test_conv2d>	--verbose	--input	16	3	224	224	--weights	64	3	7	7	--pads_strides_dilations	3	3	2	2	1	1
    COMMAND	$<TARGET_FILE:test_conv2d>	--verbose	--input	16	192	28	28	--weights	32	192	5	5	--pads_strides_dilations	2	2	1	1	1	1
    COMMAND	$<TARGET_FILE:test_conv2d>	--verbose	--input	16	512	14	14	--weights	48	512	5	5	--pads_strides_dilations	2	2	1	1	1	1
    COMMAND	$<TARGET_FILE:test_conv2d>	--verbose	--input	16	832	7	7	--weights	128	832	5	5	--pads_strides_dilations	2	2	1	1	1	1
    COMMAND	$<TARGET_FILE:test_conv2d>	--verbose	--input	16	192	28	28	--weights	32	192	1	1	--pads_strides_dilations	0	0	1	1	1	1
    COMMAND	$<TARGET_FILE:test_conv2d>	--verbose	--input	16	512	14	14	--weights	48	512	1	1	--pads_strides_dilations	0	0	1	1	1	1
    COMMAND	$<TARGET_FILE:test_conv2d>	--verbose	--input	16	832	7	7	--weights	128	832	1	1	--pads_strides_dilations	0	0	1	1	1	1
)
endif()

if(MIOPEN_TEST_CONV)
    add_custom_test(test_miopen_conv
    COMMAND	$<TARGET_FILE:test_conv2d>	--verbose	--input	1	3	32	32	--weights	1	3	7	7	--pads_strides_dilations	1	1	1	1	1	1
    COMMAND	$<TARGET_FILE:test_conv2d>	--verbose	--input	1	3	227	227	--weights	1	3	7	7	--pads_strides_dilations	1	1	1	1	1	1
    COMMAND	$<TARGET_FILE:test_conv2d>	--verbose	--input	1	64	56	56	--weights	1	64	1	1	--pads_strides_dilations	0	0	2	2	1	1
    COMMAND	$<TARGET_FILE:test_conv2d>	--verbose	--input	1	3	32	32	--weights	1	3	3	3	--pads_strides_dilations	2	2	1	1	1	1
    COMMAND	$<TARGET_FILE:test_conv2d>	--verbose	--input	1	3	224	224	--weights	1	3	3	3	--pads_strides_dilations	2	2	1	1	1	1
    COMMAND	$<TARGET_FILE:test_conv2d>	--verbose	--input	1	3	227	227	--weights	1	3	3	3	--pads_strides_dilations	2	2	1	1	1	1
    COMMAND	$<TARGET_FILE:test_conv2d>	--verbose	--input	1	3	231	231	--weights	1	3	3	3	--pads_strides_dilations	2	2	1	1	1	1
    COMMAND	$<TARGET_FILE:test_conv2d>	--verbose	--input	1	3	224	224	--weights	1	3	5	5	--pads_strides_dilations	2	2	1	1	1	1
    COMMAND	$<TARGET_FILE:test_conv2d>	--verbose	--input	1	3	227	227	--weights	1	3	5	5	--pads_strides_dilations	2	2	1	1	1	1
    COMMAND	$<TARGET_FILE:test_conv2d>	--verbose	--input	1	3	231	231	--weights	1	3	5	5	--pads_strides_dilations	2	2	1	1	1	1
    COMMAND	$<TARGET_FILE:test_conv2d>	--verbose	--input	1	3	32	32	--weights	1	3	7	7	--pads_strides_dilations	2	2	1	1	1	1
    COMMAND	$<TARGET_FILE:test_conv2d>	--verbose	--input	1	3	224	224	--weights	1	3	7	7	--pads_strides_dilations	2	2	1	1	1	1
    COMMAND	$<TARGET_FILE:test_conv2d>	--verbose	--input	1	3	227	227	--weights	1	3	7	7	--pads_strides_dilations	2	2	1	1	1	1
    COMMAND	$<TARGET_FILE:test_conv2d>	--verbose	--input	1	3	231	231	--weights	1	3	7	7	--pads_strides_dilations	2	2	1	1	1	1
    COMMAND	$<TARGET_FILE:test_conv2d>	--verbose	--input	1	64	56	56	--weights	1	64	3	3	--pads_strides_dilations	2	2	1	1	1	1
    COMMAND	$<TARGET_FILE:test_conv2d>	--verbose	--input	1	64	112	112	--weights	1	64	3	3	--pads_strides_dilations	2	2	1	1	1	1
    COMMAND	$<TARGET_FILE:test_conv2d>	--verbose	--input	1	64	512	1024	--weights	1	64	3	3	--pads_strides_dilations	2	2	1	1	1	1
    COMMAND	$<TARGET_FILE:test_conv2d>	--verbose	--input	1	96	27	27	--weights	1	96	3	3	--pads_strides_dilations	2	2	1	1	1	1
    COMMAND	$<TARGET_FILE:test_conv2d>	--verbose	--input	1	96	28	28	--weights	1	96	3	3	--pads_strides_dilations	2	2	1	1	1	1
    COMMAND	$<TARGET_FILE:test_conv2d>	--verbose	--input	1	3	32	32	--weights	1	3	3	3	--pads_strides_dilations	0	0	4	4	1	1
    COMMAND	$<TARGET_FILE:test_conv2d>	--verbose	--input	1	3	224	224	--weights	1	3	3	3	--pads_strides_dilations	0	0	4	4	1	1
    COMMAND	$<TARGET_FILE:test_conv2d>	--verbose	--input	1	3	227	227	--weights	1	3	3	3	--pads_strides_dilations	0	0	4	4	1	1
    COMMAND	$<TARGET_FILE:test_conv2d>	--verbose	--input	1	3	231	231	--weights	1	3	3	3	--pads_strides_dilations	0	0	4	4	1	1
    COMMAND	$<TARGET_FILE:test_conv2d>	--verbose	--input	1	3	32	32	--weights	1	3	5	5	--pads_strides_dilations	0	0	4	4	1	1
    COMMAND	$<TARGET_FILE:test_conv2d>	--verbose	--input	1	3	224	224	--weights	1	3	5	5	--pads_strides_dilations	0	0	4	4	1	1
    COMMAND	$<TARGET_FILE:test_conv2d>	--verbose	--input	1	3	227	227	--weights	1	3	5	5	--pads_strides_dilations	0	0	4	4	1	1
    COMMAND	$<TARGET_FILE:test_conv2d>	--verbose	--input	1	3	231	231	--weights	1	3	5	5	--pads_strides_dilations	0	0	4	4	1	1
    COMMAND	$<TARGET_FILE:test_conv2d>	--verbose	--input	1	3	32	32	--weights	1	3	7	7	--pads_strides_dilations	0	0	4	4	1	1
    COMMAND	$<TARGET_FILE:test_conv2d>	--verbose	--input	1	3	224	224	--weights	1	3	7	7	--pads_strides_dilations	0	0	4	4	1	1
    COMMAND	$<TARGET_FILE:test_conv2d>	--verbose	--input	1	3	227	227	--weights	1	3	7	7	--pads_strides_dilations	0	0	4	4	1	1
    COMMAND	$<TARGET_FILE:test_conv2d>	--verbose	--input	1	3	231	231	--weights	1	3	7	7	--pads_strides_dilations	0	0	4	4	1	1
    COMMAND	$<TARGET_FILE:test_conv2d>	--verbose	--input	1	16	14	14	--weights	1	16	5	5	--pads_strides_dilations	0	0	4	4	1	1
    COMMAND	$<TARGET_FILE:test_conv2d>	--verbose	--input	1	16	28	28	--weights	1	16	5	5	--pads_strides_dilations	0	0	4	4	1	1
    COMMAND	$<TARGET_FILE:test_conv2d>	--verbose	--input	1	24	14	14	--weights	1	24	5	5	--pads_strides_dilations	0	0	4	4	1	1
    COMMAND	$<TARGET_FILE:test_conv2d>	--verbose	--input	1	32	7	7	--weights	1	32	5	5	--pads_strides_dilations	0	0	4	4	1	1
    COMMAND	$<TARGET_FILE:test_conv2d>	--verbose	--input	1	32	8	8	--weights	1	32	5	5	--pads_strides_dilations	0	0	4	4	1	1
    COMMAND	$<TARGET_FILE:test_conv2d>	--verbose	--input	1	32	14	14	--weights	1	32	5	5	--pads_strides_dilations	0	0	4	4	1	1
    COMMAND	$<TARGET_FILE:test_conv2d>	--verbose	--input	1	32	16	16	--weights	1	32	5	5	--pads_strides_dilations	0	0	4	4	1	1
    COMMAND	$<TARGET_FILE:test_conv2d>	--verbose	--input	1	32	28	28	--weights	1	32	5	5	--pads_strides_dilations	0	0	4	4	1	1
    COMMAND	$<TARGET_FILE:test_conv2d>	--verbose	--input	1	48	7	7	--weights	1	48	5	5	--pads_strides_dilations	0	0	4	4	1	1
)
endif()<|MERGE_RESOLUTION|>--- conflicted
+++ resolved
@@ -53,23 +53,15 @@
 add_custom_target(check COMMAND ${CMAKE_CTEST_COMMAND} --output-on-failure -C ${CMAKE_CFG_INTDIR})
 add_custom_target(tests)
 
+# The usage is non-trivial, see function add_test_command.
+set(SKIP_ALL_EXCEPT_TESTS dummy)
 set(SKIP_TESTS dummy) # dummy is for REMOVE_DUPLICATES
-set(SKIP_ALL_EXCEPT_TESTS dummy)
 set(MIOPEN_TEST_FLOAT_ARG)
-
-# The usage is non-trivial, see function add_test_command.
-set(SKIP_ALL_EXCEPT_TESTS)
 
 if(MIOPEN_TEST_HALF)
     if(MIOPEN_BACKEND_OPENCL)
         set(SKIP_TESTS test_gru test_rnn_vanilla test_lstm test_conv_igemm_dynamic)
     endif()
-<<<<<<< HEAD
-    if(MIOPEN_TEST_GFX908)
-       set(SKIP_TESTS test_immed_conv3d test_conv3d test_fusion_aux test_activation test_lrn_test test_ctc test_conv2d_bias test_conv3d_bias test_cba_inference test_cbna_inference test_pooling2d test_na_train test_na_inference test_bn_aux test_conv_igemm_dynamic ${SKIP_TESTS})
-    endif()
-=======
->>>>>>> 119f7b47
     set(MIOPEN_TEST_FLOAT_ARG --half)
 elseif(MIOPEN_TEST_INT8)
     set(SKIP_ALL_EXCEPT_TESTS test_tensor_vec test_tensor_cast test_tensor_trans test_tensor_copy test_tensor_set test_tensor_transform test_conv2d)
@@ -95,11 +87,7 @@
 list(REMOVE_DUPLICATES SKIP_ALL_EXCEPT_TESTS)
 
 function(add_test_command NAME EXE)
-<<<<<<< HEAD
-    # Limit the use of the SKIP_ALL_EXCEPT_TESTS list only to int8, BF16 and MIOpenTensile.
-=======
     # Restrict the use of SKIP_ALL_EXCEPT_TESTS list in the Int8, BF16 and MIOpenTensile tests
->>>>>>> 119f7b47
     if((NOT (NAME IN_LIST SKIP_ALL_EXCEPT_TESTS)) AND (MIOPEN_TEST_INT8 OR MIOPEN_TEST_BFLOAT16 OR MIOPEN_TEST_MIOTENSILE))
         add_test(NAME ${NAME} COMMAND echo skipped)
         set_tests_properties(${NAME} PROPERTIES DISABLED On)
