################################################################################
#
# MIT License
#
# Copyright (c) 2017 Advanced Micro Devices, Inc.
#
# Permission is hereby granted, free of charge, to any person obtaining a copy
# of this software and associated documentation files (the "Software"), to deal
# in the Software without restriction, including without limitation the rights
# to use, copy, modify, merge, publish, distribute, sublicense, and/or sell
# copies of the Software, and to permit persons to whom the Software is
# furnished to do so, subject to the following conditions:
#
# The above copyright notice and this permission notice shall be included in all
# copies or substantial portions of the Software.
#
# THE SOFTWARE IS PROVIDED "AS IS", WITHOUT WARRANTY OF ANY KIND, EXPRESS OR
# IMPLIED, INCLUDING BUT NOT LIMITED TO THE WARRANTIES OF MERCHANTABILITY,
# FITNESS FOR A PARTICULAR PURPOSE AND NONINFRINGEMENT. IN NO EVENT SHALL THE
# AUTHORS OR COPYRIGHT HOLDERS BE LIABLE FOR ANY CLAIM, DAMAGES OR OTHER
# LIABILITY, WHETHER IN AN ACTION OF CONTRACT, TORT OR OTHERWISE, ARISING FROM,
# OUT OF OR IN CONNECTION WITH THE SOFTWARE OR THE USE OR OTHER DEALINGS IN THE
# SOFTWARE.
#
################################################################################

cmake_policy(SET CMP0057 NEW)

include(CTest)
include(CheckCXXCompilerFlag)

option(MIOPEN_TEST_ALL "Run the full test suite" OFF )
option(MIOPEN_TEST_HALF "Test in half mode" OFF )
option(MIOPEN_TEST_INT8 "Test in int8 mode" OFF )
option(MIOPEN_TEST_BFLOAT16 "Test in bfloat16 mode" OFF )
option(MIOPEN_TEST_GFX908 "Test arch gfx908 mode" OFF )
option(MIOPEN_TEST_DEEPBENCH Off)
option(MIOPEN_TEST_DRIVER_ITER_MODE Off)
option( MIOPEN_TEST_MIOTENSILE "Test MIOpenTensile path" OFF )
option( MIOPEN_TEST_MLIR "Add tests for MLIR -- EXPERIMENTAL" ${MIOPEN_USE_MLIR} )

#Run the test suite to a depth limit
set(MIOPEN_TEST_LIMIT "0" CACHE STRING "")
set(MIOPEN_TEST_FLAGS "" CACHE STRING "")
set(MIOPEN_TEST_GDB On CACHE BOOL "")


if(MIOPEN_TEST_DRIVER_ITER_MODE)
    add_definitions(-DMIOPEN_TEST_DRIVER_MODE=2)
else()
    add_definitions(-DMIOPEN_TEST_DRIVER_MODE=1)
endif()

find_package(Threads REQUIRED)
add_custom_target(check COMMAND ${CMAKE_CTEST_COMMAND} --output-on-failure -C ${CMAKE_CFG_INTDIR})
add_custom_target(tests)

set(SKIP_TESTS test_conv3d test_conv3d_bias)
set(MIOPEN_TEST_NONXDLOPS TRUE)
if(MIOPEN_TEST_GFX908)
    set(MIOPEN_TEST_NONXDLOPS FALSE)
endif()

# The usage is non-trivial, see function add_test_command.
set(SKIP_ALL_EXCEPT_TESTS dummy)
set(SKIP_TESTS dummy) # dummy is for REMOVE_DUPLICATES
set(MIOPEN_TEST_FLOAT_ARG)
set(MIOPEN_SKIP_CONV3D Off CACHE BOOL "")
set(MIOPEN_SKIP_CONV2D Off CACHE BOOL "")
set(MIOPEN_SKIP_CONV2D_AUX On CACHE BOOL "")
set(MIOPEN_SKIP_ALL_BUT_CONV2D Off CACHE BOOL "")

if(MIOPEN_TEST_HALF)
    if(MIOPEN_BACKEND_OPENCL)
        set(SKIP_TESTS test_gru test_rnn_vanilla test_lstm test_conv_igemm_dynamic)
    endif()
    set(MIOPEN_TEST_FLOAT_ARG --half)
elseif(MIOPEN_TEST_INT8)
    set(SKIP_ALL_EXCEPT_TESTS test_tensor_vec test_tensor_cast test_tensor_trans test_tensor_copy test_tensor_set test_tensor_transform)
    set(MIOPEN_TEST_FLOAT_ARG --int8)
elseif(MIOPEN_TEST_BFLOAT16)
    set(SKIP_ALL_EXCEPT_TESTS test_conv2d test_tensor_copy test_tensor_set  test_immed_conv2d test_check_numerics_test test_conv_extra test_conv_for_implicit_gemm test_miopen_conv test_deepbench_conv)
    #set(SKIP_ALL_EXCEPT_TESTS test_conv2d test_tensor_copy test_tensor_set test_tensor_vec test_immed_conv2d test_check_numerics_test)
    #if(MIOPEN_TEST_GFX908)
    #    list(APPEND SKIP_ALL_EXCEPT_TESTS test_conv_extra test_conv_for_implicit_gemm test_miopen_conv test_deepbench_conv)
    #endif()
    set(MIOPEN_TEST_FLOAT_ARG --bfloat16)
elseif(MIOPEN_TEST_GFX908)
    set(SKIP_TESTS test_main test_tensor_scale test_tensor_set test_tensor_transform test_tensor_vec test_w_supertensor test_dropout test_immed_conv3d test_conv3d test_soft_max test_fusion_aux test_activation test_lrn_test test_ctc test_conv2d_bias test_conv3d_bias test_cba_inference test_cbna_inference test_pooling2d test_na_train test_na_inference test_bn_aux test_conv_igemm_dynamic $SKIP_TESTS)
endif()

#if(MIOPEN_TEST_GFX908)
#    list(APPEND SKIP_TESTS test_main test_tensor_scale test_tensor_set test_tensor_transform test_tensor_vec test_w_supertensor test_dropout test_immed_conv3d test_conv3d test_soft_max test_fusion_aux test_activation test_lrn_test test_ctc test_conv2d_bias test_conv3d_bias test_cba_inference test_cbna_inference test_pooling2d test_na_train test_na_inference test_bn_aux test_conv_igemm_dynamic)
#endif()

if(MIOPEN_SKIP_ALL_BUT_CONV2D)
    set(SKIP_ALL_EXCEPT_TESTS test_conv2d test_conv_group test_conv_igemm_dynamic test_conv_igemm_dynamic_small test_conv_trans test_immed_conv2d)
endif()

if(MIOPEN_TEST_ALL)
    set(MIOPEN_SKIP_CONV2D_AUX Off)
endif()

if(MIOPEN_SKIP_CONV2D)
    set(SKIP_TESTS test_conv2d test_conv_group test_conv_igemm_dynamic test_conv_igemm_dynamic_small test_conv_trans)
    set(MIOPEN_SKIP_CONV2D_AUX On)
endif()

if(MIOPEN_TEST_MIOTENSILE)
    set(SKIP_ALL_EXCEPT_TESTS test_conv2d test_conv3d test_immed_conv2d test_immed_conv3d test_gru test_rnn_vanilla test_lstm test_gru_extra test_rnn_extra test_lstm_extra )
    list(APPEND SKIP_TESTS test_conv_igemm_dynamic test_conv_igemm_dynamic_small test_conv_for_implicit_gemm)
endif()

list(REMOVE_DUPLICATES SKIP_TESTS)
list(REMOVE_DUPLICATES SKIP_ALL_EXCEPT_TESTS)

function(add_test_command NAME EXE)
    # Restrict the use of SKIP_ALL_EXCEPT_TESTS list in the Int8, BF16 and MIOpenTensile tests
    if(NOT (NAME IN_LIST SKIP_ALL_EXCEPT_TESTS) AND SKIP_ALL_EXCEPT_TESTS)
        add_test(NAME ${NAME} COMMAND echo skipped)
        set_tests_properties(${NAME} PROPERTIES DISABLED On)
    elseif(NAME IN_LIST SKIP_TESTS)
        add_test(NAME ${NAME} COMMAND echo skipped)
        set_tests_properties(${NAME} PROPERTIES DISABLED On)
    elseif(WIN32)
        set(WINPATH)
        foreach(PATH ${CMAKE_FIND_ROOT_PATH})
            list(APPEND WINPATH ${PATH}/bin)
        endforeach()
        file(GENERATE OUTPUT "${CMAKE_CURRENT_BINARY_DIR}/test_${NAME}.cmd"
            CONTENT "set PATH=${WINPATH};%PATH%
                    %1 ${ARGN}")
        add_test(NAME ${NAME} COMMAND ${WINE_CMD} cmd /c "${CMAKE_CURRENT_BINARY_DIR}/test_${NAME}.cmd" $<TARGET_FILE:${EXE}>)
    else()
        if(MIOPEN_TEST_GDB)
            file(GENERATE OUTPUT "${CMAKE_CURRENT_BINARY_DIR}/test_${NAME}.cmake"
                CONTENT "
                execute_process(COMMAND $<TARGET_FILE:${EXE}> ${ARGN} RESULT_VARIABLE RESULT)
                if(NOT RESULT EQUAL 0)
                    if(EXISTS core)
                        execute_process(COMMAND gdb $<TARGET_FILE:${EXE}> core -batch -ex bt)
                    endif()
                    message(FATAL_ERROR \"Test failed\")
                endif()
            ")
            add_test(NAME ${NAME} COMMAND ${CMAKE_COMMAND} -P "${CMAKE_CURRENT_BINARY_DIR}/test_${NAME}.cmake")
        else()
            add_test(NAME ${NAME} COMMAND ${EXE} ${ARGN})
        endif()
    endif()
endfunction()

function(add_test_executable TEST_NAME)
    add_executable (${TEST_NAME} EXCLUDE_FROM_ALL ${ARGN})
    clang_tidy_check(${TEST_NAME})
    target_link_libraries(${TEST_NAME} ${CMAKE_THREAD_LIBS_INIT})
    # Cmake does not add flags correctly for gcc
    if(CMAKE_CXX_COMPILER_ID MATCHES "GNU")
        set_target_properties(${TEST_NAME} PROPERTIES COMPILE_FLAGS -pthread LINK_FLAGS -pthread)
    endif()
    separate_arguments(MIOPEN_TEST_FLAGS_ARGS UNIX_COMMAND ${MIOPEN_TEST_FLAGS})
    if(MIOPEN_TEST_ALL)
        set(TEST_COMMAND ${TEST_NAME} ${MIOPEN_TEST_FLOAT_ARG} --all ${MIOPEN_TEST_FLAGS_ARGS})
    else()
        set(TEST_COMMAND ${TEST_NAME} ${MIOPEN_TEST_FLOAT_ARG} ${MIOPEN_TEST_FLAGS_ARGS})
    endif()

    if(MIOPEN_TEST_LIMIT GREATER 0)
        set(TEST_COMMAND ${TEST_COMMAND} --limit ${MIOPEN_TEST_LIMIT})
    endif()

    add_test_command(${TEST_NAME} ${TEST_COMMAND})
    add_dependencies(tests ${TEST_NAME})
    add_dependencies(check ${TEST_NAME})
    set_tests_properties(${TEST_NAME} PROPERTIES FAIL_REGULAR_EXPRESSION "FAILED")
    if(NOT MIOPEN_EMBED_DB STREQUAL "")
        target_link_libraries(${TEST_NAME} MIOpen miopen_data)
    else()
        target_link_libraries(${TEST_NAME} MIOpen)
    endif()
endfunction(add_test_executable)

set(MIOPEN_TEST_SANITIZERS)
foreach(SANTIZER address thread)
    check_cxx_compiler_flag("-fsanitize=${SANTIZER} -fno-sanitize-recover=${SANTIZER}" MIOPEN_HAS_${SANTIZER})
    if(MIOPEN_HAS_${SANTIZER})
        list(APPEND MIOPEN_TEST_SANITIZERS ${SANTIZER})
    endif()
endforeach()

function(add_sanitize_test TEST_SOURCE)
    get_filename_component(BASE_NAME ${TEST_SOURCE} NAME_WE)
    foreach(SANTIZER ${MIOPEN_TEST_SANITIZERS})
        add_test_executable(test_${BASE_NAME}_${SANTIZER} ${TEST_SOURCE})
        target_compile_options(test_${BASE_NAME}_${SANTIZER} PUBLIC -fsanitize=${SANTIZER} -fno-sanitize-recover=${SANTIZER})
        target_link_libraries(test_${BASE_NAME}_${SANTIZER} -fsanitize=${SANTIZER} -fno-sanitize-recover=${SANTIZER})
    endforeach()
endfunction()

file(GLOB TESTS *.cpp)
# All the tests are manually sorted in descending order of durations taken from
# Jenkins, "Full long tests"/"HIP Release All". This is to exploit ctest's
# parallelizm as much as possible. Before this change, there were some long
# jobs at the end, utilizing only one CPU core. This order can potentially
# save up to ~23 minutes (20%) of total time of "HIP Release All".
#
# We use two lists, LONG_TESTS and SHORT_TESTS to implement the sorting
# mentioned above. If you would like to add a new test, insert it into the
# LONG_TESTS if it takes more than 800 seconds, or to SHORT_TESTS otherwise.
# Please notice that each list is also sorted and it is highly recommended
# to keep this sorting when adding new tests.

set( LONG_TESTS
    pooling2d.cpp
    dropout.cpp
    conv2d.cpp
    pooling3d.cpp
    soft_max.cpp
    lrn_test.cpp
    reduce_test.cpp
    )

foreach(TEST ${TESTS})
    get_filename_component(BASE_NAME ${TEST} NAME_WE)
    add_test_executable(test_${BASE_NAME} ${TEST})
endforeach()

set_tests_properties(
    test_pooling2d
    test_dropout
    test_conv2d
    test_pooling3d
    test_soft_max
    test_lrn_test
    PROPERTIES COST 800)

set_tests_properties(test_sqlite_perfdb test_perfdb
    PROPERTIES RUN_SERIAL On)

# add_sanitize_test(perfdb.cpp)
# add_sanitize_test(cache.cpp)
# add_sanitize_test(tensor_test.cpp)
# add_sanitize_test(type_name.cpp)

function(add_custom_test NAME)
    set(options SKIP_UNLESS_ALL ALLOW_BFLOAT16 ALLOW_HALF ALLOW_INT8 ALLOW_NONXDLOPS)
    set(oneValueArgs)
    set(multiValueArgs)
    cmake_parse_arguments(PARSE "${options}" "${oneValueArgs}" "${multiValueArgs}" ${ARGN})

    # Many custom tests do test only FP32 data type and therefore
    # added only if none of MIOPEN_TEST_HALF, MIOPEN_TEST_INT8, MIOPEN_TEST_BFLOAT16
    # are set, except the test is allowed explicitly.
    # Some tests are xDLOPs specific and should not run on gfx900/906 targets.
    if((NOT (MIOPEN_TEST_INT8 OR MIOPEN_TEST_BFLOAT16 OR MIOPEN_TEST_HALF OR MIOPEN_TEST_MIOTENSILE OR MIOPEN_TEST_NONXDLOPS))
    OR (MIOPEN_TEST_BFLOAT16 AND ${PARSE_ALLOW_BFLOAT16})
    OR (MIOPEN_TEST_HALF AND ${PARSE_ALLOW_HALF})
    OR (MIOPEN_TEST_INT8 AND ${PARSE_ALLOW_INT8})
    OR (MIOPEN_TEST_NONXDLOPS AND ${PARSE_ALLOW_NONXDLOPS})
    OR (MIOPEN_TEST_MIOTENSILE AND NOT(NAME IN_LIST SKIP_TESTS)))
        add_custom_target(${NAME} ${PARSE_UNPARSED_ARGUMENTS})
        if(NOT PARSE_SKIP_UNLESS_ALL OR MIOPEN_TEST_ALL)
            add_test(NAME ${NAME} COMMAND ${CMAKE_COMMAND} --build ${CMAKE_CURRENT_BINARY_DIR} --target ${NAME})
            set_tests_properties(${NAME} PROPERTIES COST 600)
        endif()
    endif()
endfunction()

function(add_perf_test NAME)
    set(options SKIP_UNLESS_ALL ALLOW_BFLOAT16 ALLOW_HALF ALLOW_INT8 ALLOW_NONXDLOPS)
    set(oneValueArgs)
    set(multiValueArgs)
    cmake_parse_arguments(PARSE "${options}" "${oneValueArgs}" "${multiValueArgs}" ${ARGN})

    # Many custom tests do test only FP32 data type and therefore
    # added only if none of MIOPEN_TEST_HALF, MIOPEN_TEST_INT8, MIOPEN_TEST_BFLOAT16
    # are set, except the test is allowed explicitly.
    # Some tests are xDLOPs specific and should not run on gfx900/906 targets.
    if((NOT (MIOPEN_TEST_INT8 OR MIOPEN_TEST_BFLOAT16 OR MIOPEN_TEST_HALF OR MIOPEN_TEST_MIOTENSILE OR MIOPEN_TEST_NONXDLOPS))
    OR (MIOPEN_TEST_BFLOAT16 AND ${PARSE_ALLOW_BFLOAT16})
    OR (MIOPEN_TEST_HALF AND ${PARSE_ALLOW_HALF})
    OR (MIOPEN_TEST_INT8 AND ${PARSE_ALLOW_INT8})
    OR (MIOPEN_TEST_NONXDLOPS AND ${PARSE_ALLOW_NONXDLOPS})
    OR (MIOPEN_TEST_MIOTENSILE AND NOT(NAME IN_LIST SKIP_TESTS)))
        add_custom_target(${NAME} ${PARSE_UNPARSED_ARGUMENTS})
        if(NOT PARSE_SKIP_UNLESS_ALL OR MIOPEN_TEST_ALL)
            add_test(NAME ${NAME} COMMAND ${CMAKE_COMMAND} --build ${CMAKE_CURRENT_BINARY_DIR} --target ${NAME})
            set_tests_properties(${NAME} PROPERTIES FAIL_REGULAR_EXPRESSION "(FAILED)|(Perf Db: record not found)")
            set_tests_properties(${NAME} PROPERTIES COST 600)
        endif()
    endif()
endfunction()


if(NOT MIOPEN_SKIP_ALL_BUT_CONV2D)

if(MIOPEN_TEST_DEEPBENCH)
    add_custom_test(test_deepbench_rnn
    COMMAND $<TARGET_FILE:test_rnn_vanilla> --verbose --batch-size 16 --seq-len 50 --vector-len 1760 --hidden-size 1760 --num-layers 1 --in-mode 1 --bias-mode 0 -dir-mode 0 --rnn-mode 0 --flat-batch-fill
    COMMAND $<TARGET_FILE:test_rnn_vanilla> --verbose --batch-size 32 --seq-len 50 --vector-len 1760 --hidden-size 1760 --num-layers 1 --in-mode 1 --bias-mode 0 -dir-mode 0 --rnn-mode 0 --flat-batch-fill
    COMMAND $<TARGET_FILE:test_rnn_vanilla> --verbose --batch-size 64 --seq-len 50 --vector-len 1760 --hidden-size 1760 --num-layers 1 --in-mode 1 --bias-mode 0 -dir-mode 0 --rnn-mode 0 --flat-batch-fill
    COMMAND $<TARGET_FILE:test_rnn_vanilla> --verbose --batch-size 128 --seq-len 50 --vector-len 1760 --hidden-size 1760 --num-layers 1 --in-mode 1 --bias-mode 0 -dir-mode 0 --rnn-mode 0 --flat-batch-fill
    COMMAND $<TARGET_FILE:test_rnn_vanilla> --verbose --batch-size 16 --seq-len 50 --vector-len 2048 --hidden-size 2048 --num-layers 1 --in-mode 1 --bias-mode 0 -dir-mode 0 --rnn-mode 0 --flat-batch-fill
    COMMAND $<TARGET_FILE:test_rnn_vanilla> --verbose --batch-size 32 --seq-len 50 --vector-len 2048 --hidden-size 2048 --num-layers 1 --in-mode 1 --bias-mode 0 -dir-mode 0 --rnn-mode 0 --flat-batch-fill
    COMMAND $<TARGET_FILE:test_rnn_vanilla> --verbose --batch-size 64 --seq-len 50 --vector-len 2048 --hidden-size 2048 --num-layers 1 --in-mode 1 --bias-mode 0 -dir-mode 0 --rnn-mode 0 --flat-batch-fill
    COMMAND $<TARGET_FILE:test_rnn_vanilla> --verbose --batch-size 128 --seq-len 50 --vector-len 2048 --hidden-size 2048 --num-layers 1 --in-mode 1 --bias-mode 0 -dir-mode 0 --rnn-mode 0 --flat-batch-fill
    COMMAND $<TARGET_FILE:test_rnn_vanilla> --verbose --batch-size 16 --seq-len 50 --vector-len 2560 --hidden-size 2560 --num-layers 1 --in-mode 1 --bias-mode 0 -dir-mode 0 --rnn-mode 0 --flat-batch-fill
    COMMAND $<TARGET_FILE:test_rnn_vanilla> --verbose --batch-size 32 --seq-len 50 --vector-len 2560 --hidden-size 2560 --num-layers 1 --in-mode 1 --bias-mode 0 -dir-mode 0 --rnn-mode 0 --flat-batch-fill
    COMMAND $<TARGET_FILE:test_rnn_vanilla> --verbose --batch-size 64 --seq-len 50 --vector-len 2560 --hidden-size 2560 --num-layers 1 --in-mode 1 --bias-mode 0 -dir-mode 0 --rnn-mode 0 --flat-batch-fill
    COMMAND $<TARGET_FILE:test_rnn_vanilla> --verbose --batch-size 128 --seq-len 50 --vector-len 2560 --hidden-size 2560 --num-layers 1 --in-mode 1 --bias-mode 0 -dir-mode 0 --rnn-mode 0 --flat-batch-fill
    COMMAND $<TARGET_FILE:test_lstm> --verbose --batch-size 16 --seq-len 25 --vector-len 512 --hidden-size 512 --num-layers 1 --in-mode 1 --bias-mode 0 -dir-mode 0 --rnn-mode 0 --flat-batch-fill
    COMMAND $<TARGET_FILE:test_lstm> --verbose --batch-size 32 --seq-len 25 --vector-len 512 --hidden-size 512 --num-layers 1 --in-mode 1 --bias-mode 0 -dir-mode 0 --rnn-mode 0 --flat-batch-fill
    COMMAND $<TARGET_FILE:test_lstm> --verbose --batch-size 64 --seq-len 25 --vector-len 512 --hidden-size 512 --num-layers 1 --in-mode 1 --bias-mode 0 -dir-mode 0 --rnn-mode 0 --flat-batch-fill
    COMMAND $<TARGET_FILE:test_lstm> --verbose --batch-size 128 --seq-len 25 --vector-len 512 --hidden-size 512 --num-layers 1 --in-mode 1 --bias-mode 0 -dir-mode 0 --rnn-mode 0 --flat-batch-fill
    COMMAND $<TARGET_FILE:test_lstm> --verbose --batch-size 16 --seq-len 25 --vector-len 1024 --hidden-size 1024 --num-layers 1 --in-mode 1 --bias-mode 0 -dir-mode 0 --rnn-mode 0 --flat-batch-fill
    COMMAND $<TARGET_FILE:test_lstm> --verbose --batch-size 32 --seq-len 25 --vector-len 1024 --hidden-size 1024 --num-layers 1 --in-mode 1 --bias-mode 0 -dir-mode 0 --rnn-mode 0 --flat-batch-fill
    COMMAND $<TARGET_FILE:test_lstm> --verbose --batch-size 64 --seq-len 25 --vector-len 1024 --hidden-size 1024 --num-layers 1 --in-mode 1 --bias-mode 0 -dir-mode 0 --rnn-mode 0 --flat-batch-fill
    COMMAND $<TARGET_FILE:test_lstm> --verbose --batch-size 128 --seq-len 25 --vector-len 1024 --hidden-size 1024 --num-layers 1 --in-mode 1 --bias-mode 0 -dir-mode 0 --rnn-mode 0 --flat-batch-fill
    COMMAND $<TARGET_FILE:test_lstm> --verbose --batch-size 16 --seq-len 25 --vector-len 2048 --hidden-size 2048 --num-layers 1 --in-mode 1 --bias-mode 0 -dir-mode 0 --rnn-mode 0 --flat-batch-fill
    COMMAND $<TARGET_FILE:test_lstm> --verbose --batch-size 32 --seq-len 25 --vector-len 2048 --hidden-size 2048 --num-layers 1 --in-mode 1 --bias-mode 0 -dir-mode 0 --rnn-mode 0 --flat-batch-fill
    COMMAND $<TARGET_FILE:test_lstm> --verbose --batch-size 64 --seq-len 25 --vector-len 2048 --hidden-size 2048 --num-layers 1 --in-mode 1 --bias-mode 0 -dir-mode 0 --rnn-mode 0 --flat-batch-fill
    COMMAND $<TARGET_FILE:test_lstm> --verbose --batch-size 128 --seq-len 25 --vector-len 2048 --hidden-size 2048 --num-layers 1 --in-mode 1 --bias-mode 0 -dir-mode 0 --rnn-mode 0 --flat-batch-fill
    COMMAND $<TARGET_FILE:test_lstm> --verbose --batch-size 16 --seq-len 25 --vector-len 4096 --hidden-size 4096 --num-layers 1 --in-mode 1 --bias-mode 0 -dir-mode 0 --rnn-mode 0 --flat-batch-fill
    COMMAND $<TARGET_FILE:test_lstm> --verbose --batch-size 32 --seq-len 25 --vector-len 4096 --hidden-size 4096 --num-layers 1 --in-mode 1 --bias-mode 0 -dir-mode 0 --rnn-mode 0 --flat-batch-fill
    COMMAND $<TARGET_FILE:test_lstm> --verbose --batch-size 64 --seq-len 25 --vector-len 4096 --hidden-size 4096 --num-layers 1 --in-mode 1 --bias-mode 0 -dir-mode 0 --rnn-mode 0 --flat-batch-fill
    COMMAND $<TARGET_FILE:test_lstm> --verbose --batch-size 128 --seq-len 25 --vector-len 4096 --hidden-size 4096 --num-layers 1 --in-mode 1 --bias-mode 0 -dir-mode 0 --rnn-mode 0 --flat-batch-fill
    COMMAND $<TARGET_FILE:test_lstm> --verbose --batch-size 8 --seq-len 50 --vector-len 1536 --hidden-size 1536 --num-layers 1 --in-mode 1 --bias-mode 0 -dir-mode 0 --rnn-mode 0 --flat-batch-fill
    COMMAND $<TARGET_FILE:test_lstm> --verbose --batch-size 16 --seq-len 50 --vector-len 1536 --hidden-size 1536 --num-layers 1 --in-mode 1 --bias-mode 0 -dir-mode 0 --rnn-mode 0 --flat-batch-fill
    COMMAND $<TARGET_FILE:test_lstm> --verbose --batch-size 32 --seq-len 50 --vector-len 1536 --hidden-size 1536 --num-layers 1 --in-mode 1 --bias-mode 0 -dir-mode 0 --rnn-mode 0 --flat-batch-fill
    COMMAND $<TARGET_FILE:test_lstm> --verbose --batch-size 16 --seq-len 150 --vector-len 256 --hidden-size 256 --num-layers 1 --in-mode 1 --bias-mode 0 -dir-mode 0 --rnn-mode 0 --flat-batch-fill
    COMMAND $<TARGET_FILE:test_lstm> --verbose --batch-size 32 --seq-len 150 --vector-len 256 --hidden-size 256 --num-layers 1 --in-mode 1 --bias-mode 0 -dir-mode 0 --rnn-mode 0 --flat-batch-fill
    COMMAND $<TARGET_FILE:test_lstm> --verbose --batch-size 64 --seq-len 150 --vector-len 256 --hidden-size 256 --num-layers 1 --in-mode 1 --bias-mode 0 -dir-mode 0 --rnn-mode 0 --flat-batch-fill
    COMMAND $<TARGET_FILE:test_gru> --verbose --batch-size 32 --seq-len 1500 --vector-len 2816 --hidden-size 2816 --num-layers 1 --in-mode 1 --bias-mode 0 -dir-mode 0 --rnn-mode 0 --flat-batch-fill
    COMMAND $<TARGET_FILE:test_gru> --verbose --batch-size 32 --seq-len 750 --vector-len 2816 --hidden-size 2816 --num-layers 1 --in-mode 1 --bias-mode 0 -dir-mode 0 --rnn-mode 0 --flat-batch-fill
    COMMAND $<TARGET_FILE:test_gru> --verbose --batch-size 32 --seq-len 375 --vector-len 2816 --hidden-size 2816 --num-layers 1 --in-mode 1 --bias-mode 0 -dir-mode 0 --rnn-mode 0 --flat-batch-fill
    COMMAND $<TARGET_FILE:test_gru> --verbose --batch-size 32 --seq-len 187 --vector-len 2816 --hidden-size 2816 --num-layers 1 --in-mode 1 --bias-mode 0 -dir-mode 0 --rnn-mode 0 --flat-batch-fill
    COMMAND $<TARGET_FILE:test_gru> --verbose --batch-size 32 --seq-len 1500 --vector-len 2048 --hidden-size 2048 --num-layers 1 --in-mode 1 --bias-mode 0 -dir-mode 0 --rnn-mode 0 --flat-batch-fill
    COMMAND $<TARGET_FILE:test_gru> --verbose --batch-size 32 --seq-len 750 --vector-len 2048 --hidden-size 2048 --num-layers 1 --in-mode 1 --bias-mode 0 -dir-mode 0 --rnn-mode 0 --flat-batch-fill
    COMMAND $<TARGET_FILE:test_gru> --verbose --batch-size 32 --seq-len 375 --vector-len 2048 --hidden-size 2048 --num-layers 1 --in-mode 1 --bias-mode 0 -dir-mode 0 --rnn-mode 0 --flat-batch-fill
    COMMAND $<TARGET_FILE:test_gru> --verbose --batch-size 32 --seq-len 187 --vector-len 2048 --hidden-size 2048 --num-layers 1 --in-mode 1 --bias-mode 0 -dir-mode 0 --rnn-mode 0 --flat-batch-fill
    COMMAND $<TARGET_FILE:test_gru> --verbose --batch-size 32 --seq-len 1500 --vector-len 1536 --hidden-size 1536 --num-layers 1 --in-mode 1 --bias-mode 0 -dir-mode 0 --rnn-mode 0 --flat-batch-fill
    COMMAND $<TARGET_FILE:test_gru> --verbose --batch-size 32 --seq-len 750 --vector-len 1536 --hidden-size 1536 --num-layers 1 --in-mode 1 --bias-mode 0 -dir-mode 0 --rnn-mode 0 --flat-batch-fill
    COMMAND $<TARGET_FILE:test_gru> --verbose --batch-size 32 --seq-len 375 --vector-len 1536 --hidden-size 1536 --num-layers 1 --in-mode 1 --bias-mode 0 -dir-mode 0 --rnn-mode 0 --flat-batch-fill
    COMMAND $<TARGET_FILE:test_gru> --verbose --batch-size 32 --seq-len 187 --vector-len 1536 --hidden-size 1536 --num-layers 1 --in-mode 1 --bias-mode 0 -dir-mode 0 --rnn-mode 0 --flat-batch-fill
    COMMAND $<TARGET_FILE:test_gru> --verbose --batch-size 32 --seq-len 1500 --vector-len 2560 --hidden-size 2560 --num-layers 1 --in-mode 1 --bias-mode 0 -dir-mode 0 --rnn-mode 0 --flat-batch-fill
    COMMAND $<TARGET_FILE:test_gru> --verbose --batch-size 32 --seq-len 750 --vector-len 2560 --hidden-size 2560 --num-layers 1 --in-mode 1 --bias-mode 0 -dir-mode 0 --rnn-mode 0 --flat-batch-fill
    COMMAND $<TARGET_FILE:test_gru> --verbose --batch-size 32 --seq-len 375 --vector-len 2560 --hidden-size 2560 --num-layers 1 --in-mode 1 --bias-mode 0 -dir-mode 0 --rnn-mode 0 --flat-batch-fill
    COMMAND $<TARGET_FILE:test_gru> --verbose --batch-size 32 --seq-len 187 --vector-len 2560 --hidden-size 2560 --num-layers 1 --in-mode 1 --bias-mode 0 -dir-mode 0 --rnn-mode 0 --flat-batch-fill
    COMMAND $<TARGET_FILE:test_gru> --verbose --batch-size 32 --seq-len 1 --vector-len 512 --hidden-size 512 --num-layers 1 --in-mode 1 --bias-mode 0 -dir-mode 0 --rnn-mode 0 --flat-batch-fill
    COMMAND $<TARGET_FILE:test_gru> --verbose --batch-size 32 --seq-len 1500 --vector-len 1024 --hidden-size 1024 --num-layers 1 --in-mode 1 --bias-mode 0 -dir-mode 0 --rnn-mode 0 --flat-batch-fill
    COMMAND $<TARGET_FILE:test_gru> --verbose --batch-size 64 --seq-len 1500 --vector-len 1024 --hidden-size 1024 --num-layers 1 --in-mode 1 --bias-mode 0 -dir-mode 0 --rnn-mode 0 --flat-batch-fill
    )
endif()


add_custom_test(test_rnn_extra SKIP_UNLESS_ALL
COMMAND $<TARGET_FILE:test_rnn_vanilla> --verbose --batch-size 32 --seq-len 3 --batch-seq 32 32 32 --vector-len 128 --hidden-size 128 --num-layers 1 --in-mode 0 --bias-mode 0 -dir-mode 0 --rnn-mode 0 --no-hx
COMMAND $<TARGET_FILE:test_rnn_vanilla> --verbose --batch-size 32 --seq-len 3 --batch-seq 32 32 32 --vector-len 128 --hidden-size 128 --num-layers 1 --in-mode 0 --bias-mode 0 -dir-mode 0 --rnn-mode 0 --no-dhy
COMMAND $<TARGET_FILE:test_rnn_vanilla> --verbose --batch-size 32 --seq-len 3 --batch-seq 32 32 32 --vector-len 128 --hidden-size 128 --num-layers 1 --in-mode 0 --bias-mode 0 -dir-mode 0 --rnn-mode 0 --no-hx --no-dhy
COMMAND $<TARGET_FILE:test_rnn_vanilla> --verbose --batch-size 32 --seq-len 3 --batch-seq 32 32 32 --vector-len 128 --hidden-size 128 --num-layers 1 --in-mode 0 --bias-mode 0 -dir-mode 0 --rnn-mode 1 --no-hx
COMMAND $<TARGET_FILE:test_rnn_vanilla> --verbose --batch-size 32 --seq-len 3 --batch-seq 32 32 32 --vector-len 128 --hidden-size 128 --num-layers 1 --in-mode 0 --bias-mode 0 -dir-mode 0 --rnn-mode 1 --no-dhy
COMMAND $<TARGET_FILE:test_rnn_vanilla> --verbose --batch-size 32 --seq-len 3 --batch-seq 32 32 32 --vector-len 128 --hidden-size 128 --num-layers 1 --in-mode 0 --bias-mode 0 -dir-mode 0 --rnn-mode 1 --no-hx --no-dhy
COMMAND $<TARGET_FILE:test_rnn_vanilla> --verbose --batch-size 32 --seq-len 3 --batch-seq 32 32 32 --vector-len 128 --hidden-size 128 --num-layers 1 --in-mode 0 --bias-mode 0 -dir-mode 1 --rnn-mode 0 --no-hx
COMMAND $<TARGET_FILE:test_rnn_vanilla> --verbose --batch-size 32 --seq-len 3 --batch-seq 32 32 32 --vector-len 128 --hidden-size 128 --num-layers 1 --in-mode 0 --bias-mode 0 -dir-mode 1 --rnn-mode 0 --no-dhy
COMMAND $<TARGET_FILE:test_rnn_vanilla> --verbose --batch-size 32 --seq-len 3 --batch-seq 32 32 32 --vector-len 128 --hidden-size 128 --num-layers 1 --in-mode 0 --bias-mode 0 -dir-mode 1 --rnn-mode 0 --no-hx --no-dhy
COMMAND $<TARGET_FILE:test_rnn_vanilla> --verbose --batch-size 32 --seq-len 3 --batch-seq 32 32 32 --vector-len 128 --hidden-size 128 --num-layers 1 --in-mode 0 --bias-mode 0 -dir-mode 1 --rnn-mode 1 --no-hx
COMMAND $<TARGET_FILE:test_rnn_vanilla> --verbose --batch-size 32 --seq-len 3 --batch-seq 32 32 32 --vector-len 128 --hidden-size 128 --num-layers 1 --in-mode 0 --bias-mode 0 -dir-mode 1 --rnn-mode 1 --no-dhy
COMMAND $<TARGET_FILE:test_rnn_vanilla> --verbose --batch-size 32 --seq-len 3 --batch-seq 32 32 32 --vector-len 128 --hidden-size 128 --num-layers 1 --in-mode 0 --bias-mode 0 -dir-mode 1 --rnn-mode 1 --no-hx --no-dhy
COMMAND $<TARGET_FILE:test_rnn_vanilla> --verbose --batch-size 32 --seq-len 3 --batch-seq 32 32 32 --vector-len 128 --hidden-size 128 --num-layers 1 --in-mode 0 --bias-mode 0 -dir-mode 0 --rnn-mode 0 --no-hy
COMMAND $<TARGET_FILE:test_rnn_vanilla> --verbose --batch-size 32 --seq-len 3 --batch-seq 32 32 32 --vector-len 128 --hidden-size 128 --num-layers 1 --in-mode 0 --bias-mode 0 -dir-mode 0 --rnn-mode 0 --no-dhx
COMMAND $<TARGET_FILE:test_rnn_vanilla> --verbose --batch-size 32 --seq-len 3 --batch-seq 32 32 32 --vector-len 128 --hidden-size 128 --num-layers 1 --in-mode 0 --bias-mode 0 -dir-mode 0 --rnn-mode 0 --no-hy --no-dhx
COMMAND $<TARGET_FILE:test_rnn_vanilla> --verbose --batch-size 32 --seq-len 3 --batch-seq 32 32 32 --vector-len 128 --hidden-size 128 --num-layers 1 --in-mode 0 --bias-mode 0 -dir-mode 0 --rnn-mode 1 --no-hy
COMMAND $<TARGET_FILE:test_rnn_vanilla> --verbose --batch-size 32 --seq-len 3 --batch-seq 32 32 32 --vector-len 128 --hidden-size 128 --num-layers 1 --in-mode 0 --bias-mode 0 -dir-mode 0 --rnn-mode 1 --no-dhx
COMMAND $<TARGET_FILE:test_rnn_vanilla> --verbose --batch-size 32 --seq-len 3 --batch-seq 32 32 32 --vector-len 128 --hidden-size 128 --num-layers 1 --in-mode 0 --bias-mode 0 -dir-mode 0 --rnn-mode 1 --no-hy --no-dhx
COMMAND $<TARGET_FILE:test_rnn_vanilla> --verbose --batch-size 32 --seq-len 3 --batch-seq 32 32 32 --vector-len 128 --hidden-size 128 --num-layers 1 --in-mode 0 --bias-mode 0 -dir-mode 1 --rnn-mode 0 --no-hy
COMMAND $<TARGET_FILE:test_rnn_vanilla> --verbose --batch-size 32 --seq-len 3 --batch-seq 32 32 32 --vector-len 128 --hidden-size 128 --num-layers 1 --in-mode 0 --bias-mode 0 -dir-mode 1 --rnn-mode 0 --no-dhx
COMMAND $<TARGET_FILE:test_rnn_vanilla> --verbose --batch-size 32 --seq-len 3 --batch-seq 32 32 32 --vector-len 128 --hidden-size 128 --num-layers 1 --in-mode 0 --bias-mode 0 -dir-mode 1 --rnn-mode 0 --no-hy --no-dhx
COMMAND $<TARGET_FILE:test_rnn_vanilla> --verbose --batch-size 32 --seq-len 3 --batch-seq 32 32 32 --vector-len 128 --hidden-size 128 --num-layers 1 --in-mode 0 --bias-mode 0 -dir-mode 1 --rnn-mode 1 --no-hy
COMMAND $<TARGET_FILE:test_rnn_vanilla> --verbose --batch-size 32 --seq-len 3 --batch-seq 32 32 32 --vector-len 128 --hidden-size 128 --num-layers 1 --in-mode 0 --bias-mode 0 -dir-mode 1 --rnn-mode 1 --no-dhx
COMMAND $<TARGET_FILE:test_rnn_vanilla> --verbose --batch-size 32 --seq-len 3 --batch-seq 32 32 32 --vector-len 128 --hidden-size 128 --num-layers 1 --in-mode 0 --bias-mode 0 -dir-mode 1 --rnn-mode 1 --no-hy --no-dhx
COMMAND $<TARGET_FILE:test_rnn_vanilla> --verbose --batch-size 32 --seq-len 3 --batch-seq 32 32 32 --vector-len 128 --hidden-size 128 --num-layers 1 --in-mode 0 --bias-mode 0 -dir-mode 0 --rnn-mode 0 --no-hx --no-dhy --no-hy --no-dhx
COMMAND $<TARGET_FILE:test_rnn_vanilla> --verbose --batch-size 32 --seq-len 3 --batch-seq 32 32 32 --vector-len 128 --hidden-size 128 --num-layers 1 --in-mode 0 --bias-mode 0 -dir-mode 0 --rnn-mode 1 --no-hx --no-dhy --no-hy --no-dhx
COMMAND $<TARGET_FILE:test_rnn_vanilla> --verbose --batch-size 32 --seq-len 3 --batch-seq 32 32 32 --vector-len 128 --hidden-size 128 --num-layers 1 --in-mode 0 --bias-mode 0 -dir-mode 1 --rnn-mode 0 --no-hx --no-dhy --no-hy --no-dhx
COMMAND $<TARGET_FILE:test_rnn_vanilla> --verbose --batch-size 32 --seq-len 3 --batch-seq 32 32 32 --vector-len 128 --hidden-size 128 --num-layers 1 --in-mode 0 --bias-mode 0 -dir-mode 1 --rnn-mode 1 --no-hx --no-dhy --no-hy --no-dhx
)

add_custom_test(test_gru_extra SKIP_UNLESS_ALL
COMMAND $<TARGET_FILE:test_gru> --verbose --batch-size 32 --seq-len 3 --batch-seq 32 32 32 --vector-len 128 --hidden-size 128 --num-layers 1 --in-mode 0 --bias-mode 0 -dir-mode 0 --no-hx
COMMAND $<TARGET_FILE:test_gru> --verbose --batch-size 32 --seq-len 3 --batch-seq 32 32 32 --vector-len 128 --hidden-size 128 --num-layers 1 --in-mode 0 --bias-mode 0 -dir-mode 0 --no-dhy
COMMAND $<TARGET_FILE:test_gru> --verbose --batch-size 32 --seq-len 3 --batch-seq 32 32 32 --vector-len 128 --hidden-size 128 --num-layers 1 --in-mode 0 --bias-mode 0 -dir-mode 0 --no-hx --no-dhy
COMMAND $<TARGET_FILE:test_gru> --verbose --batch-size 32 --seq-len 3 --batch-seq 32 32 32 --vector-len 128 --hidden-size 128 --num-layers 1 --in-mode 0 --bias-mode 0 -dir-mode 1 --no-hx
COMMAND $<TARGET_FILE:test_gru> --verbose --batch-size 32 --seq-len 3 --batch-seq 32 32 32 --vector-len 128 --hidden-size 128 --num-layers 1 --in-mode 0 --bias-mode 0 -dir-mode 1 --no-dhy
COMMAND $<TARGET_FILE:test_gru> --verbose --batch-size 32 --seq-len 3 --batch-seq 32 32 32 --vector-len 128 --hidden-size 128 --num-layers 1 --in-mode 0 --bias-mode 0 -dir-mode 1 --no-hx --no-dhy
COMMAND $<TARGET_FILE:test_gru> --verbose --batch-size 32 --seq-len 3 --batch-seq 32 32 32 --vector-len 128 --hidden-size 128 --num-layers 1 --in-mode 0 --bias-mode 0 -dir-mode 0 --no-hy
COMMAND $<TARGET_FILE:test_gru> --verbose --batch-size 32 --seq-len 3 --batch-seq 32 32 32 --vector-len 128 --hidden-size 128 --num-layers 1 --in-mode 0 --bias-mode 0 -dir-mode 0 --no-dhx
COMMAND $<TARGET_FILE:test_gru> --verbose --batch-size 32 --seq-len 3 --batch-seq 32 32 32 --vector-len 128 --hidden-size 128 --num-layers 1 --in-mode 0 --bias-mode 0 -dir-mode 0 --no-hy --no-dhx
COMMAND $<TARGET_FILE:test_gru> --verbose --batch-size 32 --seq-len 3 --batch-seq 32 32 32 --vector-len 128 --hidden-size 128 --num-layers 1 --in-mode 0 --bias-mode 0 -dir-mode 1 --no-hy
COMMAND $<TARGET_FILE:test_gru> --verbose --batch-size 32 --seq-len 3 --batch-seq 32 32 32 --vector-len 128 --hidden-size 128 --num-layers 1 --in-mode 0 --bias-mode 0 -dir-mode 1 --no-dhx
COMMAND $<TARGET_FILE:test_gru> --verbose --batch-size 32 --seq-len 3 --batch-seq 32 32 32 --vector-len 128 --hidden-size 128 --num-layers 1 --in-mode 0 --bias-mode 0 -dir-mode 1 --no-hy --no-dhx
COMMAND $<TARGET_FILE:test_gru> --verbose --batch-size 32 --seq-len 3 --batch-seq 32 32 32 --vector-len 128 --hidden-size 128 --num-layers 1 --in-mode 0 --bias-mode 0 -dir-mode 0 --no-hx --no-dhy --no-hy --no-dhx
COMMAND $<TARGET_FILE:test_gru> --verbose --batch-size 32 --seq-len 3 --batch-seq 32 32 32 --vector-len 128 --hidden-size 128 --num-layers 1 --in-mode 0 --bias-mode 0 -dir-mode 1 --no-hx --no-dhy --no-hy --no-dhx
)

add_custom_test(test_lstm_extra SKIP_UNLESS_ALL
COMMAND $<TARGET_FILE:test_lstm> --verbose --batch-size 32 --seq-len 3 --batch-seq 32 32 32 --vector-len 128 --hidden-size 128 --num-layers 1 --in-mode 0 --bias-mode 0 -dir-mode 0 --no-hx
COMMAND $<TARGET_FILE:test_lstm> --verbose --batch-size 32 --seq-len 3 --batch-seq 32 32 32 --vector-len 128 --hidden-size 128 --num-layers 1 --in-mode 0 --bias-mode 0 -dir-mode 0 --no-dhy
COMMAND $<TARGET_FILE:test_lstm> --verbose --batch-size 32 --seq-len 3 --batch-seq 32 32 32 --vector-len 128 --hidden-size 128 --num-layers 1 --in-mode 0 --bias-mode 0 -dir-mode 0 --no-hx --no-dhy
COMMAND $<TARGET_FILE:test_lstm> --verbose --batch-size 32 --seq-len 3 --batch-seq 32 32 32 --vector-len 128 --hidden-size 128 --num-layers 1 --in-mode 0 --bias-mode 0 -dir-mode 0 --no-cx
COMMAND $<TARGET_FILE:test_lstm> --verbose --batch-size 32 --seq-len 3 --batch-seq 32 32 32 --vector-len 128 --hidden-size 128 --num-layers 1 --in-mode 0 --bias-mode 0 -dir-mode 0 --no-hx --no-cx
COMMAND $<TARGET_FILE:test_lstm> --verbose --batch-size 32 --seq-len 3 --batch-seq 32 32 32 --vector-len 128 --hidden-size 128 --num-layers 1 --in-mode 0 --bias-mode 0 -dir-mode 0 --no-dcy
COMMAND $<TARGET_FILE:test_lstm> --verbose --batch-size 32 --seq-len 3 --batch-seq 32 32 32 --vector-len 128 --hidden-size 128 --num-layers 1 --in-mode 0 --bias-mode 0 -dir-mode 0 --no-cx --no-dcy
COMMAND $<TARGET_FILE:test_lstm> --verbose --batch-size 32 --seq-len 3 --batch-seq 32 32 32 --vector-len 128 --hidden-size 128 --num-layers 1 --in-mode 0 --bias-mode 0 -dir-mode 1 --no-hx
COMMAND $<TARGET_FILE:test_lstm> --verbose --batch-size 32 --seq-len 3 --batch-seq 32 32 32 --vector-len 128 --hidden-size 128 --num-layers 1 --in-mode 0 --bias-mode 0 -dir-mode 1 --no-dhy
COMMAND $<TARGET_FILE:test_lstm> --verbose --batch-size 32 --seq-len 3 --batch-seq 32 32 32 --vector-len 128 --hidden-size 128 --num-layers 1 --in-mode 0 --bias-mode 0 -dir-mode 1 --no-hx --no-dhy
COMMAND $<TARGET_FILE:test_lstm> --verbose --batch-size 32 --seq-len 3 --batch-seq 32 32 32 --vector-len 128 --hidden-size 128 --num-layers 1 --in-mode 0 --bias-mode 0 -dir-mode 1 --no-cx
COMMAND $<TARGET_FILE:test_lstm> --verbose --batch-size 32 --seq-len 3 --batch-seq 32 32 32 --vector-len 128 --hidden-size 128 --num-layers 1 --in-mode 0 --bias-mode 0 -dir-mode 1 --no-hx --no-cx
COMMAND $<TARGET_FILE:test_lstm> --verbose --batch-size 32 --seq-len 3 --batch-seq 32 32 32 --vector-len 128 --hidden-size 128 --num-layers 1 --in-mode 0 --bias-mode 0 -dir-mode 1 --no-dcy
COMMAND $<TARGET_FILE:test_lstm> --verbose --batch-size 32 --seq-len 3 --batch-seq 32 32 32 --vector-len 128 --hidden-size 128 --num-layers 1 --in-mode 0 --bias-mode 0 -dir-mode 1 --no-cx --no-dcy
COMMAND $<TARGET_FILE:test_lstm> --verbose --batch-size 32 --seq-len 3 --batch-seq 32 32 32 --vector-len 128 --hidden-size 128 --num-layers 1 --in-mode 0 --bias-mode 0 -dir-mode 0 --no-hy
COMMAND $<TARGET_FILE:test_lstm> --verbose --batch-size 32 --seq-len 3 --batch-seq 32 32 32 --vector-len 128 --hidden-size 128 --num-layers 1 --in-mode 0 --bias-mode 0 -dir-mode 0 --no-dhx
COMMAND $<TARGET_FILE:test_lstm> --verbose --batch-size 32 --seq-len 3 --batch-seq 32 32 32 --vector-len 128 --hidden-size 128 --num-layers 1 --in-mode 0 --bias-mode 0 -dir-mode 0 --no-hy --no-dhx
COMMAND $<TARGET_FILE:test_lstm> --verbose --batch-size 32 --seq-len 3 --batch-seq 32 32 32 --vector-len 128 --hidden-size 128 --num-layers 1 --in-mode 0 --bias-mode 0 -dir-mode 0 --no-cy
COMMAND $<TARGET_FILE:test_lstm> --verbose --batch-size 32 --seq-len 3 --batch-seq 32 32 32 --vector-len 128 --hidden-size 128 --num-layers 1 --in-mode 0 --bias-mode 0 -dir-mode 0 --no-hy --no-cy
COMMAND $<TARGET_FILE:test_lstm> --verbose --batch-size 32 --seq-len 3 --batch-seq 32 32 32 --vector-len 128 --hidden-size 128 --num-layers 1 --in-mode 0 --bias-mode 0 -dir-mode 0 --no-dcx
COMMAND $<TARGET_FILE:test_lstm> --verbose --batch-size 32 --seq-len 3 --batch-seq 32 32 32 --vector-len 128 --hidden-size 128 --num-layers 1 --in-mode 0 --bias-mode 0 -dir-mode 0 --no-cy --no-dcx
COMMAND $<TARGET_FILE:test_lstm> --verbose --batch-size 32 --seq-len 3 --batch-seq 32 32 32 --vector-len 128 --hidden-size 128 --num-layers 1 --in-mode 0 --bias-mode 0 -dir-mode 1 --no-hy
COMMAND $<TARGET_FILE:test_lstm> --verbose --batch-size 32 --seq-len 3 --batch-seq 32 32 32 --vector-len 128 --hidden-size 128 --num-layers 1 --in-mode 0 --bias-mode 0 -dir-mode 1 --no-dhx
COMMAND $<TARGET_FILE:test_lstm> --verbose --batch-size 32 --seq-len 3 --batch-seq 32 32 32 --vector-len 128 --hidden-size 128 --num-layers 1 --in-mode 0 --bias-mode 0 -dir-mode 1 --no-hy --no-dhx
COMMAND $<TARGET_FILE:test_lstm> --verbose --batch-size 32 --seq-len 3 --batch-seq 32 32 32 --vector-len 128 --hidden-size 128 --num-layers 1 --in-mode 0 --bias-mode 0 -dir-mode 1 --no-cy
COMMAND $<TARGET_FILE:test_lstm> --verbose --batch-size 32 --seq-len 3 --batch-seq 32 32 32 --vector-len 128 --hidden-size 128 --num-layers 1 --in-mode 0 --bias-mode 0 -dir-mode 1 --no-hy --no-cy
COMMAND $<TARGET_FILE:test_lstm> --verbose --batch-size 32 --seq-len 3 --batch-seq 32 32 32 --vector-len 128 --hidden-size 128 --num-layers 1 --in-mode 0 --bias-mode 0 -dir-mode 1 --no-dcx
COMMAND $<TARGET_FILE:test_lstm> --verbose --batch-size 32 --seq-len 3 --batch-seq 32 32 32 --vector-len 128 --hidden-size 128 --num-layers 1 --in-mode 0 --bias-mode 0 -dir-mode 1 --no-cy --no-dcx
COMMAND $<TARGET_FILE:test_lstm> --verbose --batch-size 32 --seq-len 3 --batch-seq 32 32 32 --vector-len 128 --hidden-size 128 --num-layers 1 --in-mode 0 --bias-mode 0 -dir-mode 0 --no-hx --no-dhy --no-cx --no-dcy --no-hy --no-dhx --no-cy --no-dcx
COMMAND $<TARGET_FILE:test_lstm> --verbose --batch-size 32 --seq-len 3 --batch-seq 32 32 32 --vector-len 128 --hidden-size 128 --num-layers 1 --in-mode 0 --bias-mode 0 -dir-mode 1 --no-hx --no-dhy --no-cx --no-dcy --no-hy --no-dhx --no-cy --no-dcx
)


if(NOT MIOPEN_SKIP_CONV3D)
add_custom_test(test_conv_3d SKIP_UNLESS_ALL
COMMAND $<TARGET_FILE:test_conv3d> --verbose --conv_dim_type conv3d --input 16    32   4    9     9  --weights    64    32   3  3    3  --pads_strides_dilations  0  0  0    2  2   2    1   1   1  --group-count   1   --cmode conv   --pmode   default
COMMAND $<TARGET_FILE:test_conv3d> --verbose --conv_dim_type conv3d --input  4     3   4  227   227  --weights     4     3   3 11   11  --pads_strides_dilations  0  0  0    1  1   1    1   1   1  --group-count   1   --cmode conv   --pmode   default
COMMAND $<TARGET_FILE:test_conv3d> --verbose --conv_dim_type conv3d --input 16   128   4   56    56  --weights   256     4   3  3    3  --pads_strides_dilations  1  1  1    1  1   1    1   1   1  --group-count   32  --cmode conv   --pmode   default
COMMAND $<TARGET_FILE:test_conv3d> --verbose --conv_dim_type conv3d --input 16   128  56   56    56  --weights   256     4   3  3    3  --pads_strides_dilations  1  2  3    1  1   1    1   2   3  --group-count   32  --cmode conv   --pmode   default
COMMAND $<TARGET_FILE:test_conv3d> --verbose --conv_dim_type conv3d --input  4     4   4  161   700  --weights    32     1   3  5   20  --pads_strides_dilations  1  1  1    2  2   2    1   1   1  --group-count   4   --cmode conv   --pmode   default
COMMAND $<TARGET_FILE:test_conv3d> --verbose --conv_dim_type conv3d --input  8   512   4   28    28  --weights   512   128   1  1    1  --pads_strides_dilations  0  0  0    1  1   1    1   1   1  --group-count   4   --cmode conv   --pmode   same
COMMAND $<TARGET_FILE:test_conv3d> --verbose --conv_dim_type conv3d --input  8   512   4   56    56  --weights   512   128   1  1    1  --pads_strides_dilations  0  0  0    2  2   2    1   1   1  --group-count   4   --cmode conv   --pmode   same
COMMAND $<TARGET_FILE:test_conv3d> --verbose --conv_dim_type conv3d --input  8   512   3   14    14  --weights   512   128   1  1    1  --pads_strides_dilations  0  0  0    2  2   2    1   1   1  --trans_output_pads 0 0 0 --group-count   1   --cmode trans  --pmode   same
COMMAND $<TARGET_FILE:test_conv3d> --verbose --conv_dim_type conv3d --input 16    64   3    4     4  --weights    64    32   1  3    3  --pads_strides_dilations  0  0  0    2  2   2    1   1   1  --trans_output_pads 0 0 0 --group-count   4   --cmode trans  --pmode   default
COMMAND $<TARGET_FILE:test_conv3d> --verbose --conv_dim_type conv3d --input 16    32   4    9     9  --weights    64    32   3  3    3  --pads_strides_dilations  0  0  0    1  2   3    1   2   3  --group-count   1   --cmode conv   --pmode   default
COMMAND $<TARGET_FILE:test_conv3d> --verbose --conv_dim_type conv3d --input  4     3   4  227   227  --weights     4     3   3 11   11  --pads_strides_dilations  0  0  0    1  1   1    1   2   3  --group-count   1   --cmode conv   --pmode   default
COMMAND $<TARGET_FILE:test_conv3d> --verbose --conv_dim_type conv3d --input 16   128   4   56    56  --weights   256     4   3  3    3  --pads_strides_dilations  1  2  3    1  1   1    1   2   3  --group-count   32  --cmode conv   --pmode   default
COMMAND $<TARGET_FILE:test_conv3d> --verbose --conv_dim_type conv3d --input  4     4   4  161   700  --weights    32     1   3  5   20  --pads_strides_dilations  1  2  3    1  2   3    1   2   3  --group-count   4   --cmode conv   --pmode   default
COMMAND $<TARGET_FILE:test_conv3d> --verbose --conv_dim_type conv3d --input  8   512   4   28    28  --weights   512   128   1  1    1  --pads_strides_dilations  0  0  0    1  1   1    1   2   3  --group-count   4   --cmode conv   --pmode   same
COMMAND $<TARGET_FILE:test_conv3d> --verbose --conv_dim_type conv3d --input  8   512   4   56    56  --weights   512   128   1  1    1  --pads_strides_dilations  0  0  0    1  2   3    1   2   3  --group-count   4   --cmode conv   --pmode   same
COMMAND $<TARGET_FILE:test_conv3d> --verbose --conv_dim_type conv3d --input  8   512   3   14    14  --weights   512   128   1  1    1  --pads_strides_dilations  0  0  0    1  2   3    1   2   3  --trans_output_pads 0 0 0 --group-count   1   --cmode trans  --pmode   same
COMMAND $<TARGET_FILE:test_conv3d> --verbose --conv_dim_type conv3d --input 16    64   3    4     4  --weights    64    32   1  3    3  --pads_strides_dilations  0  0  0    1  2   3    1   2   3  --trans_output_pads 0 0 0 --group-count   4   --cmode trans  --pmode   default
)
endif()

endif()
#end MIOPEN_SKIP_ALL_BUT_CONV2D


if(NOT MIOPEN_SKIP_CONV2D_AUX)

set(IMPLICITGEMM_ARGS ${MIOPEN_TEST_FLOAT_ARG})

# ./bin/MIOpenDriver conv -n 128 -c 1024 -H 14 -W 14 -k 2048 -y 1 -x 1 -p 0 -q 0 -u 2 -v 2 -l 1 -j 1 -m conv -g 1 -F 1 -t 1
# MIOPEN_DEBUG_CONV_IMMED_FALLBACK=0
if(MIOPEN_EMBED_DB)
    set(MIOPEN_EMBED_TEST_ARG ${MIOPEN_TEST_FLOAT_ARG} --disable-validation --verbose)
add_perf_test(test_conv_embed_db
    COMMAND $<TARGET_FILE:test_conv2d> ${MIOPEN_EMBED_TEST_ARG} --input 128 1024 14 14 --weights 2048 1024 1 1 --pads_strides_dilations 0 0 2 2 1 1
    # COMMAND $<TARGET_FILE:test_conv2d> ${MIOPEN_EMBED_TEST_ARG} --input 128 1024 14 14 --weights 256 1024 1 1 --pads_strides_dilations 0 0 1 1 1 1
    COMMAND $<TARGET_FILE:test_conv2d> ${MIOPEN_EMBED_TEST_ARG} --input 128 1024 14 14 --weights 512 1024 1 1 --pads_strides_dilations 0 0 2 2 1 1
    COMMAND $<TARGET_FILE:test_conv2d> ${MIOPEN_EMBED_TEST_ARG} --input 128 128 28 28 --weights 128 128 3 3 --pads_strides_dilations 1 1 1 1 1 1
    COMMAND $<TARGET_FILE:test_conv2d> ${MIOPEN_EMBED_TEST_ARG} --input 128 1024 14 14 --weights 512 1024 1 1 --pads_strides_dilations 0 0 2 2 1 1
    # COMMAND $<TARGET_FILE:test_conv2d> ${MIOPEN_EMBED_TEST_ARG} --input 128 128 28 28 --weights 512 128 1 1 --pads_strides_dilations 0 0 1 1 1 1
    # COMMAND $<TARGET_FILE:test_conv2d> ${MIOPEN_EMBED_TEST_ARG} --input 128 2048 7 7 --weights 512 2048 1 1 --pads_strides_dilations 0 0 1 1 1 1
    # COMMAND $<TARGET_FILE:test_conv2d> ${MIOPEN_EMBED_TEST_ARG} --input 128 256 14 14 --weights 1024 256 1 1 --pads_strides_dilations 0 0 1 1 1 1
    COMMAND $<TARGET_FILE:test_conv2d> ${MIOPEN_EMBED_TEST_ARG} --input 128 256 14 14 --weights 256 256 3 3 --pads_strides_dilations 1 1 1 1 1 1
    COMMAND $<TARGET_FILE:test_conv2d> ${MIOPEN_EMBED_TEST_ARG} --input 128 256 56 56 --weights 128 256 1 1 --pads_strides_dilations 0 0 2 2 1 1
    COMMAND $<TARGET_FILE:test_conv2d> ${MIOPEN_EMBED_TEST_ARG} --input 128 256 56 56 --weights 512 256 1 1 --pads_strides_dilations 0 0 2 2 1 1
    # COMMAND $<TARGET_FILE:test_conv2d> ${MIOPEN_EMBED_TEST_ARG} --input 128 256 56 56 --weights 64 256 1 1 --pads_strides_dilations 0 0 1 1 1 1
    COMMAND $<TARGET_FILE:test_conv2d> ${MIOPEN_EMBED_TEST_ARG} --input 128 3 230 230   --weights 64 3 7 7 --pads_strides_dilations 0 0 2 2 1 1
    COMMAND $<TARGET_FILE:test_conv2d> ${MIOPEN_EMBED_TEST_ARG} --input 128 512 28 28 --weights 1024 512 1 1 --pads_strides_dilations 0 0 2 2 1 1
    # COMMAND $<TARGET_FILE:test_conv2d> ${MIOPEN_EMBED_TEST_ARG} --input 128 512 28 28 --weights 128 512 1 1 --pads_strides_dilations 0 0 1 1 1 1
    COMMAND $<TARGET_FILE:test_conv2d> ${MIOPEN_EMBED_TEST_ARG} --input 128 512 28 28 --weights 256 512 1 1 --pads_strides_dilations 0 0 2 2 1 1
    # COMMAND $<TARGET_FILE:test_conv2d> ${MIOPEN_EMBED_TEST_ARG} --input 128 512 7 7   --weights 2048 512 1 1 --pads_strides_dilations 0 0 1 1 1 1
    COMMAND $<TARGET_FILE:test_conv2d> ${MIOPEN_EMBED_TEST_ARG} --input 128 512 7 7   --weights 512 512 3 3  --pads_strides_dilations 1 1 1 1 1 1
    # COMMAND $<TARGET_FILE:test_conv2d> ${MIOPEN_EMBED_TEST_ARG} --input 128 64 56 56 --weights 256 64 1 1  --pads_strides_dilations 0 0 1 1 1 1
    # COMMAND $<TARGET_FILE:test_conv2d> ${MIOPEN_EMBED_TEST_ARG} --input 128 64 56 56 --weights 64 64 1 1  --pads_strides_dilations 0 0 1 1 1 1
    COMMAND $<TARGET_FILE:test_conv2d> ${MIOPEN_EMBED_TEST_ARG} --input 128 64 56 56 --weights 64 64 3 3   --pads_strides_dilations 1 1 1 1 1 1
)
endif()

if(MIOPEN_TEST_MLIR)
    set(IMPLICITGEMM_MLIR_ENV_BASE MIOPEN_FIND_MODE=normal)
    set(IMPLICITGEMM_MLIR_ENV_F ${IMPLICITGEMM_MLIR_ENV_BASE} MIOPEN_DEBUG_FIND_ONLY_SOLVER=ConvHipImplicitGemmMlirCppFwd)
    set(IMPLICITGEMM_MLIR_ENV_B ${IMPLICITGEMM_MLIR_ENV_BASE} MIOPEN_DEBUG_FIND_ONLY_SOLVER=ConvHipImplicitGemmMlirCppBwd)
    set(IMPLICITGEMM_MLIR_ENV_W ${IMPLICITGEMM_MLIR_ENV_BASE} MIOPEN_DEBUG_FIND_ONLY_SOLVER=ConvHipImplicitGemmMlirCppWrW)

    set(IMPLICITGEMM_MLIR_ARGS_F ${IMPLICITGEMM_ARGS} --verbose --disable-backward-data --disable-backward-weights)
    set(IMPLICITGEMM_MLIR_ARGS_B ${IMPLICITGEMM_ARGS} --verbose --disable-forward --disable-backward-weights)
    set(IMPLICITGEMM_MLIR_ARGS_W ${IMPLICITGEMM_ARGS} --verbose --disable-forward --disable-backward-data)
    
    add_custom_test(test_conv_igemm_mlir ALLOW_NONXDLOPS
        COMMAND ${IMPLICITGEMM_MLIR_ENV_F} $<TARGET_FILE:test_conv2d> ${IMPLICITGEMM_MLIR_ARGS_F} --input 64 1024 14 14 --weights 1024 1024 1 1 --pads_strides_dilations 0 0 1 1 1 1
        COMMAND ${IMPLICITGEMM_MLIR_ENV_F} $<TARGET_FILE:test_conv2d> ${IMPLICITGEMM_MLIR_ARGS_F} --input 64 256 56 56  --weights  256  256 1 1 --pads_strides_dilations 0 0 1 1 1 1
        COMMAND ${IMPLICITGEMM_MLIR_ENV_F} $<TARGET_FILE:test_conv2d> ${IMPLICITGEMM_MLIR_ARGS_F} --input 64 128 58 58  --weights  128  128 3 3 --pads_strides_dilations 0 0 1 1 1 1

        COMMAND ${IMPLICITGEMM_MLIR_ENV_B} $<TARGET_FILE:test_conv2d> ${IMPLICITGEMM_MLIR_ARGS_B} --input 64 1024 14 14 --weights 1024 1024 1 1 --pads_strides_dilations 0 0 1 1 1 1
        COMMAND ${IMPLICITGEMM_MLIR_ENV_B} $<TARGET_FILE:test_conv2d> ${IMPLICITGEMM_MLIR_ARGS_B} --input 64 256 56 56  --weights  256  256 1 1 --pads_strides_dilations 0 0 1 1 1 1
        COMMAND ${IMPLICITGEMM_MLIR_ENV_B} $<TARGET_FILE:test_conv2d> ${IMPLICITGEMM_MLIR_ARGS_B} --input 64 128 58 58  --weights  128  128 3 3 --pads_strides_dilations 0 0 1 1 1 1

        COMMAND ${IMPLICITGEMM_MLIR_ENV_W} $<TARGET_FILE:test_conv2d> ${IMPLICITGEMM_MLIR_ARGS_W} --input 64 1024 14 14 --weights 1024 1024 1 1 --pads_strides_dilations 0 0 1 1 1 1
        COMMAND ${IMPLICITGEMM_MLIR_ENV_W} $<TARGET_FILE:test_conv2d> ${IMPLICITGEMM_MLIR_ARGS_W} --input 64 256 56 56  --weights  256  256 1 1 --pads_strides_dilations 0 0 1 1 1 1
        COMMAND ${IMPLICITGEMM_MLIR_ENV_W} $<TARGET_FILE:test_conv2d> ${IMPLICITGEMM_MLIR_ARGS_W} --input 64 128 58 58  --weights  128  128 3 3 --pads_strides_dilations 0 0 1 1 1 1
    )
endif()

add_custom_test(test_conv_for_implicit_gemm ALLOW_BFLOAT16 ALLOW_HALF
#SKIP_UNLESS_ALL ALLOW_NONXDLOPS
COMMAND	$<TARGET_FILE:test_conv2d> ${IMPLICITGEMM_ARGS} --verbose	--input	64	 16	28	28	--weights	192  16		3	3	--pads_strides_dilations	0	0	2	2	1	1
COMMAND	$<TARGET_FILE:test_conv2d> ${IMPLICITGEMM_ARGS} --verbose	--input	64	 16	14	14	--weights	160  16		3	3	--pads_strides_dilations	0	0	2	2	1	1
COMMAND	$<TARGET_FILE:test_conv2d> ${IMPLICITGEMM_ARGS} --verbose	--input	64	 16	 7	 7	--weights	128  16		3	3	--pads_strides_dilations	0	0	2	2	1	1
COMMAND	$<TARGET_FILE:test_conv2d> ${IMPLICITGEMM_ARGS} --verbose	--input	64	 16	55	55	--weights	 96  16		1	7	--pads_strides_dilations	0	0	2	2	1	1
COMMAND	$<TARGET_FILE:test_conv2d> ${IMPLICITGEMM_ARGS} --verbose	--input	64	 16	28	28	--weights	 64  16		1	7	--pads_strides_dilations	0	0	2	2	1	1
COMMAND	$<TARGET_FILE:test_conv2d> ${IMPLICITGEMM_ARGS} --verbose	--input	64	 16	14	14	--weights	 32  16		1	7	--pads_strides_dilations	0	0	2	2	1	1
COMMAND $<TARGET_FILE:test_conv2d> ${IMPLICITGEMM_ARGS} --verbose --input 64   32     28  28  --weights   192  32     3   3   --pads_strides_dilations    0   0   2   2   1   1
COMMAND $<TARGET_FILE:test_conv2d> ${IMPLICITGEMM_ARGS} --verbose --input 64   32     14  14  --weights   160  32     3   3   --pads_strides_dilations    0   0   2   2   1   1
COMMAND $<TARGET_FILE:test_conv2d> ${IMPLICITGEMM_ARGS} --verbose --input 64   32     7   7   --weights   128  32     3   3   --pads_strides_dilations    0   0   2   2   1   1
COMMAND $<TARGET_FILE:test_conv2d> ${IMPLICITGEMM_ARGS} --verbose --input 64   32     55  55  --weights    96  32     1   7   --pads_strides_dilations    0   0   2   2   1   1
COMMAND $<TARGET_FILE:test_conv2d> ${IMPLICITGEMM_ARGS} --verbose --input 64   32     28  28  --weights    64  32     1   7   --pads_strides_dilations    0   0   2   2   1   1
COMMAND $<TARGET_FILE:test_conv2d> ${IMPLICITGEMM_ARGS} --verbose --input 64   32     14  14  --weights   32   32     1   7   --pads_strides_dilations    0   0   2   2   1   1
COMMAND $<TARGET_FILE:test_conv2d> ${IMPLICITGEMM_ARGS} --verbose	--input	64	 64	    56	56	--weights	256	 64	    1	1	--pads_strides_dilations	0	0	1	1	1	1
COMMAND $<TARGET_FILE:test_conv2d> ${IMPLICITGEMM_ARGS} --verbose	--input	64	 64	    56	56	--weights	64	 64	    1	1	--pads_strides_dilations	0	0	1	1	1	1
COMMAND $<TARGET_FILE:test_conv2d> ${IMPLICITGEMM_ARGS} --verbose	--input	64	 64	    73	73	--weights	80	 64     1	1	--pads_strides_dilations	0	0	1	1	1	1
COMMAND $<TARGET_FILE:test_conv2d> ${IMPLICITGEMM_ARGS} --verbose	--input	64	 64     56	56  --weights	64	 64     1	1	--pads_strides_dilations	0	0	1	1	1	1
COMMAND	$<TARGET_FILE:test_conv2d> ${IMPLICITGEMM_ARGS} --verbose	--input	64	128	55	55	--weights	16  128		1	1	--pads_strides_dilations	0	0	1	1	1	1
COMMAND	$<TARGET_FILE:test_conv2d> ${IMPLICITGEMM_ARGS} --verbose	--input	64	128	28	28	--weights	16  128		1	1	--pads_strides_dilations	0	0	1	1	1	1
COMMAND	$<TARGET_FILE:test_conv2d> ${IMPLICITGEMM_ARGS} --verbose	--input	64	128	14	14	--weights	16  128		1	1	--pads_strides_dilations	0	0	1	1	1	1
COMMAND	$<TARGET_FILE:test_conv2d> ${IMPLICITGEMM_ARGS} --verbose	--input	64	128	 7	 7	--weights	16  128		1	1	--pads_strides_dilations	0	0	1	1	1	1
COMMAND $<TARGET_FILE:test_conv2d> ${IMPLICITGEMM_ARGS} --verbose   --input 16   64     56  56  --weights   256  64     1   1   --pads_strides_dilations    0   0   1   1   1   1
COMMAND $<TARGET_FILE:test_conv2d> ${IMPLICITGEMM_ARGS} --verbose   --input 16   64     56  56  --weights   64   64     1   1   --pads_strides_dilations    0   0   1   1   1   1
COMMAND $<TARGET_FILE:test_conv2d> ${IMPLICITGEMM_ARGS} --verbose   --input 16   64     73  73  --weights   80   64     1   1   --pads_strides_dilations    0   0   1   1   1   1
COMMAND $<TARGET_FILE:test_conv2d> ${IMPLICITGEMM_ARGS} --verbose   --input 16   64     56  56  --weights   64   64     1   1   --pads_strides_dilations    0   0   1   1   1   1
COMMAND $<TARGET_FILE:test_conv2d> ${IMPLICITGEMM_ARGS} --verbose   --input 16  128     55  55  --weights   16  128     1   1   --pads_strides_dilations    0   0   1   1   1   1
COMMAND $<TARGET_FILE:test_conv2d> ${IMPLICITGEMM_ARGS} --verbose   --input 16  128     28  28  --weights   16  128     1   1   --pads_strides_dilations    0   0   1   1   1   1
# COMMAND $<TARGET_FILE:test_conv2d> ${IMPLICITGEMM_ARGS} --verbose   --input 16  128     14  14  --weights   16  128     1   1   --pads_strides_dilations    0   0   1   1   1   1
COMMAND $<TARGET_FILE:test_conv2d> ${IMPLICITGEMM_ARGS} --verbose   --input 16  128      7   7  --weights   16  128     1   1   --pads_strides_dilations    0   0   1   1   1   1
COMMAND	$<TARGET_FILE:test_conv2d> ${IMPLICITGEMM_ARGS} --verbose	--input	64	128	55	55	--weights	16  128		1	1	--pads_strides_dilations	0	0	2	2	1	1
COMMAND	$<TARGET_FILE:test_conv2d> ${IMPLICITGEMM_ARGS} --verbose	--input	64	128	28	28	--weights	16  128		1	1	--pads_strides_dilations	0	0	2	2	1	1
COMMAND	$<TARGET_FILE:test_conv2d> ${IMPLICITGEMM_ARGS} --verbose	--input	64	128	14	14	--weights	16  128		1	1	--pads_strides_dilations	0	0	2	2	1	1
COMMAND	$<TARGET_FILE:test_conv2d> ${IMPLICITGEMM_ARGS} --verbose	--input	64	128	 7	 7	--weights	16  128		1	1	--pads_strides_dilations	0	0	2	2	1	1
COMMAND $<TARGET_FILE:test_conv2d> ${IMPLICITGEMM_ARGS} --verbose	--input	64	128	    28	28	--weights	512	128	    1	1	--pads_strides_dilations	0	0	1	1	1	1
COMMAND $<TARGET_FILE:test_conv2d> ${IMPLICITGEMM_ARGS} --verbose	--input	64	160	    73	73	--weights	64	160	1	1	--pads_strides_dilations	0	0	1	1	1	1
COMMAND $<TARGET_FILE:test_conv2d> ${IMPLICITGEMM_ARGS} --verbose	--input	64	192	    35	35	--weights	32	192	1	1	--pads_strides_dilations	0	0	1	1	1	1
COMMAND $<TARGET_FILE:test_conv2d> ${IMPLICITGEMM_ARGS} --verbose	--input	64	192	    35	35	--weights	48	192	1	1	--pads_strides_dilations	0	0	1	1	1	1
COMMAND $<TARGET_FILE:test_conv2d> ${IMPLICITGEMM_ARGS} --verbose	--input	64	192	    35	35	--weights	64	192	1	1	--pads_strides_dilations	0	0	1	1	1	1
COMMAND $<TARGET_FILE:test_conv2d> ${IMPLICITGEMM_ARGS} --verbose	--input	64	192	28	28	--weights	16	192	1	1	--pads_strides_dilations	0	0	1	1	1	1
COMMAND $<TARGET_FILE:test_conv2d> ${IMPLICITGEMM_ARGS} --verbose	--input	64	192	28	28	--weights	32	192	1	1	--pads_strides_dilations	0	0	1	1	1	1
COMMAND $<TARGET_FILE:test_conv2d> ${IMPLICITGEMM_ARGS} --verbose	--input	64	192	28	28	--weights	64	192	1	1	--pads_strides_dilations	0	0	1	1	1	1
COMMAND $<TARGET_FILE:test_conv2d> ${IMPLICITGEMM_ARGS} --verbose	--input	64	192	28	28	--weights	96	192	1	1	--pads_strides_dilations	0	0	1	1	1	1
COMMAND $<TARGET_FILE:test_conv2d> ${IMPLICITGEMM_ARGS} --verbose	--input	64	256	    35	35	--weights	48	256	1	1	--pads_strides_dilations	0	0	1	1	1	1
COMMAND $<TARGET_FILE:test_conv2d> ${IMPLICITGEMM_ARGS} --verbose	--input	64	256	    35	35	--weights	64	256	1	1	--pads_strides_dilations	0	0	1	1	1	1
COMMAND $<TARGET_FILE:test_conv2d> ${IMPLICITGEMM_ARGS} --verbose	--input	64	256	    56	56	--weights	128	256	    1	1	--pads_strides_dilations	0	0	2	2	1	1
COMMAND $<TARGET_FILE:test_conv2d> ${IMPLICITGEMM_ARGS} --verbose	--input	64	256	    56	56	--weights	512	256	    1	1	--pads_strides_dilations	0	0	2	2	1	1
COMMAND $<TARGET_FILE:test_conv2d> ${IMPLICITGEMM_ARGS} --verbose	--input	64	256	    56	56	--weights	64	256	    1	1	--pads_strides_dilations	0	0	1	1	1	1
COMMAND $<TARGET_FILE:test_conv2d> ${IMPLICITGEMM_ARGS} --verbose	--input	64	256	28	28	--weights	128	256	1	1	--pads_strides_dilations	0	0	1	1	1	1
COMMAND $<TARGET_FILE:test_conv2d> ${IMPLICITGEMM_ARGS} --verbose	--input	64	256	28	28	--weights	32	256	1	1	--pads_strides_dilations	0	0	1	1	1	1
COMMAND $<TARGET_FILE:test_conv2d> ${IMPLICITGEMM_ARGS} --verbose	--input	64	256	28	28	--weights	64	256	1	1	--pads_strides_dilations	0	0	1	1	1	1
COMMAND $<TARGET_FILE:test_conv2d> ${IMPLICITGEMM_ARGS} --verbose	--input	64	288	    35	35	--weights	48	288	1	1	--pads_strides_dilations	0	0	1	1	1	1
COMMAND $<TARGET_FILE:test_conv2d> ${IMPLICITGEMM_ARGS} --verbose	--input	64	288	    35	35	--weights	64	288	1	1	--pads_strides_dilations	0	0	1	1	1	1
COMMAND $<TARGET_FILE:test_conv2d> ${IMPLICITGEMM_ARGS} --verbose	--input	64	384	    35	35	--weights	192	384	1	1	--pads_strides_dilations	0	0	1	1	1	1
COMMAND $<TARGET_FILE:test_conv2d> ${IMPLICITGEMM_ARGS} --verbose	--input	64	384	    35	35	--weights	64	384	1	1	--pads_strides_dilations	0	0	1	1	1	1
COMMAND $<TARGET_FILE:test_conv2d> ${IMPLICITGEMM_ARGS} --verbose	--input	64	384	    35	35	--weights	96	384	1	1	--pads_strides_dilations	0	0	1	1	1	1
COMMAND $<TARGET_FILE:test_conv2d> ${IMPLICITGEMM_ARGS} --verbose	--input	64	480	14	14	--weights	16	480	1	1	--pads_strides_dilations	0	0	1	1	1	1
COMMAND $<TARGET_FILE:test_conv2d> ${IMPLICITGEMM_ARGS} --verbose	--input	64	480	14	14	--weights	192	480	1	1	--pads_strides_dilations	0	0	1	1	1	1
COMMAND $<TARGET_FILE:test_conv2d> ${IMPLICITGEMM_ARGS} --verbose	--input	64	480	14	14	--weights	64	480	1	1	--pads_strides_dilations	0	0	1	1	1	1
COMMAND $<TARGET_FILE:test_conv2d> ${IMPLICITGEMM_ARGS} --verbose	--input	64	480	14	14	--weights	96	480	1	1	--pads_strides_dilations	0	0	1	1	1	1
COMMAND $<TARGET_FILE:test_conv2d> ${IMPLICITGEMM_ARGS} --verbose	--input	64	512	    28	28	--weights	128	512	    1	1	--pads_strides_dilations	0	0	1	1	1	1
COMMAND $<TARGET_FILE:test_conv2d> ${IMPLICITGEMM_ARGS} --verbose	--input	64	512	    28	28	--weights	256	512	    1	1	--pads_strides_dilations	0	0	2	2	1	1
COMMAND $<TARGET_FILE:test_conv2d> ${IMPLICITGEMM_ARGS} --verbose	--input	64	512	14	14	--weights	112	512	1	1	--pads_strides_dilations	0	0	1	1	1	1
COMMAND $<TARGET_FILE:test_conv2d> ${IMPLICITGEMM_ARGS} --verbose	--input	64	512	14	14	--weights	128	512	1	1	--pads_strides_dilations	0	0	1	1	1	1
COMMAND $<TARGET_FILE:test_conv2d> ${IMPLICITGEMM_ARGS} --verbose	--input	64	512	14	14	--weights	144	512	1	1	--pads_strides_dilations	0	0	1	1	1	1
COMMAND $<TARGET_FILE:test_conv2d> ${IMPLICITGEMM_ARGS} --verbose	--input	64	512	14	14	--weights	160	512	1	1	--pads_strides_dilations	0	0	1	1	1	1
COMMAND $<TARGET_FILE:test_conv2d> ${IMPLICITGEMM_ARGS} --verbose	--input	64	512	14	14	--weights	24	512	1	1	--pads_strides_dilations	0	0	1	1	1	1
COMMAND $<TARGET_FILE:test_conv2d> ${IMPLICITGEMM_ARGS} --verbose	--input	64	512	14	14	--weights	32	512	1	1	--pads_strides_dilations	0	0	1	1	1	1
COMMAND $<TARGET_FILE:test_conv2d> ${IMPLICITGEMM_ARGS} --verbose	--input	64	512	14	14	--weights	64	512	1	1	--pads_strides_dilations	0	0	1	1	1	1
COMMAND $<TARGET_FILE:test_conv2d> ${IMPLICITGEMM_ARGS} --verbose   --input 128  832    7  7  --weights   32  832  1   1   --pads_strides_dilations    0   0   1   1   1   1
COMMAND $<TARGET_FILE:test_conv2d> ${IMPLICITGEMM_ARGS} --verbose   --input 128  832    7  7  --weights   192  832  1   1   --pads_strides_dilations    0   0   1   1   1   1
COMMAND $<TARGET_FILE:test_conv2d> ${IMPLICITGEMM_ARGS} --verbose   --input 128  832    7  7  --weights   128  832  1   1   --pads_strides_dilations    0   0   1   1   1   1
COMMAND $<TARGET_FILE:test_conv2d> ${IMPLICITGEMM_ARGS} --verbose   --input 128  832    7  7  --weights   32  832  1   1   --pads_strides_dilations    0   0   1   1   2   2
COMMAND $<TARGET_FILE:test_conv2d> ${IMPLICITGEMM_ARGS} --verbose   --input 128  832    7  7  --weights   192  832  1   1   --pads_strides_dilations    0   0   1   1   2   2
COMMAND $<TARGET_FILE:test_conv2d> ${IMPLICITGEMM_ARGS} --verbose   --input 128  832    7  7  --weights   128  832  1   1   --pads_strides_dilations    0   0   1   1   2   2
COMMAND $<TARGET_FILE:test_conv2d> ${IMPLICITGEMM_ARGS} --verbose   --input 16  2048    7  7  --weights   192  2048 1   1   --pads_strides_dilations    0   0   1   1   2   2
COMMAND	$<TARGET_FILE:test_conv2d> ${IMPLICITGEMM_ARGS} --verbose   --input 64	 32	28 28 --weights   192  32   3	3   --pads_strides_dilations	1   1	2   2	1   1
COMMAND	$<TARGET_FILE:test_conv2d> ${IMPLICITGEMM_ARGS} --verbose   --input 64	 32	14 14 --weights   192  32   3	3   --pads_strides_dilations	1   1	2   2	1   1
COMMAND	$<TARGET_FILE:test_conv2d> ${IMPLICITGEMM_ARGS} --verbose   --input 64	 32	7 7   --weights   192  32   3	3   --pads_strides_dilations	1   1	2   2	1   1
COMMAND	$<TARGET_FILE:test_conv2d> ${IMPLICITGEMM_ARGS} --verbose   --input 64	 32	28 28 --weights   192  32   3	3   --pads_strides_dilations	2   2	2   2	1   1
COMMAND	$<TARGET_FILE:test_conv2d> ${IMPLICITGEMM_ARGS} --verbose   --input 64	 32	14 14 --weights   192  32   3	3   --pads_strides_dilations	2   2	2   2	1   1
COMMAND	$<TARGET_FILE:test_conv2d> ${IMPLICITGEMM_ARGS} --verbose   --input 64	 32	7 7   --weights   192  32   3	3   --pads_strides_dilations	2   2	2   2	1   1
)

add_custom_test(test_conv_group
#SKIP_UNLESS_ALL ALLOW_NONXDLOPS
COMMAND	$<TARGET_FILE:test_conv2d>	--verbose	--input	16	128	56	56	--weights	256	4	3	3	--pads_strides_dilations	1	1	1	1	1	1	--group-count	32
COMMAND	$<TARGET_FILE:test_conv2d>	--verbose	--input	16	256	56	56	--weights	512	8	3	3	--pads_strides_dilations	1	1	2	2	1	1	--group-count	32
COMMAND	$<TARGET_FILE:test_conv2d>	--verbose	--input	16	256	28	28	--weights	512	8	3	3	--pads_strides_dilations	1	1	1	1	1	1	--group-count	32
COMMAND	$<TARGET_FILE:test_conv2d>	--verbose	--input	16	512	28	28	--weights	1024	16	3	3	--pads_strides_dilations	1	1	2	2	1	1	--group-count	32
COMMAND	$<TARGET_FILE:test_conv2d>	--verbose	--input	16	512	14	14	--weights	1024	16	3	3	--pads_strides_dilations	1	1	1	1	1	1	--group-count	32
COMMAND	$<TARGET_FILE:test_conv2d>	--verbose	--input	16	1024	14	14	--weights	2048	32	3	3	--pads_strides_dilations	1	1	2	2	1	1	--group-count	32
COMMAND	$<TARGET_FILE:test_conv2d>	--verbose	--input	16	1024	7	7	--weights	2048	32	3	3	--pads_strides_dilations	1	1	1	1	1	1	--group-count	32
COMMAND	$<TARGET_FILE:test_conv2d>	--verbose	--input	32	128	56	56	--weights	256	4	3	3	--pads_strides_dilations	1	1	1	1	1	1	--group-count	32
COMMAND	$<TARGET_FILE:test_conv2d>	--verbose	--input	32	256	56	56	--weights	512	8	3	3	--pads_strides_dilations	1	1	2	2	1	1	--group-count	32
#
# Workaround for "Memory access fault by GPU node" during "HIP Release All" - WrW disabled.
COMMAND	$<TARGET_FILE:test_conv2d>	--verbose	--input	32	256	28	28	--weights	512	8	3	3	--pads_strides_dilations	1	1	1	1	1	1	--group-count	32 --disable-backward-weights
COMMAND	$<TARGET_FILE:test_conv2d>	--verbose	--input	32	512	28	28	--weights	1024	16	3	3	--pads_strides_dilations	1	1	2	2	1	1	--group-count	32
COMMAND	$<TARGET_FILE:test_conv2d>	--verbose	--input	32	512	14	14	--weights	1024	16	3	3	--pads_strides_dilations	1	1	1	1	1	1	--group-count	32
COMMAND	$<TARGET_FILE:test_conv2d>	--verbose	--input	32	1024	14	14	--weights	2048	32	3	3	--pads_strides_dilations	1	1	2	2	1	1	--group-count	32
COMMAND	$<TARGET_FILE:test_conv2d>	--verbose	--input	32	1024	7	7	--weights	2048	32	3	3	--pads_strides_dilations	1	1	1	1	1	1	--group-count	32
COMMAND	$<TARGET_FILE:test_conv2d>	--verbose	--input	4	4	161	700	--weights	32	1	5	20	--pads_strides_dilations	0	0	2	2	1	1	--group-count	4
COMMAND	$<TARGET_FILE:test_conv2d>	--verbose	--input	8	2	161	700	--weights	32	1	5	20	--pads_strides_dilations	0	0	2	2	1	1	--group-count	2
COMMAND	$<TARGET_FILE:test_conv2d>	--verbose	--input	16	4	161	700	--weights	32	1	5	20	--pads_strides_dilations	0	0	2	2	1	1	--group-count	4
COMMAND	$<TARGET_FILE:test_conv2d>	--verbose	--input	32	2	161	700	--weights	32	1	5	20	--pads_strides_dilations	0	0	2	2	1	1	--group-count	2
COMMAND	$<TARGET_FILE:test_conv2d>	--verbose	--input	4	32	79	341	--weights	32	16	5	10	--pads_strides_dilations	0	0	2	2	1	1	--group-count	2
COMMAND	$<TARGET_FILE:test_conv2d>	--verbose	--input	8	32	79	341	--weights	32	16	5	10	--pads_strides_dilations	0	0	2	2	1	1	--group-count	2
COMMAND	$<TARGET_FILE:test_conv2d>	--verbose	--input	16	32	79	341	--weights	32	16	5	10	--pads_strides_dilations	0	0	2	2	1	1	--group-count	2
COMMAND	$<TARGET_FILE:test_conv2d>	--verbose	--input	32	32	79	341	--weights	32	16	5	10	--pads_strides_dilations	0	0	2	2	1	1	--group-count	2
COMMAND	$<TARGET_FILE:test_conv2d>	--verbose	--input	16	4	48	480	--weights	16	1	3	3	--pads_strides_dilations	1	1	1	1	1	1	--group-count	4
COMMAND	$<TARGET_FILE:test_conv2d>	--verbose	--input	16	16	24	240	--weights	32	1	3	3	--pads_strides_dilations	1	1	1	1	1	1	--group-count	16
COMMAND	$<TARGET_FILE:test_conv2d>	--verbose	--input	16	32	12	120	--weights	64	8	3	3	--pads_strides_dilations	1	1	1	1	1	1	--group-count	4
COMMAND	$<TARGET_FILE:test_conv2d>	--verbose	--input	16	64	6	60	--weights	128	16	3	3	--pads_strides_dilations	1	1	1	1	1	1	--group-count	4
COMMAND	$<TARGET_FILE:test_conv2d>	--verbose	--input	8	3	108	108	--weights	63	1	3	3	--pads_strides_dilations	1	1	2	2	1	1	--group-count	3
COMMAND	$<TARGET_FILE:test_conv2d>	--verbose	--input	8	64	54	54	--weights	64	8	3	3	--pads_strides_dilations	1	1	1	1	1	1	--group-count	8
COMMAND	$<TARGET_FILE:test_conv2d>	--verbose	--input	8	128	27	27	--weights	128	16	3	3	--pads_strides_dilations	1	1	1	1	1	1	--group-count	8
COMMAND	$<TARGET_FILE:test_conv2d>	--verbose	--input	8	3	224	224	--weights	63	1	3	3	--pads_strides_dilations	1	1	1	1	1	1	--group-count	3
COMMAND	$<TARGET_FILE:test_conv2d>	--verbose	--input	8	64	112	112	--weights	128	32	3	3	--pads_strides_dilations	1	1	1	1	1	1	--group-count	2
COMMAND	$<TARGET_FILE:test_conv2d>	--verbose	--input	16	9	224	224	--weights	63	3	3	3	--pads_strides_dilations	1	1	1	1	1	1	--group-count	3
#
# Workaround for "Memory access fault by GPU node" during "FP32 gfx908 Hip Release All subset" - WrW disabled.
COMMAND	$<TARGET_FILE:test_conv2d>	--verbose	--input	16	64	112	112	--weights	128	16	3	3	--pads_strides_dilations	1	1	1	1	1	1	--group-count	4 --disable-backward-weights
COMMAND	$<TARGET_FILE:test_conv2d>	--verbose	--input	16	3	224	224	--weights	63	1	7	7	--pads_strides_dilations	3	3	2	2	1	1	--group-count	3
COMMAND	$<TARGET_FILE:test_conv2d>	--verbose	--input	16	192	28	28	--weights	32	12	5	5	--pads_strides_dilations	2	2	1	1	1	1	--group-count	16
COMMAND	$<TARGET_FILE:test_conv2d>	--verbose	--input	16	832	7	7	--weights	128	52	5	5	--pads_strides_dilations	2	2	1	1	1	1	--group-count	16
COMMAND	$<TARGET_FILE:test_conv2d>	--verbose	--input	16	192	28	28	--weights	32	24	1	1	--pads_strides_dilations	0	0	1	1	1	1	--group-count	8
COMMAND	$<TARGET_FILE:test_conv2d>	--verbose	--input	16	832	7	7	--weights	128	104	1	1	--pads_strides_dilations	0	0	1	1	1	1	--group-count	8
COMMAND	$<TARGET_FILE:test_conv2d>	--verbose	--input	11	23	161	700	--weights	46	1	7	7	--pads_strides_dilations	1	1	2	2	1	1	--group-count	23
COMMAND	$<TARGET_FILE:test_conv2d>	--verbose	--input	8	7	224	224	--weights	63	1	3	3	--pads_strides_dilations	1	1	1	1	1	1	--group-count	7
COMMAND	$<TARGET_FILE:test_conv2d>	--verbose	--input	8	7	224	224	--weights	63	1	3	3	--pads_strides_dilations	0	0	1	1	1	1	--group-count	7
COMMAND	$<TARGET_FILE:test_conv2d>	--verbose	--input	8	7	224	224	--weights	63	1	3	3	--pads_strides_dilations	0	0	2	2	1	1	--group-count	7
COMMAND	$<TARGET_FILE:test_conv2d>	--verbose	--input	8	7	224	224	--weights	63	1	3	3	--pads_strides_dilations	1	1	2	2	1	1	--group-count	7
COMMAND	$<TARGET_FILE:test_conv2d>	--verbose	--input	8	7	224	224	--weights	63	1	3	3	--pads_strides_dilations	2	2	2	2	1	1	--group-count	7
COMMAND	$<TARGET_FILE:test_conv2d>	--verbose	--input	8	3	108	108	--weights	63	1	3	3	--pads_strides_dilations	1	1	1	1	1	1	--group-count	3
COMMAND	$<TARGET_FILE:test_conv2d>	--verbose	--input	8	3	108	108	--weights	63	1	3	3	--pads_strides_dilations	0	0	1	1	1	1	--group-count	3
COMMAND	$<TARGET_FILE:test_conv2d>	--verbose	--input	8	3	108	108	--weights	63	1	3	3	--pads_strides_dilations	0	0	2	2	1	1	--group-count	3
COMMAND	$<TARGET_FILE:test_conv2d>	--verbose	--input	8	3	108	108	--weights	63	1	3	3	--pads_strides_dilations	1	1	2	2	1	1	--group-count	3
COMMAND	$<TARGET_FILE:test_conv2d>	--verbose	--input	8	3	108	108	--weights	63	1	3	3	--pads_strides_dilations	2	2	2	2	1	1	--group-count	3
)


add_custom_test(test_conv_extra
# COMMAND	$<TARGET_FILE:test_conv2d>	--verbose	--input	1	1	1	1	--weights	1	1	2	2	--pads_strides_dilations	0	0	3	3	1	1						
COMMAND	$<TARGET_FILE:test_conv2d>	--verbose	--input	4	1	161	700	--weights	4	1	5	20	--pads_strides_dilations	0	0	2	2	1	1						
COMMAND	$<TARGET_FILE:test_conv2d>	--verbose	--input	4	1	161	700	--weights	4	1	5	20	--pads_strides_dilations	0	0	2	2	1	1						
COMMAND	$<TARGET_FILE:test_conv2d>	--verbose	--input	4	32	79	341	--weights	4	32	5	10	--pads_strides_dilations	0	0	2	2	1	1						
COMMAND	$<TARGET_FILE:test_conv2d>	--verbose	--input	4	32	79	341	--weights	4	32	5	10	--pads_strides_dilations	0	0	2	2	1	1						
COMMAND	$<TARGET_FILE:test_conv2d>	--verbose	--input	4	3	227	227	--weights	4	3	11	11	--pads_strides_dilations	0	0	4	4	1	1						
COMMAND	$<TARGET_FILE:test_conv2d>	--verbose	--input	4	3	224	224	--weights	4	3	11	11	--pads_strides_dilations	2	2	4	4	1	1						
COMMAND	$<TARGET_FILE:test_conv2d>	--verbose	--input	16	1	48	480	--weights	16	1	3	3	--pads_strides_dilations	1	1	1	1	1	1						
COMMAND	$<TARGET_FILE:test_conv2d>	--verbose	--input	32	64	27	27	--weights	192	64	5	5	--pads_strides_dilations	2	2	1	1	1	1						
# COMMAND	$<TARGET_FILE:test_conv2d>	--verbose	--input	4	64	14	14	--weights	24	64	5	5	--pads_strides_dilations	2	2	1	1	1	1						
COMMAND	$<TARGET_FILE:test_conv2d>	--verbose	--input	4	96	14	14	--weights	32	96	5	5	--pads_strides_dilations	2	2	1	1	1	1						
COMMAND	$<TARGET_FILE:test_conv2d>	--verbose	--input	4	16	14	14	--weights	4	16	5	5	--pads_strides_dilations	2	2	1	1	1	1						
COMMAND	$<TARGET_FILE:test_conv2d>	--verbose	--input	4	32	14	14	--weights	4	32	5	5	--pads_strides_dilations	2	2	1	1	1	1						
)


add_custom_test(test_conv_trans
COMMAND	$<TARGET_FILE:test_conv2d>	--verbose	--input	8	128	28	28	--weights	128	128	1	1	--pads_strides_dilations	0	0	1	1	1	1	--cmode	trans	--pmode	default		
COMMAND	$<TARGET_FILE:test_conv2d>	--verbose	--input	8	256	28	28	--weights	256	256	1	1	--pads_strides_dilations	0	0	1	1	1	1	--cmode	trans	--pmode	same		
COMMAND	$<TARGET_FILE:test_conv2d>	--verbose	--input	8	32	28	28	--weights	32	32	5	5	--pads_strides_dilations	0	0	2	2	1	1	--cmode	trans	--pmode	default		
COMMAND	$<TARGET_FILE:test_conv2d>	--verbose	--input	8	512	14	14	--weights	512	512	1	1	--pads_strides_dilations	0	0	2	2	1	1	--cmode	trans	--pmode	same		
COMMAND	$<TARGET_FILE:test_conv2d>	--verbose	--input	8	512	4	4	--weights	512	512	1	1	--pads_strides_dilations	0	0	1	1	1	1	--cmode	trans	--pmode	valid		
COMMAND	$<TARGET_FILE:test_conv2d>	--verbose	--input	8	64	56	56	--weights	64	64	1	1	--pads_strides_dilations	0	0	2	2	1	1	--cmode	trans	--pmode	valid		
COMMAND	$<TARGET_FILE:test_conv2d>	--verbose	--input	100	3	64	64	--weights	3	3	1	1	--pads_strides_dilations	2	2	1	1	1	1	--cmode	trans	--pmode	default		
COMMAND	$<TARGET_FILE:test_conv2d>	--verbose	--input	100	6	4	4	--weights	6	4	1	1	--pads_strides_dilations	2	2	1	1	1	1	--cmode	trans	--pmode	default		
COMMAND	$<TARGET_FILE:test_conv2d>	--verbose	--input	8	128	28	28	--weights	128	16	1	1	--pads_strides_dilations	0	0	1	1	1	1	--cmode	trans	--pmode	default	--group-count	8
COMMAND	$<TARGET_FILE:test_conv2d>	--verbose	--input	8	256	28	28	--weights	256	64	1	1	--pads_strides_dilations	0	0	1	1	1	1	--cmode	trans	--pmode	same	--group-count	4
COMMAND	$<TARGET_FILE:test_conv2d>	--verbose	--input	8	32	28	28	--weights	32	1	5	5	--pads_strides_dilations	0	0	2	2	1	1	--cmode	trans	--pmode	default	--group-count	32
COMMAND	$<TARGET_FILE:test_conv2d>	--verbose	--input	8	512	14	14	--weights	512	16	1	1	--pads_strides_dilations	0	0	2	2	1	1	--cmode	trans	--pmode	same	--group-count	32
COMMAND	$<TARGET_FILE:test_conv2d>	--verbose	--input	8	512	4	4	--weights	512	16	1	1	--pads_strides_dilations	0	0	1	1	1	1	--cmode	trans	--pmode	valid	--group-count	32
COMMAND	$<TARGET_FILE:test_conv2d>	--verbose	--input	8	64	56	56	--weights	64	2	1	1	--pads_strides_dilations	0	0	2	2	1	1	--cmode	trans	--pmode	valid	--group-count	32
COMMAND	$<TARGET_FILE:test_conv2d>	--verbose	--input	100	3	64	64	--weights	3	3	1	1	--pads_strides_dilations	2	2	1	1	1	1	--cmode	trans	--pmode	default	--group-count	3
COMMAND	$<TARGET_FILE:test_conv2d>	--verbose	--input	100	6	4	4	--weights	6	4	1	1	--pads_strides_dilations	2	2	1	1	1	1	--cmode	trans	--pmode	default	--group-count	2
)


set(DYNAMIC_IMPLICITGEMM_COMMON
    MIOPEN_DEBUG_CONV_FFT=0
    MIOPEN_DEBUG_CONV_GEMM=0
    MIOPEN_DEBUG_CONV_WINOGRAD=0)
set(DYNAMIC_IMPLICITGEMM_ENVS
    ${DYNAMIC_IMPLICITGEMM_COMMON}
    MIOPEN_DEBUG_FIND_ONLY_SOLVER=ConvAsmImplicitGemmV4R1DynamicFwd)
set(DYNAMIC_IMPLICITGEMM_1X1_ENVS
    ${DYNAMIC_IMPLICITGEMM_COMMON}
    MIOPEN_DEBUG_FIND_ONLY_SOLVER=ConvAsmImplicitGemmV4R1DynamicFwd_1x1)
set(DYNAMIC_IMPLICITGEMM_FWD_GTC_DYNAMIC_XDLOPS_ENVS
    ${DYNAMIC_IMPLICITGEMM_COMMON}
    MIOPEN_DEBUG_FIND_ONLY_SOLVER=ConvAsmImplicitGemmGTCDynamicFwdXdlops)
set(DYNAMIC_IMPLICITGEMM_BWD_ENVS
    ${DYNAMIC_IMPLICITGEMM_COMMON}
    MIOPEN_DEBUG_FIND_ONLY_SOLVER=ConvAsmImplicitGemmV4R1DynamicBwd)
set(DYNAMIC_IMPLICITGEMM_WRW_ENVS
    ${DYNAMIC_IMPLICITGEMM_COMMON}
    MIOPEN_DEBUG_FIND_ONLY_SOLVER=ConvAsmImplicitGemmV4R1DynamicWrw)
set(DYNAMIC_IMPLICITGEMM_BWD_ENVS_XDLOPS
    ${DYNAMIC_IMPLICITGEMM_COMMON}
    MIOPEN_DEBUG_FIND_ONLY_SOLVER=ConvAsmImplicitGemmGTCDynamicBwdXdlops)

set(DYNAMIC_IMPLICITGEMM_WRW_ENVS_XDLOPS
    ${DYNAMIC_IMPLICITGEMM_COMMON}
    MIOPEN_DEBUG_FIND_ONLY_SOLVER=ConvAsmImplicitGemmGTCDynamicWrwXdlops)



add_custom_test(test_conv_igemm_dynamic_small
COMMAND ${DYNAMIC_IMPLICITGEMM_ENVS}     $<TARGET_FILE:test_conv2d> --verbose --input  16  16 56 56 --weights 64  16 1 1 --pads_strides_dilations 0 0 1 1 1 1 --disable-backward-data --disable-backward-weights
COMMAND ${DYNAMIC_IMPLICITGEMM_ENVS}     $<TARGET_FILE:test_conv2d> --verbose --input  16  64 34 34 --weights 64  64 3 3 --pads_strides_dilations 0 0 1 1 1 1 --disable-backward-data --disable-backward-weights
COMMAND ${DYNAMIC_IMPLICITGEMM_ENVS}     $<TARGET_FILE:test_conv2d> --verbose --input  32  32 17 17 --weights 32  32 1 7 --pads_strides_dilations 0 3 1 1 1 1 --disable-backward-data --disable-backward-weights
COMMAND ${DYNAMIC_IMPLICITGEMM_1X1_ENVS} $<TARGET_FILE:test_conv2d> --verbose --input  16 384  8  8 --weights 64 384 1 1 --pads_strides_dilations 0 0 1 1 1 1 --disable-backward-data --disable-backward-weights
COMMAND ${DYNAMIC_IMPLICITGEMM_WRW_ENVS} $<TARGET_FILE:test_conv2d> --verbose --input  64  64 28 28 --weights 32  64 1 1 --pads_strides_dilations 0 0 1 1 1 1 --disable-forward --disable-backward-data
COMMAND ${DYNAMIC_IMPLICITGEMM_WRW_ENVS} $<TARGET_FILE:test_conv2d> --verbose --input  16  128 36 36 --weights 32  128 1 1 --pads_strides_dilations 0 0 1 1 1 1 --disable-forward --disable-backward-data
COMMAND ${DYNAMIC_IMPLICITGEMM_BWD_ENVS} $<TARGET_FILE:test_conv2d> --verbose --input  64  64 28 28 --weights 16  64 1 1 --pads_strides_dilations 0 0 1 1 1 1 --disable-forward --disable-backward-weights
COMMAND ${DYNAMIC_IMPLICITGEMM_BWD_ENVS} $<TARGET_FILE:test_conv2d> --verbose --input  16  128 36 36 --weights 32  128 1 1 --pads_strides_dilations 0 0 1 1 1 1 --disable-forward --disable-backward-weights
)

add_custom_test(test_conv_igemm_dynamic
COMMAND ${DYNAMIC_IMPLICITGEMM_ENVS}     $<TARGET_FILE:test_conv2d> --verbose --input  64   64 56 56 --weights 256  64  1 1 --pads_strides_dilations 0 0 1 1 1 1 --disable-backward-data --disable-backward-weights
COMMAND ${DYNAMIC_IMPLICITGEMM_ENVS}     $<TARGET_FILE:test_conv2d> --verbose --input  64  256 34 34 --weights 256  256 3 3 --pads_strides_dilations 0 0 1 1 1 1 --disable-backward-data --disable-backward-weights
COMMAND ${DYNAMIC_IMPLICITGEMM_ENVS}     $<TARGET_FILE:test_conv2d> --verbose --input 128  128 35 35 --weights 128  128 3 3 --pads_strides_dilations 0 0 2 2 1 1 --disable-backward-data --disable-backward-weights
COMMAND ${DYNAMIC_IMPLICITGEMM_ENVS}     $<TARGET_FILE:test_conv2d> --verbose --input  64 1536  8  8 --weights 256 1536 1 1 --pads_strides_dilations 0 0 1 1 1 1 --disable-backward-data --disable-backward-weights
COMMAND ${DYNAMIC_IMPLICITGEMM_ENVS}     $<TARGET_FILE:test_conv2d> --verbose --input 128   48  7  7 --weights 128   48 5 5 --pads_strides_dilations 2 2 1 1 1 1 --disable-backward-data --disable-backward-weights
COMMAND ${DYNAMIC_IMPLICITGEMM_ENVS}     $<TARGET_FILE:test_conv2d> --verbose --input 128  128 17 17 --weights 128  128 1 7 --pads_strides_dilations 0 3 1 1 1 1 --disable-backward-data --disable-backward-weights
COMMAND ${DYNAMIC_IMPLICITGEMM_1X1_ENVS} $<TARGET_FILE:test_conv2d> --verbose --input 128  256 28 28 --weights 128  256 1 1 --pads_strides_dilations 0 0 1 1 1 1 --disable-backward-data --disable-backward-weights
COMMAND ${DYNAMIC_IMPLICITGEMM_1X1_ENVS} $<TARGET_FILE:test_conv2d> --verbose --input  64 1536  8  8 --weights 256 1536 1 1 --pads_strides_dilations 0 0 1 1 1 1 --disable-backward-data --disable-backward-weights
COMMAND ${DYNAMIC_IMPLICITGEMM_1X1_ENVS} $<TARGET_FILE:test_conv2d> --verbose --input 128  768 17 17 --weights 128  768 1 1 --pads_strides_dilations 0 0 1 1 1 1 --disable-backward-data --disable-backward-weights
COMMAND ${DYNAMIC_IMPLICITGEMM_WRW_ENVS} $<TARGET_FILE:test_conv2d> --verbose --input  64   64 56 56 --weights 256  64  1 1 --pads_strides_dilations 0 0 1 1 1 1 --disable-forward --disable-backward-data
COMMAND ${DYNAMIC_IMPLICITGEMM_WRW_ENVS} $<TARGET_FILE:test_conv2d> --verbose --input  32  128 34 34 --weights 64  128  3 3 --pads_strides_dilations 0 0 1 1 1 1 --disable-forward --disable-backward-data
COMMAND ${DYNAMIC_IMPLICITGEMM_WRW_ENVS} $<TARGET_FILE:test_conv2d> --verbose --input 128  128 35 35 --weights 128  128 3 3 --pads_strides_dilations 1 1 1 1 1 1 --disable-forward --disable-backward-data
COMMAND ${DYNAMIC_IMPLICITGEMM_WRW_ENVS} $<TARGET_FILE:test_conv2d> --verbose --input 128  256 56 56 --weights 64  256 1 1 --pads_strides_dilations 0 0 1 1 1 1 --disable-forward --disable-backward-data
COMMAND ${DYNAMIC_IMPLICITGEMM_BWD_ENVS} $<TARGET_FILE:test_conv2d> --verbose --input  64   64 56 56 --weights 256  64  1 1 --pads_strides_dilations 0 0 1 1 1 1 --disable-forward --disable-backward-weights
COMMAND ${DYNAMIC_IMPLICITGEMM_BWD_ENVS} $<TARGET_FILE:test_conv2d> --verbose --input  32  128 34 34 --weights 64  128  3 3 --pads_strides_dilations 0 0 1 1 1 1 --disable-forward --disable-backward-weights
COMMAND ${DYNAMIC_IMPLICITGEMM_BWD_ENVS} $<TARGET_FILE:test_conv2d> --verbose --input 128  128 35 35 --weights 128  128 3 3 --pads_strides_dilations 1 1 1 1 1 1 --disable-forward --disable-backward-weights
COMMAND ${DYNAMIC_IMPLICITGEMM_BWD_ENVS} $<TARGET_FILE:test_conv2d> --verbose --input 128  256 56 56 --weights 64  256 1 1 --pads_strides_dilations 0 0 1 1 1 1 --disable-forward --disable-backward-weights
)

<<<<<<< HEAD
add_custom_test(test_conv_igemm_dynamic_xdlops
=======
add_custom_test(test_conv_igemm_dynamic_xdlops_bwd SKIP_UNLESS_ALL
>>>>>>> 1825f343
COMMAND ${DYNAMIC_IMPLICITGEMM_BWD_ENVS_XDLOPS} $<TARGET_FILE:test_conv2d> --verbose --input  64  64 28 28 --weights 16  64 1 1 --pads_strides_dilations 0 0 1 1 1 1 --disable-forward --disable-backward-weights
COMMAND ${DYNAMIC_IMPLICITGEMM_BWD_ENVS_XDLOPS} $<TARGET_FILE:test_conv2d> --verbose --input  16  128 36 36 --weights 32  128 1 1 --pads_strides_dilations 0 0 1 1 1 1 --disable-forward --disable-backward-weights
COMMAND ${DYNAMIC_IMPLICITGEMM_BWD_ENVS_XDLOPS} $<TARGET_FILE:test_conv2d> --verbose --input  64   64 56 56 --weights 256  64  1 1 --pads_strides_dilations 0 0 1 1 1 1 --disable-forward --disable-backward-weights
COMMAND ${DYNAMIC_IMPLICITGEMM_BWD_ENVS_XDLOPS} $<TARGET_FILE:test_conv2d> --verbose --input  64  224 17 17 --weights 224  224  1 7 --pads_strides_dilations 0 3 1 1 1 1 --disable-forward --disable-backward-weights
COMMAND ${DYNAMIC_IMPLICITGEMM_BWD_ENVS_XDLOPS} $<TARGET_FILE:test_conv2d> --verbose --input  128  128 35 35 --weights 256  128  3 3 --pads_strides_dilations 1 1 1 1 1 1 --disable-forward --disable-backward-weights
COMMAND ${DYNAMIC_IMPLICITGEMM_BWD_ENVS_XDLOPS} $<TARGET_FILE:test_conv2d> --verbose --input  128  128 64 64 --weights 256  128  3 3 --pads_strides_dilations 1 1 2 2 1 1 --disable-forward --disable-backward-weights
COMMAND ${DYNAMIC_IMPLICITGEMM_BWD_ENVS_XDLOPS} $<TARGET_FILE:test_conv2d> --verbose --input  128  768 17 17 --weights 256  768  3 3 --pads_strides_dilations 1 1 1 1 2 2 --disable-forward --disable-backward-weights
COMMAND ${DYNAMIC_IMPLICITGEMM_BWD_ENVS_XDLOPS} $<TARGET_FILE:test_conv2d> --verbose --input  3  256 28 28 --weights 80  256  1 1 --pads_strides_dilations 0 0 1 1 1 1 --disable-forward --disable-backward-weights
COMMAND ${DYNAMIC_IMPLICITGEMM_BWD_ENVS_XDLOPS} $<TARGET_FILE:test_conv2d> --verbose --input  2  256 12 18 --weights 256  256  3 3 --pads_strides_dilations 1 1 1 1 1 1 --disable-forward --disable-backward-weights
COMMAND ${DYNAMIC_IMPLICITGEMM_BWD_ENVS_XDLOPS} $<TARGET_FILE:test_conv2d> --verbose --input  4  512 128 128 --weights 12  512  1 1 --pads_strides_dilations 0 0 1 1 1 1 --disable-forward --disable-backward-weights
COMMAND ${DYNAMIC_IMPLICITGEMM_BWD_ENVS_XDLOPS} $<TARGET_FILE:test_conv2d> --verbose --input  400  256 7 7 --weights 1024  256  7 7 --pads_strides_dilations 0 0 1 1 1 1 --disable-forward --disable-backward-weights
COMMAND ${DYNAMIC_IMPLICITGEMM_BWD_ENVS_XDLOPS} $<TARGET_FILE:test_conv2d> --verbose --input  400  256 1 1 --weights 1024  256  1 1 --pads_strides_dilations 0 0 1 1 1 1 --disable-forward --disable-backward-weights
)
add_custom_test(test_conv_igemm_dynamic_xdlops_fwd SKIP_UNLESS_ALL ALLOW_HALF
COMMAND ${DYNAMIC_IMPLICITGEMM_FWD_GTC_DYNAMIC_XDLOPS_ENVS} $<TARGET_FILE:test_conv2d> --verbose --input 64 1024 14 14 --weights 1024 1024 1 1 --pads_strides_dilations 0 0 1 1 1 1 --disable-backward-data --disable-backward-weights
COMMAND ${DYNAMIC_IMPLICITGEMM_FWD_GTC_DYNAMIC_XDLOPS_ENVS} $<TARGET_FILE:test_conv2d> --verbose --input 64 256 56 56 --weights 512 256 1 1 --pads_strides_dilations 0 0 2 2 1 1 --disable-backward-data --disable-backward-weights
COMMAND ${DYNAMIC_IMPLICITGEMM_FWD_GTC_DYNAMIC_XDLOPS_ENVS} $<TARGET_FILE:test_conv2d> --verbose --input 64 2048 7 7 --weights 2048 2048 1 1 --pads_strides_dilations 0 0 1 1 1 1 --disable-backward-data --disable-backward-weights
COMMAND ${DYNAMIC_IMPLICITGEMM_FWD_GTC_DYNAMIC_XDLOPS_ENVS} $<TARGET_FILE:test_conv2d> --verbose --input 64 3 224 224 --weights 64 3 7 7 --pads_strides_dilations 3 3 2 2 1 1 --disable-backward-data --disable-backward-weights
COMMAND ${DYNAMIC_IMPLICITGEMM_FWD_GTC_DYNAMIC_XDLOPS_ENVS} $<TARGET_FILE:test_conv2d> --verbose --input 128 128 17 17 --weights 128 128 7 1 --pads_strides_dilations 3 0 1 1 1 1 --disable-backward-data --disable-backward-weights
COMMAND ${DYNAMIC_IMPLICITGEMM_FWD_GTC_DYNAMIC_XDLOPS_ENVS} $<TARGET_FILE:test_conv2d> --verbose --input 128 128 17 17 --weights 128 128 1 7 --pads_strides_dilations 0 3 1 1 1 1 --disable-backward-data --disable-backward-weights
COMMAND ${DYNAMIC_IMPLICITGEMM_FWD_GTC_DYNAMIC_XDLOPS_ENVS} $<TARGET_FILE:test_conv2d> --verbose --input 128 192 17 17 --weights 320 192 3 3 --pads_strides_dilations 0 0 2 2 1 1 --disable-backward-data --disable-backward-weights
COMMAND ${DYNAMIC_IMPLICITGEMM_FWD_GTC_DYNAMIC_XDLOPS_ENVS} $<TARGET_FILE:test_conv2d> --verbose --input 128 256 35 35 --weights 64 256 1 1 --pads_strides_dilations 0 0 1 1 1 1 --disable-backward-data --disable-backward-weights
COMMAND ${DYNAMIC_IMPLICITGEMM_FWD_GTC_DYNAMIC_XDLOPS_ENVS} $<TARGET_FILE:test_conv2d> --verbose --input 128 48 35 35 --weights 64 48 5 5 --pads_strides_dilations 2 2 1 1 1 1 --disable-backward-data --disable-backward-weights
COMMAND ${DYNAMIC_IMPLICITGEMM_FWD_GTC_DYNAMIC_XDLOPS_ENVS} $<TARGET_FILE:test_conv2d> --verbose --input 64 512 7 7 --weights 512 512 3 3 --pads_strides_dilations 1 1 1 1 1 1 --disable-backward-data --disable-backward-weights
COMMAND ${DYNAMIC_IMPLICITGEMM_FWD_GTC_DYNAMIC_XDLOPS_ENVS} $<TARGET_FILE:test_conv2d> --verbose --input 64 3 230 230 --weights 64 3 7 7 --pads_strides_dilations 0 0 2 2 1 1 --disable-backward-data --disable-backward-weights
COMMAND ${DYNAMIC_IMPLICITGEMM_FWD_GTC_DYNAMIC_XDLOPS_ENVS} $<TARGET_FILE:test_conv2d> --verbose --input 32 1024 14 14 --weights 2048 1024 1 1 --pads_strides_dilations 0 0 2 2 1 1 --disable-backward-data --disable-backward-weights
COMMAND ${DYNAMIC_IMPLICITGEMM_FWD_GTC_DYNAMIC_XDLOPS_ENVS} $<TARGET_FILE:test_conv2d> --verbose --input 2 256 100 104 --weights 12 256 1 1 --pads_strides_dilations 0 0 1 1 1 1 --disable-backward-data --disable-backward-weights
COMMAND ${DYNAMIC_IMPLICITGEMM_FWD_GTC_DYNAMIC_XDLOPS_ENVS} $<TARGET_FILE:test_conv2d> --verbose --input 1 256 28 28 --weights 80 256 1 1 --pads_strides_dilations 0 0 1 1 1 1 --disable-backward-data --disable-backward-weights
)
add_custom_test(test_conv_igemm_dynamic_xdlops_wrw SKIP_UNLESS_ALL
COMMAND ${DYNAMIC_IMPLICITGEMM_WRW_ENVS_XDLOPS} $<TARGET_FILE:test_conv2d> --verbose --input  64  64 28 28 --weights 32  64 1 1 --pads_strides_dilations 0 0 1 1 1 1 --disable-forward --disable-backward-data
COMMAND ${DYNAMIC_IMPLICITGEMM_WRW_ENVS_XDLOPS} $<TARGET_FILE:test_conv2d> --verbose --input  16  128 36 36 --weights 32  128 1 1 --pads_strides_dilations 0 0 1 1 1 1 --disable-forward --disable-backward-data
COMMAND ${DYNAMIC_IMPLICITGEMM_WRW_ENVS_XDLOPS} $<TARGET_FILE:test_conv2d> --verbose --input  64   64 56 56 --weights 256  64  1 1 --pads_strides_dilations 0 0 1 1 1 1 --disable-forward --disable-backward-data
COMMAND ${DYNAMIC_IMPLICITGEMM_WRW_ENVS_XDLOPS} $<TARGET_FILE:test_conv2d> --verbose --input  64  224 17 17 --weights 224  224  1 7 --pads_strides_dilations 0 3 1 1 1 1 --disable-forward --disable-backward-data
COMMAND ${DYNAMIC_IMPLICITGEMM_WRW_ENVS_XDLOPS} $<TARGET_FILE:test_conv2d> --verbose --input  128  128 35 35 --weights 256  128  3 3 --pads_strides_dilations 1 1 1 1 1 1 --disable-forward --disable-backward-data
COMMAND ${DYNAMIC_IMPLICITGEMM_WRW_ENVS_XDLOPS} $<TARGET_FILE:test_conv2d> --verbose --input  128  128 64 64 --weights 256  128  3 3 --pads_strides_dilations 1 1 2 2 1 1 --disable-forward --disable-backward-data
COMMAND ${DYNAMIC_IMPLICITGEMM_WRW_ENVS_XDLOPS} $<TARGET_FILE:test_conv2d> --verbose --input  128  768 17 17 --weights 256  768  3 3 --pads_strides_dilations 1 1 1 1 2 2 --disable-forward --disable-backward-data
COMMAND ${DYNAMIC_IMPLICITGEMM_WRW_ENVS_XDLOPS} $<TARGET_FILE:test_conv2d> --verbose --input  3  256 28 28 --weights 80  256  1 1 --pads_strides_dilations 0 0 1 1 1 1 --disable-forward --disable-backward-data
COMMAND ${DYNAMIC_IMPLICITGEMM_WRW_ENVS_XDLOPS} $<TARGET_FILE:test_conv2d> --verbose --input  2  256 12 18 --weights 256  256  3 3 --pads_strides_dilations 1 1 1 1 1 1 --disable-forward --disable-backward-data
COMMAND ${DYNAMIC_IMPLICITGEMM_WRW_ENVS_XDLOPS} $<TARGET_FILE:test_conv2d> --verbose --input  4  512 128 128 --weights 12  512  1 1 --pads_strides_dilations 0 0 1 1 1 1 --disable-forward --disable-backward-data
COMMAND ${DYNAMIC_IMPLICITGEMM_WRW_ENVS_XDLOPS} $<TARGET_FILE:test_conv2d> --verbose --input  400  256 7 7 --weights 1024  256  7 7 --pads_strides_dilations 0 0 1 1 1 1 --disable-forward --disable-backward-data
COMMAND ${DYNAMIC_IMPLICITGEMM_WRW_ENVS_XDLOPS} $<TARGET_FILE:test_conv2d> --verbose --input  400  256 1 1 --weights 1024  256  1 1 --pads_strides_dilations 0 0 1 1 1 1 --disable-forward --disable-backward-data
)

if(MIOPEN_TEST_DEEPBENCH)
    add_custom_test(test_deepbench_conv ALLOW_NONXDLOPS
    COMMAND	$<TARGET_FILE:test_conv2d>	--verbose	--input	4	1	161	700	--weights	32	1	5	20	--pads_strides_dilations	0	0	2	2	1	1
    COMMAND	$<TARGET_FILE:test_conv2d>	--verbose	--input	8	1	161	700	--weights	32	1	5	20	--pads_strides_dilations	0	0	2	2	1	1
    COMMAND	$<TARGET_FILE:test_conv2d>	--verbose	--input	16	1	161	700	--weights	32	1	5	20	--pads_strides_dilations	0	0	2	2	1	1
    COMMAND	$<TARGET_FILE:test_conv2d>	--verbose	--input	32	1	161	700	--weights	32	1	5	20	--pads_strides_dilations	0	0	2	2	1	1
    COMMAND	$<TARGET_FILE:test_conv2d>	--verbose	--input	4	32	79	341	--weights	32	32	5	10	--pads_strides_dilations	0	0	2	2	1	1
    COMMAND	$<TARGET_FILE:test_conv2d>	--verbose	--input	8	32	79	341	--weights	32	32	5	10	--pads_strides_dilations	0	0	2	2	1	1
    COMMAND	$<TARGET_FILE:test_conv2d>	--verbose	--input	16	32	79	341	--weights	32	32	5	10	--pads_strides_dilations	0	0	2	2	1	1
    COMMAND	$<TARGET_FILE:test_conv2d>	--verbose	--input	32	32	79	341	--weights	32	32	5	10	--pads_strides_dilations	0	0	2	2	1	1
    COMMAND	$<TARGET_FILE:test_conv2d>	--verbose	--input	16	1	48	480	--weights	16	1	3	3	--pads_strides_dilations	1	1	1	1	1	1
    COMMAND	$<TARGET_FILE:test_conv2d>	--verbose	--input	16	16	24	240	--weights	32	16	3	3	--pads_strides_dilations	1	1	1	1	1	1
    COMMAND	$<TARGET_FILE:test_conv2d>	--verbose	--input	16	32	12	120	--weights	64	32	3	3	--pads_strides_dilations	1	1	1	1	1	1
    COMMAND	$<TARGET_FILE:test_conv2d>	--verbose	--input	16	64	6	60	--weights	128	64	3	3	--pads_strides_dilations	1	1	1	1	1	1
    COMMAND	$<TARGET_FILE:test_conv2d>	--verbose	--input	8	3	108	108	--weights	64	3	3	3	--pads_strides_dilations	1	1	2	2	1	1
    COMMAND	$<TARGET_FILE:test_conv2d>	--verbose	--input	8	64	54	54	--weights	64	64	3	3	--pads_strides_dilations	1	1	1	1	1	1
    COMMAND	$<TARGET_FILE:test_conv2d>	--verbose	--input	8	128	27	27	--weights	128	128	3	3	--pads_strides_dilations	1	1	1	1	1	1
    COMMAND	$<TARGET_FILE:test_conv2d>	--verbose	--input	8	128	14	14	--weights	256	128	3	3	--pads_strides_dilations	1	1	1	1	1	1
    COMMAND	$<TARGET_FILE:test_conv2d>	--verbose	--input	8	256	7	7	--weights	512	256	3	3	--pads_strides_dilations	1	1	1	1	1	1
    COMMAND	$<TARGET_FILE:test_conv2d>	--verbose	--input	8	3	224	224	--weights	64	3	3	3	--pads_strides_dilations	1	1	1	1	1	1
    COMMAND	$<TARGET_FILE:test_conv2d>	--verbose	--input	8	64	112	112	--weights	128	64	3	3	--pads_strides_dilations	1	1	1	1	1	1
    COMMAND	$<TARGET_FILE:test_conv2d>	--verbose	--input	8	128	56	56	--weights	256	128	3	3	--pads_strides_dilations	1	1	1	1	1	1
    COMMAND	$<TARGET_FILE:test_conv2d>	--verbose	--input	8	256	28	28	--weights	512	256	3	3	--pads_strides_dilations	1	1	1	1	1	1
    COMMAND	$<TARGET_FILE:test_conv2d>	--verbose	--input	8	512	14	14	--weights	512	512	3	3	--pads_strides_dilations	1	1	1	1	1	1
    COMMAND	$<TARGET_FILE:test_conv2d>	--verbose	--input	8	512	7	7	--weights	512	512	3	3	--pads_strides_dilations	1	1	1	1	1	1
    COMMAND	$<TARGET_FILE:test_conv2d>	--verbose	--input	16	3	224	224	--weights	64	3	3	3	--pads_strides_dilations	1	1	1	1	1	1
    COMMAND	$<TARGET_FILE:test_conv2d>	--verbose	--input	16	64	112	112	--weights	128	64	3	3	--pads_strides_dilations	1	1	1	1	1	1
    COMMAND	$<TARGET_FILE:test_conv2d>	--verbose	--input	16	128	56	56	--weights	256	128	3	3	--pads_strides_dilations	1	1	1	1	1	1
    COMMAND	$<TARGET_FILE:test_conv2d>	--verbose	--input	16	256	28	28	--weights	512	256	3	3	--pads_strides_dilations	1	1	1	1	1	1
    COMMAND	$<TARGET_FILE:test_conv2d>	--verbose	--input	16	512	14	14	--weights	512	512	3	3	--pads_strides_dilations	1	1	1	1	1	1
    COMMAND	$<TARGET_FILE:test_conv2d>	--verbose	--input	16	512	7	7	--weights	512	512	3	3	--pads_strides_dilations	1	1	1	1	1	1
    COMMAND	$<TARGET_FILE:test_conv2d>	--verbose	--input	16	3	224	224	--weights	64	3	7	7	--pads_strides_dilations	3	3	2	2	1	1
    COMMAND	$<TARGET_FILE:test_conv2d>	--verbose	--input	16	192	28	28	--weights	32	192	5	5	--pads_strides_dilations	2	2	1	1	1	1
    COMMAND	$<TARGET_FILE:test_conv2d>	--verbose	--input	16	512	14	14	--weights	48	512	5	5	--pads_strides_dilations	2	2	1	1	1	1
    COMMAND	$<TARGET_FILE:test_conv2d>	--verbose	--input	16	832	7	7	--weights	128	832	5	5	--pads_strides_dilations	2	2	1	1	1	1
    COMMAND	$<TARGET_FILE:test_conv2d>	--verbose	--input	16	192	28	28	--weights	32	192	1	1	--pads_strides_dilations	0	0	1	1	1	1
    COMMAND	$<TARGET_FILE:test_conv2d>	--verbose	--input	16	512	14	14	--weights	48	512	1	1	--pads_strides_dilations	0	0	1	1	1	1
    COMMAND	$<TARGET_FILE:test_conv2d>	--verbose	--input	16	832	7	7	--weights	128	832	1	1	--pads_strides_dilations	0	0	1	1	1	1
)
endif()


    add_custom_test(test_miopen_conv ALLOW_NONXDLOPS
    COMMAND	$<TARGET_FILE:test_conv2d>	--verbose	--input	1	3	32	32	--weights	1	3	7	7	--pads_strides_dilations	1	1	1	1	1	1
    COMMAND	$<TARGET_FILE:test_conv2d>	--verbose	--input	1	3	227	227	--weights	1	3	7	7	--pads_strides_dilations	1	1	1	1	1	1
    COMMAND	$<TARGET_FILE:test_conv2d>	--verbose	--input	1	64	56	56	--weights	1	64	1	1	--pads_strides_dilations	0	0	2	2	1	1
    COMMAND	$<TARGET_FILE:test_conv2d>	--verbose	--input	1	3	32	32	--weights	1	3	3	3	--pads_strides_dilations	2	2	1	1	1	1
    COMMAND	$<TARGET_FILE:test_conv2d>	--verbose	--input	1	3	224	224	--weights	1	3	3	3	--pads_strides_dilations	2	2	1	1	1	1
    COMMAND	$<TARGET_FILE:test_conv2d>	--verbose	--input	1	3	227	227	--weights	1	3	3	3	--pads_strides_dilations	2	2	1	1	1	1
    COMMAND	$<TARGET_FILE:test_conv2d>	--verbose	--input	1	3	231	231	--weights	1	3	3	3	--pads_strides_dilations	2	2	1	1	1	1
    COMMAND	$<TARGET_FILE:test_conv2d>	--verbose	--input	1	3	224	224	--weights	1	3	5	5	--pads_strides_dilations	2	2	1	1	1	1
    COMMAND	$<TARGET_FILE:test_conv2d>	--verbose	--input	1	3	227	227	--weights	1	3	5	5	--pads_strides_dilations	2	2	1	1	1	1
    COMMAND	$<TARGET_FILE:test_conv2d>	--verbose	--input	1	3	231	231	--weights	1	3	5	5	--pads_strides_dilations	2	2	1	1	1	1
    COMMAND	$<TARGET_FILE:test_conv2d>	--verbose	--input	1	3	32	32	--weights	1	3	7	7	--pads_strides_dilations	2	2	1	1	1	1
    COMMAND	$<TARGET_FILE:test_conv2d>	--verbose	--input	1	3	224	224	--weights	1	3	7	7	--pads_strides_dilations	2	2	1	1	1	1
    COMMAND	$<TARGET_FILE:test_conv2d>	--verbose	--input	1	3	227	227	--weights	1	3	7	7	--pads_strides_dilations	2	2	1	1	1	1
    COMMAND	$<TARGET_FILE:test_conv2d>	--verbose	--input	1	3	231	231	--weights	1	3	7	7	--pads_strides_dilations	2	2	1	1	1	1
    COMMAND	$<TARGET_FILE:test_conv2d>	--verbose	--input	1	64	56	56	--weights	1	64	3	3	--pads_strides_dilations	2	2	1	1	1	1
    COMMAND	$<TARGET_FILE:test_conv2d>	--verbose	--input	1	64	112	112	--weights	1	64	3	3	--pads_strides_dilations	2	2	1	1	1	1
    COMMAND	$<TARGET_FILE:test_conv2d>	--verbose	--input	1	64	512	1024	--weights	1	64	3	3	--pads_strides_dilations	2	2	1	1	1	1
    COMMAND	$<TARGET_FILE:test_conv2d>	--verbose	--input	1	96	27	27	--weights	1	96	3	3	--pads_strides_dilations	2	2	1	1	1	1
    COMMAND	$<TARGET_FILE:test_conv2d>	--verbose	--input	1	96	28	28	--weights	1	96	3	3	--pads_strides_dilations	2	2	1	1	1	1
    COMMAND	$<TARGET_FILE:test_conv2d>	--verbose	--input	1	3	32	32	--weights	1	3	3	3	--pads_strides_dilations	0	0	4	4	1	1
    COMMAND	$<TARGET_FILE:test_conv2d>	--verbose	--input	1	3	224	224	--weights	1	3	3	3	--pads_strides_dilations	0	0	4	4	1	1
    COMMAND	$<TARGET_FILE:test_conv2d>	--verbose	--input	1	3	227	227	--weights	1	3	3	3	--pads_strides_dilations	0	0	4	4	1	1
    COMMAND	$<TARGET_FILE:test_conv2d>	--verbose	--input	1	3	231	231	--weights	1	3	3	3	--pads_strides_dilations	0	0	4	4	1	1
    COMMAND	$<TARGET_FILE:test_conv2d>	--verbose	--input	1	3	32	32	--weights	1	3	5	5	--pads_strides_dilations	0	0	4	4	1	1
    COMMAND	$<TARGET_FILE:test_conv2d>	--verbose	--input	1	3	224	224	--weights	1	3	5	5	--pads_strides_dilations	0	0	4	4	1	1
    COMMAND	$<TARGET_FILE:test_conv2d>	--verbose	--input	1	3	227	227	--weights	1	3	5	5	--pads_strides_dilations	0	0	4	4	1	1
    COMMAND	$<TARGET_FILE:test_conv2d>	--verbose	--input	1	3	231	231	--weights	1	3	5	5	--pads_strides_dilations	0	0	4	4	1	1
    COMMAND	$<TARGET_FILE:test_conv2d>	--verbose	--input	1	3	32	32	--weights	1	3	7	7	--pads_strides_dilations	0	0	4	4	1	1
    COMMAND	$<TARGET_FILE:test_conv2d>	--verbose	--input	1	3	224	224	--weights	1	3	7	7	--pads_strides_dilations	0	0	4	4	1	1
    COMMAND	$<TARGET_FILE:test_conv2d>	--verbose	--input	1	3	227	227	--weights	1	3	7	7	--pads_strides_dilations	0	0	4	4	1	1
    COMMAND	$<TARGET_FILE:test_conv2d>	--verbose	--input	1	3	231	231	--weights	1	3	7	7	--pads_strides_dilations	0	0	4	4	1	1
    COMMAND	$<TARGET_FILE:test_conv2d>	--verbose	--input	1	16	14	14	--weights	1	16	5	5	--pads_strides_dilations	0	0	4	4	1	1
    COMMAND	$<TARGET_FILE:test_conv2d>	--verbose	--input	1	16	28	28	--weights	1	16	5	5	--pads_strides_dilations	0	0	4	4	1	1
    COMMAND	$<TARGET_FILE:test_conv2d>	--verbose	--input	1	24	14	14	--weights	1	24	5	5	--pads_strides_dilations	0	0	4	4	1	1
    COMMAND	$<TARGET_FILE:test_conv2d>	--verbose	--input	1	32	7	7	--weights	1	32	5	5	--pads_strides_dilations	0	0	4	4	1	1
    COMMAND	$<TARGET_FILE:test_conv2d>	--verbose	--input	1	32	8	8	--weights	1	32	5	5	--pads_strides_dilations	0	0	4	4	1	1
    COMMAND	$<TARGET_FILE:test_conv2d>	--verbose	--input	1	32	14	14	--weights	1	32	5	5	--pads_strides_dilations	0	0	4	4	1	1
    COMMAND	$<TARGET_FILE:test_conv2d>	--verbose	--input	1	32	16	16	--weights	1	32	5	5	--pads_strides_dilations	0	0	4	4	1	1
    COMMAND	$<TARGET_FILE:test_conv2d>	--verbose	--input	1	32	28	28	--weights	1	32	5	5	--pads_strides_dilations	0	0	4	4	1	1
    COMMAND	$<TARGET_FILE:test_conv2d>	--verbose	--input	1	48	7	7	--weights	1	48	5	5	--pads_strides_dilations	0	0	4	4	1	1
)
endif() 

<|MERGE_RESOLUTION|>--- conflicted
+++ resolved
@@ -758,11 +758,7 @@
 COMMAND ${DYNAMIC_IMPLICITGEMM_BWD_ENVS} $<TARGET_FILE:test_conv2d> --verbose --input 128  256 56 56 --weights 64  256 1 1 --pads_strides_dilations 0 0 1 1 1 1 --disable-forward --disable-backward-weights
 )
 
-<<<<<<< HEAD
-add_custom_test(test_conv_igemm_dynamic_xdlops
-=======
-add_custom_test(test_conv_igemm_dynamic_xdlops_bwd SKIP_UNLESS_ALL
->>>>>>> 1825f343
+add_custom_test(test_conv_igemm_dynamic_xdlops_bwd
 COMMAND ${DYNAMIC_IMPLICITGEMM_BWD_ENVS_XDLOPS} $<TARGET_FILE:test_conv2d> --verbose --input  64  64 28 28 --weights 16  64 1 1 --pads_strides_dilations 0 0 1 1 1 1 --disable-forward --disable-backward-weights
 COMMAND ${DYNAMIC_IMPLICITGEMM_BWD_ENVS_XDLOPS} $<TARGET_FILE:test_conv2d> --verbose --input  16  128 36 36 --weights 32  128 1 1 --pads_strides_dilations 0 0 1 1 1 1 --disable-forward --disable-backward-weights
 COMMAND ${DYNAMIC_IMPLICITGEMM_BWD_ENVS_XDLOPS} $<TARGET_FILE:test_conv2d> --verbose --input  64   64 56 56 --weights 256  64  1 1 --pads_strides_dilations 0 0 1 1 1 1 --disable-forward --disable-backward-weights
@@ -776,7 +772,7 @@
 COMMAND ${DYNAMIC_IMPLICITGEMM_BWD_ENVS_XDLOPS} $<TARGET_FILE:test_conv2d> --verbose --input  400  256 7 7 --weights 1024  256  7 7 --pads_strides_dilations 0 0 1 1 1 1 --disable-forward --disable-backward-weights
 COMMAND ${DYNAMIC_IMPLICITGEMM_BWD_ENVS_XDLOPS} $<TARGET_FILE:test_conv2d> --verbose --input  400  256 1 1 --weights 1024  256  1 1 --pads_strides_dilations 0 0 1 1 1 1 --disable-forward --disable-backward-weights
 )
-add_custom_test(test_conv_igemm_dynamic_xdlops_fwd SKIP_UNLESS_ALL ALLOW_HALF
+add_custom_test(test_conv_igemm_dynamic_xdlops_fwd ALLOW_HALF
 COMMAND ${DYNAMIC_IMPLICITGEMM_FWD_GTC_DYNAMIC_XDLOPS_ENVS} $<TARGET_FILE:test_conv2d> --verbose --input 64 1024 14 14 --weights 1024 1024 1 1 --pads_strides_dilations 0 0 1 1 1 1 --disable-backward-data --disable-backward-weights
 COMMAND ${DYNAMIC_IMPLICITGEMM_FWD_GTC_DYNAMIC_XDLOPS_ENVS} $<TARGET_FILE:test_conv2d> --verbose --input 64 256 56 56 --weights 512 256 1 1 --pads_strides_dilations 0 0 2 2 1 1 --disable-backward-data --disable-backward-weights
 COMMAND ${DYNAMIC_IMPLICITGEMM_FWD_GTC_DYNAMIC_XDLOPS_ENVS} $<TARGET_FILE:test_conv2d> --verbose --input 64 2048 7 7 --weights 2048 2048 1 1 --pads_strides_dilations 0 0 1 1 1 1 --disable-backward-data --disable-backward-weights
@@ -792,7 +788,7 @@
 COMMAND ${DYNAMIC_IMPLICITGEMM_FWD_GTC_DYNAMIC_XDLOPS_ENVS} $<TARGET_FILE:test_conv2d> --verbose --input 2 256 100 104 --weights 12 256 1 1 --pads_strides_dilations 0 0 1 1 1 1 --disable-backward-data --disable-backward-weights
 COMMAND ${DYNAMIC_IMPLICITGEMM_FWD_GTC_DYNAMIC_XDLOPS_ENVS} $<TARGET_FILE:test_conv2d> --verbose --input 1 256 28 28 --weights 80 256 1 1 --pads_strides_dilations 0 0 1 1 1 1 --disable-backward-data --disable-backward-weights
 )
-add_custom_test(test_conv_igemm_dynamic_xdlops_wrw SKIP_UNLESS_ALL
+add_custom_test(test_conv_igemm_dynamic_xdlops_wrw
 COMMAND ${DYNAMIC_IMPLICITGEMM_WRW_ENVS_XDLOPS} $<TARGET_FILE:test_conv2d> --verbose --input  64  64 28 28 --weights 32  64 1 1 --pads_strides_dilations 0 0 1 1 1 1 --disable-forward --disable-backward-data
 COMMAND ${DYNAMIC_IMPLICITGEMM_WRW_ENVS_XDLOPS} $<TARGET_FILE:test_conv2d> --verbose --input  16  128 36 36 --weights 32  128 1 1 --pads_strides_dilations 0 0 1 1 1 1 --disable-forward --disable-backward-data
 COMMAND ${DYNAMIC_IMPLICITGEMM_WRW_ENVS_XDLOPS} $<TARGET_FILE:test_conv2d> --verbose --input  64   64 56 56 --weights 256  64  1 1 --pads_strides_dilations 0 0 1 1 1 1 --disable-forward --disable-backward-data
