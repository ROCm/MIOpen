################################################################################
#
# MIT License
#
# Copyright (c) 2017 Advanced Micro Devices, Inc.
#
# Permission is hereby granted, free of charge, to any person obtaining a copy
# of this software and associated documentation files (the "Software"), to deal
# in the Software without restriction, including without limitation the rights
# to use, copy, modify, merge, publish, distribute, sublicense, and/or sell
# copies of the Software, and to permit persons to whom the Software is
# furnished to do so, subject to the following conditions:
#
# The above copyright notice and this permission notice shall be included in all
# copies or substantial portions of the Software.
#
# THE SOFTWARE IS PROVIDED "AS IS", WITHOUT WARRANTY OF ANY KIND, EXPRESS OR
# IMPLIED, INCLUDING BUT NOT LIMITED TO THE WARRANTIES OF MERCHANTABILITY,
# FITNESS FOR A PARTICULAR PURPOSE AND NONINFRINGEMENT. IN NO EVENT SHALL THE
# AUTHORS OR COPYRIGHT HOLDERS BE LIABLE FOR ANY CLAIM, DAMAGES OR OTHER
# LIABILITY, WHETHER IN AN ACTION OF CONTRACT, TORT OR OTHERWISE, ARISING FROM,
# OUT OF OR IN CONNECTION WITH THE SOFTWARE OR THE USE OR OTHER DEALINGS IN THE
# SOFTWARE.
#
################################################################################

cmake_policy(SET CMP0057 NEW)

set(test_perf.py ${CMAKE_INSTALL_BINDIR}/test_perf.py)

if( NOT ENABLE_ASAN_PACKAGING )
  install(FILES  test_perf.py
      PERMISSIONS OWNER_READ OWNER_WRITE OWNER_EXECUTE GROUP_READ GROUP_EXECUTE WORLD_READ WORLD_EXECUTE
      DESTINATION ${CMAKE_INSTALL_BINDIR})
endif()

set(MODEL_FILES)
file (GLOB model_src perf_models/*.txt)
foreach (src ${model_src})
    list (APPEND MODEL_FILES ${src})
endforeach()

if( NOT ENABLE_ASAN_PACKAGING )
  install(FILES
      ${MODEL_FILES}
   DESTINATION ${DATA_INSTALL_DIR}/perf_models)
endif()
 foreach(MODEL_FILE ${MODEL_FILES})
    get_filename_component(MODEL_FILE_FILENAME "${MODEL_FILE}" NAME)
    configure_file("${MODEL_FILE}" "${PROJECT_BINARY_DIR}/share/miopen/perf_models/${MODEL_FILE_FILENAME}" COPYONLY)
 endforeach()

include(CheckCXXCompilerFlag)

option( MIOPEN_TEST_ALL "Run the full test suite" OFF )
option( MIOPEN_TEST_HALF "Test in half mode" OFF )
option( MIOPEN_TEST_INT8 "Test in int8 mode" OFF )
option( MIOPEN_TEST_BFLOAT16 "Test in bfloat16 mode" OFF )
option( MIOPEN_TEST_GFX908 "Test on MI100 (gfx908)" OFF )
option( MIOPEN_TEST_GFX90A "Test on MI2X0 (gfx90a)" OFF )
option( MIOPEN_TEST_GFX94X "Test on MI300 (gfx940/1/2)" OFF )
option( MIOPEN_TEST_GFX900 "Test on Vega10 (gfx900)" OFF )
option( MIOPEN_TEST_GFX906 "Test on Vega20 (gfx906)" OFF )
option( MIOPEN_TEST_GFX103X "Test on Navi21/22 (gfx1030/31)" OFF )
option( MIOPEN_TEST_GFX110X "Test on Navi31/32 (gfx1100/02)" OFF )
option( MIOPEN_TEST_GPU_XNACK_ENABLED "Test as if XNACK mode is enabled" OFF )
option( MIOPEN_TEST_CONV "" OFF)
option( MIOPEN_TEST_DEEPBENCH "" OFF)
option( MIOPEN_TEST_DRIVER_ITER_MODE "" OFF)
option( MIOPEN_TEST_COMPOSABLEKERNEL "Test with composable_kernel library" ${MIOPEN_USE_COMPOSABLEKERNEL} )

set_var_to_condition(MIOPEN_TEST_WITH_MIOPENDRIVER_DEFAULT MIOPEN_BUILD_DRIVER)
option( MIOPEN_TEST_WITH_MIOPENDRIVER "Use MIOpenDriver in tests" ${MIOPEN_TEST_WITH_MIOPENDRIVER_DEFAULT})

option( WORKAROUND_ISSUE_936 "" ON)

# Run the test suite to a depth limit
#limit greater than 2 leads to prolonged testing more than 5hrs per stage.
set(MIOPEN_TEST_LIMIT "2" CACHE STRING "")
set(MIOPEN_TEST_FLAGS "" CACHE STRING "")
set(MIOPEN_TEST_GDB On CACHE BOOL "")

set(MIOPEN_TEST_HIP_NOGPU FALSE)
if(MIOPEN_MODE_NOGPU)
    set(MIOPEN_TEST_HIP_NOGPU TRUE)
endif()

set(MIOPEN_TEST_HIP FALSE)
if(MIOPEN_BACKEND_HIP AND NOT MIOPEN_TEST_HIP_NOGPU)
    set(MIOPEN_TEST_HIP TRUE)
endif()

# Detect GPU type for testing.
# For HIP_NOGPU backend, GPU detection is not required and should be disabled.
# Also we do not detect GPU when target GPU for testing is specified explicitly.
set(MIOPEN_TEST_GPU_DETECTION_FAILED FALSE)
set(MIOPEN_NO_GPU FALSE)
if(NOT (MIOPEN_TEST_GFX900 OR MIOPEN_TEST_GFX906 OR MIOPEN_TEST_GFX908 OR MIOPEN_TEST_GFX90A OR MIOPEN_TEST_GFX94X OR MIOPEN_TEST_GFX103X OR MIOPEN_TEST_GFX110X OR MIOPEN_TEST_HIP_NOGPU))
    find_program(ROCMINFO
        NAMES rocminfo
        PATHS
            /opt/rocm
            ${CMAKE_INSTALL_PREFIX}
        PATH_SUFFIXES
            /bin
    )
    message(STATUS "rocminfo utility: ${ROCMINFO}")
    if(ROCMINFO)
        execute_process (
            COMMAND ${ROCMINFO}
            OUTPUT_VARIABLE ROCMINFO_OUTPUT
            RESULT_VARIABLE ROCMINFO_EXIT_STATUS
        )
        if(ROCMINFO_OUTPUT MATCHES "no GPU devices")
            message(WARNING "ROCk module is NOT loaded, possibly no GPU devices")
            set(MIOPEN_NO_GPU TRUE)
        elseif (NOT ROCMINFO_EXIT_STATUS EQUAL 0)
            message(WARNING "ROCMINFO FAILED, GPU TYPE UNKNOWN. Manually set respective MIOPEN_TEST_GFX* CMake variable to specify target GPU for testing.")
            set(MIOPEN_TEST_GPU_DETECTION_FAILED TRUE)
        elseif(ROCMINFO_OUTPUT MATCHES "gfx1030")
            set(MIOPEN_TEST_GFX103X ON)
        elseif(ROCMINFO_OUTPUT MATCHES "gfx1031")
            set(MIOPEN_TEST_GFX103X ON)
        elseif(ROCMINFO_OUTPUT MATCHES "gfx1100")
            set(MIOPEN_TEST_GFX110X ON)
        elseif(ROCMINFO_OUTPUT MATCHES "gfx1101")
            set(MIOPEN_TEST_GFX110X ON)
        elseif(ROCMINFO_OUTPUT MATCHES "gfx1102")
            set(MIOPEN_TEST_GFX110X ON)
        elseif(ROCMINFO_OUTPUT MATCHES "gfx900")
            set(MIOPEN_TEST_GFX900 ON)
        elseif(ROCMINFO_OUTPUT MATCHES "gfx906")
            set(MIOPEN_TEST_GFX906 ON)
        elseif(ROCMINFO_OUTPUT MATCHES "gfx908")
            set(MIOPEN_TEST_GFX908 ON)
        elseif(ROCMINFO_OUTPUT MATCHES "gfx90a")
            set(MIOPEN_TEST_GFX90A ON)
        elseif(ROCMINFO_OUTPUT MATCHES "gfx94")
            set(MIOPEN_TEST_GFX94X ON)
        else()
            message(WARNING "TESTING IS NOT SUPPORTED FOR THE DETECTED GPU")
            set(MIOPEN_TEST_GPU_DETECTION_FAILED TRUE)
        endif()

        if(NOT (MIOPEN_TEST_GPU_DETECTION_FAILED) AND ROCMINFO_OUTPUT MATCHES "xnack\\+")
            set(MIOPEN_TEST_GPU_XNACK_ENABLED ON)
        endif()

        if(MIOPEN_TEST_GPU_DETECTION_FAILED)
            message(STATUS "${ROCMINFO_OUTPUT}")
        endif()
    else()
        message(WARNING "ROCMINFO NOT FOUND, GPU TYPE UNKNOWN. Manually set respective MIOPEN_TEST_GFX* CMake variable to specify target GPU for testing.")
        set(MIOPEN_TEST_GPU_DETECTION_FAILED TRUE)
    endif()
endif()

set(MIOPEN_LIBMLIR_SUPPORTS_GFX103X_DEFAULT FALSE)
if(MIOPEN_USE_MLIR)
    set_var_to_condition(MIOPEN_LIBMLIR_SUPPORTS_GFX103X_DEFAULT (${rocMLIR_VERSION} VERSION_GREATER_EQUAL 1))
endif()
option( MIOPEN_LIBMLIR_SUPPORTS_GFX103X "libMLIR capability to support GFX10. Enables MLIR tests on GFX103X." ${MIOPEN_LIBMLIR_SUPPORTS_GFX103X_DEFAULT})

set_var_to_condition(MIOPEN_TEST_MLIR_DEFAULT ${MIOPEN_USE_MLIR} AND NOT (${MIOPEN_TEST_GFX103X} AND NOT ${MIOPEN_LIBMLIR_SUPPORTS_GFX103X}))
option( MIOPEN_TEST_MLIR "Test for MLIR compilation backend" ${MIOPEN_TEST_MLIR_DEFAULT} )

message(STATUS "MIOPEN_NO_GPU ${MIOPEN_NO_GPU}")
message(STATUS "MIOPEN_TEST_GFX900 ${MIOPEN_TEST_GFX900}")
message(STATUS "MIOPEN_TEST_GFX906 ${MIOPEN_TEST_GFX906}")
message(STATUS "MIOPEN_TEST_GFX908 ${MIOPEN_TEST_GFX908}")
message(STATUS "MIOPEN_TEST_GFX90A ${MIOPEN_TEST_GFX90A}")
message(STATUS "MIOPEN_TEST_GFX94X ${MIOPEN_TEST_GFX94X}")
message(STATUS "MIOPEN_TEST_GFX103X ${MIOPEN_TEST_GFX103X}")
message(STATUS "MIOPEN_TEST_GFX110X ${MIOPEN_TEST_GFX110X}")
message(STATUS "MIOPEN_TEST_GPU_XNACK_ENABLED ${MIOPEN_TEST_GPU_XNACK_ENABLED}")
message(STATUS "MIOPEN_TEST_GPU_DETECTION_FAILED ${MIOPEN_TEST_GPU_DETECTION_FAILED}")
message(STATUS "MIOPEN_TEST_WITH_MIOPENDRIVER ${MIOPEN_TEST_WITH_MIOPENDRIVER}")
message(STATUS "MIOPEN_TEST_MLIR ${MIOPEN_TEST_MLIR}")

if(MIOPEN_TEST_DRIVER_ITER_MODE)
    add_definitions(-DMIOPEN_TEST_DRIVER_MODE=2)
else()
    add_definitions(-DMIOPEN_TEST_DRIVER_MODE=1)
endif()

add_custom_target(check COMMAND ${CMAKE_CTEST_COMMAND} --output-on-failure -C ${CMAKE_CFG_INTDIR})
add_custom_target(tests)

if(MIOPEN_TEST_GPU_DETECTION_FAILED AND NOT (MIOPEN_NO_GPU))
    add_custom_target(gpu_detection_check COMMAND echo "*** FATAL: GPU DETECTION FAILED DURING CMAKE PHASE, CHECK CMAKE WARNINGS ***" COMMAND exit 1)
    add_dependencies(check gpu_detection_check)
endif()

if(MIOPEN_TEST_WITH_MIOPENDRIVER)
    add_dependencies(check MIOpenDriver)
endif()

set(MIOPEN_TEST_FLOAT_ARG)
set(MIOPEN_TEST_FLOAT FALSE)
set(MIOPEN_TEST_CONV_INT8_OUTPUT_TYPE_INT8)
set(MIOPEN_TEST_CONV_INT8_OUTPUT_TYPE_INT32)
set(MIOPEN_TEST_CONV_INT8_OUTPUT_TYPE_FLOAT)
if(MIOPEN_TEST_HALF)
    set(MIOPEN_TEST_FLOAT_ARG --half)
    set(MIOPENDRIVER_MODE_CONV convfp16)
    set(MIOPENDRIVER_MODE_BN bnormfp16)
    set(MIOPENDRIVER_MODE_POOL poolfp16)
    set(MIOPENDRIVER_MODE_GEMM gemmfp16)
elseif(MIOPEN_TEST_INT8)
    set(MIOPEN_TEST_FLOAT_ARG --int8)
    set(MIOPENDRIVER_MODE_CONV convint8)
    set(MIOPENDRIVER_MODE_BN NOT_SUPPORTED)
    set(MIOPENDRIVER_MODE_POOL NOT_SUPPORTED)
    set(MIOPENDRIVER_MODE_GEMM NOT_SUPPORTED)
    set(MIOPEN_TEST_CONV_INT8_OUTPUT_TYPE_INT8 --output_type int8)
    set(MIOPEN_TEST_CONV_INT8_OUTPUT_TYPE_INT32 --output_type int32)
    set(MIOPEN_TEST_CONV_INT8_OUTPUT_TYPE_FLOAT --output_type float)
elseif(MIOPEN_TEST_BFLOAT16)
    set(MIOPEN_TEST_FLOAT_ARG --bfloat16)
    set(MIOPENDRIVER_MODE_CONV convbfp16)
    set(MIOPENDRIVER_MODE_BN NOT_SUPPORTED)
    set(MIOPENDRIVER_MODE_POOL NOT_SUPPORTED)
    set(MIOPENDRIVER_MODE_GEMM NOT_SUPPORTED)
else()
    set(MIOPEN_TEST_FLOAT_ARG --float)
    set(MIOPEN_TEST_FLOAT TRUE)
    set(MIOPENDRIVER_MODE_CONV conv)
    set(MIOPENDRIVER_MODE_BN bnorm)
    set(MIOPENDRIVER_MODE_POOL pool)
    set(MIOPENDRIVER_MODE_GEMM gemm)
endif()

message(STATUS "MIOPEN_TEST_FLOAT ${MIOPEN_TEST_FLOAT}")
message(STATUS "MIOPEN_TEST_HALF ${MIOPEN_TEST_HALF}")
message(STATUS "MIOPEN_TEST_BFLOAT16 ${MIOPEN_TEST_BFLOAT16}")
message(STATUS "MIOPEN_TEST_INT8 ${MIOPEN_TEST_INT8}")

set_var_to_condition(WORKAROUND_ISSUE_1187_DEFAULT MIOPEN_TEST_GFX90A AND MIOPEN_TEST_FLOAT)
option( WORKAROUND_ISSUE_1187 "" ${WORKAROUND_ISSUE_1187_DEFAULT})

set_var_to_condition(WORKAROUND_ISSUE_1148_DEFAULT (MIOPEN_TEST_GFX103X OR MIOPEN_TEST_GFX110X) AND MIOPEN_TEST_FLOAT)
option( WORKAROUND_ISSUE_1148 "" ${WORKAROUND_ISSUE_1148_DEFAULT})

if(MIOPEN_TEST_INT8)
    set(SKIP_ALL_EXCEPT_TESTS
              test_tensor_vec test_tensor_cast test_tensor_trans test_tensor_copy test_tensor_set
              test_tensor_transform test_conv2d test_conv2d_find2)
elseif(MIOPEN_TEST_BFLOAT16)
    set(SKIP_ALL_EXCEPT_TESTS
              test_conv2d test_conv2d_find2 test_tensor_copy test_tensor_set test_tensor_vec test_immed_conv2d
              test_check_numerics_test test_conv_extra test_conv_for_implicit_gemm test_miopen_conv
              test_deepbench_conv test_conv_igemm_dynamic_xdlops_nhwc_wrw_bf16
              test_conv_igemm_dynamic_xdlops_nhwc_fwd_bf16
              test_conv_igemm_dynamic_xdlops_nhwc_bwd_bf16)
endif()

if(${CODECOV_TEST})
    list(APPEND SKIP_TESTS
        test_conv3d test_conv3d_find2 test_immed_conv3d test_immed_conv2d test_pooling2d test_pooling2d_asymmetric
        test_pooling2d_wide)
    # replaced by smaller tests with suffix _codecov
endif()

if(MIOPEN_NO_GPU)
    set(SKIP_ALL_EXCEPT_TESTS test_include_inliner test_kernel_build_params
            test_test_errors test_type_name test_tensor_test test_sqlite_perfdb test_sequences
            test_pooling3d test_perfdb)
endif()

#TODO WORKAROUND_ISSUE_1424
if(MIOPEN_TEST_GFX900 OR MIOPEN_TEST_GFX906 OR MIOPEN_TEST_GFX908)
    list(APPEND SKIP_TESTS test_bn_3d_spatial_test)
endif()

#Don't run db verification by default
if(NOT MIOPEN_TEST_DBSYNC)
    list(APPEND SKIP_TESTS db_sync)
endif()

# The usage is non-trivial, see function add_test_command.
if(SKIP_TESTS)
    list(REMOVE_DUPLICATES SKIP_TESTS)
endif()
if(SKIP_ALL_EXCEPT_TESTS)
    list(REMOVE_DUPLICATES SKIP_ALL_EXCEPT_TESTS)
endif()
message(STATUS "SKIP_TESTS: ${SKIP_TESTS}")
message(STATUS "SKIP_ALL_EXCEPT_TESTS: ${SKIP_ALL_EXCEPT_TESTS}")

# List of tests that depend on the XNACK mode.
# Options convention: Tests that depend on the XNACK mode should support the "--xnack" option.
# If "--xnack 0" is specified (this is the default), then such tests should run in XNACK OFF mode.
# If XNACK is enabled on the GPU, then the testing mode must be changed by the --xnack 1 option.
set(XNACK_TESTS test_mdgraph)

function(add_test_command NAME EXE)
    if( (NOT (NAME IN_LIST SKIP_ALL_EXCEPT_TESTS) AND SKIP_ALL_EXCEPT_TESTS)
        OR (NAME IN_LIST SKIP_TESTS)
    )
        add_test(NAME ${NAME} COMMAND echo skipped)
        set_tests_properties(${NAME} PROPERTIES DISABLED On)
    elseif(WIN32)
        add_test(NAME ${NAME} COMMAND $<TARGET_FILE:${EXE}> ${ARGN})
    else()
        if(MIOPEN_TEST_GDB)
            file(GENERATE OUTPUT "${CMAKE_CURRENT_BINARY_DIR}/test_${NAME}.cmake"
                CONTENT "
                execute_process(COMMAND $<TARGET_FILE:${EXE}> ${ARGN} RESULT_VARIABLE RESULT)
                if(NOT RESULT EQUAL 0)
                    if(EXISTS core)
                        execute_process(COMMAND gdb $<TARGET_FILE:${EXE}> core -batch -ex bt)
                    endif()
                    message(FATAL_ERROR \"Test failed\")
                endif()
            ")
            add_test(NAME ${NAME} COMMAND ${CMAKE_COMMAND} -P "${CMAKE_CURRENT_BINARY_DIR}/test_${NAME}.cmake")
        else()
            add_test(NAME ${NAME} COMMAND ${EXE} ${ARGN})
        endif()
    endif()
    set_tests_properties(${NAME} PROPERTIES ENVIRONMENT "MIOPEN_USER_DB_PATH=${CMAKE_CURRENT_BINARY_DIR}")
endfunction()

separate_arguments(MIOPEN_TEST_FLAGS_ARGS NATIVE_COMMAND ${MIOPEN_TEST_FLAGS})

function(add_test_executable TEST_NAME)
    add_executable (${TEST_NAME} EXCLUDE_FROM_ALL ${ARGN})
    if(WIN32)
        target_compile_definitions(${TEST_NAME} PRIVATE NOMINMAX)
    endif()
    clang_tidy_check(${TEST_NAME})
    target_link_libraries(${TEST_NAME} Threads::Threads)
    # Cmake does not add flags correctly for gcc
    if(CMAKE_CXX_COMPILER_ID MATCHES "GNU")
        set_target_properties(${TEST_NAME} PROPERTIES COMPILE_FLAGS -pthread LINK_FLAGS -pthread)
    endif()

    set(TEST_COMMAND ${TEST_NAME} ${MIOPEN_TEST_FLOAT_ARG})
    if(MIOPEN_TEST_ALL)
        set(TEST_COMMAND ${TEST_COMMAND} --all)
        if(MIOPEN_TEST_LIMIT GREATER 0)
            set(TEST_COMMAND ${TEST_COMMAND} --limit ${MIOPEN_TEST_LIMIT})
        endif()
    endif()
    set(TEST_COMMAND ${TEST_COMMAND} ${MIOPEN_TEST_FLAGS_ARGS})

    if(MIOPEN_TEST_GPU_XNACK_ENABLED AND (${TEST_NAME} IN_LIST XNACK_TESTS))
        set(TEST_COMMAND ${TEST_COMMAND} --xnack 1)
    endif()

    if(WORKAROUND_ISSUE_936 AND (${TEST_NAME} MATCHES "test_conv2d" OR ${TEST_NAME} MATCHES "test_immed_conv2d") )
        set(TEST_COMMAND ${TEST_COMMAND} --tolerance 130) #increased by 1.625 times
    endif()

    add_test_command(${TEST_NAME} ${TEST_COMMAND})
    rate_added_test(${TEST_NAME})
    add_dependencies(tests ${TEST_NAME})
    add_dependencies(check ${TEST_NAME})
    set_tests_properties(${TEST_NAME} PROPERTIES FAIL_REGULAR_EXPRESSION "FAILED")
    if(WORKAROUND_ISSUE_1148
        AND (${TEST_NAME} MATCHES "test_soft_max") )
        set_tests_properties(${TEST_NAME} PROPERTIES RUN_SERIAL On)
    endif()
    if(NOT MIOPEN_EMBED_DB STREQUAL "")
        target_link_libraries(${TEST_NAME} MIOpen miopen_data)
    else()       
        target_link_libraries(${TEST_NAME} MIOpen)
    endif()
    target_include_directories(${TEST_NAME} PRIVATE ../src/kernels)
    if(WIN32)
        # Refer to https://en.cppreference.com/w/cpp/language/types for details.
        target_compile_options(${TEST_NAME} PRIVATE $<BUILD_INTERFACE:$<$<CXX_COMPILER_ID:Clang>:-U__LP64__>>)
    endif()
endfunction()

set(MIOPEN_TEST_SANITIZERS)
foreach(SANTIZER address thread)
    check_cxx_compiler_flag("-fsanitize=${SANTIZER} -fno-sanitize-recover=${SANTIZER}" MIOPEN_HAS_${SANTIZER})
    if(MIOPEN_HAS_${SANTIZER})
        list(APPEND MIOPEN_TEST_SANITIZERS ${SANTIZER})
    endif()
endforeach()

function(add_sanitize_test TEST_SOURCE)
    get_filename_component(BASE_NAME ${TEST_SOURCE} NAME_WE)
    foreach(SANTIZER ${MIOPEN_TEST_SANITIZERS})
        add_test_executable(test_${BASE_NAME}_${SANTIZER} ${TEST_SOURCE})
        target_compile_options(test_${BASE_NAME}_${SANTIZER} PUBLIC -fsanitize=${SANTIZER} -fno-sanitize-recover=${SANTIZER})
        target_link_libraries(test_${BASE_NAME}_${SANTIZER} -fsanitize=${SANTIZER} -fno-sanitize-recover=${SANTIZER})
    endforeach()
endfunction()

file(GLOB TEST_SOURCES *.cpp)

set(LONG_TESTS
    test_dropout
    test_conv2d
    test_conv2d_find2
    test_conv3d
    test_conv3d_find2
    test_conv_group
    test_soft_max
    test_lrn_test
    test_conv_for_implicit_gemm
    test_immed_conv3d
    test_conv3d_extra
    test_conv_3d
    test_pooling2d
    test_conv_igemm_mlir
    test_conv_igemm_mlir_xdlops
    test_activation
    test_conv_ck_igemm_fwd_v6r1_dlops_nchw
    )

function(rate_added_test NAME)
    if(${NAME} IN_LIST LONG_TESTS)
        set_tests_properties(${NAME} PROPERTIES COST 800)
    else()
        set_tests_properties(${NAME} PROPERTIES COST 600)
    endif()
endfunction()

set(EXCLUDE_TESTS)
if(NOT MIOPEN_ENABLE_SQLITE)
    list(APPEND EXCLUDE_TESTS test_sqlite)
endif()
if(NOT MIOPEN_ENABLE_SQLITE OR (NOT MIOPEN_EMBED_DB STREQUAL ""))
    list(APPEND EXCLUDE_TESTS test_sqlite_perfdb)
endif()

set(EXCLUDE_TEST_SOURCES)
foreach(TEST_SOURCE ${TEST_SOURCES})
    get_filename_component(BASE_NAME ${TEST_SOURCE} NAME_WE)
    if(test_${BASE_NAME} IN_LIST EXCLUDE_TESTS)
        list(APPEND EXCLUDE_TEST_SOURCES ${TEST_SOURCE})
    endif()
endforeach()
unset(EXCLUDE_TESTS)

foreach(TEST_SOURCE ${EXCLUDE_TEST_SOURCES})
    list(REMOVE_ITEM TEST_SOURCES ${TEST_SOURCE})
endforeach()
unset(EXCLUDE_TEST_SOURCES)

foreach(TEST_SOURCE ${TEST_SOURCES})
    get_filename_component(BASE_NAME ${TEST_SOURCE} NAME_WE)
    add_test_executable(test_${BASE_NAME} ${TEST_SOURCE})
endforeach()

if(MIOPEN_ENABLE_SQLITE AND (MIOPEN_EMBED_DB STREQUAL ""))
    set_tests_properties(test_sqlite_perfdb PROPERTIES RUN_SERIAL On)
endif()
set_tests_properties(test_perfdb PROPERTIES RUN_SERIAL On)

# add_sanitize_test(perfdb.cpp)
# add_sanitize_test(cache.cpp)
# add_sanitize_test(tensor_test.cpp)
# add_sanitize_test(type_name.cpp)

function(bool_equality_f first_arg sec_arg result)
    if(${first_arg})
        if(${sec_arg})
            set(${result} TRUE PARENT_SCOPE)
        else()
            set(${result} FALSE PARENT_SCOPE)
        endif()
    elseif(${sec_arg})
        set(${result} FALSE PARENT_SCOPE)
    else()
        set(${result} TRUE PARENT_SCOPE)
    endif()
endfunction()

function(bool_and_f first_arg sec_arg result)
    if(${first_arg} AND ${sec_arg})
        set(${result} TRUE PARENT_SCOPE)
    else()
        set(${result} FALSE PARENT_SCOPE)
    endif()
endfunction()

function(bool_or_f first_arg sec_arg result)
    if(${first_arg} OR ${sec_arg})
        set(${result} TRUE PARENT_SCOPE)
    else()
        set(${result} FALSE PARENT_SCOPE)
    endif()
endfunction()

function(bool_not_f first_arg result)
    if(${first_arg})
        set(${result} FALSE PARENT_SCOPE)
    else()
        set(${result} TRUE PARENT_SCOPE)
    endif()
endfunction()

function(option_support_check is_enabled is_disabled default_result result)
    if(${is_enabled} AND ${is_disabled})
        message(FATAL_ERROR " Incompatible options used")
    endif()
    if(${is_enabled})
        set(${result} TRUE PARENT_SCOPE)
    elseif(${is_disabled})
        set(${result} FALSE PARENT_SCOPE)
    else()
        set(${result} ${default_result} PARENT_SCOPE)
    endif()
endfunction()

# The add_custom_test function contains attributes to describe the conditions,
# under which new custom_tests should be run. Attributes are divided into several types.
# The attribute can be enabled or disabled; if nothing is specified, the default value is taken.
# You can use any number of attributes, in any order, provided that attributes do not conflict
# (e.g. "HALF_ENABLED HALF_DISABLED" is illegal)
#
# Data types: FLOAT HALF BF16 INT8
#   These attributes can be enabled or disabled by using '_ENABLED' and '_DISABLED' suffix.
#   Defaults: FLOAT_ENABLED HALF_DISABLED BF16_DISABLED INT8_DISABLED
#
# GPU types: GFX900, GFX906, GFX908, GFX90A, GFX94X, GFX1030/31, GFX1100/02
#   These attributes can be enabled or disabled by using '_ENABLED' and '_DISABLED' suffix.
#   Defaults: GFX900_ENABLED, GFX906_ENABLED, GFX908_ENABLED, GFX90A_ENABLED, GFX94X_DISABLED, GFX103X_DISABLED, GFX110X_DISABLED
#
# Testing mode:
#   SKIP_UNLESS_ALL - The test should be only run if MIOPEN_TEST_ALL=TRUE. Intended for long tests.
#   TEST_PERF_DB_RECORD_NOT_FOUND - Test should fail if output contains: "Perf Db: record not found".
#   TEST_TUNING - In addition to the standard checks, the test should fail if output contains "Error" or "failed".
#   SKIP_XNACK_ON - Do not run the test if XNACK mode is enabled (xnack+) on the GPU.
#   SKIP_UNLESS_MLIR - The test should be only run if MIOPEN_TEST_MLIR=TRUE.
#   SKIP_UNLESS_COMPOSABLEKERNEL - The test should be only run if MIOPEN_TEST_COMPOSABLEKERNEL=TRUE.
#
# Backend: HIP HIP_NOGPU
#   These attributes can be enabled or disabled by using '_ENABLED' and '_DISABLED' suffix.
#   Default: HIP_ENABLED HIP_NOGPU_DISABLED.

function(add_custom_test NAME)
    set(options
        BF16_ENABLED BF16_DISABLED HALF_ENABLED HALF_DISABLED INT8_ENABLED INT8_DISABLED FLOAT_ENABLED FLOAT_DISABLED
        GFX900_ENABLED GFX900_DISABLED GFX906_ENABLED GFX906_DISABLED GFX908_ENABLED GFX908_DISABLED
        GFX103X_ENABLED GFX103X_DISABLED GFX110X_ENABLED GFX110X_DISABLED GFX90A_ENABLED GFX90A_DISABLED GFX94X_ENABLED GFX94X_DISABLED
        SKIP_UNLESS_MLIR SKIP_UNLESS_COMPOSABLEKERNEL SKIP_UNLESS_ALL TEST_PERF_DB_RECORD_NOT_FOUND TEST_TUNING SKIP_XNACK_ON
        HIP_ENABLED HIP_DISABLED HIP_NOGPU_ENABLED HIP_NOGPU_DISABLED
    )
    set(oneValueArgs)
    set(multiValueArgs ENVIRONMENT)
    cmake_parse_arguments(PARSE "${options}" "${oneValueArgs}" "${multiValueArgs}" ${ARGN})

    # Many custom tests do test only FP32 data type and therefore
    # added only if none of MIOPEN_TEST_HALF, MIOPEN_TEST_INT8, MIOPEN_TEST_BFLOAT16
    # are set, except the test is allowed explicitly.
    set(HALF_TEST_DEFAULT FALSE)
    option_support_check(${PARSE_HALF_ENABLED} ${PARSE_HALF_DISABLED} ${HALF_TEST_DEFAULT} is_half_check)
    bool_and_f(${MIOPEN_TEST_HALF} ${is_half_check} is_half_check)

    set(BF16_TEST_DEFAULT FALSE)
    option_support_check(${PARSE_BF16_ENABLED} ${PARSE_BF16_DISABLED} ${BF16_TEST_DEFAULT} is_bfloat16_check)
    bool_and_f(${MIOPEN_TEST_BFLOAT16} ${is_bfloat16_check} is_bfloat16_check)

    set(INT8_TEST_DEFAULT FALSE)
    option_support_check(${PARSE_INT8_ENABLED} ${PARSE_INT8_DISABLED} ${INT8_TEST_DEFAULT} is_int8_check)
    bool_and_f(${MIOPEN_TEST_INT8} ${is_int8_check} is_int8_check)

    set(FLOAT_TEST_DEFAULT TRUE)
    option_support_check(${PARSE_FLOAT_ENABLED} ${PARSE_FLOAT_DISABLED} ${FLOAT_TEST_DEFAULT} is_float_check)
    bool_and_f(${MIOPEN_TEST_FLOAT} ${is_float_check} is_float_check)

    bool_not_f(${PARSE_SKIP_UNLESS_MLIR} is_mlir_check)
    bool_or_f(${is_mlir_check} ${MIOPEN_TEST_MLIR} is_mlir_check)

    bool_not_f(${PARSE_SKIP_UNLESS_COMPOSABLEKERNEL} is_composablekernel_check)
    bool_or_f(${is_composablekernel_check} ${MIOPEN_TEST_COMPOSABLEKERNEL} is_composablekernel_check)

    set(HIP_TEST_DEFAULT TRUE)
    option_support_check(${PARSE_HIP_ENABLED} ${PARSE_HIP_DISABLED} ${HIP_TEST_DEFAULT} is_hip_check)
    bool_not_f(${MIOPEN_TEST_HIP} NOT_MIOPEN_TEST_HIP)
    bool_or_f(${NOT_MIOPEN_TEST_HIP} ${is_hip_check} is_hip_check)

    set(HIP_NOGPU_TEST_DEFAULT FALSE)
    option_support_check(${PARSE_HIP_NOGPU_ENABLED} ${PARSE_HIP_NOGPU_DISABLED} ${HIP_NOGPU_TEST_DEFAULT} is_hip_nogpu_check)
    bool_not_f(${MIOPEN_TEST_HIP_NOGPU} NOT_MIOPEN_TEST_HIP_NOGPU)
    bool_or_f(${NOT_MIOPEN_TEST_HIP_NOGPU} ${is_hip_nogpu_check} is_hip_nogpu_check)

    # Some tests are xDLOPs specific and should not run on gfx900/906 targets.
    set(GFX900_TEST_DEFAULT TRUE)
    option_support_check(${PARSE_GFX900_ENABLED} ${PARSE_GFX900_DISABLED} ${GFX900_TEST_DEFAULT} is_gfx900_check)
    bool_and_f(${MIOPEN_TEST_GFX900} ${is_gfx900_check} is_gfx900_check)

    set(GFX906_TEST_DEFAULT TRUE)
    option_support_check(${PARSE_GFX906_ENABLED} ${PARSE_GFX906_DISABLED} ${GFX906_TEST_DEFAULT} is_gfx906_check)
    bool_and_f(${MIOPEN_TEST_GFX906} ${is_gfx906_check} is_gfx906_check)

    set(GFX908_TEST_DEFAULT TRUE)
    option_support_check(${PARSE_GFX908_ENABLED} ${PARSE_GFX908_DISABLED} ${GFX908_TEST_DEFAULT} is_gfx908_check)
    bool_and_f(${MIOPEN_TEST_GFX908} ${is_gfx908_check} is_gfx908_check)

    set(GFX90A_TEST_DEFAULT TRUE)
    option_support_check(${PARSE_GFX90A_ENABLED} ${PARSE_GFX90A_DISABLED} ${GFX90A_TEST_DEFAULT} is_gfx90a_check)
    bool_and_f(${MIOPEN_TEST_GFX90A} ${is_gfx90a_check} is_gfx90a_check)

    set(GFX94X_TEST_DEFAULT FALSE)
    option_support_check(${PARSE_GFX94X_ENABLED} ${PARSE_GFX94X_DISABLED} ${GFX94X_TEST_DEFAULT} is_gfx94x_check)
    bool_and_f(${MIOPEN_TEST_GFX94X} ${is_gfx94x_check} is_gfx94x_check)

    set(GFX103X_TEST_DEFAULT FALSE)
    option_support_check(${PARSE_GFX103X_ENABLED} ${PARSE_GFX103X_DISABLED} ${GFX103X_TEST_DEFAULT} is_gfx103x_check)
    bool_and_f(${MIOPEN_TEST_GFX103X} ${is_gfx103x_check} is_gfx103x_check)

    set(GFX110X_TEST_DEFAULT FALSE)
    option_support_check(${PARSE_GFX110X_ENABLED} ${PARSE_GFX110X_DISABLED} ${GFX110X_TEST_DEFAULT} is_gfx110x_check)
    bool_and_f(${MIOPEN_TEST_GFX110X} ${is_gfx110x_check} is_gfx110x_check)

    # When SKIP_XNACK_ON is set, the test will be skipped if MIOPEN_TEST_GPU_XNACK_ENABLED is set.
    bool_and_f(${PARSE_SKIP_XNACK_ON} ${MIOPEN_TEST_GPU_XNACK_ENABLED} is_xnack_on_check)
    bool_not_f(${is_xnack_on_check} is_xnack_on_check)

    bool_not_f(${PARSE_SKIP_UNLESS_ALL} is_full_check)
    bool_or_f(${is_full_check} ${MIOPEN_TEST_ALL} is_full_check)

    add_custom_target(${NAME} ${PARSE_UNPARSED_ARGUMENTS})
    add_test(NAME ${NAME} COMMAND ${CMAKE_COMMAND} --build ${CMAKE_CURRENT_BINARY_DIR} --target ${NAME})
    foreach(__environment ${PARSE_ENVIRONMENT})
        set_tests_properties(${NAME} PROPERTIES ENVIRONMENT "${__environment}")
    endforeach()

    # The tests often change the contents of the user databases, which may affect performance after testing.
    # For example, MIOPEN_DEBUG_FIND_ONLY_SOLVER results in non-optimal records in user-find-db.
    # Another example is tuning tests. These use MIOPEN_DEBUG_TUNING_ITERATIONS_MAX to save testing time,
    # but the side effect of such savings is sub-optimal tuning values in user-perf-db.
    #
    # MIOPEN_USER_DB_PATH setting resolves this potential problem. The user databases are written in
    # the non-default directory. This preserves the state of the actual user databases
    # and prevents performance degradation after the tests complete.
    #
    set_tests_properties(${NAME} PROPERTIES ENVIRONMENT "MIOPEN_USER_DB_PATH=${CMAKE_CURRENT_BINARY_DIR}")

    if(WORKAROUND_ISSUE_1148
        AND (${NAME} MATCHES "test_conv_3d"
          OR ${NAME} MATCHES "test_conv_group"
          OR ${NAME} MATCHES "test_conv_extra"
          OR ${NAME} MATCHES "test_conv_for_implicit_gemm"
          OR ${NAME} MATCHES "test_conv_ck_igemm_fwd_v6r1_dlops_nchw"))
        set_tests_properties(${NAME} PROPERTIES RUN_SERIAL On)
    endif()

    if(  (is_gfx900_check OR is_gfx906_check OR is_gfx908_check OR is_gfx103x_check OR is_gfx110x_check OR is_gfx90a_check OR is_gfx94x_check)
     AND is_full_check
     AND is_xnack_on_check
     AND is_mlir_check
     AND is_composablekernel_check
     AND (is_half_check OR is_bfloat16_check OR is_int8_check OR is_float_check)
     AND (is_hip_check AND is_hip_nogpu_check)
    )
        if(PARSE_TEST_PERF_DB_RECORD_NOT_FOUND AND PARSE_TEST_TUNING)
            message(FATAL_ERROR " TEST_PERF_DB_RECORD_NOT_FOUND and TEST_TUNING should not be used together")
        endif()

        if(PARSE_TEST_PERF_DB_RECORD_NOT_FOUND)
            set_tests_properties(${NAME} PROPERTIES FAIL_REGULAR_EXPRESSION "(FAILED)|(Perf Db: record not found)")
        elseif(PARSE_TEST_TUNING)
            set_tests_properties(${NAME} PROPERTIES FAIL_REGULAR_EXPRESSION "(FAILED)|(Error)|(failed)")
        else()
            set_tests_properties(${NAME} PROPERTIES FAIL_REGULAR_EXPRESSION "FAILED")
        endif()

        rate_added_test(${NAME})
    else()
        set_tests_properties(${NAME} PROPERTIES DISABLED On)
    endif()

    if(WORKAROUND_ISSUE_1187
        AND (${NAME} MATCHES "test_conv_for_implicit_gemm" ))
        set_tests_properties(${NAME} PROPERTIES DISABLED On)
    endif()
endfunction()
if(${CODECOV_TEST})
    add_custom_test(test_conv3d_codecov
        COMMAND $<TARGET_FILE:test_conv3d> ${MIOPEN_TEST_FLOAT_ARG} --input 2 4 4 4 4 --weights 2 4 1 1 1 --pads_strides_dilations 0 0 0 1 1 1 1 1 1 ${MIOPEN_TEST_FLAGS_ARGS}
    )
    add_custom_test(test_immed_conv2d_codecov
        COMMAND $<TARGET_FILE:test_immed_conv2d> ${MIOPEN_TEST_FLOAT_ARG} --input  2 2 14 14 --weights 8 2 3 3 --pads_strides_dilations 0 0 1 1 1 1 ${MIOPEN_TEST_FLAGS_ARGS}
    )
    add_custom_test(test_immed_conv3d_codecov
        COMMAND $<TARGET_FILE:test_immed_conv3d> ${MIOPEN_TEST_FLOAT_ARG} --input 1 4 4 4 4 --weights 2 4 3 3 3 --pads_strides_dilations 0 0 0 1 1 1 1 1 1 ${MIOPEN_TEST_FLAGS_ARGS}
    )
    add_custom_test(test_pooling2d_codecov
        COMMAND $<TARGET_FILE:test_pooling2d> ${MIOPEN_TEST_FLOAT_ARG} --input 1, 192, 28, 28 --lens 2 2 --strides 2 2 --pads 0 0 ${MIOPEN_TEST_FLAGS_ARGS}
    )
endif()

if(${MIOPEN_TEST_WITH_MIOPENDRIVER})
    add_custom_test(test_miopendriver_regression_issue_1576 SKIP_UNLESS_ALL GFX94X_ENABLED GFX103X_ENABLED GFX110X_ENABLED FLOAT_DISABLED HALF_ENABLED
        # Regression test for https://github.com/ROCm/MIOpen/issues/1576
        ENVIRONMENT MIOPEN_FIND_MODE=1 MIOPEN_DEBUG_FIND_ONLY_SOLVER=ConvDirectNaiveConvBwd
        COMMAND $<TARGET_FILE:MIOpenDriver> ${MIOPENDRIVER_MODE_CONV} --forw 2 --in_layout NCHW --out_layout NCHW --fil_layout NCHW -n 256 -c 1024 -H 14 -W 14 -k 256 -y 1 -x 1 -p 0 -q 0 -u 1 -v 1 -l 1 -j 1 -m conv -g 1 -t 1
    )

    add_custom_test(test_miopendriver_regression_half SKIP_UNLESS_ALL GFX94X_ENABLED GFX103X_ENABLED GFX110X_ENABLED FLOAT_DISABLED HALF_ENABLED
        # WORKAROUND_ISSUE_2110_2: tests for 2110 and 2160 shall be added to "test_pooling3d --all" but this is
        # impossible until backward pooling limitation (issue #2110 (2)) is fully fixed.
        # Partial (3D only) regression test for https://github.com/ROCm/MIOpen/issues/2160.
        COMMAND $<TARGET_FILE:MIOpenDriver> ${MIOPENDRIVER_MODE_POOL} -M 0 --input 1x64x41x40x70 -y 41 -x 40 -Z 70 -m avg -F 1 -t 1 -i 1
        # Partial (3D only) regression test for https://github.com/ROCm/MIOpen/issues/2110 (1).
        COMMAND $<TARGET_FILE:MIOpenDriver> ${MIOPENDRIVER_MODE_POOL} -M 0 --input 1x64x41x40x100 -y 4 -x 4 -Z 100 -m max -F 1 -t 1 -i 1
    )

    add_custom_test(test_miopendriver_regression_int8 SKIP_UNLESS_ALL GFX94X_ENABLED GFX103X_ENABLED GFX110X_ENABLED FLOAT_DISABLED INT8_ENABLED
        ENVIRONMENT MIOPEN_FIND_MODE=1 MIOPEN_DEBUG_FIND_ONLY_SOLVER=ConvDirectNaiveConvFwd
        COMMAND $<TARGET_FILE:MIOpenDriver> ${MIOPENDRIVER_MODE_CONV} --forw 1 --in_layout NCHW --out_layout NCHW --fil_layout NCHW -n 256 -c 1024 -H 14 -W 14 -k 256 -y 1 -x 1 -p 0 -q 0 -u 1 -v 1 -l 1 -j 1 -m conv -g 1 -t 1
    )

    add_custom_test(test_miopendriver_regression_float_half_gfx10 SKIP_UNLESS_ALL GFX900_DISABLED GFX906_DISABLED GFX908_DISABLED GFX90A_DISABLED GFX103X_ENABLED HALF_ENABLED
        # Regression test for:
        #   [Navi21] Fixing Batchnorm backward precision issues by adjusting workgroup size (SWDEV-292187, SWDEV-319919)
        #   https://github.com/ROCm/MIOpen/pull/1386
        COMMAND $<TARGET_FILE:MIOpenDriver> ${MIOPENDRIVER_MODE_BN} -n 256 -c 512 -H 18 -W 18 -m 1 --forw 0 -b 1 -r 1
        COMMAND $<TARGET_FILE:MIOpenDriver> ${MIOPENDRIVER_MODE_BN} -n 256 -c 512 -H 28 -W 28 -m 1 --forw 0 -b 1 -r 1
    )

    # Disabled for gfx908 due to WORKAROUND_ISSUE_1787.
    add_custom_test(test_miopendriver_regression_big_tensor GFX900_DISABLED GFX906_DISABLED GFX908_DISABLED SKIP_UNLESS_ALL GFX94X_ENABLED GFX103X_ENABLED
        # Regression test for https://github.com/ROCm/MIOpen/issues/1661
        # Issue #1697: this is large test which has to run in serial and not enabled on gfx900/gfx906
        COMMAND $<TARGET_FILE:MIOpenDriver> ${MIOPENDRIVER_MODE_CONV} -W 5078 -H 4903 -c 24 -n 5 -k 1 --fil_w 3 --fil_h 3 --pad_w 6 --pad_h 4 -F 1
    )
    set_tests_properties(test_miopendriver_regression_big_tensor
        PROPERTIES RUN_SERIAL On)
    set_tests_properties(test_miopendriver_regression_big_tensor
        PROPERTIES TIMEOUT 600)

    add_custom_test(test_miopendriver_regression_half_gfx9 SKIP_UNLESS_ALL GFX900_DISABLED GFX906_DISABLED GFX908_DISABLED GFX94X_ENABLED GFX103X_DISABLED FLOAT_DISABLED HALF_ENABLED
        # Regression test for:
        #   [SWDEV-375617] Fix 3d convolution Host API bug
        #   https://github.com/ROCm/MIOpen/pull/1935
        COMMAND $<TARGET_FILE:MIOpenDriver> ${MIOPENDRIVER_MODE_CONV} -n 2 -c 64 --in_d 128 -H 128 -W 128 -k 32 --fil_d 3 -y 3 -x 3 --pad_d 1 -p 1 -q 1 --conv_stride_d 1 -u 1 -v 1 --dilation_d 1 -l 1 -j 1 --spatial_dim 3 -m conv -g 1 -F 1 -t 1
    )

    add_custom_test(test_miopendriver_conv2d_trans
        SKIP_UNLESS_ALL
        GFX900_DISABLED GFX94X_ENABLED GFX103X_ENABLED GFX110X_ENABLED
        HALF_ENABLED BF16_ENABLED
        # Why we have to use the driver:
        #   The transposed convolutions are paritally implemented in the convolution_api layer,
        #   but test apps (including test_conv*) were designed as unit tests and, therefore, do not use the public API.
        # Also serves as a regression test for https://github.com/ROCm/MIOpen/issues/2459.
        COMMAND $<TARGET_FILE:MIOpenDriver> ${MIOPENDRIVER_MODE_CONV} -m trans -x 1 -y 1 -W 112 -H 112 -c 64 -n 8 -k 32 -p 0 -q 0 -u 1 -v 1 -l 1 -j 1 -g 1 -F 0 -V 1
        COMMAND $<TARGET_FILE:MIOpenDriver> ${MIOPENDRIVER_MODE_CONV} -m trans -x 1 -y 7 -W 17 -H 17 -c 32 -n 128 -k 16 -p 3 -q 0 -u 1 -v 1 -l 1 -j 1 -g 2 -F 0 -V 1
        COMMAND $<TARGET_FILE:MIOpenDriver> ${MIOPENDRIVER_MODE_CONV} -m trans -x 10 -y 5 -W 341 -H 79 -c 32 -n 4 -k 8 -p 0 -q 0 -u 2 -v 2 -l 1 -j 1 -g 4 -F 0 -V 1
        COMMAND $<TARGET_FILE:MIOpenDriver> ${MIOPENDRIVER_MODE_CONV} -m trans -x 20 -y 5 -W 700 -H 161 -c 1 -n 4 -k 32 -p 0 -q 0 -u 2 -v 2 -l 1 -j 1 -g 1 -F 0 -V 1
        COMMAND $<TARGET_FILE:MIOpenDriver> ${MIOPENDRIVER_MODE_CONV} -m trans -x 3 -y 3 -W 108 -H 108 -c 3 -n 8 -k 64 -p 1 -q 1 -u 2 -v 2 -l 1 -j 1 -g 1 -F 0 -V 1
        COMMAND $<TARGET_FILE:MIOpenDriver> ${MIOPENDRIVER_MODE_CONV} -m trans -x 5 -y 5 -W 175 -H 40 -c 128 -n 16 -k 256 -p 1 -q 1 -u 2 -v 2 -l 1 -j 1 -g 1 -F 0 -V 1
        COMMAND $<TARGET_FILE:MIOpenDriver> ${MIOPENDRIVER_MODE_CONV} -m trans -x 5 -y 5 -W 700 -H 161 -c 1 -n 16 -k 64 -p 1 -q 1 -u 2 -v 2 -l 1 -j 1 -g 1 -F 0 -V 1
        COMMAND $<TARGET_FILE:MIOpenDriver> ${MIOPENDRIVER_MODE_CONV} -m trans -x 7 -y 7 -W 224 -H 224 -c 3 -n 16 -k 64 -p 3 -q 3 -u 2 -v 2 -l 1 -j 1 -g 1 -F 0 -V 1
    )

    add_custom_test(test_miopendriver_regression_issue_2047 GFX94X_ENABLED GFX103X_ENABLED GFX110X_ENABLED HALF_ENABLED BF16_ENABLED INT8_ENABLED
        # Regression test for: MIOpenIm3d2Col stuck with ROCm update, https://github.com/ROCm/MIOpen/issues/2047
        ENVIRONMENT MIOPEN_FIND_MODE=normal MIOPEN_DEBUG_FIND_ONLY_SOLVER=GemmFwdRest
        COMMAND $<TARGET_FILE:MIOpenDriver> ${MIOPENDRIVER_MODE_CONV}
                -n 1 -c 1 --in_d 2 -H 1 -W 2 -k 2 --fil_d 2 -y 1 -x 2
                --pad_d 0 -p 0 -q 0 --conv_stride_d 1 -u 1 -v 1 --dilation_d 1 -l 1 -j 1
                --spatial_dim 3 -m conv -g 1 -F 1 -i 1 -t 1 -w 1
    )

    add_custom_test(smoke_miopendriver_gemm GFX94X_ENABLED GFX103X_ENABLED GFX110X_ENABLED HALF_ENABLED
        COMMAND $<TARGET_FILE:MIOpenDriver> ${MIOPENDRIVER_MODE_GEMM} -m 256 -n 512 -k 1024 -i 1 -V 1
    )
endif()

set(IMPLICITGEMM_MLIR_ENV_BASE MIOPEN_FIND_MODE=normal)
set(IMPLICITGEMM_MLIR_ENV_F ${IMPLICITGEMM_MLIR_ENV_BASE} MIOPEN_DEBUG_FIND_ONLY_SOLVER=ConvMlirIgemmFwd)
set(IMPLICITGEMM_MLIR_ENV_B ${IMPLICITGEMM_MLIR_ENV_BASE} MIOPEN_DEBUG_FIND_ONLY_SOLVER=ConvMlirIgemmBwd)
set(IMPLICITGEMM_MLIR_ENV_W ${IMPLICITGEMM_MLIR_ENV_BASE} MIOPEN_DEBUG_FIND_ONLY_SOLVER=ConvMlirIgemmWrW)

set(TEST_CONV_VERBOSE_F ${MIOPEN_TEST_FLOAT_ARG} --verbose --disable-backward-data --disable-backward-weights)
set(TEST_CONV_VERBOSE_B ${MIOPEN_TEST_FLOAT_ARG} --verbose --disable-forward --disable-backward-weights)
set(TEST_CONV_VERBOSE_W ${MIOPEN_TEST_FLOAT_ARG} --verbose --disable-forward --disable-backward-data)

add_custom_test(test_pooling2d_asymmetric SKIP_UNLESS_ALL HALF_ENABLED GFX94X_ENABLED GFX103X_ENABLED GFX110X_ENABLED
    COMMAND $<TARGET_FILE:test_pooling2d> ${MIOPEN_TEST_FLOAT_ARG} --all --dataset 1 --limit 0 ${MIOPEN_TEST_FLAGS_ARGS}
)

add_custom_test(test_pooling2d_wide SKIP_UNLESS_ALL HALF_ENABLED GFX94X_ENABLED GFX103X_ENABLED GFX110X_ENABLED
    COMMAND $<TARGET_FILE:test_pooling2d> ${MIOPEN_TEST_FLOAT_ARG} --all --dataset 2 --limit 0 ${MIOPEN_TEST_FLAGS_ARGS}
)

set(IMPLICITGEMM_MLIR_ENV_F_XDLOPS ${IMPLICITGEMM_MLIR_ENV_BASE} MIOPEN_DEBUG_FIND_ONLY_SOLVER=ConvMlirIgemmFwdXdlops)
set(IMPLICITGEMM_MLIR_ENV_B_XDLOPS ${IMPLICITGEMM_MLIR_ENV_BASE} MIOPEN_DEBUG_FIND_ONLY_SOLVER=ConvMlirIgemmBwdXdlops)
set(IMPLICITGEMM_MLIR_ENV_W_XDLOPS ${IMPLICITGEMM_MLIR_ENV_BASE} MIOPEN_DEBUG_FIND_ONLY_SOLVER=ConvMlirIgemmWrWXdlops)

add_custom_test(test_conv_igemm_mlir_xdlops_fwd SKIP_UNLESS_ALL HALF_ENABLED INT8_ENABLED SKIP_UNLESS_MLIR GFX900_DISABLED GFX906_DISABLED
    ENVIRONMENT ${IMPLICITGEMM_MLIR_ENV_F_XDLOPS}
    COMMAND $<TARGET_FILE:test_conv2d> ${TEST_CONV_VERBOSE_F} --input 256 1024 14 14 --weights 2048 1024 1 1 --pads_strides_dilations 0 0 2 2 1 1
    COMMAND $<TARGET_FILE:test_conv2d> ${TEST_CONV_VERBOSE_F} --input 256 128  28 28 --weights 128  128  3 3 --pads_strides_dilations 1 1 1 1 1 1
    COMMAND $<TARGET_FILE:test_conv2d> ${TEST_CONV_VERBOSE_F} --input 256 128  28 28 --weights 128  128  3 3 --pads_strides_dilations 1 1 1 1 1 1 --in_layout NHWC --fil_layout NHWC --out_layout NHWC
    COMMAND $<TARGET_FILE:test_conv2d> ${TEST_CONV_VERBOSE_F} --input 128 512  7  7  --weights 512  512  3 3 --pads_strides_dilations 1 1 1 1 1 1
    COMMAND $<TARGET_FILE:test_conv2d> ${TEST_CONV_VERBOSE_F} --input 128 512  7  7  --weights 512  512  3 3 --pads_strides_dilations 1 1 1 1 1 1 --in_layout NHWC --fil_layout NHWC --out_layout NHWC
    COMMAND $<TARGET_FILE:test_conv2d> ${TEST_CONV_VERBOSE_F} --input 128 64   56 56 --weights 64   64   1 1 --pads_strides_dilations 0 0 1 1 1 1
    COMMAND $<TARGET_FILE:test_conv2d> ${TEST_CONV_VERBOSE_F} --input 128 64   56 56 --weights 64   64   1 1 --pads_strides_dilations 0 0 1 1 1 1 --in_layout NHWC --fil_layout NHWC --out_layout NHWC
    COMMAND $<TARGET_FILE:test_conv2d> ${TEST_CONV_VERBOSE_F} --input 256 256  56 56 --weights 256  64   1 1 --pads_strides_dilations 0 0 1 1 1 1 --group-count 4
)

set(IMPLICITGEMM_TESTING_ENV
 MIOPEN_DEBUG_CONV_WINOGRAD=0
 MIOPEN_DEBUG_CONV_FFT=0
 MIOPEN_DEBUG_CONV_DIRECT=0
 MIOPEN_DEBUG_CONV_GEMM=0
 MIOPEN_DEBUG_CONV_IMPLICIT_GEMM=1
)

if(WORKAROUND_ISSUE_936 AND MIOPEN_TEST_HALF)
    SET(SAVE_IMPLICITGEMM_TESTING_ENV ${IMPLICITGEMM_TESTING_ENV})
    LIST(APPEND IMPLICITGEMM_TESTING_ENV MIOPEN_DEBUG_CONV_IMPLICIT_GEMM_HIP_FWD_V4R1=0 MIOPEN_FIND_MODE=normal)
    SET(SAVE_MIOPEN_TEST_FLOAT_ARG ${MIOPEN_TEST_FLOAT_ARG})
    LIST(APPEND MIOPEN_TEST_FLOAT_ARG --disable-forward --disable-backward-data)
    #Afther fix need to remove '| grep -v "No suitable algorithm was found to execute the required convolution"'
endif()

add_custom_test(test_conv_for_implicit_gemm SKIP_UNLESS_ALL BF16_ENABLED HALF_ENABLED GFX94X_ENABLED GFX103X_ENABLED
    ENVIRONMENT ${IMPLICITGEMM_TESTING_ENV}
    COMMAND $<TARGET_FILE:test_conv2d> ${MIOPEN_TEST_FLOAT_ARG} --verbose   --input 64  16  28  28  --weights 192 16  3 3 --pads_strides_dilations 0 0 2 2 1 1 | grep -v "No suitable algorithm was found to execute the required convolution"
    COMMAND $<TARGET_FILE:test_conv2d> ${MIOPEN_TEST_FLOAT_ARG} --verbose   --input 64  16  14  14  --weights 160 16  3 3 --pads_strides_dilations 0 0 2 2 1 1 | grep -v "No suitable algorithm was found to execute the required convolution"
    COMMAND $<TARGET_FILE:test_conv2d> ${MIOPEN_TEST_FLOAT_ARG} --verbose   --input 64  16   7   7  --weights 128 16  3 3 --pads_strides_dilations 0 0 2 2 1 1 | grep -v "No suitable algorithm was found to execute the required convolution"
    COMMAND $<TARGET_FILE:test_conv2d> ${MIOPEN_TEST_FLOAT_ARG} --verbose   --input 64  16  55  55  --weights 96  16  1 7 --pads_strides_dilations 0 0 2 2 1 1 | grep -v "No suitable algorithm was found to execute the required convolution"
    COMMAND $<TARGET_FILE:test_conv2d> ${MIOPEN_TEST_FLOAT_ARG} --verbose   --input 64  16  28  28  --weights 64  16  1 7 --pads_strides_dilations 0 0 2 2 1 1 | grep -v "No suitable algorithm was found to execute the required convolution"
    COMMAND $<TARGET_FILE:test_conv2d> ${MIOPEN_TEST_FLOAT_ARG} --verbose   --input 64  16  14  14  --weights 32  16  1 7 --pads_strides_dilations 0 0 2 2 1 1 | grep -v "No suitable algorithm was found to execute the required convolution"
    COMMAND $<TARGET_FILE:test_conv2d> ${MIOPEN_TEST_FLOAT_ARG} --verbose   --input 64  32  28  28  --weights 192 32  3 3 --pads_strides_dilations 0 0 2 2 1 1 | grep -v "No suitable algorithm was found to execute the required convolution"
    COMMAND $<TARGET_FILE:test_conv2d> ${MIOPEN_TEST_FLOAT_ARG} --verbose   --input 64  32  14  14  --weights 160 32  3 3 --pads_strides_dilations 0 0 2 2 1 1 | grep -v "No suitable algorithm was found to execute the required convolution"
    COMMAND $<TARGET_FILE:test_conv2d> ${MIOPEN_TEST_FLOAT_ARG} --verbose   --input 64  32  7   7   --weights 128 32  3 3 --pads_strides_dilations 0 0 2 2 1 1 | grep -v "No suitable algorithm was found to execute the required convolution"
    COMMAND $<TARGET_FILE:test_conv2d> ${MIOPEN_TEST_FLOAT_ARG} --verbose   --input 64  32  55  55  --weights 96  32  1 7 --pads_strides_dilations 0 0 2 2 1 1 | grep -v "No suitable algorithm was found to execute the required convolution"
    COMMAND $<TARGET_FILE:test_conv2d> ${MIOPEN_TEST_FLOAT_ARG} --verbose   --input 64  32  28  28  --weights 64  32  1 7 --pads_strides_dilations 0 0 2 2 1 1 | grep -v "No suitable algorithm was found to execute the required convolution"
    COMMAND $<TARGET_FILE:test_conv2d> ${MIOPEN_TEST_FLOAT_ARG} --verbose   --input 64  32  14  14  --weights 32  32  1 7 --pads_strides_dilations 0 0 2 2 1 1 | grep -v "No suitable algorithm was found to execute the required convolution"
    COMMAND $<TARGET_FILE:test_conv2d> ${MIOPEN_TEST_FLOAT_ARG} --verbose   --input 64  64  56  56  --weights 256 64  1 1 --pads_strides_dilations 0 0 1 1 1 1 | grep -v "No suitable algorithm was found to execute the required convolution"
    COMMAND $<TARGET_FILE:test_conv2d> ${MIOPEN_TEST_FLOAT_ARG} --verbose   --input 64  64  56  56  --weights 64  64  1 1 --pads_strides_dilations 0 0 1 1 1 1 | grep -v "No suitable algorithm was found to execute the required convolution"
    COMMAND $<TARGET_FILE:test_conv2d> ${MIOPEN_TEST_FLOAT_ARG} --verbose   --input 64  64  73  73  --weights 80  64  1 1 --pads_strides_dilations 0 0 1 1 1 1 | grep -v "No suitable algorithm was found to execute the required convolution"
    COMMAND $<TARGET_FILE:test_conv2d> ${MIOPEN_TEST_FLOAT_ARG} --verbose   --input 64  64  56  56  --weights 64  64  1 1 --pads_strides_dilations 0 0 1 1 1 1 | grep -v "No suitable algorithm was found to execute the required convolution"
    COMMAND $<TARGET_FILE:test_conv2d> ${MIOPEN_TEST_FLOAT_ARG} --verbose   --input 64  128 55  55  --weights 16  128 1 1 --pads_strides_dilations 0 0 1 1 1 1 | grep -v "No suitable algorithm was found to execute the required convolution"
    COMMAND $<TARGET_FILE:test_conv2d> ${MIOPEN_TEST_FLOAT_ARG} --verbose   --input 64  128 28  28  --weights 16  128 1 1 --pads_strides_dilations 0 0 1 1 1 1 | grep -v "No suitable algorithm was found to execute the required convolution"
    COMMAND $<TARGET_FILE:test_conv2d> ${MIOPEN_TEST_FLOAT_ARG} --verbose   --input 64  128 14  14  --weights 16  128 1 1 --pads_strides_dilations 0 0 1 1 1 1 | grep -v "No suitable algorithm was found to execute the required convolution"
    COMMAND $<TARGET_FILE:test_conv2d> ${MIOPEN_TEST_FLOAT_ARG} --verbose   --input 64  128  7   7  --weights 16  128 1 1 --pads_strides_dilations 0 0 1 1 1 1 | grep -v "No suitable algorithm was found to execute the required convolution"
    COMMAND $<TARGET_FILE:test_conv2d> ${MIOPEN_TEST_FLOAT_ARG} --verbose   --input 16   64 56  56  --weights 256  64 1 1 --pads_strides_dilations 0 0 1 1 1 1 | grep -v "No suitable algorithm was found to execute the required convolution"
    COMMAND $<TARGET_FILE:test_conv2d> ${MIOPEN_TEST_FLOAT_ARG} --verbose   --input 16   64 56  56  --weights 64   64 1 1 --pads_strides_dilations 0 0 1 1 1 1 | grep -v "No suitable algorithm was found to execute the required convolution"
    COMMAND $<TARGET_FILE:test_conv2d> ${MIOPEN_TEST_FLOAT_ARG} --verbose   --input 16   64 73  73  --weights 80   64 1 1 --pads_strides_dilations 0 0 1 1 1 1 | grep -v "No suitable algorithm was found to execute the required convolution"
    COMMAND $<TARGET_FILE:test_conv2d> ${MIOPEN_TEST_FLOAT_ARG} --verbose   --input 16   64 56  56  --weights 64   64 1 1 --pads_strides_dilations 0 0 1 1 1 1 | grep -v "No suitable algorithm was found to execute the required convolution"
    COMMAND $<TARGET_FILE:test_conv2d> ${MIOPEN_TEST_FLOAT_ARG} --verbose   --input 16  128 55  55  --weights 16  128 1 1 --pads_strides_dilations 0 0 1 1 1 1 | grep -v "No suitable algorithm was found to execute the required convolution"
    COMMAND $<TARGET_FILE:test_conv2d> ${MIOPEN_TEST_FLOAT_ARG} --verbose   --input 16  128 28  28  --weights 16  128 1 1 --pads_strides_dilations 0 0 1 1 1 1 | grep -v "No suitable algorithm was found to execute the required convolution"
    # COMMAND $<TARGET_FILE:test_conv2d> ${MIOPEN_TEST_FLOAT_ARG} --verbose   --input 16  128     14  14  --weights   16  128     1   1   --pads_strides_dilations    0   0   1   1   1   1
    COMMAND $<TARGET_FILE:test_conv2d> ${MIOPEN_TEST_FLOAT_ARG} --verbose   --input 16  128      7   7  --weights   16  128     1   1   --pads_strides_dilations    0   0   1   1   1   1 | grep -v "No suitable algorithm was found to execute the required convolution"
    COMMAND $<TARGET_FILE:test_conv2d> ${MIOPEN_TEST_FLOAT_ARG} --verbose	--input	64	128	55	55	--weights	16  128		1	1	--pads_strides_dilations	0	0	2	2	1	1     | grep -v "No suitable algorithm was found to execute the required convolution"
    COMMAND $<TARGET_FILE:test_conv2d> ${MIOPEN_TEST_FLOAT_ARG} --verbose	--input	64	128	28	28	--weights	16  128		1	1	--pads_strides_dilations	0	0	2	2	1	1     | grep -v "No suitable algorithm was found to execute the required convolution"
    COMMAND $<TARGET_FILE:test_conv2d> ${MIOPEN_TEST_FLOAT_ARG} --verbose	--input	64	128	14	14	--weights	16  128		1	1	--pads_strides_dilations	0	0	2	2	1	1     | grep -v "No suitable algorithm was found to execute the required convolution"
    COMMAND $<TARGET_FILE:test_conv2d> ${MIOPEN_TEST_FLOAT_ARG} --verbose	--input	64	128	 7	 7	--weights	16  128		1	1	--pads_strides_dilations	0	0	2	2	1	1     | grep -v "No suitable algorithm was found to execute the required convolution"
    COMMAND $<TARGET_FILE:test_conv2d> ${MIOPEN_TEST_FLOAT_ARG} --verbose	--input	64	128	    28	28	--weights	512	128	    1	1	--pads_strides_dilations	0	0	1	1	1	1 | grep -v "No suitable algorithm was found to execute the required convolution"
    COMMAND $<TARGET_FILE:test_conv2d> ${MIOPEN_TEST_FLOAT_ARG} --verbose	--input	64	160	    73	73	--weights	64	160	1	1	--pads_strides_dilations	0	0	1	1	1	1     | grep -v "No suitable algorithm was found to execute the required convolution"
    COMMAND $<TARGET_FILE:test_conv2d> ${MIOPEN_TEST_FLOAT_ARG} --verbose	--input	64	192	    35	35	--weights	32	192	1	1	--pads_strides_dilations	0	0	1	1	1	1     | grep -v "No suitable algorithm was found to execute the required convolution"
    COMMAND $<TARGET_FILE:test_conv2d> ${MIOPEN_TEST_FLOAT_ARG} --verbose	--input	64	192	    35	35	--weights	48	192	1	1	--pads_strides_dilations	0	0	1	1	1	1     | grep -v "No suitable algorithm was found to execute the required convolution"
    COMMAND $<TARGET_FILE:test_conv2d> ${MIOPEN_TEST_FLOAT_ARG} --verbose	--input	64	192	    35	35	--weights	64	192	1	1	--pads_strides_dilations	0	0	1	1	1	1     | grep -v "No suitable algorithm was found to execute the required convolution"
    COMMAND $<TARGET_FILE:test_conv2d> ${MIOPEN_TEST_FLOAT_ARG} --verbose	--input	64	192	28	28	--weights	16	192	1	1	--pads_strides_dilations	0	0	1	1	1	1         | grep -v "No suitable algorithm was found to execute the required convolution"
    COMMAND $<TARGET_FILE:test_conv2d> ${MIOPEN_TEST_FLOAT_ARG} --verbose	--input	64	192	28	28	--weights	32	192	1	1	--pads_strides_dilations	0	0	1	1	1	1         | grep -v "No suitable algorithm was found to execute the required convolution"
    COMMAND $<TARGET_FILE:test_conv2d> ${MIOPEN_TEST_FLOAT_ARG} --verbose	--input	64	192	28	28	--weights	64	192	1	1	--pads_strides_dilations	0	0	1	1	1	1         | grep -v "No suitable algorithm was found to execute the required convolution"
    COMMAND $<TARGET_FILE:test_conv2d> ${MIOPEN_TEST_FLOAT_ARG} --verbose	--input	64	192	28	28	--weights	96	192	1	1	--pads_strides_dilations	0	0	1	1	1	1         | grep -v "No suitable algorithm was found to execute the required convolution"
    COMMAND $<TARGET_FILE:test_conv2d> ${MIOPEN_TEST_FLOAT_ARG} --verbose	--input	64	256	    35	35	--weights	48	256	1	1	--pads_strides_dilations	0	0	1	1	1	1     | grep -v "No suitable algorithm was found to execute the required convolution"
    COMMAND $<TARGET_FILE:test_conv2d> ${MIOPEN_TEST_FLOAT_ARG} --verbose	--input	64	256	    35	35	--weights	64	256	1	1	--pads_strides_dilations	0	0	1	1	1	1     | grep -v "No suitable algorithm was found to execute the required convolution"
    COMMAND $<TARGET_FILE:test_conv2d> ${MIOPEN_TEST_FLOAT_ARG} --verbose	--input	64	256	    56	56	--weights	128	256	    1	1	--pads_strides_dilations	0	0	2	2	1	1 | grep -v "No suitable algorithm was found to execute the required convolution"
    COMMAND $<TARGET_FILE:test_conv2d> ${MIOPEN_TEST_FLOAT_ARG} --verbose	--input	64	256	    56	56	--weights	512	256	    1	1	--pads_strides_dilations	0	0	2	2	1	1 | grep -v "No suitable algorithm was found to execute the required convolution"
    COMMAND $<TARGET_FILE:test_conv2d> ${MIOPEN_TEST_FLOAT_ARG} --verbose	--input	64	256	    56	56	--weights	64	256	    1	1	--pads_strides_dilations	0	0	1	1	1	1 | grep -v "No suitable algorithm was found to execute the required convolution"
    COMMAND $<TARGET_FILE:test_conv2d> ${MIOPEN_TEST_FLOAT_ARG} --verbose	--input	64	256	28	28	--weights	128	256	1	1	--pads_strides_dilations	0	0	1	1	1	1         | grep -v "No suitable algorithm was found to execute the required convolution"
    COMMAND $<TARGET_FILE:test_conv2d> ${MIOPEN_TEST_FLOAT_ARG} --verbose	--input	64	256	28	28	--weights	32	256	1	1	--pads_strides_dilations	0	0	1	1	1	1         | grep -v "No suitable algorithm was found to execute the required convolution"
    COMMAND $<TARGET_FILE:test_conv2d> ${MIOPEN_TEST_FLOAT_ARG} --verbose	--input	64	256	28	28	--weights	64	256	1	1	--pads_strides_dilations	0	0	1	1	1	1         | grep -v "No suitable algorithm was found to execute the required convolution"
    COMMAND $<TARGET_FILE:test_conv2d> ${MIOPEN_TEST_FLOAT_ARG} --verbose	--input	64	288	    35	35	--weights	48	288	1	1	--pads_strides_dilations	0	0	1	1	1	1     | grep -v "No suitable algorithm was found to execute the required convolution"
    COMMAND $<TARGET_FILE:test_conv2d> ${MIOPEN_TEST_FLOAT_ARG} --verbose	--input	64	288	    35	35	--weights	64	288	1	1	--pads_strides_dilations	0	0	1	1	1	1     | grep -v "No suitable algorithm was found to execute the required convolution"
    COMMAND $<TARGET_FILE:test_conv2d> ${MIOPEN_TEST_FLOAT_ARG} --verbose	--input	64	384	    35	35	--weights	192	384	1	1	--pads_strides_dilations	0	0	1	1	1	1     | grep -v "No suitable algorithm was found to execute the required convolution"
    COMMAND $<TARGET_FILE:test_conv2d> ${MIOPEN_TEST_FLOAT_ARG} --verbose	--input	64	384	    35	35	--weights	64	384	1	1	--pads_strides_dilations	0	0	1	1	1	1     | grep -v "No suitable algorithm was found to execute the required convolution"
    COMMAND $<TARGET_FILE:test_conv2d> ${MIOPEN_TEST_FLOAT_ARG} --verbose	--input	64	384	    35	35	--weights	96	384	1	1	--pads_strides_dilations	0	0	1	1	1	1     | grep -v "No suitable algorithm was found to execute the required convolution"
    COMMAND $<TARGET_FILE:test_conv2d> ${MIOPEN_TEST_FLOAT_ARG} --verbose	--input	64	480	14	14	--weights	16	480	1	1	--pads_strides_dilations	0	0	1	1	1	1         | grep -v "No suitable algorithm was found to execute the required convolution"
    COMMAND $<TARGET_FILE:test_conv2d> ${MIOPEN_TEST_FLOAT_ARG} --verbose	--input	64	480	14	14	--weights	192	480	1	1	--pads_strides_dilations	0	0	1	1	1	1         | grep -v "No suitable algorithm was found to execute the required convolution"
    COMMAND $<TARGET_FILE:test_conv2d> ${MIOPEN_TEST_FLOAT_ARG} --verbose	--input	64	480	14	14	--weights	64	480	1	1	--pads_strides_dilations	0	0	1	1	1	1         | grep -v "No suitable algorithm was found to execute the required convolution"
    COMMAND $<TARGET_FILE:test_conv2d> ${MIOPEN_TEST_FLOAT_ARG} --verbose	--input	64	480	14	14	--weights	96	480	1	1	--pads_strides_dilations	0	0	1	1	1	1         | grep -v "No suitable algorithm was found to execute the required convolution"
    COMMAND $<TARGET_FILE:test_conv2d> ${MIOPEN_TEST_FLOAT_ARG} --verbose	--input	64	512	    28	28	--weights	128	512	    1	1	--pads_strides_dilations	0	0	1	1	1	1 | grep -v "No suitable algorithm was found to execute the required convolution"
    COMMAND $<TARGET_FILE:test_conv2d> ${MIOPEN_TEST_FLOAT_ARG} --verbose	--input	64	512	    28	28	--weights	256	512	    1	1	--pads_strides_dilations	0	0	2	2	1	1 | grep -v "No suitable algorithm was found to execute the required convolution"
    COMMAND $<TARGET_FILE:test_conv2d> ${MIOPEN_TEST_FLOAT_ARG} --verbose	--input	64	512	14	14	--weights	112	512	1	1	--pads_strides_dilations	0	0	1	1	1	1         | grep -v "No suitable algorithm was found to execute the required convolution"
    COMMAND $<TARGET_FILE:test_conv2d> ${MIOPEN_TEST_FLOAT_ARG} --verbose	--input	64	512	14	14	--weights	128	512	1	1	--pads_strides_dilations	0	0	1	1	1	1         | grep -v "No suitable algorithm was found to execute the required convolution"
    COMMAND $<TARGET_FILE:test_conv2d> ${MIOPEN_TEST_FLOAT_ARG} --verbose	--input	64	512	14	14	--weights	144	512	1	1	--pads_strides_dilations	0	0	1	1	1	1         | grep -v "No suitable algorithm was found to execute the required convolution"
    COMMAND $<TARGET_FILE:test_conv2d> ${MIOPEN_TEST_FLOAT_ARG} --verbose	--input	64	512	14	14	--weights	160	512	1	1	--pads_strides_dilations	0	0	1	1	1	1         | grep -v "No suitable algorithm was found to execute the required convolution"
    COMMAND $<TARGET_FILE:test_conv2d> ${MIOPEN_TEST_FLOAT_ARG} --verbose	--input	64	512	14	14	--weights	24	512	1	1	--pads_strides_dilations	0	0	1	1	1	1         | grep -v "No suitable algorithm was found to execute the required convolution"
    COMMAND $<TARGET_FILE:test_conv2d> ${MIOPEN_TEST_FLOAT_ARG} --verbose	--input	64	512	14	14	--weights	32	512	1	1	--pads_strides_dilations	0	0	1	1	1	1         | grep -v "No suitable algorithm was found to execute the required convolution"
    COMMAND $<TARGET_FILE:test_conv2d> ${MIOPEN_TEST_FLOAT_ARG} --verbose	--input	64	512	14	14	--weights	64	512	1	1	--pads_strides_dilations	0	0	1	1	1	1         | grep -v "No suitable algorithm was found to execute the required convolution"
    COMMAND $<TARGET_FILE:test_conv2d> ${MIOPEN_TEST_FLOAT_ARG} --verbose   --input 128  832    7  7  --weights   32  832  1   1   --pads_strides_dilations    0   0   1   1   1   1      | grep -v "No suitable algorithm was found to execute the required convolution"
    COMMAND $<TARGET_FILE:test_conv2d> ${MIOPEN_TEST_FLOAT_ARG} --verbose   --input 128  832    7  7  --weights   192  832  1   1   --pads_strides_dilations    0   0   1   1   1   1     | grep -v "No suitable algorithm was found to execute the required convolution"
    COMMAND $<TARGET_FILE:test_conv2d> ${MIOPEN_TEST_FLOAT_ARG} --verbose   --input 128  832    7  7  --weights   128  832  1   1   --pads_strides_dilations    0   0   1   1   1   1     | grep -v "No suitable algorithm was found to execute the required convolution"
    COMMAND $<TARGET_FILE:test_conv2d> ${MIOPEN_TEST_FLOAT_ARG} --verbose   --input 128  832    7  7  --weights   32  832  1   1   --pads_strides_dilations    0   0   1   1   2   2      | grep -v "No suitable algorithm was found to execute the required convolution"
    COMMAND $<TARGET_FILE:test_conv2d> ${MIOPEN_TEST_FLOAT_ARG} --verbose   --input 128  832    7  7  --weights   192  832  1   1   --pads_strides_dilations    0   0   1   1   2   2     | grep -v "No suitable algorithm was found to execute the required convolution"
    COMMAND $<TARGET_FILE:test_conv2d> ${MIOPEN_TEST_FLOAT_ARG} --verbose   --input 128  832    7  7  --weights   128  832  1   1   --pads_strides_dilations    0   0   1   1   2   2     | grep -v "No suitable algorithm was found to execute the required convolution"
    COMMAND $<TARGET_FILE:test_conv2d> ${MIOPEN_TEST_FLOAT_ARG} --verbose   --input 16  2048    7  7  --weights   192  2048 1   1   --pads_strides_dilations    0   0   1   1   2   2     | grep -v "No suitable algorithm was found to execute the required convolution"
    COMMAND $<TARGET_FILE:test_conv2d> ${MIOPEN_TEST_FLOAT_ARG} --verbose   --input 64	 32	28 28 --weights   192  32   3	3   --pads_strides_dilations	1   1	2   2	1   1         | grep -v "No suitable algorithm was found to execute the required convolution"
    COMMAND $<TARGET_FILE:test_conv2d> ${MIOPEN_TEST_FLOAT_ARG} --verbose   --input 8    16 14 14 --weights   32   16   1   1   --pads_strides_dilations	1   1	1   1	1   1         | grep -v "No suitable algorithm was found to execute the required convolution"
    COMMAND $<TARGET_FILE:test_conv2d> ${MIOPEN_TEST_FLOAT_ARG} --verbose   --input 64	 32	14 14 --weights   192  32   3	3   --pads_strides_dilations	1   1	2   2	1   1         | grep -v "No suitable algorithm was found to execute the required convolution"
    COMMAND $<TARGET_FILE:test_conv2d> ${MIOPEN_TEST_FLOAT_ARG} --verbose   --input 64	 32	7 7   --weights   192  32   3	3   --pads_strides_dilations	1   1	2   2	1   1         | grep -v "No suitable algorithm was found to execute the required convolution"
    COMMAND $<TARGET_FILE:test_conv2d> ${MIOPEN_TEST_FLOAT_ARG} --verbose   --input 64	 32	28 28 --weights   192  32   3	3   --pads_strides_dilations	2   2	2   2	1   1         | grep -v "No suitable algorithm was found to execute the required convolution"
    COMMAND $<TARGET_FILE:test_conv2d> ${MIOPEN_TEST_FLOAT_ARG} --verbose   --input 64	 32	14 14 --weights   192  32   3	3   --pads_strides_dilations	2   2	2   2	1   1         | grep -v "No suitable algorithm was found to execute the required convolution"
    COMMAND $<TARGET_FILE:test_conv2d> ${MIOPEN_TEST_FLOAT_ARG} --verbose   --input 64	 32	7 7   --weights   192  32   3	3   --pads_strides_dilations	2   2	2   2	1   1         | grep -v "No suitable algorithm was found to execute the required convolution"
)

if(WORKAROUND_ISSUE_936 AND MIOPEN_TEST_HALF)
    SET(IMPLICITGEMM_TESTING_ENV ${SAVE_IMPLICITGEMM_TESTING_ENV})
    SET(MIOPEN_TEST_FLOAT_ARG ${SAVE_MIOPEN_TEST_FLOAT_ARG})
endif()

add_custom_test(test_conv_group SKIP_UNLESS_ALL GFX94X_ENABLED GFX103X_ENABLED GFX110X_ENABLED
COMMAND	$<TARGET_FILE:test_conv2d>	--verbose	--input	16	128	56	56	--weights	256	4	3	3	--pads_strides_dilations	1	1	1	1	1	1	--group-count	32
COMMAND	$<TARGET_FILE:test_conv2d>	--verbose	--input	16	256	56	56	--weights	512	8	3	3	--pads_strides_dilations	1	1	2	2	1	1	--group-count	32
COMMAND	$<TARGET_FILE:test_conv2d>	--verbose	--input	16	256	28	28	--weights	512	8	3	3	--pads_strides_dilations	1	1	1	1	1	1	--group-count	32
COMMAND	$<TARGET_FILE:test_conv2d>	--verbose	--input	16	512	28	28	--weights	1024	16	3	3	--pads_strides_dilations	1	1	2	2	1	1	--group-count	32
COMMAND	$<TARGET_FILE:test_conv2d>	--verbose	--input	16	512	14	14	--weights	1024	16	3	3	--pads_strides_dilations	1	1	1	1	1	1	--group-count	32
COMMAND	$<TARGET_FILE:test_conv2d>	--verbose	--input	16	1024	14	14	--weights	2048	32	3	3	--pads_strides_dilations	1	1	2	2	1	1	--group-count	32
COMMAND	$<TARGET_FILE:test_conv2d>	--verbose	--input	16	1024	7	7	--weights	2048	32	3	3	--pads_strides_dilations	1	1	1	1	1	1	--group-count	32
COMMAND	$<TARGET_FILE:test_conv2d>	--verbose	--input	32	128	56	56	--weights	256	4	3	3	--pads_strides_dilations	1	1	1	1	1	1	--group-count	32
COMMAND	$<TARGET_FILE:test_conv2d>	--verbose	--input	32	256	56	56	--weights	512	8	3	3	--pads_strides_dilations	1	1	2	2	1	1	--group-count	32
#
# Workaround for "Memory access fault by GPU node" during "HIP Release All" - WrW disabled.
COMMAND	$<TARGET_FILE:test_conv2d>	--verbose	--input	32	256	28	28	--weights	512	8	3	3	--pads_strides_dilations	1	1	1	1	1	1	--group-count	32 --disable-backward-weights
COMMAND	$<TARGET_FILE:test_conv2d>	--verbose	--input	32	512	28	28	--weights	1024	16	3	3	--pads_strides_dilations	1	1	2	2	1	1	--group-count	32
COMMAND	$<TARGET_FILE:test_conv2d>	--verbose	--input	32	512	14	14	--weights	1024	16	3	3	--pads_strides_dilations	1	1	1	1	1	1	--group-count	32
COMMAND	$<TARGET_FILE:test_conv2d>	--verbose	--input	32	1024	14	14	--weights	2048	32	3	3	--pads_strides_dilations	1	1	2	2	1	1	--group-count	32
COMMAND	$<TARGET_FILE:test_conv2d>	--verbose	--input	32	1024	7	7	--weights	2048	32	3	3	--pads_strides_dilations	1	1	1	1	1	1	--group-count	32
COMMAND	$<TARGET_FILE:test_conv2d>	--verbose	--input	4	4	161	700	--weights	32	1	5	20	--pads_strides_dilations	0	0	2	2	1	1	--group-count	4
COMMAND	$<TARGET_FILE:test_conv2d>	--verbose	--input	8	2	161	700	--weights	32	1	5	20	--pads_strides_dilations	0	0	2	2	1	1	--group-count	2
COMMAND	$<TARGET_FILE:test_conv2d>	--verbose	--input	16	4	161	700	--weights	32	1	5	20	--pads_strides_dilations	0	0	2	2	1	1	--group-count	4
COMMAND	$<TARGET_FILE:test_conv2d>	--verbose	--input	32	2	161	700	--weights	32	1	5	20	--pads_strides_dilations	0	0	2	2	1	1	--group-count	2
COMMAND	$<TARGET_FILE:test_conv2d>	--verbose	--input	4	32	79	341	--weights	32	16	5	10	--pads_strides_dilations	0	0	2	2	1	1	--group-count	2
COMMAND	$<TARGET_FILE:test_conv2d>	--verbose	--input	8	32	79	341	--weights	32	16	5	10	--pads_strides_dilations	0	0	2	2	1	1	--group-count	2
COMMAND	$<TARGET_FILE:test_conv2d>	--verbose	--input	16	32	79	341	--weights	32	16	5	10	--pads_strides_dilations	0	0	2	2	1	1	--group-count	2
COMMAND	$<TARGET_FILE:test_conv2d>	--verbose	--input	32	32	79	341	--weights	32	16	5	10	--pads_strides_dilations	0	0	2	2	1	1	--group-count	2
COMMAND	$<TARGET_FILE:test_conv2d>	--verbose	--input	16	4	48	480	--weights	16	1	3	3	--pads_strides_dilations	1	1	1	1	1	1	--group-count	4
COMMAND	$<TARGET_FILE:test_conv2d>	--verbose	--input	16	16	24	240	--weights	32	1	3	3	--pads_strides_dilations	1	1	1	1	1	1	--group-count	16
COMMAND	$<TARGET_FILE:test_conv2d>	--verbose	--input	16	32	12	120	--weights	64	8	3	3	--pads_strides_dilations	1	1	1	1	1	1	--group-count	4
COMMAND	$<TARGET_FILE:test_conv2d>	--verbose	--input	16	64	6	60	--weights	128	16	3	3	--pads_strides_dilations	1	1	1	1	1	1	--group-count	4
COMMAND	$<TARGET_FILE:test_conv2d>	--verbose	--input	8	3	108	108	--weights	63	1	3	3	--pads_strides_dilations	1	1	2	2	1	1	--group-count	3
COMMAND	$<TARGET_FILE:test_conv2d>	--verbose	--input	8	64	54	54	--weights	64	8	3	3	--pads_strides_dilations	1	1	1	1	1	1	--group-count	8
COMMAND	$<TARGET_FILE:test_conv2d>	--verbose	--input	8	128	27	27	--weights	128	16	3	3	--pads_strides_dilations	1	1	1	1	1	1	--group-count	8
COMMAND	$<TARGET_FILE:test_conv2d>	--verbose	--input	8	3	224	224	--weights	63	1	3	3	--pads_strides_dilations	1	1	1	1	1	1	--group-count	3
COMMAND	$<TARGET_FILE:test_conv2d>	--verbose	--input	8	64	112	112	--weights	128	32	3	3	--pads_strides_dilations	1	1	1	1	1	1	--group-count	2
COMMAND	$<TARGET_FILE:test_conv2d>	--verbose	--input	16	9	224	224	--weights	63	3	3	3	--pads_strides_dilations	1	1	1	1	1	1	--group-count	3
#
# Workaround for "Memory access fault by GPU node" during "FP32 gfx908 Hip Release All subset" - WrW disabled.
COMMAND	$<TARGET_FILE:test_conv2d>	--verbose	--input	16	64	112	112	--weights	128	16	3	3	--pads_strides_dilations	1	1	1	1	1	1	--group-count	4 --disable-backward-weights
COMMAND	$<TARGET_FILE:test_conv2d>	--verbose	--input	16	3	224	224	--weights	63	1	7	7	--pads_strides_dilations	3	3	2	2	1	1	--group-count	3
COMMAND	$<TARGET_FILE:test_conv2d>	--verbose	--input	16	192	28	28	--weights	32	12	5	5	--pads_strides_dilations	2	2	1	1	1	1	--group-count	16
COMMAND	$<TARGET_FILE:test_conv2d>	--verbose	--input	16	832	7	7	--weights	128	52	5	5	--pads_strides_dilations	2	2	1	1	1	1	--group-count	16
COMMAND	$<TARGET_FILE:test_conv2d>	--verbose	--input	16	192	28	28	--weights	32	24	1	1	--pads_strides_dilations	0	0	1	1	1	1	--group-count	8
COMMAND	$<TARGET_FILE:test_conv2d>	--verbose	--input	16	832	7	7	--weights	128	104	1	1	--pads_strides_dilations	0	0	1	1	1	1	--group-count	8
COMMAND	$<TARGET_FILE:test_conv2d>	--verbose	--input	11	23	161	700	--weights	46	1	7	7	--pads_strides_dilations	1	1	2	2	1	1	--group-count	23
COMMAND	$<TARGET_FILE:test_conv2d>	--verbose	--input	8	7	224	224	--weights	63	1	3	3	--pads_strides_dilations	1	1	1	1	1	1	--group-count	7
COMMAND	$<TARGET_FILE:test_conv2d>	--verbose	--input	8	7	224	224	--weights	63	1	3	3	--pads_strides_dilations	0	0	1	1	1	1	--group-count	7
COMMAND	$<TARGET_FILE:test_conv2d>	--verbose	--input	8	7	224	224	--weights	63	1	3	3	--pads_strides_dilations	0	0	2	2	1	1	--group-count	7
COMMAND	$<TARGET_FILE:test_conv2d>	--verbose	--input	8	7	224	224	--weights	63	1	3	3	--pads_strides_dilations	1	1	2	2	1	1	--group-count	7
COMMAND	$<TARGET_FILE:test_conv2d>	--verbose	--input	8	7	224	224	--weights	63	1	3	3	--pads_strides_dilations	2	2	2	2	1	1	--group-count	7
COMMAND	$<TARGET_FILE:test_conv2d>	--verbose	--input	8	3	108	108	--weights	63	1	3	3	--pads_strides_dilations	1	1	1	1	1	1	--group-count	3
COMMAND	$<TARGET_FILE:test_conv2d>	--verbose	--input	8	3	108	108	--weights	63	1	3	3	--pads_strides_dilations	0	0	1	1	1	1	--group-count	3
COMMAND	$<TARGET_FILE:test_conv2d>	--verbose	--input	8	3	108	108	--weights	63	1	3	3	--pads_strides_dilations	0	0	2	2	1	1	--group-count	3
COMMAND	$<TARGET_FILE:test_conv2d>	--verbose	--input	8	3	108	108	--weights	63	1	3	3	--pads_strides_dilations	1	1	2	2	1	1	--group-count	3
COMMAND	$<TARGET_FILE:test_conv2d>	--verbose	--input	8	3	108	108	--weights	63	1	3	3	--pads_strides_dilations	2	2	2	2	1	1	--group-count	3
)




if(MIOPEN_TEST_DEEPBENCH)
    add_custom_test(test_deepbench_rnn GFX94X_ENABLED GFX103X_ENABLED GFX110X_ENABLED
    COMMAND $<TARGET_FILE:test_rnn_vanilla> --verbose --batch-size 16 --seq-len 50 --vector-len 1760 --hidden-size 1760 --num-layers 1 --in-mode 1 --bias-mode 0 -dir-mode 0 --rnn-mode 0 --flat-batch-fill
    COMMAND $<TARGET_FILE:test_rnn_vanilla> --verbose --batch-size 32 --seq-len 50 --vector-len 1760 --hidden-size 1760 --num-layers 1 --in-mode 1 --bias-mode 0 -dir-mode 0 --rnn-mode 0 --flat-batch-fill
    COMMAND $<TARGET_FILE:test_rnn_vanilla> --verbose --batch-size 64 --seq-len 50 --vector-len 1760 --hidden-size 1760 --num-layers 1 --in-mode 1 --bias-mode 0 -dir-mode 0 --rnn-mode 0 --flat-batch-fill
    COMMAND $<TARGET_FILE:test_rnn_vanilla> --verbose --batch-size 128 --seq-len 50 --vector-len 1760 --hidden-size 1760 --num-layers 1 --in-mode 1 --bias-mode 0 -dir-mode 0 --rnn-mode 0 --flat-batch-fill
    COMMAND $<TARGET_FILE:test_rnn_vanilla> --verbose --batch-size 16 --seq-len 50 --vector-len 2048 --hidden-size 2048 --num-layers 1 --in-mode 1 --bias-mode 0 -dir-mode 0 --rnn-mode 0 --flat-batch-fill
    COMMAND $<TARGET_FILE:test_rnn_vanilla> --verbose --batch-size 32 --seq-len 50 --vector-len 2048 --hidden-size 2048 --num-layers 1 --in-mode 1 --bias-mode 0 -dir-mode 0 --rnn-mode 0 --flat-batch-fill
    COMMAND $<TARGET_FILE:test_rnn_vanilla> --verbose --batch-size 64 --seq-len 50 --vector-len 2048 --hidden-size 2048 --num-layers 1 --in-mode 1 --bias-mode 0 -dir-mode 0 --rnn-mode 0 --flat-batch-fill
    COMMAND $<TARGET_FILE:test_rnn_vanilla> --verbose --batch-size 128 --seq-len 50 --vector-len 2048 --hidden-size 2048 --num-layers 1 --in-mode 1 --bias-mode 0 -dir-mode 0 --rnn-mode 0 --flat-batch-fill
    COMMAND $<TARGET_FILE:test_rnn_vanilla> --verbose --batch-size 16 --seq-len 50 --vector-len 2560 --hidden-size 2560 --num-layers 1 --in-mode 1 --bias-mode 0 -dir-mode 0 --rnn-mode 0 --flat-batch-fill
    COMMAND $<TARGET_FILE:test_rnn_vanilla> --verbose --batch-size 32 --seq-len 50 --vector-len 2560 --hidden-size 2560 --num-layers 1 --in-mode 1 --bias-mode 0 -dir-mode 0 --rnn-mode 0 --flat-batch-fill
    COMMAND $<TARGET_FILE:test_rnn_vanilla> --verbose --batch-size 64 --seq-len 50 --vector-len 2560 --hidden-size 2560 --num-layers 1 --in-mode 1 --bias-mode 0 -dir-mode 0 --rnn-mode 0 --flat-batch-fill
    COMMAND $<TARGET_FILE:test_rnn_vanilla> --verbose --batch-size 128 --seq-len 50 --vector-len 2560 --hidden-size 2560 --num-layers 1 --in-mode 1 --bias-mode 0 -dir-mode 0 --rnn-mode 0 --flat-batch-fill
    COMMAND $<TARGET_FILE:test_lstm> --verbose --batch-size 16 --seq-len 25 --vector-len 512 --hidden-size 512 --num-layers 1 --in-mode 1 --bias-mode 0 -dir-mode 0 --rnn-mode 0 --flat-batch-fill
    COMMAND $<TARGET_FILE:test_lstm> --verbose --batch-size 32 --seq-len 25 --vector-len 512 --hidden-size 512 --num-layers 1 --in-mode 1 --bias-mode 0 -dir-mode 0 --rnn-mode 0 --flat-batch-fill
    COMMAND $<TARGET_FILE:test_lstm> --verbose --batch-size 64 --seq-len 25 --vector-len 512 --hidden-size 512 --num-layers 1 --in-mode 1 --bias-mode 0 -dir-mode 0 --rnn-mode 0 --flat-batch-fill
    COMMAND $<TARGET_FILE:test_lstm> --verbose --batch-size 128 --seq-len 25 --vector-len 512 --hidden-size 512 --num-layers 1 --in-mode 1 --bias-mode 0 -dir-mode 0 --rnn-mode 0 --flat-batch-fill
    COMMAND $<TARGET_FILE:test_lstm> --verbose --batch-size 16 --seq-len 25 --vector-len 1024 --hidden-size 1024 --num-layers 1 --in-mode 1 --bias-mode 0 -dir-mode 0 --rnn-mode 0 --flat-batch-fill
    COMMAND $<TARGET_FILE:test_lstm> --verbose --batch-size 32 --seq-len 25 --vector-len 1024 --hidden-size 1024 --num-layers 1 --in-mode 1 --bias-mode 0 -dir-mode 0 --rnn-mode 0 --flat-batch-fill
    COMMAND $<TARGET_FILE:test_lstm> --verbose --batch-size 64 --seq-len 25 --vector-len 1024 --hidden-size 1024 --num-layers 1 --in-mode 1 --bias-mode 0 -dir-mode 0 --rnn-mode 0 --flat-batch-fill
    COMMAND $<TARGET_FILE:test_lstm> --verbose --batch-size 128 --seq-len 25 --vector-len 1024 --hidden-size 1024 --num-layers 1 --in-mode 1 --bias-mode 0 -dir-mode 0 --rnn-mode 0 --flat-batch-fill
    COMMAND $<TARGET_FILE:test_lstm> --verbose --batch-size 16 --seq-len 25 --vector-len 2048 --hidden-size 2048 --num-layers 1 --in-mode 1 --bias-mode 0 -dir-mode 0 --rnn-mode 0 --flat-batch-fill
    COMMAND $<TARGET_FILE:test_lstm> --verbose --batch-size 32 --seq-len 25 --vector-len 2048 --hidden-size 2048 --num-layers 1 --in-mode 1 --bias-mode 0 -dir-mode 0 --rnn-mode 0 --flat-batch-fill
    COMMAND $<TARGET_FILE:test_lstm> --verbose --batch-size 64 --seq-len 25 --vector-len 2048 --hidden-size 2048 --num-layers 1 --in-mode 1 --bias-mode 0 -dir-mode 0 --rnn-mode 0 --flat-batch-fill
    COMMAND $<TARGET_FILE:test_lstm> --verbose --batch-size 128 --seq-len 25 --vector-len 2048 --hidden-size 2048 --num-layers 1 --in-mode 1 --bias-mode 0 -dir-mode 0 --rnn-mode 0 --flat-batch-fill
    COMMAND $<TARGET_FILE:test_lstm> --verbose --batch-size 16 --seq-len 25 --vector-len 4096 --hidden-size 4096 --num-layers 1 --in-mode 1 --bias-mode 0 -dir-mode 0 --rnn-mode 0 --flat-batch-fill
    COMMAND $<TARGET_FILE:test_lstm> --verbose --batch-size 32 --seq-len 25 --vector-len 4096 --hidden-size 4096 --num-layers 1 --in-mode 1 --bias-mode 0 -dir-mode 0 --rnn-mode 0 --flat-batch-fill
    COMMAND $<TARGET_FILE:test_lstm> --verbose --batch-size 64 --seq-len 25 --vector-len 4096 --hidden-size 4096 --num-layers 1 --in-mode 1 --bias-mode 0 -dir-mode 0 --rnn-mode 0 --flat-batch-fill
    COMMAND $<TARGET_FILE:test_lstm> --verbose --batch-size 128 --seq-len 25 --vector-len 4096 --hidden-size 4096 --num-layers 1 --in-mode 1 --bias-mode 0 -dir-mode 0 --rnn-mode 0 --flat-batch-fill
    COMMAND $<TARGET_FILE:test_lstm> --verbose --batch-size 8 --seq-len 50 --vector-len 1536 --hidden-size 1536 --num-layers 1 --in-mode 1 --bias-mode 0 -dir-mode 0 --rnn-mode 0 --flat-batch-fill
    COMMAND $<TARGET_FILE:test_lstm> --verbose --batch-size 16 --seq-len 50 --vector-len 1536 --hidden-size 1536 --num-layers 1 --in-mode 1 --bias-mode 0 -dir-mode 0 --rnn-mode 0 --flat-batch-fill
    COMMAND $<TARGET_FILE:test_lstm> --verbose --batch-size 32 --seq-len 50 --vector-len 1536 --hidden-size 1536 --num-layers 1 --in-mode 1 --bias-mode 0 -dir-mode 0 --rnn-mode 0 --flat-batch-fill
    COMMAND $<TARGET_FILE:test_lstm> --verbose --batch-size 16 --seq-len 150 --vector-len 256 --hidden-size 256 --num-layers 1 --in-mode 1 --bias-mode 0 -dir-mode 0 --rnn-mode 0 --flat-batch-fill
    COMMAND $<TARGET_FILE:test_lstm> --verbose --batch-size 32 --seq-len 150 --vector-len 256 --hidden-size 256 --num-layers 1 --in-mode 1 --bias-mode 0 -dir-mode 0 --rnn-mode 0 --flat-batch-fill
    COMMAND $<TARGET_FILE:test_lstm> --verbose --batch-size 64 --seq-len 150 --vector-len 256 --hidden-size 256 --num-layers 1 --in-mode 1 --bias-mode 0 -dir-mode 0 --rnn-mode 0 --flat-batch-fill
    COMMAND $<TARGET_FILE:test_gru> --verbose --batch-size 32 --seq-len 1500 --vector-len 2816 --hidden-size 2816 --num-layers 1 --in-mode 1 --bias-mode 0 -dir-mode 0 --rnn-mode 0 --flat-batch-fill
    COMMAND $<TARGET_FILE:test_gru> --verbose --batch-size 32 --seq-len 750 --vector-len 2816 --hidden-size 2816 --num-layers 1 --in-mode 1 --bias-mode 0 -dir-mode 0 --rnn-mode 0 --flat-batch-fill
    COMMAND $<TARGET_FILE:test_gru> --verbose --batch-size 32 --seq-len 375 --vector-len 2816 --hidden-size 2816 --num-layers 1 --in-mode 1 --bias-mode 0 -dir-mode 0 --rnn-mode 0 --flat-batch-fill
    COMMAND $<TARGET_FILE:test_gru> --verbose --batch-size 32 --seq-len 187 --vector-len 2816 --hidden-size 2816 --num-layers 1 --in-mode 1 --bias-mode 0 -dir-mode 0 --rnn-mode 0 --flat-batch-fill
    COMMAND $<TARGET_FILE:test_gru> --verbose --batch-size 32 --seq-len 1500 --vector-len 2048 --hidden-size 2048 --num-layers 1 --in-mode 1 --bias-mode 0 -dir-mode 0 --rnn-mode 0 --flat-batch-fill
    COMMAND $<TARGET_FILE:test_gru> --verbose --batch-size 32 --seq-len 750 --vector-len 2048 --hidden-size 2048 --num-layers 1 --in-mode 1 --bias-mode 0 -dir-mode 0 --rnn-mode 0 --flat-batch-fill
    COMMAND $<TARGET_FILE:test_gru> --verbose --batch-size 32 --seq-len 375 --vector-len 2048 --hidden-size 2048 --num-layers 1 --in-mode 1 --bias-mode 0 -dir-mode 0 --rnn-mode 0 --flat-batch-fill
    COMMAND $<TARGET_FILE:test_gru> --verbose --batch-size 32 --seq-len 187 --vector-len 2048 --hidden-size 2048 --num-layers 1 --in-mode 1 --bias-mode 0 -dir-mode 0 --rnn-mode 0 --flat-batch-fill
    COMMAND $<TARGET_FILE:test_gru> --verbose --batch-size 32 --seq-len 1500 --vector-len 1536 --hidden-size 1536 --num-layers 1 --in-mode 1 --bias-mode 0 -dir-mode 0 --rnn-mode 0 --flat-batch-fill
    COMMAND $<TARGET_FILE:test_gru> --verbose --batch-size 32 --seq-len 750 --vector-len 1536 --hidden-size 1536 --num-layers 1 --in-mode 1 --bias-mode 0 -dir-mode 0 --rnn-mode 0 --flat-batch-fill
    COMMAND $<TARGET_FILE:test_gru> --verbose --batch-size 32 --seq-len 375 --vector-len 1536 --hidden-size 1536 --num-layers 1 --in-mode 1 --bias-mode 0 -dir-mode 0 --rnn-mode 0 --flat-batch-fill
    COMMAND $<TARGET_FILE:test_gru> --verbose --batch-size 32 --seq-len 187 --vector-len 1536 --hidden-size 1536 --num-layers 1 --in-mode 1 --bias-mode 0 -dir-mode 0 --rnn-mode 0 --flat-batch-fill
    COMMAND $<TARGET_FILE:test_gru> --verbose --batch-size 32 --seq-len 1500 --vector-len 2560 --hidden-size 2560 --num-layers 1 --in-mode 1 --bias-mode 0 -dir-mode 0 --rnn-mode 0 --flat-batch-fill
    COMMAND $<TARGET_FILE:test_gru> --verbose --batch-size 32 --seq-len 750 --vector-len 2560 --hidden-size 2560 --num-layers 1 --in-mode 1 --bias-mode 0 -dir-mode 0 --rnn-mode 0 --flat-batch-fill
    COMMAND $<TARGET_FILE:test_gru> --verbose --batch-size 32 --seq-len 375 --vector-len 2560 --hidden-size 2560 --num-layers 1 --in-mode 1 --bias-mode 0 -dir-mode 0 --rnn-mode 0 --flat-batch-fill
    COMMAND $<TARGET_FILE:test_gru> --verbose --batch-size 32 --seq-len 187 --vector-len 2560 --hidden-size 2560 --num-layers 1 --in-mode 1 --bias-mode 0 -dir-mode 0 --rnn-mode 0 --flat-batch-fill
    COMMAND $<TARGET_FILE:test_gru> --verbose --batch-size 32 --seq-len 1 --vector-len 512 --hidden-size 512 --num-layers 1 --in-mode 1 --bias-mode 0 -dir-mode 0 --rnn-mode 0 --flat-batch-fill
    COMMAND $<TARGET_FILE:test_gru> --verbose --batch-size 32 --seq-len 1500 --vector-len 1024 --hidden-size 1024 --num-layers 1 --in-mode 1 --bias-mode 0 -dir-mode 0 --rnn-mode 0 --flat-batch-fill
    COMMAND $<TARGET_FILE:test_gru> --verbose --batch-size 64 --seq-len 1500 --vector-len 1024 --hidden-size 1024 --num-layers 1 --in-mode 1 --bias-mode 0 -dir-mode 0 --rnn-mode 0 --flat-batch-fill
    )
endif()


add_custom_test(test_rnn_extra SKIP_UNLESS_ALL GFX94X_ENABLED GFX103X_ENABLED GFX110X_ENABLED
COMMAND $<TARGET_FILE:test_rnn_vanilla> --verbose --batch-size 32 --seq-len 3 --batch-seq 32 32 32 --vector-len 128 --hidden-size 128 --num-layers 1 --in-mode 0 --bias-mode 0 -dir-mode 0 --rnn-mode 0 --no-hx
COMMAND $<TARGET_FILE:test_rnn_vanilla> --verbose --batch-size 32 --seq-len 3 --batch-seq 32 32 32 --vector-len 128 --hidden-size 128 --num-layers 1 --in-mode 0 --bias-mode 0 -dir-mode 0 --rnn-mode 0 --no-dhy
COMMAND $<TARGET_FILE:test_rnn_vanilla> --verbose --batch-size 32 --seq-len 3 --batch-seq 32 32 32 --vector-len 128 --hidden-size 128 --num-layers 1 --in-mode 0 --bias-mode 0 -dir-mode 0 --rnn-mode 0 --no-hx --no-dhy
COMMAND $<TARGET_FILE:test_rnn_vanilla> --verbose --batch-size 32 --seq-len 3 --batch-seq 32 32 32 --vector-len 128 --hidden-size 128 --num-layers 1 --in-mode 0 --bias-mode 0 -dir-mode 0 --rnn-mode 1 --no-hx
COMMAND $<TARGET_FILE:test_rnn_vanilla> --verbose --batch-size 32 --seq-len 3 --batch-seq 32 32 32 --vector-len 128 --hidden-size 128 --num-layers 1 --in-mode 0 --bias-mode 0 -dir-mode 0 --rnn-mode 1 --no-dhy
COMMAND $<TARGET_FILE:test_rnn_vanilla> --verbose --batch-size 32 --seq-len 3 --batch-seq 32 32 32 --vector-len 128 --hidden-size 128 --num-layers 1 --in-mode 0 --bias-mode 0 -dir-mode 0 --rnn-mode 1 --no-hx --no-dhy
COMMAND $<TARGET_FILE:test_rnn_vanilla> --verbose --batch-size 32 --seq-len 3 --batch-seq 32 32 32 --vector-len 128 --hidden-size 128 --num-layers 1 --in-mode 0 --bias-mode 0 -dir-mode 1 --rnn-mode 0 --no-hx
COMMAND $<TARGET_FILE:test_rnn_vanilla> --verbose --batch-size 32 --seq-len 3 --batch-seq 32 32 32 --vector-len 128 --hidden-size 128 --num-layers 1 --in-mode 0 --bias-mode 0 -dir-mode 1 --rnn-mode 0 --no-dhy
COMMAND $<TARGET_FILE:test_rnn_vanilla> --verbose --batch-size 32 --seq-len 3 --batch-seq 32 32 32 --vector-len 128 --hidden-size 128 --num-layers 1 --in-mode 0 --bias-mode 0 -dir-mode 1 --rnn-mode 0 --no-hx --no-dhy
COMMAND $<TARGET_FILE:test_rnn_vanilla> --verbose --batch-size 32 --seq-len 3 --batch-seq 32 32 32 --vector-len 128 --hidden-size 128 --num-layers 1 --in-mode 0 --bias-mode 0 -dir-mode 1 --rnn-mode 1 --no-hx
COMMAND $<TARGET_FILE:test_rnn_vanilla> --verbose --batch-size 32 --seq-len 3 --batch-seq 32 32 32 --vector-len 128 --hidden-size 128 --num-layers 1 --in-mode 0 --bias-mode 0 -dir-mode 1 --rnn-mode 1 --no-dhy
COMMAND $<TARGET_FILE:test_rnn_vanilla> --verbose --batch-size 32 --seq-len 3 --batch-seq 32 32 32 --vector-len 128 --hidden-size 128 --num-layers 1 --in-mode 0 --bias-mode 0 -dir-mode 1 --rnn-mode 1 --no-hx --no-dhy
COMMAND $<TARGET_FILE:test_rnn_vanilla> --verbose --batch-size 32 --seq-len 3 --batch-seq 32 32 32 --vector-len 128 --hidden-size 128 --num-layers 1 --in-mode 0 --bias-mode 0 -dir-mode 0 --rnn-mode 0 --no-hy
COMMAND $<TARGET_FILE:test_rnn_vanilla> --verbose --batch-size 32 --seq-len 3 --batch-seq 32 32 32 --vector-len 128 --hidden-size 128 --num-layers 1 --in-mode 0 --bias-mode 0 -dir-mode 0 --rnn-mode 0 --no-dhx
COMMAND $<TARGET_FILE:test_rnn_vanilla> --verbose --batch-size 32 --seq-len 3 --batch-seq 32 32 32 --vector-len 128 --hidden-size 128 --num-layers 1 --in-mode 0 --bias-mode 0 -dir-mode 0 --rnn-mode 0 --no-hy --no-dhx
COMMAND $<TARGET_FILE:test_rnn_vanilla> --verbose --batch-size 32 --seq-len 3 --batch-seq 32 32 32 --vector-len 128 --hidden-size 128 --num-layers 1 --in-mode 0 --bias-mode 0 -dir-mode 0 --rnn-mode 1 --no-hy
COMMAND $<TARGET_FILE:test_rnn_vanilla> --verbose --batch-size 32 --seq-len 3 --batch-seq 32 32 32 --vector-len 128 --hidden-size 128 --num-layers 1 --in-mode 0 --bias-mode 0 -dir-mode 0 --rnn-mode 1 --no-dhx
COMMAND $<TARGET_FILE:test_rnn_vanilla> --verbose --batch-size 32 --seq-len 3 --batch-seq 32 32 32 --vector-len 128 --hidden-size 128 --num-layers 1 --in-mode 0 --bias-mode 0 -dir-mode 0 --rnn-mode 1 --no-hy --no-dhx
COMMAND $<TARGET_FILE:test_rnn_vanilla> --verbose --batch-size 32 --seq-len 3 --batch-seq 32 32 32 --vector-len 128 --hidden-size 128 --num-layers 1 --in-mode 0 --bias-mode 0 -dir-mode 1 --rnn-mode 0 --no-hy
COMMAND $<TARGET_FILE:test_rnn_vanilla> --verbose --batch-size 32 --seq-len 3 --batch-seq 32 32 32 --vector-len 128 --hidden-size 128 --num-layers 1 --in-mode 0 --bias-mode 0 -dir-mode 1 --rnn-mode 0 --no-dhx
COMMAND $<TARGET_FILE:test_rnn_vanilla> --verbose --batch-size 32 --seq-len 3 --batch-seq 32 32 32 --vector-len 128 --hidden-size 128 --num-layers 1 --in-mode 0 --bias-mode 0 -dir-mode 1 --rnn-mode 0 --no-hy --no-dhx
COMMAND $<TARGET_FILE:test_rnn_vanilla> --verbose --batch-size 32 --seq-len 3 --batch-seq 32 32 32 --vector-len 128 --hidden-size 128 --num-layers 1 --in-mode 0 --bias-mode 0 -dir-mode 1 --rnn-mode 1 --no-hy
COMMAND $<TARGET_FILE:test_rnn_vanilla> --verbose --batch-size 32 --seq-len 3 --batch-seq 32 32 32 --vector-len 128 --hidden-size 128 --num-layers 1 --in-mode 0 --bias-mode 0 -dir-mode 1 --rnn-mode 1 --no-dhx
COMMAND $<TARGET_FILE:test_rnn_vanilla> --verbose --batch-size 32 --seq-len 3 --batch-seq 32 32 32 --vector-len 128 --hidden-size 128 --num-layers 1 --in-mode 0 --bias-mode 0 -dir-mode 1 --rnn-mode 1 --no-hy --no-dhx
COMMAND $<TARGET_FILE:test_rnn_vanilla> --verbose --batch-size 32 --seq-len 3 --batch-seq 32 32 32 --vector-len 128 --hidden-size 128 --num-layers 1 --in-mode 0 --bias-mode 0 -dir-mode 0 --rnn-mode 0 --no-hx --no-dhy --no-hy --no-dhx
COMMAND $<TARGET_FILE:test_rnn_vanilla> --verbose --batch-size 32 --seq-len 3 --batch-seq 32 32 32 --vector-len 128 --hidden-size 128 --num-layers 1 --in-mode 0 --bias-mode 0 -dir-mode 0 --rnn-mode 1 --no-hx --no-dhy --no-hy --no-dhx
COMMAND $<TARGET_FILE:test_rnn_vanilla> --verbose --batch-size 32 --seq-len 3 --batch-seq 32 32 32 --vector-len 128 --hidden-size 128 --num-layers 1 --in-mode 0 --bias-mode 0 -dir-mode 1 --rnn-mode 0 --no-hx --no-dhy --no-hy --no-dhx
COMMAND $<TARGET_FILE:test_rnn_vanilla> --verbose --batch-size 32 --seq-len 3 --batch-seq 32 32 32 --vector-len 128 --hidden-size 128 --num-layers 1 --in-mode 0 --bias-mode 0 -dir-mode 1 --rnn-mode 1 --no-hx --no-dhy --no-hy --no-dhx
)

add_custom_test(test_gru_extra SKIP_UNLESS_ALL GFX94X_ENABLED GFX103X_ENABLED GFX110X_ENABLED
COMMAND $<TARGET_FILE:test_gru> --verbose --batch-size 32 --seq-len 3 --batch-seq 32 32 32 --vector-len 128 --hidden-size 128 --num-layers 1 --in-mode 0 --bias-mode 0 -dir-mode 0 --no-hx
COMMAND $<TARGET_FILE:test_gru> --verbose --batch-size 32 --seq-len 3 --batch-seq 32 32 32 --vector-len 128 --hidden-size 128 --num-layers 1 --in-mode 0 --bias-mode 0 -dir-mode 0 --no-dhy
COMMAND $<TARGET_FILE:test_gru> --verbose --batch-size 32 --seq-len 3 --batch-seq 32 32 32 --vector-len 128 --hidden-size 128 --num-layers 1 --in-mode 0 --bias-mode 0 -dir-mode 0 --no-hx --no-dhy
COMMAND $<TARGET_FILE:test_gru> --verbose --batch-size 32 --seq-len 3 --batch-seq 32 32 32 --vector-len 128 --hidden-size 128 --num-layers 1 --in-mode 0 --bias-mode 0 -dir-mode 1 --no-hx
COMMAND $<TARGET_FILE:test_gru> --verbose --batch-size 32 --seq-len 3 --batch-seq 32 32 32 --vector-len 128 --hidden-size 128 --num-layers 1 --in-mode 0 --bias-mode 0 -dir-mode 1 --no-dhy
COMMAND $<TARGET_FILE:test_gru> --verbose --batch-size 32 --seq-len 3 --batch-seq 32 32 32 --vector-len 128 --hidden-size 128 --num-layers 1 --in-mode 0 --bias-mode 0 -dir-mode 1 --no-hx --no-dhy
COMMAND $<TARGET_FILE:test_gru> --verbose --batch-size 32 --seq-len 3 --batch-seq 32 32 32 --vector-len 128 --hidden-size 128 --num-layers 1 --in-mode 0 --bias-mode 0 -dir-mode 0 --no-hy
COMMAND $<TARGET_FILE:test_gru> --verbose --batch-size 32 --seq-len 3 --batch-seq 32 32 32 --vector-len 128 --hidden-size 128 --num-layers 1 --in-mode 0 --bias-mode 0 -dir-mode 0 --no-dhx
COMMAND $<TARGET_FILE:test_gru> --verbose --batch-size 32 --seq-len 3 --batch-seq 32 32 32 --vector-len 128 --hidden-size 128 --num-layers 1 --in-mode 0 --bias-mode 0 -dir-mode 0 --no-hy --no-dhx
COMMAND $<TARGET_FILE:test_gru> --verbose --batch-size 32 --seq-len 3 --batch-seq 32 32 32 --vector-len 128 --hidden-size 128 --num-layers 1 --in-mode 0 --bias-mode 0 -dir-mode 1 --no-hy
COMMAND $<TARGET_FILE:test_gru> --verbose --batch-size 32 --seq-len 3 --batch-seq 32 32 32 --vector-len 128 --hidden-size 128 --num-layers 1 --in-mode 0 --bias-mode 0 -dir-mode 1 --no-dhx
COMMAND $<TARGET_FILE:test_gru> --verbose --batch-size 32 --seq-len 3 --batch-seq 32 32 32 --vector-len 128 --hidden-size 128 --num-layers 1 --in-mode 0 --bias-mode 0 -dir-mode 1 --no-hy --no-dhx
COMMAND $<TARGET_FILE:test_gru> --verbose --batch-size 32 --seq-len 3 --batch-seq 32 32 32 --vector-len 128 --hidden-size 128 --num-layers 1 --in-mode 0 --bias-mode 0 -dir-mode 0 --no-hx --no-dhy --no-hy --no-dhx
COMMAND $<TARGET_FILE:test_gru> --verbose --batch-size 32 --seq-len 3 --batch-seq 32 32 32 --vector-len 128 --hidden-size 128 --num-layers 1 --in-mode 0 --bias-mode 0 -dir-mode 1 --no-hx --no-dhy --no-hy --no-dhx
)

add_custom_test(test_lstm_extra SKIP_UNLESS_ALL GFX94X_ENABLED GFX103X_ENABLED GFX110X_ENABLED
COMMAND $<TARGET_FILE:test_lstm> --verbose --batch-size 32 --seq-len 3 --batch-seq 32 32 32 --vector-len 128 --hidden-size 128 --num-layers 1 --in-mode 0 --bias-mode 0 -dir-mode 0 --no-hx
COMMAND $<TARGET_FILE:test_lstm> --verbose --batch-size 32 --seq-len 3 --batch-seq 32 32 32 --vector-len 128 --hidden-size 128 --num-layers 1 --in-mode 0 --bias-mode 0 -dir-mode 0 --no-dhy
COMMAND $<TARGET_FILE:test_lstm> --verbose --batch-size 32 --seq-len 3 --batch-seq 32 32 32 --vector-len 128 --hidden-size 128 --num-layers 1 --in-mode 0 --bias-mode 0 -dir-mode 0 --no-hx --no-dhy
COMMAND $<TARGET_FILE:test_lstm> --verbose --batch-size 32 --seq-len 3 --batch-seq 32 32 32 --vector-len 128 --hidden-size 128 --num-layers 1 --in-mode 0 --bias-mode 0 -dir-mode 0 --no-cx
COMMAND $<TARGET_FILE:test_lstm> --verbose --batch-size 32 --seq-len 3 --batch-seq 32 32 32 --vector-len 128 --hidden-size 128 --num-layers 1 --in-mode 0 --bias-mode 0 -dir-mode 0 --no-hx --no-cx
COMMAND $<TARGET_FILE:test_lstm> --verbose --batch-size 32 --seq-len 3 --batch-seq 32 32 32 --vector-len 128 --hidden-size 128 --num-layers 1 --in-mode 0 --bias-mode 0 -dir-mode 0 --no-dcy
COMMAND $<TARGET_FILE:test_lstm> --verbose --batch-size 32 --seq-len 3 --batch-seq 32 32 32 --vector-len 128 --hidden-size 128 --num-layers 1 --in-mode 0 --bias-mode 0 -dir-mode 0 --no-cx --no-dcy
COMMAND $<TARGET_FILE:test_lstm> --verbose --batch-size 32 --seq-len 3 --batch-seq 32 32 32 --vector-len 128 --hidden-size 128 --num-layers 1 --in-mode 0 --bias-mode 0 -dir-mode 1 --no-hx
COMMAND $<TARGET_FILE:test_lstm> --verbose --batch-size 32 --seq-len 3 --batch-seq 32 32 32 --vector-len 128 --hidden-size 128 --num-layers 1 --in-mode 0 --bias-mode 0 -dir-mode 1 --no-dhy
COMMAND $<TARGET_FILE:test_lstm> --verbose --batch-size 32 --seq-len 3 --batch-seq 32 32 32 --vector-len 128 --hidden-size 128 --num-layers 1 --in-mode 0 --bias-mode 0 -dir-mode 1 --no-hx --no-dhy
COMMAND $<TARGET_FILE:test_lstm> --verbose --batch-size 32 --seq-len 3 --batch-seq 32 32 32 --vector-len 128 --hidden-size 128 --num-layers 1 --in-mode 0 --bias-mode 0 -dir-mode 1 --no-cx
COMMAND $<TARGET_FILE:test_lstm> --verbose --batch-size 32 --seq-len 3 --batch-seq 32 32 32 --vector-len 128 --hidden-size 128 --num-layers 1 --in-mode 0 --bias-mode 0 -dir-mode 1 --no-hx --no-cx
COMMAND $<TARGET_FILE:test_lstm> --verbose --batch-size 32 --seq-len 3 --batch-seq 32 32 32 --vector-len 128 --hidden-size 128 --num-layers 1 --in-mode 0 --bias-mode 0 -dir-mode 1 --no-dcy
COMMAND $<TARGET_FILE:test_lstm> --verbose --batch-size 32 --seq-len 3 --batch-seq 32 32 32 --vector-len 128 --hidden-size 128 --num-layers 1 --in-mode 0 --bias-mode 0 -dir-mode 1 --no-cx --no-dcy
COMMAND $<TARGET_FILE:test_lstm> --verbose --batch-size 32 --seq-len 3 --batch-seq 32 32 32 --vector-len 128 --hidden-size 128 --num-layers 1 --in-mode 0 --bias-mode 0 -dir-mode 0 --no-hy
COMMAND $<TARGET_FILE:test_lstm> --verbose --batch-size 32 --seq-len 3 --batch-seq 32 32 32 --vector-len 128 --hidden-size 128 --num-layers 1 --in-mode 0 --bias-mode 0 -dir-mode 0 --no-dhx
COMMAND $<TARGET_FILE:test_lstm> --verbose --batch-size 32 --seq-len 3 --batch-seq 32 32 32 --vector-len 128 --hidden-size 128 --num-layers 1 --in-mode 0 --bias-mode 0 -dir-mode 0 --no-hy --no-dhx
COMMAND $<TARGET_FILE:test_lstm> --verbose --batch-size 32 --seq-len 3 --batch-seq 32 32 32 --vector-len 128 --hidden-size 128 --num-layers 1 --in-mode 0 --bias-mode 0 -dir-mode 0 --no-cy
COMMAND $<TARGET_FILE:test_lstm> --verbose --batch-size 32 --seq-len 3 --batch-seq 32 32 32 --vector-len 128 --hidden-size 128 --num-layers 1 --in-mode 0 --bias-mode 0 -dir-mode 0 --no-hy --no-cy
COMMAND $<TARGET_FILE:test_lstm> --verbose --batch-size 32 --seq-len 3 --batch-seq 32 32 32 --vector-len 128 --hidden-size 128 --num-layers 1 --in-mode 0 --bias-mode 0 -dir-mode 0 --no-dcx
COMMAND $<TARGET_FILE:test_lstm> --verbose --batch-size 32 --seq-len 3 --batch-seq 32 32 32 --vector-len 128 --hidden-size 128 --num-layers 1 --in-mode 0 --bias-mode 0 -dir-mode 0 --no-cy --no-dcx
COMMAND $<TARGET_FILE:test_lstm> --verbose --batch-size 32 --seq-len 3 --batch-seq 32 32 32 --vector-len 128 --hidden-size 128 --num-layers 1 --in-mode 0 --bias-mode 0 -dir-mode 1 --no-hy
COMMAND $<TARGET_FILE:test_lstm> --verbose --batch-size 32 --seq-len 3 --batch-seq 32 32 32 --vector-len 128 --hidden-size 128 --num-layers 1 --in-mode 0 --bias-mode 0 -dir-mode 1 --no-dhx
COMMAND $<TARGET_FILE:test_lstm> --verbose --batch-size 32 --seq-len 3 --batch-seq 32 32 32 --vector-len 128 --hidden-size 128 --num-layers 1 --in-mode 0 --bias-mode 0 -dir-mode 1 --no-hy --no-dhx
COMMAND $<TARGET_FILE:test_lstm> --verbose --batch-size 32 --seq-len 3 --batch-seq 32 32 32 --vector-len 128 --hidden-size 128 --num-layers 1 --in-mode 0 --bias-mode 0 -dir-mode 1 --no-cy
COMMAND $<TARGET_FILE:test_lstm> --verbose --batch-size 32 --seq-len 3 --batch-seq 32 32 32 --vector-len 128 --hidden-size 128 --num-layers 1 --in-mode 0 --bias-mode 0 -dir-mode 1 --no-hy --no-cy
COMMAND $<TARGET_FILE:test_lstm> --verbose --batch-size 32 --seq-len 3 --batch-seq 32 32 32 --vector-len 128 --hidden-size 128 --num-layers 1 --in-mode 0 --bias-mode 0 -dir-mode 1 --no-dcx
COMMAND $<TARGET_FILE:test_lstm> --verbose --batch-size 32 --seq-len 3 --batch-seq 32 32 32 --vector-len 128 --hidden-size 128 --num-layers 1 --in-mode 0 --bias-mode 0 -dir-mode 1 --no-cy --no-dcx
COMMAND $<TARGET_FILE:test_lstm> --verbose --batch-size 32 --seq-len 3 --batch-seq 32 32 32 --vector-len 128 --hidden-size 128 --num-layers 1 --in-mode 0 --bias-mode 0 -dir-mode 0 --no-hx --no-dhy --no-cx --no-dcy --no-hy --no-dhx --no-cy --no-dcx
COMMAND $<TARGET_FILE:test_lstm> --verbose --batch-size 32 --seq-len 3 --batch-seq 32 32 32 --vector-len 128 --hidden-size 128 --num-layers 1 --in-mode 0 --bias-mode 0 -dir-mode 1 --no-hx --no-dhy --no-cx --no-dcy --no-hy --no-dhx --no-cy --no-dcx
)


add_custom_test(test_conv_extra SKIP_UNLESS_ALL GFX94X_ENABLED GFX103X_ENABLED GFX110X_ENABLED
# COMMAND	$<TARGET_FILE:test_conv2d>	--verbose	--input	1	1	1	1	--weights	1	1	2	2	--pads_strides_dilations	0	0	3	3	1	1
COMMAND	$<TARGET_FILE:test_conv2d>	--verbose	--input	4	1	161	700	--weights	4	1	5	20	--pads_strides_dilations	0	0	2	2	1	1
COMMAND	$<TARGET_FILE:test_conv2d>	--verbose	--input	4	1	161	700	--weights	4	1	5	20	--pads_strides_dilations	0	0	2	2	1	1
COMMAND	$<TARGET_FILE:test_conv2d>	--verbose	--input	4	32	79	341	--weights	4	32	5	10	--pads_strides_dilations	0	0	2	2	1	1
COMMAND	$<TARGET_FILE:test_conv2d>	--verbose	--input	4	32	79	341	--weights	4	32	5	10	--pads_strides_dilations	0	0	2	2	1	1
COMMAND	$<TARGET_FILE:test_conv2d>	--verbose	--input	4	3	227	227	--weights	4	3	11	11	--pads_strides_dilations	0	0	4	4	1	1
COMMAND	$<TARGET_FILE:test_conv2d>	--verbose	--input	4	3	224	224	--weights	4	3	11	11	--pads_strides_dilations	2	2	4	4	1	1
COMMAND	$<TARGET_FILE:test_conv2d>	--verbose	--input	16	1	48	480	--weights	16	1	3	3	--pads_strides_dilations	1	1	1	1	1	1
# Forward disabled since FFT fails verification for the forward direction
COMMAND	$<TARGET_FILE:test_conv2d>	--verbose	--input	32	64	27	27	--weights	192	64	5	5	--pads_strides_dilations	2	2	1	1	1	1 --disable-forward
# COMMAND	$<TARGET_FILE:test_conv2d>	--verbose	--input	4	64	14	14	--weights	24	64	5	5	--pads_strides_dilations	2	2	1	1	1	1
COMMAND	$<TARGET_FILE:test_conv2d>	--verbose	--input	4	96	14	14	--weights	32	96	5	5	--pads_strides_dilations	2	2	1	1	1	1
COMMAND	$<TARGET_FILE:test_conv2d>	--verbose	--input	4	16	14	14	--weights	4	16	5	5	--pads_strides_dilations	2	2	1	1	1	1
COMMAND	$<TARGET_FILE:test_conv2d>	--verbose	--input	4	32	14	14	--weights	4	32	5	5	--pads_strides_dilations	2	2	1	1	1	1

COMMAND $<TARGET_FILE:test_conv2d> ${MIOPEN_TEST_FLOAT_ARG} --input 16 3 64 128 --weights 96 3 11 11 --pads_strides_dilations 0 0 1 1 1 1 ${MIOPEN_TEST_FLAGS_ARGS}
COMMAND $<TARGET_FILE:test_conv2d> ${MIOPEN_TEST_FLOAT_ARG} --input 16 3 32 32 --weights 96 3 11 11 --pads_strides_dilations 0 0 2 2 1 1  ${MIOPEN_TEST_FLAGS_ARGS}
COMMAND $<TARGET_FILE:test_conv2d> ${MIOPEN_TEST_FLOAT_ARG} --input 16 3 64 128 --weights 96 3 11 11 --pads_strides_dilations 5 5 2 2 1 1 ${MIOPEN_TEST_FLAGS_ARGS}
COMMAND $<TARGET_FILE:test_conv2d> ${MIOPEN_TEST_FLOAT_ARG} --input 16 3 32 32 --weights 96 3 11 11 --pads_strides_dilations 5 5 2 2 1 1  ${MIOPEN_TEST_FLAGS_ARGS}

COMMAND $<TARGET_FILE:test_conv2d> ${MIOPEN_TEST_FLOAT_ARG} --input 2 16 1024 2048 --weights 32 16 3 3 --pads_strides_dilations 0 0 1 1 1 1 ${MIOPEN_TEST_FLAGS_ARGS}
COMMAND $<TARGET_FILE:test_conv2d> ${MIOPEN_TEST_FLOAT_ARG} --input 2 16 1024 2048 --weights 32 16 3 3 --pads_strides_dilations 1 1 1 1 1 1 ${MIOPEN_TEST_FLAGS_ARGS}
COMMAND $<TARGET_FILE:test_conv2d> ${MIOPEN_TEST_FLOAT_ARG} --input 2 16 3072 3072 --weights 32 16 3 3 --pads_strides_dilations 0 0 2 2 1 1 ${MIOPEN_TEST_FLAGS_ARGS}
COMMAND $<TARGET_FILE:test_conv2d> ${MIOPEN_TEST_FLOAT_ARG} --input 2 16 3072 3072 --weights 32 16 3 3 --pads_strides_dilations 2 2 2 2 1 1 ${MIOPEN_TEST_FLAGS_ARGS}

COMMAND $<TARGET_FILE:test_conv2d> ${MIOPEN_TEST_FLOAT_ARG} --input 128 320 1 7 --weights 256 320 1 1 --pads_strides_dilations 0 0 1 1 1 1 ${MIOPEN_TEST_FLAGS_ARGS}
COMMAND $<TARGET_FILE:test_conv2d> ${MIOPEN_TEST_FLOAT_ARG} --input 128 1024 1 7 --weights 2048 1024 1 1 --pads_strides_dilations 1 1 1 1 1 1 ${MIOPEN_TEST_FLAGS_ARGS}
COMMAND $<TARGET_FILE:test_conv2d> ${MIOPEN_TEST_FLOAT_ARG} --input 352 192 7 1 --weights 320 192 1 1 --pads_strides_dilations 0 0 1 1 1 1 ${MIOPEN_TEST_FLAGS_ARGS}
COMMAND $<TARGET_FILE:test_conv2d> ${MIOPEN_TEST_FLOAT_ARG} --input 352 16 7 1 --weights 32 16 1 1 --pads_strides_dilations 2 2 1 1 1 1 ${MIOPEN_TEST_FLAGS_ARGS}
)

<<<<<<< HEAD
=======
if (0) #disabled too many errors
if(MIOPEN_TEST_LIMIT GREATER 0)
    add_custom_test(test_conv3d_extra  SKIP_UNLESS_ALL GFX94X_ENABLED GFX103X_ENABLED GFX110X_ENABLED
    COMMAND $<TARGET_FILE:test_conv3d> ${MIOPEN_TEST_FLOAT_ARG} --input 2 16 50 50 50 --weights 32 16 5 5 5 --pads_strides_dilations 0 0 0 1 1 1 1 1 1 ${MIOPEN_TEST_FLAGS_ARGS}
    COMMAND $<TARGET_FILE:test_conv3d> ${MIOPEN_TEST_FLOAT_ARG} --input 2 16 50  50 50 --weights 32 16 5 5 5 --pads_strides_dilations 0 0 0 2 2 2 1 1 1 ${MIOPEN_TEST_FLAGS_ARGS}
    COMMAND $<TARGET_FILE:test_conv3d> ${MIOPEN_TEST_FLOAT_ARG} --input 2 16 50 50 50 --weights 32 16 5 5 5 --pads_strides_dilations 2 2 2 1 1 1 1 1 1 ${MIOPEN_TEST_FLAGS_ARGS}
    COMMAND $<TARGET_FILE:test_conv3d> ${MIOPEN_TEST_FLOAT_ARG} --input 2 16 50 50 50 --weights 32 16 5 5 5 --pads_strides_dilations 0 0 0 1 1 1 2 2 2 ${MIOPEN_TEST_FLAGS_ARGS}
    COMMAND $<TARGET_FILE:test_conv3d> ${MIOPEN_TEST_FLOAT_ARG} --input 1 16 4 161 700 --weights 16 16 3 11 11 --pads_strides_dilations 1 1 1 1 1 1 1 1 1 ${MIOPEN_TEST_FLAGS_ARGS}
    COMMAND $<TARGET_FILE:test_conv3d> ${MIOPEN_TEST_FLOAT_ARG} --input 1 16 4 161 700 --weights 16 16 3 11 11 --pads_strides_dilations 0 0 0 1 1 1 1 1 1 ${MIOPEN_TEST_FLAGS_ARGS}
    COMMAND $<TARGET_FILE:test_conv3d> ${MIOPEN_TEST_FLOAT_ARG} --input 1 16 4 161 700 --weights 16 16 3 11 11 --pads_strides_dilations 0 0 0 2 2 2 1 1 1 ${MIOPEN_TEST_FLAGS_ARGS}
    COMMAND $<TARGET_FILE:test_conv3d> ${MIOPEN_TEST_FLOAT_ARG} --input 1 16 4 140 602 --weights 16 16 3 11 11 --pads_strides_dilations 1 1 1 1 1 1 1 1 1 ${MIOPEN_TEST_FLAGS_ARGS}
    COMMAND $<TARGET_FILE:test_conv3d> ${MIOPEN_TEST_FLOAT_ARG} --input 1 16 4 140 602 --weights 16 16 3 11 11 --pads_strides_dilations 0 0 0 1 1 1 1 1 1 ${MIOPEN_TEST_FLAGS_ARGS}
    )
endif()
endif()

>>>>>>> 10250d6b

add_custom_test(test_conv_3d SKIP_UNLESS_ALL GFX94X_ENABLED GFX103X_ENABLED GFX110X_ENABLED
COMMAND $<TARGET_FILE:test_conv3d> --verbose --conv_dim_type conv3d --input 16    32   4    9     9  --weights    64    32   3  3    3  --pads_strides_dilations  0  0  0    2  2   2    1   1   1  --group-count   1   --cmode conv   --pmode   default
COMMAND $<TARGET_FILE:test_conv3d> --verbose --conv_dim_type conv3d --input  4     3   4  227   227  --weights     4     3   3 11   11  --pads_strides_dilations  0  0  0    1  1   1    1   1   1  --group-count   1   --cmode conv   --pmode   default
COMMAND $<TARGET_FILE:test_conv3d> --verbose --conv_dim_type conv3d --input 16   128   4   56    56  --weights   256     4   3  3    3  --pads_strides_dilations  1  1  1    1  1   1    1   1   1  --group-count   32  --cmode conv   --pmode   default
COMMAND $<TARGET_FILE:test_conv3d> --verbose --conv_dim_type conv3d --input 16   128  56   56    56  --weights   256     4   3  3    3  --pads_strides_dilations  1  2  3    1  1   1    1   2   3  --group-count   32  --cmode conv   --pmode   default
COMMAND $<TARGET_FILE:test_conv3d> --verbose --conv_dim_type conv3d --input  4     4   4  161   700  --weights    32     1   3  5   20  --pads_strides_dilations  1  1  1    2  2   2    1   1   1  --group-count   4   --cmode conv   --pmode   default
COMMAND $<TARGET_FILE:test_conv3d> --verbose --conv_dim_type conv3d --input  8   512   4   28    28  --weights   512   128   1  1    1  --pads_strides_dilations  0  0  0    1  1   1    1   1   1  --group-count   4   --cmode conv   --pmode   same
COMMAND $<TARGET_FILE:test_conv3d> --verbose --conv_dim_type conv3d --input  8   512   4   56    56  --weights   512   128   1  1    1  --pads_strides_dilations  0  0  0    2  2   2    1   1   1  --group-count   4   --cmode conv   --pmode   same
COMMAND $<TARGET_FILE:test_conv3d> --verbose --conv_dim_type conv3d --input  8   512   3   14    14  --weights   512   128   1  1    1  --pads_strides_dilations  0  0  0    2  2   2    1   1   1  --trans_output_pads 0 0 0 --group-count   1   --cmode trans  --pmode   same
COMMAND $<TARGET_FILE:test_conv3d> --verbose --conv_dim_type conv3d --input 16    64   3    4     4  --weights    64    32   1  3    3  --pads_strides_dilations  0  0  0    2  2   2    1   1   1  --trans_output_pads 0 0 0 --group-count   4   --cmode trans  --pmode   default
COMMAND $<TARGET_FILE:test_conv3d> --verbose --conv_dim_type conv3d --input 16    32   4    9     9  --weights    64    32   3  3    3  --pads_strides_dilations  0  0  0    1  2   3    1   2   3  --group-count   1   --cmode conv   --pmode   default
COMMAND $<TARGET_FILE:test_conv3d> --verbose --conv_dim_type conv3d --input  4     3   4  227   227  --weights     4     3   3 11   11  --pads_strides_dilations  0  0  0    1  1   1    1   2   3  --group-count   1   --cmode conv   --pmode   default
COMMAND $<TARGET_FILE:test_conv3d> --verbose --conv_dim_type conv3d --input 16   128   4   56    56  --weights   256     4   3  3    3  --pads_strides_dilations  1  2  3    1  1   1    1   2   3  --group-count   32  --cmode conv   --pmode   default
COMMAND $<TARGET_FILE:test_conv3d> --verbose --conv_dim_type conv3d --input  4     4   4  161   700  --weights    32     1   3  5   20  --pads_strides_dilations  1  2  3    1  2   3    1   2   3  --group-count   4   --cmode conv   --pmode   default
COMMAND $<TARGET_FILE:test_conv3d> --verbose --conv_dim_type conv3d --input  8   512   4   28    28  --weights   512   128   1  1    1  --pads_strides_dilations  0  0  0    1  1   1    1   2   3  --group-count   4   --cmode conv   --pmode   same
COMMAND $<TARGET_FILE:test_conv3d> --verbose --conv_dim_type conv3d --input  8   512   4   56    56  --weights   512   128   1  1    1  --pads_strides_dilations  0  0  0    1  2   3    1   2   3  --group-count   4   --cmode conv   --pmode   same
COMMAND $<TARGET_FILE:test_conv3d> --verbose --conv_dim_type conv3d --input  8   512   3   14    14  --weights   512   128   1  1    1  --pads_strides_dilations  0  0  0    1  2   3    1   2   3  --trans_output_pads 0 0 0 --group-count   1   --cmode trans  --pmode   same
COMMAND $<TARGET_FILE:test_conv3d> --verbose --conv_dim_type conv3d --input 16    64   3    4     4  --weights    64    32   1  3    3  --pads_strides_dilations  0  0  0    1  2   3    1   2   3  --trans_output_pads 0 0 0 --group-count   4   --cmode trans  --pmode   default
)

set(DYNAMIC_IMPLICITGEMM_COMMON
    MIOPEN_FIND_MODE=normal)
set(DYNAMIC_IMPLICITGEMM_ENVS
    ${DYNAMIC_IMPLICITGEMM_COMMON}
    MIOPEN_DEBUG_FIND_ONLY_SOLVER=ConvAsmImplicitGemmV4R1DynamicFwd)
set(DYNAMIC_IMPLICITGEMM_1X1_ENVS
    ${DYNAMIC_IMPLICITGEMM_COMMON}
    MIOPEN_DEBUG_FIND_ONLY_SOLVER=ConvAsmImplicitGemmV4R1DynamicFwd_1x1)
set(DYNAMIC_IMPLICITGEMM_FWD_GTC_DYNAMIC_XDLOPS_ENVS
    ${DYNAMIC_IMPLICITGEMM_COMMON}
    MIOPEN_DEBUG_FIND_ONLY_SOLVER=ConvAsmImplicitGemmGTCDynamicFwdXdlops)
set(DYNAMIC_IMPLICITGEMM_BWD_ENVS
    ${DYNAMIC_IMPLICITGEMM_COMMON}
    MIOPEN_DEBUG_FIND_ONLY_SOLVER=ConvAsmImplicitGemmV4R1DynamicBwd)
set(DYNAMIC_IMPLICITGEMM_WRW_ENVS
    ${DYNAMIC_IMPLICITGEMM_COMMON}
    MIOPEN_DEBUG_FIND_ONLY_SOLVER=ConvAsmImplicitGemmV4R1DynamicWrw)
set(DYNAMIC_IMPLICITGEMM_BWD_ENVS_XDLOPS
    ${DYNAMIC_IMPLICITGEMM_COMMON}
    MIOPEN_DEBUG_FIND_ONLY_SOLVER=ConvAsmImplicitGemmGTCDynamicBwdXdlops)
set(DYNAMIC_IMPLICITGEMM_WRW_ENVS_XDLOPS
    ${DYNAMIC_IMPLICITGEMM_COMMON}
    MIOPEN_DEBUG_FIND_ONLY_SOLVER=ConvAsmImplicitGemmGTCDynamicWrwXdlops)
set(DYNAMIC_IMPLICITGEMM_XDLOPS_NHWC_FWD_ENVS
    ${DYNAMIC_IMPLICITGEMM_COMMON}
    MIOPEN_DEBUG_FIND_ONLY_SOLVER=ConvAsmImplicitGemmGTCDynamicFwdXdlopsNHWC)
set(DYNAMIC_IMPLICITGEMM_XDLOPS_NHWC_BWD_ENVS
    ${DYNAMIC_IMPLICITGEMM_COMMON}
    MIOPEN_DEBUG_FIND_ONLY_SOLVER=ConvAsmImplicitGemmGTCDynamicBwdXdlopsNHWC)

add_custom_test(test_conv_igemm_dynamic_xdlops_bwd SKIP_UNLESS_ALL HALF_ENABLED GFX90A_DISABLED GFX900_DISABLED GFX906_DISABLED SKIP_XNACK_ON
    ENVIRONMENT ${DYNAMIC_IMPLICITGEMM_BWD_ENVS_XDLOPS}
    COMMAND $<TARGET_FILE:test_conv2d> ${MIOPEN_TEST_FLOAT_ARG} --verbose --input  64  64 28 28 --weights 16  64 1 1 --pads_strides_dilations 0 0 1 1 1 1 --disable-forward --disable-backward-weights
    COMMAND $<TARGET_FILE:test_conv2d> ${MIOPEN_TEST_FLOAT_ARG} --verbose --input  16  128 36 36 --weights 32  128 1 1 --pads_strides_dilations 0 0 1 1 1 1 --disable-forward --disable-backward-weights
    COMMAND $<TARGET_FILE:test_conv2d> ${MIOPEN_TEST_FLOAT_ARG} --verbose --input  64   64 56 56 --weights 256  64  1 1 --pads_strides_dilations 0 0 1 1 1 1 --disable-forward --disable-backward-weights
    COMMAND $<TARGET_FILE:test_conv2d> ${MIOPEN_TEST_FLOAT_ARG} --verbose --input  64  224 17 17 --weights 224  224  1 7 --pads_strides_dilations 0 3 1 1 1 1 --disable-forward --disable-backward-weights
    COMMAND $<TARGET_FILE:test_conv2d> ${MIOPEN_TEST_FLOAT_ARG} --verbose --input  128  128 35 35 --weights 256  128  3 3 --pads_strides_dilations 1 1 1 1 1 1 --disable-forward --disable-backward-weights
    COMMAND $<TARGET_FILE:test_conv2d> ${MIOPEN_TEST_FLOAT_ARG} --verbose --input  128  128 64 64 --weights 256  128  3 3 --pads_strides_dilations 1 1 2 2 1 1 --disable-forward --disable-backward-weights
    COMMAND $<TARGET_FILE:test_conv2d> ${MIOPEN_TEST_FLOAT_ARG} --verbose --input  128  768 17 17 --weights 256  768  3 3 --pads_strides_dilations 1 1 1 1 2 2 --disable-forward --disable-backward-weights
    COMMAND $<TARGET_FILE:test_conv2d> ${MIOPEN_TEST_FLOAT_ARG} --verbose --input  3  256 28 28 --weights 80  256  1 1 --pads_strides_dilations 0 0 1 1 1 1 --disable-forward --disable-backward-weights
    COMMAND $<TARGET_FILE:test_conv2d> ${MIOPEN_TEST_FLOAT_ARG} --verbose --input  2  256 12 18 --weights 256  256  3 3 --pads_strides_dilations 1 1 1 1 1 1 --disable-forward --disable-backward-weights
    COMMAND $<TARGET_FILE:test_conv2d> ${MIOPEN_TEST_FLOAT_ARG} --verbose --input  400  256 7 7 --weights 1024  256  7 7 --pads_strides_dilations 0 0 1 1 1 1 --disable-forward --disable-backward-weights
    COMMAND $<TARGET_FILE:test_conv2d> ${MIOPEN_TEST_FLOAT_ARG} --verbose --input  400  256 1 1 --weights 1024  256  1 1 --pads_strides_dilations 0 0 1 1 1 1 --disable-forward --disable-backward-weights
    COMMAND $<TARGET_FILE:test_conv2d> ${MIOPEN_TEST_FLOAT_ARG} --verbose --input  8  16 5 5 --weights 8  16  2 2 --pads_strides_dilations 0 0 1 1 1 1 --disable-forward --disable-backward-weights
# ho=wo=1 stride=2
    COMMAND $<TARGET_FILE:test_conv2d> ${MIOPEN_TEST_FLOAT_ARG} --verbose --input  256 2048 2 2 --weights 1024  2048  1 1 --pads_strides_dilations 0 0 2 2 1 1 --disable-forward --disable-backward-weights
)

# TODO: disabled for WORKAROUND_ISSUE_1979
#add_custom_test(test_conv_igemm_dynamic_xdlops_bwd_group SKIP_UNLESS_ALL HALF_ENABLED FLOAT_DISABLED GFX90A_DISABLED GFX94X_ENABLED GFX900_DISABLED GFX906_DISABLED SKIP_XNACK_ON
#    ENVIRONMENT ${DYNAMIC_IMPLICITGEMM_BWD_ENVS_XDLOPS}
#    COMMAND $<TARGET_FILE:test_conv2d> ${MIOPEN_TEST_FLOAT_ARG} --verbose --input  64  32 28 28 --weights 16  16 1 1 --pads_strides_dilations 0 0 1 1 1 1 --group-count 2 --disable-forward --disable-backward-weights
#    COMMAND $<TARGET_FILE:test_conv2d> ${MIOPEN_TEST_FLOAT_ARG} --verbose --input  16  64 17 17 --weights 64  16 1 1 --pads_strides_dilations 0 0 1 1 1 1 --group-count 4 --disable-forward --disable-backward-weights
#    COMMAND $<TARGET_FILE:test_conv2d> ${MIOPEN_TEST_FLOAT_ARG} --verbose --input  8  128 56 56 --weights 128 16 3 3 --pads_strides_dilations 1 1 1 1 1 1 --group-count 8 --disable-forward --disable-backward-weights
#)

add_custom_test(test_conv_igemm_dynamic_xdlops_bwd_float SKIP_UNLESS_ALL HALF_DISABLED FLOAT_ENABLED GFX90A_DISABLED GFX900_DISABLED GFX906_DISABLED SKIP_XNACK_ON
    ENVIRONMENT ${DYNAMIC_IMPLICITGEMM_BWD_ENVS_XDLOPS}
    COMMAND $<TARGET_FILE:test_conv2d> ${MIOPEN_TEST_FLOAT_ARG} --verbose --input  4  512 128 128 --weights 12  512  1 1 --pads_strides_dilations 0 0 1 1 1 1 --disable-forward --disable-backward-weights
)

# Be careful to add testings for (x=1, y=1, c % 8 != 0) due to WORKAROUND_SWDEV_306318
add_custom_test(test_conv_igemm_dynamic_xdlops_fwd SKIP_UNLESS_ALL HALF_ENABLED GFX90A_DISABLED GFX900_DISABLED GFX906_DISABLED SKIP_XNACK_ON
    ENVIRONMENT ${DYNAMIC_IMPLICITGEMM_FWD_GTC_DYNAMIC_XDLOPS_ENVS}
    COMMAND $<TARGET_FILE:test_conv2d> ${MIOPEN_TEST_FLOAT_ARG} --verbose --input 64 1024 14 14 --weights 1024 1024 1 1 --pads_strides_dilations 0 0 1 1 1 1 --disable-backward-data --disable-backward-weights
    COMMAND $<TARGET_FILE:test_conv2d> ${MIOPEN_TEST_FLOAT_ARG} --verbose --input 64 256 56 56 --weights 512 256 1 1 --pads_strides_dilations 0 0 2 2 1 1 --disable-backward-data --disable-backward-weights
    COMMAND $<TARGET_FILE:test_conv2d> ${MIOPEN_TEST_FLOAT_ARG} --verbose --input 64 2048 7 7 --weights 2048 2048 1 1 --pads_strides_dilations 0 0 1 1 1 1 --disable-backward-data --disable-backward-weights
    COMMAND $<TARGET_FILE:test_conv2d> ${MIOPEN_TEST_FLOAT_ARG} --verbose --input 128 128 17 17 --weights 128 128 7 1 --pads_strides_dilations 3 0 1 1 1 1 --disable-backward-data --disable-backward-weights
    COMMAND $<TARGET_FILE:test_conv2d> ${MIOPEN_TEST_FLOAT_ARG} --verbose --input 128 128 17 17 --weights 128 128 1 7 --pads_strides_dilations 0 3 1 1 1 1 --disable-backward-data --disable-backward-weights
    COMMAND $<TARGET_FILE:test_conv2d> ${MIOPEN_TEST_FLOAT_ARG} --verbose --input 128 192 17 17 --weights 320 192 3 3 --pads_strides_dilations 0 0 2 2 1 1 --disable-backward-data --disable-backward-weights
    COMMAND $<TARGET_FILE:test_conv2d> ${MIOPEN_TEST_FLOAT_ARG} --verbose --input 128 256 35 35 --weights 64 256 1 1 --pads_strides_dilations 0 0 1 1 1 1 --disable-backward-data --disable-backward-weights
    COMMAND $<TARGET_FILE:test_conv2d> ${MIOPEN_TEST_FLOAT_ARG} --verbose --input 128 48 35 35 --weights 64 48 5 5 --pads_strides_dilations 2 2 1 1 1 1 --disable-backward-data --disable-backward-weights
    COMMAND $<TARGET_FILE:test_conv2d> ${MIOPEN_TEST_FLOAT_ARG} --verbose --input 64 512 7 7 --weights 512 512 3 3 --pads_strides_dilations 1 1 1 1 1 1 --disable-backward-data --disable-backward-weights
    COMMAND $<TARGET_FILE:test_conv2d> ${MIOPEN_TEST_FLOAT_ARG} --verbose --input 32 1024 14 14 --weights 2048 1024 1 1 --pads_strides_dilations 0 0 2 2 1 1 --disable-backward-data --disable-backward-weights
    COMMAND $<TARGET_FILE:test_conv2d> ${MIOPEN_TEST_FLOAT_ARG} --verbose --input 2 256 100 104 --weights 12 256 1 1 --pads_strides_dilations 0 0 1 1 1 1 --disable-backward-data --disable-backward-weights
    COMMAND $<TARGET_FILE:test_conv2d> ${MIOPEN_TEST_FLOAT_ARG} --verbose --input 1 256 28 28 --weights 80 256 1 1 --pads_strides_dilations 0 0 1 1 1 1 --disable-backward-data --disable-backward-weights
## ho=wo=1 stride=2
    COMMAND $<TARGET_FILE:test_conv2d> ${MIOPEN_TEST_FLOAT_ARG} --verbose --input  256 2048 2 2 --weights 1024  2048  1 1 --pads_strides_dilations 0 0 2 2 1 1  --disable-backward-data --disable-backward-weights
)

add_custom_test(test_conv_igemm_dynamic_xdlops_fwd_half SKIP_UNLESS_ALL HALF_ENABLED FLOAT_DISABLED GFX90A_DISABLED GFX900_DISABLED GFX906_DISABLED SKIP_XNACK_ON
    ENVIRONMENT ${DYNAMIC_IMPLICITGEMM_FWD_GTC_DYNAMIC_XDLOPS_ENVS}
    COMMAND $<TARGET_FILE:test_conv2d> ${MIOPEN_TEST_FLOAT_ARG} --verbose --input 64 3 224 224 --weights 64 3 7 7 --pads_strides_dilations 3 3 2 2 1 1 --disable-backward-data --disable-backward-weights
    COMMAND $<TARGET_FILE:test_conv2d> ${MIOPEN_TEST_FLOAT_ARG} --verbose --input 64 3 230 230 --weights 64 3 7 7 --pads_strides_dilations 0 0 2 2 1 1 --disable-backward-data --disable-backward-weights
)

add_custom_test(test_conv_igemm_dynamic_xdlops_wrw SKIP_UNLESS_ALL GFX90A_DISABLED GFX900_DISABLED GFX906_DISABLED HALF_ENABLED SKIP_XNACK_ON
    ENVIRONMENT ${DYNAMIC_IMPLICITGEMM_WRW_ENVS_XDLOPS}
    COMMAND $<TARGET_FILE:test_conv2d> ${MIOPEN_TEST_FLOAT_ARG} --verbose --input  64  64 28 28 --weights 32  64 1 1 --pads_strides_dilations 0 0 1 1 1 1 --disable-forward --disable-backward-data
    COMMAND $<TARGET_FILE:test_conv2d> ${MIOPEN_TEST_FLOAT_ARG} --verbose --input  16  128 36 36 --weights 32  128 1 1 --pads_strides_dilations 0 0 1 1 1 1 --disable-forward --disable-backward-data
    COMMAND $<TARGET_FILE:test_conv2d> ${MIOPEN_TEST_FLOAT_ARG} --verbose --input  64   64 56 56 --weights 256  64  1 1 --pads_strides_dilations 0 0 1 1 1 1 --disable-forward --disable-backward-data
    COMMAND $<TARGET_FILE:test_conv2d> ${MIOPEN_TEST_FLOAT_ARG} --verbose --input  64  224 17 17 --weights 224  224  1 7 --pads_strides_dilations 0 3 1 1 1 1 --disable-forward --disable-backward-data
    COMMAND $<TARGET_FILE:test_conv2d> ${MIOPEN_TEST_FLOAT_ARG} --verbose --input  128  128 35 35 --weights 256  128  3 3 --pads_strides_dilations 1 1 1 1 1 1 --disable-forward --disable-backward-data
    COMMAND $<TARGET_FILE:test_conv2d> ${MIOPEN_TEST_FLOAT_ARG} --verbose --input  128  128 64 64 --weights 256  128  3 3 --pads_strides_dilations 1 1 2 2 1 1 --disable-forward --disable-backward-data
    COMMAND $<TARGET_FILE:test_conv2d> ${MIOPEN_TEST_FLOAT_ARG} --verbose --input  128  768 17 17 --weights 256  768  3 3 --pads_strides_dilations 1 1 1 1 2 2 --disable-forward --disable-backward-data
    COMMAND $<TARGET_FILE:test_conv2d> ${MIOPEN_TEST_FLOAT_ARG} --verbose --input  3  256 28 28 --weights 80  256  1 1 --pads_strides_dilations 0 0 1 1 1 1 --disable-forward --disable-backward-data
    COMMAND $<TARGET_FILE:test_conv2d> ${MIOPEN_TEST_FLOAT_ARG} --verbose --input  2  256 12 18 --weights 256  256  3 3 --pads_strides_dilations 1 1 1 1 1 1 --disable-forward --disable-backward-data
    COMMAND $<TARGET_FILE:test_conv2d> ${MIOPEN_TEST_FLOAT_ARG} --verbose --input  4  512 128 128 --weights 12  512  1 1 --pads_strides_dilations 0 0 1 1 1 1 --disable-forward --disable-backward-data
#regression test for issue 540
    COMMAND $<TARGET_FILE:test_conv2d> ${MIOPEN_TEST_FLOAT_ARG} --verbose --input  4 32 79 141 --weights 64 32 5 10 --pads_strides_dilations 0 0 2 2 1 1 --disable-forward --disable-backward-data

    COMMAND $<TARGET_FILE:test_conv2d> ${MIOPEN_TEST_FLOAT_ARG} --verbose --input  400  256 7 7 --weights 1024  256  7 7 --pads_strides_dilations 0 0 1 1 1 1 --disable-forward --disable-backward-data
    COMMAND $<TARGET_FILE:test_conv2d> ${MIOPEN_TEST_FLOAT_ARG} --verbose --input  400  256 1 1 --weights 1024  256  1 1 --pads_strides_dilations 0 0 1 1 1 1 --disable-forward --disable-backward-data
# Regression test for SWDEV-295434 (FP16 only).
    COMMAND $<TARGET_FILE:test_conv2d> ${MIOPEN_TEST_FLOAT_ARG} --verbose --input  120  256 3 3 --weights 340  256  3 3 --pads_strides_dilations 1 1 1 1 1 1 --disable-forward --disable-backward-data
# ho=wo=1 stride=2
    COMMAND $<TARGET_FILE:test_conv2d> ${MIOPEN_TEST_FLOAT_ARG} --verbose --input  256 2048 2 2 --weights 1024  2048  1 1 --pads_strides_dilations 0 0 2 2 1 1  --disable-forward --disable-backward-data
)

add_custom_test(test_conv_igemm_dynamic_xdlops_wrw_half SKIP_UNLESS_ALL GFX900_DISABLED GFX906_DISABLED GFX90A_DISABLED HALF_ENABLED FLOAT_DISABLED SKIP_XNACK_ON
    ENVIRONMENT ${DYNAMIC_IMPLICITGEMM_WRW_ENVS_XDLOPS}
    COMMAND $<TARGET_FILE:test_conv2d> ${MIOPEN_TEST_FLOAT_ARG} --verbose --input  1 3 32 32 --weights 1 3 11 11 --pads_strides_dilations 1 1 2 2 2 1 --disable-forward --disable-backward-data
    COMMAND $<TARGET_FILE:test_conv2d> ${MIOPEN_TEST_FLOAT_ARG} --verbose --input  1 3 224 224 --weights 1 3 3 3 --pads_strides_dilations 0 0 1 1 2 2 --disable-forward --disable-backward-data
    COMMAND $<TARGET_FILE:test_conv2d> ${MIOPEN_TEST_FLOAT_ARG} --verbose --input  1 1 8 8 --weights 1 1 2 2 --pads_strides_dilations 0 0 1 1 2 2 --disable-forward --disable-backward-data
    COMMAND $<TARGET_FILE:test_conv2d> ${MIOPEN_TEST_FLOAT_ARG} --verbose --input  1 128 56 56 --weights 1 128 5 5 --pads_strides_dilations 0 0 2 2 1 1 --disable-forward --disable-backward-data
)

add_custom_test(test_conv_igemm_dynamic_xdlops_nhwc_fwd SKIP_UNLESS_ALL HALF_ENABLED GFX900_DISABLED GFX906_DISABLED GFX94X_ENABLED SKIP_XNACK_ON
    ENVIRONMENT ${DYNAMIC_IMPLICITGEMM_XDLOPS_NHWC_FWD_ENVS}
    COMMAND $<TARGET_FILE:test_conv2d> ${MIOPEN_TEST_FLOAT_ARG} --verbose --input  64 256  7  7 --weights 128 256 1 1 --pads_strides_dilations 0 0 1 1 1 1 --disable-backward-data --disable-backward-weights --in_layout NHWC --fil_layout NHWC --out_layout NHWC
    COMMAND $<TARGET_FILE:test_conv2d> ${MIOPEN_TEST_FLOAT_ARG} --verbose --input  32 160 73 73 --weights  64 160 1 1 --pads_strides_dilations 0 0 1 1 1 1 --disable-backward-data --disable-backward-weights --in_layout NHWC --fil_layout NHWC --out_layout NHWC
    COMMAND $<TARGET_FILE:test_conv2d> ${MIOPEN_TEST_FLOAT_ARG} --verbose --input  16  64 56 56 --weights  64  64 1 1 --pads_strides_dilations 0 0 1 1 1 1 --disable-backward-data --disable-backward-weights --in_layout NHWC --fil_layout NHWC --out_layout NHWC
    COMMAND $<TARGET_FILE:test_conv2d> ${MIOPEN_TEST_FLOAT_ARG} --verbose --input   2 256 40 52 --weights 256 256 1 1 --pads_strides_dilations 0 0 1 1 1 1 --disable-backward-data --disable-backward-weights --in_layout NHWC --fil_layout NHWC --out_layout NHWC
    COMMAND $<TARGET_FILE:test_conv2d> ${MIOPEN_TEST_FLOAT_ARG} --verbose --input   2  64 59 57 --weights  12  64 1 1 --pads_strides_dilations 0 0 1 1 1 1 --disable-backward-data --disable-backward-weights --in_layout NHWC --fil_layout NHWC --out_layout NHWC
    COMMAND $<TARGET_FILE:test_conv2d> ${MIOPEN_TEST_FLOAT_ARG} --verbose --input  32 128 14 14 --weights  64 128 1 1 --pads_strides_dilations 0 0 2 2 1 1 --disable-backward-data --disable-backward-weights --in_layout NHWC --fil_layout NHWC --out_layout NHWC
    COMMAND $<TARGET_FILE:test_conv2d> ${MIOPEN_TEST_FLOAT_ARG} --verbose --input  64  64 17 17 --weights 192  64 1 7 --pads_strides_dilations 0 3 1 1 1 1 --disable-backward-data --disable-backward-weights --in_layout NHWC --fil_layout NHWC --out_layout NHWC
    COMMAND $<TARGET_FILE:test_conv2d> ${MIOPEN_TEST_FLOAT_ARG} --verbose --input  64  64 17 17 --weights 192  64 7 1 --pads_strides_dilations 3 0 1 1 1 1 --disable-backward-data --disable-backward-weights --in_layout NHWC --fil_layout NHWC --out_layout NHWC
    COMMAND $<TARGET_FILE:test_conv2d> ${MIOPEN_TEST_FLOAT_ARG} --verbose --input   4 128 28 28 --weights 128 128 2 2 --pads_strides_dilations 0 0 2 2 1 1 --disable-backward-data --disable-backward-weights --in_layout NHWC --fil_layout NHWC --out_layout NHWC
    COMMAND $<TARGET_FILE:test_conv2d> ${MIOPEN_TEST_FLOAT_ARG} --verbose --input  32 128  8  8 --weights 192 128 3 1 --pads_strides_dilations 1 0 1 1 1 1 --disable-backward-data --disable-backward-weights --in_layout NHWC --fil_layout NHWC --out_layout NHWC
    COMMAND $<TARGET_FILE:test_conv2d> ${MIOPEN_TEST_FLOAT_ARG} --verbose --input  64 192 17 17 --weights 160 192 3 3 --pads_strides_dilations 0 0 2 2 1 1 --disable-backward-data --disable-backward-weights --in_layout NHWC --fil_layout NHWC --out_layout NHWC
    COMMAND $<TARGET_FILE:test_conv2d> ${MIOPEN_TEST_FLOAT_ARG} --verbose --input  64  32 73 73 --weights  64  32 3 3 --pads_strides_dilations 1 1 1 1 1 1 --disable-backward-data --disable-backward-weights --in_layout NHWC --fil_layout NHWC --out_layout NHWC
    COMMAND $<TARGET_FILE:test_conv2d> ${MIOPEN_TEST_FLOAT_ARG} --verbose --input  16  64 56 56 --weights  64  64 3 3 --pads_strides_dilations 1 1 1 1 1 1 --disable-backward-data --disable-backward-weights --in_layout NHWC --fil_layout NHWC --out_layout NHWC
    COMMAND $<TARGET_FILE:test_conv2d> ${MIOPEN_TEST_FLOAT_ARG} --verbose --input  64   3 78 78 --weights  64   3 7 7 --pads_strides_dilations 0 0 2 2 1 1 --disable-backward-data --disable-backward-weights --in_layout NHWC --fil_layout NHWC --out_layout NHWC
    COMMAND $<TARGET_FILE:test_conv2d> ${MIOPEN_TEST_FLOAT_ARG} --verbose --input  16 192 17 17 --weights 224 192 1 7 --pads_strides_dilations 0 3 1 1 1 1 --disable-backward-data --disable-backward-weights --in_layout NHWC --fil_layout NHWC --out_layout NHWC
    COMMAND $<TARGET_FILE:test_conv2d> ${MIOPEN_TEST_FLOAT_ARG} --verbose --input  16   3 17 17 --weights  64   3 1 1 --pads_strides_dilations 0 0 1 1 1 1 --disable-backward-data --disable-backward-weights --in_layout NHWC --fil_layout NHWC --out_layout NHWC
    COMMAND $<TARGET_FILE:test_conv2d> ${MIOPEN_TEST_FLOAT_ARG} --verbose --input   2  64 19 19 --weights 510  64 3 3 --pads_strides_dilations 1 1 1 1 1 1 --disable-backward-data --disable-backward-weights --in_layout NHWC --fil_layout NHWC --out_layout NHWC
# tensor larger than 4GB
    COMMAND $<TARGET_FILE:test_conv2d> ${MIOPEN_TEST_FLOAT_ARG} --verbose --input 2048  1 512 1024 --weights 1  1 1 1 --pads_strides_dilations 0 0 1 1 1 1 --disable-backward-data --disable-backward-weights --in_layout NHWC --fil_layout NHWC --out_layout NHWC
# ho=wo=1 stride=2
    COMMAND $<TARGET_FILE:test_conv2d> ${MIOPEN_TEST_FLOAT_ARG} --verbose --input  256 2048 2 2 --weights 1024  2048  1 1 --pads_strides_dilations 0 0 2 2 1 1 --disable-backward-data --disable-backward-weights --in_layout NHWC --fil_layout NHWC --out_layout NHWC
)

add_custom_test(test_conv_igemm_dynamic_xdlops_nhwc_fwd_nchw SKIP_UNLESS_ALL HALF_ENABLED GFX900_DISABLED GFX906_DISABLED GFX94X_ENABLED SKIP_XNACK_ON
    ENVIRONMENT ${DYNAMIC_IMPLICITGEMM_XDLOPS_NHWC_FWD_ENVS}
    COMMAND $<TARGET_FILE:test_conv2d> ${MIOPEN_TEST_FLOAT_ARG} --verbose --input  64 256   7   7 --weights 128 256 1 1 --pads_strides_dilations 0 0 1 1 1 1 --disable-backward-data --disable-backward-weights
    COMMAND $<TARGET_FILE:test_conv2d> ${MIOPEN_TEST_FLOAT_ARG} --verbose --input  32 160  73  73 --weights  64 160 1 1 --pads_strides_dilations 0 0 1 1 1 1 --disable-backward-data --disable-backward-weights
    COMMAND $<TARGET_FILE:test_conv2d> ${MIOPEN_TEST_FLOAT_ARG} --verbose --input  16  64  56  56 --weights  64  64 1 1 --pads_strides_dilations 0 0 1 1 1 1 --disable-backward-data --disable-backward-weights
    COMMAND $<TARGET_FILE:test_conv2d> ${MIOPEN_TEST_FLOAT_ARG} --verbose --input   2 256  40  52 --weights 256 256 1 1 --pads_strides_dilations 0 0 1 1 1 1 --disable-backward-data --disable-backward-weights
    COMMAND $<TARGET_FILE:test_conv2d> ${MIOPEN_TEST_FLOAT_ARG} --verbose --input   2  64  59  57 --weights  12  64 1 1 --pads_strides_dilations 0 0 1 1 1 1 --disable-backward-data --disable-backward-weights
    COMMAND $<TARGET_FILE:test_conv2d> ${MIOPEN_TEST_FLOAT_ARG} --verbose --input  32 128  14  14 --weights  64 128 1 1 --pads_strides_dilations 0 0 2 2 1 1 --disable-backward-data --disable-backward-weights
    COMMAND $<TARGET_FILE:test_conv2d> ${MIOPEN_TEST_FLOAT_ARG} --verbose --input  64  64  17  17 --weights 192  64 1 7 --pads_strides_dilations 0 3 1 1 1 1 --disable-backward-data --disable-backward-weights
    COMMAND $<TARGET_FILE:test_conv2d> ${MIOPEN_TEST_FLOAT_ARG} --verbose --input  64  64  17  17 --weights 192  64 7 1 --pads_strides_dilations 3 0 1 1 1 1 --disable-backward-data --disable-backward-weights
    COMMAND $<TARGET_FILE:test_conv2d> ${MIOPEN_TEST_FLOAT_ARG} --verbose --input   4 128  28  28 --weights 128 128 2 2 --pads_strides_dilations 0 0 2 2 1 1 --disable-backward-data --disable-backward-weights
    COMMAND $<TARGET_FILE:test_conv2d> ${MIOPEN_TEST_FLOAT_ARG} --verbose --input  32 128   8   8 --weights 192 128 3 1 --pads_strides_dilations 1 0 1 1 1 1 --disable-backward-data --disable-backward-weights
    COMMAND $<TARGET_FILE:test_conv2d> ${MIOPEN_TEST_FLOAT_ARG} --verbose --input  64 192  17  17 --weights 160 192 3 3 --pads_strides_dilations 0 0 2 2 1 1 --disable-backward-data --disable-backward-weights
    COMMAND $<TARGET_FILE:test_conv2d> ${MIOPEN_TEST_FLOAT_ARG} --verbose --input  64  32  73  73 --weights  64  32 3 3 --pads_strides_dilations 1 1 1 1 1 1 --disable-backward-data --disable-backward-weights
    COMMAND $<TARGET_FILE:test_conv2d> ${MIOPEN_TEST_FLOAT_ARG} --verbose --input  16  64  56  56 --weights  64  64 3 3 --pads_strides_dilations 1 1 1 1 1 1 --disable-backward-data --disable-backward-weights
    COMMAND $<TARGET_FILE:test_conv2d> ${MIOPEN_TEST_FLOAT_ARG} --verbose --input  64   3  78  78 --weights  64   3 7 7 --pads_strides_dilations 0 0 2 2 1 1 --disable-backward-data --disable-backward-weights
    COMMAND $<TARGET_FILE:test_conv2d> ${MIOPEN_TEST_FLOAT_ARG} --verbose --input  16 192  17  17 --weights 224 192 1 7 --pads_strides_dilations 0 3 1 1 1 1 --disable-backward-data --disable-backward-weights
    COMMAND $<TARGET_FILE:test_conv2d> ${MIOPEN_TEST_FLOAT_ARG} --verbose --input  16   3  17  17 --weights  64   3 1 1 --pads_strides_dilations 0 0 1 1 1 1 --disable-backward-data --disable-backward-weights
    COMMAND $<TARGET_FILE:test_conv2d> ${MIOPEN_TEST_FLOAT_ARG} --verbose --input   2  64  19  19 --weights 510  64 3 3 --pads_strides_dilations 1 1 1 1 1 1 --disable-backward-data --disable-backward-weights
# TODO: disabled for WORKAROUND_ISSUE_1979
    #COMMAND $<TARGET_FILE:test_conv2d> ${MIOPEN_TEST_FLOAT_ARG} --verbose --input  16   3 224 224 --weights  63   1 3 3 --pads_strides_dilations 1 1 1 1 1 1 --group-count 3 --disable-backward-data --disable-backward-weights
)

add_custom_test(test_conv_igemm_dynamic_xdlops_nhwc_bwd SKIP_UNLESS_ALL HALF_ENABLED GFX900_DISABLED GFX906_DISABLED GFX94X_ENABLED SKIP_XNACK_ON
    ENVIRONMENT ${DYNAMIC_IMPLICITGEMM_XDLOPS_NHWC_BWD_ENVS}
    COMMAND $<TARGET_FILE:test_conv2d> ${MIOPEN_TEST_FLOAT_ARG} --verbose --input  64 256  7  7 --weights 128 256 1 1 --pads_strides_dilations 0 0 1 1 1 1 --disable-forward --disable-backward-weights --in_layout NHWC --fil_layout NHWC --out_layout NHWC
    COMMAND $<TARGET_FILE:test_conv2d> ${MIOPEN_TEST_FLOAT_ARG} --verbose --input  32 160 73 73 --weights  64 160 1 1 --pads_strides_dilations 0 0 1 1 1 1 --disable-forward --disable-backward-weights --in_layout NHWC --fil_layout NHWC --out_layout NHWC
    COMMAND $<TARGET_FILE:test_conv2d> ${MIOPEN_TEST_FLOAT_ARG} --verbose --input  16  64 56 56 --weights  64  64 1 1 --pads_strides_dilations 0 0 1 1 1 1 --disable-forward --disable-backward-weights --in_layout NHWC --fil_layout NHWC --out_layout NHWC
    COMMAND $<TARGET_FILE:test_conv2d> ${MIOPEN_TEST_FLOAT_ARG} --verbose --input   2 256 40 52 --weights 256 256 1 1 --pads_strides_dilations 0 0 1 1 1 1 --disable-forward --disable-backward-weights --in_layout NHWC --fil_layout NHWC --out_layout NHWC
    COMMAND $<TARGET_FILE:test_conv2d> ${MIOPEN_TEST_FLOAT_ARG} --verbose --input   2  64 32 28 --weights  64  64 1 1 --pads_strides_dilations 0 0 1 1 1 1 --disable-forward --disable-backward-weights --in_layout NHWC --fil_layout NHWC --out_layout NHWC
    COMMAND $<TARGET_FILE:test_conv2d> ${MIOPEN_TEST_FLOAT_ARG} --verbose --input  32 128 14 14 --weights  64 128 1 1 --pads_strides_dilations 0 0 2 2 1 1 --disable-forward --disable-backward-weights --in_layout NHWC --fil_layout NHWC --out_layout NHWC
    COMMAND $<TARGET_FILE:test_conv2d> ${MIOPEN_TEST_FLOAT_ARG} --verbose --input  64  64 17 17 --weights 192  64 1 7 --pads_strides_dilations 0 3 1 1 1 1 --disable-forward --disable-backward-weights --in_layout NHWC --fil_layout NHWC --out_layout NHWC
    COMMAND $<TARGET_FILE:test_conv2d> ${MIOPEN_TEST_FLOAT_ARG} --verbose --input  64  64 17 17 --weights 192  64 7 1 --pads_strides_dilations 3 0 1 1 1 1 --disable-forward --disable-backward-weights --in_layout NHWC --fil_layout NHWC --out_layout NHWC
    COMMAND $<TARGET_FILE:test_conv2d> ${MIOPEN_TEST_FLOAT_ARG} --verbose --input   4 128 28 28 --weights 128 128 2 2 --pads_strides_dilations 0 0 2 2 1 1 --disable-forward --disable-backward-weights --in_layout NHWC --fil_layout NHWC --out_layout NHWC
    COMMAND $<TARGET_FILE:test_conv2d> ${MIOPEN_TEST_FLOAT_ARG} --verbose --input  32 128  8  8 --weights 192 128 3 1 --pads_strides_dilations 1 0 1 1 1 1 --disable-forward --disable-backward-weights --in_layout NHWC --fil_layout NHWC --out_layout NHWC
    COMMAND $<TARGET_FILE:test_conv2d> ${MIOPEN_TEST_FLOAT_ARG} --verbose --input  64 192 17 17 --weights 160 192 3 3 --pads_strides_dilations 0 0 2 2 1 1 --disable-forward --disable-backward-weights --in_layout NHWC --fil_layout NHWC --out_layout NHWC
    COMMAND $<TARGET_FILE:test_conv2d> ${MIOPEN_TEST_FLOAT_ARG} --verbose --input  64  32 73 73 --weights  64  32 3 3 --pads_strides_dilations 1 1 1 1 1 1 --disable-forward --disable-backward-weights --in_layout NHWC --fil_layout NHWC --out_layout NHWC
    COMMAND $<TARGET_FILE:test_conv2d> ${MIOPEN_TEST_FLOAT_ARG} --verbose --input  16  64 56 56 --weights  64  64 3 3 --pads_strides_dilations 1 1 1 1 1 1 --disable-forward --disable-backward-weights --in_layout NHWC --fil_layout NHWC --out_layout NHWC
    COMMAND $<TARGET_FILE:test_conv2d> ${MIOPEN_TEST_FLOAT_ARG} --verbose --input  16  16 25 25 --weights  64  16 3 3 --pads_strides_dilations 0 0 1 1 1 1 --disable-forward --disable-backward-weights --in_layout NHWC --fil_layout NHWC --out_layout NHWC
    COMMAND $<TARGET_FILE:test_conv2d> ${MIOPEN_TEST_FLOAT_ARG} --verbose --input  15 256 1  1  --weights 340 256 3 3 --pads_strides_dilations 1 1 1 1 1 1 --disable-forward --disable-backward-weights --in_layout NHWC --fil_layout NHWC --out_layout NHWC
    COMMAND $<TARGET_FILE:test_conv2d> ${MIOPEN_TEST_FLOAT_ARG} --verbose --input  15 128 10 10 --weights 340 128 3 3 --pads_strides_dilations 1 1 1 1 1 1 --disable-forward --disable-backward-weights --in_layout NHWC --fil_layout NHWC --out_layout NHWC
    COMMAND $<TARGET_FILE:test_conv2d> ${MIOPEN_TEST_FLOAT_ARG} --verbose --input   2  64 19 19 --weights 510  64 3 3 --pads_strides_dilations 1 1 1 1 1 1 --disable-forward --disable-backward-weights --in_layout NHWC --fil_layout NHWC --out_layout NHWC
# tensor larger than 4GB
    COMMAND $<TARGET_FILE:test_conv2d> ${MIOPEN_TEST_FLOAT_ARG} --verbose --input 2048  1 512 1024 --weights 1  1 1 1 --pads_strides_dilations 0 0 1 1 1 1 --disable-forward --disable-backward-weights --in_layout NHWC --fil_layout NHWC --out_layout NHWC
# ho=wo=1 stride=2
    COMMAND $<TARGET_FILE:test_conv2d> ${MIOPEN_TEST_FLOAT_ARG} --verbose --input  256 2048 2 2 --weights 1024  2048  1 1 --pads_strides_dilations 0 0 2 2 1 1  --disable-forward --disable-backward-weights --in_layout NHWC --fil_layout NHWC --out_layout NHWC
)

add_custom_test(test_conv_igemm_dynamic_xdlops_nhwc_bwd_nchw SKIP_UNLESS_ALL HALF_ENABLED GFX900_DISABLED GFX906_DISABLED GFX94X_ENABLED SKIP_XNACK_ON
    ENVIRONMENT ${DYNAMIC_IMPLICITGEMM_XDLOPS_NHWC_BWD_ENVS}
    COMMAND $<TARGET_FILE:test_conv2d> ${MIOPEN_TEST_FLOAT_ARG} --verbose --input  64 256  7  7 --weights 128 256 1 1 --pads_strides_dilations 0 0 1 1 1 1 --disable-forward --disable-backward-weights
    COMMAND $<TARGET_FILE:test_conv2d> ${MIOPEN_TEST_FLOAT_ARG} --verbose --input  32 160 73 73 --weights  64 160 1 1 --pads_strides_dilations 0 0 1 1 1 1 --disable-forward --disable-backward-weights
    COMMAND $<TARGET_FILE:test_conv2d> ${MIOPEN_TEST_FLOAT_ARG} --verbose --input  16  64 56 56 --weights  64  64 1 1 --pads_strides_dilations 0 0 1 1 1 1 --disable-forward --disable-backward-weights
    COMMAND $<TARGET_FILE:test_conv2d> ${MIOPEN_TEST_FLOAT_ARG} --verbose --input   2 256 40 52 --weights 256 256 1 1 --pads_strides_dilations 0 0 1 1 1 1 --disable-forward --disable-backward-weights
    COMMAND $<TARGET_FILE:test_conv2d> ${MIOPEN_TEST_FLOAT_ARG} --verbose --input   2  64 32 28 --weights  64  64 1 1 --pads_strides_dilations 0 0 1 1 1 1 --disable-forward --disable-backward-weights
    COMMAND $<TARGET_FILE:test_conv2d> ${MIOPEN_TEST_FLOAT_ARG} --verbose --input  32 128 14 14 --weights  64 128 1 1 --pads_strides_dilations 0 0 2 2 1 1 --disable-forward --disable-backward-weights
    COMMAND $<TARGET_FILE:test_conv2d> ${MIOPEN_TEST_FLOAT_ARG} --verbose --input  64  64 17 17 --weights 192  64 1 7 --pads_strides_dilations 0 3 1 1 1 1 --disable-forward --disable-backward-weights
    COMMAND $<TARGET_FILE:test_conv2d> ${MIOPEN_TEST_FLOAT_ARG} --verbose --input  64  64 17 17 --weights 192  64 7 1 --pads_strides_dilations 3 0 1 1 1 1 --disable-forward --disable-backward-weights
    COMMAND $<TARGET_FILE:test_conv2d> ${MIOPEN_TEST_FLOAT_ARG} --verbose --input   4 128 28 28 --weights 128 128 2 2 --pads_strides_dilations 0 0 2 2 1 1 --disable-forward --disable-backward-weights
    COMMAND $<TARGET_FILE:test_conv2d> ${MIOPEN_TEST_FLOAT_ARG} --verbose --input  32 128  8  8 --weights 192 128 3 1 --pads_strides_dilations 1 0 1 1 1 1 --disable-forward --disable-backward-weights
    COMMAND $<TARGET_FILE:test_conv2d> ${MIOPEN_TEST_FLOAT_ARG} --verbose --input  64 192 17 17 --weights 160 192 3 3 --pads_strides_dilations 0 0 2 2 1 1 --disable-forward --disable-backward-weights
    COMMAND $<TARGET_FILE:test_conv2d> ${MIOPEN_TEST_FLOAT_ARG} --verbose --input  64  32 73 73 --weights  64  32 3 3 --pads_strides_dilations 1 1 1 1 1 1 --disable-forward --disable-backward-weights
    COMMAND $<TARGET_FILE:test_conv2d> ${MIOPEN_TEST_FLOAT_ARG} --verbose --input  16  64 56 56 --weights  64  64 3 3 --pads_strides_dilations 1 1 1 1 1 1 --disable-forward --disable-backward-weights
    COMMAND $<TARGET_FILE:test_conv2d> ${MIOPEN_TEST_FLOAT_ARG} --verbose --input  16  16 25 25 --weights  64  16 3 3 --pads_strides_dilations 0 0 1 1 1 1 --disable-forward --disable-backward-weights
    COMMAND $<TARGET_FILE:test_conv2d> ${MIOPEN_TEST_FLOAT_ARG} --verbose --input  15 256 1  1  --weights 340 256 3 3 --pads_strides_dilations 1 1 1 1 1 1 --disable-forward --disable-backward-weights
    COMMAND $<TARGET_FILE:test_conv2d> ${MIOPEN_TEST_FLOAT_ARG} --verbose --input  15 128 10 10 --weights 340 128 3 3 --pads_strides_dilations 1 1 1 1 1 1 --disable-forward --disable-backward-weights
    COMMAND $<TARGET_FILE:test_conv2d> ${MIOPEN_TEST_FLOAT_ARG} --verbose --input   2  64 19 19 --weights 510  64 3 3 --pads_strides_dilations 1 1 1 1 1 1 --disable-forward --disable-backward-weights
)

add_custom_test(test_conv_igemm_dynamic_xdlops_nhwc_fwd_bf16 SKIP_UNLESS_ALL BF16_ENABLED FLOAT_DISABLED HALF_DISABLED GFX908_DISABLED GFX94X_ENABLED GFX900_DISABLED GFX906_DISABLED SKIP_XNACK_ON
    ENVIRONMENT ${DYNAMIC_IMPLICITGEMM_XDLOPS_NHWC_FWD_ENVS}
    COMMAND $<TARGET_FILE:test_conv2d> ${MIOPEN_TEST_FLOAT_ARG} --verbose --input  64 256  7  7 --weights 128 256 1 1 --pads_strides_dilations 0 0 1 1 1 1 --disable-backward-data --disable-backward-weights --in_layout NHWC --fil_layout NHWC --out_layout NHWC
    COMMAND $<TARGET_FILE:test_conv2d> ${MIOPEN_TEST_FLOAT_ARG} --verbose --input  32 160 73 73 --weights  64 160 1 1 --pads_strides_dilations 0 0 1 1 1 1 --disable-backward-data --disable-backward-weights --in_layout NHWC --fil_layout NHWC --out_layout NHWC
    COMMAND $<TARGET_FILE:test_conv2d> ${MIOPEN_TEST_FLOAT_ARG} --verbose --input  16  64 56 56 --weights  64  64 1 1 --pads_strides_dilations 0 0 1 1 1 1 --disable-backward-data --disable-backward-weights --in_layout NHWC --fil_layout NHWC --out_layout NHWC
    COMMAND $<TARGET_FILE:test_conv2d> ${MIOPEN_TEST_FLOAT_ARG} --verbose --input   2 256 40 52 --weights 256 256 1 1 --pads_strides_dilations 0 0 1 1 1 1 --disable-backward-data --disable-backward-weights --in_layout NHWC --fil_layout NHWC --out_layout NHWC
    COMMAND $<TARGET_FILE:test_conv2d> ${MIOPEN_TEST_FLOAT_ARG} --verbose --input   2  64 59 57 --weights  12  64 1 1 --pads_strides_dilations 0 0 1 1 1 1 --disable-backward-data --disable-backward-weights --in_layout NHWC --fil_layout NHWC --out_layout NHWC
    COMMAND $<TARGET_FILE:test_conv2d> ${MIOPEN_TEST_FLOAT_ARG} --verbose --input  32 128 14 14 --weights  64 128 1 1 --pads_strides_dilations 0 0 2 2 1 1 --disable-backward-data --disable-backward-weights --in_layout NHWC --fil_layout NHWC --out_layout NHWC
    COMMAND $<TARGET_FILE:test_conv2d> ${MIOPEN_TEST_FLOAT_ARG} --verbose --input  64  64 17 17 --weights 192  64 1 7 --pads_strides_dilations 0 3 1 1 1 1 --disable-backward-data --disable-backward-weights --in_layout NHWC --fil_layout NHWC --out_layout NHWC
    COMMAND $<TARGET_FILE:test_conv2d> ${MIOPEN_TEST_FLOAT_ARG} --verbose --input  64  64 17 17 --weights 192  64 7 1 --pads_strides_dilations 3 0 1 1 1 1 --disable-backward-data --disable-backward-weights --in_layout NHWC --fil_layout NHWC --out_layout NHWC
    COMMAND $<TARGET_FILE:test_conv2d> ${MIOPEN_TEST_FLOAT_ARG} --verbose --input   4 128 28 28 --weights 128 128 2 2 --pads_strides_dilations 0 0 2 2 1 1 --disable-backward-data --disable-backward-weights --in_layout NHWC --fil_layout NHWC --out_layout NHWC
    COMMAND $<TARGET_FILE:test_conv2d> ${MIOPEN_TEST_FLOAT_ARG} --verbose --input  32 128  8  8 --weights 192 128 3 1 --pads_strides_dilations 1 0 1 1 1 1 --disable-backward-data --disable-backward-weights --in_layout NHWC --fil_layout NHWC --out_layout NHWC
    COMMAND $<TARGET_FILE:test_conv2d> ${MIOPEN_TEST_FLOAT_ARG} --verbose --input  64 192 17 17 --weights 160 192 3 3 --pads_strides_dilations 0 0 2 2 1 1 --disable-backward-data --disable-backward-weights --in_layout NHWC --fil_layout NHWC --out_layout NHWC
    COMMAND $<TARGET_FILE:test_conv2d> ${MIOPEN_TEST_FLOAT_ARG} --verbose --input  64  32 73 73 --weights  64  32 3 3 --pads_strides_dilations 1 1 1 1 1 1 --disable-backward-data --disable-backward-weights --in_layout NHWC --fil_layout NHWC --out_layout NHWC
    COMMAND $<TARGET_FILE:test_conv2d> ${MIOPEN_TEST_FLOAT_ARG} --verbose --input  16  64 56 56 --weights  64  64 3 3 --pads_strides_dilations 1 1 1 1 1 1 --disable-backward-data --disable-backward-weights --in_layout NHWC --fil_layout NHWC --out_layout NHWC
    COMMAND $<TARGET_FILE:test_conv2d> ${MIOPEN_TEST_FLOAT_ARG} --verbose --input  64   3 78 78 --weights  64   3 7 7 --pads_strides_dilations 0 0 2 2 1 1 --disable-backward-data --disable-backward-weights --in_layout NHWC --fil_layout NHWC --out_layout NHWC
    COMMAND $<TARGET_FILE:test_conv2d> ${MIOPEN_TEST_FLOAT_ARG} --verbose --input  16 192 17 17 --weights 224 192 1 7 --pads_strides_dilations 0 3 1 1 1 1 --disable-backward-data --disable-backward-weights --in_layout NHWC --fil_layout NHWC --out_layout NHWC
    COMMAND $<TARGET_FILE:test_conv2d> ${MIOPEN_TEST_FLOAT_ARG} --verbose --input  16   3 17 17 --weights  64   3 1 1 --pads_strides_dilations 0 0 1 1 1 1 --disable-backward-data --disable-backward-weights --in_layout NHWC --fil_layout NHWC --out_layout NHWC
)

add_custom_test(test_conv_igemm_dynamic_xdlops_nhwc_bwd_bf16 SKIP_UNLESS_ALL BF16_ENABLED FLOAT_DISABLED HALF_DISABLED GFX908_DISABLED GFX94X_ENABLED GFX900_DISABLED GFX906_DISABLED SKIP_XNACK_ON
    ENVIRONMENT ${DYNAMIC_IMPLICITGEMM_XDLOPS_NHWC_BWD_ENVS}
    COMMAND $<TARGET_FILE:test_conv2d> ${MIOPEN_TEST_FLOAT_ARG} --verbose --input  64 256  7  7 --weights 128 256 1 1 --pads_strides_dilations 0 0 1 1 1 1 --disable-forward --disable-backward-weights --in_layout NHWC --fil_layout NHWC --out_layout NHWC
    COMMAND $<TARGET_FILE:test_conv2d> ${MIOPEN_TEST_FLOAT_ARG} --verbose --input  32 160 73 73 --weights  64 160 1 1 --pads_strides_dilations 0 0 1 1 1 1 --disable-forward --disable-backward-weights --in_layout NHWC --fil_layout NHWC --out_layout NHWC
    COMMAND $<TARGET_FILE:test_conv2d> ${MIOPEN_TEST_FLOAT_ARG} --verbose --input  16  64 56 56 --weights  64  64 1 1 --pads_strides_dilations 0 0 1 1 1 1 --disable-forward --disable-backward-weights --in_layout NHWC --fil_layout NHWC --out_layout NHWC
    COMMAND $<TARGET_FILE:test_conv2d> ${MIOPEN_TEST_FLOAT_ARG} --verbose --input   2 256 40 52 --weights 256 256 1 1 --pads_strides_dilations 0 0 1 1 1 1 --disable-forward --disable-backward-weights --in_layout NHWC --fil_layout NHWC --out_layout NHWC
    COMMAND $<TARGET_FILE:test_conv2d> ${MIOPEN_TEST_FLOAT_ARG} --verbose --input   2  64 32 28 --weights  64  64 1 1 --pads_strides_dilations 0 0 1 1 1 1 --disable-forward --disable-backward-weights --in_layout NHWC --fil_layout NHWC --out_layout NHWC
    COMMAND $<TARGET_FILE:test_conv2d> ${MIOPEN_TEST_FLOAT_ARG} --verbose --input  32 128 14 14 --weights  64 128 1 1 --pads_strides_dilations 0 0 2 2 1 1 --disable-forward --disable-backward-weights --in_layout NHWC --fil_layout NHWC --out_layout NHWC
    COMMAND $<TARGET_FILE:test_conv2d> ${MIOPEN_TEST_FLOAT_ARG} --verbose --input  64  64 17 17 --weights 192  64 1 7 --pads_strides_dilations 0 3 1 1 1 1 --disable-forward --disable-backward-weights --in_layout NHWC --fil_layout NHWC --out_layout NHWC
    COMMAND $<TARGET_FILE:test_conv2d> ${MIOPEN_TEST_FLOAT_ARG} --verbose --input  64  64 17 17 --weights 192  64 7 1 --pads_strides_dilations 3 0 1 1 1 1 --disable-forward --disable-backward-weights --in_layout NHWC --fil_layout NHWC --out_layout NHWC
    COMMAND $<TARGET_FILE:test_conv2d> ${MIOPEN_TEST_FLOAT_ARG} --verbose --input   4 128 28 28 --weights 128 128 2 2 --pads_strides_dilations 0 0 2 2 1 1 --disable-forward --disable-backward-weights --in_layout NHWC --fil_layout NHWC --out_layout NHWC
    COMMAND $<TARGET_FILE:test_conv2d> ${MIOPEN_TEST_FLOAT_ARG} --verbose --input  32 128  8  8 --weights 192 128 3 1 --pads_strides_dilations 1 0 1 1 1 1 --disable-forward --disable-backward-weights --in_layout NHWC --fil_layout NHWC --out_layout NHWC
    COMMAND $<TARGET_FILE:test_conv2d> ${MIOPEN_TEST_FLOAT_ARG} --verbose --input  64 192 17 17 --weights 160 192 3 3 --pads_strides_dilations 0 0 2 2 1 1 --disable-forward --disable-backward-weights --in_layout NHWC --fil_layout NHWC --out_layout NHWC
    COMMAND $<TARGET_FILE:test_conv2d> ${MIOPEN_TEST_FLOAT_ARG} --verbose --input  64  32 73 73 --weights  64  32 3 3 --pads_strides_dilations 1 1 1 1 1 1 --disable-forward --disable-backward-weights --in_layout NHWC --fil_layout NHWC --out_layout NHWC
    COMMAND $<TARGET_FILE:test_conv2d> ${MIOPEN_TEST_FLOAT_ARG} --verbose --input  16  64 56 56 --weights  64  64 3 3 --pads_strides_dilations 1 1 1 1 1 1 --disable-forward --disable-backward-weights --in_layout NHWC --fil_layout NHWC --out_layout NHWC
    COMMAND $<TARGET_FILE:test_conv2d> ${MIOPEN_TEST_FLOAT_ARG} --verbose --input  16  16 25 25 --weights  64  16 3 3 --pads_strides_dilations 0 0 1 1 1 1 --disable-forward --disable-backward-weights --in_layout NHWC --fil_layout NHWC --out_layout NHWC
    COMMAND $<TARGET_FILE:test_conv2d> ${MIOPEN_TEST_FLOAT_ARG} --verbose --input  15 256 1  1  --weights 340 256 3 3 --pads_strides_dilations 1 1 1 1 1 1 --disable-forward --disable-backward-weights --in_layout NHWC --fil_layout NHWC --out_layout NHWC
    COMMAND $<TARGET_FILE:test_conv2d> ${MIOPEN_TEST_FLOAT_ARG} --verbose --input  15 128 10 10 --weights 340 128 3 3 --pads_strides_dilations 1 1 1 1 1 1 --disable-forward --disable-backward-weights --in_layout NHWC --fil_layout NHWC --out_layout NHWC
)

set(DYNAMIC_IMPLICITGEMM_XDLOPS_NHWC_WRW_ENVS
    ${DYNAMIC_IMPLICITGEMM_COMMON}
    MIOPEN_DEBUG_FIND_ONLY_SOLVER=ConvAsmImplicitGemmGTCDynamicWrwXdlopsNHWC)

set(ARGS_NHWC_WRW
    --disable-forward
    --disable-backward-data
    --in_layout NHWC
    --fil_layout NHWC
    --out_layout NHWC)

add_custom_test(test_conv_igemm_dynamic_xdlops_nhwc_wrw SKIP_UNLESS_ALL HALF_ENABLED GFX900_DISABLED GFX906_DISABLED GFX94X_ENABLED SKIP_XNACK_ON
    ENVIRONMENT ${DYNAMIC_IMPLICITGEMM_XDLOPS_NHWC_WRW_ENVS}
    COMMAND $<TARGET_FILE:test_conv2d> ${MIOPEN_TEST_FLOAT_ARG} --verbose --input  64 256  7  7 --weights 128 256 1 1 --pads_strides_dilations 0 0 1 1 1 1 ${ARGS_NHWC_WRW}
    COMMAND $<TARGET_FILE:test_conv2d> ${MIOPEN_TEST_FLOAT_ARG} --verbose --input  32 160 73 73 --weights  64 160 1 1 --pads_strides_dilations 0 0 1 1 1 1 ${ARGS_NHWC_WRW}
    COMMAND $<TARGET_FILE:test_conv2d> ${MIOPEN_TEST_FLOAT_ARG} --verbose --input  16  64 56 56 --weights  64  64 1 1 --pads_strides_dilations 0 0 1 1 1 1 ${ARGS_NHWC_WRW}
    COMMAND $<TARGET_FILE:test_conv2d> ${MIOPEN_TEST_FLOAT_ARG} --verbose --input   2 256 40 52 --weights 256 256 1 1 --pads_strides_dilations 0 0 1 1 1 1 ${ARGS_NHWC_WRW}
    COMMAND $<TARGET_FILE:test_conv2d> ${MIOPEN_TEST_FLOAT_ARG} --verbose --input   2  64 32 28 --weights  64  64 1 1 --pads_strides_dilations 0 0 1 1 1 1 ${ARGS_NHWC_WRW}
    COMMAND $<TARGET_FILE:test_conv2d> ${MIOPEN_TEST_FLOAT_ARG} --verbose --input  32 128 14 14 --weights  64 128 1 1 --pads_strides_dilations 0 0 2 2 1 1 ${ARGS_NHWC_WRW}
    COMMAND $<TARGET_FILE:test_conv2d> ${MIOPEN_TEST_FLOAT_ARG} --verbose --input  64  64 17 17 --weights 192  64 1 7 --pads_strides_dilations 0 3 1 1 1 1 ${ARGS_NHWC_WRW}
    COMMAND $<TARGET_FILE:test_conv2d> ${MIOPEN_TEST_FLOAT_ARG} --verbose --input  64  64 17 17 --weights 192  64 7 1 --pads_strides_dilations 3 0 1 1 1 1 ${ARGS_NHWC_WRW}
    COMMAND $<TARGET_FILE:test_conv2d> ${MIOPEN_TEST_FLOAT_ARG} --verbose --input   4 128 28 28 --weights 128 128 2 2 --pads_strides_dilations 0 0 2 2 1 1 ${ARGS_NHWC_WRW}
    COMMAND $<TARGET_FILE:test_conv2d> ${MIOPEN_TEST_FLOAT_ARG} --verbose --input  32 128  8  8 --weights 192 128 3 1 --pads_strides_dilations 1 0 1 1 1 1 ${ARGS_NHWC_WRW}
    COMMAND $<TARGET_FILE:test_conv2d> ${MIOPEN_TEST_FLOAT_ARG} --verbose --input  64 192 17 17 --weights 160 192 3 3 --pads_strides_dilations 0 0 2 2 1 1 ${ARGS_NHWC_WRW}
    COMMAND $<TARGET_FILE:test_conv2d> ${MIOPEN_TEST_FLOAT_ARG} --verbose --input  64  32 73 73 --weights  64  32 3 3 --pads_strides_dilations 1 1 1 1 1 1 ${ARGS_NHWC_WRW}
    COMMAND $<TARGET_FILE:test_conv2d> ${MIOPEN_TEST_FLOAT_ARG} --verbose --input  16  64 56 56 --weights  64  64 3 3 --pads_strides_dilations 1 1 1 1 1 1 ${ARGS_NHWC_WRW}
    COMMAND $<TARGET_FILE:test_conv2d> ${MIOPEN_TEST_FLOAT_ARG} --verbose --input  16  16 25 25 --weights  64  16 3 3 --pads_strides_dilations 0 0 1 1 1 1 ${ARGS_NHWC_WRW}

    COMMAND $<TARGET_FILE:test_conv2d> ${MIOPEN_TEST_FLOAT_ARG} --verbose --input  4 32 79 141 --weights 64 32 5 10 --pads_strides_dilations 0 0 2 2 1 1 ${ARGS_NHWC_WRW}

    COMMAND $<TARGET_FILE:test_conv2d> ${MIOPEN_TEST_FLOAT_ARG} --verbose --input  400  256 7 7 --weights 1024  256  7 7 --pads_strides_dilations 0 0 1 1 1 1 ${ARGS_NHWC_WRW}
    COMMAND $<TARGET_FILE:test_conv2d> ${MIOPEN_TEST_FLOAT_ARG} --verbose --input  400  256 1 1 --weights 1024  256  1 1 --pads_strides_dilations 0 0 1 1 1 1 ${ARGS_NHWC_WRW}

    COMMAND $<TARGET_FILE:test_conv2d> ${MIOPEN_TEST_FLOAT_ARG} --verbose --input  1 3 32 32 --weights 1 3 11 11 --pads_strides_dilations 1 1 2 2 2 1 ${ARGS_NHWC_WRW}
    COMMAND $<TARGET_FILE:test_conv2d> ${MIOPEN_TEST_FLOAT_ARG} --verbose --input  1 3 224 224 --weights 1 3 3 3 --pads_strides_dilations 0 0 1 1 2 2 ${ARGS_NHWC_WRW}
    COMMAND $<TARGET_FILE:test_conv2d> ${MIOPEN_TEST_FLOAT_ARG} --verbose --input  1 1 8 8 --weights 1 1 2 2 --pads_strides_dilations 0 0 1 1 2 2 ${ARGS_NHWC_WRW}
    COMMAND $<TARGET_FILE:test_conv2d> ${MIOPEN_TEST_FLOAT_ARG} --verbose --input  1 128 56 56 --weights 1 128 5 5 --pads_strides_dilations 0 0 2 2 1 1 ${ARGS_NHWC_WRW}
    COMMAND $<TARGET_FILE:test_conv2d> ${MIOPEN_TEST_FLOAT_ARG} --verbose --input  2 64 19 19 --weights 510 64 3 3 --pads_strides_dilations 1 1 1 1 1 1 ${ARGS_NHWC_WRW}
# ho=wo=1 stride=2
    COMMAND $<TARGET_FILE:test_conv2d> ${MIOPEN_TEST_FLOAT_ARG} --verbose --input  256 2048 2 2 --weights 1024  2048  1 1 --pads_strides_dilations 0 0 2 2 1 1  ${ARGS_NHWC_WRW}
)

add_custom_test(test_conv_igemm_dynamic_xdlops_nhwc_wrw_nchw SKIP_UNLESS_ALL HALF_ENABLED GFX900_DISABLED GFX906_DISABLED GFX94X_ENABLED SKIP_XNACK_ON
    ENVIRONMENT ${DYNAMIC_IMPLICITGEMM_XDLOPS_NHWC_WRW_ENVS}
    COMMAND $<TARGET_FILE:test_conv2d> ${MIOPEN_TEST_FLOAT_ARG} --verbose --input  64 256  7  7 --weights 128 256 1 1 --pads_strides_dilations 0 0 1 1 1 1 --disable-forward --disable-backward-data
    COMMAND $<TARGET_FILE:test_conv2d> ${MIOPEN_TEST_FLOAT_ARG} --verbose --input  32 160 73 73 --weights  64 160 1 1 --pads_strides_dilations 0 0 1 1 1 1 --disable-forward --disable-backward-data
    COMMAND $<TARGET_FILE:test_conv2d> ${MIOPEN_TEST_FLOAT_ARG} --verbose --input  16  64 56 56 --weights  64  64 1 1 --pads_strides_dilations 0 0 1 1 1 1 --disable-forward --disable-backward-data
    COMMAND $<TARGET_FILE:test_conv2d> ${MIOPEN_TEST_FLOAT_ARG} --verbose --input   2 256 40 52 --weights 256 256 1 1 --pads_strides_dilations 0 0 1 1 1 1 --disable-forward --disable-backward-data
    COMMAND $<TARGET_FILE:test_conv2d> ${MIOPEN_TEST_FLOAT_ARG} --verbose --input   2  64 32 28 --weights  64  64 1 1 --pads_strides_dilations 0 0 1 1 1 1 --disable-forward --disable-backward-data
    COMMAND $<TARGET_FILE:test_conv2d> ${MIOPEN_TEST_FLOAT_ARG} --verbose --input  32 128 14 14 --weights  64 128 1 1 --pads_strides_dilations 0 0 2 2 1 1 --disable-forward --disable-backward-data
    COMMAND $<TARGET_FILE:test_conv2d> ${MIOPEN_TEST_FLOAT_ARG} --verbose --input  64  64 17 17 --weights 192  64 1 7 --pads_strides_dilations 0 3 1 1 1 1 --disable-forward --disable-backward-data
    COMMAND $<TARGET_FILE:test_conv2d> ${MIOPEN_TEST_FLOAT_ARG} --verbose --input  64  64 17 17 --weights 192  64 7 1 --pads_strides_dilations 3 0 1 1 1 1 --disable-forward --disable-backward-data
    COMMAND $<TARGET_FILE:test_conv2d> ${MIOPEN_TEST_FLOAT_ARG} --verbose --input   4 128 28 28 --weights 128 128 2 2 --pads_strides_dilations 0 0 2 2 1 1 --disable-forward --disable-backward-data
    COMMAND $<TARGET_FILE:test_conv2d> ${MIOPEN_TEST_FLOAT_ARG} --verbose --input  32 128  8  8 --weights 192 128 3 1 --pads_strides_dilations 1 0 1 1 1 1 --disable-forward --disable-backward-data
    COMMAND $<TARGET_FILE:test_conv2d> ${MIOPEN_TEST_FLOAT_ARG} --verbose --input  64 192 17 17 --weights 160 192 3 3 --pads_strides_dilations 0 0 2 2 1 1 --disable-forward --disable-backward-data
    COMMAND $<TARGET_FILE:test_conv2d> ${MIOPEN_TEST_FLOAT_ARG} --verbose --input  64  32 73 73 --weights  64  32 3 3 --pads_strides_dilations 1 1 1 1 1 1 --disable-forward --disable-backward-data
    COMMAND $<TARGET_FILE:test_conv2d> ${MIOPEN_TEST_FLOAT_ARG} --verbose --input  16  64 56 56 --weights  64  64 3 3 --pads_strides_dilations 1 1 1 1 1 1 --disable-forward --disable-backward-data
    COMMAND $<TARGET_FILE:test_conv2d> ${MIOPEN_TEST_FLOAT_ARG} --verbose --input  16  16 25 25 --weights  64  16 3 3 --pads_strides_dilations 0 0 1 1 1 1 --disable-forward --disable-backward-data

    COMMAND $<TARGET_FILE:test_conv2d> ${MIOPEN_TEST_FLOAT_ARG} --verbose --input  4 32 79 141 --weights 64 32 5 10 --pads_strides_dilations 0 0 2 2 1 1 --disable-forward --disable-backward-data

    COMMAND $<TARGET_FILE:test_conv2d> ${MIOPEN_TEST_FLOAT_ARG} --verbose --input  400  256 7 7 --weights 1024  256  7 7 --pads_strides_dilations 0 0 1 1 1 1 --disable-forward --disable-backward-data
    COMMAND $<TARGET_FILE:test_conv2d> ${MIOPEN_TEST_FLOAT_ARG} --verbose --input  400  256 1 1 --weights 1024  256  1 1 --pads_strides_dilations 0 0 1 1 1 1 --disable-forward --disable-backward-data

    COMMAND $<TARGET_FILE:test_conv2d> ${MIOPEN_TEST_FLOAT_ARG} --verbose --input  1 3 32 32 --weights 1 3 11 11 --pads_strides_dilations 1 1 2 2 2 1 --disable-forward --disable-backward-data
    COMMAND $<TARGET_FILE:test_conv2d> ${MIOPEN_TEST_FLOAT_ARG} --verbose --input  1 3 224 224 --weights 1 3 3 3 --pads_strides_dilations 0 0 1 1 2 2 --disable-forward --disable-backward-data
    COMMAND $<TARGET_FILE:test_conv2d> ${MIOPEN_TEST_FLOAT_ARG} --verbose --input  1 1 8 8 --weights 1 1 2 2 --pads_strides_dilations 0 0 1 1 2 2 --disable-forward --disable-backward-data
    COMMAND $<TARGET_FILE:test_conv2d> ${MIOPEN_TEST_FLOAT_ARG} --verbose --input  1 128 56 56 --weights 1 128 5 5 --pads_strides_dilations 0 0 2 2 1 1 --disable-forward --disable-backward-data
    COMMAND $<TARGET_FILE:test_conv2d> ${MIOPEN_TEST_FLOAT_ARG} --verbose --input  2 64 19 19 --weights 510 64 3 3 --pads_strides_dilations 1 1 1 1 1 1 --disable-forward --disable-backward-data
)

add_custom_test(test_conv_igemm_dynamic_xdlops_nhwc_wrw_bf16 SKIP_UNLESS_ALL BF16_ENABLED FLOAT_DISABLED HALF_DISABLED GFX908_DISABLED GFX94X_ENABLED GFX900_DISABLED GFX906_DISABLED SKIP_XNACK_ON
    ENVIRONMENT ${DYNAMIC_IMPLICITGEMM_XDLOPS_NHWC_WRW_ENVS}
    COMMAND $<TARGET_FILE:test_conv2d> ${MIOPEN_TEST_FLOAT_ARG} --verbose --input  64 256  7  7 --weights 128 256 1 1 --pads_strides_dilations 0 0 1 1 1 1 ${ARGS_NHWC_WRW}
    COMMAND $<TARGET_FILE:test_conv2d> ${MIOPEN_TEST_FLOAT_ARG} --verbose --input  32 160 73 73 --weights  64 160 1 1 --pads_strides_dilations 0 0 1 1 1 1 ${ARGS_NHWC_WRW}
    COMMAND $<TARGET_FILE:test_conv2d> ${MIOPEN_TEST_FLOAT_ARG} --verbose --input  16  64 56 56 --weights  64  64 1 1 --pads_strides_dilations 0 0 1 1 1 1 ${ARGS_NHWC_WRW}
    COMMAND $<TARGET_FILE:test_conv2d> ${MIOPEN_TEST_FLOAT_ARG} --verbose --input   2 256 40 52 --weights 256 256 1 1 --pads_strides_dilations 0 0 1 1 1 1 ${ARGS_NHWC_WRW}
    COMMAND $<TARGET_FILE:test_conv2d> ${MIOPEN_TEST_FLOAT_ARG} --verbose --input   2  64 32 28 --weights  64  64 1 1 --pads_strides_dilations 0 0 1 1 1 1 ${ARGS_NHWC_WRW}
    COMMAND $<TARGET_FILE:test_conv2d> ${MIOPEN_TEST_FLOAT_ARG} --verbose --input  32 128 14 14 --weights  64 128 1 1 --pads_strides_dilations 0 0 2 2 1 1 ${ARGS_NHWC_WRW}
    COMMAND $<TARGET_FILE:test_conv2d> ${MIOPEN_TEST_FLOAT_ARG} --verbose --input  64  64 17 17 --weights 192  64 1 7 --pads_strides_dilations 0 3 1 1 1 1 ${ARGS_NHWC_WRW}
    COMMAND $<TARGET_FILE:test_conv2d> ${MIOPEN_TEST_FLOAT_ARG} --verbose --input  64  64 17 17 --weights 192  64 7 1 --pads_strides_dilations 3 0 1 1 1 1 ${ARGS_NHWC_WRW}
    COMMAND $<TARGET_FILE:test_conv2d> ${MIOPEN_TEST_FLOAT_ARG} --verbose --input   4 128 28 28 --weights 128 128 2 2 --pads_strides_dilations 0 0 2 2 1 1 ${ARGS_NHWC_WRW}
    COMMAND $<TARGET_FILE:test_conv2d> ${MIOPEN_TEST_FLOAT_ARG} --verbose --input  32 128  8  8 --weights 192 128 3 1 --pads_strides_dilations 1 0 1 1 1 1 ${ARGS_NHWC_WRW}
    COMMAND $<TARGET_FILE:test_conv2d> ${MIOPEN_TEST_FLOAT_ARG} --verbose --input  64 192 17 17 --weights 160 192 3 3 --pads_strides_dilations 0 0 2 2 1 1 ${ARGS_NHWC_WRW}
    COMMAND $<TARGET_FILE:test_conv2d> ${MIOPEN_TEST_FLOAT_ARG} --verbose --input  64  32 73 73 --weights  64  32 3 3 --pads_strides_dilations 1 1 1 1 1 1 ${ARGS_NHWC_WRW}
    COMMAND $<TARGET_FILE:test_conv2d> ${MIOPEN_TEST_FLOAT_ARG} --verbose --input  16  64 56 56 --weights  64  64 3 3 --pads_strides_dilations 1 1 1 1 1 1 ${ARGS_NHWC_WRW}
    COMMAND $<TARGET_FILE:test_conv2d> ${MIOPEN_TEST_FLOAT_ARG} --verbose --input  16  16 25 25 --weights  64  16 3 3 --pads_strides_dilations 0 0 1 1 1 1 ${ARGS_NHWC_WRW}

    COMMAND $<TARGET_FILE:test_conv2d> ${MIOPEN_TEST_FLOAT_ARG} --verbose --input  4 32 79 141 --weights 64 32 5 10 --pads_strides_dilations 0 0 2 2 1 1 ${ARGS_NHWC_WRW}

    COMMAND $<TARGET_FILE:test_conv2d> ${MIOPEN_TEST_FLOAT_ARG} --verbose --input  400  256 7 7 --weights 1024  256  7 7 --pads_strides_dilations 0 0 1 1 1 1 ${ARGS_NHWC_WRW}
    COMMAND $<TARGET_FILE:test_conv2d> ${MIOPEN_TEST_FLOAT_ARG} --verbose --input  400  256 1 1 --weights 1024  256  1 1 --pads_strides_dilations 0 0 1 1 1 1 ${ARGS_NHWC_WRW}

    COMMAND $<TARGET_FILE:test_conv2d> ${MIOPEN_TEST_FLOAT_ARG} --verbose --input  1 3 32 32 --weights 1 3 11 11 --pads_strides_dilations 1 1 2 2 2 1 ${ARGS_NHWC_WRW}
    COMMAND $<TARGET_FILE:test_conv2d> ${MIOPEN_TEST_FLOAT_ARG} --verbose --input  1 3 224 224 --weights 1 3 3 3 --pads_strides_dilations 0 0 1 1 2 2 ${ARGS_NHWC_WRW}
    COMMAND $<TARGET_FILE:test_conv2d> ${MIOPEN_TEST_FLOAT_ARG} --verbose --input  1 1 8 8 --weights 1 1 2 2 --pads_strides_dilations 0 0 1 1 2 2 ${ARGS_NHWC_WRW}
    COMMAND $<TARGET_FILE:test_conv2d> ${MIOPEN_TEST_FLOAT_ARG} --verbose --input  1 128 56 56 --weights 1 128 5 5 --pads_strides_dilations 0 0 2 2 1 1 ${ARGS_NHWC_WRW}
)

set(DYNAMIC_IMPLICITGEMM_DLOPS_NCHWC_FWD_ENVS
    ${DYNAMIC_IMPLICITGEMM_COMMON}
    MIOPEN_DEBUG_FIND_ONLY_SOLVER=ConvAsmImplicitGemmGTCDynamicFwdDlopsNCHWC)

set(ARGS_NCHWC_NCHWC_FWD_FP16x4
    --cmode convfp16
    --disable-backward-data
    --disable-backward-weights
    --in_layout NCHW
    --fil_layout NCHW
    --out_layout NCHW
    --tensor_vect 1
    --vector_length 4)

set(ARGS_NCHWC_NCHWC_FWD_FP16x8
    --cmode convfp16
    --disable-backward-data
    --disable-backward-weights
    --in_layout NCHW
    --fil_layout NCHW
    --out_layout NCHW
    --tensor_vect 1
    --vector_length 8)

set(ARGS_NCHWC_CHWNC_FWD_FP16x4
    --cmode convfp16
    --disable-backward-data
    --disable-backward-weights
    --in_layout NCHW
    --fil_layout CHWN
    --out_layout NCHW
    --tensor_vect 1
    --vector_length 4)

set(ARGS_NCHWC_CHWNC_FWD_FP16x8
    --cmode convfp16
    --disable-backward-data
    --disable-backward-weights
    --in_layout NCHW
    --fil_layout CHWN
    --out_layout NCHW
    --tensor_vect 1
    --vector_length 8)

add_custom_test(test_conv_igemm_dynamic_dlops_nchwc_nchwc_fwd_fp16x4 SKIP_UNLESS_ALL HALF_ENABLED FLOAT_DISABLED BF16_DISABLED GFX900_DISABLED GFX906_DISABLED GFX90A_DISABLED GFX908_DISABLED GFX103X_ENABLED SKIP_XNACK_ON
    ENVIRONMENT ${DYNAMIC_IMPLICITGEMM_DLOPS_NCHWC_FWD_ENVS}
    COMMAND $<TARGET_FILE:test_conv2d> ${MIOPEN_TEST_FLOAT_ARG} --verbose --input  1 8  10  10  --weights 8 8 3 3     --pads_strides_dilations 0 0 1 1 1 1 ${ARGS_NCHWC_NCHWC_FWD_FP16x4}
    COMMAND $<TARGET_FILE:test_conv2d> ${MIOPEN_TEST_FLOAT_ARG} --verbose --input  32 160 73 73 --weights  64 160 1 1 --pads_strides_dilations 0 0 1 1 1 1 ${ARGS_NCHWC_NCHWC_FWD_FP16x4}
    COMMAND $<TARGET_FILE:test_conv2d> ${MIOPEN_TEST_FLOAT_ARG} --verbose --input  16  64 56 56 --weights  64  64 1 1 --pads_strides_dilations 0 0 1 1 1 1 ${ARGS_NCHWC_NCHWC_FWD_FP16x4}
    COMMAND $<TARGET_FILE:test_conv2d> ${MIOPEN_TEST_FLOAT_ARG} --verbose --input   2 256 40 52 --weights 256 256 1 1 --pads_strides_dilations 0 0 1 1 1 1 ${ARGS_NCHWC_NCHWC_FWD_FP16x4}
    COMMAND $<TARGET_FILE:test_conv2d> ${MIOPEN_TEST_FLOAT_ARG} --verbose --input   2  64 32 28 --weights  64  64 1 1 --pads_strides_dilations 0 0 1 1 1 1 ${ARGS_NCHWC_NCHWC_FWD_FP16x4}
    COMMAND $<TARGET_FILE:test_conv2d> ${MIOPEN_TEST_FLOAT_ARG} --verbose --input  32 128 14 14 --weights  64 128 1 1 --pads_strides_dilations 0 0 2 2 1 1 ${ARGS_NCHWC_NCHWC_FWD_FP16x4}
    COMMAND $<TARGET_FILE:test_conv2d> ${MIOPEN_TEST_FLOAT_ARG} --verbose --input  64  64 17 17 --weights 192  64 1 7 --pads_strides_dilations 0 3 1 1 1 1 ${ARGS_NCHWC_NCHWC_FWD_FP16x4}
    COMMAND $<TARGET_FILE:test_conv2d> ${MIOPEN_TEST_FLOAT_ARG} --verbose --input  64  64 17 17 --weights 192  64 7 1 --pads_strides_dilations 3 0 1 1 1 1 ${ARGS_NCHWC_NCHWC_FWD_FP16x4}
    COMMAND $<TARGET_FILE:test_conv2d> ${MIOPEN_TEST_FLOAT_ARG} --verbose --input   4 128 28 28 --weights 128 128 2 2 --pads_strides_dilations 0 0 2 2 1 1 ${ARGS_NCHWC_NCHWC_FWD_FP16x4}
    COMMAND $<TARGET_FILE:test_conv2d> ${MIOPEN_TEST_FLOAT_ARG} --verbose --input  32 128  8  8 --weights 192 128 3 1 --pads_strides_dilations 1 0 1 1 1 1 ${ARGS_NCHWC_NCHWC_FWD_FP16x4}
    COMMAND $<TARGET_FILE:test_conv2d> ${MIOPEN_TEST_FLOAT_ARG} --verbose --input  64 192 17 17 --weights 160 192 3 3 --pads_strides_dilations 0 0 2 2 1 1 ${ARGS_NCHWC_NCHWC_FWD_FP16x4}
    COMMAND $<TARGET_FILE:test_conv2d> ${MIOPEN_TEST_FLOAT_ARG} --verbose --input  64  32 73 73 --weights  64  32 3 3 --pads_strides_dilations 1 1 1 1 1 1 ${ARGS_NCHWC_NCHWC_FWD_FP16x4}
    COMMAND $<TARGET_FILE:test_conv2d> ${MIOPEN_TEST_FLOAT_ARG} --verbose --input  16  64 56 56 --weights  64  64 3 3 --pads_strides_dilations 1 1 1 1 1 1 ${ARGS_NCHWC_NCHWC_FWD_FP16x4}
    COMMAND $<TARGET_FILE:test_conv2d> ${MIOPEN_TEST_FLOAT_ARG} --verbose --input  16  16 25 25 --weights  64  16 3 3 --pads_strides_dilations 0 0 1 1 1 1 ${ARGS_NCHWC_NCHWC_FWD_FP16x4}
    COMMAND $<TARGET_FILE:test_conv2d> ${MIOPEN_TEST_FLOAT_ARG} --verbose --input  4  32 79 141 --weights 64  32 5 10 --pads_strides_dilations 0 0 2 2 1 1 ${ARGS_NCHWC_NCHWC_FWD_FP16x4}
    COMMAND $<TARGET_FILE:test_conv2d> ${MIOPEN_TEST_FLOAT_ARG} --verbose --input  400  256 7 7 --weights 1024 256 7 7 --pads_strides_dilations 0 0 1 1 1 1 ${ARGS_NCHWC_NCHWC_FWD_FP16x4}
    COMMAND $<TARGET_FILE:test_conv2d> ${MIOPEN_TEST_FLOAT_ARG} --verbose --input  400  256 1 1 --weights 1024 256 1 1 --pads_strides_dilations 0 0 1 1 1 1 ${ARGS_NCHWC_NCHWC_FWD_FP16x4}
)

add_custom_test(test_conv_igemm_dynamic_dlops_nchwc_chwnc_fwd_fp16x4 SKIP_UNLESS_ALL HALF_ENABLED FLOAT_DISABLED BF16_DISABLED GFX900_DISABLED GFX906_DISABLED GFX90A_DISABLED GFX908_DISABLED GFX94X_ENABLED GFX103X_ENABLED SKIP_XNACK_ON
    ENVIRONMENT ${DYNAMIC_IMPLICITGEMM_DLOPS_NCHWC_FWD_ENVS}
    COMMAND $<TARGET_FILE:test_conv2d> ${MIOPEN_TEST_FLOAT_ARG} --verbose --input  64 256  7  7 --weights 256 3 3  128  --pads_strides_dilations 0 0 1 1 1 1 ${ARGS_NCHWC_CHWNC_FWD_FP16x4}
    COMMAND $<TARGET_FILE:test_conv2d> ${MIOPEN_TEST_FLOAT_ARG} --verbose --input  32 160 73 73 --weights 160 1 1   64  --pads_strides_dilations 0 0 1 1 1 1 ${ARGS_NCHWC_CHWNC_FWD_FP16x4}
    COMMAND $<TARGET_FILE:test_conv2d> ${MIOPEN_TEST_FLOAT_ARG} --verbose --input  16  64 56 56 --weights  64 1 1   64  --pads_strides_dilations 0 0 1 1 1 1 ${ARGS_NCHWC_CHWNC_FWD_FP16x4}
    COMMAND $<TARGET_FILE:test_conv2d> ${MIOPEN_TEST_FLOAT_ARG} --verbose --input   2 256 40 52 --weights 256 1 1  256  --pads_strides_dilations 0 0 1 1 1 1 ${ARGS_NCHWC_CHWNC_FWD_FP16x4}
    COMMAND $<TARGET_FILE:test_conv2d> ${MIOPEN_TEST_FLOAT_ARG} --verbose --input   2  64 32 28 --weights  64 1 1   64  --pads_strides_dilations 0 0 1 1 1 1 ${ARGS_NCHWC_CHWNC_FWD_FP16x4}
    COMMAND $<TARGET_FILE:test_conv2d> ${MIOPEN_TEST_FLOAT_ARG} --verbose --input  32 128 14 14 --weights 128 1 1   64  --pads_strides_dilations 0 0 2 2 1 1 ${ARGS_NCHWC_CHWNC_FWD_FP16x4}
    COMMAND $<TARGET_FILE:test_conv2d> ${MIOPEN_TEST_FLOAT_ARG} --verbose --input  64  64 17 17 --weights  64 3 7  192  --pads_strides_dilations 0 3 1 1 1 1 ${ARGS_NCHWC_CHWNC_FWD_FP16x4}
    COMMAND $<TARGET_FILE:test_conv2d> ${MIOPEN_TEST_FLOAT_ARG} --verbose --input  64  64 17 17 --weights  64 7 1  192  --pads_strides_dilations 3 0 1 1 1 1 ${ARGS_NCHWC_CHWNC_FWD_FP16x4}
    COMMAND $<TARGET_FILE:test_conv2d> ${MIOPEN_TEST_FLOAT_ARG} --verbose --input   4 128 28 28 --weights 128 2 2  128  --pads_strides_dilations 0 0 2 2 1 1 ${ARGS_NCHWC_CHWNC_FWD_FP16x4}
    COMMAND $<TARGET_FILE:test_conv2d> ${MIOPEN_TEST_FLOAT_ARG} --verbose --input  32 128  8  8 --weights 128 3 1  192  --pads_strides_dilations 1 0 1 1 1 1 ${ARGS_NCHWC_CHWNC_FWD_FP16x4}
    COMMAND $<TARGET_FILE:test_conv2d> ${MIOPEN_TEST_FLOAT_ARG} --verbose --input  64 192 17 17 --weights 192 3 3  160  --pads_strides_dilations 0 0 2 2 1 1 ${ARGS_NCHWC_CHWNC_FWD_FP16x4}
    COMMAND $<TARGET_FILE:test_conv2d> ${MIOPEN_TEST_FLOAT_ARG} --verbose --input  64  32 73 73 --weights  32 3 3   64  --pads_strides_dilations 1 1 1 1 1 1 ${ARGS_NCHWC_CHWNC_FWD_FP16x4}
    COMMAND $<TARGET_FILE:test_conv2d> ${MIOPEN_TEST_FLOAT_ARG} --verbose --input  16  64 56 56 --weights  64 3 3   64  --pads_strides_dilations 1 1 1 1 1 1 ${ARGS_NCHWC_CHWNC_FWD_FP16x4}
    COMMAND $<TARGET_FILE:test_conv2d> ${MIOPEN_TEST_FLOAT_ARG} --verbose --input  16  16 25 25 --weights  16 3 3   64  --pads_strides_dilations 0 0 1 1 1 1 ${ARGS_NCHWC_CHWNC_FWD_FP16x4}
    COMMAND $<TARGET_FILE:test_conv2d> ${MIOPEN_TEST_FLOAT_ARG} --verbose --input  4  32 79 141 --weights  32 5 10  64  --pads_strides_dilations 0 0 2 2 1 1 ${ARGS_NCHWC_CHWNC_FWD_FP16x4}
    COMMAND $<TARGET_FILE:test_conv2d> ${MIOPEN_TEST_FLOAT_ARG} --verbose --input  400  256 7 7 --weights 256 7 7 1024  --pads_strides_dilations 0 0 1 1 1 1 ${ARGS_NCHWC_CHWNC_FWD_FP16x4}
    COMMAND $<TARGET_FILE:test_conv2d> ${MIOPEN_TEST_FLOAT_ARG} --verbose --input  400  256 1 1 --weights 256 1 1 1024  --pads_strides_dilations 0 0 1 1 1 1 ${ARGS_NCHWC_CHWNC_FWD_FP16x4}
)

add_custom_test(test_conv_igemm_dynamic_dlops_nchwc_nchwc_fwd_fp16x8 SKIP_UNLESS_ALL HALF_ENABLED FLOAT_DISABLED BF16_DISABLED GFX900_DISABLED GFX906_DISABLED GFX90A_DISABLED GFX908_DISABLED GFX103X_ENABLED SKIP_XNACK_ON
    ENVIRONMENT ${DYNAMIC_IMPLICITGEMM_DLOPS_NCHWC_FWD_ENVS}
    COMMAND $<TARGET_FILE:test_conv2d> ${MIOPEN_TEST_FLOAT_ARG} --verbose --input  1 8  10  10  --weights 8 8 3 3     --pads_strides_dilations 0 0 1 1 1 1 ${ARGS_NCHWC_NCHWC_FWD_FP16x8}
    COMMAND $<TARGET_FILE:test_conv2d> ${MIOPEN_TEST_FLOAT_ARG} --verbose --input  32 160 73 73 --weights  64 160 1 1 --pads_strides_dilations 0 0 1 1 1 1 ${ARGS_NCHWC_NCHWC_FWD_FP16x8}
    COMMAND $<TARGET_FILE:test_conv2d> ${MIOPEN_TEST_FLOAT_ARG} --verbose --input  16  64 56 56 --weights  64  64 1 1 --pads_strides_dilations 0 0 1 1 1 1 ${ARGS_NCHWC_NCHWC_FWD_FP16x8}
    COMMAND $<TARGET_FILE:test_conv2d> ${MIOPEN_TEST_FLOAT_ARG} --verbose --input   2 256 40 52 --weights 256 256 1 1 --pads_strides_dilations 0 0 1 1 1 1 ${ARGS_NCHWC_NCHWC_FWD_FP16x8}
    COMMAND $<TARGET_FILE:test_conv2d> ${MIOPEN_TEST_FLOAT_ARG} --verbose --input   2  64 32 28 --weights  64  64 1 1 --pads_strides_dilations 0 0 1 1 1 1 ${ARGS_NCHWC_NCHWC_FWD_FP16x8}
    COMMAND $<TARGET_FILE:test_conv2d> ${MIOPEN_TEST_FLOAT_ARG} --verbose --input  32 128 14 14 --weights  64 128 1 1 --pads_strides_dilations 0 0 2 2 1 1 ${ARGS_NCHWC_NCHWC_FWD_FP16x8}
    COMMAND $<TARGET_FILE:test_conv2d> ${MIOPEN_TEST_FLOAT_ARG} --verbose --input  64  64 17 17 --weights 192  64 1 7 --pads_strides_dilations 0 3 1 1 1 1 ${ARGS_NCHWC_NCHWC_FWD_FP16x8}
    COMMAND $<TARGET_FILE:test_conv2d> ${MIOPEN_TEST_FLOAT_ARG} --verbose --input  64  64 17 17 --weights 192  64 7 1 --pads_strides_dilations 3 0 1 1 1 1 ${ARGS_NCHWC_NCHWC_FWD_FP16x8}
    COMMAND $<TARGET_FILE:test_conv2d> ${MIOPEN_TEST_FLOAT_ARG} --verbose --input   4 128 28 28 --weights 128 128 2 2 --pads_strides_dilations 0 0 2 2 1 1 ${ARGS_NCHWC_NCHWC_FWD_FP16x8}
    COMMAND $<TARGET_FILE:test_conv2d> ${MIOPEN_TEST_FLOAT_ARG} --verbose --input  32 128  8  8 --weights 192 128 3 1 --pads_strides_dilations 1 0 1 1 1 1 ${ARGS_NCHWC_NCHWC_FWD_FP16x8}
    COMMAND $<TARGET_FILE:test_conv2d> ${MIOPEN_TEST_FLOAT_ARG} --verbose --input  64 192 17 17 --weights 160 192 3 3 --pads_strides_dilations 0 0 2 2 1 1 ${ARGS_NCHWC_NCHWC_FWD_FP16x8}
    COMMAND $<TARGET_FILE:test_conv2d> ${MIOPEN_TEST_FLOAT_ARG} --verbose --input  64  32 73 73 --weights  64  32 3 3 --pads_strides_dilations 1 1 1 1 1 1 ${ARGS_NCHWC_NCHWC_FWD_FP16x8}
    COMMAND $<TARGET_FILE:test_conv2d> ${MIOPEN_TEST_FLOAT_ARG} --verbose --input  16  64 56 56 --weights  64  64 3 3 --pads_strides_dilations 1 1 1 1 1 1 ${ARGS_NCHWC_NCHWC_FWD_FP16x8}
    COMMAND $<TARGET_FILE:test_conv2d> ${MIOPEN_TEST_FLOAT_ARG} --verbose --input  16  16 25 25 --weights  64  16 3 3 --pads_strides_dilations 0 0 1 1 1 1 ${ARGS_NCHWC_NCHWC_FWD_FP16x8}
    COMMAND $<TARGET_FILE:test_conv2d> ${MIOPEN_TEST_FLOAT_ARG} --verbose --input  4  32 79 141 --weights 64  32 5 10 --pads_strides_dilations 0 0 2 2 1 1 ${ARGS_NCHWC_NCHWC_FWD_FP16x8}
    COMMAND $<TARGET_FILE:test_conv2d> ${MIOPEN_TEST_FLOAT_ARG} --verbose --input  400  256 7 7 --weights 1024 256 7 7 --pads_strides_dilations 0 0 1 1 1 1 ${ARGS_NCHWC_NCHWC_FWD_FP16x8}
    COMMAND $<TARGET_FILE:test_conv2d> ${MIOPEN_TEST_FLOAT_ARG} --verbose --input  400  256 1 1 --weights 1024 256 1 1 --pads_strides_dilations 0 0 1 1 1 1 ${ARGS_NCHWC_NCHWC_FWD_FP16x8}
)

add_custom_test(test_conv_igemm_dynamic_dlops_nchwc_chwnc_fwd_fp16x8 SKIP_UNLESS_ALL HALF_ENABLED FLOAT_DISABLED BF16_DISABLED GFX900_DISABLED GFX906_DISABLED GFX90A_DISABLED GFX908_DISABLED GFX94X_ENABLED GFX103X_ENABLED SKIP_XNACK_ON
    ENVIRONMENT ${DYNAMIC_IMPLICITGEMM_DLOPS_NCHWC_FWD_ENVS}
    COMMAND $<TARGET_FILE:test_conv2d> ${MIOPEN_TEST_FLOAT_ARG} --verbose --input  64 256  7  7 --weights 256 1 1  128  --pads_strides_dilations 0 0 1 1 1 1 ${ARGS_NCHWC_CHWNC_FWD_FP16x8}
    COMMAND $<TARGET_FILE:test_conv2d> ${MIOPEN_TEST_FLOAT_ARG} --verbose --input  32 160 73 73 --weights 160 1 1   64  --pads_strides_dilations 0 0 1 1 1 1 ${ARGS_NCHWC_CHWNC_FWD_FP16x8}
    COMMAND $<TARGET_FILE:test_conv2d> ${MIOPEN_TEST_FLOAT_ARG} --verbose --input  16  64 56 56 --weights  64 1 1   64  --pads_strides_dilations 0 0 1 1 1 1 ${ARGS_NCHWC_CHWNC_FWD_FP16x8}
    COMMAND $<TARGET_FILE:test_conv2d> ${MIOPEN_TEST_FLOAT_ARG} --verbose --input   2 256 40 52 --weights 256 1 1  256  --pads_strides_dilations 0 0 1 1 1 1 ${ARGS_NCHWC_CHWNC_FWD_FP16x8}
    COMMAND $<TARGET_FILE:test_conv2d> ${MIOPEN_TEST_FLOAT_ARG} --verbose --input   2  64 32 28 --weights  64 1 1   64  --pads_strides_dilations 0 0 1 1 1 1 ${ARGS_NCHWC_CHWNC_FWD_FP16x8}
    COMMAND $<TARGET_FILE:test_conv2d> ${MIOPEN_TEST_FLOAT_ARG} --verbose --input  32 128 14 14 --weights 128 1 1   64  --pads_strides_dilations 0 0 2 2 1 1 ${ARGS_NCHWC_CHWNC_FWD_FP16x8}
    COMMAND $<TARGET_FILE:test_conv2d> ${MIOPEN_TEST_FLOAT_ARG} --verbose --input  64  64 17 17 --weights  64 1 7  192  --pads_strides_dilations 0 3 1 1 1 1 ${ARGS_NCHWC_CHWNC_FWD_FP16x8}
    COMMAND $<TARGET_FILE:test_conv2d> ${MIOPEN_TEST_FLOAT_ARG} --verbose --input  64  64 17 17 --weights  64 7 1  192  --pads_strides_dilations 3 0 1 1 1 1 ${ARGS_NCHWC_CHWNC_FWD_FP16x8}
    COMMAND $<TARGET_FILE:test_conv2d> ${MIOPEN_TEST_FLOAT_ARG} --verbose --input   4 128 28 28 --weights 128 2 2  128  --pads_strides_dilations 0 0 2 2 1 1 ${ARGS_NCHWC_CHWNC_FWD_FP16x8}
    COMMAND $<TARGET_FILE:test_conv2d> ${MIOPEN_TEST_FLOAT_ARG} --verbose --input  32 128  8  8 --weights 128 3 1  192  --pads_strides_dilations 1 0 1 1 1 1 ${ARGS_NCHWC_CHWNC_FWD_FP16x8}
    COMMAND $<TARGET_FILE:test_conv2d> ${MIOPEN_TEST_FLOAT_ARG} --verbose --input  64 192 17 17 --weights 192 3 3  160  --pads_strides_dilations 0 0 2 2 1 1 ${ARGS_NCHWC_CHWNC_FWD_FP16x8}
    COMMAND $<TARGET_FILE:test_conv2d> ${MIOPEN_TEST_FLOAT_ARG} --verbose --input  64  32 73 73 --weights  32 3 3   64  --pads_strides_dilations 1 1 1 1 1 1 ${ARGS_NCHWC_CHWNC_FWD_FP16x8}
    COMMAND $<TARGET_FILE:test_conv2d> ${MIOPEN_TEST_FLOAT_ARG} --verbose --input  16  64 56 56 --weights  64 3 3   64  --pads_strides_dilations 1 1 1 1 1 1 ${ARGS_NCHWC_CHWNC_FWD_FP16x8}
    COMMAND $<TARGET_FILE:test_conv2d> ${MIOPEN_TEST_FLOAT_ARG} --verbose --input  16  16 25 25 --weights  16 3 3   64  --pads_strides_dilations 0 0 1 1 1 1 ${ARGS_NCHWC_CHWNC_FWD_FP16x8}
    COMMAND $<TARGET_FILE:test_conv2d> ${MIOPEN_TEST_FLOAT_ARG} --verbose --input  4  32 79 141 --weights 32 5 10  64   --pads_strides_dilations 0 0 2 2 1 1 ${ARGS_NCHWC_CHWNC_FWD_FP16x8}
    COMMAND $<TARGET_FILE:test_conv2d> ${MIOPEN_TEST_FLOAT_ARG} --verbose --input  400  256 7 7 --weights  256 7 7 1024 --pads_strides_dilations 0 0 1 1 1 1 ${ARGS_NCHWC_CHWNC_FWD_FP16x8}
    COMMAND $<TARGET_FILE:test_conv2d> ${MIOPEN_TEST_FLOAT_ARG} --verbose --input  400  256 1 1 --weights  256 1 1 1024 --pads_strides_dilations 0 0 1 1 1 1 ${ARGS_NCHWC_CHWNC_FWD_FP16x8}
)

add_custom_test(test_regression_half_mi100 SKIP_UNLESS_ALL FLOAT_DISABLED HALF_ENABLED GFX908_ENABLED GFX900_DISABLED GFX906_DISABLED GFX90A_DISABLED
    # Regression test for SWDEV-291202
    ENVIRONMENT MIOPEN_FIND_MODE=normal MIOPEN_DEBUG_FIND_ONLY_SOLVER=ConvHipImplicitGemmBwdDataV4R1Xdlops
    COMMAND $<TARGET_FILE:test_conv2d> ${MIOPEN_TEST_FLOAT_ARG} --verbose --input  128  24 14 14 --weights 64  24 5 5 --pads_strides_dilations 2 2 1 1 1 1 --disable-forward --disable-backward-weights
)

add_custom_test(test_regression_issue_1206 SKIP_UNLESS_ALL GFX900_DISABLED GFX906_DISABLED GFX90A_DISABLED    
    # Regression test for SWDEV-305815 (issue 1206)
    ENVIRONMENT ${IMPLICITGEMM_TESTING_ENV} MIOPEN_LOG_LEVEL=5
    COMMAND $<TARGET_FILE:test_conv2d> ${MIOPEN_TEST_FLOAT_ARG} --verbose --input 32 256 38 38 --weights 256 256 1 1 --pads_strides_dilations 0 0 1 1 1 1 --disable-forward --disable-backward-weights
)

# MIOPEN_DEBUG_CONV_CK_IGEMM_FWD_V6R1_DLOPS_NCHW is explicitly enabled due to the kernel is disabled by default via #2306
set(CONV_CK_IGEMM_FWD_V6R1_DLOPS_NCHW_ENV
    MIOPEN_FIND_MODE=normal
    MIOPEN_DEBUG_FIND_ONLY_SOLVER=ConvCkIgemmFwdV6r1DlopsNchw
    MIOPEN_DEBUG_CONV_CK_IGEMM_FWD_V6R1_DLOPS_NCHW=1)

# gfx908 disabled as a workaround for https://github.com/ROCm/MIOpen/pull/1790/files?diff=split&w=1#r982923610
add_custom_test(test_conv_ck_igemm_fwd_v6r1_dlops_nchw FLOAT_ENABLED HALF_ENABLED BF16_DISABLED GFX908_DISABLED GFX103X_ENABLED SKIP_UNLESS_ALL
    ENVIRONMENT ${CONV_CK_IGEMM_FWD_V6R1_DLOPS_NCHW_ENV}
    COMMAND $<TARGET_FILE:test_conv2d> ${MIOPEN_TEST_FLOAT_ARG} --verbose --input 128 1024 14 14  --weights 2048 1024 1 1 --pads_strides_dilations 0 0 2 2 1 1 --disable-backward-data --disable-backward-weights
    COMMAND $<TARGET_FILE:test_conv2d> ${MIOPEN_TEST_FLOAT_ARG} --verbose --input 128  256 14 14  --weights  256 1024 1 1 --pads_strides_dilations 0 0 1 1 1 1 --disable-backward-data --disable-backward-weights
    COMMAND $<TARGET_FILE:test_conv2d> ${MIOPEN_TEST_FLOAT_ARG} --verbose --input 128 1024 14 14  --weights  512 1024 1 1 --pads_strides_dilations 0 0 1 1 1 1 --disable-backward-data --disable-backward-weights
    COMMAND $<TARGET_FILE:test_conv2d> ${MIOPEN_TEST_FLOAT_ARG} --verbose --input 128  128 28 28  --weights  128 1024 3 3 --pads_strides_dilations 1 1 1 1 1 1 --disable-backward-data --disable-backward-weights
    COMMAND $<TARGET_FILE:test_conv2d> ${MIOPEN_TEST_FLOAT_ARG} --verbose --input 128  128 28 28  --weights  512  128 1 1 --pads_strides_dilations 0 0 1 1 1 1 --disable-backward-data --disable-backward-weights
    COMMAND $<TARGET_FILE:test_conv2d> ${MIOPEN_TEST_FLOAT_ARG} --verbose --input 128  128 58 58  --weights  128  128 3 3 --pads_strides_dilations 1 1 1 1 1 1 --disable-backward-data --disable-backward-weights
    COMMAND $<TARGET_FILE:test_conv2d> ${MIOPEN_TEST_FLOAT_ARG} --verbose --input 128 2048  7  7  --weights  512 2048 1 1 --pads_strides_dilations 0 0 1 1 1 1 --disable-backward-data --disable-backward-weights
    COMMAND $<TARGET_FILE:test_conv2d> ${MIOPEN_TEST_FLOAT_ARG} --verbose --input 128  256 14 14  --weights 1024  256 1 1 --pads_strides_dilations 0 0 1 1 1 1 --disable-backward-data --disable-backward-weights
    COMMAND $<TARGET_FILE:test_conv2d> ${MIOPEN_TEST_FLOAT_ARG} --verbose --input 128  256 14 14  --weights  256  256 3 3 --pads_strides_dilations 1 1 1 1 1 1 --disable-backward-data --disable-backward-weights
    COMMAND $<TARGET_FILE:test_conv2d> ${MIOPEN_TEST_FLOAT_ARG} --verbose --input 128  256 30 30  --weights  256  256 3 3 --pads_strides_dilations 0 0 2 2 1 1 --disable-backward-data --disable-backward-weights
    COMMAND $<TARGET_FILE:test_conv2d> ${MIOPEN_TEST_FLOAT_ARG} --verbose --input 128  256 56 56  --weights  128  256 1 1 --pads_strides_dilations 0 0 1 1 1 1 --disable-backward-data --disable-backward-weights
    COMMAND $<TARGET_FILE:test_conv2d> ${MIOPEN_TEST_FLOAT_ARG} --verbose --input 128  256 56 56  --weights  512  256 1 1 --pads_strides_dilations 0 0 2 2 1 1 --disable-backward-data --disable-backward-weights
    COMMAND $<TARGET_FILE:test_conv2d> ${MIOPEN_TEST_FLOAT_ARG} --verbose --input 128  256 56 56  --weights   64  256 1 1 --pads_strides_dilations 0 0 1 1 1 1 --disable-backward-data --disable-backward-weights
    COMMAND $<TARGET_FILE:test_conv2d> ${MIOPEN_TEST_FLOAT_ARG} --verbose --input 128  512 16 16  --weights  512  512 3 3 --pads_strides_dilations 0 0 2 2 1 1 --disable-backward-data --disable-backward-weights
    COMMAND $<TARGET_FILE:test_conv2d> ${MIOPEN_TEST_FLOAT_ARG} --verbose --input 128  512 28 28  --weights 1024  512 1 1 --pads_strides_dilations 0 0 2 2 1 1 --disable-backward-data --disable-backward-weights
    COMMAND $<TARGET_FILE:test_conv2d> ${MIOPEN_TEST_FLOAT_ARG} --verbose --input 128  512 28 28  --weights  128  512 1 1 --pads_strides_dilations 0 0 1 1 1 1 --disable-backward-data --disable-backward-weights
    COMMAND $<TARGET_FILE:test_conv2d> ${MIOPEN_TEST_FLOAT_ARG} --verbose --input 128  512 28 28  --weights  256  512 1 1 --pads_strides_dilations 0 0 1 1 1 1 --disable-backward-data --disable-backward-weights
    COMMAND $<TARGET_FILE:test_conv2d> ${MIOPEN_TEST_FLOAT_ARG} --verbose --input 128  512  7  7  --weights 2048  512 1 1 --pads_strides_dilations 0 0 1 1 1 1 --disable-backward-data --disable-backward-weights
    COMMAND $<TARGET_FILE:test_conv2d> ${MIOPEN_TEST_FLOAT_ARG} --verbose --input 128  512  7  7  --weights  512  512 3 3 --pads_strides_dilations 1 1 1 1 1 1 --disable-backward-data --disable-backward-weights
    COMMAND $<TARGET_FILE:test_conv2d> ${MIOPEN_TEST_FLOAT_ARG} --verbose --input 128   64 56 56  --weights  256   64 1 1 --pads_strides_dilations 0 0 1 1 1 1 --disable-backward-data --disable-backward-weights
    COMMAND $<TARGET_FILE:test_conv2d> ${MIOPEN_TEST_FLOAT_ARG} --verbose --input 128   64 56 56  --weights   64   64 1 1 --pads_strides_dilations 0 0 1 1 1 1 --disable-backward-data --disable-backward-weights
    COMMAND $<TARGET_FILE:test_conv2d> ${MIOPEN_TEST_FLOAT_ARG} --verbose --input 128   64 56 56  --weights   64   64 3 3 --pads_strides_dilations 1 1 1 1 1 1 --disable-backward-data --disable-backward-weights
)

add_custom_test(test_reduce_custom_fp32 GFX94X_ENABLED GFX103X_ENABLED GFX110X_ENABLED SKIP_UNLESS_ALL
COMMAND $<TARGET_FILE:test_reduce_test> ${MIOPEN_TEST_FLOAT_ARG} --scales 1 0 --CompType 1 --D 1024 30528 1 --I 0 --N 1 ---ReduceOp 0 --R 0 1 2 ${MIOPEN_TEST_FLAGS_ARGS}
)

add_custom_test(test_reduce_custom_fp32_fp16 HALF_ENABLED GFX94X_ENABLED GFX103X_ENABLED GFX110X_ENABLED SKIP_UNLESS_ALL
COMMAND $<TARGET_FILE:test_reduce_test> ${MIOPEN_TEST_FLOAT_ARG} --scales 1 0 --CompType 1 --D 8 2 1 --I 0 --N 1 ---ReduceOp 0 --R 0 1 2 ${MIOPEN_TEST_FLAGS_ARGS}
COMMAND $<TARGET_FILE:test_reduce_test> ${MIOPEN_TEST_FLOAT_ARG} --scales 1 0 --CompType 1 --D 160 10 1 --I 0 --N 1 ---ReduceOp 0 --R 0 1 2 ${MIOPEN_TEST_FLAGS_ARGS}
COMMAND $<TARGET_FILE:test_reduce_test> ${MIOPEN_TEST_FLOAT_ARG} --scales 1 0 --CompType 1 --D 7 1024 1 --I 0 --N 1 ---ReduceOp 0 --R 0 1 2 ${MIOPEN_TEST_FLAGS_ARGS}
COMMAND $<TARGET_FILE:test_reduce_test> ${MIOPEN_TEST_FLOAT_ARG} --scales 1 0 --CompType 1 --D 3 1 1 --I 0 --N 1 ---ReduceOp 0 --R 0 1 2 ${MIOPEN_TEST_FLAGS_ARGS}
COMMAND $<TARGET_FILE:test_reduce_test> ${MIOPEN_TEST_FLOAT_ARG} --scales 1 0 --CompType 1 --D 3 1 1 --I 0 --N 1 ---ReduceOp 1 --R 0 1 2 ${MIOPEN_TEST_FLAGS_ARGS}
COMMAND $<TARGET_FILE:test_reduce_test> ${MIOPEN_TEST_FLOAT_ARG} --scales 1 0 --CompType 1 --D 3 1 1 --I 1 --N 1 ---ReduceOp 3 --R 0 1 2 ${MIOPEN_TEST_FLAGS_ARGS}
COMMAND $<TARGET_FILE:test_reduce_test> ${MIOPEN_TEST_FLOAT_ARG} --scales 1 0 --CompType 1 --D 3 2 1 --I 1 --N 1 ---ReduceOp 3 --R 1 2 ${MIOPEN_TEST_FLAGS_ARGS}
COMMAND $<TARGET_FILE:test_reduce_test> ${MIOPEN_TEST_FLOAT_ARG} --scales 1 0 --CompType 1 --D 6 2 1 --I 0 --N 1 ---ReduceOp 3 --R 1 2 ${MIOPEN_TEST_FLAGS_ARGS}
COMMAND $<TARGET_FILE:test_reduce_test> ${MIOPEN_TEST_FLOAT_ARG} --scales 1 0 --CompType 1 --D 6 2 1 --I 0 --N 1 ---ReduceOp 2 --R 1 2 ${MIOPEN_TEST_FLAGS_ARGS}
COMMAND $<TARGET_FILE:test_reduce_test> ${MIOPEN_TEST_FLOAT_ARG} --scales 1 0 --CompType 1 --D 2 2 1 --I 0 --N 1 ---ReduceOp 0 --R 1 2 ${MIOPEN_TEST_FLAGS_ARGS}
COMMAND $<TARGET_FILE:test_reduce_test> ${MIOPEN_TEST_FLOAT_ARG} --scales 1 0 --CompType 1 --D 4 3 1 --I 0 --N 1 ---ReduceOp 3 --R 1 2 ${MIOPEN_TEST_FLAGS_ARGS}
COMMAND $<TARGET_FILE:test_reduce_test> ${MIOPEN_TEST_FLOAT_ARG} --scales 1 0 --CompType 1 --D 3 4 1 --I 0 --N 1 ---ReduceOp 3 --R 1 2 ${MIOPEN_TEST_FLAGS_ARGS}
COMMAND $<TARGET_FILE:test_reduce_test> ${MIOPEN_TEST_FLOAT_ARG} --scales 1 0 --CompType 1 --D 3 4 1 --I 0 --N 1 ---ReduceOp 3 --R 0 2 ${MIOPEN_TEST_FLAGS_ARGS}
COMMAND $<TARGET_FILE:test_reduce_test> ${MIOPEN_TEST_FLOAT_ARG} --scales 1 0 --CompType 1 --D 2048 32 1 --I 0 --N 1 ---ReduceOp 3 --R 0 2 ${MIOPEN_TEST_FLAGS_ARGS}
COMMAND $<TARGET_FILE:test_reduce_test> ${MIOPEN_TEST_FLOAT_ARG} --scales 1 0 --CompType 1 --D 4 3 1 --I 0 --N 1 ---ReduceOp 2 --R 1 2 ${MIOPEN_TEST_FLAGS_ARGS}
COMMAND $<TARGET_FILE:test_reduce_test> ${MIOPEN_TEST_FLOAT_ARG} --scales 1 0 --CompType 1 --D 3 4 1 --I 0 --N 1 ---ReduceOp 2 --R 0 2 ${MIOPEN_TEST_FLAGS_ARGS}
COMMAND $<TARGET_FILE:test_reduce_test> ${MIOPEN_TEST_FLOAT_ARG} --scales 1 0 --CompType 1 --D 2048 32 1 --I 0 --N 1 ---ReduceOp 2 --R 0 2 ${MIOPEN_TEST_FLAGS_ARGS}
COMMAND $<TARGET_FILE:test_reduce_test> ${MIOPEN_TEST_FLOAT_ARG} --scales 1 0 --CompType 1 --D 3 4 1 --I 0 --N 1 ---ReduceOp 2 --R 0 2 ${MIOPEN_TEST_FLAGS_ARGS}
COMMAND $<TARGET_FILE:test_reduce_test> ${MIOPEN_TEST_FLOAT_ARG} --scales 1 0 --CompType 1 --D 12 11 1 --I 0 --N 1 ---ReduceOp 0 --R 0 1 2 ${MIOPEN_TEST_FLAGS_ARGS}
COMMAND $<TARGET_FILE:test_reduce_test> ${MIOPEN_TEST_FLOAT_ARG} --scales 1 0 --CompType 1 --D 13 4 7 7 --I 0 --N 1 ---ReduceOp 0 --R 0 1 2 3 ${MIOPEN_TEST_FLAGS_ARGS}
COMMAND $<TARGET_FILE:test_reduce_test> ${MIOPEN_TEST_FLOAT_ARG} --scales 1 0 --CompType 1 --D 64 3 280 81 --I 0 --N 0 --ReduceOp 0 --R 0 ${MIOPEN_TEST_FLAGS_ARGS}
)

if(MIOPEN_TEST_DEEPBENCH)
    add_custom_test(test_deepbench_conv GFX94X_ENABLED GFX103X_ENABLED GFX110X_ENABLED
    COMMAND	$<TARGET_FILE:test_conv2d>	--verbose	--input	4	1	161	700	--weights	32	1	5	20	--pads_strides_dilations	0	0	2	2	1	1
    COMMAND	$<TARGET_FILE:test_conv2d>	--verbose	--input	8	1	161	700	--weights	32	1	5	20	--pads_strides_dilations	0	0	2	2	1	1
    COMMAND	$<TARGET_FILE:test_conv2d>	--verbose	--input	16	1	161	700	--weights	32	1	5	20	--pads_strides_dilations	0	0	2	2	1	1
    COMMAND	$<TARGET_FILE:test_conv2d>	--verbose	--input	32	1	161	700	--weights	32	1	5	20	--pads_strides_dilations	0	0	2	2	1	1
    COMMAND	$<TARGET_FILE:test_conv2d>	--verbose	--input	4	32	79	341	--weights	32	32	5	10	--pads_strides_dilations	0	0	2	2	1	1
    COMMAND	$<TARGET_FILE:test_conv2d>	--verbose	--input	8	32	79	341	--weights	32	32	5	10	--pads_strides_dilations	0	0	2	2	1	1
    COMMAND	$<TARGET_FILE:test_conv2d>	--verbose	--input	16	32	79	341	--weights	32	32	5	10	--pads_strides_dilations	0	0	2	2	1	1
    COMMAND	$<TARGET_FILE:test_conv2d>	--verbose	--input	32	32	79	341	--weights	32	32	5	10	--pads_strides_dilations	0	0	2	2	1	1
    COMMAND	$<TARGET_FILE:test_conv2d>	--verbose	--input	16	1	48	480	--weights	16	1	3	3	--pads_strides_dilations	1	1	1	1	1	1
    COMMAND	$<TARGET_FILE:test_conv2d>	--verbose	--input	16	16	24	240	--weights	32	16	3	3	--pads_strides_dilations	1	1	1	1	1	1
    COMMAND	$<TARGET_FILE:test_conv2d>	--verbose	--input	16	32	12	120	--weights	64	32	3	3	--pads_strides_dilations	1	1	1	1	1	1
    COMMAND	$<TARGET_FILE:test_conv2d>	--verbose	--input	16	64	6	60	--weights	128	64	3	3	--pads_strides_dilations	1	1	1	1	1	1
    COMMAND	$<TARGET_FILE:test_conv2d>	--verbose	--input	8	3	108	108	--weights	64	3	3	3	--pads_strides_dilations	1	1	2	2	1	1
    COMMAND	$<TARGET_FILE:test_conv2d>	--verbose	--input	8	64	54	54	--weights	64	64	3	3	--pads_strides_dilations	1	1	1	1	1	1
    COMMAND	$<TARGET_FILE:test_conv2d>	--verbose	--input	8	128	27	27	--weights	128	128	3	3	--pads_strides_dilations	1	1	1	1	1	1
    COMMAND	$<TARGET_FILE:test_conv2d>	--verbose	--input	8	128	14	14	--weights	256	128	3	3	--pads_strides_dilations	1	1	1	1	1	1
    COMMAND	$<TARGET_FILE:test_conv2d>	--verbose	--input	8	256	7	7	--weights	512	256	3	3	--pads_strides_dilations	1	1	1	1	1	1
    COMMAND	$<TARGET_FILE:test_conv2d>	--verbose	--input	8	3	224	224	--weights	64	3	3	3	--pads_strides_dilations	1	1	1	1	1	1
    COMMAND	$<TARGET_FILE:test_conv2d>	--verbose	--input	8	64	112	112	--weights	128	64	3	3	--pads_strides_dilations	1	1	1	1	1	1
    COMMAND	$<TARGET_FILE:test_conv2d>	--verbose	--input	8	128	56	56	--weights	256	128	3	3	--pads_strides_dilations	1	1	1	1	1	1
    COMMAND	$<TARGET_FILE:test_conv2d>	--verbose	--input	8	256	28	28	--weights	512	256	3	3	--pads_strides_dilations	1	1	1	1	1	1
    COMMAND	$<TARGET_FILE:test_conv2d>	--verbose	--input	8	512	14	14	--weights	512	512	3	3	--pads_strides_dilations	1	1	1	1	1	1
    COMMAND	$<TARGET_FILE:test_conv2d>	--verbose	--input	8	512	7	7	--weights	512	512	3	3	--pads_strides_dilations	1	1	1	1	1	1
    COMMAND	$<TARGET_FILE:test_conv2d>	--verbose	--input	16	3	224	224	--weights	64	3	3	3	--pads_strides_dilations	1	1	1	1	1	1
    COMMAND	$<TARGET_FILE:test_conv2d>	--verbose	--input	16	64	112	112	--weights	128	64	3	3	--pads_strides_dilations	1	1	1	1	1	1
    COMMAND	$<TARGET_FILE:test_conv2d>	--verbose	--input	16	128	56	56	--weights	256	128	3	3	--pads_strides_dilations	1	1	1	1	1	1
    COMMAND	$<TARGET_FILE:test_conv2d>	--verbose	--input	16	256	28	28	--weights	512	256	3	3	--pads_strides_dilations	1	1	1	1	1	1
    COMMAND	$<TARGET_FILE:test_conv2d>	--verbose	--input	16	512	14	14	--weights	512	512	3	3	--pads_strides_dilations	1	1	1	1	1	1
    COMMAND	$<TARGET_FILE:test_conv2d>	--verbose	--input	16	512	7	7	--weights	512	512	3	3	--pads_strides_dilations	1	1	1	1	1	1
    COMMAND	$<TARGET_FILE:test_conv2d>	--verbose	--input	16	3	224	224	--weights	64	3	7	7	--pads_strides_dilations	3	3	2	2	1	1
    COMMAND	$<TARGET_FILE:test_conv2d>	--verbose	--input	16	192	28	28	--weights	32	192	5	5	--pads_strides_dilations	2	2	1	1	1	1
    COMMAND	$<TARGET_FILE:test_conv2d>	--verbose	--input	16	512	14	14	--weights	48	512	5	5	--pads_strides_dilations	2	2	1	1	1	1
    COMMAND	$<TARGET_FILE:test_conv2d>	--verbose	--input	16	832	7	7	--weights	128	832	5	5	--pads_strides_dilations	2	2	1	1	1	1
    COMMAND	$<TARGET_FILE:test_conv2d>	--verbose	--input	16	192	28	28	--weights	32	192	1	1	--pads_strides_dilations	0	0	1	1	1	1
    COMMAND	$<TARGET_FILE:test_conv2d>	--verbose	--input	16	512	14	14	--weights	48	512	1	1	--pads_strides_dilations	0	0	1	1	1	1
    COMMAND	$<TARGET_FILE:test_conv2d>	--verbose	--input	16	832	7	7	--weights	128	832	1	1	--pads_strides_dilations	0	0	1	1	1	1
    )
endif()

if(MIOPEN_TEST_CONV)
    add_custom_test(test_miopen_conv GFX94X_ENABLED GFX103X_ENABLED GFX110X_ENABLED
    COMMAND	$<TARGET_FILE:test_conv2d>	--verbose	--input	1	3	32	32	--weights	1	3	7	7	--pads_strides_dilations	1	1	1	1	1	1
    COMMAND	$<TARGET_FILE:test_conv2d>	--verbose	--input	1	3	227	227	--weights	1	3	7	7	--pads_strides_dilations	1	1	1	1	1	1
    COMMAND	$<TARGET_FILE:test_conv2d>	--verbose	--input	1	64	56	56	--weights	1	64	1	1	--pads_strides_dilations	0	0	2	2	1	1
    COMMAND	$<TARGET_FILE:test_conv2d>	--verbose	--input	1	3	32	32	--weights	1	3	3	3	--pads_strides_dilations	2	2	1	1	1	1
    COMMAND	$<TARGET_FILE:test_conv2d>	--verbose	--input	1	3	224	224	--weights	1	3	3	3	--pads_strides_dilations	2	2	1	1	1	1
    COMMAND	$<TARGET_FILE:test_conv2d>	--verbose	--input	1	3	227	227	--weights	1	3	3	3	--pads_strides_dilations	2	2	1	1	1	1
    COMMAND	$<TARGET_FILE:test_conv2d>	--verbose	--input	1	3	231	231	--weights	1	3	3	3	--pads_strides_dilations	2	2	1	1	1	1
    COMMAND	$<TARGET_FILE:test_conv2d>	--verbose	--input	1	3	224	224	--weights	1	3	5	5	--pads_strides_dilations	2	2	1	1	1	1
    COMMAND	$<TARGET_FILE:test_conv2d>	--verbose	--input	1	3	227	227	--weights	1	3	5	5	--pads_strides_dilations	2	2	1	1	1	1
    COMMAND	$<TARGET_FILE:test_conv2d>	--verbose	--input	1	3	231	231	--weights	1	3	5	5	--pads_strides_dilations	2	2	1	1	1	1
    COMMAND	$<TARGET_FILE:test_conv2d>	--verbose	--input	1	3	32	32	--weights	1	3	7	7	--pads_strides_dilations	2	2	1	1	1	1
    COMMAND	$<TARGET_FILE:test_conv2d>	--verbose	--input	1	3	224	224	--weights	1	3	7	7	--pads_strides_dilations	2	2	1	1	1	1
    COMMAND	$<TARGET_FILE:test_conv2d>	--verbose	--input	1	3	227	227	--weights	1	3	7	7	--pads_strides_dilations	2	2	1	1	1	1
    COMMAND	$<TARGET_FILE:test_conv2d>	--verbose	--input	1	3	231	231	--weights	1	3	7	7	--pads_strides_dilations	2	2	1	1	1	1
    COMMAND	$<TARGET_FILE:test_conv2d>	--verbose	--input	1	64	56	56	--weights	1	64	3	3	--pads_strides_dilations	2	2	1	1	1	1
    COMMAND	$<TARGET_FILE:test_conv2d>	--verbose	--input	1	64	112	112	--weights	1	64	3	3	--pads_strides_dilations	2	2	1	1	1	1
    COMMAND	$<TARGET_FILE:test_conv2d>	--verbose	--input	1	64	512	1024	--weights	1	64	3	3	--pads_strides_dilations	2	2	1	1	1	1
    COMMAND	$<TARGET_FILE:test_conv2d>	--verbose	--input	1	96	27	27	--weights	1	96	3	3	--pads_strides_dilations	2	2	1	1	1	1
    COMMAND	$<TARGET_FILE:test_conv2d>	--verbose	--input	1	96	28	28	--weights	1	96	3	3	--pads_strides_dilations	2	2	1	1	1	1
    COMMAND	$<TARGET_FILE:test_conv2d>	--verbose	--input	1	3	32	32	--weights	1	3	3	3	--pads_strides_dilations	0	0	4	4	1	1
    COMMAND	$<TARGET_FILE:test_conv2d>	--verbose	--input	1	3	224	224	--weights	1	3	3	3	--pads_strides_dilations	0	0	4	4	1	1
    COMMAND	$<TARGET_FILE:test_conv2d>	--verbose	--input	1	3	227	227	--weights	1	3	3	3	--pads_strides_dilations	0	0	4	4	1	1
    COMMAND	$<TARGET_FILE:test_conv2d>	--verbose	--input	1	3	231	231	--weights	1	3	3	3	--pads_strides_dilations	0	0	4	4	1	1
    COMMAND	$<TARGET_FILE:test_conv2d>	--verbose	--input	1	3	32	32	--weights	1	3	5	5	--pads_strides_dilations	0	0	4	4	1	1
    COMMAND	$<TARGET_FILE:test_conv2d>	--verbose	--input	1	3	224	224	--weights	1	3	5	5	--pads_strides_dilations	0	0	4	4	1	1
    COMMAND	$<TARGET_FILE:test_conv2d>	--verbose	--input	1	3	227	227	--weights	1	3	5	5	--pads_strides_dilations	0	0	4	4	1	1
    COMMAND	$<TARGET_FILE:test_conv2d>	--verbose	--input	1	3	231	231	--weights	1	3	5	5	--pads_strides_dilations	0	0	4	4	1	1
    COMMAND	$<TARGET_FILE:test_conv2d>	--verbose	--input	1	3	32	32	--weights	1	3	7	7	--pads_strides_dilations	0	0	4	4	1	1
    COMMAND	$<TARGET_FILE:test_conv2d>	--verbose	--input	1	3	224	224	--weights	1	3	7	7	--pads_strides_dilations	0	0	4	4	1	1
    COMMAND	$<TARGET_FILE:test_conv2d>	--verbose	--input	1	3	227	227	--weights	1	3	7	7	--pads_strides_dilations	0	0	4	4	1	1
    COMMAND	$<TARGET_FILE:test_conv2d>	--verbose	--input	1	3	231	231	--weights	1	3	7	7	--pads_strides_dilations	0	0	4	4	1	1
    COMMAND	$<TARGET_FILE:test_conv2d>	--verbose	--input	1	16	14	14	--weights	1	16	5	5	--pads_strides_dilations	0	0	4	4	1	1
    COMMAND	$<TARGET_FILE:test_conv2d>	--verbose	--input	1	16	28	28	--weights	1	16	5	5	--pads_strides_dilations	0	0	4	4	1	1
    COMMAND	$<TARGET_FILE:test_conv2d>	--verbose	--input	1	24	14	14	--weights	1	24	5	5	--pads_strides_dilations	0	0	4	4	1	1
    COMMAND	$<TARGET_FILE:test_conv2d>	--verbose	--input	1	32	7	7	--weights	1	32	5	5	--pads_strides_dilations	0	0	4	4	1	1
    COMMAND	$<TARGET_FILE:test_conv2d>	--verbose	--input	1	32	8	8	--weights	1	32	5	5	--pads_strides_dilations	0	0	4	4	1	1
    COMMAND	$<TARGET_FILE:test_conv2d>	--verbose	--input	1	32	14	14	--weights	1	32	5	5	--pads_strides_dilations	0	0	4	4	1	1
    COMMAND	$<TARGET_FILE:test_conv2d>	--verbose	--input	1	32	16	16	--weights	1	32	5	5	--pads_strides_dilations	0	0	4	4	1	1
    COMMAND	$<TARGET_FILE:test_conv2d>	--verbose	--input	1	32	28	28	--weights	1	32	5	5	--pads_strides_dilations	0	0	4	4	1	1
    COMMAND	$<TARGET_FILE:test_conv2d>	--verbose	--input	1	48	7	7	--weights	1	48	5	5	--pads_strides_dilations	0	0	4	4	1	1
    )
endif()

if(MIOPEN_TEST_FLOAT)
    add_custom_test(test_reduce_double SKIP_UNLESS_ALL GFX94X_ENABLED GFX103X_ENABLED GFX110X_ENABLED COMMAND  $<TARGET_FILE:test_reduce_test> --double --all --verbose)
endif()

add_custom_test(smoke_solver_ConvFFT GFX94X_ENABLED GFX103X_ENABLED GFX110X_ENABLED
    ENVIRONMENT MIOPEN_FIND_MODE=normal MIOPEN_DEBUG_FIND_ONLY_SOLVER=fft
    COMMAND $<TARGET_FILE:test_conv2d> ${TEST_CONV_VERBOSE_F} --input 1 16 14 14 --weights 48 16 5 5 --pads_strides_dilations 2 2 1 1 1 1 ${MIOPEN_TEST_FLAGS_ARGS}
    COMMAND $<TARGET_FILE:test_conv2d> ${TEST_CONV_VERBOSE_B} --input 1 16 14 14 --weights 48 16 5 5 --pads_strides_dilations 2 2 1 1 1 1 ${MIOPEN_TEST_FLAGS_ARGS}
)

add_custom_test(smoke_solver_ConvDirectNaiveConv_Fwd GFX94X_ENABLED GFX103X_ENABLED GFX110X_ENABLED HALF_ENABLED BF16_ENABLED INT8_ENABLED
    ENVIRONMENT MIOPEN_FIND_MODE=normal MIOPEN_DRIVER_USE_GPU_REFERENCE=0 MIOPEN_DEBUG_FIND_ONLY_SOLVER=ConvDirectNaiveConvFwd
    COMMAND $<TARGET_FILE:test_conv2d> ${TEST_CONV_VERBOSE_F} --input 1 16 14 14 --weights 48 16 5 5 --pads_strides_dilations 2 2 1 1 1 1 ${MIOPEN_TEST_FLAGS_ARGS}
)

add_custom_test(smoke_solver_ConvDirectNaiveConv_Bwd GFX94X_ENABLED GFX103X_ENABLED GFX110X_ENABLED HALF_ENABLED BF16_ENABLED
    ENVIRONMENT MIOPEN_FIND_MODE=normal MIOPEN_DRIVER_USE_GPU_REFERENCE=0 MIOPEN_DEBUG_FIND_ONLY_SOLVER=ConvDirectNaiveConvBwd
    COMMAND $<TARGET_FILE:test_conv2d> ${TEST_CONV_VERBOSE_B} --input 1 16 14 14 --weights 48 16 5 5 --pads_strides_dilations 2 2 1 1 1 1 ${MIOPEN_TEST_FLAGS_ARGS}
)

add_custom_test(smoke_solver_ConvDirectNaiveConv_Wrw GFX94X_ENABLED GFX103X_ENABLED GFX110X_ENABLED HALF_ENABLED BF16_ENABLED
    ENVIRONMENT MIOPEN_FIND_MODE=normal MIOPEN_DRIVER_USE_GPU_REFERENCE=0 MIOPEN_DEBUG_FIND_ONLY_SOLVER=ConvDirectNaiveConvWrw
    COMMAND $<TARGET_FILE:test_conv2d> ${TEST_CONV_VERBOSE_W} --input 1 16 14 14 --weights 48 16 5 5 --pads_strides_dilations 2 2 1 1 1 1 ${MIOPEN_TEST_FLAGS_ARGS}
)

add_custom_test(smoke_solver_ConvAsm_5x10u2v2f1 GFX90A_DISABLED SKIP_XNACK_ON
    # GFX90A_DISABLED is because of WORKAROUND_ISSUE_1146
    ENVIRONMENT MIOPEN_FIND_MODE=normal MIOPEN_DEBUG_FIND_ONLY_SOLVER=ConvAsm5x10u2v2f1
    COMMAND $<TARGET_FILE:test_conv2d> ${TEST_CONV_VERBOSE_F} --input 1 1 5 10 --weights 16 1 5 10 --pads_strides_dilations 0 0 2 2 1 1 ${MIOPEN_TEST_FLAGS_ARGS}
)

add_custom_test(smoke_solver_ConvAsm_5x10u2v2b1 GFX90A_DISABLED SKIP_XNACK_ON
    ENVIRONMENT MIOPEN_FIND_MODE=normal MIOPEN_DEBUG_FIND_ONLY_SOLVER=ConvAsm5x10u2v2b1
    COMMAND $<TARGET_FILE:test_conv2d> ${TEST_CONV_VERBOSE_B} --input 1 1 16 160 --weights 16 16 5 10 --pads_strides_dilations 0 0 2 2 1 1 ${MIOPEN_TEST_FLAGS_ARGS}
)

add_custom_test(smoke_solver_ConvAsm_7x7c3h224w224k64u2v2p3q3f1 GFX90A_DISABLED SKIP_XNACK_ON
    ENVIRONMENT MIOPEN_FIND_MODE=normal MIOPEN_DEBUG_FIND_ONLY_SOLVER=ConvAsm7x7c3h224w224k64u2v2p3q3f1
    $<TARGET_FILE:test_conv2d> ${TEST_CONV_VERBOSE_F} --input 1 3 224 224 --weights 64 3 7  7 --pads_strides_dilations 3 3 2 2 1 1 ${MIOPEN_TEST_FLAGS_ARGS}
)

add_custom_test(smoke_solver_ConvOcl_Fwd11x11 GFX103X_ENABLED HALF_ENABLED BF16_ENABLED
    ENVIRONMENT MIOPEN_FIND_MODE=normal MIOPEN_DEBUG_FIND_ONLY_SOLVER=ConvOclDirectFwd11x11
    COMMAND $<TARGET_FILE:test_conv2d> ${TEST_CONV_VERBOSE_F} --input 1 1 44 44 --weights 1 1 11 11 --pads_strides_dilations 0 0 4 4 1 1 ${MIOPEN_TEST_FLAGS_ARGS}
)

add_custom_test(smoke_solver_ConvOcl_FwdGen GFX103X_ENABLED HALF_ENABLED BF16_ENABLED
    ENVIRONMENT MIOPEN_FIND_MODE=normal MIOPEN_DEBUG_FIND_ONLY_SOLVER=ConvOclDirectFwdGen
    COMMAND $<TARGET_FILE:test_conv2d> ${TEST_CONV_VERBOSE_F} --input 1 1 6 6 --weights 1 1 3 3 --pads_strides_dilations 0 0 2 2 1 1 ${MIOPEN_TEST_FLAGS_ARGS}
)

add_custom_test(smoke_solver_ConvOcl_BwdWrW53 GFX103X_ENABLED HALF_ENABLED BF16_ENABLED
    ENVIRONMENT MIOPEN_FIND_MODE=normal MIOPEN_DEBUG_FIND_ONLY_SOLVER=ConvOclBwdWrW53
    COMMAND $<TARGET_FILE:test_conv2d> ${TEST_CONV_VERBOSE_W} --input 16 1 7 7 --weights 1 1 3 3 --pads_strides_dilations 0 0 1 1 1 1 ${MIOPEN_TEST_FLAGS_ARGS}
)

# NOTES ON WRITING TESTS FOR TUNABLE SOLVERS
# * Enforce tuning (SEARCH_DB_UPDATE).
# * Use TEST_TUNING. This flag leads to test failure in case of any "Error"
#   message output to the log, which happens if something is broken in the tuning machinery.
# * Use MIOPEN_DEBUG_TUNING_ITERATIONS_MAX to save testing time.

# FP16 ALT attribute is disabled to enable the backward solver on MI200 for HALF.
add_custom_test(smoke_solver_ConvAsm1x1U HALF_ENABLED SKIP_XNACK_ON TEST_TUNING
    ENVIRONMENT MIOPEN_FIND_ENFORCE=SEARCH_DB_UPDATE MIOPEN_DEBUG_TUNING_ITERATIONS_MAX=5 MIOPEN_DEBUG_CONVOLUTION_ATTRIB_FP16_ALT_IMPL=0 MIOPEN_FIND_MODE=normal MIOPEN_DEBUG_FIND_ONLY_SOLVER=ConvAsm1x1U
    COMMAND $<TARGET_FILE:test_conv2d> ${TEST_CONV_VERBOSE_F} --input 1 4 2 2 --weights 4 4 1 1 --pads_strides_dilations 0 0 1 1 1 1 ${MIOPEN_TEST_FLAGS_ARGS}
    COMMAND $<TARGET_FILE:test_conv2d> ${TEST_CONV_VERBOSE_B} --input 1 4 2 2 --weights 4 4 1 1 --pads_strides_dilations 0 0 1 1 1 1 ${MIOPEN_TEST_FLAGS_ARGS}
)

add_custom_test(smoke_solver_ConvAsm1x1UV2 SKIP_XNACK_ON TEST_TUNING
    ENVIRONMENT MIOPEN_FIND_ENFORCE=SEARCH_DB_UPDATE MIOPEN_DEBUG_TUNING_ITERATIONS_MAX=5 MIOPEN_FIND_MODE=normal MIOPEN_DEBUG_FIND_ONLY_SOLVER=ConvAsm1x1UV2
    COMMAND $<TARGET_FILE:test_conv2d> ${TEST_CONV_VERBOSE_F} --input 1 4 2 2 --weights 4 4 1 1 --pads_strides_dilations 0 0 2 2 1 1 ${MIOPEN_TEST_FLAGS_ARGS}
    COMMAND $<TARGET_FILE:test_conv2d> ${TEST_CONV_VERBOSE_B} --input 1 4 2 2 --weights 4 4 1 1 --pads_strides_dilations 0 0 2 2 1 1 ${MIOPEN_TEST_FLAGS_ARGS}
)

add_custom_test(smoke_solver_ConvAsm3x3U SKIP_XNACK_ON TEST_TUNING
    ENVIRONMENT MIOPEN_FIND_ENFORCE=SEARCH_DB_UPDATE MIOPEN_DEBUG_TUNING_ITERATIONS_MAX=5 MIOPEN_FIND_MODE=normal MIOPEN_DEBUG_FIND_ONLY_SOLVER=ConvAsm3x3U
    COMMAND $<TARGET_FILE:test_conv2d> ${TEST_CONV_VERBOSE_F} --input 1 4 10 10 --weights 4 4 3 3 --pads_strides_dilations 1 1 1 1 1 1 ${MIOPEN_TEST_FLAGS_ARGS}
    COMMAND $<TARGET_FILE:test_conv2d> ${TEST_CONV_VERBOSE_B} --input 1 4 10 10 --weights 4 4 3 3 --pads_strides_dilations 1 1 1 1 1 1 ${MIOPEN_TEST_FLAGS_ARGS}
)

add_custom_test(smoke_solver_ConvAsmBwdWrW1x1 HALF_ENABLED BF16_ENABLED SKIP_XNACK_ON TEST_TUNING
    ENVIRONMENT MIOPEN_FIND_ENFORCE=SEARCH_DB_UPDATE MIOPEN_DEBUG_TUNING_ITERATIONS_MAX=5 MIOPEN_DEBUG_CONVOLUTION_ATTRIB_FP16_ALT_IMPL=0 MIOPEN_FIND_MODE=normal MIOPEN_DEBUG_FIND_ONLY_SOLVER=ConvAsmBwdWrW1x1
    COMMAND $<TARGET_FILE:test_conv2d> ${TEST_CONV_VERBOSE_W} --input 1 4 5 5 --weights 4 4 1 1 --pads_strides_dilations 0 0 2 2 1 1 ${MIOPEN_TEST_FLAGS_ARGS}
)

# GFX90A_DISABLED for FP32 because of WORKAROUND_SWDEV_330460
add_custom_test(smoke_solver_ConvAsmBwdWrW3x3_fp32 GFX90A_DISABLED SKIP_XNACK_ON TEST_TUNING
    ENVIRONMENT MIOPEN_FIND_ENFORCE=SEARCH_DB_UPDATE MIOPEN_DEBUG_TUNING_ITERATIONS_MAX=5 MIOPEN_FIND_MODE=normal MIOPEN_DEBUG_FIND_ONLY_SOLVER=ConvAsmBwdWrW3x3
    COMMAND $<TARGET_FILE:test_conv2d> ${TEST_CONV_VERBOSE_W} --input 2 4 3 3 --weights 4 4 3 3 --pads_strides_dilations 1 1 1 1 1 1 ${MIOPEN_TEST_FLAGS_ARGS}
)

add_custom_test(smoke_solver_ConvAsmBwdWrW3x3_fp16 FLOAT_DISABLED HALF_ENABLED SKIP_XNACK_ON TEST_TUNING
    ENVIRONMENT MIOPEN_FIND_ENFORCE=SEARCH_DB_UPDATE MIOPEN_DEBUG_TUNING_ITERATIONS_MAX=5 MIOPEN_DEBUG_CONVOLUTION_ATTRIB_FP16_ALT_IMPL=0 MIOPEN_FIND_MODE=normal MIOPEN_DEBUG_FIND_ONLY_SOLVER=ConvAsmBwdWrW3x3
    COMMAND $<TARGET_FILE:test_conv2d> ${TEST_CONV_VERBOSE_W} --input 2 4 3 3 --weights 4 4 3 3 --pads_strides_dilations 1 1 1 1 1 1 ${MIOPEN_TEST_FLAGS_ARGS}
)

# GFX103X_DISABLED is due to WORKAROUND_SWDEV_266868
add_custom_test(smoke_solver_ConvOclBwdWrW1x1 GFX103X_DISABLED HALF_ENABLED BF16_ENABLED
    ENVIRONMENT MIOPEN_FIND_MODE=normal MIOPEN_DEBUG_FIND_ONLY_SOLVER=ConvOclBwdWrW1x1
    COMMAND $<TARGET_FILE:test_conv2d> ${TEST_CONV_VERBOSE_W} --input 1 16 14 14 --weights 16 16 1 1 --pads_strides_dilations 0 0 1 1 1 1 ${MIOPEN_TEST_FLAGS_ARGS}
)

add_custom_test(smoke_solver_ConvAsmImplicitGemmV4R1Dynamic_Fwd GFX908_DISABLED GFX90A_DISABLED SKIP_XNACK_ON
    ENVIRONMENT MIOPEN_FIND_MODE=normal MIOPEN_DEBUG_FIND_ONLY_SOLVER=ConvAsmImplicitGemmV4R1DynamicFwd
    COMMAND $<TARGET_FILE:test_conv2d> ${TEST_CONV_VERBOSE_F} --input 16 16 16 16 --weights 16 16 1 1 --pads_strides_dilations 0 0 1 1 1 1 ${MIOPEN_TEST_FLAGS_ARGS}
)

add_custom_test(smoke_solver_ConvAsmImplicitGemmV4R1Dynamic_Bwd GFX908_DISABLED GFX90A_DISABLED SKIP_XNACK_ON
    ENVIRONMENT MIOPEN_FIND_MODE=normal MIOPEN_DEBUG_FIND_ONLY_SOLVER=ConvAsmImplicitGemmV4R1DynamicBwd
    COMMAND $<TARGET_FILE:test_conv2d> ${TEST_CONV_VERBOSE_B} --input 64 64 14 14 --weights 16 64 1 1 --pads_strides_dilations 0 0 1 1 1 1 ${MIOPEN_TEST_FLAGS_ARGS}
)

add_custom_test(smoke_solver_ConvAsmImplicitGemmV4R1Dynamic_Wrw GFX908_DISABLED GFX90A_DISABLED SKIP_XNACK_ON
    ENVIRONMENT MIOPEN_FIND_MODE=normal MIOPEN_DEBUG_FIND_ONLY_SOLVER=ConvAsmImplicitGemmV4R1DynamicWrw
    COMMAND $<TARGET_FILE:test_conv2d> ${TEST_CONV_VERBOSE_W} --input 1 32 28 28 --weights 32 32 1 1 --pads_strides_dilations 0 0 1 1 1 1 ${MIOPEN_TEST_FLAGS_ARGS}
)

add_custom_test(smoke_solver_ConvAsmImplicitGemmGTCDynamicXdlops_Wrw GFX900_DISABLED GFX906_DISABLED GFX90A_DISABLED HALF_ENABLED SKIP_XNACK_ON
    ENVIRONMENT MIOPEN_FIND_MODE=normal MIOPEN_DEBUG_FIND_ONLY_SOLVER=ConvAsmImplicitGemmGTCDynamicWrwXdlops
    COMMAND $<TARGET_FILE:test_conv2d> ${TEST_CONV_VERBOSE_W} --input 2 256 12 18 --weights 256 256 3 3 --pads_strides_dilations 1 1 1 1 1 1 ${MIOPEN_TEST_FLAGS_ARGS}
)

add_custom_test(smoke_solver_ConvAsmImplicitGemmGTCDynamicXdlops_Bwd GFX900_DISABLED GFX906_DISABLED GFX90A_DISABLED HALF_ENABLED SKIP_XNACK_ON
    ENVIRONMENT MIOPEN_FIND_MODE=normal MIOPEN_DEBUG_FIND_ONLY_SOLVER=ConvAsmImplicitGemmGTCDynamicBwdXdlops
    COMMAND $<TARGET_FILE:test_conv2d> ${TEST_CONV_VERBOSE_B} --input 64 64 28 28 --weights 16 64 1 1 --pads_strides_dilations 0 0 1 1 1 1 ${MIOPEN_TEST_FLAGS_ARGS}
)

add_custom_test(smoke_solver_ConvAsmImplicitGemmGTCDynamicXdlops_Fwd GFX900_DISABLED GFX906_DISABLED GFX90A_DISABLED HALF_ENABLED SKIP_XNACK_ON
    ENVIRONMENT MIOPEN_FIND_MODE=normal MIOPEN_DEBUG_FIND_ONLY_SOLVER=ConvAsmImplicitGemmGTCDynamicFwdXdlops
    COMMAND $<TARGET_FILE:test_conv2d> ${TEST_CONV_VERBOSE_F} --input 64 512 7 7 --weights 128 128 3 3 --pads_strides_dilations 1 1 1 1 1 1 ${MIOPEN_TEST_FLAGS_ARGS}
)

add_custom_test(smoke_solver_ConvAsmImplicitGemmGTCDynamicXdlopsNHWC_fp32_fp16_Fwd GFX900_DISABLED GFX906_DISABLED GFX94X_ENABLED
    ENVIRONMENT MIOPEN_FIND_ENFORCE=SEARCH_DB_UPDATE MIOPEN_DEBUG_TUNING_ITERATIONS_MAX=5 MIOPEN_FIND_MODE=normal MIOPEN_DEBUG_FIND_ONLY_SOLVER=ConvAsmImplicitGemmGTCDynamicFwdXdlopsNHWC
    COMMAND $<TARGET_FILE:test_conv2d> ${TEST_CONV_VERBOSE_F} --input 64 256 7 7 --weights 128 256 1 1 --pads_strides_dilations 0 0 1 1 1 1 --in_layout NHWC --fil_layout NHWC --out_layout NHWC ${MIOPEN_TEST_FLAGS_ARGS}
)

add_custom_test(smoke_solver_ConvAsmImplicitGemmGTCDynamicXdlopsNHWC_fp32_fp16_Bwd GFX900_DISABLED GFX906_DISABLED GFX94X_ENABLED
    ENVIRONMENT MIOPEN_FIND_ENFORCE=SEARCH_DB_UPDATE MIOPEN_DEBUG_TUNING_ITERATIONS_MAX=5 MIOPEN_FIND_MODE=normal MIOPEN_DEBUG_FIND_ONLY_SOLVER=ConvAsmImplicitGemmGTCDynamicBwdXdlopsNHWC
    COMMAND $<TARGET_FILE:test_conv2d> ${TEST_CONV_VERBOSE_B} --input 64 256 7 7 --weights 128 256 1 1 --pads_strides_dilations 0 0 1 1 1 1 --in_layout NHWC --fil_layout NHWC --out_layout NHWC ${MIOPEN_TEST_FLAGS_ARGS}
)

add_custom_test(smoke_solver_ConvAsmImplicitGemmGTCDynamicXdlopsNHWC_fp32_fp16_Wrw GFX900_DISABLED GFX906_DISABLED GFX908_DISABLED GFX94X_ENABLED
    ENVIRONMENT MIOPEN_FIND_ENFORCE=SEARCH_DB_UPDATE MIOPEN_DEBUG_TUNING_ITERATIONS_MAX=5 MIOPEN_FIND_MODE=normal MIOPEN_DEBUG_FIND_ONLY_SOLVER=ConvAsmImplicitGemmGTCDynamicWrwXdlopsNHWC
    COMMAND $<TARGET_FILE:test_conv2d> ${TEST_CONV_VERBOSE_W} --input 64 256 7 7 --weights 128 256 1 1 --pads_strides_dilations 0 0 1 1 1 1 --in_layout NHWC --fil_layout NHWC --out_layout NHWC ${MIOPEN_TEST_FLAGS_ARGS}
)

add_custom_test(smoke_solver_ConvAsmImplicitGemmGTCDynamicXdlopsNHWC_bf16_Fwd GFX900_DISABLED GFX906_DISABLED GFX908_DISABLED GFX94X_ENABLED
    ENVIRONMENT MIOPEN_FIND_ENFORCE=SEARCH_DB_UPDATE MIOPEN_DEBUG_TUNING_ITERATIONS_MAX=5 MIOPEN_FIND_MODE=normal MIOPEN_DEBUG_FIND_ONLY_SOLVER=ConvAsmImplicitGemmGTCDynamicFwdXdlopsNHWC
    COMMAND $<TARGET_FILE:test_conv2d> ${TEST_CONV_VERBOSE_F} --input 64 256 7 7 --weights 128 256 1 1 --pads_strides_dilations 0 0 1 1 1 1 --in_layout NHWC --fil_layout NHWC --out_layout NHWC ${MIOPEN_TEST_FLAGS_ARGS}
)

add_custom_test(smoke_solver_ConvAsmImplicitGemmGTCDynamicXdlopsNHWC_bf16_Bwd GFX900_DISABLED GFX906_DISABLED GFX908_DISABLED FLOAT_DISABLED BF16_ENABLED SKIP_XNACK_ON TEST_TUNING
    ENVIRONMENT MIOPEN_FIND_ENFORCE=SEARCH_DB_UPDATE MIOPEN_DEBUG_TUNING_ITERATIONS_MAX=5 MIOPEN_FIND_MODE=normal MIOPEN_DEBUG_FIND_ONLY_SOLVER=ConvAsmImplicitGemmGTCDynamicBwdXdlopsNHWC
    COMMAND $<TARGET_FILE:test_conv2d> ${TEST_CONV_VERBOSE_B} --input 64 256 7 7 --weights 128 256 1 1 --pads_strides_dilations 0 0 1 1 1 1 --in_layout NHWC --fil_layout NHWC --out_layout NHWC ${MIOPEN_TEST_FLAGS_ARGS}
)

add_custom_test(smoke_solver_ConvAsmImplicitGemmGTCDynamicXdlopsNHWC_bf16_Wrw GFX900_DISABLED GFX906_DISABLED GFX908_DISABLED FLOAT_DISABLED BF16_ENABLED SKIP_XNACK_ON TEST_TUNING
    ENVIRONMENT MIOPEN_FIND_ENFORCE=SEARCH_DB_UPDATE MIOPEN_DEBUG_TUNING_ITERATIONS_MAX=5 MIOPEN_FIND_MODE=normal MIOPEN_DEBUG_FIND_ONLY_SOLVER=ConvAsmImplicitGemmGTCDynamicWrwXdlopsNHWC
    COMMAND $<TARGET_FILE:test_conv2d> ${TEST_CONV_VERBOSE_W} --input 64 256 7 7 --weights 128 256 1 1 --pads_strides_dilations 0 0 1 1 1 1 --in_layout NHWC --fil_layout NHWC --out_layout NHWC ${MIOPEN_TEST_FLAGS_ARGS}
)

add_custom_test(smoke_solver_ConvAsmImplicitGemmGTCDynamicFwdDlopsNCHWC GFX900_DISABLED GFX906_DISABLED GFX908_DISABLED GFX90A_DISABLED GFX103X_ENABLED FLOAT_DISABLED HALF_ENABLED SKIP_XNACK_ON TEST_TUNING
    ENVIRONMENT MIOPEN_FIND_ENFORCE=SEARCH_DB_UPDATE MIOPEN_DEBUG_TUNING_ITERATIONS_MAX=5 MIOPEN_FIND_MODE=normal MIOPEN_DEBUG_FIND_ONLY_SOLVER=ConvAsmImplicitGemmGTCDynamicFwdDlopsNCHWC
    COMMAND $<TARGET_FILE:test_conv2d> ${TEST_CONV_VERBOSE_F} --input 64 256 7 7 --weights 256 3 3 128 --pads_strides_dilations 0 0 1 1 1 1 --in_layout NCHW --fil_layout CHWN --out_layout NCHW --tensor_vect 1 --vector_length 4 ${MIOPEN_TEST_FLAGS_ARGS}
)

# MIOPEN_DEBUG_TUNING_ITERATIONS_MAX is set to 2 because kernels are very slow to build.
# MIOPEN_DEBUG_CONV_CK_IGEMM_FWD_V6R1_DLOPS_NCHW is explicitly enabled due to the kernel is disabled by default via #2306
add_custom_test(smoke_solver_ConvCkIgemmFwdV6r1DlopsNchw GFX103X_ENABLED HALF_ENABLED TEST_TUNING
    ENVIRONMENT MIOPEN_FIND_ENFORCE=SEARCH_DB_UPDATE MIOPEN_DEBUG_TUNING_ITERATIONS_MAX=2 MIOPEN_DEBUG_CONVOLUTION_ATTRIB_FP16_ALT_IMPL=0 MIOPEN_FIND_MODE=normal MIOPEN_DEBUG_FIND_ONLY_SOLVER=ConvCkIgemmFwdV6r1DlopsNchw MIOPEN_DEBUG_CONV_CK_IGEMM_FWD_V6R1_DLOPS_NCHW=1
    COMMAND $<TARGET_FILE:test_conv2d> ${TEST_CONV_VERBOSE_F} --input 128 64 56 56 --weights 256 64 1 1 --pads_strides_dilations 0 0 1 1 1 1 ${MIOPEN_TEST_FLAGS_ARGS}
)

add_custom_test(smoke_solver_ConvHipImplicitGemmBwdDataV1R1 GFX103X_ENABLED TEST_TUNING
    ENVIRONMENT MIOPEN_FIND_ENFORCE=SEARCH_DB_UPDATE MIOPEN_DEBUG_TUNING_ITERATIONS_MAX=5 MIOPEN_FIND_MODE=normal MIOPEN_DEBUG_FIND_ONLY_SOLVER=ConvHipImplicitGemmBwdDataV1R1
    COMMAND $<TARGET_FILE:test_conv2d> ${TEST_CONV_VERBOSE_B} --input 32 128 32 32 --weights 12 128 1 1 --pads_strides_dilations 0 0 1 1 1 1 ${MIOPEN_TEST_FLAGS_ARGS}
)

# MIOPEN_DEBUG_CONV_IMPLICIT_GEMM_HIP_FWD_V4R1=1 is necessary due to WORKAROUND_iGemm_936 in Jenkinsfile,
# which disables ConvHipImplicitGemmV4R1Fwd, but we still want to check that the solver is not broken.
add_custom_test(smoke_solver_ConvHipImplicitGemmV4R1Fwd_fp32 GFX103X_ENABLED TEST_TUNING
    ENVIRONMENT MIOPEN_FIND_ENFORCE=SEARCH_DB_UPDATE MIOPEN_DEBUG_TUNING_ITERATIONS_MAX=5 MIOPEN_DEBUG_CONV_IMPLICIT_GEMM_HIP_FWD_V4R1=1 MIOPEN_DEBUG_CONVOLUTION_ATTRIB_FP16_ALT_IMPL=0 MIOPEN_FIND_MODE=normal MIOPEN_DEBUG_FIND_ONLY_SOLVER=ConvHipImplicitGemmV4R1Fwd
    COMMAND $<TARGET_FILE:test_conv2d> ${TEST_CONV_VERBOSE_F} --input 256 32 27 27 --weights 128 32 1 1 --pads_strides_dilations 0 0 1 1 1 1 ${MIOPEN_TEST_FLAGS_ARGS}
)

add_custom_test(smoke_solver_ConvHipImplicitGemmV4R1WrW GFX103X_ENABLED HALF_ENABLED BF16_ENABLED TEST_TUNING
    ENVIRONMENT MIOPEN_FIND_ENFORCE=SEARCH_DB_UPDATE MIOPEN_DEBUG_TUNING_ITERATIONS_MAX=5 MIOPEN_DEBUG_CONVOLUTION_ATTRIB_FP16_ALT_IMPL=0 MIOPEN_FIND_MODE=normal MIOPEN_DEBUG_FIND_ONLY_SOLVER=ConvHipImplicitGemmV4R1WrW
    COMMAND $<TARGET_FILE:test_conv2d> ${TEST_CONV_VERBOSE_W} --input 64 64 55 55 --weights 64 64 1 1 --pads_strides_dilations 0 0 1 1 1 1 ${MIOPEN_TEST_FLAGS_ARGS}
)

# MIOPEN_DEBUG_CONV_IMPLICIT_GEMM_HIP_FWD_V4R1=1 is necessary due to WORKAROUND_iGemm_936 in Jenkinsfile,
# which disables ConvHipImplicitGemmV4R1Fwd, but we still want to check that the solver is not broken.
# smoke_solver_ConvHipImplicitGemmV4R1Fwd is split to BF16+FP16 and FP32 tests because of
# WORKAROUND_ISSUE_2038, which disables validation of FP16 and BF16 datatypes in this test,
# see https://github.com/ROCm/MIOpen/pull/2043#issuecomment-1482657160.
add_custom_test(smoke_solver_ConvHipImplicitGemmV4R1Fwd_fp16_bf16 GFX103X_ENABLED FLOAT_DISABLED HALF_ENABLED BF16_ENABLED TEST_TUNING
    ENVIRONMENT MIOPEN_FIND_ENFORCE=SEARCH_DB_UPDATE MIOPEN_DEBUG_TUNING_ITERATIONS_MAX=5 MIOPEN_DEBUG_CONV_IMPLICIT_GEMM_HIP_FWD_V4R1=1 MIOPEN_DEBUG_CONVOLUTION_ATTRIB_FP16_ALT_IMPL=0 MIOPEN_FIND_MODE=normal MIOPEN_DEBUG_FIND_ONLY_SOLVER=ConvHipImplicitGemmV4R1Fwd
    COMMAND $<TARGET_FILE:test_conv2d> ${TEST_CONV_VERBOSE_F} --input 256 32 27 27 --weights 128 32 1 1 --pads_strides_dilations 0 0 1 1 1 1 ${MIOPEN_TEST_FLAGS_ARGS} --disable-validation
)

# MIOPEN_DEBUG_CONV_IMPLICIT_GEMM_HIP_BWD_V4R1=1 is necessary due to WORKAROUND_SWDEV_229277_227616_229195,
# which disables ConvHipImplicitGemmBwdDataV4R1, but we still want to check that the solver is not broken.
add_custom_test(smoke_solver_ConvHipImplicitGemmBwdDataV4R1 GFX103X_ENABLED TEST_TUNING
    ENVIRONMENT MIOPEN_FIND_ENFORCE=SEARCH_DB_UPDATE MIOPEN_DEBUG_TUNING_ITERATIONS_MAX=5 MIOPEN_DEBUG_CONV_IMPLICIT_GEMM_HIP_BWD_V4R1=1 MIOPEN_FIND_MODE=normal MIOPEN_DEBUG_FIND_ONLY_SOLVER=ConvHipImplicitGemmBwdDataV4R1
    COMMAND $<TARGET_FILE:test_conv2d> ${TEST_CONV_VERBOSE_B} --input 16 64 16 16 --weights 64 64 3 3 --pads_strides_dilations 0 0 1 1 1 1 ${MIOPEN_TEST_FLAGS_ARGS}
)

add_custom_test(smoke_solver_ConvHipImplicitGemmV4R4_Fwd GFX103X_ENABLED TEST_TUNING
    ENVIRONMENT MIOPEN_FIND_ENFORCE=SEARCH_DB_UPDATE MIOPEN_DEBUG_TUNING_ITERATIONS_MAX=5 MIOPEN_FIND_MODE=normal MIOPEN_DEBUG_FIND_ONLY_SOLVER=ConvHipImplicitGemmV4R4Fwd
    COMMAND $<TARGET_FILE:test_conv2d> ${TEST_CONV_VERBOSE_F} --input 2 16 28 28 --weights 32 16 3 3 --pads_strides_dilations 1 1 1 1 1 1 ${MIOPEN_TEST_FLAGS_ARGS}
)

add_custom_test(smoke_solver_ConvHipImplicitGemmV4R4_Wrw GFX103X_ENABLED TEST_TUNING
    ENVIRONMENT MIOPEN_FIND_ENFORCE=SEARCH_DB_UPDATE MIOPEN_DEBUG_TUNING_ITERATIONS_MAX=5 MIOPEN_FIND_MODE=normal MIOPEN_DEBUG_FIND_ONLY_SOLVER=ConvHipImplicitGemmV4R4WrW
    COMMAND $<TARGET_FILE:test_conv2d> ${TEST_CONV_VERBOSE_W} --input 8 128 14 14 --weights 32 128 3 3 --pads_strides_dilations 1 1 1 1 1 1 ${MIOPEN_TEST_FLAGS_ARGS}
)

# WORKAROUND_SWDEV_251757 disables this solver due to precision issues.
# However we still want to check that solver is not broken and therefore use
# MIOPEN_DEBUG_CONV_IMPLICIT_GEMM_HIP_BWD_V1R1_XDLOPS=1 to enable it.
add_custom_test(smoke_solver_ConvHipImplicitGemmBwdDataV1R1Xdlops GFX900_DISABLED GFX906_DISABLED HALF_ENABLED BF16_ENABLED TEST_TUNING
    ENVIRONMENT MIOPEN_FIND_ENFORCE=SEARCH_DB_UPDATE MIOPEN_DEBUG_TUNING_ITERATIONS_MAX=5 MIOPEN_DEBUG_CONV_IMPLICIT_GEMM_HIP_BWD_V1R1_XDLOPS=1 MIOPEN_DEBUG_CONVOLUTION_ATTRIB_FP16_ALT_IMPL=0 MIOPEN_FIND_MODE=normal MIOPEN_DEBUG_FIND_ONLY_SOLVER=ConvHipImplicitGemmBwdDataV1R1Xdlops
    COMMAND $<TARGET_FILE:test_conv2d> ${TEST_CONV_VERBOSE_B} --input 32 128 32 32 --weights 12 128 1 1 --pads_strides_dilations 0 0 1 1 1 1 ${MIOPEN_TEST_FLAGS_ARGS}
)

# WORKAROUND_ISSUE_1206 disables this solver for FP32 due to precision issues.
# WORKAROUND_SWDEV_329642 disables this solver on MI200 for BF16.
# However we still want to check that these cases are not broken and therefore use
# MIOPEN_DEBUG_CONV_IMPLICIT_GEMM_HIP_BWD_V4R1_XDLOPS=1 to enable the solver.
add_custom_test(smoke_solver_ConvHipImplicitGemmBwdDataV4R1Xdlops GFX900_DISABLED GFX906_DISABLED HALF_ENABLED BF16_ENABLED TEST_TUNING
    ENVIRONMENT MIOPEN_FIND_ENFORCE=SEARCH_DB_UPDATE MIOPEN_DEBUG_TUNING_ITERATIONS_MAX=5 MIOPEN_DEBUG_CONV_IMPLICIT_GEMM_HIP_BWD_V4R1_XDLOPS=1 MIOPEN_DEBUG_CONVOLUTION_ATTRIB_FP16_ALT_IMPL=0 MIOPEN_FIND_MODE=normal MIOPEN_DEBUG_FIND_ONLY_SOLVER=ConvHipImplicitGemmBwdDataV4R1Xdlops
    COMMAND $<TARGET_FILE:test_conv2d> ${TEST_CONV_VERBOSE_B} --input 1 160 28 28 --weights 128 160 1 1 --pads_strides_dilations 0 0 1 1 1 1 ${MIOPEN_TEST_FLAGS_ARGS}
)

add_custom_test(smoke_solver_ConvHipImplicitGemmForwardV4R4Xdlops GFX900_DISABLED GFX906_DISABLED HALF_ENABLED BF16_ENABLED TEST_TUNING
    ENVIRONMENT MIOPEN_FIND_ENFORCE=SEARCH_DB_UPDATE MIOPEN_DEBUG_TUNING_ITERATIONS_MAX=5 MIOPEN_DEBUG_CONVOLUTION_ATTRIB_FP16_ALT_IMPL=0 MIOPEN_FIND_MODE=normal MIOPEN_DEBUG_FIND_ONLY_SOLVER=ConvHipImplicitGemmForwardV4R4Xdlops
    COMMAND $<TARGET_FILE:test_conv2d> ${TEST_CONV_VERBOSE_F} --input 128 48 13 13 --weights 192 48 1 1 --pads_strides_dilations 0 0 1 1 1 1 ${MIOPEN_TEST_FLAGS_ARGS}
)

add_custom_test(smoke_solver_ConvHipImplicitGemmWrwV4R4Xdlops GFX900_DISABLED GFX906_DISABLED HALF_ENABLED BF16_ENABLED TEST_TUNING
    ENVIRONMENT MIOPEN_FIND_ENFORCE=SEARCH_DB_UPDATE MIOPEN_DEBUG_TUNING_ITERATIONS_MAX=5 MIOPEN_DEBUG_CONVOLUTION_ATTRIB_FP16_ALT_IMPL=0 MIOPEN_FIND_MODE=normal MIOPEN_DEBUG_FIND_ONLY_SOLVER=ConvHipImplicitGemmWrwV4R4Xdlops
    COMMAND $<TARGET_FILE:test_conv2d> ${TEST_CONV_VERBOSE_W} --input 1 192 28 28 --weights 16 192 1 1 --pads_strides_dilations 0 0 1 1 1 1 ${MIOPEN_TEST_FLAGS_ARGS}
)

add_custom_test(smoke_solver_ConvHipImplicitGemmForwardV4R4Xdlops_Padded_Gemm GFX900_DISABLED GFX906_DISABLED HALF_ENABLED BF16_ENABLED TEST_TUNING
    ENVIRONMENT MIOPEN_FIND_ENFORCE=SEARCH_DB_UPDATE MIOPEN_DEBUG_TUNING_ITERATIONS_MAX=5 MIOPEN_DEBUG_CONVOLUTION_ATTRIB_FP16_ALT_IMPL=0 MIOPEN_FIND_MODE=normal MIOPEN_DEBUG_FIND_ONLY_SOLVER=ConvHipImplicitGemmForwardV4R4Xdlops_Padded_Gemm
    COMMAND $<TARGET_FILE:test_conv2d> ${TEST_CONV_VERBOSE_F} --input 16 1 7 7 --weights 1 1 3 3 --pads_strides_dilations 0 0 1 1 1 1 ${MIOPEN_TEST_FLAGS_ARGS}
)

add_custom_test(smoke_solver_ConvHipImplicitGemmWrwV4R4Xdlops_Padded_Gemm GFX900_DISABLED GFX906_DISABLED HALF_ENABLED BF16_ENABLED TEST_TUNING
    ENVIRONMENT MIOPEN_FIND_ENFORCE=SEARCH_DB_UPDATE MIOPEN_DEBUG_TUNING_ITERATIONS_MAX=5 MIOPEN_DEBUG_CONVOLUTION_ATTRIB_FP16_ALT_IMPL=0 MIOPEN_FIND_MODE=normal MIOPEN_DEBUG_FIND_ONLY_SOLVER=ConvHipImplicitGemmWrwV4R4Xdlops_Padded_Gemm
    COMMAND $<TARGET_FILE:test_conv2d> ${TEST_CONV_VERBOSE_W} --input 256 2 5 5 --weights 1 2 3 3 --pads_strides_dilations 1 1 2 2 1 1 ${MIOPEN_TEST_FLAGS_ARGS}
)

add_custom_test(smoke_solver_ConvHipImplicitGemmForwardV4R5Xdlops GFX900_DISABLED GFX906_DISABLED HALF_ENABLED BF16_ENABLED TEST_TUNING
    ENVIRONMENT MIOPEN_FIND_ENFORCE=SEARCH_DB_UPDATE MIOPEN_DEBUG_TUNING_ITERATIONS_MAX=5 MIOPEN_DEBUG_CONVOLUTION_ATTRIB_FP16_ALT_IMPL=0 MIOPEN_FIND_MODE=normal MIOPEN_DEBUG_FIND_ONLY_SOLVER=ConvHipImplicitGemmForwardV4R5Xdlops
    COMMAND $<TARGET_FILE:test_conv2d> ${TEST_CONV_VERBOSE_F} --input 128 16 54 54 --weights 64 16 3 3 --pads_strides_dilations 1 1 1 1 1 1 ${MIOPEN_TEST_FLAGS_ARGS}
)

add_custom_test(smoke_solver_ConvHipImplicitGemmFwdXdlops GFX900_DISABLED GFX906_DISABLED GFX90A_DISABLED GFX94X_ENABLED HALF_ENABLED INT8_ENABLED
    ENVIRONMENT MIOPEN_FIND_ENFORCE=SEARCH_DB_UPDATE MIOPEN_DEBUG_TUNING_ITERATIONS_MAX=5 MIOPEN_FIND_MODE=normal MIOPEN_DEBUG_FIND_ONLY_SOLVER=ConvHipImplicitGemmFwdXdlops
    COMMAND $<TARGET_FILE:test_conv2d> ${TEST_CONV_VERBOSE_F} --input 128 64 56 56 --weights 64 64 1 1 --pads_strides_dilations 0 0 1 1 1 1 ${MIOPEN_TEST_CONV_INT8_OUTPUT_TYPE_INT8} --in_layout NHWC --fil_layout NHWC --out_layout NHWC ${MIOPEN_TEST_FLAGS_ARGS}
)

add_custom_test(smoke_solver_ConvBinWinograd3x3U GFX90A_DISABLED SKIP_XNACK_ON
    ENVIRONMENT MIOPEN_FIND_MODE=normal MIOPEN_DEBUG_FIND_ONLY_SOLVER=ConvBinWinograd3x3U
    COMMAND $<TARGET_FILE:test_conv2d> ${TEST_CONV_VERBOSE_F} --input 1 20 20 20 --weights 20 20 3 3 --pads_strides_dilations 1 1 1 1 1 1 ${MIOPEN_TEST_FLAGS_ARGS}
    COMMAND $<TARGET_FILE:test_conv2d> ${TEST_CONV_VERBOSE_B} --input 1 20 20 20 --weights 20 20 3 3 --pads_strides_dilations 1 1 1 1 1 1 ${MIOPEN_TEST_FLAGS_ARGS}
)

# F16 is supported for 906 and 906 only, no WrW
add_custom_test(smoke_solver_ConvBinWinogradRxS_fp16 GFX900_DISABLED GFX90A_DISABLED FLOAT_DISABLED HALF_ENABLED SKIP_XNACK_ON
    ENVIRONMENT MIOPEN_FIND_MODE=normal MIOPEN_DEBUG_FIND_ONLY_SOLVER=ConvBinWinogradRxS
    COMMAND $<TARGET_FILE:test_conv2d> ${TEST_CONV_VERBOSE_F} --input 1 40 20 20 --weights 20 40 3 3 --pads_strides_dilations 1 1 1 1 1 1 ${MIOPEN_TEST_FLAGS_ARGS}
    COMMAND $<TARGET_FILE:test_conv2d> ${TEST_CONV_VERBOSE_B} --input 1 20 20 20 --weights 40 20 3 3 --pads_strides_dilations 1 1 1 1 1 1 ${MIOPEN_TEST_FLAGS_ARGS}
)

# F32 is supported for 900, 906 and 908.
add_custom_test(smoke_solver_ConvBinWinogradRxS_fp32 GFX90A_DISABLED SKIP_XNACK_ON
    ENVIRONMENT MIOPEN_FIND_MODE=normal MIOPEN_DEBUG_FIND_ONLY_SOLVER=ConvBinWinogradRxS
    COMMAND $<TARGET_FILE:test_conv2d> ${TEST_CONV_VERBOSE_F} --input 1 20 20 20 --weights 20 20 3 3 --pads_strides_dilations 1 1 1 1 1 1 ${MIOPEN_TEST_FLAGS_ARGS}
    COMMAND $<TARGET_FILE:test_conv2d> ${TEST_CONV_VERBOSE_B} --input 1 20 20 20 --weights 20 20 3 3 --pads_strides_dilations 1 1 1 1 1 1 ${MIOPEN_TEST_FLAGS_ARGS}
    COMMAND $<TARGET_FILE:test_conv2d> ${TEST_CONV_VERBOSE_W} --input 1 20 20 20 --weights 20 20 3 3 --pads_strides_dilations 1 1 1 1 1 1 ${MIOPEN_TEST_FLAGS_ARGS}
)

# FP16 ALT attribute is disabled to enable the backward solver on MI200 for HALF.
add_custom_test(smoke_solver_ConvBinWinogradRxSf2x3g1_f16 GFX94X_ENABLED GFX103X_ENABLED GFX110X_ENABLED FLOAT_DISABLED HALF_ENABLED SKIP_XNACK_ON
    ENVIRONMENT MIOPEN_DEBUG_CONVOLUTION_ATTRIB_FP16_ALT_IMPL=0 MIOPEN_FIND_MODE=normal MIOPEN_DEBUG_FIND_ONLY_SOLVER=ConvBinWinogradRxSf2x3g1
    COMMAND $<TARGET_FILE:test_conv2d> ${TEST_CONV_VERBOSE_F} --input 1 40 20 20 --weights 20 40 3 3 --pads_strides_dilations 1 1 1 1 1 1 ${MIOPEN_TEST_FLAGS_ARGS}
    COMMAND $<TARGET_FILE:test_conv2d> ${TEST_CONV_VERBOSE_B} --input 1 20 20 20 --weights 40 20 3 3 --pads_strides_dilations 1 1 1 1 1 1 ${MIOPEN_TEST_FLAGS_ARGS}
    COMMAND $<TARGET_FILE:test_conv2d> ${TEST_CONV_VERBOSE_W} --input 1 20 20 20 --weights 20 20 3 3 --pads_strides_dilations 1 1 1 1 1 1 ${MIOPEN_TEST_FLAGS_ARGS}
)

add_custom_test(smoke_solver_ConvBinWinogradRxSf2x3g1_f32 GFX94X_ENABLED GFX103X_ENABLED GFX110X_ENABLED SKIP_XNACK_ON
    ENVIRONMENT MIOPEN_FIND_MODE=normal MIOPEN_DEBUG_FIND_ONLY_SOLVER=ConvBinWinogradRxSf2x3g1
    COMMAND $<TARGET_FILE:test_conv2d> ${TEST_CONV_VERBOSE_F} --input 1 20 20 20 --weights 20 20 3 3 --pads_strides_dilations 1 1 1 1 1 1 ${MIOPEN_TEST_FLAGS_ARGS}
    COMMAND $<TARGET_FILE:test_conv2d> ${TEST_CONV_VERBOSE_B} --input 1 20 20 20 --weights 20 20 3 3 --pads_strides_dilations 1 1 1 1 1 1 ${MIOPEN_TEST_FLAGS_ARGS}
    COMMAND $<TARGET_FILE:test_conv2d> ${TEST_CONV_VERBOSE_W} --input 1 20 20 20 --weights 20 20 3 3 --pads_strides_dilations 1 1 1 1 1 1 ${MIOPEN_TEST_FLAGS_ARGS}
)

# FP16 ALT attribute is disabled to enable the backward solver on MI200 for HALF.
add_custom_test(smoke_solver_ConvBinWinogradRxSf3x2_f16 GFX94X_ENABLED GFX103X_ENABLED GFX110X_ENABLED FLOAT_DISABLED HALF_ENABLED SKIP_XNACK_ON
    ENVIRONMENT MIOPEN_DEBUG_CONVOLUTION_ATTRIB_FP16_ALT_IMPL=0 MIOPEN_FIND_MODE=normal MIOPEN_DEBUG_FIND_ONLY_SOLVER=ConvBinWinogradRxSf3x2
    COMMAND $<TARGET_FILE:test_conv2d> ${TEST_CONV_VERBOSE_F} --input 1 40 20 20 --weights 20 40 3 3 --pads_strides_dilations 1 1 1 1 1 1 ${MIOPEN_TEST_FLAGS_ARGS}
    COMMAND $<TARGET_FILE:test_conv2d> ${TEST_CONV_VERBOSE_B} --input 1 20 20 20 --weights 40 20 3 3 --pads_strides_dilations 1 1 1 1 1 1 ${MIOPEN_TEST_FLAGS_ARGS}
    COMMAND $<TARGET_FILE:test_conv2d> ${TEST_CONV_VERBOSE_W} --input 1 20 20 20 --weights 20 20 3 3 --pads_strides_dilations 1 1 1 1 1 1 ${MIOPEN_TEST_FLAGS_ARGS}
)

add_custom_test(smoke_solver_ConvBinWinogradRxSf3x2_f32 GFX94X_ENABLED GFX103X_ENABLED GFX110X_ENABLED SKIP_XNACK_ON
    ENVIRONMENT MIOPEN_FIND_MODE=normal MIOPEN_DEBUG_FIND_ONLY_SOLVER=ConvBinWinogradRxSf3x2
    COMMAND $<TARGET_FILE:test_conv2d> ${TEST_CONV_VERBOSE_F} --input 1 20 20 20 --weights 20 20 3 3 --pads_strides_dilations 1 1 1 1 1 1 ${MIOPEN_TEST_FLAGS_ARGS}
    COMMAND $<TARGET_FILE:test_conv2d> ${TEST_CONV_VERBOSE_B} --input 1 20 20 20 --weights 20 20 3 3 --pads_strides_dilations 1 1 1 1 1 1 ${MIOPEN_TEST_FLAGS_ARGS}
    COMMAND $<TARGET_FILE:test_conv2d> ${TEST_CONV_VERBOSE_W} --input 1 20 20 20 --weights 20 20 3 3 --pads_strides_dilations 1 1 1 1 1 1 ${MIOPEN_TEST_FLAGS_ARGS}
)

add_custom_test(smoke_solver_ConvWinogradFuryRxSf2x3_f16 GFX900_DISABLED GFX906_DISABLED GFX908_DISABLED GFX90A_DISABLED GFX110X_ENABLED FLOAT_DISABLED HALF_ENABLED SKIP_XNACK_ON
    ENVIRONMENT MIOPEN_FIND_MODE=normal MIOPEN_DEBUG_FIND_ONLY_SOLVER='ConvWinoFuryRxS<2-3>'
    COMMAND $<TARGET_FILE:test_conv2d> ${TEST_CONV_VERBOSE_F} --input 1 16 16 16 --weights 16 16 3 3 --pads_strides_dilations 1 1 1 1 1 1 --trans_output_pads 1 1 ${MIOPEN_TEST_FLAGS_ARGS}
    COMMAND $<TARGET_FILE:test_conv2d> ${TEST_CONV_VERBOSE_B} --input 1 16 16 16 --weights 16 16 3 3 --pads_strides_dilations 1 1 1 1 1 1 --trans_output_pads 1 1 ${MIOPEN_TEST_FLAGS_ARGS}
)

# FP16 ALT attribute is disabled to enable the backward solver on MI200 for HALF.
add_custom_test(smoke_solver_ConvWinograd3x3MultipassWrW_3x2 HALF_ENABLED BF16_ENABLED SKIP_XNACK_ON
    ENVIRONMENT MIOPEN_DEBUG_CONVOLUTION_ATTRIB_FP16_ALT_IMPL=0 MIOPEN_FIND_MODE=normal MIOPEN_DEBUG_FIND_ONLY_SOLVER='ConvWinograd3x3MultipassWrW<3-2>'
    COMMAND $<TARGET_FILE:test_conv2d> ${TEST_CONV_VERBOSE_W} --input 1 16 24 24 --weights 16 16 3 3 --pads_strides_dilations 1 1 2 2 1 1 ${MIOPEN_TEST_FLAGS_ARGS}
)

add_custom_test(smoke_solver_ConvWinograd3x3MultipassWrW_3x3 HALF_ENABLED BF16_ENABLED SKIP_XNACK_ON
    ENVIRONMENT MIOPEN_DEBUG_CONVOLUTION_ATTRIB_FP16_ALT_IMPL=0 MIOPEN_FIND_MODE=normal MIOPEN_DEBUG_FIND_ONLY_SOLVER='ConvWinograd3x3MultipassWrW<3-3>'
    COMMAND $<TARGET_FILE:test_conv2d> ${TEST_CONV_VERBOSE_W} --input 1 16 24 24 --weights 16 16 3 3 --pads_strides_dilations 1 1 2 2 1 1 ${MIOPEN_TEST_FLAGS_ARGS}
)

add_custom_test(smoke_solver_ConvWinograd3x3MultipassWrW_3x4 HALF_ENABLED BF16_ENABLED SKIP_XNACK_ON
    ENVIRONMENT MIOPEN_DEBUG_CONVOLUTION_ATTRIB_FP16_ALT_IMPL=0 MIOPEN_DEBUG_AMD_WINOGRAD_MPASS_F3X4=1 MIOPEN_FIND_MODE=normal MIOPEN_DEBUG_FIND_ONLY_SOLVER='ConvWinograd3x3MultipassWrW<3-4>'
    COMMAND $<TARGET_FILE:test_conv2d> ${TEST_CONV_VERBOSE_W} --input 1 16 24 24 --weights 16 16 3 3 --pads_strides_dilations 1 1 1 1 1 1 ${MIOPEN_TEST_FLAGS_ARGS}
)

add_custom_test(smoke_solver_ConvWinograd3x3MultipassWrW_3x5 HALF_ENABLED BF16_ENABLED SKIP_XNACK_ON
    ENVIRONMENT MIOPEN_DEBUG_CONVOLUTION_ATTRIB_FP16_ALT_IMPL=0 MIOPEN_DEBUG_AMD_WINOGRAD_MPASS_F3X5=1 MIOPEN_FIND_MODE=normal MIOPEN_DEBUG_FIND_ONLY_SOLVER='ConvWinograd3x3MultipassWrW<3-5>'
    COMMAND $<TARGET_FILE:test_conv2d> ${TEST_CONV_VERBOSE_W} --input 1 16 24 24 --weights 16 16 3 3 --pads_strides_dilations 1 1 1 1 1 1 ${MIOPEN_TEST_FLAGS_ARGS}
)

add_custom_test(smoke_solver_ConvWinograd3x3MultipassWrW_3x6 HALF_ENABLED BF16_ENABLED SKIP_XNACK_ON
    ENVIRONMENT MIOPEN_DEBUG_CONVOLUTION_ATTRIB_FP16_ALT_IMPL=0 MIOPEN_DEBUG_AMD_WINOGRAD_MPASS_F3X6=1 MIOPEN_FIND_MODE=normal MIOPEN_DEBUG_FIND_ONLY_SOLVER='ConvWinograd3x3MultipassWrW<3-6>'
    COMMAND $<TARGET_FILE:test_conv2d> ${TEST_CONV_VERBOSE_W} --input 1 16 24 24 --weights 16 16 3 3 --pads_strides_dilations 1 1 1 1 1 1 ${MIOPEN_TEST_FLAGS_ARGS}
)

add_custom_test(smoke_solver_ConvWinograd3x3MultipassWrW_5x3 HALF_ENABLED BF16_ENABLED SKIP_XNACK_ON
    ENVIRONMENT MIOPEN_DEBUG_CONVOLUTION_ATTRIB_FP16_ALT_IMPL=0 MIOPEN_FIND_MODE=normal MIOPEN_DEBUG_FIND_ONLY_SOLVER='ConvWinograd3x3MultipassWrW<5-3>'
    COMMAND $<TARGET_FILE:test_conv2d> ${TEST_CONV_VERBOSE_W} --input 1 16 24 24 --weights 16 16 5 5 --pads_strides_dilations 2 2 1 1 1 1 ${MIOPEN_TEST_FLAGS_ARGS}
)

add_custom_test(smoke_solver_ConvWinograd3x3MultipassWrW_5x4 HALF_ENABLED BF16_ENABLED SKIP_XNACK_ON
    ENVIRONMENT MIOPEN_DEBUG_CONVOLUTION_ATTRIB_FP16_ALT_IMPL=0 MIOPEN_FIND_MODE=normal MIOPEN_DEBUG_FIND_ONLY_SOLVER='ConvWinograd3x3MultipassWrW<5-4>'
    COMMAND $<TARGET_FILE:test_conv2d> ${TEST_CONV_VERBOSE_W} --input 1 16 24 24 --weights 16 16 5 5 --pads_strides_dilations 2 2 1 1 1 1 ${MIOPEN_TEST_FLAGS_ARGS}
)

add_custom_test(smoke_solver_ConvWinograd3x3MultipassWrW_7x2 HALF_ENABLED BF16_ENABLED SKIP_XNACK_ON
    ENVIRONMENT MIOPEN_DEBUG_CONVOLUTION_ATTRIB_FP16_ALT_IMPL=0 MIOPEN_FIND_MODE=normal MIOPEN_DEBUG_FIND_ONLY_SOLVER='ConvWinograd3x3MultipassWrW<7-2>'
    COMMAND $<TARGET_FILE:test_conv2d> ${TEST_CONV_VERBOSE_W} --input 1 16 24 24 --weights 16 16 7 7 --pads_strides_dilations 3 3 1 1 1 1 ${MIOPEN_TEST_FLAGS_ARGS}
)

add_custom_test(smoke_solver_ConvWinograd3x3MultipassWrW_7x2x1x1 HALF_ENABLED BF16_ENABLED SKIP_XNACK_ON
    ENVIRONMENT MIOPEN_DEBUG_CONVOLUTION_ATTRIB_FP16_ALT_IMPL=0 MIOPEN_FIND_MODE=normal MIOPEN_DEBUG_FIND_ONLY_SOLVER='ConvWinograd3x3MultipassWrW<7-2-1-1>'
    COMMAND $<TARGET_FILE:test_conv2d> ${TEST_CONV_VERBOSE_W} --input 1 16 24 24 --weights 16 16 7 1 --pads_strides_dilations 3 0 1 1 1 1 ${MIOPEN_TEST_FLAGS_ARGS}
)

add_custom_test(smoke_solver_ConvWinograd3x3MultipassWrW_1x1x7x2 HALF_ENABLED BF16_ENABLED SKIP_XNACK_ON
    ENVIRONMENT MIOPEN_DEBUG_CONVOLUTION_ATTRIB_FP16_ALT_IMPL=0 MIOPEN_FIND_MODE=normal MIOPEN_DEBUG_FIND_ONLY_SOLVER='ConvWinograd3x3MultipassWrW<1-1-7-2>'
    COMMAND $<TARGET_FILE:test_conv2d> ${TEST_CONV_VERBOSE_W} --input 1 16 24 24 --weights 16 16 1 7 --pads_strides_dilations 0 3 1 1 1 1 ${MIOPEN_TEST_FLAGS_ARGS}
)

add_custom_test(smoke_solver_ConvWinograd3x3MultipassWrW_7x3 HALF_ENABLED BF16_ENABLED SKIP_XNACK_ON
    ENVIRONMENT MIOPEN_DEBUG_CONVOLUTION_ATTRIB_FP16_ALT_IMPL=0 MIOPEN_FIND_MODE=normal MIOPEN_DEBUG_FIND_ONLY_SOLVER='ConvWinograd3x3MultipassWrW<7-3>'
    COMMAND $<TARGET_FILE:test_conv2d> ${TEST_CONV_VERBOSE_W} --input 1 16 24 24 --weights 16 16 7 7 --pads_strides_dilations 3 3 1 1 1 1 ${MIOPEN_TEST_FLAGS_ARGS}
)

add_custom_test(smoke_solver_ConvWinograd3x3MultipassWrW_7x3x1x1 HALF_ENABLED BF16_ENABLED SKIP_XNACK_ON
    ENVIRONMENT MIOPEN_DEBUG_CONVOLUTION_ATTRIB_FP16_ALT_IMPL=0 MIOPEN_FIND_MODE=normal MIOPEN_DEBUG_FIND_ONLY_SOLVER='ConvWinograd3x3MultipassWrW<7-3-1-1>'
    COMMAND $<TARGET_FILE:test_conv2d> ${TEST_CONV_VERBOSE_W} --input 1 16 24 24 --weights 16 16 7 1 --pads_strides_dilations 3 0 1 1 1 1 ${MIOPEN_TEST_FLAGS_ARGS}
)

add_custom_test(smoke_solver_ConvWinograd3x3MultipassWrW1x1x7x3 HALF_ENABLED BF16_ENABLED SKIP_XNACK_ON
    ENVIRONMENT MIOPEN_DEBUG_CONVOLUTION_ATTRIB_FP16_ALT_IMPL=0 MIOPEN_FIND_MODE=normal MIOPEN_DEBUG_FIND_ONLY_SOLVER='ConvWinograd3x3MultipassWrW<1-1-7-3>'
    COMMAND $<TARGET_FILE:test_conv2d> ${TEST_CONV_VERBOSE_W} --input 1 16 24 24 --weights 16 16 1 7 --pads_strides_dilations 0 3 1 1 1 1 ${MIOPEN_TEST_FLAGS_ARGS}
)

add_custom_test(smoke_solver_ConvBinWinogradRxSf2x3 GFX900_DISABLED GFX94X_ENABLED GFX103X_ENABLED HALF_ENABLED SKIP_XNACK_ON TEST_TUNING
    ENVIRONMENT MIOPEN_FIND_ENFORCE=SEARCH_DB_UPDATE MIOPEN_DEBUG_TUNING_ITERATIONS_MAX=5 MIOPEN_DEBUG_CONVOLUTION_ATTRIB_FP16_ALT_IMPL=0 MIOPEN_FIND_MODE=normal MIOPEN_DEBUG_FIND_ONLY_SOLVER=ConvBinWinogradRxSf2x3
    COMMAND $<TARGET_FILE:test_conv2d> --input 1 40 20 20 --weights 20 20 3 3 --pads_strides_dilations 1 1 1 1 1 1 --group-count 2 ${MIOPEN_TEST_FLAGS_ARGS}
)

add_custom_test(smoke_solver_ConvBinWinogradRxSf2x3g1 GFX900_DISABLED GFX94X_ENABLED GFX103X_ENABLED HALF_ENABLED SKIP_XNACK_ON
    ENVIRONMENT MIOPEN_DEBUG_CONVOLUTION_ATTRIB_FP16_ALT_IMPL=0 MIOPEN_FIND_MODE=normal MIOPEN_DEBUG_FIND_ONLY_SOLVER=ConvBinWinogradRxSf2x3g1
    COMMAND $<TARGET_FILE:test_conv2d> --input 1 40 20 20 --weights 20 40 3 3 --pads_strides_dilations 1 1 1 1 1 1 ${MIOPEN_TEST_FLAGS_ARGS}
)

add_custom_test(smoke_solver_ConvBinWinogradRxSf3x2 GFX900_DISABLED GFX94X_ENABLED GFX103X_ENABLED HALF_ENABLED SKIP_XNACK_ON
    ENVIRONMENT MIOPEN_FIND_ENFORCE=SEARCH_DB_UPDATE MIOPEN_DEBUG_TUNING_ITERATIONS_MAX=5 MIOPEN_DEBUG_CONVOLUTION_ATTRIB_FP16_ALT_IMPL=0 MIOPEN_FIND_MODE=normal MIOPEN_DEBUG_FIND_ONLY_SOLVER=ConvBinWinogradRxSf3x2
    COMMAND $<TARGET_FILE:test_conv2d> --input 1 40 20 20 --weights 20 40 3 3 --pads_strides_dilations 1 1 1 1 1 1 ${MIOPEN_TEST_FLAGS_ARGS}
)

add_custom_test(smoke_solver_ConvMlirIgemm_F GFX900_DISABLED GFX908_DISABLED GFX90A_DISABLED GFX103X_ENABLED HALF_ENABLED SKIP_UNLESS_MLIR TEST_TUNING
    ENVIRONMENT MIOPEN_FIND_ENFORCE=SEARCH_DB_UPDATE MIOPEN_DEBUG_TUNING_ITERATIONS_MAX=5 ${IMPLICITGEMM_MLIR_ENV_F}
    COMMAND $<TARGET_FILE:test_conv2d> ${TEST_CONV_VERBOSE_F} --input 64 128 14 14 --weights 128 128 1 1 --pads_strides_dilations 0 0 2 2 1 1 --in_layout NHWC --fil_layout NHWC --out_layout NHWC ${MIOPEN_TEST_FLAGS_ARGS}
)

add_custom_test(smoke_solver_ConvMlirIgemm_B GFX900_DISABLED GFX908_DISABLED GFX90A_DISABLED GFX103X_ENABLED HALF_ENABLED SKIP_UNLESS_MLIR TEST_TUNING
    ENVIRONMENT MIOPEN_FIND_ENFORCE=SEARCH_DB_UPDATE MIOPEN_DEBUG_TUNING_ITERATIONS_MAX=5 ${IMPLICITGEMM_MLIR_ENV_B}
    COMMAND $<TARGET_FILE:test_conv2d> ${TEST_CONV_VERBOSE_B} --input 64 256 28 28 --weights 64  64  1 1 --pads_strides_dilations 0 0 1 1 1 1 --group-count 4 ${MIOPEN_TEST_FLAGS_ARGS}
)

add_custom_test(smoke_solver_ConvMlirIgemm_W GFX900_DISABLED GFX908_DISABLED GFX90A_DISABLED GFX103X_ENABLED HALF_ENABLED SKIP_UNLESS_MLIR TEST_TUNING
    ENVIRONMENT MIOPEN_FIND_ENFORCE=SEARCH_DB_UPDATE MIOPEN_DEBUG_TUNING_ITERATIONS_MAX=5 ${IMPLICITGEMM_MLIR_ENV_W}
    COMMAND $<TARGET_FILE:test_conv2d> ${TEST_CONV_VERBOSE_W} --input 64 64  28 28 --weights 64  64  1 1 --pads_strides_dilations 0 0 1 1 1 1 ${MIOPEN_TEST_FLAGS_ARGS}
)

# Add here regression tests that should be run on Vega10/20 and GFX908 only with FP16.
add_custom_test(test_regression_half_vega_gfx908 FLOAT_DISABLED HALF_ENABLED GFX90A_DISABLED
# Issue #894.
# Can't be enabled for GFX10 due to WORKAROUND_SWDEV_271887
    ENVIRONMENT MIOPEN_FIND_MODE=normal MIOPEN_DEBUG_FIND_ONLY_SOLVER=ConvOclDirectFwd1x1
    COMMAND $<TARGET_FILE:test_conv2d> ${MIOPEN_TEST_FLOAT_ARG} --verbose --disable-backward-data --disable-backward-weights --disable-verification-cache --cmode conv --pmode default --group-count 1 --input 1 16 7 7 --weights 16 16 1 1 --pads_strides_dilations 0 0 1 1 1 1
)

add_custom_test(test_regression_half_vega SKIP_UNLESS_ALL FLOAT_DISABLED HALF_ENABLED GFX908_DISABLED GFX90A_DISABLED
# Issue #1956.
    ENVIRONMENT MIOPEN_FIND_MODE=normal MIOPEN_DEBUG_FIND_ONLY_SOLVER='GemmBwdRest'
    COMMAND $<TARGET_FILE:test_conv3d> ${TEST_CONV_VERBOSE_B} --cmode conv --pmode default --group-count 1 --batch_size 2 --input_channels 64 --output_channels 32 --spatial_dim_elements 128 128 128 --filter_dims 3 3 3 --pads_strides_dilations 1 1 1 1 1 1 1 1 1 --trans_output_pads 0 0 0 --in_layout NCDHW --fil_layout NCDHW --out_layout NCDHW ${MIOPEN_TEST_FLAGS_ARGS}
)
# Test case for issue #1956 uses huge tensors, therefore:
set_tests_properties(test_regression_half_vega PROPERTIES RUN_SERIAL On)

set(ENVS_REGRESSION_ISSUE_1012
    MIOPEN_DEBUG_IMPLICIT_GEMM_FIND_ALL_SOLUTIONS=1
    MIOPEN_FIND_MODE=normal)

set(ARGS_REGRESSION_ISSUE_1012
    --verbose
    --disable-forward
    --disable-backward-data
    --disable-validation)

add_custom_test(test_regression_issue_2012 GFX900_DISABLED GFX906_DISABLED GFX90A_DISABLED
    # Issue #1012.
    ENVIRONMENT ${ENVS_REGRESSION_ISSUE_1012}
    COMMAND $<TARGET_FILE:test_conv2d> ${MIOPEN_TEST_FLOAT_ARG} --cmode conv --pmode default --group-count 1 --input 128, 832, 7,  7  --weights 32,  832, 1, 1 --pads_strides_dilations 0 0 1 1 1 1 ${ARGS_REGRESSION_ISSUE_1012}
    COMMAND $<TARGET_FILE:test_conv2d> ${MIOPEN_TEST_FLOAT_ARG} --cmode conv --pmode default --group-count 1 --input 64,  192, 28, 28 --weights 64,  192, 1, 1 --pads_strides_dilations 0 0 1 1 1 1 ${ARGS_REGRESSION_ISSUE_1012}
    COMMAND $<TARGET_FILE:test_conv2d> ${MIOPEN_TEST_FLOAT_ARG} --cmode conv --pmode default --group-count 1 --input 64,  256, 28, 28 --weights 128, 256, 1, 1 --pads_strides_dilations 0 0 1 1 1 1 ${ARGS_REGRESSION_ISSUE_1012}
    COMMAND $<TARGET_FILE:test_conv2d> ${MIOPEN_TEST_FLOAT_ARG} --cmode conv --pmode default --group-count 1 --input 64,  480, 14, 14 --weights 64,  480, 1, 1 --pads_strides_dilations 0 0 1 1 1 1 ${ARGS_REGRESSION_ISSUE_1012}
    COMMAND $<TARGET_FILE:test_conv2d> ${MIOPEN_TEST_FLOAT_ARG} --cmode conv --pmode default --group-count 1 --input 64,  512, 14, 14 --weights 128, 512, 1, 1 --pads_strides_dilations 0 0 1 1 1 1 ${ARGS_REGRESSION_ISSUE_1012}
    COMMAND $<TARGET_FILE:test_conv2d> ${MIOPEN_TEST_FLOAT_ARG} --cmode conv --pmode default --group-count 1 --input 64,  512, 28, 28 --weights 128, 512, 1, 1 --pads_strides_dilations 0 0 1 1 1 1 ${ARGS_REGRESSION_ISSUE_1012}
    COMMAND $<TARGET_FILE:test_conv2d> ${MIOPEN_TEST_FLOAT_ARG} --cmode conv --pmode default --group-count 1 --input 64,  64,  56, 56 --weights 256, 64,  1, 1 --pads_strides_dilations 0 0 1 1 1 1 ${ARGS_REGRESSION_ISSUE_1012}
)

set(ENVS_FIND_ONLY_HIP_IGEMM_V4R4XDLOPS
    MIOPEN_FIND_MODE=normal
    MIOPEN_DEBUG_IMPLICIT_GEMM_FIND_ALL_SOLUTIONS=1
    MIOPEN_DEBUG_FIND_ONLY_SOLVER=ConvHipImplicitGemmForwardV4R4Xdlops)

set(ARGS_ENABLE_FORWARD_ONLY
    --verbose
    --disable-backward-data
    --disable-backward-weights)

add_custom_test(test_regression_half_mi200 GFX900_DISABLED GFX906_DISABLED GFX908_DISABLED FLOAT_DISABLED HALF_ENABLED
    # Issue-internal #4
    ENVIRONMENT ${ENVS_FIND_ONLY_HIP_IGEMM_V4R4XDLOPS}
    COMMAND $<TARGET_FILE:test_conv2d> ${MIOPEN_TEST_FLOAT_ARG} --cmode conv --pmode default --input 120 64 75 75 --weights 128 64 1 1 --pads_strides_dilations 0 0 2 2 1 1 ${ARGS_ENABLE_FORWARD_ONLY}
)
#override if we need to install gtests
set(INSTALL_GTEST OFF)
add_subdirectory(gtest EXCLUDE_FROM_ALL)<|MERGE_RESOLUTION|>--- conflicted
+++ resolved
@@ -1138,25 +1138,6 @@
 COMMAND $<TARGET_FILE:test_conv2d> ${MIOPEN_TEST_FLOAT_ARG} --input 352 16 7 1 --weights 32 16 1 1 --pads_strides_dilations 2 2 1 1 1 1 ${MIOPEN_TEST_FLAGS_ARGS}
 )
 
-<<<<<<< HEAD
-=======
-if (0) #disabled too many errors
-if(MIOPEN_TEST_LIMIT GREATER 0)
-    add_custom_test(test_conv3d_extra  SKIP_UNLESS_ALL GFX94X_ENABLED GFX103X_ENABLED GFX110X_ENABLED
-    COMMAND $<TARGET_FILE:test_conv3d> ${MIOPEN_TEST_FLOAT_ARG} --input 2 16 50 50 50 --weights 32 16 5 5 5 --pads_strides_dilations 0 0 0 1 1 1 1 1 1 ${MIOPEN_TEST_FLAGS_ARGS}
-    COMMAND $<TARGET_FILE:test_conv3d> ${MIOPEN_TEST_FLOAT_ARG} --input 2 16 50  50 50 --weights 32 16 5 5 5 --pads_strides_dilations 0 0 0 2 2 2 1 1 1 ${MIOPEN_TEST_FLAGS_ARGS}
-    COMMAND $<TARGET_FILE:test_conv3d> ${MIOPEN_TEST_FLOAT_ARG} --input 2 16 50 50 50 --weights 32 16 5 5 5 --pads_strides_dilations 2 2 2 1 1 1 1 1 1 ${MIOPEN_TEST_FLAGS_ARGS}
-    COMMAND $<TARGET_FILE:test_conv3d> ${MIOPEN_TEST_FLOAT_ARG} --input 2 16 50 50 50 --weights 32 16 5 5 5 --pads_strides_dilations 0 0 0 1 1 1 2 2 2 ${MIOPEN_TEST_FLAGS_ARGS}
-    COMMAND $<TARGET_FILE:test_conv3d> ${MIOPEN_TEST_FLOAT_ARG} --input 1 16 4 161 700 --weights 16 16 3 11 11 --pads_strides_dilations 1 1 1 1 1 1 1 1 1 ${MIOPEN_TEST_FLAGS_ARGS}
-    COMMAND $<TARGET_FILE:test_conv3d> ${MIOPEN_TEST_FLOAT_ARG} --input 1 16 4 161 700 --weights 16 16 3 11 11 --pads_strides_dilations 0 0 0 1 1 1 1 1 1 ${MIOPEN_TEST_FLAGS_ARGS}
-    COMMAND $<TARGET_FILE:test_conv3d> ${MIOPEN_TEST_FLOAT_ARG} --input 1 16 4 161 700 --weights 16 16 3 11 11 --pads_strides_dilations 0 0 0 2 2 2 1 1 1 ${MIOPEN_TEST_FLAGS_ARGS}
-    COMMAND $<TARGET_FILE:test_conv3d> ${MIOPEN_TEST_FLOAT_ARG} --input 1 16 4 140 602 --weights 16 16 3 11 11 --pads_strides_dilations 1 1 1 1 1 1 1 1 1 ${MIOPEN_TEST_FLAGS_ARGS}
-    COMMAND $<TARGET_FILE:test_conv3d> ${MIOPEN_TEST_FLOAT_ARG} --input 1 16 4 140 602 --weights 16 16 3 11 11 --pads_strides_dilations 0 0 0 1 1 1 1 1 1 ${MIOPEN_TEST_FLAGS_ARGS}
-    )
-endif()
-endif()
-
->>>>>>> 10250d6b
 
 add_custom_test(test_conv_3d SKIP_UNLESS_ALL GFX94X_ENABLED GFX103X_ENABLED GFX110X_ENABLED
 COMMAND $<TARGET_FILE:test_conv3d> --verbose --conv_dim_type conv3d --input 16    32   4    9     9  --weights    64    32   3  3    3  --pads_strides_dilations  0  0  0    2  2   2    1   1   1  --group-count   1   --cmode conv   --pmode   default
