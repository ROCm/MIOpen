--- conflicted
+++ resolved
@@ -1053,16 +1053,13 @@
 )
 endif()
 
-<<<<<<< HEAD
-# REGRESSION TEST for issue #894
-if(MIOPEN_BACKEND_OPENCL AND MIOPEN_TEST_HALF)
-    set(CONV_OCL_REGRESSION_TEST_ENV MIOPEN_FIND_MODE=normal MIOPEN_DEBUG_FIND_ONLY_SOLVER=ConvOclDirectFwd1x1)
-
-    add_custom_test(test_miopen_conv_ocl_half_regression SKIP_UNLESS_ALL ALLOW_HALF
-    COMMAND	${CONV_OCL_REGRESSION_TEST_ENV} $<TARGET_FILE:test_conv2d>  --verbose   --half  --cmode conv    --pmode default --group-count   1 --input	1   16	7	7	--weights	16	16	1	1	--pads_strides_dilations	0	0	1	1	1	1
-)
-=======
 if(MIOPEN_TEST_FLOAT)
     add_custom_test(test_reduce_double SKIP_UNLESS_ALL GFX908_ENABLED COMMAND  $<TARGET_FILE:test_reduce_test> --double --all --verbose)
->>>>>>> ee4e32f3
+endif()
+
+# REGRESSION TEST for issue #894
+if(MIOPEN_TEST_HALF)
+    add_custom_test(test_miopen_conv_ocl_half_regression SKIP_UNLESS_ALL ALLOW_HALF
+    COMMAND	MIOPEN_FIND_MODE=normal MIOPEN_DEBUG_FIND_ONLY_SOLVER=ConvOclDirectFwd1x1 $<TARGET_FILE:test_conv2d>  --verbose   --half  --cmode conv    --pmode default --group-count   1 --input	1   16	7	7	--weights	16	16	1	1	--pads_strides_dilations	0	0	1	1	1	1
+)
 endif()