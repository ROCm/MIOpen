################################################################################
#
# MIT License
#
# Copyright (c) 2017 Advanced Micro Devices, Inc.
#
# Permission is hereby granted, free of charge, to any person obtaining a copy
# of this software and associated documentation files (the "Software"), to deal
# in the Software without restriction, including without limitation the rights
# to use, copy, modify, merge, publish, distribute, sublicense, and/or sell
# copies of the Software, and to permit persons to whom the Software is
# furnished to do so, subject to the following conditions:
#
# The above copyright notice and this permission notice shall be included in all
# copies or substantial portions of the Software.
#
# THE SOFTWARE IS PROVIDED "AS IS", WITHOUT WARRANTY OF ANY KIND, EXPRESS OR
# IMPLIED, INCLUDING BUT NOT LIMITED TO THE WARRANTIES OF MERCHANTABILITY,
# FITNESS FOR A PARTICULAR PURPOSE AND NONINFRINGEMENT. IN NO EVENT SHALL THE
# AUTHORS OR COPYRIGHT HOLDERS BE LIABLE FOR ANY CLAIM, DAMAGES OR OTHER
# LIABILITY, WHETHER IN AN ACTION OF CONTRACT, TORT OR OTHERWISE, ARISING FROM,
# OUT OF OR IN CONNECTION WITH THE SOFTWARE OR THE USE OR OTHER DEALINGS IN THE
# SOFTWARE.
#
################################################################################

cmake_policy(SET CMP0057 NEW)

set(test_perf.py ${CMAKE_INSTALL_BINDIR}/test_perf.py)

if( NOT ENABLE_ASAN_PACKAGING )
  install(FILES  test_perf.py
      PERMISSIONS OWNER_READ OWNER_WRITE OWNER_EXECUTE GROUP_READ GROUP_EXECUTE WORLD_READ WORLD_EXECUTE
      DESTINATION ${CMAKE_INSTALL_BINDIR})
endif()

set(MODEL_FILES)
file (GLOB model_src perf_models/*.txt)
foreach (src ${model_src})
    list (APPEND MODEL_FILES ${src})
endforeach()

if( NOT ENABLE_ASAN_PACKAGING )
  install(FILES
      ${MODEL_FILES}
   DESTINATION ${DATA_INSTALL_DIR}/perf_models)
endif()
 foreach(MODEL_FILE ${MODEL_FILES})
    get_filename_component(MODEL_FILE_FILENAME "${MODEL_FILE}" NAME)
    configure_file("${MODEL_FILE}" "${PROJECT_BINARY_DIR}/share/miopen/perf_models/${MODEL_FILE_FILENAME}" COPYONLY)
 endforeach()

include(CheckCXXCompilerFlag)

option( MIOPEN_TEST_ALL "Run the full test suite" OFF )
option( MIOPEN_TEST_HALF "Test in half mode" OFF )
option( MIOPEN_TEST_INT8 "Test in int8 mode" OFF )
option( MIOPEN_TEST_BFLOAT16 "Test in bfloat16 mode" OFF )
option( MIOPEN_TEST_GFX908 "Test on MI100 (gfx908)" OFF )
option( MIOPEN_TEST_GFX90A "Test on MI2X0 (gfx90a)" OFF )
option( MIOPEN_TEST_GFX94X "Test on MI300 (gfx940/1/2)" OFF )
option( MIOPEN_TEST_GFX900 "Test on Vega10 (gfx900)" OFF )
option( MIOPEN_TEST_GFX906 "Test on Vega20 (gfx906)" OFF )
option( MIOPEN_TEST_GFX103X "Test on Navi21/22 (gfx1030/31)" OFF )
option( MIOPEN_TEST_GFX110X "Test on Navi31/32 (gfx1100/02)" OFF )
option( MIOPEN_TEST_GPU_XNACK_ENABLED "Test as if XNACK mode is enabled" OFF )
option( MIOPEN_TEST_CONV "" OFF)
option( MIOPEN_TEST_DEEPBENCH "" OFF)
option( MIOPEN_TEST_DRIVER_ITER_MODE "" OFF)
option( MIOPEN_TEST_COMPOSABLEKERNEL "Test with composable_kernel library" ${MIOPEN_USE_COMPOSABLEKERNEL} )

set_var_to_condition(MIOPEN_TEST_WITH_MIOPENDRIVER_DEFAULT MIOPEN_BUILD_DRIVER)
option( MIOPEN_TEST_WITH_MIOPENDRIVER "Use MIOpenDriver in tests" ${MIOPEN_TEST_WITH_MIOPENDRIVER_DEFAULT})

option( WORKAROUND_ISSUE_936 "" ON)

# Run the test suite to a depth limit
#limit greater than 2 leads to prolonged testing more than 5hrs per stage.
set(MIOPEN_TEST_LIMIT "2" CACHE STRING "")
set(MIOPEN_TEST_FLAGS "" CACHE STRING "")
set(MIOPEN_TEST_GDB On CACHE BOOL "")

set(MIOPEN_TEST_OPENCL FALSE)
if(MIOPEN_BACKEND_OPENCL)
    set(MIOPEN_TEST_OPENCL TRUE)
endif()

set(MIOPEN_TEST_HIP_NOGPU FALSE)
if(MIOPEN_MODE_NOGPU)
    set(MIOPEN_TEST_HIP_NOGPU TRUE)
endif()

set(MIOPEN_TEST_HIP FALSE)
if(MIOPEN_BACKEND_HIP AND NOT MIOPEN_TEST_HIP_NOGPU)
    set(MIOPEN_TEST_HIP TRUE)
endif()

# Detect GPU type for testing.
# For HIP_NOGPU backend, GPU detection is not required and should be disabled.
# Also we do not detect GPU when target GPU for testing is specified explicitly.
set(MIOPEN_TEST_GPU_DETECTION_FAILED FALSE)
set(MIOPEN_NO_GPU FALSE)
if(NOT (MIOPEN_TEST_GFX900 OR MIOPEN_TEST_GFX906 OR MIOPEN_TEST_GFX908 OR MIOPEN_TEST_GFX90A OR MIOPEN_TEST_GFX94X OR MIOPEN_TEST_GFX103X OR MIOPEN_TEST_GFX110X OR MIOPEN_TEST_HIP_NOGPU))
    find_program(ROCMINFO
        NAMES rocminfo
        PATHS
            /opt/rocm
            ${CMAKE_INSTALL_PREFIX}
        PATH_SUFFIXES
            /bin
    )
    message(STATUS "rocminfo utility: ${ROCMINFO}")
    if(ROCMINFO)
        execute_process (
            COMMAND ${ROCMINFO}
            OUTPUT_VARIABLE ROCMINFO_OUTPUT
            RESULT_VARIABLE ROCMINFO_EXIT_STATUS
        )
        message(STATUS "${ROCMINFO_OUTPUT}")
        if(ROCMINFO_OUTPUT MATCHES "no GPU devices")
            message(WARNING "ROCk module is NOT loaded, possibly no GPU devices")
            set(MIOPEN_NO_GPU TRUE)
        elseif (NOT ROCMINFO_EXIT_STATUS EQUAL 0)
            message(WARNING "ROCMINFO FAILED, GPU TYPE UNKNOWN. Manually set respective MIOPEN_TEST_GFX* CMake variable to specify target GPU for testing.")
            set(MIOPEN_TEST_GPU_DETECTION_FAILED TRUE)
        elseif(ROCMINFO_OUTPUT MATCHES "gfx1030")
            set(MIOPEN_TEST_GFX103X ON)
        elseif(ROCMINFO_OUTPUT MATCHES "gfx1031")
            set(MIOPEN_TEST_GFX103X ON)
        elseif(ROCMINFO_OUTPUT MATCHES "gfx1100")
            set(MIOPEN_TEST_GFX110X ON)
        elseif(ROCMINFO_OUTPUT MATCHES "gfx1101")
            set(MIOPEN_TEST_GFX110X ON)
        elseif(ROCMINFO_OUTPUT MATCHES "gfx1102")
            set(MIOPEN_TEST_GFX110X ON)
        elseif(ROCMINFO_OUTPUT MATCHES "gfx900")
            set(MIOPEN_TEST_GFX900 ON)
        elseif(ROCMINFO_OUTPUT MATCHES "gfx906")
            set(MIOPEN_TEST_GFX906 ON)
        elseif(ROCMINFO_OUTPUT MATCHES "gfx908")
            set(MIOPEN_TEST_GFX908 ON)
        elseif(ROCMINFO_OUTPUT MATCHES "gfx90a")
            set(MIOPEN_TEST_GFX90A ON)
        elseif(ROCMINFO_OUTPUT MATCHES "gfx94")
            set(MIOPEN_TEST_GFX94X ON)
        else()
            message(WARNING "TESTING IS NOT SUPPORTED FOR THE DETECTED GPU")
            set(MIOPEN_TEST_GPU_DETECTION_FAILED TRUE)
        endif()

        if(NOT (MIOPEN_TEST_GPU_DETECTION_FAILED) AND ROCMINFO_OUTPUT MATCHES "xnack\\+")
            set(MIOPEN_TEST_GPU_XNACK_ENABLED ON)
        endif()
    else()
        message(WARNING "ROCMINFO NOT FOUND, GPU TYPE UNKNOWN. Manually set respective MIOPEN_TEST_GFX* CMake variable to specify target GPU for testing.")
        set(MIOPEN_TEST_GPU_DETECTION_FAILED TRUE)
    endif()
endif()

set_var_to_condition(MIOPEN_LIBMLIR_SUPPORTS_GFX103X_DEFAULT ${MIOPEN_USE_MLIR} AND (${rocMLIR_VERSION} VERSION_GREATER_EQUAL 1))
option( MIOPEN_LIBMLIR_SUPPORTS_GFX103X "libMLIR capability to support GFX10. Enables MLIR tests on GFX103X." ${MIOPEN_LIBMLIR_SUPPORTS_GFX103X_DEFAULT})

set_var_to_condition(MIOPEN_TEST_MLIR_DEFAULT ${MIOPEN_USE_MLIR} AND NOT (${MIOPEN_TEST_GFX103X} AND NOT ${MIOPEN_LIBMLIR_SUPPORTS_GFX103X}))
option( MIOPEN_TEST_MLIR "Test for MLIR compilation backend" ${MIOPEN_TEST_MLIR_DEFAULT} )

message(STATUS "MIOPEN_NO_GPU ${MIOPEN_NO_GPU}")
message(STATUS "MIOPEN_TEST_GFX900 ${MIOPEN_TEST_GFX900}")
message(STATUS "MIOPEN_TEST_GFX906 ${MIOPEN_TEST_GFX906}")
message(STATUS "MIOPEN_TEST_GFX908 ${MIOPEN_TEST_GFX908}")
message(STATUS "MIOPEN_TEST_GFX90A ${MIOPEN_TEST_GFX90A}")
message(STATUS "MIOPEN_TEST_GFX94X ${MIOPEN_TEST_GFX94X}")
message(STATUS "MIOPEN_TEST_GFX103X ${MIOPEN_TEST_GFX103X}")
message(STATUS "MIOPEN_TEST_GFX110X ${MIOPEN_TEST_GFX110X}")
message(STATUS "MIOPEN_TEST_GPU_XNACK_ENABLED ${MIOPEN_TEST_GPU_XNACK_ENABLED}")
message(STATUS "MIOPEN_TEST_GPU_DETECTION_FAILED ${MIOPEN_TEST_GPU_DETECTION_FAILED}")
message(STATUS "MIOPEN_TEST_WITH_MIOPENDRIVER ${MIOPEN_TEST_WITH_MIOPENDRIVER}")
message(STATUS "MIOPEN_TEST_MLIR ${MIOPEN_TEST_MLIR}")

if(MIOPEN_TEST_DRIVER_ITER_MODE)
    add_definitions(-DMIOPEN_TEST_DRIVER_MODE=2)
else()
    add_definitions(-DMIOPEN_TEST_DRIVER_MODE=1)
endif()

add_custom_target(check COMMAND ${CMAKE_CTEST_COMMAND} --output-on-failure -C ${CMAKE_CFG_INTDIR})
add_custom_target(tests)

if(MIOPEN_TEST_GPU_DETECTION_FAILED AND NOT (MIOPEN_NO_GPU))
    add_custom_target(gpu_detection_check COMMAND echo "*** FATAL: GPU DETECTION FAILED DURING CMAKE PHASE, CHECK CMAKE WARNINGS ***" COMMAND exit 1)
    add_dependencies(check gpu_detection_check)
endif()

if(MIOPEN_TEST_WITH_MIOPENDRIVER)
    add_dependencies(check MIOpenDriver)
endif()

set(MIOPEN_TEST_FLOAT_ARG)
set(MIOPEN_TEST_FLOAT FALSE)
set(MIOPEN_TEST_CONV_INT8_OUTPUT_TYPE_INT8)
set(MIOPEN_TEST_CONV_INT8_OUTPUT_TYPE_INT32)
set(MIOPEN_TEST_CONV_INT8_OUTPUT_TYPE_FLOAT)
if(MIOPEN_TEST_HALF)
    set(MIOPEN_TEST_FLOAT_ARG --half)
    set(MIOPENDRIVER_MODE_CONV convfp16)
    set(MIOPENDRIVER_MODE_BN bnormfp16)
    set(MIOPENDRIVER_MODE_POOL poolfp16)
elseif(MIOPEN_TEST_INT8)
    set(MIOPEN_TEST_FLOAT_ARG --int8)
    set(MIOPENDRIVER_MODE_CONV convint8)
    set(MIOPENDRIVER_MODE_BN NOT_SUPPORTED)
    set(MIOPENDRIVER_MODE_POOL NOT_SUPPORTED)
    set(MIOPEN_TEST_CONV_INT8_OUTPUT_TYPE_INT8 --output_type int8)
    set(MIOPEN_TEST_CONV_INT8_OUTPUT_TYPE_INT32 --output_type int32)
    set(MIOPEN_TEST_CONV_INT8_OUTPUT_TYPE_FLOAT --output_type float)
elseif(MIOPEN_TEST_BFLOAT16)
    set(MIOPEN_TEST_FLOAT_ARG --bfloat16)
    set(MIOPENDRIVER_MODE_CONV convbfp16)
    set(MIOPENDRIVER_MODE_BN NOT_SUPPORTED)
    set(MIOPENDRIVER_MODE_POOL NOT_SUPPORTED)
else()
    set(MIOPEN_TEST_FLOAT_ARG --float)
    set(MIOPEN_TEST_FLOAT TRUE)
    set(MIOPENDRIVER_MODE_CONV conv)
    set(MIOPENDRIVER_MODE_BN bnorm)
    set(MIOPENDRIVER_MODE_POOL pool)
endif()

message(STATUS "MIOPEN_TEST_FLOAT ${MIOPEN_TEST_FLOAT}")
message(STATUS "MIOPEN_TEST_HALF ${MIOPEN_TEST_HALF}")
message(STATUS "MIOPEN_TEST_BFLOAT16 ${MIOPEN_TEST_BFLOAT16}")
message(STATUS "MIOPEN_TEST_INT8 ${MIOPEN_TEST_INT8}")

set_var_to_condition(WORKAROUND_ISSUE_1187_DEFAULT MIOPEN_TEST_GFX90A AND MIOPEN_TEST_FLOAT)
option( WORKAROUND_ISSUE_1187 "" ${WORKAROUND_ISSUE_1187_DEFAULT})

set_var_to_condition(WORKAROUND_ISSUE_1148_DEFAULT (MIOPEN_TEST_GFX103X OR MIOPEN_TEST_GFX110X) AND MIOPEN_TEST_FLOAT)
option( WORKAROUND_ISSUE_1148 "" ${WORKAROUND_ISSUE_1148_DEFAULT})

if(MIOPEN_TEST_HALF)
    if(MIOPEN_BACKEND_OPENCL)
	    set(SKIP_TESTS test_gru test_rnn_vanilla test_lstm)
    endif()
elseif(MIOPEN_TEST_INT8)
    set(SKIP_ALL_EXCEPT_TESTS
              test_tensor_vec test_tensor_cast test_tensor_trans test_tensor_copy test_tensor_set
              test_tensor_transform test_conv2d test_conv2d_find2)
elseif(MIOPEN_TEST_BFLOAT16)
    set(SKIP_ALL_EXCEPT_TESTS
              test_conv2d test_conv2d_find2 test_tensor_copy test_tensor_set test_tensor_vec test_immed_conv2d
              test_check_numerics_test test_conv_extra test_conv_for_implicit_gemm test_miopen_conv
              test_deepbench_conv test_conv_igemm_dynamic_xdlops_nhwc_wrw_bf16
              test_conv_igemm_dynamic_xdlops_nhwc_fwd_bf16
              test_conv_igemm_dynamic_xdlops_nhwc_bwd_bf16)
endif()

if(${CODECOV_TEST})
    list(APPEND SKIP_TESTS
        test_conv3d test_conv3d_find2 test_immed_conv3d test_immed_conv2d test_pooling2d test_pooling2d_asymmetric
        test_pooling2d_wide)
    # replaced by smaller tests with suffix _codecov
endif()

if(MIOPEN_NO_GPU)
    set(SKIP_ALL_EXCEPT_TESTS test_include_inliner test_kernel_build_params
            test_test_errors test_type_name test_tensor_test test_sqlite_perfdb test_sequences
            test_pooling3d test_perfdb)
endif()

#TODO Code Quality WORKAROUND ROCm 5.1 update
if(MIOPEN_BACKEND_OPENCL AND MIOPEN_TEST_ALL)
    if(MIOPEN_TEST_GFX900 OR MIOPEN_TEST_GFX906)
        list(APPEND SKIP_TESTS test_conv3d test_immed_conv3d test_immed_conv2d test_conv3d_find2)
    endif()
    if(MIOPEN_TEST_GFX103X OR MIOPEN_TEST_GFX110X)
        list(APPEND SKIP_TESTS test_conv3d test_immed_conv3d test_immed_conv2d test_conv3d_find2)
    endif()
endif()

#TODO WORKAROUND_ISSUE_1424
if(MIOPEN_TEST_GFX900 OR MIOPEN_TEST_GFX906 OR MIOPEN_TEST_GFX908)
    list(APPEND SKIP_TESTS test_bn_3d_spatial_test)
endif()

# The usage is non-trivial, see function add_test_command.
if(SKIP_TESTS)
    list(REMOVE_DUPLICATES SKIP_TESTS)
endif()
if(SKIP_ALL_EXCEPT_TESTS)
    list(REMOVE_DUPLICATES SKIP_ALL_EXCEPT_TESTS)
endif()
message(STATUS "SKIP_TESTS: ${SKIP_TESTS}")
message(STATUS "SKIP_ALL_EXCEPT_TESTS: ${SKIP_ALL_EXCEPT_TESTS}")

# List of tests that depend on the XNACK mode.
# Options convention: Tests that depend on the XNACK mode should support the "--xnack" option.
# If "--xnack 0" is specified (this is the default), then such tests should run in XNACK OFF mode.
# If XNACK is enabled on the GPU, then the testing mode must be changed by the --xnack 1 option.
set(XNACK_TESTS test_mdgraph)

function(add_test_command NAME EXE)
    if( (NOT (NAME IN_LIST SKIP_ALL_EXCEPT_TESTS) AND SKIP_ALL_EXCEPT_TESTS)
        OR (NAME IN_LIST SKIP_TESTS)
    )
        add_test(NAME ${NAME} COMMAND echo skipped)
        set_tests_properties(${NAME} PROPERTIES DISABLED On)
    elseif(WIN32)
        add_test(NAME ${NAME} COMMAND $<TARGET_FILE:${EXE}> ${ARGN})
    else()
        if(MIOPEN_TEST_GDB)
            file(GENERATE OUTPUT "${CMAKE_CURRENT_BINARY_DIR}/test_${NAME}.cmake"
                CONTENT "
                execute_process(COMMAND $<TARGET_FILE:${EXE}> ${ARGN} RESULT_VARIABLE RESULT)
                if(NOT RESULT EQUAL 0)
                    if(EXISTS core)
                        execute_process(COMMAND gdb $<TARGET_FILE:${EXE}> core -batch -ex bt)
                    endif()
                    message(FATAL_ERROR \"Test failed\")
                endif()
            ")
            add_test(NAME ${NAME} COMMAND ${CMAKE_COMMAND} -P "${CMAKE_CURRENT_BINARY_DIR}/test_${NAME}.cmake")
        else()
            add_test(NAME ${NAME} COMMAND ${EXE} ${ARGN})
        endif()
    endif()
    set_tests_properties(${NAME} PROPERTIES ENVIRONMENT "MIOPEN_USER_DB_PATH=${CMAKE_CURRENT_BINARY_DIR}")
endfunction()

separate_arguments(MIOPEN_TEST_FLAGS_ARGS NATIVE_COMMAND ${MIOPEN_TEST_FLAGS})

function(add_test_executable TEST_NAME)
    add_executable (${TEST_NAME} EXCLUDE_FROM_ALL ${ARGN})
    clang_tidy_check(${TEST_NAME})
    target_link_libraries(${TEST_NAME} Threads::Threads)
    # Cmake does not add flags correctly for gcc
    if(CMAKE_CXX_COMPILER_ID MATCHES "GNU")
        set_target_properties(${TEST_NAME} PROPERTIES COMPILE_FLAGS -pthread LINK_FLAGS -pthread)
    endif()

    set(TEST_COMMAND ${TEST_NAME} ${MIOPEN_TEST_FLOAT_ARG})
    if(MIOPEN_TEST_ALL)
        set(TEST_COMMAND ${TEST_COMMAND} --all)
        if(MIOPEN_TEST_LIMIT GREATER 0)
            set(TEST_COMMAND ${TEST_COMMAND} --limit ${MIOPEN_TEST_LIMIT})
        endif()
    endif()
    set(TEST_COMMAND ${TEST_COMMAND} ${MIOPEN_TEST_FLAGS_ARGS})

    if(MIOPEN_TEST_GPU_XNACK_ENABLED AND (${TEST_NAME} IN_LIST XNACK_TESTS))
        set(TEST_COMMAND ${TEST_COMMAND} --xnack 1)
    endif()

    if(WORKAROUND_ISSUE_936 AND (${TEST_NAME} MATCHES "test_conv2d" OR ${TEST_NAME} MATCHES "test_immed_conv2d") )
        set(TEST_COMMAND ${TEST_COMMAND} --tolerance 130) #increased by 1.625 times
    endif()

    add_test_command(${TEST_NAME} ${TEST_COMMAND})
    rate_added_test(${TEST_NAME})
    add_dependencies(tests ${TEST_NAME})
    add_dependencies(check ${TEST_NAME})
    set_tests_properties(${TEST_NAME} PROPERTIES FAIL_REGULAR_EXPRESSION "FAILED")
    if(WORKAROUND_ISSUE_1148
        AND (${TEST_NAME} MATCHES "test_soft_max") )
        set_tests_properties(${TEST_NAME} PROPERTIES RUN_SERIAL On)
    endif()
    if(NOT MIOPEN_EMBED_DB STREQUAL "")
<<<<<<< HEAD
        target_link_libraries(${TEST_NAME} miopen_data)
    endif()
    target_link_libraries(${TEST_NAME} nlohmann_json::nlohmann_json ${BZIP2_LIBRARIES})
    target_include_directories(${TEST_NAME} SYSTEM PRIVATE ${BZIP2_INCLUDE_DIR})
    target_include_directories(${TEST_NAME} PRIVATE ../src/kernels)
    target_include_directories(${TEST_NAME} SYSTEM PRIVATE $<BUILD_INTERFACE:${HALF_INCLUDE_DIR}>)
    if(MIOPEN_BACKEND STREQUAL "HIPOC" OR MIOPEN_BACKEND STREQUAL "HIP")
        target_link_libraries(${TEST_NAME} hip::device hip::host)
    endif()
    if(rocMLIR_FOUND)
        target_link_libraries(${TEST_NAME} rocMLIR::rockCompiler)
    endif()
    target_compile_options(${TEST_NAME} PRIVATE
            -ftemplate-backtrace-limit=0
            -Wno-microsoft-template-shadow
            -Wno-unused-variable
            -Wno-missing-field-initializers)
    if(WIN32 AND (CMAKE_CXX_COMPILER MATCHES ".*clang\\+\\+" OR CMAKE_C_COMPILER MATCHES ".*clang"))
        # Refet to https://en.cppreference.com/w/cpp/language/types for details.
        target_compile_options(${TEST_NAME} PRIVATE -U__LP64__)
    endif()
    target_link_libraries(${TEST_NAME} MIOpen MIOpenCore)
    if(WIN32)
        target_compile_definitions(${TEST_NAME} PRIVATE NOMINMAX)
    endif()
endfunction()
=======
        target_link_libraries(${TEST_NAME} MIOpen miopen_data)
    else()       
        target_link_libraries(${TEST_NAME} MIOpen)
    endif()
    target_include_directories(${TEST_NAME} PRIVATE ../src/kernels)
endfunction(add_test_executable)
>>>>>>> b5c9cd5b

set(MIOPEN_TEST_SANITIZERS)
foreach(SANTIZER address thread)
    check_cxx_compiler_flag("-fsanitize=${SANTIZER} -fno-sanitize-recover=${SANTIZER}" MIOPEN_HAS_${SANTIZER})
    if(MIOPEN_HAS_${SANTIZER})
        list(APPEND MIOPEN_TEST_SANITIZERS ${SANTIZER})
    endif()
endforeach()

function(add_sanitize_test TEST_SOURCE)
    get_filename_component(BASE_NAME ${TEST_SOURCE} NAME_WE)
    foreach(SANTIZER ${MIOPEN_TEST_SANITIZERS})
        add_test_executable(test_${BASE_NAME}_${SANTIZER} ${TEST_SOURCE})
        target_compile_options(test_${BASE_NAME}_${SANTIZER} PUBLIC -fsanitize=${SANTIZER} -fno-sanitize-recover=${SANTIZER})
        target_link_libraries(test_${BASE_NAME}_${SANTIZER} -fsanitize=${SANTIZER} -fno-sanitize-recover=${SANTIZER})
    endforeach()
endfunction()

file(GLOB TEST_SOURCES *.cpp)

set(LONG_TESTS
    test_dropout
    test_conv2d
    test_conv2d_find2
    test_conv3d
    test_conv3d_find2
    test_conv_group
    test_soft_max
    test_lrn_test
    test_conv_for_implicit_gemm
    test_immed_conv3d
    test_conv3d_extra
    test_conv_3d
    test_pooling2d
    test_conv_igemm_mlir
    test_conv_igemm_mlir_xdlops
    test_activation
    test_conv_ck_igemm_fwd_v6r1_dlops_nchw
    )

function(rate_added_test NAME)
    if(${NAME} IN_LIST LONG_TESTS)
        set_tests_properties(${NAME} PROPERTIES COST 800)
    else()
        set_tests_properties(${NAME} PROPERTIES COST 600)
    endif()
endfunction()

set(EXCLUDE_TESTS)
if(NOT MIOPEN_ENABLE_SQLITE)
    list(APPEND EXCLUDE_TESTS test_sqlite)
endif()
if(NOT MIOPEN_ENABLE_SQLITE OR (NOT MIOPEN_EMBED_DB STREQUAL ""))
    list(APPEND EXCLUDE_TESTS test_sqlite_perfdb)
endif()

set(EXCLUDE_TEST_SOURCES)
foreach(TEST_SOURCE ${TEST_SOURCES})
    get_filename_component(BASE_NAME ${TEST_SOURCE} NAME_WE)
    if(test_${BASE_NAME} IN_LIST EXCLUDE_TESTS)
        list(APPEND EXCLUDE_TEST_SOURCES ${TEST_SOURCE})
    endif()
endforeach()
unset(EXCLUDE_TESTS)

foreach(TEST_SOURCE ${EXCLUDE_TEST_SOURCES})
    list(REMOVE_ITEM TEST_SOURCES ${TEST_SOURCE})
endforeach()
unset(EXCLUDE_TEST_SOURCES)

foreach(TEST_SOURCE ${TEST_SOURCES})
    get_filename_component(BASE_NAME ${TEST_SOURCE} NAME_WE)
    add_test_executable(test_${BASE_NAME} ${TEST_SOURCE})
endforeach()

if(MIOPEN_ENABLE_SQLITE AND (MIOPEN_EMBED_DB STREQUAL ""))
    set_tests_properties(test_sqlite_perfdb PROPERTIES RUN_SERIAL On)
endif()
set_tests_properties(test_perfdb PROPERTIES RUN_SERIAL On)

# add_sanitize_test(perfdb.cpp)
# add_sanitize_test(cache.cpp)
# add_sanitize_test(tensor_test.cpp)
# add_sanitize_test(type_name.cpp)

function(bool_equality_f first_arg sec_arg result)
    if(${first_arg})
        if(${sec_arg})
            set(${result} TRUE PARENT_SCOPE)
        else()
            set(${result} FALSE PARENT_SCOPE)
        endif()
    elseif(${sec_arg})
        set(${result} FALSE PARENT_SCOPE)
    else()
        set(${result} TRUE PARENT_SCOPE)
    endif()
endfunction()

function(bool_and_f first_arg sec_arg result)
    if(${first_arg} AND ${sec_arg})
        set(${result} TRUE PARENT_SCOPE)
    else()
        set(${result} FALSE PARENT_SCOPE)
    endif()
endfunction()

function(bool_or_f first_arg sec_arg result)
    if(${first_arg} OR ${sec_arg})
        set(${result} TRUE PARENT_SCOPE)
    else()
        set(${result} FALSE PARENT_SCOPE)
    endif()
endfunction()

function(bool_not_f first_arg result)
    if(${first_arg})
        set(${result} FALSE PARENT_SCOPE)
    else()
        set(${result} TRUE PARENT_SCOPE)
    endif()
endfunction()

function(option_support_check is_enabled is_disabled default_result result)
    if(${is_enabled} AND ${is_disabled})
        message(FATAL_ERROR " Incompatible options used")
    endif()
    if(${is_enabled})
        set(${result} TRUE PARENT_SCOPE)
    elseif(${is_disabled})
        set(${result} FALSE PARENT_SCOPE)
    else()
        set(${result} ${default_result} PARENT_SCOPE)
    endif()
endfunction()

# The add_custom_test function contains attributes to describe the conditions,
# under which new custom_tests should be run. Attributes are divided into several types.
# The attribute can be enabled or disabled; if nothing is specified, the default value is taken.
# You can use any number of attributes, in any order, provided that attributes do not conflict
# (e.g. "HALF_ENABLED HALF_DISABLED" is illegal)
#
# Data types: FLOAT HALF BF16 INT8
#   These attributes can be enabled or disabled by using '_ENABLED' and '_DISABLED' suffix.
#   Defaults: FLOAT_ENABLED HALF_DISABLED BF16_DISABLED INT8_DISABLED
#
# GPU types: GFX900, GFX906, GFX908, GFX90A, GFX94X, GFX1030/31, GFX1100/02
#   These attributes can be enabled or disabled by using '_ENABLED' and '_DISABLED' suffix.
#   Defaults: GFX900_ENABLED, GFX906_ENABLED, GFX908_ENABLED, GFX90A_ENABLED, GFX94X_DISABLED, GFX103X_DISABLED, GFX110X_DISABLED
#
# Testing mode:
#   SKIP_UNLESS_ALL - The test should be only run if MIOPEN_TEST_ALL=TRUE. Intended for long tests.
#   TEST_PERF_DB_RECORD_NOT_FOUND - Test should fail if output contains: "Perf Db: record not found".
#   TEST_TUNING - In addition to the standard checks, the test should fail if output contains "Error" or "failed".
#   SKIP_XNACK_ON - Do not run the test if XNACK mode is enabled (xnack+) on the GPU.
#   SKIP_UNLESS_MLIR - The test should be only run if MIOPEN_TEST_MLIR=TRUE.
#   SKIP_UNLESS_COMPOSABLEKERNEL - The test should be only run if MIOPEN_TEST_COMPOSABLEKERNEL=TRUE.
#
# Backend: OCL HIP HIP_NOGPU
#   These attributes can be enabled or disabled by using '_ENABLED' and '_DISABLED' suffix.
#   Default: OCL_ENABLED HIP_ENABLED HIP_NOGPU_DISABLED.

function(add_custom_test NAME)
    set(options
        BF16_ENABLED BF16_DISABLED HALF_ENABLED HALF_DISABLED INT8_ENABLED INT8_DISABLED FLOAT_ENABLED FLOAT_DISABLED
        GFX900_ENABLED GFX900_DISABLED GFX906_ENABLED GFX906_DISABLED GFX908_ENABLED GFX908_DISABLED
        GFX103X_ENABLED GFX103X_DISABLED GFX110X_ENABLED GFX110X_DISABLED GFX90A_ENABLED GFX90A_DISABLED GFX94X_ENABLED GFX94X_DISABLED
        SKIP_UNLESS_MLIR SKIP_UNLESS_COMPOSABLEKERNEL SKIP_UNLESS_ALL TEST_PERF_DB_RECORD_NOT_FOUND TEST_TUNING SKIP_XNACK_ON
        OCL_ENABLED OCL_DISABLED HIP_ENABLED HIP_DISABLED HIP_NOGPU_ENABLED HIP_NOGPU_DISABLED
    )
    set(oneValueArgs)
    set(multiValueArgs ENVIRONMENT)
    cmake_parse_arguments(PARSE "${options}" "${oneValueArgs}" "${multiValueArgs}" ${ARGN})

    # Many custom tests do test only FP32 data type and therefore
    # added only if none of MIOPEN_TEST_HALF, MIOPEN_TEST_INT8, MIOPEN_TEST_BFLOAT16
    # are set, except the test is allowed explicitly.
    set(HALF_TEST_DEFAULT FALSE)
    option_support_check(${PARSE_HALF_ENABLED} ${PARSE_HALF_DISABLED} ${HALF_TEST_DEFAULT} is_half_check)
    bool_and_f(${MIOPEN_TEST_HALF} ${is_half_check} is_half_check)

    set(BF16_TEST_DEFAULT FALSE)
    option_support_check(${PARSE_BF16_ENABLED} ${PARSE_BF16_DISABLED} ${BF16_TEST_DEFAULT} is_bfloat16_check)
    bool_and_f(${MIOPEN_TEST_BFLOAT16} ${is_bfloat16_check} is_bfloat16_check)

    set(INT8_TEST_DEFAULT FALSE)
    option_support_check(${PARSE_INT8_ENABLED} ${PARSE_INT8_DISABLED} ${INT8_TEST_DEFAULT} is_int8_check)
    bool_and_f(${MIOPEN_TEST_INT8} ${is_int8_check} is_int8_check)

    set(FLOAT_TEST_DEFAULT TRUE)
    option_support_check(${PARSE_FLOAT_ENABLED} ${PARSE_FLOAT_DISABLED} ${FLOAT_TEST_DEFAULT} is_float_check)
    bool_and_f(${MIOPEN_TEST_FLOAT} ${is_float_check} is_float_check)

    bool_not_f(${PARSE_SKIP_UNLESS_MLIR} is_mlir_check)
    bool_or_f(${is_mlir_check} ${MIOPEN_TEST_MLIR} is_mlir_check)

    bool_not_f(${PARSE_SKIP_UNLESS_COMPOSABLEKERNEL} is_composablekernel_check)
    bool_or_f(${is_composablekernel_check} ${MIOPEN_TEST_COMPOSABLEKERNEL} is_composablekernel_check)

    set(OCL_TEST_DEFAULT TRUE)
    option_support_check(${PARSE_OCL_ENABLED} ${PARSE_OCL_DISABLED} ${OCL_TEST_DEFAULT} is_ocl_check)
    bool_not_f(${MIOPEN_TEST_OPENCL} NOT_MIOPEN_TEST_OPENCL)
    bool_or_f(${NOT_MIOPEN_TEST_OPENCL} ${is_ocl_check} is_ocl_check)

    set(HIP_TEST_DEFAULT TRUE)
    option_support_check(${PARSE_HIP_ENABLED} ${PARSE_HIP_DISABLED} ${HIP_TEST_DEFAULT} is_hip_check)
    bool_not_f(${MIOPEN_TEST_HIP} NOT_MIOPEN_TEST_HIP)
    bool_or_f(${NOT_MIOPEN_TEST_HIP} ${is_hip_check} is_hip_check)

    set(HIP_NOGPU_TEST_DEFAULT FALSE)
    option_support_check(${PARSE_HIP_NOGPU_ENABLED} ${PARSE_HIP_NOGPU_DISABLED} ${HIP_NOGPU_TEST_DEFAULT} is_hip_nogpu_check)
    bool_not_f(${MIOPEN_TEST_HIP_NOGPU} NOT_MIOPEN_TEST_HIP_NOGPU)
    bool_or_f(${NOT_MIOPEN_TEST_HIP_NOGPU} ${is_hip_nogpu_check} is_hip_nogpu_check)

    # Some tests are xDLOPs specific and should not run on gfx900/906 targets.
    set(GFX900_TEST_DEFAULT TRUE)
    option_support_check(${PARSE_GFX900_ENABLED} ${PARSE_GFX900_DISABLED} ${GFX900_TEST_DEFAULT} is_gfx900_check)
    bool_and_f(${MIOPEN_TEST_GFX900} ${is_gfx900_check} is_gfx900_check)

    set(GFX906_TEST_DEFAULT TRUE)
    option_support_check(${PARSE_GFX906_ENABLED} ${PARSE_GFX906_DISABLED} ${GFX906_TEST_DEFAULT} is_gfx906_check)
    bool_and_f(${MIOPEN_TEST_GFX906} ${is_gfx906_check} is_gfx906_check)

    set(GFX908_TEST_DEFAULT TRUE)
    option_support_check(${PARSE_GFX908_ENABLED} ${PARSE_GFX908_DISABLED} ${GFX908_TEST_DEFAULT} is_gfx908_check)
    bool_and_f(${MIOPEN_TEST_GFX908} ${is_gfx908_check} is_gfx908_check)

    set(GFX90A_TEST_DEFAULT TRUE)
    option_support_check(${PARSE_GFX90A_ENABLED} ${PARSE_GFX90A_DISABLED} ${GFX90A_TEST_DEFAULT} is_gfx90a_check)
    bool_and_f(${MIOPEN_TEST_GFX90A} ${is_gfx90a_check} is_gfx90a_check)

    set(GFX94X_TEST_DEFAULT FALSE)
    option_support_check(${PARSE_GFX94X_ENABLED} ${PARSE_GFX94X_DISABLED} ${GFX94X_TEST_DEFAULT} is_gfx94x_check)
    bool_and_f(${MIOPEN_TEST_GFX94X} ${is_gfx94x_check} is_gfx94x_check)

    set(GFX103X_TEST_DEFAULT FALSE)
    option_support_check(${PARSE_GFX103X_ENABLED} ${PARSE_GFX103X_DISABLED} ${GFX103X_TEST_DEFAULT} is_gfx103x_check)
    bool_and_f(${MIOPEN_TEST_GFX103X} ${is_gfx103x_check} is_gfx103x_check)

    set(GFX110X_TEST_DEFAULT FALSE)
    option_support_check(${PARSE_GFX110X_ENABLED} ${PARSE_GFX110X_DISABLED} ${GFX110X_TEST_DEFAULT} is_gfx110x_check)
    bool_and_f(${MIOPEN_TEST_GFX110X} ${is_gfx110x_check} is_gfx110x_check)

    # When SKIP_XNACK_ON is set, the test will be skipped if MIOPEN_TEST_GPU_XNACK_ENABLED is set.
    bool_and_f(${PARSE_SKIP_XNACK_ON} ${MIOPEN_TEST_GPU_XNACK_ENABLED} is_xnack_on_check)
    bool_not_f(${is_xnack_on_check} is_xnack_on_check)

    bool_not_f(${PARSE_SKIP_UNLESS_ALL} is_full_check)
    bool_or_f(${is_full_check} ${MIOPEN_TEST_ALL} is_full_check)

    add_custom_target(${NAME} ${PARSE_UNPARSED_ARGUMENTS})
    add_test(NAME ${NAME} COMMAND ${CMAKE_COMMAND} --build ${CMAKE_CURRENT_BINARY_DIR} --target ${NAME})
    foreach(__environment ${PARSE_ENVIRONMENT})
        set_tests_properties(${NAME} PROPERTIES ENVIRONMENT "${__environment}")
    endforeach()

    # The tests often change the contents of the user databases, which may affect performance after testing.
    # For example, MIOPEN_DEBUG_FIND_ONLY_SOLVER results in non-optimal records in user-find-db.
    # Another example is tuning tests. These use MIOPEN_DEBUG_TUNING_ITERATIONS_MAX to save testing time,
    # but the side effect of such savings is sub-optimal tuning values in user-perf-db.
    #
    # MIOPEN_USER_DB_PATH setting resolves this potential problem. The user databases are written in
    # the non-default directory. This preserves the state of the actual user databases
    # and prevents performance degradation after the tests complete.
    #
    set_tests_properties(${NAME} PROPERTIES ENVIRONMENT "MIOPEN_USER_DB_PATH=${CMAKE_CURRENT_BINARY_DIR}")

    if(WORKAROUND_ISSUE_1148
        AND (${NAME} MATCHES "test_conv_3d"
          OR ${NAME} MATCHES "test_conv_group"
          OR ${NAME} MATCHES "test_conv_extra"
          OR ${NAME} MATCHES "test_conv_for_implicit_gemm"
          OR ${NAME} MATCHES "test_conv_ck_igemm_fwd_v6r1_dlops_nchw"))
        set_tests_properties(${NAME} PROPERTIES RUN_SERIAL On)
    endif()

    if(  (is_gfx900_check OR is_gfx906_check OR is_gfx908_check OR is_gfx103x_check OR is_gfx110x_check OR is_gfx90a_check OR is_gfx94x_check)
     AND is_full_check
     AND is_xnack_on_check
     AND is_mlir_check
     AND is_composablekernel_check
     AND (is_half_check OR is_bfloat16_check OR is_int8_check OR is_float_check)
     AND (is_ocl_check AND is_hip_check AND is_hip_nogpu_check)
    )
        if(PARSE_TEST_PERF_DB_RECORD_NOT_FOUND AND PARSE_TEST_TUNING)
            message(FATAL_ERROR " TEST_PERF_DB_RECORD_NOT_FOUND and TEST_TUNING should not be used together")
        endif()

        if(PARSE_TEST_PERF_DB_RECORD_NOT_FOUND)
            set_tests_properties(${NAME} PROPERTIES FAIL_REGULAR_EXPRESSION "(FAILED)|(Perf Db: record not found)")
        elseif(PARSE_TEST_TUNING)
            set_tests_properties(${NAME} PROPERTIES FAIL_REGULAR_EXPRESSION "(FAILED)|(Error)|(failed)")
        else()
            set_tests_properties(${NAME} PROPERTIES FAIL_REGULAR_EXPRESSION "FAILED")
        endif()

        rate_added_test(${NAME})
    else()
        set_tests_properties(${NAME} PROPERTIES DISABLED On)
    endif()

    if(WORKAROUND_ISSUE_1187
        AND (${NAME} MATCHES "test_conv_for_implicit_gemm" ))
        set_tests_properties(${NAME} PROPERTIES DISABLED On)
    endif()
endfunction()
if(${CODECOV_TEST})
    add_custom_test(test_conv3d_codecov
        COMMAND $<TARGET_FILE:test_conv3d> ${MIOPEN_TEST_FLOAT_ARG} --input 2 4 4 4 4 --weights 2 4 1 1 1 --pads_strides_dilations 0 0 0 1 1 1 1 1 1 ${MIOPEN_TEST_FLAGS_ARGS}
    )
    add_custom_test(test_immed_conv2d_codecov
        COMMAND $<TARGET_FILE:test_immed_conv2d> ${MIOPEN_TEST_FLOAT_ARG} --input  2 2 14 14 --weights 8 2 3 3 --pads_strides_dilations 0 0 1 1 1 1 ${MIOPEN_TEST_FLAGS_ARGS}
    )
    add_custom_test(test_immed_conv3d_codecov
        COMMAND $<TARGET_FILE:test_immed_conv3d> ${MIOPEN_TEST_FLOAT_ARG} --input 1 4 4 4 4 --weights 2 4 3 3 3 --pads_strides_dilations 0 0 0 1 1 1 1 1 1 ${MIOPEN_TEST_FLAGS_ARGS}
    )
    add_custom_test(test_pooling2d_codecov
        COMMAND $<TARGET_FILE:test_pooling2d> ${MIOPEN_TEST_FLOAT_ARG} --input 1, 192, 28, 28 --lens 2 2 --strides 2 2 --pads 0 0 ${MIOPEN_TEST_FLAGS_ARGS}
    )
endif()

if(${MIOPEN_TEST_WITH_MIOPENDRIVER})
    add_custom_test(test_miopendriver_regression_half_solver SKIP_UNLESS_ALL GFX94X_ENABLED GFX103X_ENABLED GFX110X_ENABLED FLOAT_DISABLED HALF_ENABLED
        # Regression test for https://github.com/ROCmSoftwarePlatform/MIOpen/issues/1576
        ENVIRONMENT MIOPEN_FIND_MODE=1 MIOPEN_DEBUG_FIND_ONLY_SOLVER=ConvDirectNaiveConvBwd
        COMMAND $<TARGET_FILE:MIOpenDriver> ${MIOPENDRIVER_MODE_CONV} --forw 2 --in_layout NCHW --out_layout NCHW --fil_layout NCHW -n 256 -c 1024 -H 14 -W 14 -k 256 -y 1 -x 1 -p 0 -q 0 -u 1 -v 1 -l 1 -j 1 -m conv -g 1 -t 1
    )
    add_custom_test(test_miopendriver_regression_half SKIP_UNLESS_ALL GFX94X_ENABLED GFX103X_ENABLED GFX110X_ENABLED FLOAT_DISABLED HALF_ENABLED
        # WORKAROUND_ISSUE_2110_2: tests for 2110 and 2160 shall be added to "test_pooling3d --all" but this is
        # impossible until backward pooling limitation (issue #2110 (2)) is fully fixed.
        # Partial (3D only) regression test for https://github.com/ROCmSoftwarePlatform/MIOpen/issues/2160.
        COMMAND $<TARGET_FILE:MIOpenDriver> ${MIOPENDRIVER_MODE_POOL} -M 0 --input 1x64x41x40x70 -y 41 -x 40 -Z 70 -m avg -F 1 -t 1 -i 1
        # Partial (3D only) regression test for https://github.com/ROCmSoftwarePlatform/MIOpen/issues/2110 (1).
        COMMAND $<TARGET_FILE:MIOpenDriver> ${MIOPENDRIVER_MODE_POOL} -M 0 --input 1x64x41x40x100 -y 4 -x 4 -Z 100 -m max -F 1 -t 1 -i 1
    )

    add_custom_test(test_miopendriver_regression_int8 SKIP_UNLESS_ALL GFX94X_ENABLED GFX103X_ENABLED GFX110X_ENABLED FLOAT_DISABLED INT8_ENABLED
        ENVIRONMENT MIOPEN_FIND_MODE=1 MIOPEN_DEBUG_FIND_ONLY_SOLVER=ConvDirectNaiveConvFwd
        COMMAND $<TARGET_FILE:MIOpenDriver> ${MIOPENDRIVER_MODE_CONV} --forw 1 --in_layout NCHW --out_layout NCHW --fil_layout NCHW -n 256 -c 1024 -H 14 -W 14 -k 256 -y 1 -x 1 -p 0 -q 0 -u 1 -v 1 -l 1 -j 1 -m conv -g 1 -t 1
    )

    add_custom_test(test_miopendriver_regression_float_half_gfx10 SKIP_UNLESS_ALL GFX900_DISABLED GFX906_DISABLED GFX908_DISABLED GFX90A_DISABLED GFX103X_ENABLED HALF_ENABLED
        # Regression test for:
        #   [Navi21] Fixing Batchnorm backward precision issues by adjusting workgroup size (SWDEV-292187, SWDEV-319919)
        #   https://github.com/ROCmSoftwarePlatform/MIOpen/pull/1386
        COMMAND $<TARGET_FILE:MIOpenDriver> ${MIOPENDRIVER_MODE_BN} -n 256 -c 512 -H 18 -W 18 -m 1 --forw 0 -b 1 -r 1
        COMMAND $<TARGET_FILE:MIOpenDriver> ${MIOPENDRIVER_MODE_BN} -n 256 -c 512 -H 28 -W 28 -m 1 --forw 0 -b 1 -r 1
    )

    # Disabled for gfx908 due to WORKAROUND_ISSUE_1787.
    add_custom_test(test_miopendriver_regression_big_tensor GFX900_DISABLED GFX906_DISABLED GFX908_DISABLED SKIP_UNLESS_ALL GFX94X_ENABLED GFX103X_ENABLED
        # Regression test for https://github.com/ROCmSoftwarePlatform/MIOpen/issues/1661
        # Issue #1697: this is large test which has to run in serial and not enabled on gfx900/gfx906
        COMMAND $<TARGET_FILE:MIOpenDriver> ${MIOPENDRIVER_MODE_CONV} -W 5078 -H 4903 -c 24 -n 5 -k 1 --fil_w 3 --fil_h 3 --pad_w 6 --pad_h 4 -F 1
    )
    set_tests_properties(test_miopendriver_regression_big_tensor
        PROPERTIES RUN_SERIAL On)
    set_tests_properties(test_miopendriver_regression_big_tensor
        PROPERTIES TIMEOUT 600)

    add_custom_test(test_miopendriver_regression_half_gfx9 SKIP_UNLESS_ALL GFX900_DISABLED GFX906_DISABLED GFX908_DISABLED GFX90A_ENABLED GFX94X_ENABLED GFX103X_DISABLED FLOAT_DISABLED HALF_ENABLED
        # Regression test for:
        #   [SWDEV-375617] Fix 3d convolution Host API bug
        #   https://github.com/ROCmSoftwarePlatform/MIOpen/pull/1935
        COMMAND $<TARGET_FILE:MIOpenDriver> ${MIOPENDRIVER_MODE_CONV} -n 2 -c 64 --in_d 128 -H 128 -W 128 -k 32 --fil_d 3 -y 3 -x 3 --pad_d 1 -p 1 -q 1 --conv_stride_d 1 -u 1 -v 1 --dilation_d 1 -l 1 -j 1 --spatial_dim 3 -m conv -g 1 -F 1 -t 1
    )

    add_custom_test(test_miopendriver_regression OCL_DISABLED GFX94X_ENABLED GFX103X_ENABLED GFX110X_ENABLED HALF_ENABLED BF16_ENABLED INT8_ENABLED
        # Regression test for: MIOpenIm3d2Col stuck with ROCm update, https://github.com/ROCmSoftwarePlatform/MIOpen/issues/2047
        ENVIRONMENT MIOPEN_FIND_MODE=normal MIOPEN_DEBUG_FIND_ONLY_SOLVER=GemmFwdRest
        COMMAND $<TARGET_FILE:MIOpenDriver> ${MIOPENDRIVER_MODE_CONV}
                -n 1 -c 1 --in_d 2 -H 1 -W 2 -k 2 --fil_d 2 -y 1 -x 2
                --pad_d 0 -p 0 -q 0 --conv_stride_d 1 -u 1 -v 1 --dilation_d 1 -l 1 -j 1
                --spatial_dim 3 -m conv -g 1 -F 1 -i 1 -t 1 -w 1
    )
endif()

set(IMPLICITGEMM_MLIR_ENV_BASE MIOPEN_FIND_MODE=normal)
set(IMPLICITGEMM_MLIR_ENV_F ${IMPLICITGEMM_MLIR_ENV_BASE} MIOPEN_DEBUG_FIND_ONLY_SOLVER=ConvMlirIgemmFwd)
set(IMPLICITGEMM_MLIR_ENV_B ${IMPLICITGEMM_MLIR_ENV_BASE} MIOPEN_DEBUG_FIND_ONLY_SOLVER=ConvMlirIgemmBwd)
set(IMPLICITGEMM_MLIR_ENV_W ${IMPLICITGEMM_MLIR_ENV_BASE} MIOPEN_DEBUG_FIND_ONLY_SOLVER=ConvMlirIgemmWrW)

set(TEST_CONV_VERBOSE_F ${MIOPEN_TEST_FLOAT_ARG} --verbose --disable-backward-data --disable-backward-weights)
set(TEST_CONV_VERBOSE_B ${MIOPEN_TEST_FLOAT_ARG} --verbose --disable-forward --disable-backward-weights)
set(TEST_CONV_VERBOSE_W ${MIOPEN_TEST_FLOAT_ARG} --verbose --disable-forward --disable-backward-data)

add_custom_test(test_pooling2d_asymmetric SKIP_UNLESS_ALL HALF_ENABLED GFX94X_ENABLED GFX103X_ENABLED GFX110X_ENABLED
    COMMAND $<TARGET_FILE:test_pooling2d> ${MIOPEN_TEST_FLOAT_ARG} --all --dataset 1 --limit 0 ${MIOPEN_TEST_FLAGS_ARGS}
)

add_custom_test(test_pooling2d_wide SKIP_UNLESS_ALL HALF_ENABLED GFX94X_ENABLED GFX103X_ENABLED GFX110X_ENABLED
    COMMAND $<TARGET_FILE:test_pooling2d> ${MIOPEN_TEST_FLOAT_ARG} --all --dataset 2 --limit 0 ${MIOPEN_TEST_FLAGS_ARGS}
)

set(IMPLICITGEMM_MLIR_ENV_F_XDLOPS ${IMPLICITGEMM_MLIR_ENV_BASE} MIOPEN_DEBUG_FIND_ONLY_SOLVER=ConvMlirIgemmFwdXdlops)
set(IMPLICITGEMM_MLIR_ENV_B_XDLOPS ${IMPLICITGEMM_MLIR_ENV_BASE} MIOPEN_DEBUG_FIND_ONLY_SOLVER=ConvMlirIgemmBwdXdlops)
set(IMPLICITGEMM_MLIR_ENV_W_XDLOPS ${IMPLICITGEMM_MLIR_ENV_BASE} MIOPEN_DEBUG_FIND_ONLY_SOLVER=ConvMlirIgemmWrWXdlops)

add_custom_test(test_conv_igemm_mlir_xdlops_fwd SKIP_UNLESS_ALL HALF_ENABLED INT8_ENABLED SKIP_UNLESS_MLIR GFX900_DISABLED GFX906_DISABLED
    ENVIRONMENT ${IMPLICITGEMM_MLIR_ENV_F_XDLOPS}
    COMMAND $<TARGET_FILE:test_conv2d> ${TEST_CONV_VERBOSE_F} --input 256 1024 14 14 --weights 2048 1024 1 1 --pads_strides_dilations 0 0 2 2 1 1
    COMMAND $<TARGET_FILE:test_conv2d> ${TEST_CONV_VERBOSE_F} --input 256 128  28 28 --weights 128  128  3 3 --pads_strides_dilations 1 1 1 1 1 1
    COMMAND $<TARGET_FILE:test_conv2d> ${TEST_CONV_VERBOSE_F} --input 256 128  28 28 --weights 128  128  3 3 --pads_strides_dilations 1 1 1 1 1 1 --in_layout NHWC --fil_layout NHWC --out_layout NHWC
    COMMAND $<TARGET_FILE:test_conv2d> ${TEST_CONV_VERBOSE_F} --input 128 512  7  7  --weights 512  512  3 3 --pads_strides_dilations 1 1 1 1 1 1
    COMMAND $<TARGET_FILE:test_conv2d> ${TEST_CONV_VERBOSE_F} --input 128 512  7  7  --weights 512  512  3 3 --pads_strides_dilations 1 1 1 1 1 1 --in_layout NHWC --fil_layout NHWC --out_layout NHWC
    COMMAND $<TARGET_FILE:test_conv2d> ${TEST_CONV_VERBOSE_F} --input 128 64   56 56 --weights 64   64   1 1 --pads_strides_dilations 0 0 1 1 1 1
    COMMAND $<TARGET_FILE:test_conv2d> ${TEST_CONV_VERBOSE_F} --input 128 64   56 56 --weights 64   64   1 1 --pads_strides_dilations 0 0 1 1 1 1 --in_layout NHWC --fil_layout NHWC --out_layout NHWC
    COMMAND $<TARGET_FILE:test_conv2d> ${TEST_CONV_VERBOSE_F} --input 256 256  56 56 --weights 256  64   1 1 --pads_strides_dilations 0 0 1 1 1 1 --group-count 4
)

set(IMPLICITGEMM_TESTING_ENV
 MIOPEN_DEBUG_CONV_WINOGRAD=0
 MIOPEN_DEBUG_CONV_FFT=0
 MIOPEN_DEBUG_CONV_DIRECT=0
 MIOPEN_DEBUG_CONV_GEMM=0
 MIOPEN_DEBUG_CONV_IMPLICIT_GEMM=1
)

if(WORKAROUND_ISSUE_936 AND MIOPEN_TEST_HALF)
    SET(SAVE_IMPLICITGEMM_TESTING_ENV ${IMPLICITGEMM_TESTING_ENV})
    LIST(APPEND IMPLICITGEMM_TESTING_ENV MIOPEN_DEBUG_CONV_IMPLICIT_GEMM_HIP_FWD_V4R1=0 MIOPEN_FIND_MODE=normal)
    SET(SAVE_MIOPEN_TEST_FLOAT_ARG ${MIOPEN_TEST_FLOAT_ARG})
    LIST(APPEND MIOPEN_TEST_FLOAT_ARG --disable-forward --disable-backward-data)
    #Afther fix need to remove '| grep -v "No suitable algorithm was found to execute the required convolution"'
endif()

add_custom_test(test_conv_for_implicit_gemm SKIP_UNLESS_ALL BF16_ENABLED HALF_ENABLED GFX94X_ENABLED GFX103X_ENABLED
    ENVIRONMENT ${IMPLICITGEMM_TESTING_ENV}
    COMMAND $<TARGET_FILE:test_conv2d> ${MIOPEN_TEST_FLOAT_ARG} --verbose   --input 64  16  28  28  --weights 192 16  3 3 --pads_strides_dilations 0 0 2 2 1 1 | grep -v "No suitable algorithm was found to execute the required convolution"
    COMMAND $<TARGET_FILE:test_conv2d> ${MIOPEN_TEST_FLOAT_ARG} --verbose   --input 64  16  14  14  --weights 160 16  3 3 --pads_strides_dilations 0 0 2 2 1 1 | grep -v "No suitable algorithm was found to execute the required convolution"
    COMMAND $<TARGET_FILE:test_conv2d> ${MIOPEN_TEST_FLOAT_ARG} --verbose   --input 64  16   7   7  --weights 128 16  3 3 --pads_strides_dilations 0 0 2 2 1 1 | grep -v "No suitable algorithm was found to execute the required convolution"
    COMMAND $<TARGET_FILE:test_conv2d> ${MIOPEN_TEST_FLOAT_ARG} --verbose   --input 64  16  55  55  --weights 96  16  1 7 --pads_strides_dilations 0 0 2 2 1 1 | grep -v "No suitable algorithm was found to execute the required convolution"
    COMMAND $<TARGET_FILE:test_conv2d> ${MIOPEN_TEST_FLOAT_ARG} --verbose   --input 64  16  28  28  --weights 64  16  1 7 --pads_strides_dilations 0 0 2 2 1 1 | grep -v "No suitable algorithm was found to execute the required convolution"
    COMMAND $<TARGET_FILE:test_conv2d> ${MIOPEN_TEST_FLOAT_ARG} --verbose   --input 64  16  14  14  --weights 32  16  1 7 --pads_strides_dilations 0 0 2 2 1 1 | grep -v "No suitable algorithm was found to execute the required convolution"
    COMMAND $<TARGET_FILE:test_conv2d> ${MIOPEN_TEST_FLOAT_ARG} --verbose   --input 64  32  28  28  --weights 192 32  3 3 --pads_strides_dilations 0 0 2 2 1 1 | grep -v "No suitable algorithm was found to execute the required convolution"
    COMMAND $<TARGET_FILE:test_conv2d> ${MIOPEN_TEST_FLOAT_ARG} --verbose   --input 64  32  14  14  --weights 160 32  3 3 --pads_strides_dilations 0 0 2 2 1 1 | grep -v "No suitable algorithm was found to execute the required convolution"
    COMMAND $<TARGET_FILE:test_conv2d> ${MIOPEN_TEST_FLOAT_ARG} --verbose   --input 64  32  7   7   --weights 128 32  3 3 --pads_strides_dilations 0 0 2 2 1 1 | grep -v "No suitable algorithm was found to execute the required convolution"
    COMMAND $<TARGET_FILE:test_conv2d> ${MIOPEN_TEST_FLOAT_ARG} --verbose   --input 64  32  55  55  --weights 96  32  1 7 --pads_strides_dilations 0 0 2 2 1 1 | grep -v "No suitable algorithm was found to execute the required convolution"
    COMMAND $<TARGET_FILE:test_conv2d> ${MIOPEN_TEST_FLOAT_ARG} --verbose   --input 64  32  28  28  --weights 64  32  1 7 --pads_strides_dilations 0 0 2 2 1 1 | grep -v "No suitable algorithm was found to execute the required convolution"
    COMMAND $<TARGET_FILE:test_conv2d> ${MIOPEN_TEST_FLOAT_ARG} --verbose   --input 64  32  14  14  --weights 32  32  1 7 --pads_strides_dilations 0 0 2 2 1 1 | grep -v "No suitable algorithm was found to execute the required convolution"
    COMMAND $<TARGET_FILE:test_conv2d> ${MIOPEN_TEST_FLOAT_ARG} --verbose   --input 64  64  56  56  --weights 256 64  1 1 --pads_strides_dilations 0 0 1 1 1 1 | grep -v "No suitable algorithm was found to execute the required convolution"
    COMMAND $<TARGET_FILE:test_conv2d> ${MIOPEN_TEST_FLOAT_ARG} --verbose   --input 64  64  56  56  --weights 64  64  1 1 --pads_strides_dilations 0 0 1 1 1 1 | grep -v "No suitable algorithm was found to execute the required convolution"
    COMMAND $<TARGET_FILE:test_conv2d> ${MIOPEN_TEST_FLOAT_ARG} --verbose   --input 64  64  73  73  --weights 80  64  1 1 --pads_strides_dilations 0 0 1 1 1 1 | grep -v "No suitable algorithm was found to execute the required convolution"
    COMMAND $<TARGET_FILE:test_conv2d> ${MIOPEN_TEST_FLOAT_ARG} --verbose   --input 64  64  56  56  --weights 64  64  1 1 --pads_strides_dilations 0 0 1 1 1 1 | grep -v "No suitable algorithm was found to execute the required convolution"
    COMMAND $<TARGET_FILE:test_conv2d> ${MIOPEN_TEST_FLOAT_ARG} --verbose   --input 64  128 55  55  --weights 16  128 1 1 --pads_strides_dilations 0 0 1 1 1 1 | grep -v "No suitable algorithm was found to execute the required convolution"
    COMMAND $<TARGET_FILE:test_conv2d> ${MIOPEN_TEST_FLOAT_ARG} --verbose   --input 64  128 28  28  --weights 16  128 1 1 --pads_strides_dilations 0 0 1 1 1 1 | grep -v "No suitable algorithm was found to execute the required convolution"
    COMMAND $<TARGET_FILE:test_conv2d> ${MIOPEN_TEST_FLOAT_ARG} --verbose   --input 64  128 14  14  --weights 16  128 1 1 --pads_strides_dilations 0 0 1 1 1 1 | grep -v "No suitable algorithm was found to execute the required convolution"
    COMMAND $<TARGET_FILE:test_conv2d> ${MIOPEN_TEST_FLOAT_ARG} --verbose   --input 64  128  7   7  --weights 16  128 1 1 --pads_strides_dilations 0 0 1 1 1 1 | grep -v "No suitable algorithm was found to execute the required convolution"
    COMMAND $<TARGET_FILE:test_conv2d> ${MIOPEN_TEST_FLOAT_ARG} --verbose   --input 16   64 56  56  --weights 256  64 1 1 --pads_strides_dilations 0 0 1 1 1 1 | grep -v "No suitable algorithm was found to execute the required convolution"
    COMMAND $<TARGET_FILE:test_conv2d> ${MIOPEN_TEST_FLOAT_ARG} --verbose   --input 16   64 56  56  --weights 64   64 1 1 --pads_strides_dilations 0 0 1 1 1 1 | grep -v "No suitable algorithm was found to execute the required convolution"
    COMMAND $<TARGET_FILE:test_conv2d> ${MIOPEN_TEST_FLOAT_ARG} --verbose   --input 16   64 73  73  --weights 80   64 1 1 --pads_strides_dilations 0 0 1 1 1 1 | grep -v "No suitable algorithm was found to execute the required convolution"
    COMMAND $<TARGET_FILE:test_conv2d> ${MIOPEN_TEST_FLOAT_ARG} --verbose   --input 16   64 56  56  --weights 64   64 1 1 --pads_strides_dilations 0 0 1 1 1 1 | grep -v "No suitable algorithm was found to execute the required convolution"
    COMMAND $<TARGET_FILE:test_conv2d> ${MIOPEN_TEST_FLOAT_ARG} --verbose   --input 16  128 55  55  --weights 16  128 1 1 --pads_strides_dilations 0 0 1 1 1 1 | grep -v "No suitable algorithm was found to execute the required convolution"
    COMMAND $<TARGET_FILE:test_conv2d> ${MIOPEN_TEST_FLOAT_ARG} --verbose   --input 16  128 28  28  --weights 16  128 1 1 --pads_strides_dilations 0 0 1 1 1 1 | grep -v "No suitable algorithm was found to execute the required convolution"
    # COMMAND $<TARGET_FILE:test_conv2d> ${MIOPEN_TEST_FLOAT_ARG} --verbose   --input 16  128     14  14  --weights   16  128     1   1   --pads_strides_dilations    0   0   1   1   1   1
    COMMAND $<TARGET_FILE:test_conv2d> ${MIOPEN_TEST_FLOAT_ARG} --verbose   --input 16  128      7   7  --weights   16  128     1   1   --pads_strides_dilations    0   0   1   1   1   1 | grep -v "No suitable algorithm was found to execute the required convolution"
    COMMAND $<TARGET_FILE:test_conv2d> ${MIOPEN_TEST_FLOAT_ARG} --verbose	--input	64	128	55	55	--weights	16  128		1	1	--pads_strides_dilations	0	0	2	2	1	1     | grep -v "No suitable algorithm was found to execute the required convolution"
    COMMAND $<TARGET_FILE:test_conv2d> ${MIOPEN_TEST_FLOAT_ARG} --verbose	--input	64	128	28	28	--weights	16  128		1	1	--pads_strides_dilations	0	0	2	2	1	1     | grep -v "No suitable algorithm was found to execute the required convolution"
    COMMAND $<TARGET_FILE:test_conv2d> ${MIOPEN_TEST_FLOAT_ARG} --verbose	--input	64	128	14	14	--weights	16  128		1	1	--pads_strides_dilations	0	0	2	2	1	1     | grep -v "No suitable algorithm was found to execute the required convolution"
    COMMAND $<TARGET_FILE:test_conv2d> ${MIOPEN_TEST_FLOAT_ARG} --verbose	--input	64	128	 7	 7	--weights	16  128		1	1	--pads_strides_dilations	0	0	2	2	1	1     | grep -v "No suitable algorithm was found to execute the required convolution"
    COMMAND $<TARGET_FILE:test_conv2d> ${MIOPEN_TEST_FLOAT_ARG} --verbose	--input	64	128	    28	28	--weights	512	128	    1	1	--pads_strides_dilations	0	0	1	1	1	1 | grep -v "No suitable algorithm was found to execute the required convolution"
    COMMAND $<TARGET_FILE:test_conv2d> ${MIOPEN_TEST_FLOAT_ARG} --verbose	--input	64	160	    73	73	--weights	64	160	1	1	--pads_strides_dilations	0	0	1	1	1	1     | grep -v "No suitable algorithm was found to execute the required convolution"
    COMMAND $<TARGET_FILE:test_conv2d> ${MIOPEN_TEST_FLOAT_ARG} --verbose	--input	64	192	    35	35	--weights	32	192	1	1	--pads_strides_dilations	0	0	1	1	1	1     | grep -v "No suitable algorithm was found to execute the required convolution"
    COMMAND $<TARGET_FILE:test_conv2d> ${MIOPEN_TEST_FLOAT_ARG} --verbose	--input	64	192	    35	35	--weights	48	192	1	1	--pads_strides_dilations	0	0	1	1	1	1     | grep -v "No suitable algorithm was found to execute the required convolution"
    COMMAND $<TARGET_FILE:test_conv2d> ${MIOPEN_TEST_FLOAT_ARG} --verbose	--input	64	192	    35	35	--weights	64	192	1	1	--pads_strides_dilations	0	0	1	1	1	1     | grep -v "No suitable algorithm was found to execute the required convolution"
    COMMAND $<TARGET_FILE:test_conv2d> ${MIOPEN_TEST_FLOAT_ARG} --verbose	--input	64	192	28	28	--weights	16	192	1	1	--pads_strides_dilations	0	0	1	1	1	1         | grep -v "No suitable algorithm was found to execute the required convolution"
    COMMAND $<TARGET_FILE:test_conv2d> ${MIOPEN_TEST_FLOAT_ARG} --verbose	--input	64	192	28	28	--weights	32	192	1	1	--pads_strides_dilations	0	0	1	1	1	1         | grep -v "No suitable algorithm was found to execute the required convolution"
    COMMAND $<TARGET_FILE:test_conv2d> ${MIOPEN_TEST_FLOAT_ARG} --verbose	--input	64	192	28	28	--weights	64	192	1	1	--pads_strides_dilations	0	0	1	1	1	1         | grep -v "No suitable algorithm was found to execute the required convolution"
    COMMAND $<TARGET_FILE:test_conv2d> ${MIOPEN_TEST_FLOAT_ARG} --verbose	--input	64	192	28	28	--weights	96	192	1	1	--pads_strides_dilations	0	0	1	1	1	1         | grep -v "No suitable algorithm was found to execute the required convolution"
    COMMAND $<TARGET_FILE:test_conv2d> ${MIOPEN_TEST_FLOAT_ARG} --verbose	--input	64	256	    35	35	--weights	48	256	1	1	--pads_strides_dilations	0	0	1	1	1	1     | grep -v "No suitable algorithm was found to execute the required convolution"
    COMMAND $<TARGET_FILE:test_conv2d> ${MIOPEN_TEST_FLOAT_ARG} --verbose	--input	64	256	    35	35	--weights	64	256	1	1	--pads_strides_dilations	0	0	1	1	1	1     | grep -v "No suitable algorithm was found to execute the required convolution"
    COMMAND $<TARGET_FILE:test_conv2d> ${MIOPEN_TEST_FLOAT_ARG} --verbose	--input	64	256	    56	56	--weights	128	256	    1	1	--pads_strides_dilations	0	0	2	2	1	1 | grep -v "No suitable algorithm was found to execute the required convolution"
    COMMAND $<TARGET_FILE:test_conv2d> ${MIOPEN_TEST_FLOAT_ARG} --verbose	--input	64	256	    56	56	--weights	512	256	    1	1	--pads_strides_dilations	0	0	2	2	1	1 | grep -v "No suitable algorithm was found to execute the required convolution"
    COMMAND $<TARGET_FILE:test_conv2d> ${MIOPEN_TEST_FLOAT_ARG} --verbose	--input	64	256	    56	56	--weights	64	256	    1	1	--pads_strides_dilations	0	0	1	1	1	1 | grep -v "No suitable algorithm was found to execute the required convolution"
    COMMAND $<TARGET_FILE:test_conv2d> ${MIOPEN_TEST_FLOAT_ARG} --verbose	--input	64	256	28	28	--weights	128	256	1	1	--pads_strides_dilations	0	0	1	1	1	1         | grep -v "No suitable algorithm was found to execute the required convolution"
    COMMAND $<TARGET_FILE:test_conv2d> ${MIOPEN_TEST_FLOAT_ARG} --verbose	--input	64	256	28	28	--weights	32	256	1	1	--pads_strides_dilations	0	0	1	1	1	1         | grep -v "No suitable algorithm was found to execute the required convolution"
    COMMAND $<TARGET_FILE:test_conv2d> ${MIOPEN_TEST_FLOAT_ARG} --verbose	--input	64	256	28	28	--weights	64	256	1	1	--pads_strides_dilations	0	0	1	1	1	1         | grep -v "No suitable algorithm was found to execute the required convolution"
    COMMAND $<TARGET_FILE:test_conv2d> ${MIOPEN_TEST_FLOAT_ARG} --verbose	--input	64	288	    35	35	--weights	48	288	1	1	--pads_strides_dilations	0	0	1	1	1	1     | grep -v "No suitable algorithm was found to execute the required convolution"
    COMMAND $<TARGET_FILE:test_conv2d> ${MIOPEN_TEST_FLOAT_ARG} --verbose	--input	64	288	    35	35	--weights	64	288	1	1	--pads_strides_dilations	0	0	1	1	1	1     | grep -v "No suitable algorithm was found to execute the required convolution"
    COMMAND $<TARGET_FILE:test_conv2d> ${MIOPEN_TEST_FLOAT_ARG} --verbose	--input	64	384	    35	35	--weights	192	384	1	1	--pads_strides_dilations	0	0	1	1	1	1     | grep -v "No suitable algorithm was found to execute the required convolution"
    COMMAND $<TARGET_FILE:test_conv2d> ${MIOPEN_TEST_FLOAT_ARG} --verbose	--input	64	384	    35	35	--weights	64	384	1	1	--pads_strides_dilations	0	0	1	1	1	1     | grep -v "No suitable algorithm was found to execute the required convolution"
    COMMAND $<TARGET_FILE:test_conv2d> ${MIOPEN_TEST_FLOAT_ARG} --verbose	--input	64	384	    35	35	--weights	96	384	1	1	--pads_strides_dilations	0	0	1	1	1	1     | grep -v "No suitable algorithm was found to execute the required convolution"
    COMMAND $<TARGET_FILE:test_conv2d> ${MIOPEN_TEST_FLOAT_ARG} --verbose	--input	64	480	14	14	--weights	16	480	1	1	--pads_strides_dilations	0	0	1	1	1	1         | grep -v "No suitable algorithm was found to execute the required convolution"
    COMMAND $<TARGET_FILE:test_conv2d> ${MIOPEN_TEST_FLOAT_ARG} --verbose	--input	64	480	14	14	--weights	192	480	1	1	--pads_strides_dilations	0	0	1	1	1	1         | grep -v "No suitable algorithm was found to execute the required convolution"
    COMMAND $<TARGET_FILE:test_conv2d> ${MIOPEN_TEST_FLOAT_ARG} --verbose	--input	64	480	14	14	--weights	64	480	1	1	--pads_strides_dilations	0	0	1	1	1	1         | grep -v "No suitable algorithm was found to execute the required convolution"
    COMMAND $<TARGET_FILE:test_conv2d> ${MIOPEN_TEST_FLOAT_ARG} --verbose	--input	64	480	14	14	--weights	96	480	1	1	--pads_strides_dilations	0	0	1	1	1	1         | grep -v "No suitable algorithm was found to execute the required convolution"
    COMMAND $<TARGET_FILE:test_conv2d> ${MIOPEN_TEST_FLOAT_ARG} --verbose	--input	64	512	    28	28	--weights	128	512	    1	1	--pads_strides_dilations	0	0	1	1	1	1 | grep -v "No suitable algorithm was found to execute the required convolution"
    COMMAND $<TARGET_FILE:test_conv2d> ${MIOPEN_TEST_FLOAT_ARG} --verbose	--input	64	512	    28	28	--weights	256	512	    1	1	--pads_strides_dilations	0	0	2	2	1	1 | grep -v "No suitable algorithm was found to execute the required convolution"
    COMMAND $<TARGET_FILE:test_conv2d> ${MIOPEN_TEST_FLOAT_ARG} --verbose	--input	64	512	14	14	--weights	112	512	1	1	--pads_strides_dilations	0	0	1	1	1	1         | grep -v "No suitable algorithm was found to execute the required convolution"
    COMMAND $<TARGET_FILE:test_conv2d> ${MIOPEN_TEST_FLOAT_ARG} --verbose	--input	64	512	14	14	--weights	128	512	1	1	--pads_strides_dilations	0	0	1	1	1	1         | grep -v "No suitable algorithm was found to execute the required convolution"
    COMMAND $<TARGET_FILE:test_conv2d> ${MIOPEN_TEST_FLOAT_ARG} --verbose	--input	64	512	14	14	--weights	144	512	1	1	--pads_strides_dilations	0	0	1	1	1	1         | grep -v "No suitable algorithm was found to execute the required convolution"
    COMMAND $<TARGET_FILE:test_conv2d> ${MIOPEN_TEST_FLOAT_ARG} --verbose	--input	64	512	14	14	--weights	160	512	1	1	--pads_strides_dilations	0	0	1	1	1	1         | grep -v "No suitable algorithm was found to execute the required convolution"
    COMMAND $<TARGET_FILE:test_conv2d> ${MIOPEN_TEST_FLOAT_ARG} --verbose	--input	64	512	14	14	--weights	24	512	1	1	--pads_strides_dilations	0	0	1	1	1	1         | grep -v "No suitable algorithm was found to execute the required convolution"
    COMMAND $<TARGET_FILE:test_conv2d> ${MIOPEN_TEST_FLOAT_ARG} --verbose	--input	64	512	14	14	--weights	32	512	1	1	--pads_strides_dilations	0	0	1	1	1	1         | grep -v "No suitable algorithm was found to execute the required convolution"
    COMMAND $<TARGET_FILE:test_conv2d> ${MIOPEN_TEST_FLOAT_ARG} --verbose	--input	64	512	14	14	--weights	64	512	1	1	--pads_strides_dilations	0	0	1	1	1	1         | grep -v "No suitable algorithm was found to execute the required convolution"
    COMMAND $<TARGET_FILE:test_conv2d> ${MIOPEN_TEST_FLOAT_ARG} --verbose   --input 128  832    7  7  --weights   32  832  1   1   --pads_strides_dilations    0   0   1   1   1   1      | grep -v "No suitable algorithm was found to execute the required convolution"
    COMMAND $<TARGET_FILE:test_conv2d> ${MIOPEN_TEST_FLOAT_ARG} --verbose   --input 128  832    7  7  --weights   192  832  1   1   --pads_strides_dilations    0   0   1   1   1   1     | grep -v "No suitable algorithm was found to execute the required convolution"
    COMMAND $<TARGET_FILE:test_conv2d> ${MIOPEN_TEST_FLOAT_ARG} --verbose   --input 128  832    7  7  --weights   128  832  1   1   --pads_strides_dilations    0   0   1   1   1   1     | grep -v "No suitable algorithm was found to execute the required convolution"
    COMMAND $<TARGET_FILE:test_conv2d> ${MIOPEN_TEST_FLOAT_ARG} --verbose   --input 128  832    7  7  --weights   32  832  1   1   --pads_strides_dilations    0   0   1   1   2   2      | grep -v "No suitable algorithm was found to execute the required convolution"
    COMMAND $<TARGET_FILE:test_conv2d> ${MIOPEN_TEST_FLOAT_ARG} --verbose   --input 128  832    7  7  --weights   192  832  1   1   --pads_strides_dilations    0   0   1   1   2   2     | grep -v "No suitable algorithm was found to execute the required convolution"
    COMMAND $<TARGET_FILE:test_conv2d> ${MIOPEN_TEST_FLOAT_ARG} --verbose   --input 128  832    7  7  --weights   128  832  1   1   --pads_strides_dilations    0   0   1   1   2   2     | grep -v "No suitable algorithm was found to execute the required convolution"
    COMMAND $<TARGET_FILE:test_conv2d> ${MIOPEN_TEST_FLOAT_ARG} --verbose   --input 16  2048    7  7  --weights   192  2048 1   1   --pads_strides_dilations    0   0   1   1   2   2     | grep -v "No suitable algorithm was found to execute the required convolution"
    COMMAND $<TARGET_FILE:test_conv2d> ${MIOPEN_TEST_FLOAT_ARG} --verbose   --input 64	 32	28 28 --weights   192  32   3	3   --pads_strides_dilations	1   1	2   2	1   1         | grep -v "No suitable algorithm was found to execute the required convolution"
    COMMAND $<TARGET_FILE:test_conv2d> ${MIOPEN_TEST_FLOAT_ARG} --verbose   --input 8    16 14 14 --weights   32   16   1   1   --pads_strides_dilations	1   1	1   1	1   1         | grep -v "No suitable algorithm was found to execute the required convolution"
    COMMAND $<TARGET_FILE:test_conv2d> ${MIOPEN_TEST_FLOAT_ARG} --verbose   --input 64	 32	14 14 --weights   192  32   3	3   --pads_strides_dilations	1   1	2   2	1   1         | grep -v "No suitable algorithm was found to execute the required convolution"
    COMMAND $<TARGET_FILE:test_conv2d> ${MIOPEN_TEST_FLOAT_ARG} --verbose   --input 64	 32	7 7   --weights   192  32   3	3   --pads_strides_dilations	1   1	2   2	1   1         | grep -v "No suitable algorithm was found to execute the required convolution"
    COMMAND $<TARGET_FILE:test_conv2d> ${MIOPEN_TEST_FLOAT_ARG} --verbose   --input 64	 32	28 28 --weights   192  32   3	3   --pads_strides_dilations	2   2	2   2	1   1         | grep -v "No suitable algorithm was found to execute the required convolution"
    COMMAND $<TARGET_FILE:test_conv2d> ${MIOPEN_TEST_FLOAT_ARG} --verbose   --input 64	 32	14 14 --weights   192  32   3	3   --pads_strides_dilations	2   2	2   2	1   1         | grep -v "No suitable algorithm was found to execute the required convolution"
    COMMAND $<TARGET_FILE:test_conv2d> ${MIOPEN_TEST_FLOAT_ARG} --verbose   --input 64	 32	7 7   --weights   192  32   3	3   --pads_strides_dilations	2   2	2   2	1   1         | grep -v "No suitable algorithm was found to execute the required convolution"
)

if(WORKAROUND_ISSUE_936 AND MIOPEN_TEST_HALF)
    SET(IMPLICITGEMM_TESTING_ENV ${SAVE_IMPLICITGEMM_TESTING_ENV})
    SET(MIOPEN_TEST_FLOAT_ARG ${SAVE_MIOPEN_TEST_FLOAT_ARG})
endif()

add_custom_test(test_conv_group SKIP_UNLESS_ALL GFX94X_ENABLED GFX103X_ENABLED GFX110X_ENABLED
COMMAND	$<TARGET_FILE:test_conv2d>	--verbose	--input	16	128	56	56	--weights	256	4	3	3	--pads_strides_dilations	1	1	1	1	1	1	--group-count	32
COMMAND	$<TARGET_FILE:test_conv2d>	--verbose	--input	16	256	56	56	--weights	512	8	3	3	--pads_strides_dilations	1	1	2	2	1	1	--group-count	32
COMMAND	$<TARGET_FILE:test_conv2d>	--verbose	--input	16	256	28	28	--weights	512	8	3	3	--pads_strides_dilations	1	1	1	1	1	1	--group-count	32
COMMAND	$<TARGET_FILE:test_conv2d>	--verbose	--input	16	512	28	28	--weights	1024	16	3	3	--pads_strides_dilations	1	1	2	2	1	1	--group-count	32
COMMAND	$<TARGET_FILE:test_conv2d>	--verbose	--input	16	512	14	14	--weights	1024	16	3	3	--pads_strides_dilations	1	1	1	1	1	1	--group-count	32
COMMAND	$<TARGET_FILE:test_conv2d>	--verbose	--input	16	1024	14	14	--weights	2048	32	3	3	--pads_strides_dilations	1	1	2	2	1	1	--group-count	32
COMMAND	$<TARGET_FILE:test_conv2d>	--verbose	--input	16	1024	7	7	--weights	2048	32	3	3	--pads_strides_dilations	1	1	1	1	1	1	--group-count	32
COMMAND	$<TARGET_FILE:test_conv2d>	--verbose	--input	32	128	56	56	--weights	256	4	3	3	--pads_strides_dilations	1	1	1	1	1	1	--group-count	32
COMMAND	$<TARGET_FILE:test_conv2d>	--verbose	--input	32	256	56	56	--weights	512	8	3	3	--pads_strides_dilations	1	1	2	2	1	1	--group-count	32
#
# Workaround for "Memory access fault by GPU node" during "HIP Release All" - WrW disabled.
COMMAND	$<TARGET_FILE:test_conv2d>	--verbose	--input	32	256	28	28	--weights	512	8	3	3	--pads_strides_dilations	1	1	1	1	1	1	--group-count	32 --disable-backward-weights
COMMAND	$<TARGET_FILE:test_conv2d>	--verbose	--input	32	512	28	28	--weights	1024	16	3	3	--pads_strides_dilations	1	1	2	2	1	1	--group-count	32
COMMAND	$<TARGET_FILE:test_conv2d>	--verbose	--input	32	512	14	14	--weights	1024	16	3	3	--pads_strides_dilations	1	1	1	1	1	1	--group-count	32
COMMAND	$<TARGET_FILE:test_conv2d>	--verbose	--input	32	1024	14	14	--weights	2048	32	3	3	--pads_strides_dilations	1	1	2	2	1	1	--group-count	32
COMMAND	$<TARGET_FILE:test_conv2d>	--verbose	--input	32	1024	7	7	--weights	2048	32	3	3	--pads_strides_dilations	1	1	1	1	1	1	--group-count	32
COMMAND	$<TARGET_FILE:test_conv2d>	--verbose	--input	4	4	161	700	--weights	32	1	5	20	--pads_strides_dilations	0	0	2	2	1	1	--group-count	4
COMMAND	$<TARGET_FILE:test_conv2d>	--verbose	--input	8	2	161	700	--weights	32	1	5	20	--pads_strides_dilations	0	0	2	2	1	1	--group-count	2
COMMAND	$<TARGET_FILE:test_conv2d>	--verbose	--input	16	4	161	700	--weights	32	1	5	20	--pads_strides_dilations	0	0	2	2	1	1	--group-count	4
COMMAND	$<TARGET_FILE:test_conv2d>	--verbose	--input	32	2	161	700	--weights	32	1	5	20	--pads_strides_dilations	0	0	2	2	1	1	--group-count	2
COMMAND	$<TARGET_FILE:test_conv2d>	--verbose	--input	4	32	79	341	--weights	32	16	5	10	--pads_strides_dilations	0	0	2	2	1	1	--group-count	2
COMMAND	$<TARGET_FILE:test_conv2d>	--verbose	--input	8	32	79	341	--weights	32	16	5	10	--pads_strides_dilations	0	0	2	2	1	1	--group-count	2
COMMAND	$<TARGET_FILE:test_conv2d>	--verbose	--input	16	32	79	341	--weights	32	16	5	10	--pads_strides_dilations	0	0	2	2	1	1	--group-count	2
COMMAND	$<TARGET_FILE:test_conv2d>	--verbose	--input	32	32	79	341	--weights	32	16	5	10	--pads_strides_dilations	0	0	2	2	1	1	--group-count	2
COMMAND	$<TARGET_FILE:test_conv2d>	--verbose	--input	16	4	48	480	--weights	16	1	3	3	--pads_strides_dilations	1	1	1	1	1	1	--group-count	4
COMMAND	$<TARGET_FILE:test_conv2d>	--verbose	--input	16	16	24	240	--weights	32	1	3	3	--pads_strides_dilations	1	1	1	1	1	1	--group-count	16
COMMAND	$<TARGET_FILE:test_conv2d>	--verbose	--input	16	32	12	120	--weights	64	8	3	3	--pads_strides_dilations	1	1	1	1	1	1	--group-count	4
COMMAND	$<TARGET_FILE:test_conv2d>	--verbose	--input	16	64	6	60	--weights	128	16	3	3	--pads_strides_dilations	1	1	1	1	1	1	--group-count	4
COMMAND	$<TARGET_FILE:test_conv2d>	--verbose	--input	8	3	108	108	--weights	63	1	3	3	--pads_strides_dilations	1	1	2	2	1	1	--group-count	3
COMMAND	$<TARGET_FILE:test_conv2d>	--verbose	--input	8	64	54	54	--weights	64	8	3	3	--pads_strides_dilations	1	1	1	1	1	1	--group-count	8
COMMAND	$<TARGET_FILE:test_conv2d>	--verbose	--input	8	128	27	27	--weights	128	16	3	3	--pads_strides_dilations	1	1	1	1	1	1	--group-count	8
COMMAND	$<TARGET_FILE:test_conv2d>	--verbose	--input	8	3	224	224	--weights	63	1	3	3	--pads_strides_dilations	1	1	1	1	1	1	--group-count	3
COMMAND	$<TARGET_FILE:test_conv2d>	--verbose	--input	8	64	112	112	--weights	128	32	3	3	--pads_strides_dilations	1	1	1	1	1	1	--group-count	2
COMMAND	$<TARGET_FILE:test_conv2d>	--verbose	--input	16	9	224	224	--weights	63	3	3	3	--pads_strides_dilations	1	1	1	1	1	1	--group-count	3
#
# Workaround for "Memory access fault by GPU node" during "FP32 gfx908 Hip Release All subset" - WrW disabled.
COMMAND	$<TARGET_FILE:test_conv2d>	--verbose	--input	16	64	112	112	--weights	128	16	3	3	--pads_strides_dilations	1	1	1	1	1	1	--group-count	4 --disable-backward-weights
COMMAND	$<TARGET_FILE:test_conv2d>	--verbose	--input	16	3	224	224	--weights	63	1	7	7	--pads_strides_dilations	3	3	2	2	1	1	--group-count	3
COMMAND	$<TARGET_FILE:test_conv2d>	--verbose	--input	16	192	28	28	--weights	32	12	5	5	--pads_strides_dilations	2	2	1	1	1	1	--group-count	16
COMMAND	$<TARGET_FILE:test_conv2d>	--verbose	--input	16	832	7	7	--weights	128	52	5	5	--pads_strides_dilations	2	2	1	1	1	1	--group-count	16
COMMAND	$<TARGET_FILE:test_conv2d>	--verbose	--input	16	192	28	28	--weights	32	24	1	1	--pads_strides_dilations	0	0	1	1	1	1	--group-count	8
COMMAND	$<TARGET_FILE:test_conv2d>	--verbose	--input	16	832	7	7	--weights	128	104	1	1	--pads_strides_dilations	0	0	1	1	1	1	--group-count	8
COMMAND	$<TARGET_FILE:test_conv2d>	--verbose	--input	11	23	161	700	--weights	46	1	7	7	--pads_strides_dilations	1	1	2	2	1	1	--group-count	23
COMMAND	$<TARGET_FILE:test_conv2d>	--verbose	--input	8	7	224	224	--weights	63	1	3	3	--pads_strides_dilations	1	1	1	1	1	1	--group-count	7
COMMAND	$<TARGET_FILE:test_conv2d>	--verbose	--input	8	7	224	224	--weights	63	1	3	3	--pads_strides_dilations	0	0	1	1	1	1	--group-count	7
COMMAND	$<TARGET_FILE:test_conv2d>	--verbose	--input	8	7	224	224	--weights	63	1	3	3	--pads_strides_dilations	0	0	2	2	1	1	--group-count	7
COMMAND	$<TARGET_FILE:test_conv2d>	--verbose	--input	8	7	224	224	--weights	63	1	3	3	--pads_strides_dilations	1	1	2	2	1	1	--group-count	7
COMMAND	$<TARGET_FILE:test_conv2d>	--verbose	--input	8	7	224	224	--weights	63	1	3	3	--pads_strides_dilations	2	2	2	2	1	1	--group-count	7
COMMAND	$<TARGET_FILE:test_conv2d>	--verbose	--input	8	3	108	108	--weights	63	1	3	3	--pads_strides_dilations	1	1	1	1	1	1	--group-count	3
COMMAND	$<TARGET_FILE:test_conv2d>	--verbose	--input	8	3	108	108	--weights	63	1	3	3	--pads_strides_dilations	0	0	1	1	1	1	--group-count	3
COMMAND	$<TARGET_FILE:test_conv2d>	--verbose	--input	8	3	108	108	--weights	63	1	3	3	--pads_strides_dilations	0	0	2	2	1	1	--group-count	3
COMMAND	$<TARGET_FILE:test_conv2d>	--verbose	--input	8	3	108	108	--weights	63	1	3	3	--pads_strides_dilations	1	1	2	2	1	1	--group-count	3
COMMAND	$<TARGET_FILE:test_conv2d>	--verbose	--input	8	3	108	108	--weights	63	1	3	3	--pads_strides_dilations	2	2	2	2	1	1	--group-count	3
)




if(MIOPEN_TEST_DEEPBENCH)
    add_custom_test(test_deepbench_rnn GFX94X_ENABLED GFX103X_ENABLED GFX110X_ENABLED
    COMMAND $<TARGET_FILE:test_rnn_vanilla> --verbose --batch-size 16 --seq-len 50 --vector-len 1760 --hidden-size 1760 --num-layers 1 --in-mode 1 --bias-mode 0 -dir-mode 0 --rnn-mode 0 --flat-batch-fill
    COMMAND $<TARGET_FILE:test_rnn_vanilla> --verbose --batch-size 32 --seq-len 50 --vector-len 1760 --hidden-size 1760 --num-layers 1 --in-mode 1 --bias-mode 0 -dir-mode 0 --rnn-mode 0 --flat-batch-fill
    COMMAND $<TARGET_FILE:test_rnn_vanilla> --verbose --batch-size 64 --seq-len 50 --vector-len 1760 --hidden-size 1760 --num-layers 1 --in-mode 1 --bias-mode 0 -dir-mode 0 --rnn-mode 0 --flat-batch-fill
    COMMAND $<TARGET_FILE:test_rnn_vanilla> --verbose --batch-size 128 --seq-len 50 --vector-len 1760 --hidden-size 1760 --num-layers 1 --in-mode 1 --bias-mode 0 -dir-mode 0 --rnn-mode 0 --flat-batch-fill
    COMMAND $<TARGET_FILE:test_rnn_vanilla> --verbose --batch-size 16 --seq-len 50 --vector-len 2048 --hidden-size 2048 --num-layers 1 --in-mode 1 --bias-mode 0 -dir-mode 0 --rnn-mode 0 --flat-batch-fill
    COMMAND $<TARGET_FILE:test_rnn_vanilla> --verbose --batch-size 32 --seq-len 50 --vector-len 2048 --hidden-size 2048 --num-layers 1 --in-mode 1 --bias-mode 0 -dir-mode 0 --rnn-mode 0 --flat-batch-fill
    COMMAND $<TARGET_FILE:test_rnn_vanilla> --verbose --batch-size 64 --seq-len 50 --vector-len 2048 --hidden-size 2048 --num-layers 1 --in-mode 1 --bias-mode 0 -dir-mode 0 --rnn-mode 0 --flat-batch-fill
    COMMAND $<TARGET_FILE:test_rnn_vanilla> --verbose --batch-size 128 --seq-len 50 --vector-len 2048 --hidden-size 2048 --num-layers 1 --in-mode 1 --bias-mode 0 -dir-mode 0 --rnn-mode 0 --flat-batch-fill
    COMMAND $<TARGET_FILE:test_rnn_vanilla> --verbose --batch-size 16 --seq-len 50 --vector-len 2560 --hidden-size 2560 --num-layers 1 --in-mode 1 --bias-mode 0 -dir-mode 0 --rnn-mode 0 --flat-batch-fill
    COMMAND $<TARGET_FILE:test_rnn_vanilla> --verbose --batch-size 32 --seq-len 50 --vector-len 2560 --hidden-size 2560 --num-layers 1 --in-mode 1 --bias-mode 0 -dir-mode 0 --rnn-mode 0 --flat-batch-fill
    COMMAND $<TARGET_FILE:test_rnn_vanilla> --verbose --batch-size 64 --seq-len 50 --vector-len 2560 --hidden-size 2560 --num-layers 1 --in-mode 1 --bias-mode 0 -dir-mode 0 --rnn-mode 0 --flat-batch-fill
    COMMAND $<TARGET_FILE:test_rnn_vanilla> --verbose --batch-size 128 --seq-len 50 --vector-len 2560 --hidden-size 2560 --num-layers 1 --in-mode 1 --bias-mode 0 -dir-mode 0 --rnn-mode 0 --flat-batch-fill
    COMMAND $<TARGET_FILE:test_lstm> --verbose --batch-size 16 --seq-len 25 --vector-len 512 --hidden-size 512 --num-layers 1 --in-mode 1 --bias-mode 0 -dir-mode 0 --rnn-mode 0 --flat-batch-fill
    COMMAND $<TARGET_FILE:test_lstm> --verbose --batch-size 32 --seq-len 25 --vector-len 512 --hidden-size 512 --num-layers 1 --in-mode 1 --bias-mode 0 -dir-mode 0 --rnn-mode 0 --flat-batch-fill
    COMMAND $<TARGET_FILE:test_lstm> --verbose --batch-size 64 --seq-len 25 --vector-len 512 --hidden-size 512 --num-layers 1 --in-mode 1 --bias-mode 0 -dir-mode 0 --rnn-mode 0 --flat-batch-fill
    COMMAND $<TARGET_FILE:test_lstm> --verbose --batch-size 128 --seq-len 25 --vector-len 512 --hidden-size 512 --num-layers 1 --in-mode 1 --bias-mode 0 -dir-mode 0 --rnn-mode 0 --flat-batch-fill
    COMMAND $<TARGET_FILE:test_lstm> --verbose --batch-size 16 --seq-len 25 --vector-len 1024 --hidden-size 1024 --num-layers 1 --in-mode 1 --bias-mode 0 -dir-mode 0 --rnn-mode 0 --flat-batch-fill
    COMMAND $<TARGET_FILE:test_lstm> --verbose --batch-size 32 --seq-len 25 --vector-len 1024 --hidden-size 1024 --num-layers 1 --in-mode 1 --bias-mode 0 -dir-mode 0 --rnn-mode 0 --flat-batch-fill
    COMMAND $<TARGET_FILE:test_lstm> --verbose --batch-size 64 --seq-len 25 --vector-len 1024 --hidden-size 1024 --num-layers 1 --in-mode 1 --bias-mode 0 -dir-mode 0 --rnn-mode 0 --flat-batch-fill
    COMMAND $<TARGET_FILE:test_lstm> --verbose --batch-size 128 --seq-len 25 --vector-len 1024 --hidden-size 1024 --num-layers 1 --in-mode 1 --bias-mode 0 -dir-mode 0 --rnn-mode 0 --flat-batch-fill
    COMMAND $<TARGET_FILE:test_lstm> --verbose --batch-size 16 --seq-len 25 --vector-len 2048 --hidden-size 2048 --num-layers 1 --in-mode 1 --bias-mode 0 -dir-mode 0 --rnn-mode 0 --flat-batch-fill
    COMMAND $<TARGET_FILE:test_lstm> --verbose --batch-size 32 --seq-len 25 --vector-len 2048 --hidden-size 2048 --num-layers 1 --in-mode 1 --bias-mode 0 -dir-mode 0 --rnn-mode 0 --flat-batch-fill
    COMMAND $<TARGET_FILE:test_lstm> --verbose --batch-size 64 --seq-len 25 --vector-len 2048 --hidden-size 2048 --num-layers 1 --in-mode 1 --bias-mode 0 -dir-mode 0 --rnn-mode 0 --flat-batch-fill
    COMMAND $<TARGET_FILE:test_lstm> --verbose --batch-size 128 --seq-len 25 --vector-len 2048 --hidden-size 2048 --num-layers 1 --in-mode 1 --bias-mode 0 -dir-mode 0 --rnn-mode 0 --flat-batch-fill
    COMMAND $<TARGET_FILE:test_lstm> --verbose --batch-size 16 --seq-len 25 --vector-len 4096 --hidden-size 4096 --num-layers 1 --in-mode 1 --bias-mode 0 -dir-mode 0 --rnn-mode 0 --flat-batch-fill
    COMMAND $<TARGET_FILE:test_lstm> --verbose --batch-size 32 --seq-len 25 --vector-len 4096 --hidden-size 4096 --num-layers 1 --in-mode 1 --bias-mode 0 -dir-mode 0 --rnn-mode 0 --flat-batch-fill
    COMMAND $<TARGET_FILE:test_lstm> --verbose --batch-size 64 --seq-len 25 --vector-len 4096 --hidden-size 4096 --num-layers 1 --in-mode 1 --bias-mode 0 -dir-mode 0 --rnn-mode 0 --flat-batch-fill
    COMMAND $<TARGET_FILE:test_lstm> --verbose --batch-size 128 --seq-len 25 --vector-len 4096 --hidden-size 4096 --num-layers 1 --in-mode 1 --bias-mode 0 -dir-mode 0 --rnn-mode 0 --flat-batch-fill
    COMMAND $<TARGET_FILE:test_lstm> --verbose --batch-size 8 --seq-len 50 --vector-len 1536 --hidden-size 1536 --num-layers 1 --in-mode 1 --bias-mode 0 -dir-mode 0 --rnn-mode 0 --flat-batch-fill
    COMMAND $<TARGET_FILE:test_lstm> --verbose --batch-size 16 --seq-len 50 --vector-len 1536 --hidden-size 1536 --num-layers 1 --in-mode 1 --bias-mode 0 -dir-mode 0 --rnn-mode 0 --flat-batch-fill
    COMMAND $<TARGET_FILE:test_lstm> --verbose --batch-size 32 --seq-len 50 --vector-len 1536 --hidden-size 1536 --num-layers 1 --in-mode 1 --bias-mode 0 -dir-mode 0 --rnn-mode 0 --flat-batch-fill
    COMMAND $<TARGET_FILE:test_lstm> --verbose --batch-size 16 --seq-len 150 --vector-len 256 --hidden-size 256 --num-layers 1 --in-mode 1 --bias-mode 0 -dir-mode 0 --rnn-mode 0 --flat-batch-fill
    COMMAND $<TARGET_FILE:test_lstm> --verbose --batch-size 32 --seq-len 150 --vector-len 256 --hidden-size 256 --num-layers 1 --in-mode 1 --bias-mode 0 -dir-mode 0 --rnn-mode 0 --flat-batch-fill
    COMMAND $<TARGET_FILE:test_lstm> --verbose --batch-size 64 --seq-len 150 --vector-len 256 --hidden-size 256 --num-layers 1 --in-mode 1 --bias-mode 0 -dir-mode 0 --rnn-mode 0 --flat-batch-fill
    COMMAND $<TARGET_FILE:test_gru> --verbose --batch-size 32 --seq-len 1500 --vector-len 2816 --hidden-size 2816 --num-layers 1 --in-mode 1 --bias-mode 0 -dir-mode 0 --rnn-mode 0 --flat-batch-fill
    COMMAND $<TARGET_FILE:test_gru> --verbose --batch-size 32 --seq-len 750 --vector-len 2816 --hidden-size 2816 --num-layers 1 --in-mode 1 --bias-mode 0 -dir-mode 0 --rnn-mode 0 --flat-batch-fill
    COMMAND $<TARGET_FILE:test_gru> --verbose --batch-size 32 --seq-len 375 --vector-len 2816 --hidden-size 2816 --num-layers 1 --in-mode 1 --bias-mode 0 -dir-mode 0 --rnn-mode 0 --flat-batch-fill
    COMMAND $<TARGET_FILE:test_gru> --verbose --batch-size 32 --seq-len 187 --vector-len 2816 --hidden-size 2816 --num-layers 1 --in-mode 1 --bias-mode 0 -dir-mode 0 --rnn-mode 0 --flat-batch-fill
    COMMAND $<TARGET_FILE:test_gru> --verbose --batch-size 32 --seq-len 1500 --vector-len 2048 --hidden-size 2048 --num-layers 1 --in-mode 1 --bias-mode 0 -dir-mode 0 --rnn-mode 0 --flat-batch-fill
    COMMAND $<TARGET_FILE:test_gru> --verbose --batch-size 32 --seq-len 750 --vector-len 2048 --hidden-size 2048 --num-layers 1 --in-mode 1 --bias-mode 0 -dir-mode 0 --rnn-mode 0 --flat-batch-fill
    COMMAND $<TARGET_FILE:test_gru> --verbose --batch-size 32 --seq-len 375 --vector-len 2048 --hidden-size 2048 --num-layers 1 --in-mode 1 --bias-mode 0 -dir-mode 0 --rnn-mode 0 --flat-batch-fill
    COMMAND $<TARGET_FILE:test_gru> --verbose --batch-size 32 --seq-len 187 --vector-len 2048 --hidden-size 2048 --num-layers 1 --in-mode 1 --bias-mode 0 -dir-mode 0 --rnn-mode 0 --flat-batch-fill
    COMMAND $<TARGET_FILE:test_gru> --verbose --batch-size 32 --seq-len 1500 --vector-len 1536 --hidden-size 1536 --num-layers 1 --in-mode 1 --bias-mode 0 -dir-mode 0 --rnn-mode 0 --flat-batch-fill
    COMMAND $<TARGET_FILE:test_gru> --verbose --batch-size 32 --seq-len 750 --vector-len 1536 --hidden-size 1536 --num-layers 1 --in-mode 1 --bias-mode 0 -dir-mode 0 --rnn-mode 0 --flat-batch-fill
    COMMAND $<TARGET_FILE:test_gru> --verbose --batch-size 32 --seq-len 375 --vector-len 1536 --hidden-size 1536 --num-layers 1 --in-mode 1 --bias-mode 0 -dir-mode 0 --rnn-mode 0 --flat-batch-fill
    COMMAND $<TARGET_FILE:test_gru> --verbose --batch-size 32 --seq-len 187 --vector-len 1536 --hidden-size 1536 --num-layers 1 --in-mode 1 --bias-mode 0 -dir-mode 0 --rnn-mode 0 --flat-batch-fill
    COMMAND $<TARGET_FILE:test_gru> --verbose --batch-size 32 --seq-len 1500 --vector-len 2560 --hidden-size 2560 --num-layers 1 --in-mode 1 --bias-mode 0 -dir-mode 0 --rnn-mode 0 --flat-batch-fill
    COMMAND $<TARGET_FILE:test_gru> --verbose --batch-size 32 --seq-len 750 --vector-len 2560 --hidden-size 2560 --num-layers 1 --in-mode 1 --bias-mode 0 -dir-mode 0 --rnn-mode 0 --flat-batch-fill
    COMMAND $<TARGET_FILE:test_gru> --verbose --batch-size 32 --seq-len 375 --vector-len 2560 --hidden-size 2560 --num-layers 1 --in-mode 1 --bias-mode 0 -dir-mode 0 --rnn-mode 0 --flat-batch-fill
    COMMAND $<TARGET_FILE:test_gru> --verbose --batch-size 32 --seq-len 187 --vector-len 2560 --hidden-size 2560 --num-layers 1 --in-mode 1 --bias-mode 0 -dir-mode 0 --rnn-mode 0 --flat-batch-fill
    COMMAND $<TARGET_FILE:test_gru> --verbose --batch-size 32 --seq-len 1 --vector-len 512 --hidden-size 512 --num-layers 1 --in-mode 1 --bias-mode 0 -dir-mode 0 --rnn-mode 0 --flat-batch-fill
    COMMAND $<TARGET_FILE:test_gru> --verbose --batch-size 32 --seq-len 1500 --vector-len 1024 --hidden-size 1024 --num-layers 1 --in-mode 1 --bias-mode 0 -dir-mode 0 --rnn-mode 0 --flat-batch-fill
    COMMAND $<TARGET_FILE:test_gru> --verbose --batch-size 64 --seq-len 1500 --vector-len 1024 --hidden-size 1024 --num-layers 1 --in-mode 1 --bias-mode 0 -dir-mode 0 --rnn-mode 0 --flat-batch-fill
    )
endif()


add_custom_test(test_rnn_extra SKIP_UNLESS_ALL GFX94X_ENABLED GFX103X_ENABLED GFX110X_ENABLED
COMMAND $<TARGET_FILE:test_rnn_vanilla> --verbose --batch-size 32 --seq-len 3 --batch-seq 32 32 32 --vector-len 128 --hidden-size 128 --num-layers 1 --in-mode 0 --bias-mode 0 -dir-mode 0 --rnn-mode 0 --no-hx
COMMAND $<TARGET_FILE:test_rnn_vanilla> --verbose --batch-size 32 --seq-len 3 --batch-seq 32 32 32 --vector-len 128 --hidden-size 128 --num-layers 1 --in-mode 0 --bias-mode 0 -dir-mode 0 --rnn-mode 0 --no-dhy
COMMAND $<TARGET_FILE:test_rnn_vanilla> --verbose --batch-size 32 --seq-len 3 --batch-seq 32 32 32 --vector-len 128 --hidden-size 128 --num-layers 1 --in-mode 0 --bias-mode 0 -dir-mode 0 --rnn-mode 0 --no-hx --no-dhy
COMMAND $<TARGET_FILE:test_rnn_vanilla> --verbose --batch-size 32 --seq-len 3 --batch-seq 32 32 32 --vector-len 128 --hidden-size 128 --num-layers 1 --in-mode 0 --bias-mode 0 -dir-mode 0 --rnn-mode 1 --no-hx
COMMAND $<TARGET_FILE:test_rnn_vanilla> --verbose --batch-size 32 --seq-len 3 --batch-seq 32 32 32 --vector-len 128 --hidden-size 128 --num-layers 1 --in-mode 0 --bias-mode 0 -dir-mode 0 --rnn-mode 1 --no-dhy
COMMAND $<TARGET_FILE:test_rnn_vanilla> --verbose --batch-size 32 --seq-len 3 --batch-seq 32 32 32 --vector-len 128 --hidden-size 128 --num-layers 1 --in-mode 0 --bias-mode 0 -dir-mode 0 --rnn-mode 1 --no-hx --no-dhy
COMMAND $<TARGET_FILE:test_rnn_vanilla> --verbose --batch-size 32 --seq-len 3 --batch-seq 32 32 32 --vector-len 128 --hidden-size 128 --num-layers 1 --in-mode 0 --bias-mode 0 -dir-mode 1 --rnn-mode 0 --no-hx
COMMAND $<TARGET_FILE:test_rnn_vanilla> --verbose --batch-size 32 --seq-len 3 --batch-seq 32 32 32 --vector-len 128 --hidden-size 128 --num-layers 1 --in-mode 0 --bias-mode 0 -dir-mode 1 --rnn-mode 0 --no-dhy
COMMAND $<TARGET_FILE:test_rnn_vanilla> --verbose --batch-size 32 --seq-len 3 --batch-seq 32 32 32 --vector-len 128 --hidden-size 128 --num-layers 1 --in-mode 0 --bias-mode 0 -dir-mode 1 --rnn-mode 0 --no-hx --no-dhy
COMMAND $<TARGET_FILE:test_rnn_vanilla> --verbose --batch-size 32 --seq-len 3 --batch-seq 32 32 32 --vector-len 128 --hidden-size 128 --num-layers 1 --in-mode 0 --bias-mode 0 -dir-mode 1 --rnn-mode 1 --no-hx
COMMAND $<TARGET_FILE:test_rnn_vanilla> --verbose --batch-size 32 --seq-len 3 --batch-seq 32 32 32 --vector-len 128 --hidden-size 128 --num-layers 1 --in-mode 0 --bias-mode 0 -dir-mode 1 --rnn-mode 1 --no-dhy
COMMAND $<TARGET_FILE:test_rnn_vanilla> --verbose --batch-size 32 --seq-len 3 --batch-seq 32 32 32 --vector-len 128 --hidden-size 128 --num-layers 1 --in-mode 0 --bias-mode 0 -dir-mode 1 --rnn-mode 1 --no-hx --no-dhy
COMMAND $<TARGET_FILE:test_rnn_vanilla> --verbose --batch-size 32 --seq-len 3 --batch-seq 32 32 32 --vector-len 128 --hidden-size 128 --num-layers 1 --in-mode 0 --bias-mode 0 -dir-mode 0 --rnn-mode 0 --no-hy
COMMAND $<TARGET_FILE:test_rnn_vanilla> --verbose --batch-size 32 --seq-len 3 --batch-seq 32 32 32 --vector-len 128 --hidden-size 128 --num-layers 1 --in-mode 0 --bias-mode 0 -dir-mode 0 --rnn-mode 0 --no-dhx
COMMAND $<TARGET_FILE:test_rnn_vanilla> --verbose --batch-size 32 --seq-len 3 --batch-seq 32 32 32 --vector-len 128 --hidden-size 128 --num-layers 1 --in-mode 0 --bias-mode 0 -dir-mode 0 --rnn-mode 0 --no-hy --no-dhx
COMMAND $<TARGET_FILE:test_rnn_vanilla> --verbose --batch-size 32 --seq-len 3 --batch-seq 32 32 32 --vector-len 128 --hidden-size 128 --num-layers 1 --in-mode 0 --bias-mode 0 -dir-mode 0 --rnn-mode 1 --no-hy
COMMAND $<TARGET_FILE:test_rnn_vanilla> --verbose --batch-size 32 --seq-len 3 --batch-seq 32 32 32 --vector-len 128 --hidden-size 128 --num-layers 1 --in-mode 0 --bias-mode 0 -dir-mode 0 --rnn-mode 1 --no-dhx
COMMAND $<TARGET_FILE:test_rnn_vanilla> --verbose --batch-size 32 --seq-len 3 --batch-seq 32 32 32 --vector-len 128 --hidden-size 128 --num-layers 1 --in-mode 0 --bias-mode 0 -dir-mode 0 --rnn-mode 1 --no-hy --no-dhx
COMMAND $<TARGET_FILE:test_rnn_vanilla> --verbose --batch-size 32 --seq-len 3 --batch-seq 32 32 32 --vector-len 128 --hidden-size 128 --num-layers 1 --in-mode 0 --bias-mode 0 -dir-mode 1 --rnn-mode 0 --no-hy
COMMAND $<TARGET_FILE:test_rnn_vanilla> --verbose --batch-size 32 --seq-len 3 --batch-seq 32 32 32 --vector-len 128 --hidden-size 128 --num-layers 1 --in-mode 0 --bias-mode 0 -dir-mode 1 --rnn-mode 0 --no-dhx
COMMAND $<TARGET_FILE:test_rnn_vanilla> --verbose --batch-size 32 --seq-len 3 --batch-seq 32 32 32 --vector-len 128 --hidden-size 128 --num-layers 1 --in-mode 0 --bias-mode 0 -dir-mode 1 --rnn-mode 0 --no-hy --no-dhx
COMMAND $<TARGET_FILE:test_rnn_vanilla> --verbose --batch-size 32 --seq-len 3 --batch-seq 32 32 32 --vector-len 128 --hidden-size 128 --num-layers 1 --in-mode 0 --bias-mode 0 -dir-mode 1 --rnn-mode 1 --no-hy
COMMAND $<TARGET_FILE:test_rnn_vanilla> --verbose --batch-size 32 --seq-len 3 --batch-seq 32 32 32 --vector-len 128 --hidden-size 128 --num-layers 1 --in-mode 0 --bias-mode 0 -dir-mode 1 --rnn-mode 1 --no-dhx
COMMAND $<TARGET_FILE:test_rnn_vanilla> --verbose --batch-size 32 --seq-len 3 --batch-seq 32 32 32 --vector-len 128 --hidden-size 128 --num-layers 1 --in-mode 0 --bias-mode 0 -dir-mode 1 --rnn-mode 1 --no-hy --no-dhx
COMMAND $<TARGET_FILE:test_rnn_vanilla> --verbose --batch-size 32 --seq-len 3 --batch-seq 32 32 32 --vector-len 128 --hidden-size 128 --num-layers 1 --in-mode 0 --bias-mode 0 -dir-mode 0 --rnn-mode 0 --no-hx --no-dhy --no-hy --no-dhx
COMMAND $<TARGET_FILE:test_rnn_vanilla> --verbose --batch-size 32 --seq-len 3 --batch-seq 32 32 32 --vector-len 128 --hidden-size 128 --num-layers 1 --in-mode 0 --bias-mode 0 -dir-mode 0 --rnn-mode 1 --no-hx --no-dhy --no-hy --no-dhx
COMMAND $<TARGET_FILE:test_rnn_vanilla> --verbose --batch-size 32 --seq-len 3 --batch-seq 32 32 32 --vector-len 128 --hidden-size 128 --num-layers 1 --in-mode 0 --bias-mode 0 -dir-mode 1 --rnn-mode 0 --no-hx --no-dhy --no-hy --no-dhx
COMMAND $<TARGET_FILE:test_rnn_vanilla> --verbose --batch-size 32 --seq-len 3 --batch-seq 32 32 32 --vector-len 128 --hidden-size 128 --num-layers 1 --in-mode 0 --bias-mode 0 -dir-mode 1 --rnn-mode 1 --no-hx --no-dhy --no-hy --no-dhx
)

add_custom_test(test_gru_extra SKIP_UNLESS_ALL GFX94X_ENABLED GFX103X_ENABLED GFX110X_ENABLED
COMMAND $<TARGET_FILE:test_gru> --verbose --batch-size 32 --seq-len 3 --batch-seq 32 32 32 --vector-len 128 --hidden-size 128 --num-layers 1 --in-mode 0 --bias-mode 0 -dir-mode 0 --no-hx
COMMAND $<TARGET_FILE:test_gru> --verbose --batch-size 32 --seq-len 3 --batch-seq 32 32 32 --vector-len 128 --hidden-size 128 --num-layers 1 --in-mode 0 --bias-mode 0 -dir-mode 0 --no-dhy
COMMAND $<TARGET_FILE:test_gru> --verbose --batch-size 32 --seq-len 3 --batch-seq 32 32 32 --vector-len 128 --hidden-size 128 --num-layers 1 --in-mode 0 --bias-mode 0 -dir-mode 0 --no-hx --no-dhy
COMMAND $<TARGET_FILE:test_gru> --verbose --batch-size 32 --seq-len 3 --batch-seq 32 32 32 --vector-len 128 --hidden-size 128 --num-layers 1 --in-mode 0 --bias-mode 0 -dir-mode 1 --no-hx
COMMAND $<TARGET_FILE:test_gru> --verbose --batch-size 32 --seq-len 3 --batch-seq 32 32 32 --vector-len 128 --hidden-size 128 --num-layers 1 --in-mode 0 --bias-mode 0 -dir-mode 1 --no-dhy
COMMAND $<TARGET_FILE:test_gru> --verbose --batch-size 32 --seq-len 3 --batch-seq 32 32 32 --vector-len 128 --hidden-size 128 --num-layers 1 --in-mode 0 --bias-mode 0 -dir-mode 1 --no-hx --no-dhy
COMMAND $<TARGET_FILE:test_gru> --verbose --batch-size 32 --seq-len 3 --batch-seq 32 32 32 --vector-len 128 --hidden-size 128 --num-layers 1 --in-mode 0 --bias-mode 0 -dir-mode 0 --no-hy
COMMAND $<TARGET_FILE:test_gru> --verbose --batch-size 32 --seq-len 3 --batch-seq 32 32 32 --vector-len 128 --hidden-size 128 --num-layers 1 --in-mode 0 --bias-mode 0 -dir-mode 0 --no-dhx
COMMAND $<TARGET_FILE:test_gru> --verbose --batch-size 32 --seq-len 3 --batch-seq 32 32 32 --vector-len 128 --hidden-size 128 --num-layers 1 --in-mode 0 --bias-mode 0 -dir-mode 0 --no-hy --no-dhx
COMMAND $<TARGET_FILE:test_gru> --verbose --batch-size 32 --seq-len 3 --batch-seq 32 32 32 --vector-len 128 --hidden-size 128 --num-layers 1 --in-mode 0 --bias-mode 0 -dir-mode 1 --no-hy
COMMAND $<TARGET_FILE:test_gru> --verbose --batch-size 32 --seq-len 3 --batch-seq 32 32 32 --vector-len 128 --hidden-size 128 --num-layers 1 --in-mode 0 --bias-mode 0 -dir-mode 1 --no-dhx
COMMAND $<TARGET_FILE:test_gru> --verbose --batch-size 32 --seq-len 3 --batch-seq 32 32 32 --vector-len 128 --hidden-size 128 --num-layers 1 --in-mode 0 --bias-mode 0 -dir-mode 1 --no-hy --no-dhx
COMMAND $<TARGET_FILE:test_gru> --verbose --batch-size 32 --seq-len 3 --batch-seq 32 32 32 --vector-len 128 --hidden-size 128 --num-layers 1 --in-mode 0 --bias-mode 0 -dir-mode 0 --no-hx --no-dhy --no-hy --no-dhx
COMMAND $<TARGET_FILE:test_gru> --verbose --batch-size 32 --seq-len 3 --batch-seq 32 32 32 --vector-len 128 --hidden-size 128 --num-layers 1 --in-mode 0 --bias-mode 0 -dir-mode 1 --no-hx --no-dhy --no-hy --no-dhx
)

add_custom_test(test_lstm_extra SKIP_UNLESS_ALL GFX94X_ENABLED GFX103X_ENABLED GFX110X_ENABLED
COMMAND $<TARGET_FILE:test_lstm> --verbose --batch-size 32 --seq-len 3 --batch-seq 32 32 32 --vector-len 128 --hidden-size 128 --num-layers 1 --in-mode 0 --bias-mode 0 -dir-mode 0 --no-hx
COMMAND $<TARGET_FILE:test_lstm> --verbose --batch-size 32 --seq-len 3 --batch-seq 32 32 32 --vector-len 128 --hidden-size 128 --num-layers 1 --in-mode 0 --bias-mode 0 -dir-mode 0 --no-dhy
COMMAND $<TARGET_FILE:test_lstm> --verbose --batch-size 32 --seq-len 3 --batch-seq 32 32 32 --vector-len 128 --hidden-size 128 --num-layers 1 --in-mode 0 --bias-mode 0 -dir-mode 0 --no-hx --no-dhy
COMMAND $<TARGET_FILE:test_lstm> --verbose --batch-size 32 --seq-len 3 --batch-seq 32 32 32 --vector-len 128 --hidden-size 128 --num-layers 1 --in-mode 0 --bias-mode 0 -dir-mode 0 --no-cx
COMMAND $<TARGET_FILE:test_lstm> --verbose --batch-size 32 --seq-len 3 --batch-seq 32 32 32 --vector-len 128 --hidden-size 128 --num-layers 1 --in-mode 0 --bias-mode 0 -dir-mode 0 --no-hx --no-cx
COMMAND $<TARGET_FILE:test_lstm> --verbose --batch-size 32 --seq-len 3 --batch-seq 32 32 32 --vector-len 128 --hidden-size 128 --num-layers 1 --in-mode 0 --bias-mode 0 -dir-mode 0 --no-dcy
COMMAND $<TARGET_FILE:test_lstm> --verbose --batch-size 32 --seq-len 3 --batch-seq 32 32 32 --vector-len 128 --hidden-size 128 --num-layers 1 --in-mode 0 --bias-mode 0 -dir-mode 0 --no-cx --no-dcy
COMMAND $<TARGET_FILE:test_lstm> --verbose --batch-size 32 --seq-len 3 --batch-seq 32 32 32 --vector-len 128 --hidden-size 128 --num-layers 1 --in-mode 0 --bias-mode 0 -dir-mode 1 --no-hx
COMMAND $<TARGET_FILE:test_lstm> --verbose --batch-size 32 --seq-len 3 --batch-seq 32 32 32 --vector-len 128 --hidden-size 128 --num-layers 1 --in-mode 0 --bias-mode 0 -dir-mode 1 --no-dhy
COMMAND $<TARGET_FILE:test_lstm> --verbose --batch-size 32 --seq-len 3 --batch-seq 32 32 32 --vector-len 128 --hidden-size 128 --num-layers 1 --in-mode 0 --bias-mode 0 -dir-mode 1 --no-hx --no-dhy
COMMAND $<TARGET_FILE:test_lstm> --verbose --batch-size 32 --seq-len 3 --batch-seq 32 32 32 --vector-len 128 --hidden-size 128 --num-layers 1 --in-mode 0 --bias-mode 0 -dir-mode 1 --no-cx
COMMAND $<TARGET_FILE:test_lstm> --verbose --batch-size 32 --seq-len 3 --batch-seq 32 32 32 --vector-len 128 --hidden-size 128 --num-layers 1 --in-mode 0 --bias-mode 0 -dir-mode 1 --no-hx --no-cx
COMMAND $<TARGET_FILE:test_lstm> --verbose --batch-size 32 --seq-len 3 --batch-seq 32 32 32 --vector-len 128 --hidden-size 128 --num-layers 1 --in-mode 0 --bias-mode 0 -dir-mode 1 --no-dcy
COMMAND $<TARGET_FILE:test_lstm> --verbose --batch-size 32 --seq-len 3 --batch-seq 32 32 32 --vector-len 128 --hidden-size 128 --num-layers 1 --in-mode 0 --bias-mode 0 -dir-mode 1 --no-cx --no-dcy
COMMAND $<TARGET_FILE:test_lstm> --verbose --batch-size 32 --seq-len 3 --batch-seq 32 32 32 --vector-len 128 --hidden-size 128 --num-layers 1 --in-mode 0 --bias-mode 0 -dir-mode 0 --no-hy
COMMAND $<TARGET_FILE:test_lstm> --verbose --batch-size 32 --seq-len 3 --batch-seq 32 32 32 --vector-len 128 --hidden-size 128 --num-layers 1 --in-mode 0 --bias-mode 0 -dir-mode 0 --no-dhx
COMMAND $<TARGET_FILE:test_lstm> --verbose --batch-size 32 --seq-len 3 --batch-seq 32 32 32 --vector-len 128 --hidden-size 128 --num-layers 1 --in-mode 0 --bias-mode 0 -dir-mode 0 --no-hy --no-dhx
COMMAND $<TARGET_FILE:test_lstm> --verbose --batch-size 32 --seq-len 3 --batch-seq 32 32 32 --vector-len 128 --hidden-size 128 --num-layers 1 --in-mode 0 --bias-mode 0 -dir-mode 0 --no-cy
COMMAND $<TARGET_FILE:test_lstm> --verbose --batch-size 32 --seq-len 3 --batch-seq 32 32 32 --vector-len 128 --hidden-size 128 --num-layers 1 --in-mode 0 --bias-mode 0 -dir-mode 0 --no-hy --no-cy
COMMAND $<TARGET_FILE:test_lstm> --verbose --batch-size 32 --seq-len 3 --batch-seq 32 32 32 --vector-len 128 --hidden-size 128 --num-layers 1 --in-mode 0 --bias-mode 0 -dir-mode 0 --no-dcx
COMMAND $<TARGET_FILE:test_lstm> --verbose --batch-size 32 --seq-len 3 --batch-seq 32 32 32 --vector-len 128 --hidden-size 128 --num-layers 1 --in-mode 0 --bias-mode 0 -dir-mode 0 --no-cy --no-dcx
COMMAND $<TARGET_FILE:test_lstm> --verbose --batch-size 32 --seq-len 3 --batch-seq 32 32 32 --vector-len 128 --hidden-size 128 --num-layers 1 --in-mode 0 --bias-mode 0 -dir-mode 1 --no-hy
COMMAND $<TARGET_FILE:test_lstm> --verbose --batch-size 32 --seq-len 3 --batch-seq 32 32 32 --vector-len 128 --hidden-size 128 --num-layers 1 --in-mode 0 --bias-mode 0 -dir-mode 1 --no-dhx
COMMAND $<TARGET_FILE:test_lstm> --verbose --batch-size 32 --seq-len 3 --batch-seq 32 32 32 --vector-len 128 --hidden-size 128 --num-layers 1 --in-mode 0 --bias-mode 0 -dir-mode 1 --no-hy --no-dhx
COMMAND $<TARGET_FILE:test_lstm> --verbose --batch-size 32 --seq-len 3 --batch-seq 32 32 32 --vector-len 128 --hidden-size 128 --num-layers 1 --in-mode 0 --bias-mode 0 -dir-mode 1 --no-cy
COMMAND $<TARGET_FILE:test_lstm> --verbose --batch-size 32 --seq-len 3 --batch-seq 32 32 32 --vector-len 128 --hidden-size 128 --num-layers 1 --in-mode 0 --bias-mode 0 -dir-mode 1 --no-hy --no-cy
COMMAND $<TARGET_FILE:test_lstm> --verbose --batch-size 32 --seq-len 3 --batch-seq 32 32 32 --vector-len 128 --hidden-size 128 --num-layers 1 --in-mode 0 --bias-mode 0 -dir-mode 1 --no-dcx
COMMAND $<TARGET_FILE:test_lstm> --verbose --batch-size 32 --seq-len 3 --batch-seq 32 32 32 --vector-len 128 --hidden-size 128 --num-layers 1 --in-mode 0 --bias-mode 0 -dir-mode 1 --no-cy --no-dcx
COMMAND $<TARGET_FILE:test_lstm> --verbose --batch-size 32 --seq-len 3 --batch-seq 32 32 32 --vector-len 128 --hidden-size 128 --num-layers 1 --in-mode 0 --bias-mode 0 -dir-mode 0 --no-hx --no-dhy --no-cx --no-dcy --no-hy --no-dhx --no-cy --no-dcx
COMMAND $<TARGET_FILE:test_lstm> --verbose --batch-size 32 --seq-len 3 --batch-seq 32 32 32 --vector-len 128 --hidden-size 128 --num-layers 1 --in-mode 0 --bias-mode 0 -dir-mode 1 --no-hx --no-dhy --no-cx --no-dcy --no-hy --no-dhx --no-cy --no-dcx
)


add_custom_test(test_conv_extra SKIP_UNLESS_ALL GFX94X_ENABLED GFX103X_ENABLED GFX110X_ENABLED
# COMMAND	$<TARGET_FILE:test_conv2d>	--verbose	--input	1	1	1	1	--weights	1	1	2	2	--pads_strides_dilations	0	0	3	3	1	1
COMMAND	$<TARGET_FILE:test_conv2d>	--verbose	--input	4	1	161	700	--weights	4	1	5	20	--pads_strides_dilations	0	0	2	2	1	1
COMMAND	$<TARGET_FILE:test_conv2d>	--verbose	--input	4	1	161	700	--weights	4	1	5	20	--pads_strides_dilations	0	0	2	2	1	1
COMMAND	$<TARGET_FILE:test_conv2d>	--verbose	--input	4	32	79	341	--weights	4	32	5	10	--pads_strides_dilations	0	0	2	2	1	1
COMMAND	$<TARGET_FILE:test_conv2d>	--verbose	--input	4	32	79	341	--weights	4	32	5	10	--pads_strides_dilations	0	0	2	2	1	1
COMMAND	$<TARGET_FILE:test_conv2d>	--verbose	--input	4	3	227	227	--weights	4	3	11	11	--pads_strides_dilations	0	0	4	4	1	1
COMMAND	$<TARGET_FILE:test_conv2d>	--verbose	--input	4	3	224	224	--weights	4	3	11	11	--pads_strides_dilations	2	2	4	4	1	1
COMMAND	$<TARGET_FILE:test_conv2d>	--verbose	--input	16	1	48	480	--weights	16	1	3	3	--pads_strides_dilations	1	1	1	1	1	1
# Forward disabled since FFT fails verification for the forward direction
COMMAND	$<TARGET_FILE:test_conv2d>	--verbose	--input	32	64	27	27	--weights	192	64	5	5	--pads_strides_dilations	2	2	1	1	1	1 --disable-forward
# COMMAND	$<TARGET_FILE:test_conv2d>	--verbose	--input	4	64	14	14	--weights	24	64	5	5	--pads_strides_dilations	2	2	1	1	1	1
COMMAND	$<TARGET_FILE:test_conv2d>	--verbose	--input	4	96	14	14	--weights	32	96	5	5	--pads_strides_dilations	2	2	1	1	1	1
COMMAND	$<TARGET_FILE:test_conv2d>	--verbose	--input	4	16	14	14	--weights	4	16	5	5	--pads_strides_dilations	2	2	1	1	1	1
COMMAND	$<TARGET_FILE:test_conv2d>	--verbose	--input	4	32	14	14	--weights	4	32	5	5	--pads_strides_dilations	2	2	1	1	1	1

COMMAND $<TARGET_FILE:test_conv2d> ${MIOPEN_TEST_FLOAT_ARG} --input 16 3 64 128 --weights 96 3 11 11 --pads_strides_dilations 0 0 1 1 1 1 ${MIOPEN_TEST_FLAGS_ARGS}
COMMAND $<TARGET_FILE:test_conv2d> ${MIOPEN_TEST_FLOAT_ARG} --input 16 3 32 32 --weights 96 3 11 11 --pads_strides_dilations 0 0 2 2 1 1  ${MIOPEN_TEST_FLAGS_ARGS}
COMMAND $<TARGET_FILE:test_conv2d> ${MIOPEN_TEST_FLOAT_ARG} --input 16 3 64 128 --weights 96 3 11 11 --pads_strides_dilations 5 5 2 2 1 1 ${MIOPEN_TEST_FLAGS_ARGS}
COMMAND $<TARGET_FILE:test_conv2d> ${MIOPEN_TEST_FLOAT_ARG} --input 16 3 32 32 --weights 96 3 11 11 --pads_strides_dilations 5 5 2 2 1 1  ${MIOPEN_TEST_FLAGS_ARGS}

COMMAND $<TARGET_FILE:test_conv2d> ${MIOPEN_TEST_FLOAT_ARG} --input 2 16 1024 2048 --weights 32 16 3 3 --pads_strides_dilations 0 0 1 1 1 1 ${MIOPEN_TEST_FLAGS_ARGS}
COMMAND $<TARGET_FILE:test_conv2d> ${MIOPEN_TEST_FLOAT_ARG} --input 2 16 1024 2048 --weights 32 16 3 3 --pads_strides_dilations 1 1 1 1 1 1 ${MIOPEN_TEST_FLAGS_ARGS}
COMMAND $<TARGET_FILE:test_conv2d> ${MIOPEN_TEST_FLOAT_ARG} --input 2 16 3072 3072 --weights 32 16 3 3 --pads_strides_dilations 0 0 2 2 1 1 ${MIOPEN_TEST_FLAGS_ARGS}
COMMAND $<TARGET_FILE:test_conv2d> ${MIOPEN_TEST_FLOAT_ARG} --input 2 16 3072 3072 --weights 32 16 3 3 --pads_strides_dilations 2 2 2 2 1 1 ${MIOPEN_TEST_FLAGS_ARGS}

COMMAND $<TARGET_FILE:test_conv2d> ${MIOPEN_TEST_FLOAT_ARG} --input 128 320 1 7 --weights 256 320 1 1 --pads_strides_dilations 0 0 1 1 1 1 ${MIOPEN_TEST_FLAGS_ARGS}
COMMAND $<TARGET_FILE:test_conv2d> ${MIOPEN_TEST_FLOAT_ARG} --input 128 1024 1 7 --weights 2048 1024 1 1 --pads_strides_dilations 1 1 1 1 1 1 ${MIOPEN_TEST_FLAGS_ARGS}
COMMAND $<TARGET_FILE:test_conv2d> ${MIOPEN_TEST_FLOAT_ARG} --input 352 192 7 1 --weights 320 192 1 1 --pads_strides_dilations 0 0 1 1 1 1 ${MIOPEN_TEST_FLAGS_ARGS}
COMMAND $<TARGET_FILE:test_conv2d> ${MIOPEN_TEST_FLOAT_ARG} --input 352 16 7 1 --weights 32 16 1 1 --pads_strides_dilations 2 2 1 1 1 1 ${MIOPEN_TEST_FLAGS_ARGS}
)

if (0) #disabled too many errors
if(MIOPEN_TEST_LIMIT GREATER 0)
if(${MIOPEN_USE_MIOPENGEMM} AND (MIOPEN_hip_VERSION VERSION_EQUAL 3.7))
    add_custom_test(test_conv3d_extra  SKIP_UNLESS_ALL GFX94X_ENABLED GFX103X_ENABLED
    ENVIRONMENT MIOPEN_LOG_LEVEL=6
    COMMAND $<TARGET_FILE:test_conv3d> ${MIOPEN_TEST_FLOAT_ARG} --input 2 16 50 50 50 --weights 32 16 5 5 5 --pads_strides_dilations 0 0 0 1 1 1 1 1 1 ${MIOPEN_TEST_FLAGS_ARGS}
    COMMAND $<TARGET_FILE:test_conv3d> ${MIOPEN_TEST_FLOAT_ARG} --input 2 16 50 50 50 --weights 32 16 5 5 5 --pads_strides_dilations 0 0 0 2 2 2 1 1 1 ${MIOPEN_TEST_FLAGS_ARGS}
    COMMAND $<TARGET_FILE:test_conv3d> ${MIOPEN_TEST_FLOAT_ARG} --input 2 16 50 50 50 --weights 32 16 5 5 5 --pads_strides_dilations 2 2 2 1 1 1 1 1 1 ${MIOPEN_TEST_FLAGS_ARGS}
    COMMAND $<TARGET_FILE:test_conv3d> ${MIOPEN_TEST_FLOAT_ARG} --input 2 16 50 50 50 --weights 32 16 5 5 5 --pads_strides_dilations 0 0 0 1 1 1 2 2 2 ${MIOPEN_TEST_FLAGS_ARGS}
    #COMMAND $<TARGET_FILE:test_conv3d> ${MIOPEN_TEST_FLOAT_ARG} --input 1 16 4 161 700 --weights 16 16 3 11 11 --pads_strides_dilations 1 1 1 1 1 1 1 1 1 ${MIOPEN_TEST_FLAGS_ARGS}

    #ROCM3.7 compiler problems
    #COMMAND $<TARGET_FILE:test_conv3d> ${MIOPEN_TEST_FLOAT_ARG} --input 1 16 4 161 700 --weights 16 16 3 11 11 --pads_strides_dilations 0 0 0 1 1 1 1 1 1 ${MIOPEN_TEST_FLAGS_ARGS}
    #COMMAND $<TARGET_FILE:test_conv3d> ${MIOPEN_TEST_FLOAT_ARG} --input 1 16 4 161 700 --weights 16 16 3 11 11 --pads_strides_dilations 0 0 0 2 2 2 1 1 1 ${MIOPEN_TEST_FLAGS_ARGS}
    #COMMAND $<TARGET_FILE:test_conv3d> ${MIOPEN_TEST_FLOAT_ARG} --input 1 16 4 140 602 --weights 16 16 3 11 11 --pads_strides_dilations 1 1 1 1 1 1 1 1 1 ${MIOPEN_TEST_FLAGS_ARGS}
    #COMMAND $<TARGET_FILE:test_conv3d> ${MIOPEN_TEST_FLOAT_ARG} --input 1 16 4 140 602 --weights 16 16 3 11 11 --pads_strides_dilations 0 0 0 1 1 1 1 1 1 ${MIOPEN_TEST_FLAGS_ARGS}
    )
    message(STATUS "test_conv3d_extra reduced set")
else()
    add_custom_test(test_conv3d_extra  SKIP_UNLESS_ALL GFX94X_ENABLED GFX103X_ENABLED GFX110X_ENABLED
    COMMAND $<TARGET_FILE:test_conv3d> ${MIOPEN_TEST_FLOAT_ARG} --input 2 16 50 50 50 --weights 32 16 5 5 5 --pads_strides_dilations 0 0 0 1 1 1 1 1 1 ${MIOPEN_TEST_FLAGS_ARGS}
    COMMAND $<TARGET_FILE:test_conv3d> ${MIOPEN_TEST_FLOAT_ARG} --input 2 16 50  50 50 --weights 32 16 5 5 5 --pads_strides_dilations 0 0 0 2 2 2 1 1 1 ${MIOPEN_TEST_FLAGS_ARGS}
    COMMAND $<TARGET_FILE:test_conv3d> ${MIOPEN_TEST_FLOAT_ARG} --input 2 16 50 50 50 --weights 32 16 5 5 5 --pads_strides_dilations 2 2 2 1 1 1 1 1 1 ${MIOPEN_TEST_FLAGS_ARGS}
    COMMAND $<TARGET_FILE:test_conv3d> ${MIOPEN_TEST_FLOAT_ARG} --input 2 16 50 50 50 --weights 32 16 5 5 5 --pads_strides_dilations 0 0 0 1 1 1 2 2 2 ${MIOPEN_TEST_FLAGS_ARGS}
    COMMAND $<TARGET_FILE:test_conv3d> ${MIOPEN_TEST_FLOAT_ARG} --input 1 16 4 161 700 --weights 16 16 3 11 11 --pads_strides_dilations 1 1 1 1 1 1 1 1 1 ${MIOPEN_TEST_FLAGS_ARGS}
    COMMAND $<TARGET_FILE:test_conv3d> ${MIOPEN_TEST_FLOAT_ARG} --input 1 16 4 161 700 --weights 16 16 3 11 11 --pads_strides_dilations 0 0 0 1 1 1 1 1 1 ${MIOPEN_TEST_FLAGS_ARGS}
    COMMAND $<TARGET_FILE:test_conv3d> ${MIOPEN_TEST_FLOAT_ARG} --input 1 16 4 161 700 --weights 16 16 3 11 11 --pads_strides_dilations 0 0 0 2 2 2 1 1 1 ${MIOPEN_TEST_FLAGS_ARGS}
    COMMAND $<TARGET_FILE:test_conv3d> ${MIOPEN_TEST_FLOAT_ARG} --input 1 16 4 140 602 --weights 16 16 3 11 11 --pads_strides_dilations 1 1 1 1 1 1 1 1 1 ${MIOPEN_TEST_FLAGS_ARGS}
    COMMAND $<TARGET_FILE:test_conv3d> ${MIOPEN_TEST_FLOAT_ARG} --input 1 16 4 140 602 --weights 16 16 3 11 11 --pads_strides_dilations 0 0 0 1 1 1 1 1 1 ${MIOPEN_TEST_FLAGS_ARGS}
    )
endif()
endif()
endif()


add_custom_test(test_conv_3d SKIP_UNLESS_ALL GFX94X_ENABLED GFX103X_ENABLED GFX110X_ENABLED
COMMAND $<TARGET_FILE:test_conv3d> --verbose --conv_dim_type conv3d --input 16    32   4    9     9  --weights    64    32   3  3    3  --pads_strides_dilations  0  0  0    2  2   2    1   1   1  --group-count   1   --cmode conv   --pmode   default
COMMAND $<TARGET_FILE:test_conv3d> --verbose --conv_dim_type conv3d --input  4     3   4  227   227  --weights     4     3   3 11   11  --pads_strides_dilations  0  0  0    1  1   1    1   1   1  --group-count   1   --cmode conv   --pmode   default
COMMAND $<TARGET_FILE:test_conv3d> --verbose --conv_dim_type conv3d --input 16   128   4   56    56  --weights   256     4   3  3    3  --pads_strides_dilations  1  1  1    1  1   1    1   1   1  --group-count   32  --cmode conv   --pmode   default
COMMAND $<TARGET_FILE:test_conv3d> --verbose --conv_dim_type conv3d --input 16   128  56   56    56  --weights   256     4   3  3    3  --pads_strides_dilations  1  2  3    1  1   1    1   2   3  --group-count   32  --cmode conv   --pmode   default
COMMAND $<TARGET_FILE:test_conv3d> --verbose --conv_dim_type conv3d --input  4     4   4  161   700  --weights    32     1   3  5   20  --pads_strides_dilations  1  1  1    2  2   2    1   1   1  --group-count   4   --cmode conv   --pmode   default
COMMAND $<TARGET_FILE:test_conv3d> --verbose --conv_dim_type conv3d --input  8   512   4   28    28  --weights   512   128   1  1    1  --pads_strides_dilations  0  0  0    1  1   1    1   1   1  --group-count   4   --cmode conv   --pmode   same
COMMAND $<TARGET_FILE:test_conv3d> --verbose --conv_dim_type conv3d --input  8   512   4   56    56  --weights   512   128   1  1    1  --pads_strides_dilations  0  0  0    2  2   2    1   1   1  --group-count   4   --cmode conv   --pmode   same
COMMAND $<TARGET_FILE:test_conv3d> --verbose --conv_dim_type conv3d --input  8   512   3   14    14  --weights   512   128   1  1    1  --pads_strides_dilations  0  0  0    2  2   2    1   1   1  --trans_output_pads 0 0 0 --group-count   1   --cmode trans  --pmode   same
COMMAND $<TARGET_FILE:test_conv3d> --verbose --conv_dim_type conv3d --input 16    64   3    4     4  --weights    64    32   1  3    3  --pads_strides_dilations  0  0  0    2  2   2    1   1   1  --trans_output_pads 0 0 0 --group-count   4   --cmode trans  --pmode   default
COMMAND $<TARGET_FILE:test_conv3d> --verbose --conv_dim_type conv3d --input 16    32   4    9     9  --weights    64    32   3  3    3  --pads_strides_dilations  0  0  0    1  2   3    1   2   3  --group-count   1   --cmode conv   --pmode   default
COMMAND $<TARGET_FILE:test_conv3d> --verbose --conv_dim_type conv3d --input  4     3   4  227   227  --weights     4     3   3 11   11  --pads_strides_dilations  0  0  0    1  1   1    1   2   3  --group-count   1   --cmode conv   --pmode   default
COMMAND $<TARGET_FILE:test_conv3d> --verbose --conv_dim_type conv3d --input 16   128   4   56    56  --weights   256     4   3  3    3  --pads_strides_dilations  1  2  3    1  1   1    1   2   3  --group-count   32  --cmode conv   --pmode   default
COMMAND $<TARGET_FILE:test_conv3d> --verbose --conv_dim_type conv3d --input  4     4   4  161   700  --weights    32     1   3  5   20  --pads_strides_dilations  1  2  3    1  2   3    1   2   3  --group-count   4   --cmode conv   --pmode   default
COMMAND $<TARGET_FILE:test_conv3d> --verbose --conv_dim_type conv3d --input  8   512   4   28    28  --weights   512   128   1  1    1  --pads_strides_dilations  0  0  0    1  1   1    1   2   3  --group-count   4   --cmode conv   --pmode   same
COMMAND $<TARGET_FILE:test_conv3d> --verbose --conv_dim_type conv3d --input  8   512   4   56    56  --weights   512   128   1  1    1  --pads_strides_dilations  0  0  0    1  2   3    1   2   3  --group-count   4   --cmode conv   --pmode   same
COMMAND $<TARGET_FILE:test_conv3d> --verbose --conv_dim_type conv3d --input  8   512   3   14    14  --weights   512   128   1  1    1  --pads_strides_dilations  0  0  0    1  2   3    1   2   3  --trans_output_pads 0 0 0 --group-count   1   --cmode trans  --pmode   same
COMMAND $<TARGET_FILE:test_conv3d> --verbose --conv_dim_type conv3d --input 16    64   3    4     4  --weights    64    32   1  3    3  --pads_strides_dilations  0  0  0    1  2   3    1   2   3  --trans_output_pads 0 0 0 --group-count   4   --cmode trans  --pmode   default
)

set(DYNAMIC_IMPLICITGEMM_COMMON
    MIOPEN_FIND_MODE=normal)
set(DYNAMIC_IMPLICITGEMM_ENVS
    ${DYNAMIC_IMPLICITGEMM_COMMON}
    MIOPEN_DEBUG_FIND_ONLY_SOLVER=ConvAsmImplicitGemmV4R1DynamicFwd)
set(DYNAMIC_IMPLICITGEMM_1X1_ENVS
    ${DYNAMIC_IMPLICITGEMM_COMMON}
    MIOPEN_DEBUG_FIND_ONLY_SOLVER=ConvAsmImplicitGemmV4R1DynamicFwd_1x1)
set(DYNAMIC_IMPLICITGEMM_FWD_GTC_DYNAMIC_XDLOPS_ENVS
    ${DYNAMIC_IMPLICITGEMM_COMMON}
    MIOPEN_DEBUG_FIND_ONLY_SOLVER=ConvAsmImplicitGemmGTCDynamicFwdXdlops)
set(DYNAMIC_IMPLICITGEMM_BWD_ENVS
    ${DYNAMIC_IMPLICITGEMM_COMMON}
    MIOPEN_DEBUG_FIND_ONLY_SOLVER=ConvAsmImplicitGemmV4R1DynamicBwd)
set(DYNAMIC_IMPLICITGEMM_WRW_ENVS
    ${DYNAMIC_IMPLICITGEMM_COMMON}
    MIOPEN_DEBUG_FIND_ONLY_SOLVER=ConvAsmImplicitGemmV4R1DynamicWrw)
set(DYNAMIC_IMPLICITGEMM_BWD_ENVS_XDLOPS
    ${DYNAMIC_IMPLICITGEMM_COMMON}
    MIOPEN_DEBUG_FIND_ONLY_SOLVER=ConvAsmImplicitGemmGTCDynamicBwdXdlops)
set(DYNAMIC_IMPLICITGEMM_WRW_ENVS_XDLOPS
    ${DYNAMIC_IMPLICITGEMM_COMMON}
    MIOPEN_DEBUG_FIND_ONLY_SOLVER=ConvAsmImplicitGemmGTCDynamicWrwXdlops)
set(DYNAMIC_IMPLICITGEMM_XDLOPS_NHWC_FWD_ENVS
    ${DYNAMIC_IMPLICITGEMM_COMMON}
    MIOPEN_DEBUG_FIND_ONLY_SOLVER=ConvAsmImplicitGemmGTCDynamicFwdXdlopsNHWC)
set(DYNAMIC_IMPLICITGEMM_XDLOPS_NHWC_BWD_ENVS
    ${DYNAMIC_IMPLICITGEMM_COMMON}
    MIOPEN_DEBUG_FIND_ONLY_SOLVER=ConvAsmImplicitGemmGTCDynamicBwdXdlopsNHWC)

# gfx90a is disabled due to WORKAROUND_ISSUE_1187
<<<<<<< HEAD
add_custom_test(test_conv_igemm_dynamic_xdlops_bwd SKIP_UNLESS_ALL HALF_ENABLED GFX90A_DISABLED GFX94X_ENABLED GFX900_DISABLED GFX906_DISABLED SKIP_XNACK_ON
    ENVIRONMENT ${DYNAMIC_IMPLICITGEMM_BWD_ENVS_XDLOPS}
    COMMAND $<TARGET_FILE:test_conv2d> ${MIOPEN_TEST_FLOAT_ARG} --verbose --input  64  64 28 28 --weights 16  64 1 1 --pads_strides_dilations 0 0 1 1 1 1 --disable-forward --disable-backward-weights
    COMMAND $<TARGET_FILE:test_conv2d> ${MIOPEN_TEST_FLOAT_ARG} --verbose --input  16  128 36 36 --weights 32  128 1 1 --pads_strides_dilations 0 0 1 1 1 1 --disable-forward --disable-backward-weights
    COMMAND $<TARGET_FILE:test_conv2d> ${MIOPEN_TEST_FLOAT_ARG} --verbose --input  64   64 56 56 --weights 256  64  1 1 --pads_strides_dilations 0 0 1 1 1 1 --disable-forward --disable-backward-weights
    COMMAND $<TARGET_FILE:test_conv2d> ${MIOPEN_TEST_FLOAT_ARG} --verbose --input  64  224 17 17 --weights 224  224  1 7 --pads_strides_dilations 0 3 1 1 1 1 --disable-forward --disable-backward-weights
    COMMAND $<TARGET_FILE:test_conv2d> ${MIOPEN_TEST_FLOAT_ARG} --verbose --input  128  128 35 35 --weights 256  128  3 3 --pads_strides_dilations 1 1 1 1 1 1 --disable-forward --disable-backward-weights
    COMMAND $<TARGET_FILE:test_conv2d> ${MIOPEN_TEST_FLOAT_ARG} --verbose --input  128  128 64 64 --weights 256  128  3 3 --pads_strides_dilations 1 1 2 2 1 1 --disable-forward --disable-backward-weights
    COMMAND $<TARGET_FILE:test_conv2d> ${MIOPEN_TEST_FLOAT_ARG} --verbose --input  128  768 17 17 --weights 256  768  3 3 --pads_strides_dilations 1 1 1 1 2 2 --disable-forward --disable-backward-weights
    COMMAND $<TARGET_FILE:test_conv2d> ${MIOPEN_TEST_FLOAT_ARG} --verbose --input  3  256 28 28 --weights 80  256  1 1 --pads_strides_dilations 0 0 1 1 1 1 --disable-forward --disable-backward-weights
    COMMAND $<TARGET_FILE:test_conv2d> ${MIOPEN_TEST_FLOAT_ARG} --verbose --input  2  256 12 18 --weights 256  256  3 3 --pads_strides_dilations 1 1 1 1 1 1 --disable-forward --disable-backward-weights
    COMMAND $<TARGET_FILE:test_conv2d> ${MIOPEN_TEST_FLOAT_ARG} --verbose --input  400  256 7 7 --weights 1024  256  7 7 --pads_strides_dilations 0 0 1 1 1 1 --disable-forward --disable-backward-weights
    COMMAND $<TARGET_FILE:test_conv2d> ${MIOPEN_TEST_FLOAT_ARG} --verbose --input  400  256 1 1 --weights 1024  256  1 1 --pads_strides_dilations 0 0 1 1 1 1 --disable-forward --disable-backward-weights
    COMMAND $<TARGET_FILE:test_conv2d> ${MIOPEN_TEST_FLOAT_ARG} --verbose --input  8  16 5 5 --weights 8  16  2 2 --pads_strides_dilations 0 0 1 1 1 1 --disable-forward --disable-backward-weights
    # ho=wo=1 stride=2
    COMMAND $<TARGET_FILE:test_conv2d> ${MIOPEN_TEST_FLOAT_ARG} --verbose --input  256 2048 2 2 --weights 1024  2048  1 1 --pads_strides_dilations 0 0 2 2 1 1 --disable-forward --disable-backward-weights
=======
add_custom_test(test_conv_igemm_dynamic_xdlops_bwd SKIP_UNLESS_ALL HALF_ENABLED GFX90A_DISABLED GFX900_DISABLED GFX906_DISABLED SKIP_XNACK_ON
COMMAND ${DYNAMIC_IMPLICITGEMM_BWD_ENVS_XDLOPS} $<TARGET_FILE:test_conv2d> ${MIOPEN_TEST_FLOAT_ARG} --verbose --input  64  64 28 28 --weights 16  64 1 1 --pads_strides_dilations 0 0 1 1 1 1 --disable-forward --disable-backward-weights
COMMAND ${DYNAMIC_IMPLICITGEMM_BWD_ENVS_XDLOPS} $<TARGET_FILE:test_conv2d> ${MIOPEN_TEST_FLOAT_ARG} --verbose --input  16  128 36 36 --weights 32  128 1 1 --pads_strides_dilations 0 0 1 1 1 1 --disable-forward --disable-backward-weights
COMMAND ${DYNAMIC_IMPLICITGEMM_BWD_ENVS_XDLOPS} $<TARGET_FILE:test_conv2d> ${MIOPEN_TEST_FLOAT_ARG} --verbose --input  64   64 56 56 --weights 256  64  1 1 --pads_strides_dilations 0 0 1 1 1 1 --disable-forward --disable-backward-weights
COMMAND ${DYNAMIC_IMPLICITGEMM_BWD_ENVS_XDLOPS} $<TARGET_FILE:test_conv2d> ${MIOPEN_TEST_FLOAT_ARG} --verbose --input  64  224 17 17 --weights 224  224  1 7 --pads_strides_dilations 0 3 1 1 1 1 --disable-forward --disable-backward-weights
COMMAND ${DYNAMIC_IMPLICITGEMM_BWD_ENVS_XDLOPS} $<TARGET_FILE:test_conv2d> ${MIOPEN_TEST_FLOAT_ARG} --verbose --input  128  128 35 35 --weights 256  128  3 3 --pads_strides_dilations 1 1 1 1 1 1 --disable-forward --disable-backward-weights
COMMAND ${DYNAMIC_IMPLICITGEMM_BWD_ENVS_XDLOPS} $<TARGET_FILE:test_conv2d> ${MIOPEN_TEST_FLOAT_ARG} --verbose --input  128  128 64 64 --weights 256  128  3 3 --pads_strides_dilations 1 1 2 2 1 1 --disable-forward --disable-backward-weights
COMMAND ${DYNAMIC_IMPLICITGEMM_BWD_ENVS_XDLOPS} $<TARGET_FILE:test_conv2d> ${MIOPEN_TEST_FLOAT_ARG} --verbose --input  128  768 17 17 --weights 256  768  3 3 --pads_strides_dilations 1 1 1 1 2 2 --disable-forward --disable-backward-weights
COMMAND ${DYNAMIC_IMPLICITGEMM_BWD_ENVS_XDLOPS} $<TARGET_FILE:test_conv2d> ${MIOPEN_TEST_FLOAT_ARG} --verbose --input  3  256 28 28 --weights 80  256  1 1 --pads_strides_dilations 0 0 1 1 1 1 --disable-forward --disable-backward-weights
COMMAND ${DYNAMIC_IMPLICITGEMM_BWD_ENVS_XDLOPS} $<TARGET_FILE:test_conv2d> ${MIOPEN_TEST_FLOAT_ARG} --verbose --input  2  256 12 18 --weights 256  256  3 3 --pads_strides_dilations 1 1 1 1 1 1 --disable-forward --disable-backward-weights
COMMAND ${DYNAMIC_IMPLICITGEMM_BWD_ENVS_XDLOPS} $<TARGET_FILE:test_conv2d> ${MIOPEN_TEST_FLOAT_ARG} --verbose --input  400  256 7 7 --weights 1024  256  7 7 --pads_strides_dilations 0 0 1 1 1 1 --disable-forward --disable-backward-weights
COMMAND ${DYNAMIC_IMPLICITGEMM_BWD_ENVS_XDLOPS} $<TARGET_FILE:test_conv2d> ${MIOPEN_TEST_FLOAT_ARG} --verbose --input  400  256 1 1 --weights 1024  256  1 1 --pads_strides_dilations 0 0 1 1 1 1 --disable-forward --disable-backward-weights
COMMAND ${DYNAMIC_IMPLICITGEMM_BWD_ENVS_XDLOPS} $<TARGET_FILE:test_conv2d> ${MIOPEN_TEST_FLOAT_ARG} --verbose --input  8  16 5 5 --weights 8  16  2 2 --pads_strides_dilations 0 0 1 1 1 1 --disable-forward --disable-backward-weights
# ho=wo=1 stride=2
COMMAND ${DYNAMIC_IMPLICITGEMM_BWD_ENVS_XDLOPS} $<TARGET_FILE:test_conv2d> ${MIOPEN_TEST_FLOAT_ARG} --verbose --input  256 2048 2 2 --weights 1024  2048  1 1 --pads_strides_dilations 0 0 2 2 1 1 --disable-forward --disable-backward-weights
>>>>>>> b5c9cd5b
)

# gfx90a is disabled due to WORKAROUND_ISSUE_1187
# TODO: disabled for WORKAROUND_ISSUE_1979
#add_custom_test(test_conv_igemm_dynamic_xdlops_bwd_group SKIP_UNLESS_ALL HALF_ENABLED FLOAT_DISABLED GFX90A_DISABLED GFX94X_ENABLED GFX900_DISABLED GFX906_DISABLED SKIP_XNACK_ON
#    ENVIRONMENT ${DYNAMIC_IMPLICITGEMM_BWD_ENVS_XDLOPS}
#    COMMAND $<TARGET_FILE:test_conv2d> ${MIOPEN_TEST_FLOAT_ARG} --verbose --input  64  32 28 28 --weights 16  16 1 1 --pads_strides_dilations 0 0 1 1 1 1 --group-count 2 --disable-forward --disable-backward-weights
#    COMMAND $<TARGET_FILE:test_conv2d> ${MIOPEN_TEST_FLOAT_ARG} --verbose --input  16  64 17 17 --weights 64  16 1 1 --pads_strides_dilations 0 0 1 1 1 1 --group-count 4 --disable-forward --disable-backward-weights
#    COMMAND $<TARGET_FILE:test_conv2d> ${MIOPEN_TEST_FLOAT_ARG} --verbose --input  8  128 56 56 --weights 128 16 3 3 --pads_strides_dilations 1 1 1 1 1 1 --group-count 8 --disable-forward --disable-backward-weights
#)

# gfx90a is disabled due to WORKAROUND_ISSUE_1187
<<<<<<< HEAD
add_custom_test(test_conv_igemm_dynamic_xdlops_bwd_float SKIP_UNLESS_ALL HALF_DISABLED FLOAT_ENABLED GFX90A_DISABLED GFX94X_ENABLED GFX900_DISABLED GFX906_DISABLED SKIP_XNACK_ON
    ENVIRONMENT ${DYNAMIC_IMPLICITGEMM_BWD_ENVS_XDLOPS}
    COMMAND $<TARGET_FILE:test_conv2d> ${MIOPEN_TEST_FLOAT_ARG} --verbose --input  4  512 128 128 --weights 12  512  1 1 --pads_strides_dilations 0 0 1 1 1 1 --disable-forward --disable-backward-weights
=======
add_custom_test(test_conv_igemm_dynamic_xdlops_bwd_float SKIP_UNLESS_ALL HALF_DISABLED FLOAT_ENABLED GFX90A_DISABLED GFX900_DISABLED GFX906_DISABLED SKIP_XNACK_ON
COMMAND ${DYNAMIC_IMPLICITGEMM_BWD_ENVS_XDLOPS} $<TARGET_FILE:test_conv2d> ${MIOPEN_TEST_FLOAT_ARG} --verbose --input  4  512 128 128 --weights 12  512  1 1 --pads_strides_dilations 0 0 1 1 1 1 --disable-forward --disable-backward-weights
>>>>>>> b5c9cd5b
)

# gfx90a is disabled due to WORKAROUND_ISSUE_1187
# Be careful to add testings for (x=1, y=1, c % 8 != 0) due to WORKAROUND_SWDEV_306318
<<<<<<< HEAD
add_custom_test(test_conv_igemm_dynamic_xdlops_fwd SKIP_UNLESS_ALL HALF_ENABLED GFX90A_DISABLED GFX94X_ENABLED GFX900_DISABLED GFX906_DISABLED SKIP_XNACK_ON
    ENVIRONMENT ${DYNAMIC_IMPLICITGEMM_FWD_GTC_DYNAMIC_XDLOPS_ENVS}
    COMMAND $<TARGET_FILE:test_conv2d> ${MIOPEN_TEST_FLOAT_ARG} --verbose --input 64 1024 14 14 --weights 1024 1024 1 1 --pads_strides_dilations 0 0 1 1 1 1 --disable-backward-data --disable-backward-weights
    COMMAND $<TARGET_FILE:test_conv2d> ${MIOPEN_TEST_FLOAT_ARG} --verbose --input 64 256 56 56 --weights 512 256 1 1 --pads_strides_dilations 0 0 2 2 1 1 --disable-backward-data --disable-backward-weights
    COMMAND $<TARGET_FILE:test_conv2d> ${MIOPEN_TEST_FLOAT_ARG} --verbose --input 64 2048 7 7 --weights 2048 2048 1 1 --pads_strides_dilations 0 0 1 1 1 1 --disable-backward-data --disable-backward-weights
    COMMAND $<TARGET_FILE:test_conv2d> ${MIOPEN_TEST_FLOAT_ARG} --verbose --input 128 128 17 17 --weights 128 128 7 1 --pads_strides_dilations 3 0 1 1 1 1 --disable-backward-data --disable-backward-weights
    COMMAND $<TARGET_FILE:test_conv2d> ${MIOPEN_TEST_FLOAT_ARG} --verbose --input 128 128 17 17 --weights 128 128 1 7 --pads_strides_dilations 0 3 1 1 1 1 --disable-backward-data --disable-backward-weights
    COMMAND $<TARGET_FILE:test_conv2d> ${MIOPEN_TEST_FLOAT_ARG} --verbose --input 128 192 17 17 --weights 320 192 3 3 --pads_strides_dilations 0 0 2 2 1 1 --disable-backward-data --disable-backward-weights
    COMMAND $<TARGET_FILE:test_conv2d> ${MIOPEN_TEST_FLOAT_ARG} --verbose --input 128 256 35 35 --weights 64 256 1 1 --pads_strides_dilations 0 0 1 1 1 1 --disable-backward-data --disable-backward-weights
    COMMAND $<TARGET_FILE:test_conv2d> ${MIOPEN_TEST_FLOAT_ARG} --verbose --input 128 48 35 35 --weights 64 48 5 5 --pads_strides_dilations 2 2 1 1 1 1 --disable-backward-data --disable-backward-weights
    COMMAND $<TARGET_FILE:test_conv2d> ${MIOPEN_TEST_FLOAT_ARG} --verbose --input 64 512 7 7 --weights 512 512 3 3 --pads_strides_dilations 1 1 1 1 1 1 --disable-backward-data --disable-backward-weights
    COMMAND $<TARGET_FILE:test_conv2d> ${MIOPEN_TEST_FLOAT_ARG} --verbose --input 32 1024 14 14 --weights 2048 1024 1 1 --pads_strides_dilations 0 0 2 2 1 1 --disable-backward-data --disable-backward-weights
    COMMAND $<TARGET_FILE:test_conv2d> ${MIOPEN_TEST_FLOAT_ARG} --verbose --input 2 256 100 104 --weights 12 256 1 1 --pads_strides_dilations 0 0 1 1 1 1 --disable-backward-data --disable-backward-weights
    COMMAND $<TARGET_FILE:test_conv2d> ${MIOPEN_TEST_FLOAT_ARG} --verbose --input 1 256 28 28 --weights 80 256 1 1 --pads_strides_dilations 0 0 1 1 1 1 --disable-backward-data --disable-backward-weights
    ## ho=wo=1 stride=2
    COMMAND $<TARGET_FILE:test_conv2d> ${MIOPEN_TEST_FLOAT_ARG} --verbose --input  256 2048 2 2 --weights 1024  2048  1 1 --pads_strides_dilations 0 0 2 2 1 1  --disable-backward-data --disable-backward-weights
)

# gfx90a is disabled due to WORKAROUND_ISSUE_1187
add_custom_test(test_conv_igemm_dynamic_xdlops_fwd_half SKIP_UNLESS_ALL HALF_ENABLED FLOAT_DISABLED GFX90A_DISABLED GFX94X_ENABLED GFX900_DISABLED GFX906_DISABLED SKIP_XNACK_ON
    ENVIRONMENT ${DYNAMIC_IMPLICITGEMM_FWD_GTC_DYNAMIC_XDLOPS_ENVS}
    COMMAND $<TARGET_FILE:test_conv2d> ${MIOPEN_TEST_FLOAT_ARG} --verbose --input 64 3 224 224 --weights 64 3 7 7 --pads_strides_dilations 3 3 2 2 1 1 --disable-backward-data --disable-backward-weights
    COMMAND $<TARGET_FILE:test_conv2d> ${MIOPEN_TEST_FLOAT_ARG} --verbose --input 64 3 230 230 --weights 64 3 7 7 --pads_strides_dilations 0 0 2 2 1 1 --disable-backward-data --disable-backward-weights
)

# gfx90a is disabled due to WORKAROUND_ISSUE_1187
add_custom_test(test_conv_igemm_dynamic_xdlops_wrw SKIP_UNLESS_ALL GFX90A_DISABLED GFX94X_ENABLED GFX900_DISABLED GFX906_DISABLED HALF_ENABLED SKIP_XNACK_ON
    ENVIRONMENT ${DYNAMIC_IMPLICITGEMM_WRW_ENVS_XDLOPS}
    COMMAND $<TARGET_FILE:test_conv2d> ${MIOPEN_TEST_FLOAT_ARG} --verbose --input  64  64 28 28 --weights 32  64 1 1 --pads_strides_dilations 0 0 1 1 1 1 --disable-forward --disable-backward-data
    COMMAND $<TARGET_FILE:test_conv2d> ${MIOPEN_TEST_FLOAT_ARG} --verbose --input  16  128 36 36 --weights 32  128 1 1 --pads_strides_dilations 0 0 1 1 1 1 --disable-forward --disable-backward-data
    COMMAND $<TARGET_FILE:test_conv2d> ${MIOPEN_TEST_FLOAT_ARG} --verbose --input  64   64 56 56 --weights 256  64  1 1 --pads_strides_dilations 0 0 1 1 1 1 --disable-forward --disable-backward-data
    COMMAND $<TARGET_FILE:test_conv2d> ${MIOPEN_TEST_FLOAT_ARG} --verbose --input  64  224 17 17 --weights 224  224  1 7 --pads_strides_dilations 0 3 1 1 1 1 --disable-forward --disable-backward-data
    COMMAND $<TARGET_FILE:test_conv2d> ${MIOPEN_TEST_FLOAT_ARG} --verbose --input  128  128 35 35 --weights 256  128  3 3 --pads_strides_dilations 1 1 1 1 1 1 --disable-forward --disable-backward-data
    COMMAND $<TARGET_FILE:test_conv2d> ${MIOPEN_TEST_FLOAT_ARG} --verbose --input  128  128 64 64 --weights 256  128  3 3 --pads_strides_dilations 1 1 2 2 1 1 --disable-forward --disable-backward-data
    COMMAND $<TARGET_FILE:test_conv2d> ${MIOPEN_TEST_FLOAT_ARG} --verbose --input  128  768 17 17 --weights 256  768  3 3 --pads_strides_dilations 1 1 1 1 2 2 --disable-forward --disable-backward-data
    COMMAND $<TARGET_FILE:test_conv2d> ${MIOPEN_TEST_FLOAT_ARG} --verbose --input  3  256 28 28 --weights 80  256  1 1 --pads_strides_dilations 0 0 1 1 1 1 --disable-forward --disable-backward-data
    COMMAND $<TARGET_FILE:test_conv2d> ${MIOPEN_TEST_FLOAT_ARG} --verbose --input  2  256 12 18 --weights 256  256  3 3 --pads_strides_dilations 1 1 1 1 1 1 --disable-forward --disable-backward-data
    COMMAND $<TARGET_FILE:test_conv2d> ${MIOPEN_TEST_FLOAT_ARG} --verbose --input  4  512 128 128 --weights 12  512  1 1 --pads_strides_dilations 0 0 1 1 1 1 --disable-forward --disable-backward-data
    #regression test for issue 540
    COMMAND $<TARGET_FILE:test_conv2d> ${MIOPEN_TEST_FLOAT_ARG} --verbose --input  4 32 79 141 --weights 64 32 5 10 --pads_strides_dilations 0 0 2 2 1 1 --disable-forward --disable-backward-data

    COMMAND $<TARGET_FILE:test_conv2d> ${MIOPEN_TEST_FLOAT_ARG} --verbose --input  400  256 7 7 --weights 1024  256  7 7 --pads_strides_dilations 0 0 1 1 1 1 --disable-forward --disable-backward-data
    COMMAND $<TARGET_FILE:test_conv2d> ${MIOPEN_TEST_FLOAT_ARG} --verbose --input  400  256 1 1 --weights 1024  256  1 1 --pads_strides_dilations 0 0 1 1 1 1 --disable-forward --disable-backward-data
    # Regression test for SWDEV-295434 (FP16 only).
    COMMAND $<TARGET_FILE:test_conv2d> ${MIOPEN_TEST_FLOAT_ARG} --verbose --input  120  256 3 3 --weights 340  256  3 3 --pads_strides_dilations 1 1 1 1 1 1 --disable-forward --disable-backward-data
    # ho=wo=1 stride=2
    COMMAND $<TARGET_FILE:test_conv2d> ${MIOPEN_TEST_FLOAT_ARG} --verbose --input  256 2048 2 2 --weights 1024  2048  1 1 --pads_strides_dilations 0 0 2 2 1 1  --disable-forward --disable-backward-data
)

# gfx90a is disabled due to WORKAROUND_ISSUE_1187
add_custom_test(test_conv_igemm_dynamic_xdlops_wrw_half SKIP_UNLESS_ALL GFX900_DISABLED GFX906_DISABLED GFX90A_DISABLED GFX94X_ENABLED HALF_ENABLED FLOAT_DISABLED SKIP_XNACK_ON
    ENVIRONMENT ${DYNAMIC_IMPLICITGEMM_WRW_ENVS_XDLOPS}
    COMMAND $<TARGET_FILE:test_conv2d> ${MIOPEN_TEST_FLOAT_ARG} --verbose --input  1 3 32 32 --weights 1 3 11 11 --pads_strides_dilations 1 1 2 2 2 1 --disable-forward --disable-backward-data
    COMMAND $<TARGET_FILE:test_conv2d> ${MIOPEN_TEST_FLOAT_ARG} --verbose --input  1 3 224 224 --weights 1 3 3 3 --pads_strides_dilations 0 0 1 1 2 2 --disable-forward --disable-backward-data
    COMMAND $<TARGET_FILE:test_conv2d> ${MIOPEN_TEST_FLOAT_ARG} --verbose --input  1 1 8 8 --weights 1 1 2 2 --pads_strides_dilations 0 0 1 1 2 2 --disable-forward --disable-backward-data
    COMMAND $<TARGET_FILE:test_conv2d> ${MIOPEN_TEST_FLOAT_ARG} --verbose --input  1 128 56 56 --weights 1 128 5 5 --pads_strides_dilations 0 0 2 2 1 1 --disable-forward --disable-backward-data
=======
add_custom_test(test_conv_igemm_dynamic_xdlops_fwd SKIP_UNLESS_ALL HALF_ENABLED GFX90A_DISABLED GFX900_DISABLED GFX906_DISABLED SKIP_XNACK_ON
COMMAND ${DYNAMIC_IMPLICITGEMM_FWD_GTC_DYNAMIC_XDLOPS_ENVS} $<TARGET_FILE:test_conv2d> ${MIOPEN_TEST_FLOAT_ARG} --verbose --input 64 1024 14 14 --weights 1024 1024 1 1 --pads_strides_dilations 0 0 1 1 1 1 --disable-backward-data --disable-backward-weights
COMMAND ${DYNAMIC_IMPLICITGEMM_FWD_GTC_DYNAMIC_XDLOPS_ENVS} $<TARGET_FILE:test_conv2d> ${MIOPEN_TEST_FLOAT_ARG} --verbose --input 64 256 56 56 --weights 512 256 1 1 --pads_strides_dilations 0 0 2 2 1 1 --disable-backward-data --disable-backward-weights
COMMAND ${DYNAMIC_IMPLICITGEMM_FWD_GTC_DYNAMIC_XDLOPS_ENVS} $<TARGET_FILE:test_conv2d> ${MIOPEN_TEST_FLOAT_ARG} --verbose --input 64 2048 7 7 --weights 2048 2048 1 1 --pads_strides_dilations 0 0 1 1 1 1 --disable-backward-data --disable-backward-weights
COMMAND ${DYNAMIC_IMPLICITGEMM_FWD_GTC_DYNAMIC_XDLOPS_ENVS} $<TARGET_FILE:test_conv2d> ${MIOPEN_TEST_FLOAT_ARG} --verbose --input 128 128 17 17 --weights 128 128 7 1 --pads_strides_dilations 3 0 1 1 1 1 --disable-backward-data --disable-backward-weights
COMMAND ${DYNAMIC_IMPLICITGEMM_FWD_GTC_DYNAMIC_XDLOPS_ENVS} $<TARGET_FILE:test_conv2d> ${MIOPEN_TEST_FLOAT_ARG} --verbose --input 128 128 17 17 --weights 128 128 1 7 --pads_strides_dilations 0 3 1 1 1 1 --disable-backward-data --disable-backward-weights
COMMAND ${DYNAMIC_IMPLICITGEMM_FWD_GTC_DYNAMIC_XDLOPS_ENVS} $<TARGET_FILE:test_conv2d> ${MIOPEN_TEST_FLOAT_ARG} --verbose --input 128 192 17 17 --weights 320 192 3 3 --pads_strides_dilations 0 0 2 2 1 1 --disable-backward-data --disable-backward-weights
COMMAND ${DYNAMIC_IMPLICITGEMM_FWD_GTC_DYNAMIC_XDLOPS_ENVS} $<TARGET_FILE:test_conv2d> ${MIOPEN_TEST_FLOAT_ARG} --verbose --input 128 256 35 35 --weights 64 256 1 1 --pads_strides_dilations 0 0 1 1 1 1 --disable-backward-data --disable-backward-weights
COMMAND ${DYNAMIC_IMPLICITGEMM_FWD_GTC_DYNAMIC_XDLOPS_ENVS} $<TARGET_FILE:test_conv2d> ${MIOPEN_TEST_FLOAT_ARG} --verbose --input 128 48 35 35 --weights 64 48 5 5 --pads_strides_dilations 2 2 1 1 1 1 --disable-backward-data --disable-backward-weights
COMMAND ${DYNAMIC_IMPLICITGEMM_FWD_GTC_DYNAMIC_XDLOPS_ENVS} $<TARGET_FILE:test_conv2d> ${MIOPEN_TEST_FLOAT_ARG} --verbose --input 64 512 7 7 --weights 512 512 3 3 --pads_strides_dilations 1 1 1 1 1 1 --disable-backward-data --disable-backward-weights
COMMAND ${DYNAMIC_IMPLICITGEMM_FWD_GTC_DYNAMIC_XDLOPS_ENVS} $<TARGET_FILE:test_conv2d> ${MIOPEN_TEST_FLOAT_ARG} --verbose --input 32 1024 14 14 --weights 2048 1024 1 1 --pads_strides_dilations 0 0 2 2 1 1 --disable-backward-data --disable-backward-weights
COMMAND ${DYNAMIC_IMPLICITGEMM_FWD_GTC_DYNAMIC_XDLOPS_ENVS} $<TARGET_FILE:test_conv2d> ${MIOPEN_TEST_FLOAT_ARG} --verbose --input 2 256 100 104 --weights 12 256 1 1 --pads_strides_dilations 0 0 1 1 1 1 --disable-backward-data --disable-backward-weights
COMMAND ${DYNAMIC_IMPLICITGEMM_FWD_GTC_DYNAMIC_XDLOPS_ENVS} $<TARGET_FILE:test_conv2d> ${MIOPEN_TEST_FLOAT_ARG} --verbose --input 1 256 28 28 --weights 80 256 1 1 --pads_strides_dilations 0 0 1 1 1 1 --disable-backward-data --disable-backward-weights
## ho=wo=1 stride=2
COMMAND ${DYNAMIC_IMPLICITGEMM_FWD_GTC_DYNAMIC_XDLOPS_ENVS} $<TARGET_FILE:test_conv2d> ${MIOPEN_TEST_FLOAT_ARG} --verbose --input  256 2048 2 2 --weights 1024  2048  1 1 --pads_strides_dilations 0 0 2 2 1 1  --disable-backward-data --disable-backward-weights
)

# gfx90a is disabled due to WORKAROUND_ISSUE_1187
add_custom_test(test_conv_igemm_dynamic_xdlops_fwd_half SKIP_UNLESS_ALL HALF_ENABLED FLOAT_DISABLED GFX90A_DISABLED GFX900_DISABLED GFX906_DISABLED SKIP_XNACK_ON
COMMAND ${DYNAMIC_IMPLICITGEMM_FWD_GTC_DYNAMIC_XDLOPS_ENVS} $<TARGET_FILE:test_conv2d> ${MIOPEN_TEST_FLOAT_ARG} --verbose --input 64 3 224 224 --weights 64 3 7 7 --pads_strides_dilations 3 3 2 2 1 1 --disable-backward-data --disable-backward-weights
COMMAND ${DYNAMIC_IMPLICITGEMM_FWD_GTC_DYNAMIC_XDLOPS_ENVS} $<TARGET_FILE:test_conv2d> ${MIOPEN_TEST_FLOAT_ARG} --verbose --input 64 3 230 230 --weights 64 3 7 7 --pads_strides_dilations 0 0 2 2 1 1 --disable-backward-data --disable-backward-weights
)

# gfx90a is disabled due to WORKAROUND_ISSUE_1187
add_custom_test(test_conv_igemm_dynamic_xdlops_wrw SKIP_UNLESS_ALL GFX90A_DISABLED GFX900_DISABLED GFX906_DISABLED HALF_ENABLED SKIP_XNACK_ON
COMMAND ${DYNAMIC_IMPLICITGEMM_WRW_ENVS_XDLOPS} $<TARGET_FILE:test_conv2d> ${MIOPEN_TEST_FLOAT_ARG} --verbose --input  64  64 28 28 --weights 32  64 1 1 --pads_strides_dilations 0 0 1 1 1 1 --disable-forward --disable-backward-data
COMMAND ${DYNAMIC_IMPLICITGEMM_WRW_ENVS_XDLOPS} $<TARGET_FILE:test_conv2d> ${MIOPEN_TEST_FLOAT_ARG} --verbose --input  16  128 36 36 --weights 32  128 1 1 --pads_strides_dilations 0 0 1 1 1 1 --disable-forward --disable-backward-data
COMMAND ${DYNAMIC_IMPLICITGEMM_WRW_ENVS_XDLOPS} $<TARGET_FILE:test_conv2d> ${MIOPEN_TEST_FLOAT_ARG} --verbose --input  64   64 56 56 --weights 256  64  1 1 --pads_strides_dilations 0 0 1 1 1 1 --disable-forward --disable-backward-data
COMMAND ${DYNAMIC_IMPLICITGEMM_WRW_ENVS_XDLOPS} $<TARGET_FILE:test_conv2d> ${MIOPEN_TEST_FLOAT_ARG} --verbose --input  64  224 17 17 --weights 224  224  1 7 --pads_strides_dilations 0 3 1 1 1 1 --disable-forward --disable-backward-data
COMMAND ${DYNAMIC_IMPLICITGEMM_WRW_ENVS_XDLOPS} $<TARGET_FILE:test_conv2d> ${MIOPEN_TEST_FLOAT_ARG} --verbose --input  128  128 35 35 --weights 256  128  3 3 --pads_strides_dilations 1 1 1 1 1 1 --disable-forward --disable-backward-data
COMMAND ${DYNAMIC_IMPLICITGEMM_WRW_ENVS_XDLOPS} $<TARGET_FILE:test_conv2d> ${MIOPEN_TEST_FLOAT_ARG} --verbose --input  128  128 64 64 --weights 256  128  3 3 --pads_strides_dilations 1 1 2 2 1 1 --disable-forward --disable-backward-data
COMMAND ${DYNAMIC_IMPLICITGEMM_WRW_ENVS_XDLOPS} $<TARGET_FILE:test_conv2d> ${MIOPEN_TEST_FLOAT_ARG} --verbose --input  128  768 17 17 --weights 256  768  3 3 --pads_strides_dilations 1 1 1 1 2 2 --disable-forward --disable-backward-data
COMMAND ${DYNAMIC_IMPLICITGEMM_WRW_ENVS_XDLOPS} $<TARGET_FILE:test_conv2d> ${MIOPEN_TEST_FLOAT_ARG} --verbose --input  3  256 28 28 --weights 80  256  1 1 --pads_strides_dilations 0 0 1 1 1 1 --disable-forward --disable-backward-data
COMMAND ${DYNAMIC_IMPLICITGEMM_WRW_ENVS_XDLOPS} $<TARGET_FILE:test_conv2d> ${MIOPEN_TEST_FLOAT_ARG} --verbose --input  2  256 12 18 --weights 256  256  3 3 --pads_strides_dilations 1 1 1 1 1 1 --disable-forward --disable-backward-data
COMMAND ${DYNAMIC_IMPLICITGEMM_WRW_ENVS_XDLOPS} $<TARGET_FILE:test_conv2d> ${MIOPEN_TEST_FLOAT_ARG} --verbose --input  4  512 128 128 --weights 12  512  1 1 --pads_strides_dilations 0 0 1 1 1 1 --disable-forward --disable-backward-data
#regression test for issue 540
COMMAND ${DYNAMIC_IMPLICITGEMM_WRW_ENVS_XDLOPS} $<TARGET_FILE:test_conv2d> ${MIOPEN_TEST_FLOAT_ARG} --verbose --input  4 32 79 141 --weights 64 32 5 10 --pads_strides_dilations 0 0 2 2 1 1 --disable-forward --disable-backward-data

COMMAND ${DYNAMIC_IMPLICITGEMM_WRW_ENVS_XDLOPS} $<TARGET_FILE:test_conv2d> ${MIOPEN_TEST_FLOAT_ARG} --verbose --input  400  256 7 7 --weights 1024  256  7 7 --pads_strides_dilations 0 0 1 1 1 1 --disable-forward --disable-backward-data
COMMAND ${DYNAMIC_IMPLICITGEMM_WRW_ENVS_XDLOPS} $<TARGET_FILE:test_conv2d> ${MIOPEN_TEST_FLOAT_ARG} --verbose --input  400  256 1 1 --weights 1024  256  1 1 --pads_strides_dilations 0 0 1 1 1 1 --disable-forward --disable-backward-data
# Regression test for SWDEV-295434 (FP16 only).
COMMAND ${DYNAMIC_IMPLICITGEMM_WRW_ENVS_XDLOPS} $<TARGET_FILE:test_conv2d> ${MIOPEN_TEST_FLOAT_ARG} --verbose --input  120  256 3 3 --weights 340  256  3 3 --pads_strides_dilations 1 1 1 1 1 1 --disable-forward --disable-backward-data
# ho=wo=1 stride=2
COMMAND ${DYNAMIC_IMPLICITGEMM_WRW_ENVS_XDLOPS} $<TARGET_FILE:test_conv2d> ${MIOPEN_TEST_FLOAT_ARG} --verbose --input  256 2048 2 2 --weights 1024  2048  1 1 --pads_strides_dilations 0 0 2 2 1 1  --disable-forward --disable-backward-data
)

# gfx90a is disabled due to WORKAROUND_ISSUE_1187
add_custom_test(test_conv_igemm_dynamic_xdlops_wrw_half SKIP_UNLESS_ALL GFX900_DISABLED GFX906_DISABLED GFX90A_DISABLED HALF_ENABLED FLOAT_DISABLED SKIP_XNACK_ON
COMMAND ${DYNAMIC_IMPLICITGEMM_WRW_ENVS_XDLOPS} $<TARGET_FILE:test_conv2d> ${MIOPEN_TEST_FLOAT_ARG} --verbose --input  1 3 32 32 --weights 1 3 11 11 --pads_strides_dilations 1 1 2 2 2 1 --disable-forward --disable-backward-data
COMMAND ${DYNAMIC_IMPLICITGEMM_WRW_ENVS_XDLOPS} $<TARGET_FILE:test_conv2d> ${MIOPEN_TEST_FLOAT_ARG} --verbose --input  1 3 224 224 --weights 1 3 3 3 --pads_strides_dilations 0 0 1 1 2 2 --disable-forward --disable-backward-data
COMMAND ${DYNAMIC_IMPLICITGEMM_WRW_ENVS_XDLOPS} $<TARGET_FILE:test_conv2d> ${MIOPEN_TEST_FLOAT_ARG} --verbose --input  1 1 8 8 --weights 1 1 2 2 --pads_strides_dilations 0 0 1 1 2 2 --disable-forward --disable-backward-data
COMMAND ${DYNAMIC_IMPLICITGEMM_WRW_ENVS_XDLOPS} $<TARGET_FILE:test_conv2d> ${MIOPEN_TEST_FLOAT_ARG} --verbose --input  1 128 56 56 --weights 1 128 5 5 --pads_strides_dilations 0 0 2 2 1 1 --disable-forward --disable-backward-data
>>>>>>> b5c9cd5b
)

add_custom_test(test_conv_igemm_dynamic_xdlops_nhwc_fwd SKIP_UNLESS_ALL HALF_ENABLED GFX900_DISABLED GFX906_DISABLED GFX94X_ENABLED SKIP_XNACK_ON
    ENVIRONMENT ${DYNAMIC_IMPLICITGEMM_XDLOPS_NHWC_FWD_ENVS}
    COMMAND $<TARGET_FILE:test_conv2d> ${MIOPEN_TEST_FLOAT_ARG} --verbose --input  64 256  7  7 --weights 128 256 1 1 --pads_strides_dilations 0 0 1 1 1 1 --disable-backward-data --disable-backward-weights --in_layout NHWC --fil_layout NHWC --out_layout NHWC
    COMMAND $<TARGET_FILE:test_conv2d> ${MIOPEN_TEST_FLOAT_ARG} --verbose --input  32 160 73 73 --weights  64 160 1 1 --pads_strides_dilations 0 0 1 1 1 1 --disable-backward-data --disable-backward-weights --in_layout NHWC --fil_layout NHWC --out_layout NHWC
    COMMAND $<TARGET_FILE:test_conv2d> ${MIOPEN_TEST_FLOAT_ARG} --verbose --input  16  64 56 56 --weights  64  64 1 1 --pads_strides_dilations 0 0 1 1 1 1 --disable-backward-data --disable-backward-weights --in_layout NHWC --fil_layout NHWC --out_layout NHWC
    COMMAND $<TARGET_FILE:test_conv2d> ${MIOPEN_TEST_FLOAT_ARG} --verbose --input   2 256 40 52 --weights 256 256 1 1 --pads_strides_dilations 0 0 1 1 1 1 --disable-backward-data --disable-backward-weights --in_layout NHWC --fil_layout NHWC --out_layout NHWC
    COMMAND $<TARGET_FILE:test_conv2d> ${MIOPEN_TEST_FLOAT_ARG} --verbose --input   2  64 59 57 --weights  12  64 1 1 --pads_strides_dilations 0 0 1 1 1 1 --disable-backward-data --disable-backward-weights --in_layout NHWC --fil_layout NHWC --out_layout NHWC
    COMMAND $<TARGET_FILE:test_conv2d> ${MIOPEN_TEST_FLOAT_ARG} --verbose --input  32 128 14 14 --weights  64 128 1 1 --pads_strides_dilations 0 0 2 2 1 1 --disable-backward-data --disable-backward-weights --in_layout NHWC --fil_layout NHWC --out_layout NHWC
    COMMAND $<TARGET_FILE:test_conv2d> ${MIOPEN_TEST_FLOAT_ARG} --verbose --input  64  64 17 17 --weights 192  64 1 7 --pads_strides_dilations 0 3 1 1 1 1 --disable-backward-data --disable-backward-weights --in_layout NHWC --fil_layout NHWC --out_layout NHWC
    COMMAND $<TARGET_FILE:test_conv2d> ${MIOPEN_TEST_FLOAT_ARG} --verbose --input  64  64 17 17 --weights 192  64 7 1 --pads_strides_dilations 3 0 1 1 1 1 --disable-backward-data --disable-backward-weights --in_layout NHWC --fil_layout NHWC --out_layout NHWC
    COMMAND $<TARGET_FILE:test_conv2d> ${MIOPEN_TEST_FLOAT_ARG} --verbose --input   4 128 28 28 --weights 128 128 2 2 --pads_strides_dilations 0 0 2 2 1 1 --disable-backward-data --disable-backward-weights --in_layout NHWC --fil_layout NHWC --out_layout NHWC
    COMMAND $<TARGET_FILE:test_conv2d> ${MIOPEN_TEST_FLOAT_ARG} --verbose --input  32 128  8  8 --weights 192 128 3 1 --pads_strides_dilations 1 0 1 1 1 1 --disable-backward-data --disable-backward-weights --in_layout NHWC --fil_layout NHWC --out_layout NHWC
    COMMAND $<TARGET_FILE:test_conv2d> ${MIOPEN_TEST_FLOAT_ARG} --verbose --input  64 192 17 17 --weights 160 192 3 3 --pads_strides_dilations 0 0 2 2 1 1 --disable-backward-data --disable-backward-weights --in_layout NHWC --fil_layout NHWC --out_layout NHWC
    COMMAND $<TARGET_FILE:test_conv2d> ${MIOPEN_TEST_FLOAT_ARG} --verbose --input  64  32 73 73 --weights  64  32 3 3 --pads_strides_dilations 1 1 1 1 1 1 --disable-backward-data --disable-backward-weights --in_layout NHWC --fil_layout NHWC --out_layout NHWC
    COMMAND $<TARGET_FILE:test_conv2d> ${MIOPEN_TEST_FLOAT_ARG} --verbose --input  16  64 56 56 --weights  64  64 3 3 --pads_strides_dilations 1 1 1 1 1 1 --disable-backward-data --disable-backward-weights --in_layout NHWC --fil_layout NHWC --out_layout NHWC
    COMMAND $<TARGET_FILE:test_conv2d> ${MIOPEN_TEST_FLOAT_ARG} --verbose --input  64   3 78 78 --weights  64   3 7 7 --pads_strides_dilations 0 0 2 2 1 1 --disable-backward-data --disable-backward-weights --in_layout NHWC --fil_layout NHWC --out_layout NHWC
    COMMAND $<TARGET_FILE:test_conv2d> ${MIOPEN_TEST_FLOAT_ARG} --verbose --input  16 192 17 17 --weights 224 192 1 7 --pads_strides_dilations 0 3 1 1 1 1 --disable-backward-data --disable-backward-weights --in_layout NHWC --fil_layout NHWC --out_layout NHWC
    COMMAND $<TARGET_FILE:test_conv2d> ${MIOPEN_TEST_FLOAT_ARG} --verbose --input  16   3 17 17 --weights  64   3 1 1 --pads_strides_dilations 0 0 1 1 1 1 --disable-backward-data --disable-backward-weights --in_layout NHWC --fil_layout NHWC --out_layout NHWC
    COMMAND $<TARGET_FILE:test_conv2d> ${MIOPEN_TEST_FLOAT_ARG} --verbose --input   2  64 19 19 --weights 510  64 3 3 --pads_strides_dilations 1 1 1 1 1 1 --disable-backward-data --disable-backward-weights --in_layout NHWC --fil_layout NHWC --out_layout NHWC
    # tensor larger than 4GB
    COMMAND $<TARGET_FILE:test_conv2d> ${MIOPEN_TEST_FLOAT_ARG} --verbose --input 2048  1 512 1024 --weights 1  1 1 1 --pads_strides_dilations 0 0 1 1 1 1 --disable-backward-data --disable-backward-weights --in_layout NHWC --fil_layout NHWC --out_layout NHWC
    # ho=wo=1 stride=2
    COMMAND $<TARGET_FILE:test_conv2d> ${MIOPEN_TEST_FLOAT_ARG} --verbose --input  256 2048 2 2 --weights 1024  2048  1 1 --pads_strides_dilations 0 0 2 2 1 1 --disable-backward-data --disable-backward-weights --in_layout NHWC --fil_layout NHWC --out_layout NHWC
)

add_custom_test(test_conv_igemm_dynamic_xdlops_nhwc_fwd_nchw SKIP_UNLESS_ALL HALF_ENABLED GFX900_DISABLED GFX906_DISABLED GFX94X_ENABLED SKIP_XNACK_ON
    ENVIRONMENT ${DYNAMIC_IMPLICITGEMM_XDLOPS_NHWC_FWD_ENVS}
    COMMAND $<TARGET_FILE:test_conv2d> ${MIOPEN_TEST_FLOAT_ARG} --verbose --input  64 256   7   7 --weights 128 256 1 1 --pads_strides_dilations 0 0 1 1 1 1 --disable-backward-data --disable-backward-weights
    COMMAND $<TARGET_FILE:test_conv2d> ${MIOPEN_TEST_FLOAT_ARG} --verbose --input  32 160  73  73 --weights  64 160 1 1 --pads_strides_dilations 0 0 1 1 1 1 --disable-backward-data --disable-backward-weights
    COMMAND $<TARGET_FILE:test_conv2d> ${MIOPEN_TEST_FLOAT_ARG} --verbose --input  16  64  56  56 --weights  64  64 1 1 --pads_strides_dilations 0 0 1 1 1 1 --disable-backward-data --disable-backward-weights
    COMMAND $<TARGET_FILE:test_conv2d> ${MIOPEN_TEST_FLOAT_ARG} --verbose --input   2 256  40  52 --weights 256 256 1 1 --pads_strides_dilations 0 0 1 1 1 1 --disable-backward-data --disable-backward-weights
    COMMAND $<TARGET_FILE:test_conv2d> ${MIOPEN_TEST_FLOAT_ARG} --verbose --input   2  64  59  57 --weights  12  64 1 1 --pads_strides_dilations 0 0 1 1 1 1 --disable-backward-data --disable-backward-weights
    COMMAND $<TARGET_FILE:test_conv2d> ${MIOPEN_TEST_FLOAT_ARG} --verbose --input  32 128  14  14 --weights  64 128 1 1 --pads_strides_dilations 0 0 2 2 1 1 --disable-backward-data --disable-backward-weights
    COMMAND $<TARGET_FILE:test_conv2d> ${MIOPEN_TEST_FLOAT_ARG} --verbose --input  64  64  17  17 --weights 192  64 1 7 --pads_strides_dilations 0 3 1 1 1 1 --disable-backward-data --disable-backward-weights
    COMMAND $<TARGET_FILE:test_conv2d> ${MIOPEN_TEST_FLOAT_ARG} --verbose --input  64  64  17  17 --weights 192  64 7 1 --pads_strides_dilations 3 0 1 1 1 1 --disable-backward-data --disable-backward-weights
    COMMAND $<TARGET_FILE:test_conv2d> ${MIOPEN_TEST_FLOAT_ARG} --verbose --input   4 128  28  28 --weights 128 128 2 2 --pads_strides_dilations 0 0 2 2 1 1 --disable-backward-data --disable-backward-weights
    COMMAND $<TARGET_FILE:test_conv2d> ${MIOPEN_TEST_FLOAT_ARG} --verbose --input  32 128   8   8 --weights 192 128 3 1 --pads_strides_dilations 1 0 1 1 1 1 --disable-backward-data --disable-backward-weights
    COMMAND $<TARGET_FILE:test_conv2d> ${MIOPEN_TEST_FLOAT_ARG} --verbose --input  64 192  17  17 --weights 160 192 3 3 --pads_strides_dilations 0 0 2 2 1 1 --disable-backward-data --disable-backward-weights
    COMMAND $<TARGET_FILE:test_conv2d> ${MIOPEN_TEST_FLOAT_ARG} --verbose --input  64  32  73  73 --weights  64  32 3 3 --pads_strides_dilations 1 1 1 1 1 1 --disable-backward-data --disable-backward-weights
    COMMAND $<TARGET_FILE:test_conv2d> ${MIOPEN_TEST_FLOAT_ARG} --verbose --input  16  64  56  56 --weights  64  64 3 3 --pads_strides_dilations 1 1 1 1 1 1 --disable-backward-data --disable-backward-weights
    COMMAND $<TARGET_FILE:test_conv2d> ${MIOPEN_TEST_FLOAT_ARG} --verbose --input  64   3  78  78 --weights  64   3 7 7 --pads_strides_dilations 0 0 2 2 1 1 --disable-backward-data --disable-backward-weights
    COMMAND $<TARGET_FILE:test_conv2d> ${MIOPEN_TEST_FLOAT_ARG} --verbose --input  16 192  17  17 --weights 224 192 1 7 --pads_strides_dilations 0 3 1 1 1 1 --disable-backward-data --disable-backward-weights
    COMMAND $<TARGET_FILE:test_conv2d> ${MIOPEN_TEST_FLOAT_ARG} --verbose --input  16   3  17  17 --weights  64   3 1 1 --pads_strides_dilations 0 0 1 1 1 1 --disable-backward-data --disable-backward-weights
    COMMAND $<TARGET_FILE:test_conv2d> ${MIOPEN_TEST_FLOAT_ARG} --verbose --input   2  64  19  19 --weights 510  64 3 3 --pads_strides_dilations 1 1 1 1 1 1 --disable-backward-data --disable-backward-weights
    # TODO: disabled for WORKAROUND_ISSUE_1979
    #COMMAND $<TARGET_FILE:test_conv2d> ${MIOPEN_TEST_FLOAT_ARG} --verbose --input  16   3 224 224 --weights  63   1 3 3 --pads_strides_dilations 1 1 1 1 1 1 --group-count 3 --disable-backward-data --disable-backward-weights
)

add_custom_test(test_conv_igemm_dynamic_xdlops_nhwc_bwd SKIP_UNLESS_ALL HALF_ENABLED GFX900_DISABLED GFX906_DISABLED GFX94X_ENABLED SKIP_XNACK_ON
    ENVIRONMENT ${DYNAMIC_IMPLICITGEMM_XDLOPS_NHWC_BWD_ENVS}
    COMMAND $<TARGET_FILE:test_conv2d> ${MIOPEN_TEST_FLOAT_ARG} --verbose --input  64 256  7  7 --weights 128 256 1 1 --pads_strides_dilations 0 0 1 1 1 1 --disable-forward --disable-backward-weights --in_layout NHWC --fil_layout NHWC --out_layout NHWC
    COMMAND $<TARGET_FILE:test_conv2d> ${MIOPEN_TEST_FLOAT_ARG} --verbose --input  32 160 73 73 --weights  64 160 1 1 --pads_strides_dilations 0 0 1 1 1 1 --disable-forward --disable-backward-weights --in_layout NHWC --fil_layout NHWC --out_layout NHWC
    COMMAND $<TARGET_FILE:test_conv2d> ${MIOPEN_TEST_FLOAT_ARG} --verbose --input  16  64 56 56 --weights  64  64 1 1 --pads_strides_dilations 0 0 1 1 1 1 --disable-forward --disable-backward-weights --in_layout NHWC --fil_layout NHWC --out_layout NHWC
    COMMAND $<TARGET_FILE:test_conv2d> ${MIOPEN_TEST_FLOAT_ARG} --verbose --input   2 256 40 52 --weights 256 256 1 1 --pads_strides_dilations 0 0 1 1 1 1 --disable-forward --disable-backward-weights --in_layout NHWC --fil_layout NHWC --out_layout NHWC
    COMMAND $<TARGET_FILE:test_conv2d> ${MIOPEN_TEST_FLOAT_ARG} --verbose --input   2  64 32 28 --weights  64  64 1 1 --pads_strides_dilations 0 0 1 1 1 1 --disable-forward --disable-backward-weights --in_layout NHWC --fil_layout NHWC --out_layout NHWC
    COMMAND $<TARGET_FILE:test_conv2d> ${MIOPEN_TEST_FLOAT_ARG} --verbose --input  32 128 14 14 --weights  64 128 1 1 --pads_strides_dilations 0 0 2 2 1 1 --disable-forward --disable-backward-weights --in_layout NHWC --fil_layout NHWC --out_layout NHWC
    COMMAND $<TARGET_FILE:test_conv2d> ${MIOPEN_TEST_FLOAT_ARG} --verbose --input  64  64 17 17 --weights 192  64 1 7 --pads_strides_dilations 0 3 1 1 1 1 --disable-forward --disable-backward-weights --in_layout NHWC --fil_layout NHWC --out_layout NHWC
    COMMAND $<TARGET_FILE:test_conv2d> ${MIOPEN_TEST_FLOAT_ARG} --verbose --input  64  64 17 17 --weights 192  64 7 1 --pads_strides_dilations 3 0 1 1 1 1 --disable-forward --disable-backward-weights --in_layout NHWC --fil_layout NHWC --out_layout NHWC
    COMMAND $<TARGET_FILE:test_conv2d> ${MIOPEN_TEST_FLOAT_ARG} --verbose --input   4 128 28 28 --weights 128 128 2 2 --pads_strides_dilations 0 0 2 2 1 1 --disable-forward --disable-backward-weights --in_layout NHWC --fil_layout NHWC --out_layout NHWC
    COMMAND $<TARGET_FILE:test_conv2d> ${MIOPEN_TEST_FLOAT_ARG} --verbose --input  32 128  8  8 --weights 192 128 3 1 --pads_strides_dilations 1 0 1 1 1 1 --disable-forward --disable-backward-weights --in_layout NHWC --fil_layout NHWC --out_layout NHWC
    COMMAND $<TARGET_FILE:test_conv2d> ${MIOPEN_TEST_FLOAT_ARG} --verbose --input  64 192 17 17 --weights 160 192 3 3 --pads_strides_dilations 0 0 2 2 1 1 --disable-forward --disable-backward-weights --in_layout NHWC --fil_layout NHWC --out_layout NHWC
    COMMAND $<TARGET_FILE:test_conv2d> ${MIOPEN_TEST_FLOAT_ARG} --verbose --input  64  32 73 73 --weights  64  32 3 3 --pads_strides_dilations 1 1 1 1 1 1 --disable-forward --disable-backward-weights --in_layout NHWC --fil_layout NHWC --out_layout NHWC
    COMMAND $<TARGET_FILE:test_conv2d> ${MIOPEN_TEST_FLOAT_ARG} --verbose --input  16  64 56 56 --weights  64  64 3 3 --pads_strides_dilations 1 1 1 1 1 1 --disable-forward --disable-backward-weights --in_layout NHWC --fil_layout NHWC --out_layout NHWC
    COMMAND $<TARGET_FILE:test_conv2d> ${MIOPEN_TEST_FLOAT_ARG} --verbose --input  16  16 25 25 --weights  64  16 3 3 --pads_strides_dilations 0 0 1 1 1 1 --disable-forward --disable-backward-weights --in_layout NHWC --fil_layout NHWC --out_layout NHWC
    COMMAND $<TARGET_FILE:test_conv2d> ${MIOPEN_TEST_FLOAT_ARG} --verbose --input  15 256 1  1  --weights 340 256 3 3 --pads_strides_dilations 1 1 1 1 1 1 --disable-forward --disable-backward-weights --in_layout NHWC --fil_layout NHWC --out_layout NHWC
    COMMAND $<TARGET_FILE:test_conv2d> ${MIOPEN_TEST_FLOAT_ARG} --verbose --input  15 128 10 10 --weights 340 128 3 3 --pads_strides_dilations 1 1 1 1 1 1 --disable-forward --disable-backward-weights --in_layout NHWC --fil_layout NHWC --out_layout NHWC
    COMMAND $<TARGET_FILE:test_conv2d> ${MIOPEN_TEST_FLOAT_ARG} --verbose --input   2  64 19 19 --weights 510  64 3 3 --pads_strides_dilations 1 1 1 1 1 1 --disable-forward --disable-backward-weights --in_layout NHWC --fil_layout NHWC --out_layout NHWC
    # tensor larger than 4GB
    COMMAND $<TARGET_FILE:test_conv2d> ${MIOPEN_TEST_FLOAT_ARG} --verbose --input 2048  1 512 1024 --weights 1  1 1 1 --pads_strides_dilations 0 0 1 1 1 1 --disable-forward --disable-backward-weights --in_layout NHWC --fil_layout NHWC --out_layout NHWC
    # ho=wo=1 stride=2
    COMMAND $<TARGET_FILE:test_conv2d> ${MIOPEN_TEST_FLOAT_ARG} --verbose --input  256 2048 2 2 --weights 1024  2048  1 1 --pads_strides_dilations 0 0 2 2 1 1  --disable-forward --disable-backward-weights --in_layout NHWC --fil_layout NHWC --out_layout NHWC
)

add_custom_test(test_conv_igemm_dynamic_xdlops_nhwc_bwd_nchw SKIP_UNLESS_ALL HALF_ENABLED GFX900_DISABLED GFX906_DISABLED GFX94X_ENABLED SKIP_XNACK_ON
    ENVIRONMENT ${DYNAMIC_IMPLICITGEMM_XDLOPS_NHWC_BWD_ENVS}
    COMMAND $<TARGET_FILE:test_conv2d> ${MIOPEN_TEST_FLOAT_ARG} --verbose --input  64 256  7  7 --weights 128 256 1 1 --pads_strides_dilations 0 0 1 1 1 1 --disable-forward --disable-backward-weights
    COMMAND $<TARGET_FILE:test_conv2d> ${MIOPEN_TEST_FLOAT_ARG} --verbose --input  32 160 73 73 --weights  64 160 1 1 --pads_strides_dilations 0 0 1 1 1 1 --disable-forward --disable-backward-weights
    COMMAND $<TARGET_FILE:test_conv2d> ${MIOPEN_TEST_FLOAT_ARG} --verbose --input  16  64 56 56 --weights  64  64 1 1 --pads_strides_dilations 0 0 1 1 1 1 --disable-forward --disable-backward-weights
    COMMAND $<TARGET_FILE:test_conv2d> ${MIOPEN_TEST_FLOAT_ARG} --verbose --input   2 256 40 52 --weights 256 256 1 1 --pads_strides_dilations 0 0 1 1 1 1 --disable-forward --disable-backward-weights
    COMMAND $<TARGET_FILE:test_conv2d> ${MIOPEN_TEST_FLOAT_ARG} --verbose --input   2  64 32 28 --weights  64  64 1 1 --pads_strides_dilations 0 0 1 1 1 1 --disable-forward --disable-backward-weights
    COMMAND $<TARGET_FILE:test_conv2d> ${MIOPEN_TEST_FLOAT_ARG} --verbose --input  32 128 14 14 --weights  64 128 1 1 --pads_strides_dilations 0 0 2 2 1 1 --disable-forward --disable-backward-weights
    COMMAND $<TARGET_FILE:test_conv2d> ${MIOPEN_TEST_FLOAT_ARG} --verbose --input  64  64 17 17 --weights 192  64 1 7 --pads_strides_dilations 0 3 1 1 1 1 --disable-forward --disable-backward-weights
    COMMAND $<TARGET_FILE:test_conv2d> ${MIOPEN_TEST_FLOAT_ARG} --verbose --input  64  64 17 17 --weights 192  64 7 1 --pads_strides_dilations 3 0 1 1 1 1 --disable-forward --disable-backward-weights
    COMMAND $<TARGET_FILE:test_conv2d> ${MIOPEN_TEST_FLOAT_ARG} --verbose --input   4 128 28 28 --weights 128 128 2 2 --pads_strides_dilations 0 0 2 2 1 1 --disable-forward --disable-backward-weights
    COMMAND $<TARGET_FILE:test_conv2d> ${MIOPEN_TEST_FLOAT_ARG} --verbose --input  32 128  8  8 --weights 192 128 3 1 --pads_strides_dilations 1 0 1 1 1 1 --disable-forward --disable-backward-weights
    COMMAND $<TARGET_FILE:test_conv2d> ${MIOPEN_TEST_FLOAT_ARG} --verbose --input  64 192 17 17 --weights 160 192 3 3 --pads_strides_dilations 0 0 2 2 1 1 --disable-forward --disable-backward-weights
    COMMAND $<TARGET_FILE:test_conv2d> ${MIOPEN_TEST_FLOAT_ARG} --verbose --input  64  32 73 73 --weights  64  32 3 3 --pads_strides_dilations 1 1 1 1 1 1 --disable-forward --disable-backward-weights
    COMMAND $<TARGET_FILE:test_conv2d> ${MIOPEN_TEST_FLOAT_ARG} --verbose --input  16  64 56 56 --weights  64  64 3 3 --pads_strides_dilations 1 1 1 1 1 1 --disable-forward --disable-backward-weights
    COMMAND $<TARGET_FILE:test_conv2d> ${MIOPEN_TEST_FLOAT_ARG} --verbose --input  16  16 25 25 --weights  64  16 3 3 --pads_strides_dilations 0 0 1 1 1 1 --disable-forward --disable-backward-weights
    COMMAND $<TARGET_FILE:test_conv2d> ${MIOPEN_TEST_FLOAT_ARG} --verbose --input  15 256 1  1  --weights 340 256 3 3 --pads_strides_dilations 1 1 1 1 1 1 --disable-forward --disable-backward-weights
    COMMAND $<TARGET_FILE:test_conv2d> ${MIOPEN_TEST_FLOAT_ARG} --verbose --input  15 128 10 10 --weights 340 128 3 3 --pads_strides_dilations 1 1 1 1 1 1 --disable-forward --disable-backward-weights
    COMMAND $<TARGET_FILE:test_conv2d> ${MIOPEN_TEST_FLOAT_ARG} --verbose --input   2  64 19 19 --weights 510  64 3 3 --pads_strides_dilations 1 1 1 1 1 1 --disable-forward --disable-backward-weights
)

add_custom_test(test_conv_igemm_dynamic_xdlops_nhwc_fwd_bf16 SKIP_UNLESS_ALL BF16_ENABLED FLOAT_DISABLED HALF_DISABLED GFX908_DISABLED GFX94X_ENABLED GFX900_DISABLED GFX906_DISABLED SKIP_XNACK_ON
    ENVIRONMENT ${DYNAMIC_IMPLICITGEMM_XDLOPS_NHWC_FWD_ENVS}
    COMMAND $<TARGET_FILE:test_conv2d> ${MIOPEN_TEST_FLOAT_ARG} --verbose --input  64 256  7  7 --weights 128 256 1 1 --pads_strides_dilations 0 0 1 1 1 1 --disable-backward-data --disable-backward-weights --in_layout NHWC --fil_layout NHWC --out_layout NHWC
    COMMAND $<TARGET_FILE:test_conv2d> ${MIOPEN_TEST_FLOAT_ARG} --verbose --input  32 160 73 73 --weights  64 160 1 1 --pads_strides_dilations 0 0 1 1 1 1 --disable-backward-data --disable-backward-weights --in_layout NHWC --fil_layout NHWC --out_layout NHWC
    COMMAND $<TARGET_FILE:test_conv2d> ${MIOPEN_TEST_FLOAT_ARG} --verbose --input  16  64 56 56 --weights  64  64 1 1 --pads_strides_dilations 0 0 1 1 1 1 --disable-backward-data --disable-backward-weights --in_layout NHWC --fil_layout NHWC --out_layout NHWC
    COMMAND $<TARGET_FILE:test_conv2d> ${MIOPEN_TEST_FLOAT_ARG} --verbose --input   2 256 40 52 --weights 256 256 1 1 --pads_strides_dilations 0 0 1 1 1 1 --disable-backward-data --disable-backward-weights --in_layout NHWC --fil_layout NHWC --out_layout NHWC
    COMMAND $<TARGET_FILE:test_conv2d> ${MIOPEN_TEST_FLOAT_ARG} --verbose --input   2  64 59 57 --weights  12  64 1 1 --pads_strides_dilations 0 0 1 1 1 1 --disable-backward-data --disable-backward-weights --in_layout NHWC --fil_layout NHWC --out_layout NHWC
    COMMAND $<TARGET_FILE:test_conv2d> ${MIOPEN_TEST_FLOAT_ARG} --verbose --input  32 128 14 14 --weights  64 128 1 1 --pads_strides_dilations 0 0 2 2 1 1 --disable-backward-data --disable-backward-weights --in_layout NHWC --fil_layout NHWC --out_layout NHWC
    COMMAND $<TARGET_FILE:test_conv2d> ${MIOPEN_TEST_FLOAT_ARG} --verbose --input  64  64 17 17 --weights 192  64 1 7 --pads_strides_dilations 0 3 1 1 1 1 --disable-backward-data --disable-backward-weights --in_layout NHWC --fil_layout NHWC --out_layout NHWC
    COMMAND $<TARGET_FILE:test_conv2d> ${MIOPEN_TEST_FLOAT_ARG} --verbose --input  64  64 17 17 --weights 192  64 7 1 --pads_strides_dilations 3 0 1 1 1 1 --disable-backward-data --disable-backward-weights --in_layout NHWC --fil_layout NHWC --out_layout NHWC
    COMMAND $<TARGET_FILE:test_conv2d> ${MIOPEN_TEST_FLOAT_ARG} --verbose --input   4 128 28 28 --weights 128 128 2 2 --pads_strides_dilations 0 0 2 2 1 1 --disable-backward-data --disable-backward-weights --in_layout NHWC --fil_layout NHWC --out_layout NHWC
    COMMAND $<TARGET_FILE:test_conv2d> ${MIOPEN_TEST_FLOAT_ARG} --verbose --input  32 128  8  8 --weights 192 128 3 1 --pads_strides_dilations 1 0 1 1 1 1 --disable-backward-data --disable-backward-weights --in_layout NHWC --fil_layout NHWC --out_layout NHWC
    COMMAND $<TARGET_FILE:test_conv2d> ${MIOPEN_TEST_FLOAT_ARG} --verbose --input  64 192 17 17 --weights 160 192 3 3 --pads_strides_dilations 0 0 2 2 1 1 --disable-backward-data --disable-backward-weights --in_layout NHWC --fil_layout NHWC --out_layout NHWC
    COMMAND $<TARGET_FILE:test_conv2d> ${MIOPEN_TEST_FLOAT_ARG} --verbose --input  64  32 73 73 --weights  64  32 3 3 --pads_strides_dilations 1 1 1 1 1 1 --disable-backward-data --disable-backward-weights --in_layout NHWC --fil_layout NHWC --out_layout NHWC
    COMMAND $<TARGET_FILE:test_conv2d> ${MIOPEN_TEST_FLOAT_ARG} --verbose --input  16  64 56 56 --weights  64  64 3 3 --pads_strides_dilations 1 1 1 1 1 1 --disable-backward-data --disable-backward-weights --in_layout NHWC --fil_layout NHWC --out_layout NHWC
    COMMAND $<TARGET_FILE:test_conv2d> ${MIOPEN_TEST_FLOAT_ARG} --verbose --input  64   3 78 78 --weights  64   3 7 7 --pads_strides_dilations 0 0 2 2 1 1 --disable-backward-data --disable-backward-weights --in_layout NHWC --fil_layout NHWC --out_layout NHWC
    COMMAND $<TARGET_FILE:test_conv2d> ${MIOPEN_TEST_FLOAT_ARG} --verbose --input  16 192 17 17 --weights 224 192 1 7 --pads_strides_dilations 0 3 1 1 1 1 --disable-backward-data --disable-backward-weights --in_layout NHWC --fil_layout NHWC --out_layout NHWC
    COMMAND $<TARGET_FILE:test_conv2d> ${MIOPEN_TEST_FLOAT_ARG} --verbose --input  16   3 17 17 --weights  64   3 1 1 --pads_strides_dilations 0 0 1 1 1 1 --disable-backward-data --disable-backward-weights --in_layout NHWC --fil_layout NHWC --out_layout NHWC
)

add_custom_test(test_conv_igemm_dynamic_xdlops_nhwc_bwd_bf16 SKIP_UNLESS_ALL BF16_ENABLED FLOAT_DISABLED HALF_DISABLED GFX908_DISABLED GFX94X_ENABLED GFX900_DISABLED GFX906_DISABLED SKIP_XNACK_ON
    ENVIRONMENT ${DYNAMIC_IMPLICITGEMM_XDLOPS_NHWC_BWD_ENVS}
    COMMAND $<TARGET_FILE:test_conv2d> ${MIOPEN_TEST_FLOAT_ARG} --verbose --input  64 256  7  7 --weights 128 256 1 1 --pads_strides_dilations 0 0 1 1 1 1 --disable-forward --disable-backward-weights --in_layout NHWC --fil_layout NHWC --out_layout NHWC
    COMMAND $<TARGET_FILE:test_conv2d> ${MIOPEN_TEST_FLOAT_ARG} --verbose --input  32 160 73 73 --weights  64 160 1 1 --pads_strides_dilations 0 0 1 1 1 1 --disable-forward --disable-backward-weights --in_layout NHWC --fil_layout NHWC --out_layout NHWC
    COMMAND $<TARGET_FILE:test_conv2d> ${MIOPEN_TEST_FLOAT_ARG} --verbose --input  16  64 56 56 --weights  64  64 1 1 --pads_strides_dilations 0 0 1 1 1 1 --disable-forward --disable-backward-weights --in_layout NHWC --fil_layout NHWC --out_layout NHWC
    COMMAND $<TARGET_FILE:test_conv2d> ${MIOPEN_TEST_FLOAT_ARG} --verbose --input   2 256 40 52 --weights 256 256 1 1 --pads_strides_dilations 0 0 1 1 1 1 --disable-forward --disable-backward-weights --in_layout NHWC --fil_layout NHWC --out_layout NHWC
    COMMAND $<TARGET_FILE:test_conv2d> ${MIOPEN_TEST_FLOAT_ARG} --verbose --input   2  64 32 28 --weights  64  64 1 1 --pads_strides_dilations 0 0 1 1 1 1 --disable-forward --disable-backward-weights --in_layout NHWC --fil_layout NHWC --out_layout NHWC
    COMMAND $<TARGET_FILE:test_conv2d> ${MIOPEN_TEST_FLOAT_ARG} --verbose --input  32 128 14 14 --weights  64 128 1 1 --pads_strides_dilations 0 0 2 2 1 1 --disable-forward --disable-backward-weights --in_layout NHWC --fil_layout NHWC --out_layout NHWC
    COMMAND $<TARGET_FILE:test_conv2d> ${MIOPEN_TEST_FLOAT_ARG} --verbose --input  64  64 17 17 --weights 192  64 1 7 --pads_strides_dilations 0 3 1 1 1 1 --disable-forward --disable-backward-weights --in_layout NHWC --fil_layout NHWC --out_layout NHWC
    COMMAND $<TARGET_FILE:test_conv2d> ${MIOPEN_TEST_FLOAT_ARG} --verbose --input  64  64 17 17 --weights 192  64 7 1 --pads_strides_dilations 3 0 1 1 1 1 --disable-forward --disable-backward-weights --in_layout NHWC --fil_layout NHWC --out_layout NHWC
    COMMAND $<TARGET_FILE:test_conv2d> ${MIOPEN_TEST_FLOAT_ARG} --verbose --input   4 128 28 28 --weights 128 128 2 2 --pads_strides_dilations 0 0 2 2 1 1 --disable-forward --disable-backward-weights --in_layout NHWC --fil_layout NHWC --out_layout NHWC
    COMMAND $<TARGET_FILE:test_conv2d> ${MIOPEN_TEST_FLOAT_ARG} --verbose --input  32 128  8  8 --weights 192 128 3 1 --pads_strides_dilations 1 0 1 1 1 1 --disable-forward --disable-backward-weights --in_layout NHWC --fil_layout NHWC --out_layout NHWC
    COMMAND $<TARGET_FILE:test_conv2d> ${MIOPEN_TEST_FLOAT_ARG} --verbose --input  64 192 17 17 --weights 160 192 3 3 --pads_strides_dilations 0 0 2 2 1 1 --disable-forward --disable-backward-weights --in_layout NHWC --fil_layout NHWC --out_layout NHWC
    COMMAND $<TARGET_FILE:test_conv2d> ${MIOPEN_TEST_FLOAT_ARG} --verbose --input  64  32 73 73 --weights  64  32 3 3 --pads_strides_dilations 1 1 1 1 1 1 --disable-forward --disable-backward-weights --in_layout NHWC --fil_layout NHWC --out_layout NHWC
    COMMAND $<TARGET_FILE:test_conv2d> ${MIOPEN_TEST_FLOAT_ARG} --verbose --input  16  64 56 56 --weights  64  64 3 3 --pads_strides_dilations 1 1 1 1 1 1 --disable-forward --disable-backward-weights --in_layout NHWC --fil_layout NHWC --out_layout NHWC
    COMMAND $<TARGET_FILE:test_conv2d> ${MIOPEN_TEST_FLOAT_ARG} --verbose --input  16  16 25 25 --weights  64  16 3 3 --pads_strides_dilations 0 0 1 1 1 1 --disable-forward --disable-backward-weights --in_layout NHWC --fil_layout NHWC --out_layout NHWC
    COMMAND $<TARGET_FILE:test_conv2d> ${MIOPEN_TEST_FLOAT_ARG} --verbose --input  15 256 1  1  --weights 340 256 3 3 --pads_strides_dilations 1 1 1 1 1 1 --disable-forward --disable-backward-weights --in_layout NHWC --fil_layout NHWC --out_layout NHWC
    COMMAND $<TARGET_FILE:test_conv2d> ${MIOPEN_TEST_FLOAT_ARG} --verbose --input  15 128 10 10 --weights 340 128 3 3 --pads_strides_dilations 1 1 1 1 1 1 --disable-forward --disable-backward-weights --in_layout NHWC --fil_layout NHWC --out_layout NHWC
)

set(DYNAMIC_IMPLICITGEMM_XDLOPS_NHWC_WRW_ENVS
    ${DYNAMIC_IMPLICITGEMM_COMMON}
    MIOPEN_DEBUG_FIND_ONLY_SOLVER=ConvAsmImplicitGemmGTCDynamicWrwXdlopsNHWC)

set(ARGS_NHWC_WRW
    --disable-forward
    --disable-backward-data
    --in_layout NHWC
    --fil_layout NHWC
    --out_layout NHWC)

add_custom_test(test_conv_igemm_dynamic_xdlops_nhwc_wrw SKIP_UNLESS_ALL HALF_ENABLED GFX900_DISABLED GFX906_DISABLED GFX94X_ENABLED SKIP_XNACK_ON
    ENVIRONMENT ${DYNAMIC_IMPLICITGEMM_XDLOPS_NHWC_WRW_ENVS}
    COMMAND $<TARGET_FILE:test_conv2d> ${MIOPEN_TEST_FLOAT_ARG} --verbose --input  64 256  7  7 --weights 128 256 1 1 --pads_strides_dilations 0 0 1 1 1 1 ${ARGS_NHWC_WRW}
    COMMAND $<TARGET_FILE:test_conv2d> ${MIOPEN_TEST_FLOAT_ARG} --verbose --input  32 160 73 73 --weights  64 160 1 1 --pads_strides_dilations 0 0 1 1 1 1 ${ARGS_NHWC_WRW}
    COMMAND $<TARGET_FILE:test_conv2d> ${MIOPEN_TEST_FLOAT_ARG} --verbose --input  16  64 56 56 --weights  64  64 1 1 --pads_strides_dilations 0 0 1 1 1 1 ${ARGS_NHWC_WRW}
    COMMAND $<TARGET_FILE:test_conv2d> ${MIOPEN_TEST_FLOAT_ARG} --verbose --input   2 256 40 52 --weights 256 256 1 1 --pads_strides_dilations 0 0 1 1 1 1 ${ARGS_NHWC_WRW}
    COMMAND $<TARGET_FILE:test_conv2d> ${MIOPEN_TEST_FLOAT_ARG} --verbose --input   2  64 32 28 --weights  64  64 1 1 --pads_strides_dilations 0 0 1 1 1 1 ${ARGS_NHWC_WRW}
    COMMAND $<TARGET_FILE:test_conv2d> ${MIOPEN_TEST_FLOAT_ARG} --verbose --input  32 128 14 14 --weights  64 128 1 1 --pads_strides_dilations 0 0 2 2 1 1 ${ARGS_NHWC_WRW}
    COMMAND $<TARGET_FILE:test_conv2d> ${MIOPEN_TEST_FLOAT_ARG} --verbose --input  64  64 17 17 --weights 192  64 1 7 --pads_strides_dilations 0 3 1 1 1 1 ${ARGS_NHWC_WRW}
    COMMAND $<TARGET_FILE:test_conv2d> ${MIOPEN_TEST_FLOAT_ARG} --verbose --input  64  64 17 17 --weights 192  64 7 1 --pads_strides_dilations 3 0 1 1 1 1 ${ARGS_NHWC_WRW}
    COMMAND $<TARGET_FILE:test_conv2d> ${MIOPEN_TEST_FLOAT_ARG} --verbose --input   4 128 28 28 --weights 128 128 2 2 --pads_strides_dilations 0 0 2 2 1 1 ${ARGS_NHWC_WRW}
    COMMAND $<TARGET_FILE:test_conv2d> ${MIOPEN_TEST_FLOAT_ARG} --verbose --input  32 128  8  8 --weights 192 128 3 1 --pads_strides_dilations 1 0 1 1 1 1 ${ARGS_NHWC_WRW}
    COMMAND $<TARGET_FILE:test_conv2d> ${MIOPEN_TEST_FLOAT_ARG} --verbose --input  64 192 17 17 --weights 160 192 3 3 --pads_strides_dilations 0 0 2 2 1 1 ${ARGS_NHWC_WRW}
    COMMAND $<TARGET_FILE:test_conv2d> ${MIOPEN_TEST_FLOAT_ARG} --verbose --input  64  32 73 73 --weights  64  32 3 3 --pads_strides_dilations 1 1 1 1 1 1 ${ARGS_NHWC_WRW}
    COMMAND $<TARGET_FILE:test_conv2d> ${MIOPEN_TEST_FLOAT_ARG} --verbose --input  16  64 56 56 --weights  64  64 3 3 --pads_strides_dilations 1 1 1 1 1 1 ${ARGS_NHWC_WRW}
    COMMAND $<TARGET_FILE:test_conv2d> ${MIOPEN_TEST_FLOAT_ARG} --verbose --input  16  16 25 25 --weights  64  16 3 3 --pads_strides_dilations 0 0 1 1 1 1 ${ARGS_NHWC_WRW}

    COMMAND $<TARGET_FILE:test_conv2d> ${MIOPEN_TEST_FLOAT_ARG} --verbose --input  4 32 79 141 --weights 64 32 5 10 --pads_strides_dilations 0 0 2 2 1 1 ${ARGS_NHWC_WRW}

    COMMAND $<TARGET_FILE:test_conv2d> ${MIOPEN_TEST_FLOAT_ARG} --verbose --input  400  256 7 7 --weights 1024  256  7 7 --pads_strides_dilations 0 0 1 1 1 1 ${ARGS_NHWC_WRW}
    COMMAND $<TARGET_FILE:test_conv2d> ${MIOPEN_TEST_FLOAT_ARG} --verbose --input  400  256 1 1 --weights 1024  256  1 1 --pads_strides_dilations 0 0 1 1 1 1 ${ARGS_NHWC_WRW}

    COMMAND $<TARGET_FILE:test_conv2d> ${MIOPEN_TEST_FLOAT_ARG} --verbose --input  1 3 32 32 --weights 1 3 11 11 --pads_strides_dilations 1 1 2 2 2 1 ${ARGS_NHWC_WRW}
    COMMAND $<TARGET_FILE:test_conv2d> ${MIOPEN_TEST_FLOAT_ARG} --verbose --input  1 3 224 224 --weights 1 3 3 3 --pads_strides_dilations 0 0 1 1 2 2 ${ARGS_NHWC_WRW}
    COMMAND $<TARGET_FILE:test_conv2d> ${MIOPEN_TEST_FLOAT_ARG} --verbose --input  1 1 8 8 --weights 1 1 2 2 --pads_strides_dilations 0 0 1 1 2 2 ${ARGS_NHWC_WRW}
    COMMAND $<TARGET_FILE:test_conv2d> ${MIOPEN_TEST_FLOAT_ARG} --verbose --input  1 128 56 56 --weights 1 128 5 5 --pads_strides_dilations 0 0 2 2 1 1 ${ARGS_NHWC_WRW}
    COMMAND $<TARGET_FILE:test_conv2d> ${MIOPEN_TEST_FLOAT_ARG} --verbose --input  2 64 19 19 --weights 510 64 3 3 --pads_strides_dilations 1 1 1 1 1 1 ${ARGS_NHWC_WRW}
    # ho=wo=1 stride=2
    COMMAND $<TARGET_FILE:test_conv2d> ${MIOPEN_TEST_FLOAT_ARG} --verbose --input  256 2048 2 2 --weights 1024  2048  1 1 --pads_strides_dilations 0 0 2 2 1 1  ${ARGS_NHWC_WRW}
)

add_custom_test(test_conv_igemm_dynamic_xdlops_nhwc_wrw_nchw SKIP_UNLESS_ALL HALF_ENABLED GFX900_DISABLED GFX906_DISABLED GFX94X_ENABLED SKIP_XNACK_ON
    ENVIRONMENT ${DYNAMIC_IMPLICITGEMM_XDLOPS_NHWC_WRW_ENVS}
    COMMAND $<TARGET_FILE:test_conv2d> ${MIOPEN_TEST_FLOAT_ARG} --verbose --input  64 256  7  7 --weights 128 256 1 1 --pads_strides_dilations 0 0 1 1 1 1 --disable-forward --disable-backward-data
    COMMAND $<TARGET_FILE:test_conv2d> ${MIOPEN_TEST_FLOAT_ARG} --verbose --input  32 160 73 73 --weights  64 160 1 1 --pads_strides_dilations 0 0 1 1 1 1 --disable-forward --disable-backward-data
    COMMAND $<TARGET_FILE:test_conv2d> ${MIOPEN_TEST_FLOAT_ARG} --verbose --input  16  64 56 56 --weights  64  64 1 1 --pads_strides_dilations 0 0 1 1 1 1 --disable-forward --disable-backward-data
    COMMAND $<TARGET_FILE:test_conv2d> ${MIOPEN_TEST_FLOAT_ARG} --verbose --input   2 256 40 52 --weights 256 256 1 1 --pads_strides_dilations 0 0 1 1 1 1 --disable-forward --disable-backward-data
    COMMAND $<TARGET_FILE:test_conv2d> ${MIOPEN_TEST_FLOAT_ARG} --verbose --input   2  64 32 28 --weights  64  64 1 1 --pads_strides_dilations 0 0 1 1 1 1 --disable-forward --disable-backward-data
    COMMAND $<TARGET_FILE:test_conv2d> ${MIOPEN_TEST_FLOAT_ARG} --verbose --input  32 128 14 14 --weights  64 128 1 1 --pads_strides_dilations 0 0 2 2 1 1 --disable-forward --disable-backward-data
    COMMAND $<TARGET_FILE:test_conv2d> ${MIOPEN_TEST_FLOAT_ARG} --verbose --input  64  64 17 17 --weights 192  64 1 7 --pads_strides_dilations 0 3 1 1 1 1 --disable-forward --disable-backward-data
    COMMAND $<TARGET_FILE:test_conv2d> ${MIOPEN_TEST_FLOAT_ARG} --verbose --input  64  64 17 17 --weights 192  64 7 1 --pads_strides_dilations 3 0 1 1 1 1 --disable-forward --disable-backward-data
    COMMAND $<TARGET_FILE:test_conv2d> ${MIOPEN_TEST_FLOAT_ARG} --verbose --input   4 128 28 28 --weights 128 128 2 2 --pads_strides_dilations 0 0 2 2 1 1 --disable-forward --disable-backward-data
    COMMAND $<TARGET_FILE:test_conv2d> ${MIOPEN_TEST_FLOAT_ARG} --verbose --input  32 128  8  8 --weights 192 128 3 1 --pads_strides_dilations 1 0 1 1 1 1 --disable-forward --disable-backward-data
    COMMAND $<TARGET_FILE:test_conv2d> ${MIOPEN_TEST_FLOAT_ARG} --verbose --input  64 192 17 17 --weights 160 192 3 3 --pads_strides_dilations 0 0 2 2 1 1 --disable-forward --disable-backward-data
    COMMAND $<TARGET_FILE:test_conv2d> ${MIOPEN_TEST_FLOAT_ARG} --verbose --input  64  32 73 73 --weights  64  32 3 3 --pads_strides_dilations 1 1 1 1 1 1 --disable-forward --disable-backward-data
    COMMAND $<TARGET_FILE:test_conv2d> ${MIOPEN_TEST_FLOAT_ARG} --verbose --input  16  64 56 56 --weights  64  64 3 3 --pads_strides_dilations 1 1 1 1 1 1 --disable-forward --disable-backward-data
    COMMAND $<TARGET_FILE:test_conv2d> ${MIOPEN_TEST_FLOAT_ARG} --verbose --input  16  16 25 25 --weights  64  16 3 3 --pads_strides_dilations 0 0 1 1 1 1 --disable-forward --disable-backward-data

    COMMAND $<TARGET_FILE:test_conv2d> ${MIOPEN_TEST_FLOAT_ARG} --verbose --input  4 32 79 141 --weights 64 32 5 10 --pads_strides_dilations 0 0 2 2 1 1 --disable-forward --disable-backward-data

    COMMAND $<TARGET_FILE:test_conv2d> ${MIOPEN_TEST_FLOAT_ARG} --verbose --input  400  256 7 7 --weights 1024  256  7 7 --pads_strides_dilations 0 0 1 1 1 1 --disable-forward --disable-backward-data
    COMMAND $<TARGET_FILE:test_conv2d> ${MIOPEN_TEST_FLOAT_ARG} --verbose --input  400  256 1 1 --weights 1024  256  1 1 --pads_strides_dilations 0 0 1 1 1 1 --disable-forward --disable-backward-data

    COMMAND $<TARGET_FILE:test_conv2d> ${MIOPEN_TEST_FLOAT_ARG} --verbose --input  1 3 32 32 --weights 1 3 11 11 --pads_strides_dilations 1 1 2 2 2 1 --disable-forward --disable-backward-data
    COMMAND $<TARGET_FILE:test_conv2d> ${MIOPEN_TEST_FLOAT_ARG} --verbose --input  1 3 224 224 --weights 1 3 3 3 --pads_strides_dilations 0 0 1 1 2 2 --disable-forward --disable-backward-data
    COMMAND $<TARGET_FILE:test_conv2d> ${MIOPEN_TEST_FLOAT_ARG} --verbose --input  1 1 8 8 --weights 1 1 2 2 --pads_strides_dilations 0 0 1 1 2 2 --disable-forward --disable-backward-data
    COMMAND $<TARGET_FILE:test_conv2d> ${MIOPEN_TEST_FLOAT_ARG} --verbose --input  1 128 56 56 --weights 1 128 5 5 --pads_strides_dilations 0 0 2 2 1 1 --disable-forward --disable-backward-data
    COMMAND $<TARGET_FILE:test_conv2d> ${MIOPEN_TEST_FLOAT_ARG} --verbose --input  2 64 19 19 --weights 510 64 3 3 --pads_strides_dilations 1 1 1 1 1 1 --disable-forward --disable-backward-data
)

add_custom_test(test_conv_igemm_dynamic_xdlops_nhwc_wrw_bf16 SKIP_UNLESS_ALL BF16_ENABLED FLOAT_DISABLED HALF_DISABLED GFX908_DISABLED GFX94X_ENABLED GFX900_DISABLED GFX906_DISABLED SKIP_XNACK_ON
    ENVIRONMENT ${DYNAMIC_IMPLICITGEMM_XDLOPS_NHWC_WRW_ENVS}
    COMMAND $<TARGET_FILE:test_conv2d> ${MIOPEN_TEST_FLOAT_ARG} --verbose --input  64 256  7  7 --weights 128 256 1 1 --pads_strides_dilations 0 0 1 1 1 1 ${ARGS_NHWC_WRW}
    COMMAND $<TARGET_FILE:test_conv2d> ${MIOPEN_TEST_FLOAT_ARG} --verbose --input  32 160 73 73 --weights  64 160 1 1 --pads_strides_dilations 0 0 1 1 1 1 ${ARGS_NHWC_WRW}
    COMMAND $<TARGET_FILE:test_conv2d> ${MIOPEN_TEST_FLOAT_ARG} --verbose --input  16  64 56 56 --weights  64  64 1 1 --pads_strides_dilations 0 0 1 1 1 1 ${ARGS_NHWC_WRW}
    COMMAND $<TARGET_FILE:test_conv2d> ${MIOPEN_TEST_FLOAT_ARG} --verbose --input   2 256 40 52 --weights 256 256 1 1 --pads_strides_dilations 0 0 1 1 1 1 ${ARGS_NHWC_WRW}
    COMMAND $<TARGET_FILE:test_conv2d> ${MIOPEN_TEST_FLOAT_ARG} --verbose --input   2  64 32 28 --weights  64  64 1 1 --pads_strides_dilations 0 0 1 1 1 1 ${ARGS_NHWC_WRW}
    COMMAND $<TARGET_FILE:test_conv2d> ${MIOPEN_TEST_FLOAT_ARG} --verbose --input  32 128 14 14 --weights  64 128 1 1 --pads_strides_dilations 0 0 2 2 1 1 ${ARGS_NHWC_WRW}
    COMMAND $<TARGET_FILE:test_conv2d> ${MIOPEN_TEST_FLOAT_ARG} --verbose --input  64  64 17 17 --weights 192  64 1 7 --pads_strides_dilations 0 3 1 1 1 1 ${ARGS_NHWC_WRW}
    COMMAND $<TARGET_FILE:test_conv2d> ${MIOPEN_TEST_FLOAT_ARG} --verbose --input  64  64 17 17 --weights 192  64 7 1 --pads_strides_dilations 3 0 1 1 1 1 ${ARGS_NHWC_WRW}
    COMMAND $<TARGET_FILE:test_conv2d> ${MIOPEN_TEST_FLOAT_ARG} --verbose --input   4 128 28 28 --weights 128 128 2 2 --pads_strides_dilations 0 0 2 2 1 1 ${ARGS_NHWC_WRW}
    COMMAND $<TARGET_FILE:test_conv2d> ${MIOPEN_TEST_FLOAT_ARG} --verbose --input  32 128  8  8 --weights 192 128 3 1 --pads_strides_dilations 1 0 1 1 1 1 ${ARGS_NHWC_WRW}
    COMMAND $<TARGET_FILE:test_conv2d> ${MIOPEN_TEST_FLOAT_ARG} --verbose --input  64 192 17 17 --weights 160 192 3 3 --pads_strides_dilations 0 0 2 2 1 1 ${ARGS_NHWC_WRW}
    COMMAND $<TARGET_FILE:test_conv2d> ${MIOPEN_TEST_FLOAT_ARG} --verbose --input  64  32 73 73 --weights  64  32 3 3 --pads_strides_dilations 1 1 1 1 1 1 ${ARGS_NHWC_WRW}
    COMMAND $<TARGET_FILE:test_conv2d> ${MIOPEN_TEST_FLOAT_ARG} --verbose --input  16  64 56 56 --weights  64  64 3 3 --pads_strides_dilations 1 1 1 1 1 1 ${ARGS_NHWC_WRW}
    COMMAND $<TARGET_FILE:test_conv2d> ${MIOPEN_TEST_FLOAT_ARG} --verbose --input  16  16 25 25 --weights  64  16 3 3 --pads_strides_dilations 0 0 1 1 1 1 ${ARGS_NHWC_WRW}

    COMMAND $<TARGET_FILE:test_conv2d> ${MIOPEN_TEST_FLOAT_ARG} --verbose --input  4 32 79 141 --weights 64 32 5 10 --pads_strides_dilations 0 0 2 2 1 1 ${ARGS_NHWC_WRW}

    COMMAND $<TARGET_FILE:test_conv2d> ${MIOPEN_TEST_FLOAT_ARG} --verbose --input  400  256 7 7 --weights 1024  256  7 7 --pads_strides_dilations 0 0 1 1 1 1 ${ARGS_NHWC_WRW}
    COMMAND $<TARGET_FILE:test_conv2d> ${MIOPEN_TEST_FLOAT_ARG} --verbose --input  400  256 1 1 --weights 1024  256  1 1 --pads_strides_dilations 0 0 1 1 1 1 ${ARGS_NHWC_WRW}

    COMMAND $<TARGET_FILE:test_conv2d> ${MIOPEN_TEST_FLOAT_ARG} --verbose --input  1 3 32 32 --weights 1 3 11 11 --pads_strides_dilations 1 1 2 2 2 1 ${ARGS_NHWC_WRW}
    COMMAND $<TARGET_FILE:test_conv2d> ${MIOPEN_TEST_FLOAT_ARG} --verbose --input  1 3 224 224 --weights 1 3 3 3 --pads_strides_dilations 0 0 1 1 2 2 ${ARGS_NHWC_WRW}
    COMMAND $<TARGET_FILE:test_conv2d> ${MIOPEN_TEST_FLOAT_ARG} --verbose --input  1 1 8 8 --weights 1 1 2 2 --pads_strides_dilations 0 0 1 1 2 2 ${ARGS_NHWC_WRW}
    COMMAND $<TARGET_FILE:test_conv2d> ${MIOPEN_TEST_FLOAT_ARG} --verbose --input  1 128 56 56 --weights 1 128 5 5 --pads_strides_dilations 0 0 2 2 1 1 ${ARGS_NHWC_WRW}
)

set(DYNAMIC_IMPLICITGEMM_DLOPS_NCHWC_FWD_ENVS
    ${DYNAMIC_IMPLICITGEMM_COMMON}
    MIOPEN_DEBUG_FIND_ONLY_SOLVER=ConvAsmImplicitGemmGTCDynamicFwdDlopsNCHWC)

set(ARGS_NCHWC_NCHWC_FWD_FP16x4
    --cmode convfp16
    --disable-backward-data
    --disable-backward-weights
    --in_layout NCHW
    --fil_layout NCHW
    --out_layout NCHW
    --tensor_vect 1
    --vector_length 4)

set(ARGS_NCHWC_NCHWC_FWD_FP16x8
    --cmode convfp16
    --disable-backward-data
    --disable-backward-weights
    --in_layout NCHW
    --fil_layout NCHW
    --out_layout NCHW
    --tensor_vect 1
    --vector_length 8)

set(ARGS_NCHWC_CHWNC_FWD_FP16x4
    --cmode convfp16
    --disable-backward-data
    --disable-backward-weights
    --in_layout NCHW
    --fil_layout CHWN
    --out_layout NCHW
    --tensor_vect 1
    --vector_length 4)

set(ARGS_NCHWC_CHWNC_FWD_FP16x8
    --cmode convfp16
    --disable-backward-data
    --disable-backward-weights
    --in_layout NCHW
    --fil_layout CHWN
    --out_layout NCHW
    --tensor_vect 1
    --vector_length 8)

add_custom_test(test_conv_igemm_dynamic_dlops_nchwc_nchwc_fwd_fp16x4 SKIP_UNLESS_ALL HALF_ENABLED FLOAT_DISABLED BF16_DISABLED GFX900_DISABLED GFX906_DISABLED GFX90A_DISABLED GFX908_DISABLED GFX103X_ENABLED SKIP_XNACK_ON
    ENVIRONMENT ${DYNAMIC_IMPLICITGEMM_DLOPS_NCHWC_FWD_ENVS}
    COMMAND $<TARGET_FILE:test_conv2d> ${MIOPEN_TEST_FLOAT_ARG} --verbose --input  1 8  10  10  --weights 8 8 3 3     --pads_strides_dilations 0 0 1 1 1 1 ${ARGS_NCHWC_NCHWC_FWD_FP16x4}
    COMMAND $<TARGET_FILE:test_conv2d> ${MIOPEN_TEST_FLOAT_ARG} --verbose --input  32 160 73 73 --weights  64 160 1 1 --pads_strides_dilations 0 0 1 1 1 1 ${ARGS_NCHWC_NCHWC_FWD_FP16x4}
    COMMAND $<TARGET_FILE:test_conv2d> ${MIOPEN_TEST_FLOAT_ARG} --verbose --input  16  64 56 56 --weights  64  64 1 1 --pads_strides_dilations 0 0 1 1 1 1 ${ARGS_NCHWC_NCHWC_FWD_FP16x4}
    COMMAND $<TARGET_FILE:test_conv2d> ${MIOPEN_TEST_FLOAT_ARG} --verbose --input   2 256 40 52 --weights 256 256 1 1 --pads_strides_dilations 0 0 1 1 1 1 ${ARGS_NCHWC_NCHWC_FWD_FP16x4}
    COMMAND $<TARGET_FILE:test_conv2d> ${MIOPEN_TEST_FLOAT_ARG} --verbose --input   2  64 32 28 --weights  64  64 1 1 --pads_strides_dilations 0 0 1 1 1 1 ${ARGS_NCHWC_NCHWC_FWD_FP16x4}
    COMMAND $<TARGET_FILE:test_conv2d> ${MIOPEN_TEST_FLOAT_ARG} --verbose --input  32 128 14 14 --weights  64 128 1 1 --pads_strides_dilations 0 0 2 2 1 1 ${ARGS_NCHWC_NCHWC_FWD_FP16x4}
    COMMAND $<TARGET_FILE:test_conv2d> ${MIOPEN_TEST_FLOAT_ARG} --verbose --input  64  64 17 17 --weights 192  64 1 7 --pads_strides_dilations 0 3 1 1 1 1 ${ARGS_NCHWC_NCHWC_FWD_FP16x4}
    COMMAND $<TARGET_FILE:test_conv2d> ${MIOPEN_TEST_FLOAT_ARG} --verbose --input  64  64 17 17 --weights 192  64 7 1 --pads_strides_dilations 3 0 1 1 1 1 ${ARGS_NCHWC_NCHWC_FWD_FP16x4}
    COMMAND $<TARGET_FILE:test_conv2d> ${MIOPEN_TEST_FLOAT_ARG} --verbose --input   4 128 28 28 --weights 128 128 2 2 --pads_strides_dilations 0 0 2 2 1 1 ${ARGS_NCHWC_NCHWC_FWD_FP16x4}
    COMMAND $<TARGET_FILE:test_conv2d> ${MIOPEN_TEST_FLOAT_ARG} --verbose --input  32 128  8  8 --weights 192 128 3 1 --pads_strides_dilations 1 0 1 1 1 1 ${ARGS_NCHWC_NCHWC_FWD_FP16x4}
    COMMAND $<TARGET_FILE:test_conv2d> ${MIOPEN_TEST_FLOAT_ARG} --verbose --input  64 192 17 17 --weights 160 192 3 3 --pads_strides_dilations 0 0 2 2 1 1 ${ARGS_NCHWC_NCHWC_FWD_FP16x4}
    COMMAND $<TARGET_FILE:test_conv2d> ${MIOPEN_TEST_FLOAT_ARG} --verbose --input  64  32 73 73 --weights  64  32 3 3 --pads_strides_dilations 1 1 1 1 1 1 ${ARGS_NCHWC_NCHWC_FWD_FP16x4}
    COMMAND $<TARGET_FILE:test_conv2d> ${MIOPEN_TEST_FLOAT_ARG} --verbose --input  16  64 56 56 --weights  64  64 3 3 --pads_strides_dilations 1 1 1 1 1 1 ${ARGS_NCHWC_NCHWC_FWD_FP16x4}
    COMMAND $<TARGET_FILE:test_conv2d> ${MIOPEN_TEST_FLOAT_ARG} --verbose --input  16  16 25 25 --weights  64  16 3 3 --pads_strides_dilations 0 0 1 1 1 1 ${ARGS_NCHWC_NCHWC_FWD_FP16x4}
    COMMAND $<TARGET_FILE:test_conv2d> ${MIOPEN_TEST_FLOAT_ARG} --verbose --input  4  32 79 141 --weights 64  32 5 10 --pads_strides_dilations 0 0 2 2 1 1 ${ARGS_NCHWC_NCHWC_FWD_FP16x4}
    COMMAND $<TARGET_FILE:test_conv2d> ${MIOPEN_TEST_FLOAT_ARG} --verbose --input  400  256 7 7 --weights 1024 256 7 7 --pads_strides_dilations 0 0 1 1 1 1 ${ARGS_NCHWC_NCHWC_FWD_FP16x4}
    COMMAND $<TARGET_FILE:test_conv2d> ${MIOPEN_TEST_FLOAT_ARG} --verbose --input  400  256 1 1 --weights 1024 256 1 1 --pads_strides_dilations 0 0 1 1 1 1 ${ARGS_NCHWC_NCHWC_FWD_FP16x4}
)

<<<<<<< HEAD
add_custom_test(test_conv_igemm_dynamic_dlops_nchwc_chwnc_fwd_fp16x4 SKIP_UNLESS_ALL HALF_ENABLED FLOAT_DISABLED BF16_DISABLED GFX900_DISABLED GFX906_DISABLED GFX90A_DISABLED GFX908_DISABLED GFX103X_ENABLED SKIP_XNACK_ON
    ENVIRONMENT ${DYNAMIC_IMPLICITGEMM_DLOPS_NCHWC_FWD_ENVS}
    COMMAND $<TARGET_FILE:test_conv2d> ${MIOPEN_TEST_FLOAT_ARG} --verbose --input  64 256  7  7 --weights 256 3 3  128  --pads_strides_dilations 0 0 1 1 1 1 ${ARGS_NCHWC_CHWNC_FWD_FP16x4}
    COMMAND $<TARGET_FILE:test_conv2d> ${MIOPEN_TEST_FLOAT_ARG} --verbose --input  32 160 73 73 --weights 160 1 1   64  --pads_strides_dilations 0 0 1 1 1 1 ${ARGS_NCHWC_CHWNC_FWD_FP16x4}
    COMMAND $<TARGET_FILE:test_conv2d> ${MIOPEN_TEST_FLOAT_ARG} --verbose --input  16  64 56 56 --weights  64 1 1   64  --pads_strides_dilations 0 0 1 1 1 1 ${ARGS_NCHWC_CHWNC_FWD_FP16x4}
    COMMAND $<TARGET_FILE:test_conv2d> ${MIOPEN_TEST_FLOAT_ARG} --verbose --input   2 256 40 52 --weights 256 1 1  256  --pads_strides_dilations 0 0 1 1 1 1 ${ARGS_NCHWC_CHWNC_FWD_FP16x4}
    COMMAND $<TARGET_FILE:test_conv2d> ${MIOPEN_TEST_FLOAT_ARG} --verbose --input   2  64 32 28 --weights  64 1 1   64  --pads_strides_dilations 0 0 1 1 1 1 ${ARGS_NCHWC_CHWNC_FWD_FP16x4}
    COMMAND $<TARGET_FILE:test_conv2d> ${MIOPEN_TEST_FLOAT_ARG} --verbose --input  32 128 14 14 --weights 128 1 1   64  --pads_strides_dilations 0 0 2 2 1 1 ${ARGS_NCHWC_CHWNC_FWD_FP16x4}
    COMMAND $<TARGET_FILE:test_conv2d> ${MIOPEN_TEST_FLOAT_ARG} --verbose --input  64  64 17 17 --weights  64 3 7  192  --pads_strides_dilations 0 3 1 1 1 1 ${ARGS_NCHWC_CHWNC_FWD_FP16x4}
    COMMAND $<TARGET_FILE:test_conv2d> ${MIOPEN_TEST_FLOAT_ARG} --verbose --input  64  64 17 17 --weights  64 7 1  192  --pads_strides_dilations 3 0 1 1 1 1 ${ARGS_NCHWC_CHWNC_FWD_FP16x4}
    COMMAND $<TARGET_FILE:test_conv2d> ${MIOPEN_TEST_FLOAT_ARG} --verbose --input   4 128 28 28 --weights 128 2 2  128  --pads_strides_dilations 0 0 2 2 1 1 ${ARGS_NCHWC_CHWNC_FWD_FP16x4}
    COMMAND $<TARGET_FILE:test_conv2d> ${MIOPEN_TEST_FLOAT_ARG} --verbose --input  32 128  8  8 --weights 128 3 1  192  --pads_strides_dilations 1 0 1 1 1 1 ${ARGS_NCHWC_CHWNC_FWD_FP16x4}
    COMMAND $<TARGET_FILE:test_conv2d> ${MIOPEN_TEST_FLOAT_ARG} --verbose --input  64 192 17 17 --weights 192 3 3  160  --pads_strides_dilations 0 0 2 2 1 1 ${ARGS_NCHWC_CHWNC_FWD_FP16x4}
    COMMAND $<TARGET_FILE:test_conv2d> ${MIOPEN_TEST_FLOAT_ARG} --verbose --input  64  32 73 73 --weights  32 3 3   64  --pads_strides_dilations 1 1 1 1 1 1 ${ARGS_NCHWC_CHWNC_FWD_FP16x4}
    COMMAND $<TARGET_FILE:test_conv2d> ${MIOPEN_TEST_FLOAT_ARG} --verbose --input  16  64 56 56 --weights  64 3 3   64  --pads_strides_dilations 1 1 1 1 1 1 ${ARGS_NCHWC_CHWNC_FWD_FP16x4}
    COMMAND $<TARGET_FILE:test_conv2d> ${MIOPEN_TEST_FLOAT_ARG} --verbose --input  16  16 25 25 --weights  16 3 3   64  --pads_strides_dilations 0 0 1 1 1 1 ${ARGS_NCHWC_CHWNC_FWD_FP16x4}
    COMMAND $<TARGET_FILE:test_conv2d> ${MIOPEN_TEST_FLOAT_ARG} --verbose --input  4  32 79 141 --weights  32 5 10  64  --pads_strides_dilations 0 0 2 2 1 1 ${ARGS_NCHWC_CHWNC_FWD_FP16x4}
    COMMAND $<TARGET_FILE:test_conv2d> ${MIOPEN_TEST_FLOAT_ARG} --verbose --input  400  256 7 7 --weights 256 7 7 1024  --pads_strides_dilations 0 0 1 1 1 1 ${ARGS_NCHWC_CHWNC_FWD_FP16x4}
    COMMAND $<TARGET_FILE:test_conv2d> ${MIOPEN_TEST_FLOAT_ARG} --verbose --input  400  256 1 1 --weights 256 1 1 1024  --pads_strides_dilations 0 0 1 1 1 1 ${ARGS_NCHWC_CHWNC_FWD_FP16x4}
=======
add_custom_test(test_conv_igemm_dynamic_dlops_nchwc_chwnc_fwd_fp16x4 SKIP_UNLESS_ALL HALF_ENABLED FLOAT_DISABLED BF16_DISABLED GFX900_DISABLED GFX906_DISABLED GFX90A_DISABLED GFX908_DISABLED GFX94X_ENABLED GFX103X_ENABLED SKIP_XNACK_ON
COMMAND ${DYNAMIC_IMPLICITGEMM_DLOPS_NCHWC_FWD_ENVS} $<TARGET_FILE:test_conv2d> ${MIOPEN_TEST_FLOAT_ARG} --verbose --input  64 256  7  7 --weights 256 3 3  128  --pads_strides_dilations 0 0 1 1 1 1 ${ARGS_NCHWC_CHWNC_FWD_FP16x4}
COMMAND ${DYNAMIC_IMPLICITGEMM_DLOPS_NCHWC_FWD_ENVS} $<TARGET_FILE:test_conv2d> ${MIOPEN_TEST_FLOAT_ARG} --verbose --input  32 160 73 73 --weights 160 1 1   64  --pads_strides_dilations 0 0 1 1 1 1 ${ARGS_NCHWC_CHWNC_FWD_FP16x4}
COMMAND ${DYNAMIC_IMPLICITGEMM_DLOPS_NCHWC_FWD_ENVS} $<TARGET_FILE:test_conv2d> ${MIOPEN_TEST_FLOAT_ARG} --verbose --input  16  64 56 56 --weights  64 1 1   64  --pads_strides_dilations 0 0 1 1 1 1 ${ARGS_NCHWC_CHWNC_FWD_FP16x4}
COMMAND ${DYNAMIC_IMPLICITGEMM_DLOPS_NCHWC_FWD_ENVS} $<TARGET_FILE:test_conv2d> ${MIOPEN_TEST_FLOAT_ARG} --verbose --input   2 256 40 52 --weights 256 1 1  256  --pads_strides_dilations 0 0 1 1 1 1 ${ARGS_NCHWC_CHWNC_FWD_FP16x4}
COMMAND ${DYNAMIC_IMPLICITGEMM_DLOPS_NCHWC_FWD_ENVS} $<TARGET_FILE:test_conv2d> ${MIOPEN_TEST_FLOAT_ARG} --verbose --input   2  64 32 28 --weights  64 1 1   64  --pads_strides_dilations 0 0 1 1 1 1 ${ARGS_NCHWC_CHWNC_FWD_FP16x4}
COMMAND ${DYNAMIC_IMPLICITGEMM_DLOPS_NCHWC_FWD_ENVS} $<TARGET_FILE:test_conv2d> ${MIOPEN_TEST_FLOAT_ARG} --verbose --input  32 128 14 14 --weights 128 1 1   64  --pads_strides_dilations 0 0 2 2 1 1 ${ARGS_NCHWC_CHWNC_FWD_FP16x4}
COMMAND ${DYNAMIC_IMPLICITGEMM_DLOPS_NCHWC_FWD_ENVS} $<TARGET_FILE:test_conv2d> ${MIOPEN_TEST_FLOAT_ARG} --verbose --input  64  64 17 17 --weights  64 3 7  192  --pads_strides_dilations 0 3 1 1 1 1 ${ARGS_NCHWC_CHWNC_FWD_FP16x4}
COMMAND ${DYNAMIC_IMPLICITGEMM_DLOPS_NCHWC_FWD_ENVS} $<TARGET_FILE:test_conv2d> ${MIOPEN_TEST_FLOAT_ARG} --verbose --input  64  64 17 17 --weights  64 7 1  192  --pads_strides_dilations 3 0 1 1 1 1 ${ARGS_NCHWC_CHWNC_FWD_FP16x4}
COMMAND ${DYNAMIC_IMPLICITGEMM_DLOPS_NCHWC_FWD_ENVS} $<TARGET_FILE:test_conv2d> ${MIOPEN_TEST_FLOAT_ARG} --verbose --input   4 128 28 28 --weights 128 2 2  128  --pads_strides_dilations 0 0 2 2 1 1 ${ARGS_NCHWC_CHWNC_FWD_FP16x4}
COMMAND ${DYNAMIC_IMPLICITGEMM_DLOPS_NCHWC_FWD_ENVS} $<TARGET_FILE:test_conv2d> ${MIOPEN_TEST_FLOAT_ARG} --verbose --input  32 128  8  8 --weights 128 3 1  192  --pads_strides_dilations 1 0 1 1 1 1 ${ARGS_NCHWC_CHWNC_FWD_FP16x4}
COMMAND ${DYNAMIC_IMPLICITGEMM_DLOPS_NCHWC_FWD_ENVS} $<TARGET_FILE:test_conv2d> ${MIOPEN_TEST_FLOAT_ARG} --verbose --input  64 192 17 17 --weights 192 3 3  160  --pads_strides_dilations 0 0 2 2 1 1 ${ARGS_NCHWC_CHWNC_FWD_FP16x4}
COMMAND ${DYNAMIC_IMPLICITGEMM_DLOPS_NCHWC_FWD_ENVS} $<TARGET_FILE:test_conv2d> ${MIOPEN_TEST_FLOAT_ARG} --verbose --input  64  32 73 73 --weights  32 3 3   64  --pads_strides_dilations 1 1 1 1 1 1 ${ARGS_NCHWC_CHWNC_FWD_FP16x4}
COMMAND ${DYNAMIC_IMPLICITGEMM_DLOPS_NCHWC_FWD_ENVS} $<TARGET_FILE:test_conv2d> ${MIOPEN_TEST_FLOAT_ARG} --verbose --input  16  64 56 56 --weights  64 3 3   64  --pads_strides_dilations 1 1 1 1 1 1 ${ARGS_NCHWC_CHWNC_FWD_FP16x4}
COMMAND ${DYNAMIC_IMPLICITGEMM_DLOPS_NCHWC_FWD_ENVS} $<TARGET_FILE:test_conv2d> ${MIOPEN_TEST_FLOAT_ARG} --verbose --input  16  16 25 25 --weights  16 3 3   64  --pads_strides_dilations 0 0 1 1 1 1 ${ARGS_NCHWC_CHWNC_FWD_FP16x4}
COMMAND ${DYNAMIC_IMPLICITGEMM_DLOPS_NCHWC_FWD_ENVS} $<TARGET_FILE:test_conv2d> ${MIOPEN_TEST_FLOAT_ARG} --verbose --input  4  32 79 141 --weights  32 5 10  64  --pads_strides_dilations 0 0 2 2 1 1 ${ARGS_NCHWC_CHWNC_FWD_FP16x4}
COMMAND ${DYNAMIC_IMPLICITGEMM_DLOPS_NCHWC_FWD_ENVS} $<TARGET_FILE:test_conv2d> ${MIOPEN_TEST_FLOAT_ARG} --verbose --input  400  256 7 7 --weights 256 7 7 1024  --pads_strides_dilations 0 0 1 1 1 1 ${ARGS_NCHWC_CHWNC_FWD_FP16x4}
COMMAND ${DYNAMIC_IMPLICITGEMM_DLOPS_NCHWC_FWD_ENVS} $<TARGET_FILE:test_conv2d> ${MIOPEN_TEST_FLOAT_ARG} --verbose --input  400  256 1 1 --weights 256 1 1 1024  --pads_strides_dilations 0 0 1 1 1 1 ${ARGS_NCHWC_CHWNC_FWD_FP16x4}
>>>>>>> b5c9cd5b
)

add_custom_test(test_conv_igemm_dynamic_dlops_nchwc_nchwc_fwd_fp16x8 SKIP_UNLESS_ALL HALF_ENABLED FLOAT_DISABLED BF16_DISABLED GFX900_DISABLED GFX906_DISABLED GFX90A_DISABLED GFX908_DISABLED GFX103X_ENABLED SKIP_XNACK_ON
    ENVIRONMENT ${DYNAMIC_IMPLICITGEMM_DLOPS_NCHWC_FWD_ENVS}
    COMMAND $<TARGET_FILE:test_conv2d> ${MIOPEN_TEST_FLOAT_ARG} --verbose --input  1 8  10  10  --weights 8 8 3 3     --pads_strides_dilations 0 0 1 1 1 1 ${ARGS_NCHWC_NCHWC_FWD_FP16x8}
    COMMAND $<TARGET_FILE:test_conv2d> ${MIOPEN_TEST_FLOAT_ARG} --verbose --input  32 160 73 73 --weights  64 160 1 1 --pads_strides_dilations 0 0 1 1 1 1 ${ARGS_NCHWC_NCHWC_FWD_FP16x8}
    COMMAND $<TARGET_FILE:test_conv2d> ${MIOPEN_TEST_FLOAT_ARG} --verbose --input  16  64 56 56 --weights  64  64 1 1 --pads_strides_dilations 0 0 1 1 1 1 ${ARGS_NCHWC_NCHWC_FWD_FP16x8}
    COMMAND $<TARGET_FILE:test_conv2d> ${MIOPEN_TEST_FLOAT_ARG} --verbose --input   2 256 40 52 --weights 256 256 1 1 --pads_strides_dilations 0 0 1 1 1 1 ${ARGS_NCHWC_NCHWC_FWD_FP16x8}
    COMMAND $<TARGET_FILE:test_conv2d> ${MIOPEN_TEST_FLOAT_ARG} --verbose --input   2  64 32 28 --weights  64  64 1 1 --pads_strides_dilations 0 0 1 1 1 1 ${ARGS_NCHWC_NCHWC_FWD_FP16x8}
    COMMAND $<TARGET_FILE:test_conv2d> ${MIOPEN_TEST_FLOAT_ARG} --verbose --input  32 128 14 14 --weights  64 128 1 1 --pads_strides_dilations 0 0 2 2 1 1 ${ARGS_NCHWC_NCHWC_FWD_FP16x8}
    COMMAND $<TARGET_FILE:test_conv2d> ${MIOPEN_TEST_FLOAT_ARG} --verbose --input  64  64 17 17 --weights 192  64 1 7 --pads_strides_dilations 0 3 1 1 1 1 ${ARGS_NCHWC_NCHWC_FWD_FP16x8}
    COMMAND $<TARGET_FILE:test_conv2d> ${MIOPEN_TEST_FLOAT_ARG} --verbose --input  64  64 17 17 --weights 192  64 7 1 --pads_strides_dilations 3 0 1 1 1 1 ${ARGS_NCHWC_NCHWC_FWD_FP16x8}
    COMMAND $<TARGET_FILE:test_conv2d> ${MIOPEN_TEST_FLOAT_ARG} --verbose --input   4 128 28 28 --weights 128 128 2 2 --pads_strides_dilations 0 0 2 2 1 1 ${ARGS_NCHWC_NCHWC_FWD_FP16x8}
    COMMAND $<TARGET_FILE:test_conv2d> ${MIOPEN_TEST_FLOAT_ARG} --verbose --input  32 128  8  8 --weights 192 128 3 1 --pads_strides_dilations 1 0 1 1 1 1 ${ARGS_NCHWC_NCHWC_FWD_FP16x8}
    COMMAND $<TARGET_FILE:test_conv2d> ${MIOPEN_TEST_FLOAT_ARG} --verbose --input  64 192 17 17 --weights 160 192 3 3 --pads_strides_dilations 0 0 2 2 1 1 ${ARGS_NCHWC_NCHWC_FWD_FP16x8}
    COMMAND $<TARGET_FILE:test_conv2d> ${MIOPEN_TEST_FLOAT_ARG} --verbose --input  64  32 73 73 --weights  64  32 3 3 --pads_strides_dilations 1 1 1 1 1 1 ${ARGS_NCHWC_NCHWC_FWD_FP16x8}
    COMMAND $<TARGET_FILE:test_conv2d> ${MIOPEN_TEST_FLOAT_ARG} --verbose --input  16  64 56 56 --weights  64  64 3 3 --pads_strides_dilations 1 1 1 1 1 1 ${ARGS_NCHWC_NCHWC_FWD_FP16x8}
    COMMAND $<TARGET_FILE:test_conv2d> ${MIOPEN_TEST_FLOAT_ARG} --verbose --input  16  16 25 25 --weights  64  16 3 3 --pads_strides_dilations 0 0 1 1 1 1 ${ARGS_NCHWC_NCHWC_FWD_FP16x8}
    COMMAND $<TARGET_FILE:test_conv2d> ${MIOPEN_TEST_FLOAT_ARG} --verbose --input  4  32 79 141 --weights 64  32 5 10 --pads_strides_dilations 0 0 2 2 1 1 ${ARGS_NCHWC_NCHWC_FWD_FP16x8}
    COMMAND $<TARGET_FILE:test_conv2d> ${MIOPEN_TEST_FLOAT_ARG} --verbose --input  400  256 7 7 --weights 1024 256 7 7 --pads_strides_dilations 0 0 1 1 1 1 ${ARGS_NCHWC_NCHWC_FWD_FP16x8}
    COMMAND $<TARGET_FILE:test_conv2d> ${MIOPEN_TEST_FLOAT_ARG} --verbose --input  400  256 1 1 --weights 1024 256 1 1 --pads_strides_dilations 0 0 1 1 1 1 ${ARGS_NCHWC_NCHWC_FWD_FP16x8}
)

<<<<<<< HEAD
add_custom_test(test_conv_igemm_dynamic_dlops_nchwc_chwnc_fwd_fp16x8 SKIP_UNLESS_ALL HALF_ENABLED FLOAT_DISABLED BF16_DISABLED GFX900_DISABLED GFX906_DISABLED GFX90A_DISABLED GFX908_DISABLED GFX103X_ENABLED SKIP_XNACK_ON
    ENVIRONMENT ${DYNAMIC_IMPLICITGEMM_DLOPS_NCHWC_FWD_ENVS}
    COMMAND $<TARGET_FILE:test_conv2d> ${MIOPEN_TEST_FLOAT_ARG} --verbose --input  64 256  7  7 --weights 256 1 1  128  --pads_strides_dilations 0 0 1 1 1 1 ${ARGS_NCHWC_CHWNC_FWD_FP16x8}
    COMMAND $<TARGET_FILE:test_conv2d> ${MIOPEN_TEST_FLOAT_ARG} --verbose --input  32 160 73 73 --weights 160 1 1   64  --pads_strides_dilations 0 0 1 1 1 1 ${ARGS_NCHWC_CHWNC_FWD_FP16x8}
    COMMAND $<TARGET_FILE:test_conv2d> ${MIOPEN_TEST_FLOAT_ARG} --verbose --input  16  64 56 56 --weights  64 1 1   64  --pads_strides_dilations 0 0 1 1 1 1 ${ARGS_NCHWC_CHWNC_FWD_FP16x8}
    COMMAND $<TARGET_FILE:test_conv2d> ${MIOPEN_TEST_FLOAT_ARG} --verbose --input   2 256 40 52 --weights 256 1 1  256  --pads_strides_dilations 0 0 1 1 1 1 ${ARGS_NCHWC_CHWNC_FWD_FP16x8}
    COMMAND $<TARGET_FILE:test_conv2d> ${MIOPEN_TEST_FLOAT_ARG} --verbose --input   2  64 32 28 --weights  64 1 1   64  --pads_strides_dilations 0 0 1 1 1 1 ${ARGS_NCHWC_CHWNC_FWD_FP16x8}
    COMMAND $<TARGET_FILE:test_conv2d> ${MIOPEN_TEST_FLOAT_ARG} --verbose --input  32 128 14 14 --weights 128 1 1   64  --pads_strides_dilations 0 0 2 2 1 1 ${ARGS_NCHWC_CHWNC_FWD_FP16x8}
    COMMAND $<TARGET_FILE:test_conv2d> ${MIOPEN_TEST_FLOAT_ARG} --verbose --input  64  64 17 17 --weights  64 1 7  192  --pads_strides_dilations 0 3 1 1 1 1 ${ARGS_NCHWC_CHWNC_FWD_FP16x8}
    COMMAND $<TARGET_FILE:test_conv2d> ${MIOPEN_TEST_FLOAT_ARG} --verbose --input  64  64 17 17 --weights  64 7 1  192  --pads_strides_dilations 3 0 1 1 1 1 ${ARGS_NCHWC_CHWNC_FWD_FP16x8}
    COMMAND $<TARGET_FILE:test_conv2d> ${MIOPEN_TEST_FLOAT_ARG} --verbose --input   4 128 28 28 --weights 128 2 2  128  --pads_strides_dilations 0 0 2 2 1 1 ${ARGS_NCHWC_CHWNC_FWD_FP16x8}
    COMMAND $<TARGET_FILE:test_conv2d> ${MIOPEN_TEST_FLOAT_ARG} --verbose --input  32 128  8  8 --weights 128 3 1  192  --pads_strides_dilations 1 0 1 1 1 1 ${ARGS_NCHWC_CHWNC_FWD_FP16x8}
    COMMAND $<TARGET_FILE:test_conv2d> ${MIOPEN_TEST_FLOAT_ARG} --verbose --input  64 192 17 17 --weights 192 3 3  160  --pads_strides_dilations 0 0 2 2 1 1 ${ARGS_NCHWC_CHWNC_FWD_FP16x8}
    COMMAND $<TARGET_FILE:test_conv2d> ${MIOPEN_TEST_FLOAT_ARG} --verbose --input  64  32 73 73 --weights  32 3 3   64  --pads_strides_dilations 1 1 1 1 1 1 ${ARGS_NCHWC_CHWNC_FWD_FP16x8}
    COMMAND $<TARGET_FILE:test_conv2d> ${MIOPEN_TEST_FLOAT_ARG} --verbose --input  16  64 56 56 --weights  64 3 3   64  --pads_strides_dilations 1 1 1 1 1 1 ${ARGS_NCHWC_CHWNC_FWD_FP16x8}
    COMMAND $<TARGET_FILE:test_conv2d> ${MIOPEN_TEST_FLOAT_ARG} --verbose --input  16  16 25 25 --weights  16 3 3   64  --pads_strides_dilations 0 0 1 1 1 1 ${ARGS_NCHWC_CHWNC_FWD_FP16x8}
    COMMAND $<TARGET_FILE:test_conv2d> ${MIOPEN_TEST_FLOAT_ARG} --verbose --input  4  32 79 141 --weights 32 5 10  64   --pads_strides_dilations 0 0 2 2 1 1 ${ARGS_NCHWC_CHWNC_FWD_FP16x8}
    COMMAND $<TARGET_FILE:test_conv2d> ${MIOPEN_TEST_FLOAT_ARG} --verbose --input  400  256 7 7 --weights  256 7 7 1024 --pads_strides_dilations 0 0 1 1 1 1 ${ARGS_NCHWC_CHWNC_FWD_FP16x8}
    COMMAND $<TARGET_FILE:test_conv2d> ${MIOPEN_TEST_FLOAT_ARG} --verbose --input  400  256 1 1 --weights  256 1 1 1024 --pads_strides_dilations 0 0 1 1 1 1 ${ARGS_NCHWC_CHWNC_FWD_FP16x8}
=======
add_custom_test(test_conv_igemm_dynamic_dlops_nchwc_chwnc_fwd_fp16x8 SKIP_UNLESS_ALL HALF_ENABLED FLOAT_DISABLED BF16_DISABLED GFX900_DISABLED GFX906_DISABLED GFX90A_DISABLED GFX908_DISABLED GFX94X_ENABLED GFX103X_ENABLED SKIP_XNACK_ON
COMMAND ${DYNAMIC_IMPLICITGEMM_DLOPS_NCHWC_FWD_ENVS} $<TARGET_FILE:test_conv2d> ${MIOPEN_TEST_FLOAT_ARG} --verbose --input  64 256  7  7 --weights 256 1 1  128  --pads_strides_dilations 0 0 1 1 1 1 ${ARGS_NCHWC_CHWNC_FWD_FP16x8}
COMMAND ${DYNAMIC_IMPLICITGEMM_DLOPS_NCHWC_FWD_ENVS} $<TARGET_FILE:test_conv2d> ${MIOPEN_TEST_FLOAT_ARG} --verbose --input  32 160 73 73 --weights 160 1 1   64  --pads_strides_dilations 0 0 1 1 1 1 ${ARGS_NCHWC_CHWNC_FWD_FP16x8}
COMMAND ${DYNAMIC_IMPLICITGEMM_DLOPS_NCHWC_FWD_ENVS} $<TARGET_FILE:test_conv2d> ${MIOPEN_TEST_FLOAT_ARG} --verbose --input  16  64 56 56 --weights  64 1 1   64  --pads_strides_dilations 0 0 1 1 1 1 ${ARGS_NCHWC_CHWNC_FWD_FP16x8}
COMMAND ${DYNAMIC_IMPLICITGEMM_DLOPS_NCHWC_FWD_ENVS} $<TARGET_FILE:test_conv2d> ${MIOPEN_TEST_FLOAT_ARG} --verbose --input   2 256 40 52 --weights 256 1 1  256  --pads_strides_dilations 0 0 1 1 1 1 ${ARGS_NCHWC_CHWNC_FWD_FP16x8}
COMMAND ${DYNAMIC_IMPLICITGEMM_DLOPS_NCHWC_FWD_ENVS} $<TARGET_FILE:test_conv2d> ${MIOPEN_TEST_FLOAT_ARG} --verbose --input   2  64 32 28 --weights  64 1 1   64  --pads_strides_dilations 0 0 1 1 1 1 ${ARGS_NCHWC_CHWNC_FWD_FP16x8}
COMMAND ${DYNAMIC_IMPLICITGEMM_DLOPS_NCHWC_FWD_ENVS} $<TARGET_FILE:test_conv2d> ${MIOPEN_TEST_FLOAT_ARG} --verbose --input  32 128 14 14 --weights 128 1 1   64  --pads_strides_dilations 0 0 2 2 1 1 ${ARGS_NCHWC_CHWNC_FWD_FP16x8}
COMMAND ${DYNAMIC_IMPLICITGEMM_DLOPS_NCHWC_FWD_ENVS} $<TARGET_FILE:test_conv2d> ${MIOPEN_TEST_FLOAT_ARG} --verbose --input  64  64 17 17 --weights  64 1 7  192  --pads_strides_dilations 0 3 1 1 1 1 ${ARGS_NCHWC_CHWNC_FWD_FP16x8}
COMMAND ${DYNAMIC_IMPLICITGEMM_DLOPS_NCHWC_FWD_ENVS} $<TARGET_FILE:test_conv2d> ${MIOPEN_TEST_FLOAT_ARG} --verbose --input  64  64 17 17 --weights  64 7 1  192  --pads_strides_dilations 3 0 1 1 1 1 ${ARGS_NCHWC_CHWNC_FWD_FP16x8}
COMMAND ${DYNAMIC_IMPLICITGEMM_DLOPS_NCHWC_FWD_ENVS} $<TARGET_FILE:test_conv2d> ${MIOPEN_TEST_FLOAT_ARG} --verbose --input   4 128 28 28 --weights 128 2 2  128  --pads_strides_dilations 0 0 2 2 1 1 ${ARGS_NCHWC_CHWNC_FWD_FP16x8}
COMMAND ${DYNAMIC_IMPLICITGEMM_DLOPS_NCHWC_FWD_ENVS} $<TARGET_FILE:test_conv2d> ${MIOPEN_TEST_FLOAT_ARG} --verbose --input  32 128  8  8 --weights 128 3 1  192  --pads_strides_dilations 1 0 1 1 1 1 ${ARGS_NCHWC_CHWNC_FWD_FP16x8}
COMMAND ${DYNAMIC_IMPLICITGEMM_DLOPS_NCHWC_FWD_ENVS} $<TARGET_FILE:test_conv2d> ${MIOPEN_TEST_FLOAT_ARG} --verbose --input  64 192 17 17 --weights 192 3 3  160  --pads_strides_dilations 0 0 2 2 1 1 ${ARGS_NCHWC_CHWNC_FWD_FP16x8}
COMMAND ${DYNAMIC_IMPLICITGEMM_DLOPS_NCHWC_FWD_ENVS} $<TARGET_FILE:test_conv2d> ${MIOPEN_TEST_FLOAT_ARG} --verbose --input  64  32 73 73 --weights  32 3 3   64  --pads_strides_dilations 1 1 1 1 1 1 ${ARGS_NCHWC_CHWNC_FWD_FP16x8}
COMMAND ${DYNAMIC_IMPLICITGEMM_DLOPS_NCHWC_FWD_ENVS} $<TARGET_FILE:test_conv2d> ${MIOPEN_TEST_FLOAT_ARG} --verbose --input  16  64 56 56 --weights  64 3 3   64  --pads_strides_dilations 1 1 1 1 1 1 ${ARGS_NCHWC_CHWNC_FWD_FP16x8}
COMMAND ${DYNAMIC_IMPLICITGEMM_DLOPS_NCHWC_FWD_ENVS} $<TARGET_FILE:test_conv2d> ${MIOPEN_TEST_FLOAT_ARG} --verbose --input  16  16 25 25 --weights  16 3 3   64  --pads_strides_dilations 0 0 1 1 1 1 ${ARGS_NCHWC_CHWNC_FWD_FP16x8}
COMMAND ${DYNAMIC_IMPLICITGEMM_DLOPS_NCHWC_FWD_ENVS} $<TARGET_FILE:test_conv2d> ${MIOPEN_TEST_FLOAT_ARG} --verbose --input  4  32 79 141 --weights 32 5 10  64   --pads_strides_dilations 0 0 2 2 1 1 ${ARGS_NCHWC_CHWNC_FWD_FP16x8}
COMMAND ${DYNAMIC_IMPLICITGEMM_DLOPS_NCHWC_FWD_ENVS} $<TARGET_FILE:test_conv2d> ${MIOPEN_TEST_FLOAT_ARG} --verbose --input  400  256 7 7 --weights  256 7 7 1024 --pads_strides_dilations 0 0 1 1 1 1 ${ARGS_NCHWC_CHWNC_FWD_FP16x8}
COMMAND ${DYNAMIC_IMPLICITGEMM_DLOPS_NCHWC_FWD_ENVS} $<TARGET_FILE:test_conv2d> ${MIOPEN_TEST_FLOAT_ARG} --verbose --input  400  256 1 1 --weights  256 1 1 1024 --pads_strides_dilations 0 0 1 1 1 1 ${ARGS_NCHWC_CHWNC_FWD_FP16x8}
>>>>>>> b5c9cd5b
)

add_custom_test(test_regression_half_mi100 SKIP_UNLESS_ALL FLOAT_DISABLED HALF_ENABLED GFX908_ENABLED GFX900_DISABLED GFX906_DISABLED GFX90A_DISABLED
# Regression test for SWDEV-291202
    COMMAND $<TARGET_FILE:test_conv2d> ${MIOPEN_TEST_FLOAT_ARG} --verbose --input  128  24 14 14 --weights 64  24 5 5 --pads_strides_dilations 2 2 1 1 1 1 --disable-forward --disable-backward-weights
)

add_custom_test(test_regression_float_mi100 SKIP_UNLESS_ALL GFX900_DISABLED GFX906_DISABLED GFX90A_DISABLED    
    # Regression test for SWDEV-305815 (issue 1206)
    ENVIRONMENT ${IMPLICITGEMM_TESTING_ENV} MIOPEN_LOG_LEVEL=5
    COMMAND $<TARGET_FILE:test_conv2d> ${MIOPEN_TEST_FLOAT_ARG} --verbose --input 32 256 38 38 --weights 256 256 1 1 --pads_strides_dilations 0 0 1 1 1 1 --disable-forward --disable-backward-weights
)

# MIOPEN_DEBUG_CONV_CK_IGEMM_FWD_V6R1_DLOPS_NCHW is explicitly enabled due to the kernel is disabled by default via #2306
set(CONV_CK_IGEMM_FWD_V6R1_DLOPS_NCHW_ENV
    MIOPEN_FIND_MODE=normal
    MIOPEN_DEBUG_FIND_ONLY_SOLVER=ConvCkIgemmFwdV6r1DlopsNchw
    MIOPEN_DEBUG_CONV_CK_IGEMM_FWD_V6R1_DLOPS_NCHW=1)

# gfx908 disabled as a workaround for https://github.com/ROCmSoftwarePlatform/MIOpen/pull/1790/files?diff=split&w=1#r982923610
add_custom_test(test_conv_ck_igemm_fwd_v6r1_dlops_nchw FLOAT_ENABLED HALF_ENABLED BF16_DISABLED GFX908_DISABLED GFX103X_ENABLED SKIP_UNLESS_ALL
    ENVIRONMENT ${CONV_CK_IGEMM_FWD_V6R1_DLOPS_NCHW_ENV}
    COMMAND $<TARGET_FILE:test_conv2d> ${MIOPEN_TEST_FLOAT_ARG} --verbose --input 128 1024 14 14  --weights 2048 1024 1 1 --pads_strides_dilations 0 0 2 2 1 1 --disable-backward-data --disable-backward-weights
    COMMAND $<TARGET_FILE:test_conv2d> ${MIOPEN_TEST_FLOAT_ARG} --verbose --input 128  256 14 14  --weights  256 1024 1 1 --pads_strides_dilations 0 0 1 1 1 1 --disable-backward-data --disable-backward-weights
    COMMAND $<TARGET_FILE:test_conv2d> ${MIOPEN_TEST_FLOAT_ARG} --verbose --input 128 1024 14 14  --weights  512 1024 1 1 --pads_strides_dilations 0 0 1 1 1 1 --disable-backward-data --disable-backward-weights
    COMMAND $<TARGET_FILE:test_conv2d> ${MIOPEN_TEST_FLOAT_ARG} --verbose --input 128  128 28 28  --weights  128 1024 3 3 --pads_strides_dilations 1 1 1 1 1 1 --disable-backward-data --disable-backward-weights
    COMMAND $<TARGET_FILE:test_conv2d> ${MIOPEN_TEST_FLOAT_ARG} --verbose --input 128  128 28 28  --weights  512  128 1 1 --pads_strides_dilations 0 0 1 1 1 1 --disable-backward-data --disable-backward-weights
    COMMAND $<TARGET_FILE:test_conv2d> ${MIOPEN_TEST_FLOAT_ARG} --verbose --input 128  128 58 58  --weights  128  128 3 3 --pads_strides_dilations 1 1 1 1 1 1 --disable-backward-data --disable-backward-weights
    COMMAND $<TARGET_FILE:test_conv2d> ${MIOPEN_TEST_FLOAT_ARG} --verbose --input 128 2048  7  7  --weights  512 2048 1 1 --pads_strides_dilations 0 0 1 1 1 1 --disable-backward-data --disable-backward-weights
    COMMAND $<TARGET_FILE:test_conv2d> ${MIOPEN_TEST_FLOAT_ARG} --verbose --input 128  256 14 14  --weights 1024  256 1 1 --pads_strides_dilations 0 0 1 1 1 1 --disable-backward-data --disable-backward-weights
    COMMAND $<TARGET_FILE:test_conv2d> ${MIOPEN_TEST_FLOAT_ARG} --verbose --input 128  256 14 14  --weights  256  256 3 3 --pads_strides_dilations 1 1 1 1 1 1 --disable-backward-data --disable-backward-weights
    COMMAND $<TARGET_FILE:test_conv2d> ${MIOPEN_TEST_FLOAT_ARG} --verbose --input 128  256 30 30  --weights  256  256 3 3 --pads_strides_dilations 0 0 2 2 1 1 --disable-backward-data --disable-backward-weights
    COMMAND $<TARGET_FILE:test_conv2d> ${MIOPEN_TEST_FLOAT_ARG} --verbose --input 128  256 56 56  --weights  128  256 1 1 --pads_strides_dilations 0 0 1 1 1 1 --disable-backward-data --disable-backward-weights
    COMMAND $<TARGET_FILE:test_conv2d> ${MIOPEN_TEST_FLOAT_ARG} --verbose --input 128  256 56 56  --weights  512  256 1 1 --pads_strides_dilations 0 0 2 2 1 1 --disable-backward-data --disable-backward-weights
    COMMAND $<TARGET_FILE:test_conv2d> ${MIOPEN_TEST_FLOAT_ARG} --verbose --input 128  256 56 56  --weights   64  256 1 1 --pads_strides_dilations 0 0 1 1 1 1 --disable-backward-data --disable-backward-weights
    COMMAND $<TARGET_FILE:test_conv2d> ${MIOPEN_TEST_FLOAT_ARG} --verbose --input 128  512 16 16  --weights  512  512 3 3 --pads_strides_dilations 0 0 2 2 1 1 --disable-backward-data --disable-backward-weights
    COMMAND $<TARGET_FILE:test_conv2d> ${MIOPEN_TEST_FLOAT_ARG} --verbose --input 128  512 28 28  --weights 1024  512 1 1 --pads_strides_dilations 0 0 2 2 1 1 --disable-backward-data --disable-backward-weights
    COMMAND $<TARGET_FILE:test_conv2d> ${MIOPEN_TEST_FLOAT_ARG} --verbose --input 128  512 28 28  --weights  128  512 1 1 --pads_strides_dilations 0 0 1 1 1 1 --disable-backward-data --disable-backward-weights
    COMMAND $<TARGET_FILE:test_conv2d> ${MIOPEN_TEST_FLOAT_ARG} --verbose --input 128  512 28 28  --weights  256  512 1 1 --pads_strides_dilations 0 0 1 1 1 1 --disable-backward-data --disable-backward-weights
    COMMAND $<TARGET_FILE:test_conv2d> ${MIOPEN_TEST_FLOAT_ARG} --verbose --input 128  512  7  7  --weights 2048  512 1 1 --pads_strides_dilations 0 0 1 1 1 1 --disable-backward-data --disable-backward-weights
    COMMAND $<TARGET_FILE:test_conv2d> ${MIOPEN_TEST_FLOAT_ARG} --verbose --input 128  512  7  7  --weights  512  512 3 3 --pads_strides_dilations 1 1 1 1 1 1 --disable-backward-data --disable-backward-weights
    COMMAND $<TARGET_FILE:test_conv2d> ${MIOPEN_TEST_FLOAT_ARG} --verbose --input 128   64 56 56  --weights  256   64 1 1 --pads_strides_dilations 0 0 1 1 1 1 --disable-backward-data --disable-backward-weights
    COMMAND $<TARGET_FILE:test_conv2d> ${MIOPEN_TEST_FLOAT_ARG} --verbose --input 128   64 56 56  --weights   64   64 1 1 --pads_strides_dilations 0 0 1 1 1 1 --disable-backward-data --disable-backward-weights
    COMMAND $<TARGET_FILE:test_conv2d> ${MIOPEN_TEST_FLOAT_ARG} --verbose --input 128   64 56 56  --weights   64   64 3 3 --pads_strides_dilations 1 1 1 1 1 1 --disable-backward-data --disable-backward-weights
)

add_custom_test(test_reduce_custom_fp32 GFX94X_ENABLED GFX103X_ENABLED GFX110X_ENABLED SKIP_UNLESS_ALL
COMMAND $<TARGET_FILE:test_reduce_test> ${MIOPEN_TEST_FLOAT_ARG} --scales 1 0 --CompType 1 --D 1024 30528 1 --I 0 --N 1 ---ReduceOp 0 --R 0 1 2 ${MIOPEN_TEST_FLAGS_ARGS}
)

add_custom_test(test_reduce_custom_fp32_fp16 HALF_ENABLED GFX94X_ENABLED GFX103X_ENABLED GFX110X_ENABLED SKIP_UNLESS_ALL
COMMAND $<TARGET_FILE:test_reduce_test> ${MIOPEN_TEST_FLOAT_ARG} --scales 1 0 --CompType 1 --D 8 2 1 --I 0 --N 1 ---ReduceOp 0 --R 0 1 2 ${MIOPEN_TEST_FLAGS_ARGS}
COMMAND $<TARGET_FILE:test_reduce_test> ${MIOPEN_TEST_FLOAT_ARG} --scales 1 0 --CompType 1 --D 160 10 1 --I 0 --N 1 ---ReduceOp 0 --R 0 1 2 ${MIOPEN_TEST_FLAGS_ARGS}
COMMAND $<TARGET_FILE:test_reduce_test> ${MIOPEN_TEST_FLOAT_ARG} --scales 1 0 --CompType 1 --D 7 1024 1 --I 0 --N 1 ---ReduceOp 0 --R 0 1 2 ${MIOPEN_TEST_FLAGS_ARGS}
COMMAND $<TARGET_FILE:test_reduce_test> ${MIOPEN_TEST_FLOAT_ARG} --scales 1 0 --CompType 1 --D 3 1 1 --I 0 --N 1 ---ReduceOp 0 --R 0 1 2 ${MIOPEN_TEST_FLAGS_ARGS}
COMMAND $<TARGET_FILE:test_reduce_test> ${MIOPEN_TEST_FLOAT_ARG} --scales 1 0 --CompType 1 --D 3 1 1 --I 0 --N 1 ---ReduceOp 1 --R 0 1 2 ${MIOPEN_TEST_FLAGS_ARGS}
COMMAND $<TARGET_FILE:test_reduce_test> ${MIOPEN_TEST_FLOAT_ARG} --scales 1 0 --CompType 1 --D 3 1 1 --I 1 --N 1 ---ReduceOp 3 --R 0 1 2 ${MIOPEN_TEST_FLAGS_ARGS}
COMMAND $<TARGET_FILE:test_reduce_test> ${MIOPEN_TEST_FLOAT_ARG} --scales 1 0 --CompType 1 --D 3 2 1 --I 1 --N 1 ---ReduceOp 3 --R 1 2 ${MIOPEN_TEST_FLAGS_ARGS}
COMMAND $<TARGET_FILE:test_reduce_test> ${MIOPEN_TEST_FLOAT_ARG} --scales 1 0 --CompType 1 --D 6 2 1 --I 0 --N 1 ---ReduceOp 3 --R 1 2 ${MIOPEN_TEST_FLAGS_ARGS}
COMMAND $<TARGET_FILE:test_reduce_test> ${MIOPEN_TEST_FLOAT_ARG} --scales 1 0 --CompType 1 --D 6 2 1 --I 0 --N 1 ---ReduceOp 2 --R 1 2 ${MIOPEN_TEST_FLAGS_ARGS}
COMMAND $<TARGET_FILE:test_reduce_test> ${MIOPEN_TEST_FLOAT_ARG} --scales 1 0 --CompType 1 --D 2 2 1 --I 0 --N 1 ---ReduceOp 0 --R 1 2 ${MIOPEN_TEST_FLAGS_ARGS}
COMMAND $<TARGET_FILE:test_reduce_test> ${MIOPEN_TEST_FLOAT_ARG} --scales 1 0 --CompType 1 --D 4 3 1 --I 0 --N 1 ---ReduceOp 3 --R 1 2 ${MIOPEN_TEST_FLAGS_ARGS}
COMMAND $<TARGET_FILE:test_reduce_test> ${MIOPEN_TEST_FLOAT_ARG} --scales 1 0 --CompType 1 --D 3 4 1 --I 0 --N 1 ---ReduceOp 3 --R 1 2 ${MIOPEN_TEST_FLAGS_ARGS}
COMMAND $<TARGET_FILE:test_reduce_test> ${MIOPEN_TEST_FLOAT_ARG} --scales 1 0 --CompType 1 --D 3 4 1 --I 0 --N 1 ---ReduceOp 3 --R 0 2 ${MIOPEN_TEST_FLAGS_ARGS}
COMMAND $<TARGET_FILE:test_reduce_test> ${MIOPEN_TEST_FLOAT_ARG} --scales 1 0 --CompType 1 --D 2048 32 1 --I 0 --N 1 ---ReduceOp 3 --R 0 2 ${MIOPEN_TEST_FLAGS_ARGS}
COMMAND $<TARGET_FILE:test_reduce_test> ${MIOPEN_TEST_FLOAT_ARG} --scales 1 0 --CompType 1 --D 4 3 1 --I 0 --N 1 ---ReduceOp 2 --R 1 2 ${MIOPEN_TEST_FLAGS_ARGS}
COMMAND $<TARGET_FILE:test_reduce_test> ${MIOPEN_TEST_FLOAT_ARG} --scales 1 0 --CompType 1 --D 3 4 1 --I 0 --N 1 ---ReduceOp 2 --R 0 2 ${MIOPEN_TEST_FLAGS_ARGS}
COMMAND $<TARGET_FILE:test_reduce_test> ${MIOPEN_TEST_FLOAT_ARG} --scales 1 0 --CompType 1 --D 2048 32 1 --I 0 --N 1 ---ReduceOp 2 --R 0 2 ${MIOPEN_TEST_FLAGS_ARGS}
COMMAND $<TARGET_FILE:test_reduce_test> ${MIOPEN_TEST_FLOAT_ARG} --scales 1 0 --CompType 1 --D 3 4 1 --I 0 --N 1 ---ReduceOp 2 --R 0 2 ${MIOPEN_TEST_FLAGS_ARGS}
COMMAND $<TARGET_FILE:test_reduce_test> ${MIOPEN_TEST_FLOAT_ARG} --scales 1 0 --CompType 1 --D 12 11 1 --I 0 --N 1 ---ReduceOp 0 --R 0 1 2 ${MIOPEN_TEST_FLAGS_ARGS}
COMMAND $<TARGET_FILE:test_reduce_test> ${MIOPEN_TEST_FLOAT_ARG} --scales 1 0 --CompType 1 --D 13 4 7 7 --I 0 --N 1 ---ReduceOp 0 --R 0 1 2 3 ${MIOPEN_TEST_FLAGS_ARGS}
COMMAND $<TARGET_FILE:test_reduce_test> ${MIOPEN_TEST_FLOAT_ARG} --scales 1 0 --CompType 1 --D 64 3 280 81 --I 0 --N 0 --ReduceOp 0 --R 0 ${MIOPEN_TEST_FLAGS_ARGS}
)

if(MIOPEN_TEST_DEEPBENCH)
    add_custom_test(test_deepbench_conv GFX94X_ENABLED GFX103X_ENABLED GFX110X_ENABLED
    COMMAND	$<TARGET_FILE:test_conv2d>	--verbose	--input	4	1	161	700	--weights	32	1	5	20	--pads_strides_dilations	0	0	2	2	1	1
    COMMAND	$<TARGET_FILE:test_conv2d>	--verbose	--input	8	1	161	700	--weights	32	1	5	20	--pads_strides_dilations	0	0	2	2	1	1
    COMMAND	$<TARGET_FILE:test_conv2d>	--verbose	--input	16	1	161	700	--weights	32	1	5	20	--pads_strides_dilations	0	0	2	2	1	1
    COMMAND	$<TARGET_FILE:test_conv2d>	--verbose	--input	32	1	161	700	--weights	32	1	5	20	--pads_strides_dilations	0	0	2	2	1	1
    COMMAND	$<TARGET_FILE:test_conv2d>	--verbose	--input	4	32	79	341	--weights	32	32	5	10	--pads_strides_dilations	0	0	2	2	1	1
    COMMAND	$<TARGET_FILE:test_conv2d>	--verbose	--input	8	32	79	341	--weights	32	32	5	10	--pads_strides_dilations	0	0	2	2	1	1
    COMMAND	$<TARGET_FILE:test_conv2d>	--verbose	--input	16	32	79	341	--weights	32	32	5	10	--pads_strides_dilations	0	0	2	2	1	1
    COMMAND	$<TARGET_FILE:test_conv2d>	--verbose	--input	32	32	79	341	--weights	32	32	5	10	--pads_strides_dilations	0	0	2	2	1	1
    COMMAND	$<TARGET_FILE:test_conv2d>	--verbose	--input	16	1	48	480	--weights	16	1	3	3	--pads_strides_dilations	1	1	1	1	1	1
    COMMAND	$<TARGET_FILE:test_conv2d>	--verbose	--input	16	16	24	240	--weights	32	16	3	3	--pads_strides_dilations	1	1	1	1	1	1
    COMMAND	$<TARGET_FILE:test_conv2d>	--verbose	--input	16	32	12	120	--weights	64	32	3	3	--pads_strides_dilations	1	1	1	1	1	1
    COMMAND	$<TARGET_FILE:test_conv2d>	--verbose	--input	16	64	6	60	--weights	128	64	3	3	--pads_strides_dilations	1	1	1	1	1	1
    COMMAND	$<TARGET_FILE:test_conv2d>	--verbose	--input	8	3	108	108	--weights	64	3	3	3	--pads_strides_dilations	1	1	2	2	1	1
    COMMAND	$<TARGET_FILE:test_conv2d>	--verbose	--input	8	64	54	54	--weights	64	64	3	3	--pads_strides_dilations	1	1	1	1	1	1
    COMMAND	$<TARGET_FILE:test_conv2d>	--verbose	--input	8	128	27	27	--weights	128	128	3	3	--pads_strides_dilations	1	1	1	1	1	1
    COMMAND	$<TARGET_FILE:test_conv2d>	--verbose	--input	8	128	14	14	--weights	256	128	3	3	--pads_strides_dilations	1	1	1	1	1	1
    COMMAND	$<TARGET_FILE:test_conv2d>	--verbose	--input	8	256	7	7	--weights	512	256	3	3	--pads_strides_dilations	1	1	1	1	1	1
    COMMAND	$<TARGET_FILE:test_conv2d>	--verbose	--input	8	3	224	224	--weights	64	3	3	3	--pads_strides_dilations	1	1	1	1	1	1
    COMMAND	$<TARGET_FILE:test_conv2d>	--verbose	--input	8	64	112	112	--weights	128	64	3	3	--pads_strides_dilations	1	1	1	1	1	1
    COMMAND	$<TARGET_FILE:test_conv2d>	--verbose	--input	8	128	56	56	--weights	256	128	3	3	--pads_strides_dilations	1	1	1	1	1	1
    COMMAND	$<TARGET_FILE:test_conv2d>	--verbose	--input	8	256	28	28	--weights	512	256	3	3	--pads_strides_dilations	1	1	1	1	1	1
    COMMAND	$<TARGET_FILE:test_conv2d>	--verbose	--input	8	512	14	14	--weights	512	512	3	3	--pads_strides_dilations	1	1	1	1	1	1
    COMMAND	$<TARGET_FILE:test_conv2d>	--verbose	--input	8	512	7	7	--weights	512	512	3	3	--pads_strides_dilations	1	1	1	1	1	1
    COMMAND	$<TARGET_FILE:test_conv2d>	--verbose	--input	16	3	224	224	--weights	64	3	3	3	--pads_strides_dilations	1	1	1	1	1	1
    COMMAND	$<TARGET_FILE:test_conv2d>	--verbose	--input	16	64	112	112	--weights	128	64	3	3	--pads_strides_dilations	1	1	1	1	1	1
    COMMAND	$<TARGET_FILE:test_conv2d>	--verbose	--input	16	128	56	56	--weights	256	128	3	3	--pads_strides_dilations	1	1	1	1	1	1
    COMMAND	$<TARGET_FILE:test_conv2d>	--verbose	--input	16	256	28	28	--weights	512	256	3	3	--pads_strides_dilations	1	1	1	1	1	1
    COMMAND	$<TARGET_FILE:test_conv2d>	--verbose	--input	16	512	14	14	--weights	512	512	3	3	--pads_strides_dilations	1	1	1	1	1	1
    COMMAND	$<TARGET_FILE:test_conv2d>	--verbose	--input	16	512	7	7	--weights	512	512	3	3	--pads_strides_dilations	1	1	1	1	1	1
    COMMAND	$<TARGET_FILE:test_conv2d>	--verbose	--input	16	3	224	224	--weights	64	3	7	7	--pads_strides_dilations	3	3	2	2	1	1
    COMMAND	$<TARGET_FILE:test_conv2d>	--verbose	--input	16	192	28	28	--weights	32	192	5	5	--pads_strides_dilations	2	2	1	1	1	1
    COMMAND	$<TARGET_FILE:test_conv2d>	--verbose	--input	16	512	14	14	--weights	48	512	5	5	--pads_strides_dilations	2	2	1	1	1	1
    COMMAND	$<TARGET_FILE:test_conv2d>	--verbose	--input	16	832	7	7	--weights	128	832	5	5	--pads_strides_dilations	2	2	1	1	1	1
    COMMAND	$<TARGET_FILE:test_conv2d>	--verbose	--input	16	192	28	28	--weights	32	192	1	1	--pads_strides_dilations	0	0	1	1	1	1
    COMMAND	$<TARGET_FILE:test_conv2d>	--verbose	--input	16	512	14	14	--weights	48	512	1	1	--pads_strides_dilations	0	0	1	1	1	1
    COMMAND	$<TARGET_FILE:test_conv2d>	--verbose	--input	16	832	7	7	--weights	128	832	1	1	--pads_strides_dilations	0	0	1	1	1	1
    )
endif()

if(MIOPEN_TEST_CONV)
    add_custom_test(test_miopen_conv GFX94X_ENABLED GFX103X_ENABLED GFX110X_ENABLED
    COMMAND	$<TARGET_FILE:test_conv2d>	--verbose	--input	1	3	32	32	--weights	1	3	7	7	--pads_strides_dilations	1	1	1	1	1	1
    COMMAND	$<TARGET_FILE:test_conv2d>	--verbose	--input	1	3	227	227	--weights	1	3	7	7	--pads_strides_dilations	1	1	1	1	1	1
    COMMAND	$<TARGET_FILE:test_conv2d>	--verbose	--input	1	64	56	56	--weights	1	64	1	1	--pads_strides_dilations	0	0	2	2	1	1
    COMMAND	$<TARGET_FILE:test_conv2d>	--verbose	--input	1	3	32	32	--weights	1	3	3	3	--pads_strides_dilations	2	2	1	1	1	1
    COMMAND	$<TARGET_FILE:test_conv2d>	--verbose	--input	1	3	224	224	--weights	1	3	3	3	--pads_strides_dilations	2	2	1	1	1	1
    COMMAND	$<TARGET_FILE:test_conv2d>	--verbose	--input	1	3	227	227	--weights	1	3	3	3	--pads_strides_dilations	2	2	1	1	1	1
    COMMAND	$<TARGET_FILE:test_conv2d>	--verbose	--input	1	3	231	231	--weights	1	3	3	3	--pads_strides_dilations	2	2	1	1	1	1
    COMMAND	$<TARGET_FILE:test_conv2d>	--verbose	--input	1	3	224	224	--weights	1	3	5	5	--pads_strides_dilations	2	2	1	1	1	1
    COMMAND	$<TARGET_FILE:test_conv2d>	--verbose	--input	1	3	227	227	--weights	1	3	5	5	--pads_strides_dilations	2	2	1	1	1	1
    COMMAND	$<TARGET_FILE:test_conv2d>	--verbose	--input	1	3	231	231	--weights	1	3	5	5	--pads_strides_dilations	2	2	1	1	1	1
    COMMAND	$<TARGET_FILE:test_conv2d>	--verbose	--input	1	3	32	32	--weights	1	3	7	7	--pads_strides_dilations	2	2	1	1	1	1
    COMMAND	$<TARGET_FILE:test_conv2d>	--verbose	--input	1	3	224	224	--weights	1	3	7	7	--pads_strides_dilations	2	2	1	1	1	1
    COMMAND	$<TARGET_FILE:test_conv2d>	--verbose	--input	1	3	227	227	--weights	1	3	7	7	--pads_strides_dilations	2	2	1	1	1	1
    COMMAND	$<TARGET_FILE:test_conv2d>	--verbose	--input	1	3	231	231	--weights	1	3	7	7	--pads_strides_dilations	2	2	1	1	1	1
    COMMAND	$<TARGET_FILE:test_conv2d>	--verbose	--input	1	64	56	56	--weights	1	64	3	3	--pads_strides_dilations	2	2	1	1	1	1
    COMMAND	$<TARGET_FILE:test_conv2d>	--verbose	--input	1	64	112	112	--weights	1	64	3	3	--pads_strides_dilations	2	2	1	1	1	1
    COMMAND	$<TARGET_FILE:test_conv2d>	--verbose	--input	1	64	512	1024	--weights	1	64	3	3	--pads_strides_dilations	2	2	1	1	1	1
    COMMAND	$<TARGET_FILE:test_conv2d>	--verbose	--input	1	96	27	27	--weights	1	96	3	3	--pads_strides_dilations	2	2	1	1	1	1
    COMMAND	$<TARGET_FILE:test_conv2d>	--verbose	--input	1	96	28	28	--weights	1	96	3	3	--pads_strides_dilations	2	2	1	1	1	1
    COMMAND	$<TARGET_FILE:test_conv2d>	--verbose	--input	1	3	32	32	--weights	1	3	3	3	--pads_strides_dilations	0	0	4	4	1	1
    COMMAND	$<TARGET_FILE:test_conv2d>	--verbose	--input	1	3	224	224	--weights	1	3	3	3	--pads_strides_dilations	0	0	4	4	1	1
    COMMAND	$<TARGET_FILE:test_conv2d>	--verbose	--input	1	3	227	227	--weights	1	3	3	3	--pads_strides_dilations	0	0	4	4	1	1
    COMMAND	$<TARGET_FILE:test_conv2d>	--verbose	--input	1	3	231	231	--weights	1	3	3	3	--pads_strides_dilations	0	0	4	4	1	1
    COMMAND	$<TARGET_FILE:test_conv2d>	--verbose	--input	1	3	32	32	--weights	1	3	5	5	--pads_strides_dilations	0	0	4	4	1	1
    COMMAND	$<TARGET_FILE:test_conv2d>	--verbose	--input	1	3	224	224	--weights	1	3	5	5	--pads_strides_dilations	0	0	4	4	1	1
    COMMAND	$<TARGET_FILE:test_conv2d>	--verbose	--input	1	3	227	227	--weights	1	3	5	5	--pads_strides_dilations	0	0	4	4	1	1
    COMMAND	$<TARGET_FILE:test_conv2d>	--verbose	--input	1	3	231	231	--weights	1	3	5	5	--pads_strides_dilations	0	0	4	4	1	1
    COMMAND	$<TARGET_FILE:test_conv2d>	--verbose	--input	1	3	32	32	--weights	1	3	7	7	--pads_strides_dilations	0	0	4	4	1	1
    COMMAND	$<TARGET_FILE:test_conv2d>	--verbose	--input	1	3	224	224	--weights	1	3	7	7	--pads_strides_dilations	0	0	4	4	1	1
    COMMAND	$<TARGET_FILE:test_conv2d>	--verbose	--input	1	3	227	227	--weights	1	3	7	7	--pads_strides_dilations	0	0	4	4	1	1
    COMMAND	$<TARGET_FILE:test_conv2d>	--verbose	--input	1	3	231	231	--weights	1	3	7	7	--pads_strides_dilations	0	0	4	4	1	1
    COMMAND	$<TARGET_FILE:test_conv2d>	--verbose	--input	1	16	14	14	--weights	1	16	5	5	--pads_strides_dilations	0	0	4	4	1	1
    COMMAND	$<TARGET_FILE:test_conv2d>	--verbose	--input	1	16	28	28	--weights	1	16	5	5	--pads_strides_dilations	0	0	4	4	1	1
    COMMAND	$<TARGET_FILE:test_conv2d>	--verbose	--input	1	24	14	14	--weights	1	24	5	5	--pads_strides_dilations	0	0	4	4	1	1
    COMMAND	$<TARGET_FILE:test_conv2d>	--verbose	--input	1	32	7	7	--weights	1	32	5	5	--pads_strides_dilations	0	0	4	4	1	1
    COMMAND	$<TARGET_FILE:test_conv2d>	--verbose	--input	1	32	8	8	--weights	1	32	5	5	--pads_strides_dilations	0	0	4	4	1	1
    COMMAND	$<TARGET_FILE:test_conv2d>	--verbose	--input	1	32	14	14	--weights	1	32	5	5	--pads_strides_dilations	0	0	4	4	1	1
    COMMAND	$<TARGET_FILE:test_conv2d>	--verbose	--input	1	32	16	16	--weights	1	32	5	5	--pads_strides_dilations	0	0	4	4	1	1
    COMMAND	$<TARGET_FILE:test_conv2d>	--verbose	--input	1	32	28	28	--weights	1	32	5	5	--pads_strides_dilations	0	0	4	4	1	1
    COMMAND	$<TARGET_FILE:test_conv2d>	--verbose	--input	1	48	7	7	--weights	1	48	5	5	--pads_strides_dilations	0	0	4	4	1	1
    )
endif()

if(MIOPEN_TEST_FLOAT)
    add_custom_test(test_reduce_double SKIP_UNLESS_ALL GFX94X_ENABLED GFX103X_ENABLED GFX110X_ENABLED COMMAND  $<TARGET_FILE:test_reduce_test> --double --all --verbose)
endif()

<<<<<<< HEAD
add_custom_test(smoke_solver_ConvFFT GFX103X_ENABLED GFX110X_ENABLED
    ENVIRONMENT MIOPEN_FIND_MODE=normal MIOPEN_DEBUG_FIND_ONLY_SOLVER=fft
    COMMAND $<TARGET_FILE:test_conv2d> ${TEST_CONV_VERBOSE_F} --input 1 16 14 14 --weights 48 16 5 5 --pads_strides_dilations 2 2 1 1 1 1 ${MIOPEN_TEST_FLAGS_ARGS}
    COMMAND $<TARGET_FILE:test_conv2d> ${TEST_CONV_VERBOSE_B} --input 1 16 14 14 --weights 48 16 5 5 --pads_strides_dilations 2 2 1 1 1 1 ${MIOPEN_TEST_FLAGS_ARGS}
)

add_custom_test(smoke_solver_ConvDirectNaiveConv_Fwd GFX103X_ENABLED GFX110X_ENABLED HALF_ENABLED BF16_ENABLED INT8_ENABLED
    ENVIRONMENT MIOPEN_FIND_MODE=normal MIOPEN_DRIVER_USE_GPU_REFERENCE=0 MIOPEN_DEBUG_FIND_ONLY_SOLVER=ConvDirectNaiveConvFwd
    COMMAND $<TARGET_FILE:test_conv2d> ${TEST_CONV_VERBOSE_F} --input 1 16 14 14 --weights 48 16 5 5 --pads_strides_dilations 2 2 1 1 1 1 ${MIOPEN_TEST_FLAGS_ARGS}
)

add_custom_test(smoke_solver_ConvDirectNaiveConv_Bwd GFX103X_ENABLED GFX110X_ENABLED HALF_ENABLED BF16_ENABLED
    ENVIRONMENT MIOPEN_FIND_MODE=normal MIOPEN_DRIVER_USE_GPU_REFERENCE=0 MIOPEN_DEBUG_FIND_ONLY_SOLVER=ConvDirectNaiveConvBwd
    COMMAND $<TARGET_FILE:test_conv2d> ${TEST_CONV_VERBOSE_B} --input 1 16 14 14 --weights 48 16 5 5 --pads_strides_dilations 2 2 1 1 1 1 ${MIOPEN_TEST_FLAGS_ARGS}
=======
add_custom_test(smoke_solver_ConvFFT GFX94X_ENABLED GFX103X_ENABLED GFX110X_ENABLED
    COMMAND MIOPEN_FIND_MODE=normal MIOPEN_DEBUG_FIND_ONLY_SOLVER=fft $<TARGET_FILE:test_conv2d>
      ${TEST_CONV_VERBOSE_F} --input 1 16 14 14 --weights 48 16 5 5 --pads_strides_dilations 2 2 1 1 1 1 ${MIOPEN_TEST_FLAGS_ARGS}
    COMMAND MIOPEN_FIND_MODE=normal MIOPEN_DEBUG_FIND_ONLY_SOLVER=fft $<TARGET_FILE:test_conv2d>
      ${TEST_CONV_VERBOSE_B} --input 1 16 14 14 --weights 48 16 5 5 --pads_strides_dilations 2 2 1 1 1 1 ${MIOPEN_TEST_FLAGS_ARGS}
)

add_custom_test(smoke_solver_ConvDirectNaiveConv_F GFX94X_ENABLED GFX103X_ENABLED GFX110X_ENABLED HALF_ENABLED BF16_ENABLED INT8_ENABLED
    COMMAND MIOPEN_FIND_MODE=normal MIOPEN_DRIVER_USE_GPU_REFERENCE=0 MIOPEN_DEBUG_FIND_ONLY_SOLVER=ConvDirectNaiveConvFwd $<TARGET_FILE:test_conv2d>
      ${TEST_CONV_VERBOSE_F} --input 1 16 14 14 --weights 48 16 5 5 --pads_strides_dilations 2 2 1 1 1 1 ${MIOPEN_TEST_FLAGS_ARGS}
)

add_custom_test(smoke_solver_ConvDirectNaiveConv_BW GFX94X_ENABLED GFX103X_ENABLED GFX110X_ENABLED HALF_ENABLED BF16_ENABLED
    COMMAND MIOPEN_FIND_MODE=normal MIOPEN_DRIVER_USE_GPU_REFERENCE=0 MIOPEN_DEBUG_FIND_ONLY_SOLVER=ConvDirectNaiveConvBwd $<TARGET_FILE:test_conv2d>
      ${TEST_CONV_VERBOSE_B} --input 1 16 14 14 --weights 48 16 5 5 --pads_strides_dilations 2 2 1 1 1 1 ${MIOPEN_TEST_FLAGS_ARGS}
    COMMAND MIOPEN_FIND_MODE=normal MIOPEN_DRIVER_USE_GPU_REFERENCE=0 MIOPEN_DEBUG_FIND_ONLY_SOLVER=ConvDirectNaiveConvWrw $<TARGET_FILE:test_conv2d>
      ${TEST_CONV_VERBOSE_W} --input 1 16 14 14 --weights 48 16 5 5 --pads_strides_dilations 2 2 1 1 1 1 ${MIOPEN_TEST_FLAGS_ARGS}
>>>>>>> b5c9cd5b
)

add_custom_test(smoke_solver_ConvDirectNaiveConv_Wrw GFX103X_ENABLED GFX110X_ENABLED HALF_ENABLED BF16_ENABLED
    ENVIRONMENT MIOPEN_FIND_MODE=normal MIOPEN_DRIVER_USE_GPU_REFERENCE=0 MIOPEN_DEBUG_FIND_ONLY_SOLVER=ConvDirectNaiveConvWrw
    COMMAND $<TARGET_FILE:test_conv2d> ${TEST_CONV_VERBOSE_W} --input 1 16 14 14 --weights 48 16 5 5 --pads_strides_dilations 2 2 1 1 1 1 ${MIOPEN_TEST_FLAGS_ARGS}
)

add_custom_test(smoke_solver_ConvAsm_5x10u2v2f1 GFX90A_DISABLED SKIP_XNACK_ON
    # GFX90A_DISABLED is because of WORKAROUND_ISSUE_1146
    ENVIRONMENT MIOPEN_FIND_MODE=normal MIOPEN_DEBUG_FIND_ONLY_SOLVER=ConvAsm5x10u2v2f1
    COMMAND $<TARGET_FILE:test_conv2d> ${TEST_CONV_VERBOSE_F} --input 1 1 5 10 --weights 16 1 5 10 --pads_strides_dilations 0 0 2 2 1 1 ${MIOPEN_TEST_FLAGS_ARGS}
)

add_custom_test(smoke_solver_ConvAsm_5x10u2v2b1 GFX90A_DISABLED SKIP_XNACK_ON
    ENVIRONMENT MIOPEN_FIND_MODE=normal MIOPEN_DEBUG_FIND_ONLY_SOLVER=ConvAsm5x10u2v2b1
    COMMAND $<TARGET_FILE:test_conv2d> ${TEST_CONV_VERBOSE_B} --input 1 1 16 160 --weights 16 16 5 10 --pads_strides_dilations 0 0 2 2 1 1 ${MIOPEN_TEST_FLAGS_ARGS}
)

add_custom_test(smoke_solver_ConvAsm_7x7c3h224w224k64u2v2p3q3f1 GFX90A_DISABLED SKIP_XNACK_ON
    ENVIRONMENT MIOPEN_FIND_MODE=normal MIOPEN_DEBUG_FIND_ONLY_SOLVER=ConvAsm7x7c3h224w224k64u2v2p3q3f1
    $<TARGET_FILE:test_conv2d> ${TEST_CONV_VERBOSE_F} --input 1 3 224 224 --weights 64 3 7  7 --pads_strides_dilations 3 3 2 2 1 1 ${MIOPEN_TEST_FLAGS_ARGS}
)

add_custom_test(smoke_solver_ConvOcl_Fwd11x11 GFX103X_ENABLED HALF_ENABLED BF16_ENABLED
    ENVIRONMENT MIOPEN_FIND_MODE=normal MIOPEN_DEBUG_FIND_ONLY_SOLVER=ConvOclDirectFwd11x11
    COMMAND $<TARGET_FILE:test_conv2d> ${TEST_CONV_VERBOSE_F} --input 1 1 44 44 --weights 1 1 11 11 --pads_strides_dilations 0 0 4 4 1 1 ${MIOPEN_TEST_FLAGS_ARGS}
)

add_custom_test(smoke_solver_ConvOcl_FwdGen GFX103X_ENABLED HALF_ENABLED BF16_ENABLED
    ENVIRONMENT MIOPEN_FIND_MODE=normal MIOPEN_DEBUG_FIND_ONLY_SOLVER=ConvOclDirectFwdGen
    COMMAND $<TARGET_FILE:test_conv2d> ${TEST_CONV_VERBOSE_F} --input 1 1 6 6 --weights 1 1 3 3 --pads_strides_dilations 0 0 2 2 1 1 ${MIOPEN_TEST_FLAGS_ARGS}
)

add_custom_test(smoke_solver_ConvOcl_BwdWrW53 GFX103X_ENABLED HALF_ENABLED BF16_ENABLED
    ENVIRONMENT MIOPEN_FIND_MODE=normal MIOPEN_DEBUG_FIND_ONLY_SOLVER=ConvOclBwdWrW53
    COMMAND $<TARGET_FILE:test_conv2d> ${TEST_CONV_VERBOSE_W} --input 16 1 7 7 --weights 1 1 3 3 --pads_strides_dilations 0 0 1 1 1 1 ${MIOPEN_TEST_FLAGS_ARGS}
)

# NOTES ON WRITING TESTS FOR TUNABLE SOLVERS
# * Enforce tuning (SEARCH_DB_UPDATE).
# * Use TEST_TUNING. This flag leads to test failure in case of any "Error"
#   message output to the log, which happens if something is broken in the tuning machinery.
# * Use MIOPEN_DEBUG_TUNING_ITERATIONS_MAX to save testing time.

# FP16 ALT attribute is disabled to enable the backward solver on MI200 for HALF.
add_custom_test(smoke_solver_ConvAsm1x1U HALF_ENABLED SKIP_XNACK_ON TEST_TUNING
    ENVIRONMENT MIOPEN_FIND_ENFORCE=SEARCH_DB_UPDATE MIOPEN_DEBUG_TUNING_ITERATIONS_MAX=5 MIOPEN_DEBUG_CONVOLUTION_ATTRIB_FP16_ALT_IMPL=0 MIOPEN_FIND_MODE=normal MIOPEN_DEBUG_FIND_ONLY_SOLVER=ConvAsm1x1U
    COMMAND $<TARGET_FILE:test_conv2d> ${TEST_CONV_VERBOSE_F} --input 1 4 2 2 --weights 4 4 1 1 --pads_strides_dilations 0 0 1 1 1 1 ${MIOPEN_TEST_FLAGS_ARGS}
    COMMAND $<TARGET_FILE:test_conv2d> ${TEST_CONV_VERBOSE_B} --input 1 4 2 2 --weights 4 4 1 1 --pads_strides_dilations 0 0 1 1 1 1 ${MIOPEN_TEST_FLAGS_ARGS}
)

add_custom_test(smoke_solver_ConvAsm1x1UV2 SKIP_XNACK_ON TEST_TUNING
    ENVIRONMENT MIOPEN_FIND_ENFORCE=SEARCH_DB_UPDATE MIOPEN_DEBUG_TUNING_ITERATIONS_MAX=5 MIOPEN_FIND_MODE=normal MIOPEN_DEBUG_FIND_ONLY_SOLVER=ConvAsm1x1UV2
    COMMAND $<TARGET_FILE:test_conv2d> ${TEST_CONV_VERBOSE_F} --input 1 4 2 2 --weights 4 4 1 1 --pads_strides_dilations 0 0 2 2 1 1 ${MIOPEN_TEST_FLAGS_ARGS}
    COMMAND $<TARGET_FILE:test_conv2d> ${TEST_CONV_VERBOSE_B} --input 1 4 2 2 --weights 4 4 1 1 --pads_strides_dilations 0 0 2 2 1 1 ${MIOPEN_TEST_FLAGS_ARGS}
)

add_custom_test(smoke_solver_ConvAsm3x3U SKIP_XNACK_ON TEST_TUNING
    ENVIRONMENT MIOPEN_FIND_ENFORCE=SEARCH_DB_UPDATE MIOPEN_DEBUG_TUNING_ITERATIONS_MAX=5 MIOPEN_FIND_MODE=normal MIOPEN_DEBUG_FIND_ONLY_SOLVER=ConvAsm3x3U
    COMMAND $<TARGET_FILE:test_conv2d> ${TEST_CONV_VERBOSE_F} --input 1 4 10 10 --weights 4 4 3 3 --pads_strides_dilations 1 1 1 1 1 1 ${MIOPEN_TEST_FLAGS_ARGS}
    COMMAND $<TARGET_FILE:test_conv2d> ${TEST_CONV_VERBOSE_B} --input 1 4 10 10 --weights 4 4 3 3 --pads_strides_dilations 1 1 1 1 1 1 ${MIOPEN_TEST_FLAGS_ARGS}
)

add_custom_test(smoke_solver_ConvAsmBwdWrW1x1 HALF_ENABLED BF16_ENABLED SKIP_XNACK_ON TEST_TUNING
    ENVIRONMENT MIOPEN_FIND_ENFORCE=SEARCH_DB_UPDATE MIOPEN_DEBUG_TUNING_ITERATIONS_MAX=5 MIOPEN_DEBUG_CONVOLUTION_ATTRIB_FP16_ALT_IMPL=0 MIOPEN_FIND_MODE=normal MIOPEN_DEBUG_FIND_ONLY_SOLVER=ConvAsmBwdWrW1x1
    COMMAND $<TARGET_FILE:test_conv2d> ${TEST_CONV_VERBOSE_W} --input 1 4 5 5 --weights 4 4 1 1 --pads_strides_dilations 0 0 2 2 1 1 ${MIOPEN_TEST_FLAGS_ARGS}
)

# GFX90A_DISABLED for FP32 because of WORKAROUND_SWDEV_330460
add_custom_test(smoke_solver_ConvAsmBwdWrW3x3_fp32 GFX90A_DISABLED SKIP_XNACK_ON TEST_TUNING
    ENVIRONMENT MIOPEN_FIND_ENFORCE=SEARCH_DB_UPDATE MIOPEN_DEBUG_TUNING_ITERATIONS_MAX=5 MIOPEN_FIND_MODE=normal MIOPEN_DEBUG_FIND_ONLY_SOLVER=ConvAsmBwdWrW3x3
    COMMAND $<TARGET_FILE:test_conv2d> ${TEST_CONV_VERBOSE_W} --input 2 4 3 3 --weights 4 4 3 3 --pads_strides_dilations 1 1 1 1 1 1 ${MIOPEN_TEST_FLAGS_ARGS}
)

add_custom_test(smoke_solver_ConvAsmBwdWrW3x3_fp16 FLOAT_DISABLED HALF_ENABLED SKIP_XNACK_ON TEST_TUNING
    ENVIRONMENT MIOPEN_FIND_ENFORCE=SEARCH_DB_UPDATE MIOPEN_DEBUG_TUNING_ITERATIONS_MAX=5 MIOPEN_DEBUG_CONVOLUTION_ATTRIB_FP16_ALT_IMPL=0 MIOPEN_FIND_MODE=normal MIOPEN_DEBUG_FIND_ONLY_SOLVER=ConvAsmBwdWrW3x3
    COMMAND $<TARGET_FILE:test_conv2d> ${TEST_CONV_VERBOSE_W} --input 2 4 3 3 --weights 4 4 3 3 --pads_strides_dilations 1 1 1 1 1 1 ${MIOPEN_TEST_FLAGS_ARGS}
)

# GFX103X_DISABLED is due to WORKAROUND_SWDEV_266868
add_custom_test(smoke_solver_ConvOclBwdWrW1x1 GFX103X_DISABLED HALF_ENABLED BF16_ENABLED
<<<<<<< HEAD
    ENVIRONMENT MIOPEN_FIND_MODE=normal MIOPEN_DEBUG_FIND_ONLY_SOLVER=ConvOclBwdWrW1x1
    COMMAND $<TARGET_FILE:test_conv2d> ${TEST_CONV_VERBOSE_W} --input 1 16 14 14 --weights 16 16 1 1 --pads_strides_dilations 0 0 1 1 1 1 ${MIOPEN_TEST_FLAGS_ARGS}
)

add_custom_test(smoke_solver_ConvAsmImplicitGemmV4R1Dynamic_Fwd GFX908_DISABLED GFX90A_DISABLED SKIP_XNACK_ON
    ENVIRONMENT MIOPEN_FIND_MODE=normal MIOPEN_DEBUG_FIND_ONLY_SOLVER=ConvAsmImplicitGemmV4R1DynamicFwd
    COMMAND $<TARGET_FILE:test_conv2d> ${TEST_CONV_VERBOSE_F} --input 16 16 16 16 --weights 16 16 1 1 --pads_strides_dilations 0 0 1 1 1 1 ${MIOPEN_TEST_FLAGS_ARGS}
)

add_custom_test(smoke_solver_ConvAsmImplicitGemmV4R1Dynamic_Bwd GFX908_DISABLED GFX90A_DISABLED SKIP_XNACK_ON
    ENVIRONMENT MIOPEN_FIND_MODE=normal MIOPEN_DEBUG_FIND_ONLY_SOLVER=ConvAsmImplicitGemmV4R1DynamicBwd
    COMMAND $<TARGET_FILE:test_conv2d> ${TEST_CONV_VERBOSE_B} --input 64 64 14 14 --weights 16 64 1 1 --pads_strides_dilations 0 0 1 1 1 1 ${MIOPEN_TEST_FLAGS_ARGS}
)

add_custom_test(smoke_solver_ConvAsmImplicitGemmV4R1Dynamic_Wrw GFX908_DISABLED GFX90A_DISABLED SKIP_XNACK_ON
    ENVIRONMENT MIOPEN_FIND_MODE=normal MIOPEN_DEBUG_FIND_ONLY_SOLVER=ConvAsmImplicitGemmV4R1DynamicWrw
    COMMAND $<TARGET_FILE:test_conv2d> ${TEST_CONV_VERBOSE_W} --input 1 32 28 28 --weights 32 32 1 1 --pads_strides_dilations 0 0 1 1 1 1 ${MIOPEN_TEST_FLAGS_ARGS}
)

add_custom_test(smoke_solver_ConvAsmImplicitGemmGTCDynamicXdlops_Wrw GFX900_DISABLED GFX906_DISABLED GFX90A_DISABLED HALF_ENABLED SKIP_XNACK_ON
    ENVIRONMENT MIOPEN_FIND_MODE=normal MIOPEN_DEBUG_FIND_ONLY_SOLVER=ConvAsmImplicitGemmGTCDynamicWrwXdlops
    COMMAND $<TARGET_FILE:test_conv2d> ${TEST_CONV_VERBOSE_W} --input 2 256 12 18 --weights 256 256 3 3 --pads_strides_dilations 1 1 1 1 1 1 ${MIOPEN_TEST_FLAGS_ARGS}
)      

add_custom_test(smoke_solver_ConvAsmImplicitGemmGTCDynamicXdlops_Bwd GFX900_DISABLED GFX906_DISABLED GFX90A_DISABLED HALF_ENABLED SKIP_XNACK_ON
    ENVIRONMENT MIOPEN_FIND_MODE=normal MIOPEN_DEBUG_FIND_ONLY_SOLVER=ConvAsmImplicitGemmGTCDynamicBwdXdlops
    COMMAND $<TARGET_FILE:test_conv2d> ${TEST_CONV_VERBOSE_B} --input 64 64 28 28 --weights 16 64 1 1 --pads_strides_dilations 0 0 1 1 1 1 ${MIOPEN_TEST_FLAGS_ARGS}
)      

add_custom_test(smoke_solver_ConvAsmImplicitGemmGTCDynamicXdlops_Fwd GFX900_DISABLED GFX906_DISABLED GFX90A_DISABLED HALF_ENABLED SKIP_XNACK_ON
    ENVIRONMENT MIOPEN_FIND_MODE=normal MIOPEN_DEBUG_FIND_ONLY_SOLVER=ConvAsmImplicitGemmGTCDynamicFwdXdlops
    COMMAND $<TARGET_FILE:test_conv2d> ${TEST_CONV_VERBOSE_F} --input 64 512 7 7 --weights 128 128 3 3 --pads_strides_dilations 1 1 1 1 1 1 ${MIOPEN_TEST_FLAGS_ARGS}
)

add_custom_test(smoke_solver_ConvAsmImplicitGemmGTCDynamicXdlopsNHWC_fp32_fp16_Fwd GFX900_DISABLED GFX906_DISABLED HALF_ENABLED SKIP_XNACK_ON TEST_TUNING
    ENVIRONMENT MIOPEN_FIND_ENFORCE=SEARCH_DB_UPDATE MIOPEN_DEBUG_TUNING_ITERATIONS_MAX=5 MIOPEN_FIND_MODE=normal MIOPEN_DEBUG_FIND_ONLY_SOLVER=ConvAsmImplicitGemmGTCDynamicFwdXdlopsNHWC
    COMMAND $<TARGET_FILE:test_conv2d> ${TEST_CONV_VERBOSE_F} --input 64 256 7 7 --weights 128 256 1 1 --pads_strides_dilations 0 0 1 1 1 1 --in_layout NHWC --fil_layout NHWC --out_layout NHWC ${MIOPEN_TEST_FLAGS_ARGS}
)

add_custom_test(smoke_solver_ConvAsmImplicitGemmGTCDynamicXdlopsNHWC_fp32_fp16_Bwd GFX900_DISABLED GFX906_DISABLED HALF_ENABLED SKIP_XNACK_ON TEST_TUNING
    ENVIRONMENT MIOPEN_FIND_ENFORCE=SEARCH_DB_UPDATE MIOPEN_DEBUG_TUNING_ITERATIONS_MAX=5 MIOPEN_FIND_MODE=normal MIOPEN_DEBUG_FIND_ONLY_SOLVER=ConvAsmImplicitGemmGTCDynamicBwdXdlopsNHWC
    COMMAND $<TARGET_FILE:test_conv2d> ${TEST_CONV_VERBOSE_B} --input 64 256 7 7 --weights 128 256 1 1 --pads_strides_dilations 0 0 1 1 1 1 --in_layout NHWC --fil_layout NHWC --out_layout NHWC ${MIOPEN_TEST_FLAGS_ARGS}
)

add_custom_test(smoke_solver_ConvAsmImplicitGemmGTCDynamicXdlopsNHWC_fp32_fp16_Wrw GFX900_DISABLED GFX906_DISABLED HALF_ENABLED SKIP_XNACK_ON TEST_TUNING
    ENVIRONMENT MIOPEN_FIND_ENFORCE=SEARCH_DB_UPDATE MIOPEN_DEBUG_TUNING_ITERATIONS_MAX=5 MIOPEN_FIND_MODE=normal MIOPEN_DEBUG_FIND_ONLY_SOLVER=ConvAsmImplicitGemmGTCDynamicWrwXdlopsNHWC
    COMMAND $<TARGET_FILE:test_conv2d> ${TEST_CONV_VERBOSE_W} --input 64 256 7 7 --weights 128 256 1 1 --pads_strides_dilations 0 0 1 1 1 1 --in_layout NHWC --fil_layout NHWC --out_layout NHWC ${MIOPEN_TEST_FLAGS_ARGS}
)

add_custom_test(smoke_solver_ConvAsmImplicitGemmGTCDynamicXdlopsNHWC_bf16_Fwd GFX900_DISABLED GFX906_DISABLED GFX908_DISABLED FLOAT_DISABLED BF16_ENABLED SKIP_XNACK_ON TEST_TUNING
    ENVIRONMENT MIOPEN_FIND_ENFORCE=SEARCH_DB_UPDATE MIOPEN_DEBUG_TUNING_ITERATIONS_MAX=5 MIOPEN_FIND_MODE=normal MIOPEN_DEBUG_FIND_ONLY_SOLVER=ConvAsmImplicitGemmGTCDynamicFwdXdlopsNHWC
    COMMAND $<TARGET_FILE:test_conv2d> ${TEST_CONV_VERBOSE_F} --input 64 256 7 7 --weights 128 256 1 1 --pads_strides_dilations 0 0 1 1 1 1 --in_layout NHWC --fil_layout NHWC --out_layout NHWC ${MIOPEN_TEST_FLAGS_ARGS}
)

add_custom_test(smoke_solver_ConvAsmImplicitGemmGTCDynamicXdlopsNHWC_bf16_Bwd GFX900_DISABLED GFX906_DISABLED GFX908_DISABLED FLOAT_DISABLED BF16_ENABLED SKIP_XNACK_ON TEST_TUNING
    ENVIRONMENT MIOPEN_FIND_ENFORCE=SEARCH_DB_UPDATE MIOPEN_DEBUG_TUNING_ITERATIONS_MAX=5 MIOPEN_FIND_MODE=normal MIOPEN_DEBUG_FIND_ONLY_SOLVER=ConvAsmImplicitGemmGTCDynamicBwdXdlopsNHWC
    COMMAND $<TARGET_FILE:test_conv2d> ${TEST_CONV_VERBOSE_B} --input 64 256 7 7 --weights 128 256 1 1 --pads_strides_dilations 0 0 1 1 1 1 --in_layout NHWC --fil_layout NHWC --out_layout NHWC ${MIOPEN_TEST_FLAGS_ARGS}
)

add_custom_test(smoke_solver_ConvAsmImplicitGemmGTCDynamicXdlopsNHWC_bf16_Wrw GFX900_DISABLED GFX906_DISABLED GFX908_DISABLED FLOAT_DISABLED BF16_ENABLED SKIP_XNACK_ON TEST_TUNING
    ENVIRONMENT MIOPEN_FIND_ENFORCE=SEARCH_DB_UPDATE MIOPEN_DEBUG_TUNING_ITERATIONS_MAX=5 MIOPEN_FIND_MODE=normal MIOPEN_DEBUG_FIND_ONLY_SOLVER=ConvAsmImplicitGemmGTCDynamicWrwXdlopsNHWC
    COMMAND $<TARGET_FILE:test_conv2d> ${TEST_CONV_VERBOSE_W} --input 64 256 7 7 --weights 128 256 1 1 --pads_strides_dilations 0 0 1 1 1 1 --in_layout NHWC --fil_layout NHWC --out_layout NHWC ${MIOPEN_TEST_FLAGS_ARGS}
)

add_custom_test(smoke_solver_ConvAsmImplicitGemmGTCDynamicFwdDlopsNCHWC GFX900_DISABLED GFX906_DISABLED GFX908_DISABLED GFX90A_DISABLED GFX103X_ENABLED FLOAT_DISABLED HALF_ENABLED SKIP_XNACK_ON TEST_TUNING
    ENVIRONMENT MIOPEN_FIND_ENFORCE=SEARCH_DB_UPDATE MIOPEN_DEBUG_TUNING_ITERATIONS_MAX=5 MIOPEN_FIND_MODE=normal MIOPEN_DEBUG_FIND_ONLY_SOLVER=ConvAsmImplicitGemmGTCDynamicFwdDlopsNCHWC
    COMMAND $<TARGET_FILE:test_conv2d> ${TEST_CONV_VERBOSE_F} --input 64 256 7 7 --weights 256 3 3 128 --pads_strides_dilations 0 0 1 1 1 1 --in_layout NCHW --fil_layout CHWN --out_layout NCHW --tensor_vect 1 --vector_length 4 ${MIOPEN_TEST_FLAGS_ARGS}
=======
    COMMAND MIOPEN_FIND_MODE=normal MIOPEN_DEBUG_FIND_ONLY_SOLVER=ConvOclBwdWrW1x1 $<TARGET_FILE:test_conv2d>
      ${TEST_CONV_VERBOSE_W} --input 1 16 14 14 --weights 16 16 1 1 --pads_strides_dilations 0 0 1 1 1 1 ${MIOPEN_TEST_FLAGS_ARGS}
)

add_custom_test(smoke_solver_ConvAsmImplicitGemmV4R1Dynamic GFX908_DISABLED GFX90A_DISABLED SKIP_XNACK_ON
    COMMAND MIOPEN_FIND_MODE=normal MIOPEN_DEBUG_FIND_ONLY_SOLVER=ConvAsmImplicitGemmV4R1DynamicFwd $<TARGET_FILE:test_conv2d>
      ${TEST_CONV_VERBOSE_F} --input 16 16 16 16 --weights 16 16 1 1 --pads_strides_dilations 0 0 1 1 1 1 ${MIOPEN_TEST_FLAGS_ARGS}
    COMMAND MIOPEN_FIND_MODE=normal MIOPEN_DEBUG_FIND_ONLY_SOLVER=ConvAsmImplicitGemmV4R1DynamicBwd $<TARGET_FILE:test_conv2d>
      ${TEST_CONV_VERBOSE_B} --input 64 64 14 14 --weights 16 64 1 1 --pads_strides_dilations 0 0 1 1 1 1 ${MIOPEN_TEST_FLAGS_ARGS}
    COMMAND MIOPEN_FIND_MODE=normal MIOPEN_DEBUG_FIND_ONLY_SOLVER=ConvAsmImplicitGemmV4R1DynamicWrw $<TARGET_FILE:test_conv2d>
      ${TEST_CONV_VERBOSE_W} --input 1 32 28 28 --weights 32 32 1 1 --pads_strides_dilations 0 0 1 1 1 1 ${MIOPEN_TEST_FLAGS_ARGS}
)

add_custom_test(smoke_solver_ConvAsmImplicitGemmGTCDynamicXdlops GFX900_DISABLED GFX906_DISABLED GFX90A_DISABLED HALF_ENABLED SKIP_XNACK_ON
    COMMAND MIOPEN_FIND_MODE=normal MIOPEN_DEBUG_FIND_ONLY_SOLVER=ConvAsmImplicitGemmGTCDynamicWrwXdlops $<TARGET_FILE:test_conv2d>
      ${TEST_CONV_VERBOSE_W} --input 2 256 12 18 --weights 256 256 3 3 --pads_strides_dilations 1 1 1 1 1 1 ${MIOPEN_TEST_FLAGS_ARGS}
    COMMAND MIOPEN_FIND_MODE=normal MIOPEN_DEBUG_FIND_ONLY_SOLVER=ConvAsmImplicitGemmGTCDynamicBwdXdlops $<TARGET_FILE:test_conv2d>
      ${TEST_CONV_VERBOSE_B} --input 64 64 28 28 --weights 16 64 1 1 --pads_strides_dilations 0 0 1 1 1 1 ${MIOPEN_TEST_FLAGS_ARGS}
    COMMAND MIOPEN_FIND_MODE=normal MIOPEN_DEBUG_FIND_ONLY_SOLVER=ConvAsmImplicitGemmGTCDynamicFwdXdlops $<TARGET_FILE:test_conv2d>
      ${TEST_CONV_VERBOSE_F} --input 64 512 7 7 --weights 128 128 3 3 --pads_strides_dilations 1 1 1 1 1 1 ${MIOPEN_TEST_FLAGS_ARGS}
)

add_custom_test(smoke_solver_ConvAsmImplicitGemmGTCDynamicXdlopsNHWC_fp32_fp16 GFX900_DISABLED GFX906_DISABLED GFX94X_ENABLED
    HALF_ENABLED SKIP_XNACK_ON TEST_TUNING
    COMMAND MIOPEN_FIND_ENFORCE=SEARCH_DB_UPDATE MIOPEN_DEBUG_TUNING_ITERATIONS_MAX=5
      MIOPEN_FIND_MODE=normal MIOPEN_DEBUG_FIND_ONLY_SOLVER=ConvAsmImplicitGemmGTCDynamicFwdXdlopsNHWC $<TARGET_FILE:test_conv2d>
      ${TEST_CONV_VERBOSE_F} --input 64 256 7 7 --weights 128 256 1 1 --pads_strides_dilations 0 0 1 1 1 1
      --in_layout NHWC --fil_layout NHWC --out_layout NHWC ${MIOPEN_TEST_FLAGS_ARGS}
    COMMAND MIOPEN_FIND_ENFORCE=SEARCH_DB_UPDATE MIOPEN_DEBUG_TUNING_ITERATIONS_MAX=5
      MIOPEN_FIND_MODE=normal MIOPEN_DEBUG_FIND_ONLY_SOLVER=ConvAsmImplicitGemmGTCDynamicBwdXdlopsNHWC $<TARGET_FILE:test_conv2d>
      ${TEST_CONV_VERBOSE_B} --input 64 256 7 7 --weights 128 256 1 1 --pads_strides_dilations 0 0 1 1 1 1
      --in_layout NHWC --fil_layout NHWC --out_layout NHWC ${MIOPEN_TEST_FLAGS_ARGS}
    COMMAND MIOPEN_FIND_ENFORCE=SEARCH_DB_UPDATE MIOPEN_DEBUG_TUNING_ITERATIONS_MAX=5
      MIOPEN_FIND_MODE=normal MIOPEN_DEBUG_FIND_ONLY_SOLVER=ConvAsmImplicitGemmGTCDynamicWrwXdlopsNHWC $<TARGET_FILE:test_conv2d>
      ${TEST_CONV_VERBOSE_W} --input 64 256 7 7 --weights 128 256 1 1 --pads_strides_dilations 0 0 1 1 1 1
      --in_layout NHWC --fil_layout NHWC --out_layout NHWC ${MIOPEN_TEST_FLAGS_ARGS}
)

add_custom_test(smoke_solver_ConvAsmImplicitGemmGTCDynamicXdlopsNHWC_bf16 GFX900_DISABLED GFX906_DISABLED GFX908_DISABLED GFX94X_ENABLED
    FLOAT_DISABLED BF16_ENABLED SKIP_XNACK_ON TEST_TUNING
    COMMAND MIOPEN_FIND_ENFORCE=SEARCH_DB_UPDATE MIOPEN_DEBUG_TUNING_ITERATIONS_MAX=5
      MIOPEN_FIND_MODE=normal MIOPEN_DEBUG_FIND_ONLY_SOLVER=ConvAsmImplicitGemmGTCDynamicFwdXdlopsNHWC $<TARGET_FILE:test_conv2d>
      ${TEST_CONV_VERBOSE_F} --input 64 256 7 7 --weights 128 256 1 1 --pads_strides_dilations 0 0 1 1 1 1
      --in_layout NHWC --fil_layout NHWC --out_layout NHWC ${MIOPEN_TEST_FLAGS_ARGS}
    COMMAND MIOPEN_FIND_ENFORCE=SEARCH_DB_UPDATE MIOPEN_DEBUG_TUNING_ITERATIONS_MAX=5
      MIOPEN_FIND_MODE=normal MIOPEN_DEBUG_FIND_ONLY_SOLVER=ConvAsmImplicitGemmGTCDynamicBwdXdlopsNHWC $<TARGET_FILE:test_conv2d>
      ${TEST_CONV_VERBOSE_B} --input 64 256 7 7 --weights 128 256 1 1 --pads_strides_dilations 0 0 1 1 1 1
      --in_layout NHWC --fil_layout NHWC --out_layout NHWC ${MIOPEN_TEST_FLAGS_ARGS}
    COMMAND MIOPEN_FIND_ENFORCE=SEARCH_DB_UPDATE MIOPEN_DEBUG_TUNING_ITERATIONS_MAX=5
      MIOPEN_FIND_MODE=normal MIOPEN_DEBUG_FIND_ONLY_SOLVER=ConvAsmImplicitGemmGTCDynamicWrwXdlopsNHWC $<TARGET_FILE:test_conv2d>
      ${TEST_CONV_VERBOSE_W} --input 64 256 7 7 --weights 128 256 1 1 --pads_strides_dilations 0 0 1 1 1 1
      --in_layout NHWC --fil_layout NHWC --out_layout NHWC ${MIOPEN_TEST_FLAGS_ARGS}
)

add_custom_test(smoke_solver_ConvAsmImplicitGemmGTCDynamicFwdDlopsNCHWC GFX900_DISABLED GFX906_DISABLED GFX908_DISABLED GFX90A_DISABLED GFX94X_ENABLED GFX103X_ENABLED
    FLOAT_DISABLED HALF_ENABLED SKIP_XNACK_ON TEST_TUNING
    COMMAND MIOPEN_FIND_ENFORCE=SEARCH_DB_UPDATE MIOPEN_DEBUG_TUNING_ITERATIONS_MAX=5
      MIOPEN_FIND_MODE=normal MIOPEN_DEBUG_FIND_ONLY_SOLVER=ConvAsmImplicitGemmGTCDynamicFwdDlopsNCHWC $<TARGET_FILE:test_conv2d>
      ${TEST_CONV_VERBOSE_F} --input 64 256 7 7 --weights 256 3 3 128 --pads_strides_dilations 0 0 1 1 1 1
      --in_layout NCHW --fil_layout CHWN --out_layout NCHW --tensor_vect 1 --vector_length 4 ${MIOPEN_TEST_FLAGS_ARGS}
>>>>>>> b5c9cd5b
)

# MIOPEN_DEBUG_TUNING_ITERATIONS_MAX is set to 2 because kernels are very slow to build.
# MIOPEN_DEBUG_CONV_CK_IGEMM_FWD_V6R1_DLOPS_NCHW is explicitly enabled due to the kernel is disabled by default via #2306
add_custom_test(smoke_solver_ConvCkIgemmFwdV6r1DlopsNchw GFX103X_ENABLED HALF_ENABLED TEST_TUNING
    ENVIRONMENT MIOPEN_FIND_ENFORCE=SEARCH_DB_UPDATE MIOPEN_DEBUG_TUNING_ITERATIONS_MAX=2 MIOPEN_DEBUG_CONVOLUTION_ATTRIB_FP16_ALT_IMPL=0 MIOPEN_FIND_MODE=normal MIOPEN_DEBUG_FIND_ONLY_SOLVER=ConvCkIgemmFwdV6r1DlopsNchw MIOPEN_DEBUG_CONV_CK_IGEMM_FWD_V6R1_DLOPS_NCHW=1
    COMMAND $<TARGET_FILE:test_conv2d> ${TEST_CONV_VERBOSE_F} --input 128 64 56 56 --weights 256 64 1 1 --pads_strides_dilations 0 0 1 1 1 1 ${MIOPEN_TEST_FLAGS_ARGS}
)

add_custom_test(smoke_solver_ConvHipImplicitGemmBwdDataV1R1 GFX103X_ENABLED TEST_TUNING
    ENVIRONMENT MIOPEN_FIND_ENFORCE=SEARCH_DB_UPDATE MIOPEN_DEBUG_TUNING_ITERATIONS_MAX=5 MIOPEN_FIND_MODE=normal MIOPEN_DEBUG_FIND_ONLY_SOLVER=ConvHipImplicitGemmBwdDataV1R1
    COMMAND $<TARGET_FILE:test_conv2d> ${TEST_CONV_VERBOSE_B} --input 32 128 32 32 --weights 12 128 1 1 --pads_strides_dilations 0 0 1 1 1 1 ${MIOPEN_TEST_FLAGS_ARGS}
)

# MIOPEN_DEBUG_CONV_IMPLICIT_GEMM_HIP_FWD_V4R1=1 is necessary due to WORKAROUND_iGemm_936 in Jenkinsfile,
# which disables ConvHipImplicitGemmV4R1Fwd, but we still want to check that the solver is not broken.
add_custom_test(smoke_solver_ConvHipImplicitGemmV4R1Fwd_fp32 GFX103X_ENABLED TEST_TUNING
    ENVIRONMENT MIOPEN_FIND_ENFORCE=SEARCH_DB_UPDATE MIOPEN_DEBUG_TUNING_ITERATIONS_MAX=5 MIOPEN_DEBUG_CONV_IMPLICIT_GEMM_HIP_FWD_V4R1=1 MIOPEN_DEBUG_CONVOLUTION_ATTRIB_FP16_ALT_IMPL=0 MIOPEN_FIND_MODE=normal MIOPEN_DEBUG_FIND_ONLY_SOLVER=ConvHipImplicitGemmV4R1Fwd
    COMMAND $<TARGET_FILE:test_conv2d> ${TEST_CONV_VERBOSE_F} --input 256 32 27 27 --weights 128 32 1 1 --pads_strides_dilations 0 0 1 1 1 1 ${MIOPEN_TEST_FLAGS_ARGS}
)

add_custom_test(smoke_solver_ConvHipImplicitGemmV4R1WrW GFX103X_ENABLED HALF_ENABLED BF16_ENABLED TEST_TUNING
    ENVIRONMENT MIOPEN_FIND_ENFORCE=SEARCH_DB_UPDATE MIOPEN_DEBUG_TUNING_ITERATIONS_MAX=5 MIOPEN_DEBUG_CONVOLUTION_ATTRIB_FP16_ALT_IMPL=0 MIOPEN_FIND_MODE=normal MIOPEN_DEBUG_FIND_ONLY_SOLVER=ConvHipImplicitGemmV4R1WrW
    COMMAND $<TARGET_FILE:test_conv2d> ${TEST_CONV_VERBOSE_W} --input 64 64 55 55 --weights 64 64 1 1 --pads_strides_dilations 0 0 1 1 1 1 ${MIOPEN_TEST_FLAGS_ARGS}
)

# MIOPEN_DEBUG_CONV_IMPLICIT_GEMM_HIP_FWD_V4R1=1 is necessary due to WORKAROUND_iGemm_936 in Jenkinsfile,
# which disables ConvHipImplicitGemmV4R1Fwd, but we still want to check that the solver is not broken.
# smoke_solver_ConvHipImplicitGemmV4R1Fwd is split to BF16+FP16 and FP32 tests because of
# WORKAROUND_ISSUE_2038, which disables validation of FP16 and BF16 datatypes in this test,
# see https://github.com/ROCmSoftwarePlatform/MIOpen/pull/2043#issuecomment-1482657160.
add_custom_test(smoke_solver_ConvHipImplicitGemmV4R1Fwd_fp16_bf16 GFX103X_ENABLED FLOAT_DISABLED HALF_ENABLED BF16_ENABLED TEST_TUNING
    ENVIRONMENT MIOPEN_FIND_ENFORCE=SEARCH_DB_UPDATE MIOPEN_DEBUG_TUNING_ITERATIONS_MAX=5 MIOPEN_DEBUG_CONV_IMPLICIT_GEMM_HIP_FWD_V4R1=1 MIOPEN_DEBUG_CONVOLUTION_ATTRIB_FP16_ALT_IMPL=0 MIOPEN_FIND_MODE=normal MIOPEN_DEBUG_FIND_ONLY_SOLVER=ConvHipImplicitGemmV4R1Fwd
    COMMAND $<TARGET_FILE:test_conv2d> ${TEST_CONV_VERBOSE_F} --input 256 32 27 27 --weights 128 32 1 1 --pads_strides_dilations 0 0 1 1 1 1 ${MIOPEN_TEST_FLAGS_ARGS} --disable-validation
)

# MIOPEN_DEBUG_CONV_IMPLICIT_GEMM_HIP_BWD_V4R1=1 is necessary due to WORKAROUND_SWDEV_229277_227616_229195,
# which disables ConvHipImplicitGemmBwdDataV4R1, but we still want to check that the solver is not broken.
add_custom_test(smoke_solver_ConvHipImplicitGemmBwdDataV4R1 GFX103X_ENABLED TEST_TUNING
    ENVIRONMENT MIOPEN_FIND_ENFORCE=SEARCH_DB_UPDATE MIOPEN_DEBUG_TUNING_ITERATIONS_MAX=5 MIOPEN_DEBUG_CONV_IMPLICIT_GEMM_HIP_BWD_V4R1=1 MIOPEN_FIND_MODE=normal MIOPEN_DEBUG_FIND_ONLY_SOLVER=ConvHipImplicitGemmBwdDataV4R1
    COMMAND $<TARGET_FILE:test_conv2d> ${TEST_CONV_VERBOSE_B} --input 16 64 16 16 --weights 64 64 3 3 --pads_strides_dilations 0 0 1 1 1 1 ${MIOPEN_TEST_FLAGS_ARGS}
)

add_custom_test(smoke_solver_ConvHipImplicitGemmV4R4_Fwd GFX103X_ENABLED TEST_TUNING
    ENVIRONMENT MIOPEN_FIND_ENFORCE=SEARCH_DB_UPDATE MIOPEN_DEBUG_TUNING_ITERATIONS_MAX=5 MIOPEN_FIND_MODE=normal MIOPEN_DEBUG_FIND_ONLY_SOLVER=ConvHipImplicitGemmV4R4Fwd
    COMMAND $<TARGET_FILE:test_conv2d> ${TEST_CONV_VERBOSE_F} --input 2 16 28 28 --weights 32 16 3 3 --pads_strides_dilations 1 1 1 1 1 1 ${MIOPEN_TEST_FLAGS_ARGS}
)

add_custom_test(smoke_solver_ConvHipImplicitGemmV4R4_Wrw GFX103X_ENABLED TEST_TUNING
    ENVIRONMENT MIOPEN_FIND_ENFORCE=SEARCH_DB_UPDATE MIOPEN_DEBUG_TUNING_ITERATIONS_MAX=5 MIOPEN_FIND_MODE=normal MIOPEN_DEBUG_FIND_ONLY_SOLVER=ConvHipImplicitGemmV4R4WrW
    COMMAND $<TARGET_FILE:test_conv2d> ${TEST_CONV_VERBOSE_W} --input 8 128 14 14 --weights 32 128 3 3 --pads_strides_dilations 1 1 1 1 1 1 ${MIOPEN_TEST_FLAGS_ARGS}
)

# WORKAROUND_SWDEV_251757 disables this solver due to precision issues.
# However we still want to check that solver is not broken and therefore use
# MIOPEN_DEBUG_CONV_IMPLICIT_GEMM_HIP_BWD_V1R1_XDLOPS=1 to enable it.
add_custom_test(smoke_solver_ConvHipImplicitGemmBwdDataV1R1Xdlops GFX900_DISABLED GFX906_DISABLED HALF_ENABLED BF16_ENABLED TEST_TUNING
    ENVIRONMENT MIOPEN_FIND_ENFORCE=SEARCH_DB_UPDATE MIOPEN_DEBUG_TUNING_ITERATIONS_MAX=5 MIOPEN_DEBUG_CONV_IMPLICIT_GEMM_HIP_BWD_V1R1_XDLOPS=1 MIOPEN_DEBUG_CONVOLUTION_ATTRIB_FP16_ALT_IMPL=0 MIOPEN_FIND_MODE=normal MIOPEN_DEBUG_FIND_ONLY_SOLVER=ConvHipImplicitGemmBwdDataV1R1Xdlops
    COMMAND $<TARGET_FILE:test_conv2d> ${TEST_CONV_VERBOSE_B} --input 32 128 32 32 --weights 12 128 1 1 --pads_strides_dilations 0 0 1 1 1 1 ${MIOPEN_TEST_FLAGS_ARGS}
)

# WORKAROUND_ISSUE_1206 disables this solver for FP32 due to precision issues.
# WORKAROUND_SWDEV_329642 disables this solver on MI200 for BF16.
# However we still want to check that these cases are not broken and therefore use
# MIOPEN_DEBUG_CONV_IMPLICIT_GEMM_HIP_BWD_V4R1_XDLOPS=1 to enable the solver.
add_custom_test(smoke_solver_ConvHipImplicitGemmBwdDataV4R1Xdlops GFX900_DISABLED GFX906_DISABLED HALF_ENABLED BF16_ENABLED TEST_TUNING
    ENVIRONMENT MIOPEN_FIND_ENFORCE=SEARCH_DB_UPDATE MIOPEN_DEBUG_TUNING_ITERATIONS_MAX=5 MIOPEN_DEBUG_CONV_IMPLICIT_GEMM_HIP_BWD_V4R1_XDLOPS=1 MIOPEN_DEBUG_CONVOLUTION_ATTRIB_FP16_ALT_IMPL=0 MIOPEN_FIND_MODE=normal MIOPEN_DEBUG_FIND_ONLY_SOLVER=ConvHipImplicitGemmBwdDataV4R1Xdlops
    COMMAND $<TARGET_FILE:test_conv2d> ${TEST_CONV_VERBOSE_B} --input 1 160 28 28 --weights 128 160 1 1 --pads_strides_dilations 0 0 1 1 1 1 ${MIOPEN_TEST_FLAGS_ARGS}
)

add_custom_test(smoke_solver_ConvHipImplicitGemmForwardV4R4Xdlops GFX900_DISABLED GFX906_DISABLED HALF_ENABLED BF16_ENABLED TEST_TUNING
    ENVIRONMENT MIOPEN_FIND_ENFORCE=SEARCH_DB_UPDATE MIOPEN_DEBUG_TUNING_ITERATIONS_MAX=5 MIOPEN_DEBUG_CONVOLUTION_ATTRIB_FP16_ALT_IMPL=0 MIOPEN_FIND_MODE=normal MIOPEN_DEBUG_FIND_ONLY_SOLVER=ConvHipImplicitGemmForwardV4R4Xdlops
    COMMAND $<TARGET_FILE:test_conv2d> ${TEST_CONV_VERBOSE_F} --input 128 48 13 13 --weights 192 48 1 1 --pads_strides_dilations 0 0 1 1 1 1 ${MIOPEN_TEST_FLAGS_ARGS}
)

add_custom_test(smoke_solver_ConvHipImplicitGemmWrwV4R4Xdlops GFX900_DISABLED GFX906_DISABLED HALF_ENABLED BF16_ENABLED TEST_TUNING
    ENVIRONMENT MIOPEN_FIND_ENFORCE=SEARCH_DB_UPDATE MIOPEN_DEBUG_TUNING_ITERATIONS_MAX=5 MIOPEN_DEBUG_CONVOLUTION_ATTRIB_FP16_ALT_IMPL=0 MIOPEN_FIND_MODE=normal MIOPEN_DEBUG_FIND_ONLY_SOLVER=ConvHipImplicitGemmWrwV4R4Xdlops
    COMMAND $<TARGET_FILE:test_conv2d> ${TEST_CONV_VERBOSE_W} --input 1 192 28 28 --weights 16 192 1 1 --pads_strides_dilations 0 0 1 1 1 1 ${MIOPEN_TEST_FLAGS_ARGS}
)

add_custom_test(smoke_solver_ConvHipImplicitGemmForwardV4R4Xdlops_Padded_Gemm GFX900_DISABLED GFX906_DISABLED HALF_ENABLED BF16_ENABLED TEST_TUNING
    ENVIRONMENT MIOPEN_FIND_ENFORCE=SEARCH_DB_UPDATE MIOPEN_DEBUG_TUNING_ITERATIONS_MAX=5 MIOPEN_DEBUG_CONVOLUTION_ATTRIB_FP16_ALT_IMPL=0 MIOPEN_FIND_MODE=normal MIOPEN_DEBUG_FIND_ONLY_SOLVER=ConvHipImplicitGemmForwardV4R4Xdlops_Padded_Gemm
    COMMAND $<TARGET_FILE:test_conv2d> ${TEST_CONV_VERBOSE_F} --input 16 1 7 7 --weights 1 1 3 3 --pads_strides_dilations 0 0 1 1 1 1 ${MIOPEN_TEST_FLAGS_ARGS}
)

add_custom_test(smoke_solver_ConvHipImplicitGemmWrwV4R4Xdlops_Padded_Gemm GFX900_DISABLED GFX906_DISABLED HALF_ENABLED BF16_ENABLED TEST_TUNING
    ENVIRONMENT MIOPEN_FIND_ENFORCE=SEARCH_DB_UPDATE MIOPEN_DEBUG_TUNING_ITERATIONS_MAX=5 MIOPEN_DEBUG_CONVOLUTION_ATTRIB_FP16_ALT_IMPL=0 MIOPEN_FIND_MODE=normal MIOPEN_DEBUG_FIND_ONLY_SOLVER=ConvHipImplicitGemmWrwV4R4Xdlops_Padded_Gemm
    COMMAND $<TARGET_FILE:test_conv2d> ${TEST_CONV_VERBOSE_W} --input 256 2 5 5 --weights 1 2 3 3 --pads_strides_dilations 1 1 2 2 1 1 ${MIOPEN_TEST_FLAGS_ARGS}
)

add_custom_test(smoke_solver_ConvHipImplicitGemmForwardV4R5Xdlops GFX900_DISABLED GFX906_DISABLED HALF_ENABLED BF16_ENABLED TEST_TUNING
    ENVIRONMENT MIOPEN_FIND_ENFORCE=SEARCH_DB_UPDATE MIOPEN_DEBUG_TUNING_ITERATIONS_MAX=5 MIOPEN_DEBUG_CONVOLUTION_ATTRIB_FP16_ALT_IMPL=0 MIOPEN_FIND_MODE=normal MIOPEN_DEBUG_FIND_ONLY_SOLVER=ConvHipImplicitGemmForwardV4R5Xdlops
    COMMAND $<TARGET_FILE:test_conv2d> ${TEST_CONV_VERBOSE_F} --input 128 16 54 54 --weights 64 16 3 3 --pads_strides_dilations 1 1 1 1 1 1 ${MIOPEN_TEST_FLAGS_ARGS}
)

<<<<<<< HEAD
add_custom_test(smoke_solver_ConvHipImplicitGemmFwdXdlops OCL_DISABLED GFX900_DISABLED GFX906_DISABLED GFX90A_DISABLED HALF_ENABLED INT8_ENABLED SKIP_UNLESS_COMPOSABLEKERNEL TEST_TUNING
    ENVIRONMENT MIOPEN_FIND_ENFORCE=SEARCH_DB_UPDATE MIOPEN_DEBUG_TUNING_ITERATIONS_MAX=5 MIOPEN_FIND_MODE=normal MIOPEN_DEBUG_FIND_ONLY_SOLVER=ConvHipImplicitGemmFwdXdlops
    COMMAND $<TARGET_FILE:test_conv2d> ${TEST_CONV_VERBOSE_F} --input 128 64 56 56 --weights 64 64 1 1 --pads_strides_dilations 0 0 1 1 1 1 ${MIOPEN_TEST_CONV_INT8_OUTPUT_TYPE_INT8} --in_layout NHWC --fil_layout NHWC --out_layout NHWC ${MIOPEN_TEST_FLAGS_ARGS}
=======
add_custom_test(smoke_solver_ConvHipImplicitGemmFwdXdlops OCL_DISABLED GFX900_DISABLED GFX906_DISABLED GFX90A_DISABLED GFX94X_ENABLED HALF_ENABLED INT8_ENABLED
    SKIP_UNLESS_COMPOSABLEKERNEL TEST_TUNING
    COMMAND MIOPEN_FIND_ENFORCE=SEARCH_DB_UPDATE MIOPEN_DEBUG_TUNING_ITERATIONS_MAX=5
      MIOPEN_FIND_MODE=normal MIOPEN_DEBUG_FIND_ONLY_SOLVER=ConvHipImplicitGemmFwdXdlops $<TARGET_FILE:test_conv2d>
      ${TEST_CONV_VERBOSE_F} --input 128 64 56 56 --weights 64 64 1 1 --pads_strides_dilations 0 0 1 1 1 1 ${MIOPEN_TEST_CONV_INT8_OUTPUT_TYPE_INT8}
      --in_layout NHWC --fil_layout NHWC --out_layout NHWC ${MIOPEN_TEST_FLAGS_ARGS}
>>>>>>> b5c9cd5b
)

add_custom_test(smoke_solver_ConvBinWinograd3x3U GFX90A_DISABLED SKIP_XNACK_ON
    ENVIRONMENT MIOPEN_FIND_MODE=normal MIOPEN_DEBUG_FIND_ONLY_SOLVER=ConvBinWinograd3x3U
    COMMAND $<TARGET_FILE:test_conv2d> ${TEST_CONV_VERBOSE_F} --input 1 20 20 20 --weights 20 20 3 3 --pads_strides_dilations 1 1 1 1 1 1 ${MIOPEN_TEST_FLAGS_ARGS}
    COMMAND $<TARGET_FILE:test_conv2d> ${TEST_CONV_VERBOSE_B} --input 1 20 20 20 --weights 20 20 3 3 --pads_strides_dilations 1 1 1 1 1 1 ${MIOPEN_TEST_FLAGS_ARGS}
)

# F16 is supported for 906 and 906 only, no WrW
add_custom_test(smoke_solver_ConvBinWinogradRxS_fp16 GFX900_DISABLED GFX90A_DISABLED FLOAT_DISABLED HALF_ENABLED SKIP_XNACK_ON
    ENVIRONMENT MIOPEN_FIND_MODE=normal MIOPEN_DEBUG_FIND_ONLY_SOLVER=ConvBinWinogradRxS
    COMMAND $<TARGET_FILE:test_conv2d> ${TEST_CONV_VERBOSE_F} --input 1 40 20 20 --weights 20 40 3 3 --pads_strides_dilations 1 1 1 1 1 1 ${MIOPEN_TEST_FLAGS_ARGS}
    COMMAND $<TARGET_FILE:test_conv2d> ${TEST_CONV_VERBOSE_B} --input 1 20 20 20 --weights 40 20 3 3 --pads_strides_dilations 1 1 1 1 1 1 ${MIOPEN_TEST_FLAGS_ARGS}
)

# F32 is supported for 900, 906 and 908.
add_custom_test(smoke_solver_ConvBinWinogradRxS_fp32 GFX90A_DISABLED SKIP_XNACK_ON
    ENVIRONMENT MIOPEN_FIND_MODE=normal MIOPEN_DEBUG_FIND_ONLY_SOLVER=ConvBinWinogradRxS
    COMMAND $<TARGET_FILE:test_conv2d> ${TEST_CONV_VERBOSE_F} --input 1 20 20 20 --weights 20 20 3 3 --pads_strides_dilations 1 1 1 1 1 1 ${MIOPEN_TEST_FLAGS_ARGS}
    COMMAND $<TARGET_FILE:test_conv2d> ${TEST_CONV_VERBOSE_B} --input 1 20 20 20 --weights 20 20 3 3 --pads_strides_dilations 1 1 1 1 1 1 ${MIOPEN_TEST_FLAGS_ARGS}
    COMMAND $<TARGET_FILE:test_conv2d> ${TEST_CONV_VERBOSE_W} --input 1 20 20 20 --weights 20 20 3 3 --pads_strides_dilations 1 1 1 1 1 1 ${MIOPEN_TEST_FLAGS_ARGS}
)

# FP16 ALT attribute is disabled to enable the backward solver on MI200 for HALF.
<<<<<<< HEAD
add_custom_test(smoke_solver_ConvBinWinogradRxSf2x3g1_f16 GFX103X_ENABLED GFX110X_ENABLED FLOAT_DISABLED HALF_ENABLED SKIP_XNACK_ON
    ENVIRONMENT MIOPEN_DEBUG_CONVOLUTION_ATTRIB_FP16_ALT_IMPL=0 MIOPEN_FIND_MODE=normal MIOPEN_DEBUG_FIND_ONLY_SOLVER=ConvBinWinogradRxSf2x3g1
    COMMAND $<TARGET_FILE:test_conv2d> ${TEST_CONV_VERBOSE_F} --input 1 40 20 20 --weights 20 40 3 3 --pads_strides_dilations 1 1 1 1 1 1 ${MIOPEN_TEST_FLAGS_ARGS}
    COMMAND $<TARGET_FILE:test_conv2d> ${TEST_CONV_VERBOSE_B} --input 1 20 20 20 --weights 40 20 3 3 --pads_strides_dilations 1 1 1 1 1 1 ${MIOPEN_TEST_FLAGS_ARGS}
    COMMAND $<TARGET_FILE:test_conv2d> ${TEST_CONV_VERBOSE_W} --input 1 20 20 20 --weights 20 20 3 3 --pads_strides_dilations 1 1 1 1 1 1 ${MIOPEN_TEST_FLAGS_ARGS}
)

add_custom_test(smoke_solver_ConvBinWinogradRxSf2x3g1_f32 GFX103X_ENABLED GFX110X_ENABLED SKIP_XNACK_ON
    ENVIRONMENT MIOPEN_FIND_MODE=normal MIOPEN_DEBUG_FIND_ONLY_SOLVER=ConvBinWinogradRxSf2x3g1
    COMMAND $<TARGET_FILE:test_conv2d> ${TEST_CONV_VERBOSE_F} --input 1 20 20 20 --weights 20 20 3 3 --pads_strides_dilations 1 1 1 1 1 1 ${MIOPEN_TEST_FLAGS_ARGS}
    COMMAND $<TARGET_FILE:test_conv2d> ${TEST_CONV_VERBOSE_B} --input 1 20 20 20 --weights 20 20 3 3 --pads_strides_dilations 1 1 1 1 1 1 ${MIOPEN_TEST_FLAGS_ARGS}
    COMMAND $<TARGET_FILE:test_conv2d> ${TEST_CONV_VERBOSE_W} --input 1 20 20 20 --weights 20 20 3 3 --pads_strides_dilations 1 1 1 1 1 1 ${MIOPEN_TEST_FLAGS_ARGS}
)

# FP16 ALT attribute is disabled to enable the backward solver on MI200 for HALF.
add_custom_test(smoke_solver_ConvBinWinogradRxSf3x2_f16 GFX103X_ENABLED GFX110X_ENABLED FLOAT_DISABLED HALF_ENABLED SKIP_XNACK_ON
    ENVIRONMENT MIOPEN_DEBUG_CONVOLUTION_ATTRIB_FP16_ALT_IMPL=0 MIOPEN_FIND_MODE=normal MIOPEN_DEBUG_FIND_ONLY_SOLVER=ConvBinWinogradRxSf3x2
    COMMAND $<TARGET_FILE:test_conv2d> ${TEST_CONV_VERBOSE_F} --input 1 40 20 20 --weights 20 40 3 3 --pads_strides_dilations 1 1 1 1 1 1 ${MIOPEN_TEST_FLAGS_ARGS}
    COMMAND $<TARGET_FILE:test_conv2d> ${TEST_CONV_VERBOSE_B} --input 1 20 20 20 --weights 40 20 3 3 --pads_strides_dilations 1 1 1 1 1 1 ${MIOPEN_TEST_FLAGS_ARGS}
    COMMAND $<TARGET_FILE:test_conv2d> ${TEST_CONV_VERBOSE_W} --input 1 20 20 20 --weights 20 20 3 3 --pads_strides_dilations 1 1 1 1 1 1 ${MIOPEN_TEST_FLAGS_ARGS}
)

add_custom_test(smoke_solver_ConvBinWinogradRxSf3x2_f32 GFX103X_ENABLED GFX110X_ENABLED SKIP_XNACK_ON
    ENVIRONMENT MIOPEN_FIND_MODE=normal MIOPEN_DEBUG_FIND_ONLY_SOLVER=ConvBinWinogradRxSf3x2
    COMMAND $<TARGET_FILE:test_conv2d> ${TEST_CONV_VERBOSE_F} --input 1 20 20 20 --weights 20 20 3 3 --pads_strides_dilations 1 1 1 1 1 1 ${MIOPEN_TEST_FLAGS_ARGS}
    COMMAND $<TARGET_FILE:test_conv2d> ${TEST_CONV_VERBOSE_B} --input 1 20 20 20 --weights 20 20 3 3 --pads_strides_dilations 1 1 1 1 1 1 ${MIOPEN_TEST_FLAGS_ARGS}
    COMMAND $<TARGET_FILE:test_conv2d> ${TEST_CONV_VERBOSE_W} --input 1 20 20 20 --weights 20 20 3 3 --pads_strides_dilations 1 1 1 1 1 1 ${MIOPEN_TEST_FLAGS_ARGS}
=======
add_custom_test(smoke_solver_ConvBinWinogradRxSf2x3g1_f16 GFX94X_ENABLED GFX103X_ENABLED GFX110X_ENABLED FLOAT_DISABLED HALF_ENABLED SKIP_XNACK_ON
    COMMAND MIOPEN_DEBUG_CONVOLUTION_ATTRIB_FP16_ALT_IMPL=0
      MIOPEN_FIND_MODE=normal MIOPEN_DEBUG_FIND_ONLY_SOLVER=ConvBinWinogradRxSf2x3g1 $<TARGET_FILE:test_conv2d>
      ${TEST_CONV_VERBOSE_F} --input 1 40 20 20 --weights 20 40 3 3 --pads_strides_dilations 1 1 1 1 1 1 ${MIOPEN_TEST_FLAGS_ARGS}
    COMMAND MIOPEN_DEBUG_CONVOLUTION_ATTRIB_FP16_ALT_IMPL=0
      MIOPEN_FIND_MODE=normal MIOPEN_DEBUG_FIND_ONLY_SOLVER=ConvBinWinogradRxSf2x3g1 $<TARGET_FILE:test_conv2d>
      ${TEST_CONV_VERBOSE_B} --input 1 20 20 20 --weights 40 20 3 3 --pads_strides_dilations 1 1 1 1 1 1 ${MIOPEN_TEST_FLAGS_ARGS}
    COMMAND MIOPEN_DEBUG_CONVOLUTION_ATTRIB_FP16_ALT_IMPL=0
      MIOPEN_FIND_MODE=normal MIOPEN_DEBUG_FIND_ONLY_SOLVER=ConvBinWinogradRxSf2x3g1 $<TARGET_FILE:test_conv2d>
      ${TEST_CONV_VERBOSE_W} --input 1 20 20 20 --weights 20 20 3 3 --pads_strides_dilations 1 1 1 1 1 1 ${MIOPEN_TEST_FLAGS_ARGS}
)

add_custom_test(smoke_solver_ConvBinWinogradRxSf2x3g1_f32 GFX94X_ENABLED GFX103X_ENABLED GFX110X_ENABLED SKIP_XNACK_ON
    COMMAND MIOPEN_FIND_MODE=normal MIOPEN_DEBUG_FIND_ONLY_SOLVER=ConvBinWinogradRxSf2x3g1 $<TARGET_FILE:test_conv2d>
      ${TEST_CONV_VERBOSE_F} --input 1 20 20 20 --weights 20 20 3 3 --pads_strides_dilations 1 1 1 1 1 1 ${MIOPEN_TEST_FLAGS_ARGS}
    COMMAND MIOPEN_FIND_MODE=normal MIOPEN_DEBUG_FIND_ONLY_SOLVER=ConvBinWinogradRxSf2x3g1 $<TARGET_FILE:test_conv2d>
      ${TEST_CONV_VERBOSE_B} --input 1 20 20 20 --weights 20 20 3 3 --pads_strides_dilations 1 1 1 1 1 1 ${MIOPEN_TEST_FLAGS_ARGS}
    COMMAND MIOPEN_FIND_MODE=normal MIOPEN_DEBUG_FIND_ONLY_SOLVER=ConvBinWinogradRxSf2x3g1 $<TARGET_FILE:test_conv2d>
      ${TEST_CONV_VERBOSE_W} --input 1 20 20 20 --weights 20 20 3 3 --pads_strides_dilations 1 1 1 1 1 1 ${MIOPEN_TEST_FLAGS_ARGS}
)

# FP16 ALT attribute is disabled to enable the backward solver on MI200 for HALF.
add_custom_test(smoke_solver_ConvBinWinogradRxSf3x2_f16 GFX94X_ENABLED GFX103X_ENABLED GFX110X_ENABLED FLOAT_DISABLED HALF_ENABLED SKIP_XNACK_ON
    COMMAND MIOPEN_DEBUG_CONVOLUTION_ATTRIB_FP16_ALT_IMPL=0
      MIOPEN_FIND_MODE=normal MIOPEN_DEBUG_FIND_ONLY_SOLVER=ConvBinWinogradRxSf3x2 $<TARGET_FILE:test_conv2d>
      ${TEST_CONV_VERBOSE_F} --input 1 40 20 20 --weights 20 40 3 3 --pads_strides_dilations 1 1 1 1 1 1 ${MIOPEN_TEST_FLAGS_ARGS}
    COMMAND MIOPEN_DEBUG_CONVOLUTION_ATTRIB_FP16_ALT_IMPL=0
      MIOPEN_FIND_MODE=normal MIOPEN_DEBUG_FIND_ONLY_SOLVER=ConvBinWinogradRxSf3x2 $<TARGET_FILE:test_conv2d>
      ${TEST_CONV_VERBOSE_B} --input 1 20 20 20 --weights 40 20 3 3 --pads_strides_dilations 1 1 1 1 1 1 ${MIOPEN_TEST_FLAGS_ARGS}
    COMMAND MIOPEN_DEBUG_CONVOLUTION_ATTRIB_FP16_ALT_IMPL=0
      MIOPEN_FIND_MODE=normal MIOPEN_DEBUG_FIND_ONLY_SOLVER=ConvBinWinogradRxSf3x2 $<TARGET_FILE:test_conv2d>
      ${TEST_CONV_VERBOSE_W} --input 1 20 20 20 --weights 20 20 3 3 --pads_strides_dilations 1 1 1 1 1 1 ${MIOPEN_TEST_FLAGS_ARGS}
)

add_custom_test(smoke_solver_ConvBinWinogradRxSf3x2_f32 GFX94X_ENABLED GFX103X_ENABLED GFX110X_ENABLED SKIP_XNACK_ON
    COMMAND MIOPEN_FIND_MODE=normal MIOPEN_DEBUG_FIND_ONLY_SOLVER=ConvBinWinogradRxSf3x2 $<TARGET_FILE:test_conv2d>
      ${TEST_CONV_VERBOSE_F} --input 1 20 20 20 --weights 20 20 3 3 --pads_strides_dilations 1 1 1 1 1 1 ${MIOPEN_TEST_FLAGS_ARGS}
    COMMAND MIOPEN_FIND_MODE=normal MIOPEN_DEBUG_FIND_ONLY_SOLVER=ConvBinWinogradRxSf3x2 $<TARGET_FILE:test_conv2d>
      ${TEST_CONV_VERBOSE_B} --input 1 20 20 20 --weights 20 20 3 3 --pads_strides_dilations 1 1 1 1 1 1 ${MIOPEN_TEST_FLAGS_ARGS}
    COMMAND MIOPEN_FIND_MODE=normal MIOPEN_DEBUG_FIND_ONLY_SOLVER=ConvBinWinogradRxSf3x2 $<TARGET_FILE:test_conv2d>
      ${TEST_CONV_VERBOSE_W} --input 1 20 20 20 --weights 20 20 3 3 --pads_strides_dilations 1 1 1 1 1 1 ${MIOPEN_TEST_FLAGS_ARGS}
>>>>>>> b5c9cd5b
)

add_custom_test(smoke_solver_ConvWinogradFuryRxSf2x3_f16 GFX900_DISABLED GFX906_DISABLED GFX908_DISABLED GFX90A_DISABLED GFX110X_ENABLED FLOAT_DISABLED HALF_ENABLED SKIP_XNACK_ON
    ENVIRONMENT MIOPEN_FIND_MODE=normal MIOPEN_DEBUG_FIND_ONLY_SOLVER='ConvWinoFuryRxS<2-3>'
    COMMAND $<TARGET_FILE:test_conv2d> ${TEST_CONV_VERBOSE_F} --input 1 16 16 16 --weights 16 16 3 3 --pads_strides_dilations 1 1 1 1 1 1 --trans_output_pads 1 1 ${MIOPEN_TEST_FLAGS_ARGS}
    COMMAND $<TARGET_FILE:test_conv2d> ${TEST_CONV_VERBOSE_B} --input 1 16 16 16 --weights 16 16 3 3 --pads_strides_dilations 1 1 1 1 1 1 --trans_output_pads 1 1 ${MIOPEN_TEST_FLAGS_ARGS}
)

# FP16 ALT attribute is disabled to enable the backward solver on MI200 for HALF.
<<<<<<< HEAD
add_custom_test(smoke_solver_ConvWinograd3x3MultipassWrW_3x2 GFX94X_DISABLED HALF_ENABLED BF16_ENABLED SKIP_XNACK_ON OCL_DISABLED
    ENVIRONMENT MIOPEN_DEBUG_CONVOLUTION_ATTRIB_FP16_ALT_IMPL=0 MIOPEN_FIND_MODE=normal MIOPEN_DEBUG_FIND_ONLY_SOLVER='ConvWinograd3x3MultipassWrW<3-2>'
    COMMAND $<TARGET_FILE:test_conv2d> ${TEST_CONV_VERBOSE_W} --input 1 16 24 24 --weights 16 16 3 3 --pads_strides_dilations 1 1 2 2 1 1 ${MIOPEN_TEST_FLAGS_ARGS}
)

add_custom_test(smoke_solver_ConvWinograd3x3MultipassWrW_3x3 GFX94X_DISABLED HALF_ENABLED BF16_ENABLED SKIP_XNACK_ON OCL_DISABLED
    ENVIRONMENT MIOPEN_DEBUG_CONVOLUTION_ATTRIB_FP16_ALT_IMPL=0 MIOPEN_FIND_MODE=normal MIOPEN_DEBUG_FIND_ONLY_SOLVER='ConvWinograd3x3MultipassWrW<3-3>'
    COMMAND $<TARGET_FILE:test_conv2d> ${TEST_CONV_VERBOSE_W} --input 1 16 24 24 --weights 16 16 3 3 --pads_strides_dilations 1 1 2 2 1 1 ${MIOPEN_TEST_FLAGS_ARGS}
)

add_custom_test(smoke_solver_ConvWinograd3x3MultipassWrW_3x4 GFX94X_DISABLED HALF_ENABLED BF16_ENABLED SKIP_XNACK_ON OCL_DISABLED
    ENVIRONMENT MIOPEN_DEBUG_CONVOLUTION_ATTRIB_FP16_ALT_IMPL=0 MIOPEN_DEBUG_AMD_WINOGRAD_MPASS_F3X4=1 MIOPEN_FIND_MODE=normal MIOPEN_DEBUG_FIND_ONLY_SOLVER='ConvWinograd3x3MultipassWrW<3-4>'
    COMMAND $<TARGET_FILE:test_conv2d> ${TEST_CONV_VERBOSE_W} --input 1 16 24 24 --weights 16 16 3 3 --pads_strides_dilations 1 1 1 1 1 1 ${MIOPEN_TEST_FLAGS_ARGS}
)

add_custom_test(smoke_solver_ConvWinograd3x3MultipassWrW_3x5 GFX94X_DISABLED HALF_ENABLED BF16_ENABLED SKIP_XNACK_ON OCL_DISABLED
    ENVIRONMENT MIOPEN_DEBUG_CONVOLUTION_ATTRIB_FP16_ALT_IMPL=0 MIOPEN_DEBUG_AMD_WINOGRAD_MPASS_F3X5=1 MIOPEN_FIND_MODE=normal MIOPEN_DEBUG_FIND_ONLY_SOLVER='ConvWinograd3x3MultipassWrW<3-5>'
    COMMAND $<TARGET_FILE:test_conv2d> ${TEST_CONV_VERBOSE_W} --input 1 16 24 24 --weights 16 16 3 3 --pads_strides_dilations 1 1 1 1 1 1 ${MIOPEN_TEST_FLAGS_ARGS}
)

add_custom_test(smoke_solver_ConvWinograd3x3MultipassWrW_3x6 GFX94X_DISABLED HALF_ENABLED BF16_ENABLED SKIP_XNACK_ON OCL_DISABLED
    ENVIRONMENT MIOPEN_DEBUG_CONVOLUTION_ATTRIB_FP16_ALT_IMPL=0 MIOPEN_DEBUG_AMD_WINOGRAD_MPASS_F3X6=1 MIOPEN_FIND_MODE=normal MIOPEN_DEBUG_FIND_ONLY_SOLVER='ConvWinograd3x3MultipassWrW<3-6>'
    COMMAND $<TARGET_FILE:test_conv2d> ${TEST_CONV_VERBOSE_W} --input 1 16 24 24 --weights 16 16 3 3 --pads_strides_dilations 1 1 1 1 1 1 ${MIOPEN_TEST_FLAGS_ARGS}
)

add_custom_test(smoke_solver_ConvWinograd3x3MultipassWrW_5x3 GFX94X_DISABLED HALF_ENABLED BF16_ENABLED SKIP_XNACK_ON OCL_DISABLED
    ENVIRONMENT MIOPEN_DEBUG_CONVOLUTION_ATTRIB_FP16_ALT_IMPL=0 MIOPEN_FIND_MODE=normal MIOPEN_DEBUG_FIND_ONLY_SOLVER='ConvWinograd3x3MultipassWrW<5-3>'
    COMMAND $<TARGET_FILE:test_conv2d> ${TEST_CONV_VERBOSE_W} --input 1 16 24 24 --weights 16 16 5 5 --pads_strides_dilations 2 2 1 1 1 1 ${MIOPEN_TEST_FLAGS_ARGS}
)

add_custom_test(smoke_solver_ConvWinograd3x3MultipassWrW_5x4 GFX94X_DISABLED HALF_ENABLED BF16_ENABLED SKIP_XNACK_ON OCL_DISABLED
    ENVIRONMENT MIOPEN_DEBUG_CONVOLUTION_ATTRIB_FP16_ALT_IMPL=0 MIOPEN_FIND_MODE=normal MIOPEN_DEBUG_FIND_ONLY_SOLVER='ConvWinograd3x3MultipassWrW<5-4>'
    COMMAND $<TARGET_FILE:test_conv2d> ${TEST_CONV_VERBOSE_W} --input 1 16 24 24 --weights 16 16 5 5 --pads_strides_dilations 2 2 1 1 1 1 ${MIOPEN_TEST_FLAGS_ARGS}
)

add_custom_test(smoke_solver_ConvWinograd3x3MultipassWrW_7x2 GFX94X_DISABLED HALF_ENABLED BF16_ENABLED SKIP_XNACK_ON OCL_DISABLED
    ENVIRONMENT MIOPEN_DEBUG_CONVOLUTION_ATTRIB_FP16_ALT_IMPL=0 MIOPEN_FIND_MODE=normal MIOPEN_DEBUG_FIND_ONLY_SOLVER='ConvWinograd3x3MultipassWrW<7-2>'
    COMMAND $<TARGET_FILE:test_conv2d> ${TEST_CONV_VERBOSE_W} --input 1 16 24 24 --weights 16 16 7 7 --pads_strides_dilations 3 3 1 1 1 1 ${MIOPEN_TEST_FLAGS_ARGS}
)

add_custom_test(smoke_solver_ConvWinograd3x3MultipassWrW_7x2x1x1 GFX94X_DISABLED HALF_ENABLED BF16_ENABLED SKIP_XNACK_ON OCL_DISABLED
    ENVIRONMENT MIOPEN_DEBUG_CONVOLUTION_ATTRIB_FP16_ALT_IMPL=0 MIOPEN_FIND_MODE=normal MIOPEN_DEBUG_FIND_ONLY_SOLVER='ConvWinograd3x3MultipassWrW<7-2-1-1>'
    COMMAND $<TARGET_FILE:test_conv2d> ${TEST_CONV_VERBOSE_W} --input 1 16 24 24 --weights 16 16 7 1 --pads_strides_dilations 3 0 1 1 1 1 ${MIOPEN_TEST_FLAGS_ARGS}
)

add_custom_test(smoke_solver_ConvWinograd3x3MultipassWrW_1x1x7x2 GFX94X_DISABLED HALF_ENABLED BF16_ENABLED SKIP_XNACK_ON OCL_DISABLED
    ENVIRONMENT MIOPEN_DEBUG_CONVOLUTION_ATTRIB_FP16_ALT_IMPL=0 MIOPEN_FIND_MODE=normal MIOPEN_DEBUG_FIND_ONLY_SOLVER='ConvWinograd3x3MultipassWrW<1-1-7-2>'
    COMMAND $<TARGET_FILE:test_conv2d> ${TEST_CONV_VERBOSE_W} --input 1 16 24 24 --weights 16 16 1 7 --pads_strides_dilations 0 3 1 1 1 1 ${MIOPEN_TEST_FLAGS_ARGS}
)

add_custom_test(smoke_solver_ConvWinograd3x3MultipassWrW_7x3 GFX94X_DISABLED HALF_ENABLED BF16_ENABLED SKIP_XNACK_ON OCL_DISABLED
    ENVIRONMENT MIOPEN_DEBUG_CONVOLUTION_ATTRIB_FP16_ALT_IMPL=0 MIOPEN_FIND_MODE=normal MIOPEN_DEBUG_FIND_ONLY_SOLVER='ConvWinograd3x3MultipassWrW<7-3>'
    COMMAND $<TARGET_FILE:test_conv2d> ${TEST_CONV_VERBOSE_W} --input 1 16 24 24 --weights 16 16 7 7 --pads_strides_dilations 3 3 1 1 1 1 ${MIOPEN_TEST_FLAGS_ARGS}
)

add_custom_test(smoke_solver_ConvWinograd3x3MultipassWrW_7x3x1x1 GFX94X_DISABLED HALF_ENABLED BF16_ENABLED SKIP_XNACK_ON OCL_DISABLED
    ENVIRONMENT MIOPEN_DEBUG_CONVOLUTION_ATTRIB_FP16_ALT_IMPL=0 MIOPEN_FIND_MODE=normal MIOPEN_DEBUG_FIND_ONLY_SOLVER='ConvWinograd3x3MultipassWrW<7-3-1-1>'
    COMMAND $<TARGET_FILE:test_conv2d> ${TEST_CONV_VERBOSE_W} --input 1 16 24 24 --weights 16 16 7 1 --pads_strides_dilations 3 0 1 1 1 1 ${MIOPEN_TEST_FLAGS_ARGS}
)

add_custom_test(smoke_solver_ConvWinograd3x3MultipassWrW1x1x7x3 GFX94X_DISABLED HALF_ENABLED BF16_ENABLED SKIP_XNACK_ON OCL_DISABLED
    ENVIRONMENT MIOPEN_DEBUG_CONVOLUTION_ATTRIB_FP16_ALT_IMPL=0 MIOPEN_FIND_MODE=normal MIOPEN_DEBUG_FIND_ONLY_SOLVER='ConvWinograd3x3MultipassWrW<1-1-7-3>'
    COMMAND $<TARGET_FILE:test_conv2d> ${TEST_CONV_VERBOSE_W} --input 1 16 24 24 --weights 16 16 1 7 --pads_strides_dilations 0 3 1 1 1 1 ${MIOPEN_TEST_FLAGS_ARGS}
)

add_custom_test(smoke_solver_ConvBinWinogradRxSf2x3 GFX900_DISABLED GFX103X_ENABLED HALF_ENABLED SKIP_XNACK_ON TEST_TUNING
    ENVIRONMENT MIOPEN_FIND_ENFORCE=SEARCH_DB_UPDATE MIOPEN_DEBUG_TUNING_ITERATIONS_MAX=5 MIOPEN_DEBUG_CONVOLUTION_ATTRIB_FP16_ALT_IMPL=0 MIOPEN_FIND_MODE=normal MIOPEN_DEBUG_FIND_ONLY_SOLVER=ConvBinWinogradRxSf2x3
    COMMAND $<TARGET_FILE:test_conv2d> --input 1 40 20 20 --weights 20 20 3 3 --pads_strides_dilations 1 1 1 1 1 1 --group-count 2 ${MIOPEN_TEST_FLAGS_ARGS}
)

add_custom_test(smoke_solver_ConvBinWinogradRxSf2x3g1 GFX900_DISABLED GFX103X_ENABLED HALF_ENABLED SKIP_XNACK_ON
    ENVIRONMENT MIOPEN_DEBUG_CONVOLUTION_ATTRIB_FP16_ALT_IMPL=0 MIOPEN_FIND_MODE=normal MIOPEN_DEBUG_FIND_ONLY_SOLVER=ConvBinWinogradRxSf2x3g1
    COMMAND $<TARGET_FILE:test_conv2d> --input 1 40 20 20 --weights 20 40 3 3 --pads_strides_dilations 1 1 1 1 1 1 ${MIOPEN_TEST_FLAGS_ARGS}
)

add_custom_test(smoke_solver_ConvBinWinogradRxSf3x2 GFX900_DISABLED GFX103X_ENABLED HALF_ENABLED SKIP_XNACK_ON
    ENVIRONMENT MIOPEN_FIND_ENFORCE=SEARCH_DB_UPDATE MIOPEN_DEBUG_TUNING_ITERATIONS_MAX=5 MIOPEN_DEBUG_CONVOLUTION_ATTRIB_FP16_ALT_IMPL=0 MIOPEN_FIND_MODE=normal MIOPEN_DEBUG_FIND_ONLY_SOLVER=ConvBinWinogradRxSf3x2
    COMMAND $<TARGET_FILE:test_conv2d> --input 1 40 20 20 --weights 20 40 3 3 --pads_strides_dilations 1 1 1 1 1 1 ${MIOPEN_TEST_FLAGS_ARGS}
)

add_custom_test(smoke_solver_ConvMlirIgemm_F GFX900_DISABLED GFX908_DISABLED GFX90A_DISABLED GFX103X_ENABLED HALF_ENABLED SKIP_UNLESS_MLIR TEST_TUNING
    ENVIRONMENT MIOPEN_FIND_ENFORCE=SEARCH_DB_UPDATE MIOPEN_DEBUG_TUNING_ITERATIONS_MAX=5 ${IMPLICITGEMM_MLIR_ENV_F}
    COMMAND $<TARGET_FILE:test_conv2d> ${TEST_CONV_VERBOSE_F} --input 64 128 14 14 --weights 128 128 1 1 --pads_strides_dilations 0 0 2 2 1 1 --in_layout NHWC --fil_layout NHWC --out_layout NHWC ${MIOPEN_TEST_FLAGS_ARGS}
)

add_custom_test(smoke_solver_ConvMlirIgemm_B GFX900_DISABLED GFX908_DISABLED GFX90A_DISABLED GFX103X_ENABLED HALF_ENABLED SKIP_UNLESS_MLIR TEST_TUNING
    ENVIRONMENT MIOPEN_FIND_ENFORCE=SEARCH_DB_UPDATE MIOPEN_DEBUG_TUNING_ITERATIONS_MAX=5 ${IMPLICITGEMM_MLIR_ENV_B}
    COMMAND $<TARGET_FILE:test_conv2d> ${TEST_CONV_VERBOSE_B} --input 64 256 28 28 --weights 64  64  1 1 --pads_strides_dilations 0 0 1 1 1 1 --group-count 4 ${MIOPEN_TEST_FLAGS_ARGS}
=======
add_custom_test(smoke_solver_ConvWinograd3x3MultipassWrW HALF_ENABLED BF16_ENABLED SKIP_XNACK_ON OCL_DISABLED
    COMMAND MIOPEN_DEBUG_CONVOLUTION_ATTRIB_FP16_ALT_IMPL=0
      MIOPEN_FIND_MODE=normal MIOPEN_DEBUG_FIND_ONLY_SOLVER='ConvWinograd3x3MultipassWrW<3-2>' $<TARGET_FILE:test_conv2d>
      ${TEST_CONV_VERBOSE_W} --input 1 16 24 24 --weights 16 16 3 3 --pads_strides_dilations 1 1 2 2 1 1 ${MIOPEN_TEST_FLAGS_ARGS}
    COMMAND MIOPEN_DEBUG_CONVOLUTION_ATTRIB_FP16_ALT_IMPL=0
      MIOPEN_FIND_MODE=normal MIOPEN_DEBUG_FIND_ONLY_SOLVER='ConvWinograd3x3MultipassWrW<3-3>' $<TARGET_FILE:test_conv2d>
      ${TEST_CONV_VERBOSE_W} --input 1 16 24 24 --weights 16 16 3 3 --pads_strides_dilations 1 1 2 2 1 1 ${MIOPEN_TEST_FLAGS_ARGS}
    COMMAND MIOPEN_DEBUG_CONVOLUTION_ATTRIB_FP16_ALT_IMPL=0 MIOPEN_DEBUG_AMD_WINOGRAD_MPASS_F3X4=1
      MIOPEN_FIND_MODE=normal MIOPEN_DEBUG_FIND_ONLY_SOLVER='ConvWinograd3x3MultipassWrW<3-4>' $<TARGET_FILE:test_conv2d>
      ${TEST_CONV_VERBOSE_W} --input 1 16 24 24 --weights 16 16 3 3 --pads_strides_dilations 1 1 1 1 1 1 ${MIOPEN_TEST_FLAGS_ARGS}
    COMMAND MIOPEN_DEBUG_CONVOLUTION_ATTRIB_FP16_ALT_IMPL=0 MIOPEN_DEBUG_AMD_WINOGRAD_MPASS_F3X5=1
      MIOPEN_FIND_MODE=normal MIOPEN_DEBUG_FIND_ONLY_SOLVER='ConvWinograd3x3MultipassWrW<3-5>' $<TARGET_FILE:test_conv2d>
      ${TEST_CONV_VERBOSE_W} --input 1 16 24 24 --weights 16 16 3 3 --pads_strides_dilations 1 1 1 1 1 1 ${MIOPEN_TEST_FLAGS_ARGS}
    COMMAND MIOPEN_DEBUG_CONVOLUTION_ATTRIB_FP16_ALT_IMPL=0 MIOPEN_DEBUG_AMD_WINOGRAD_MPASS_F3X6=1
      MIOPEN_FIND_MODE=normal MIOPEN_DEBUG_FIND_ONLY_SOLVER='ConvWinograd3x3MultipassWrW<3-6>' $<TARGET_FILE:test_conv2d>
      ${TEST_CONV_VERBOSE_W} --input 1 16 24 24 --weights 16 16 3 3 --pads_strides_dilations 1 1 1 1 1 1 ${MIOPEN_TEST_FLAGS_ARGS}
    COMMAND MIOPEN_DEBUG_CONVOLUTION_ATTRIB_FP16_ALT_IMPL=0
      MIOPEN_FIND_MODE=normal MIOPEN_DEBUG_FIND_ONLY_SOLVER='ConvWinograd3x3MultipassWrW<5-3>' $<TARGET_FILE:test_conv2d>
      ${TEST_CONV_VERBOSE_W} --input 1 16 24 24 --weights 16 16 5 5 --pads_strides_dilations 2 2 1 1 1 1 ${MIOPEN_TEST_FLAGS_ARGS}
    COMMAND MIOPEN_DEBUG_CONVOLUTION_ATTRIB_FP16_ALT_IMPL=0
      MIOPEN_FIND_MODE=normal MIOPEN_DEBUG_FIND_ONLY_SOLVER='ConvWinograd3x3MultipassWrW<5-4>' $<TARGET_FILE:test_conv2d>
      ${TEST_CONV_VERBOSE_W} --input 1 16 24 24 --weights 16 16 5 5 --pads_strides_dilations 2 2 1 1 1 1 ${MIOPEN_TEST_FLAGS_ARGS}
    COMMAND MIOPEN_DEBUG_CONVOLUTION_ATTRIB_FP16_ALT_IMPL=0
      MIOPEN_FIND_MODE=normal MIOPEN_DEBUG_FIND_ONLY_SOLVER='ConvWinograd3x3MultipassWrW<7-2>' $<TARGET_FILE:test_conv2d>
      ${TEST_CONV_VERBOSE_W} --input 1 16 24 24 --weights 16 16 7 7 --pads_strides_dilations 3 3 1 1 1 1 ${MIOPEN_TEST_FLAGS_ARGS}
    COMMAND MIOPEN_DEBUG_CONVOLUTION_ATTRIB_FP16_ALT_IMPL=0
      MIOPEN_FIND_MODE=normal MIOPEN_DEBUG_FIND_ONLY_SOLVER='ConvWinograd3x3MultipassWrW<7-2-1-1>' $<TARGET_FILE:test_conv2d>
      ${TEST_CONV_VERBOSE_W} --input 1 16 24 24 --weights 16 16 7 1 --pads_strides_dilations 3 0 1 1 1 1 ${MIOPEN_TEST_FLAGS_ARGS}
    COMMAND MIOPEN_DEBUG_CONVOLUTION_ATTRIB_FP16_ALT_IMPL=0
      MIOPEN_FIND_MODE=normal MIOPEN_DEBUG_FIND_ONLY_SOLVER='ConvWinograd3x3MultipassWrW<1-1-7-2>' $<TARGET_FILE:test_conv2d>
      ${TEST_CONV_VERBOSE_W} --input 1 16 24 24 --weights 16 16 1 7 --pads_strides_dilations 0 3 1 1 1 1 ${MIOPEN_TEST_FLAGS_ARGS}
    COMMAND MIOPEN_DEBUG_CONVOLUTION_ATTRIB_FP16_ALT_IMPL=0
      MIOPEN_FIND_MODE=normal MIOPEN_DEBUG_FIND_ONLY_SOLVER='ConvWinograd3x3MultipassWrW<7-3>' $<TARGET_FILE:test_conv2d>
      ${TEST_CONV_VERBOSE_W} --input 1 16 24 24 --weights 16 16 7 7 --pads_strides_dilations 3 3 1 1 1 1 ${MIOPEN_TEST_FLAGS_ARGS}
    COMMAND MIOPEN_DEBUG_CONVOLUTION_ATTRIB_FP16_ALT_IMPL=0
      MIOPEN_FIND_MODE=normal MIOPEN_DEBUG_FIND_ONLY_SOLVER='ConvWinograd3x3MultipassWrW<7-3-1-1>' $<TARGET_FILE:test_conv2d>
      ${TEST_CONV_VERBOSE_W} --input 1 16 24 24 --weights 16 16 7 1 --pads_strides_dilations 3 0 1 1 1 1 ${MIOPEN_TEST_FLAGS_ARGS}
    COMMAND MIOPEN_DEBUG_CONVOLUTION_ATTRIB_FP16_ALT_IMPL=0
      MIOPEN_FIND_MODE=normal MIOPEN_DEBUG_FIND_ONLY_SOLVER='ConvWinograd3x3MultipassWrW<1-1-7-3>' $<TARGET_FILE:test_conv2d>
      ${TEST_CONV_VERBOSE_W} --input 1 16 24 24 --weights 16 16 1 7 --pads_strides_dilations 0 3 1 1 1 1 ${MIOPEN_TEST_FLAGS_ARGS}
)

add_custom_test(smoke_solver_ConvBinWinogradRxSf2x3 GFX900_DISABLED GFX94X_ENABLED GFX103X_ENABLED HALF_ENABLED SKIP_XNACK_ON TEST_TUNING
    COMMAND MIOPEN_FIND_ENFORCE=SEARCH_DB_UPDATE MIOPEN_DEBUG_TUNING_ITERATIONS_MAX=5
      MIOPEN_DEBUG_CONVOLUTION_ATTRIB_FP16_ALT_IMPL=0
      MIOPEN_FIND_MODE=normal MIOPEN_DEBUG_FIND_ONLY_SOLVER=ConvBinWinogradRxSf2x3 $<TARGET_FILE:test_conv2d>
      --input 1 40 20 20 --weights 20 20 3 3 --pads_strides_dilations 1 1 1 1 1 1 --group-count 2 ${MIOPEN_TEST_FLAGS_ARGS}
)

add_custom_test(smoke_solver_ConvBinWinogradRxSf2x3g1 GFX900_DISABLED GFX94X_ENABLED GFX103X_ENABLED HALF_ENABLED SKIP_XNACK_ON
    COMMAND MIOPEN_DEBUG_CONVOLUTION_ATTRIB_FP16_ALT_IMPL=0
      MIOPEN_FIND_MODE=normal MIOPEN_DEBUG_FIND_ONLY_SOLVER=ConvBinWinogradRxSf2x3g1 $<TARGET_FILE:test_conv2d>
      --input 1 40 20 20 --weights 20 40 3 3 --pads_strides_dilations 1 1 1 1 1 1 ${MIOPEN_TEST_FLAGS_ARGS}
)

add_custom_test(smoke_solver_ConvBinWinogradRxSf3x2 GFX900_DISABLED GFX94X_ENABLED GFX103X_ENABLED HALF_ENABLED SKIP_XNACK_ON
    COMMAND MIOPEN_FIND_ENFORCE=SEARCH_DB_UPDATE MIOPEN_DEBUG_TUNING_ITERATIONS_MAX=5
      MIOPEN_DEBUG_CONVOLUTION_ATTRIB_FP16_ALT_IMPL=0
      MIOPEN_FIND_MODE=normal MIOPEN_DEBUG_FIND_ONLY_SOLVER=ConvBinWinogradRxSf3x2 $<TARGET_FILE:test_conv2d>
      --input 1 40 20 20 --weights 20 40 3 3 --pads_strides_dilations 1 1 1 1 1 1 ${MIOPEN_TEST_FLAGS_ARGS}
>>>>>>> b5c9cd5b
)

add_custom_test(smoke_solver_ConvMlirIgemm_W GFX900_DISABLED GFX908_DISABLED GFX90A_DISABLED GFX103X_ENABLED HALF_ENABLED SKIP_UNLESS_MLIR TEST_TUNING
    ENVIRONMENT MIOPEN_FIND_ENFORCE=SEARCH_DB_UPDATE MIOPEN_DEBUG_TUNING_ITERATIONS_MAX=5 ${IMPLICITGEMM_MLIR_ENV_W}
    COMMAND $<TARGET_FILE:test_conv2d> ${TEST_CONV_VERBOSE_W} --input 64 64  28 28 --weights 64  64  1 1 --pads_strides_dilations 0 0 1 1 1 1 ${MIOPEN_TEST_FLAGS_ARGS}
)

# Add here regression tests that should be run on Vega10/20 and GFX908 only with FP16.
add_custom_test(test_regression_half_vega_gfx908 FLOAT_DISABLED HALF_ENABLED GFX90A_DISABLED
    # Issue #894.
    # Can't be enabled for GFX10 due to WORKAROUND_SWDEV_271887
    ENVIRONMENT MIOPEN_FIND_MODE=normal MIOPEN_DEBUG_FIND_ONLY_SOLVER=ConvOclDirectFwd1x1
    COMMAND $<TARGET_FILE:test_conv2d> ${MIOPEN_TEST_FLOAT_ARG} --verbose --disable-backward-data --disable-backward-weights --disable-verification-cache --cmode conv --pmode default --group-count 1 --input 1 16 7 7 --weights 16 16 1 1 --pads_strides_dilations 0 0 1 1 1 1
)

add_custom_test(test_regression_half_vega SKIP_UNLESS_ALL FLOAT_DISABLED HALF_ENABLED GFX908_DISABLED GFX90A_DISABLED
    # Issue #1956.
    ENVIRONMENT MIOPEN_FIND_MODE=normal MIOPEN_DEBUG_FIND_ONLY_SOLVER='GemmBwdRest'
    COMMAND $<TARGET_FILE:test_conv3d> ${TEST_CONV_VERBOSE_B} --cmode conv --pmode default --group-count 1 --batch_size 2 --input_channels 64 --output_channels 32 --spatial_dim_elements 128 128 128 --filter_dims 3 3 3 --pads_strides_dilations 1 1 1 1 1 1 1 1 1 --trans_output_pads 0 0 0 --in_layout NCDHW --fil_layout NCDHW --out_layout NCDHW ${MIOPEN_TEST_FLAGS_ARGS}
)
# Test case for issue #1956 uses huge tensors, therefore:
set_tests_properties(test_regression_half_vega PROPERTIES RUN_SERIAL On)

set(ENVS_REGRESSION_ISSUE_1012
    MIOPEN_DEBUG_IMPLICIT_GEMM_FIND_ALL_SOLUTIONS=1
    MIOPEN_FIND_MODE=normal)

set(ARGS_REGRESSION_ISSUE_1012
    --verbose
    --disable-forward
    --disable-backward-data
    --disable-validation)

add_custom_test(test_regression_opencl_float_mi100 GFX900_DISABLED GFX906_DISABLED HIP_DISABLED GFX90A_DISABLED
    # Issue #1012.
    ENVIRONMENT ${ENVS_REGRESSION_ISSUE_1012}
    COMMAND $<TARGET_FILE:test_conv2d> ${MIOPEN_TEST_FLOAT_ARG} --cmode conv --pmode default --group-count 1 --input 128, 832, 7,  7  --weights 32,  832, 1, 1 --pads_strides_dilations 0 0 1 1 1 1 ${ARGS_REGRESSION_ISSUE_1012}
    COMMAND $<TARGET_FILE:test_conv2d> ${MIOPEN_TEST_FLOAT_ARG} --cmode conv --pmode default --group-count 1 --input 64,  192, 28, 28 --weights 64,  192, 1, 1 --pads_strides_dilations 0 0 1 1 1 1 ${ARGS_REGRESSION_ISSUE_1012}
    COMMAND $<TARGET_FILE:test_conv2d> ${MIOPEN_TEST_FLOAT_ARG} --cmode conv --pmode default --group-count 1 --input 64,  256, 28, 28 --weights 128, 256, 1, 1 --pads_strides_dilations 0 0 1 1 1 1 ${ARGS_REGRESSION_ISSUE_1012}
    COMMAND $<TARGET_FILE:test_conv2d> ${MIOPEN_TEST_FLOAT_ARG} --cmode conv --pmode default --group-count 1 --input 64,  480, 14, 14 --weights 64,  480, 1, 1 --pads_strides_dilations 0 0 1 1 1 1 ${ARGS_REGRESSION_ISSUE_1012}
    COMMAND $<TARGET_FILE:test_conv2d> ${MIOPEN_TEST_FLOAT_ARG} --cmode conv --pmode default --group-count 1 --input 64,  512, 14, 14 --weights 128, 512, 1, 1 --pads_strides_dilations 0 0 1 1 1 1 ${ARGS_REGRESSION_ISSUE_1012}
    COMMAND $<TARGET_FILE:test_conv2d> ${MIOPEN_TEST_FLOAT_ARG} --cmode conv --pmode default --group-count 1 --input 64,  512, 28, 28 --weights 128, 512, 1, 1 --pads_strides_dilations 0 0 1 1 1 1 ${ARGS_REGRESSION_ISSUE_1012}
    COMMAND $<TARGET_FILE:test_conv2d> ${MIOPEN_TEST_FLOAT_ARG} --cmode conv --pmode default --group-count 1 --input 64,  64,  56, 56 --weights 256, 64,  1, 1 --pads_strides_dilations 0 0 1 1 1 1 ${ARGS_REGRESSION_ISSUE_1012}
)

set(ENVS_FIND_ONLY_HIP_IGEMM_V4R4XDLOPS
    MIOPEN_FIND_MODE=normal
    MIOPEN_DEBUG_IMPLICIT_GEMM_FIND_ALL_SOLUTIONS=1
    MIOPEN_DEBUG_FIND_ONLY_SOLVER=ConvHipImplicitGemmForwardV4R4Xdlops)

set(ARGS_ENABLE_FORWARD_ONLY
    --verbose
    --disable-backward-data
    --disable-backward-weights)

add_custom_test(test_regression_half_mi200 GFX900_DISABLED GFX906_DISABLED GFX908_DISABLED FLOAT_DISABLED HALF_ENABLED
    # Issue-internal #4
    ENVIRONMENT ${ENVS_FIND_ONLY_HIP_IGEMM_V4R4XDLOPS}
    COMMAND $<TARGET_FILE:test_conv2d> ${MIOPEN_TEST_FLOAT_ARG} --cmode conv --pmode default --input 120 64 75 75 --weights 128 64 1 1 --pads_strides_dilations 0 0 2 2 1 1 ${ARGS_ENABLE_FORWARD_ONLY}
)
#override if we need to install gtests
set(INSTALL_GTEST OFF)
add_subdirectory(gtest EXCLUDE_FROM_ALL)<|MERGE_RESOLUTION|>--- conflicted
+++ resolved
@@ -329,6 +329,9 @@
 
 function(add_test_executable TEST_NAME)
     add_executable (${TEST_NAME} EXCLUDE_FROM_ALL ${ARGN})
+    if(WIN32)
+        target_compile_definitions(${TEST_NAME} PRIVATE NOMINMAX)
+    endif()
     clang_tidy_check(${TEST_NAME})
     target_link_libraries(${TEST_NAME} Threads::Threads)
     # Cmake does not add flags correctly for gcc
@@ -363,7 +366,6 @@
         set_tests_properties(${TEST_NAME} PROPERTIES RUN_SERIAL On)
     endif()
     if(NOT MIOPEN_EMBED_DB STREQUAL "")
-<<<<<<< HEAD
         target_link_libraries(${TEST_NAME} miopen_data)
     endif()
     target_link_libraries(${TEST_NAME} nlohmann_json::nlohmann_json ${BZIP2_LIBRARIES})
@@ -386,18 +388,7 @@
         target_compile_options(${TEST_NAME} PRIVATE -U__LP64__)
     endif()
     target_link_libraries(${TEST_NAME} MIOpen MIOpenCore)
-    if(WIN32)
-        target_compile_definitions(${TEST_NAME} PRIVATE NOMINMAX)
-    endif()
 endfunction()
-=======
-        target_link_libraries(${TEST_NAME} MIOpen miopen_data)
-    else()       
-        target_link_libraries(${TEST_NAME} MIOpen)
-    endif()
-    target_include_directories(${TEST_NAME} PRIVATE ../src/kernels)
-endfunction(add_test_executable)
->>>>>>> b5c9cd5b
 
 set(MIOPEN_TEST_SANITIZERS)
 foreach(SANTIZER address thread)
@@ -1232,8 +1223,7 @@
     MIOPEN_DEBUG_FIND_ONLY_SOLVER=ConvAsmImplicitGemmGTCDynamicBwdXdlopsNHWC)
 
 # gfx90a is disabled due to WORKAROUND_ISSUE_1187
-<<<<<<< HEAD
-add_custom_test(test_conv_igemm_dynamic_xdlops_bwd SKIP_UNLESS_ALL HALF_ENABLED GFX90A_DISABLED GFX94X_ENABLED GFX900_DISABLED GFX906_DISABLED SKIP_XNACK_ON
+add_custom_test(test_conv_igemm_dynamic_xdlops_bwd SKIP_UNLESS_ALL HALF_ENABLED GFX90A_DISABLED GFX900_DISABLED GFX906_DISABLED SKIP_XNACK_ON
     ENVIRONMENT ${DYNAMIC_IMPLICITGEMM_BWD_ENVS_XDLOPS}
     COMMAND $<TARGET_FILE:test_conv2d> ${MIOPEN_TEST_FLOAT_ARG} --verbose --input  64  64 28 28 --weights 16  64 1 1 --pads_strides_dilations 0 0 1 1 1 1 --disable-forward --disable-backward-weights
     COMMAND $<TARGET_FILE:test_conv2d> ${MIOPEN_TEST_FLOAT_ARG} --verbose --input  16  128 36 36 --weights 32  128 1 1 --pads_strides_dilations 0 0 1 1 1 1 --disable-forward --disable-backward-weights
@@ -1249,23 +1239,6 @@
     COMMAND $<TARGET_FILE:test_conv2d> ${MIOPEN_TEST_FLOAT_ARG} --verbose --input  8  16 5 5 --weights 8  16  2 2 --pads_strides_dilations 0 0 1 1 1 1 --disable-forward --disable-backward-weights
     # ho=wo=1 stride=2
     COMMAND $<TARGET_FILE:test_conv2d> ${MIOPEN_TEST_FLOAT_ARG} --verbose --input  256 2048 2 2 --weights 1024  2048  1 1 --pads_strides_dilations 0 0 2 2 1 1 --disable-forward --disable-backward-weights
-=======
-add_custom_test(test_conv_igemm_dynamic_xdlops_bwd SKIP_UNLESS_ALL HALF_ENABLED GFX90A_DISABLED GFX900_DISABLED GFX906_DISABLED SKIP_XNACK_ON
-COMMAND ${DYNAMIC_IMPLICITGEMM_BWD_ENVS_XDLOPS} $<TARGET_FILE:test_conv2d> ${MIOPEN_TEST_FLOAT_ARG} --verbose --input  64  64 28 28 --weights 16  64 1 1 --pads_strides_dilations 0 0 1 1 1 1 --disable-forward --disable-backward-weights
-COMMAND ${DYNAMIC_IMPLICITGEMM_BWD_ENVS_XDLOPS} $<TARGET_FILE:test_conv2d> ${MIOPEN_TEST_FLOAT_ARG} --verbose --input  16  128 36 36 --weights 32  128 1 1 --pads_strides_dilations 0 0 1 1 1 1 --disable-forward --disable-backward-weights
-COMMAND ${DYNAMIC_IMPLICITGEMM_BWD_ENVS_XDLOPS} $<TARGET_FILE:test_conv2d> ${MIOPEN_TEST_FLOAT_ARG} --verbose --input  64   64 56 56 --weights 256  64  1 1 --pads_strides_dilations 0 0 1 1 1 1 --disable-forward --disable-backward-weights
-COMMAND ${DYNAMIC_IMPLICITGEMM_BWD_ENVS_XDLOPS} $<TARGET_FILE:test_conv2d> ${MIOPEN_TEST_FLOAT_ARG} --verbose --input  64  224 17 17 --weights 224  224  1 7 --pads_strides_dilations 0 3 1 1 1 1 --disable-forward --disable-backward-weights
-COMMAND ${DYNAMIC_IMPLICITGEMM_BWD_ENVS_XDLOPS} $<TARGET_FILE:test_conv2d> ${MIOPEN_TEST_FLOAT_ARG} --verbose --input  128  128 35 35 --weights 256  128  3 3 --pads_strides_dilations 1 1 1 1 1 1 --disable-forward --disable-backward-weights
-COMMAND ${DYNAMIC_IMPLICITGEMM_BWD_ENVS_XDLOPS} $<TARGET_FILE:test_conv2d> ${MIOPEN_TEST_FLOAT_ARG} --verbose --input  128  128 64 64 --weights 256  128  3 3 --pads_strides_dilations 1 1 2 2 1 1 --disable-forward --disable-backward-weights
-COMMAND ${DYNAMIC_IMPLICITGEMM_BWD_ENVS_XDLOPS} $<TARGET_FILE:test_conv2d> ${MIOPEN_TEST_FLOAT_ARG} --verbose --input  128  768 17 17 --weights 256  768  3 3 --pads_strides_dilations 1 1 1 1 2 2 --disable-forward --disable-backward-weights
-COMMAND ${DYNAMIC_IMPLICITGEMM_BWD_ENVS_XDLOPS} $<TARGET_FILE:test_conv2d> ${MIOPEN_TEST_FLOAT_ARG} --verbose --input  3  256 28 28 --weights 80  256  1 1 --pads_strides_dilations 0 0 1 1 1 1 --disable-forward --disable-backward-weights
-COMMAND ${DYNAMIC_IMPLICITGEMM_BWD_ENVS_XDLOPS} $<TARGET_FILE:test_conv2d> ${MIOPEN_TEST_FLOAT_ARG} --verbose --input  2  256 12 18 --weights 256  256  3 3 --pads_strides_dilations 1 1 1 1 1 1 --disable-forward --disable-backward-weights
-COMMAND ${DYNAMIC_IMPLICITGEMM_BWD_ENVS_XDLOPS} $<TARGET_FILE:test_conv2d> ${MIOPEN_TEST_FLOAT_ARG} --verbose --input  400  256 7 7 --weights 1024  256  7 7 --pads_strides_dilations 0 0 1 1 1 1 --disable-forward --disable-backward-weights
-COMMAND ${DYNAMIC_IMPLICITGEMM_BWD_ENVS_XDLOPS} $<TARGET_FILE:test_conv2d> ${MIOPEN_TEST_FLOAT_ARG} --verbose --input  400  256 1 1 --weights 1024  256  1 1 --pads_strides_dilations 0 0 1 1 1 1 --disable-forward --disable-backward-weights
-COMMAND ${DYNAMIC_IMPLICITGEMM_BWD_ENVS_XDLOPS} $<TARGET_FILE:test_conv2d> ${MIOPEN_TEST_FLOAT_ARG} --verbose --input  8  16 5 5 --weights 8  16  2 2 --pads_strides_dilations 0 0 1 1 1 1 --disable-forward --disable-backward-weights
-# ho=wo=1 stride=2
-COMMAND ${DYNAMIC_IMPLICITGEMM_BWD_ENVS_XDLOPS} $<TARGET_FILE:test_conv2d> ${MIOPEN_TEST_FLOAT_ARG} --verbose --input  256 2048 2 2 --weights 1024  2048  1 1 --pads_strides_dilations 0 0 2 2 1 1 --disable-forward --disable-backward-weights
->>>>>>> b5c9cd5b
 )
 
 # gfx90a is disabled due to WORKAROUND_ISSUE_1187
@@ -1278,20 +1251,14 @@
 #)
 
 # gfx90a is disabled due to WORKAROUND_ISSUE_1187
-<<<<<<< HEAD
-add_custom_test(test_conv_igemm_dynamic_xdlops_bwd_float SKIP_UNLESS_ALL HALF_DISABLED FLOAT_ENABLED GFX90A_DISABLED GFX94X_ENABLED GFX900_DISABLED GFX906_DISABLED SKIP_XNACK_ON
+add_custom_test(test_conv_igemm_dynamic_xdlops_bwd_float SKIP_UNLESS_ALL HALF_DISABLED FLOAT_ENABLED GFX90A_DISABLED GFX900_DISABLED GFX906_DISABLED SKIP_XNACK_ON
     ENVIRONMENT ${DYNAMIC_IMPLICITGEMM_BWD_ENVS_XDLOPS}
     COMMAND $<TARGET_FILE:test_conv2d> ${MIOPEN_TEST_FLOAT_ARG} --verbose --input  4  512 128 128 --weights 12  512  1 1 --pads_strides_dilations 0 0 1 1 1 1 --disable-forward --disable-backward-weights
-=======
-add_custom_test(test_conv_igemm_dynamic_xdlops_bwd_float SKIP_UNLESS_ALL HALF_DISABLED FLOAT_ENABLED GFX90A_DISABLED GFX900_DISABLED GFX906_DISABLED SKIP_XNACK_ON
-COMMAND ${DYNAMIC_IMPLICITGEMM_BWD_ENVS_XDLOPS} $<TARGET_FILE:test_conv2d> ${MIOPEN_TEST_FLOAT_ARG} --verbose --input  4  512 128 128 --weights 12  512  1 1 --pads_strides_dilations 0 0 1 1 1 1 --disable-forward --disable-backward-weights
->>>>>>> b5c9cd5b
 )
 
 # gfx90a is disabled due to WORKAROUND_ISSUE_1187
 # Be careful to add testings for (x=1, y=1, c % 8 != 0) due to WORKAROUND_SWDEV_306318
-<<<<<<< HEAD
-add_custom_test(test_conv_igemm_dynamic_xdlops_fwd SKIP_UNLESS_ALL HALF_ENABLED GFX90A_DISABLED GFX94X_ENABLED GFX900_DISABLED GFX906_DISABLED SKIP_XNACK_ON
+add_custom_test(test_conv_igemm_dynamic_xdlops_fwd SKIP_UNLESS_ALL HALF_ENABLED GFX90A_DISABLED GFX900_DISABLED GFX906_DISABLED SKIP_XNACK_ON
     ENVIRONMENT ${DYNAMIC_IMPLICITGEMM_FWD_GTC_DYNAMIC_XDLOPS_ENVS}
     COMMAND $<TARGET_FILE:test_conv2d> ${MIOPEN_TEST_FLOAT_ARG} --verbose --input 64 1024 14 14 --weights 1024 1024 1 1 --pads_strides_dilations 0 0 1 1 1 1 --disable-backward-data --disable-backward-weights
     COMMAND $<TARGET_FILE:test_conv2d> ${MIOPEN_TEST_FLOAT_ARG} --verbose --input 64 256 56 56 --weights 512 256 1 1 --pads_strides_dilations 0 0 2 2 1 1 --disable-backward-data --disable-backward-weights
@@ -1310,14 +1277,14 @@
 )
 
 # gfx90a is disabled due to WORKAROUND_ISSUE_1187
-add_custom_test(test_conv_igemm_dynamic_xdlops_fwd_half SKIP_UNLESS_ALL HALF_ENABLED FLOAT_DISABLED GFX90A_DISABLED GFX94X_ENABLED GFX900_DISABLED GFX906_DISABLED SKIP_XNACK_ON
+add_custom_test(test_conv_igemm_dynamic_xdlops_fwd_half SKIP_UNLESS_ALL HALF_ENABLED FLOAT_DISABLED GFX90A_DISABLED GFX900_DISABLED GFX906_DISABLED SKIP_XNACK_ON
     ENVIRONMENT ${DYNAMIC_IMPLICITGEMM_FWD_GTC_DYNAMIC_XDLOPS_ENVS}
     COMMAND $<TARGET_FILE:test_conv2d> ${MIOPEN_TEST_FLOAT_ARG} --verbose --input 64 3 224 224 --weights 64 3 7 7 --pads_strides_dilations 3 3 2 2 1 1 --disable-backward-data --disable-backward-weights
     COMMAND $<TARGET_FILE:test_conv2d> ${MIOPEN_TEST_FLOAT_ARG} --verbose --input 64 3 230 230 --weights 64 3 7 7 --pads_strides_dilations 0 0 2 2 1 1 --disable-backward-data --disable-backward-weights
 )
 
 # gfx90a is disabled due to WORKAROUND_ISSUE_1187
-add_custom_test(test_conv_igemm_dynamic_xdlops_wrw SKIP_UNLESS_ALL GFX90A_DISABLED GFX94X_ENABLED GFX900_DISABLED GFX906_DISABLED HALF_ENABLED SKIP_XNACK_ON
+add_custom_test(test_conv_igemm_dynamic_xdlops_wrw SKIP_UNLESS_ALL GFX90A_DISABLED GFX900_DISABLED GFX906_DISABLED HALF_ENABLED SKIP_XNACK_ON
     ENVIRONMENT ${DYNAMIC_IMPLICITGEMM_WRW_ENVS_XDLOPS}
     COMMAND $<TARGET_FILE:test_conv2d> ${MIOPEN_TEST_FLOAT_ARG} --verbose --input  64  64 28 28 --weights 32  64 1 1 --pads_strides_dilations 0 0 1 1 1 1 --disable-forward --disable-backward-data
     COMMAND $<TARGET_FILE:test_conv2d> ${MIOPEN_TEST_FLOAT_ARG} --verbose --input  16  128 36 36 --weights 32  128 1 1 --pads_strides_dilations 0 0 1 1 1 1 --disable-forward --disable-backward-data
@@ -1341,66 +1308,12 @@
 )
 
 # gfx90a is disabled due to WORKAROUND_ISSUE_1187
-add_custom_test(test_conv_igemm_dynamic_xdlops_wrw_half SKIP_UNLESS_ALL GFX900_DISABLED GFX906_DISABLED GFX90A_DISABLED GFX94X_ENABLED HALF_ENABLED FLOAT_DISABLED SKIP_XNACK_ON
+add_custom_test(test_conv_igemm_dynamic_xdlops_wrw_half SKIP_UNLESS_ALL GFX900_DISABLED GFX906_DISABLED GFX90A_DISABLED HALF_ENABLED FLOAT_DISABLED SKIP_XNACK_ON
     ENVIRONMENT ${DYNAMIC_IMPLICITGEMM_WRW_ENVS_XDLOPS}
     COMMAND $<TARGET_FILE:test_conv2d> ${MIOPEN_TEST_FLOAT_ARG} --verbose --input  1 3 32 32 --weights 1 3 11 11 --pads_strides_dilations 1 1 2 2 2 1 --disable-forward --disable-backward-data
     COMMAND $<TARGET_FILE:test_conv2d> ${MIOPEN_TEST_FLOAT_ARG} --verbose --input  1 3 224 224 --weights 1 3 3 3 --pads_strides_dilations 0 0 1 1 2 2 --disable-forward --disable-backward-data
     COMMAND $<TARGET_FILE:test_conv2d> ${MIOPEN_TEST_FLOAT_ARG} --verbose --input  1 1 8 8 --weights 1 1 2 2 --pads_strides_dilations 0 0 1 1 2 2 --disable-forward --disable-backward-data
     COMMAND $<TARGET_FILE:test_conv2d> ${MIOPEN_TEST_FLOAT_ARG} --verbose --input  1 128 56 56 --weights 1 128 5 5 --pads_strides_dilations 0 0 2 2 1 1 --disable-forward --disable-backward-data
-=======
-add_custom_test(test_conv_igemm_dynamic_xdlops_fwd SKIP_UNLESS_ALL HALF_ENABLED GFX90A_DISABLED GFX900_DISABLED GFX906_DISABLED SKIP_XNACK_ON
-COMMAND ${DYNAMIC_IMPLICITGEMM_FWD_GTC_DYNAMIC_XDLOPS_ENVS} $<TARGET_FILE:test_conv2d> ${MIOPEN_TEST_FLOAT_ARG} --verbose --input 64 1024 14 14 --weights 1024 1024 1 1 --pads_strides_dilations 0 0 1 1 1 1 --disable-backward-data --disable-backward-weights
-COMMAND ${DYNAMIC_IMPLICITGEMM_FWD_GTC_DYNAMIC_XDLOPS_ENVS} $<TARGET_FILE:test_conv2d> ${MIOPEN_TEST_FLOAT_ARG} --verbose --input 64 256 56 56 --weights 512 256 1 1 --pads_strides_dilations 0 0 2 2 1 1 --disable-backward-data --disable-backward-weights
-COMMAND ${DYNAMIC_IMPLICITGEMM_FWD_GTC_DYNAMIC_XDLOPS_ENVS} $<TARGET_FILE:test_conv2d> ${MIOPEN_TEST_FLOAT_ARG} --verbose --input 64 2048 7 7 --weights 2048 2048 1 1 --pads_strides_dilations 0 0 1 1 1 1 --disable-backward-data --disable-backward-weights
-COMMAND ${DYNAMIC_IMPLICITGEMM_FWD_GTC_DYNAMIC_XDLOPS_ENVS} $<TARGET_FILE:test_conv2d> ${MIOPEN_TEST_FLOAT_ARG} --verbose --input 128 128 17 17 --weights 128 128 7 1 --pads_strides_dilations 3 0 1 1 1 1 --disable-backward-data --disable-backward-weights
-COMMAND ${DYNAMIC_IMPLICITGEMM_FWD_GTC_DYNAMIC_XDLOPS_ENVS} $<TARGET_FILE:test_conv2d> ${MIOPEN_TEST_FLOAT_ARG} --verbose --input 128 128 17 17 --weights 128 128 1 7 --pads_strides_dilations 0 3 1 1 1 1 --disable-backward-data --disable-backward-weights
-COMMAND ${DYNAMIC_IMPLICITGEMM_FWD_GTC_DYNAMIC_XDLOPS_ENVS} $<TARGET_FILE:test_conv2d> ${MIOPEN_TEST_FLOAT_ARG} --verbose --input 128 192 17 17 --weights 320 192 3 3 --pads_strides_dilations 0 0 2 2 1 1 --disable-backward-data --disable-backward-weights
-COMMAND ${DYNAMIC_IMPLICITGEMM_FWD_GTC_DYNAMIC_XDLOPS_ENVS} $<TARGET_FILE:test_conv2d> ${MIOPEN_TEST_FLOAT_ARG} --verbose --input 128 256 35 35 --weights 64 256 1 1 --pads_strides_dilations 0 0 1 1 1 1 --disable-backward-data --disable-backward-weights
-COMMAND ${DYNAMIC_IMPLICITGEMM_FWD_GTC_DYNAMIC_XDLOPS_ENVS} $<TARGET_FILE:test_conv2d> ${MIOPEN_TEST_FLOAT_ARG} --verbose --input 128 48 35 35 --weights 64 48 5 5 --pads_strides_dilations 2 2 1 1 1 1 --disable-backward-data --disable-backward-weights
-COMMAND ${DYNAMIC_IMPLICITGEMM_FWD_GTC_DYNAMIC_XDLOPS_ENVS} $<TARGET_FILE:test_conv2d> ${MIOPEN_TEST_FLOAT_ARG} --verbose --input 64 512 7 7 --weights 512 512 3 3 --pads_strides_dilations 1 1 1 1 1 1 --disable-backward-data --disable-backward-weights
-COMMAND ${DYNAMIC_IMPLICITGEMM_FWD_GTC_DYNAMIC_XDLOPS_ENVS} $<TARGET_FILE:test_conv2d> ${MIOPEN_TEST_FLOAT_ARG} --verbose --input 32 1024 14 14 --weights 2048 1024 1 1 --pads_strides_dilations 0 0 2 2 1 1 --disable-backward-data --disable-backward-weights
-COMMAND ${DYNAMIC_IMPLICITGEMM_FWD_GTC_DYNAMIC_XDLOPS_ENVS} $<TARGET_FILE:test_conv2d> ${MIOPEN_TEST_FLOAT_ARG} --verbose --input 2 256 100 104 --weights 12 256 1 1 --pads_strides_dilations 0 0 1 1 1 1 --disable-backward-data --disable-backward-weights
-COMMAND ${DYNAMIC_IMPLICITGEMM_FWD_GTC_DYNAMIC_XDLOPS_ENVS} $<TARGET_FILE:test_conv2d> ${MIOPEN_TEST_FLOAT_ARG} --verbose --input 1 256 28 28 --weights 80 256 1 1 --pads_strides_dilations 0 0 1 1 1 1 --disable-backward-data --disable-backward-weights
-## ho=wo=1 stride=2
-COMMAND ${DYNAMIC_IMPLICITGEMM_FWD_GTC_DYNAMIC_XDLOPS_ENVS} $<TARGET_FILE:test_conv2d> ${MIOPEN_TEST_FLOAT_ARG} --verbose --input  256 2048 2 2 --weights 1024  2048  1 1 --pads_strides_dilations 0 0 2 2 1 1  --disable-backward-data --disable-backward-weights
-)
-
-# gfx90a is disabled due to WORKAROUND_ISSUE_1187
-add_custom_test(test_conv_igemm_dynamic_xdlops_fwd_half SKIP_UNLESS_ALL HALF_ENABLED FLOAT_DISABLED GFX90A_DISABLED GFX900_DISABLED GFX906_DISABLED SKIP_XNACK_ON
-COMMAND ${DYNAMIC_IMPLICITGEMM_FWD_GTC_DYNAMIC_XDLOPS_ENVS} $<TARGET_FILE:test_conv2d> ${MIOPEN_TEST_FLOAT_ARG} --verbose --input 64 3 224 224 --weights 64 3 7 7 --pads_strides_dilations 3 3 2 2 1 1 --disable-backward-data --disable-backward-weights
-COMMAND ${DYNAMIC_IMPLICITGEMM_FWD_GTC_DYNAMIC_XDLOPS_ENVS} $<TARGET_FILE:test_conv2d> ${MIOPEN_TEST_FLOAT_ARG} --verbose --input 64 3 230 230 --weights 64 3 7 7 --pads_strides_dilations 0 0 2 2 1 1 --disable-backward-data --disable-backward-weights
-)
-
-# gfx90a is disabled due to WORKAROUND_ISSUE_1187
-add_custom_test(test_conv_igemm_dynamic_xdlops_wrw SKIP_UNLESS_ALL GFX90A_DISABLED GFX900_DISABLED GFX906_DISABLED HALF_ENABLED SKIP_XNACK_ON
-COMMAND ${DYNAMIC_IMPLICITGEMM_WRW_ENVS_XDLOPS} $<TARGET_FILE:test_conv2d> ${MIOPEN_TEST_FLOAT_ARG} --verbose --input  64  64 28 28 --weights 32  64 1 1 --pads_strides_dilations 0 0 1 1 1 1 --disable-forward --disable-backward-data
-COMMAND ${DYNAMIC_IMPLICITGEMM_WRW_ENVS_XDLOPS} $<TARGET_FILE:test_conv2d> ${MIOPEN_TEST_FLOAT_ARG} --verbose --input  16  128 36 36 --weights 32  128 1 1 --pads_strides_dilations 0 0 1 1 1 1 --disable-forward --disable-backward-data
-COMMAND ${DYNAMIC_IMPLICITGEMM_WRW_ENVS_XDLOPS} $<TARGET_FILE:test_conv2d> ${MIOPEN_TEST_FLOAT_ARG} --verbose --input  64   64 56 56 --weights 256  64  1 1 --pads_strides_dilations 0 0 1 1 1 1 --disable-forward --disable-backward-data
-COMMAND ${DYNAMIC_IMPLICITGEMM_WRW_ENVS_XDLOPS} $<TARGET_FILE:test_conv2d> ${MIOPEN_TEST_FLOAT_ARG} --verbose --input  64  224 17 17 --weights 224  224  1 7 --pads_strides_dilations 0 3 1 1 1 1 --disable-forward --disable-backward-data
-COMMAND ${DYNAMIC_IMPLICITGEMM_WRW_ENVS_XDLOPS} $<TARGET_FILE:test_conv2d> ${MIOPEN_TEST_FLOAT_ARG} --verbose --input  128  128 35 35 --weights 256  128  3 3 --pads_strides_dilations 1 1 1 1 1 1 --disable-forward --disable-backward-data
-COMMAND ${DYNAMIC_IMPLICITGEMM_WRW_ENVS_XDLOPS} $<TARGET_FILE:test_conv2d> ${MIOPEN_TEST_FLOAT_ARG} --verbose --input  128  128 64 64 --weights 256  128  3 3 --pads_strides_dilations 1 1 2 2 1 1 --disable-forward --disable-backward-data
-COMMAND ${DYNAMIC_IMPLICITGEMM_WRW_ENVS_XDLOPS} $<TARGET_FILE:test_conv2d> ${MIOPEN_TEST_FLOAT_ARG} --verbose --input  128  768 17 17 --weights 256  768  3 3 --pads_strides_dilations 1 1 1 1 2 2 --disable-forward --disable-backward-data
-COMMAND ${DYNAMIC_IMPLICITGEMM_WRW_ENVS_XDLOPS} $<TARGET_FILE:test_conv2d> ${MIOPEN_TEST_FLOAT_ARG} --verbose --input  3  256 28 28 --weights 80  256  1 1 --pads_strides_dilations 0 0 1 1 1 1 --disable-forward --disable-backward-data
-COMMAND ${DYNAMIC_IMPLICITGEMM_WRW_ENVS_XDLOPS} $<TARGET_FILE:test_conv2d> ${MIOPEN_TEST_FLOAT_ARG} --verbose --input  2  256 12 18 --weights 256  256  3 3 --pads_strides_dilations 1 1 1 1 1 1 --disable-forward --disable-backward-data
-COMMAND ${DYNAMIC_IMPLICITGEMM_WRW_ENVS_XDLOPS} $<TARGET_FILE:test_conv2d> ${MIOPEN_TEST_FLOAT_ARG} --verbose --input  4  512 128 128 --weights 12  512  1 1 --pads_strides_dilations 0 0 1 1 1 1 --disable-forward --disable-backward-data
-#regression test for issue 540
-COMMAND ${DYNAMIC_IMPLICITGEMM_WRW_ENVS_XDLOPS} $<TARGET_FILE:test_conv2d> ${MIOPEN_TEST_FLOAT_ARG} --verbose --input  4 32 79 141 --weights 64 32 5 10 --pads_strides_dilations 0 0 2 2 1 1 --disable-forward --disable-backward-data
-
-COMMAND ${DYNAMIC_IMPLICITGEMM_WRW_ENVS_XDLOPS} $<TARGET_FILE:test_conv2d> ${MIOPEN_TEST_FLOAT_ARG} --verbose --input  400  256 7 7 --weights 1024  256  7 7 --pads_strides_dilations 0 0 1 1 1 1 --disable-forward --disable-backward-data
-COMMAND ${DYNAMIC_IMPLICITGEMM_WRW_ENVS_XDLOPS} $<TARGET_FILE:test_conv2d> ${MIOPEN_TEST_FLOAT_ARG} --verbose --input  400  256 1 1 --weights 1024  256  1 1 --pads_strides_dilations 0 0 1 1 1 1 --disable-forward --disable-backward-data
-# Regression test for SWDEV-295434 (FP16 only).
-COMMAND ${DYNAMIC_IMPLICITGEMM_WRW_ENVS_XDLOPS} $<TARGET_FILE:test_conv2d> ${MIOPEN_TEST_FLOAT_ARG} --verbose --input  120  256 3 3 --weights 340  256  3 3 --pads_strides_dilations 1 1 1 1 1 1 --disable-forward --disable-backward-data
-# ho=wo=1 stride=2
-COMMAND ${DYNAMIC_IMPLICITGEMM_WRW_ENVS_XDLOPS} $<TARGET_FILE:test_conv2d> ${MIOPEN_TEST_FLOAT_ARG} --verbose --input  256 2048 2 2 --weights 1024  2048  1 1 --pads_strides_dilations 0 0 2 2 1 1  --disable-forward --disable-backward-data
-)
-
-# gfx90a is disabled due to WORKAROUND_ISSUE_1187
-add_custom_test(test_conv_igemm_dynamic_xdlops_wrw_half SKIP_UNLESS_ALL GFX900_DISABLED GFX906_DISABLED GFX90A_DISABLED HALF_ENABLED FLOAT_DISABLED SKIP_XNACK_ON
-COMMAND ${DYNAMIC_IMPLICITGEMM_WRW_ENVS_XDLOPS} $<TARGET_FILE:test_conv2d> ${MIOPEN_TEST_FLOAT_ARG} --verbose --input  1 3 32 32 --weights 1 3 11 11 --pads_strides_dilations 1 1 2 2 2 1 --disable-forward --disable-backward-data
-COMMAND ${DYNAMIC_IMPLICITGEMM_WRW_ENVS_XDLOPS} $<TARGET_FILE:test_conv2d> ${MIOPEN_TEST_FLOAT_ARG} --verbose --input  1 3 224 224 --weights 1 3 3 3 --pads_strides_dilations 0 0 1 1 2 2 --disable-forward --disable-backward-data
-COMMAND ${DYNAMIC_IMPLICITGEMM_WRW_ENVS_XDLOPS} $<TARGET_FILE:test_conv2d> ${MIOPEN_TEST_FLOAT_ARG} --verbose --input  1 1 8 8 --weights 1 1 2 2 --pads_strides_dilations 0 0 1 1 2 2 --disable-forward --disable-backward-data
-COMMAND ${DYNAMIC_IMPLICITGEMM_WRW_ENVS_XDLOPS} $<TARGET_FILE:test_conv2d> ${MIOPEN_TEST_FLOAT_ARG} --verbose --input  1 128 56 56 --weights 1 128 5 5 --pads_strides_dilations 0 0 2 2 1 1 --disable-forward --disable-backward-data
->>>>>>> b5c9cd5b
 )
 
 add_custom_test(test_conv_igemm_dynamic_xdlops_nhwc_fwd SKIP_UNLESS_ALL HALF_ENABLED GFX900_DISABLED GFX906_DISABLED GFX94X_ENABLED SKIP_XNACK_ON
@@ -1701,8 +1614,7 @@
     COMMAND $<TARGET_FILE:test_conv2d> ${MIOPEN_TEST_FLOAT_ARG} --verbose --input  400  256 1 1 --weights 1024 256 1 1 --pads_strides_dilations 0 0 1 1 1 1 ${ARGS_NCHWC_NCHWC_FWD_FP16x4}
 )
 
-<<<<<<< HEAD
-add_custom_test(test_conv_igemm_dynamic_dlops_nchwc_chwnc_fwd_fp16x4 SKIP_UNLESS_ALL HALF_ENABLED FLOAT_DISABLED BF16_DISABLED GFX900_DISABLED GFX906_DISABLED GFX90A_DISABLED GFX908_DISABLED GFX103X_ENABLED SKIP_XNACK_ON
+add_custom_test(test_conv_igemm_dynamic_dlops_nchwc_chwnc_fwd_fp16x4 SKIP_UNLESS_ALL HALF_ENABLED FLOAT_DISABLED BF16_DISABLED GFX900_DISABLED GFX906_DISABLED GFX90A_DISABLED GFX908_DISABLED GFX94X_ENABLED GFX103X_ENABLED SKIP_XNACK_ON
     ENVIRONMENT ${DYNAMIC_IMPLICITGEMM_DLOPS_NCHWC_FWD_ENVS}
     COMMAND $<TARGET_FILE:test_conv2d> ${MIOPEN_TEST_FLOAT_ARG} --verbose --input  64 256  7  7 --weights 256 3 3  128  --pads_strides_dilations 0 0 1 1 1 1 ${ARGS_NCHWC_CHWNC_FWD_FP16x4}
     COMMAND $<TARGET_FILE:test_conv2d> ${MIOPEN_TEST_FLOAT_ARG} --verbose --input  32 160 73 73 --weights 160 1 1   64  --pads_strides_dilations 0 0 1 1 1 1 ${ARGS_NCHWC_CHWNC_FWD_FP16x4}
@@ -1721,26 +1633,6 @@
     COMMAND $<TARGET_FILE:test_conv2d> ${MIOPEN_TEST_FLOAT_ARG} --verbose --input  4  32 79 141 --weights  32 5 10  64  --pads_strides_dilations 0 0 2 2 1 1 ${ARGS_NCHWC_CHWNC_FWD_FP16x4}
     COMMAND $<TARGET_FILE:test_conv2d> ${MIOPEN_TEST_FLOAT_ARG} --verbose --input  400  256 7 7 --weights 256 7 7 1024  --pads_strides_dilations 0 0 1 1 1 1 ${ARGS_NCHWC_CHWNC_FWD_FP16x4}
     COMMAND $<TARGET_FILE:test_conv2d> ${MIOPEN_TEST_FLOAT_ARG} --verbose --input  400  256 1 1 --weights 256 1 1 1024  --pads_strides_dilations 0 0 1 1 1 1 ${ARGS_NCHWC_CHWNC_FWD_FP16x4}
-=======
-add_custom_test(test_conv_igemm_dynamic_dlops_nchwc_chwnc_fwd_fp16x4 SKIP_UNLESS_ALL HALF_ENABLED FLOAT_DISABLED BF16_DISABLED GFX900_DISABLED GFX906_DISABLED GFX90A_DISABLED GFX908_DISABLED GFX94X_ENABLED GFX103X_ENABLED SKIP_XNACK_ON
-COMMAND ${DYNAMIC_IMPLICITGEMM_DLOPS_NCHWC_FWD_ENVS} $<TARGET_FILE:test_conv2d> ${MIOPEN_TEST_FLOAT_ARG} --verbose --input  64 256  7  7 --weights 256 3 3  128  --pads_strides_dilations 0 0 1 1 1 1 ${ARGS_NCHWC_CHWNC_FWD_FP16x4}
-COMMAND ${DYNAMIC_IMPLICITGEMM_DLOPS_NCHWC_FWD_ENVS} $<TARGET_FILE:test_conv2d> ${MIOPEN_TEST_FLOAT_ARG} --verbose --input  32 160 73 73 --weights 160 1 1   64  --pads_strides_dilations 0 0 1 1 1 1 ${ARGS_NCHWC_CHWNC_FWD_FP16x4}
-COMMAND ${DYNAMIC_IMPLICITGEMM_DLOPS_NCHWC_FWD_ENVS} $<TARGET_FILE:test_conv2d> ${MIOPEN_TEST_FLOAT_ARG} --verbose --input  16  64 56 56 --weights  64 1 1   64  --pads_strides_dilations 0 0 1 1 1 1 ${ARGS_NCHWC_CHWNC_FWD_FP16x4}
-COMMAND ${DYNAMIC_IMPLICITGEMM_DLOPS_NCHWC_FWD_ENVS} $<TARGET_FILE:test_conv2d> ${MIOPEN_TEST_FLOAT_ARG} --verbose --input   2 256 40 52 --weights 256 1 1  256  --pads_strides_dilations 0 0 1 1 1 1 ${ARGS_NCHWC_CHWNC_FWD_FP16x4}
-COMMAND ${DYNAMIC_IMPLICITGEMM_DLOPS_NCHWC_FWD_ENVS} $<TARGET_FILE:test_conv2d> ${MIOPEN_TEST_FLOAT_ARG} --verbose --input   2  64 32 28 --weights  64 1 1   64  --pads_strides_dilations 0 0 1 1 1 1 ${ARGS_NCHWC_CHWNC_FWD_FP16x4}
-COMMAND ${DYNAMIC_IMPLICITGEMM_DLOPS_NCHWC_FWD_ENVS} $<TARGET_FILE:test_conv2d> ${MIOPEN_TEST_FLOAT_ARG} --verbose --input  32 128 14 14 --weights 128 1 1   64  --pads_strides_dilations 0 0 2 2 1 1 ${ARGS_NCHWC_CHWNC_FWD_FP16x4}
-COMMAND ${DYNAMIC_IMPLICITGEMM_DLOPS_NCHWC_FWD_ENVS} $<TARGET_FILE:test_conv2d> ${MIOPEN_TEST_FLOAT_ARG} --verbose --input  64  64 17 17 --weights  64 3 7  192  --pads_strides_dilations 0 3 1 1 1 1 ${ARGS_NCHWC_CHWNC_FWD_FP16x4}
-COMMAND ${DYNAMIC_IMPLICITGEMM_DLOPS_NCHWC_FWD_ENVS} $<TARGET_FILE:test_conv2d> ${MIOPEN_TEST_FLOAT_ARG} --verbose --input  64  64 17 17 --weights  64 7 1  192  --pads_strides_dilations 3 0 1 1 1 1 ${ARGS_NCHWC_CHWNC_FWD_FP16x4}
-COMMAND ${DYNAMIC_IMPLICITGEMM_DLOPS_NCHWC_FWD_ENVS} $<TARGET_FILE:test_conv2d> ${MIOPEN_TEST_FLOAT_ARG} --verbose --input   4 128 28 28 --weights 128 2 2  128  --pads_strides_dilations 0 0 2 2 1 1 ${ARGS_NCHWC_CHWNC_FWD_FP16x4}
-COMMAND ${DYNAMIC_IMPLICITGEMM_DLOPS_NCHWC_FWD_ENVS} $<TARGET_FILE:test_conv2d> ${MIOPEN_TEST_FLOAT_ARG} --verbose --input  32 128  8  8 --weights 128 3 1  192  --pads_strides_dilations 1 0 1 1 1 1 ${ARGS_NCHWC_CHWNC_FWD_FP16x4}
-COMMAND ${DYNAMIC_IMPLICITGEMM_DLOPS_NCHWC_FWD_ENVS} $<TARGET_FILE:test_conv2d> ${MIOPEN_TEST_FLOAT_ARG} --verbose --input  64 192 17 17 --weights 192 3 3  160  --pads_strides_dilations 0 0 2 2 1 1 ${ARGS_NCHWC_CHWNC_FWD_FP16x4}
-COMMAND ${DYNAMIC_IMPLICITGEMM_DLOPS_NCHWC_FWD_ENVS} $<TARGET_FILE:test_conv2d> ${MIOPEN_TEST_FLOAT_ARG} --verbose --input  64  32 73 73 --weights  32 3 3   64  --pads_strides_dilations 1 1 1 1 1 1 ${ARGS_NCHWC_CHWNC_FWD_FP16x4}
-COMMAND ${DYNAMIC_IMPLICITGEMM_DLOPS_NCHWC_FWD_ENVS} $<TARGET_FILE:test_conv2d> ${MIOPEN_TEST_FLOAT_ARG} --verbose --input  16  64 56 56 --weights  64 3 3   64  --pads_strides_dilations 1 1 1 1 1 1 ${ARGS_NCHWC_CHWNC_FWD_FP16x4}
-COMMAND ${DYNAMIC_IMPLICITGEMM_DLOPS_NCHWC_FWD_ENVS} $<TARGET_FILE:test_conv2d> ${MIOPEN_TEST_FLOAT_ARG} --verbose --input  16  16 25 25 --weights  16 3 3   64  --pads_strides_dilations 0 0 1 1 1 1 ${ARGS_NCHWC_CHWNC_FWD_FP16x4}
-COMMAND ${DYNAMIC_IMPLICITGEMM_DLOPS_NCHWC_FWD_ENVS} $<TARGET_FILE:test_conv2d> ${MIOPEN_TEST_FLOAT_ARG} --verbose --input  4  32 79 141 --weights  32 5 10  64  --pads_strides_dilations 0 0 2 2 1 1 ${ARGS_NCHWC_CHWNC_FWD_FP16x4}
-COMMAND ${DYNAMIC_IMPLICITGEMM_DLOPS_NCHWC_FWD_ENVS} $<TARGET_FILE:test_conv2d> ${MIOPEN_TEST_FLOAT_ARG} --verbose --input  400  256 7 7 --weights 256 7 7 1024  --pads_strides_dilations 0 0 1 1 1 1 ${ARGS_NCHWC_CHWNC_FWD_FP16x4}
-COMMAND ${DYNAMIC_IMPLICITGEMM_DLOPS_NCHWC_FWD_ENVS} $<TARGET_FILE:test_conv2d> ${MIOPEN_TEST_FLOAT_ARG} --verbose --input  400  256 1 1 --weights 256 1 1 1024  --pads_strides_dilations 0 0 1 1 1 1 ${ARGS_NCHWC_CHWNC_FWD_FP16x4}
->>>>>>> b5c9cd5b
 )
 
 add_custom_test(test_conv_igemm_dynamic_dlops_nchwc_nchwc_fwd_fp16x8 SKIP_UNLESS_ALL HALF_ENABLED FLOAT_DISABLED BF16_DISABLED GFX900_DISABLED GFX906_DISABLED GFX90A_DISABLED GFX908_DISABLED GFX103X_ENABLED SKIP_XNACK_ON
@@ -1764,8 +1656,7 @@
     COMMAND $<TARGET_FILE:test_conv2d> ${MIOPEN_TEST_FLOAT_ARG} --verbose --input  400  256 1 1 --weights 1024 256 1 1 --pads_strides_dilations 0 0 1 1 1 1 ${ARGS_NCHWC_NCHWC_FWD_FP16x8}
 )
 
-<<<<<<< HEAD
-add_custom_test(test_conv_igemm_dynamic_dlops_nchwc_chwnc_fwd_fp16x8 SKIP_UNLESS_ALL HALF_ENABLED FLOAT_DISABLED BF16_DISABLED GFX900_DISABLED GFX906_DISABLED GFX90A_DISABLED GFX908_DISABLED GFX103X_ENABLED SKIP_XNACK_ON
+add_custom_test(test_conv_igemm_dynamic_dlops_nchwc_chwnc_fwd_fp16x8 SKIP_UNLESS_ALL HALF_ENABLED FLOAT_DISABLED BF16_DISABLED GFX900_DISABLED GFX906_DISABLED GFX90A_DISABLED GFX908_DISABLED GFX94X_ENABLED GFX103X_ENABLED SKIP_XNACK_ON
     ENVIRONMENT ${DYNAMIC_IMPLICITGEMM_DLOPS_NCHWC_FWD_ENVS}
     COMMAND $<TARGET_FILE:test_conv2d> ${MIOPEN_TEST_FLOAT_ARG} --verbose --input  64 256  7  7 --weights 256 1 1  128  --pads_strides_dilations 0 0 1 1 1 1 ${ARGS_NCHWC_CHWNC_FWD_FP16x8}
     COMMAND $<TARGET_FILE:test_conv2d> ${MIOPEN_TEST_FLOAT_ARG} --verbose --input  32 160 73 73 --weights 160 1 1   64  --pads_strides_dilations 0 0 1 1 1 1 ${ARGS_NCHWC_CHWNC_FWD_FP16x8}
@@ -1784,26 +1675,6 @@
     COMMAND $<TARGET_FILE:test_conv2d> ${MIOPEN_TEST_FLOAT_ARG} --verbose --input  4  32 79 141 --weights 32 5 10  64   --pads_strides_dilations 0 0 2 2 1 1 ${ARGS_NCHWC_CHWNC_FWD_FP16x8}
     COMMAND $<TARGET_FILE:test_conv2d> ${MIOPEN_TEST_FLOAT_ARG} --verbose --input  400  256 7 7 --weights  256 7 7 1024 --pads_strides_dilations 0 0 1 1 1 1 ${ARGS_NCHWC_CHWNC_FWD_FP16x8}
     COMMAND $<TARGET_FILE:test_conv2d> ${MIOPEN_TEST_FLOAT_ARG} --verbose --input  400  256 1 1 --weights  256 1 1 1024 --pads_strides_dilations 0 0 1 1 1 1 ${ARGS_NCHWC_CHWNC_FWD_FP16x8}
-=======
-add_custom_test(test_conv_igemm_dynamic_dlops_nchwc_chwnc_fwd_fp16x8 SKIP_UNLESS_ALL HALF_ENABLED FLOAT_DISABLED BF16_DISABLED GFX900_DISABLED GFX906_DISABLED GFX90A_DISABLED GFX908_DISABLED GFX94X_ENABLED GFX103X_ENABLED SKIP_XNACK_ON
-COMMAND ${DYNAMIC_IMPLICITGEMM_DLOPS_NCHWC_FWD_ENVS} $<TARGET_FILE:test_conv2d> ${MIOPEN_TEST_FLOAT_ARG} --verbose --input  64 256  7  7 --weights 256 1 1  128  --pads_strides_dilations 0 0 1 1 1 1 ${ARGS_NCHWC_CHWNC_FWD_FP16x8}
-COMMAND ${DYNAMIC_IMPLICITGEMM_DLOPS_NCHWC_FWD_ENVS} $<TARGET_FILE:test_conv2d> ${MIOPEN_TEST_FLOAT_ARG} --verbose --input  32 160 73 73 --weights 160 1 1   64  --pads_strides_dilations 0 0 1 1 1 1 ${ARGS_NCHWC_CHWNC_FWD_FP16x8}
-COMMAND ${DYNAMIC_IMPLICITGEMM_DLOPS_NCHWC_FWD_ENVS} $<TARGET_FILE:test_conv2d> ${MIOPEN_TEST_FLOAT_ARG} --verbose --input  16  64 56 56 --weights  64 1 1   64  --pads_strides_dilations 0 0 1 1 1 1 ${ARGS_NCHWC_CHWNC_FWD_FP16x8}
-COMMAND ${DYNAMIC_IMPLICITGEMM_DLOPS_NCHWC_FWD_ENVS} $<TARGET_FILE:test_conv2d> ${MIOPEN_TEST_FLOAT_ARG} --verbose --input   2 256 40 52 --weights 256 1 1  256  --pads_strides_dilations 0 0 1 1 1 1 ${ARGS_NCHWC_CHWNC_FWD_FP16x8}
-COMMAND ${DYNAMIC_IMPLICITGEMM_DLOPS_NCHWC_FWD_ENVS} $<TARGET_FILE:test_conv2d> ${MIOPEN_TEST_FLOAT_ARG} --verbose --input   2  64 32 28 --weights  64 1 1   64  --pads_strides_dilations 0 0 1 1 1 1 ${ARGS_NCHWC_CHWNC_FWD_FP16x8}
-COMMAND ${DYNAMIC_IMPLICITGEMM_DLOPS_NCHWC_FWD_ENVS} $<TARGET_FILE:test_conv2d> ${MIOPEN_TEST_FLOAT_ARG} --verbose --input  32 128 14 14 --weights 128 1 1   64  --pads_strides_dilations 0 0 2 2 1 1 ${ARGS_NCHWC_CHWNC_FWD_FP16x8}
-COMMAND ${DYNAMIC_IMPLICITGEMM_DLOPS_NCHWC_FWD_ENVS} $<TARGET_FILE:test_conv2d> ${MIOPEN_TEST_FLOAT_ARG} --verbose --input  64  64 17 17 --weights  64 1 7  192  --pads_strides_dilations 0 3 1 1 1 1 ${ARGS_NCHWC_CHWNC_FWD_FP16x8}
-COMMAND ${DYNAMIC_IMPLICITGEMM_DLOPS_NCHWC_FWD_ENVS} $<TARGET_FILE:test_conv2d> ${MIOPEN_TEST_FLOAT_ARG} --verbose --input  64  64 17 17 --weights  64 7 1  192  --pads_strides_dilations 3 0 1 1 1 1 ${ARGS_NCHWC_CHWNC_FWD_FP16x8}
-COMMAND ${DYNAMIC_IMPLICITGEMM_DLOPS_NCHWC_FWD_ENVS} $<TARGET_FILE:test_conv2d> ${MIOPEN_TEST_FLOAT_ARG} --verbose --input   4 128 28 28 --weights 128 2 2  128  --pads_strides_dilations 0 0 2 2 1 1 ${ARGS_NCHWC_CHWNC_FWD_FP16x8}
-COMMAND ${DYNAMIC_IMPLICITGEMM_DLOPS_NCHWC_FWD_ENVS} $<TARGET_FILE:test_conv2d> ${MIOPEN_TEST_FLOAT_ARG} --verbose --input  32 128  8  8 --weights 128 3 1  192  --pads_strides_dilations 1 0 1 1 1 1 ${ARGS_NCHWC_CHWNC_FWD_FP16x8}
-COMMAND ${DYNAMIC_IMPLICITGEMM_DLOPS_NCHWC_FWD_ENVS} $<TARGET_FILE:test_conv2d> ${MIOPEN_TEST_FLOAT_ARG} --verbose --input  64 192 17 17 --weights 192 3 3  160  --pads_strides_dilations 0 0 2 2 1 1 ${ARGS_NCHWC_CHWNC_FWD_FP16x8}
-COMMAND ${DYNAMIC_IMPLICITGEMM_DLOPS_NCHWC_FWD_ENVS} $<TARGET_FILE:test_conv2d> ${MIOPEN_TEST_FLOAT_ARG} --verbose --input  64  32 73 73 --weights  32 3 3   64  --pads_strides_dilations 1 1 1 1 1 1 ${ARGS_NCHWC_CHWNC_FWD_FP16x8}
-COMMAND ${DYNAMIC_IMPLICITGEMM_DLOPS_NCHWC_FWD_ENVS} $<TARGET_FILE:test_conv2d> ${MIOPEN_TEST_FLOAT_ARG} --verbose --input  16  64 56 56 --weights  64 3 3   64  --pads_strides_dilations 1 1 1 1 1 1 ${ARGS_NCHWC_CHWNC_FWD_FP16x8}
-COMMAND ${DYNAMIC_IMPLICITGEMM_DLOPS_NCHWC_FWD_ENVS} $<TARGET_FILE:test_conv2d> ${MIOPEN_TEST_FLOAT_ARG} --verbose --input  16  16 25 25 --weights  16 3 3   64  --pads_strides_dilations 0 0 1 1 1 1 ${ARGS_NCHWC_CHWNC_FWD_FP16x8}
-COMMAND ${DYNAMIC_IMPLICITGEMM_DLOPS_NCHWC_FWD_ENVS} $<TARGET_FILE:test_conv2d> ${MIOPEN_TEST_FLOAT_ARG} --verbose --input  4  32 79 141 --weights 32 5 10  64   --pads_strides_dilations 0 0 2 2 1 1 ${ARGS_NCHWC_CHWNC_FWD_FP16x8}
-COMMAND ${DYNAMIC_IMPLICITGEMM_DLOPS_NCHWC_FWD_ENVS} $<TARGET_FILE:test_conv2d> ${MIOPEN_TEST_FLOAT_ARG} --verbose --input  400  256 7 7 --weights  256 7 7 1024 --pads_strides_dilations 0 0 1 1 1 1 ${ARGS_NCHWC_CHWNC_FWD_FP16x8}
-COMMAND ${DYNAMIC_IMPLICITGEMM_DLOPS_NCHWC_FWD_ENVS} $<TARGET_FILE:test_conv2d> ${MIOPEN_TEST_FLOAT_ARG} --verbose --input  400  256 1 1 --weights  256 1 1 1024 --pads_strides_dilations 0 0 1 1 1 1 ${ARGS_NCHWC_CHWNC_FWD_FP16x8}
->>>>>>> b5c9cd5b
 )
 
 add_custom_test(test_regression_half_mi100 SKIP_UNLESS_ALL FLOAT_DISABLED HALF_ENABLED GFX908_ENABLED GFX900_DISABLED GFX906_DISABLED GFX90A_DISABLED
@@ -1968,43 +1839,23 @@
     add_custom_test(test_reduce_double SKIP_UNLESS_ALL GFX94X_ENABLED GFX103X_ENABLED GFX110X_ENABLED COMMAND  $<TARGET_FILE:test_reduce_test> --double --all --verbose)
 endif()
 
-<<<<<<< HEAD
-add_custom_test(smoke_solver_ConvFFT GFX103X_ENABLED GFX110X_ENABLED
+add_custom_test(smoke_solver_ConvFFT GFX94X_ENABLED GFX103X_ENABLED GFX110X_ENABLED
     ENVIRONMENT MIOPEN_FIND_MODE=normal MIOPEN_DEBUG_FIND_ONLY_SOLVER=fft
     COMMAND $<TARGET_FILE:test_conv2d> ${TEST_CONV_VERBOSE_F} --input 1 16 14 14 --weights 48 16 5 5 --pads_strides_dilations 2 2 1 1 1 1 ${MIOPEN_TEST_FLAGS_ARGS}
     COMMAND $<TARGET_FILE:test_conv2d> ${TEST_CONV_VERBOSE_B} --input 1 16 14 14 --weights 48 16 5 5 --pads_strides_dilations 2 2 1 1 1 1 ${MIOPEN_TEST_FLAGS_ARGS}
 )
 
-add_custom_test(smoke_solver_ConvDirectNaiveConv_Fwd GFX103X_ENABLED GFX110X_ENABLED HALF_ENABLED BF16_ENABLED INT8_ENABLED
+add_custom_test(smoke_solver_ConvDirectNaiveConv_F GFX94X_ENABLED GFX103X_ENABLED GFX110X_ENABLED HALF_ENABLED BF16_ENABLED INT8_ENABLED
     ENVIRONMENT MIOPEN_FIND_MODE=normal MIOPEN_DRIVER_USE_GPU_REFERENCE=0 MIOPEN_DEBUG_FIND_ONLY_SOLVER=ConvDirectNaiveConvFwd
     COMMAND $<TARGET_FILE:test_conv2d> ${TEST_CONV_VERBOSE_F} --input 1 16 14 14 --weights 48 16 5 5 --pads_strides_dilations 2 2 1 1 1 1 ${MIOPEN_TEST_FLAGS_ARGS}
 )
 
-add_custom_test(smoke_solver_ConvDirectNaiveConv_Bwd GFX103X_ENABLED GFX110X_ENABLED HALF_ENABLED BF16_ENABLED
+add_custom_test(smoke_solver_ConvDirectNaiveConv_BW GFX94X_ENABLED GFX103X_ENABLED GFX110X_ENABLED HALF_ENABLED BF16_ENABLED
     ENVIRONMENT MIOPEN_FIND_MODE=normal MIOPEN_DRIVER_USE_GPU_REFERENCE=0 MIOPEN_DEBUG_FIND_ONLY_SOLVER=ConvDirectNaiveConvBwd
     COMMAND $<TARGET_FILE:test_conv2d> ${TEST_CONV_VERBOSE_B} --input 1 16 14 14 --weights 48 16 5 5 --pads_strides_dilations 2 2 1 1 1 1 ${MIOPEN_TEST_FLAGS_ARGS}
-=======
-add_custom_test(smoke_solver_ConvFFT GFX94X_ENABLED GFX103X_ENABLED GFX110X_ENABLED
-    COMMAND MIOPEN_FIND_MODE=normal MIOPEN_DEBUG_FIND_ONLY_SOLVER=fft $<TARGET_FILE:test_conv2d>
-      ${TEST_CONV_VERBOSE_F} --input 1 16 14 14 --weights 48 16 5 5 --pads_strides_dilations 2 2 1 1 1 1 ${MIOPEN_TEST_FLAGS_ARGS}
-    COMMAND MIOPEN_FIND_MODE=normal MIOPEN_DEBUG_FIND_ONLY_SOLVER=fft $<TARGET_FILE:test_conv2d>
-      ${TEST_CONV_VERBOSE_B} --input 1 16 14 14 --weights 48 16 5 5 --pads_strides_dilations 2 2 1 1 1 1 ${MIOPEN_TEST_FLAGS_ARGS}
-)
-
-add_custom_test(smoke_solver_ConvDirectNaiveConv_F GFX94X_ENABLED GFX103X_ENABLED GFX110X_ENABLED HALF_ENABLED BF16_ENABLED INT8_ENABLED
-    COMMAND MIOPEN_FIND_MODE=normal MIOPEN_DRIVER_USE_GPU_REFERENCE=0 MIOPEN_DEBUG_FIND_ONLY_SOLVER=ConvDirectNaiveConvFwd $<TARGET_FILE:test_conv2d>
-      ${TEST_CONV_VERBOSE_F} --input 1 16 14 14 --weights 48 16 5 5 --pads_strides_dilations 2 2 1 1 1 1 ${MIOPEN_TEST_FLAGS_ARGS}
-)
-
-add_custom_test(smoke_solver_ConvDirectNaiveConv_BW GFX94X_ENABLED GFX103X_ENABLED GFX110X_ENABLED HALF_ENABLED BF16_ENABLED
-    COMMAND MIOPEN_FIND_MODE=normal MIOPEN_DRIVER_USE_GPU_REFERENCE=0 MIOPEN_DEBUG_FIND_ONLY_SOLVER=ConvDirectNaiveConvBwd $<TARGET_FILE:test_conv2d>
-      ${TEST_CONV_VERBOSE_B} --input 1 16 14 14 --weights 48 16 5 5 --pads_strides_dilations 2 2 1 1 1 1 ${MIOPEN_TEST_FLAGS_ARGS}
-    COMMAND MIOPEN_FIND_MODE=normal MIOPEN_DRIVER_USE_GPU_REFERENCE=0 MIOPEN_DEBUG_FIND_ONLY_SOLVER=ConvDirectNaiveConvWrw $<TARGET_FILE:test_conv2d>
-      ${TEST_CONV_VERBOSE_W} --input 1 16 14 14 --weights 48 16 5 5 --pads_strides_dilations 2 2 1 1 1 1 ${MIOPEN_TEST_FLAGS_ARGS}
->>>>>>> b5c9cd5b
-)
-
-add_custom_test(smoke_solver_ConvDirectNaiveConv_Wrw GFX103X_ENABLED GFX110X_ENABLED HALF_ENABLED BF16_ENABLED
+)
+
+add_custom_test(smoke_solver_ConvDirectNaiveConv_Wrw GFX94X_ENABLED GFX103X_ENABLED GFX110X_ENABLED HALF_ENABLED BF16_ENABLED
     ENVIRONMENT MIOPEN_FIND_MODE=normal MIOPEN_DRIVER_USE_GPU_REFERENCE=0 MIOPEN_DEBUG_FIND_ONLY_SOLVER=ConvDirectNaiveConvWrw
     COMMAND $<TARGET_FILE:test_conv2d> ${TEST_CONV_VERBOSE_W} --input 1 16 14 14 --weights 48 16 5 5 --pads_strides_dilations 2 2 1 1 1 1 ${MIOPEN_TEST_FLAGS_ARGS}
 )
@@ -2083,7 +1934,6 @@
 
 # GFX103X_DISABLED is due to WORKAROUND_SWDEV_266868
 add_custom_test(smoke_solver_ConvOclBwdWrW1x1 GFX103X_DISABLED HALF_ENABLED BF16_ENABLED
-<<<<<<< HEAD
     ENVIRONMENT MIOPEN_FIND_MODE=normal MIOPEN_DEBUG_FIND_ONLY_SOLVER=ConvOclBwdWrW1x1
     COMMAND $<TARGET_FILE:test_conv2d> ${TEST_CONV_VERBOSE_W} --input 1 16 14 14 --weights 16 16 1 1 --pads_strides_dilations 0 0 1 1 1 1 ${MIOPEN_TEST_FLAGS_ARGS}
 )
@@ -2118,17 +1968,17 @@
     COMMAND $<TARGET_FILE:test_conv2d> ${TEST_CONV_VERBOSE_F} --input 64 512 7 7 --weights 128 128 3 3 --pads_strides_dilations 1 1 1 1 1 1 ${MIOPEN_TEST_FLAGS_ARGS}
 )
 
-add_custom_test(smoke_solver_ConvAsmImplicitGemmGTCDynamicXdlopsNHWC_fp32_fp16_Fwd GFX900_DISABLED GFX906_DISABLED HALF_ENABLED SKIP_XNACK_ON TEST_TUNING
+add_custom_test(smoke_solver_ConvAsmImplicitGemmGTCDynamicXdlopsNHWC_fp32_fp16_Fwd GFX900_DISABLED GFX906_DISABLED GFX94X_ENABLED
     ENVIRONMENT MIOPEN_FIND_ENFORCE=SEARCH_DB_UPDATE MIOPEN_DEBUG_TUNING_ITERATIONS_MAX=5 MIOPEN_FIND_MODE=normal MIOPEN_DEBUG_FIND_ONLY_SOLVER=ConvAsmImplicitGemmGTCDynamicFwdXdlopsNHWC
     COMMAND $<TARGET_FILE:test_conv2d> ${TEST_CONV_VERBOSE_F} --input 64 256 7 7 --weights 128 256 1 1 --pads_strides_dilations 0 0 1 1 1 1 --in_layout NHWC --fil_layout NHWC --out_layout NHWC ${MIOPEN_TEST_FLAGS_ARGS}
 )
 
-add_custom_test(smoke_solver_ConvAsmImplicitGemmGTCDynamicXdlopsNHWC_fp32_fp16_Bwd GFX900_DISABLED GFX906_DISABLED HALF_ENABLED SKIP_XNACK_ON TEST_TUNING
+add_custom_test(smoke_solver_ConvAsmImplicitGemmGTCDynamicXdlopsNHWC_fp32_fp16_Bwd GFX900_DISABLED GFX906_DISABLED GFX94X_ENABLED
     ENVIRONMENT MIOPEN_FIND_ENFORCE=SEARCH_DB_UPDATE MIOPEN_DEBUG_TUNING_ITERATIONS_MAX=5 MIOPEN_FIND_MODE=normal MIOPEN_DEBUG_FIND_ONLY_SOLVER=ConvAsmImplicitGemmGTCDynamicBwdXdlopsNHWC
     COMMAND $<TARGET_FILE:test_conv2d> ${TEST_CONV_VERBOSE_B} --input 64 256 7 7 --weights 128 256 1 1 --pads_strides_dilations 0 0 1 1 1 1 --in_layout NHWC --fil_layout NHWC --out_layout NHWC ${MIOPEN_TEST_FLAGS_ARGS}
 )
 
-add_custom_test(smoke_solver_ConvAsmImplicitGemmGTCDynamicXdlopsNHWC_fp32_fp16_Wrw GFX900_DISABLED GFX906_DISABLED HALF_ENABLED SKIP_XNACK_ON TEST_TUNING
+add_custom_test(smoke_solver_ConvAsmImplicitGemmGTCDynamicXdlopsNHWC_bf16 GFX900_DISABLED GFX906_DISABLED GFX908_DISABLED GFX94X_ENABLED
     ENVIRONMENT MIOPEN_FIND_ENFORCE=SEARCH_DB_UPDATE MIOPEN_DEBUG_TUNING_ITERATIONS_MAX=5 MIOPEN_FIND_MODE=normal MIOPEN_DEBUG_FIND_ONLY_SOLVER=ConvAsmImplicitGemmGTCDynamicWrwXdlopsNHWC
     COMMAND $<TARGET_FILE:test_conv2d> ${TEST_CONV_VERBOSE_W} --input 64 256 7 7 --weights 128 256 1 1 --pads_strides_dilations 0 0 1 1 1 1 --in_layout NHWC --fil_layout NHWC --out_layout NHWC ${MIOPEN_TEST_FLAGS_ARGS}
 )
@@ -2138,7 +1988,7 @@
     COMMAND $<TARGET_FILE:test_conv2d> ${TEST_CONV_VERBOSE_F} --input 64 256 7 7 --weights 128 256 1 1 --pads_strides_dilations 0 0 1 1 1 1 --in_layout NHWC --fil_layout NHWC --out_layout NHWC ${MIOPEN_TEST_FLAGS_ARGS}
 )
 
-add_custom_test(smoke_solver_ConvAsmImplicitGemmGTCDynamicXdlopsNHWC_bf16_Bwd GFX900_DISABLED GFX906_DISABLED GFX908_DISABLED FLOAT_DISABLED BF16_ENABLED SKIP_XNACK_ON TEST_TUNING
+add_custom_test(smoke_solver_ConvAsmImplicitGemmGTCDynamicBwdXdlopsNCHWC GFX900_DISABLED GFX906_DISABLED GFX908_DISABLED GFX90A_DISABLED GFX94X_ENABLED GFX103X_ENABLED
     ENVIRONMENT MIOPEN_FIND_ENFORCE=SEARCH_DB_UPDATE MIOPEN_DEBUG_TUNING_ITERATIONS_MAX=5 MIOPEN_FIND_MODE=normal MIOPEN_DEBUG_FIND_ONLY_SOLVER=ConvAsmImplicitGemmGTCDynamicBwdXdlopsNHWC
     COMMAND $<TARGET_FILE:test_conv2d> ${TEST_CONV_VERBOSE_B} --input 64 256 7 7 --weights 128 256 1 1 --pads_strides_dilations 0 0 1 1 1 1 --in_layout NHWC --fil_layout NHWC --out_layout NHWC ${MIOPEN_TEST_FLAGS_ARGS}
 )
@@ -2151,68 +2001,6 @@
 add_custom_test(smoke_solver_ConvAsmImplicitGemmGTCDynamicFwdDlopsNCHWC GFX900_DISABLED GFX906_DISABLED GFX908_DISABLED GFX90A_DISABLED GFX103X_ENABLED FLOAT_DISABLED HALF_ENABLED SKIP_XNACK_ON TEST_TUNING
     ENVIRONMENT MIOPEN_FIND_ENFORCE=SEARCH_DB_UPDATE MIOPEN_DEBUG_TUNING_ITERATIONS_MAX=5 MIOPEN_FIND_MODE=normal MIOPEN_DEBUG_FIND_ONLY_SOLVER=ConvAsmImplicitGemmGTCDynamicFwdDlopsNCHWC
     COMMAND $<TARGET_FILE:test_conv2d> ${TEST_CONV_VERBOSE_F} --input 64 256 7 7 --weights 256 3 3 128 --pads_strides_dilations 0 0 1 1 1 1 --in_layout NCHW --fil_layout CHWN --out_layout NCHW --tensor_vect 1 --vector_length 4 ${MIOPEN_TEST_FLAGS_ARGS}
-=======
-    COMMAND MIOPEN_FIND_MODE=normal MIOPEN_DEBUG_FIND_ONLY_SOLVER=ConvOclBwdWrW1x1 $<TARGET_FILE:test_conv2d>
-      ${TEST_CONV_VERBOSE_W} --input 1 16 14 14 --weights 16 16 1 1 --pads_strides_dilations 0 0 1 1 1 1 ${MIOPEN_TEST_FLAGS_ARGS}
-)
-
-add_custom_test(smoke_solver_ConvAsmImplicitGemmV4R1Dynamic GFX908_DISABLED GFX90A_DISABLED SKIP_XNACK_ON
-    COMMAND MIOPEN_FIND_MODE=normal MIOPEN_DEBUG_FIND_ONLY_SOLVER=ConvAsmImplicitGemmV4R1DynamicFwd $<TARGET_FILE:test_conv2d>
-      ${TEST_CONV_VERBOSE_F} --input 16 16 16 16 --weights 16 16 1 1 --pads_strides_dilations 0 0 1 1 1 1 ${MIOPEN_TEST_FLAGS_ARGS}
-    COMMAND MIOPEN_FIND_MODE=normal MIOPEN_DEBUG_FIND_ONLY_SOLVER=ConvAsmImplicitGemmV4R1DynamicBwd $<TARGET_FILE:test_conv2d>
-      ${TEST_CONV_VERBOSE_B} --input 64 64 14 14 --weights 16 64 1 1 --pads_strides_dilations 0 0 1 1 1 1 ${MIOPEN_TEST_FLAGS_ARGS}
-    COMMAND MIOPEN_FIND_MODE=normal MIOPEN_DEBUG_FIND_ONLY_SOLVER=ConvAsmImplicitGemmV4R1DynamicWrw $<TARGET_FILE:test_conv2d>
-      ${TEST_CONV_VERBOSE_W} --input 1 32 28 28 --weights 32 32 1 1 --pads_strides_dilations 0 0 1 1 1 1 ${MIOPEN_TEST_FLAGS_ARGS}
-)
-
-add_custom_test(smoke_solver_ConvAsmImplicitGemmGTCDynamicXdlops GFX900_DISABLED GFX906_DISABLED GFX90A_DISABLED HALF_ENABLED SKIP_XNACK_ON
-    COMMAND MIOPEN_FIND_MODE=normal MIOPEN_DEBUG_FIND_ONLY_SOLVER=ConvAsmImplicitGemmGTCDynamicWrwXdlops $<TARGET_FILE:test_conv2d>
-      ${TEST_CONV_VERBOSE_W} --input 2 256 12 18 --weights 256 256 3 3 --pads_strides_dilations 1 1 1 1 1 1 ${MIOPEN_TEST_FLAGS_ARGS}
-    COMMAND MIOPEN_FIND_MODE=normal MIOPEN_DEBUG_FIND_ONLY_SOLVER=ConvAsmImplicitGemmGTCDynamicBwdXdlops $<TARGET_FILE:test_conv2d>
-      ${TEST_CONV_VERBOSE_B} --input 64 64 28 28 --weights 16 64 1 1 --pads_strides_dilations 0 0 1 1 1 1 ${MIOPEN_TEST_FLAGS_ARGS}
-    COMMAND MIOPEN_FIND_MODE=normal MIOPEN_DEBUG_FIND_ONLY_SOLVER=ConvAsmImplicitGemmGTCDynamicFwdXdlops $<TARGET_FILE:test_conv2d>
-      ${TEST_CONV_VERBOSE_F} --input 64 512 7 7 --weights 128 128 3 3 --pads_strides_dilations 1 1 1 1 1 1 ${MIOPEN_TEST_FLAGS_ARGS}
-)
-
-add_custom_test(smoke_solver_ConvAsmImplicitGemmGTCDynamicXdlopsNHWC_fp32_fp16 GFX900_DISABLED GFX906_DISABLED GFX94X_ENABLED
-    HALF_ENABLED SKIP_XNACK_ON TEST_TUNING
-    COMMAND MIOPEN_FIND_ENFORCE=SEARCH_DB_UPDATE MIOPEN_DEBUG_TUNING_ITERATIONS_MAX=5
-      MIOPEN_FIND_MODE=normal MIOPEN_DEBUG_FIND_ONLY_SOLVER=ConvAsmImplicitGemmGTCDynamicFwdXdlopsNHWC $<TARGET_FILE:test_conv2d>
-      ${TEST_CONV_VERBOSE_F} --input 64 256 7 7 --weights 128 256 1 1 --pads_strides_dilations 0 0 1 1 1 1
-      --in_layout NHWC --fil_layout NHWC --out_layout NHWC ${MIOPEN_TEST_FLAGS_ARGS}
-    COMMAND MIOPEN_FIND_ENFORCE=SEARCH_DB_UPDATE MIOPEN_DEBUG_TUNING_ITERATIONS_MAX=5
-      MIOPEN_FIND_MODE=normal MIOPEN_DEBUG_FIND_ONLY_SOLVER=ConvAsmImplicitGemmGTCDynamicBwdXdlopsNHWC $<TARGET_FILE:test_conv2d>
-      ${TEST_CONV_VERBOSE_B} --input 64 256 7 7 --weights 128 256 1 1 --pads_strides_dilations 0 0 1 1 1 1
-      --in_layout NHWC --fil_layout NHWC --out_layout NHWC ${MIOPEN_TEST_FLAGS_ARGS}
-    COMMAND MIOPEN_FIND_ENFORCE=SEARCH_DB_UPDATE MIOPEN_DEBUG_TUNING_ITERATIONS_MAX=5
-      MIOPEN_FIND_MODE=normal MIOPEN_DEBUG_FIND_ONLY_SOLVER=ConvAsmImplicitGemmGTCDynamicWrwXdlopsNHWC $<TARGET_FILE:test_conv2d>
-      ${TEST_CONV_VERBOSE_W} --input 64 256 7 7 --weights 128 256 1 1 --pads_strides_dilations 0 0 1 1 1 1
-      --in_layout NHWC --fil_layout NHWC --out_layout NHWC ${MIOPEN_TEST_FLAGS_ARGS}
-)
-
-add_custom_test(smoke_solver_ConvAsmImplicitGemmGTCDynamicXdlopsNHWC_bf16 GFX900_DISABLED GFX906_DISABLED GFX908_DISABLED GFX94X_ENABLED
-    FLOAT_DISABLED BF16_ENABLED SKIP_XNACK_ON TEST_TUNING
-    COMMAND MIOPEN_FIND_ENFORCE=SEARCH_DB_UPDATE MIOPEN_DEBUG_TUNING_ITERATIONS_MAX=5
-      MIOPEN_FIND_MODE=normal MIOPEN_DEBUG_FIND_ONLY_SOLVER=ConvAsmImplicitGemmGTCDynamicFwdXdlopsNHWC $<TARGET_FILE:test_conv2d>
-      ${TEST_CONV_VERBOSE_F} --input 64 256 7 7 --weights 128 256 1 1 --pads_strides_dilations 0 0 1 1 1 1
-      --in_layout NHWC --fil_layout NHWC --out_layout NHWC ${MIOPEN_TEST_FLAGS_ARGS}
-    COMMAND MIOPEN_FIND_ENFORCE=SEARCH_DB_UPDATE MIOPEN_DEBUG_TUNING_ITERATIONS_MAX=5
-      MIOPEN_FIND_MODE=normal MIOPEN_DEBUG_FIND_ONLY_SOLVER=ConvAsmImplicitGemmGTCDynamicBwdXdlopsNHWC $<TARGET_FILE:test_conv2d>
-      ${TEST_CONV_VERBOSE_B} --input 64 256 7 7 --weights 128 256 1 1 --pads_strides_dilations 0 0 1 1 1 1
-      --in_layout NHWC --fil_layout NHWC --out_layout NHWC ${MIOPEN_TEST_FLAGS_ARGS}
-    COMMAND MIOPEN_FIND_ENFORCE=SEARCH_DB_UPDATE MIOPEN_DEBUG_TUNING_ITERATIONS_MAX=5
-      MIOPEN_FIND_MODE=normal MIOPEN_DEBUG_FIND_ONLY_SOLVER=ConvAsmImplicitGemmGTCDynamicWrwXdlopsNHWC $<TARGET_FILE:test_conv2d>
-      ${TEST_CONV_VERBOSE_W} --input 64 256 7 7 --weights 128 256 1 1 --pads_strides_dilations 0 0 1 1 1 1
-      --in_layout NHWC --fil_layout NHWC --out_layout NHWC ${MIOPEN_TEST_FLAGS_ARGS}
-)
-
-add_custom_test(smoke_solver_ConvAsmImplicitGemmGTCDynamicFwdDlopsNCHWC GFX900_DISABLED GFX906_DISABLED GFX908_DISABLED GFX90A_DISABLED GFX94X_ENABLED GFX103X_ENABLED
-    FLOAT_DISABLED HALF_ENABLED SKIP_XNACK_ON TEST_TUNING
-    COMMAND MIOPEN_FIND_ENFORCE=SEARCH_DB_UPDATE MIOPEN_DEBUG_TUNING_ITERATIONS_MAX=5
-      MIOPEN_FIND_MODE=normal MIOPEN_DEBUG_FIND_ONLY_SOLVER=ConvAsmImplicitGemmGTCDynamicFwdDlopsNCHWC $<TARGET_FILE:test_conv2d>
-      ${TEST_CONV_VERBOSE_F} --input 64 256 7 7 --weights 256 3 3 128 --pads_strides_dilations 0 0 1 1 1 1
-      --in_layout NCHW --fil_layout CHWN --out_layout NCHW --tensor_vect 1 --vector_length 4 ${MIOPEN_TEST_FLAGS_ARGS}
->>>>>>> b5c9cd5b
 )
 
 # MIOPEN_DEBUG_TUNING_ITERATIONS_MAX is set to 2 because kernels are very slow to build.
@@ -2308,18 +2096,9 @@
     COMMAND $<TARGET_FILE:test_conv2d> ${TEST_CONV_VERBOSE_F} --input 128 16 54 54 --weights 64 16 3 3 --pads_strides_dilations 1 1 1 1 1 1 ${MIOPEN_TEST_FLAGS_ARGS}
 )
 
-<<<<<<< HEAD
-add_custom_test(smoke_solver_ConvHipImplicitGemmFwdXdlops OCL_DISABLED GFX900_DISABLED GFX906_DISABLED GFX90A_DISABLED HALF_ENABLED INT8_ENABLED SKIP_UNLESS_COMPOSABLEKERNEL TEST_TUNING
+add_custom_test(smoke_solver_ConvHipImplicitGemmFwdXdlops OCL_DISABLED GFX900_DISABLED GFX906_DISABLED GFX90A_DISABLED GFX94X_ENABLED HALF_ENABLED INT8_ENABLED
     ENVIRONMENT MIOPEN_FIND_ENFORCE=SEARCH_DB_UPDATE MIOPEN_DEBUG_TUNING_ITERATIONS_MAX=5 MIOPEN_FIND_MODE=normal MIOPEN_DEBUG_FIND_ONLY_SOLVER=ConvHipImplicitGemmFwdXdlops
     COMMAND $<TARGET_FILE:test_conv2d> ${TEST_CONV_VERBOSE_F} --input 128 64 56 56 --weights 64 64 1 1 --pads_strides_dilations 0 0 1 1 1 1 ${MIOPEN_TEST_CONV_INT8_OUTPUT_TYPE_INT8} --in_layout NHWC --fil_layout NHWC --out_layout NHWC ${MIOPEN_TEST_FLAGS_ARGS}
-=======
-add_custom_test(smoke_solver_ConvHipImplicitGemmFwdXdlops OCL_DISABLED GFX900_DISABLED GFX906_DISABLED GFX90A_DISABLED GFX94X_ENABLED HALF_ENABLED INT8_ENABLED
-    SKIP_UNLESS_COMPOSABLEKERNEL TEST_TUNING
-    COMMAND MIOPEN_FIND_ENFORCE=SEARCH_DB_UPDATE MIOPEN_DEBUG_TUNING_ITERATIONS_MAX=5
-      MIOPEN_FIND_MODE=normal MIOPEN_DEBUG_FIND_ONLY_SOLVER=ConvHipImplicitGemmFwdXdlops $<TARGET_FILE:test_conv2d>
-      ${TEST_CONV_VERBOSE_F} --input 128 64 56 56 --weights 64 64 1 1 --pads_strides_dilations 0 0 1 1 1 1 ${MIOPEN_TEST_CONV_INT8_OUTPUT_TYPE_INT8}
-      --in_layout NHWC --fil_layout NHWC --out_layout NHWC ${MIOPEN_TEST_FLAGS_ARGS}
->>>>>>> b5c9cd5b
 )
 
 add_custom_test(smoke_solver_ConvBinWinograd3x3U GFX90A_DISABLED SKIP_XNACK_ON
@@ -2344,15 +2123,14 @@
 )
 
 # FP16 ALT attribute is disabled to enable the backward solver on MI200 for HALF.
-<<<<<<< HEAD
-add_custom_test(smoke_solver_ConvBinWinogradRxSf2x3g1_f16 GFX103X_ENABLED GFX110X_ENABLED FLOAT_DISABLED HALF_ENABLED SKIP_XNACK_ON
+add_custom_test(smoke_solver_ConvBinWinogradRxSf2x3g1_f16 GFX94X_ENABLED GFX103X_ENABLED GFX110X_ENABLED FLOAT_DISABLED HALF_ENABLED SKIP_XNACK_ON
     ENVIRONMENT MIOPEN_DEBUG_CONVOLUTION_ATTRIB_FP16_ALT_IMPL=0 MIOPEN_FIND_MODE=normal MIOPEN_DEBUG_FIND_ONLY_SOLVER=ConvBinWinogradRxSf2x3g1
     COMMAND $<TARGET_FILE:test_conv2d> ${TEST_CONV_VERBOSE_F} --input 1 40 20 20 --weights 20 40 3 3 --pads_strides_dilations 1 1 1 1 1 1 ${MIOPEN_TEST_FLAGS_ARGS}
     COMMAND $<TARGET_FILE:test_conv2d> ${TEST_CONV_VERBOSE_B} --input 1 20 20 20 --weights 40 20 3 3 --pads_strides_dilations 1 1 1 1 1 1 ${MIOPEN_TEST_FLAGS_ARGS}
     COMMAND $<TARGET_FILE:test_conv2d> ${TEST_CONV_VERBOSE_W} --input 1 20 20 20 --weights 20 20 3 3 --pads_strides_dilations 1 1 1 1 1 1 ${MIOPEN_TEST_FLAGS_ARGS}
 )
 
-add_custom_test(smoke_solver_ConvBinWinogradRxSf2x3g1_f32 GFX103X_ENABLED GFX110X_ENABLED SKIP_XNACK_ON
+add_custom_test(smoke_solver_ConvBinWinogradRxSf2x3g1_f32 GFX94X_ENABLED GFX103X_ENABLED GFX110X_ENABLED SKIP_XNACK_ON
     ENVIRONMENT MIOPEN_FIND_MODE=normal MIOPEN_DEBUG_FIND_ONLY_SOLVER=ConvBinWinogradRxSf2x3g1
     COMMAND $<TARGET_FILE:test_conv2d> ${TEST_CONV_VERBOSE_F} --input 1 20 20 20 --weights 20 20 3 3 --pads_strides_dilations 1 1 1 1 1 1 ${MIOPEN_TEST_FLAGS_ARGS}
     COMMAND $<TARGET_FILE:test_conv2d> ${TEST_CONV_VERBOSE_B} --input 1 20 20 20 --weights 20 20 3 3 --pads_strides_dilations 1 1 1 1 1 1 ${MIOPEN_TEST_FLAGS_ARGS}
@@ -2360,61 +2138,18 @@
 )
 
 # FP16 ALT attribute is disabled to enable the backward solver on MI200 for HALF.
-add_custom_test(smoke_solver_ConvBinWinogradRxSf3x2_f16 GFX103X_ENABLED GFX110X_ENABLED FLOAT_DISABLED HALF_ENABLED SKIP_XNACK_ON
+add_custom_test(smoke_solver_ConvBinWinogradRxSf3x2_f16 GFX94X_ENABLED GFX103X_ENABLED GFX110X_ENABLED FLOAT_DISABLED HALF_ENABLED SKIP_XNACK_ON
     ENVIRONMENT MIOPEN_DEBUG_CONVOLUTION_ATTRIB_FP16_ALT_IMPL=0 MIOPEN_FIND_MODE=normal MIOPEN_DEBUG_FIND_ONLY_SOLVER=ConvBinWinogradRxSf3x2
     COMMAND $<TARGET_FILE:test_conv2d> ${TEST_CONV_VERBOSE_F} --input 1 40 20 20 --weights 20 40 3 3 --pads_strides_dilations 1 1 1 1 1 1 ${MIOPEN_TEST_FLAGS_ARGS}
     COMMAND $<TARGET_FILE:test_conv2d> ${TEST_CONV_VERBOSE_B} --input 1 20 20 20 --weights 40 20 3 3 --pads_strides_dilations 1 1 1 1 1 1 ${MIOPEN_TEST_FLAGS_ARGS}
     COMMAND $<TARGET_FILE:test_conv2d> ${TEST_CONV_VERBOSE_W} --input 1 20 20 20 --weights 20 20 3 3 --pads_strides_dilations 1 1 1 1 1 1 ${MIOPEN_TEST_FLAGS_ARGS}
 )
 
-add_custom_test(smoke_solver_ConvBinWinogradRxSf3x2_f32 GFX103X_ENABLED GFX110X_ENABLED SKIP_XNACK_ON
+add_custom_test(smoke_solver_ConvBinWinogradRxSf3x2_f32 GFX94X_ENABLED GFX103X_ENABLED GFX110X_ENABLED SKIP_XNACK_ON
     ENVIRONMENT MIOPEN_FIND_MODE=normal MIOPEN_DEBUG_FIND_ONLY_SOLVER=ConvBinWinogradRxSf3x2
     COMMAND $<TARGET_FILE:test_conv2d> ${TEST_CONV_VERBOSE_F} --input 1 20 20 20 --weights 20 20 3 3 --pads_strides_dilations 1 1 1 1 1 1 ${MIOPEN_TEST_FLAGS_ARGS}
     COMMAND $<TARGET_FILE:test_conv2d> ${TEST_CONV_VERBOSE_B} --input 1 20 20 20 --weights 20 20 3 3 --pads_strides_dilations 1 1 1 1 1 1 ${MIOPEN_TEST_FLAGS_ARGS}
     COMMAND $<TARGET_FILE:test_conv2d> ${TEST_CONV_VERBOSE_W} --input 1 20 20 20 --weights 20 20 3 3 --pads_strides_dilations 1 1 1 1 1 1 ${MIOPEN_TEST_FLAGS_ARGS}
-=======
-add_custom_test(smoke_solver_ConvBinWinogradRxSf2x3g1_f16 GFX94X_ENABLED GFX103X_ENABLED GFX110X_ENABLED FLOAT_DISABLED HALF_ENABLED SKIP_XNACK_ON
-    COMMAND MIOPEN_DEBUG_CONVOLUTION_ATTRIB_FP16_ALT_IMPL=0
-      MIOPEN_FIND_MODE=normal MIOPEN_DEBUG_FIND_ONLY_SOLVER=ConvBinWinogradRxSf2x3g1 $<TARGET_FILE:test_conv2d>
-      ${TEST_CONV_VERBOSE_F} --input 1 40 20 20 --weights 20 40 3 3 --pads_strides_dilations 1 1 1 1 1 1 ${MIOPEN_TEST_FLAGS_ARGS}
-    COMMAND MIOPEN_DEBUG_CONVOLUTION_ATTRIB_FP16_ALT_IMPL=0
-      MIOPEN_FIND_MODE=normal MIOPEN_DEBUG_FIND_ONLY_SOLVER=ConvBinWinogradRxSf2x3g1 $<TARGET_FILE:test_conv2d>
-      ${TEST_CONV_VERBOSE_B} --input 1 20 20 20 --weights 40 20 3 3 --pads_strides_dilations 1 1 1 1 1 1 ${MIOPEN_TEST_FLAGS_ARGS}
-    COMMAND MIOPEN_DEBUG_CONVOLUTION_ATTRIB_FP16_ALT_IMPL=0
-      MIOPEN_FIND_MODE=normal MIOPEN_DEBUG_FIND_ONLY_SOLVER=ConvBinWinogradRxSf2x3g1 $<TARGET_FILE:test_conv2d>
-      ${TEST_CONV_VERBOSE_W} --input 1 20 20 20 --weights 20 20 3 3 --pads_strides_dilations 1 1 1 1 1 1 ${MIOPEN_TEST_FLAGS_ARGS}
-)
-
-add_custom_test(smoke_solver_ConvBinWinogradRxSf2x3g1_f32 GFX94X_ENABLED GFX103X_ENABLED GFX110X_ENABLED SKIP_XNACK_ON
-    COMMAND MIOPEN_FIND_MODE=normal MIOPEN_DEBUG_FIND_ONLY_SOLVER=ConvBinWinogradRxSf2x3g1 $<TARGET_FILE:test_conv2d>
-      ${TEST_CONV_VERBOSE_F} --input 1 20 20 20 --weights 20 20 3 3 --pads_strides_dilations 1 1 1 1 1 1 ${MIOPEN_TEST_FLAGS_ARGS}
-    COMMAND MIOPEN_FIND_MODE=normal MIOPEN_DEBUG_FIND_ONLY_SOLVER=ConvBinWinogradRxSf2x3g1 $<TARGET_FILE:test_conv2d>
-      ${TEST_CONV_VERBOSE_B} --input 1 20 20 20 --weights 20 20 3 3 --pads_strides_dilations 1 1 1 1 1 1 ${MIOPEN_TEST_FLAGS_ARGS}
-    COMMAND MIOPEN_FIND_MODE=normal MIOPEN_DEBUG_FIND_ONLY_SOLVER=ConvBinWinogradRxSf2x3g1 $<TARGET_FILE:test_conv2d>
-      ${TEST_CONV_VERBOSE_W} --input 1 20 20 20 --weights 20 20 3 3 --pads_strides_dilations 1 1 1 1 1 1 ${MIOPEN_TEST_FLAGS_ARGS}
-)
-
-# FP16 ALT attribute is disabled to enable the backward solver on MI200 for HALF.
-add_custom_test(smoke_solver_ConvBinWinogradRxSf3x2_f16 GFX94X_ENABLED GFX103X_ENABLED GFX110X_ENABLED FLOAT_DISABLED HALF_ENABLED SKIP_XNACK_ON
-    COMMAND MIOPEN_DEBUG_CONVOLUTION_ATTRIB_FP16_ALT_IMPL=0
-      MIOPEN_FIND_MODE=normal MIOPEN_DEBUG_FIND_ONLY_SOLVER=ConvBinWinogradRxSf3x2 $<TARGET_FILE:test_conv2d>
-      ${TEST_CONV_VERBOSE_F} --input 1 40 20 20 --weights 20 40 3 3 --pads_strides_dilations 1 1 1 1 1 1 ${MIOPEN_TEST_FLAGS_ARGS}
-    COMMAND MIOPEN_DEBUG_CONVOLUTION_ATTRIB_FP16_ALT_IMPL=0
-      MIOPEN_FIND_MODE=normal MIOPEN_DEBUG_FIND_ONLY_SOLVER=ConvBinWinogradRxSf3x2 $<TARGET_FILE:test_conv2d>
-      ${TEST_CONV_VERBOSE_B} --input 1 20 20 20 --weights 40 20 3 3 --pads_strides_dilations 1 1 1 1 1 1 ${MIOPEN_TEST_FLAGS_ARGS}
-    COMMAND MIOPEN_DEBUG_CONVOLUTION_ATTRIB_FP16_ALT_IMPL=0
-      MIOPEN_FIND_MODE=normal MIOPEN_DEBUG_FIND_ONLY_SOLVER=ConvBinWinogradRxSf3x2 $<TARGET_FILE:test_conv2d>
-      ${TEST_CONV_VERBOSE_W} --input 1 20 20 20 --weights 20 20 3 3 --pads_strides_dilations 1 1 1 1 1 1 ${MIOPEN_TEST_FLAGS_ARGS}
-)
-
-add_custom_test(smoke_solver_ConvBinWinogradRxSf3x2_f32 GFX94X_ENABLED GFX103X_ENABLED GFX110X_ENABLED SKIP_XNACK_ON
-    COMMAND MIOPEN_FIND_MODE=normal MIOPEN_DEBUG_FIND_ONLY_SOLVER=ConvBinWinogradRxSf3x2 $<TARGET_FILE:test_conv2d>
-      ${TEST_CONV_VERBOSE_F} --input 1 20 20 20 --weights 20 20 3 3 --pads_strides_dilations 1 1 1 1 1 1 ${MIOPEN_TEST_FLAGS_ARGS}
-    COMMAND MIOPEN_FIND_MODE=normal MIOPEN_DEBUG_FIND_ONLY_SOLVER=ConvBinWinogradRxSf3x2 $<TARGET_FILE:test_conv2d>
-      ${TEST_CONV_VERBOSE_B} --input 1 20 20 20 --weights 20 20 3 3 --pads_strides_dilations 1 1 1 1 1 1 ${MIOPEN_TEST_FLAGS_ARGS}
-    COMMAND MIOPEN_FIND_MODE=normal MIOPEN_DEBUG_FIND_ONLY_SOLVER=ConvBinWinogradRxSf3x2 $<TARGET_FILE:test_conv2d>
-      ${TEST_CONV_VERBOSE_W} --input 1 20 20 20 --weights 20 20 3 3 --pads_strides_dilations 1 1 1 1 1 1 ${MIOPEN_TEST_FLAGS_ARGS}
->>>>>>> b5c9cd5b
 )
 
 add_custom_test(smoke_solver_ConvWinogradFuryRxSf2x3_f16 GFX900_DISABLED GFX906_DISABLED GFX908_DISABLED GFX90A_DISABLED GFX110X_ENABLED FLOAT_DISABLED HALF_ENABLED SKIP_XNACK_ON
@@ -2424,7 +2159,6 @@
 )
 
 # FP16 ALT attribute is disabled to enable the backward solver on MI200 for HALF.
-<<<<<<< HEAD
 add_custom_test(smoke_solver_ConvWinograd3x3MultipassWrW_3x2 GFX94X_DISABLED HALF_ENABLED BF16_ENABLED SKIP_XNACK_ON OCL_DISABLED
     ENVIRONMENT MIOPEN_DEBUG_CONVOLUTION_ATTRIB_FP16_ALT_IMPL=0 MIOPEN_FIND_MODE=normal MIOPEN_DEBUG_FIND_ONLY_SOLVER='ConvWinograd3x3MultipassWrW<3-2>'
     COMMAND $<TARGET_FILE:test_conv2d> ${TEST_CONV_VERBOSE_W} --input 1 16 24 24 --weights 16 16 3 3 --pads_strides_dilations 1 1 2 2 1 1 ${MIOPEN_TEST_FLAGS_ARGS}
@@ -2490,17 +2224,17 @@
     COMMAND $<TARGET_FILE:test_conv2d> ${TEST_CONV_VERBOSE_W} --input 1 16 24 24 --weights 16 16 1 7 --pads_strides_dilations 0 3 1 1 1 1 ${MIOPEN_TEST_FLAGS_ARGS}
 )
 
-add_custom_test(smoke_solver_ConvBinWinogradRxSf2x3 GFX900_DISABLED GFX103X_ENABLED HALF_ENABLED SKIP_XNACK_ON TEST_TUNING
+add_custom_test(smoke_solver_ConvBinWinogradRxSf2x3 GFX900_DISABLED GFX94X_ENABLED GFX103X_ENABLED HALF_ENABLED SKIP_XNACK_ON TEST_TUNING
     ENVIRONMENT MIOPEN_FIND_ENFORCE=SEARCH_DB_UPDATE MIOPEN_DEBUG_TUNING_ITERATIONS_MAX=5 MIOPEN_DEBUG_CONVOLUTION_ATTRIB_FP16_ALT_IMPL=0 MIOPEN_FIND_MODE=normal MIOPEN_DEBUG_FIND_ONLY_SOLVER=ConvBinWinogradRxSf2x3
     COMMAND $<TARGET_FILE:test_conv2d> --input 1 40 20 20 --weights 20 20 3 3 --pads_strides_dilations 1 1 1 1 1 1 --group-count 2 ${MIOPEN_TEST_FLAGS_ARGS}
 )
 
-add_custom_test(smoke_solver_ConvBinWinogradRxSf2x3g1 GFX900_DISABLED GFX103X_ENABLED HALF_ENABLED SKIP_XNACK_ON
+add_custom_test(smoke_solver_ConvBinWinogradRxSf2x3g1 GFX900_DISABLED GFX94X_ENABLED GFX103X_ENABLED HALF_ENABLED SKIP_XNACK_ON
     ENVIRONMENT MIOPEN_DEBUG_CONVOLUTION_ATTRIB_FP16_ALT_IMPL=0 MIOPEN_FIND_MODE=normal MIOPEN_DEBUG_FIND_ONLY_SOLVER=ConvBinWinogradRxSf2x3g1
     COMMAND $<TARGET_FILE:test_conv2d> --input 1 40 20 20 --weights 20 40 3 3 --pads_strides_dilations 1 1 1 1 1 1 ${MIOPEN_TEST_FLAGS_ARGS}
 )
 
-add_custom_test(smoke_solver_ConvBinWinogradRxSf3x2 GFX900_DISABLED GFX103X_ENABLED HALF_ENABLED SKIP_XNACK_ON
+add_custom_test(smoke_solver_ConvBinWinogradRxSf3x2 GFX900_DISABLED GFX94X_ENABLED GFX103X_ENABLED HALF_ENABLED SKIP_XNACK_ON
     ENVIRONMENT MIOPEN_FIND_ENFORCE=SEARCH_DB_UPDATE MIOPEN_DEBUG_TUNING_ITERATIONS_MAX=5 MIOPEN_DEBUG_CONVOLUTION_ATTRIB_FP16_ALT_IMPL=0 MIOPEN_FIND_MODE=normal MIOPEN_DEBUG_FIND_ONLY_SOLVER=ConvBinWinogradRxSf3x2
     COMMAND $<TARGET_FILE:test_conv2d> --input 1 40 20 20 --weights 20 40 3 3 --pads_strides_dilations 1 1 1 1 1 1 ${MIOPEN_TEST_FLAGS_ARGS}
 )
@@ -2513,68 +2247,6 @@
 add_custom_test(smoke_solver_ConvMlirIgemm_B GFX900_DISABLED GFX908_DISABLED GFX90A_DISABLED GFX103X_ENABLED HALF_ENABLED SKIP_UNLESS_MLIR TEST_TUNING
     ENVIRONMENT MIOPEN_FIND_ENFORCE=SEARCH_DB_UPDATE MIOPEN_DEBUG_TUNING_ITERATIONS_MAX=5 ${IMPLICITGEMM_MLIR_ENV_B}
     COMMAND $<TARGET_FILE:test_conv2d> ${TEST_CONV_VERBOSE_B} --input 64 256 28 28 --weights 64  64  1 1 --pads_strides_dilations 0 0 1 1 1 1 --group-count 4 ${MIOPEN_TEST_FLAGS_ARGS}
-=======
-add_custom_test(smoke_solver_ConvWinograd3x3MultipassWrW HALF_ENABLED BF16_ENABLED SKIP_XNACK_ON OCL_DISABLED
-    COMMAND MIOPEN_DEBUG_CONVOLUTION_ATTRIB_FP16_ALT_IMPL=0
-      MIOPEN_FIND_MODE=normal MIOPEN_DEBUG_FIND_ONLY_SOLVER='ConvWinograd3x3MultipassWrW<3-2>' $<TARGET_FILE:test_conv2d>
-      ${TEST_CONV_VERBOSE_W} --input 1 16 24 24 --weights 16 16 3 3 --pads_strides_dilations 1 1 2 2 1 1 ${MIOPEN_TEST_FLAGS_ARGS}
-    COMMAND MIOPEN_DEBUG_CONVOLUTION_ATTRIB_FP16_ALT_IMPL=0
-      MIOPEN_FIND_MODE=normal MIOPEN_DEBUG_FIND_ONLY_SOLVER='ConvWinograd3x3MultipassWrW<3-3>' $<TARGET_FILE:test_conv2d>
-      ${TEST_CONV_VERBOSE_W} --input 1 16 24 24 --weights 16 16 3 3 --pads_strides_dilations 1 1 2 2 1 1 ${MIOPEN_TEST_FLAGS_ARGS}
-    COMMAND MIOPEN_DEBUG_CONVOLUTION_ATTRIB_FP16_ALT_IMPL=0 MIOPEN_DEBUG_AMD_WINOGRAD_MPASS_F3X4=1
-      MIOPEN_FIND_MODE=normal MIOPEN_DEBUG_FIND_ONLY_SOLVER='ConvWinograd3x3MultipassWrW<3-4>' $<TARGET_FILE:test_conv2d>
-      ${TEST_CONV_VERBOSE_W} --input 1 16 24 24 --weights 16 16 3 3 --pads_strides_dilations 1 1 1 1 1 1 ${MIOPEN_TEST_FLAGS_ARGS}
-    COMMAND MIOPEN_DEBUG_CONVOLUTION_ATTRIB_FP16_ALT_IMPL=0 MIOPEN_DEBUG_AMD_WINOGRAD_MPASS_F3X5=1
-      MIOPEN_FIND_MODE=normal MIOPEN_DEBUG_FIND_ONLY_SOLVER='ConvWinograd3x3MultipassWrW<3-5>' $<TARGET_FILE:test_conv2d>
-      ${TEST_CONV_VERBOSE_W} --input 1 16 24 24 --weights 16 16 3 3 --pads_strides_dilations 1 1 1 1 1 1 ${MIOPEN_TEST_FLAGS_ARGS}
-    COMMAND MIOPEN_DEBUG_CONVOLUTION_ATTRIB_FP16_ALT_IMPL=0 MIOPEN_DEBUG_AMD_WINOGRAD_MPASS_F3X6=1
-      MIOPEN_FIND_MODE=normal MIOPEN_DEBUG_FIND_ONLY_SOLVER='ConvWinograd3x3MultipassWrW<3-6>' $<TARGET_FILE:test_conv2d>
-      ${TEST_CONV_VERBOSE_W} --input 1 16 24 24 --weights 16 16 3 3 --pads_strides_dilations 1 1 1 1 1 1 ${MIOPEN_TEST_FLAGS_ARGS}
-    COMMAND MIOPEN_DEBUG_CONVOLUTION_ATTRIB_FP16_ALT_IMPL=0
-      MIOPEN_FIND_MODE=normal MIOPEN_DEBUG_FIND_ONLY_SOLVER='ConvWinograd3x3MultipassWrW<5-3>' $<TARGET_FILE:test_conv2d>
-      ${TEST_CONV_VERBOSE_W} --input 1 16 24 24 --weights 16 16 5 5 --pads_strides_dilations 2 2 1 1 1 1 ${MIOPEN_TEST_FLAGS_ARGS}
-    COMMAND MIOPEN_DEBUG_CONVOLUTION_ATTRIB_FP16_ALT_IMPL=0
-      MIOPEN_FIND_MODE=normal MIOPEN_DEBUG_FIND_ONLY_SOLVER='ConvWinograd3x3MultipassWrW<5-4>' $<TARGET_FILE:test_conv2d>
-      ${TEST_CONV_VERBOSE_W} --input 1 16 24 24 --weights 16 16 5 5 --pads_strides_dilations 2 2 1 1 1 1 ${MIOPEN_TEST_FLAGS_ARGS}
-    COMMAND MIOPEN_DEBUG_CONVOLUTION_ATTRIB_FP16_ALT_IMPL=0
-      MIOPEN_FIND_MODE=normal MIOPEN_DEBUG_FIND_ONLY_SOLVER='ConvWinograd3x3MultipassWrW<7-2>' $<TARGET_FILE:test_conv2d>
-      ${TEST_CONV_VERBOSE_W} --input 1 16 24 24 --weights 16 16 7 7 --pads_strides_dilations 3 3 1 1 1 1 ${MIOPEN_TEST_FLAGS_ARGS}
-    COMMAND MIOPEN_DEBUG_CONVOLUTION_ATTRIB_FP16_ALT_IMPL=0
-      MIOPEN_FIND_MODE=normal MIOPEN_DEBUG_FIND_ONLY_SOLVER='ConvWinograd3x3MultipassWrW<7-2-1-1>' $<TARGET_FILE:test_conv2d>
-      ${TEST_CONV_VERBOSE_W} --input 1 16 24 24 --weights 16 16 7 1 --pads_strides_dilations 3 0 1 1 1 1 ${MIOPEN_TEST_FLAGS_ARGS}
-    COMMAND MIOPEN_DEBUG_CONVOLUTION_ATTRIB_FP16_ALT_IMPL=0
-      MIOPEN_FIND_MODE=normal MIOPEN_DEBUG_FIND_ONLY_SOLVER='ConvWinograd3x3MultipassWrW<1-1-7-2>' $<TARGET_FILE:test_conv2d>
-      ${TEST_CONV_VERBOSE_W} --input 1 16 24 24 --weights 16 16 1 7 --pads_strides_dilations 0 3 1 1 1 1 ${MIOPEN_TEST_FLAGS_ARGS}
-    COMMAND MIOPEN_DEBUG_CONVOLUTION_ATTRIB_FP16_ALT_IMPL=0
-      MIOPEN_FIND_MODE=normal MIOPEN_DEBUG_FIND_ONLY_SOLVER='ConvWinograd3x3MultipassWrW<7-3>' $<TARGET_FILE:test_conv2d>
-      ${TEST_CONV_VERBOSE_W} --input 1 16 24 24 --weights 16 16 7 7 --pads_strides_dilations 3 3 1 1 1 1 ${MIOPEN_TEST_FLAGS_ARGS}
-    COMMAND MIOPEN_DEBUG_CONVOLUTION_ATTRIB_FP16_ALT_IMPL=0
-      MIOPEN_FIND_MODE=normal MIOPEN_DEBUG_FIND_ONLY_SOLVER='ConvWinograd3x3MultipassWrW<7-3-1-1>' $<TARGET_FILE:test_conv2d>
-      ${TEST_CONV_VERBOSE_W} --input 1 16 24 24 --weights 16 16 7 1 --pads_strides_dilations 3 0 1 1 1 1 ${MIOPEN_TEST_FLAGS_ARGS}
-    COMMAND MIOPEN_DEBUG_CONVOLUTION_ATTRIB_FP16_ALT_IMPL=0
-      MIOPEN_FIND_MODE=normal MIOPEN_DEBUG_FIND_ONLY_SOLVER='ConvWinograd3x3MultipassWrW<1-1-7-3>' $<TARGET_FILE:test_conv2d>
-      ${TEST_CONV_VERBOSE_W} --input 1 16 24 24 --weights 16 16 1 7 --pads_strides_dilations 0 3 1 1 1 1 ${MIOPEN_TEST_FLAGS_ARGS}
-)
-
-add_custom_test(smoke_solver_ConvBinWinogradRxSf2x3 GFX900_DISABLED GFX94X_ENABLED GFX103X_ENABLED HALF_ENABLED SKIP_XNACK_ON TEST_TUNING
-    COMMAND MIOPEN_FIND_ENFORCE=SEARCH_DB_UPDATE MIOPEN_DEBUG_TUNING_ITERATIONS_MAX=5
-      MIOPEN_DEBUG_CONVOLUTION_ATTRIB_FP16_ALT_IMPL=0
-      MIOPEN_FIND_MODE=normal MIOPEN_DEBUG_FIND_ONLY_SOLVER=ConvBinWinogradRxSf2x3 $<TARGET_FILE:test_conv2d>
-      --input 1 40 20 20 --weights 20 20 3 3 --pads_strides_dilations 1 1 1 1 1 1 --group-count 2 ${MIOPEN_TEST_FLAGS_ARGS}
-)
-
-add_custom_test(smoke_solver_ConvBinWinogradRxSf2x3g1 GFX900_DISABLED GFX94X_ENABLED GFX103X_ENABLED HALF_ENABLED SKIP_XNACK_ON
-    COMMAND MIOPEN_DEBUG_CONVOLUTION_ATTRIB_FP16_ALT_IMPL=0
-      MIOPEN_FIND_MODE=normal MIOPEN_DEBUG_FIND_ONLY_SOLVER=ConvBinWinogradRxSf2x3g1 $<TARGET_FILE:test_conv2d>
-      --input 1 40 20 20 --weights 20 40 3 3 --pads_strides_dilations 1 1 1 1 1 1 ${MIOPEN_TEST_FLAGS_ARGS}
-)
-
-add_custom_test(smoke_solver_ConvBinWinogradRxSf3x2 GFX900_DISABLED GFX94X_ENABLED GFX103X_ENABLED HALF_ENABLED SKIP_XNACK_ON
-    COMMAND MIOPEN_FIND_ENFORCE=SEARCH_DB_UPDATE MIOPEN_DEBUG_TUNING_ITERATIONS_MAX=5
-      MIOPEN_DEBUG_CONVOLUTION_ATTRIB_FP16_ALT_IMPL=0
-      MIOPEN_FIND_MODE=normal MIOPEN_DEBUG_FIND_ONLY_SOLVER=ConvBinWinogradRxSf3x2 $<TARGET_FILE:test_conv2d>
-      --input 1 40 20 20 --weights 20 40 3 3 --pads_strides_dilations 1 1 1 1 1 1 ${MIOPEN_TEST_FLAGS_ARGS}
->>>>>>> b5c9cd5b
 )
 
 add_custom_test(smoke_solver_ConvMlirIgemm_W GFX900_DISABLED GFX908_DISABLED GFX90A_DISABLED GFX103X_ENABLED HALF_ENABLED SKIP_UNLESS_MLIR TEST_TUNING
