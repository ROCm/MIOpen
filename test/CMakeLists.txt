################################################################################
#
# MIT License
#
# Copyright (c) 2017 Advanced Micro Devices, Inc.
#
# Permission is hereby granted, free of charge, to any person obtaining a copy
# of this software and associated documentation files (the "Software"), to deal
# in the Software without restriction, including without limitation the rights
# to use, copy, modify, merge, publish, distribute, sublicense, and/or sell
# copies of the Software, and to permit persons to whom the Software is
# furnished to do so, subject to the following conditions:
#
# The above copyright notice and this permission notice shall be included in all
# copies or substantial portions of the Software.
#
# THE SOFTWARE IS PROVIDED "AS IS", WITHOUT WARRANTY OF ANY KIND, EXPRESS OR
# IMPLIED, INCLUDING BUT NOT LIMITED TO THE WARRANTIES OF MERCHANTABILITY,
# FITNESS FOR A PARTICULAR PURPOSE AND NONINFRINGEMENT. IN NO EVENT SHALL THE
# AUTHORS OR COPYRIGHT HOLDERS BE LIABLE FOR ANY CLAIM, DAMAGES OR OTHER
# LIABILITY, WHETHER IN AN ACTION OF CONTRACT, TORT OR OTHERWISE, ARISING FROM,
# OUT OF OR IN CONNECTION WITH THE SOFTWARE OR THE USE OR OTHER DEALINGS IN THE
# SOFTWARE.
#
################################################################################

cmake_policy(SET CMP0057 NEW)

include(CTest)
include(CheckCXXCompilerFlag)

option( MIOPEN_TEST_ALL "Run the full test suite" OFF )
option( MIOPEN_TEST_HALF "Test in half mode" OFF )
option( MIOPEN_TEST_INT8 "Test in int8 mode" OFF )
option( MIOPEN_TEST_BFLOAT16 "Test in bfloat16 mode" OFF )
option( MIOPEN_TEST_GFX908 "Test on MI100 (gfx908)" OFF )
option( MIOPEN_TEST_VEGA "Test on Vega10/20 (gfx900, gfx906)" OFF )
option( MIOPEN_TEST_GFX1030 "Test on Navi21 (gfx1030)" OFF )
option( MIOPEN_TEST_CONV Off)
option( MIOPEN_TEST_DEEPBENCH Off)
option( MIOPEN_TEST_DRIVER_ITER_MODE Off)
option( MIOPEN_TEST_MIOTENSILE "Test MIOpenTensile path" OFF )
option( MIOPEN_TEST_MLIR "Add tests for MLIR -- EXPERIMENTAL" ${MIOPEN_USE_MLIR} )

option( WORKAROUND_ISSUE_898 "" ON)
option( WORKAROUND_ISSUE_936 "" ON)
<<<<<<< HEAD
option( WORKAROUND_ISSUE_1064 "" ON)
option( WORKAROUND_ISSUE_1063 "" ON)
=======
option( WORKAROUND_ISSUE_1053 "" ON)
>>>>>>> 294a7e0d

# Run the test suite to a depth limit
#limit greater than 2 leads to prolonged testing more than 5hrs per stage.
set(MIOPEN_TEST_LIMIT "2" CACHE STRING "")
set(MIOPEN_TEST_FLAGS "" CACHE STRING "")
set(MIOPEN_TEST_GDB On CACHE BOOL "")

set(MIOPEN_TEST_OPENCL FALSE)
if(MIOPEN_BACKEND_OPENCL)
    set(MIOPEN_TEST_OPENCL TRUE)
endif()

set(MIOPEN_TEST_HIP_NOGPU FALSE)
if(MIOPEN_MODE_NOGPU)
    set(MIOPEN_TEST_HIP_NOGPU TRUE)
endif()

set(MIOPEN_TEST_HIP FALSE)
if(MIOPEN_BACKEND_HIP AND NOT MIOPEN_TEST_HIP_NOGPU)
    set(MIOPEN_TEST_HIP TRUE)
endif()

# Detect GPU type for testing.
# For HIP_NOGPU backend, GPU detection is not required and should be disabled.
# Also we do not detect GPU when target GPU for testing is specified explicitly.
set(MIOPEN_TEST_GPU_DETECTION_FAILED FALSE)
if(NOT (MIOPEN_TEST_VEGA OR MIOPEN_TEST_GFX908 OR MIOPEN_TEST_GFX1030 OR MIOPEN_TEST_HIP_NOGPU))
    find_program(ROCMINFO
        NAMES rocminfo
        PATHS
            /opt/rocm
            ${CMAKE_INSTALL_PREFIX}
        PATH_SUFFIXES
            /bin
    )
    message(STATUS "rocminfo utility: ${ROCMINFO}")
    if(ROCMINFO)
        execute_process (
            COMMAND ${ROCMINFO}
            OUTPUT_VARIABLE ROCMINFO_OUTPUT
            RESULT_VARIABLE ROCMINFO_EXIT_STATUS
        )
        if(NOT ROCMINFO_EXIT_STATUS EQUAL 0)
            message(WARNING "ROCMINFO FAILED, GPU TYPE UNKNOWN. Manually set respective MIOPEN_TEST_GFX* CMake variable to specify target GPU for testing.")
            set(MIOPEN_TEST_GPU_DETECTION_FAILED TRUE)
        elseif(ROCMINFO_OUTPUT MATCHES "gfx1030")
            set(MIOPEN_TEST_GFX1030 ON)
        elseif(ROCMINFO_OUTPUT MATCHES "gfx900|gfx906")
            set(MIOPEN_TEST_VEGA ON)
        elseif(ROCMINFO_OUTPUT MATCHES "gfx908")
            set(MIOPEN_TEST_GFX908 ON)
        else()
            message(WARNING "TESTING IS NOT SUPPORTED FOR THE DETECTED GPU")
            set(MIOPEN_TEST_GPU_DETECTION_FAILED TRUE)
        endif()
    else()
        message(WARNING "ROCMINFO NOT FOUND, GPU TYPE UNKNOWN. Manually set respective MIOPEN_TEST_GFX* CMake variable to specify target GPU for testing.")
        set(MIOPEN_TEST_GPU_DETECTION_FAILED TRUE)
    endif()
endif()
message(STATUS "MIOPEN_TEST_VEGA ${MIOPEN_TEST_VEGA}")
message(STATUS "MIOPEN_TEST_GFX908 ${MIOPEN_TEST_GFX908}")
message(STATUS "MIOPEN_TEST_GFX1030 ${MIOPEN_TEST_GFX1030}")

if(MIOPEN_TEST_DRIVER_ITER_MODE)
    add_definitions(-DMIOPEN_TEST_DRIVER_MODE=2)
else()
    add_definitions(-DMIOPEN_TEST_DRIVER_MODE=1)
endif()

find_package(Threads REQUIRED)
add_custom_target(check COMMAND ${CMAKE_CTEST_COMMAND} --output-on-failure -C ${CMAKE_CFG_INTDIR})
add_custom_target(tests)

if(MIOPEN_TEST_GPU_DETECTION_FAILED)
    add_custom_target(gpu_detection_check COMMAND echo "*** FATAL: GPU DETECTION FAILED DURING CMAKE PHASE, CHECK CMAKE WARNINGS ***" COMMAND exit 1)
    add_dependencies(check gpu_detection_check)
endif()

set(MIOPEN_TEST_FLOAT_ARG)
set(MIOPEN_TEST_FLOAT FALSE)
if(MIOPEN_TEST_HALF)
    set(MIOPEN_TEST_FLOAT_ARG --half)
elseif(MIOPEN_TEST_INT8)
    set(MIOPEN_TEST_FLOAT_ARG --int8)
elseif(MIOPEN_TEST_BFLOAT16)
    set(MIOPEN_TEST_FLOAT_ARG --bfloat16)
else()
    set(MIOPEN_TEST_FLOAT_ARG --float)
    set(MIOPEN_TEST_FLOAT TRUE)
endif()

if(NOT MIOPEN_TEST_MIOTENSILE)
	if(MIOPEN_TEST_HALF)
	    if(MIOPEN_BACKEND_OPENCL)
		set(SKIP_TESTS test_gru test_rnn_vanilla test_lstm)
	    endif()
	elseif(MIOPEN_TEST_INT8)
	    set(SKIP_ALL_EXCEPT_TESTS
                test_tensor_vec test_tensor_cast test_tensor_trans test_tensor_copy test_tensor_set
                test_tensor_transform test_conv2d)
	elseif(MIOPEN_TEST_BFLOAT16)
	    set(SKIP_ALL_EXCEPT_TESTS
                test_conv2d test_tensor_copy test_tensor_set test_tensor_vec test_immed_conv2d
                test_check_numerics_test test_conv_extra test_conv_for_implicit_gemm test_miopen_conv
                test_deepbench_conv)
    endif()
    if(${CODECOV_TEST})
        list(APPEND SKIP_TESTS test_conv3d test_immed_conv3d test_immed_conv2d test_pooling2d)
        # replaced by smaller tests with suffix _codecov
    endif()
else()
	if(MIOPEN_TEST_HALF)
	    set(SKIP_ALL_EXCEPT_TESTS test_conv2d test_conv3d test_conv3d_extra test_immed_conv2d
                test_immed_conv3d test_gru test_rnn_vanilla test_lstm test_gru_extra test_rnn_extra
                test_lstm_extra )
	elseif(MIOPEN_TEST_INT8)
	    set(SKIP_ALL_EXCEPT_TESTS test_conv2d)
	elseif(MIOPEN_TEST_BFLOAT16)
	    set(SKIP_ALL_EXCEPT_TESTS test_conv2d test_immed_conv2d)
    else()
        set(SKIP_ALL_EXCEPT_TESTS test_conv2d test_conv3d test_conv3d_extra test_immed_conv2d
                test_immed_conv3d test_gru test_rnn_vanilla test_lstm test_gru_extra
                test_rnn_extra test_lstm_extra )
	endif()
endif()

if(MIOPEN_TEST_GFX908)
    if(WORKAROUND_ISSUE_1064)
        list(APPEND SKIP_TESTS test_dropout)
    endif()
endif()

<<<<<<< HEAD
=======
if(MIOPEN_TEST_GFX1030)
    if(WORKAROUND_ISSUE_1053 AND MIOPEN_TEST_ALL)
        list(APPEND SKIP_TESTS test_lrn_test)
    endif()
endif()

>>>>>>> 294a7e0d
# The usage is non-trivial, see function add_test_command.
if(SKIP_TESTS)
    list(REMOVE_DUPLICATES SKIP_TESTS)
endif()
if(SKIP_ALL_EXCEPT_TESTS)
    list(REMOVE_DUPLICATES SKIP_ALL_EXCEPT_TESTS)
endif()
message(STATUS "SKIP_TESTS: ${SKIP_TESTS}")
message(STATUS "SKIP_ALL_EXCEPT_TESTS: ${SKIP_ALL_EXCEPT_TESTS}")


function(add_test_command NAME EXE)
    # Restrict the use of SKIP_ALL_EXCEPT_TESTS list in the Int8, BF16 and MIOpenTensile tests
    if( (NOT (NAME IN_LIST SKIP_ALL_EXCEPT_TESTS) AND SKIP_ALL_EXCEPT_TESTS)
        OR (NAME IN_LIST SKIP_TESTS)
    )
        add_test(NAME ${NAME} COMMAND echo skipped)
        set_tests_properties(${NAME} PROPERTIES DISABLED On)
    elseif(WIN32)
        set(WINPATH)
        foreach(PATH ${CMAKE_FIND_ROOT_PATH})
            list(APPEND WINPATH ${PATH}/bin)
        endforeach()
        file(GENERATE OUTPUT "${CMAKE_CURRENT_BINARY_DIR}/test_${NAME}.cmd"
            CONTENT "set PATH=${WINPATH};%PATH%
                    %1 ${ARGN}")
        add_test(NAME ${NAME} COMMAND ${WINE_CMD} cmd /c "${CMAKE_CURRENT_BINARY_DIR}/test_${NAME}.cmd" $<TARGET_FILE:${EXE}>)
    else()
        if(MIOPEN_TEST_GDB)
            file(GENERATE OUTPUT "${CMAKE_CURRENT_BINARY_DIR}/test_${NAME}.cmake"
                CONTENT "
                execute_process(COMMAND $<TARGET_FILE:${EXE}> ${ARGN} RESULT_VARIABLE RESULT)
                if(NOT RESULT EQUAL 0)
                    if(EXISTS core)
                        execute_process(COMMAND gdb $<TARGET_FILE:${EXE}> core -batch -ex bt)
                    endif()
                    message(FATAL_ERROR \"Test failed\")
                endif()
            ")
            add_test(NAME ${NAME} COMMAND ${CMAKE_COMMAND} -P "${CMAKE_CURRENT_BINARY_DIR}/test_${NAME}.cmake")
        else()
            add_test(NAME ${NAME} COMMAND ${EXE} ${ARGN})
        endif()
    endif()

    if(WORKAROUND_ISSUE_898 AND MIOPEN_USE_COMGR)
        set_property(TEST ${TEST_NAME} PROPERTY ENVIRONMENT MIOPEN_DEBUG_COMGR_HIP_PCH_ENFORCE=0)
    endif()
endfunction()

separate_arguments(MIOPEN_TEST_FLAGS_ARGS UNIX_COMMAND ${MIOPEN_TEST_FLAGS})

function(add_test_executable TEST_NAME)
    add_executable (${TEST_NAME} EXCLUDE_FROM_ALL ${ARGN})
    clang_tidy_check(${TEST_NAME})
    target_link_libraries(${TEST_NAME} ${CMAKE_THREAD_LIBS_INIT})
    # Cmake does not add flags correctly for gcc
    if(CMAKE_CXX_COMPILER_ID MATCHES "GNU")
        set_target_properties(${TEST_NAME} PROPERTIES COMPILE_FLAGS -pthread LINK_FLAGS -pthread)
    endif()

    set(TEST_COMMAND ${TEST_NAME} ${MIOPEN_TEST_FLOAT_ARG})
    if(MIOPEN_TEST_ALL)
        set(TEST_COMMAND ${TEST_COMMAND} --all)
        if(MIOPEN_TEST_LIMIT GREATER 0)
            set(TEST_COMMAND ${TEST_COMMAND} --limit ${MIOPEN_TEST_LIMIT})
        endif()
    endif()
    set(TEST_COMMAND ${TEST_COMMAND} ${MIOPEN_TEST_FLAGS_ARGS})


    if(WORKAROUND_ISSUE_936 AND (${TEST_NAME} MATCHES "test_conv2d" OR ${TEST_NAME} MATCHES "test_immed_conv2d") )
        set(TEST_COMMAND ${TEST_COMMAND} --tolerance 130) #increased by 1.625 times
    endif()

    add_test_command(${TEST_NAME} ${TEST_COMMAND})
    rate_added_test(${TEST_NAME})
    add_dependencies(tests ${TEST_NAME})
    add_dependencies(check ${TEST_NAME})
    set_tests_properties(${TEST_NAME} PROPERTIES FAIL_REGULAR_EXPRESSION "FAILED")
    if(NOT MIOPEN_EMBED_DB STREQUAL "")
        target_link_libraries(${TEST_NAME} MIOpen miopen_data)
    else()
        target_link_libraries(${TEST_NAME} MIOpen)
    endif()
endfunction(add_test_executable)

set(MIOPEN_TEST_SANITIZERS)
foreach(SANTIZER address thread)
    check_cxx_compiler_flag("-fsanitize=${SANTIZER} -fno-sanitize-recover=${SANTIZER}" MIOPEN_HAS_${SANTIZER})
    if(MIOPEN_HAS_${SANTIZER})
        list(APPEND MIOPEN_TEST_SANITIZERS ${SANTIZER})
    endif()
endforeach()

function(add_sanitize_test TEST_SOURCE)
    get_filename_component(BASE_NAME ${TEST_SOURCE} NAME_WE)
    foreach(SANTIZER ${MIOPEN_TEST_SANITIZERS})
        add_test_executable(test_${BASE_NAME}_${SANTIZER} ${TEST_SOURCE})
        target_compile_options(test_${BASE_NAME}_${SANTIZER} PUBLIC -fsanitize=${SANTIZER} -fno-sanitize-recover=${SANTIZER})
        target_link_libraries(test_${BASE_NAME}_${SANTIZER} -fsanitize=${SANTIZER} -fno-sanitize-recover=${SANTIZER})
    endforeach()
endfunction()

file(GLOB TESTS *.cpp)
# All the tests are manually sorted in descending order of durations taken from
# Jenkins, "Full long tests"/"HIP Release All". This is to exploit ctest's
# parallelizm as much as possible. Before this change, there were some long
# jobs at the end, utilizing only one CPU core. This order can potentially
# save up to ~23 minutes (20%) of total time of "HIP Release All".
#
# We use two lists, LONG_TESTS and SHORT_TESTS to implement the sorting
# mentioned above. If you would like to add a new test, insert it into the
# LONG_TESTS if it takes more than 800 seconds, or to SHORT_TESTS otherwise.
# Please notice that each list is also sorted and it is highly recommended
# to keep this sorting when adding new tests.
#For files NAME = test_ + (File name with neither the directory nor the longest extension)

set(LONG_TESTS
    test_dropout
    test_conv2d
    test_conv3d
    test_conv_group
    test_soft_max
    test_lrn_test
    test_conv_for_implicit_gemm
    test_immed_conv3d
    test_conv3d_extra
    test_conv_3d
    test_pooling2d
    )

function(rate_added_test NAME)
    if(${NAME} IN_LIST LONG_TESTS)
        set_tests_properties(${NAME} PROPERTIES COST 800)
    else()
        set_tests_properties(${NAME} PROPERTIES COST 600)
    endif()
endfunction()



foreach(TEST ${TESTS})
    get_filename_component(BASE_NAME ${TEST} NAME_WE)
    add_test_executable(test_${BASE_NAME} ${TEST})
endforeach()



set_tests_properties(test_sqlite_perfdb test_perfdb
    PROPERTIES RUN_SERIAL On)

# add_sanitize_test(perfdb.cpp)
# add_sanitize_test(cache.cpp)
# add_sanitize_test(tensor_test.cpp)
# add_sanitize_test(type_name.cpp)

function(bool_equality_f first_arg sec_arg result)
    if(${first_arg})
        if(${sec_arg})
            set(${result} TRUE PARENT_SCOPE)
        else()
            set(${result} FALSE PARENT_SCOPE)
        endif()
    elseif(${sec_arg})
        set(${result} FALSE PARENT_SCOPE)
    else()
        set(${result} TRUE PARENT_SCOPE)
    endif()
endfunction()

function(bool_and_f first_arg sec_arg result)
    if(${first_arg} AND ${sec_arg})
        set(${result} TRUE PARENT_SCOPE)
    else()
        set(${result} FALSE PARENT_SCOPE)
    endif()
endfunction()

function(bool_or_f first_arg sec_arg result)
    if(${first_arg} OR ${sec_arg})
        set(${result} TRUE PARENT_SCOPE)
    else()
        set(${result} FALSE PARENT_SCOPE)
    endif()
endfunction()

function(bool_not_f first_arg result)
    if(${first_arg})
        set(${result} FALSE PARENT_SCOPE)
    else()
        set(${result} TRUE PARENT_SCOPE)
    endif()
endfunction()

function(option_support_check is_anabled is_disabled default_result result)
    if(${is_anabled} AND ${is_disabled})
        message(FATAL_ERROR " Incompatible options used")
    endif()
    if(${is_anabled})
        set(${result} TRUE PARENT_SCOPE)
    elseif(${is_disabled})
        set(${result} FALSE PARENT_SCOPE)
    else()
        set(${result} ${default_result} PARENT_SCOPE)
    endif()
endfunction()

# The add_custom_test function contains options to describe the conditions,
# under which new custom_tests should be run. Options are divided into several types.
# The option can be enabled or disabled, if nothing is specified, the default value is taken.
# You can use any number of options, provided that options do not conflict
#   (e.g. "HALF_ENABLE HALF_DISABLE" is illegal)
# 1)First describes supported data type. ( HALF BF16 INT8 FLOAT ...)
#   The option can be enabled or disabled by using '_ENABLED' and '_DISABLED' suffix.
#   If nothing is specified, the default value is taken.
#       Default: HALF=disabled, BF16=disabled, INT8=disabled, FLOAT=enabled.
# 2)Second options type describes support GPU types (gfx900, gfx906, gfx908 ...)
#   The option can be enabled or disabled by using '_ENABLED' and '_DISABLED' suffix.
#   If nothing is specified, the default value is taken.
#       Default: VEGA=enabled, all others disabled.
# 3)Third type describes support for special internal components (MIOTENSILE MLIR ...)
#   The option can be enabled or disabled by using '_ENABLED' and '_DISABLED' suffix.
#   If nothing is specified, the default value is taken.
#       Default: MIOTENSILE=disabled, MLIR=disabled.
# 4)Fourth type describes testing mode.
#   By default they are disabled and can be enabled by option name.
#   SKIP_UNLESS_ALL - this option means that the test is large and should only run if MIOPEN_TEST_ALL=TRUE.
#   TEST_PERF_DB_RECORD_NOT_FOUND - this option means that test failed if output contains: "Perf Db: record not found"
# 5) Fifth type describes supported backend (OCL, HIP, HIP_NOGPU ...)
#   The option can be enabled or disabled by using '_ENABLED' and '_DISABLED' suffix.
#   If nothing is specified, the default value is taken.
#       Default: OCL=enabled, HIP=enabled, HIP_NOGPU=disabled.

function(add_custom_test NAME)
    set(options
        BF16_ENABLED BF16_DISABLED HALF_ENABLED HALF_DISABLED INT8_ENABLED INT8_DISABLED FLOAT_ENABLED FLOAT_DISABLED
        VEGA_ENABLED VEGA_DISABLED GFX908_ENABLED GFX908_DISABLED GFX1030_ENABLED GFX1030_DISABLED
        MIOTENSILE_ENABLED MIOTENSILE_DISABLED MLIR_ENABLED MLIR_DISABLED
        SKIP_UNLESS_ALL TEST_PERF_DB_RECORD_NOT_FOUND
        OCL_ENABLED OCL_DISABLED HIP_ENABLED HIP_DISABLED HIP_NOGPU_ENABLED HIP_NOGPU_DISABLED
    )
    set(oneValueArgs)
    set(multiValueArgs)
    cmake_parse_arguments(PARSE "${options}" "${oneValueArgs}" "${multiValueArgs}" ${ARGN})

    # Many custom tests do test only FP32 data type and therefore
    # added only if none of MIOPEN_TEST_HALF, MIOPEN_TEST_INT8, MIOPEN_TEST_BFLOAT16
    # are set, except the test is allowed explicitly.
    set(is_half_check)
    set(HALF_TEST_DEFAULT FALSE)
    option_support_check(${PARSE_HALF_ENABLED} ${PARSE_HALF_DISABLED} ${HALF_TEST_DEFAULT} is_half_check)
    bool_and_f(${MIOPEN_TEST_HALF} ${is_half_check} is_half_check)

    set(is_bfloat16_check)
    set(BF16_TEST_DEFAULT FALSE)
    option_support_check(${PARSE_BF16_ENABLED} ${PARSE_BF16_DISABLED} ${BF16_TEST_DEFAULT} is_bfloat16_check)
    bool_and_f(${MIOPEN_TEST_BFLOAT16} ${is_bfloat16_check} is_bfloat16_check)

    set(is_int8_check)
    set(INT8_TEST_DEFAULT FALSE)
    option_support_check(${PARSE_INT8_ENABLED} ${PARSE_INT8_DISABLED} ${INT8_TEST_DEFAULT} is_int8_check)
    bool_and_f(${MIOPEN_TEST_INT8} ${is_int8_check} is_int8_check)

    set(is_float_check)
    set(FLOAT_TEST_DEFAULT TRUE)
    option_support_check(${PARSE_FLOAT_ENABLED} ${PARSE_FLOAT_DISABLED} ${FLOAT_TEST_DEFAULT} is_float_check)
    bool_and_f(${MIOPEN_TEST_FLOAT} ${is_float_check} is_float_check)

    set(is_miotensile_check)
    set(MIOTENSILE_TEST_DEFAULT FALSE)
    option_support_check(${PARSE_MIOTENSILE_ENABLED} ${PARSE_MIOTENSILE_DISABLED} ${MIOTENSILE_TEST_DEFAULT} is_miotensile_check)
    bool_not_f(${MIOPEN_TEST_MIOTENSILE} NOT_MIOPEN_TEST_MIOTENSILE)
    bool_or_f(${NOT_MIOPEN_TEST_MIOTENSILE} ${is_miotensile_check} is_miotensile_check)

    set(is_mlir_check)
    set(MLIR_TEST_DEFAULT FALSE)
    option_support_check(${PARSE_MLIR_ENABLED} ${PARSE_MLIR_DISABLED} ${MLIR_TEST_DEFAULT} is_mlir_check)
    bool_not_f(${MIOPEN_TEST_MLIR} NOT_MIOPEN_TEST_MLIR)
    bool_or_f(${NOT_MIOPEN_TEST_MLIR} ${is_mlir_check} is_mlir_check)

    set(is_ocl_check)
    set(OCL_TEST_DEFAULT TRUE)
    option_support_check(${PARSE_OCL_ENABLED} ${PARSE_OCL_DISABLED} ${OCL_TEST_DEFAULT} is_ocl_check)
    bool_not_f(${MIOPEN_TEST_OPENCL} NOT_MIOPEN_TEST_OPENCL)
    bool_or_f(${NOT_MIOPEN_TEST_OPENCL} ${is_ocl_check} is_ocl_check)

    set(is_hip_check)
    set(HIP_TEST_DEFAULT TRUE)
    option_support_check(${PARSE_HIP_ENABLED} ${PARSE_HIP_DISABLED} ${HIP_TEST_DEFAULT} is_hip_check)
    bool_not_f(${MIOPEN_TEST_HIP} NOT_MIOPEN_TEST_HIP)
    bool_or_f(${NOT_MIOPEN_TEST_HIP} ${is_hip_check} is_hip_check)

    set(is_hip_nogpu_check)
    set(HIP_NOGPU_TEST_DEFAULT FALSE)
    option_support_check(${PARSE_HIP_NOGPU_ENABLED} ${PARSE_HIP_NOGPU_DISABLED} ${HIP_NOGPU_TEST_DEFAULT} is_hip_nogpu_check)
    bool_not_f(${MIOPEN_TEST_HIP_NOGPU} NOT_MIOPEN_TEST_HIP_NOGPU)
    bool_or_f(${NOT_MIOPEN_TEST_HIP_NOGPU} ${is_hip_nogpu_check} is_hip_nogpu_check)

    # Some tests are xDLOPs specific and should not run on gfx900/906 targets.
    set(is_vega_check)
    set(VEGA_TEST_DEFAULT TRUE)
    option_support_check(${PARSE_VEGA_ENABLED} ${PARSE_VEGA_DISABLED} ${VEGA_TEST_DEFAULT} is_vega_check)
    bool_and_f(${MIOPEN_TEST_VEGA} ${is_vega_check} is_vega_check)

    set(is_gfx908_check)
    set(GFX908_TEST_DEFAULT TRUE)
    option_support_check(${PARSE_GFX908_ENABLED} ${PARSE_GFX908_DISABLED} ${GFX908_TEST_DEFAULT} is_gfx908_check)
    bool_and_f(${MIOPEN_TEST_GFX908} ${is_gfx908_check} is_gfx908_check)

    set(is_gfx1030_check)
    set(GFX1030_TEST_DEFAULT FALSE)
    option_support_check(${PARSE_GFX1030_ENABLED} ${PARSE_GFX1030_DISABLED} ${GFX1030_TEST_DEFAULT} is_gfx1030_check)
    bool_and_f(${MIOPEN_TEST_GFX1030} ${is_gfx1030_check} is_gfx1030_check)

    set(is_full_check)
    bool_not_f(${PARSE_SKIP_UNLESS_ALL} is_full_check)
    bool_or_f(${is_full_check} ${MIOPEN_TEST_ALL} is_full_check)


    add_custom_target(${NAME} ${PARSE_UNPARSED_ARGUMENTS})
    add_test(NAME ${NAME} COMMAND ${CMAKE_COMMAND} --build ${CMAKE_CURRENT_BINARY_DIR} --target ${NAME})
    if(WORKAROUND_ISSUE_898 AND MIOPEN_USE_COMGR)
        set_property(TEST ${NAME} PROPERTY ENVIRONMENT MIOPEN_DEBUG_COMGR_HIP_PCH_ENFORCE=0)
    endif()
    if(  (is_vega_check OR is_gfx908_check OR is_gfx1030_check)
     AND is_full_check
     AND (is_miotensile_check AND is_mlir_check)
     AND ( is_half_check OR is_bfloat16_check OR is_int8_check OR is_float_check)
     AND (is_ocl_check AND is_hip_check AND is_hip_nogpu_check)
    )
        if(PARSE_TEST_PERF_DB_RECORD_NOT_FOUND)
            set_tests_properties(${NAME} PROPERTIES FAIL_REGULAR_EXPRESSION "(FAILED)|(Perf Db: record not found)")
        else()
            set_tests_properties(${NAME} PROPERTIES FAIL_REGULAR_EXPRESSION "FAILED")
        endif()
        rate_added_test(${NAME})
    else()
        set_tests_properties(${NAME} PROPERTIES DISABLED On)
    endif()
endfunction()

if(${CODECOV_TEST})
    add_custom_test(test_conv3d_codecov
        COMMAND $<TARGET_FILE:test_conv3d> ${MIOPEN_TEST_FLOAT_ARG} --input 2 4 4 4 4 --weights 2 4 1 1 1 --pads_strides_dilations 0 0 0 1 1 1 1 1 1 ${MIOPEN_TEST_FLAGS_ARGS}
    )
    add_custom_test(test_immed_conv2d_codecov
        COMMAND $<TARGET_FILE:test_immed_conv2d> ${MIOPEN_TEST_FLOAT_ARG} --input  2 2 14 14 --weights 8 2 3 3 --pads_strides_dilations 0 0 1 1 1 1 ${MIOPEN_TEST_FLAGS_ARGS}
    )
    add_custom_test(test_immed_conv3d_codecov
        COMMAND $<TARGET_FILE:test_immed_conv3d> ${MIOPEN_TEST_FLOAT_ARG} --input 1 4 4 4 4 --weights 2 4 3 3 3 --pads_strides_dilations 0 0 0 1 1 1 1 1 1 ${MIOPEN_TEST_FLAGS_ARGS}
    )
    add_custom_test(test_pooling2d_codecov
        COMMAND $<TARGET_FILE:test_pooling2d> ${MIOPEN_TEST_FLOAT_ARG} --input 1, 192, 28, 28 --lens 2 2 --strides 2 2 --pads 0 0 ${MIOPEN_TEST_FLAGS_ARGS}
    )

endif()


set(IMPLICITGEMM_ARGS ${MIOPEN_TEST_FLOAT_ARG})

# ./bin/MIOpenDriver conv -n 128 -c 1024 -H 14 -W 14 -k 2048 -y 1 -x 1 -p 0 -q 0 -u 2 -v 2 -l 1 -j 1 -m conv -g 1 -F 1 -t 1
# MIOPEN_DEBUG_CONV_IMMED_FALLBACK=0
if(MIOPEN_EMBED_DB)
    set(MIOPEN_EMBED_TEST_ARG ${MIOPEN_TEST_FLOAT_ARG} --disable-validation --verbose)
    # WORKAROUND for issue #874
    set(MIOPEN_WA_ISSUE_874_F  MIOPEN_DEBUG_CONV_IMPLICIT_GEMM_HIP_FWD_V4R1=0)
    set(MIOPEN_WA_ISSUE_874_W  MIOPEN_DEBUG_CONV_IMPLICIT_GEMM_HIP_WRW_V4R1=0)
    set(MIOPEN_WA_ISSUE_874_FW MIOPEN_DEBUG_CONV_IMPLICIT_GEMM_HIP_FWD_V4R1=0 MIOPEN_DEBUG_CONV_IMPLICIT_GEMM_HIP_WRW_V4R1=0)
    # WORKAROUND for issue #1008
    set(MIOPEN_WA_ISSUE_1008 MIOPEN_DEBUG_AMD_WINOGRAD_RXS_F3X2=0)
add_custom_test(test_conv_embed_db TEST_PERF_DB_RECORD_NOT_FOUND
    COMMAND ${MIOPEN_WA_ISSUE_1008} ${MIOPEN_WA_ISSUE_874_W}  $<TARGET_FILE:test_conv2d> ${MIOPEN_EMBED_TEST_ARG} --input 128 1024 14 14 --weights 2048 1024 1 1 --pads_strides_dilations 0 0 2 2 1 1
    COMMAND ${MIOPEN_WA_ISSUE_1008} ${MIOPEN_WA_ISSUE_874_F}  $<TARGET_FILE:test_conv2d> ${MIOPEN_EMBED_TEST_ARG} --input 128 1024 14 14 --weights 256 1024 1 1 --pads_strides_dilations 0 0 1 1 1 1
    COMMAND ${MIOPEN_WA_ISSUE_1008} ${MIOPEN_WA_ISSUE_874_W}  $<TARGET_FILE:test_conv2d> ${MIOPEN_EMBED_TEST_ARG} --input 128 1024 14 14 --weights 512 1024 1 1 --pads_strides_dilations 0 0 2 2 1 1
    COMMAND ${MIOPEN_WA_ISSUE_1008}                           $<TARGET_FILE:test_conv2d> ${MIOPEN_EMBED_TEST_ARG} --input 128 128 28 28 --weights 128 128 3 3 --pads_strides_dilations 1 1 1 1 1 1
    COMMAND ${MIOPEN_WA_ISSUE_1008} ${MIOPEN_WA_ISSUE_874_W}  $<TARGET_FILE:test_conv2d> ${MIOPEN_EMBED_TEST_ARG} --input 128 1024 14 14 --weights 512 1024 1 1 --pads_strides_dilations 0 0 2 2 1 1
    COMMAND ${MIOPEN_WA_ISSUE_1008} ${MIOPEN_WA_ISSUE_874_FW} $<TARGET_FILE:test_conv2d> ${MIOPEN_EMBED_TEST_ARG} --input 128 128 28 28 --weights 512 128 1 1 --pads_strides_dilations 0 0 1 1 1 1
    COMMAND ${MIOPEN_WA_ISSUE_1008} ${MIOPEN_WA_ISSUE_874_FW} $<TARGET_FILE:test_conv2d> ${MIOPEN_EMBED_TEST_ARG} --input 128 2048 7 7 --weights 512 2048 1 1 --pads_strides_dilations 0 0 1 1 1 1
    COMMAND ${MIOPEN_WA_ISSUE_1008} ${MIOPEN_WA_ISSUE_874_F}  $<TARGET_FILE:test_conv2d> ${MIOPEN_EMBED_TEST_ARG} --input 128 256 14 14 --weights 1024 256 1 1 --pads_strides_dilations 0 0 1 1 1 1
    COMMAND ${MIOPEN_WA_ISSUE_1008} ${MIOPEN_WA_ISSUE_874_W}  $<TARGET_FILE:test_conv2d> ${MIOPEN_EMBED_TEST_ARG} --input 128 256 14 14 --weights 256 256 3 3 --pads_strides_dilations 1 1 1 1 1 1
    COMMAND ${MIOPEN_WA_ISSUE_1008} ${MIOPEN_WA_ISSUE_874_FW} $<TARGET_FILE:test_conv2d> ${MIOPEN_EMBED_TEST_ARG} --input 128 256 56 56 --weights 128 256 1 1 --pads_strides_dilations 0 0 2 2 1 1
    COMMAND ${MIOPEN_WA_ISSUE_1008}                           $<TARGET_FILE:test_conv2d> ${MIOPEN_EMBED_TEST_ARG} --input 128 256 56 56 --weights 512 256 1 1 --pads_strides_dilations 0 0 2 2 1 1
    COMMAND ${MIOPEN_WA_ISSUE_1008} ${MIOPEN_WA_ISSUE_874_FW} $<TARGET_FILE:test_conv2d> ${MIOPEN_EMBED_TEST_ARG} --input 128 256 56 56 --weights 64 256 1 1 --pads_strides_dilations 0 0 1 1 1 1
    COMMAND ${MIOPEN_WA_ISSUE_1008}                           $<TARGET_FILE:test_conv2d> ${MIOPEN_EMBED_TEST_ARG} --input 128 3 230 230   --weights 64 3 7 7 --pads_strides_dilations 0 0 2 2 1 1
    COMMAND ${MIOPEN_WA_ISSUE_1008} ${MIOPEN_WA_ISSUE_874_FW} $<TARGET_FILE:test_conv2d> ${MIOPEN_EMBED_TEST_ARG} --input 128 512 28 28 --weights 1024 512 1 1 --pads_strides_dilations 0 0 2 2 1 1
    COMMAND ${MIOPEN_WA_ISSUE_1008} ${MIOPEN_WA_ISSUE_874_FW} $<TARGET_FILE:test_conv2d> ${MIOPEN_EMBED_TEST_ARG} --input 128 512 28 28 --weights 128 512 1 1 --pads_strides_dilations 0 0 1 1 1 1
    COMMAND ${MIOPEN_WA_ISSUE_1008} ${MIOPEN_WA_ISSUE_874_FW} $<TARGET_FILE:test_conv2d> ${MIOPEN_EMBED_TEST_ARG} --input 128 512 28 28 --weights 256 512 1 1 --pads_strides_dilations 0 0 2 2 1 1
    COMMAND ${MIOPEN_WA_ISSUE_1008} ${MIOPEN_WA_ISSUE_874_FW} $<TARGET_FILE:test_conv2d> ${MIOPEN_EMBED_TEST_ARG} --input 128 512 7 7   --weights 2048 512 1 1 --pads_strides_dilations 0 0 1 1 1 1
    COMMAND ${MIOPEN_WA_ISSUE_1008} ${MIOPEN_WA_ISSUE_874_W}  $<TARGET_FILE:test_conv2d> ${MIOPEN_EMBED_TEST_ARG} --input 128 512 7 7   --weights 512 512 3 3  --pads_strides_dilations 1 1 1 1 1 1
    COMMAND ${MIOPEN_WA_ISSUE_1008} ${MIOPEN_WA_ISSUE_874_FW} $<TARGET_FILE:test_conv2d> ${MIOPEN_EMBED_TEST_ARG} --input 128 64 56 56 --weights 256 64 1 1  --pads_strides_dilations 0 0 1 1 1 1
    COMMAND ${MIOPEN_WA_ISSUE_1008} ${MIOPEN_WA_ISSUE_874_FW} $<TARGET_FILE:test_conv2d> ${MIOPEN_EMBED_TEST_ARG} --input 128 64 56 56 --weights 64 64 1 1  --pads_strides_dilations 0 0 1 1 1 1
    COMMAND ${MIOPEN_WA_ISSUE_1008} ${MIOPEN_WA_ISSUE_874_W}  $<TARGET_FILE:test_conv2d> ${MIOPEN_EMBED_TEST_ARG} --input 128 64 56 56 --weights 64 64 3 3   --pads_strides_dilations 1 1 1 1 1 1
)
endif()

if(MIOPEN_TEST_MLIR)
    set(IMPLICITGEMM_MLIR_ENV_BASE MIOPEN_FIND_MODE=normal)
    set(IMPLICITGEMM_MLIR_ENV_F ${IMPLICITGEMM_MLIR_ENV_BASE} MIOPEN_DEBUG_FIND_ONLY_SOLVER=ConvMlirIgemmFwd)
    set(IMPLICITGEMM_MLIR_ENV_B ${IMPLICITGEMM_MLIR_ENV_BASE} MIOPEN_DEBUG_FIND_ONLY_SOLVER=ConvMlirIgemmBwd)
    set(IMPLICITGEMM_MLIR_ENV_W ${IMPLICITGEMM_MLIR_ENV_BASE} MIOPEN_DEBUG_FIND_ONLY_SOLVER=ConvMlirIgemmWrW)

    set(IMPLICITGEMM_MLIR_ARGS_F ${IMPLICITGEMM_ARGS} --verbose --disable-backward-data --disable-backward-weights)
    set(IMPLICITGEMM_MLIR_ARGS_B ${IMPLICITGEMM_ARGS} --verbose --disable-forward --disable-backward-weights)
    set(IMPLICITGEMM_MLIR_ARGS_W ${IMPLICITGEMM_ARGS} --verbose --disable-forward --disable-backward-data)

    add_custom_test(test_conv_igemm_mlir  HALF_ENABLED MLIR_ENABLED GFX1030_ENABLED
        COMMAND ${IMPLICITGEMM_MLIR_ENV_F} $<TARGET_FILE:test_conv2d> ${IMPLICITGEMM_MLIR_ARGS_F} --input 256 1024 14 14 --weights 2048 1024 1 1 --pads_strides_dilations 0 0 2 2 1 1
        COMMAND ${IMPLICITGEMM_MLIR_ENV_F} $<TARGET_FILE:test_conv2d> ${IMPLICITGEMM_MLIR_ARGS_F} --input 256 1024 14 14 --weights 2048 1024 1 1 --pads_strides_dilations 0 0 2 2 1 1 --in_layout NHWC --fil_layout NHWC --out_layout NHWC
        COMMAND ${IMPLICITGEMM_MLIR_ENV_F} $<TARGET_FILE:test_conv2d> ${IMPLICITGEMM_MLIR_ARGS_F} --input 256 128  28 28 --weights 128  128  3 3 --pads_strides_dilations 1 1 1 1 1 1
        COMMAND ${IMPLICITGEMM_MLIR_ENV_F} $<TARGET_FILE:test_conv2d> ${IMPLICITGEMM_MLIR_ARGS_F} --input 256 128  28 28 --weights 128  128  3 3 --pads_strides_dilations 1 1 1 1 1 1 --in_layout NHWC --fil_layout NHWC --out_layout NHWC
        COMMAND ${IMPLICITGEMM_MLIR_ENV_F} $<TARGET_FILE:test_conv2d> ${IMPLICITGEMM_MLIR_ARGS_F} --input 128 512  7  7  --weights 512  512  3 3 --pads_strides_dilations 1 1 1 1 1 1
        COMMAND ${IMPLICITGEMM_MLIR_ENV_F} $<TARGET_FILE:test_conv2d> ${IMPLICITGEMM_MLIR_ARGS_F} --input 128 512  7  7  --weights 512  512  3 3 --pads_strides_dilations 1 1 1 1 1 1 --in_layout NHWC --fil_layout NHWC --out_layout NHWC
        COMMAND ${IMPLICITGEMM_MLIR_ENV_F} $<TARGET_FILE:test_conv2d> ${IMPLICITGEMM_MLIR_ARGS_F} --input 128 64   56 56 --weights 64   64   1 1 --pads_strides_dilations 0 0 1 1 1 1
        COMMAND ${IMPLICITGEMM_MLIR_ENV_F} $<TARGET_FILE:test_conv2d> ${IMPLICITGEMM_MLIR_ARGS_F} --input 128 64   56 56 --weights 64   64   1 1 --pads_strides_dilations 0 0 1 1 1 1 --in_layout NHWC --fil_layout NHWC --out_layout NHWC
        COMMAND ${IMPLICITGEMM_MLIR_ENV_F} $<TARGET_FILE:test_conv2d> ${IMPLICITGEMM_MLIR_ARGS_F} --input 256 256  56 56 --weights 256  64   1 1 --pads_strides_dilations 0 0 1 1 1 1 --group-count 4

        COMMAND ${IMPLICITGEMM_MLIR_ENV_B} $<TARGET_FILE:test_conv2d> ${IMPLICITGEMM_MLIR_ARGS_B} --input 256 1024 14 14 --weights 2048 1024 1 1 --pads_strides_dilations 0 0 2 2 1 1
        COMMAND ${IMPLICITGEMM_MLIR_ENV_B} $<TARGET_FILE:test_conv2d> ${IMPLICITGEMM_MLIR_ARGS_B} --input 256 1024 14 14 --weights 2048 1024 1 1 --pads_strides_dilations 0 0 2 2 1 1 --in_layout NHWC --fil_layout NHWC --out_layout NHWC
        COMMAND ${IMPLICITGEMM_MLIR_ENV_B} $<TARGET_FILE:test_conv2d> ${IMPLICITGEMM_MLIR_ARGS_B} --input 256 128  28 28 --weights 128  128  3 3 --pads_strides_dilations 1 1 1 1 1 1
        COMMAND ${IMPLICITGEMM_MLIR_ENV_B} $<TARGET_FILE:test_conv2d> ${IMPLICITGEMM_MLIR_ARGS_B} --input 256 128  28 28 --weights 128  128  3 3 --pads_strides_dilations 1 1 1 1 1 1 --in_layout NHWC --fil_layout NHWC --out_layout NHWC
        COMMAND ${IMPLICITGEMM_MLIR_ENV_B} $<TARGET_FILE:test_conv2d> ${IMPLICITGEMM_MLIR_ARGS_B} --input 128 512  7  7  --weights 512  512  3 3 --pads_strides_dilations 1 1 1 1 1 1
        COMMAND ${IMPLICITGEMM_MLIR_ENV_B} $<TARGET_FILE:test_conv2d> ${IMPLICITGEMM_MLIR_ARGS_B} --input 128 512  7  7  --weights 512  512  3 3 --pads_strides_dilations 1 1 1 1 1 1 --in_layout NHWC --fil_layout NHWC --out_layout NHWC
        COMMAND ${IMPLICITGEMM_MLIR_ENV_B} $<TARGET_FILE:test_conv2d> ${IMPLICITGEMM_MLIR_ARGS_B} --input 128 64   56 56 --weights 64   64   1 1 --pads_strides_dilations 0 0 1 1 1 1
        COMMAND ${IMPLICITGEMM_MLIR_ENV_B} $<TARGET_FILE:test_conv2d> ${IMPLICITGEMM_MLIR_ARGS_B} --input 128 64   56 56 --weights 64   64   1 1 --pads_strides_dilations 0 0 1 1 1 1 --in_layout NHWC --fil_layout NHWC --out_layout NHWC
        COMMAND ${IMPLICITGEMM_MLIR_ENV_B} $<TARGET_FILE:test_conv2d> ${IMPLICITGEMM_MLIR_ARGS_B} --input 256 256  56 56 --weights 256  64   1 1 --pads_strides_dilations 0 0 1 1 1 1 --group-count 4

        COMMAND ${IMPLICITGEMM_MLIR_ENV_W} $<TARGET_FILE:test_conv2d> ${IMPLICITGEMM_MLIR_ARGS_W} --input 64  1024 14 14 --weights 256  1024 1 1 --pads_strides_dilations 0 0 1 1 1 1
        COMMAND ${IMPLICITGEMM_MLIR_ENV_W} $<TARGET_FILE:test_conv2d> ${IMPLICITGEMM_MLIR_ARGS_W} --input 64  1024 14 14 --weights 256  1024 1 1 --pads_strides_dilations 0 0 1 1 1 1 --in_layout NHWC --fil_layout NHWC --out_layout NHWC
        COMMAND ${IMPLICITGEMM_MLIR_ENV_W} $<TARGET_FILE:test_conv2d> ${IMPLICITGEMM_MLIR_ARGS_W} --input 256 256  14 14 --weights 256  256  3 3 --pads_strides_dilations 0 0 2 2 1 1
        COMMAND ${IMPLICITGEMM_MLIR_ENV_W} $<TARGET_FILE:test_conv2d> ${IMPLICITGEMM_MLIR_ARGS_W} --input 256 256  14 14 --weights 256  256  3 3 --pads_strides_dilations 0 0 2 2 1 1 --in_layout NHWC --fil_layout NHWC --out_layout NHWC
        COMMAND ${IMPLICITGEMM_MLIR_ENV_W} $<TARGET_FILE:test_conv2d> ${IMPLICITGEMM_MLIR_ARGS_W} --input 128 2048 7  7  --weights 512  2048 1 1 --pads_strides_dilations 0 0 1 1 1 1
        COMMAND ${IMPLICITGEMM_MLIR_ENV_W} $<TARGET_FILE:test_conv2d> ${IMPLICITGEMM_MLIR_ARGS_W} --input 128 2048 7  7  --weights 512  2048 1 1 --pads_strides_dilations 0 0 1 1 1 1 --in_layout NHWC --fil_layout NHWC --out_layout NHWC
        COMMAND ${IMPLICITGEMM_MLIR_ENV_W} $<TARGET_FILE:test_conv2d> ${IMPLICITGEMM_MLIR_ARGS_W} --input 128 64   56 56 --weights 64   64   1 1 --pads_strides_dilations 0 0 1 1 1 1
        COMMAND ${IMPLICITGEMM_MLIR_ENV_W} $<TARGET_FILE:test_conv2d> ${IMPLICITGEMM_MLIR_ARGS_W} --input 128 64   56 56 --weights 64   64   1 1 --pads_strides_dilations 0 0 1 1 1 1 --in_layout NHWC --fil_layout NHWC --out_layout NHWC
        COMMAND ${IMPLICITGEMM_MLIR_ENV_W} $<TARGET_FILE:test_conv2d> ${IMPLICITGEMM_MLIR_ARGS_W} --input 256 1024 14 14 --weights 1024 32   1 1 --pads_strides_dilations 0 0 1 1 1 1 --group-count 32
    )

    set(IMPLICITGEMM_MLIR_ENV_F_XDLOPS ${IMPLICITGEMM_MLIR_ENV_BASE} MIOPEN_DEBUG_FIND_ONLY_SOLVER=ConvMlirIgemmFwdXdlops)
    set(IMPLICITGEMM_MLIR_ENV_B_XDLOPS ${IMPLICITGEMM_MLIR_ENV_BASE} MIOPEN_DEBUG_FIND_ONLY_SOLVER=ConvMlirIgemmBwdXdlops)
    set(IMPLICITGEMM_MLIR_ENV_W_XDLOPS ${IMPLICITGEMM_MLIR_ENV_BASE} MIOPEN_DEBUG_FIND_ONLY_SOLVER=ConvMlirIgemmWrWXdlops)

    # WORKAROUND: test_conv_igemm_mlir_xdlops target should run on gfx908 target only
    # However, since it is a smoke target with MIOPEN_TEST_FLOAT, !MIOPEN_TEST_TENSILE, !SKIP_UNLESS_ALL flags
    # It will be picked up by a non-gfx908 target. Therefore the need to add this if condition guard.
    if(MIOPEN_TEST_GFX908)
        add_custom_test(test_conv_igemm_mlir_xdlops HALF_ENABLED GFX908_ENABLED VEGA_DISABLED MLIR_ENABLED
            COMMAND ${IMPLICITGEMM_MLIR_ENV_F_XDLOPS} $<TARGET_FILE:test_conv2d> ${IMPLICITGEMM_MLIR_ARGS_F} --input 256 1024 14 14 --weights 2048 1024 1 1 --pads_strides_dilations 0 0 2 2 1 1
            COMMAND ${IMPLICITGEMM_MLIR_ENV_F_XDLOPS} $<TARGET_FILE:test_conv2d> ${IMPLICITGEMM_MLIR_ARGS_F} --input 256 1024 14 14 --weights 2048 1024 1 1 --pads_strides_dilations 0 0 2 2 1 1 --in_layout NHWC --fil_layout NHWC --out_layout NHWC
            COMMAND ${IMPLICITGEMM_MLIR_ENV_F_XDLOPS} $<TARGET_FILE:test_conv2d> ${IMPLICITGEMM_MLIR_ARGS_F} --input 256 128  28 28 --weights 128  128  3 3 --pads_strides_dilations 1 1 1 1 1 1
            COMMAND ${IMPLICITGEMM_MLIR_ENV_F_XDLOPS} $<TARGET_FILE:test_conv2d> ${IMPLICITGEMM_MLIR_ARGS_F} --input 256 128  28 28 --weights 128  128  3 3 --pads_strides_dilations 1 1 1 1 1 1 --in_layout NHWC --fil_layout NHWC --out_layout NHWC
            COMMAND ${IMPLICITGEMM_MLIR_ENV_F_XDLOPS} $<TARGET_FILE:test_conv2d> ${IMPLICITGEMM_MLIR_ARGS_F} --input 128 512  7  7  --weights 512  512  3 3 --pads_strides_dilations 1 1 1 1 1 1
            COMMAND ${IMPLICITGEMM_MLIR_ENV_F_XDLOPS} $<TARGET_FILE:test_conv2d> ${IMPLICITGEMM_MLIR_ARGS_F} --input 128 512  7  7  --weights 512  512  3 3 --pads_strides_dilations 1 1 1 1 1 1 --in_layout NHWC --fil_layout NHWC --out_layout NHWC
            COMMAND ${IMPLICITGEMM_MLIR_ENV_F_XDLOPS} $<TARGET_FILE:test_conv2d> ${IMPLICITGEMM_MLIR_ARGS_F} --input 128 64   56 56 --weights 64   64   1 1 --pads_strides_dilations 0 0 1 1 1 1
            COMMAND ${IMPLICITGEMM_MLIR_ENV_F_XDLOPS} $<TARGET_FILE:test_conv2d> ${IMPLICITGEMM_MLIR_ARGS_F} --input 128 64   56 56 --weights 64   64   1 1 --pads_strides_dilations 0 0 1 1 1 1 --in_layout NHWC --fil_layout NHWC --out_layout NHWC
            COMMAND ${IMPLICITGEMM_MLIR_ENV_F_XDLOPS} $<TARGET_FILE:test_conv2d> ${IMPLICITGEMM_MLIR_ARGS_F} --input 256 256  56 56 --weights 256  64   1 1 --pads_strides_dilations 0 0 1 1 1 1 --group-count 4

            COMMAND ${IMPLICITGEMM_MLIR_ENV_B_XDLOPS} $<TARGET_FILE:test_conv2d> ${IMPLICITGEMM_MLIR_ARGS_B} --input 256 1024 14 14 --weights 2048 1024 1 1 --pads_strides_dilations 0 0 2 2 1 1
            COMMAND ${IMPLICITGEMM_MLIR_ENV_B_XDLOPS} $<TARGET_FILE:test_conv2d> ${IMPLICITGEMM_MLIR_ARGS_B} --input 256 1024 14 14 --weights 2048 1024 1 1 --pads_strides_dilations 0 0 2 2 1 1 --in_layout NHWC --fil_layout NHWC --out_layout NHWC
            COMMAND ${IMPLICITGEMM_MLIR_ENV_B_XDLOPS} $<TARGET_FILE:test_conv2d> ${IMPLICITGEMM_MLIR_ARGS_B} --input 256 128  28 28 --weights 128  128  3 3 --pads_strides_dilations 1 1 1 1 1 1
            COMMAND ${IMPLICITGEMM_MLIR_ENV_B_XDLOPS} $<TARGET_FILE:test_conv2d> ${IMPLICITGEMM_MLIR_ARGS_B} --input 256 128  28 28 --weights 128  128  3 3 --pads_strides_dilations 1 1 1 1 1 1 --in_layout NHWC --fil_layout NHWC --out_layout NHWC
            COMMAND ${IMPLICITGEMM_MLIR_ENV_B_XDLOPS} $<TARGET_FILE:test_conv2d> ${IMPLICITGEMM_MLIR_ARGS_B} --input 128 512  7  7  --weights 512  512  3 3 --pads_strides_dilations 1 1 1 1 1 1
            COMMAND ${IMPLICITGEMM_MLIR_ENV_B_XDLOPS} $<TARGET_FILE:test_conv2d> ${IMPLICITGEMM_MLIR_ARGS_B} --input 128 512  7  7  --weights 512  512  3 3 --pads_strides_dilations 1 1 1 1 1 1 --in_layout NHWC --fil_layout NHWC --out_layout NHWC
            COMMAND ${IMPLICITGEMM_MLIR_ENV_B_XDLOPS} $<TARGET_FILE:test_conv2d> ${IMPLICITGEMM_MLIR_ARGS_B} --input 128 64   56 56 --weights 64   64   1 1 --pads_strides_dilations 0 0 1 1 1 1
            COMMAND ${IMPLICITGEMM_MLIR_ENV_B_XDLOPS} $<TARGET_FILE:test_conv2d> ${IMPLICITGEMM_MLIR_ARGS_B} --input 128 64   56 56 --weights 64   64   1 1 --pads_strides_dilations 0 0 1 1 1 1 --in_layout NHWC --fil_layout NHWC --out_layout NHWC
            COMMAND ${IMPLICITGEMM_MLIR_ENV_B_XDLOPS} $<TARGET_FILE:test_conv2d> ${IMPLICITGEMM_MLIR_ARGS_B} --input 256 256  56 56 --weights 256  64   1 1 --pads_strides_dilations 0 0 1 1 1 1 --group-count 4

            COMMAND ${IMPLICITGEMM_MLIR_ENV_W_XDLOPS} $<TARGET_FILE:test_conv2d> ${IMPLICITGEMM_MLIR_ARGS_W} --input 64  1024 14 14 --weights 256  1024 1 1 --pads_strides_dilations 0 0 1 1 1 1
            COMMAND ${IMPLICITGEMM_MLIR_ENV_W_XDLOPS} $<TARGET_FILE:test_conv2d> ${IMPLICITGEMM_MLIR_ARGS_W} --input 64  1024 14 14 --weights 256  1024 1 1 --pads_strides_dilations 0 0 1 1 1 1 --in_layout NHWC --fil_layout NHWC --out_layout NHWC
            COMMAND ${IMPLICITGEMM_MLIR_ENV_W_XDLOPS} $<TARGET_FILE:test_conv2d> ${IMPLICITGEMM_MLIR_ARGS_W} --input 256 256  14 14 --weights 256  256  3 3 --pads_strides_dilations 0 0 2 2 1 1
            COMMAND ${IMPLICITGEMM_MLIR_ENV_W_XDLOPS} $<TARGET_FILE:test_conv2d> ${IMPLICITGEMM_MLIR_ARGS_W} --input 256 256  14 14 --weights 256  256  3 3 --pads_strides_dilations 0 0 2 2 1 1 --in_layout NHWC --fil_layout NHWC --out_layout NHWC
            COMMAND ${IMPLICITGEMM_MLIR_ENV_W_XDLOPS} $<TARGET_FILE:test_conv2d> ${IMPLICITGEMM_MLIR_ARGS_W} --input 128 2048 7  7  --weights 512  2048 1 1 --pads_strides_dilations 0 0 1 1 1 1
            COMMAND ${IMPLICITGEMM_MLIR_ENV_W_XDLOPS} $<TARGET_FILE:test_conv2d> ${IMPLICITGEMM_MLIR_ARGS_W} --input 128 2048 7  7  --weights 512  2048 1 1 --pads_strides_dilations 0 0 1 1 1 1 --in_layout NHWC --fil_layout NHWC --out_layout NHWC
            COMMAND ${IMPLICITGEMM_MLIR_ENV_W_XDLOPS} $<TARGET_FILE:test_conv2d> ${IMPLICITGEMM_MLIR_ARGS_W} --input 128 64   56 56 --weights 64   64   1 1 --pads_strides_dilations 0 0 1 1 1 1
            COMMAND ${IMPLICITGEMM_MLIR_ENV_W_XDLOPS} $<TARGET_FILE:test_conv2d> ${IMPLICITGEMM_MLIR_ARGS_W} --input 128 64   56 56 --weights 64   64   1 1 --pads_strides_dilations 0 0 1 1 1 1 --in_layout NHWC --fil_layout NHWC --out_layout NHWC
            COMMAND ${IMPLICITGEMM_MLIR_ENV_W_XDLOPS} $<TARGET_FILE:test_conv2d> ${IMPLICITGEMM_MLIR_ARGS_W} --input 256 1024 14 14 --weights 1024 32   1 1 --pads_strides_dilations 0 0 1 1 1 1 --group-count 32
        )
    endif()
endif()

set(IMPLICITGEMM_TESTING_ENV
 MIOPEN_DEBUG_CONV_WINOGRAD=0
 MIOPEN_DEBUG_CONV_FFT=0
 MIOPEN_DEBUG_CONV_DIRECT=0
 MIOPEN_DEBUG_CONV_GEMM=0
 MIOPEN_DEBUG_CONV_SCGEMM=0
 MIOPEN_DEBUG_CONV_IMPLICIT_GEMM=1
)

if(WORKAROUND_ISSUE_936 AND MIOPEN_TEST_HALF)
    LIST(APPEND IMPLICITGEMM_TESTING_ENV MIOPEN_DEBUG_CONV_IMPLICIT_GEMM_HIP_FWD_V4R1=0 MIOPEN_FIND_MODE=normal)
    LIST(APPEND IMPLICITGEMM_ARGS --disable-forward --disable-backward-data)
    #Afther fix need to remove '| grep -v "cannot be executed due to incorrect params"'
endif()
<<<<<<< HEAD
if(NOT (MIOPEN_TEST_GFX908 AND WORKAROUND_ISSUE_1063))
add_custom_test(test_conv_for_implicit_gemm SKIP_UNLESS_ALL BF16_ENABLED HALF_ENABLED
=======
add_custom_test(test_conv_for_implicit_gemm SKIP_UNLESS_ALL BF16_ENABLED HALF_ENABLED GFX1030_ENABLED
>>>>>>> 294a7e0d
COMMAND ${IMPLICITGEMM_TESTING_ENV} $<TARGET_FILE:test_conv2d> ${IMPLICITGEMM_ARGS} --verbose   --input 64  16  28  28  --weights 192 16  3 3 --pads_strides_dilations 0 0 2 2 1 1 | grep -v "cannot be executed due to incorrect params"
COMMAND ${IMPLICITGEMM_TESTING_ENV} $<TARGET_FILE:test_conv2d> ${IMPLICITGEMM_ARGS} --verbose   --input 64  16  14  14  --weights 160 16  3 3 --pads_strides_dilations 0 0 2 2 1 1 | grep -v "cannot be executed due to incorrect params"
COMMAND ${IMPLICITGEMM_TESTING_ENV} $<TARGET_FILE:test_conv2d> ${IMPLICITGEMM_ARGS} --verbose   --input 64  16   7   7  --weights 128 16  3 3 --pads_strides_dilations 0 0 2 2 1 1 | grep -v "cannot be executed due to incorrect params"
COMMAND ${IMPLICITGEMM_TESTING_ENV} $<TARGET_FILE:test_conv2d> ${IMPLICITGEMM_ARGS} --verbose   --input 64  16  55  55  --weights 96  16  1 7 --pads_strides_dilations 0 0 2 2 1 1 | grep -v "cannot be executed due to incorrect params"
COMMAND ${IMPLICITGEMM_TESTING_ENV} $<TARGET_FILE:test_conv2d> ${IMPLICITGEMM_ARGS} --verbose   --input 64  16  28  28  --weights 64  16  1 7 --pads_strides_dilations 0 0 2 2 1 1 | grep -v "cannot be executed due to incorrect params"
COMMAND ${IMPLICITGEMM_TESTING_ENV} $<TARGET_FILE:test_conv2d> ${IMPLICITGEMM_ARGS} --verbose   --input 64  16  14  14  --weights 32  16  1 7 --pads_strides_dilations 0 0 2 2 1 1 | grep -v "cannot be executed due to incorrect params"
COMMAND ${IMPLICITGEMM_TESTING_ENV} $<TARGET_FILE:test_conv2d> ${IMPLICITGEMM_ARGS} --verbose   --input 64  32  28  28  --weights 192 32  3 3 --pads_strides_dilations 0 0 2 2 1 1 | grep -v "cannot be executed due to incorrect params"
COMMAND ${IMPLICITGEMM_TESTING_ENV} $<TARGET_FILE:test_conv2d> ${IMPLICITGEMM_ARGS} --verbose   --input 64  32  14  14  --weights 160 32  3 3 --pads_strides_dilations 0 0 2 2 1 1 | grep -v "cannot be executed due to incorrect params"
COMMAND ${IMPLICITGEMM_TESTING_ENV} $<TARGET_FILE:test_conv2d> ${IMPLICITGEMM_ARGS} --verbose   --input 64  32  7   7   --weights 128 32  3 3 --pads_strides_dilations 0 0 2 2 1 1 | grep -v "cannot be executed due to incorrect params"
COMMAND ${IMPLICITGEMM_TESTING_ENV} $<TARGET_FILE:test_conv2d> ${IMPLICITGEMM_ARGS} --verbose   --input 64  32  55  55  --weights 96  32  1 7 --pads_strides_dilations 0 0 2 2 1 1 | grep -v "cannot be executed due to incorrect params"
COMMAND ${IMPLICITGEMM_TESTING_ENV} $<TARGET_FILE:test_conv2d> ${IMPLICITGEMM_ARGS} --verbose   --input 64  32  28  28  --weights 64  32  1 7 --pads_strides_dilations 0 0 2 2 1 1 | grep -v "cannot be executed due to incorrect params"
COMMAND ${IMPLICITGEMM_TESTING_ENV} $<TARGET_FILE:test_conv2d> ${IMPLICITGEMM_ARGS} --verbose   --input 64  32  14  14  --weights 32  32  1 7 --pads_strides_dilations 0 0 2 2 1 1 | grep -v "cannot be executed due to incorrect params"
COMMAND ${IMPLICITGEMM_TESTING_ENV} $<TARGET_FILE:test_conv2d> ${IMPLICITGEMM_ARGS} --verbose   --input 64  64  56  56  --weights 256 64  1 1 --pads_strides_dilations 0 0 1 1 1 1 | grep -v "cannot be executed due to incorrect params"
COMMAND ${IMPLICITGEMM_TESTING_ENV} $<TARGET_FILE:test_conv2d> ${IMPLICITGEMM_ARGS} --verbose   --input 64  64  56  56  --weights 64  64  1 1 --pads_strides_dilations 0 0 1 1 1 1 | grep -v "cannot be executed due to incorrect params"
COMMAND ${IMPLICITGEMM_TESTING_ENV} $<TARGET_FILE:test_conv2d> ${IMPLICITGEMM_ARGS} --verbose   --input 64  64  73  73  --weights 80  64  1 1 --pads_strides_dilations 0 0 1 1 1 1 | grep -v "cannot be executed due to incorrect params"
COMMAND ${IMPLICITGEMM_TESTING_ENV} $<TARGET_FILE:test_conv2d> ${IMPLICITGEMM_ARGS} --verbose   --input 64  64  56  56  --weights 64  64  1 1 --pads_strides_dilations 0 0 1 1 1 1 | grep -v "cannot be executed due to incorrect params"
COMMAND ${IMPLICITGEMM_TESTING_ENV} $<TARGET_FILE:test_conv2d> ${IMPLICITGEMM_ARGS} --verbose   --input 64  128 55  55  --weights 16  128 1 1 --pads_strides_dilations 0 0 1 1 1 1 | grep -v "cannot be executed due to incorrect params"
COMMAND ${IMPLICITGEMM_TESTING_ENV} $<TARGET_FILE:test_conv2d> ${IMPLICITGEMM_ARGS} --verbose   --input 64  128 28  28  --weights 16  128 1 1 --pads_strides_dilations 0 0 1 1 1 1 | grep -v "cannot be executed due to incorrect params"
COMMAND ${IMPLICITGEMM_TESTING_ENV} $<TARGET_FILE:test_conv2d> ${IMPLICITGEMM_ARGS} --verbose   --input 64  128 14  14  --weights 16  128 1 1 --pads_strides_dilations 0 0 1 1 1 1 | grep -v "cannot be executed due to incorrect params"
COMMAND ${IMPLICITGEMM_TESTING_ENV} $<TARGET_FILE:test_conv2d> ${IMPLICITGEMM_ARGS} --verbose   --input 64  128  7   7  --weights 16  128 1 1 --pads_strides_dilations 0 0 1 1 1 1 | grep -v "cannot be executed due to incorrect params"
COMMAND ${IMPLICITGEMM_TESTING_ENV} $<TARGET_FILE:test_conv2d> ${IMPLICITGEMM_ARGS} --verbose   --input 16   64 56  56  --weights 256  64 1 1 --pads_strides_dilations 0 0 1 1 1 1 | grep -v "cannot be executed due to incorrect params"
COMMAND ${IMPLICITGEMM_TESTING_ENV} $<TARGET_FILE:test_conv2d> ${IMPLICITGEMM_ARGS} --verbose   --input 16   64 56  56  --weights 64   64 1 1 --pads_strides_dilations 0 0 1 1 1 1 | grep -v "cannot be executed due to incorrect params"
COMMAND ${IMPLICITGEMM_TESTING_ENV} $<TARGET_FILE:test_conv2d> ${IMPLICITGEMM_ARGS} --verbose   --input 16   64 73  73  --weights 80   64 1 1 --pads_strides_dilations 0 0 1 1 1 1 | grep -v "cannot be executed due to incorrect params"
COMMAND ${IMPLICITGEMM_TESTING_ENV} $<TARGET_FILE:test_conv2d> ${IMPLICITGEMM_ARGS} --verbose   --input 16   64 56  56  --weights 64   64 1 1 --pads_strides_dilations 0 0 1 1 1 1 | grep -v "cannot be executed due to incorrect params"
COMMAND ${IMPLICITGEMM_TESTING_ENV} $<TARGET_FILE:test_conv2d> ${IMPLICITGEMM_ARGS} --verbose   --input 16  128 55  55  --weights 16  128 1 1 --pads_strides_dilations 0 0 1 1 1 1 | grep -v "cannot be executed due to incorrect params"
COMMAND ${IMPLICITGEMM_TESTING_ENV} $<TARGET_FILE:test_conv2d> ${IMPLICITGEMM_ARGS} --verbose   --input 16  128 28  28  --weights 16  128 1 1 --pads_strides_dilations 0 0 1 1 1 1 | grep -v "cannot be executed due to incorrect params"
# COMMAND ${IMPLICITGEMM_TESTING_ENV} $<TARGET_FILE:test_conv2d> ${IMPLICITGEMM_ARGS} --verbose   --input 16  128     14  14  --weights   16  128     1   1   --pads_strides_dilations    0   0   1   1   1   1
COMMAND ${IMPLICITGEMM_TESTING_ENV} $<TARGET_FILE:test_conv2d> ${IMPLICITGEMM_ARGS} --verbose   --input 16  128      7   7  --weights   16  128     1   1   --pads_strides_dilations    0   0   1   1   1   1 | grep -v "cannot be executed due to incorrect params"
COMMAND	${IMPLICITGEMM_TESTING_ENV} $<TARGET_FILE:test_conv2d> ${IMPLICITGEMM_ARGS} --verbose	--input	64	128	55	55	--weights	16  128		1	1	--pads_strides_dilations	0	0	2	2	1	1     | grep -v "cannot be executed due to incorrect params"
COMMAND	${IMPLICITGEMM_TESTING_ENV} $<TARGET_FILE:test_conv2d> ${IMPLICITGEMM_ARGS} --verbose	--input	64	128	28	28	--weights	16  128		1	1	--pads_strides_dilations	0	0	2	2	1	1     | grep -v "cannot be executed due to incorrect params"
COMMAND	${IMPLICITGEMM_TESTING_ENV} $<TARGET_FILE:test_conv2d> ${IMPLICITGEMM_ARGS} --verbose	--input	64	128	14	14	--weights	16  128		1	1	--pads_strides_dilations	0	0	2	2	1	1     | grep -v "cannot be executed due to incorrect params"
COMMAND	${IMPLICITGEMM_TESTING_ENV} $<TARGET_FILE:test_conv2d> ${IMPLICITGEMM_ARGS} --verbose	--input	64	128	 7	 7	--weights	16  128		1	1	--pads_strides_dilations	0	0	2	2	1	1     | grep -v "cannot be executed due to incorrect params"
COMMAND ${IMPLICITGEMM_TESTING_ENV} $<TARGET_FILE:test_conv2d> ${IMPLICITGEMM_ARGS} --verbose	--input	64	128	    28	28	--weights	512	128	    1	1	--pads_strides_dilations	0	0	1	1	1	1 | grep -v "cannot be executed due to incorrect params"
COMMAND ${IMPLICITGEMM_TESTING_ENV} $<TARGET_FILE:test_conv2d> ${IMPLICITGEMM_ARGS} --verbose	--input	64	160	    73	73	--weights	64	160	1	1	--pads_strides_dilations	0	0	1	1	1	1     | grep -v "cannot be executed due to incorrect params"
COMMAND ${IMPLICITGEMM_TESTING_ENV} $<TARGET_FILE:test_conv2d> ${IMPLICITGEMM_ARGS} --verbose	--input	64	192	    35	35	--weights	32	192	1	1	--pads_strides_dilations	0	0	1	1	1	1     | grep -v "cannot be executed due to incorrect params"
COMMAND ${IMPLICITGEMM_TESTING_ENV} $<TARGET_FILE:test_conv2d> ${IMPLICITGEMM_ARGS} --verbose	--input	64	192	    35	35	--weights	48	192	1	1	--pads_strides_dilations	0	0	1	1	1	1     | grep -v "cannot be executed due to incorrect params"
COMMAND ${IMPLICITGEMM_TESTING_ENV} $<TARGET_FILE:test_conv2d> ${IMPLICITGEMM_ARGS} --verbose	--input	64	192	    35	35	--weights	64	192	1	1	--pads_strides_dilations	0	0	1	1	1	1     | grep -v "cannot be executed due to incorrect params"
COMMAND ${IMPLICITGEMM_TESTING_ENV} $<TARGET_FILE:test_conv2d> ${IMPLICITGEMM_ARGS} --verbose	--input	64	192	28	28	--weights	16	192	1	1	--pads_strides_dilations	0	0	1	1	1	1         | grep -v "cannot be executed due to incorrect params"
COMMAND ${IMPLICITGEMM_TESTING_ENV} $<TARGET_FILE:test_conv2d> ${IMPLICITGEMM_ARGS} --verbose	--input	64	192	28	28	--weights	32	192	1	1	--pads_strides_dilations	0	0	1	1	1	1         | grep -v "cannot be executed due to incorrect params"
COMMAND ${IMPLICITGEMM_TESTING_ENV} $<TARGET_FILE:test_conv2d> ${IMPLICITGEMM_ARGS} --verbose	--input	64	192	28	28	--weights	64	192	1	1	--pads_strides_dilations	0	0	1	1	1	1         | grep -v "cannot be executed due to incorrect params"
COMMAND ${IMPLICITGEMM_TESTING_ENV} $<TARGET_FILE:test_conv2d> ${IMPLICITGEMM_ARGS} --verbose	--input	64	192	28	28	--weights	96	192	1	1	--pads_strides_dilations	0	0	1	1	1	1         | grep -v "cannot be executed due to incorrect params"
COMMAND ${IMPLICITGEMM_TESTING_ENV} $<TARGET_FILE:test_conv2d> ${IMPLICITGEMM_ARGS} --verbose	--input	64	256	    35	35	--weights	48	256	1	1	--pads_strides_dilations	0	0	1	1	1	1     | grep -v "cannot be executed due to incorrect params"
COMMAND ${IMPLICITGEMM_TESTING_ENV} $<TARGET_FILE:test_conv2d> ${IMPLICITGEMM_ARGS} --verbose	--input	64	256	    35	35	--weights	64	256	1	1	--pads_strides_dilations	0	0	1	1	1	1     | grep -v "cannot be executed due to incorrect params"
COMMAND ${IMPLICITGEMM_TESTING_ENV} $<TARGET_FILE:test_conv2d> ${IMPLICITGEMM_ARGS} --verbose	--input	64	256	    56	56	--weights	128	256	    1	1	--pads_strides_dilations	0	0	2	2	1	1 | grep -v "cannot be executed due to incorrect params"
COMMAND ${IMPLICITGEMM_TESTING_ENV} $<TARGET_FILE:test_conv2d> ${IMPLICITGEMM_ARGS} --verbose	--input	64	256	    56	56	--weights	512	256	    1	1	--pads_strides_dilations	0	0	2	2	1	1 | grep -v "cannot be executed due to incorrect params"
COMMAND ${IMPLICITGEMM_TESTING_ENV} $<TARGET_FILE:test_conv2d> ${IMPLICITGEMM_ARGS} --verbose	--input	64	256	    56	56	--weights	64	256	    1	1	--pads_strides_dilations	0	0	1	1	1	1 | grep -v "cannot be executed due to incorrect params"
COMMAND ${IMPLICITGEMM_TESTING_ENV} $<TARGET_FILE:test_conv2d> ${IMPLICITGEMM_ARGS} --verbose	--input	64	256	28	28	--weights	128	256	1	1	--pads_strides_dilations	0	0	1	1	1	1         | grep -v "cannot be executed due to incorrect params"
COMMAND ${IMPLICITGEMM_TESTING_ENV} $<TARGET_FILE:test_conv2d> ${IMPLICITGEMM_ARGS} --verbose	--input	64	256	28	28	--weights	32	256	1	1	--pads_strides_dilations	0	0	1	1	1	1         | grep -v "cannot be executed due to incorrect params"
COMMAND ${IMPLICITGEMM_TESTING_ENV} $<TARGET_FILE:test_conv2d> ${IMPLICITGEMM_ARGS} --verbose	--input	64	256	28	28	--weights	64	256	1	1	--pads_strides_dilations	0	0	1	1	1	1         | grep -v "cannot be executed due to incorrect params"
COMMAND ${IMPLICITGEMM_TESTING_ENV} $<TARGET_FILE:test_conv2d> ${IMPLICITGEMM_ARGS} --verbose	--input	64	288	    35	35	--weights	48	288	1	1	--pads_strides_dilations	0	0	1	1	1	1     | grep -v "cannot be executed due to incorrect params"
COMMAND ${IMPLICITGEMM_TESTING_ENV} $<TARGET_FILE:test_conv2d> ${IMPLICITGEMM_ARGS} --verbose	--input	64	288	    35	35	--weights	64	288	1	1	--pads_strides_dilations	0	0	1	1	1	1     | grep -v "cannot be executed due to incorrect params"
COMMAND ${IMPLICITGEMM_TESTING_ENV} $<TARGET_FILE:test_conv2d> ${IMPLICITGEMM_ARGS} --verbose	--input	64	384	    35	35	--weights	192	384	1	1	--pads_strides_dilations	0	0	1	1	1	1     | grep -v "cannot be executed due to incorrect params"
COMMAND ${IMPLICITGEMM_TESTING_ENV} $<TARGET_FILE:test_conv2d> ${IMPLICITGEMM_ARGS} --verbose	--input	64	384	    35	35	--weights	64	384	1	1	--pads_strides_dilations	0	0	1	1	1	1     | grep -v "cannot be executed due to incorrect params"
COMMAND ${IMPLICITGEMM_TESTING_ENV} $<TARGET_FILE:test_conv2d> ${IMPLICITGEMM_ARGS} --verbose	--input	64	384	    35	35	--weights	96	384	1	1	--pads_strides_dilations	0	0	1	1	1	1     | grep -v "cannot be executed due to incorrect params"
COMMAND ${IMPLICITGEMM_TESTING_ENV} $<TARGET_FILE:test_conv2d> ${IMPLICITGEMM_ARGS} --verbose	--input	64	480	14	14	--weights	16	480	1	1	--pads_strides_dilations	0	0	1	1	1	1         | grep -v "cannot be executed due to incorrect params"
COMMAND ${IMPLICITGEMM_TESTING_ENV} $<TARGET_FILE:test_conv2d> ${IMPLICITGEMM_ARGS} --verbose	--input	64	480	14	14	--weights	192	480	1	1	--pads_strides_dilations	0	0	1	1	1	1         | grep -v "cannot be executed due to incorrect params"
COMMAND ${IMPLICITGEMM_TESTING_ENV} $<TARGET_FILE:test_conv2d> ${IMPLICITGEMM_ARGS} --verbose	--input	64	480	14	14	--weights	64	480	1	1	--pads_strides_dilations	0	0	1	1	1	1         | grep -v "cannot be executed due to incorrect params"
COMMAND ${IMPLICITGEMM_TESTING_ENV} $<TARGET_FILE:test_conv2d> ${IMPLICITGEMM_ARGS} --verbose	--input	64	480	14	14	--weights	96	480	1	1	--pads_strides_dilations	0	0	1	1	1	1         | grep -v "cannot be executed due to incorrect params"
COMMAND ${IMPLICITGEMM_TESTING_ENV} $<TARGET_FILE:test_conv2d> ${IMPLICITGEMM_ARGS} --verbose	--input	64	512	    28	28	--weights	128	512	    1	1	--pads_strides_dilations	0	0	1	1	1	1 | grep -v "cannot be executed due to incorrect params"
COMMAND ${IMPLICITGEMM_TESTING_ENV} $<TARGET_FILE:test_conv2d> ${IMPLICITGEMM_ARGS} --verbose	--input	64	512	    28	28	--weights	256	512	    1	1	--pads_strides_dilations	0	0	2	2	1	1 | grep -v "cannot be executed due to incorrect params"
COMMAND ${IMPLICITGEMM_TESTING_ENV} $<TARGET_FILE:test_conv2d> ${IMPLICITGEMM_ARGS} --verbose	--input	64	512	14	14	--weights	112	512	1	1	--pads_strides_dilations	0	0	1	1	1	1         | grep -v "cannot be executed due to incorrect params"
COMMAND ${IMPLICITGEMM_TESTING_ENV} $<TARGET_FILE:test_conv2d> ${IMPLICITGEMM_ARGS} --verbose	--input	64	512	14	14	--weights	128	512	1	1	--pads_strides_dilations	0	0	1	1	1	1         | grep -v "cannot be executed due to incorrect params"
COMMAND ${IMPLICITGEMM_TESTING_ENV} $<TARGET_FILE:test_conv2d> ${IMPLICITGEMM_ARGS} --verbose	--input	64	512	14	14	--weights	144	512	1	1	--pads_strides_dilations	0	0	1	1	1	1         | grep -v "cannot be executed due to incorrect params"
COMMAND ${IMPLICITGEMM_TESTING_ENV} $<TARGET_FILE:test_conv2d> ${IMPLICITGEMM_ARGS} --verbose	--input	64	512	14	14	--weights	160	512	1	1	--pads_strides_dilations	0	0	1	1	1	1         | grep -v "cannot be executed due to incorrect params"
COMMAND ${IMPLICITGEMM_TESTING_ENV} $<TARGET_FILE:test_conv2d> ${IMPLICITGEMM_ARGS} --verbose	--input	64	512	14	14	--weights	24	512	1	1	--pads_strides_dilations	0	0	1	1	1	1         | grep -v "cannot be executed due to incorrect params"
COMMAND ${IMPLICITGEMM_TESTING_ENV} $<TARGET_FILE:test_conv2d> ${IMPLICITGEMM_ARGS} --verbose	--input	64	512	14	14	--weights	32	512	1	1	--pads_strides_dilations	0	0	1	1	1	1         | grep -v "cannot be executed due to incorrect params"
COMMAND ${IMPLICITGEMM_TESTING_ENV} $<TARGET_FILE:test_conv2d> ${IMPLICITGEMM_ARGS} --verbose	--input	64	512	14	14	--weights	64	512	1	1	--pads_strides_dilations	0	0	1	1	1	1         | grep -v "cannot be executed due to incorrect params"
COMMAND ${IMPLICITGEMM_TESTING_ENV} $<TARGET_FILE:test_conv2d> ${IMPLICITGEMM_ARGS} --verbose   --input 128  832    7  7  --weights   32  832  1   1   --pads_strides_dilations    0   0   1   1   1   1      | grep -v "cannot be executed due to incorrect params"
COMMAND ${IMPLICITGEMM_TESTING_ENV} $<TARGET_FILE:test_conv2d> ${IMPLICITGEMM_ARGS} --verbose   --input 128  832    7  7  --weights   192  832  1   1   --pads_strides_dilations    0   0   1   1   1   1     | grep -v "cannot be executed due to incorrect params"
COMMAND ${IMPLICITGEMM_TESTING_ENV} $<TARGET_FILE:test_conv2d> ${IMPLICITGEMM_ARGS} --verbose   --input 128  832    7  7  --weights   128  832  1   1   --pads_strides_dilations    0   0   1   1   1   1     | grep -v "cannot be executed due to incorrect params"
COMMAND ${IMPLICITGEMM_TESTING_ENV} $<TARGET_FILE:test_conv2d> ${IMPLICITGEMM_ARGS} --verbose   --input 128  832    7  7  --weights   32  832  1   1   --pads_strides_dilations    0   0   1   1   2   2      | grep -v "cannot be executed due to incorrect params"
COMMAND ${IMPLICITGEMM_TESTING_ENV} $<TARGET_FILE:test_conv2d> ${IMPLICITGEMM_ARGS} --verbose   --input 128  832    7  7  --weights   192  832  1   1   --pads_strides_dilations    0   0   1   1   2   2     | grep -v "cannot be executed due to incorrect params"
COMMAND ${IMPLICITGEMM_TESTING_ENV} $<TARGET_FILE:test_conv2d> ${IMPLICITGEMM_ARGS} --verbose   --input 128  832    7  7  --weights   128  832  1   1   --pads_strides_dilations    0   0   1   1   2   2     | grep -v "cannot be executed due to incorrect params"
COMMAND ${IMPLICITGEMM_TESTING_ENV} $<TARGET_FILE:test_conv2d> ${IMPLICITGEMM_ARGS} --verbose   --input 16  2048    7  7  --weights   192  2048 1   1   --pads_strides_dilations    0   0   1   1   2   2     | grep -v "cannot be executed due to incorrect params"
COMMAND	${IMPLICITGEMM_TESTING_ENV} $<TARGET_FILE:test_conv2d> ${IMPLICITGEMM_ARGS} --verbose   --input 64	 32	28 28 --weights   192  32   3	3   --pads_strides_dilations	1   1	2   2	1   1         | grep -v "cannot be executed due to incorrect params"
COMMAND	${IMPLICITGEMM_TESTING_ENV} $<TARGET_FILE:test_conv2d> ${IMPLICITGEMM_ARGS} --verbose   --input 8    16 14 14 --weights   32   16   1   1   --pads_strides_dilations	1   1	1   1	1   1         | grep -v "cannot be executed due to incorrect params"
COMMAND	${IMPLICITGEMM_TESTING_ENV} $<TARGET_FILE:test_conv2d> ${IMPLICITGEMM_ARGS} --verbose   --input 64	 32	14 14 --weights   192  32   3	3   --pads_strides_dilations	1   1	2   2	1   1         | grep -v "cannot be executed due to incorrect params"
COMMAND	${IMPLICITGEMM_TESTING_ENV} $<TARGET_FILE:test_conv2d> ${IMPLICITGEMM_ARGS} --verbose   --input 64	 32	7 7   --weights   192  32   3	3   --pads_strides_dilations	1   1	2   2	1   1         | grep -v "cannot be executed due to incorrect params"
COMMAND	${IMPLICITGEMM_TESTING_ENV} $<TARGET_FILE:test_conv2d> ${IMPLICITGEMM_ARGS} --verbose   --input 64	 32	28 28 --weights   192  32   3	3   --pads_strides_dilations	2   2	2   2	1   1         | grep -v "cannot be executed due to incorrect params"
COMMAND	${IMPLICITGEMM_TESTING_ENV} $<TARGET_FILE:test_conv2d> ${IMPLICITGEMM_ARGS} --verbose   --input 64	 32	14 14 --weights   192  32   3	3   --pads_strides_dilations	2   2	2   2	1   1         | grep -v "cannot be executed due to incorrect params"
COMMAND	${IMPLICITGEMM_TESTING_ENV} $<TARGET_FILE:test_conv2d> ${IMPLICITGEMM_ARGS} --verbose   --input 64	 32	7 7   --weights   192  32   3	3   --pads_strides_dilations	2   2	2   2	1   1         | grep -v "cannot be executed due to incorrect params"
)
endif() # not (MIOPEN_TEST_GFX908 AND WORKAROUND_ISSUE_1063)

add_custom_test(test_conv_group SKIP_UNLESS_ALL  MIOTENSILE_ENABLED GFX1030_ENABLED
COMMAND	$<TARGET_FILE:test_conv2d>	--verbose	--input	16	128	56	56	--weights	256	4	3	3	--pads_strides_dilations	1	1	1	1	1	1	--group-count	32
COMMAND	$<TARGET_FILE:test_conv2d>	--verbose	--input	16	256	56	56	--weights	512	8	3	3	--pads_strides_dilations	1	1	2	2	1	1	--group-count	32
COMMAND	$<TARGET_FILE:test_conv2d>	--verbose	--input	16	256	28	28	--weights	512	8	3	3	--pads_strides_dilations	1	1	1	1	1	1	--group-count	32
COMMAND	$<TARGET_FILE:test_conv2d>	--verbose	--input	16	512	28	28	--weights	1024	16	3	3	--pads_strides_dilations	1	1	2	2	1	1	--group-count	32
COMMAND	$<TARGET_FILE:test_conv2d>	--verbose	--input	16	512	14	14	--weights	1024	16	3	3	--pads_strides_dilations	1	1	1	1	1	1	--group-count	32
COMMAND	$<TARGET_FILE:test_conv2d>	--verbose	--input	16	1024	14	14	--weights	2048	32	3	3	--pads_strides_dilations	1	1	2	2	1	1	--group-count	32
COMMAND	$<TARGET_FILE:test_conv2d>	--verbose	--input	16	1024	7	7	--weights	2048	32	3	3	--pads_strides_dilations	1	1	1	1	1	1	--group-count	32
COMMAND	$<TARGET_FILE:test_conv2d>	--verbose	--input	32	128	56	56	--weights	256	4	3	3	--pads_strides_dilations	1	1	1	1	1	1	--group-count	32
COMMAND	$<TARGET_FILE:test_conv2d>	--verbose	--input	32	256	56	56	--weights	512	8	3	3	--pads_strides_dilations	1	1	2	2	1	1	--group-count	32
#
# Workaround for "Memory access fault by GPU node" during "HIP Release All" - WrW disabled.
COMMAND	$<TARGET_FILE:test_conv2d>	--verbose	--input	32	256	28	28	--weights	512	8	3	3	--pads_strides_dilations	1	1	1	1	1	1	--group-count	32 --disable-backward-weights
COMMAND	$<TARGET_FILE:test_conv2d>	--verbose	--input	32	512	28	28	--weights	1024	16	3	3	--pads_strides_dilations	1	1	2	2	1	1	--group-count	32
COMMAND	$<TARGET_FILE:test_conv2d>	--verbose	--input	32	512	14	14	--weights	1024	16	3	3	--pads_strides_dilations	1	1	1	1	1	1	--group-count	32
COMMAND	$<TARGET_FILE:test_conv2d>	--verbose	--input	32	1024	14	14	--weights	2048	32	3	3	--pads_strides_dilations	1	1	2	2	1	1	--group-count	32
COMMAND	$<TARGET_FILE:test_conv2d>	--verbose	--input	32	1024	7	7	--weights	2048	32	3	3	--pads_strides_dilations	1	1	1	1	1	1	--group-count	32
COMMAND	$<TARGET_FILE:test_conv2d>	--verbose	--input	4	4	161	700	--weights	32	1	5	20	--pads_strides_dilations	0	0	2	2	1	1	--group-count	4
COMMAND	$<TARGET_FILE:test_conv2d>	--verbose	--input	8	2	161	700	--weights	32	1	5	20	--pads_strides_dilations	0	0	2	2	1	1	--group-count	2
COMMAND	$<TARGET_FILE:test_conv2d>	--verbose	--input	16	4	161	700	--weights	32	1	5	20	--pads_strides_dilations	0	0	2	2	1	1	--group-count	4
COMMAND	$<TARGET_FILE:test_conv2d>	--verbose	--input	32	2	161	700	--weights	32	1	5	20	--pads_strides_dilations	0	0	2	2	1	1	--group-count	2
COMMAND	$<TARGET_FILE:test_conv2d>	--verbose	--input	4	32	79	341	--weights	32	16	5	10	--pads_strides_dilations	0	0	2	2	1	1	--group-count	2
COMMAND	$<TARGET_FILE:test_conv2d>	--verbose	--input	8	32	79	341	--weights	32	16	5	10	--pads_strides_dilations	0	0	2	2	1	1	--group-count	2
COMMAND	$<TARGET_FILE:test_conv2d>	--verbose	--input	16	32	79	341	--weights	32	16	5	10	--pads_strides_dilations	0	0	2	2	1	1	--group-count	2
COMMAND	$<TARGET_FILE:test_conv2d>	--verbose	--input	32	32	79	341	--weights	32	16	5	10	--pads_strides_dilations	0	0	2	2	1	1	--group-count	2
COMMAND	$<TARGET_FILE:test_conv2d>	--verbose	--input	16	4	48	480	--weights	16	1	3	3	--pads_strides_dilations	1	1	1	1	1	1	--group-count	4
COMMAND	$<TARGET_FILE:test_conv2d>	--verbose	--input	16	16	24	240	--weights	32	1	3	3	--pads_strides_dilations	1	1	1	1	1	1	--group-count	16
COMMAND	$<TARGET_FILE:test_conv2d>	--verbose	--input	16	32	12	120	--weights	64	8	3	3	--pads_strides_dilations	1	1	1	1	1	1	--group-count	4
COMMAND	$<TARGET_FILE:test_conv2d>	--verbose	--input	16	64	6	60	--weights	128	16	3	3	--pads_strides_dilations	1	1	1	1	1	1	--group-count	4
COMMAND	$<TARGET_FILE:test_conv2d>	--verbose	--input	8	3	108	108	--weights	63	1	3	3	--pads_strides_dilations	1	1	2	2	1	1	--group-count	3
COMMAND	$<TARGET_FILE:test_conv2d>	--verbose	--input	8	64	54	54	--weights	64	8	3	3	--pads_strides_dilations	1	1	1	1	1	1	--group-count	8
COMMAND	$<TARGET_FILE:test_conv2d>	--verbose	--input	8	128	27	27	--weights	128	16	3	3	--pads_strides_dilations	1	1	1	1	1	1	--group-count	8
COMMAND	$<TARGET_FILE:test_conv2d>	--verbose	--input	8	3	224	224	--weights	63	1	3	3	--pads_strides_dilations	1	1	1	1	1	1	--group-count	3
COMMAND	$<TARGET_FILE:test_conv2d>	--verbose	--input	8	64	112	112	--weights	128	32	3	3	--pads_strides_dilations	1	1	1	1	1	1	--group-count	2
COMMAND	$<TARGET_FILE:test_conv2d>	--verbose	--input	16	9	224	224	--weights	63	3	3	3	--pads_strides_dilations	1	1	1	1	1	1	--group-count	3
#
# Workaround for "Memory access fault by GPU node" during "FP32 gfx908 Hip Release All subset" - WrW disabled.
COMMAND	$<TARGET_FILE:test_conv2d>	--verbose	--input	16	64	112	112	--weights	128	16	3	3	--pads_strides_dilations	1	1	1	1	1	1	--group-count	4 --disable-backward-weights
COMMAND	$<TARGET_FILE:test_conv2d>	--verbose	--input	16	3	224	224	--weights	63	1	7	7	--pads_strides_dilations	3	3	2	2	1	1	--group-count	3
COMMAND	$<TARGET_FILE:test_conv2d>	--verbose	--input	16	192	28	28	--weights	32	12	5	5	--pads_strides_dilations	2	2	1	1	1	1	--group-count	16
COMMAND	$<TARGET_FILE:test_conv2d>	--verbose	--input	16	832	7	7	--weights	128	52	5	5	--pads_strides_dilations	2	2	1	1	1	1	--group-count	16
COMMAND	$<TARGET_FILE:test_conv2d>	--verbose	--input	16	192	28	28	--weights	32	24	1	1	--pads_strides_dilations	0	0	1	1	1	1	--group-count	8
COMMAND	$<TARGET_FILE:test_conv2d>	--verbose	--input	16	832	7	7	--weights	128	104	1	1	--pads_strides_dilations	0	0	1	1	1	1	--group-count	8
COMMAND	$<TARGET_FILE:test_conv2d>	--verbose	--input	11	23	161	700	--weights	46	1	7	7	--pads_strides_dilations	1	1	2	2	1	1	--group-count	23
COMMAND	$<TARGET_FILE:test_conv2d>	--verbose	--input	8	7	224	224	--weights	63	1	3	3	--pads_strides_dilations	1	1	1	1	1	1	--group-count	7
COMMAND	$<TARGET_FILE:test_conv2d>	--verbose	--input	8	7	224	224	--weights	63	1	3	3	--pads_strides_dilations	0	0	1	1	1	1	--group-count	7
COMMAND	$<TARGET_FILE:test_conv2d>	--verbose	--input	8	7	224	224	--weights	63	1	3	3	--pads_strides_dilations	0	0	2	2	1	1	--group-count	7
COMMAND	$<TARGET_FILE:test_conv2d>	--verbose	--input	8	7	224	224	--weights	63	1	3	3	--pads_strides_dilations	1	1	2	2	1	1	--group-count	7
COMMAND	$<TARGET_FILE:test_conv2d>	--verbose	--input	8	7	224	224	--weights	63	1	3	3	--pads_strides_dilations	2	2	2	2	1	1	--group-count	7
COMMAND	$<TARGET_FILE:test_conv2d>	--verbose	--input	8	3	108	108	--weights	63	1	3	3	--pads_strides_dilations	1	1	1	1	1	1	--group-count	3
COMMAND	$<TARGET_FILE:test_conv2d>	--verbose	--input	8	3	108	108	--weights	63	1	3	3	--pads_strides_dilations	0	0	1	1	1	1	--group-count	3
COMMAND	$<TARGET_FILE:test_conv2d>	--verbose	--input	8	3	108	108	--weights	63	1	3	3	--pads_strides_dilations	0	0	2	2	1	1	--group-count	3
COMMAND	$<TARGET_FILE:test_conv2d>	--verbose	--input	8	3	108	108	--weights	63	1	3	3	--pads_strides_dilations	1	1	2	2	1	1	--group-count	3
COMMAND	$<TARGET_FILE:test_conv2d>	--verbose	--input	8	3	108	108	--weights	63	1	3	3	--pads_strides_dilations	2	2	2	2	1	1	--group-count	3
)




if(MIOPEN_TEST_DEEPBENCH)
    add_custom_test(test_deepbench_rnn  MIOTENSILE_ENABLED GFX1030_ENABLED
    COMMAND $<TARGET_FILE:test_rnn_vanilla> --verbose --batch-size 16 --seq-len 50 --vector-len 1760 --hidden-size 1760 --num-layers 1 --in-mode 1 --bias-mode 0 -dir-mode 0 --rnn-mode 0 --flat-batch-fill
    COMMAND $<TARGET_FILE:test_rnn_vanilla> --verbose --batch-size 32 --seq-len 50 --vector-len 1760 --hidden-size 1760 --num-layers 1 --in-mode 1 --bias-mode 0 -dir-mode 0 --rnn-mode 0 --flat-batch-fill
    COMMAND $<TARGET_FILE:test_rnn_vanilla> --verbose --batch-size 64 --seq-len 50 --vector-len 1760 --hidden-size 1760 --num-layers 1 --in-mode 1 --bias-mode 0 -dir-mode 0 --rnn-mode 0 --flat-batch-fill
    COMMAND $<TARGET_FILE:test_rnn_vanilla> --verbose --batch-size 128 --seq-len 50 --vector-len 1760 --hidden-size 1760 --num-layers 1 --in-mode 1 --bias-mode 0 -dir-mode 0 --rnn-mode 0 --flat-batch-fill
    COMMAND $<TARGET_FILE:test_rnn_vanilla> --verbose --batch-size 16 --seq-len 50 --vector-len 2048 --hidden-size 2048 --num-layers 1 --in-mode 1 --bias-mode 0 -dir-mode 0 --rnn-mode 0 --flat-batch-fill
    COMMAND $<TARGET_FILE:test_rnn_vanilla> --verbose --batch-size 32 --seq-len 50 --vector-len 2048 --hidden-size 2048 --num-layers 1 --in-mode 1 --bias-mode 0 -dir-mode 0 --rnn-mode 0 --flat-batch-fill
    COMMAND $<TARGET_FILE:test_rnn_vanilla> --verbose --batch-size 64 --seq-len 50 --vector-len 2048 --hidden-size 2048 --num-layers 1 --in-mode 1 --bias-mode 0 -dir-mode 0 --rnn-mode 0 --flat-batch-fill
    COMMAND $<TARGET_FILE:test_rnn_vanilla> --verbose --batch-size 128 --seq-len 50 --vector-len 2048 --hidden-size 2048 --num-layers 1 --in-mode 1 --bias-mode 0 -dir-mode 0 --rnn-mode 0 --flat-batch-fill
    COMMAND $<TARGET_FILE:test_rnn_vanilla> --verbose --batch-size 16 --seq-len 50 --vector-len 2560 --hidden-size 2560 --num-layers 1 --in-mode 1 --bias-mode 0 -dir-mode 0 --rnn-mode 0 --flat-batch-fill
    COMMAND $<TARGET_FILE:test_rnn_vanilla> --verbose --batch-size 32 --seq-len 50 --vector-len 2560 --hidden-size 2560 --num-layers 1 --in-mode 1 --bias-mode 0 -dir-mode 0 --rnn-mode 0 --flat-batch-fill
    COMMAND $<TARGET_FILE:test_rnn_vanilla> --verbose --batch-size 64 --seq-len 50 --vector-len 2560 --hidden-size 2560 --num-layers 1 --in-mode 1 --bias-mode 0 -dir-mode 0 --rnn-mode 0 --flat-batch-fill
    COMMAND $<TARGET_FILE:test_rnn_vanilla> --verbose --batch-size 128 --seq-len 50 --vector-len 2560 --hidden-size 2560 --num-layers 1 --in-mode 1 --bias-mode 0 -dir-mode 0 --rnn-mode 0 --flat-batch-fill
    COMMAND $<TARGET_FILE:test_lstm> --verbose --batch-size 16 --seq-len 25 --vector-len 512 --hidden-size 512 --num-layers 1 --in-mode 1 --bias-mode 0 -dir-mode 0 --rnn-mode 0 --flat-batch-fill
    COMMAND $<TARGET_FILE:test_lstm> --verbose --batch-size 32 --seq-len 25 --vector-len 512 --hidden-size 512 --num-layers 1 --in-mode 1 --bias-mode 0 -dir-mode 0 --rnn-mode 0 --flat-batch-fill
    COMMAND $<TARGET_FILE:test_lstm> --verbose --batch-size 64 --seq-len 25 --vector-len 512 --hidden-size 512 --num-layers 1 --in-mode 1 --bias-mode 0 -dir-mode 0 --rnn-mode 0 --flat-batch-fill
    COMMAND $<TARGET_FILE:test_lstm> --verbose --batch-size 128 --seq-len 25 --vector-len 512 --hidden-size 512 --num-layers 1 --in-mode 1 --bias-mode 0 -dir-mode 0 --rnn-mode 0 --flat-batch-fill
    COMMAND $<TARGET_FILE:test_lstm> --verbose --batch-size 16 --seq-len 25 --vector-len 1024 --hidden-size 1024 --num-layers 1 --in-mode 1 --bias-mode 0 -dir-mode 0 --rnn-mode 0 --flat-batch-fill
    COMMAND $<TARGET_FILE:test_lstm> --verbose --batch-size 32 --seq-len 25 --vector-len 1024 --hidden-size 1024 --num-layers 1 --in-mode 1 --bias-mode 0 -dir-mode 0 --rnn-mode 0 --flat-batch-fill
    COMMAND $<TARGET_FILE:test_lstm> --verbose --batch-size 64 --seq-len 25 --vector-len 1024 --hidden-size 1024 --num-layers 1 --in-mode 1 --bias-mode 0 -dir-mode 0 --rnn-mode 0 --flat-batch-fill
    COMMAND $<TARGET_FILE:test_lstm> --verbose --batch-size 128 --seq-len 25 --vector-len 1024 --hidden-size 1024 --num-layers 1 --in-mode 1 --bias-mode 0 -dir-mode 0 --rnn-mode 0 --flat-batch-fill
    COMMAND $<TARGET_FILE:test_lstm> --verbose --batch-size 16 --seq-len 25 --vector-len 2048 --hidden-size 2048 --num-layers 1 --in-mode 1 --bias-mode 0 -dir-mode 0 --rnn-mode 0 --flat-batch-fill
    COMMAND $<TARGET_FILE:test_lstm> --verbose --batch-size 32 --seq-len 25 --vector-len 2048 --hidden-size 2048 --num-layers 1 --in-mode 1 --bias-mode 0 -dir-mode 0 --rnn-mode 0 --flat-batch-fill
    COMMAND $<TARGET_FILE:test_lstm> --verbose --batch-size 64 --seq-len 25 --vector-len 2048 --hidden-size 2048 --num-layers 1 --in-mode 1 --bias-mode 0 -dir-mode 0 --rnn-mode 0 --flat-batch-fill
    COMMAND $<TARGET_FILE:test_lstm> --verbose --batch-size 128 --seq-len 25 --vector-len 2048 --hidden-size 2048 --num-layers 1 --in-mode 1 --bias-mode 0 -dir-mode 0 --rnn-mode 0 --flat-batch-fill
    COMMAND $<TARGET_FILE:test_lstm> --verbose --batch-size 16 --seq-len 25 --vector-len 4096 --hidden-size 4096 --num-layers 1 --in-mode 1 --bias-mode 0 -dir-mode 0 --rnn-mode 0 --flat-batch-fill
    COMMAND $<TARGET_FILE:test_lstm> --verbose --batch-size 32 --seq-len 25 --vector-len 4096 --hidden-size 4096 --num-layers 1 --in-mode 1 --bias-mode 0 -dir-mode 0 --rnn-mode 0 --flat-batch-fill
    COMMAND $<TARGET_FILE:test_lstm> --verbose --batch-size 64 --seq-len 25 --vector-len 4096 --hidden-size 4096 --num-layers 1 --in-mode 1 --bias-mode 0 -dir-mode 0 --rnn-mode 0 --flat-batch-fill
    COMMAND $<TARGET_FILE:test_lstm> --verbose --batch-size 128 --seq-len 25 --vector-len 4096 --hidden-size 4096 --num-layers 1 --in-mode 1 --bias-mode 0 -dir-mode 0 --rnn-mode 0 --flat-batch-fill
    COMMAND $<TARGET_FILE:test_lstm> --verbose --batch-size 8 --seq-len 50 --vector-len 1536 --hidden-size 1536 --num-layers 1 --in-mode 1 --bias-mode 0 -dir-mode 0 --rnn-mode 0 --flat-batch-fill
    COMMAND $<TARGET_FILE:test_lstm> --verbose --batch-size 16 --seq-len 50 --vector-len 1536 --hidden-size 1536 --num-layers 1 --in-mode 1 --bias-mode 0 -dir-mode 0 --rnn-mode 0 --flat-batch-fill
    COMMAND $<TARGET_FILE:test_lstm> --verbose --batch-size 32 --seq-len 50 --vector-len 1536 --hidden-size 1536 --num-layers 1 --in-mode 1 --bias-mode 0 -dir-mode 0 --rnn-mode 0 --flat-batch-fill
    COMMAND $<TARGET_FILE:test_lstm> --verbose --batch-size 16 --seq-len 150 --vector-len 256 --hidden-size 256 --num-layers 1 --in-mode 1 --bias-mode 0 -dir-mode 0 --rnn-mode 0 --flat-batch-fill
    COMMAND $<TARGET_FILE:test_lstm> --verbose --batch-size 32 --seq-len 150 --vector-len 256 --hidden-size 256 --num-layers 1 --in-mode 1 --bias-mode 0 -dir-mode 0 --rnn-mode 0 --flat-batch-fill
    COMMAND $<TARGET_FILE:test_lstm> --verbose --batch-size 64 --seq-len 150 --vector-len 256 --hidden-size 256 --num-layers 1 --in-mode 1 --bias-mode 0 -dir-mode 0 --rnn-mode 0 --flat-batch-fill
    COMMAND $<TARGET_FILE:test_gru> --verbose --batch-size 32 --seq-len 1500 --vector-len 2816 --hidden-size 2816 --num-layers 1 --in-mode 1 --bias-mode 0 -dir-mode 0 --rnn-mode 0 --flat-batch-fill
    COMMAND $<TARGET_FILE:test_gru> --verbose --batch-size 32 --seq-len 750 --vector-len 2816 --hidden-size 2816 --num-layers 1 --in-mode 1 --bias-mode 0 -dir-mode 0 --rnn-mode 0 --flat-batch-fill
    COMMAND $<TARGET_FILE:test_gru> --verbose --batch-size 32 --seq-len 375 --vector-len 2816 --hidden-size 2816 --num-layers 1 --in-mode 1 --bias-mode 0 -dir-mode 0 --rnn-mode 0 --flat-batch-fill
    COMMAND $<TARGET_FILE:test_gru> --verbose --batch-size 32 --seq-len 187 --vector-len 2816 --hidden-size 2816 --num-layers 1 --in-mode 1 --bias-mode 0 -dir-mode 0 --rnn-mode 0 --flat-batch-fill
    COMMAND $<TARGET_FILE:test_gru> --verbose --batch-size 32 --seq-len 1500 --vector-len 2048 --hidden-size 2048 --num-layers 1 --in-mode 1 --bias-mode 0 -dir-mode 0 --rnn-mode 0 --flat-batch-fill
    COMMAND $<TARGET_FILE:test_gru> --verbose --batch-size 32 --seq-len 750 --vector-len 2048 --hidden-size 2048 --num-layers 1 --in-mode 1 --bias-mode 0 -dir-mode 0 --rnn-mode 0 --flat-batch-fill
    COMMAND $<TARGET_FILE:test_gru> --verbose --batch-size 32 --seq-len 375 --vector-len 2048 --hidden-size 2048 --num-layers 1 --in-mode 1 --bias-mode 0 -dir-mode 0 --rnn-mode 0 --flat-batch-fill
    COMMAND $<TARGET_FILE:test_gru> --verbose --batch-size 32 --seq-len 187 --vector-len 2048 --hidden-size 2048 --num-layers 1 --in-mode 1 --bias-mode 0 -dir-mode 0 --rnn-mode 0 --flat-batch-fill
    COMMAND $<TARGET_FILE:test_gru> --verbose --batch-size 32 --seq-len 1500 --vector-len 1536 --hidden-size 1536 --num-layers 1 --in-mode 1 --bias-mode 0 -dir-mode 0 --rnn-mode 0 --flat-batch-fill
    COMMAND $<TARGET_FILE:test_gru> --verbose --batch-size 32 --seq-len 750 --vector-len 1536 --hidden-size 1536 --num-layers 1 --in-mode 1 --bias-mode 0 -dir-mode 0 --rnn-mode 0 --flat-batch-fill
    COMMAND $<TARGET_FILE:test_gru> --verbose --batch-size 32 --seq-len 375 --vector-len 1536 --hidden-size 1536 --num-layers 1 --in-mode 1 --bias-mode 0 -dir-mode 0 --rnn-mode 0 --flat-batch-fill
    COMMAND $<TARGET_FILE:test_gru> --verbose --batch-size 32 --seq-len 187 --vector-len 1536 --hidden-size 1536 --num-layers 1 --in-mode 1 --bias-mode 0 -dir-mode 0 --rnn-mode 0 --flat-batch-fill
    COMMAND $<TARGET_FILE:test_gru> --verbose --batch-size 32 --seq-len 1500 --vector-len 2560 --hidden-size 2560 --num-layers 1 --in-mode 1 --bias-mode 0 -dir-mode 0 --rnn-mode 0 --flat-batch-fill
    COMMAND $<TARGET_FILE:test_gru> --verbose --batch-size 32 --seq-len 750 --vector-len 2560 --hidden-size 2560 --num-layers 1 --in-mode 1 --bias-mode 0 -dir-mode 0 --rnn-mode 0 --flat-batch-fill
    COMMAND $<TARGET_FILE:test_gru> --verbose --batch-size 32 --seq-len 375 --vector-len 2560 --hidden-size 2560 --num-layers 1 --in-mode 1 --bias-mode 0 -dir-mode 0 --rnn-mode 0 --flat-batch-fill
    COMMAND $<TARGET_FILE:test_gru> --verbose --batch-size 32 --seq-len 187 --vector-len 2560 --hidden-size 2560 --num-layers 1 --in-mode 1 --bias-mode 0 -dir-mode 0 --rnn-mode 0 --flat-batch-fill
    COMMAND $<TARGET_FILE:test_gru> --verbose --batch-size 32 --seq-len 1 --vector-len 512 --hidden-size 512 --num-layers 1 --in-mode 1 --bias-mode 0 -dir-mode 0 --rnn-mode 0 --flat-batch-fill
    COMMAND $<TARGET_FILE:test_gru> --verbose --batch-size 32 --seq-len 1500 --vector-len 1024 --hidden-size 1024 --num-layers 1 --in-mode 1 --bias-mode 0 -dir-mode 0 --rnn-mode 0 --flat-batch-fill
    COMMAND $<TARGET_FILE:test_gru> --verbose --batch-size 64 --seq-len 1500 --vector-len 1024 --hidden-size 1024 --num-layers 1 --in-mode 1 --bias-mode 0 -dir-mode 0 --rnn-mode 0 --flat-batch-fill
    )
endif()


add_custom_test(test_rnn_extra SKIP_UNLESS_ALL  MIOTENSILE_ENABLED GFX1030_ENABLED
COMMAND $<TARGET_FILE:test_rnn_vanilla> --verbose --batch-size 32 --seq-len 3 --batch-seq 32 32 32 --vector-len 128 --hidden-size 128 --num-layers 1 --in-mode 0 --bias-mode 0 -dir-mode 0 --rnn-mode 0 --no-hx
COMMAND $<TARGET_FILE:test_rnn_vanilla> --verbose --batch-size 32 --seq-len 3 --batch-seq 32 32 32 --vector-len 128 --hidden-size 128 --num-layers 1 --in-mode 0 --bias-mode 0 -dir-mode 0 --rnn-mode 0 --no-dhy
COMMAND $<TARGET_FILE:test_rnn_vanilla> --verbose --batch-size 32 --seq-len 3 --batch-seq 32 32 32 --vector-len 128 --hidden-size 128 --num-layers 1 --in-mode 0 --bias-mode 0 -dir-mode 0 --rnn-mode 0 --no-hx --no-dhy
COMMAND $<TARGET_FILE:test_rnn_vanilla> --verbose --batch-size 32 --seq-len 3 --batch-seq 32 32 32 --vector-len 128 --hidden-size 128 --num-layers 1 --in-mode 0 --bias-mode 0 -dir-mode 0 --rnn-mode 1 --no-hx
COMMAND $<TARGET_FILE:test_rnn_vanilla> --verbose --batch-size 32 --seq-len 3 --batch-seq 32 32 32 --vector-len 128 --hidden-size 128 --num-layers 1 --in-mode 0 --bias-mode 0 -dir-mode 0 --rnn-mode 1 --no-dhy
COMMAND $<TARGET_FILE:test_rnn_vanilla> --verbose --batch-size 32 --seq-len 3 --batch-seq 32 32 32 --vector-len 128 --hidden-size 128 --num-layers 1 --in-mode 0 --bias-mode 0 -dir-mode 0 --rnn-mode 1 --no-hx --no-dhy
COMMAND $<TARGET_FILE:test_rnn_vanilla> --verbose --batch-size 32 --seq-len 3 --batch-seq 32 32 32 --vector-len 128 --hidden-size 128 --num-layers 1 --in-mode 0 --bias-mode 0 -dir-mode 1 --rnn-mode 0 --no-hx
COMMAND $<TARGET_FILE:test_rnn_vanilla> --verbose --batch-size 32 --seq-len 3 --batch-seq 32 32 32 --vector-len 128 --hidden-size 128 --num-layers 1 --in-mode 0 --bias-mode 0 -dir-mode 1 --rnn-mode 0 --no-dhy
COMMAND $<TARGET_FILE:test_rnn_vanilla> --verbose --batch-size 32 --seq-len 3 --batch-seq 32 32 32 --vector-len 128 --hidden-size 128 --num-layers 1 --in-mode 0 --bias-mode 0 -dir-mode 1 --rnn-mode 0 --no-hx --no-dhy
COMMAND $<TARGET_FILE:test_rnn_vanilla> --verbose --batch-size 32 --seq-len 3 --batch-seq 32 32 32 --vector-len 128 --hidden-size 128 --num-layers 1 --in-mode 0 --bias-mode 0 -dir-mode 1 --rnn-mode 1 --no-hx
COMMAND $<TARGET_FILE:test_rnn_vanilla> --verbose --batch-size 32 --seq-len 3 --batch-seq 32 32 32 --vector-len 128 --hidden-size 128 --num-layers 1 --in-mode 0 --bias-mode 0 -dir-mode 1 --rnn-mode 1 --no-dhy
COMMAND $<TARGET_FILE:test_rnn_vanilla> --verbose --batch-size 32 --seq-len 3 --batch-seq 32 32 32 --vector-len 128 --hidden-size 128 --num-layers 1 --in-mode 0 --bias-mode 0 -dir-mode 1 --rnn-mode 1 --no-hx --no-dhy
COMMAND $<TARGET_FILE:test_rnn_vanilla> --verbose --batch-size 32 --seq-len 3 --batch-seq 32 32 32 --vector-len 128 --hidden-size 128 --num-layers 1 --in-mode 0 --bias-mode 0 -dir-mode 0 --rnn-mode 0 --no-hy
COMMAND $<TARGET_FILE:test_rnn_vanilla> --verbose --batch-size 32 --seq-len 3 --batch-seq 32 32 32 --vector-len 128 --hidden-size 128 --num-layers 1 --in-mode 0 --bias-mode 0 -dir-mode 0 --rnn-mode 0 --no-dhx
COMMAND $<TARGET_FILE:test_rnn_vanilla> --verbose --batch-size 32 --seq-len 3 --batch-seq 32 32 32 --vector-len 128 --hidden-size 128 --num-layers 1 --in-mode 0 --bias-mode 0 -dir-mode 0 --rnn-mode 0 --no-hy --no-dhx
COMMAND $<TARGET_FILE:test_rnn_vanilla> --verbose --batch-size 32 --seq-len 3 --batch-seq 32 32 32 --vector-len 128 --hidden-size 128 --num-layers 1 --in-mode 0 --bias-mode 0 -dir-mode 0 --rnn-mode 1 --no-hy
COMMAND $<TARGET_FILE:test_rnn_vanilla> --verbose --batch-size 32 --seq-len 3 --batch-seq 32 32 32 --vector-len 128 --hidden-size 128 --num-layers 1 --in-mode 0 --bias-mode 0 -dir-mode 0 --rnn-mode 1 --no-dhx
COMMAND $<TARGET_FILE:test_rnn_vanilla> --verbose --batch-size 32 --seq-len 3 --batch-seq 32 32 32 --vector-len 128 --hidden-size 128 --num-layers 1 --in-mode 0 --bias-mode 0 -dir-mode 0 --rnn-mode 1 --no-hy --no-dhx
COMMAND $<TARGET_FILE:test_rnn_vanilla> --verbose --batch-size 32 --seq-len 3 --batch-seq 32 32 32 --vector-len 128 --hidden-size 128 --num-layers 1 --in-mode 0 --bias-mode 0 -dir-mode 1 --rnn-mode 0 --no-hy
COMMAND $<TARGET_FILE:test_rnn_vanilla> --verbose --batch-size 32 --seq-len 3 --batch-seq 32 32 32 --vector-len 128 --hidden-size 128 --num-layers 1 --in-mode 0 --bias-mode 0 -dir-mode 1 --rnn-mode 0 --no-dhx
COMMAND $<TARGET_FILE:test_rnn_vanilla> --verbose --batch-size 32 --seq-len 3 --batch-seq 32 32 32 --vector-len 128 --hidden-size 128 --num-layers 1 --in-mode 0 --bias-mode 0 -dir-mode 1 --rnn-mode 0 --no-hy --no-dhx
COMMAND $<TARGET_FILE:test_rnn_vanilla> --verbose --batch-size 32 --seq-len 3 --batch-seq 32 32 32 --vector-len 128 --hidden-size 128 --num-layers 1 --in-mode 0 --bias-mode 0 -dir-mode 1 --rnn-mode 1 --no-hy
COMMAND $<TARGET_FILE:test_rnn_vanilla> --verbose --batch-size 32 --seq-len 3 --batch-seq 32 32 32 --vector-len 128 --hidden-size 128 --num-layers 1 --in-mode 0 --bias-mode 0 -dir-mode 1 --rnn-mode 1 --no-dhx
COMMAND $<TARGET_FILE:test_rnn_vanilla> --verbose --batch-size 32 --seq-len 3 --batch-seq 32 32 32 --vector-len 128 --hidden-size 128 --num-layers 1 --in-mode 0 --bias-mode 0 -dir-mode 1 --rnn-mode 1 --no-hy --no-dhx
COMMAND $<TARGET_FILE:test_rnn_vanilla> --verbose --batch-size 32 --seq-len 3 --batch-seq 32 32 32 --vector-len 128 --hidden-size 128 --num-layers 1 --in-mode 0 --bias-mode 0 -dir-mode 0 --rnn-mode 0 --no-hx --no-dhy --no-hy --no-dhx
COMMAND $<TARGET_FILE:test_rnn_vanilla> --verbose --batch-size 32 --seq-len 3 --batch-seq 32 32 32 --vector-len 128 --hidden-size 128 --num-layers 1 --in-mode 0 --bias-mode 0 -dir-mode 0 --rnn-mode 1 --no-hx --no-dhy --no-hy --no-dhx
COMMAND $<TARGET_FILE:test_rnn_vanilla> --verbose --batch-size 32 --seq-len 3 --batch-seq 32 32 32 --vector-len 128 --hidden-size 128 --num-layers 1 --in-mode 0 --bias-mode 0 -dir-mode 1 --rnn-mode 0 --no-hx --no-dhy --no-hy --no-dhx
COMMAND $<TARGET_FILE:test_rnn_vanilla> --verbose --batch-size 32 --seq-len 3 --batch-seq 32 32 32 --vector-len 128 --hidden-size 128 --num-layers 1 --in-mode 0 --bias-mode 0 -dir-mode 1 --rnn-mode 1 --no-hx --no-dhy --no-hy --no-dhx
)

add_custom_test(test_gru_extra SKIP_UNLESS_ALL  MIOTENSILE_ENABLED GFX1030_ENABLED
COMMAND $<TARGET_FILE:test_gru> --verbose --batch-size 32 --seq-len 3 --batch-seq 32 32 32 --vector-len 128 --hidden-size 128 --num-layers 1 --in-mode 0 --bias-mode 0 -dir-mode 0 --no-hx
COMMAND $<TARGET_FILE:test_gru> --verbose --batch-size 32 --seq-len 3 --batch-seq 32 32 32 --vector-len 128 --hidden-size 128 --num-layers 1 --in-mode 0 --bias-mode 0 -dir-mode 0 --no-dhy
COMMAND $<TARGET_FILE:test_gru> --verbose --batch-size 32 --seq-len 3 --batch-seq 32 32 32 --vector-len 128 --hidden-size 128 --num-layers 1 --in-mode 0 --bias-mode 0 -dir-mode 0 --no-hx --no-dhy
COMMAND $<TARGET_FILE:test_gru> --verbose --batch-size 32 --seq-len 3 --batch-seq 32 32 32 --vector-len 128 --hidden-size 128 --num-layers 1 --in-mode 0 --bias-mode 0 -dir-mode 1 --no-hx
COMMAND $<TARGET_FILE:test_gru> --verbose --batch-size 32 --seq-len 3 --batch-seq 32 32 32 --vector-len 128 --hidden-size 128 --num-layers 1 --in-mode 0 --bias-mode 0 -dir-mode 1 --no-dhy
COMMAND $<TARGET_FILE:test_gru> --verbose --batch-size 32 --seq-len 3 --batch-seq 32 32 32 --vector-len 128 --hidden-size 128 --num-layers 1 --in-mode 0 --bias-mode 0 -dir-mode 1 --no-hx --no-dhy
COMMAND $<TARGET_FILE:test_gru> --verbose --batch-size 32 --seq-len 3 --batch-seq 32 32 32 --vector-len 128 --hidden-size 128 --num-layers 1 --in-mode 0 --bias-mode 0 -dir-mode 0 --no-hy
COMMAND $<TARGET_FILE:test_gru> --verbose --batch-size 32 --seq-len 3 --batch-seq 32 32 32 --vector-len 128 --hidden-size 128 --num-layers 1 --in-mode 0 --bias-mode 0 -dir-mode 0 --no-dhx
COMMAND $<TARGET_FILE:test_gru> --verbose --batch-size 32 --seq-len 3 --batch-seq 32 32 32 --vector-len 128 --hidden-size 128 --num-layers 1 --in-mode 0 --bias-mode 0 -dir-mode 0 --no-hy --no-dhx
COMMAND $<TARGET_FILE:test_gru> --verbose --batch-size 32 --seq-len 3 --batch-seq 32 32 32 --vector-len 128 --hidden-size 128 --num-layers 1 --in-mode 0 --bias-mode 0 -dir-mode 1 --no-hy
COMMAND $<TARGET_FILE:test_gru> --verbose --batch-size 32 --seq-len 3 --batch-seq 32 32 32 --vector-len 128 --hidden-size 128 --num-layers 1 --in-mode 0 --bias-mode 0 -dir-mode 1 --no-dhx
COMMAND $<TARGET_FILE:test_gru> --verbose --batch-size 32 --seq-len 3 --batch-seq 32 32 32 --vector-len 128 --hidden-size 128 --num-layers 1 --in-mode 0 --bias-mode 0 -dir-mode 1 --no-hy --no-dhx
COMMAND $<TARGET_FILE:test_gru> --verbose --batch-size 32 --seq-len 3 --batch-seq 32 32 32 --vector-len 128 --hidden-size 128 --num-layers 1 --in-mode 0 --bias-mode 0 -dir-mode 0 --no-hx --no-dhy --no-hy --no-dhx
COMMAND $<TARGET_FILE:test_gru> --verbose --batch-size 32 --seq-len 3 --batch-seq 32 32 32 --vector-len 128 --hidden-size 128 --num-layers 1 --in-mode 0 --bias-mode 0 -dir-mode 1 --no-hx --no-dhy --no-hy --no-dhx
)

add_custom_test(test_lstm_extra SKIP_UNLESS_ALL  MIOTENSILE_ENABLED GFX1030_ENABLED
COMMAND $<TARGET_FILE:test_lstm> --verbose --batch-size 32 --seq-len 3 --batch-seq 32 32 32 --vector-len 128 --hidden-size 128 --num-layers 1 --in-mode 0 --bias-mode 0 -dir-mode 0 --no-hx
COMMAND $<TARGET_FILE:test_lstm> --verbose --batch-size 32 --seq-len 3 --batch-seq 32 32 32 --vector-len 128 --hidden-size 128 --num-layers 1 --in-mode 0 --bias-mode 0 -dir-mode 0 --no-dhy
COMMAND $<TARGET_FILE:test_lstm> --verbose --batch-size 32 --seq-len 3 --batch-seq 32 32 32 --vector-len 128 --hidden-size 128 --num-layers 1 --in-mode 0 --bias-mode 0 -dir-mode 0 --no-hx --no-dhy
COMMAND $<TARGET_FILE:test_lstm> --verbose --batch-size 32 --seq-len 3 --batch-seq 32 32 32 --vector-len 128 --hidden-size 128 --num-layers 1 --in-mode 0 --bias-mode 0 -dir-mode 0 --no-cx
COMMAND $<TARGET_FILE:test_lstm> --verbose --batch-size 32 --seq-len 3 --batch-seq 32 32 32 --vector-len 128 --hidden-size 128 --num-layers 1 --in-mode 0 --bias-mode 0 -dir-mode 0 --no-hx --no-cx
COMMAND $<TARGET_FILE:test_lstm> --verbose --batch-size 32 --seq-len 3 --batch-seq 32 32 32 --vector-len 128 --hidden-size 128 --num-layers 1 --in-mode 0 --bias-mode 0 -dir-mode 0 --no-dcy
COMMAND $<TARGET_FILE:test_lstm> --verbose --batch-size 32 --seq-len 3 --batch-seq 32 32 32 --vector-len 128 --hidden-size 128 --num-layers 1 --in-mode 0 --bias-mode 0 -dir-mode 0 --no-cx --no-dcy
COMMAND $<TARGET_FILE:test_lstm> --verbose --batch-size 32 --seq-len 3 --batch-seq 32 32 32 --vector-len 128 --hidden-size 128 --num-layers 1 --in-mode 0 --bias-mode 0 -dir-mode 1 --no-hx
COMMAND $<TARGET_FILE:test_lstm> --verbose --batch-size 32 --seq-len 3 --batch-seq 32 32 32 --vector-len 128 --hidden-size 128 --num-layers 1 --in-mode 0 --bias-mode 0 -dir-mode 1 --no-dhy
COMMAND $<TARGET_FILE:test_lstm> --verbose --batch-size 32 --seq-len 3 --batch-seq 32 32 32 --vector-len 128 --hidden-size 128 --num-layers 1 --in-mode 0 --bias-mode 0 -dir-mode 1 --no-hx --no-dhy
COMMAND $<TARGET_FILE:test_lstm> --verbose --batch-size 32 --seq-len 3 --batch-seq 32 32 32 --vector-len 128 --hidden-size 128 --num-layers 1 --in-mode 0 --bias-mode 0 -dir-mode 1 --no-cx
COMMAND $<TARGET_FILE:test_lstm> --verbose --batch-size 32 --seq-len 3 --batch-seq 32 32 32 --vector-len 128 --hidden-size 128 --num-layers 1 --in-mode 0 --bias-mode 0 -dir-mode 1 --no-hx --no-cx
COMMAND $<TARGET_FILE:test_lstm> --verbose --batch-size 32 --seq-len 3 --batch-seq 32 32 32 --vector-len 128 --hidden-size 128 --num-layers 1 --in-mode 0 --bias-mode 0 -dir-mode 1 --no-dcy
COMMAND $<TARGET_FILE:test_lstm> --verbose --batch-size 32 --seq-len 3 --batch-seq 32 32 32 --vector-len 128 --hidden-size 128 --num-layers 1 --in-mode 0 --bias-mode 0 -dir-mode 1 --no-cx --no-dcy
COMMAND $<TARGET_FILE:test_lstm> --verbose --batch-size 32 --seq-len 3 --batch-seq 32 32 32 --vector-len 128 --hidden-size 128 --num-layers 1 --in-mode 0 --bias-mode 0 -dir-mode 0 --no-hy
COMMAND $<TARGET_FILE:test_lstm> --verbose --batch-size 32 --seq-len 3 --batch-seq 32 32 32 --vector-len 128 --hidden-size 128 --num-layers 1 --in-mode 0 --bias-mode 0 -dir-mode 0 --no-dhx
COMMAND $<TARGET_FILE:test_lstm> --verbose --batch-size 32 --seq-len 3 --batch-seq 32 32 32 --vector-len 128 --hidden-size 128 --num-layers 1 --in-mode 0 --bias-mode 0 -dir-mode 0 --no-hy --no-dhx
COMMAND $<TARGET_FILE:test_lstm> --verbose --batch-size 32 --seq-len 3 --batch-seq 32 32 32 --vector-len 128 --hidden-size 128 --num-layers 1 --in-mode 0 --bias-mode 0 -dir-mode 0 --no-cy
COMMAND $<TARGET_FILE:test_lstm> --verbose --batch-size 32 --seq-len 3 --batch-seq 32 32 32 --vector-len 128 --hidden-size 128 --num-layers 1 --in-mode 0 --bias-mode 0 -dir-mode 0 --no-hy --no-cy
COMMAND $<TARGET_FILE:test_lstm> --verbose --batch-size 32 --seq-len 3 --batch-seq 32 32 32 --vector-len 128 --hidden-size 128 --num-layers 1 --in-mode 0 --bias-mode 0 -dir-mode 0 --no-dcx
COMMAND $<TARGET_FILE:test_lstm> --verbose --batch-size 32 --seq-len 3 --batch-seq 32 32 32 --vector-len 128 --hidden-size 128 --num-layers 1 --in-mode 0 --bias-mode 0 -dir-mode 0 --no-cy --no-dcx
COMMAND $<TARGET_FILE:test_lstm> --verbose --batch-size 32 --seq-len 3 --batch-seq 32 32 32 --vector-len 128 --hidden-size 128 --num-layers 1 --in-mode 0 --bias-mode 0 -dir-mode 1 --no-hy
COMMAND $<TARGET_FILE:test_lstm> --verbose --batch-size 32 --seq-len 3 --batch-seq 32 32 32 --vector-len 128 --hidden-size 128 --num-layers 1 --in-mode 0 --bias-mode 0 -dir-mode 1 --no-dhx
COMMAND $<TARGET_FILE:test_lstm> --verbose --batch-size 32 --seq-len 3 --batch-seq 32 32 32 --vector-len 128 --hidden-size 128 --num-layers 1 --in-mode 0 --bias-mode 0 -dir-mode 1 --no-hy --no-dhx
COMMAND $<TARGET_FILE:test_lstm> --verbose --batch-size 32 --seq-len 3 --batch-seq 32 32 32 --vector-len 128 --hidden-size 128 --num-layers 1 --in-mode 0 --bias-mode 0 -dir-mode 1 --no-cy
COMMAND $<TARGET_FILE:test_lstm> --verbose --batch-size 32 --seq-len 3 --batch-seq 32 32 32 --vector-len 128 --hidden-size 128 --num-layers 1 --in-mode 0 --bias-mode 0 -dir-mode 1 --no-hy --no-cy
COMMAND $<TARGET_FILE:test_lstm> --verbose --batch-size 32 --seq-len 3 --batch-seq 32 32 32 --vector-len 128 --hidden-size 128 --num-layers 1 --in-mode 0 --bias-mode 0 -dir-mode 1 --no-dcx
COMMAND $<TARGET_FILE:test_lstm> --verbose --batch-size 32 --seq-len 3 --batch-seq 32 32 32 --vector-len 128 --hidden-size 128 --num-layers 1 --in-mode 0 --bias-mode 0 -dir-mode 1 --no-cy --no-dcx
COMMAND $<TARGET_FILE:test_lstm> --verbose --batch-size 32 --seq-len 3 --batch-seq 32 32 32 --vector-len 128 --hidden-size 128 --num-layers 1 --in-mode 0 --bias-mode 0 -dir-mode 0 --no-hx --no-dhy --no-cx --no-dcy --no-hy --no-dhx --no-cy --no-dcx
COMMAND $<TARGET_FILE:test_lstm> --verbose --batch-size 32 --seq-len 3 --batch-seq 32 32 32 --vector-len 128 --hidden-size 128 --num-layers 1 --in-mode 0 --bias-mode 0 -dir-mode 1 --no-hx --no-dhy --no-cx --no-dcy --no-hy --no-dhx --no-cy --no-dcx
)


add_custom_test(test_conv_extra SKIP_UNLESS_ALL  MIOTENSILE_ENABLED GFX1030_ENABLED
# COMMAND	$<TARGET_FILE:test_conv2d>	--verbose	--input	1	1	1	1	--weights	1	1	2	2	--pads_strides_dilations	0	0	3	3	1	1
COMMAND	$<TARGET_FILE:test_conv2d>	--verbose	--input	4	1	161	700	--weights	4	1	5	20	--pads_strides_dilations	0	0	2	2	1	1
COMMAND	$<TARGET_FILE:test_conv2d>	--verbose	--input	4	1	161	700	--weights	4	1	5	20	--pads_strides_dilations	0	0	2	2	1	1
COMMAND	$<TARGET_FILE:test_conv2d>	--verbose	--input	4	32	79	341	--weights	4	32	5	10	--pads_strides_dilations	0	0	2	2	1	1
COMMAND	$<TARGET_FILE:test_conv2d>	--verbose	--input	4	32	79	341	--weights	4	32	5	10	--pads_strides_dilations	0	0	2	2	1	1
COMMAND	$<TARGET_FILE:test_conv2d>	--verbose	--input	4	3	227	227	--weights	4	3	11	11	--pads_strides_dilations	0	0	4	4	1	1
COMMAND	$<TARGET_FILE:test_conv2d>	--verbose	--input	4	3	224	224	--weights	4	3	11	11	--pads_strides_dilations	2	2	4	4	1	1
COMMAND	$<TARGET_FILE:test_conv2d>	--verbose	--input	16	1	48	480	--weights	16	1	3	3	--pads_strides_dilations	1	1	1	1	1	1
COMMAND	$<TARGET_FILE:test_conv2d>	--verbose	--input	32	64	27	27	--weights	192	64	5	5	--pads_strides_dilations	2	2	1	1	1	1
# COMMAND	$<TARGET_FILE:test_conv2d>	--verbose	--input	4	64	14	14	--weights	24	64	5	5	--pads_strides_dilations	2	2	1	1	1	1
COMMAND	$<TARGET_FILE:test_conv2d>	--verbose	--input	4	96	14	14	--weights	32	96	5	5	--pads_strides_dilations	2	2	1	1	1	1
COMMAND	$<TARGET_FILE:test_conv2d>	--verbose	--input	4	16	14	14	--weights	4	16	5	5	--pads_strides_dilations	2	2	1	1	1	1
COMMAND	$<TARGET_FILE:test_conv2d>	--verbose	--input	4	32	14	14	--weights	4	32	5	5	--pads_strides_dilations	2	2	1	1	1	1

COMMAND $<TARGET_FILE:test_conv2d> ${MIOPEN_TEST_FLOAT_ARG} --input 16 3 64 128 --weights 96 3 11 11 --pads_strides_dilations 0 0 1 1 1 1 ${MIOPEN_TEST_FLAGS_ARGS}
COMMAND $<TARGET_FILE:test_conv2d> ${MIOPEN_TEST_FLOAT_ARG} --input 16 3 32 32 --weights 96 3 11 11 --pads_strides_dilations 0 0 2 2 1 1  ${MIOPEN_TEST_FLAGS_ARGS}
COMMAND $<TARGET_FILE:test_conv2d> ${MIOPEN_TEST_FLOAT_ARG} --input 16 3 64 128 --weights 96 3 11 11 --pads_strides_dilations 5 5 2 2 1 1 ${MIOPEN_TEST_FLAGS_ARGS}
COMMAND $<TARGET_FILE:test_conv2d> ${MIOPEN_TEST_FLOAT_ARG} --input 16 3 32 32 --weights 96 3 11 11 --pads_strides_dilations 5 5 2 2 1 1  ${MIOPEN_TEST_FLAGS_ARGS}

COMMAND $<TARGET_FILE:test_conv2d> ${MIOPEN_TEST_FLOAT_ARG} --input 2 16 1024 2048 --weights 32 16 3 3 --pads_strides_dilations 0 0 1 1 1 1 ${MIOPEN_TEST_FLAGS_ARGS}
COMMAND $<TARGET_FILE:test_conv2d> ${MIOPEN_TEST_FLOAT_ARG} --input 2 16 1024 2048 --weights 32 16 3 3 --pads_strides_dilations 1 1 1 1 1 1 ${MIOPEN_TEST_FLAGS_ARGS}
COMMAND $<TARGET_FILE:test_conv2d> ${MIOPEN_TEST_FLOAT_ARG} --input 2 16 3072 3072 --weights 32 16 3 3 --pads_strides_dilations 0 0 2 2 1 1 ${MIOPEN_TEST_FLAGS_ARGS}
COMMAND $<TARGET_FILE:test_conv2d> ${MIOPEN_TEST_FLOAT_ARG} --input 2 16 3072 3072 --weights 32 16 3 3 --pads_strides_dilations 2 2 2 2 1 1 ${MIOPEN_TEST_FLAGS_ARGS}

COMMAND $<TARGET_FILE:test_conv2d> ${MIOPEN_TEST_FLOAT_ARG} --input 128 320 1 7 --weights 256 320 1 1 --pads_strides_dilations 0 0 1 1 1 1 ${MIOPEN_TEST_FLAGS_ARGS}
COMMAND $<TARGET_FILE:test_conv2d> ${MIOPEN_TEST_FLOAT_ARG} --input 128 1024 1 7 --weights 2048 1024 1 1 --pads_strides_dilations 1 1 1 1 1 1 ${MIOPEN_TEST_FLAGS_ARGS}
COMMAND $<TARGET_FILE:test_conv2d> ${MIOPEN_TEST_FLOAT_ARG} --input 352 192 7 1 --weights 320 192 1 1 --pads_strides_dilations 0 0 1 1 1 1 ${MIOPEN_TEST_FLAGS_ARGS}
COMMAND $<TARGET_FILE:test_conv2d> ${MIOPEN_TEST_FLOAT_ARG} --input 352 16 7 1 --weights 32 16 1 1 --pads_strides_dilations 2 2 1 1 1 1 ${MIOPEN_TEST_FLAGS_ARGS}
)

if (0) #disabled too many errors
if(MIOPEN_TEST_LIMIT GREATER 0)
if(${MIOPEN_USE_MIOPENGEMM} AND (${MIOPEN_hip_VERSION_MAJOR} EQUAL 3) AND (${MIOPEN_hip_VERSION_MINOR} EQUAL 7))
    add_custom_test(test_conv3d_extra  SKIP_UNLESS_ALL GFX1030_ENABLED
    COMMAND MIOPEN_LOG_LEVEL=6 $<TARGET_FILE:test_conv3d> ${MIOPEN_TEST_FLOAT_ARG} --input 2 16 50 50 50 --weights 32 16 5 5 5 --pads_strides_dilations 0 0 0 1 1 1 1 1 1 ${MIOPEN_TEST_FLAGS_ARGS}
    COMMAND MIOPEN_LOG_LEVEL=6 $<TARGET_FILE:test_conv3d> ${MIOPEN_TEST_FLOAT_ARG} --input 2 16 50 50 50 --weights 32 16 5 5 5 --pads_strides_dilations 0 0 0 2 2 2 1 1 1 ${MIOPEN_TEST_FLAGS_ARGS}
    COMMAND MIOPEN_LOG_LEVEL=6 $<TARGET_FILE:test_conv3d> ${MIOPEN_TEST_FLOAT_ARG} --input 2 16 50 50 50 --weights 32 16 5 5 5 --pads_strides_dilations 2 2 2 1 1 1 1 1 1 ${MIOPEN_TEST_FLAGS_ARGS}
    COMMAND MIOPEN_LOG_LEVEL=6 $<TARGET_FILE:test_conv3d> ${MIOPEN_TEST_FLOAT_ARG} --input 2 16 50 50 50 --weights 32 16 5 5 5 --pads_strides_dilations 0 0 0 1 1 1 2 2 2 ${MIOPEN_TEST_FLAGS_ARGS}
    #COMMAND $<TARGET_FILE:test_conv3d> ${MIOPEN_TEST_FLOAT_ARG} --input 1 16 4 161 700 --weights 16 16 3 11 11 --pads_strides_dilations 1 1 1 1 1 1 1 1 1 ${MIOPEN_TEST_FLAGS_ARGS}

    #ROCM3.7 compiler problems
    #COMMAND $<TARGET_FILE:test_conv3d> ${MIOPEN_TEST_FLOAT_ARG} --input 1 16 4 161 700 --weights 16 16 3 11 11 --pads_strides_dilations 0 0 0 1 1 1 1 1 1 ${MIOPEN_TEST_FLAGS_ARGS}
    #COMMAND $<TARGET_FILE:test_conv3d> ${MIOPEN_TEST_FLOAT_ARG} --input 1 16 4 161 700 --weights 16 16 3 11 11 --pads_strides_dilations 0 0 0 2 2 2 1 1 1 ${MIOPEN_TEST_FLAGS_ARGS}
    #COMMAND $<TARGET_FILE:test_conv3d> ${MIOPEN_TEST_FLOAT_ARG} --input 1 16 4 140 602 --weights 16 16 3 11 11 --pads_strides_dilations 1 1 1 1 1 1 1 1 1 ${MIOPEN_TEST_FLAGS_ARGS}
    #COMMAND $<TARGET_FILE:test_conv3d> ${MIOPEN_TEST_FLOAT_ARG} --input 1 16 4 140 602 --weights 16 16 3 11 11 --pads_strides_dilations 0 0 0 1 1 1 1 1 1 ${MIOPEN_TEST_FLAGS_ARGS}
    )
    message(STATUS "test_conv3d_extra reduced set")
else()
    add_custom_test(test_conv3d_extra  SKIP_UNLESS_ALL GFX1030_ENABLED
    COMMAND $<TARGET_FILE:test_conv3d> ${MIOPEN_TEST_FLOAT_ARG} --input 2 16 50 50 50 --weights 32 16 5 5 5 --pads_strides_dilations 0 0 0 1 1 1 1 1 1 ${MIOPEN_TEST_FLAGS_ARGS}
    COMMAND $<TARGET_FILE:test_conv3d> ${MIOPEN_TEST_FLOAT_ARG} --input 2 16 50  50 50 --weights 32 16 5 5 5 --pads_strides_dilations 0 0 0 2 2 2 1 1 1 ${MIOPEN_TEST_FLAGS_ARGS}
    COMMAND $<TARGET_FILE:test_conv3d> ${MIOPEN_TEST_FLOAT_ARG} --input 2 16 50 50 50 --weights 32 16 5 5 5 --pads_strides_dilations 2 2 2 1 1 1 1 1 1 ${MIOPEN_TEST_FLAGS_ARGS}
    COMMAND $<TARGET_FILE:test_conv3d> ${MIOPEN_TEST_FLOAT_ARG} --input 2 16 50 50 50 --weights 32 16 5 5 5 --pads_strides_dilations 0 0 0 1 1 1 2 2 2 ${MIOPEN_TEST_FLAGS_ARGS}
    COMMAND $<TARGET_FILE:test_conv3d> ${MIOPEN_TEST_FLOAT_ARG} --input 1 16 4 161 700 --weights 16 16 3 11 11 --pads_strides_dilations 1 1 1 1 1 1 1 1 1 ${MIOPEN_TEST_FLAGS_ARGS}
    COMMAND $<TARGET_FILE:test_conv3d> ${MIOPEN_TEST_FLOAT_ARG} --input 1 16 4 161 700 --weights 16 16 3 11 11 --pads_strides_dilations 0 0 0 1 1 1 1 1 1 ${MIOPEN_TEST_FLAGS_ARGS}
    COMMAND $<TARGET_FILE:test_conv3d> ${MIOPEN_TEST_FLOAT_ARG} --input 1 16 4 161 700 --weights 16 16 3 11 11 --pads_strides_dilations 0 0 0 2 2 2 1 1 1 ${MIOPEN_TEST_FLAGS_ARGS}
    COMMAND $<TARGET_FILE:test_conv3d> ${MIOPEN_TEST_FLOAT_ARG} --input 1 16 4 140 602 --weights 16 16 3 11 11 --pads_strides_dilations 1 1 1 1 1 1 1 1 1 ${MIOPEN_TEST_FLAGS_ARGS}
    COMMAND $<TARGET_FILE:test_conv3d> ${MIOPEN_TEST_FLOAT_ARG} --input 1 16 4 140 602 --weights 16 16 3 11 11 --pads_strides_dilations 0 0 0 1 1 1 1 1 1 ${MIOPEN_TEST_FLAGS_ARGS}
    )
endif()
endif()
endif()


add_custom_test(test_conv_trans SKIP_UNLESS_ALL  MIOTENSILE_ENABLED GFX1030_ENABLED
COMMAND	$<TARGET_FILE:test_conv2d>	--verbose	--input	8	128	28	28	--weights	128	128	1	1	--pads_strides_dilations	0	0	1	1	1	1	--cmode	trans	--pmode	default
COMMAND	$<TARGET_FILE:test_conv2d>	--verbose	--input	8	256	28	28	--weights	256	256	1	1	--pads_strides_dilations	0	0	1	1	1	1	--cmode	trans	--pmode	same
COMMAND	$<TARGET_FILE:test_conv2d>	--verbose	--input	8	32	28	28	--weights	32	32	5	5	--pads_strides_dilations	0	0	2	2	1	1	--cmode	trans	--pmode	default
COMMAND	$<TARGET_FILE:test_conv2d>	--verbose	--input	8	512	14	14	--weights	512	512	1	1	--pads_strides_dilations	0	0	2	2	1	1	--cmode	trans	--pmode	same
COMMAND	$<TARGET_FILE:test_conv2d>	--verbose	--input	8	512	4	4	--weights	512	512	1	1	--pads_strides_dilations	0	0	1	1	1	1	--cmode	trans	--pmode	valid
COMMAND	$<TARGET_FILE:test_conv2d>	--verbose	--input	8	64	56	56	--weights	64	64	1	1	--pads_strides_dilations	0	0	2	2	1	1	--cmode	trans	--pmode	valid
COMMAND	$<TARGET_FILE:test_conv2d>	--verbose	--input	100	3	64	64	--weights	3	3	1	1	--pads_strides_dilations	2	2	1	1	1	1	--cmode	trans	--pmode	default
COMMAND	$<TARGET_FILE:test_conv2d>	--verbose	--input	100	6	4	4	--weights	6	4	1	1	--pads_strides_dilations	2	2	1	1	1	1	--cmode	trans	--pmode	default
COMMAND	$<TARGET_FILE:test_conv2d>	--verbose	--input	8	128	28	28	--weights	128	16	1	1	--pads_strides_dilations	0	0	1	1	1	1	--cmode	trans	--pmode	default	--group-count	8
COMMAND	$<TARGET_FILE:test_conv2d>	--verbose	--input	8	256	28	28	--weights	256	64	1	1	--pads_strides_dilations	0	0	1	1	1	1	--cmode	trans	--pmode	same	--group-count	4
COMMAND	$<TARGET_FILE:test_conv2d>	--verbose	--input	8	32	28	28	--weights	32	1	5	5	--pads_strides_dilations	0	0	2	2	1	1	--cmode	trans	--pmode	default	--group-count	32
COMMAND	$<TARGET_FILE:test_conv2d>	--verbose	--input	8	512	14	14	--weights	512	16	1	1	--pads_strides_dilations	0	0	2	2	1	1	--cmode	trans	--pmode	same	--group-count	32
COMMAND	$<TARGET_FILE:test_conv2d>	--verbose	--input	8	512	4	4	--weights	512	16	1	1	--pads_strides_dilations	0	0	1	1	1	1	--cmode	trans	--pmode	valid	--group-count	32
COMMAND	$<TARGET_FILE:test_conv2d>	--verbose	--input	8	64	56	56	--weights	64	2	1	1	--pads_strides_dilations	0	0	2	2	1	1	--cmode	trans	--pmode	valid	--group-count	32
COMMAND	$<TARGET_FILE:test_conv2d>	--verbose	--input	100	3	64	64	--weights	3	3	1	1	--pads_strides_dilations	2	2	1	1	1	1	--cmode	trans	--pmode	default	--group-count	3
COMMAND	$<TARGET_FILE:test_conv2d>	--verbose	--input	100	6	4	4	--weights	6	4	1	1	--pads_strides_dilations	2	2	1	1	1	1	--cmode	trans	--pmode	default	--group-count	2
)


add_custom_test(test_conv_3d SKIP_UNLESS_ALL  MIOTENSILE_ENABLED GFX1030_ENABLED
COMMAND $<TARGET_FILE:test_conv3d> --verbose --conv_dim_type conv3d --input 16    32   4    9     9  --weights    64    32   3  3    3  --pads_strides_dilations  0  0  0    2  2   2    1   1   1  --group-count   1   --cmode conv   --pmode   default
COMMAND $<TARGET_FILE:test_conv3d> --verbose --conv_dim_type conv3d --input  4     3   4  227   227  --weights     4     3   3 11   11  --pads_strides_dilations  0  0  0    1  1   1    1   1   1  --group-count   1   --cmode conv   --pmode   default
COMMAND $<TARGET_FILE:test_conv3d> --verbose --conv_dim_type conv3d --input 16   128   4   56    56  --weights   256     4   3  3    3  --pads_strides_dilations  1  1  1    1  1   1    1   1   1  --group-count   32  --cmode conv   --pmode   default
COMMAND $<TARGET_FILE:test_conv3d> --verbose --conv_dim_type conv3d --input 16   128  56   56    56  --weights   256     4   3  3    3  --pads_strides_dilations  1  2  3    1  1   1    1   2   3  --group-count   32  --cmode conv   --pmode   default
COMMAND $<TARGET_FILE:test_conv3d> --verbose --conv_dim_type conv3d --input  4     4   4  161   700  --weights    32     1   3  5   20  --pads_strides_dilations  1  1  1    2  2   2    1   1   1  --group-count   4   --cmode conv   --pmode   default
COMMAND $<TARGET_FILE:test_conv3d> --verbose --conv_dim_type conv3d --input  8   512   4   28    28  --weights   512   128   1  1    1  --pads_strides_dilations  0  0  0    1  1   1    1   1   1  --group-count   4   --cmode conv   --pmode   same
COMMAND $<TARGET_FILE:test_conv3d> --verbose --conv_dim_type conv3d --input  8   512   4   56    56  --weights   512   128   1  1    1  --pads_strides_dilations  0  0  0    2  2   2    1   1   1  --group-count   4   --cmode conv   --pmode   same
COMMAND $<TARGET_FILE:test_conv3d> --verbose --conv_dim_type conv3d --input  8   512   3   14    14  --weights   512   128   1  1    1  --pads_strides_dilations  0  0  0    2  2   2    1   1   1  --trans_output_pads 0 0 0 --group-count   1   --cmode trans  --pmode   same
COMMAND $<TARGET_FILE:test_conv3d> --verbose --conv_dim_type conv3d --input 16    64   3    4     4  --weights    64    32   1  3    3  --pads_strides_dilations  0  0  0    2  2   2    1   1   1  --trans_output_pads 0 0 0 --group-count   4   --cmode trans  --pmode   default
COMMAND $<TARGET_FILE:test_conv3d> --verbose --conv_dim_type conv3d --input 16    32   4    9     9  --weights    64    32   3  3    3  --pads_strides_dilations  0  0  0    1  2   3    1   2   3  --group-count   1   --cmode conv   --pmode   default
COMMAND $<TARGET_FILE:test_conv3d> --verbose --conv_dim_type conv3d --input  4     3   4  227   227  --weights     4     3   3 11   11  --pads_strides_dilations  0  0  0    1  1   1    1   2   3  --group-count   1   --cmode conv   --pmode   default
COMMAND $<TARGET_FILE:test_conv3d> --verbose --conv_dim_type conv3d --input 16   128   4   56    56  --weights   256     4   3  3    3  --pads_strides_dilations  1  2  3    1  1   1    1   2   3  --group-count   32  --cmode conv   --pmode   default
COMMAND $<TARGET_FILE:test_conv3d> --verbose --conv_dim_type conv3d --input  4     4   4  161   700  --weights    32     1   3  5   20  --pads_strides_dilations  1  2  3    1  2   3    1   2   3  --group-count   4   --cmode conv   --pmode   default
COMMAND $<TARGET_FILE:test_conv3d> --verbose --conv_dim_type conv3d --input  8   512   4   28    28  --weights   512   128   1  1    1  --pads_strides_dilations  0  0  0    1  1   1    1   2   3  --group-count   4   --cmode conv   --pmode   same
COMMAND $<TARGET_FILE:test_conv3d> --verbose --conv_dim_type conv3d --input  8   512   4   56    56  --weights   512   128   1  1    1  --pads_strides_dilations  0  0  0    1  2   3    1   2   3  --group-count   4   --cmode conv   --pmode   same
COMMAND $<TARGET_FILE:test_conv3d> --verbose --conv_dim_type conv3d --input  8   512   3   14    14  --weights   512   128   1  1    1  --pads_strides_dilations  0  0  0    1  2   3    1   2   3  --trans_output_pads 0 0 0 --group-count   1   --cmode trans  --pmode   same
COMMAND $<TARGET_FILE:test_conv3d> --verbose --conv_dim_type conv3d --input 16    64   3    4     4  --weights    64    32   1  3    3  --pads_strides_dilations  0  0  0    1  2   3    1   2   3  --trans_output_pads 0 0 0 --group-count   4   --cmode trans  --pmode   default
)

set(DYNAMIC_IMPLICITGEMM_COMMON
    MIOPEN_FIND_MODE=normal)
set(DYNAMIC_IMPLICITGEMM_ENVS
    ${DYNAMIC_IMPLICITGEMM_COMMON}
    MIOPEN_DEBUG_FIND_ONLY_SOLVER=ConvAsmImplicitGemmV4R1DynamicFwd)
set(DYNAMIC_IMPLICITGEMM_1X1_ENVS
    ${DYNAMIC_IMPLICITGEMM_COMMON}
    MIOPEN_DEBUG_FIND_ONLY_SOLVER=ConvAsmImplicitGemmV4R1DynamicFwd_1x1)
set(DYNAMIC_IMPLICITGEMM_FWD_GTC_DYNAMIC_XDLOPS_ENVS
    ${DYNAMIC_IMPLICITGEMM_COMMON}
    MIOPEN_DEBUG_FIND_ONLY_SOLVER=ConvAsmImplicitGemmGTCDynamicFwdXdlops)
set(DYNAMIC_IMPLICITGEMM_BWD_ENVS
    ${DYNAMIC_IMPLICITGEMM_COMMON}
    MIOPEN_DEBUG_FIND_ONLY_SOLVER=ConvAsmImplicitGemmV4R1DynamicBwd)
set(DYNAMIC_IMPLICITGEMM_WRW_ENVS
    ${DYNAMIC_IMPLICITGEMM_COMMON}
    MIOPEN_DEBUG_FIND_ONLY_SOLVER=ConvAsmImplicitGemmV4R1DynamicWrw)
set(DYNAMIC_IMPLICITGEMM_BWD_ENVS_XDLOPS
    ${DYNAMIC_IMPLICITGEMM_COMMON}
    MIOPEN_DEBUG_FIND_ONLY_SOLVER=ConvAsmImplicitGemmGTCDynamicBwdXdlops)
set(DYNAMIC_IMPLICITGEMM_WRW_ENVS_XDLOPS
    ${DYNAMIC_IMPLICITGEMM_COMMON}
    MIOPEN_DEBUG_FIND_ONLY_SOLVER=ConvAsmImplicitGemmGTCDynamicWrwXdlops)

set(DYNAMIC_IMPLICITGEMM_XDLOPS_NHWC_FWD_ENVS
    ${DYNAMIC_IMPLICITGEMM_COMMON}
    MIOPEN_DEBUG_FIND_ONLY_SOLVER=ConvAsmImplicitGemmGTCDynamicFwdXdlopsNHWC)

set(DYNAMIC_IMPLICITGEMM_XDLOPS_NHWC_BWD_ENVS
    ${DYNAMIC_IMPLICITGEMM_COMMON}
    MIOPEN_DEBUG_FIND_ONLY_SOLVER=ConvAsmImplicitGemmGTCDynamicBwdXdlopsNHWC)

if(${CODECOV_TEST})
    add_custom_test(test_conv_igemm_dynamic_small GFX908_DISABLED
    COMMAND ${DYNAMIC_IMPLICITGEMM_ENVS}     $<TARGET_FILE:test_conv2d> --verbose --input  32  32 17 17 --weights 32  32 1 7 --pads_strides_dilations 0 3 1 1 1 1 --disable-backward-data --disable-backward-weights --disable-validation
    COMMAND ${DYNAMIC_IMPLICITGEMM_WRW_ENVS} $<TARGET_FILE:test_conv2d> --verbose --input  64  64 28 28 --weights 32  64 1 1 --pads_strides_dilations 0 0 1 1 1 1 --disable-forward --disable-backward-data --disable-validation
    COMMAND ${DYNAMIC_IMPLICITGEMM_BWD_ENVS} $<TARGET_FILE:test_conv2d> --verbose --input  64  64 28 28 --weights 16  64 1 1 --pads_strides_dilations 0 0 1 1 1 1 --disable-forward --disable-backward-weights --disable-validation
    )
    set_tests_properties(test_conv_igemm_dynamic_small PROPERTIES COST 800)
else()
    add_custom_test(test_conv_igemm_dynamic_small GFX908_DISABLED
    COMMAND ${DYNAMIC_IMPLICITGEMM_ENVS}     $<TARGET_FILE:test_conv2d> --verbose --input  16  16 56 56 --weights 64  16 1 1 --pads_strides_dilations 0 0 1 1 1 1 --disable-backward-data --disable-backward-weights
    COMMAND ${DYNAMIC_IMPLICITGEMM_ENVS}     $<TARGET_FILE:test_conv2d> --verbose --input  16  64 34 34 --weights 64  64 3 3 --pads_strides_dilations 0 0 1 1 1 1 --disable-backward-data --disable-backward-weights
    COMMAND ${DYNAMIC_IMPLICITGEMM_ENVS}     $<TARGET_FILE:test_conv2d> --verbose --input  32  32 17 17 --weights 32  32 1 7 --pads_strides_dilations 0 3 1 1 1 1 --disable-backward-data --disable-backward-weights
    COMMAND ${DYNAMIC_IMPLICITGEMM_1X1_ENVS} $<TARGET_FILE:test_conv2d> --verbose --input  16 384  8  8 --weights 64 384 1 1 --pads_strides_dilations 0 0 1 1 1 1 --disable-backward-data --disable-backward-weights
    COMMAND ${DYNAMIC_IMPLICITGEMM_WRW_ENVS} $<TARGET_FILE:test_conv2d> --verbose --input  64  64 28 28 --weights 32  64 1 1 --pads_strides_dilations 0 0 1 1 1 1 --disable-forward --disable-backward-data
    COMMAND ${DYNAMIC_IMPLICITGEMM_WRW_ENVS} $<TARGET_FILE:test_conv2d> --verbose --input  16  128 36 36 --weights 32  128 1 1 --pads_strides_dilations 0 0 1 1 1 1 --disable-forward --disable-backward-data
    COMMAND ${DYNAMIC_IMPLICITGEMM_BWD_ENVS} $<TARGET_FILE:test_conv2d> --verbose --input  64  64 28 28 --weights 16  64 1 1 --pads_strides_dilations 0 0 1 1 1 1 --disable-forward --disable-backward-weights
    COMMAND ${DYNAMIC_IMPLICITGEMM_BWD_ENVS} $<TARGET_FILE:test_conv2d> --verbose --input  16  128 36 36 --weights 32  128 1 1 --pads_strides_dilations 0 0 1 1 1 1 --disable-forward --disable-backward-weights
    )
endif() #if CODECOV_TEST

add_custom_test(test_conv_igemm_dynamic SKIP_UNLESS_ALL GFX908_DISABLED
COMMAND ${DYNAMIC_IMPLICITGEMM_ENVS}     $<TARGET_FILE:test_conv2d> --verbose --input  64   64 56 56 --weights 256  64  1 1 --pads_strides_dilations 0 0 1 1 1 1 --disable-backward-data --disable-backward-weights
COMMAND ${DYNAMIC_IMPLICITGEMM_ENVS}     $<TARGET_FILE:test_conv2d> --verbose --input  64  256 34 34 --weights 256  256 3 3 --pads_strides_dilations 0 0 1 1 1 1 --disable-backward-data --disable-backward-weights
COMMAND ${DYNAMIC_IMPLICITGEMM_ENVS}     $<TARGET_FILE:test_conv2d> --verbose --input 128  128 35 35 --weights 128  128 3 3 --pads_strides_dilations 0 0 2 2 1 1 --disable-backward-data --disable-backward-weights
COMMAND ${DYNAMIC_IMPLICITGEMM_ENVS}     $<TARGET_FILE:test_conv2d> --verbose --input  64 1536  8  8 --weights 256 1536 1 1 --pads_strides_dilations 0 0 1 1 1 1 --disable-backward-data --disable-backward-weights
COMMAND ${DYNAMIC_IMPLICITGEMM_ENVS}     $<TARGET_FILE:test_conv2d> --verbose --input 128   48  7  7 --weights 128   48 5 5 --pads_strides_dilations 2 2 1 1 1 1 --disable-backward-data --disable-backward-weights
COMMAND ${DYNAMIC_IMPLICITGEMM_ENVS}     $<TARGET_FILE:test_conv2d> --verbose --input 128  128 17 17 --weights 128  128 1 7 --pads_strides_dilations 0 3 1 1 1 1 --disable-backward-data --disable-backward-weights
COMMAND ${DYNAMIC_IMPLICITGEMM_1X1_ENVS} $<TARGET_FILE:test_conv2d> --verbose --input 128  256 28 28 --weights 128  256 1 1 --pads_strides_dilations 0 0 1 1 1 1 --disable-backward-data --disable-backward-weights
COMMAND ${DYNAMIC_IMPLICITGEMM_1X1_ENVS} $<TARGET_FILE:test_conv2d> --verbose --input  64 1536  8  8 --weights 256 1536 1 1 --pads_strides_dilations 0 0 1 1 1 1 --disable-backward-data --disable-backward-weights
COMMAND ${DYNAMIC_IMPLICITGEMM_1X1_ENVS} $<TARGET_FILE:test_conv2d> --verbose --input 128  768 17 17 --weights 128  768 1 1 --pads_strides_dilations 0 0 1 1 1 1 --disable-backward-data --disable-backward-weights
COMMAND ${DYNAMIC_IMPLICITGEMM_WRW_ENVS} $<TARGET_FILE:test_conv2d> --verbose --input  64   64 56 56 --weights 256  64  1 1 --pads_strides_dilations 0 0 1 1 1 1 --disable-forward --disable-backward-data
COMMAND ${DYNAMIC_IMPLICITGEMM_WRW_ENVS} $<TARGET_FILE:test_conv2d> --verbose --input  32  128 34 34 --weights 64  128  3 3 --pads_strides_dilations 0 0 1 1 1 1 --disable-forward --disable-backward-data
COMMAND ${DYNAMIC_IMPLICITGEMM_WRW_ENVS} $<TARGET_FILE:test_conv2d> --verbose --input 128  128 35 35 --weights 128  128 3 3 --pads_strides_dilations 1 1 1 1 1 1 --disable-forward --disable-backward-data
COMMAND ${DYNAMIC_IMPLICITGEMM_WRW_ENVS} $<TARGET_FILE:test_conv2d> --verbose --input 128  256 56 56 --weights 64  256 1 1 --pads_strides_dilations 0 0 1 1 1 1 --disable-forward --disable-backward-data
COMMAND ${DYNAMIC_IMPLICITGEMM_WRW_ENVS} $<TARGET_FILE:test_conv2d> --verbose --input  64  512 28 28 --weights 256 512 1 1 --pads_strides_dilations 0 0 2 2 1 1 --disable-forward --disable-backward-data
COMMAND ${DYNAMIC_IMPLICITGEMM_WRW_ENVS} $<TARGET_FILE:test_conv2d> --verbose --input  64  512 14 14 --weights 256 512 1 1 --pads_strides_dilations 0 0 1 1 1 1 --disable-forward --disable-backward-data
COMMAND ${DYNAMIC_IMPLICITGEMM_BWD_ENVS} $<TARGET_FILE:test_conv2d> --verbose --input  64   64 56 56 --weights 256  64  1 1 --pads_strides_dilations 0 0 1 1 1 1 --disable-forward --disable-backward-weights
COMMAND ${DYNAMIC_IMPLICITGEMM_BWD_ENVS} $<TARGET_FILE:test_conv2d> --verbose --input  32  128 34 34 --weights 64  128  3 3 --pads_strides_dilations 0 0 1 1 1 1 --disable-forward --disable-backward-weights
COMMAND ${DYNAMIC_IMPLICITGEMM_BWD_ENVS} $<TARGET_FILE:test_conv2d> --verbose --input 128  128 35 35 --weights 128  128 3 3 --pads_strides_dilations 1 1 1 1 1 1 --disable-forward --disable-backward-weights
COMMAND ${DYNAMIC_IMPLICITGEMM_BWD_ENVS} $<TARGET_FILE:test_conv2d> --verbose --input 128  256 56 56 --weights 64  256 1 1 --pads_strides_dilations 0 0 1 1 1 1 --disable-forward --disable-backward-weights
)

add_custom_test(test_conv_igemm_dynamic_xdlops_bwd SKIP_UNLESS_ALL HALF_ENABLED GFX908_ENABLED VEGA_DISABLED
COMMAND ${DYNAMIC_IMPLICITGEMM_BWD_ENVS_XDLOPS} $<TARGET_FILE:test_conv2d> ${MIOPEN_TEST_FLOAT_ARG} --verbose --input  64  64 28 28 --weights 16  64 1 1 --pads_strides_dilations 0 0 1 1 1 1 --disable-forward --disable-backward-weights
COMMAND ${DYNAMIC_IMPLICITGEMM_BWD_ENVS_XDLOPS} $<TARGET_FILE:test_conv2d> ${MIOPEN_TEST_FLOAT_ARG} --verbose --input  16  128 36 36 --weights 32  128 1 1 --pads_strides_dilations 0 0 1 1 1 1 --disable-forward --disable-backward-weights
COMMAND ${DYNAMIC_IMPLICITGEMM_BWD_ENVS_XDLOPS} $<TARGET_FILE:test_conv2d> ${MIOPEN_TEST_FLOAT_ARG} --verbose --input  64   64 56 56 --weights 256  64  1 1 --pads_strides_dilations 0 0 1 1 1 1 --disable-forward --disable-backward-weights
COMMAND ${DYNAMIC_IMPLICITGEMM_BWD_ENVS_XDLOPS} $<TARGET_FILE:test_conv2d> ${MIOPEN_TEST_FLOAT_ARG} --verbose --input  64  224 17 17 --weights 224  224  1 7 --pads_strides_dilations 0 3 1 1 1 1 --disable-forward --disable-backward-weights
COMMAND ${DYNAMIC_IMPLICITGEMM_BWD_ENVS_XDLOPS} $<TARGET_FILE:test_conv2d> ${MIOPEN_TEST_FLOAT_ARG} --verbose --input  128  128 35 35 --weights 256  128  3 3 --pads_strides_dilations 1 1 1 1 1 1 --disable-forward --disable-backward-weights
COMMAND ${DYNAMIC_IMPLICITGEMM_BWD_ENVS_XDLOPS} $<TARGET_FILE:test_conv2d> ${MIOPEN_TEST_FLOAT_ARG} --verbose --input  128  128 64 64 --weights 256  128  3 3 --pads_strides_dilations 1 1 2 2 1 1 --disable-forward --disable-backward-weights
COMMAND ${DYNAMIC_IMPLICITGEMM_BWD_ENVS_XDLOPS} $<TARGET_FILE:test_conv2d> ${MIOPEN_TEST_FLOAT_ARG} --verbose --input  128  768 17 17 --weights 256  768  3 3 --pads_strides_dilations 1 1 1 1 2 2 --disable-forward --disable-backward-weights
COMMAND ${DYNAMIC_IMPLICITGEMM_BWD_ENVS_XDLOPS} $<TARGET_FILE:test_conv2d> ${MIOPEN_TEST_FLOAT_ARG} --verbose --input  3  256 28 28 --weights 80  256  1 1 --pads_strides_dilations 0 0 1 1 1 1 --disable-forward --disable-backward-weights
COMMAND ${DYNAMIC_IMPLICITGEMM_BWD_ENVS_XDLOPS} $<TARGET_FILE:test_conv2d> ${MIOPEN_TEST_FLOAT_ARG} --verbose --input  2  256 12 18 --weights 256  256  3 3 --pads_strides_dilations 1 1 1 1 1 1 --disable-forward --disable-backward-weights
# WORKAROUND_ISSUE_995
# COMMAND ${DYNAMIC_IMPLICITGEMM_BWD_ENVS_XDLOPS} $<TARGET_FILE:test_conv2d> ${MIOPEN_TEST_FLOAT_ARG} --verbose --input  4  512 128 128 --weights 12  512  1 1 --pads_strides_dilations 0 0 1 1 1 1 --disable-forward --disable-backward-weights
COMMAND ${DYNAMIC_IMPLICITGEMM_BWD_ENVS_XDLOPS} $<TARGET_FILE:test_conv2d> ${MIOPEN_TEST_FLOAT_ARG} --verbose --input  400  256 7 7 --weights 1024  256  7 7 --pads_strides_dilations 0 0 1 1 1 1 --disable-forward --disable-backward-weights
COMMAND ${DYNAMIC_IMPLICITGEMM_BWD_ENVS_XDLOPS} $<TARGET_FILE:test_conv2d> ${MIOPEN_TEST_FLOAT_ARG} --verbose --input  400  256 1 1 --weights 1024  256  1 1 --pads_strides_dilations 0 0 1 1 1 1 --disable-forward --disable-backward-weights
COMMAND ${DYNAMIC_IMPLICITGEMM_BWD_ENVS_XDLOPS} $<TARGET_FILE:test_conv2d> ${MIOPEN_TEST_FLOAT_ARG} --verbose --input  8  16 5 5 --weights 8  16  2 2 --pads_strides_dilations 0 0 1 1 1 1 --disable-forward --disable-backward-weights
)

add_custom_test(test_conv_igemm_dynamic_xdlops_bwd_group SKIP_UNLESS_ALL HALF_ENABLED FLOAT_DISABLED GFX908_ENABLED VEGA_DISABLED
COMMAND ${DYNAMIC_IMPLICITGEMM_BWD_ENVS_XDLOPS} $<TARGET_FILE:test_conv2d> ${MIOPEN_TEST_FLOAT_ARG} --verbose --input  64  32 28 28 --weights 16  16 1 1 --pads_strides_dilations 0 0 1 1 1 1 --group-count 2 --disable-forward --disable-backward-weights
COMMAND ${DYNAMIC_IMPLICITGEMM_BWD_ENVS_XDLOPS} $<TARGET_FILE:test_conv2d> ${MIOPEN_TEST_FLOAT_ARG} --verbose --input  16  64 17 17 --weights 64  16 1 1 --pads_strides_dilations 0 0 1 1 1 1 --group-count 4 --disable-forward --disable-backward-weights
COMMAND ${DYNAMIC_IMPLICITGEMM_BWD_ENVS_XDLOPS} $<TARGET_FILE:test_conv2d> ${MIOPEN_TEST_FLOAT_ARG} --verbose --input  8  128 56 56 --weights 128 16 3 3 --pads_strides_dilations 1 1 1 1 1 1 --group-count 8 --disable-forward --disable-backward-weights
)

add_custom_test(test_conv_igemm_dynamic_xdlops_fwd SKIP_UNLESS_ALL HALF_ENABLED GFX908_ENABLED VEGA_DISABLED
COMMAND ${DYNAMIC_IMPLICITGEMM_FWD_GTC_DYNAMIC_XDLOPS_ENVS} $<TARGET_FILE:test_conv2d> ${MIOPEN_TEST_FLOAT_ARG} --verbose --input 64 1024 14 14 --weights 1024 1024 1 1 --pads_strides_dilations 0 0 1 1 1 1 --disable-backward-data --disable-backward-weights
COMMAND ${DYNAMIC_IMPLICITGEMM_FWD_GTC_DYNAMIC_XDLOPS_ENVS} $<TARGET_FILE:test_conv2d> ${MIOPEN_TEST_FLOAT_ARG} --verbose --input 64 256 56 56 --weights 512 256 1 1 --pads_strides_dilations 0 0 2 2 1 1 --disable-backward-data --disable-backward-weights
COMMAND ${DYNAMIC_IMPLICITGEMM_FWD_GTC_DYNAMIC_XDLOPS_ENVS} $<TARGET_FILE:test_conv2d> ${MIOPEN_TEST_FLOAT_ARG} --verbose --input 64 2048 7 7 --weights 2048 2048 1 1 --pads_strides_dilations 0 0 1 1 1 1 --disable-backward-data --disable-backward-weights
# WORKAROUND_ISSUE_954
# COMMAND ${DYNAMIC_IMPLICITGEMM_FWD_GTC_DYNAMIC_XDLOPS_ENVS} $<TARGET_FILE:test_conv2d> ${MIOPEN_TEST_FLOAT_ARG} --verbose --input 64 3 224 224 --weights 64 3 7 7 --pads_strides_dilations 3 3 2 2 1 1 --disable-backward-data --disable-backward-weights
COMMAND ${DYNAMIC_IMPLICITGEMM_FWD_GTC_DYNAMIC_XDLOPS_ENVS} $<TARGET_FILE:test_conv2d> ${MIOPEN_TEST_FLOAT_ARG} --verbose --input 128 128 17 17 --weights 128 128 7 1 --pads_strides_dilations 3 0 1 1 1 1 --disable-backward-data --disable-backward-weights
COMMAND ${DYNAMIC_IMPLICITGEMM_FWD_GTC_DYNAMIC_XDLOPS_ENVS} $<TARGET_FILE:test_conv2d> ${MIOPEN_TEST_FLOAT_ARG} --verbose --input 128 128 17 17 --weights 128 128 1 7 --pads_strides_dilations 0 3 1 1 1 1 --disable-backward-data --disable-backward-weights
COMMAND ${DYNAMIC_IMPLICITGEMM_FWD_GTC_DYNAMIC_XDLOPS_ENVS} $<TARGET_FILE:test_conv2d> ${MIOPEN_TEST_FLOAT_ARG} --verbose --input 128 192 17 17 --weights 320 192 3 3 --pads_strides_dilations 0 0 2 2 1 1 --disable-backward-data --disable-backward-weights
COMMAND ${DYNAMIC_IMPLICITGEMM_FWD_GTC_DYNAMIC_XDLOPS_ENVS} $<TARGET_FILE:test_conv2d> ${MIOPEN_TEST_FLOAT_ARG} --verbose --input 128 256 35 35 --weights 64 256 1 1 --pads_strides_dilations 0 0 1 1 1 1 --disable-backward-data --disable-backward-weights
COMMAND ${DYNAMIC_IMPLICITGEMM_FWD_GTC_DYNAMIC_XDLOPS_ENVS} $<TARGET_FILE:test_conv2d> ${MIOPEN_TEST_FLOAT_ARG} --verbose --input 128 48 35 35 --weights 64 48 5 5 --pads_strides_dilations 2 2 1 1 1 1 --disable-backward-data --disable-backward-weights
COMMAND ${DYNAMIC_IMPLICITGEMM_FWD_GTC_DYNAMIC_XDLOPS_ENVS} $<TARGET_FILE:test_conv2d> ${MIOPEN_TEST_FLOAT_ARG} --verbose --input 64 512 7 7 --weights 512 512 3 3 --pads_strides_dilations 1 1 1 1 1 1 --disable-backward-data --disable-backward-weights
# WORKAROUND_ISSUE_954
# COMMAND ${DYNAMIC_IMPLICITGEMM_FWD_GTC_DYNAMIC_XDLOPS_ENVS} $<TARGET_FILE:test_conv2d> ${MIOPEN_TEST_FLOAT_ARG} --verbose --input 64 3 230 230 --weights 64 3 7 7 --pads_strides_dilations 0 0 2 2 1 1 --disable-backward-data --disable-backward-weights
COMMAND ${DYNAMIC_IMPLICITGEMM_FWD_GTC_DYNAMIC_XDLOPS_ENVS} $<TARGET_FILE:test_conv2d> ${MIOPEN_TEST_FLOAT_ARG} --verbose --input 32 1024 14 14 --weights 2048 1024 1 1 --pads_strides_dilations 0 0 2 2 1 1 --disable-backward-data --disable-backward-weights
COMMAND ${DYNAMIC_IMPLICITGEMM_FWD_GTC_DYNAMIC_XDLOPS_ENVS} $<TARGET_FILE:test_conv2d> ${MIOPEN_TEST_FLOAT_ARG} --verbose --input 2 256 100 104 --weights 12 256 1 1 --pads_strides_dilations 0 0 1 1 1 1 --disable-backward-data --disable-backward-weights
COMMAND ${DYNAMIC_IMPLICITGEMM_FWD_GTC_DYNAMIC_XDLOPS_ENVS} $<TARGET_FILE:test_conv2d> ${MIOPEN_TEST_FLOAT_ARG} --verbose --input 1 256 28 28 --weights 80 256 1 1 --pads_strides_dilations 0 0 1 1 1 1 --disable-backward-data --disable-backward-weights
)

add_custom_test(test_conv_igemm_dynamic_xdlops_wrw SKIP_UNLESS_ALL GFX908_ENABLED VEGA_DISABLED HALF_ENABLED
COMMAND ${DYNAMIC_IMPLICITGEMM_WRW_ENVS_XDLOPS} $<TARGET_FILE:test_conv2d> ${MIOPEN_TEST_FLOAT_ARG} --verbose --input  64  64 28 28 --weights 32  64 1 1 --pads_strides_dilations 0 0 1 1 1 1 --disable-forward --disable-backward-data
COMMAND ${DYNAMIC_IMPLICITGEMM_WRW_ENVS_XDLOPS} $<TARGET_FILE:test_conv2d> ${MIOPEN_TEST_FLOAT_ARG} --verbose --input  16  128 36 36 --weights 32  128 1 1 --pads_strides_dilations 0 0 1 1 1 1 --disable-forward --disable-backward-data
COMMAND ${DYNAMIC_IMPLICITGEMM_WRW_ENVS_XDLOPS} $<TARGET_FILE:test_conv2d> ${MIOPEN_TEST_FLOAT_ARG} --verbose --input  64   64 56 56 --weights 256  64  1 1 --pads_strides_dilations 0 0 1 1 1 1 --disable-forward --disable-backward-data
COMMAND ${DYNAMIC_IMPLICITGEMM_WRW_ENVS_XDLOPS} $<TARGET_FILE:test_conv2d> ${MIOPEN_TEST_FLOAT_ARG} --verbose --input  64  224 17 17 --weights 224  224  1 7 --pads_strides_dilations 0 3 1 1 1 1 --disable-forward --disable-backward-data
COMMAND ${DYNAMIC_IMPLICITGEMM_WRW_ENVS_XDLOPS} $<TARGET_FILE:test_conv2d> ${MIOPEN_TEST_FLOAT_ARG} --verbose --input  128  128 35 35 --weights 256  128  3 3 --pads_strides_dilations 1 1 1 1 1 1 --disable-forward --disable-backward-data
COMMAND ${DYNAMIC_IMPLICITGEMM_WRW_ENVS_XDLOPS} $<TARGET_FILE:test_conv2d> ${MIOPEN_TEST_FLOAT_ARG} --verbose --input  128  128 64 64 --weights 256  128  3 3 --pads_strides_dilations 1 1 2 2 1 1 --disable-forward --disable-backward-data
COMMAND ${DYNAMIC_IMPLICITGEMM_WRW_ENVS_XDLOPS} $<TARGET_FILE:test_conv2d> ${MIOPEN_TEST_FLOAT_ARG} --verbose --input  128  768 17 17 --weights 256  768  3 3 --pads_strides_dilations 1 1 1 1 2 2 --disable-forward --disable-backward-data
COMMAND ${DYNAMIC_IMPLICITGEMM_WRW_ENVS_XDLOPS} $<TARGET_FILE:test_conv2d> ${MIOPEN_TEST_FLOAT_ARG} --verbose --input  3  256 28 28 --weights 80  256  1 1 --pads_strides_dilations 0 0 1 1 1 1 --disable-forward --disable-backward-data
COMMAND ${DYNAMIC_IMPLICITGEMM_WRW_ENVS_XDLOPS} $<TARGET_FILE:test_conv2d> ${MIOPEN_TEST_FLOAT_ARG} --verbose --input  2  256 12 18 --weights 256  256  3 3 --pads_strides_dilations 1 1 1 1 1 1 --disable-forward --disable-backward-data
COMMAND ${DYNAMIC_IMPLICITGEMM_WRW_ENVS_XDLOPS} $<TARGET_FILE:test_conv2d> ${MIOPEN_TEST_FLOAT_ARG} --verbose --input  4  512 128 128 --weights 12  512  1 1 --pads_strides_dilations 0 0 1 1 1 1 --disable-forward --disable-backward-data
#regression test for issue 540
COMMAND ${DYNAMIC_IMPLICITGEMM_WRW_ENVS_XDLOPS} $<TARGET_FILE:test_conv2d> ${MIOPEN_TEST_FLOAT_ARG} --verbose --input  4 32 79 141 --weights 64 32 5 10 --pads_strides_dilations 0 0 2 2 1 1 --disable-forward --disable-backward-data

COMMAND ${DYNAMIC_IMPLICITGEMM_WRW_ENVS_XDLOPS} $<TARGET_FILE:test_conv2d> ${MIOPEN_TEST_FLOAT_ARG} --verbose --input  400  256 7 7 --weights 1024  256  7 7 --pads_strides_dilations 0 0 1 1 1 1 --disable-forward --disable-backward-data
COMMAND ${DYNAMIC_IMPLICITGEMM_WRW_ENVS_XDLOPS} $<TARGET_FILE:test_conv2d> ${MIOPEN_TEST_FLOAT_ARG} --verbose --input  400  256 1 1 --weights 1024  256  1 1 --pads_strides_dilations 0 0 1 1 1 1 --disable-forward --disable-backward-data
# Regression test for SWDEV-295434 (FP16 only).
COMMAND ${DYNAMIC_IMPLICITGEMM_WRW_ENVS_XDLOPS} $<TARGET_FILE:test_conv2d> ${MIOPEN_TEST_FLOAT_ARG} --verbose --input  120  256 3 3 --weights 340  256  3 3 --pads_strides_dilations 1 1 1 1 1 1 --disable-forward --disable-backward-data
# WORKAROUND_ISSUE_995
# COMMAND ${DYNAMIC_IMPLICITGEMM_WRW_ENVS_XDLOPS} $<TARGET_FILE:test_conv2d> ${MIOPEN_TEST_FLOAT_ARG} --verbose --input  1 3 32 32 --weights 1 3 11 11 --pads_strides_dilations 1 1 2 2 2 1 --disable-forward --disable-backward-data
# WORKAROUND_ISSUE_995
# COMMAND ${DYNAMIC_IMPLICITGEMM_WRW_ENVS_XDLOPS} $<TARGET_FILE:test_conv2d> ${MIOPEN_TEST_FLOAT_ARG} --verbose --input  1 3 224 224 --weights 1 3 3 3 --pads_strides_dilations 0 0 1 1 2 2 --disable-forward --disable-backward-data
# WORKAROUND_ISSUE_995
# COMMAND ${DYNAMIC_IMPLICITGEMM_WRW_ENVS_XDLOPS} $<TARGET_FILE:test_conv2d> ${MIOPEN_TEST_FLOAT_ARG} --verbose --input  1 1 8 8 --weights 1 1 2 2 --pads_strides_dilations 0 0 1 1 2 2 --disable-forward --disable-backward-data
# WORKAROUND_ISSUE_995
# COMMAND ${DYNAMIC_IMPLICITGEMM_WRW_ENVS_XDLOPS} $<TARGET_FILE:test_conv2d> ${MIOPEN_TEST_FLOAT_ARG} --verbose --input  1 128 56 56 --weights 1 128 5 5 --pads_strides_dilations 0 0 2 2 1 1 --disable-forward --disable-backward-data
)

add_custom_test(test_conv_igemm_dynamic_xdlops_nhwc_fwd SKIP_UNLESS_ALL HALF_ENABLED GFX908_ENABLED VEGA_DISABLED
COMMAND ${DYNAMIC_IMPLICITGEMM_XDLOPS_NHWC_FWD_ENVS} $<TARGET_FILE:test_conv2d> ${MIOPEN_TEST_FLOAT_ARG} --verbose --input  64 256  7  7 --weights 128 256 1 1 --pads_strides_dilations 0 0 1 1 1 1 --disable-backward-data --disable-backward-weights --in_layout NHWC --fil_layout NHWC --out_layout NHWC
COMMAND ${DYNAMIC_IMPLICITGEMM_XDLOPS_NHWC_FWD_ENVS} $<TARGET_FILE:test_conv2d> ${MIOPEN_TEST_FLOAT_ARG} --verbose --input  32 160 73 73 --weights  64 160 1 1 --pads_strides_dilations 0 0 1 1 1 1 --disable-backward-data --disable-backward-weights --in_layout NHWC --fil_layout NHWC --out_layout NHWC
COMMAND ${DYNAMIC_IMPLICITGEMM_XDLOPS_NHWC_FWD_ENVS} $<TARGET_FILE:test_conv2d> ${MIOPEN_TEST_FLOAT_ARG} --verbose --input  16  64 56 56 --weights  64  64 1 1 --pads_strides_dilations 0 0 1 1 1 1 --disable-backward-data --disable-backward-weights --in_layout NHWC --fil_layout NHWC --out_layout NHWC
COMMAND ${DYNAMIC_IMPLICITGEMM_XDLOPS_NHWC_FWD_ENVS} $<TARGET_FILE:test_conv2d> ${MIOPEN_TEST_FLOAT_ARG} --verbose --input   2 256 40 52 --weights 256 256 1 1 --pads_strides_dilations 0 0 1 1 1 1 --disable-backward-data --disable-backward-weights --in_layout NHWC --fil_layout NHWC --out_layout NHWC
COMMAND ${DYNAMIC_IMPLICITGEMM_XDLOPS_NHWC_FWD_ENVS} $<TARGET_FILE:test_conv2d> ${MIOPEN_TEST_FLOAT_ARG} --verbose --input   2  64 59 57 --weights  12  64 1 1 --pads_strides_dilations 0 0 1 1 1 1 --disable-backward-data --disable-backward-weights --in_layout NHWC --fil_layout NHWC --out_layout NHWC
COMMAND ${DYNAMIC_IMPLICITGEMM_XDLOPS_NHWC_FWD_ENVS} $<TARGET_FILE:test_conv2d> ${MIOPEN_TEST_FLOAT_ARG} --verbose --input  32 128 14 14 --weights  64 128 1 1 --pads_strides_dilations 0 0 2 2 1 1 --disable-backward-data --disable-backward-weights --in_layout NHWC --fil_layout NHWC --out_layout NHWC
COMMAND ${DYNAMIC_IMPLICITGEMM_XDLOPS_NHWC_FWD_ENVS} $<TARGET_FILE:test_conv2d> ${MIOPEN_TEST_FLOAT_ARG} --verbose --input  64  64 17 17 --weights 192  64 1 7 --pads_strides_dilations 0 3 1 1 1 1 --disable-backward-data --disable-backward-weights --in_layout NHWC --fil_layout NHWC --out_layout NHWC
COMMAND ${DYNAMIC_IMPLICITGEMM_XDLOPS_NHWC_FWD_ENVS} $<TARGET_FILE:test_conv2d> ${MIOPEN_TEST_FLOAT_ARG} --verbose --input  64  64 17 17 --weights 192  64 7 1 --pads_strides_dilations 3 0 1 1 1 1 --disable-backward-data --disable-backward-weights --in_layout NHWC --fil_layout NHWC --out_layout NHWC
COMMAND ${DYNAMIC_IMPLICITGEMM_XDLOPS_NHWC_FWD_ENVS} $<TARGET_FILE:test_conv2d> ${MIOPEN_TEST_FLOAT_ARG} --verbose --input   4 128 28 28 --weights 128 128 2 2 --pads_strides_dilations 0 0 2 2 1 1 --disable-backward-data --disable-backward-weights --in_layout NHWC --fil_layout NHWC --out_layout NHWC
COMMAND ${DYNAMIC_IMPLICITGEMM_XDLOPS_NHWC_FWD_ENVS} $<TARGET_FILE:test_conv2d> ${MIOPEN_TEST_FLOAT_ARG} --verbose --input  32 128  8  8 --weights 192 128 3 1 --pads_strides_dilations 1 0 1 1 1 1 --disable-backward-data --disable-backward-weights --in_layout NHWC --fil_layout NHWC --out_layout NHWC
COMMAND ${DYNAMIC_IMPLICITGEMM_XDLOPS_NHWC_FWD_ENVS} $<TARGET_FILE:test_conv2d> ${MIOPEN_TEST_FLOAT_ARG} --verbose --input  64 192 17 17 --weights 160 192 3 3 --pads_strides_dilations 0 0 2 2 1 1 --disable-backward-data --disable-backward-weights --in_layout NHWC --fil_layout NHWC --out_layout NHWC
COMMAND ${DYNAMIC_IMPLICITGEMM_XDLOPS_NHWC_FWD_ENVS} $<TARGET_FILE:test_conv2d> ${MIOPEN_TEST_FLOAT_ARG} --verbose --input  64  32 73 73 --weights  64  32 3 3 --pads_strides_dilations 1 1 1 1 1 1 --disable-backward-data --disable-backward-weights --in_layout NHWC --fil_layout NHWC --out_layout NHWC
COMMAND ${DYNAMIC_IMPLICITGEMM_XDLOPS_NHWC_FWD_ENVS} $<TARGET_FILE:test_conv2d> ${MIOPEN_TEST_FLOAT_ARG} --verbose --input  16  64 56 56 --weights  64  64 3 3 --pads_strides_dilations 1 1 1 1 1 1 --disable-backward-data --disable-backward-weights --in_layout NHWC --fil_layout NHWC --out_layout NHWC
COMMAND ${DYNAMIC_IMPLICITGEMM_XDLOPS_NHWC_FWD_ENVS} $<TARGET_FILE:test_conv2d> ${MIOPEN_TEST_FLOAT_ARG} --verbose --input  64   3 78 78 --weights  64   3 7 7 --pads_strides_dilations 0 0 2 2 1 1 --disable-backward-data --disable-backward-weights --in_layout NHWC --fil_layout NHWC --out_layout NHWC
COMMAND ${DYNAMIC_IMPLICITGEMM_XDLOPS_NHWC_FWD_ENVS} $<TARGET_FILE:test_conv2d> ${MIOPEN_TEST_FLOAT_ARG} --verbose --input  16 192 17 17 --weights 224 192 1 7 --pads_strides_dilations 0 3 1 1 1 1 --disable-backward-data --disable-backward-weights --in_layout NHWC --fil_layout NHWC --out_layout NHWC
)
add_custom_test(test_conv_igemm_dynamic_xdlops_nhwc_bwd SKIP_UNLESS_ALL HALF_ENABLED GFX908_ENABLED VEGA_DISABLED
COMMAND ${DYNAMIC_IMPLICITGEMM_XDLOPS_NHWC_BWD_ENVS} $<TARGET_FILE:test_conv2d> ${MIOPEN_TEST_FLOAT_ARG} --verbose --input  64 256  7  7 --weights 128 256 1 1 --pads_strides_dilations 0 0 1 1 1 1 --disable-forward --disable-backward-weights --in_layout NHWC --fil_layout NHWC --out_layout NHWC
COMMAND ${DYNAMIC_IMPLICITGEMM_XDLOPS_NHWC_BWD_ENVS} $<TARGET_FILE:test_conv2d> ${MIOPEN_TEST_FLOAT_ARG} --verbose --input  32 160 73 73 --weights  64 160 1 1 --pads_strides_dilations 0 0 1 1 1 1 --disable-forward --disable-backward-weights --in_layout NHWC --fil_layout NHWC --out_layout NHWC
COMMAND ${DYNAMIC_IMPLICITGEMM_XDLOPS_NHWC_BWD_ENVS} $<TARGET_FILE:test_conv2d> ${MIOPEN_TEST_FLOAT_ARG} --verbose --input  16  64 56 56 --weights  64  64 1 1 --pads_strides_dilations 0 0 1 1 1 1 --disable-forward --disable-backward-weights --in_layout NHWC --fil_layout NHWC --out_layout NHWC
COMMAND ${DYNAMIC_IMPLICITGEMM_XDLOPS_NHWC_BWD_ENVS} $<TARGET_FILE:test_conv2d> ${MIOPEN_TEST_FLOAT_ARG} --verbose --input   2 256 40 52 --weights 256 256 1 1 --pads_strides_dilations 0 0 1 1 1 1 --disable-forward --disable-backward-weights --in_layout NHWC --fil_layout NHWC --out_layout NHWC
COMMAND ${DYNAMIC_IMPLICITGEMM_XDLOPS_NHWC_BWD_ENVS} $<TARGET_FILE:test_conv2d> ${MIOPEN_TEST_FLOAT_ARG} --verbose --input   2  64 32 28 --weights  64  64 1 1 --pads_strides_dilations 0 0 1 1 1 1 --disable-forward --disable-backward-weights --in_layout NHWC --fil_layout NHWC --out_layout NHWC
COMMAND ${DYNAMIC_IMPLICITGEMM_XDLOPS_NHWC_BWD_ENVS} $<TARGET_FILE:test_conv2d> ${MIOPEN_TEST_FLOAT_ARG} --verbose --input  32 128 14 14 --weights  64 128 1 1 --pads_strides_dilations 0 0 2 2 1 1 --disable-forward --disable-backward-weights --in_layout NHWC --fil_layout NHWC --out_layout NHWC
COMMAND ${DYNAMIC_IMPLICITGEMM_XDLOPS_NHWC_BWD_ENVS} $<TARGET_FILE:test_conv2d> ${MIOPEN_TEST_FLOAT_ARG} --verbose --input  64  64 17 17 --weights 192  64 1 7 --pads_strides_dilations 0 3 1 1 1 1 --disable-forward --disable-backward-weights --in_layout NHWC --fil_layout NHWC --out_layout NHWC
COMMAND ${DYNAMIC_IMPLICITGEMM_XDLOPS_NHWC_BWD_ENVS} $<TARGET_FILE:test_conv2d> ${MIOPEN_TEST_FLOAT_ARG} --verbose --input  64  64 17 17 --weights 192  64 7 1 --pads_strides_dilations 3 0 1 1 1 1 --disable-forward --disable-backward-weights --in_layout NHWC --fil_layout NHWC --out_layout NHWC
COMMAND ${DYNAMIC_IMPLICITGEMM_XDLOPS_NHWC_BWD_ENVS} $<TARGET_FILE:test_conv2d> ${MIOPEN_TEST_FLOAT_ARG} --verbose --input   4 128 28 28 --weights 128 128 2 2 --pads_strides_dilations 0 0 2 2 1 1 --disable-forward --disable-backward-weights --in_layout NHWC --fil_layout NHWC --out_layout NHWC
COMMAND ${DYNAMIC_IMPLICITGEMM_XDLOPS_NHWC_BWD_ENVS} $<TARGET_FILE:test_conv2d> ${MIOPEN_TEST_FLOAT_ARG} --verbose --input  32 128  8  8 --weights 192 128 3 1 --pads_strides_dilations 1 0 1 1 1 1 --disable-forward --disable-backward-weights --in_layout NHWC --fil_layout NHWC --out_layout NHWC
COMMAND ${DYNAMIC_IMPLICITGEMM_XDLOPS_NHWC_BWD_ENVS} $<TARGET_FILE:test_conv2d> ${MIOPEN_TEST_FLOAT_ARG} --verbose --input  64 192 17 17 --weights 160 192 3 3 --pads_strides_dilations 0 0 2 2 1 1 --disable-forward --disable-backward-weights --in_layout NHWC --fil_layout NHWC --out_layout NHWC
COMMAND ${DYNAMIC_IMPLICITGEMM_XDLOPS_NHWC_BWD_ENVS} $<TARGET_FILE:test_conv2d> ${MIOPEN_TEST_FLOAT_ARG} --verbose --input  64  32 73 73 --weights  64  32 3 3 --pads_strides_dilations 1 1 1 1 1 1 --disable-forward --disable-backward-weights --in_layout NHWC --fil_layout NHWC --out_layout NHWC
COMMAND ${DYNAMIC_IMPLICITGEMM_XDLOPS_NHWC_BWD_ENVS} $<TARGET_FILE:test_conv2d> ${MIOPEN_TEST_FLOAT_ARG} --verbose --input  16  64 56 56 --weights  64  64 3 3 --pads_strides_dilations 1 1 1 1 1 1 --disable-forward --disable-backward-weights --in_layout NHWC --fil_layout NHWC --out_layout NHWC
COMMAND ${DYNAMIC_IMPLICITGEMM_XDLOPS_NHWC_BWD_ENVS} $<TARGET_FILE:test_conv2d> ${MIOPEN_TEST_FLOAT_ARG} --verbose --input  16  16 25 25 --weights  64  16 3 3 --pads_strides_dilations 0 0 1 1 1 1 --disable-forward --disable-backward-weights --in_layout NHWC --fil_layout NHWC --out_layout NHWC
)

set(DYNAMIC_IMPLICITGEMM_XDLOPS_NHWC_WRW_ENVS
    ${DYNAMIC_IMPLICITGEMM_COMMON}
    MIOPEN_DEBUG_FIND_ONLY_SOLVER=ConvAsmImplicitGemmGTCDynamicWrwXdlopsNHWC)

set(ARGS_NHWC_WRW
    --disable-forward
    --disable-backward-data
    --in_layout NHWC
    --fil_layout NHWC
    --out_layout NHWC)

add_custom_test(test_conv_igemm_dynamic_xdlops_nhwc_wrw SKIP_UNLESS_ALL HALF_ENABLED GFX908_ENABLED VEGA_DISABLED
COMMAND ${DYNAMIC_IMPLICITGEMM_XDLOPS_NHWC_WRW_ENVS} $<TARGET_FILE:test_conv2d> ${MIOPEN_TEST_FLOAT_ARG} --verbose --input  64 256  7  7 --weights 128 256 1 1 --pads_strides_dilations 0 0 1 1 1 1 --disable-forward ${ARGS_NHWC_WRW}
COMMAND ${DYNAMIC_IMPLICITGEMM_XDLOPS_NHWC_WRW_ENVS} $<TARGET_FILE:test_conv2d> ${MIOPEN_TEST_FLOAT_ARG} --verbose --input  32 160 73 73 --weights  64 160 1 1 --pads_strides_dilations 0 0 1 1 1 1 --disable-forward ${ARGS_NHWC_WRW}
COMMAND ${DYNAMIC_IMPLICITGEMM_XDLOPS_NHWC_WRW_ENVS} $<TARGET_FILE:test_conv2d> ${MIOPEN_TEST_FLOAT_ARG} --verbose --input  16  64 56 56 --weights  64  64 1 1 --pads_strides_dilations 0 0 1 1 1 1 --disable-forward ${ARGS_NHWC_WRW}
COMMAND ${DYNAMIC_IMPLICITGEMM_XDLOPS_NHWC_WRW_ENVS} $<TARGET_FILE:test_conv2d> ${MIOPEN_TEST_FLOAT_ARG} --verbose --input   2 256 40 52 --weights 256 256 1 1 --pads_strides_dilations 0 0 1 1 1 1 --disable-forward ${ARGS_NHWC_WRW}
COMMAND ${DYNAMIC_IMPLICITGEMM_XDLOPS_NHWC_WRW_ENVS} $<TARGET_FILE:test_conv2d> ${MIOPEN_TEST_FLOAT_ARG} --verbose --input   2  64 32 28 --weights  64  64 1 1 --pads_strides_dilations 0 0 1 1 1 1 --disable-forward ${ARGS_NHWC_WRW}
COMMAND ${DYNAMIC_IMPLICITGEMM_XDLOPS_NHWC_WRW_ENVS} $<TARGET_FILE:test_conv2d> ${MIOPEN_TEST_FLOAT_ARG} --verbose --input  32 128 14 14 --weights  64 128 1 1 --pads_strides_dilations 0 0 2 2 1 1 --disable-forward ${ARGS_NHWC_WRW}
COMMAND ${DYNAMIC_IMPLICITGEMM_XDLOPS_NHWC_WRW_ENVS} $<TARGET_FILE:test_conv2d> ${MIOPEN_TEST_FLOAT_ARG} --verbose --input  64  64 17 17 --weights 192  64 1 7 --pads_strides_dilations 0 3 1 1 1 1 --disable-forward ${ARGS_NHWC_WRW}
COMMAND ${DYNAMIC_IMPLICITGEMM_XDLOPS_NHWC_WRW_ENVS} $<TARGET_FILE:test_conv2d> ${MIOPEN_TEST_FLOAT_ARG} --verbose --input  64  64 17 17 --weights 192  64 7 1 --pads_strides_dilations 3 0 1 1 1 1 --disable-forward ${ARGS_NHWC_WRW}
COMMAND ${DYNAMIC_IMPLICITGEMM_XDLOPS_NHWC_WRW_ENVS} $<TARGET_FILE:test_conv2d> ${MIOPEN_TEST_FLOAT_ARG} --verbose --input   4 128 28 28 --weights 128 128 2 2 --pads_strides_dilations 0 0 2 2 1 1 --disable-forward ${ARGS_NHWC_WRW}
COMMAND ${DYNAMIC_IMPLICITGEMM_XDLOPS_NHWC_WRW_ENVS} $<TARGET_FILE:test_conv2d> ${MIOPEN_TEST_FLOAT_ARG} --verbose --input  32 128  8  8 --weights 192 128 3 1 --pads_strides_dilations 1 0 1 1 1 1 --disable-forward ${ARGS_NHWC_WRW}
COMMAND ${DYNAMIC_IMPLICITGEMM_XDLOPS_NHWC_WRW_ENVS} $<TARGET_FILE:test_conv2d> ${MIOPEN_TEST_FLOAT_ARG} --verbose --input  64 192 17 17 --weights 160 192 3 3 --pads_strides_dilations 0 0 2 2 1 1 --disable-forward ${ARGS_NHWC_WRW}
COMMAND ${DYNAMIC_IMPLICITGEMM_XDLOPS_NHWC_WRW_ENVS} $<TARGET_FILE:test_conv2d> ${MIOPEN_TEST_FLOAT_ARG} --verbose --input  64  32 73 73 --weights  64  32 3 3 --pads_strides_dilations 1 1 1 1 1 1 --disable-forward ${ARGS_NHWC_WRW}
COMMAND ${DYNAMIC_IMPLICITGEMM_XDLOPS_NHWC_WRW_ENVS} $<TARGET_FILE:test_conv2d> ${MIOPEN_TEST_FLOAT_ARG} --verbose --input  16  64 56 56 --weights  64  64 3 3 --pads_strides_dilations 1 1 1 1 1 1 --disable-forward ${ARGS_NHWC_WRW}
COMMAND ${DYNAMIC_IMPLICITGEMM_XDLOPS_NHWC_WRW_ENVS} $<TARGET_FILE:test_conv2d> ${MIOPEN_TEST_FLOAT_ARG} --verbose --input  16  16 25 25 --weights  64  16 3 3 --pads_strides_dilations 0 0 1 1 1 1 --disable-forward ${ARGS_NHWC_WRW}

COMMAND ${DYNAMIC_IMPLICITGEMM_XDLOPS_NHWC_WRW_ENVS} $<TARGET_FILE:test_conv2d> ${MIOPEN_TEST_FLOAT_ARG} --verbose --input  4 32 79 141 --weights 64 32 5 10 --pads_strides_dilations 0 0 2 2 1 1 --disable-forward ${ARGS_NHWC_WRW}

COMMAND ${DYNAMIC_IMPLICITGEMM_XDLOPS_NHWC_WRW_ENVS} $<TARGET_FILE:test_conv2d> ${MIOPEN_TEST_FLOAT_ARG} --verbose --input  400  256 7 7 --weights 1024  256  7 7 --pads_strides_dilations 0 0 1 1 1 1 --disable-forward ${ARGS_NHWC_WRW}
COMMAND ${DYNAMIC_IMPLICITGEMM_XDLOPS_NHWC_WRW_ENVS} $<TARGET_FILE:test_conv2d> ${MIOPEN_TEST_FLOAT_ARG} --verbose --input  400  256 1 1 --weights 1024  256  1 1 --pads_strides_dilations 0 0 1 1 1 1 --disable-forward ${ARGS_NHWC_WRW}

COMMAND ${DYNAMIC_IMPLICITGEMM_XDLOPS_NHWC_WRW_ENVS} $<TARGET_FILE:test_conv2d> ${MIOPEN_TEST_FLOAT_ARG} --verbose --input  1 3 32 32 --weights 1 3 11 11 --pads_strides_dilations 1 1 2 2 2 1 --disable-forward ${ARGS_NHWC_WRW}
COMMAND ${DYNAMIC_IMPLICITGEMM_XDLOPS_NHWC_WRW_ENVS} $<TARGET_FILE:test_conv2d> ${MIOPEN_TEST_FLOAT_ARG} --verbose --input  1 3 224 224 --weights 1 3 3 3 --pads_strides_dilations 0 0 1 1 2 2 --disable-forward ${ARGS_NHWC_WRW}
COMMAND ${DYNAMIC_IMPLICITGEMM_XDLOPS_NHWC_WRW_ENVS} $<TARGET_FILE:test_conv2d> ${MIOPEN_TEST_FLOAT_ARG} --verbose --input  1 1 8 8 --weights 1 1 2 2 --pads_strides_dilations 0 0 1 1 2 2 --disable-forward ${ARGS_NHWC_WRW}
COMMAND ${DYNAMIC_IMPLICITGEMM_XDLOPS_NHWC_WRW_ENVS} $<TARGET_FILE:test_conv2d> ${MIOPEN_TEST_FLOAT_ARG} --verbose --input  1 128 56 56 --weights 1 128 5 5 --pads_strides_dilations 0 0 2 2 1 1 --disable-forward ${ARGS_NHWC_WRW}

)
add_custom_test(test_regression_half_mi100 SKIP_UNLESS_ALL FLOAT_DISABLED HALF_ENABLED GFX908_ENABLED VEGA_DISABLED
# Regression test for SWDEV-291202
COMMAND MIOPEN_FIND_MODE=normal MIOPEN_DEBUG_FIND_ONLY_SOLVER=ConvHipImplicitGemmBwdDataV4R1Xdlops $<TARGET_FILE:test_conv2d> ${MIOPEN_TEST_FLOAT_ARG} --verbose --input  128  24 14 14 --weights 64  24 5 5 --pads_strides_dilations 2 2 1 1 1 1 --disable-forward --disable-backward-weights
)

if(MIOPEN_TEST_DEEPBENCH)
    add_custom_test(test_deepbench_conv  MIOTENSILE_ENABLED GFX1030_ENABLED
    COMMAND	$<TARGET_FILE:test_conv2d>	--verbose	--input	4	1	161	700	--weights	32	1	5	20	--pads_strides_dilations	0	0	2	2	1	1
    COMMAND	$<TARGET_FILE:test_conv2d>	--verbose	--input	8	1	161	700	--weights	32	1	5	20	--pads_strides_dilations	0	0	2	2	1	1
    COMMAND	$<TARGET_FILE:test_conv2d>	--verbose	--input	16	1	161	700	--weights	32	1	5	20	--pads_strides_dilations	0	0	2	2	1	1
    COMMAND	$<TARGET_FILE:test_conv2d>	--verbose	--input	32	1	161	700	--weights	32	1	5	20	--pads_strides_dilations	0	0	2	2	1	1
    COMMAND	$<TARGET_FILE:test_conv2d>	--verbose	--input	4	32	79	341	--weights	32	32	5	10	--pads_strides_dilations	0	0	2	2	1	1
    COMMAND	$<TARGET_FILE:test_conv2d>	--verbose	--input	8	32	79	341	--weights	32	32	5	10	--pads_strides_dilations	0	0	2	2	1	1
    COMMAND	$<TARGET_FILE:test_conv2d>	--verbose	--input	16	32	79	341	--weights	32	32	5	10	--pads_strides_dilations	0	0	2	2	1	1
    COMMAND	$<TARGET_FILE:test_conv2d>	--verbose	--input	32	32	79	341	--weights	32	32	5	10	--pads_strides_dilations	0	0	2	2	1	1
    COMMAND	$<TARGET_FILE:test_conv2d>	--verbose	--input	16	1	48	480	--weights	16	1	3	3	--pads_strides_dilations	1	1	1	1	1	1
    COMMAND	$<TARGET_FILE:test_conv2d>	--verbose	--input	16	16	24	240	--weights	32	16	3	3	--pads_strides_dilations	1	1	1	1	1	1
    COMMAND	$<TARGET_FILE:test_conv2d>	--verbose	--input	16	32	12	120	--weights	64	32	3	3	--pads_strides_dilations	1	1	1	1	1	1
    COMMAND	$<TARGET_FILE:test_conv2d>	--verbose	--input	16	64	6	60	--weights	128	64	3	3	--pads_strides_dilations	1	1	1	1	1	1
    COMMAND	$<TARGET_FILE:test_conv2d>	--verbose	--input	8	3	108	108	--weights	64	3	3	3	--pads_strides_dilations	1	1	2	2	1	1
    COMMAND	$<TARGET_FILE:test_conv2d>	--verbose	--input	8	64	54	54	--weights	64	64	3	3	--pads_strides_dilations	1	1	1	1	1	1
    COMMAND	$<TARGET_FILE:test_conv2d>	--verbose	--input	8	128	27	27	--weights	128	128	3	3	--pads_strides_dilations	1	1	1	1	1	1
    COMMAND	$<TARGET_FILE:test_conv2d>	--verbose	--input	8	128	14	14	--weights	256	128	3	3	--pads_strides_dilations	1	1	1	1	1	1
    COMMAND	$<TARGET_FILE:test_conv2d>	--verbose	--input	8	256	7	7	--weights	512	256	3	3	--pads_strides_dilations	1	1	1	1	1	1
    COMMAND	$<TARGET_FILE:test_conv2d>	--verbose	--input	8	3	224	224	--weights	64	3	3	3	--pads_strides_dilations	1	1	1	1	1	1
    COMMAND	$<TARGET_FILE:test_conv2d>	--verbose	--input	8	64	112	112	--weights	128	64	3	3	--pads_strides_dilations	1	1	1	1	1	1
    COMMAND	$<TARGET_FILE:test_conv2d>	--verbose	--input	8	128	56	56	--weights	256	128	3	3	--pads_strides_dilations	1	1	1	1	1	1
    COMMAND	$<TARGET_FILE:test_conv2d>	--verbose	--input	8	256	28	28	--weights	512	256	3	3	--pads_strides_dilations	1	1	1	1	1	1
    COMMAND	$<TARGET_FILE:test_conv2d>	--verbose	--input	8	512	14	14	--weights	512	512	3	3	--pads_strides_dilations	1	1	1	1	1	1
    COMMAND	$<TARGET_FILE:test_conv2d>	--verbose	--input	8	512	7	7	--weights	512	512	3	3	--pads_strides_dilations	1	1	1	1	1	1
    COMMAND	$<TARGET_FILE:test_conv2d>	--verbose	--input	16	3	224	224	--weights	64	3	3	3	--pads_strides_dilations	1	1	1	1	1	1
    COMMAND	$<TARGET_FILE:test_conv2d>	--verbose	--input	16	64	112	112	--weights	128	64	3	3	--pads_strides_dilations	1	1	1	1	1	1
    COMMAND	$<TARGET_FILE:test_conv2d>	--verbose	--input	16	128	56	56	--weights	256	128	3	3	--pads_strides_dilations	1	1	1	1	1	1
    COMMAND	$<TARGET_FILE:test_conv2d>	--verbose	--input	16	256	28	28	--weights	512	256	3	3	--pads_strides_dilations	1	1	1	1	1	1
    COMMAND	$<TARGET_FILE:test_conv2d>	--verbose	--input	16	512	14	14	--weights	512	512	3	3	--pads_strides_dilations	1	1	1	1	1	1
    COMMAND	$<TARGET_FILE:test_conv2d>	--verbose	--input	16	512	7	7	--weights	512	512	3	3	--pads_strides_dilations	1	1	1	1	1	1
    COMMAND	$<TARGET_FILE:test_conv2d>	--verbose	--input	16	3	224	224	--weights	64	3	7	7	--pads_strides_dilations	3	3	2	2	1	1
    COMMAND	$<TARGET_FILE:test_conv2d>	--verbose	--input	16	192	28	28	--weights	32	192	5	5	--pads_strides_dilations	2	2	1	1	1	1
    COMMAND	$<TARGET_FILE:test_conv2d>	--verbose	--input	16	512	14	14	--weights	48	512	5	5	--pads_strides_dilations	2	2	1	1	1	1
    COMMAND	$<TARGET_FILE:test_conv2d>	--verbose	--input	16	832	7	7	--weights	128	832	5	5	--pads_strides_dilations	2	2	1	1	1	1
    COMMAND	$<TARGET_FILE:test_conv2d>	--verbose	--input	16	192	28	28	--weights	32	192	1	1	--pads_strides_dilations	0	0	1	1	1	1
    COMMAND	$<TARGET_FILE:test_conv2d>	--verbose	--input	16	512	14	14	--weights	48	512	1	1	--pads_strides_dilations	0	0	1	1	1	1
    COMMAND	$<TARGET_FILE:test_conv2d>	--verbose	--input	16	832	7	7	--weights	128	832	1	1	--pads_strides_dilations	0	0	1	1	1	1
    )
endif()

if(MIOPEN_TEST_CONV)
    add_custom_test(test_miopen_conv  MIOTENSILE_ENABLED GFX1030_ENABLED
    COMMAND	$<TARGET_FILE:test_conv2d>	--verbose	--input	1	3	32	32	--weights	1	3	7	7	--pads_strides_dilations	1	1	1	1	1	1
    COMMAND	$<TARGET_FILE:test_conv2d>	--verbose	--input	1	3	227	227	--weights	1	3	7	7	--pads_strides_dilations	1	1	1	1	1	1
    COMMAND	$<TARGET_FILE:test_conv2d>	--verbose	--input	1	64	56	56	--weights	1	64	1	1	--pads_strides_dilations	0	0	2	2	1	1
    COMMAND	$<TARGET_FILE:test_conv2d>	--verbose	--input	1	3	32	32	--weights	1	3	3	3	--pads_strides_dilations	2	2	1	1	1	1
    COMMAND	$<TARGET_FILE:test_conv2d>	--verbose	--input	1	3	224	224	--weights	1	3	3	3	--pads_strides_dilations	2	2	1	1	1	1
    COMMAND	$<TARGET_FILE:test_conv2d>	--verbose	--input	1	3	227	227	--weights	1	3	3	3	--pads_strides_dilations	2	2	1	1	1	1
    COMMAND	$<TARGET_FILE:test_conv2d>	--verbose	--input	1	3	231	231	--weights	1	3	3	3	--pads_strides_dilations	2	2	1	1	1	1
    COMMAND	$<TARGET_FILE:test_conv2d>	--verbose	--input	1	3	224	224	--weights	1	3	5	5	--pads_strides_dilations	2	2	1	1	1	1
    COMMAND	$<TARGET_FILE:test_conv2d>	--verbose	--input	1	3	227	227	--weights	1	3	5	5	--pads_strides_dilations	2	2	1	1	1	1
    COMMAND	$<TARGET_FILE:test_conv2d>	--verbose	--input	1	3	231	231	--weights	1	3	5	5	--pads_strides_dilations	2	2	1	1	1	1
    COMMAND	$<TARGET_FILE:test_conv2d>	--verbose	--input	1	3	32	32	--weights	1	3	7	7	--pads_strides_dilations	2	2	1	1	1	1
    COMMAND	$<TARGET_FILE:test_conv2d>	--verbose	--input	1	3	224	224	--weights	1	3	7	7	--pads_strides_dilations	2	2	1	1	1	1
    COMMAND	$<TARGET_FILE:test_conv2d>	--verbose	--input	1	3	227	227	--weights	1	3	7	7	--pads_strides_dilations	2	2	1	1	1	1
    COMMAND	$<TARGET_FILE:test_conv2d>	--verbose	--input	1	3	231	231	--weights	1	3	7	7	--pads_strides_dilations	2	2	1	1	1	1
    COMMAND	$<TARGET_FILE:test_conv2d>	--verbose	--input	1	64	56	56	--weights	1	64	3	3	--pads_strides_dilations	2	2	1	1	1	1
    COMMAND	$<TARGET_FILE:test_conv2d>	--verbose	--input	1	64	112	112	--weights	1	64	3	3	--pads_strides_dilations	2	2	1	1	1	1
    COMMAND	$<TARGET_FILE:test_conv2d>	--verbose	--input	1	64	512	1024	--weights	1	64	3	3	--pads_strides_dilations	2	2	1	1	1	1
    COMMAND	$<TARGET_FILE:test_conv2d>	--verbose	--input	1	96	27	27	--weights	1	96	3	3	--pads_strides_dilations	2	2	1	1	1	1
    COMMAND	$<TARGET_FILE:test_conv2d>	--verbose	--input	1	96	28	28	--weights	1	96	3	3	--pads_strides_dilations	2	2	1	1	1	1
    COMMAND	$<TARGET_FILE:test_conv2d>	--verbose	--input	1	3	32	32	--weights	1	3	3	3	--pads_strides_dilations	0	0	4	4	1	1
    COMMAND	$<TARGET_FILE:test_conv2d>	--verbose	--input	1	3	224	224	--weights	1	3	3	3	--pads_strides_dilations	0	0	4	4	1	1
    COMMAND	$<TARGET_FILE:test_conv2d>	--verbose	--input	1	3	227	227	--weights	1	3	3	3	--pads_strides_dilations	0	0	4	4	1	1
    COMMAND	$<TARGET_FILE:test_conv2d>	--verbose	--input	1	3	231	231	--weights	1	3	3	3	--pads_strides_dilations	0	0	4	4	1	1
    COMMAND	$<TARGET_FILE:test_conv2d>	--verbose	--input	1	3	32	32	--weights	1	3	5	5	--pads_strides_dilations	0	0	4	4	1	1
    COMMAND	$<TARGET_FILE:test_conv2d>	--verbose	--input	1	3	224	224	--weights	1	3	5	5	--pads_strides_dilations	0	0	4	4	1	1
    COMMAND	$<TARGET_FILE:test_conv2d>	--verbose	--input	1	3	227	227	--weights	1	3	5	5	--pads_strides_dilations	0	0	4	4	1	1
    COMMAND	$<TARGET_FILE:test_conv2d>	--verbose	--input	1	3	231	231	--weights	1	3	5	5	--pads_strides_dilations	0	0	4	4	1	1
    COMMAND	$<TARGET_FILE:test_conv2d>	--verbose	--input	1	3	32	32	--weights	1	3	7	7	--pads_strides_dilations	0	0	4	4	1	1
    COMMAND	$<TARGET_FILE:test_conv2d>	--verbose	--input	1	3	224	224	--weights	1	3	7	7	--pads_strides_dilations	0	0	4	4	1	1
    COMMAND	$<TARGET_FILE:test_conv2d>	--verbose	--input	1	3	227	227	--weights	1	3	7	7	--pads_strides_dilations	0	0	4	4	1	1
    COMMAND	$<TARGET_FILE:test_conv2d>	--verbose	--input	1	3	231	231	--weights	1	3	7	7	--pads_strides_dilations	0	0	4	4	1	1
    COMMAND	$<TARGET_FILE:test_conv2d>	--verbose	--input	1	16	14	14	--weights	1	16	5	5	--pads_strides_dilations	0	0	4	4	1	1
    COMMAND	$<TARGET_FILE:test_conv2d>	--verbose	--input	1	16	28	28	--weights	1	16	5	5	--pads_strides_dilations	0	0	4	4	1	1
    COMMAND	$<TARGET_FILE:test_conv2d>	--verbose	--input	1	24	14	14	--weights	1	24	5	5	--pads_strides_dilations	0	0	4	4	1	1
    COMMAND	$<TARGET_FILE:test_conv2d>	--verbose	--input	1	32	7	7	--weights	1	32	5	5	--pads_strides_dilations	0	0	4	4	1	1
    COMMAND	$<TARGET_FILE:test_conv2d>	--verbose	--input	1	32	8	8	--weights	1	32	5	5	--pads_strides_dilations	0	0	4	4	1	1
    COMMAND	$<TARGET_FILE:test_conv2d>	--verbose	--input	1	32	14	14	--weights	1	32	5	5	--pads_strides_dilations	0	0	4	4	1	1
    COMMAND	$<TARGET_FILE:test_conv2d>	--verbose	--input	1	32	16	16	--weights	1	32	5	5	--pads_strides_dilations	0	0	4	4	1	1
    COMMAND	$<TARGET_FILE:test_conv2d>	--verbose	--input	1	32	28	28	--weights	1	32	5	5	--pads_strides_dilations	0	0	4	4	1	1
    COMMAND	$<TARGET_FILE:test_conv2d>	--verbose	--input	1	48	7	7	--weights	1	48	5	5	--pads_strides_dilations	0	0	4	4	1	1
    )
endif()

if(MIOPEN_TEST_FLOAT)
    add_custom_test(test_reduce_double SKIP_UNLESS_ALL GFX908_ENABLED GFX1030_ENABLED COMMAND  $<TARGET_FILE:test_reduce_test> --double --all --verbose)
endif()

# Add here regression tests that should be run only on Vega10/20 and only with FP16.
add_custom_test(test_regression_half_vega FLOAT_DISABLED HALF_ENABLED GFX908_DISABLED
# REGRESSION TEST for issue #894.
# Can't be enabled for GFX908 due to WORKAROUND_ISSUE_2298
# Can't be enabled for GFX10 due to WORKAROUND_SWDEV_271887
COMMAND	MIOPEN_FIND_MODE=normal MIOPEN_DEBUG_FIND_ONLY_SOLVER=ConvOclDirectFwd1x1 $<TARGET_FILE:test_conv2d> ${MIOPEN_TEST_FLOAT_ARG} --verbose --disable-backward-data --disable-backward-weights --disable-verification-cache
    --cmode conv --pmode default --group-count 1 --input 1 16 7 7 --weights 16 16 1 1 --pads_strides_dilations 0 0 1 1 1 1
)

set(ENVS_REGRESSION_ISSUE_1012
    MIOPEN_DEBUG_IMPLICIT_GEMM_FIND_ALL_SOLUTIONS=1
    MIOPEN_FIND_MODE=normal)

set(ARGS_REGRESSION_ISSUE_1012
    --verbose
    --disable-forward
    --disable-backward-data
    --disable-validation)

add_custom_test(test_regression_opencl_float_mi100 GFX908_ENABLED VEGA_DISABLED HIP_DISABLED
    # Issue #1012.
    COMMAND	${ENVS_REGRESSION_ISSUE_1012} $<TARGET_FILE:test_conv2d> ${MIOPEN_TEST_FLOAT_ARG} --cmode conv --pmode default --group-count 1 --input 128, 832, 7,  7  --weights 32,  832, 1, 1 --pads_strides_dilations 0 0 1 1 1 1 ${ARGS_REGRESSION_ISSUE_1012}
    COMMAND	${ENVS_REGRESSION_ISSUE_1012} $<TARGET_FILE:test_conv2d> ${MIOPEN_TEST_FLOAT_ARG} --cmode conv --pmode default --group-count 1 --input 64,  192, 28, 28 --weights 64,  192, 1, 1 --pads_strides_dilations 0 0 1 1 1 1 ${ARGS_REGRESSION_ISSUE_1012}
    COMMAND	${ENVS_REGRESSION_ISSUE_1012} $<TARGET_FILE:test_conv2d> ${MIOPEN_TEST_FLOAT_ARG} --cmode conv --pmode default --group-count 1 --input 64,  256, 28, 28 --weights 128, 256, 1, 1 --pads_strides_dilations 0 0 1 1 1 1 ${ARGS_REGRESSION_ISSUE_1012}
    COMMAND	${ENVS_REGRESSION_ISSUE_1012} $<TARGET_FILE:test_conv2d> ${MIOPEN_TEST_FLOAT_ARG} --cmode conv --pmode default --group-count 1 --input 64,  480, 14, 14 --weights 64,  480, 1, 1 --pads_strides_dilations 0 0 1 1 1 1 ${ARGS_REGRESSION_ISSUE_1012}
    COMMAND	${ENVS_REGRESSION_ISSUE_1012} $<TARGET_FILE:test_conv2d> ${MIOPEN_TEST_FLOAT_ARG} --cmode conv --pmode default --group-count 1 --input 64,  512, 14, 14 --weights 128, 512, 1, 1 --pads_strides_dilations 0 0 1 1 1 1 ${ARGS_REGRESSION_ISSUE_1012}
    COMMAND	${ENVS_REGRESSION_ISSUE_1012} $<TARGET_FILE:test_conv2d> ${MIOPEN_TEST_FLOAT_ARG} --cmode conv --pmode default --group-count 1 --input 64,  512, 28, 28 --weights 128, 512, 1, 1 --pads_strides_dilations 0 0 1 1 1 1 ${ARGS_REGRESSION_ISSUE_1012}
    COMMAND	${ENVS_REGRESSION_ISSUE_1012} $<TARGET_FILE:test_conv2d> ${MIOPEN_TEST_FLOAT_ARG} --cmode conv --pmode default --group-count 1 --input 64,  64,  56, 56 --weights 256, 64,  1, 1 --pads_strides_dilations 0 0 1 1 1 1 ${ARGS_REGRESSION_ISSUE_1012}
)<|MERGE_RESOLUTION|>--- conflicted
+++ resolved
@@ -44,12 +44,9 @@
 
 option( WORKAROUND_ISSUE_898 "" ON)
 option( WORKAROUND_ISSUE_936 "" ON)
-<<<<<<< HEAD
+option( WORKAROUND_ISSUE_1053 "" ON)
 option( WORKAROUND_ISSUE_1064 "" ON)
 option( WORKAROUND_ISSUE_1063 "" ON)
-=======
-option( WORKAROUND_ISSUE_1053 "" ON)
->>>>>>> 294a7e0d
 
 # Run the test suite to a depth limit
 #limit greater than 2 leads to prolonged testing more than 5hrs per stage.
@@ -177,21 +174,18 @@
 	endif()
 endif()
 
-if(MIOPEN_TEST_GFX908)
-    if(WORKAROUND_ISSUE_1064)
-        list(APPEND SKIP_TESTS test_dropout)
-    endif()
-endif()
-
-<<<<<<< HEAD
-=======
+if(MIOPEN_TEST_GFX908)
+    if(WORKAROUND_ISSUE_1064)
+        list(APPEND SKIP_TESTS test_dropout)
+    endif()
+endif()
+
 if(MIOPEN_TEST_GFX1030)
     if(WORKAROUND_ISSUE_1053 AND MIOPEN_TEST_ALL)
         list(APPEND SKIP_TESTS test_lrn_test)
     endif()
 endif()
 
->>>>>>> 294a7e0d
 # The usage is non-trivial, see function add_test_command.
 if(SKIP_TESTS)
     list(REMOVE_DUPLICATES SKIP_TESTS)
@@ -686,12 +680,8 @@
     LIST(APPEND IMPLICITGEMM_ARGS --disable-forward --disable-backward-data)
     #Afther fix need to remove '| grep -v "cannot be executed due to incorrect params"'
 endif()
-<<<<<<< HEAD
 if(NOT (MIOPEN_TEST_GFX908 AND WORKAROUND_ISSUE_1063))
-add_custom_test(test_conv_for_implicit_gemm SKIP_UNLESS_ALL BF16_ENABLED HALF_ENABLED
-=======
 add_custom_test(test_conv_for_implicit_gemm SKIP_UNLESS_ALL BF16_ENABLED HALF_ENABLED GFX1030_ENABLED
->>>>>>> 294a7e0d
 COMMAND ${IMPLICITGEMM_TESTING_ENV} $<TARGET_FILE:test_conv2d> ${IMPLICITGEMM_ARGS} --verbose   --input 64  16  28  28  --weights 192 16  3 3 --pads_strides_dilations 0 0 2 2 1 1 | grep -v "cannot be executed due to incorrect params"
 COMMAND ${IMPLICITGEMM_TESTING_ENV} $<TARGET_FILE:test_conv2d> ${IMPLICITGEMM_ARGS} --verbose   --input 64  16  14  14  --weights 160 16  3 3 --pads_strides_dilations 0 0 2 2 1 1 | grep -v "cannot be executed due to incorrect params"
 COMMAND ${IMPLICITGEMM_TESTING_ENV} $<TARGET_FILE:test_conv2d> ${IMPLICITGEMM_ARGS} --verbose   --input 64  16   7   7  --weights 128 16  3 3 --pads_strides_dilations 0 0 2 2 1 1 | grep -v "cannot be executed due to incorrect params"
