################################################################################
#
# MIT License
#
# Copyright (c) 2017 Advanced Micro Devices, Inc.
#
# Permission is hereby granted, free of charge, to any person obtaining a copy
# of this software and associated documentation files (the "Software"), to deal
# in the Software without restriction, including without limitation the rights
# to use, copy, modify, merge, publish, distribute, sublicense, and/or sell
# copies of the Software, and to permit persons to whom the Software is
# furnished to do so, subject to the following conditions:
#
# The above copyright notice and this permission notice shall be included in all
# copies or substantial portions of the Software.
#
# THE SOFTWARE IS PROVIDED "AS IS", WITHOUT WARRANTY OF ANY KIND, EXPRESS OR
# IMPLIED, INCLUDING BUT NOT LIMITED TO THE WARRANTIES OF MERCHANTABILITY,
# FITNESS FOR A PARTICULAR PURPOSE AND NONINFRINGEMENT. IN NO EVENT SHALL THE
# AUTHORS OR COPYRIGHT HOLDERS BE LIABLE FOR ANY CLAIM, DAMAGES OR OTHER
# LIABILITY, WHETHER IN AN ACTION OF CONTRACT, TORT OR OTHERWISE, ARISING FROM,
# OUT OF OR IN CONNECTION WITH THE SOFTWARE OR THE USE OR OTHER DEALINGS IN THE
# SOFTWARE.
#
################################################################################

cmake_policy(SET CMP0057 NEW)

set(test_perf.py ${CMAKE_INSTALL_BINDIR}/test_perf.py)

if( NOT ENABLE_ASAN_PACKAGING )
  install(FILES  test_perf.py
      PERMISSIONS OWNER_READ OWNER_WRITE OWNER_EXECUTE GROUP_READ GROUP_EXECUTE WORLD_READ WORLD_EXECUTE
      DESTINATION ${CMAKE_INSTALL_BINDIR})
endif()

set(MODEL_FILES)
file (GLOB model_src perf_models/*.txt)
foreach (src ${model_src})
    list (APPEND MODEL_FILES ${src})
endforeach()

if( NOT ENABLE_ASAN_PACKAGING )
  install(FILES
      ${MODEL_FILES}
   DESTINATION ${DATA_INSTALL_DIR}/perf_models)
endif()
 foreach(MODEL_FILE ${MODEL_FILES})
    get_filename_component(MODEL_FILE_FILENAME "${MODEL_FILE}" NAME)
    configure_file("${MODEL_FILE}" "${PROJECT_BINARY_DIR}/share/miopen/perf_models/${MODEL_FILE_FILENAME}" COPYONLY)
 endforeach()

include(CTest)
include(CheckCXXCompilerFlag)

option( MIOPEN_TEST_ALL "Run the full test suite" OFF )
option( MIOPEN_TEST_HALF "Test in half mode" OFF )
option( MIOPEN_TEST_INT8 "Test in int8 mode" OFF )
option( MIOPEN_TEST_BFLOAT16 "Test in bfloat16 mode" OFF )
option( MIOPEN_TEST_GFX908 "Test on MI100 (gfx908)" OFF )
option( MIOPEN_TEST_GFX90A "Test on MI2X0 (gfx90a)" OFF )
option( MIOPEN_TEST_GFX94X "Test on MI300 (gfx940/1/2)" OFF )
option( MIOPEN_TEST_GFX900 "Test on Vega10 (gfx900)" OFF )
option( MIOPEN_TEST_GFX906 "Test on Vega20 (gfx906)" OFF )
option( MIOPEN_TEST_GFX103X "Test on Navi21/22 (gfx1030/31)" OFF )
option( MIOPEN_TEST_GFX110X "Test on Navi31/32 (gfx1100/02)" OFF )
option( MIOPEN_TEST_GPU_XNACK_ENABLED "Test as if XNACK mode is enabled" OFF )
option( MIOPEN_TEST_CONV Off)
option( MIOPEN_TEST_DEEPBENCH Off)
option( MIOPEN_TEST_DRIVER_ITER_MODE Off)
option( MIOPEN_TEST_COMPOSABLEKERNEL "Test with composable_kernel library" ${MIOPEN_USE_COMPOSABLEKERNEL} )

set_var_to_condition(MIOPEN_TEST_WITH_MIOPENDRIVER_DEFAULT MIOPEN_BUILD_DRIVER)
option( MIOPEN_TEST_WITH_MIOPENDRIVER "Use MIOpenDriver in tests" ${MIOPEN_TEST_WITH_MIOPENDRIVER_DEFAULT})

option( WORKAROUND_ISSUE_936 "" ON)
option( WORKAROUND_FROM_PR147 "" ON) # https://github.com/ROCmSoftwarePlatform/MIOpen/pull/147/files#r1056274289

# Run the test suite to a depth limit
#limit greater than 2 leads to prolonged testing more than 5hrs per stage.
set(MIOPEN_TEST_LIMIT "2" CACHE STRING "")
set(MIOPEN_TEST_FLAGS "" CACHE STRING "")
set(MIOPEN_TEST_GDB On CACHE BOOL "")

set(MIOPEN_TEST_OPENCL FALSE)
if(MIOPEN_BACKEND_OPENCL)
    set(MIOPEN_TEST_OPENCL TRUE)
endif()

set(MIOPEN_TEST_HIP_NOGPU FALSE)
if(MIOPEN_MODE_NOGPU)
    set(MIOPEN_TEST_HIP_NOGPU TRUE)
endif()

set(MIOPEN_TEST_HIP FALSE)
if(MIOPEN_BACKEND_HIP AND NOT MIOPEN_TEST_HIP_NOGPU)
    set(MIOPEN_TEST_HIP TRUE)
endif()

# Detect GPU type for testing.
# For HIP_NOGPU backend, GPU detection is not required and should be disabled.
# Also we do not detect GPU when target GPU for testing is specified explicitly.
set(MIOPEN_TEST_GPU_DETECTION_FAILED FALSE)
set(MIOPEN_NO_GPU FALSE)
if(NOT (MIOPEN_TEST_GFX900 OR MIOPEN_TEST_GFX906 OR MIOPEN_TEST_GFX908 OR MIOPEN_TEST_GFX90A OR MIOPEN_TEST_GFX94X OR MIOPEN_TEST_GFX103X OR MIOPEN_TEST_GFX110X OR MIOPEN_TEST_HIP_NOGPU))
    find_program(ROCMINFO
        NAMES rocminfo
        PATHS
            /opt/rocm
            ${CMAKE_INSTALL_PREFIX}
        PATH_SUFFIXES
            /bin
    )
    message(STATUS "rocminfo utility: ${ROCMINFO}")
    if(ROCMINFO)
        execute_process (
            COMMAND ${ROCMINFO}
            OUTPUT_VARIABLE ROCMINFO_OUTPUT
            RESULT_VARIABLE ROCMINFO_EXIT_STATUS
        )
        if(ROCMINFO_OUTPUT MATCHES "no GPU devices")
            message(WARNING "ROCk module is NOT loaded, possibly no GPU devices")
            set(MIOPEN_NO_GPU TRUE)
        elseif (NOT ROCMINFO_EXIT_STATUS EQUAL 0)
            message(WARNING "ROCMINFO FAILED, GPU TYPE UNKNOWN. Manually set respective MIOPEN_TEST_GFX* CMake variable to specify target GPU for testing.")
            set(MIOPEN_TEST_GPU_DETECTION_FAILED TRUE)
        elseif(ROCMINFO_OUTPUT MATCHES "gfx1030")
            set(MIOPEN_TEST_GFX103X ON)
        elseif(ROCMINFO_OUTPUT MATCHES "gfx1031")
            set(MIOPEN_TEST_GFX103X ON)
        elseif(ROCMINFO_OUTPUT MATCHES "gfx1100")
            set(MIOPEN_TEST_GFX110X ON)
        elseif(ROCMINFO_OUTPUT MATCHES "gfx1101")
            set(MIOPEN_TEST_GFX110X ON)
        elseif(ROCMINFO_OUTPUT MATCHES "gfx1102")
            set(MIOPEN_TEST_GFX110X ON)
        elseif(ROCMINFO_OUTPUT MATCHES "gfx900")
            set(MIOPEN_TEST_GFX900 ON)
        elseif(ROCMINFO_OUTPUT MATCHES "gfx906")
            set(MIOPEN_TEST_GFX906 ON)
        elseif(ROCMINFO_OUTPUT MATCHES "gfx908")
            set(MIOPEN_TEST_GFX908 ON)
        elseif(ROCMINFO_OUTPUT MATCHES "gfx90a")
            set(MIOPEN_TEST_GFX90A ON)
        elseif(ROCMINFO_OUTPUT MATCHES "gfx94")
            set(MIOPEN_TEST_GFX94X ON)
        else()
            message(WARNING "TESTING IS NOT SUPPORTED FOR THE DETECTED GPU")
            set(MIOPEN_TEST_GPU_DETECTION_FAILED TRUE)
        endif()

        if(NOT (MIOPEN_TEST_GPU_DETECTION_FAILED) AND ROCMINFO_OUTPUT MATCHES "xnack\\+")
            set(MIOPEN_TEST_GPU_XNACK_ENABLED ON)
        endif()
    else()
        message(WARNING "ROCMINFO NOT FOUND, GPU TYPE UNKNOWN. Manually set respective MIOPEN_TEST_GFX* CMake variable to specify target GPU for testing.")
        set(MIOPEN_TEST_GPU_DETECTION_FAILED TRUE)
    endif()
endif()

set_var_to_condition(MIOPEN_LIBMLIR_SUPPORTS_GFX103X_DEFAULT ${MIOPEN_USE_MLIR} AND (${rocMLIR_VERSION_FLAT} GREATER 100000000))
option( MIOPEN_LIBMLIR_SUPPORTS_GFX103X "libMLIR capability to support GFX10. Enables MLIR tests on GFX103X." ${MIOPEN_LIBMLIR_SUPPORTS_GFX103X_DEFAULT})

set_var_to_condition(MIOPEN_TEST_MLIR_DEFAULT ${MIOPEN_USE_MLIR} AND NOT (${MIOPEN_TEST_GFX103X} AND NOT ${MIOPEN_LIBMLIR_SUPPORTS_GFX103X}))
option( MIOPEN_TEST_MLIR "Test for MLIR compilation backend" ${MIOPEN_TEST_MLIR_DEFAULT} )

message(STATUS "MIOPEN_NO_GPU ${MIOPEN_NO_GPU}")
message(STATUS "MIOPEN_TEST_GFX900 ${MIOPEN_TEST_GFX900}")
message(STATUS "MIOPEN_TEST_GFX906 ${MIOPEN_TEST_GFX906}")
message(STATUS "MIOPEN_TEST_GFX908 ${MIOPEN_TEST_GFX908}")
message(STATUS "MIOPEN_TEST_GFX90A ${MIOPEN_TEST_GFX90A}")
message(STATUS "MIOPEN_TEST_GFX94X ${MIOPEN_TEST_GFX94X}")
message(STATUS "MIOPEN_TEST_GFX103X ${MIOPEN_TEST_GFX103X}")
message(STATUS "MIOPEN_TEST_GFX110X ${MIOPEN_TEST_GFX110X}")
message(STATUS "MIOPEN_TEST_GPU_XNACK_ENABLED ${MIOPEN_TEST_GPU_XNACK_ENABLED}")
message(STATUS "MIOPEN_TEST_GPU_DETECTION_FAILED ${MIOPEN_TEST_GPU_DETECTION_FAILED}")
message(STATUS "MIOPEN_TEST_WITH_MIOPENDRIVER ${MIOPEN_TEST_WITH_MIOPENDRIVER}")
message(STATUS "MIOPEN_TEST_MLIR ${MIOPEN_TEST_MLIR}")

if(MIOPEN_TEST_DRIVER_ITER_MODE)
    add_definitions(-DMIOPEN_TEST_DRIVER_MODE=2)
else()
    add_definitions(-DMIOPEN_TEST_DRIVER_MODE=1)
endif()

find_package(Threads REQUIRED)
add_custom_target(check COMMAND ${CMAKE_CTEST_COMMAND} --output-on-failure -C ${CMAKE_CFG_INTDIR})
add_custom_target(tests)

if(MIOPEN_TEST_GPU_DETECTION_FAILED AND NOT (MIOPEN_NO_GPU))
    add_custom_target(gpu_detection_check COMMAND echo "*** FATAL: GPU DETECTION FAILED DURING CMAKE PHASE, CHECK CMAKE WARNINGS ***" COMMAND exit 1)
    add_dependencies(check gpu_detection_check)
endif()

if(MIOPEN_TEST_WITH_MIOPENDRIVER)
    add_dependencies(check MIOpenDriver)
endif()

set(MIOPEN_TEST_FLOAT_ARG)
set(MIOPEN_TEST_FLOAT FALSE)
set(MIOPEN_TEST_CONV_INT8_OUTPUT_TYPE_INT8)
set(MIOPEN_TEST_CONV_INT8_OUTPUT_TYPE_INT32)
set(MIOPEN_TEST_CONV_INT8_OUTPUT_TYPE_FLOAT)
if(MIOPEN_TEST_HALF)
    set(MIOPEN_TEST_FLOAT_ARG --half)
    set(MIOPENDRIVER_MODE_CONV convfp16)
    set(MIOPENDRIVER_MODE_BN bnormfp16)
    set(MIOPENDRIVER_MODE_POOL poolfp16)
elseif(MIOPEN_TEST_INT8)
    set(MIOPEN_TEST_FLOAT_ARG --int8)
    set(MIOPENDRIVER_MODE_CONV convint8)
    set(MIOPENDRIVER_MODE_BN NOT_SUPPORTED)
    set(MIOPENDRIVER_MODE_POOL NOT_SUPPORTED)
    set(MIOPEN_TEST_CONV_INT8_OUTPUT_TYPE_INT8 --output_type int8)
    set(MIOPEN_TEST_CONV_INT8_OUTPUT_TYPE_INT32 --output_type int32)
    set(MIOPEN_TEST_CONV_INT8_OUTPUT_TYPE_FLOAT --output_type float)
elseif(MIOPEN_TEST_BFLOAT16)
    set(MIOPEN_TEST_FLOAT_ARG --bfloat16)
    set(MIOPENDRIVER_MODE_CONV convbfp16)
    set(MIOPENDRIVER_MODE_BN NOT_SUPPORTED)
    set(MIOPENDRIVER_MODE_POOL NOT_SUPPORTED)
else()
    set(MIOPEN_TEST_FLOAT_ARG --float)
    set(MIOPEN_TEST_FLOAT TRUE)
    set(MIOPENDRIVER_MODE_CONV conv)
    set(MIOPENDRIVER_MODE_BN bnorm)
    set(MIOPENDRIVER_MODE_POOL pool)
endif()

message(STATUS "MIOPEN_TEST_FLOAT ${MIOPEN_TEST_FLOAT}")
message(STATUS "MIOPEN_TEST_HALF ${MIOPEN_TEST_HALF}")
message(STATUS "MIOPEN_TEST_BFLOAT16 ${MIOPEN_TEST_BFLOAT16}")
message(STATUS "MIOPEN_TEST_INT8 ${MIOPEN_TEST_INT8}")

set_var_to_condition(WORKAROUND_ISSUE_1187_DEFAULT MIOPEN_TEST_GFX90A AND MIOPEN_TEST_FLOAT)
option( WORKAROUND_ISSUE_1187 "" ${WORKAROUND_ISSUE_1187_DEFAULT})

set_var_to_condition(WORKAROUND_ISSUE_1148_DEFAULT (MIOPEN_TEST_GFX103X OR MIOPEN_TEST_GFX110X) AND MIOPEN_TEST_FLOAT)
option( WORKAROUND_ISSUE_1148 "" ${WORKAROUND_ISSUE_1148_DEFAULT})

set_var_to_condition(WORKAROUND_ISSUE_2173_DEFAULT (MIOPEN_TEST_GFX90A OR MIOPEN_TEST_GFX908 OR MIOPEN_TEST_GFX94X) AND MIOPEN_TEST_FLOAT)
option( WORKAROUND_ISSUE_2173 "" ${WORKAROUND_ISSUE_2173_DEFAULT})

if(MIOPEN_TEST_HALF)
    if(MIOPEN_BACKEND_OPENCL)
	    set(SKIP_TESTS test_gru test_rnn_vanilla test_lstm)
    endif()
elseif(MIOPEN_TEST_INT8)
    set(SKIP_ALL_EXCEPT_TESTS
              test_tensor_vec test_tensor_cast test_tensor_trans test_tensor_copy test_tensor_set
              test_tensor_transform test_conv2d test_conv2d_find2)
elseif(MIOPEN_TEST_BFLOAT16)
    set(SKIP_ALL_EXCEPT_TESTS
              test_conv2d test_conv2d_find2 test_tensor_copy test_tensor_set test_tensor_vec test_immed_conv2d
              test_check_numerics_test test_conv_extra test_conv_for_implicit_gemm test_miopen_conv
              test_deepbench_conv test_conv_igemm_dynamic_xdlops_nhwc_wrw_bf16
              test_conv_igemm_dynamic_xdlops_nhwc_fwd_bf16
              test_conv_igemm_dynamic_xdlops_nhwc_bwd_bf16)
  endif()
  if(${CODECOV_TEST})
      list(APPEND SKIP_TESTS test_conv3d test_conv3d_find2 test_immed_conv3d test_immed_conv2d test_pooling2d test_pooling2d_asymmetric)
      # replaced by smaller tests with suffix _codecov
  endif()

if (MIOPEN_NO_GPU)
    set(SKIP_ALL_EXCEPT_TESTS test_include_inliner test_kernel_build_params
            test_test_errors test_type_name test_tensor_test test_sqlite_perfdb test_sequences
            test_pooling3d test_perfdb)
endif()

#TODO Code Quality WORKAROUND ROCm 5.1 update
if(MIOPEN_BACKEND_OPENCL AND MIOPEN_TEST_ALL)
    if(MIOPEN_TEST_GFX900 OR MIOPEN_TEST_GFX906)
        list(APPEND SKIP_TESTS test_conv3d test_immed_conv3d test_immed_conv2d test_conv3d_find2)
    endif()
    if(MIOPEN_TEST_GFX103X OR MIOPEN_TEST_GFX110X)
        list(APPEND SKIP_TESTS test_conv3d test_immed_conv3d test_immed_conv2d test_conv3d_find2)
    endif()
endif()

#TODO WORKAROUND_ISSUE_1424
if(MIOPEN_TEST_GFX900 OR MIOPEN_TEST_GFX906 OR MIOPEN_TEST_GFX908)
    list(APPEND SKIP_TESTS test_bn_3d_spatial_test)
endif()

# The usage is non-trivial, see function add_test_command.
if(SKIP_TESTS)
    list(REMOVE_DUPLICATES SKIP_TESTS)
endif()
if(SKIP_ALL_EXCEPT_TESTS)
    list(REMOVE_DUPLICATES SKIP_ALL_EXCEPT_TESTS)
endif()
message(STATUS "SKIP_TESTS: ${SKIP_TESTS}")
message(STATUS "SKIP_ALL_EXCEPT_TESTS: ${SKIP_ALL_EXCEPT_TESTS}")

# List of tests that depend on the XNACK mode.
# Options convention: Tests that depend on the XNACK mode should support the "--xnack" option.
# If "--xnack 0" is specified (this is the default), then such tests should run in XNACK OFF mode.
# If XNACK is enabled on the GPU, then the testing mode must be changed by the --xnack 1 option.
set(XNACK_TESTS test_mdgraph)

function(add_test_command NAME EXE)
    if( (NOT (NAME IN_LIST SKIP_ALL_EXCEPT_TESTS) AND SKIP_ALL_EXCEPT_TESTS)
        OR (NAME IN_LIST SKIP_TESTS)
    )
        add_test(NAME ${NAME} COMMAND echo skipped)
        set_tests_properties(${NAME} PROPERTIES DISABLED On)
    elseif(WIN32)
        set(WINPATH)
        foreach(PATH ${CMAKE_FIND_ROOT_PATH})
            list(APPEND WINPATH ${PATH}/bin)
        endforeach()
        file(GENERATE OUTPUT "${CMAKE_CURRENT_BINARY_DIR}/test_${NAME}.cmd"
            CONTENT "set PATH=${WINPATH};%PATH%
                    %1 ${ARGN}")
        add_test(NAME ${NAME} COMMAND ${WINE_CMD} cmd /c "${CMAKE_CURRENT_BINARY_DIR}/test_${NAME}.cmd" $<TARGET_FILE:${EXE}>)
    else()
        if(MIOPEN_TEST_GDB)
            file(GENERATE OUTPUT "${CMAKE_CURRENT_BINARY_DIR}/test_${NAME}.cmake"
                CONTENT "
                execute_process(COMMAND $<TARGET_FILE:${EXE}> ${ARGN} RESULT_VARIABLE RESULT)
                if(NOT RESULT EQUAL 0)
                    if(EXISTS core)
                        execute_process(COMMAND gdb $<TARGET_FILE:${EXE}> core -batch -ex bt)
                    endif()
                    message(FATAL_ERROR \"Test failed\")
                endif()
            ")
            add_test(NAME ${NAME} COMMAND ${CMAKE_COMMAND} -P "${CMAKE_CURRENT_BINARY_DIR}/test_${NAME}.cmake")
        else()
            add_test(NAME ${NAME} COMMAND ${EXE} ${ARGN})
        endif()
    endif()
    set_tests_properties(${NAME} PROPERTIES ENVIRONMENT "MIOPEN_USER_DB_PATH=${CMAKE_CURRENT_BINARY_DIR}")
endfunction()

separate_arguments(MIOPEN_TEST_FLAGS_ARGS UNIX_COMMAND ${MIOPEN_TEST_FLAGS})

function(add_test_executable TEST_NAME)
    add_executable (${TEST_NAME} EXCLUDE_FROM_ALL ${ARGN})
    clang_tidy_check(${TEST_NAME})
    target_link_libraries(${TEST_NAME} ${CMAKE_THREAD_LIBS_INIT})
    # Cmake does not add flags correctly for gcc
    if(CMAKE_CXX_COMPILER_ID MATCHES "GNU")
        set_target_properties(${TEST_NAME} PROPERTIES COMPILE_FLAGS -pthread LINK_FLAGS -pthread)
    endif()

    set(TEST_COMMAND ${TEST_NAME} ${MIOPEN_TEST_FLOAT_ARG})
    if(MIOPEN_TEST_ALL)
        set(TEST_COMMAND ${TEST_COMMAND} --all)
        if(MIOPEN_TEST_LIMIT GREATER 0)
            set(TEST_COMMAND ${TEST_COMMAND} --limit ${MIOPEN_TEST_LIMIT})
        endif()
    endif()
    set(TEST_COMMAND ${TEST_COMMAND} ${MIOPEN_TEST_FLAGS_ARGS})

    if(MIOPEN_TEST_GPU_XNACK_ENABLED AND (${TEST_NAME} IN_LIST XNACK_TESTS))
        set(TEST_COMMAND ${TEST_COMMAND} --xnack 1)
    endif()

    if(WORKAROUND_ISSUE_936 AND (${TEST_NAME} MATCHES "test_conv2d" OR ${TEST_NAME} MATCHES "test_immed_conv2d") )
        set(TEST_COMMAND ${TEST_COMMAND} --tolerance 130) #increased by 1.625 times
    endif()

    add_test_command(${TEST_NAME} ${TEST_COMMAND})
    rate_added_test(${TEST_NAME})
    add_dependencies(tests ${TEST_NAME})
    add_dependencies(check ${TEST_NAME})
    set_tests_properties(${TEST_NAME} PROPERTIES FAIL_REGULAR_EXPRESSION "FAILED")
    if(WORKAROUND_ISSUE_1148
        AND (${TEST_NAME} MATCHES "test_soft_max") )
        set_tests_properties(${TEST_NAME} PROPERTIES RUN_SERIAL On)
    endif()
    if(NOT MIOPEN_EMBED_DB STREQUAL "")
        target_link_libraries(${TEST_NAME} MIOpen miopen_data)
    else()
        target_link_libraries(${TEST_NAME} MIOpen)
    endif()
endfunction(add_test_executable)

set(MIOPEN_TEST_SANITIZERS)
foreach(SANTIZER address thread)
    check_cxx_compiler_flag("-fsanitize=${SANTIZER} -fno-sanitize-recover=${SANTIZER}" MIOPEN_HAS_${SANTIZER})
    if(MIOPEN_HAS_${SANTIZER})
        list(APPEND MIOPEN_TEST_SANITIZERS ${SANTIZER})
    endif()
endforeach()

function(add_sanitize_test TEST_SOURCE)
    get_filename_component(BASE_NAME ${TEST_SOURCE} NAME_WE)
    foreach(SANTIZER ${MIOPEN_TEST_SANITIZERS})
        add_test_executable(test_${BASE_NAME}_${SANTIZER} ${TEST_SOURCE})
        target_compile_options(test_${BASE_NAME}_${SANTIZER} PUBLIC -fsanitize=${SANTIZER} -fno-sanitize-recover=${SANTIZER})
        target_link_libraries(test_${BASE_NAME}_${SANTIZER} -fsanitize=${SANTIZER} -fno-sanitize-recover=${SANTIZER})
    endforeach()
endfunction()

file(GLOB TEST_SOURCES *.cpp)

set(LONG_TESTS
    test_dropout
    test_conv2d
    test_conv2d_find2
    test_conv3d
    test_conv3d_find2
    test_conv_group
    test_soft_max
    test_lrn_test
    test_conv_for_implicit_gemm
    test_immed_conv3d
    test_conv3d_extra
    test_conv_3d
    test_pooling2d
    test_conv_igemm_mlir
    test_conv_igemm_mlir_xdlops
    test_activation
    test_conv_ck_igemm_fwd_v6r1_dlops_nchw
    )

function(rate_added_test NAME)
    if(${NAME} IN_LIST LONG_TESTS)
        set_tests_properties(${NAME} PROPERTIES COST 800)
    else()
        set_tests_properties(${NAME} PROPERTIES COST 600)
    endif()
endfunction()

set(EXCLUDE_TESTS)
if(NOT MIOPEN_ENABLE_SQLITE)
    list(APPEND EXCLUDE_TESTS test_sqlite)
endif()
if(NOT MIOPEN_ENABLE_SQLITE OR (NOT MIOPEN_EMBED_DB STREQUAL ""))
    list(APPEND EXCLUDE_TESTS test_sqlite_perfdb)
endif()

set(EXCLUDE_TEST_SOURCES)
foreach(TEST_SOURCE ${TEST_SOURCES})
    get_filename_component(BASE_NAME ${TEST_SOURCE} NAME_WE)
    if(test_${BASE_NAME} IN_LIST EXCLUDE_TESTS)
        list(APPEND EXCLUDE_TEST_SOURCES ${TEST_SOURCE})
    endif()
endforeach()
unset(EXCLUDE_TESTS)

foreach(TEST_SOURCE ${EXCLUDE_TEST_SOURCES})
    list(REMOVE_ITEM TEST_SOURCES ${TEST_SOURCE})
endforeach()
unset(EXCLUDE_TEST_SOURCES)

foreach(TEST_SOURCE ${TEST_SOURCES})
    get_filename_component(BASE_NAME ${TEST_SOURCE} NAME_WE)
    add_test_executable(test_${BASE_NAME} ${TEST_SOURCE})
endforeach()

if(MIOPEN_ENABLE_SQLITE AND (MIOPEN_EMBED_DB STREQUAL ""))
    set_tests_properties(test_sqlite_perfdb PROPERTIES RUN_SERIAL On)
endif()
set_tests_properties(test_perfdb PROPERTIES RUN_SERIAL On)

# add_sanitize_test(perfdb.cpp)
# add_sanitize_test(cache.cpp)
# add_sanitize_test(tensor_test.cpp)
# add_sanitize_test(type_name.cpp)

function(bool_equality_f first_arg sec_arg result)
    if(${first_arg})
        if(${sec_arg})
            set(${result} TRUE PARENT_SCOPE)
        else()
            set(${result} FALSE PARENT_SCOPE)
        endif()
    elseif(${sec_arg})
        set(${result} FALSE PARENT_SCOPE)
    else()
        set(${result} TRUE PARENT_SCOPE)
    endif()
endfunction()

function(bool_and_f first_arg sec_arg result)
    if(${first_arg} AND ${sec_arg})
        set(${result} TRUE PARENT_SCOPE)
    else()
        set(${result} FALSE PARENT_SCOPE)
    endif()
endfunction()

function(bool_or_f first_arg sec_arg result)
    if(${first_arg} OR ${sec_arg})
        set(${result} TRUE PARENT_SCOPE)
    else()
        set(${result} FALSE PARENT_SCOPE)
    endif()
endfunction()

function(bool_not_f first_arg result)
    if(${first_arg})
        set(${result} FALSE PARENT_SCOPE)
    else()
        set(${result} TRUE PARENT_SCOPE)
    endif()
endfunction()

function(option_support_check is_enabled is_disabled default_result result)
    if(${is_enabled} AND ${is_disabled})
        message(FATAL_ERROR " Incompatible options used")
    endif()
    if(${is_enabled})
        set(${result} TRUE PARENT_SCOPE)
    elseif(${is_disabled})
        set(${result} FALSE PARENT_SCOPE)
    else()
        set(${result} ${default_result} PARENT_SCOPE)
    endif()
endfunction()

# The add_custom_test function contains attributes to describe the conditions,
# under which new custom_tests should be run. Attributes are divided into several types.
# The attribute can be enabled or disabled; if nothing is specified, the default value is taken.
# You can use any number of attributes, in any order, provided that attributes do not conflict
# (e.g. "HALF_ENABLED HALF_DISABLED" is illegal)
#
# Data types: FLOAT HALF BF16 INT8
#   These attributes can be enabled or disabled by using '_ENABLED' and '_DISABLED' suffix.
#   Defaults: FLOAT_ENABLED HALF_DISABLED BF16_DISABLED INT8_DISABLED
#
# GPU types: GFX900, GFX906, GFX908, GFX90A, GFX94X, GFX1030/31, GFX1100/02
#   These attributes can be enabled or disabled by using '_ENABLED' and '_DISABLED' suffix.
#   Defaults: GFX900_ENABLED, GFX906_ENABLED, GFX908_ENABLED, GFX90A_ENABLED, GFX94X_DISABLED, GFX103X_DISABLED, GFX110X_DISABLED
#
# Testing mode:
#   SKIP_UNLESS_ALL - The test should be only run if MIOPEN_TEST_ALL=TRUE. Intended for long tests.
#   TEST_PERF_DB_RECORD_NOT_FOUND - Test should fail if output contains: "Perf Db: record not found".
#   TEST_TUNING - In addition to the standard checks, the test should fail if output contains "Error" or "failed".
#   SKIP_XNACK_ON - Do not run the test if XNACK mode is enabled (xnack+) on the GPU.
#   SKIP_UNLESS_MLIR - The test should be only run if MIOPEN_TEST_MLIR=TRUE.
#   SKIP_UNLESS_COMPOSABLEKERNEL - The test should be only run if MIOPEN_TEST_COMPOSABLEKERNEL=TRUE.
#
# Backend: OCL HIP HIP_NOGPU
#   These attributes can be enabled or disabled by using '_ENABLED' and '_DISABLED' suffix.
#   Default: OCL_ENABLED HIP_ENABLED HIP_NOGPU_DISABLED.

function(add_custom_test NAME)
    set(options
        BF16_ENABLED BF16_DISABLED HALF_ENABLED HALF_DISABLED INT8_ENABLED INT8_DISABLED FLOAT_ENABLED FLOAT_DISABLED
        GFX900_ENABLED GFX900_DISABLED GFX906_ENABLED GFX906_DISABLED GFX908_ENABLED GFX908_DISABLED
        GFX103X_ENABLED GFX103X_DISABLED GFX110X_ENABLED GFX110X_DISABLED GFX90A_ENABLED GFX90A_DISABLED GFX94X_ENABLED GFX94X_DISABLED
        SKIP_UNLESS_MLIR SKIP_UNLESS_COMPOSABLEKERNEL SKIP_UNLESS_ALL TEST_PERF_DB_RECORD_NOT_FOUND TEST_TUNING SKIP_XNACK_ON
        OCL_ENABLED OCL_DISABLED HIP_ENABLED HIP_DISABLED HIP_NOGPU_ENABLED HIP_NOGPU_DISABLED
    )
    set(oneValueArgs)
    set(multiValueArgs)
    cmake_parse_arguments(PARSE "${options}" "${oneValueArgs}" "${multiValueArgs}" ${ARGN})

    # Many custom tests do test only FP32 data type and therefore
    # added only if none of MIOPEN_TEST_HALF, MIOPEN_TEST_INT8, MIOPEN_TEST_BFLOAT16
    # are set, except the test is allowed explicitly.
    set(is_half_check)
    set(HALF_TEST_DEFAULT FALSE)
    option_support_check(${PARSE_HALF_ENABLED} ${PARSE_HALF_DISABLED} ${HALF_TEST_DEFAULT} is_half_check)
    bool_and_f(${MIOPEN_TEST_HALF} ${is_half_check} is_half_check)

    set(is_bfloat16_check)
    set(BF16_TEST_DEFAULT FALSE)
    option_support_check(${PARSE_BF16_ENABLED} ${PARSE_BF16_DISABLED} ${BF16_TEST_DEFAULT} is_bfloat16_check)
    bool_and_f(${MIOPEN_TEST_BFLOAT16} ${is_bfloat16_check} is_bfloat16_check)

    set(is_int8_check)
    set(INT8_TEST_DEFAULT FALSE)
    option_support_check(${PARSE_INT8_ENABLED} ${PARSE_INT8_DISABLED} ${INT8_TEST_DEFAULT} is_int8_check)
    bool_and_f(${MIOPEN_TEST_INT8} ${is_int8_check} is_int8_check)

    set(is_float_check)
    set(FLOAT_TEST_DEFAULT TRUE)
    option_support_check(${PARSE_FLOAT_ENABLED} ${PARSE_FLOAT_DISABLED} ${FLOAT_TEST_DEFAULT} is_float_check)
    bool_and_f(${MIOPEN_TEST_FLOAT} ${is_float_check} is_float_check)

    set(is_mlir_check)
    bool_not_f(${PARSE_SKIP_UNLESS_MLIR} is_mlir_check)
    bool_or_f(${is_mlir_check} ${MIOPEN_TEST_MLIR} is_mlir_check)

    set(is_composablekernel_check)
    bool_not_f(${PARSE_SKIP_UNLESS_COMPOSABLEKERNEL} is_composablekernel_check)
    bool_or_f(${is_composablekernel_check} ${MIOPEN_TEST_COMPOSABLEKERNEL} is_composablekernel_check)

    set(is_ocl_check)
    set(OCL_TEST_DEFAULT TRUE)
    option_support_check(${PARSE_OCL_ENABLED} ${PARSE_OCL_DISABLED} ${OCL_TEST_DEFAULT} is_ocl_check)
    bool_not_f(${MIOPEN_TEST_OPENCL} NOT_MIOPEN_TEST_OPENCL)
    bool_or_f(${NOT_MIOPEN_TEST_OPENCL} ${is_ocl_check} is_ocl_check)

    set(is_hip_check)
    set(HIP_TEST_DEFAULT TRUE)
    option_support_check(${PARSE_HIP_ENABLED} ${PARSE_HIP_DISABLED} ${HIP_TEST_DEFAULT} is_hip_check)
    bool_not_f(${MIOPEN_TEST_HIP} NOT_MIOPEN_TEST_HIP)
    bool_or_f(${NOT_MIOPEN_TEST_HIP} ${is_hip_check} is_hip_check)

    set(is_hip_nogpu_check)
    set(HIP_NOGPU_TEST_DEFAULT FALSE)
    option_support_check(${PARSE_HIP_NOGPU_ENABLED} ${PARSE_HIP_NOGPU_DISABLED} ${HIP_NOGPU_TEST_DEFAULT} is_hip_nogpu_check)
    bool_not_f(${MIOPEN_TEST_HIP_NOGPU} NOT_MIOPEN_TEST_HIP_NOGPU)
    bool_or_f(${NOT_MIOPEN_TEST_HIP_NOGPU} ${is_hip_nogpu_check} is_hip_nogpu_check)

    # Some tests are xDLOPs specific and should not run on gfx900/906 targets.
    set(is_gfx900_check)
    set(GFX900_TEST_DEFAULT TRUE)
    option_support_check(${PARSE_GFX900_ENABLED} ${PARSE_GFX900_DISABLED} ${GFX900_TEST_DEFAULT} is_gfx900_check)
    bool_and_f(${MIOPEN_TEST_GFX900} ${is_gfx900_check} is_gfx900_check)

    set(is_gfx906_check)
    set(GFX906_TEST_DEFAULT TRUE)
    option_support_check(${PARSE_GFX906_ENABLED} ${PARSE_GFX906_DISABLED} ${GFX906_TEST_DEFAULT} is_gfx906_check)
    bool_and_f(${MIOPEN_TEST_GFX906} ${is_gfx906_check} is_gfx906_check)

    set(is_gfx908_check)
    set(GFX908_TEST_DEFAULT TRUE)
    option_support_check(${PARSE_GFX908_ENABLED} ${PARSE_GFX908_DISABLED} ${GFX908_TEST_DEFAULT} is_gfx908_check)
    bool_and_f(${MIOPEN_TEST_GFX908} ${is_gfx908_check} is_gfx908_check)

    set(is_gfx90a_check)
    set(GFX90A_TEST_DEFAULT TRUE)
    option_support_check(${PARSE_GFX90A_ENABLED} ${PARSE_GFX90A_DISABLED} ${GFX90A_TEST_DEFAULT} is_gfx90a_check)
    bool_and_f(${MIOPEN_TEST_GFX90A} ${is_gfx90a_check} is_gfx90a_check)

    set(is_gfx94x_check)
    set(GFX94X_TEST_DEFAULT FALSE)
    option_support_check(${PARSE_GFX94X_ENABLED} ${PARSE_GFX94X_DISABLED} ${GFX94X_TEST_DEFAULT} is_gfx94x_check)
    bool_and_f(${MIOPEN_TEST_GFX94X} ${is_gfx94x_check} is_gfx94x_check)

    set(is_gfx103x_check)
    set(GFX103X_TEST_DEFAULT FALSE)
    option_support_check(${PARSE_GFX103X_ENABLED} ${PARSE_GFX103X_DISABLED} ${GFX103X_TEST_DEFAULT} is_gfx103x_check)
    bool_and_f(${MIOPEN_TEST_GFX103X} ${is_gfx103x_check} is_gfx103x_check)

    set(is_gfx110x_check)
    set(GFX110X_TEST_DEFAULT FALSE)
    option_support_check(${PARSE_GFX110X_ENABLED} ${PARSE_GFX110X_DISABLED} ${GFX110X_TEST_DEFAULT} is_gfx110x_check)
    bool_and_f(${MIOPEN_TEST_GFX110X} ${is_gfx110x_check} is_gfx110x_check)

    # When SKIP_XNACK_ON is set, the test will be skipped if MIOPEN_TEST_GPU_XNACK_ENABLED is set.
    set(is_xnack_on_check)
    bool_and_f(${PARSE_SKIP_XNACK_ON} ${MIOPEN_TEST_GPU_XNACK_ENABLED} is_xnack_on_check)
    bool_not_f(${is_xnack_on_check} is_xnack_on_check)

    set(is_full_check)
    bool_not_f(${PARSE_SKIP_UNLESS_ALL} is_full_check)
    bool_or_f(${is_full_check} ${MIOPEN_TEST_ALL} is_full_check)


    add_custom_target(${NAME} ${PARSE_UNPARSED_ARGUMENTS})
    add_test(NAME ${NAME} COMMAND ${CMAKE_COMMAND} --build ${CMAKE_CURRENT_BINARY_DIR} --target ${NAME})

    # The tests often change the contents of the user databases, which may affect performance after testing.
    # For example, MIOPEN_DEBUG_FIND_ONLY_SOLVER results in non-optimal records in user-find-db.
    # Another example is tuning tests. These use MIOPEN_DEBUG_TUNING_ITERATIONS_MAX to save testing time,
    # but the side effect of such savings is sub-optimal tuning values in user-perf-db.
    # 
    # MIOPEN_USER_DB_PATH setting resolves this potential problem. The user databases are written in 
    # the non-default directory. This preserves the state of the actual user databases
    # and prevents performance degradation after the tests complete.
    #
    set_tests_properties(${NAME} PROPERTIES ENVIRONMENT "MIOPEN_USER_DB_PATH=${CMAKE_CURRENT_BINARY_DIR}")

    if(WORKAROUND_ISSUE_1148
        AND (${NAME} MATCHES "test_conv_3d"
          OR ${NAME} MATCHES "test_conv_group"
          OR ${NAME} MATCHES "test_conv_extra"
          OR ${NAME} MATCHES "test_conv_for_implicit_gemm"
          OR ${NAME} MATCHES "test_conv_ck_igemm_fwd_v6r1_dlops_nchw"))
        set_tests_properties(${NAME} PROPERTIES RUN_SERIAL On)
    endif()

    if(  (is_gfx900_check OR is_gfx906_check OR is_gfx908_check OR is_gfx103x_check OR is_gfx110x_check OR is_gfx90a_check OR is_gfx94x_check)
     AND is_full_check
     AND is_xnack_on_check
     AND is_mlir_check
     AND is_composablekernel_check
     AND (is_half_check OR is_bfloat16_check OR is_int8_check OR is_float_check)
     AND (is_ocl_check AND is_hip_check AND is_hip_nogpu_check)
    )
        if(PARSE_TEST_PERF_DB_RECORD_NOT_FOUND AND PARSE_TEST_TUNING)
            message(FATAL_ERROR " TEST_PERF_DB_RECORD_NOT_FOUND and TEST_TUNING should not be used together")
        endif()

        if(PARSE_TEST_PERF_DB_RECORD_NOT_FOUND)
            set_tests_properties(${NAME} PROPERTIES FAIL_REGULAR_EXPRESSION "(FAILED)|(Perf Db: record not found)")
        elseif(PARSE_TEST_TUNING)
            set_tests_properties(${NAME} PROPERTIES FAIL_REGULAR_EXPRESSION "(FAILED)|(Error)|(failed)")
        else()
            set_tests_properties(${NAME} PROPERTIES FAIL_REGULAR_EXPRESSION "FAILED")
        endif()

        rate_added_test(${NAME})
    else()
        set_tests_properties(${NAME} PROPERTIES DISABLED On)
    endif()

    if(WORKAROUND_ISSUE_1187
        AND (${NAME} MATCHES "test_conv_for_implicit_gemm" ))
        set_tests_properties(${NAME} PROPERTIES DISABLED On)
    endif()

    if(WORKAROUND_ISSUE_2173
        AND (${NAME} MATCHES "smoke_solver_ConvHipImplicitGemmBwdXdlops" ))
        set_tests_properties(${NAME} PROPERTIES DISABLED On)
    endif()
endfunction()

if(${CODECOV_TEST})
    add_custom_test(test_conv3d_codecov
        COMMAND $<TARGET_FILE:test_conv3d> ${MIOPEN_TEST_FLOAT_ARG} --input 2 4 4 4 4 --weights 2 4 1 1 1 --pads_strides_dilations 0 0 0 1 1 1 1 1 1 ${MIOPEN_TEST_FLAGS_ARGS}
    )
    add_custom_test(test_immed_conv2d_codecov
        COMMAND $<TARGET_FILE:test_immed_conv2d> ${MIOPEN_TEST_FLOAT_ARG} --input  2 2 14 14 --weights 8 2 3 3 --pads_strides_dilations 0 0 1 1 1 1 ${MIOPEN_TEST_FLAGS_ARGS}
    )
    add_custom_test(test_immed_conv3d_codecov
        COMMAND $<TARGET_FILE:test_immed_conv3d> ${MIOPEN_TEST_FLOAT_ARG} --input 1 4 4 4 4 --weights 2 4 3 3 3 --pads_strides_dilations 0 0 0 1 1 1 1 1 1 ${MIOPEN_TEST_FLAGS_ARGS}
    )
    add_custom_test(test_pooling2d_codecov
        COMMAND $<TARGET_FILE:test_pooling2d> ${MIOPEN_TEST_FLOAT_ARG} --input 1, 192, 28, 28 --lens 2 2 --strides 2 2 --pads 0 0 ${MIOPEN_TEST_FLAGS_ARGS}
    )
endif()

if(${MIOPEN_TEST_WITH_MIOPENDRIVER})
    add_custom_test(test_miopendriver_regression_half SKIP_UNLESS_ALL GFX94X_ENABLED GFX103X_ENABLED GFX110X_ENABLED FLOAT_DISABLED HALF_ENABLED
        # Regression test for https://github.com/ROCmSoftwarePlatform/MIOpen/issues/1576
        COMMAND MIOPEN_FIND_MODE=1 MIOPEN_DEBUG_FIND_ONLY_SOLVER=ConvDirectNaiveConvBwd $<TARGET_FILE:MIOpenDriver> ${MIOPENDRIVER_MODE_CONV} --forw 2 --in_layout NCHW --out_layout NCHW --fil_layout NCHW -n 256 -c 1024 -H 14 -W 14 -k 256 -y 1 -x 1 -p 0 -q 0 -u 1 -v 1 -l 1 -j 1 -m conv -g 1 -t 1
        # WORKAROUND_ISSUE_2110_2: tests for 2109, 2110 and 2160 shall be added to "test_pooling2d/3d --all" but this is
        # impossible until backward pooling limitation (issue #2110 (2)) is fixed.
        # Regression tests for https://github.com/ROCmSoftwarePlatform/MIOpen/issues/2109
        COMMAND $<TARGET_FILE:MIOpenDriver> ${MIOPENDRIVER_MODE_POOL} -M 0 --input 1x3x255x255,195075x65025x255x1 -y 255 -x 255 -p 0 -q 0 -v 1 -u 1 -m avg -F 1 -t 1 -i 1
        COMMAND $<TARGET_FILE:MIOpenDriver> ${MIOPENDRIVER_MODE_POOL} -M 0 --input 1x3x227x227,154587x51529x227x1 -y 100 -x 100 -p 0 -q 0 -v 1 -u 1 -m avg -F 0 -t 1 -i 1
        # Regression tests for https://github.com/ROCmSoftwarePlatform/MIOpen/issues/2160
        COMMAND $<TARGET_FILE:MIOpenDriver> ${MIOPENDRIVER_MODE_POOL} -M 0 --input 1x64x41x40x70 -y 41 -x 40 -Z 70 -m avg -F 1 -t 1 -i 1
        # Regression tests for https://github.com/ROCmSoftwarePlatform/MIOpen/issues/2110 (1)
        COMMAND $<TARGET_FILE:MIOpenDriver> ${MIOPENDRIVER_MODE_POOL} -M 0 --input 1x64x410x400 -y 410 -x 400 -m avg -F 1 -t 1 -i 1
        COMMAND $<TARGET_FILE:MIOpenDriver> ${MIOPENDRIVER_MODE_POOL} -M 0 --input 1x64x41x40x100 -y 4 -x 4 -Z 100 -m max -F 1 -t 1 -i 1
    )

    add_custom_test(test_miopendriver_regression_float SKIP_UNLESS_ALL GFX103X_ENABLED GFX110X_ENABLED
        # WORKAROUND_ISSUE_2110_2: tests for 2109 shall be added to "test_pooling2d/3d --all" but this is
        # impossible until backward pooling limitation (issue #2110 (2)) is fixed.
        # Regression test for https://github.com/ROCmSoftwarePlatform/MIOpen/issues/2109
        COMMAND $<TARGET_FILE:MIOpenDriver> ${MIOPENDRIVER_MODE_POOL} -M 0 --input 1x3x255x255,195075x65025x255x1 -y 255 -x 255 -p 0 -q 0 -v 1 -u 1 -m avg -F 1 -t 1 -i 1
        COMMAND $<TARGET_FILE:MIOpenDriver> ${MIOPENDRIVER_MODE_POOL} -M 0 --input 1x3x227x227,154587x51529x227x1 -y 100 -x 100 -p 0 -q 0 -v 1 -u 1 -m avg -F 0 -t 1 -i 1
        COMMAND $<TARGET_FILE:MIOpenDriver> ${MIOPENDRIVER_MODE_POOL} -M 0 --input 1x3x227x63,42903x14301x63x1 -y 30 -x 30 -p 0 -q 0 -v 1 -u 1 -m avg -F 0 -t 1 -i 1
    )

    add_custom_test(test_miopendriver_regression_int8 SKIP_UNLESS_ALL GFX94X_ENABLED GFX103X_ENABLED GFX110X_ENABLED FLOAT_DISABLED INT8_ENABLED
        COMMAND MIOPEN_FIND_MODE=1 MIOPEN_DEBUG_FIND_ONLY_SOLVER=ConvDirectNaiveConvFwd $<TARGET_FILE:MIOpenDriver> ${MIOPENDRIVER_MODE_CONV} --forw 1 --in_layout NCHW --out_layout NCHW --fil_layout NCHW -n 256 -c 1024 -H 14 -W 14 -k 256 -y 1 -x 1 -p 0 -q 0 -u 1 -v 1 -l 1 -j 1 -m conv -g 1 -t 1
    )

    add_custom_test(test_miopendriver_regression_float_half_gfx10 SKIP_UNLESS_ALL GFX900_DISABLED GFX906_DISABLED GFX908_DISABLED GFX90A_DISABLED GFX103X_ENABLED HALF_ENABLED
        # Regression test for:
        #   [Navi21] Fixing Batchnorm backward precision issues by adjusting workgroup size (SWDEV-292187, SWDEV-319919)
        #   https://github.com/ROCmSoftwarePlatform/MIOpen/pull/1386
        COMMAND $<TARGET_FILE:MIOpenDriver> ${MIOPENDRIVER_MODE_BN} -n 256 -c 512 -H 18 -W 18 -m 1 --forw 0 -b 1 -r 1
        COMMAND $<TARGET_FILE:MIOpenDriver> ${MIOPENDRIVER_MODE_BN} -n 256 -c 512 -H 28 -W 28 -m 1 --forw 0 -b 1 -r 1
    )

    # Disabled for gfx908 due to WORKAROUND_ISSUE_1787.
    add_custom_test(test_miopendriver_regression_big_tensor GFX900_DISABLED GFX906_DISABLED GFX908_DISABLED SKIP_UNLESS_ALL GFX94X_ENABLED GFX103X_ENABLED
        # Regression test for https://github.com/ROCmSoftwarePlatform/MIOpen/issues/1661
        # Issue #1697: this is large test which has to run in serial and not enabled on gfx900/gfx906
        COMMAND $<TARGET_FILE:MIOpenDriver> ${MIOPENDRIVER_MODE_CONV} -W 5078 -H 4903 -c 24 -n 5 -k 1 --fil_w 3 --fil_h 3 --pad_w 6 --pad_h 4 -F 1
    )
    set_tests_properties(test_miopendriver_regression_big_tensor
        PROPERTIES RUN_SERIAL On)
    set_tests_properties(test_miopendriver_regression_big_tensor
        PROPERTIES TIMEOUT 600)

    add_custom_test(test_miopendriver_regression_half_gfx9 SKIP_UNLESS_ALL GFX900_DISABLED GFX906_DISABLED GFX908_DISABLED GFX90A_ENABLED GFX94X_ENABLED GFX103X_DISABLED FLOAT_DISABLED HALF_ENABLED
        # Regression test for:
        #   [SWDEV-375617] Fix 3d convolution Host API bug
        #   https://github.com/ROCmSoftwarePlatform/MIOpen/pull/1935
        COMMAND $<TARGET_FILE:MIOpenDriver> ${MIOPENDRIVER_MODE_CONV} -n 2 -c 64 --in_d 128 -H 128 -W 128 -k 32 --fil_d 3 -y 3 -x 3 --pad_d 1 -p 1 -q 1 --conv_stride_d 1 -u 1 -v 1 --dilation_d 1 -l 1 -j 1 --spatial_dim 3 -m conv -g 1 -F 1 -t 1
    )

    add_custom_test(test_miopendriver_regression OCL_DISABLED GFX94X_ENABLED GFX103X_ENABLED GFX110X_ENABLED HALF_ENABLED BF16_ENABLED INT8_ENABLED
        # Regression test for: MIOpenIm3d2Col stuck with ROCm update, https://github.com/ROCmSoftwarePlatform/MIOpen/issues/2047
        COMMAND MIOPEN_FIND_MODE=normal MIOPEN_DEBUG_FIND_ONLY_SOLVER=GemmFwdRest
            $<TARGET_FILE:MIOpenDriver> ${MIOPENDRIVER_MODE_CONV}
                -n 1 -c 1 --in_d 2 -H 1 -W 2 -k 2 --fil_d 2 -y 1 -x 2
                --pad_d 0 -p 0 -q 0 --conv_stride_d 1 -u 1 -v 1 --dilation_d 1 -l 1 -j 1
                --spatial_dim 3 -m conv -g 1 -F 1 -i 1 -t 1 -w 1
    )
endif()

# ./bin/MIOpenDriver conv -n 128 -c 1024 -H 14 -W 14 -k 2048 -y 1 -x 1 -p 0 -q 0 -u 2 -v 2 -l 1 -j 1 -m conv -g 1 -F 1 -t 1
# MIOPEN_DEBUG_CONV_IMMED_FALLBACK=0
if(MIOPEN_EMBED_DB)
    set(MIOPEN_EMBED_TEST_ARG ${MIOPEN_TEST_FLOAT_ARG} --disable-validation --verbose)
add_custom_test(test_conv_embed_db TEST_PERF_DB_RECORD_NOT_FOUND GFX908_DISABLED GFX90A_DISABLED
    COMMAND $<TARGET_FILE:test_conv2d> ${MIOPEN_EMBED_TEST_ARG} --input 128 1024 14 14 --weights 2048 1024 1 1 --pads_strides_dilations 0 0 2 2 1 1
    COMMAND $<TARGET_FILE:test_conv2d> ${MIOPEN_EMBED_TEST_ARG} --input 128 1024 14 14 --weights 256 1024 1 1 --pads_strides_dilations 0 0 1 1 1 1
    COMMAND $<TARGET_FILE:test_conv2d> ${MIOPEN_EMBED_TEST_ARG} --input 128 128 28 28 --weights 128 128 3 3 --pads_strides_dilations 1 1 1 1 1 1
    COMMAND $<TARGET_FILE:test_conv2d> ${MIOPEN_EMBED_TEST_ARG} --input 128 1024 14 14 --weights 512 1024 1 1 --pads_strides_dilations 0 0 2 2 1 1
    COMMAND $<TARGET_FILE:test_conv2d> ${MIOPEN_EMBED_TEST_ARG} --input 128 128 28 28 --weights 512 128 1 1 --pads_strides_dilations 0 0 1 1 1 1
    COMMAND $<TARGET_FILE:test_conv2d> ${MIOPEN_EMBED_TEST_ARG} --input 128 2048 7 7 --weights 512 2048 1 1 --pads_strides_dilations 0 0 1 1 1 1
    COMMAND $<TARGET_FILE:test_conv2d> ${MIOPEN_EMBED_TEST_ARG} --input 128 256 14 14 --weights 1024 256 1 1 --pads_strides_dilations 0 0 1 1 1 1
    COMMAND $<TARGET_FILE:test_conv2d> ${MIOPEN_EMBED_TEST_ARG} --input 128 256 14 14 --weights 256 256 3 3 --pads_strides_dilations 1 1 1 1 1 1
    COMMAND $<TARGET_FILE:test_conv2d> ${MIOPEN_EMBED_TEST_ARG} --input 128 256 56 56 --weights 128 256 1 1 --pads_strides_dilations 0 0 2 2 1 1
    COMMAND $<TARGET_FILE:test_conv2d> ${MIOPEN_EMBED_TEST_ARG} --input 128 256 56 56 --weights 512 256 1 1 --pads_strides_dilations 0 0 2 2 1 1
    COMMAND $<TARGET_FILE:test_conv2d> ${MIOPEN_EMBED_TEST_ARG} --input 128 256 56 56 --weights 64 256 1 1 --pads_strides_dilations 0 0 1 1 1 1
    COMMAND $<TARGET_FILE:test_conv2d> ${MIOPEN_EMBED_TEST_ARG} --input 128 3 230 230 --weights 64 3 7 7 --pads_strides_dilations 0 0 2 2 1 1
    COMMAND $<TARGET_FILE:test_conv2d> ${MIOPEN_EMBED_TEST_ARG} --input 128 512 28 28 --weights 1024 512 1 1 --pads_strides_dilations 0 0 2 2 1 1
    COMMAND $<TARGET_FILE:test_conv2d> ${MIOPEN_EMBED_TEST_ARG} --input 128 512 28 28 --weights 128 512 1 1 --pads_strides_dilations 0 0 1 1 1 1
    COMMAND $<TARGET_FILE:test_conv2d> ${MIOPEN_EMBED_TEST_ARG} --input 128 512 28 28 --weights 256 512 1 1 --pads_strides_dilations 0 0 2 2 1 1
    COMMAND $<TARGET_FILE:test_conv2d> ${MIOPEN_EMBED_TEST_ARG} --input 128 512 7 7 --weights 2048 512 1 1 --pads_strides_dilations 0 0 1 1 1 1
    COMMAND $<TARGET_FILE:test_conv2d> ${MIOPEN_EMBED_TEST_ARG} --input 128 512 7 7 --weights 512 512 3 3 --pads_strides_dilations 1 1 1 1 1 1
    COMMAND $<TARGET_FILE:test_conv2d> ${MIOPEN_EMBED_TEST_ARG} --input 128 64 56 56 --weights 256 64 1 1 --pads_strides_dilations 0 0 1 1 1 1
    COMMAND $<TARGET_FILE:test_conv2d> ${MIOPEN_EMBED_TEST_ARG} --input 128 64 56 56 --weights 64 64 1 1 --pads_strides_dilations 0 0 1 1 1 1
    COMMAND $<TARGET_FILE:test_conv2d> ${MIOPEN_EMBED_TEST_ARG} --input 128 64 56 56 --weights 64 64 3 3 --pads_strides_dilations 1 1 1 1 1 1
)
endif()

set(IMPLICITGEMM_MLIR_ENV_BASE MIOPEN_FIND_MODE=normal)
set(IMPLICITGEMM_MLIR_ENV_F ${IMPLICITGEMM_MLIR_ENV_BASE} MIOPEN_DEBUG_FIND_ONLY_SOLVER=ConvMlirIgemmFwd)
set(IMPLICITGEMM_MLIR_ENV_B ${IMPLICITGEMM_MLIR_ENV_BASE} MIOPEN_DEBUG_FIND_ONLY_SOLVER=ConvMlirIgemmBwd)
set(IMPLICITGEMM_MLIR_ENV_W ${IMPLICITGEMM_MLIR_ENV_BASE} MIOPEN_DEBUG_FIND_ONLY_SOLVER=ConvMlirIgemmWrW)

set(TEST_CONV_VERBOSE_F ${MIOPEN_TEST_FLOAT_ARG} --verbose --disable-backward-data --disable-backward-weights)
set(TEST_CONV_VERBOSE_B ${MIOPEN_TEST_FLOAT_ARG} --verbose --disable-forward --disable-backward-weights)
set(TEST_CONV_VERBOSE_W ${MIOPEN_TEST_FLOAT_ARG} --verbose --disable-forward --disable-backward-data)
set(TEST_CONV_VERBOSE_FB ${MIOPEN_TEST_FLOAT_ARG} --verbose --disable-backward-weights)
set(TEST_CONV_VERBOSE_FW ${MIOPEN_TEST_FLOAT_ARG} --verbose --disable-backward-data)
set(TEST_CONV_VERBOSE_BW ${MIOPEN_TEST_FLOAT_ARG} --verbose --disable-forward)

add_custom_test(test_pooling2d_asymmetric SKIP_UNLESS_ALL HALF_ENABLED GFX94X_ENABLED GFX103X_ENABLED GFX110X_ENABLED
    COMMAND $<TARGET_FILE:test_pooling2d> ${MIOPEN_TEST_FLOAT_ARG} --all --dataset 1 --limit 0 ${MIOPEN_TEST_FLAGS_ARGS}
)

add_custom_test(test_conv_igemm_mlir_fwd SKIP_UNLESS_ALL HALF_ENABLED INT8_ENABLED SKIP_UNLESS_MLIR GFX900_DISABLED GFX908_DISABLED GFX90A_DISABLED GFX103X_ENABLED
    COMMAND ${IMPLICITGEMM_MLIR_ENV_F} $<TARGET_FILE:test_conv2d> ${TEST_CONV_VERBOSE_F} --input 256 1024 14 14 --weights 2048 1024 1 1 --pads_strides_dilations 0 0 2 2 1 1
    COMMAND ${IMPLICITGEMM_MLIR_ENV_F} $<TARGET_FILE:test_conv2d> ${TEST_CONV_VERBOSE_F} --input 256 128  28 28 --weights 128  128  3 3 --pads_strides_dilations 1 1 1 1 1 1
    COMMAND ${IMPLICITGEMM_MLIR_ENV_F} $<TARGET_FILE:test_conv2d> ${TEST_CONV_VERBOSE_F} --input 256 128  28 28 --weights 128  128  3 3 --pads_strides_dilations 1 1 1 1 1 1 --in_layout NHWC --fil_layout NHWC --out_layout NHWC
    COMMAND ${IMPLICITGEMM_MLIR_ENV_F} $<TARGET_FILE:test_conv2d> ${TEST_CONV_VERBOSE_F} --input 128 512  7  7  --weights 512  512  3 3 --pads_strides_dilations 1 1 1 1 1 1
    COMMAND ${IMPLICITGEMM_MLIR_ENV_F} $<TARGET_FILE:test_conv2d> ${TEST_CONV_VERBOSE_F} --input 128 512  7  7  --weights 512  512  3 3 --pads_strides_dilations 1 1 1 1 1 1 --in_layout NHWC --fil_layout NHWC --out_layout NHWC
    COMMAND ${IMPLICITGEMM_MLIR_ENV_F} $<TARGET_FILE:test_conv2d> ${TEST_CONV_VERBOSE_F} --input 128 64   56 56 --weights 64   64   1 1 --pads_strides_dilations 0 0 1 1 1 1
    COMMAND ${IMPLICITGEMM_MLIR_ENV_F} $<TARGET_FILE:test_conv2d> ${TEST_CONV_VERBOSE_F} --input 128 64   56 56 --weights 64   64   1 1 --pads_strides_dilations 0 0 1 1 1 1 --in_layout NHWC --fil_layout NHWC --out_layout NHWC
    COMMAND ${IMPLICITGEMM_MLIR_ENV_F} $<TARGET_FILE:test_conv2d> ${TEST_CONV_VERBOSE_F} --input 256 256  56 56 --weights 256  64   1 1 --pads_strides_dilations 0 0 1 1 1 1 --group-count 4
)

add_custom_test(test_conv_igemm_mlir_bwd_wrw SKIP_UNLESS_ALL HALF_ENABLED SKIP_UNLESS_MLIR GFX900_DISABLED GFX908_DISABLED GFX90A_DISABLED GFX103X_ENABLED
    COMMAND ${IMPLICITGEMM_MLIR_ENV_B} $<TARGET_FILE:test_conv2d> ${TEST_CONV_VERBOSE_B} --input 256 1024 14 14 --weights 2048 1024 1 1 --pads_strides_dilations 0 0 2 2 1 1
    COMMAND ${IMPLICITGEMM_MLIR_ENV_B} $<TARGET_FILE:test_conv2d> ${TEST_CONV_VERBOSE_B} --input 256 1024 14 14 --weights 2048 1024 1 1 --pads_strides_dilations 0 0 2 2 1 1 --in_layout NHWC --fil_layout NHWC --out_layout NHWC
    COMMAND ${IMPLICITGEMM_MLIR_ENV_B} $<TARGET_FILE:test_conv2d> ${TEST_CONV_VERBOSE_B} --input 256 128  28 28 --weights 128  128  3 3 --pads_strides_dilations 1 1 1 1 1 1
    COMMAND ${IMPLICITGEMM_MLIR_ENV_B} $<TARGET_FILE:test_conv2d> ${TEST_CONV_VERBOSE_B} --input 256 128  28 28 --weights 128  128  3 3 --pads_strides_dilations 1 1 1 1 1 1 --in_layout NHWC --fil_layout NHWC --out_layout NHWC
    COMMAND ${IMPLICITGEMM_MLIR_ENV_B} $<TARGET_FILE:test_conv2d> ${TEST_CONV_VERBOSE_B} --input 128 512  7  7  --weights 512  512  3 3 --pads_strides_dilations 1 1 1 1 1 1
    COMMAND ${IMPLICITGEMM_MLIR_ENV_B} $<TARGET_FILE:test_conv2d> ${TEST_CONV_VERBOSE_B} --input 128 512  7  7  --weights 512  512  3 3 --pads_strides_dilations 1 1 1 1 1 1 --in_layout NHWC --fil_layout NHWC --out_layout NHWC
    COMMAND ${IMPLICITGEMM_MLIR_ENV_B} $<TARGET_FILE:test_conv2d> ${TEST_CONV_VERBOSE_B} --input 128 64   56 56 --weights 64   64   1 1 --pads_strides_dilations 0 0 1 1 1 1
    COMMAND ${IMPLICITGEMM_MLIR_ENV_B} $<TARGET_FILE:test_conv2d> ${TEST_CONV_VERBOSE_B} --input 128 64   56 56 --weights 64   64   1 1 --pads_strides_dilations 0 0 1 1 1 1 --in_layout NHWC --fil_layout NHWC --out_layout NHWC

    COMMAND ${IMPLICITGEMM_MLIR_ENV_W} $<TARGET_FILE:test_conv2d> ${TEST_CONV_VERBOSE_W} --input 64  1024 14 14 --weights 256  1024 1 1 --pads_strides_dilations 0 0 1 1 1 1
    COMMAND ${IMPLICITGEMM_MLIR_ENV_W} $<TARGET_FILE:test_conv2d> ${TEST_CONV_VERBOSE_W} --input 64  1024 14 14 --weights 256  1024 1 1 --pads_strides_dilations 0 0 1 1 1 1 --in_layout NHWC --fil_layout NHWC --out_layout NHWC
    COMMAND ${IMPLICITGEMM_MLIR_ENV_W} $<TARGET_FILE:test_conv2d> ${TEST_CONV_VERBOSE_W} --input 256 256  14 14 --weights 256  256  3 3 --pads_strides_dilations 0 0 2 2 1 1
    COMMAND ${IMPLICITGEMM_MLIR_ENV_W} $<TARGET_FILE:test_conv2d> ${TEST_CONV_VERBOSE_W} --input 256 256  14 14 --weights 256  256  3 3 --pads_strides_dilations 0 0 2 2 1 1 --in_layout NHWC --fil_layout NHWC --out_layout NHWC
    COMMAND ${IMPLICITGEMM_MLIR_ENV_W} $<TARGET_FILE:test_conv2d> ${TEST_CONV_VERBOSE_W} --input 128 2048 7  7  --weights 512  2048 1 1 --pads_strides_dilations 0 0 1 1 1 1
    COMMAND ${IMPLICITGEMM_MLIR_ENV_W} $<TARGET_FILE:test_conv2d> ${TEST_CONV_VERBOSE_W} --input 128 2048 7  7  --weights 512  2048 1 1 --pads_strides_dilations 0 0 1 1 1 1 --in_layout NHWC --fil_layout NHWC --out_layout NHWC
    COMMAND ${IMPLICITGEMM_MLIR_ENV_W} $<TARGET_FILE:test_conv2d> ${TEST_CONV_VERBOSE_W} --input 128 64   56 56 --weights 64   64   1 1 --pads_strides_dilations 0 0 1 1 1 1 --in_layout NHWC --fil_layout NHWC --out_layout NHWC
    COMMAND ${IMPLICITGEMM_MLIR_ENV_W} $<TARGET_FILE:test_conv2d> ${TEST_CONV_VERBOSE_W} --input 256 1024 14 14 --weights 1024 32   1 1 --pads_strides_dilations 0 0 1 1 1 1 --group-count 32
)

set(IMPLICITGEMM_MLIR_ENV_F_XDLOPS ${IMPLICITGEMM_MLIR_ENV_BASE} MIOPEN_DEBUG_FIND_ONLY_SOLVER=ConvMlirIgemmFwdXdlops)
set(IMPLICITGEMM_MLIR_ENV_B_XDLOPS ${IMPLICITGEMM_MLIR_ENV_BASE} MIOPEN_DEBUG_FIND_ONLY_SOLVER=ConvMlirIgemmBwdXdlops)
set(IMPLICITGEMM_MLIR_ENV_W_XDLOPS ${IMPLICITGEMM_MLIR_ENV_BASE} MIOPEN_DEBUG_FIND_ONLY_SOLVER=ConvMlirIgemmWrWXdlops)

add_custom_test(test_conv_igemm_mlir_xdlops_fwd SKIP_UNLESS_ALL HALF_ENABLED INT8_ENABLED SKIP_UNLESS_MLIR GFX900_DISABLED GFX906_DISABLED
    COMMAND ${IMPLICITGEMM_MLIR_ENV_F_XDLOPS} $<TARGET_FILE:test_conv2d> ${TEST_CONV_VERBOSE_F} --input 256 1024 14 14 --weights 2048 1024 1 1 --pads_strides_dilations 0 0 2 2 1 1
    COMMAND ${IMPLICITGEMM_MLIR_ENV_F_XDLOPS} $<TARGET_FILE:test_conv2d> ${TEST_CONV_VERBOSE_F} --input 256 128  28 28 --weights 128  128  3 3 --pads_strides_dilations 1 1 1 1 1 1
    COMMAND ${IMPLICITGEMM_MLIR_ENV_F_XDLOPS} $<TARGET_FILE:test_conv2d> ${TEST_CONV_VERBOSE_F} --input 256 128  28 28 --weights 128  128  3 3 --pads_strides_dilations 1 1 1 1 1 1 --in_layout NHWC --fil_layout NHWC --out_layout NHWC
    COMMAND ${IMPLICITGEMM_MLIR_ENV_F_XDLOPS} $<TARGET_FILE:test_conv2d> ${TEST_CONV_VERBOSE_F} --input 128 512  7  7  --weights 512  512  3 3 --pads_strides_dilations 1 1 1 1 1 1
    COMMAND ${IMPLICITGEMM_MLIR_ENV_F_XDLOPS} $<TARGET_FILE:test_conv2d> ${TEST_CONV_VERBOSE_F} --input 128 512  7  7  --weights 512  512  3 3 --pads_strides_dilations 1 1 1 1 1 1 --in_layout NHWC --fil_layout NHWC --out_layout NHWC
    COMMAND ${IMPLICITGEMM_MLIR_ENV_F_XDLOPS} $<TARGET_FILE:test_conv2d> ${TEST_CONV_VERBOSE_F} --input 128 64   56 56 --weights 64   64   1 1 --pads_strides_dilations 0 0 1 1 1 1
    COMMAND ${IMPLICITGEMM_MLIR_ENV_F_XDLOPS} $<TARGET_FILE:test_conv2d> ${TEST_CONV_VERBOSE_F} --input 128 64   56 56 --weights 64   64   1 1 --pads_strides_dilations 0 0 1 1 1 1 --in_layout NHWC --fil_layout NHWC --out_layout NHWC
    COMMAND ${IMPLICITGEMM_MLIR_ENV_F_XDLOPS} $<TARGET_FILE:test_conv2d> ${TEST_CONV_VERBOSE_F} --input 256 256  56 56 --weights 256  64   1 1 --pads_strides_dilations 0 0 1 1 1 1 --group-count 4
)

add_custom_test(test_conv_hip_igemm_xdlops SKIP_UNLESS_ALL OCL_DISABLED HALF_DISABLED FLOAT_DISABLED INT8_ENABLED GFX900_DISABLED GFX906_DISABLED GFX94X_ENABLED SKIP_UNLESS_COMPOSABLEKERNEL
    COMMAND $<TARGET_FILE:test_conv2d> ${MIOPEN_TEST_FLOAT_ARG} --disable-backward-data --disable-backward-weights --verbose --input 256 128  28 28 --weights 128  128  3 3 ${MIOPEN_TEST_CONV_INT8_OUTPUT_TYPE_INT8} --in_layout NHWC --fil_layout NHWC --out_layout NHWC --pads_strides_dilations 1 1 1 1 1 1
    COMMAND $<TARGET_FILE:test_conv2d> ${MIOPEN_TEST_FLOAT_ARG} --disable-backward-data --disable-backward-weights --verbose --input 128 512  7  7  --weights 512  512  3 3 ${MIOPEN_TEST_CONV_INT8_OUTPUT_TYPE_INT8} --in_layout NHWC --fil_layout NHWC --out_layout NHWC --pads_strides_dilations 1 1 1 1 1 1
    COMMAND $<TARGET_FILE:test_conv2d> ${MIOPEN_TEST_FLOAT_ARG} --disable-backward-data --disable-backward-weights --verbose --input 128 64   56 56 --weights 64   64   1 1 ${MIOPEN_TEST_CONV_INT8_OUTPUT_TYPE_INT8} --in_layout NHWC --fil_layout NHWC --out_layout NHWC --pads_strides_dilations 0 0 1 1 1 1
    COMMAND $<TARGET_FILE:test_conv2d> ${MIOPEN_TEST_FLOAT_ARG} --disable-backward-data --disable-backward-weights --verbose --input 256 256  56 56 --weights 256  64   1 1 ${MIOPEN_TEST_CONV_INT8_OUTPUT_TYPE_INT8} --in_layout NHWC --fil_layout NHWC --out_layout NHWC --pads_strides_dilations 0 0 1 1 1 1
    COMMAND $<TARGET_FILE:test_conv2d> ${MIOPEN_TEST_FLOAT_ARG} --disable-backward-data --disable-backward-weights --verbose --input 256 128  28 28 --weights 128  128  3 3 --output_type fp32 --in_layout NHWC --fil_layout NHWC --out_layout NHWC --pads_strides_dilations 1 1 1 1 1 1
    COMMAND $<TARGET_FILE:test_conv2d> ${MIOPEN_TEST_FLOAT_ARG} --disable-backward-data --disable-backward-weights --verbose --input 128 512  7  7  --weights 512  512  3 3 --output_type fp32 --in_layout NHWC --fil_layout NHWC --out_layout NHWC --pads_strides_dilations 1 1 1 1 1 1
    COMMAND $<TARGET_FILE:test_conv2d> ${MIOPEN_TEST_FLOAT_ARG} --disable-backward-data --disable-backward-weights --verbose --input 128 64   56 56 --weights 64   64   1 1 --output_type fp32 --in_layout NHWC --fil_layout NHWC --out_layout NHWC --pads_strides_dilations 0 0 1 1 1 1
    COMMAND $<TARGET_FILE:test_conv2d> ${MIOPEN_TEST_FLOAT_ARG} --disable-backward-data --disable-backward-weights --verbose --input 256 256  56 56 --weights 256  64   1 1 --output_type fp32 --in_layout NHWC --fil_layout NHWC --out_layout NHWC --pads_strides_dilations 0 0 1 1 1 1
    COMMAND $<TARGET_FILE:test_conv2d> ${MIOPEN_TEST_FLOAT_ARG} --disable-backward-data --disable-backward-weights --verbose --input 256 128  28 28 --weights 128  128  3 3 --output_type fp16 --in_layout NHWC --fil_layout NHWC --out_layout NHWC --pads_strides_dilations 1 1 1 1 1 1
    COMMAND $<TARGET_FILE:test_conv2d> ${MIOPEN_TEST_FLOAT_ARG} --disable-backward-data --disable-backward-weights --verbose --input 128 512  7  7  --weights 512  512  3 3 --output_type fp16 --in_layout NHWC --fil_layout NHWC --out_layout NHWC --pads_strides_dilations 1 1 1 1 1 1
    COMMAND $<TARGET_FILE:test_conv2d> ${MIOPEN_TEST_FLOAT_ARG} --disable-backward-data --disable-backward-weights --verbose --input 128 64   56 56 --weights 64   64   1 1 --output_type fp16 --in_layout NHWC --fil_layout NHWC --out_layout NHWC --pads_strides_dilations 0 0 1 1 1 1
    COMMAND $<TARGET_FILE:test_conv2d> ${MIOPEN_TEST_FLOAT_ARG} --disable-backward-data --disable-backward-weights --verbose --input 256 256  56 56 --weights 256  64   1 1 --output_type fp16 --in_layout NHWC --fil_layout NHWC --out_layout NHWC --pads_strides_dilations 0 0 1 1 1 1
    COMMAND $<TARGET_FILE:test_conv2d> ${MIOPEN_TEST_FLOAT_ARG} --disable-forward --disable-backward-weights --verbose --input 256 128  28 28 --weights 128  128  3 3 --output_type fp32 --in_layout NHWC --fil_layout NHWC --out_layout NHWC --pads_strides_dilations 1 1 1 1 1 1
    COMMAND $<TARGET_FILE:test_conv2d> ${MIOPEN_TEST_FLOAT_ARG} --disable-forward --disable-backward-weights --verbose --input 128 512  7  7  --weights 512  512  3 3 --output_type fp32 --in_layout NHWC --fil_layout NHWC --out_layout NHWC --pads_strides_dilations 1 1 1 1 1 1
    COMMAND $<TARGET_FILE:test_conv2d> ${MIOPEN_TEST_FLOAT_ARG} --disable-forward --disable-backward-weights --verbose --input 128 64   56 56 --weights 64   64   1 1 --output_type fp32 --in_layout NHWC --fil_layout NHWC --out_layout NHWC --pads_strides_dilations 0 0 1 1 1 1
    COMMAND $<TARGET_FILE:test_conv2d> ${MIOPEN_TEST_FLOAT_ARG} --disable-forward --disable-backward-weights --verbose --input 256 256  56 56 --weights 256  64   1 1 --output_type fp32 --in_layout NHWC --fil_layout NHWC --out_layout NHWC --pads_strides_dilations 0 0 1 1 1 1
    COMMAND $<TARGET_FILE:test_conv2d> ${MIOPEN_TEST_FLOAT_ARG} --disable-forward --disable-backward-weights --verbose --input 256 128  28 28 --weights 128  128  3 3 --output_type fp16 --in_layout NHWC --fil_layout NHWC --out_layout NHWC --pads_strides_dilations 1 1 1 1 1 1
    COMMAND $<TARGET_FILE:test_conv2d> ${MIOPEN_TEST_FLOAT_ARG} --disable-forward --disable-backward-weights --verbose --input 128 512  7  7  --weights 512  512  3 3 --output_type fp16 --in_layout NHWC --fil_layout NHWC --out_layout NHWC --pads_strides_dilations 1 1 1 1 1 1
    COMMAND $<TARGET_FILE:test_conv2d> ${MIOPEN_TEST_FLOAT_ARG} --disable-forward --disable-backward-weights --verbose --input 128 64   56 56 --weights 64   64   1 1 --output_type fp16 --in_layout NHWC --fil_layout NHWC --out_layout NHWC --pads_strides_dilations 0 0 1 1 1 1
    COMMAND $<TARGET_FILE:test_conv2d> ${MIOPEN_TEST_FLOAT_ARG} --disable-forward --disable-backward-weights --verbose --input 256 256  56 56 --weights 256  64   1 1 --output_type fp16 --in_layout NHWC --fil_layout NHWC --out_layout NHWC --pads_strides_dilations 0 0 1 1 1 1
)

add_custom_test(test_conv_igemm_mlir_xdlops_bwd_wrw SKIP_UNLESS_ALL HALF_ENABLED SKIP_UNLESS_MLIR GFX900_DISABLED GFX906_DISABLED
    COMMAND ${IMPLICITGEMM_MLIR_ENV_B_XDLOPS} $<TARGET_FILE:test_conv2d> ${TEST_CONV_VERBOSE_B} --input 256 1024 14 14 --weights 2048 1024 1 1 --pads_strides_dilations 0 0 2 2 1 1
    COMMAND ${IMPLICITGEMM_MLIR_ENV_B_XDLOPS} $<TARGET_FILE:test_conv2d> ${TEST_CONV_VERBOSE_B} --input 256 1024 14 14 --weights 2048 1024 1 1 --pads_strides_dilations 0 0 2 2 1 1 --in_layout NHWC --fil_layout NHWC --out_layout NHWC
    COMMAND ${IMPLICITGEMM_MLIR_ENV_B_XDLOPS} $<TARGET_FILE:test_conv2d> ${TEST_CONV_VERBOSE_B} --input 256 128  28 28 --weights 128  128  3 3 --pads_strides_dilations 1 1 1 1 1 1
    COMMAND ${IMPLICITGEMM_MLIR_ENV_B_XDLOPS} $<TARGET_FILE:test_conv2d> ${TEST_CONV_VERBOSE_B} --input 256 128  28 28 --weights 128  128  3 3 --pads_strides_dilations 1 1 1 1 1 1 --in_layout NHWC --fil_layout NHWC --out_layout NHWC
    COMMAND ${IMPLICITGEMM_MLIR_ENV_B_XDLOPS} $<TARGET_FILE:test_conv2d> ${TEST_CONV_VERBOSE_B} --input 128 512  7  7  --weights 512  512  3 3 --pads_strides_dilations 1 1 1 1 1 1
    COMMAND ${IMPLICITGEMM_MLIR_ENV_B_XDLOPS} $<TARGET_FILE:test_conv2d> ${TEST_CONV_VERBOSE_B} --input 128 512  7  7  --weights 512  512  3 3 --pads_strides_dilations 1 1 1 1 1 1 --in_layout NHWC --fil_layout NHWC --out_layout NHWC
    COMMAND ${IMPLICITGEMM_MLIR_ENV_B_XDLOPS} $<TARGET_FILE:test_conv2d> ${TEST_CONV_VERBOSE_B} --input 128 64   56 56 --weights 64   64   1 1 --pads_strides_dilations 0 0 1 1 1 1
    COMMAND ${IMPLICITGEMM_MLIR_ENV_B_XDLOPS} $<TARGET_FILE:test_conv2d> ${TEST_CONV_VERBOSE_B} --input 128 64   56 56 --weights 64   64   1 1 --pads_strides_dilations 0 0 1 1 1 1 --in_layout NHWC --fil_layout NHWC --out_layout NHWC

    COMMAND ${IMPLICITGEMM_MLIR_ENV_W_XDLOPS} $<TARGET_FILE:test_conv2d> ${TEST_CONV_VERBOSE_W} --input 64  1024 14 14 --weights 256  1024 1 1 --pads_strides_dilations 0 0 1 1 1 1
    COMMAND ${IMPLICITGEMM_MLIR_ENV_W_XDLOPS} $<TARGET_FILE:test_conv2d> ${TEST_CONV_VERBOSE_W} --input 64  1024 14 14 --weights 256  1024 1 1 --pads_strides_dilations 0 0 1 1 1 1 --in_layout NHWC --fil_layout NHWC --out_layout NHWC
    COMMAND ${IMPLICITGEMM_MLIR_ENV_W_XDLOPS} $<TARGET_FILE:test_conv2d> ${TEST_CONV_VERBOSE_W} --input 256 256  14 14 --weights 256  256  3 3 --pads_strides_dilations 0 0 2 2 1 1
    COMMAND ${IMPLICITGEMM_MLIR_ENV_W_XDLOPS} $<TARGET_FILE:test_conv2d> ${TEST_CONV_VERBOSE_W} --input 256 256  14 14 --weights 256  256  3 3 --pads_strides_dilations 0 0 2 2 1 1 --in_layout NHWC --fil_layout NHWC --out_layout NHWC
    COMMAND ${IMPLICITGEMM_MLIR_ENV_W_XDLOPS} $<TARGET_FILE:test_conv2d> ${TEST_CONV_VERBOSE_W} --input 128 2048 7  7  --weights 512  2048 1 1 --pads_strides_dilations 0 0 1 1 1 1
    COMMAND ${IMPLICITGEMM_MLIR_ENV_W_XDLOPS} $<TARGET_FILE:test_conv2d> ${TEST_CONV_VERBOSE_W} --input 128 2048 7  7  --weights 512  2048 1 1 --pads_strides_dilations 0 0 1 1 1 1 --in_layout NHWC --fil_layout NHWC --out_layout NHWC
    COMMAND ${IMPLICITGEMM_MLIR_ENV_W_XDLOPS} $<TARGET_FILE:test_conv2d> ${TEST_CONV_VERBOSE_W} --input 128 64   56 56 --weights 64   64   1 1 --pads_strides_dilations 0 0 1 1 1 1 --in_layout NHWC --fil_layout NHWC --out_layout NHWC
    COMMAND ${IMPLICITGEMM_MLIR_ENV_W_XDLOPS} $<TARGET_FILE:test_conv2d> ${TEST_CONV_VERBOSE_W} --input 256 1024 14 14 --weights 1024 32   1 1 --pads_strides_dilations 0 0 1 1 1 1 --group-count 32

    COMMAND ${IMPLICITGEMM_MLIR_ENV_W_XDLOPS} $<TARGET_FILE:test_conv2d> ${TEST_CONV_VERBOSE_W} --input 64 1024 14 14 --weights 1024 1024  1 1 --pads_strides_dilations 0 0 1 1 1 1
)

set(IMPLICITGEMM_TESTING_ENV
 MIOPEN_DEBUG_CONV_WINOGRAD=0
 MIOPEN_DEBUG_CONV_FFT=0
 MIOPEN_DEBUG_CONV_DIRECT=0
 MIOPEN_DEBUG_CONV_GEMM=0
 MIOPEN_DEBUG_CONV_IMPLICIT_GEMM=1
)

if(WORKAROUND_ISSUE_936 AND MIOPEN_TEST_HALF)
    SET(SAVE_IMPLICITGEMM_TESTING_ENV ${IMPLICITGEMM_TESTING_ENV})
    LIST(APPEND IMPLICITGEMM_TESTING_ENV MIOPEN_DEBUG_CONV_IMPLICIT_GEMM_HIP_FWD_V4R1=0 MIOPEN_FIND_MODE=normal)
    SET(SAVE_MIOPEN_TEST_FLOAT_ARG ${MIOPEN_TEST_FLOAT_ARG})
    LIST(APPEND MIOPEN_TEST_FLOAT_ARG --disable-forward --disable-backward-data)
    #Afther fix need to remove '| grep -v "No suitable algorithm was found to execute the required convolution"'
endif()

add_custom_test(test_conv_for_implicit_gemm SKIP_UNLESS_ALL BF16_ENABLED HALF_ENABLED GFX94X_ENABLED GFX103X_ENABLED
COMMAND ${IMPLICITGEMM_TESTING_ENV} $<TARGET_FILE:test_conv2d> ${MIOPEN_TEST_FLOAT_ARG} --verbose   --input 64  16  28  28  --weights 192 16  3 3 --pads_strides_dilations 0 0 2 2 1 1 | grep -v "No suitable algorithm was found to execute the required convolution"
COMMAND ${IMPLICITGEMM_TESTING_ENV} $<TARGET_FILE:test_conv2d> ${MIOPEN_TEST_FLOAT_ARG} --verbose   --input 64  16  14  14  --weights 160 16  3 3 --pads_strides_dilations 0 0 2 2 1 1 | grep -v "No suitable algorithm was found to execute the required convolution"
COMMAND ${IMPLICITGEMM_TESTING_ENV} $<TARGET_FILE:test_conv2d> ${MIOPEN_TEST_FLOAT_ARG} --verbose   --input 64  16   7   7  --weights 128 16  3 3 --pads_strides_dilations 0 0 2 2 1 1 | grep -v "No suitable algorithm was found to execute the required convolution"
COMMAND ${IMPLICITGEMM_TESTING_ENV} $<TARGET_FILE:test_conv2d> ${MIOPEN_TEST_FLOAT_ARG} --verbose   --input 64  16  55  55  --weights 96  16  1 7 --pads_strides_dilations 0 0 2 2 1 1 | grep -v "No suitable algorithm was found to execute the required convolution"
COMMAND ${IMPLICITGEMM_TESTING_ENV} $<TARGET_FILE:test_conv2d> ${MIOPEN_TEST_FLOAT_ARG} --verbose   --input 64  16  28  28  --weights 64  16  1 7 --pads_strides_dilations 0 0 2 2 1 1 | grep -v "No suitable algorithm was found to execute the required convolution"
COMMAND ${IMPLICITGEMM_TESTING_ENV} $<TARGET_FILE:test_conv2d> ${MIOPEN_TEST_FLOAT_ARG} --verbose   --input 64  16  14  14  --weights 32  16  1 7 --pads_strides_dilations 0 0 2 2 1 1 | grep -v "No suitable algorithm was found to execute the required convolution"
COMMAND ${IMPLICITGEMM_TESTING_ENV} $<TARGET_FILE:test_conv2d> ${MIOPEN_TEST_FLOAT_ARG} --verbose   --input 64  32  28  28  --weights 192 32  3 3 --pads_strides_dilations 0 0 2 2 1 1 | grep -v "No suitable algorithm was found to execute the required convolution"
COMMAND ${IMPLICITGEMM_TESTING_ENV} $<TARGET_FILE:test_conv2d> ${MIOPEN_TEST_FLOAT_ARG} --verbose   --input 64  32  14  14  --weights 160 32  3 3 --pads_strides_dilations 0 0 2 2 1 1 | grep -v "No suitable algorithm was found to execute the required convolution"
COMMAND ${IMPLICITGEMM_TESTING_ENV} $<TARGET_FILE:test_conv2d> ${MIOPEN_TEST_FLOAT_ARG} --verbose   --input 64  32  7   7   --weights 128 32  3 3 --pads_strides_dilations 0 0 2 2 1 1 | grep -v "No suitable algorithm was found to execute the required convolution"
COMMAND ${IMPLICITGEMM_TESTING_ENV} $<TARGET_FILE:test_conv2d> ${MIOPEN_TEST_FLOAT_ARG} --verbose   --input 64  32  55  55  --weights 96  32  1 7 --pads_strides_dilations 0 0 2 2 1 1 | grep -v "No suitable algorithm was found to execute the required convolution"
COMMAND ${IMPLICITGEMM_TESTING_ENV} $<TARGET_FILE:test_conv2d> ${MIOPEN_TEST_FLOAT_ARG} --verbose   --input 64  32  28  28  --weights 64  32  1 7 --pads_strides_dilations 0 0 2 2 1 1 | grep -v "No suitable algorithm was found to execute the required convolution"
COMMAND ${IMPLICITGEMM_TESTING_ENV} $<TARGET_FILE:test_conv2d> ${MIOPEN_TEST_FLOAT_ARG} --verbose   --input 64  32  14  14  --weights 32  32  1 7 --pads_strides_dilations 0 0 2 2 1 1 | grep -v "No suitable algorithm was found to execute the required convolution"
COMMAND ${IMPLICITGEMM_TESTING_ENV} $<TARGET_FILE:test_conv2d> ${MIOPEN_TEST_FLOAT_ARG} --verbose   --input 64  64  56  56  --weights 256 64  1 1 --pads_strides_dilations 0 0 1 1 1 1 | grep -v "No suitable algorithm was found to execute the required convolution"
COMMAND ${IMPLICITGEMM_TESTING_ENV} $<TARGET_FILE:test_conv2d> ${MIOPEN_TEST_FLOAT_ARG} --verbose   --input 64  64  56  56  --weights 64  64  1 1 --pads_strides_dilations 0 0 1 1 1 1 | grep -v "No suitable algorithm was found to execute the required convolution"
COMMAND ${IMPLICITGEMM_TESTING_ENV} $<TARGET_FILE:test_conv2d> ${MIOPEN_TEST_FLOAT_ARG} --verbose   --input 64  64  73  73  --weights 80  64  1 1 --pads_strides_dilations 0 0 1 1 1 1 | grep -v "No suitable algorithm was found to execute the required convolution"
COMMAND ${IMPLICITGEMM_TESTING_ENV} $<TARGET_FILE:test_conv2d> ${MIOPEN_TEST_FLOAT_ARG} --verbose   --input 64  64  56  56  --weights 64  64  1 1 --pads_strides_dilations 0 0 1 1 1 1 | grep -v "No suitable algorithm was found to execute the required convolution"
COMMAND ${IMPLICITGEMM_TESTING_ENV} $<TARGET_FILE:test_conv2d> ${MIOPEN_TEST_FLOAT_ARG} --verbose   --input 64  128 55  55  --weights 16  128 1 1 --pads_strides_dilations 0 0 1 1 1 1 | grep -v "No suitable algorithm was found to execute the required convolution"
COMMAND ${IMPLICITGEMM_TESTING_ENV} $<TARGET_FILE:test_conv2d> ${MIOPEN_TEST_FLOAT_ARG} --verbose   --input 64  128 28  28  --weights 16  128 1 1 --pads_strides_dilations 0 0 1 1 1 1 | grep -v "No suitable algorithm was found to execute the required convolution"
COMMAND ${IMPLICITGEMM_TESTING_ENV} $<TARGET_FILE:test_conv2d> ${MIOPEN_TEST_FLOAT_ARG} --verbose   --input 64  128 14  14  --weights 16  128 1 1 --pads_strides_dilations 0 0 1 1 1 1 | grep -v "No suitable algorithm was found to execute the required convolution"
COMMAND ${IMPLICITGEMM_TESTING_ENV} $<TARGET_FILE:test_conv2d> ${MIOPEN_TEST_FLOAT_ARG} --verbose   --input 64  128  7   7  --weights 16  128 1 1 --pads_strides_dilations 0 0 1 1 1 1 | grep -v "No suitable algorithm was found to execute the required convolution"
COMMAND ${IMPLICITGEMM_TESTING_ENV} $<TARGET_FILE:test_conv2d> ${MIOPEN_TEST_FLOAT_ARG} --verbose   --input 16   64 56  56  --weights 256  64 1 1 --pads_strides_dilations 0 0 1 1 1 1 | grep -v "No suitable algorithm was found to execute the required convolution"
COMMAND ${IMPLICITGEMM_TESTING_ENV} $<TARGET_FILE:test_conv2d> ${MIOPEN_TEST_FLOAT_ARG} --verbose   --input 16   64 56  56  --weights 64   64 1 1 --pads_strides_dilations 0 0 1 1 1 1 | grep -v "No suitable algorithm was found to execute the required convolution"
COMMAND ${IMPLICITGEMM_TESTING_ENV} $<TARGET_FILE:test_conv2d> ${MIOPEN_TEST_FLOAT_ARG} --verbose   --input 16   64 73  73  --weights 80   64 1 1 --pads_strides_dilations 0 0 1 1 1 1 | grep -v "No suitable algorithm was found to execute the required convolution"
COMMAND ${IMPLICITGEMM_TESTING_ENV} $<TARGET_FILE:test_conv2d> ${MIOPEN_TEST_FLOAT_ARG} --verbose   --input 16   64 56  56  --weights 64   64 1 1 --pads_strides_dilations 0 0 1 1 1 1 | grep -v "No suitable algorithm was found to execute the required convolution"
COMMAND ${IMPLICITGEMM_TESTING_ENV} $<TARGET_FILE:test_conv2d> ${MIOPEN_TEST_FLOAT_ARG} --verbose   --input 16  128 55  55  --weights 16  128 1 1 --pads_strides_dilations 0 0 1 1 1 1 | grep -v "No suitable algorithm was found to execute the required convolution"
COMMAND ${IMPLICITGEMM_TESTING_ENV} $<TARGET_FILE:test_conv2d> ${MIOPEN_TEST_FLOAT_ARG} --verbose   --input 16  128 28  28  --weights 16  128 1 1 --pads_strides_dilations 0 0 1 1 1 1 | grep -v "No suitable algorithm was found to execute the required convolution"
# COMMAND ${IMPLICITGEMM_TESTING_ENV} $<TARGET_FILE:test_conv2d> ${MIOPEN_TEST_FLOAT_ARG} --verbose   --input 16  128     14  14  --weights   16  128     1   1   --pads_strides_dilations    0   0   1   1   1   1
COMMAND ${IMPLICITGEMM_TESTING_ENV} $<TARGET_FILE:test_conv2d> ${MIOPEN_TEST_FLOAT_ARG} --verbose   --input 16  128      7   7  --weights   16  128     1   1   --pads_strides_dilations    0   0   1   1   1   1 | grep -v "No suitable algorithm was found to execute the required convolution"
COMMAND	${IMPLICITGEMM_TESTING_ENV} $<TARGET_FILE:test_conv2d> ${MIOPEN_TEST_FLOAT_ARG} --verbose	--input	64	128	55	55	--weights	16  128		1	1	--pads_strides_dilations	0	0	2	2	1	1     | grep -v "No suitable algorithm was found to execute the required convolution"
COMMAND	${IMPLICITGEMM_TESTING_ENV} $<TARGET_FILE:test_conv2d> ${MIOPEN_TEST_FLOAT_ARG} --verbose	--input	64	128	28	28	--weights	16  128		1	1	--pads_strides_dilations	0	0	2	2	1	1     | grep -v "No suitable algorithm was found to execute the required convolution"
COMMAND	${IMPLICITGEMM_TESTING_ENV} $<TARGET_FILE:test_conv2d> ${MIOPEN_TEST_FLOAT_ARG} --verbose	--input	64	128	14	14	--weights	16  128		1	1	--pads_strides_dilations	0	0	2	2	1	1     | grep -v "No suitable algorithm was found to execute the required convolution"
COMMAND	${IMPLICITGEMM_TESTING_ENV} $<TARGET_FILE:test_conv2d> ${MIOPEN_TEST_FLOAT_ARG} --verbose	--input	64	128	 7	 7	--weights	16  128		1	1	--pads_strides_dilations	0	0	2	2	1	1     | grep -v "No suitable algorithm was found to execute the required convolution"
COMMAND ${IMPLICITGEMM_TESTING_ENV} $<TARGET_FILE:test_conv2d> ${MIOPEN_TEST_FLOAT_ARG} --verbose	--input	64	128	    28	28	--weights	512	128	    1	1	--pads_strides_dilations	0	0	1	1	1	1 | grep -v "No suitable algorithm was found to execute the required convolution"
COMMAND ${IMPLICITGEMM_TESTING_ENV} $<TARGET_FILE:test_conv2d> ${MIOPEN_TEST_FLOAT_ARG} --verbose	--input	64	160	    73	73	--weights	64	160	1	1	--pads_strides_dilations	0	0	1	1	1	1     | grep -v "No suitable algorithm was found to execute the required convolution"
COMMAND ${IMPLICITGEMM_TESTING_ENV} $<TARGET_FILE:test_conv2d> ${MIOPEN_TEST_FLOAT_ARG} --verbose	--input	64	192	    35	35	--weights	32	192	1	1	--pads_strides_dilations	0	0	1	1	1	1     | grep -v "No suitable algorithm was found to execute the required convolution"
COMMAND ${IMPLICITGEMM_TESTING_ENV} $<TARGET_FILE:test_conv2d> ${MIOPEN_TEST_FLOAT_ARG} --verbose	--input	64	192	    35	35	--weights	48	192	1	1	--pads_strides_dilations	0	0	1	1	1	1     | grep -v "No suitable algorithm was found to execute the required convolution"
COMMAND ${IMPLICITGEMM_TESTING_ENV} $<TARGET_FILE:test_conv2d> ${MIOPEN_TEST_FLOAT_ARG} --verbose	--input	64	192	    35	35	--weights	64	192	1	1	--pads_strides_dilations	0	0	1	1	1	1     | grep -v "No suitable algorithm was found to execute the required convolution"
COMMAND ${IMPLICITGEMM_TESTING_ENV} $<TARGET_FILE:test_conv2d> ${MIOPEN_TEST_FLOAT_ARG} --verbose	--input	64	192	28	28	--weights	16	192	1	1	--pads_strides_dilations	0	0	1	1	1	1         | grep -v "No suitable algorithm was found to execute the required convolution"
COMMAND ${IMPLICITGEMM_TESTING_ENV} $<TARGET_FILE:test_conv2d> ${MIOPEN_TEST_FLOAT_ARG} --verbose	--input	64	192	28	28	--weights	32	192	1	1	--pads_strides_dilations	0	0	1	1	1	1         | grep -v "No suitable algorithm was found to execute the required convolution"
COMMAND ${IMPLICITGEMM_TESTING_ENV} $<TARGET_FILE:test_conv2d> ${MIOPEN_TEST_FLOAT_ARG} --verbose	--input	64	192	28	28	--weights	64	192	1	1	--pads_strides_dilations	0	0	1	1	1	1         | grep -v "No suitable algorithm was found to execute the required convolution"
COMMAND ${IMPLICITGEMM_TESTING_ENV} $<TARGET_FILE:test_conv2d> ${MIOPEN_TEST_FLOAT_ARG} --verbose	--input	64	192	28	28	--weights	96	192	1	1	--pads_strides_dilations	0	0	1	1	1	1         | grep -v "No suitable algorithm was found to execute the required convolution"
COMMAND ${IMPLICITGEMM_TESTING_ENV} $<TARGET_FILE:test_conv2d> ${MIOPEN_TEST_FLOAT_ARG} --verbose	--input	64	256	    35	35	--weights	48	256	1	1	--pads_strides_dilations	0	0	1	1	1	1     | grep -v "No suitable algorithm was found to execute the required convolution"
COMMAND ${IMPLICITGEMM_TESTING_ENV} $<TARGET_FILE:test_conv2d> ${MIOPEN_TEST_FLOAT_ARG} --verbose	--input	64	256	    35	35	--weights	64	256	1	1	--pads_strides_dilations	0	0	1	1	1	1     | grep -v "No suitable algorithm was found to execute the required convolution"
COMMAND ${IMPLICITGEMM_TESTING_ENV} $<TARGET_FILE:test_conv2d> ${MIOPEN_TEST_FLOAT_ARG} --verbose	--input	64	256	    56	56	--weights	128	256	    1	1	--pads_strides_dilations	0	0	2	2	1	1 | grep -v "No suitable algorithm was found to execute the required convolution"
COMMAND ${IMPLICITGEMM_TESTING_ENV} $<TARGET_FILE:test_conv2d> ${MIOPEN_TEST_FLOAT_ARG} --verbose	--input	64	256	    56	56	--weights	512	256	    1	1	--pads_strides_dilations	0	0	2	2	1	1 | grep -v "No suitable algorithm was found to execute the required convolution"
COMMAND ${IMPLICITGEMM_TESTING_ENV} $<TARGET_FILE:test_conv2d> ${MIOPEN_TEST_FLOAT_ARG} --verbose	--input	64	256	    56	56	--weights	64	256	    1	1	--pads_strides_dilations	0	0	1	1	1	1 | grep -v "No suitable algorithm was found to execute the required convolution"
COMMAND ${IMPLICITGEMM_TESTING_ENV} $<TARGET_FILE:test_conv2d> ${MIOPEN_TEST_FLOAT_ARG} --verbose	--input	64	256	28	28	--weights	128	256	1	1	--pads_strides_dilations	0	0	1	1	1	1         | grep -v "No suitable algorithm was found to execute the required convolution"
COMMAND ${IMPLICITGEMM_TESTING_ENV} $<TARGET_FILE:test_conv2d> ${MIOPEN_TEST_FLOAT_ARG} --verbose	--input	64	256	28	28	--weights	32	256	1	1	--pads_strides_dilations	0	0	1	1	1	1         | grep -v "No suitable algorithm was found to execute the required convolution"
COMMAND ${IMPLICITGEMM_TESTING_ENV} $<TARGET_FILE:test_conv2d> ${MIOPEN_TEST_FLOAT_ARG} --verbose	--input	64	256	28	28	--weights	64	256	1	1	--pads_strides_dilations	0	0	1	1	1	1         | grep -v "No suitable algorithm was found to execute the required convolution"
COMMAND ${IMPLICITGEMM_TESTING_ENV} $<TARGET_FILE:test_conv2d> ${MIOPEN_TEST_FLOAT_ARG} --verbose	--input	64	288	    35	35	--weights	48	288	1	1	--pads_strides_dilations	0	0	1	1	1	1     | grep -v "No suitable algorithm was found to execute the required convolution"
COMMAND ${IMPLICITGEMM_TESTING_ENV} $<TARGET_FILE:test_conv2d> ${MIOPEN_TEST_FLOAT_ARG} --verbose	--input	64	288	    35	35	--weights	64	288	1	1	--pads_strides_dilations	0	0	1	1	1	1     | grep -v "No suitable algorithm was found to execute the required convolution"
COMMAND ${IMPLICITGEMM_TESTING_ENV} $<TARGET_FILE:test_conv2d> ${MIOPEN_TEST_FLOAT_ARG} --verbose	--input	64	384	    35	35	--weights	192	384	1	1	--pads_strides_dilations	0	0	1	1	1	1     | grep -v "No suitable algorithm was found to execute the required convolution"
COMMAND ${IMPLICITGEMM_TESTING_ENV} $<TARGET_FILE:test_conv2d> ${MIOPEN_TEST_FLOAT_ARG} --verbose	--input	64	384	    35	35	--weights	64	384	1	1	--pads_strides_dilations	0	0	1	1	1	1     | grep -v "No suitable algorithm was found to execute the required convolution"
COMMAND ${IMPLICITGEMM_TESTING_ENV} $<TARGET_FILE:test_conv2d> ${MIOPEN_TEST_FLOAT_ARG} --verbose	--input	64	384	    35	35	--weights	96	384	1	1	--pads_strides_dilations	0	0	1	1	1	1     | grep -v "No suitable algorithm was found to execute the required convolution"
COMMAND ${IMPLICITGEMM_TESTING_ENV} $<TARGET_FILE:test_conv2d> ${MIOPEN_TEST_FLOAT_ARG} --verbose	--input	64	480	14	14	--weights	16	480	1	1	--pads_strides_dilations	0	0	1	1	1	1         | grep -v "No suitable algorithm was found to execute the required convolution"
COMMAND ${IMPLICITGEMM_TESTING_ENV} $<TARGET_FILE:test_conv2d> ${MIOPEN_TEST_FLOAT_ARG} --verbose	--input	64	480	14	14	--weights	192	480	1	1	--pads_strides_dilations	0	0	1	1	1	1         | grep -v "No suitable algorithm was found to execute the required convolution"
COMMAND ${IMPLICITGEMM_TESTING_ENV} $<TARGET_FILE:test_conv2d> ${MIOPEN_TEST_FLOAT_ARG} --verbose	--input	64	480	14	14	--weights	64	480	1	1	--pads_strides_dilations	0	0	1	1	1	1         | grep -v "No suitable algorithm was found to execute the required convolution"
COMMAND ${IMPLICITGEMM_TESTING_ENV} $<TARGET_FILE:test_conv2d> ${MIOPEN_TEST_FLOAT_ARG} --verbose	--input	64	480	14	14	--weights	96	480	1	1	--pads_strides_dilations	0	0	1	1	1	1         | grep -v "No suitable algorithm was found to execute the required convolution"
COMMAND ${IMPLICITGEMM_TESTING_ENV} $<TARGET_FILE:test_conv2d> ${MIOPEN_TEST_FLOAT_ARG} --verbose	--input	64	512	    28	28	--weights	128	512	    1	1	--pads_strides_dilations	0	0	1	1	1	1 | grep -v "No suitable algorithm was found to execute the required convolution"
COMMAND ${IMPLICITGEMM_TESTING_ENV} $<TARGET_FILE:test_conv2d> ${MIOPEN_TEST_FLOAT_ARG} --verbose	--input	64	512	    28	28	--weights	256	512	    1	1	--pads_strides_dilations	0	0	2	2	1	1 | grep -v "No suitable algorithm was found to execute the required convolution"
COMMAND ${IMPLICITGEMM_TESTING_ENV} $<TARGET_FILE:test_conv2d> ${MIOPEN_TEST_FLOAT_ARG} --verbose	--input	64	512	14	14	--weights	112	512	1	1	--pads_strides_dilations	0	0	1	1	1	1         | grep -v "No suitable algorithm was found to execute the required convolution"
COMMAND ${IMPLICITGEMM_TESTING_ENV} $<TARGET_FILE:test_conv2d> ${MIOPEN_TEST_FLOAT_ARG} --verbose	--input	64	512	14	14	--weights	128	512	1	1	--pads_strides_dilations	0	0	1	1	1	1         | grep -v "No suitable algorithm was found to execute the required convolution"
COMMAND ${IMPLICITGEMM_TESTING_ENV} $<TARGET_FILE:test_conv2d> ${MIOPEN_TEST_FLOAT_ARG} --verbose	--input	64	512	14	14	--weights	144	512	1	1	--pads_strides_dilations	0	0	1	1	1	1         | grep -v "No suitable algorithm was found to execute the required convolution"
COMMAND ${IMPLICITGEMM_TESTING_ENV} $<TARGET_FILE:test_conv2d> ${MIOPEN_TEST_FLOAT_ARG} --verbose	--input	64	512	14	14	--weights	160	512	1	1	--pads_strides_dilations	0	0	1	1	1	1         | grep -v "No suitable algorithm was found to execute the required convolution"
COMMAND ${IMPLICITGEMM_TESTING_ENV} $<TARGET_FILE:test_conv2d> ${MIOPEN_TEST_FLOAT_ARG} --verbose	--input	64	512	14	14	--weights	24	512	1	1	--pads_strides_dilations	0	0	1	1	1	1         | grep -v "No suitable algorithm was found to execute the required convolution"
COMMAND ${IMPLICITGEMM_TESTING_ENV} $<TARGET_FILE:test_conv2d> ${MIOPEN_TEST_FLOAT_ARG} --verbose	--input	64	512	14	14	--weights	32	512	1	1	--pads_strides_dilations	0	0	1	1	1	1         | grep -v "No suitable algorithm was found to execute the required convolution"
COMMAND ${IMPLICITGEMM_TESTING_ENV} $<TARGET_FILE:test_conv2d> ${MIOPEN_TEST_FLOAT_ARG} --verbose	--input	64	512	14	14	--weights	64	512	1	1	--pads_strides_dilations	0	0	1	1	1	1         | grep -v "No suitable algorithm was found to execute the required convolution"
COMMAND ${IMPLICITGEMM_TESTING_ENV} $<TARGET_FILE:test_conv2d> ${MIOPEN_TEST_FLOAT_ARG} --verbose   --input 128  832    7  7  --weights   32  832  1   1   --pads_strides_dilations    0   0   1   1   1   1      | grep -v "No suitable algorithm was found to execute the required convolution"
COMMAND ${IMPLICITGEMM_TESTING_ENV} $<TARGET_FILE:test_conv2d> ${MIOPEN_TEST_FLOAT_ARG} --verbose   --input 128  832    7  7  --weights   192  832  1   1   --pads_strides_dilations    0   0   1   1   1   1     | grep -v "No suitable algorithm was found to execute the required convolution"
COMMAND ${IMPLICITGEMM_TESTING_ENV} $<TARGET_FILE:test_conv2d> ${MIOPEN_TEST_FLOAT_ARG} --verbose   --input 128  832    7  7  --weights   128  832  1   1   --pads_strides_dilations    0   0   1   1   1   1     | grep -v "No suitable algorithm was found to execute the required convolution"
COMMAND ${IMPLICITGEMM_TESTING_ENV} $<TARGET_FILE:test_conv2d> ${MIOPEN_TEST_FLOAT_ARG} --verbose   --input 128  832    7  7  --weights   32  832  1   1   --pads_strides_dilations    0   0   1   1   2   2      | grep -v "No suitable algorithm was found to execute the required convolution"
COMMAND ${IMPLICITGEMM_TESTING_ENV} $<TARGET_FILE:test_conv2d> ${MIOPEN_TEST_FLOAT_ARG} --verbose   --input 128  832    7  7  --weights   192  832  1   1   --pads_strides_dilations    0   0   1   1   2   2     | grep -v "No suitable algorithm was found to execute the required convolution"
COMMAND ${IMPLICITGEMM_TESTING_ENV} $<TARGET_FILE:test_conv2d> ${MIOPEN_TEST_FLOAT_ARG} --verbose   --input 128  832    7  7  --weights   128  832  1   1   --pads_strides_dilations    0   0   1   1   2   2     | grep -v "No suitable algorithm was found to execute the required convolution"
COMMAND ${IMPLICITGEMM_TESTING_ENV} $<TARGET_FILE:test_conv2d> ${MIOPEN_TEST_FLOAT_ARG} --verbose   --input 16  2048    7  7  --weights   192  2048 1   1   --pads_strides_dilations    0   0   1   1   2   2     | grep -v "No suitable algorithm was found to execute the required convolution"
COMMAND	${IMPLICITGEMM_TESTING_ENV} $<TARGET_FILE:test_conv2d> ${MIOPEN_TEST_FLOAT_ARG} --verbose   --input 64	 32	28 28 --weights   192  32   3	3   --pads_strides_dilations	1   1	2   2	1   1         | grep -v "No suitable algorithm was found to execute the required convolution"
COMMAND	${IMPLICITGEMM_TESTING_ENV} $<TARGET_FILE:test_conv2d> ${MIOPEN_TEST_FLOAT_ARG} --verbose   --input 8    16 14 14 --weights   32   16   1   1   --pads_strides_dilations	1   1	1   1	1   1         | grep -v "No suitable algorithm was found to execute the required convolution"
COMMAND	${IMPLICITGEMM_TESTING_ENV} $<TARGET_FILE:test_conv2d> ${MIOPEN_TEST_FLOAT_ARG} --verbose   --input 64	 32	14 14 --weights   192  32   3	3   --pads_strides_dilations	1   1	2   2	1   1         | grep -v "No suitable algorithm was found to execute the required convolution"
COMMAND	${IMPLICITGEMM_TESTING_ENV} $<TARGET_FILE:test_conv2d> ${MIOPEN_TEST_FLOAT_ARG} --verbose   --input 64	 32	7 7   --weights   192  32   3	3   --pads_strides_dilations	1   1	2   2	1   1         | grep -v "No suitable algorithm was found to execute the required convolution"
COMMAND	${IMPLICITGEMM_TESTING_ENV} $<TARGET_FILE:test_conv2d> ${MIOPEN_TEST_FLOAT_ARG} --verbose   --input 64	 32	28 28 --weights   192  32   3	3   --pads_strides_dilations	2   2	2   2	1   1         | grep -v "No suitable algorithm was found to execute the required convolution"
COMMAND	${IMPLICITGEMM_TESTING_ENV} $<TARGET_FILE:test_conv2d> ${MIOPEN_TEST_FLOAT_ARG} --verbose   --input 64	 32	14 14 --weights   192  32   3	3   --pads_strides_dilations	2   2	2   2	1   1         | grep -v "No suitable algorithm was found to execute the required convolution"
COMMAND	${IMPLICITGEMM_TESTING_ENV} $<TARGET_FILE:test_conv2d> ${MIOPEN_TEST_FLOAT_ARG} --verbose   --input 64	 32	7 7   --weights   192  32   3	3   --pads_strides_dilations	2   2	2   2	1   1         | grep -v "No suitable algorithm was found to execute the required convolution"
)

if(WORKAROUND_ISSUE_936 AND MIOPEN_TEST_HALF)
    SET(IMPLICITGEMM_TESTING_ENV ${SAVE_IMPLICITGEMM_TESTING_ENV})
    SET(MIOPEN_TEST_FLOAT_ARG ${SAVE_MIOPEN_TEST_FLOAT_ARG})
endif()

add_custom_test(test_conv_group SKIP_UNLESS_ALL GFX94X_ENABLED GFX103X_ENABLED GFX110X_ENABLED
COMMAND	$<TARGET_FILE:test_conv2d>	--verbose	--input	16	128	56	56	--weights	256	4	3	3	--pads_strides_dilations	1	1	1	1	1	1	--group-count	32
COMMAND	$<TARGET_FILE:test_conv2d>	--verbose	--input	16	256	56	56	--weights	512	8	3	3	--pads_strides_dilations	1	1	2	2	1	1	--group-count	32
COMMAND	$<TARGET_FILE:test_conv2d>	--verbose	--input	16	256	28	28	--weights	512	8	3	3	--pads_strides_dilations	1	1	1	1	1	1	--group-count	32
COMMAND	$<TARGET_FILE:test_conv2d>	--verbose	--input	16	512	28	28	--weights	1024	16	3	3	--pads_strides_dilations	1	1	2	2	1	1	--group-count	32
COMMAND	$<TARGET_FILE:test_conv2d>	--verbose	--input	16	512	14	14	--weights	1024	16	3	3	--pads_strides_dilations	1	1	1	1	1	1	--group-count	32
COMMAND	$<TARGET_FILE:test_conv2d>	--verbose	--input	16	1024	14	14	--weights	2048	32	3	3	--pads_strides_dilations	1	1	2	2	1	1	--group-count	32
COMMAND	$<TARGET_FILE:test_conv2d>	--verbose	--input	16	1024	7	7	--weights	2048	32	3	3	--pads_strides_dilations	1	1	1	1	1	1	--group-count	32
COMMAND	$<TARGET_FILE:test_conv2d>	--verbose	--input	32	128	56	56	--weights	256	4	3	3	--pads_strides_dilations	1	1	1	1	1	1	--group-count	32
COMMAND	$<TARGET_FILE:test_conv2d>	--verbose	--input	32	256	56	56	--weights	512	8	3	3	--pads_strides_dilations	1	1	2	2	1	1	--group-count	32
#
# Workaround for "Memory access fault by GPU node" during "HIP Release All" - WrW disabled.
COMMAND	$<TARGET_FILE:test_conv2d>	--verbose	--input	32	256	28	28	--weights	512	8	3	3	--pads_strides_dilations	1	1	1	1	1	1	--group-count	32 --disable-backward-weights
COMMAND	$<TARGET_FILE:test_conv2d>	--verbose	--input	32	512	28	28	--weights	1024	16	3	3	--pads_strides_dilations	1	1	2	2	1	1	--group-count	32
COMMAND	$<TARGET_FILE:test_conv2d>	--verbose	--input	32	512	14	14	--weights	1024	16	3	3	--pads_strides_dilations	1	1	1	1	1	1	--group-count	32
COMMAND	$<TARGET_FILE:test_conv2d>	--verbose	--input	32	1024	14	14	--weights	2048	32	3	3	--pads_strides_dilations	1	1	2	2	1	1	--group-count	32
COMMAND	$<TARGET_FILE:test_conv2d>	--verbose	--input	32	1024	7	7	--weights	2048	32	3	3	--pads_strides_dilations	1	1	1	1	1	1	--group-count	32
COMMAND	$<TARGET_FILE:test_conv2d>	--verbose	--input	4	4	161	700	--weights	32	1	5	20	--pads_strides_dilations	0	0	2	2	1	1	--group-count	4
COMMAND	$<TARGET_FILE:test_conv2d>	--verbose	--input	8	2	161	700	--weights	32	1	5	20	--pads_strides_dilations	0	0	2	2	1	1	--group-count	2
COMMAND	$<TARGET_FILE:test_conv2d>	--verbose	--input	16	4	161	700	--weights	32	1	5	20	--pads_strides_dilations	0	0	2	2	1	1	--group-count	4
COMMAND	$<TARGET_FILE:test_conv2d>	--verbose	--input	32	2	161	700	--weights	32	1	5	20	--pads_strides_dilations	0	0	2	2	1	1	--group-count	2
COMMAND	$<TARGET_FILE:test_conv2d>	--verbose	--input	4	32	79	341	--weights	32	16	5	10	--pads_strides_dilations	0	0	2	2	1	1	--group-count	2
COMMAND	$<TARGET_FILE:test_conv2d>	--verbose	--input	8	32	79	341	--weights	32	16	5	10	--pads_strides_dilations	0	0	2	2	1	1	--group-count	2
COMMAND	$<TARGET_FILE:test_conv2d>	--verbose	--input	16	32	79	341	--weights	32	16	5	10	--pads_strides_dilations	0	0	2	2	1	1	--group-count	2
COMMAND	$<TARGET_FILE:test_conv2d>	--verbose	--input	32	32	79	341	--weights	32	16	5	10	--pads_strides_dilations	0	0	2	2	1	1	--group-count	2
COMMAND	$<TARGET_FILE:test_conv2d>	--verbose	--input	16	4	48	480	--weights	16	1	3	3	--pads_strides_dilations	1	1	1	1	1	1	--group-count	4
COMMAND	$<TARGET_FILE:test_conv2d>	--verbose	--input	16	16	24	240	--weights	32	1	3	3	--pads_strides_dilations	1	1	1	1	1	1	--group-count	16
COMMAND	$<TARGET_FILE:test_conv2d>	--verbose	--input	16	32	12	120	--weights	64	8	3	3	--pads_strides_dilations	1	1	1	1	1	1	--group-count	4
COMMAND	$<TARGET_FILE:test_conv2d>	--verbose	--input	16	64	6	60	--weights	128	16	3	3	--pads_strides_dilations	1	1	1	1	1	1	--group-count	4
COMMAND	$<TARGET_FILE:test_conv2d>	--verbose	--input	8	3	108	108	--weights	63	1	3	3	--pads_strides_dilations	1	1	2	2	1	1	--group-count	3
COMMAND	$<TARGET_FILE:test_conv2d>	--verbose	--input	8	64	54	54	--weights	64	8	3	3	--pads_strides_dilations	1	1	1	1	1	1	--group-count	8
COMMAND	$<TARGET_FILE:test_conv2d>	--verbose	--input	8	128	27	27	--weights	128	16	3	3	--pads_strides_dilations	1	1	1	1	1	1	--group-count	8
COMMAND	$<TARGET_FILE:test_conv2d>	--verbose	--input	8	3	224	224	--weights	63	1	3	3	--pads_strides_dilations	1	1	1	1	1	1	--group-count	3
COMMAND	$<TARGET_FILE:test_conv2d>	--verbose	--input	8	64	112	112	--weights	128	32	3	3	--pads_strides_dilations	1	1	1	1	1	1	--group-count	2
COMMAND	$<TARGET_FILE:test_conv2d>	--verbose	--input	16	9	224	224	--weights	63	3	3	3	--pads_strides_dilations	1	1	1	1	1	1	--group-count	3
#
# Workaround for "Memory access fault by GPU node" during "FP32 gfx908 Hip Release All subset" - WrW disabled.
COMMAND	$<TARGET_FILE:test_conv2d>	--verbose	--input	16	64	112	112	--weights	128	16	3	3	--pads_strides_dilations	1	1	1	1	1	1	--group-count	4 --disable-backward-weights
COMMAND	$<TARGET_FILE:test_conv2d>	--verbose	--input	16	3	224	224	--weights	63	1	7	7	--pads_strides_dilations	3	3	2	2	1	1	--group-count	3
COMMAND	$<TARGET_FILE:test_conv2d>	--verbose	--input	16	192	28	28	--weights	32	12	5	5	--pads_strides_dilations	2	2	1	1	1	1	--group-count	16
COMMAND	$<TARGET_FILE:test_conv2d>	--verbose	--input	16	832	7	7	--weights	128	52	5	5	--pads_strides_dilations	2	2	1	1	1	1	--group-count	16
COMMAND	$<TARGET_FILE:test_conv2d>	--verbose	--input	16	192	28	28	--weights	32	24	1	1	--pads_strides_dilations	0	0	1	1	1	1	--group-count	8
COMMAND	$<TARGET_FILE:test_conv2d>	--verbose	--input	16	832	7	7	--weights	128	104	1	1	--pads_strides_dilations	0	0	1	1	1	1	--group-count	8
COMMAND	$<TARGET_FILE:test_conv2d>	--verbose	--input	11	23	161	700	--weights	46	1	7	7	--pads_strides_dilations	1	1	2	2	1	1	--group-count	23
COMMAND	$<TARGET_FILE:test_conv2d>	--verbose	--input	8	7	224	224	--weights	63	1	3	3	--pads_strides_dilations	1	1	1	1	1	1	--group-count	7
COMMAND	$<TARGET_FILE:test_conv2d>	--verbose	--input	8	7	224	224	--weights	63	1	3	3	--pads_strides_dilations	0	0	1	1	1	1	--group-count	7
COMMAND	$<TARGET_FILE:test_conv2d>	--verbose	--input	8	7	224	224	--weights	63	1	3	3	--pads_strides_dilations	0	0	2	2	1	1	--group-count	7
COMMAND	$<TARGET_FILE:test_conv2d>	--verbose	--input	8	7	224	224	--weights	63	1	3	3	--pads_strides_dilations	1	1	2	2	1	1	--group-count	7
COMMAND	$<TARGET_FILE:test_conv2d>	--verbose	--input	8	7	224	224	--weights	63	1	3	3	--pads_strides_dilations	2	2	2	2	1	1	--group-count	7
COMMAND	$<TARGET_FILE:test_conv2d>	--verbose	--input	8	3	108	108	--weights	63	1	3	3	--pads_strides_dilations	1	1	1	1	1	1	--group-count	3
COMMAND	$<TARGET_FILE:test_conv2d>	--verbose	--input	8	3	108	108	--weights	63	1	3	3	--pads_strides_dilations	0	0	1	1	1	1	--group-count	3
COMMAND	$<TARGET_FILE:test_conv2d>	--verbose	--input	8	3	108	108	--weights	63	1	3	3	--pads_strides_dilations	0	0	2	2	1	1	--group-count	3
COMMAND	$<TARGET_FILE:test_conv2d>	--verbose	--input	8	3	108	108	--weights	63	1	3	3	--pads_strides_dilations	1	1	2	2	1	1	--group-count	3
COMMAND	$<TARGET_FILE:test_conv2d>	--verbose	--input	8	3	108	108	--weights	63	1	3	3	--pads_strides_dilations	2	2	2	2	1	1	--group-count	3
)




if(MIOPEN_TEST_DEEPBENCH)
    add_custom_test(test_deepbench_rnn GFX94X_ENABLED GFX103X_ENABLED GFX110X_ENABLED
    COMMAND $<TARGET_FILE:test_rnn_vanilla> --verbose --batch-size 16 --seq-len 50 --vector-len 1760 --hidden-size 1760 --num-layers 1 --in-mode 1 --bias-mode 0 -dir-mode 0 --rnn-mode 0 --flat-batch-fill
    COMMAND $<TARGET_FILE:test_rnn_vanilla> --verbose --batch-size 32 --seq-len 50 --vector-len 1760 --hidden-size 1760 --num-layers 1 --in-mode 1 --bias-mode 0 -dir-mode 0 --rnn-mode 0 --flat-batch-fill
    COMMAND $<TARGET_FILE:test_rnn_vanilla> --verbose --batch-size 64 --seq-len 50 --vector-len 1760 --hidden-size 1760 --num-layers 1 --in-mode 1 --bias-mode 0 -dir-mode 0 --rnn-mode 0 --flat-batch-fill
    COMMAND $<TARGET_FILE:test_rnn_vanilla> --verbose --batch-size 128 --seq-len 50 --vector-len 1760 --hidden-size 1760 --num-layers 1 --in-mode 1 --bias-mode 0 -dir-mode 0 --rnn-mode 0 --flat-batch-fill
    COMMAND $<TARGET_FILE:test_rnn_vanilla> --verbose --batch-size 16 --seq-len 50 --vector-len 2048 --hidden-size 2048 --num-layers 1 --in-mode 1 --bias-mode 0 -dir-mode 0 --rnn-mode 0 --flat-batch-fill
    COMMAND $<TARGET_FILE:test_rnn_vanilla> --verbose --batch-size 32 --seq-len 50 --vector-len 2048 --hidden-size 2048 --num-layers 1 --in-mode 1 --bias-mode 0 -dir-mode 0 --rnn-mode 0 --flat-batch-fill
    COMMAND $<TARGET_FILE:test_rnn_vanilla> --verbose --batch-size 64 --seq-len 50 --vector-len 2048 --hidden-size 2048 --num-layers 1 --in-mode 1 --bias-mode 0 -dir-mode 0 --rnn-mode 0 --flat-batch-fill
    COMMAND $<TARGET_FILE:test_rnn_vanilla> --verbose --batch-size 128 --seq-len 50 --vector-len 2048 --hidden-size 2048 --num-layers 1 --in-mode 1 --bias-mode 0 -dir-mode 0 --rnn-mode 0 --flat-batch-fill
    COMMAND $<TARGET_FILE:test_rnn_vanilla> --verbose --batch-size 16 --seq-len 50 --vector-len 2560 --hidden-size 2560 --num-layers 1 --in-mode 1 --bias-mode 0 -dir-mode 0 --rnn-mode 0 --flat-batch-fill
    COMMAND $<TARGET_FILE:test_rnn_vanilla> --verbose --batch-size 32 --seq-len 50 --vector-len 2560 --hidden-size 2560 --num-layers 1 --in-mode 1 --bias-mode 0 -dir-mode 0 --rnn-mode 0 --flat-batch-fill
    COMMAND $<TARGET_FILE:test_rnn_vanilla> --verbose --batch-size 64 --seq-len 50 --vector-len 2560 --hidden-size 2560 --num-layers 1 --in-mode 1 --bias-mode 0 -dir-mode 0 --rnn-mode 0 --flat-batch-fill
    COMMAND $<TARGET_FILE:test_rnn_vanilla> --verbose --batch-size 128 --seq-len 50 --vector-len 2560 --hidden-size 2560 --num-layers 1 --in-mode 1 --bias-mode 0 -dir-mode 0 --rnn-mode 0 --flat-batch-fill
    COMMAND $<TARGET_FILE:test_lstm> --verbose --batch-size 16 --seq-len 25 --vector-len 512 --hidden-size 512 --num-layers 1 --in-mode 1 --bias-mode 0 -dir-mode 0 --rnn-mode 0 --flat-batch-fill
    COMMAND $<TARGET_FILE:test_lstm> --verbose --batch-size 32 --seq-len 25 --vector-len 512 --hidden-size 512 --num-layers 1 --in-mode 1 --bias-mode 0 -dir-mode 0 --rnn-mode 0 --flat-batch-fill
    COMMAND $<TARGET_FILE:test_lstm> --verbose --batch-size 64 --seq-len 25 --vector-len 512 --hidden-size 512 --num-layers 1 --in-mode 1 --bias-mode 0 -dir-mode 0 --rnn-mode 0 --flat-batch-fill
    COMMAND $<TARGET_FILE:test_lstm> --verbose --batch-size 128 --seq-len 25 --vector-len 512 --hidden-size 512 --num-layers 1 --in-mode 1 --bias-mode 0 -dir-mode 0 --rnn-mode 0 --flat-batch-fill
    COMMAND $<TARGET_FILE:test_lstm> --verbose --batch-size 16 --seq-len 25 --vector-len 1024 --hidden-size 1024 --num-layers 1 --in-mode 1 --bias-mode 0 -dir-mode 0 --rnn-mode 0 --flat-batch-fill
    COMMAND $<TARGET_FILE:test_lstm> --verbose --batch-size 32 --seq-len 25 --vector-len 1024 --hidden-size 1024 --num-layers 1 --in-mode 1 --bias-mode 0 -dir-mode 0 --rnn-mode 0 --flat-batch-fill
    COMMAND $<TARGET_FILE:test_lstm> --verbose --batch-size 64 --seq-len 25 --vector-len 1024 --hidden-size 1024 --num-layers 1 --in-mode 1 --bias-mode 0 -dir-mode 0 --rnn-mode 0 --flat-batch-fill
    COMMAND $<TARGET_FILE:test_lstm> --verbose --batch-size 128 --seq-len 25 --vector-len 1024 --hidden-size 1024 --num-layers 1 --in-mode 1 --bias-mode 0 -dir-mode 0 --rnn-mode 0 --flat-batch-fill
    COMMAND $<TARGET_FILE:test_lstm> --verbose --batch-size 16 --seq-len 25 --vector-len 2048 --hidden-size 2048 --num-layers 1 --in-mode 1 --bias-mode 0 -dir-mode 0 --rnn-mode 0 --flat-batch-fill
    COMMAND $<TARGET_FILE:test_lstm> --verbose --batch-size 32 --seq-len 25 --vector-len 2048 --hidden-size 2048 --num-layers 1 --in-mode 1 --bias-mode 0 -dir-mode 0 --rnn-mode 0 --flat-batch-fill
    COMMAND $<TARGET_FILE:test_lstm> --verbose --batch-size 64 --seq-len 25 --vector-len 2048 --hidden-size 2048 --num-layers 1 --in-mode 1 --bias-mode 0 -dir-mode 0 --rnn-mode 0 --flat-batch-fill
    COMMAND $<TARGET_FILE:test_lstm> --verbose --batch-size 128 --seq-len 25 --vector-len 2048 --hidden-size 2048 --num-layers 1 --in-mode 1 --bias-mode 0 -dir-mode 0 --rnn-mode 0 --flat-batch-fill
    COMMAND $<TARGET_FILE:test_lstm> --verbose --batch-size 16 --seq-len 25 --vector-len 4096 --hidden-size 4096 --num-layers 1 --in-mode 1 --bias-mode 0 -dir-mode 0 --rnn-mode 0 --flat-batch-fill
    COMMAND $<TARGET_FILE:test_lstm> --verbose --batch-size 32 --seq-len 25 --vector-len 4096 --hidden-size 4096 --num-layers 1 --in-mode 1 --bias-mode 0 -dir-mode 0 --rnn-mode 0 --flat-batch-fill
    COMMAND $<TARGET_FILE:test_lstm> --verbose --batch-size 64 --seq-len 25 --vector-len 4096 --hidden-size 4096 --num-layers 1 --in-mode 1 --bias-mode 0 -dir-mode 0 --rnn-mode 0 --flat-batch-fill
    COMMAND $<TARGET_FILE:test_lstm> --verbose --batch-size 128 --seq-len 25 --vector-len 4096 --hidden-size 4096 --num-layers 1 --in-mode 1 --bias-mode 0 -dir-mode 0 --rnn-mode 0 --flat-batch-fill
    COMMAND $<TARGET_FILE:test_lstm> --verbose --batch-size 8 --seq-len 50 --vector-len 1536 --hidden-size 1536 --num-layers 1 --in-mode 1 --bias-mode 0 -dir-mode 0 --rnn-mode 0 --flat-batch-fill
    COMMAND $<TARGET_FILE:test_lstm> --verbose --batch-size 16 --seq-len 50 --vector-len 1536 --hidden-size 1536 --num-layers 1 --in-mode 1 --bias-mode 0 -dir-mode 0 --rnn-mode 0 --flat-batch-fill
    COMMAND $<TARGET_FILE:test_lstm> --verbose --batch-size 32 --seq-len 50 --vector-len 1536 --hidden-size 1536 --num-layers 1 --in-mode 1 --bias-mode 0 -dir-mode 0 --rnn-mode 0 --flat-batch-fill
    COMMAND $<TARGET_FILE:test_lstm> --verbose --batch-size 16 --seq-len 150 --vector-len 256 --hidden-size 256 --num-layers 1 --in-mode 1 --bias-mode 0 -dir-mode 0 --rnn-mode 0 --flat-batch-fill
    COMMAND $<TARGET_FILE:test_lstm> --verbose --batch-size 32 --seq-len 150 --vector-len 256 --hidden-size 256 --num-layers 1 --in-mode 1 --bias-mode 0 -dir-mode 0 --rnn-mode 0 --flat-batch-fill
    COMMAND $<TARGET_FILE:test_lstm> --verbose --batch-size 64 --seq-len 150 --vector-len 256 --hidden-size 256 --num-layers 1 --in-mode 1 --bias-mode 0 -dir-mode 0 --rnn-mode 0 --flat-batch-fill
    COMMAND $<TARGET_FILE:test_gru> --verbose --batch-size 32 --seq-len 1500 --vector-len 2816 --hidden-size 2816 --num-layers 1 --in-mode 1 --bias-mode 0 -dir-mode 0 --rnn-mode 0 --flat-batch-fill
    COMMAND $<TARGET_FILE:test_gru> --verbose --batch-size 32 --seq-len 750 --vector-len 2816 --hidden-size 2816 --num-layers 1 --in-mode 1 --bias-mode 0 -dir-mode 0 --rnn-mode 0 --flat-batch-fill
    COMMAND $<TARGET_FILE:test_gru> --verbose --batch-size 32 --seq-len 375 --vector-len 2816 --hidden-size 2816 --num-layers 1 --in-mode 1 --bias-mode 0 -dir-mode 0 --rnn-mode 0 --flat-batch-fill
    COMMAND $<TARGET_FILE:test_gru> --verbose --batch-size 32 --seq-len 187 --vector-len 2816 --hidden-size 2816 --num-layers 1 --in-mode 1 --bias-mode 0 -dir-mode 0 --rnn-mode 0 --flat-batch-fill
    COMMAND $<TARGET_FILE:test_gru> --verbose --batch-size 32 --seq-len 1500 --vector-len 2048 --hidden-size 2048 --num-layers 1 --in-mode 1 --bias-mode 0 -dir-mode 0 --rnn-mode 0 --flat-batch-fill
    COMMAND $<TARGET_FILE:test_gru> --verbose --batch-size 32 --seq-len 750 --vector-len 2048 --hidden-size 2048 --num-layers 1 --in-mode 1 --bias-mode 0 -dir-mode 0 --rnn-mode 0 --flat-batch-fill
    COMMAND $<TARGET_FILE:test_gru> --verbose --batch-size 32 --seq-len 375 --vector-len 2048 --hidden-size 2048 --num-layers 1 --in-mode 1 --bias-mode 0 -dir-mode 0 --rnn-mode 0 --flat-batch-fill
    COMMAND $<TARGET_FILE:test_gru> --verbose --batch-size 32 --seq-len 187 --vector-len 2048 --hidden-size 2048 --num-layers 1 --in-mode 1 --bias-mode 0 -dir-mode 0 --rnn-mode 0 --flat-batch-fill
    COMMAND $<TARGET_FILE:test_gru> --verbose --batch-size 32 --seq-len 1500 --vector-len 1536 --hidden-size 1536 --num-layers 1 --in-mode 1 --bias-mode 0 -dir-mode 0 --rnn-mode 0 --flat-batch-fill
    COMMAND $<TARGET_FILE:test_gru> --verbose --batch-size 32 --seq-len 750 --vector-len 1536 --hidden-size 1536 --num-layers 1 --in-mode 1 --bias-mode 0 -dir-mode 0 --rnn-mode 0 --flat-batch-fill
    COMMAND $<TARGET_FILE:test_gru> --verbose --batch-size 32 --seq-len 375 --vector-len 1536 --hidden-size 1536 --num-layers 1 --in-mode 1 --bias-mode 0 -dir-mode 0 --rnn-mode 0 --flat-batch-fill
    COMMAND $<TARGET_FILE:test_gru> --verbose --batch-size 32 --seq-len 187 --vector-len 1536 --hidden-size 1536 --num-layers 1 --in-mode 1 --bias-mode 0 -dir-mode 0 --rnn-mode 0 --flat-batch-fill
    COMMAND $<TARGET_FILE:test_gru> --verbose --batch-size 32 --seq-len 1500 --vector-len 2560 --hidden-size 2560 --num-layers 1 --in-mode 1 --bias-mode 0 -dir-mode 0 --rnn-mode 0 --flat-batch-fill
    COMMAND $<TARGET_FILE:test_gru> --verbose --batch-size 32 --seq-len 750 --vector-len 2560 --hidden-size 2560 --num-layers 1 --in-mode 1 --bias-mode 0 -dir-mode 0 --rnn-mode 0 --flat-batch-fill
    COMMAND $<TARGET_FILE:test_gru> --verbose --batch-size 32 --seq-len 375 --vector-len 2560 --hidden-size 2560 --num-layers 1 --in-mode 1 --bias-mode 0 -dir-mode 0 --rnn-mode 0 --flat-batch-fill
    COMMAND $<TARGET_FILE:test_gru> --verbose --batch-size 32 --seq-len 187 --vector-len 2560 --hidden-size 2560 --num-layers 1 --in-mode 1 --bias-mode 0 -dir-mode 0 --rnn-mode 0 --flat-batch-fill
    COMMAND $<TARGET_FILE:test_gru> --verbose --batch-size 32 --seq-len 1 --vector-len 512 --hidden-size 512 --num-layers 1 --in-mode 1 --bias-mode 0 -dir-mode 0 --rnn-mode 0 --flat-batch-fill
    COMMAND $<TARGET_FILE:test_gru> --verbose --batch-size 32 --seq-len 1500 --vector-len 1024 --hidden-size 1024 --num-layers 1 --in-mode 1 --bias-mode 0 -dir-mode 0 --rnn-mode 0 --flat-batch-fill
    COMMAND $<TARGET_FILE:test_gru> --verbose --batch-size 64 --seq-len 1500 --vector-len 1024 --hidden-size 1024 --num-layers 1 --in-mode 1 --bias-mode 0 -dir-mode 0 --rnn-mode 0 --flat-batch-fill
    )
endif()


add_custom_test(test_rnn_extra SKIP_UNLESS_ALL GFX94X_ENABLED GFX103X_ENABLED GFX110X_ENABLED
COMMAND $<TARGET_FILE:test_rnn_vanilla> --verbose --batch-size 32 --seq-len 3 --batch-seq 32 32 32 --vector-len 128 --hidden-size 128 --num-layers 1 --in-mode 0 --bias-mode 0 -dir-mode 0 --rnn-mode 0 --no-hx
COMMAND $<TARGET_FILE:test_rnn_vanilla> --verbose --batch-size 32 --seq-len 3 --batch-seq 32 32 32 --vector-len 128 --hidden-size 128 --num-layers 1 --in-mode 0 --bias-mode 0 -dir-mode 0 --rnn-mode 0 --no-dhy
COMMAND $<TARGET_FILE:test_rnn_vanilla> --verbose --batch-size 32 --seq-len 3 --batch-seq 32 32 32 --vector-len 128 --hidden-size 128 --num-layers 1 --in-mode 0 --bias-mode 0 -dir-mode 0 --rnn-mode 0 --no-hx --no-dhy
COMMAND $<TARGET_FILE:test_rnn_vanilla> --verbose --batch-size 32 --seq-len 3 --batch-seq 32 32 32 --vector-len 128 --hidden-size 128 --num-layers 1 --in-mode 0 --bias-mode 0 -dir-mode 0 --rnn-mode 1 --no-hx
COMMAND $<TARGET_FILE:test_rnn_vanilla> --verbose --batch-size 32 --seq-len 3 --batch-seq 32 32 32 --vector-len 128 --hidden-size 128 --num-layers 1 --in-mode 0 --bias-mode 0 -dir-mode 0 --rnn-mode 1 --no-dhy
COMMAND $<TARGET_FILE:test_rnn_vanilla> --verbose --batch-size 32 --seq-len 3 --batch-seq 32 32 32 --vector-len 128 --hidden-size 128 --num-layers 1 --in-mode 0 --bias-mode 0 -dir-mode 0 --rnn-mode 1 --no-hx --no-dhy
COMMAND $<TARGET_FILE:test_rnn_vanilla> --verbose --batch-size 32 --seq-len 3 --batch-seq 32 32 32 --vector-len 128 --hidden-size 128 --num-layers 1 --in-mode 0 --bias-mode 0 -dir-mode 1 --rnn-mode 0 --no-hx
COMMAND $<TARGET_FILE:test_rnn_vanilla> --verbose --batch-size 32 --seq-len 3 --batch-seq 32 32 32 --vector-len 128 --hidden-size 128 --num-layers 1 --in-mode 0 --bias-mode 0 -dir-mode 1 --rnn-mode 0 --no-dhy
COMMAND $<TARGET_FILE:test_rnn_vanilla> --verbose --batch-size 32 --seq-len 3 --batch-seq 32 32 32 --vector-len 128 --hidden-size 128 --num-layers 1 --in-mode 0 --bias-mode 0 -dir-mode 1 --rnn-mode 0 --no-hx --no-dhy
COMMAND $<TARGET_FILE:test_rnn_vanilla> --verbose --batch-size 32 --seq-len 3 --batch-seq 32 32 32 --vector-len 128 --hidden-size 128 --num-layers 1 --in-mode 0 --bias-mode 0 -dir-mode 1 --rnn-mode 1 --no-hx
COMMAND $<TARGET_FILE:test_rnn_vanilla> --verbose --batch-size 32 --seq-len 3 --batch-seq 32 32 32 --vector-len 128 --hidden-size 128 --num-layers 1 --in-mode 0 --bias-mode 0 -dir-mode 1 --rnn-mode 1 --no-dhy
COMMAND $<TARGET_FILE:test_rnn_vanilla> --verbose --batch-size 32 --seq-len 3 --batch-seq 32 32 32 --vector-len 128 --hidden-size 128 --num-layers 1 --in-mode 0 --bias-mode 0 -dir-mode 1 --rnn-mode 1 --no-hx --no-dhy
COMMAND $<TARGET_FILE:test_rnn_vanilla> --verbose --batch-size 32 --seq-len 3 --batch-seq 32 32 32 --vector-len 128 --hidden-size 128 --num-layers 1 --in-mode 0 --bias-mode 0 -dir-mode 0 --rnn-mode 0 --no-hy
COMMAND $<TARGET_FILE:test_rnn_vanilla> --verbose --batch-size 32 --seq-len 3 --batch-seq 32 32 32 --vector-len 128 --hidden-size 128 --num-layers 1 --in-mode 0 --bias-mode 0 -dir-mode 0 --rnn-mode 0 --no-dhx
COMMAND $<TARGET_FILE:test_rnn_vanilla> --verbose --batch-size 32 --seq-len 3 --batch-seq 32 32 32 --vector-len 128 --hidden-size 128 --num-layers 1 --in-mode 0 --bias-mode 0 -dir-mode 0 --rnn-mode 0 --no-hy --no-dhx
COMMAND $<TARGET_FILE:test_rnn_vanilla> --verbose --batch-size 32 --seq-len 3 --batch-seq 32 32 32 --vector-len 128 --hidden-size 128 --num-layers 1 --in-mode 0 --bias-mode 0 -dir-mode 0 --rnn-mode 1 --no-hy
COMMAND $<TARGET_FILE:test_rnn_vanilla> --verbose --batch-size 32 --seq-len 3 --batch-seq 32 32 32 --vector-len 128 --hidden-size 128 --num-layers 1 --in-mode 0 --bias-mode 0 -dir-mode 0 --rnn-mode 1 --no-dhx
COMMAND $<TARGET_FILE:test_rnn_vanilla> --verbose --batch-size 32 --seq-len 3 --batch-seq 32 32 32 --vector-len 128 --hidden-size 128 --num-layers 1 --in-mode 0 --bias-mode 0 -dir-mode 0 --rnn-mode 1 --no-hy --no-dhx
COMMAND $<TARGET_FILE:test_rnn_vanilla> --verbose --batch-size 32 --seq-len 3 --batch-seq 32 32 32 --vector-len 128 --hidden-size 128 --num-layers 1 --in-mode 0 --bias-mode 0 -dir-mode 1 --rnn-mode 0 --no-hy
COMMAND $<TARGET_FILE:test_rnn_vanilla> --verbose --batch-size 32 --seq-len 3 --batch-seq 32 32 32 --vector-len 128 --hidden-size 128 --num-layers 1 --in-mode 0 --bias-mode 0 -dir-mode 1 --rnn-mode 0 --no-dhx
COMMAND $<TARGET_FILE:test_rnn_vanilla> --verbose --batch-size 32 --seq-len 3 --batch-seq 32 32 32 --vector-len 128 --hidden-size 128 --num-layers 1 --in-mode 0 --bias-mode 0 -dir-mode 1 --rnn-mode 0 --no-hy --no-dhx
COMMAND $<TARGET_FILE:test_rnn_vanilla> --verbose --batch-size 32 --seq-len 3 --batch-seq 32 32 32 --vector-len 128 --hidden-size 128 --num-layers 1 --in-mode 0 --bias-mode 0 -dir-mode 1 --rnn-mode 1 --no-hy
COMMAND $<TARGET_FILE:test_rnn_vanilla> --verbose --batch-size 32 --seq-len 3 --batch-seq 32 32 32 --vector-len 128 --hidden-size 128 --num-layers 1 --in-mode 0 --bias-mode 0 -dir-mode 1 --rnn-mode 1 --no-dhx
COMMAND $<TARGET_FILE:test_rnn_vanilla> --verbose --batch-size 32 --seq-len 3 --batch-seq 32 32 32 --vector-len 128 --hidden-size 128 --num-layers 1 --in-mode 0 --bias-mode 0 -dir-mode 1 --rnn-mode 1 --no-hy --no-dhx
COMMAND $<TARGET_FILE:test_rnn_vanilla> --verbose --batch-size 32 --seq-len 3 --batch-seq 32 32 32 --vector-len 128 --hidden-size 128 --num-layers 1 --in-mode 0 --bias-mode 0 -dir-mode 0 --rnn-mode 0 --no-hx --no-dhy --no-hy --no-dhx
COMMAND $<TARGET_FILE:test_rnn_vanilla> --verbose --batch-size 32 --seq-len 3 --batch-seq 32 32 32 --vector-len 128 --hidden-size 128 --num-layers 1 --in-mode 0 --bias-mode 0 -dir-mode 0 --rnn-mode 1 --no-hx --no-dhy --no-hy --no-dhx
COMMAND $<TARGET_FILE:test_rnn_vanilla> --verbose --batch-size 32 --seq-len 3 --batch-seq 32 32 32 --vector-len 128 --hidden-size 128 --num-layers 1 --in-mode 0 --bias-mode 0 -dir-mode 1 --rnn-mode 0 --no-hx --no-dhy --no-hy --no-dhx
COMMAND $<TARGET_FILE:test_rnn_vanilla> --verbose --batch-size 32 --seq-len 3 --batch-seq 32 32 32 --vector-len 128 --hidden-size 128 --num-layers 1 --in-mode 0 --bias-mode 0 -dir-mode 1 --rnn-mode 1 --no-hx --no-dhy --no-hy --no-dhx
)

add_custom_test(test_gru_extra SKIP_UNLESS_ALL GFX94X_ENABLED GFX103X_ENABLED GFX110X_ENABLED
COMMAND $<TARGET_FILE:test_gru> --verbose --batch-size 32 --seq-len 3 --batch-seq 32 32 32 --vector-len 128 --hidden-size 128 --num-layers 1 --in-mode 0 --bias-mode 0 -dir-mode 0 --no-hx
COMMAND $<TARGET_FILE:test_gru> --verbose --batch-size 32 --seq-len 3 --batch-seq 32 32 32 --vector-len 128 --hidden-size 128 --num-layers 1 --in-mode 0 --bias-mode 0 -dir-mode 0 --no-dhy
COMMAND $<TARGET_FILE:test_gru> --verbose --batch-size 32 --seq-len 3 --batch-seq 32 32 32 --vector-len 128 --hidden-size 128 --num-layers 1 --in-mode 0 --bias-mode 0 -dir-mode 0 --no-hx --no-dhy
COMMAND $<TARGET_FILE:test_gru> --verbose --batch-size 32 --seq-len 3 --batch-seq 32 32 32 --vector-len 128 --hidden-size 128 --num-layers 1 --in-mode 0 --bias-mode 0 -dir-mode 1 --no-hx
COMMAND $<TARGET_FILE:test_gru> --verbose --batch-size 32 --seq-len 3 --batch-seq 32 32 32 --vector-len 128 --hidden-size 128 --num-layers 1 --in-mode 0 --bias-mode 0 -dir-mode 1 --no-dhy
COMMAND $<TARGET_FILE:test_gru> --verbose --batch-size 32 --seq-len 3 --batch-seq 32 32 32 --vector-len 128 --hidden-size 128 --num-layers 1 --in-mode 0 --bias-mode 0 -dir-mode 1 --no-hx --no-dhy
COMMAND $<TARGET_FILE:test_gru> --verbose --batch-size 32 --seq-len 3 --batch-seq 32 32 32 --vector-len 128 --hidden-size 128 --num-layers 1 --in-mode 0 --bias-mode 0 -dir-mode 0 --no-hy
COMMAND $<TARGET_FILE:test_gru> --verbose --batch-size 32 --seq-len 3 --batch-seq 32 32 32 --vector-len 128 --hidden-size 128 --num-layers 1 --in-mode 0 --bias-mode 0 -dir-mode 0 --no-dhx
COMMAND $<TARGET_FILE:test_gru> --verbose --batch-size 32 --seq-len 3 --batch-seq 32 32 32 --vector-len 128 --hidden-size 128 --num-layers 1 --in-mode 0 --bias-mode 0 -dir-mode 0 --no-hy --no-dhx
COMMAND $<TARGET_FILE:test_gru> --verbose --batch-size 32 --seq-len 3 --batch-seq 32 32 32 --vector-len 128 --hidden-size 128 --num-layers 1 --in-mode 0 --bias-mode 0 -dir-mode 1 --no-hy
COMMAND $<TARGET_FILE:test_gru> --verbose --batch-size 32 --seq-len 3 --batch-seq 32 32 32 --vector-len 128 --hidden-size 128 --num-layers 1 --in-mode 0 --bias-mode 0 -dir-mode 1 --no-dhx
COMMAND $<TARGET_FILE:test_gru> --verbose --batch-size 32 --seq-len 3 --batch-seq 32 32 32 --vector-len 128 --hidden-size 128 --num-layers 1 --in-mode 0 --bias-mode 0 -dir-mode 1 --no-hy --no-dhx
COMMAND $<TARGET_FILE:test_gru> --verbose --batch-size 32 --seq-len 3 --batch-seq 32 32 32 --vector-len 128 --hidden-size 128 --num-layers 1 --in-mode 0 --bias-mode 0 -dir-mode 0 --no-hx --no-dhy --no-hy --no-dhx
COMMAND $<TARGET_FILE:test_gru> --verbose --batch-size 32 --seq-len 3 --batch-seq 32 32 32 --vector-len 128 --hidden-size 128 --num-layers 1 --in-mode 0 --bias-mode 0 -dir-mode 1 --no-hx --no-dhy --no-hy --no-dhx
)

add_custom_test(test_lstm_extra SKIP_UNLESS_ALL GFX94X_ENABLED GFX103X_ENABLED GFX110X_ENABLED
COMMAND $<TARGET_FILE:test_lstm> --verbose --batch-size 32 --seq-len 3 --batch-seq 32 32 32 --vector-len 128 --hidden-size 128 --num-layers 1 --in-mode 0 --bias-mode 0 -dir-mode 0 --no-hx
COMMAND $<TARGET_FILE:test_lstm> --verbose --batch-size 32 --seq-len 3 --batch-seq 32 32 32 --vector-len 128 --hidden-size 128 --num-layers 1 --in-mode 0 --bias-mode 0 -dir-mode 0 --no-dhy
COMMAND $<TARGET_FILE:test_lstm> --verbose --batch-size 32 --seq-len 3 --batch-seq 32 32 32 --vector-len 128 --hidden-size 128 --num-layers 1 --in-mode 0 --bias-mode 0 -dir-mode 0 --no-hx --no-dhy
COMMAND $<TARGET_FILE:test_lstm> --verbose --batch-size 32 --seq-len 3 --batch-seq 32 32 32 --vector-len 128 --hidden-size 128 --num-layers 1 --in-mode 0 --bias-mode 0 -dir-mode 0 --no-cx
COMMAND $<TARGET_FILE:test_lstm> --verbose --batch-size 32 --seq-len 3 --batch-seq 32 32 32 --vector-len 128 --hidden-size 128 --num-layers 1 --in-mode 0 --bias-mode 0 -dir-mode 0 --no-hx --no-cx
COMMAND $<TARGET_FILE:test_lstm> --verbose --batch-size 32 --seq-len 3 --batch-seq 32 32 32 --vector-len 128 --hidden-size 128 --num-layers 1 --in-mode 0 --bias-mode 0 -dir-mode 0 --no-dcy
COMMAND $<TARGET_FILE:test_lstm> --verbose --batch-size 32 --seq-len 3 --batch-seq 32 32 32 --vector-len 128 --hidden-size 128 --num-layers 1 --in-mode 0 --bias-mode 0 -dir-mode 0 --no-cx --no-dcy
COMMAND $<TARGET_FILE:test_lstm> --verbose --batch-size 32 --seq-len 3 --batch-seq 32 32 32 --vector-len 128 --hidden-size 128 --num-layers 1 --in-mode 0 --bias-mode 0 -dir-mode 1 --no-hx
COMMAND $<TARGET_FILE:test_lstm> --verbose --batch-size 32 --seq-len 3 --batch-seq 32 32 32 --vector-len 128 --hidden-size 128 --num-layers 1 --in-mode 0 --bias-mode 0 -dir-mode 1 --no-dhy
COMMAND $<TARGET_FILE:test_lstm> --verbose --batch-size 32 --seq-len 3 --batch-seq 32 32 32 --vector-len 128 --hidden-size 128 --num-layers 1 --in-mode 0 --bias-mode 0 -dir-mode 1 --no-hx --no-dhy
COMMAND $<TARGET_FILE:test_lstm> --verbose --batch-size 32 --seq-len 3 --batch-seq 32 32 32 --vector-len 128 --hidden-size 128 --num-layers 1 --in-mode 0 --bias-mode 0 -dir-mode 1 --no-cx
COMMAND $<TARGET_FILE:test_lstm> --verbose --batch-size 32 --seq-len 3 --batch-seq 32 32 32 --vector-len 128 --hidden-size 128 --num-layers 1 --in-mode 0 --bias-mode 0 -dir-mode 1 --no-hx --no-cx
COMMAND $<TARGET_FILE:test_lstm> --verbose --batch-size 32 --seq-len 3 --batch-seq 32 32 32 --vector-len 128 --hidden-size 128 --num-layers 1 --in-mode 0 --bias-mode 0 -dir-mode 1 --no-dcy
COMMAND $<TARGET_FILE:test_lstm> --verbose --batch-size 32 --seq-len 3 --batch-seq 32 32 32 --vector-len 128 --hidden-size 128 --num-layers 1 --in-mode 0 --bias-mode 0 -dir-mode 1 --no-cx --no-dcy
COMMAND $<TARGET_FILE:test_lstm> --verbose --batch-size 32 --seq-len 3 --batch-seq 32 32 32 --vector-len 128 --hidden-size 128 --num-layers 1 --in-mode 0 --bias-mode 0 -dir-mode 0 --no-hy
COMMAND $<TARGET_FILE:test_lstm> --verbose --batch-size 32 --seq-len 3 --batch-seq 32 32 32 --vector-len 128 --hidden-size 128 --num-layers 1 --in-mode 0 --bias-mode 0 -dir-mode 0 --no-dhx
COMMAND $<TARGET_FILE:test_lstm> --verbose --batch-size 32 --seq-len 3 --batch-seq 32 32 32 --vector-len 128 --hidden-size 128 --num-layers 1 --in-mode 0 --bias-mode 0 -dir-mode 0 --no-hy --no-dhx
COMMAND $<TARGET_FILE:test_lstm> --verbose --batch-size 32 --seq-len 3 --batch-seq 32 32 32 --vector-len 128 --hidden-size 128 --num-layers 1 --in-mode 0 --bias-mode 0 -dir-mode 0 --no-cy
COMMAND $<TARGET_FILE:test_lstm> --verbose --batch-size 32 --seq-len 3 --batch-seq 32 32 32 --vector-len 128 --hidden-size 128 --num-layers 1 --in-mode 0 --bias-mode 0 -dir-mode 0 --no-hy --no-cy
COMMAND $<TARGET_FILE:test_lstm> --verbose --batch-size 32 --seq-len 3 --batch-seq 32 32 32 --vector-len 128 --hidden-size 128 --num-layers 1 --in-mode 0 --bias-mode 0 -dir-mode 0 --no-dcx
COMMAND $<TARGET_FILE:test_lstm> --verbose --batch-size 32 --seq-len 3 --batch-seq 32 32 32 --vector-len 128 --hidden-size 128 --num-layers 1 --in-mode 0 --bias-mode 0 -dir-mode 0 --no-cy --no-dcx
COMMAND $<TARGET_FILE:test_lstm> --verbose --batch-size 32 --seq-len 3 --batch-seq 32 32 32 --vector-len 128 --hidden-size 128 --num-layers 1 --in-mode 0 --bias-mode 0 -dir-mode 1 --no-hy
COMMAND $<TARGET_FILE:test_lstm> --verbose --batch-size 32 --seq-len 3 --batch-seq 32 32 32 --vector-len 128 --hidden-size 128 --num-layers 1 --in-mode 0 --bias-mode 0 -dir-mode 1 --no-dhx
COMMAND $<TARGET_FILE:test_lstm> --verbose --batch-size 32 --seq-len 3 --batch-seq 32 32 32 --vector-len 128 --hidden-size 128 --num-layers 1 --in-mode 0 --bias-mode 0 -dir-mode 1 --no-hy --no-dhx
COMMAND $<TARGET_FILE:test_lstm> --verbose --batch-size 32 --seq-len 3 --batch-seq 32 32 32 --vector-len 128 --hidden-size 128 --num-layers 1 --in-mode 0 --bias-mode 0 -dir-mode 1 --no-cy
COMMAND $<TARGET_FILE:test_lstm> --verbose --batch-size 32 --seq-len 3 --batch-seq 32 32 32 --vector-len 128 --hidden-size 128 --num-layers 1 --in-mode 0 --bias-mode 0 -dir-mode 1 --no-hy --no-cy
COMMAND $<TARGET_FILE:test_lstm> --verbose --batch-size 32 --seq-len 3 --batch-seq 32 32 32 --vector-len 128 --hidden-size 128 --num-layers 1 --in-mode 0 --bias-mode 0 -dir-mode 1 --no-dcx
COMMAND $<TARGET_FILE:test_lstm> --verbose --batch-size 32 --seq-len 3 --batch-seq 32 32 32 --vector-len 128 --hidden-size 128 --num-layers 1 --in-mode 0 --bias-mode 0 -dir-mode 1 --no-cy --no-dcx
COMMAND $<TARGET_FILE:test_lstm> --verbose --batch-size 32 --seq-len 3 --batch-seq 32 32 32 --vector-len 128 --hidden-size 128 --num-layers 1 --in-mode 0 --bias-mode 0 -dir-mode 0 --no-hx --no-dhy --no-cx --no-dcy --no-hy --no-dhx --no-cy --no-dcx
COMMAND $<TARGET_FILE:test_lstm> --verbose --batch-size 32 --seq-len 3 --batch-seq 32 32 32 --vector-len 128 --hidden-size 128 --num-layers 1 --in-mode 0 --bias-mode 0 -dir-mode 1 --no-hx --no-dhy --no-cx --no-dcy --no-hy --no-dhx --no-cy --no-dcx
)


add_custom_test(test_conv_extra SKIP_UNLESS_ALL GFX94X_ENABLED GFX103X_ENABLED GFX110X_ENABLED
# COMMAND	$<TARGET_FILE:test_conv2d>	--verbose	--input	1	1	1	1	--weights	1	1	2	2	--pads_strides_dilations	0	0	3	3	1	1
COMMAND	$<TARGET_FILE:test_conv2d>	--verbose	--input	4	1	161	700	--weights	4	1	5	20	--pads_strides_dilations	0	0	2	2	1	1
COMMAND	$<TARGET_FILE:test_conv2d>	--verbose	--input	4	1	161	700	--weights	4	1	5	20	--pads_strides_dilations	0	0	2	2	1	1
COMMAND	$<TARGET_FILE:test_conv2d>	--verbose	--input	4	32	79	341	--weights	4	32	5	10	--pads_strides_dilations	0	0	2	2	1	1
COMMAND	$<TARGET_FILE:test_conv2d>	--verbose	--input	4	32	79	341	--weights	4	32	5	10	--pads_strides_dilations	0	0	2	2	1	1
COMMAND	$<TARGET_FILE:test_conv2d>	--verbose	--input	4	3	227	227	--weights	4	3	11	11	--pads_strides_dilations	0	0	4	4	1	1
COMMAND	$<TARGET_FILE:test_conv2d>	--verbose	--input	4	3	224	224	--weights	4	3	11	11	--pads_strides_dilations	2	2	4	4	1	1
COMMAND	$<TARGET_FILE:test_conv2d>	--verbose	--input	16	1	48	480	--weights	16	1	3	3	--pads_strides_dilations	1	1	1	1	1	1
# Forward disabled since FFT fails verification for the forward direction
COMMAND	$<TARGET_FILE:test_conv2d>	--verbose	--input	32	64	27	27	--weights	192	64	5	5	--pads_strides_dilations	2	2	1	1	1	1 --disable-forward
# COMMAND	$<TARGET_FILE:test_conv2d>	--verbose	--input	4	64	14	14	--weights	24	64	5	5	--pads_strides_dilations	2	2	1	1	1	1
COMMAND	$<TARGET_FILE:test_conv2d>	--verbose	--input	4	96	14	14	--weights	32	96	5	5	--pads_strides_dilations	2	2	1	1	1	1
COMMAND	$<TARGET_FILE:test_conv2d>	--verbose	--input	4	16	14	14	--weights	4	16	5	5	--pads_strides_dilations	2	2	1	1	1	1
COMMAND	$<TARGET_FILE:test_conv2d>	--verbose	--input	4	32	14	14	--weights	4	32	5	5	--pads_strides_dilations	2	2	1	1	1	1

COMMAND $<TARGET_FILE:test_conv2d> ${MIOPEN_TEST_FLOAT_ARG} --input 16 3 64 128 --weights 96 3 11 11 --pads_strides_dilations 0 0 1 1 1 1 ${MIOPEN_TEST_FLAGS_ARGS}
COMMAND $<TARGET_FILE:test_conv2d> ${MIOPEN_TEST_FLOAT_ARG} --input 16 3 32 32 --weights 96 3 11 11 --pads_strides_dilations 0 0 2 2 1 1  ${MIOPEN_TEST_FLAGS_ARGS}
COMMAND $<TARGET_FILE:test_conv2d> ${MIOPEN_TEST_FLOAT_ARG} --input 16 3 64 128 --weights 96 3 11 11 --pads_strides_dilations 5 5 2 2 1 1 ${MIOPEN_TEST_FLAGS_ARGS}
COMMAND $<TARGET_FILE:test_conv2d> ${MIOPEN_TEST_FLOAT_ARG} --input 16 3 32 32 --weights 96 3 11 11 --pads_strides_dilations 5 5 2 2 1 1  ${MIOPEN_TEST_FLAGS_ARGS}

COMMAND $<TARGET_FILE:test_conv2d> ${MIOPEN_TEST_FLOAT_ARG} --input 2 16 1024 2048 --weights 32 16 3 3 --pads_strides_dilations 0 0 1 1 1 1 ${MIOPEN_TEST_FLAGS_ARGS}
COMMAND $<TARGET_FILE:test_conv2d> ${MIOPEN_TEST_FLOAT_ARG} --input 2 16 1024 2048 --weights 32 16 3 3 --pads_strides_dilations 1 1 1 1 1 1 ${MIOPEN_TEST_FLAGS_ARGS}
COMMAND $<TARGET_FILE:test_conv2d> ${MIOPEN_TEST_FLOAT_ARG} --input 2 16 3072 3072 --weights 32 16 3 3 --pads_strides_dilations 0 0 2 2 1 1 ${MIOPEN_TEST_FLAGS_ARGS}
COMMAND $<TARGET_FILE:test_conv2d> ${MIOPEN_TEST_FLOAT_ARG} --input 2 16 3072 3072 --weights 32 16 3 3 --pads_strides_dilations 2 2 2 2 1 1 ${MIOPEN_TEST_FLAGS_ARGS}

COMMAND $<TARGET_FILE:test_conv2d> ${MIOPEN_TEST_FLOAT_ARG} --input 128 320 1 7 --weights 256 320 1 1 --pads_strides_dilations 0 0 1 1 1 1 ${MIOPEN_TEST_FLAGS_ARGS}
COMMAND $<TARGET_FILE:test_conv2d> ${MIOPEN_TEST_FLOAT_ARG} --input 128 1024 1 7 --weights 2048 1024 1 1 --pads_strides_dilations 1 1 1 1 1 1 ${MIOPEN_TEST_FLAGS_ARGS}
COMMAND $<TARGET_FILE:test_conv2d> ${MIOPEN_TEST_FLOAT_ARG} --input 352 192 7 1 --weights 320 192 1 1 --pads_strides_dilations 0 0 1 1 1 1 ${MIOPEN_TEST_FLAGS_ARGS}
COMMAND $<TARGET_FILE:test_conv2d> ${MIOPEN_TEST_FLOAT_ARG} --input 352 16 7 1 --weights 32 16 1 1 --pads_strides_dilations 2 2 1 1 1 1 ${MIOPEN_TEST_FLAGS_ARGS}
)

if(NOT WORKAROUND_FROM_PR147) #disabled too many errors
add_custom_test(test_conv3d_extra SKIP_UNLESS_ALL GFX94X_ENABLED GFX103X_ENABLED GFX110X_ENABLED
    COMMAND $<TARGET_FILE:test_conv3d> ${MIOPEN_TEST_FLOAT_ARG} --input 2 16 50 50 50 --weights 32 16 5 5 5 --pads_strides_dilations 0 0 0 1 1 1 1 1 1 ${MIOPEN_TEST_FLAGS_ARGS}
    COMMAND $<TARGET_FILE:test_conv3d> ${MIOPEN_TEST_FLOAT_ARG} --input 2 16 50  50 50 --weights 32 16 5 5 5 --pads_strides_dilations 0 0 0 2 2 2 1 1 1 ${MIOPEN_TEST_FLAGS_ARGS}
    COMMAND $<TARGET_FILE:test_conv3d> ${MIOPEN_TEST_FLOAT_ARG} --input 2 16 50 50 50 --weights 32 16 5 5 5 --pads_strides_dilations 2 2 2 1 1 1 1 1 1 ${MIOPEN_TEST_FLAGS_ARGS}
    COMMAND $<TARGET_FILE:test_conv3d> ${MIOPEN_TEST_FLOAT_ARG} --input 2 16 50 50 50 --weights 32 16 5 5 5 --pads_strides_dilations 0 0 0 1 1 1 2 2 2 ${MIOPEN_TEST_FLAGS_ARGS}
    COMMAND $<TARGET_FILE:test_conv3d> ${MIOPEN_TEST_FLOAT_ARG} --input 1 16 4 161 700 --weights 16 16 3 11 11 --pads_strides_dilations 1 1 1 1 1 1 1 1 1 ${MIOPEN_TEST_FLAGS_ARGS}
    COMMAND $<TARGET_FILE:test_conv3d> ${MIOPEN_TEST_FLOAT_ARG} --input 1 16 4 161 700 --weights 16 16 3 11 11 --pads_strides_dilations 0 0 0 1 1 1 1 1 1 ${MIOPEN_TEST_FLAGS_ARGS}
    COMMAND $<TARGET_FILE:test_conv3d> ${MIOPEN_TEST_FLOAT_ARG} --input 1 16 4 161 700 --weights 16 16 3 11 11 --pads_strides_dilations 0 0 0 2 2 2 1 1 1 ${MIOPEN_TEST_FLAGS_ARGS}
    COMMAND $<TARGET_FILE:test_conv3d> ${MIOPEN_TEST_FLOAT_ARG} --input 1 16 4 140 602 --weights 16 16 3 11 11 --pads_strides_dilations 1 1 1 1 1 1 1 1 1 ${MIOPEN_TEST_FLAGS_ARGS}
    COMMAND $<TARGET_FILE:test_conv3d> ${MIOPEN_TEST_FLOAT_ARG} --input 1 16 4 140 602 --weights 16 16 3 11 11 --pads_strides_dilations 0 0 0 1 1 1 1 1 1 ${MIOPEN_TEST_FLAGS_ARGS}
)
endif()

add_custom_test(test_conv_trans SKIP_UNLESS_ALL GFX94X_ENABLED GFX103X_ENABLED GFX110X_ENABLED
COMMAND	$<TARGET_FILE:test_conv2d>	--verbose	--input	8	128	28	28	--weights	128	128	1	1	--pads_strides_dilations	0	0	1	1	1	1	--cmode	trans	--pmode	default
COMMAND	$<TARGET_FILE:test_conv2d>	--verbose	--input	8	256	28	28	--weights	256	256	1	1	--pads_strides_dilations	0	0	1	1	1	1	--cmode	trans	--pmode	same
COMMAND	$<TARGET_FILE:test_conv2d>	--verbose	--input	8	32	28	28	--weights	32	32	5	5	--pads_strides_dilations	0	0	2	2	1	1	--cmode	trans	--pmode	default
COMMAND	$<TARGET_FILE:test_conv2d>	--verbose	--input	8	512	14	14	--weights	512	512	1	1	--pads_strides_dilations	0	0	2	2	1	1	--cmode	trans	--pmode	same
COMMAND	$<TARGET_FILE:test_conv2d>	--verbose	--input	8	512	4	4	--weights	512	512	1	1	--pads_strides_dilations	0	0	1	1	1	1	--cmode	trans	--pmode	valid
COMMAND	$<TARGET_FILE:test_conv2d>	--verbose	--input	8	64	56	56	--weights	64	64	1	1	--pads_strides_dilations	0	0	2	2	1	1	--cmode	trans	--pmode	valid
COMMAND	$<TARGET_FILE:test_conv2d>	--verbose	--input	100	3	64	64	--weights	3	3	1	1	--pads_strides_dilations	2	2	1	1	1	1	--cmode	trans	--pmode	default
COMMAND	$<TARGET_FILE:test_conv2d>	--verbose	--input	100	6	4	4	--weights	6	4	1	1	--pads_strides_dilations	2	2	1	1	1	1	--cmode	trans	--pmode	default
COMMAND	$<TARGET_FILE:test_conv2d>	--verbose	--input	8	128	28	28	--weights	128	16	1	1	--pads_strides_dilations	0	0	1	1	1	1	--cmode	trans	--pmode	default	--group-count	8
COMMAND	$<TARGET_FILE:test_conv2d>	--verbose	--input	8	256	28	28	--weights	256	64	1	1	--pads_strides_dilations	0	0	1	1	1	1	--cmode	trans	--pmode	same	--group-count	4
COMMAND	$<TARGET_FILE:test_conv2d>	--verbose	--input	8	32	28	28	--weights	32	1	5	5	--pads_strides_dilations	0	0	2	2	1	1	--cmode	trans	--pmode	default	--group-count	32
COMMAND	$<TARGET_FILE:test_conv2d>	--verbose	--input	8	512	14	14	--weights	512	16	1	1	--pads_strides_dilations	0	0	2	2	1	1	--cmode	trans	--pmode	same	--group-count	32
COMMAND	$<TARGET_FILE:test_conv2d>	--verbose	--input	8	512	4	4	--weights	512	16	1	1	--pads_strides_dilations	0	0	1	1	1	1	--cmode	trans	--pmode	valid	--group-count	32
COMMAND	$<TARGET_FILE:test_conv2d>	--verbose	--input	8	64	56	56	--weights	64	2	1	1	--pads_strides_dilations	0	0	2	2	1	1	--cmode	trans	--pmode	valid	--group-count	32
COMMAND	$<TARGET_FILE:test_conv2d>	--verbose	--input	100	3	64	64	--weights	3	3	1	1	--pads_strides_dilations	2	2	1	1	1	1	--cmode	trans	--pmode	default	--group-count	3
COMMAND	$<TARGET_FILE:test_conv2d>	--verbose	--input	100	6	4	4	--weights	6	4	1	1	--pads_strides_dilations	2	2	1	1	1	1	--cmode	trans	--pmode	default	--group-count	2
)


add_custom_test(test_conv_3d SKIP_UNLESS_ALL GFX94X_ENABLED GFX103X_ENABLED GFX110X_ENABLED
COMMAND $<TARGET_FILE:test_conv3d> --verbose --conv_dim_type conv3d --input 16    32   4    9     9  --weights    64    32   3  3    3  --pads_strides_dilations  0  0  0    2  2   2    1   1   1  --group-count   1   --cmode conv   --pmode   default
COMMAND $<TARGET_FILE:test_conv3d> --verbose --conv_dim_type conv3d --input  4     3   4  227   227  --weights     4     3   3 11   11  --pads_strides_dilations  0  0  0    1  1   1    1   1   1  --group-count   1   --cmode conv   --pmode   default
COMMAND $<TARGET_FILE:test_conv3d> --verbose --conv_dim_type conv3d --input 16   128   4   56    56  --weights   256     4   3  3    3  --pads_strides_dilations  1  1  1    1  1   1    1   1   1  --group-count   32  --cmode conv   --pmode   default
COMMAND $<TARGET_FILE:test_conv3d> --verbose --conv_dim_type conv3d --input 16   128  56   56    56  --weights   256     4   3  3    3  --pads_strides_dilations  1  2  3    1  1   1    1   2   3  --group-count   32  --cmode conv   --pmode   default
COMMAND $<TARGET_FILE:test_conv3d> --verbose --conv_dim_type conv3d --input  4     4   4  161   700  --weights    32     1   3  5   20  --pads_strides_dilations  1  1  1    2  2   2    1   1   1  --group-count   4   --cmode conv   --pmode   default
COMMAND $<TARGET_FILE:test_conv3d> --verbose --conv_dim_type conv3d --input  8   512   4   28    28  --weights   512   128   1  1    1  --pads_strides_dilations  0  0  0    1  1   1    1   1   1  --group-count   4   --cmode conv   --pmode   same
COMMAND $<TARGET_FILE:test_conv3d> --verbose --conv_dim_type conv3d --input  8   512   4   56    56  --weights   512   128   1  1    1  --pads_strides_dilations  0  0  0    2  2   2    1   1   1  --group-count   4   --cmode conv   --pmode   same
COMMAND $<TARGET_FILE:test_conv3d> --verbose --conv_dim_type conv3d --input  8   512   3   14    14  --weights   512   128   1  1    1  --pads_strides_dilations  0  0  0    2  2   2    1   1   1  --trans_output_pads 0 0 0 --group-count   1   --cmode trans  --pmode   same
COMMAND $<TARGET_FILE:test_conv3d> --verbose --conv_dim_type conv3d --input 16    64   3    4     4  --weights    64    32   1  3    3  --pads_strides_dilations  0  0  0    2  2   2    1   1   1  --trans_output_pads 0 0 0 --group-count   4   --cmode trans  --pmode   default
COMMAND $<TARGET_FILE:test_conv3d> --verbose --conv_dim_type conv3d --input 16    32   4    9     9  --weights    64    32   3  3    3  --pads_strides_dilations  0  0  0    1  2   3    1   2   3  --group-count   1   --cmode conv   --pmode   default
COMMAND $<TARGET_FILE:test_conv3d> --verbose --conv_dim_type conv3d --input  4     3   4  227   227  --weights     4     3   3 11   11  --pads_strides_dilations  0  0  0    1  1   1    1   2   3  --group-count   1   --cmode conv   --pmode   default
COMMAND $<TARGET_FILE:test_conv3d> --verbose --conv_dim_type conv3d --input 16   128   4   56    56  --weights   256     4   3  3    3  --pads_strides_dilations  1  2  3    1  1   1    1   2   3  --group-count   32  --cmode conv   --pmode   default
COMMAND $<TARGET_FILE:test_conv3d> --verbose --conv_dim_type conv3d --input  4     4   4  161   700  --weights    32     1   3  5   20  --pads_strides_dilations  1  2  3    1  2   3    1   2   3  --group-count   4   --cmode conv   --pmode   default
COMMAND $<TARGET_FILE:test_conv3d> --verbose --conv_dim_type conv3d --input  8   512   4   28    28  --weights   512   128   1  1    1  --pads_strides_dilations  0  0  0    1  1   1    1   2   3  --group-count   4   --cmode conv   --pmode   same
COMMAND $<TARGET_FILE:test_conv3d> --verbose --conv_dim_type conv3d --input  8   512   4   56    56  --weights   512   128   1  1    1  --pads_strides_dilations  0  0  0    1  2   3    1   2   3  --group-count   4   --cmode conv   --pmode   same
COMMAND $<TARGET_FILE:test_conv3d> --verbose --conv_dim_type conv3d --input  8   512   3   14    14  --weights   512   128   1  1    1  --pads_strides_dilations  0  0  0    1  2   3    1   2   3  --trans_output_pads 0 0 0 --group-count   1   --cmode trans  --pmode   same
COMMAND $<TARGET_FILE:test_conv3d> --verbose --conv_dim_type conv3d --input 16    64   3    4     4  --weights    64    32   1  3    3  --pads_strides_dilations  0  0  0    1  2   3    1   2   3  --trans_output_pads 0 0 0 --group-count   4   --cmode trans  --pmode   default
)

set(DYNAMIC_IMPLICITGEMM_COMMON
    MIOPEN_FIND_MODE=normal)
set(DYNAMIC_IMPLICITGEMM_ENVS
    ${DYNAMIC_IMPLICITGEMM_COMMON}
    MIOPEN_DEBUG_FIND_ONLY_SOLVER=ConvAsmImplicitGemmV4R1DynamicFwd)
set(DYNAMIC_IMPLICITGEMM_1X1_ENVS
    ${DYNAMIC_IMPLICITGEMM_COMMON}
    MIOPEN_DEBUG_FIND_ONLY_SOLVER=ConvAsmImplicitGemmV4R1DynamicFwd_1x1)
set(DYNAMIC_IMPLICITGEMM_FWD_GTC_DYNAMIC_XDLOPS_ENVS
    ${DYNAMIC_IMPLICITGEMM_COMMON}
    MIOPEN_DEBUG_FIND_ONLY_SOLVER=ConvAsmImplicitGemmGTCDynamicFwdXdlops)
set(DYNAMIC_IMPLICITGEMM_BWD_ENVS
    ${DYNAMIC_IMPLICITGEMM_COMMON}
    MIOPEN_DEBUG_FIND_ONLY_SOLVER=ConvAsmImplicitGemmV4R1DynamicBwd)
set(DYNAMIC_IMPLICITGEMM_WRW_ENVS
    ${DYNAMIC_IMPLICITGEMM_COMMON}
    MIOPEN_DEBUG_FIND_ONLY_SOLVER=ConvAsmImplicitGemmV4R1DynamicWrw)
set(DYNAMIC_IMPLICITGEMM_BWD_ENVS_XDLOPS
    ${DYNAMIC_IMPLICITGEMM_COMMON}
    MIOPEN_DEBUG_FIND_ONLY_SOLVER=ConvAsmImplicitGemmGTCDynamicBwdXdlops)
set(DYNAMIC_IMPLICITGEMM_WRW_ENVS_XDLOPS
    ${DYNAMIC_IMPLICITGEMM_COMMON}
    MIOPEN_DEBUG_FIND_ONLY_SOLVER=ConvAsmImplicitGemmGTCDynamicWrwXdlops)
set(DYNAMIC_IMPLICITGEMM_XDLOPS_NHWC_FWD_ENVS
    ${DYNAMIC_IMPLICITGEMM_COMMON}
    MIOPEN_DEBUG_FIND_ONLY_SOLVER=ConvAsmImplicitGemmGTCDynamicFwdXdlopsNHWC)
set(DYNAMIC_IMPLICITGEMM_XDLOPS_NHWC_BWD_ENVS
    ${DYNAMIC_IMPLICITGEMM_COMMON}
    MIOPEN_DEBUG_FIND_ONLY_SOLVER=ConvAsmImplicitGemmGTCDynamicBwdXdlopsNHWC)

if(${CODECOV_TEST})
    add_custom_test(test_conv_igemm_dynamic_small GFX908_DISABLED GFX90A_DISABLED SKIP_XNACK_ON
    COMMAND ${DYNAMIC_IMPLICITGEMM_ENVS}     $<TARGET_FILE:test_conv2d> --verbose --input  32  32 17 17 --weights 32  32 1 7 --pads_strides_dilations 0 3 1 1 1 1 --disable-backward-data --disable-backward-weights --disable-validation
    COMMAND ${DYNAMIC_IMPLICITGEMM_WRW_ENVS} $<TARGET_FILE:test_conv2d> --verbose --input  64  64 28 28 --weights 32  64 1 1 --pads_strides_dilations 0 0 1 1 1 1 --disable-forward --disable-backward-data --disable-validation
    COMMAND ${DYNAMIC_IMPLICITGEMM_BWD_ENVS} $<TARGET_FILE:test_conv2d> --verbose --input  64  64 28 28 --weights 16  64 1 1 --pads_strides_dilations 0 0 1 1 1 1 --disable-forward --disable-backward-weights --disable-validation
    )
    set_tests_properties(test_conv_igemm_dynamic_small PROPERTIES COST 800)
else()
    add_custom_test(test_conv_igemm_dynamic_small GFX908_DISABLED GFX90A_DISABLED SKIP_XNACK_ON
    COMMAND ${DYNAMIC_IMPLICITGEMM_ENVS}     $<TARGET_FILE:test_conv2d> --verbose --input  16  16 56 56 --weights 64  16 1 1 --pads_strides_dilations 0 0 1 1 1 1 --disable-backward-data --disable-backward-weights
    COMMAND ${DYNAMIC_IMPLICITGEMM_ENVS}     $<TARGET_FILE:test_conv2d> --verbose --input  16  64 34 34 --weights 64  64 3 3 --pads_strides_dilations 0 0 1 1 1 1 --disable-backward-data --disable-backward-weights
    COMMAND ${DYNAMIC_IMPLICITGEMM_ENVS}     $<TARGET_FILE:test_conv2d> --verbose --input  32  32 17 17 --weights 32  32 1 7 --pads_strides_dilations 0 3 1 1 1 1 --disable-backward-data --disable-backward-weights
    COMMAND ${DYNAMIC_IMPLICITGEMM_1X1_ENVS} $<TARGET_FILE:test_conv2d> --verbose --input  16 384  8  8 --weights 64 384 1 1 --pads_strides_dilations 0 0 1 1 1 1 --disable-backward-data --disable-backward-weights
    COMMAND ${DYNAMIC_IMPLICITGEMM_WRW_ENVS} $<TARGET_FILE:test_conv2d> --verbose --input  64  64 28 28 --weights 32  64 1 1 --pads_strides_dilations 0 0 1 1 1 1 --disable-forward --disable-backward-data
    COMMAND ${DYNAMIC_IMPLICITGEMM_WRW_ENVS} $<TARGET_FILE:test_conv2d> --verbose --input  16  128 36 36 --weights 32  128 1 1 --pads_strides_dilations 0 0 1 1 1 1 --disable-forward --disable-backward-data
    COMMAND ${DYNAMIC_IMPLICITGEMM_BWD_ENVS} $<TARGET_FILE:test_conv2d> --verbose --input  64  64 28 28 --weights 16  64 1 1 --pads_strides_dilations 0 0 1 1 1 1 --disable-forward --disable-backward-weights
    COMMAND ${DYNAMIC_IMPLICITGEMM_BWD_ENVS} $<TARGET_FILE:test_conv2d> --verbose --input  16  128 36 36 --weights 32  128 1 1 --pads_strides_dilations 0 0 1 1 1 1 --disable-forward --disable-backward-weights
    )
endif() #if CODECOV_TEST

add_custom_test(test_conv_igemm_dynamic SKIP_UNLESS_ALL GFX908_DISABLED GFX90A_DISABLED SKIP_XNACK_ON
COMMAND ${DYNAMIC_IMPLICITGEMM_ENVS}     $<TARGET_FILE:test_conv2d> --verbose --input  64   64 56 56 --weights 256  64  1 1 --pads_strides_dilations 0 0 1 1 1 1 --disable-backward-data --disable-backward-weights
COMMAND ${DYNAMIC_IMPLICITGEMM_ENVS}     $<TARGET_FILE:test_conv2d> --verbose --input  64  256 34 34 --weights 256  256 3 3 --pads_strides_dilations 0 0 1 1 1 1 --disable-backward-data --disable-backward-weights
COMMAND ${DYNAMIC_IMPLICITGEMM_ENVS}     $<TARGET_FILE:test_conv2d> --verbose --input 128  128 35 35 --weights 128  128 3 3 --pads_strides_dilations 0 0 2 2 1 1 --disable-backward-data --disable-backward-weights
COMMAND ${DYNAMIC_IMPLICITGEMM_ENVS}     $<TARGET_FILE:test_conv2d> --verbose --input  64 1536  8  8 --weights 256 1536 1 1 --pads_strides_dilations 0 0 1 1 1 1 --disable-backward-data --disable-backward-weights
COMMAND ${DYNAMIC_IMPLICITGEMM_ENVS}     $<TARGET_FILE:test_conv2d> --verbose --input 128   48  7  7 --weights 128   48 5 5 --pads_strides_dilations 2 2 1 1 1 1 --disable-backward-data --disable-backward-weights
COMMAND ${DYNAMIC_IMPLICITGEMM_ENVS}     $<TARGET_FILE:test_conv2d> --verbose --input 128  128 17 17 --weights 128  128 1 7 --pads_strides_dilations 0 3 1 1 1 1 --disable-backward-data --disable-backward-weights
COMMAND ${DYNAMIC_IMPLICITGEMM_1X1_ENVS} $<TARGET_FILE:test_conv2d> --verbose --input 128  256 28 28 --weights 128  256 1 1 --pads_strides_dilations 0 0 1 1 1 1 --disable-backward-data --disable-backward-weights
COMMAND ${DYNAMIC_IMPLICITGEMM_1X1_ENVS} $<TARGET_FILE:test_conv2d> --verbose --input  64 1536  8  8 --weights 256 1536 1 1 --pads_strides_dilations 0 0 1 1 1 1 --disable-backward-data --disable-backward-weights
COMMAND ${DYNAMIC_IMPLICITGEMM_1X1_ENVS} $<TARGET_FILE:test_conv2d> --verbose --input 128  768 17 17 --weights 128  768 1 1 --pads_strides_dilations 0 0 1 1 1 1 --disable-backward-data --disable-backward-weights
COMMAND ${DYNAMIC_IMPLICITGEMM_WRW_ENVS} $<TARGET_FILE:test_conv2d> --verbose --input  64   64 56 56 --weights 256  64  1 1 --pads_strides_dilations 0 0 1 1 1 1 --disable-forward --disable-backward-data
COMMAND ${DYNAMIC_IMPLICITGEMM_WRW_ENVS} $<TARGET_FILE:test_conv2d> --verbose --input  32  128 34 34 --weights 64  128  3 3 --pads_strides_dilations 0 0 1 1 1 1 --disable-forward --disable-backward-data
COMMAND ${DYNAMIC_IMPLICITGEMM_WRW_ENVS} $<TARGET_FILE:test_conv2d> --verbose --input 128  128 35 35 --weights 128  128 3 3 --pads_strides_dilations 1 1 1 1 1 1 --disable-forward --disable-backward-data
COMMAND ${DYNAMIC_IMPLICITGEMM_WRW_ENVS} $<TARGET_FILE:test_conv2d> --verbose --input 128  256 56 56 --weights 64  256 1 1 --pads_strides_dilations 0 0 1 1 1 1 --disable-forward --disable-backward-data
COMMAND ${DYNAMIC_IMPLICITGEMM_WRW_ENVS} $<TARGET_FILE:test_conv2d> --verbose --input  64  512 28 28 --weights 256 512 1 1 --pads_strides_dilations 0 0 2 2 1 1 --disable-forward --disable-backward-data
COMMAND ${DYNAMIC_IMPLICITGEMM_WRW_ENVS} $<TARGET_FILE:test_conv2d> --verbose --input  64  512 14 14 --weights 256 512 1 1 --pads_strides_dilations 0 0 1 1 1 1 --disable-forward --disable-backward-data
COMMAND ${DYNAMIC_IMPLICITGEMM_BWD_ENVS} $<TARGET_FILE:test_conv2d> --verbose --input  64   64 56 56 --weights 256  64  1 1 --pads_strides_dilations 0 0 1 1 1 1 --disable-forward --disable-backward-weights
COMMAND ${DYNAMIC_IMPLICITGEMM_BWD_ENVS} $<TARGET_FILE:test_conv2d> --verbose --input  32  128 34 34 --weights 64  128  3 3 --pads_strides_dilations 0 0 1 1 1 1 --disable-forward --disable-backward-weights
COMMAND ${DYNAMIC_IMPLICITGEMM_BWD_ENVS} $<TARGET_FILE:test_conv2d> --verbose --input 128  128 35 35 --weights 128  128 3 3 --pads_strides_dilations 1 1 1 1 1 1 --disable-forward --disable-backward-weights
COMMAND ${DYNAMIC_IMPLICITGEMM_BWD_ENVS} $<TARGET_FILE:test_conv2d> --verbose --input 128  256 56 56 --weights 64  256 1 1 --pads_strides_dilations 0 0 1 1 1 1 --disable-forward --disable-backward-weights
)

# gfx90a is disabled due to WORKAROUND_ISSUE_1187
add_custom_test(test_conv_igemm_dynamic_xdlops_bwd SKIP_UNLESS_ALL HALF_ENABLED GFX90A_DISABLED GFX94X_ENABLED GFX900_DISABLED GFX906_DISABLED SKIP_XNACK_ON
COMMAND ${DYNAMIC_IMPLICITGEMM_BWD_ENVS_XDLOPS} $<TARGET_FILE:test_conv2d> ${MIOPEN_TEST_FLOAT_ARG} --verbose --input  64  64 28 28 --weights 16  64 1 1 --pads_strides_dilations 0 0 1 1 1 1 --disable-forward --disable-backward-weights
COMMAND ${DYNAMIC_IMPLICITGEMM_BWD_ENVS_XDLOPS} $<TARGET_FILE:test_conv2d> ${MIOPEN_TEST_FLOAT_ARG} --verbose --input  16  128 36 36 --weights 32  128 1 1 --pads_strides_dilations 0 0 1 1 1 1 --disable-forward --disable-backward-weights
COMMAND ${DYNAMIC_IMPLICITGEMM_BWD_ENVS_XDLOPS} $<TARGET_FILE:test_conv2d> ${MIOPEN_TEST_FLOAT_ARG} --verbose --input  64   64 56 56 --weights 256  64  1 1 --pads_strides_dilations 0 0 1 1 1 1 --disable-forward --disable-backward-weights
COMMAND ${DYNAMIC_IMPLICITGEMM_BWD_ENVS_XDLOPS} $<TARGET_FILE:test_conv2d> ${MIOPEN_TEST_FLOAT_ARG} --verbose --input  64  224 17 17 --weights 224  224  1 7 --pads_strides_dilations 0 3 1 1 1 1 --disable-forward --disable-backward-weights
COMMAND ${DYNAMIC_IMPLICITGEMM_BWD_ENVS_XDLOPS} $<TARGET_FILE:test_conv2d> ${MIOPEN_TEST_FLOAT_ARG} --verbose --input  128  128 35 35 --weights 256  128  3 3 --pads_strides_dilations 1 1 1 1 1 1 --disable-forward --disable-backward-weights
COMMAND ${DYNAMIC_IMPLICITGEMM_BWD_ENVS_XDLOPS} $<TARGET_FILE:test_conv2d> ${MIOPEN_TEST_FLOAT_ARG} --verbose --input  128  128 64 64 --weights 256  128  3 3 --pads_strides_dilations 1 1 2 2 1 1 --disable-forward --disable-backward-weights
COMMAND ${DYNAMIC_IMPLICITGEMM_BWD_ENVS_XDLOPS} $<TARGET_FILE:test_conv2d> ${MIOPEN_TEST_FLOAT_ARG} --verbose --input  128  768 17 17 --weights 256  768  3 3 --pads_strides_dilations 1 1 1 1 2 2 --disable-forward --disable-backward-weights
COMMAND ${DYNAMIC_IMPLICITGEMM_BWD_ENVS_XDLOPS} $<TARGET_FILE:test_conv2d> ${MIOPEN_TEST_FLOAT_ARG} --verbose --input  3  256 28 28 --weights 80  256  1 1 --pads_strides_dilations 0 0 1 1 1 1 --disable-forward --disable-backward-weights
COMMAND ${DYNAMIC_IMPLICITGEMM_BWD_ENVS_XDLOPS} $<TARGET_FILE:test_conv2d> ${MIOPEN_TEST_FLOAT_ARG} --verbose --input  2  256 12 18 --weights 256  256  3 3 --pads_strides_dilations 1 1 1 1 1 1 --disable-forward --disable-backward-weights
COMMAND ${DYNAMIC_IMPLICITGEMM_BWD_ENVS_XDLOPS} $<TARGET_FILE:test_conv2d> ${MIOPEN_TEST_FLOAT_ARG} --verbose --input  400  256 7 7 --weights 1024  256  7 7 --pads_strides_dilations 0 0 1 1 1 1 --disable-forward --disable-backward-weights
COMMAND ${DYNAMIC_IMPLICITGEMM_BWD_ENVS_XDLOPS} $<TARGET_FILE:test_conv2d> ${MIOPEN_TEST_FLOAT_ARG} --verbose --input  400  256 1 1 --weights 1024  256  1 1 --pads_strides_dilations 0 0 1 1 1 1 --disable-forward --disable-backward-weights
COMMAND ${DYNAMIC_IMPLICITGEMM_BWD_ENVS_XDLOPS} $<TARGET_FILE:test_conv2d> ${MIOPEN_TEST_FLOAT_ARG} --verbose --input  8  16 5 5 --weights 8  16  2 2 --pads_strides_dilations 0 0 1 1 1 1 --disable-forward --disable-backward-weights
# ho=wo=1 stride=2
COMMAND ${DYNAMIC_IMPLICITGEMM_BWD_ENVS_XDLOPS} $<TARGET_FILE:test_conv2d> ${MIOPEN_TEST_FLOAT_ARG} --verbose --input  256 2048 2 2 --weights 1024  2048  1 1 --pads_strides_dilations 0 0 2 2 1 1 --disable-forward --disable-backward-weights
)

# gfx90a is disabled due to WORKAROUND_ISSUE_1187
# TODO: disabled for WORKAROUND_ISSUE_1979
#add_custom_test(test_conv_igemm_dynamic_xdlops_bwd_group SKIP_UNLESS_ALL HALF_ENABLED FLOAT_DISABLED GFX90A_DISABLED GFX94X_ENABLED GFX900_DISABLED GFX906_DISABLED SKIP_XNACK_ON
#COMMAND ${DYNAMIC_IMPLICITGEMM_BWD_ENVS_XDLOPS} $<TARGET_FILE:test_conv2d> ${MIOPEN_TEST_FLOAT_ARG} --verbose --input  64  32 28 28 --weights 16  16 1 1 --pads_strides_dilations 0 0 1 1 1 1 --group-count 2 --disable-forward --disable-backward-weights
#COMMAND ${DYNAMIC_IMPLICITGEMM_BWD_ENVS_XDLOPS} $<TARGET_FILE:test_conv2d> ${MIOPEN_TEST_FLOAT_ARG} --verbose --input  16  64 17 17 --weights 64  16 1 1 --pads_strides_dilations 0 0 1 1 1 1 --group-count 4 --disable-forward --disable-backward-weights
#COMMAND ${DYNAMIC_IMPLICITGEMM_BWD_ENVS_XDLOPS} $<TARGET_FILE:test_conv2d> ${MIOPEN_TEST_FLOAT_ARG} --verbose --input  8  128 56 56 --weights 128 16 3 3 --pads_strides_dilations 1 1 1 1 1 1 --group-count 8 --disable-forward --disable-backward-weights
#)

# gfx90a is disabled due to WORKAROUND_ISSUE_1187
add_custom_test(test_conv_igemm_dynamic_xdlops_bwd_float SKIP_UNLESS_ALL HALF_DISABLED FLOAT_ENABLED GFX90A_DISABLED GFX94X_ENABLED GFX900_DISABLED GFX906_DISABLED SKIP_XNACK_ON
COMMAND ${DYNAMIC_IMPLICITGEMM_BWD_ENVS_XDLOPS} $<TARGET_FILE:test_conv2d> ${MIOPEN_TEST_FLOAT_ARG} --verbose --input  4  512 128 128 --weights 12  512  1 1 --pads_strides_dilations 0 0 1 1 1 1 --disable-forward --disable-backward-weights
)

# gfx90a is disabled due to WORKAROUND_ISSUE_1187
# Be careful to add testings for (x=1, y=1, c % 8 != 0) due to WORKAROUND_SWDEV_306318
add_custom_test(test_conv_igemm_dynamic_xdlops_fwd SKIP_UNLESS_ALL HALF_ENABLED GFX90A_DISABLED GFX94X_ENABLED GFX900_DISABLED GFX906_DISABLED SKIP_XNACK_ON
COMMAND ${DYNAMIC_IMPLICITGEMM_FWD_GTC_DYNAMIC_XDLOPS_ENVS} $<TARGET_FILE:test_conv2d> ${MIOPEN_TEST_FLOAT_ARG} --verbose --input 64 1024 14 14 --weights 1024 1024 1 1 --pads_strides_dilations 0 0 1 1 1 1 --disable-backward-data --disable-backward-weights
COMMAND ${DYNAMIC_IMPLICITGEMM_FWD_GTC_DYNAMIC_XDLOPS_ENVS} $<TARGET_FILE:test_conv2d> ${MIOPEN_TEST_FLOAT_ARG} --verbose --input 64 256 56 56 --weights 512 256 1 1 --pads_strides_dilations 0 0 2 2 1 1 --disable-backward-data --disable-backward-weights
COMMAND ${DYNAMIC_IMPLICITGEMM_FWD_GTC_DYNAMIC_XDLOPS_ENVS} $<TARGET_FILE:test_conv2d> ${MIOPEN_TEST_FLOAT_ARG} --verbose --input 64 2048 7 7 --weights 2048 2048 1 1 --pads_strides_dilations 0 0 1 1 1 1 --disable-backward-data --disable-backward-weights
COMMAND ${DYNAMIC_IMPLICITGEMM_FWD_GTC_DYNAMIC_XDLOPS_ENVS} $<TARGET_FILE:test_conv2d> ${MIOPEN_TEST_FLOAT_ARG} --verbose --input 128 128 17 17 --weights 128 128 7 1 --pads_strides_dilations 3 0 1 1 1 1 --disable-backward-data --disable-backward-weights
COMMAND ${DYNAMIC_IMPLICITGEMM_FWD_GTC_DYNAMIC_XDLOPS_ENVS} $<TARGET_FILE:test_conv2d> ${MIOPEN_TEST_FLOAT_ARG} --verbose --input 128 128 17 17 --weights 128 128 1 7 --pads_strides_dilations 0 3 1 1 1 1 --disable-backward-data --disable-backward-weights
COMMAND ${DYNAMIC_IMPLICITGEMM_FWD_GTC_DYNAMIC_XDLOPS_ENVS} $<TARGET_FILE:test_conv2d> ${MIOPEN_TEST_FLOAT_ARG} --verbose --input 128 192 17 17 --weights 320 192 3 3 --pads_strides_dilations 0 0 2 2 1 1 --disable-backward-data --disable-backward-weights
COMMAND ${DYNAMIC_IMPLICITGEMM_FWD_GTC_DYNAMIC_XDLOPS_ENVS} $<TARGET_FILE:test_conv2d> ${MIOPEN_TEST_FLOAT_ARG} --verbose --input 128 256 35 35 --weights 64 256 1 1 --pads_strides_dilations 0 0 1 1 1 1 --disable-backward-data --disable-backward-weights
COMMAND ${DYNAMIC_IMPLICITGEMM_FWD_GTC_DYNAMIC_XDLOPS_ENVS} $<TARGET_FILE:test_conv2d> ${MIOPEN_TEST_FLOAT_ARG} --verbose --input 128 48 35 35 --weights 64 48 5 5 --pads_strides_dilations 2 2 1 1 1 1 --disable-backward-data --disable-backward-weights
COMMAND ${DYNAMIC_IMPLICITGEMM_FWD_GTC_DYNAMIC_XDLOPS_ENVS} $<TARGET_FILE:test_conv2d> ${MIOPEN_TEST_FLOAT_ARG} --verbose --input 64 512 7 7 --weights 512 512 3 3 --pads_strides_dilations 1 1 1 1 1 1 --disable-backward-data --disable-backward-weights
COMMAND ${DYNAMIC_IMPLICITGEMM_FWD_GTC_DYNAMIC_XDLOPS_ENVS} $<TARGET_FILE:test_conv2d> ${MIOPEN_TEST_FLOAT_ARG} --verbose --input 32 1024 14 14 --weights 2048 1024 1 1 --pads_strides_dilations 0 0 2 2 1 1 --disable-backward-data --disable-backward-weights
COMMAND ${DYNAMIC_IMPLICITGEMM_FWD_GTC_DYNAMIC_XDLOPS_ENVS} $<TARGET_FILE:test_conv2d> ${MIOPEN_TEST_FLOAT_ARG} --verbose --input 2 256 100 104 --weights 12 256 1 1 --pads_strides_dilations 0 0 1 1 1 1 --disable-backward-data --disable-backward-weights
COMMAND ${DYNAMIC_IMPLICITGEMM_FWD_GTC_DYNAMIC_XDLOPS_ENVS} $<TARGET_FILE:test_conv2d> ${MIOPEN_TEST_FLOAT_ARG} --verbose --input 1 256 28 28 --weights 80 256 1 1 --pads_strides_dilations 0 0 1 1 1 1 --disable-backward-data --disable-backward-weights
## ho=wo=1 stride=2
COMMAND ${DYNAMIC_IMPLICITGEMM_FWD_GTC_DYNAMIC_XDLOPS_ENVS} $<TARGET_FILE:test_conv2d> ${MIOPEN_TEST_FLOAT_ARG} --verbose --input  256 2048 2 2 --weights 1024  2048  1 1 --pads_strides_dilations 0 0 2 2 1 1  --disable-backward-data --disable-backward-weights
)

# gfx90a is disabled due to WORKAROUND_ISSUE_1187
add_custom_test(test_conv_igemm_dynamic_xdlops_fwd_half SKIP_UNLESS_ALL HALF_ENABLED FLOAT_DISABLED GFX90A_DISABLED GFX94X_ENABLED GFX900_DISABLED GFX906_DISABLED SKIP_XNACK_ON
COMMAND ${DYNAMIC_IMPLICITGEMM_FWD_GTC_DYNAMIC_XDLOPS_ENVS} $<TARGET_FILE:test_conv2d> ${MIOPEN_TEST_FLOAT_ARG} --verbose --input 64 3 224 224 --weights 64 3 7 7 --pads_strides_dilations 3 3 2 2 1 1 --disable-backward-data --disable-backward-weights
COMMAND ${DYNAMIC_IMPLICITGEMM_FWD_GTC_DYNAMIC_XDLOPS_ENVS} $<TARGET_FILE:test_conv2d> ${MIOPEN_TEST_FLOAT_ARG} --verbose --input 64 3 230 230 --weights 64 3 7 7 --pads_strides_dilations 0 0 2 2 1 1 --disable-backward-data --disable-backward-weights
)

# gfx90a is disabled due to WORKAROUND_ISSUE_1187
add_custom_test(test_conv_igemm_dynamic_xdlops_wrw SKIP_UNLESS_ALL GFX90A_DISABLED GFX94X_ENABLED GFX900_DISABLED GFX906_DISABLED HALF_ENABLED SKIP_XNACK_ON
COMMAND ${DYNAMIC_IMPLICITGEMM_WRW_ENVS_XDLOPS} $<TARGET_FILE:test_conv2d> ${MIOPEN_TEST_FLOAT_ARG} --verbose --input  64  64 28 28 --weights 32  64 1 1 --pads_strides_dilations 0 0 1 1 1 1 --disable-forward --disable-backward-data
COMMAND ${DYNAMIC_IMPLICITGEMM_WRW_ENVS_XDLOPS} $<TARGET_FILE:test_conv2d> ${MIOPEN_TEST_FLOAT_ARG} --verbose --input  16  128 36 36 --weights 32  128 1 1 --pads_strides_dilations 0 0 1 1 1 1 --disable-forward --disable-backward-data
COMMAND ${DYNAMIC_IMPLICITGEMM_WRW_ENVS_XDLOPS} $<TARGET_FILE:test_conv2d> ${MIOPEN_TEST_FLOAT_ARG} --verbose --input  64   64 56 56 --weights 256  64  1 1 --pads_strides_dilations 0 0 1 1 1 1 --disable-forward --disable-backward-data
COMMAND ${DYNAMIC_IMPLICITGEMM_WRW_ENVS_XDLOPS} $<TARGET_FILE:test_conv2d> ${MIOPEN_TEST_FLOAT_ARG} --verbose --input  64  224 17 17 --weights 224  224  1 7 --pads_strides_dilations 0 3 1 1 1 1 --disable-forward --disable-backward-data
COMMAND ${DYNAMIC_IMPLICITGEMM_WRW_ENVS_XDLOPS} $<TARGET_FILE:test_conv2d> ${MIOPEN_TEST_FLOAT_ARG} --verbose --input  128  128 35 35 --weights 256  128  3 3 --pads_strides_dilations 1 1 1 1 1 1 --disable-forward --disable-backward-data
COMMAND ${DYNAMIC_IMPLICITGEMM_WRW_ENVS_XDLOPS} $<TARGET_FILE:test_conv2d> ${MIOPEN_TEST_FLOAT_ARG} --verbose --input  128  128 64 64 --weights 256  128  3 3 --pads_strides_dilations 1 1 2 2 1 1 --disable-forward --disable-backward-data
COMMAND ${DYNAMIC_IMPLICITGEMM_WRW_ENVS_XDLOPS} $<TARGET_FILE:test_conv2d> ${MIOPEN_TEST_FLOAT_ARG} --verbose --input  128  768 17 17 --weights 256  768  3 3 --pads_strides_dilations 1 1 1 1 2 2 --disable-forward --disable-backward-data
COMMAND ${DYNAMIC_IMPLICITGEMM_WRW_ENVS_XDLOPS} $<TARGET_FILE:test_conv2d> ${MIOPEN_TEST_FLOAT_ARG} --verbose --input  3  256 28 28 --weights 80  256  1 1 --pads_strides_dilations 0 0 1 1 1 1 --disable-forward --disable-backward-data
COMMAND ${DYNAMIC_IMPLICITGEMM_WRW_ENVS_XDLOPS} $<TARGET_FILE:test_conv2d> ${MIOPEN_TEST_FLOAT_ARG} --verbose --input  2  256 12 18 --weights 256  256  3 3 --pads_strides_dilations 1 1 1 1 1 1 --disable-forward --disable-backward-data
COMMAND ${DYNAMIC_IMPLICITGEMM_WRW_ENVS_XDLOPS} $<TARGET_FILE:test_conv2d> ${MIOPEN_TEST_FLOAT_ARG} --verbose --input  4  512 128 128 --weights 12  512  1 1 --pads_strides_dilations 0 0 1 1 1 1 --disable-forward --disable-backward-data
#regression test for issue 540
COMMAND ${DYNAMIC_IMPLICITGEMM_WRW_ENVS_XDLOPS} $<TARGET_FILE:test_conv2d> ${MIOPEN_TEST_FLOAT_ARG} --verbose --input  4 32 79 141 --weights 64 32 5 10 --pads_strides_dilations 0 0 2 2 1 1 --disable-forward --disable-backward-data

COMMAND ${DYNAMIC_IMPLICITGEMM_WRW_ENVS_XDLOPS} $<TARGET_FILE:test_conv2d> ${MIOPEN_TEST_FLOAT_ARG} --verbose --input  400  256 7 7 --weights 1024  256  7 7 --pads_strides_dilations 0 0 1 1 1 1 --disable-forward --disable-backward-data
COMMAND ${DYNAMIC_IMPLICITGEMM_WRW_ENVS_XDLOPS} $<TARGET_FILE:test_conv2d> ${MIOPEN_TEST_FLOAT_ARG} --verbose --input  400  256 1 1 --weights 1024  256  1 1 --pads_strides_dilations 0 0 1 1 1 1 --disable-forward --disable-backward-data
# Regression test for SWDEV-295434 (FP16 only).
COMMAND ${DYNAMIC_IMPLICITGEMM_WRW_ENVS_XDLOPS} $<TARGET_FILE:test_conv2d> ${MIOPEN_TEST_FLOAT_ARG} --verbose --input  120  256 3 3 --weights 340  256  3 3 --pads_strides_dilations 1 1 1 1 1 1 --disable-forward --disable-backward-data
# ho=wo=1 stride=2
COMMAND ${DYNAMIC_IMPLICITGEMM_WRW_ENVS_XDLOPS} $<TARGET_FILE:test_conv2d> ${MIOPEN_TEST_FLOAT_ARG} --verbose --input  256 2048 2 2 --weights 1024  2048  1 1 --pads_strides_dilations 0 0 2 2 1 1  --disable-forward --disable-backward-data
)

# gfx90a is disabled due to WORKAROUND_ISSUE_1187
add_custom_test(test_conv_igemm_dynamic_xdlops_wrw_half SKIP_UNLESS_ALL GFX900_DISABLED GFX906_DISABLED GFX90A_DISABLED GFX94X_ENABLED HALF_ENABLED FLOAT_DISABLED SKIP_XNACK_ON
COMMAND ${DYNAMIC_IMPLICITGEMM_WRW_ENVS_XDLOPS} $<TARGET_FILE:test_conv2d> ${MIOPEN_TEST_FLOAT_ARG} --verbose --input  1 3 32 32 --weights 1 3 11 11 --pads_strides_dilations 1 1 2 2 2 1 --disable-forward --disable-backward-data
COMMAND ${DYNAMIC_IMPLICITGEMM_WRW_ENVS_XDLOPS} $<TARGET_FILE:test_conv2d> ${MIOPEN_TEST_FLOAT_ARG} --verbose --input  1 3 224 224 --weights 1 3 3 3 --pads_strides_dilations 0 0 1 1 2 2 --disable-forward --disable-backward-data
COMMAND ${DYNAMIC_IMPLICITGEMM_WRW_ENVS_XDLOPS} $<TARGET_FILE:test_conv2d> ${MIOPEN_TEST_FLOAT_ARG} --verbose --input  1 1 8 8 --weights 1 1 2 2 --pads_strides_dilations 0 0 1 1 2 2 --disable-forward --disable-backward-data
COMMAND ${DYNAMIC_IMPLICITGEMM_WRW_ENVS_XDLOPS} $<TARGET_FILE:test_conv2d> ${MIOPEN_TEST_FLOAT_ARG} --verbose --input  1 128 56 56 --weights 1 128 5 5 --pads_strides_dilations 0 0 2 2 1 1 --disable-forward --disable-backward-data
)

add_custom_test(test_conv_igemm_dynamic_xdlops_nhwc_fwd SKIP_UNLESS_ALL HALF_ENABLED GFX900_DISABLED GFX906_DISABLED GFX94X_ENABLED SKIP_XNACK_ON
COMMAND ${DYNAMIC_IMPLICITGEMM_XDLOPS_NHWC_FWD_ENVS} $<TARGET_FILE:test_conv2d> ${MIOPEN_TEST_FLOAT_ARG} --verbose --input  64 256  7  7 --weights 128 256 1 1 --pads_strides_dilations 0 0 1 1 1 1 --disable-backward-data --disable-backward-weights --in_layout NHWC --fil_layout NHWC --out_layout NHWC
COMMAND ${DYNAMIC_IMPLICITGEMM_XDLOPS_NHWC_FWD_ENVS} $<TARGET_FILE:test_conv2d> ${MIOPEN_TEST_FLOAT_ARG} --verbose --input  32 160 73 73 --weights  64 160 1 1 --pads_strides_dilations 0 0 1 1 1 1 --disable-backward-data --disable-backward-weights --in_layout NHWC --fil_layout NHWC --out_layout NHWC
COMMAND ${DYNAMIC_IMPLICITGEMM_XDLOPS_NHWC_FWD_ENVS} $<TARGET_FILE:test_conv2d> ${MIOPEN_TEST_FLOAT_ARG} --verbose --input  16  64 56 56 --weights  64  64 1 1 --pads_strides_dilations 0 0 1 1 1 1 --disable-backward-data --disable-backward-weights --in_layout NHWC --fil_layout NHWC --out_layout NHWC
COMMAND ${DYNAMIC_IMPLICITGEMM_XDLOPS_NHWC_FWD_ENVS} $<TARGET_FILE:test_conv2d> ${MIOPEN_TEST_FLOAT_ARG} --verbose --input   2 256 40 52 --weights 256 256 1 1 --pads_strides_dilations 0 0 1 1 1 1 --disable-backward-data --disable-backward-weights --in_layout NHWC --fil_layout NHWC --out_layout NHWC
COMMAND ${DYNAMIC_IMPLICITGEMM_XDLOPS_NHWC_FWD_ENVS} $<TARGET_FILE:test_conv2d> ${MIOPEN_TEST_FLOAT_ARG} --verbose --input   2  64 59 57 --weights  12  64 1 1 --pads_strides_dilations 0 0 1 1 1 1 --disable-backward-data --disable-backward-weights --in_layout NHWC --fil_layout NHWC --out_layout NHWC
COMMAND ${DYNAMIC_IMPLICITGEMM_XDLOPS_NHWC_FWD_ENVS} $<TARGET_FILE:test_conv2d> ${MIOPEN_TEST_FLOAT_ARG} --verbose --input  32 128 14 14 --weights  64 128 1 1 --pads_strides_dilations 0 0 2 2 1 1 --disable-backward-data --disable-backward-weights --in_layout NHWC --fil_layout NHWC --out_layout NHWC
COMMAND ${DYNAMIC_IMPLICITGEMM_XDLOPS_NHWC_FWD_ENVS} $<TARGET_FILE:test_conv2d> ${MIOPEN_TEST_FLOAT_ARG} --verbose --input  64  64 17 17 --weights 192  64 1 7 --pads_strides_dilations 0 3 1 1 1 1 --disable-backward-data --disable-backward-weights --in_layout NHWC --fil_layout NHWC --out_layout NHWC
COMMAND ${DYNAMIC_IMPLICITGEMM_XDLOPS_NHWC_FWD_ENVS} $<TARGET_FILE:test_conv2d> ${MIOPEN_TEST_FLOAT_ARG} --verbose --input  64  64 17 17 --weights 192  64 7 1 --pads_strides_dilations 3 0 1 1 1 1 --disable-backward-data --disable-backward-weights --in_layout NHWC --fil_layout NHWC --out_layout NHWC
COMMAND ${DYNAMIC_IMPLICITGEMM_XDLOPS_NHWC_FWD_ENVS} $<TARGET_FILE:test_conv2d> ${MIOPEN_TEST_FLOAT_ARG} --verbose --input   4 128 28 28 --weights 128 128 2 2 --pads_strides_dilations 0 0 2 2 1 1 --disable-backward-data --disable-backward-weights --in_layout NHWC --fil_layout NHWC --out_layout NHWC
COMMAND ${DYNAMIC_IMPLICITGEMM_XDLOPS_NHWC_FWD_ENVS} $<TARGET_FILE:test_conv2d> ${MIOPEN_TEST_FLOAT_ARG} --verbose --input  32 128  8  8 --weights 192 128 3 1 --pads_strides_dilations 1 0 1 1 1 1 --disable-backward-data --disable-backward-weights --in_layout NHWC --fil_layout NHWC --out_layout NHWC
COMMAND ${DYNAMIC_IMPLICITGEMM_XDLOPS_NHWC_FWD_ENVS} $<TARGET_FILE:test_conv2d> ${MIOPEN_TEST_FLOAT_ARG} --verbose --input  64 192 17 17 --weights 160 192 3 3 --pads_strides_dilations 0 0 2 2 1 1 --disable-backward-data --disable-backward-weights --in_layout NHWC --fil_layout NHWC --out_layout NHWC
COMMAND ${DYNAMIC_IMPLICITGEMM_XDLOPS_NHWC_FWD_ENVS} $<TARGET_FILE:test_conv2d> ${MIOPEN_TEST_FLOAT_ARG} --verbose --input  64  32 73 73 --weights  64  32 3 3 --pads_strides_dilations 1 1 1 1 1 1 --disable-backward-data --disable-backward-weights --in_layout NHWC --fil_layout NHWC --out_layout NHWC
COMMAND ${DYNAMIC_IMPLICITGEMM_XDLOPS_NHWC_FWD_ENVS} $<TARGET_FILE:test_conv2d> ${MIOPEN_TEST_FLOAT_ARG} --verbose --input  16  64 56 56 --weights  64  64 3 3 --pads_strides_dilations 1 1 1 1 1 1 --disable-backward-data --disable-backward-weights --in_layout NHWC --fil_layout NHWC --out_layout NHWC
COMMAND ${DYNAMIC_IMPLICITGEMM_XDLOPS_NHWC_FWD_ENVS} $<TARGET_FILE:test_conv2d> ${MIOPEN_TEST_FLOAT_ARG} --verbose --input  64   3 78 78 --weights  64   3 7 7 --pads_strides_dilations 0 0 2 2 1 1 --disable-backward-data --disable-backward-weights --in_layout NHWC --fil_layout NHWC --out_layout NHWC
COMMAND ${DYNAMIC_IMPLICITGEMM_XDLOPS_NHWC_FWD_ENVS} $<TARGET_FILE:test_conv2d> ${MIOPEN_TEST_FLOAT_ARG} --verbose --input  16 192 17 17 --weights 224 192 1 7 --pads_strides_dilations 0 3 1 1 1 1 --disable-backward-data --disable-backward-weights --in_layout NHWC --fil_layout NHWC --out_layout NHWC
COMMAND ${DYNAMIC_IMPLICITGEMM_XDLOPS_NHWC_FWD_ENVS} $<TARGET_FILE:test_conv2d> ${MIOPEN_TEST_FLOAT_ARG} --verbose --input  16   3 17 17 --weights  64   3 1 1 --pads_strides_dilations 0 0 1 1 1 1 --disable-backward-data --disable-backward-weights --in_layout NHWC --fil_layout NHWC --out_layout NHWC
COMMAND ${DYNAMIC_IMPLICITGEMM_XDLOPS_NHWC_FWD_ENVS} $<TARGET_FILE:test_conv2d> ${MIOPEN_TEST_FLOAT_ARG} --verbose --input   2  64 19 19 --weights 510  64 3 3 --pads_strides_dilations 1 1 1 1 1 1 --disable-backward-data --disable-backward-weights --in_layout NHWC --fil_layout NHWC --out_layout NHWC
# tensor larger than 4GB
COMMAND ${DYNAMIC_IMPLICITGEMM_XDLOPS_NHWC_FWD_ENVS} $<TARGET_FILE:test_conv2d> ${MIOPEN_TEST_FLOAT_ARG} --verbose --input 2048  1 512 1024 --weights 1  1 1 1 --pads_strides_dilations 0 0 1 1 1 1 --disable-backward-data --disable-backward-weights --in_layout NHWC --fil_layout NHWC --out_layout NHWC
# ho=wo=1 stride=2
COMMAND ${DYNAMIC_IMPLICITGEMM_XDLOPS_NHWC_FWD_ENVS} $<TARGET_FILE:test_conv2d> ${MIOPEN_TEST_FLOAT_ARG} --verbose --input  256 2048 2 2 --weights 1024  2048  1 1 --pads_strides_dilations 0 0 2 2 1 1 --disable-backward-data --disable-backward-weights --in_layout NHWC --fil_layout NHWC --out_layout NHWC
)

add_custom_test(test_conv_igemm_dynamic_xdlops_nhwc_fwd_nchw SKIP_UNLESS_ALL HALF_ENABLED GFX900_DISABLED GFX906_DISABLED GFX94X_ENABLED SKIP_XNACK_ON
COMMAND ${DYNAMIC_IMPLICITGEMM_XDLOPS_NHWC_FWD_ENVS} $<TARGET_FILE:test_conv2d> ${MIOPEN_TEST_FLOAT_ARG} --verbose --input  64 256   7   7 --weights 128 256 1 1 --pads_strides_dilations 0 0 1 1 1 1 --disable-backward-data --disable-backward-weights
COMMAND ${DYNAMIC_IMPLICITGEMM_XDLOPS_NHWC_FWD_ENVS} $<TARGET_FILE:test_conv2d> ${MIOPEN_TEST_FLOAT_ARG} --verbose --input  32 160  73  73 --weights  64 160 1 1 --pads_strides_dilations 0 0 1 1 1 1 --disable-backward-data --disable-backward-weights
COMMAND ${DYNAMIC_IMPLICITGEMM_XDLOPS_NHWC_FWD_ENVS} $<TARGET_FILE:test_conv2d> ${MIOPEN_TEST_FLOAT_ARG} --verbose --input  16  64  56  56 --weights  64  64 1 1 --pads_strides_dilations 0 0 1 1 1 1 --disable-backward-data --disable-backward-weights
COMMAND ${DYNAMIC_IMPLICITGEMM_XDLOPS_NHWC_FWD_ENVS} $<TARGET_FILE:test_conv2d> ${MIOPEN_TEST_FLOAT_ARG} --verbose --input   2 256  40  52 --weights 256 256 1 1 --pads_strides_dilations 0 0 1 1 1 1 --disable-backward-data --disable-backward-weights
COMMAND ${DYNAMIC_IMPLICITGEMM_XDLOPS_NHWC_FWD_ENVS} $<TARGET_FILE:test_conv2d> ${MIOPEN_TEST_FLOAT_ARG} --verbose --input   2  64  59  57 --weights  12  64 1 1 --pads_strides_dilations 0 0 1 1 1 1 --disable-backward-data --disable-backward-weights
COMMAND ${DYNAMIC_IMPLICITGEMM_XDLOPS_NHWC_FWD_ENVS} $<TARGET_FILE:test_conv2d> ${MIOPEN_TEST_FLOAT_ARG} --verbose --input  32 128  14  14 --weights  64 128 1 1 --pads_strides_dilations 0 0 2 2 1 1 --disable-backward-data --disable-backward-weights
COMMAND ${DYNAMIC_IMPLICITGEMM_XDLOPS_NHWC_FWD_ENVS} $<TARGET_FILE:test_conv2d> ${MIOPEN_TEST_FLOAT_ARG} --verbose --input  64  64  17  17 --weights 192  64 1 7 --pads_strides_dilations 0 3 1 1 1 1 --disable-backward-data --disable-backward-weights
COMMAND ${DYNAMIC_IMPLICITGEMM_XDLOPS_NHWC_FWD_ENVS} $<TARGET_FILE:test_conv2d> ${MIOPEN_TEST_FLOAT_ARG} --verbose --input  64  64  17  17 --weights 192  64 7 1 --pads_strides_dilations 3 0 1 1 1 1 --disable-backward-data --disable-backward-weights
COMMAND ${DYNAMIC_IMPLICITGEMM_XDLOPS_NHWC_FWD_ENVS} $<TARGET_FILE:test_conv2d> ${MIOPEN_TEST_FLOAT_ARG} --verbose --input   4 128  28  28 --weights 128 128 2 2 --pads_strides_dilations 0 0 2 2 1 1 --disable-backward-data --disable-backward-weights
COMMAND ${DYNAMIC_IMPLICITGEMM_XDLOPS_NHWC_FWD_ENVS} $<TARGET_FILE:test_conv2d> ${MIOPEN_TEST_FLOAT_ARG} --verbose --input  32 128   8   8 --weights 192 128 3 1 --pads_strides_dilations 1 0 1 1 1 1 --disable-backward-data --disable-backward-weights
COMMAND ${DYNAMIC_IMPLICITGEMM_XDLOPS_NHWC_FWD_ENVS} $<TARGET_FILE:test_conv2d> ${MIOPEN_TEST_FLOAT_ARG} --verbose --input  64 192  17  17 --weights 160 192 3 3 --pads_strides_dilations 0 0 2 2 1 1 --disable-backward-data --disable-backward-weights
COMMAND ${DYNAMIC_IMPLICITGEMM_XDLOPS_NHWC_FWD_ENVS} $<TARGET_FILE:test_conv2d> ${MIOPEN_TEST_FLOAT_ARG} --verbose --input  64  32  73  73 --weights  64  32 3 3 --pads_strides_dilations 1 1 1 1 1 1 --disable-backward-data --disable-backward-weights
COMMAND ${DYNAMIC_IMPLICITGEMM_XDLOPS_NHWC_FWD_ENVS} $<TARGET_FILE:test_conv2d> ${MIOPEN_TEST_FLOAT_ARG} --verbose --input  16  64  56  56 --weights  64  64 3 3 --pads_strides_dilations 1 1 1 1 1 1 --disable-backward-data --disable-backward-weights
COMMAND ${DYNAMIC_IMPLICITGEMM_XDLOPS_NHWC_FWD_ENVS} $<TARGET_FILE:test_conv2d> ${MIOPEN_TEST_FLOAT_ARG} --verbose --input  64   3  78  78 --weights  64   3 7 7 --pads_strides_dilations 0 0 2 2 1 1 --disable-backward-data --disable-backward-weights
COMMAND ${DYNAMIC_IMPLICITGEMM_XDLOPS_NHWC_FWD_ENVS} $<TARGET_FILE:test_conv2d> ${MIOPEN_TEST_FLOAT_ARG} --verbose --input  16 192  17  17 --weights 224 192 1 7 --pads_strides_dilations 0 3 1 1 1 1 --disable-backward-data --disable-backward-weights
COMMAND ${DYNAMIC_IMPLICITGEMM_XDLOPS_NHWC_FWD_ENVS} $<TARGET_FILE:test_conv2d> ${MIOPEN_TEST_FLOAT_ARG} --verbose --input  16   3  17  17 --weights  64   3 1 1 --pads_strides_dilations 0 0 1 1 1 1 --disable-backward-data --disable-backward-weights
COMMAND ${DYNAMIC_IMPLICITGEMM_XDLOPS_NHWC_FWD_ENVS} $<TARGET_FILE:test_conv2d> ${MIOPEN_TEST_FLOAT_ARG} --verbose --input   2  64  19  19 --weights 510  64 3 3 --pads_strides_dilations 1 1 1 1 1 1 --disable-backward-data --disable-backward-weights
# TODO: disabled for WORKAROUND_ISSUE_1979
#COMMAND ${DYNAMIC_IMPLICITGEMM_XDLOPS_NHWC_FWD_ENVS} $<TARGET_FILE:test_conv2d> ${MIOPEN_TEST_FLOAT_ARG} --verbose --input  16   3 224 224 --weights  63   1 3 3 --pads_strides_dilations 1 1 1 1 1 1 --group-count 3 --disable-backward-data --disable-backward-weights
)

add_custom_test(test_conv_igemm_dynamic_xdlops_nhwc_bwd SKIP_UNLESS_ALL HALF_ENABLED GFX900_DISABLED GFX906_DISABLED GFX94X_ENABLED SKIP_XNACK_ON
COMMAND ${DYNAMIC_IMPLICITGEMM_XDLOPS_NHWC_BWD_ENVS} $<TARGET_FILE:test_conv2d> ${MIOPEN_TEST_FLOAT_ARG} --verbose --input  64 256  7  7 --weights 128 256 1 1 --pads_strides_dilations 0 0 1 1 1 1 --disable-forward --disable-backward-weights --in_layout NHWC --fil_layout NHWC --out_layout NHWC
COMMAND ${DYNAMIC_IMPLICITGEMM_XDLOPS_NHWC_BWD_ENVS} $<TARGET_FILE:test_conv2d> ${MIOPEN_TEST_FLOAT_ARG} --verbose --input  32 160 73 73 --weights  64 160 1 1 --pads_strides_dilations 0 0 1 1 1 1 --disable-forward --disable-backward-weights --in_layout NHWC --fil_layout NHWC --out_layout NHWC
COMMAND ${DYNAMIC_IMPLICITGEMM_XDLOPS_NHWC_BWD_ENVS} $<TARGET_FILE:test_conv2d> ${MIOPEN_TEST_FLOAT_ARG} --verbose --input  16  64 56 56 --weights  64  64 1 1 --pads_strides_dilations 0 0 1 1 1 1 --disable-forward --disable-backward-weights --in_layout NHWC --fil_layout NHWC --out_layout NHWC
COMMAND ${DYNAMIC_IMPLICITGEMM_XDLOPS_NHWC_BWD_ENVS} $<TARGET_FILE:test_conv2d> ${MIOPEN_TEST_FLOAT_ARG} --verbose --input   2 256 40 52 --weights 256 256 1 1 --pads_strides_dilations 0 0 1 1 1 1 --disable-forward --disable-backward-weights --in_layout NHWC --fil_layout NHWC --out_layout NHWC
COMMAND ${DYNAMIC_IMPLICITGEMM_XDLOPS_NHWC_BWD_ENVS} $<TARGET_FILE:test_conv2d> ${MIOPEN_TEST_FLOAT_ARG} --verbose --input   2  64 32 28 --weights  64  64 1 1 --pads_strides_dilations 0 0 1 1 1 1 --disable-forward --disable-backward-weights --in_layout NHWC --fil_layout NHWC --out_layout NHWC
COMMAND ${DYNAMIC_IMPLICITGEMM_XDLOPS_NHWC_BWD_ENVS} $<TARGET_FILE:test_conv2d> ${MIOPEN_TEST_FLOAT_ARG} --verbose --input  32 128 14 14 --weights  64 128 1 1 --pads_strides_dilations 0 0 2 2 1 1 --disable-forward --disable-backward-weights --in_layout NHWC --fil_layout NHWC --out_layout NHWC
COMMAND ${DYNAMIC_IMPLICITGEMM_XDLOPS_NHWC_BWD_ENVS} $<TARGET_FILE:test_conv2d> ${MIOPEN_TEST_FLOAT_ARG} --verbose --input  64  64 17 17 --weights 192  64 1 7 --pads_strides_dilations 0 3 1 1 1 1 --disable-forward --disable-backward-weights --in_layout NHWC --fil_layout NHWC --out_layout NHWC
COMMAND ${DYNAMIC_IMPLICITGEMM_XDLOPS_NHWC_BWD_ENVS} $<TARGET_FILE:test_conv2d> ${MIOPEN_TEST_FLOAT_ARG} --verbose --input  64  64 17 17 --weights 192  64 7 1 --pads_strides_dilations 3 0 1 1 1 1 --disable-forward --disable-backward-weights --in_layout NHWC --fil_layout NHWC --out_layout NHWC
COMMAND ${DYNAMIC_IMPLICITGEMM_XDLOPS_NHWC_BWD_ENVS} $<TARGET_FILE:test_conv2d> ${MIOPEN_TEST_FLOAT_ARG} --verbose --input   4 128 28 28 --weights 128 128 2 2 --pads_strides_dilations 0 0 2 2 1 1 --disable-forward --disable-backward-weights --in_layout NHWC --fil_layout NHWC --out_layout NHWC
COMMAND ${DYNAMIC_IMPLICITGEMM_XDLOPS_NHWC_BWD_ENVS} $<TARGET_FILE:test_conv2d> ${MIOPEN_TEST_FLOAT_ARG} --verbose --input  32 128  8  8 --weights 192 128 3 1 --pads_strides_dilations 1 0 1 1 1 1 --disable-forward --disable-backward-weights --in_layout NHWC --fil_layout NHWC --out_layout NHWC
COMMAND ${DYNAMIC_IMPLICITGEMM_XDLOPS_NHWC_BWD_ENVS} $<TARGET_FILE:test_conv2d> ${MIOPEN_TEST_FLOAT_ARG} --verbose --input  64 192 17 17 --weights 160 192 3 3 --pads_strides_dilations 0 0 2 2 1 1 --disable-forward --disable-backward-weights --in_layout NHWC --fil_layout NHWC --out_layout NHWC
COMMAND ${DYNAMIC_IMPLICITGEMM_XDLOPS_NHWC_BWD_ENVS} $<TARGET_FILE:test_conv2d> ${MIOPEN_TEST_FLOAT_ARG} --verbose --input  64  32 73 73 --weights  64  32 3 3 --pads_strides_dilations 1 1 1 1 1 1 --disable-forward --disable-backward-weights --in_layout NHWC --fil_layout NHWC --out_layout NHWC
COMMAND ${DYNAMIC_IMPLICITGEMM_XDLOPS_NHWC_BWD_ENVS} $<TARGET_FILE:test_conv2d> ${MIOPEN_TEST_FLOAT_ARG} --verbose --input  16  64 56 56 --weights  64  64 3 3 --pads_strides_dilations 1 1 1 1 1 1 --disable-forward --disable-backward-weights --in_layout NHWC --fil_layout NHWC --out_layout NHWC
COMMAND ${DYNAMIC_IMPLICITGEMM_XDLOPS_NHWC_BWD_ENVS} $<TARGET_FILE:test_conv2d> ${MIOPEN_TEST_FLOAT_ARG} --verbose --input  16  16 25 25 --weights  64  16 3 3 --pads_strides_dilations 0 0 1 1 1 1 --disable-forward --disable-backward-weights --in_layout NHWC --fil_layout NHWC --out_layout NHWC
COMMAND ${DYNAMIC_IMPLICITGEMM_XDLOPS_NHWC_BWD_ENVS} $<TARGET_FILE:test_conv2d> ${MIOPEN_TEST_FLOAT_ARG} --verbose --input  15 256 1  1  --weights 340 256 3 3 --pads_strides_dilations 1 1 1 1 1 1 --disable-forward --disable-backward-weights --in_layout NHWC --fil_layout NHWC --out_layout NHWC
COMMAND ${DYNAMIC_IMPLICITGEMM_XDLOPS_NHWC_BWD_ENVS} $<TARGET_FILE:test_conv2d> ${MIOPEN_TEST_FLOAT_ARG} --verbose --input  15 128 10 10 --weights 340 128 3 3 --pads_strides_dilations 1 1 1 1 1 1 --disable-forward --disable-backward-weights --in_layout NHWC --fil_layout NHWC --out_layout NHWC
COMMAND ${DYNAMIC_IMPLICITGEMM_XDLOPS_NHWC_BWD_ENVS} $<TARGET_FILE:test_conv2d> ${MIOPEN_TEST_FLOAT_ARG} --verbose --input   2  64 19 19 --weights 510  64 3 3 --pads_strides_dilations 1 1 1 1 1 1 --disable-forward --disable-backward-weights --in_layout NHWC --fil_layout NHWC --out_layout NHWC
# tensor larger than 4GB
COMMAND ${DYNAMIC_IMPLICITGEMM_XDLOPS_NHWC_BWD_ENVS} $<TARGET_FILE:test_conv2d> ${MIOPEN_TEST_FLOAT_ARG} --verbose --input 2048  1 512 1024 --weights 1  1 1 1 --pads_strides_dilations 0 0 1 1 1 1 --disable-forward --disable-backward-weights --in_layout NHWC --fil_layout NHWC --out_layout NHWC
# ho=wo=1 stride=2
COMMAND ${DYNAMIC_IMPLICITGEMM_XDLOPS_NHWC_BWD_ENVS} $<TARGET_FILE:test_conv2d> ${MIOPEN_TEST_FLOAT_ARG} --verbose --input  256 2048 2 2 --weights 1024  2048  1 1 --pads_strides_dilations 0 0 2 2 1 1  --disable-forward --disable-backward-weights --in_layout NHWC --fil_layout NHWC --out_layout NHWC
)

add_custom_test(test_conv_igemm_dynamic_xdlops_nhwc_bwd_nchw SKIP_UNLESS_ALL HALF_ENABLED GFX900_DISABLED GFX906_DISABLED GFX94X_ENABLED SKIP_XNACK_ON
COMMAND ${DYNAMIC_IMPLICITGEMM_XDLOPS_NHWC_BWD_ENVS} $<TARGET_FILE:test_conv2d> ${MIOPEN_TEST_FLOAT_ARG} --verbose --input  64 256  7  7 --weights 128 256 1 1 --pads_strides_dilations 0 0 1 1 1 1 --disable-forward --disable-backward-weights
COMMAND ${DYNAMIC_IMPLICITGEMM_XDLOPS_NHWC_BWD_ENVS} $<TARGET_FILE:test_conv2d> ${MIOPEN_TEST_FLOAT_ARG} --verbose --input  32 160 73 73 --weights  64 160 1 1 --pads_strides_dilations 0 0 1 1 1 1 --disable-forward --disable-backward-weights
COMMAND ${DYNAMIC_IMPLICITGEMM_XDLOPS_NHWC_BWD_ENVS} $<TARGET_FILE:test_conv2d> ${MIOPEN_TEST_FLOAT_ARG} --verbose --input  16  64 56 56 --weights  64  64 1 1 --pads_strides_dilations 0 0 1 1 1 1 --disable-forward --disable-backward-weights
COMMAND ${DYNAMIC_IMPLICITGEMM_XDLOPS_NHWC_BWD_ENVS} $<TARGET_FILE:test_conv2d> ${MIOPEN_TEST_FLOAT_ARG} --verbose --input   2 256 40 52 --weights 256 256 1 1 --pads_strides_dilations 0 0 1 1 1 1 --disable-forward --disable-backward-weights
COMMAND ${DYNAMIC_IMPLICITGEMM_XDLOPS_NHWC_BWD_ENVS} $<TARGET_FILE:test_conv2d> ${MIOPEN_TEST_FLOAT_ARG} --verbose --input   2  64 32 28 --weights  64  64 1 1 --pads_strides_dilations 0 0 1 1 1 1 --disable-forward --disable-backward-weights
COMMAND ${DYNAMIC_IMPLICITGEMM_XDLOPS_NHWC_BWD_ENVS} $<TARGET_FILE:test_conv2d> ${MIOPEN_TEST_FLOAT_ARG} --verbose --input  32 128 14 14 --weights  64 128 1 1 --pads_strides_dilations 0 0 2 2 1 1 --disable-forward --disable-backward-weights
COMMAND ${DYNAMIC_IMPLICITGEMM_XDLOPS_NHWC_BWD_ENVS} $<TARGET_FILE:test_conv2d> ${MIOPEN_TEST_FLOAT_ARG} --verbose --input  64  64 17 17 --weights 192  64 1 7 --pads_strides_dilations 0 3 1 1 1 1 --disable-forward --disable-backward-weights
COMMAND ${DYNAMIC_IMPLICITGEMM_XDLOPS_NHWC_BWD_ENVS} $<TARGET_FILE:test_conv2d> ${MIOPEN_TEST_FLOAT_ARG} --verbose --input  64  64 17 17 --weights 192  64 7 1 --pads_strides_dilations 3 0 1 1 1 1 --disable-forward --disable-backward-weights
COMMAND ${DYNAMIC_IMPLICITGEMM_XDLOPS_NHWC_BWD_ENVS} $<TARGET_FILE:test_conv2d> ${MIOPEN_TEST_FLOAT_ARG} --verbose --input   4 128 28 28 --weights 128 128 2 2 --pads_strides_dilations 0 0 2 2 1 1 --disable-forward --disable-backward-weights
COMMAND ${DYNAMIC_IMPLICITGEMM_XDLOPS_NHWC_BWD_ENVS} $<TARGET_FILE:test_conv2d> ${MIOPEN_TEST_FLOAT_ARG} --verbose --input  32 128  8  8 --weights 192 128 3 1 --pads_strides_dilations 1 0 1 1 1 1 --disable-forward --disable-backward-weights
COMMAND ${DYNAMIC_IMPLICITGEMM_XDLOPS_NHWC_BWD_ENVS} $<TARGET_FILE:test_conv2d> ${MIOPEN_TEST_FLOAT_ARG} --verbose --input  64 192 17 17 --weights 160 192 3 3 --pads_strides_dilations 0 0 2 2 1 1 --disable-forward --disable-backward-weights
COMMAND ${DYNAMIC_IMPLICITGEMM_XDLOPS_NHWC_BWD_ENVS} $<TARGET_FILE:test_conv2d> ${MIOPEN_TEST_FLOAT_ARG} --verbose --input  64  32 73 73 --weights  64  32 3 3 --pads_strides_dilations 1 1 1 1 1 1 --disable-forward --disable-backward-weights
COMMAND ${DYNAMIC_IMPLICITGEMM_XDLOPS_NHWC_BWD_ENVS} $<TARGET_FILE:test_conv2d> ${MIOPEN_TEST_FLOAT_ARG} --verbose --input  16  64 56 56 --weights  64  64 3 3 --pads_strides_dilations 1 1 1 1 1 1 --disable-forward --disable-backward-weights
COMMAND ${DYNAMIC_IMPLICITGEMM_XDLOPS_NHWC_BWD_ENVS} $<TARGET_FILE:test_conv2d> ${MIOPEN_TEST_FLOAT_ARG} --verbose --input  16  16 25 25 --weights  64  16 3 3 --pads_strides_dilations 0 0 1 1 1 1 --disable-forward --disable-backward-weights
COMMAND ${DYNAMIC_IMPLICITGEMM_XDLOPS_NHWC_BWD_ENVS} $<TARGET_FILE:test_conv2d> ${MIOPEN_TEST_FLOAT_ARG} --verbose --input  15 256 1  1  --weights 340 256 3 3 --pads_strides_dilations 1 1 1 1 1 1 --disable-forward --disable-backward-weights
COMMAND ${DYNAMIC_IMPLICITGEMM_XDLOPS_NHWC_BWD_ENVS} $<TARGET_FILE:test_conv2d> ${MIOPEN_TEST_FLOAT_ARG} --verbose --input  15 128 10 10 --weights 340 128 3 3 --pads_strides_dilations 1 1 1 1 1 1 --disable-forward --disable-backward-weights
COMMAND ${DYNAMIC_IMPLICITGEMM_XDLOPS_NHWC_BWD_ENVS} $<TARGET_FILE:test_conv2d> ${MIOPEN_TEST_FLOAT_ARG} --verbose --input   2  64 19 19 --weights 510  64 3 3 --pads_strides_dilations 1 1 1 1 1 1 --disable-forward --disable-backward-weights
)

add_custom_test(test_conv_igemm_dynamic_xdlops_nhwc_fwd_bf16 SKIP_UNLESS_ALL BF16_ENABLED FLOAT_DISABLED HALF_DISABLED GFX908_DISABLED GFX94X_ENABLED GFX900_DISABLED GFX906_DISABLED SKIP_XNACK_ON
COMMAND ${DYNAMIC_IMPLICITGEMM_XDLOPS_NHWC_FWD_ENVS} $<TARGET_FILE:test_conv2d> ${MIOPEN_TEST_FLOAT_ARG} --verbose --input  64 256  7  7 --weights 128 256 1 1 --pads_strides_dilations 0 0 1 1 1 1 --disable-backward-data --disable-backward-weights --in_layout NHWC --fil_layout NHWC --out_layout NHWC
COMMAND ${DYNAMIC_IMPLICITGEMM_XDLOPS_NHWC_FWD_ENVS} $<TARGET_FILE:test_conv2d> ${MIOPEN_TEST_FLOAT_ARG} --verbose --input  32 160 73 73 --weights  64 160 1 1 --pads_strides_dilations 0 0 1 1 1 1 --disable-backward-data --disable-backward-weights --in_layout NHWC --fil_layout NHWC --out_layout NHWC
COMMAND ${DYNAMIC_IMPLICITGEMM_XDLOPS_NHWC_FWD_ENVS} $<TARGET_FILE:test_conv2d> ${MIOPEN_TEST_FLOAT_ARG} --verbose --input  16  64 56 56 --weights  64  64 1 1 --pads_strides_dilations 0 0 1 1 1 1 --disable-backward-data --disable-backward-weights --in_layout NHWC --fil_layout NHWC --out_layout NHWC
COMMAND ${DYNAMIC_IMPLICITGEMM_XDLOPS_NHWC_FWD_ENVS} $<TARGET_FILE:test_conv2d> ${MIOPEN_TEST_FLOAT_ARG} --verbose --input   2 256 40 52 --weights 256 256 1 1 --pads_strides_dilations 0 0 1 1 1 1 --disable-backward-data --disable-backward-weights --in_layout NHWC --fil_layout NHWC --out_layout NHWC
COMMAND ${DYNAMIC_IMPLICITGEMM_XDLOPS_NHWC_FWD_ENVS} $<TARGET_FILE:test_conv2d> ${MIOPEN_TEST_FLOAT_ARG} --verbose --input   2  64 59 57 --weights  12  64 1 1 --pads_strides_dilations 0 0 1 1 1 1 --disable-backward-data --disable-backward-weights --in_layout NHWC --fil_layout NHWC --out_layout NHWC
COMMAND ${DYNAMIC_IMPLICITGEMM_XDLOPS_NHWC_FWD_ENVS} $<TARGET_FILE:test_conv2d> ${MIOPEN_TEST_FLOAT_ARG} --verbose --input  32 128 14 14 --weights  64 128 1 1 --pads_strides_dilations 0 0 2 2 1 1 --disable-backward-data --disable-backward-weights --in_layout NHWC --fil_layout NHWC --out_layout NHWC
COMMAND ${DYNAMIC_IMPLICITGEMM_XDLOPS_NHWC_FWD_ENVS} $<TARGET_FILE:test_conv2d> ${MIOPEN_TEST_FLOAT_ARG} --verbose --input  64  64 17 17 --weights 192  64 1 7 --pads_strides_dilations 0 3 1 1 1 1 --disable-backward-data --disable-backward-weights --in_layout NHWC --fil_layout NHWC --out_layout NHWC
COMMAND ${DYNAMIC_IMPLICITGEMM_XDLOPS_NHWC_FWD_ENVS} $<TARGET_FILE:test_conv2d> ${MIOPEN_TEST_FLOAT_ARG} --verbose --input  64  64 17 17 --weights 192  64 7 1 --pads_strides_dilations 3 0 1 1 1 1 --disable-backward-data --disable-backward-weights --in_layout NHWC --fil_layout NHWC --out_layout NHWC
COMMAND ${DYNAMIC_IMPLICITGEMM_XDLOPS_NHWC_FWD_ENVS} $<TARGET_FILE:test_conv2d> ${MIOPEN_TEST_FLOAT_ARG} --verbose --input   4 128 28 28 --weights 128 128 2 2 --pads_strides_dilations 0 0 2 2 1 1 --disable-backward-data --disable-backward-weights --in_layout NHWC --fil_layout NHWC --out_layout NHWC
COMMAND ${DYNAMIC_IMPLICITGEMM_XDLOPS_NHWC_FWD_ENVS} $<TARGET_FILE:test_conv2d> ${MIOPEN_TEST_FLOAT_ARG} --verbose --input  32 128  8  8 --weights 192 128 3 1 --pads_strides_dilations 1 0 1 1 1 1 --disable-backward-data --disable-backward-weights --in_layout NHWC --fil_layout NHWC --out_layout NHWC
COMMAND ${DYNAMIC_IMPLICITGEMM_XDLOPS_NHWC_FWD_ENVS} $<TARGET_FILE:test_conv2d> ${MIOPEN_TEST_FLOAT_ARG} --verbose --input  64 192 17 17 --weights 160 192 3 3 --pads_strides_dilations 0 0 2 2 1 1 --disable-backward-data --disable-backward-weights --in_layout NHWC --fil_layout NHWC --out_layout NHWC
COMMAND ${DYNAMIC_IMPLICITGEMM_XDLOPS_NHWC_FWD_ENVS} $<TARGET_FILE:test_conv2d> ${MIOPEN_TEST_FLOAT_ARG} --verbose --input  64  32 73 73 --weights  64  32 3 3 --pads_strides_dilations 1 1 1 1 1 1 --disable-backward-data --disable-backward-weights --in_layout NHWC --fil_layout NHWC --out_layout NHWC
COMMAND ${DYNAMIC_IMPLICITGEMM_XDLOPS_NHWC_FWD_ENVS} $<TARGET_FILE:test_conv2d> ${MIOPEN_TEST_FLOAT_ARG} --verbose --input  16  64 56 56 --weights  64  64 3 3 --pads_strides_dilations 1 1 1 1 1 1 --disable-backward-data --disable-backward-weights --in_layout NHWC --fil_layout NHWC --out_layout NHWC
COMMAND ${DYNAMIC_IMPLICITGEMM_XDLOPS_NHWC_FWD_ENVS} $<TARGET_FILE:test_conv2d> ${MIOPEN_TEST_FLOAT_ARG} --verbose --input  64   3 78 78 --weights  64   3 7 7 --pads_strides_dilations 0 0 2 2 1 1 --disable-backward-data --disable-backward-weights --in_layout NHWC --fil_layout NHWC --out_layout NHWC
COMMAND ${DYNAMIC_IMPLICITGEMM_XDLOPS_NHWC_FWD_ENVS} $<TARGET_FILE:test_conv2d> ${MIOPEN_TEST_FLOAT_ARG} --verbose --input  16 192 17 17 --weights 224 192 1 7 --pads_strides_dilations 0 3 1 1 1 1 --disable-backward-data --disable-backward-weights --in_layout NHWC --fil_layout NHWC --out_layout NHWC
COMMAND ${DYNAMIC_IMPLICITGEMM_XDLOPS_NHWC_FWD_ENVS} $<TARGET_FILE:test_conv2d> ${MIOPEN_TEST_FLOAT_ARG} --verbose --input  16   3 17 17 --weights  64   3 1 1 --pads_strides_dilations 0 0 1 1 1 1 --disable-backward-data --disable-backward-weights --in_layout NHWC --fil_layout NHWC --out_layout NHWC
)

add_custom_test(test_conv_igemm_dynamic_xdlops_nhwc_bwd_bf16 SKIP_UNLESS_ALL BF16_ENABLED FLOAT_DISABLED HALF_DISABLED GFX908_DISABLED GFX94X_ENABLED GFX900_DISABLED GFX906_DISABLED SKIP_XNACK_ON
COMMAND ${DYNAMIC_IMPLICITGEMM_XDLOPS_NHWC_BWD_ENVS} $<TARGET_FILE:test_conv2d> ${MIOPEN_TEST_FLOAT_ARG} --verbose --input  64 256  7  7 --weights 128 256 1 1 --pads_strides_dilations 0 0 1 1 1 1 --disable-forward --disable-backward-weights --in_layout NHWC --fil_layout NHWC --out_layout NHWC
COMMAND ${DYNAMIC_IMPLICITGEMM_XDLOPS_NHWC_BWD_ENVS} $<TARGET_FILE:test_conv2d> ${MIOPEN_TEST_FLOAT_ARG} --verbose --input  32 160 73 73 --weights  64 160 1 1 --pads_strides_dilations 0 0 1 1 1 1 --disable-forward --disable-backward-weights --in_layout NHWC --fil_layout NHWC --out_layout NHWC
COMMAND ${DYNAMIC_IMPLICITGEMM_XDLOPS_NHWC_BWD_ENVS} $<TARGET_FILE:test_conv2d> ${MIOPEN_TEST_FLOAT_ARG} --verbose --input  16  64 56 56 --weights  64  64 1 1 --pads_strides_dilations 0 0 1 1 1 1 --disable-forward --disable-backward-weights --in_layout NHWC --fil_layout NHWC --out_layout NHWC
COMMAND ${DYNAMIC_IMPLICITGEMM_XDLOPS_NHWC_BWD_ENVS} $<TARGET_FILE:test_conv2d> ${MIOPEN_TEST_FLOAT_ARG} --verbose --input   2 256 40 52 --weights 256 256 1 1 --pads_strides_dilations 0 0 1 1 1 1 --disable-forward --disable-backward-weights --in_layout NHWC --fil_layout NHWC --out_layout NHWC
COMMAND ${DYNAMIC_IMPLICITGEMM_XDLOPS_NHWC_BWD_ENVS} $<TARGET_FILE:test_conv2d> ${MIOPEN_TEST_FLOAT_ARG} --verbose --input   2  64 32 28 --weights  64  64 1 1 --pads_strides_dilations 0 0 1 1 1 1 --disable-forward --disable-backward-weights --in_layout NHWC --fil_layout NHWC --out_layout NHWC
COMMAND ${DYNAMIC_IMPLICITGEMM_XDLOPS_NHWC_BWD_ENVS} $<TARGET_FILE:test_conv2d> ${MIOPEN_TEST_FLOAT_ARG} --verbose --input  32 128 14 14 --weights  64 128 1 1 --pads_strides_dilations 0 0 2 2 1 1 --disable-forward --disable-backward-weights --in_layout NHWC --fil_layout NHWC --out_layout NHWC
COMMAND ${DYNAMIC_IMPLICITGEMM_XDLOPS_NHWC_BWD_ENVS} $<TARGET_FILE:test_conv2d> ${MIOPEN_TEST_FLOAT_ARG} --verbose --input  64  64 17 17 --weights 192  64 1 7 --pads_strides_dilations 0 3 1 1 1 1 --disable-forward --disable-backward-weights --in_layout NHWC --fil_layout NHWC --out_layout NHWC
COMMAND ${DYNAMIC_IMPLICITGEMM_XDLOPS_NHWC_BWD_ENVS} $<TARGET_FILE:test_conv2d> ${MIOPEN_TEST_FLOAT_ARG} --verbose --input  64  64 17 17 --weights 192  64 7 1 --pads_strides_dilations 3 0 1 1 1 1 --disable-forward --disable-backward-weights --in_layout NHWC --fil_layout NHWC --out_layout NHWC
COMMAND ${DYNAMIC_IMPLICITGEMM_XDLOPS_NHWC_BWD_ENVS} $<TARGET_FILE:test_conv2d> ${MIOPEN_TEST_FLOAT_ARG} --verbose --input   4 128 28 28 --weights 128 128 2 2 --pads_strides_dilations 0 0 2 2 1 1 --disable-forward --disable-backward-weights --in_layout NHWC --fil_layout NHWC --out_layout NHWC
COMMAND ${DYNAMIC_IMPLICITGEMM_XDLOPS_NHWC_BWD_ENVS} $<TARGET_FILE:test_conv2d> ${MIOPEN_TEST_FLOAT_ARG} --verbose --input  32 128  8  8 --weights 192 128 3 1 --pads_strides_dilations 1 0 1 1 1 1 --disable-forward --disable-backward-weights --in_layout NHWC --fil_layout NHWC --out_layout NHWC
COMMAND ${DYNAMIC_IMPLICITGEMM_XDLOPS_NHWC_BWD_ENVS} $<TARGET_FILE:test_conv2d> ${MIOPEN_TEST_FLOAT_ARG} --verbose --input  64 192 17 17 --weights 160 192 3 3 --pads_strides_dilations 0 0 2 2 1 1 --disable-forward --disable-backward-weights --in_layout NHWC --fil_layout NHWC --out_layout NHWC
COMMAND ${DYNAMIC_IMPLICITGEMM_XDLOPS_NHWC_BWD_ENVS} $<TARGET_FILE:test_conv2d> ${MIOPEN_TEST_FLOAT_ARG} --verbose --input  64  32 73 73 --weights  64  32 3 3 --pads_strides_dilations 1 1 1 1 1 1 --disable-forward --disable-backward-weights --in_layout NHWC --fil_layout NHWC --out_layout NHWC
COMMAND ${DYNAMIC_IMPLICITGEMM_XDLOPS_NHWC_BWD_ENVS} $<TARGET_FILE:test_conv2d> ${MIOPEN_TEST_FLOAT_ARG} --verbose --input  16  64 56 56 --weights  64  64 3 3 --pads_strides_dilations 1 1 1 1 1 1 --disable-forward --disable-backward-weights --in_layout NHWC --fil_layout NHWC --out_layout NHWC
COMMAND ${DYNAMIC_IMPLICITGEMM_XDLOPS_NHWC_BWD_ENVS} $<TARGET_FILE:test_conv2d> ${MIOPEN_TEST_FLOAT_ARG} --verbose --input  16  16 25 25 --weights  64  16 3 3 --pads_strides_dilations 0 0 1 1 1 1 --disable-forward --disable-backward-weights --in_layout NHWC --fil_layout NHWC --out_layout NHWC
COMMAND ${DYNAMIC_IMPLICITGEMM_XDLOPS_NHWC_BWD_ENVS} $<TARGET_FILE:test_conv2d> ${MIOPEN_TEST_FLOAT_ARG} --verbose --input  15 256 1  1  --weights 340 256 3 3 --pads_strides_dilations 1 1 1 1 1 1 --disable-forward --disable-backward-weights --in_layout NHWC --fil_layout NHWC --out_layout NHWC
COMMAND ${DYNAMIC_IMPLICITGEMM_XDLOPS_NHWC_BWD_ENVS} $<TARGET_FILE:test_conv2d> ${MIOPEN_TEST_FLOAT_ARG} --verbose --input  15 128 10 10 --weights 340 128 3 3 --pads_strides_dilations 1 1 1 1 1 1 --disable-forward --disable-backward-weights --in_layout NHWC --fil_layout NHWC --out_layout NHWC
)

set(DYNAMIC_IMPLICITGEMM_XDLOPS_NHWC_WRW_ENVS
    ${DYNAMIC_IMPLICITGEMM_COMMON}
    MIOPEN_DEBUG_FIND_ONLY_SOLVER=ConvAsmImplicitGemmGTCDynamicWrwXdlopsNHWC)

set(ARGS_NHWC_WRW
    --disable-forward
    --disable-backward-data
    --in_layout NHWC
    --fil_layout NHWC
    --out_layout NHWC)

add_custom_test(test_conv_igemm_dynamic_xdlops_nhwc_wrw SKIP_UNLESS_ALL HALF_ENABLED GFX900_DISABLED GFX906_DISABLED GFX94X_ENABLED SKIP_XNACK_ON
COMMAND ${DYNAMIC_IMPLICITGEMM_XDLOPS_NHWC_WRW_ENVS} $<TARGET_FILE:test_conv2d> ${MIOPEN_TEST_FLOAT_ARG} --verbose --input  64 256  7  7 --weights 128 256 1 1 --pads_strides_dilations 0 0 1 1 1 1 ${ARGS_NHWC_WRW}
COMMAND ${DYNAMIC_IMPLICITGEMM_XDLOPS_NHWC_WRW_ENVS} $<TARGET_FILE:test_conv2d> ${MIOPEN_TEST_FLOAT_ARG} --verbose --input  32 160 73 73 --weights  64 160 1 1 --pads_strides_dilations 0 0 1 1 1 1 ${ARGS_NHWC_WRW}
COMMAND ${DYNAMIC_IMPLICITGEMM_XDLOPS_NHWC_WRW_ENVS} $<TARGET_FILE:test_conv2d> ${MIOPEN_TEST_FLOAT_ARG} --verbose --input  16  64 56 56 --weights  64  64 1 1 --pads_strides_dilations 0 0 1 1 1 1 ${ARGS_NHWC_WRW}
COMMAND ${DYNAMIC_IMPLICITGEMM_XDLOPS_NHWC_WRW_ENVS} $<TARGET_FILE:test_conv2d> ${MIOPEN_TEST_FLOAT_ARG} --verbose --input   2 256 40 52 --weights 256 256 1 1 --pads_strides_dilations 0 0 1 1 1 1 ${ARGS_NHWC_WRW}
COMMAND ${DYNAMIC_IMPLICITGEMM_XDLOPS_NHWC_WRW_ENVS} $<TARGET_FILE:test_conv2d> ${MIOPEN_TEST_FLOAT_ARG} --verbose --input   2  64 32 28 --weights  64  64 1 1 --pads_strides_dilations 0 0 1 1 1 1 ${ARGS_NHWC_WRW}
COMMAND ${DYNAMIC_IMPLICITGEMM_XDLOPS_NHWC_WRW_ENVS} $<TARGET_FILE:test_conv2d> ${MIOPEN_TEST_FLOAT_ARG} --verbose --input  32 128 14 14 --weights  64 128 1 1 --pads_strides_dilations 0 0 2 2 1 1 ${ARGS_NHWC_WRW}
COMMAND ${DYNAMIC_IMPLICITGEMM_XDLOPS_NHWC_WRW_ENVS} $<TARGET_FILE:test_conv2d> ${MIOPEN_TEST_FLOAT_ARG} --verbose --input  64  64 17 17 --weights 192  64 1 7 --pads_strides_dilations 0 3 1 1 1 1 ${ARGS_NHWC_WRW}
COMMAND ${DYNAMIC_IMPLICITGEMM_XDLOPS_NHWC_WRW_ENVS} $<TARGET_FILE:test_conv2d> ${MIOPEN_TEST_FLOAT_ARG} --verbose --input  64  64 17 17 --weights 192  64 7 1 --pads_strides_dilations 3 0 1 1 1 1 ${ARGS_NHWC_WRW}
COMMAND ${DYNAMIC_IMPLICITGEMM_XDLOPS_NHWC_WRW_ENVS} $<TARGET_FILE:test_conv2d> ${MIOPEN_TEST_FLOAT_ARG} --verbose --input   4 128 28 28 --weights 128 128 2 2 --pads_strides_dilations 0 0 2 2 1 1 ${ARGS_NHWC_WRW}
COMMAND ${DYNAMIC_IMPLICITGEMM_XDLOPS_NHWC_WRW_ENVS} $<TARGET_FILE:test_conv2d> ${MIOPEN_TEST_FLOAT_ARG} --verbose --input  32 128  8  8 --weights 192 128 3 1 --pads_strides_dilations 1 0 1 1 1 1 ${ARGS_NHWC_WRW}
COMMAND ${DYNAMIC_IMPLICITGEMM_XDLOPS_NHWC_WRW_ENVS} $<TARGET_FILE:test_conv2d> ${MIOPEN_TEST_FLOAT_ARG} --verbose --input  64 192 17 17 --weights 160 192 3 3 --pads_strides_dilations 0 0 2 2 1 1 ${ARGS_NHWC_WRW}
COMMAND ${DYNAMIC_IMPLICITGEMM_XDLOPS_NHWC_WRW_ENVS} $<TARGET_FILE:test_conv2d> ${MIOPEN_TEST_FLOAT_ARG} --verbose --input  64  32 73 73 --weights  64  32 3 3 --pads_strides_dilations 1 1 1 1 1 1 ${ARGS_NHWC_WRW}
COMMAND ${DYNAMIC_IMPLICITGEMM_XDLOPS_NHWC_WRW_ENVS} $<TARGET_FILE:test_conv2d> ${MIOPEN_TEST_FLOAT_ARG} --verbose --input  16  64 56 56 --weights  64  64 3 3 --pads_strides_dilations 1 1 1 1 1 1 ${ARGS_NHWC_WRW}
COMMAND ${DYNAMIC_IMPLICITGEMM_XDLOPS_NHWC_WRW_ENVS} $<TARGET_FILE:test_conv2d> ${MIOPEN_TEST_FLOAT_ARG} --verbose --input  16  16 25 25 --weights  64  16 3 3 --pads_strides_dilations 0 0 1 1 1 1 ${ARGS_NHWC_WRW}

COMMAND ${DYNAMIC_IMPLICITGEMM_XDLOPS_NHWC_WRW_ENVS} $<TARGET_FILE:test_conv2d> ${MIOPEN_TEST_FLOAT_ARG} --verbose --input  4 32 79 141 --weights 64 32 5 10 --pads_strides_dilations 0 0 2 2 1 1 ${ARGS_NHWC_WRW}

COMMAND ${DYNAMIC_IMPLICITGEMM_XDLOPS_NHWC_WRW_ENVS} $<TARGET_FILE:test_conv2d> ${MIOPEN_TEST_FLOAT_ARG} --verbose --input  400  256 7 7 --weights 1024  256  7 7 --pads_strides_dilations 0 0 1 1 1 1 ${ARGS_NHWC_WRW}
COMMAND ${DYNAMIC_IMPLICITGEMM_XDLOPS_NHWC_WRW_ENVS} $<TARGET_FILE:test_conv2d> ${MIOPEN_TEST_FLOAT_ARG} --verbose --input  400  256 1 1 --weights 1024  256  1 1 --pads_strides_dilations 0 0 1 1 1 1 ${ARGS_NHWC_WRW}

COMMAND ${DYNAMIC_IMPLICITGEMM_XDLOPS_NHWC_WRW_ENVS} $<TARGET_FILE:test_conv2d> ${MIOPEN_TEST_FLOAT_ARG} --verbose --input  1 3 32 32 --weights 1 3 11 11 --pads_strides_dilations 1 1 2 2 2 1 ${ARGS_NHWC_WRW}
COMMAND ${DYNAMIC_IMPLICITGEMM_XDLOPS_NHWC_WRW_ENVS} $<TARGET_FILE:test_conv2d> ${MIOPEN_TEST_FLOAT_ARG} --verbose --input  1 3 224 224 --weights 1 3 3 3 --pads_strides_dilations 0 0 1 1 2 2 ${ARGS_NHWC_WRW}
COMMAND ${DYNAMIC_IMPLICITGEMM_XDLOPS_NHWC_WRW_ENVS} $<TARGET_FILE:test_conv2d> ${MIOPEN_TEST_FLOAT_ARG} --verbose --input  1 1 8 8 --weights 1 1 2 2 --pads_strides_dilations 0 0 1 1 2 2 ${ARGS_NHWC_WRW}
COMMAND ${DYNAMIC_IMPLICITGEMM_XDLOPS_NHWC_WRW_ENVS} $<TARGET_FILE:test_conv2d> ${MIOPEN_TEST_FLOAT_ARG} --verbose --input  1 128 56 56 --weights 1 128 5 5 --pads_strides_dilations 0 0 2 2 1 1 ${ARGS_NHWC_WRW}
COMMAND ${DYNAMIC_IMPLICITGEMM_XDLOPS_NHWC_WRW_ENVS} $<TARGET_FILE:test_conv2d> ${MIOPEN_TEST_FLOAT_ARG} --verbose --input  2 64 19 19 --weights 510 64 3 3 --pads_strides_dilations 1 1 1 1 1 1 ${ARGS_NHWC_WRW}
# ho=wo=1 stride=2
COMMAND ${DYNAMIC_IMPLICITGEMM_XDLOPS_NHWC_WRW_ENVS} $<TARGET_FILE:test_conv2d> ${MIOPEN_TEST_FLOAT_ARG} --verbose --input  256 2048 2 2 --weights 1024  2048  1 1 --pads_strides_dilations 0 0 2 2 1 1  ${ARGS_NHWC_WRW}
)

add_custom_test(test_conv_igemm_dynamic_xdlops_nhwc_wrw_nchw SKIP_UNLESS_ALL HALF_ENABLED GFX900_DISABLED GFX906_DISABLED GFX94X_ENABLED SKIP_XNACK_ON
COMMAND ${DYNAMIC_IMPLICITGEMM_XDLOPS_NHWC_WRW_ENVS} $<TARGET_FILE:test_conv2d> ${MIOPEN_TEST_FLOAT_ARG} --verbose --input  64 256  7  7 --weights 128 256 1 1 --pads_strides_dilations 0 0 1 1 1 1 --disable-forward --disable-backward-data
COMMAND ${DYNAMIC_IMPLICITGEMM_XDLOPS_NHWC_WRW_ENVS} $<TARGET_FILE:test_conv2d> ${MIOPEN_TEST_FLOAT_ARG} --verbose --input  32 160 73 73 --weights  64 160 1 1 --pads_strides_dilations 0 0 1 1 1 1 --disable-forward --disable-backward-data
COMMAND ${DYNAMIC_IMPLICITGEMM_XDLOPS_NHWC_WRW_ENVS} $<TARGET_FILE:test_conv2d> ${MIOPEN_TEST_FLOAT_ARG} --verbose --input  16  64 56 56 --weights  64  64 1 1 --pads_strides_dilations 0 0 1 1 1 1 --disable-forward --disable-backward-data
COMMAND ${DYNAMIC_IMPLICITGEMM_XDLOPS_NHWC_WRW_ENVS} $<TARGET_FILE:test_conv2d> ${MIOPEN_TEST_FLOAT_ARG} --verbose --input   2 256 40 52 --weights 256 256 1 1 --pads_strides_dilations 0 0 1 1 1 1 --disable-forward --disable-backward-data
COMMAND ${DYNAMIC_IMPLICITGEMM_XDLOPS_NHWC_WRW_ENVS} $<TARGET_FILE:test_conv2d> ${MIOPEN_TEST_FLOAT_ARG} --verbose --input   2  64 32 28 --weights  64  64 1 1 --pads_strides_dilations 0 0 1 1 1 1 --disable-forward --disable-backward-data
COMMAND ${DYNAMIC_IMPLICITGEMM_XDLOPS_NHWC_WRW_ENVS} $<TARGET_FILE:test_conv2d> ${MIOPEN_TEST_FLOAT_ARG} --verbose --input  32 128 14 14 --weights  64 128 1 1 --pads_strides_dilations 0 0 2 2 1 1 --disable-forward --disable-backward-data
COMMAND ${DYNAMIC_IMPLICITGEMM_XDLOPS_NHWC_WRW_ENVS} $<TARGET_FILE:test_conv2d> ${MIOPEN_TEST_FLOAT_ARG} --verbose --input  64  64 17 17 --weights 192  64 1 7 --pads_strides_dilations 0 3 1 1 1 1 --disable-forward --disable-backward-data
COMMAND ${DYNAMIC_IMPLICITGEMM_XDLOPS_NHWC_WRW_ENVS} $<TARGET_FILE:test_conv2d> ${MIOPEN_TEST_FLOAT_ARG} --verbose --input  64  64 17 17 --weights 192  64 7 1 --pads_strides_dilations 3 0 1 1 1 1 --disable-forward --disable-backward-data
COMMAND ${DYNAMIC_IMPLICITGEMM_XDLOPS_NHWC_WRW_ENVS} $<TARGET_FILE:test_conv2d> ${MIOPEN_TEST_FLOAT_ARG} --verbose --input   4 128 28 28 --weights 128 128 2 2 --pads_strides_dilations 0 0 2 2 1 1 --disable-forward --disable-backward-data
COMMAND ${DYNAMIC_IMPLICITGEMM_XDLOPS_NHWC_WRW_ENVS} $<TARGET_FILE:test_conv2d> ${MIOPEN_TEST_FLOAT_ARG} --verbose --input  32 128  8  8 --weights 192 128 3 1 --pads_strides_dilations 1 0 1 1 1 1 --disable-forward --disable-backward-data
COMMAND ${DYNAMIC_IMPLICITGEMM_XDLOPS_NHWC_WRW_ENVS} $<TARGET_FILE:test_conv2d> ${MIOPEN_TEST_FLOAT_ARG} --verbose --input  64 192 17 17 --weights 160 192 3 3 --pads_strides_dilations 0 0 2 2 1 1 --disable-forward --disable-backward-data
COMMAND ${DYNAMIC_IMPLICITGEMM_XDLOPS_NHWC_WRW_ENVS} $<TARGET_FILE:test_conv2d> ${MIOPEN_TEST_FLOAT_ARG} --verbose --input  64  32 73 73 --weights  64  32 3 3 --pads_strides_dilations 1 1 1 1 1 1 --disable-forward --disable-backward-data
COMMAND ${DYNAMIC_IMPLICITGEMM_XDLOPS_NHWC_WRW_ENVS} $<TARGET_FILE:test_conv2d> ${MIOPEN_TEST_FLOAT_ARG} --verbose --input  16  64 56 56 --weights  64  64 3 3 --pads_strides_dilations 1 1 1 1 1 1 --disable-forward --disable-backward-data
COMMAND ${DYNAMIC_IMPLICITGEMM_XDLOPS_NHWC_WRW_ENVS} $<TARGET_FILE:test_conv2d> ${MIOPEN_TEST_FLOAT_ARG} --verbose --input  16  16 25 25 --weights  64  16 3 3 --pads_strides_dilations 0 0 1 1 1 1 --disable-forward --disable-backward-data

COMMAND ${DYNAMIC_IMPLICITGEMM_XDLOPS_NHWC_WRW_ENVS} $<TARGET_FILE:test_conv2d> ${MIOPEN_TEST_FLOAT_ARG} --verbose --input  4 32 79 141 --weights 64 32 5 10 --pads_strides_dilations 0 0 2 2 1 1 --disable-forward --disable-backward-data

COMMAND ${DYNAMIC_IMPLICITGEMM_XDLOPS_NHWC_WRW_ENVS} $<TARGET_FILE:test_conv2d> ${MIOPEN_TEST_FLOAT_ARG} --verbose --input  400  256 7 7 --weights 1024  256  7 7 --pads_strides_dilations 0 0 1 1 1 1 --disable-forward --disable-backward-data
COMMAND ${DYNAMIC_IMPLICITGEMM_XDLOPS_NHWC_WRW_ENVS} $<TARGET_FILE:test_conv2d> ${MIOPEN_TEST_FLOAT_ARG} --verbose --input  400  256 1 1 --weights 1024  256  1 1 --pads_strides_dilations 0 0 1 1 1 1 --disable-forward --disable-backward-data

COMMAND ${DYNAMIC_IMPLICITGEMM_XDLOPS_NHWC_WRW_ENVS} $<TARGET_FILE:test_conv2d> ${MIOPEN_TEST_FLOAT_ARG} --verbose --input  1 3 32 32 --weights 1 3 11 11 --pads_strides_dilations 1 1 2 2 2 1 --disable-forward --disable-backward-data
COMMAND ${DYNAMIC_IMPLICITGEMM_XDLOPS_NHWC_WRW_ENVS} $<TARGET_FILE:test_conv2d> ${MIOPEN_TEST_FLOAT_ARG} --verbose --input  1 3 224 224 --weights 1 3 3 3 --pads_strides_dilations 0 0 1 1 2 2 --disable-forward --disable-backward-data
COMMAND ${DYNAMIC_IMPLICITGEMM_XDLOPS_NHWC_WRW_ENVS} $<TARGET_FILE:test_conv2d> ${MIOPEN_TEST_FLOAT_ARG} --verbose --input  1 1 8 8 --weights 1 1 2 2 --pads_strides_dilations 0 0 1 1 2 2 --disable-forward --disable-backward-data
COMMAND ${DYNAMIC_IMPLICITGEMM_XDLOPS_NHWC_WRW_ENVS} $<TARGET_FILE:test_conv2d> ${MIOPEN_TEST_FLOAT_ARG} --verbose --input  1 128 56 56 --weights 1 128 5 5 --pads_strides_dilations 0 0 2 2 1 1 --disable-forward --disable-backward-data
COMMAND ${DYNAMIC_IMPLICITGEMM_XDLOPS_NHWC_WRW_ENVS} $<TARGET_FILE:test_conv2d> ${MIOPEN_TEST_FLOAT_ARG} --verbose --input  2 64 19 19 --weights 510 64 3 3 --pads_strides_dilations 1 1 1 1 1 1 --disable-forward --disable-backward-data
)

add_custom_test(test_conv_igemm_dynamic_xdlops_nhwc_wrw_bf16 SKIP_UNLESS_ALL BF16_ENABLED FLOAT_DISABLED HALF_DISABLED GFX908_DISABLED GFX94X_ENABLED GFX900_DISABLED GFX906_DISABLED SKIP_XNACK_ON
COMMAND ${DYNAMIC_IMPLICITGEMM_XDLOPS_NHWC_WRW_ENVS} $<TARGET_FILE:test_conv2d> ${MIOPEN_TEST_FLOAT_ARG} --verbose --input  64 256  7  7 --weights 128 256 1 1 --pads_strides_dilations 0 0 1 1 1 1 ${ARGS_NHWC_WRW}
COMMAND ${DYNAMIC_IMPLICITGEMM_XDLOPS_NHWC_WRW_ENVS} $<TARGET_FILE:test_conv2d> ${MIOPEN_TEST_FLOAT_ARG} --verbose --input  32 160 73 73 --weights  64 160 1 1 --pads_strides_dilations 0 0 1 1 1 1 ${ARGS_NHWC_WRW}
COMMAND ${DYNAMIC_IMPLICITGEMM_XDLOPS_NHWC_WRW_ENVS} $<TARGET_FILE:test_conv2d> ${MIOPEN_TEST_FLOAT_ARG} --verbose --input  16  64 56 56 --weights  64  64 1 1 --pads_strides_dilations 0 0 1 1 1 1 ${ARGS_NHWC_WRW}
COMMAND ${DYNAMIC_IMPLICITGEMM_XDLOPS_NHWC_WRW_ENVS} $<TARGET_FILE:test_conv2d> ${MIOPEN_TEST_FLOAT_ARG} --verbose --input   2 256 40 52 --weights 256 256 1 1 --pads_strides_dilations 0 0 1 1 1 1 ${ARGS_NHWC_WRW}
COMMAND ${DYNAMIC_IMPLICITGEMM_XDLOPS_NHWC_WRW_ENVS} $<TARGET_FILE:test_conv2d> ${MIOPEN_TEST_FLOAT_ARG} --verbose --input   2  64 32 28 --weights  64  64 1 1 --pads_strides_dilations 0 0 1 1 1 1 ${ARGS_NHWC_WRW}
COMMAND ${DYNAMIC_IMPLICITGEMM_XDLOPS_NHWC_WRW_ENVS} $<TARGET_FILE:test_conv2d> ${MIOPEN_TEST_FLOAT_ARG} --verbose --input  32 128 14 14 --weights  64 128 1 1 --pads_strides_dilations 0 0 2 2 1 1 ${ARGS_NHWC_WRW}
COMMAND ${DYNAMIC_IMPLICITGEMM_XDLOPS_NHWC_WRW_ENVS} $<TARGET_FILE:test_conv2d> ${MIOPEN_TEST_FLOAT_ARG} --verbose --input  64  64 17 17 --weights 192  64 1 7 --pads_strides_dilations 0 3 1 1 1 1 ${ARGS_NHWC_WRW}
COMMAND ${DYNAMIC_IMPLICITGEMM_XDLOPS_NHWC_WRW_ENVS} $<TARGET_FILE:test_conv2d> ${MIOPEN_TEST_FLOAT_ARG} --verbose --input  64  64 17 17 --weights 192  64 7 1 --pads_strides_dilations 3 0 1 1 1 1 ${ARGS_NHWC_WRW}
COMMAND ${DYNAMIC_IMPLICITGEMM_XDLOPS_NHWC_WRW_ENVS} $<TARGET_FILE:test_conv2d> ${MIOPEN_TEST_FLOAT_ARG} --verbose --input   4 128 28 28 --weights 128 128 2 2 --pads_strides_dilations 0 0 2 2 1 1 ${ARGS_NHWC_WRW}
COMMAND ${DYNAMIC_IMPLICITGEMM_XDLOPS_NHWC_WRW_ENVS} $<TARGET_FILE:test_conv2d> ${MIOPEN_TEST_FLOAT_ARG} --verbose --input  32 128  8  8 --weights 192 128 3 1 --pads_strides_dilations 1 0 1 1 1 1 ${ARGS_NHWC_WRW}
COMMAND ${DYNAMIC_IMPLICITGEMM_XDLOPS_NHWC_WRW_ENVS} $<TARGET_FILE:test_conv2d> ${MIOPEN_TEST_FLOAT_ARG} --verbose --input  64 192 17 17 --weights 160 192 3 3 --pads_strides_dilations 0 0 2 2 1 1 ${ARGS_NHWC_WRW}
COMMAND ${DYNAMIC_IMPLICITGEMM_XDLOPS_NHWC_WRW_ENVS} $<TARGET_FILE:test_conv2d> ${MIOPEN_TEST_FLOAT_ARG} --verbose --input  64  32 73 73 --weights  64  32 3 3 --pads_strides_dilations 1 1 1 1 1 1 ${ARGS_NHWC_WRW}
COMMAND ${DYNAMIC_IMPLICITGEMM_XDLOPS_NHWC_WRW_ENVS} $<TARGET_FILE:test_conv2d> ${MIOPEN_TEST_FLOAT_ARG} --verbose --input  16  64 56 56 --weights  64  64 3 3 --pads_strides_dilations 1 1 1 1 1 1 ${ARGS_NHWC_WRW}
COMMAND ${DYNAMIC_IMPLICITGEMM_XDLOPS_NHWC_WRW_ENVS} $<TARGET_FILE:test_conv2d> ${MIOPEN_TEST_FLOAT_ARG} --verbose --input  16  16 25 25 --weights  64  16 3 3 --pads_strides_dilations 0 0 1 1 1 1 ${ARGS_NHWC_WRW}

COMMAND ${DYNAMIC_IMPLICITGEMM_XDLOPS_NHWC_WRW_ENVS} $<TARGET_FILE:test_conv2d> ${MIOPEN_TEST_FLOAT_ARG} --verbose --input  4 32 79 141 --weights 64 32 5 10 --pads_strides_dilations 0 0 2 2 1 1 ${ARGS_NHWC_WRW}

COMMAND ${DYNAMIC_IMPLICITGEMM_XDLOPS_NHWC_WRW_ENVS} $<TARGET_FILE:test_conv2d> ${MIOPEN_TEST_FLOAT_ARG} --verbose --input  400  256 7 7 --weights 1024  256  7 7 --pads_strides_dilations 0 0 1 1 1 1 ${ARGS_NHWC_WRW}
COMMAND ${DYNAMIC_IMPLICITGEMM_XDLOPS_NHWC_WRW_ENVS} $<TARGET_FILE:test_conv2d> ${MIOPEN_TEST_FLOAT_ARG} --verbose --input  400  256 1 1 --weights 1024  256  1 1 --pads_strides_dilations 0 0 1 1 1 1 ${ARGS_NHWC_WRW}

COMMAND ${DYNAMIC_IMPLICITGEMM_XDLOPS_NHWC_WRW_ENVS} $<TARGET_FILE:test_conv2d> ${MIOPEN_TEST_FLOAT_ARG} --verbose --input  1 3 32 32 --weights 1 3 11 11 --pads_strides_dilations 1 1 2 2 2 1 ${ARGS_NHWC_WRW}
COMMAND ${DYNAMIC_IMPLICITGEMM_XDLOPS_NHWC_WRW_ENVS} $<TARGET_FILE:test_conv2d> ${MIOPEN_TEST_FLOAT_ARG} --verbose --input  1 3 224 224 --weights 1 3 3 3 --pads_strides_dilations 0 0 1 1 2 2 ${ARGS_NHWC_WRW}
COMMAND ${DYNAMIC_IMPLICITGEMM_XDLOPS_NHWC_WRW_ENVS} $<TARGET_FILE:test_conv2d> ${MIOPEN_TEST_FLOAT_ARG} --verbose --input  1 1 8 8 --weights 1 1 2 2 --pads_strides_dilations 0 0 1 1 2 2 ${ARGS_NHWC_WRW}
COMMAND ${DYNAMIC_IMPLICITGEMM_XDLOPS_NHWC_WRW_ENVS} $<TARGET_FILE:test_conv2d> ${MIOPEN_TEST_FLOAT_ARG} --verbose --input  1 128 56 56 --weights 1 128 5 5 --pads_strides_dilations 0 0 2 2 1 1 ${ARGS_NHWC_WRW}
)

set(DYNAMIC_IMPLICITGEMM_DLOPS_NCHWC_FWD_ENVS
    ${DYNAMIC_IMPLICITGEMM_COMMON}
    MIOPEN_DEBUG_FIND_ONLY_SOLVER=ConvAsmImplicitGemmGTCDynamicFwdDlopsNCHWC)

set(ARGS_NCHWC_NCHWC_FWD_FP16x4
    --cmode convfp16
    --disable-backward-data
    --disable-backward-weights
    --in_layout NCHW
    --fil_layout NCHW
    --out_layout NCHW
    --tensor_vect 1
    --vector_length 4)

set(ARGS_NCHWC_NCHWC_FWD_FP16x8
    --cmode convfp16
    --disable-backward-data
    --disable-backward-weights
    --in_layout NCHW
    --fil_layout NCHW
    --out_layout NCHW
    --tensor_vect 1
    --vector_length 8)

set(ARGS_NCHWC_CHWNC_FWD_FP16x4
    --cmode convfp16
    --disable-backward-data
    --disable-backward-weights
    --in_layout NCHW
    --fil_layout CHWN
    --out_layout NCHW
    --tensor_vect 1
    --vector_length 4)

set(ARGS_NCHWC_CHWNC_FWD_FP16x8
    --cmode convfp16
    --disable-backward-data
    --disable-backward-weights
    --in_layout NCHW
    --fil_layout CHWN
    --out_layout NCHW
    --tensor_vect 1
    --vector_length 8)

add_custom_test(test_conv_igemm_dynamic_dlops_nchwc_nchwc_fwd_fp16x4 SKIP_UNLESS_ALL HALF_ENABLED FLOAT_DISABLED BF16_DISABLED GFX900_DISABLED GFX906_DISABLED GFX90A_DISABLED GFX908_DISABLED GFX103X_ENABLED SKIP_XNACK_ON
COMMAND ${DYNAMIC_IMPLICITGEMM_DLOPS_NCHWC_FWD_ENVS} $<TARGET_FILE:test_conv2d> ${MIOPEN_TEST_FLOAT_ARG} --verbose --input  1 8  10  10  --weights 8 8 3 3     --pads_strides_dilations 0 0 1 1 1 1 ${ARGS_NCHWC_NCHWC_FWD_FP16x4}
COMMAND ${DYNAMIC_IMPLICITGEMM_DLOPS_NCHWC_FWD_ENVS} $<TARGET_FILE:test_conv2d> ${MIOPEN_TEST_FLOAT_ARG} --verbose --input  32 160 73 73 --weights  64 160 1 1 --pads_strides_dilations 0 0 1 1 1 1 ${ARGS_NCHWC_NCHWC_FWD_FP16x4}
COMMAND ${DYNAMIC_IMPLICITGEMM_DLOPS_NCHWC_FWD_ENVS} $<TARGET_FILE:test_conv2d> ${MIOPEN_TEST_FLOAT_ARG} --verbose --input  16  64 56 56 --weights  64  64 1 1 --pads_strides_dilations 0 0 1 1 1 1 ${ARGS_NCHWC_NCHWC_FWD_FP16x4}
COMMAND ${DYNAMIC_IMPLICITGEMM_DLOPS_NCHWC_FWD_ENVS} $<TARGET_FILE:test_conv2d> ${MIOPEN_TEST_FLOAT_ARG} --verbose --input   2 256 40 52 --weights 256 256 1 1 --pads_strides_dilations 0 0 1 1 1 1 ${ARGS_NCHWC_NCHWC_FWD_FP16x4}
COMMAND ${DYNAMIC_IMPLICITGEMM_DLOPS_NCHWC_FWD_ENVS} $<TARGET_FILE:test_conv2d> ${MIOPEN_TEST_FLOAT_ARG} --verbose --input   2  64 32 28 --weights  64  64 1 1 --pads_strides_dilations 0 0 1 1 1 1 ${ARGS_NCHWC_NCHWC_FWD_FP16x4}
COMMAND ${DYNAMIC_IMPLICITGEMM_DLOPS_NCHWC_FWD_ENVS} $<TARGET_FILE:test_conv2d> ${MIOPEN_TEST_FLOAT_ARG} --verbose --input  32 128 14 14 --weights  64 128 1 1 --pads_strides_dilations 0 0 2 2 1 1 ${ARGS_NCHWC_NCHWC_FWD_FP16x4}
COMMAND ${DYNAMIC_IMPLICITGEMM_DLOPS_NCHWC_FWD_ENVS} $<TARGET_FILE:test_conv2d> ${MIOPEN_TEST_FLOAT_ARG} --verbose --input  64  64 17 17 --weights 192  64 1 7 --pads_strides_dilations 0 3 1 1 1 1 ${ARGS_NCHWC_NCHWC_FWD_FP16x4}
COMMAND ${DYNAMIC_IMPLICITGEMM_DLOPS_NCHWC_FWD_ENVS} $<TARGET_FILE:test_conv2d> ${MIOPEN_TEST_FLOAT_ARG} --verbose --input  64  64 17 17 --weights 192  64 7 1 --pads_strides_dilations 3 0 1 1 1 1 ${ARGS_NCHWC_NCHWC_FWD_FP16x4}
COMMAND ${DYNAMIC_IMPLICITGEMM_DLOPS_NCHWC_FWD_ENVS} $<TARGET_FILE:test_conv2d> ${MIOPEN_TEST_FLOAT_ARG} --verbose --input   4 128 28 28 --weights 128 128 2 2 --pads_strides_dilations 0 0 2 2 1 1 ${ARGS_NCHWC_NCHWC_FWD_FP16x4}
COMMAND ${DYNAMIC_IMPLICITGEMM_DLOPS_NCHWC_FWD_ENVS} $<TARGET_FILE:test_conv2d> ${MIOPEN_TEST_FLOAT_ARG} --verbose --input  32 128  8  8 --weights 192 128 3 1 --pads_strides_dilations 1 0 1 1 1 1 ${ARGS_NCHWC_NCHWC_FWD_FP16x4}
COMMAND ${DYNAMIC_IMPLICITGEMM_DLOPS_NCHWC_FWD_ENVS} $<TARGET_FILE:test_conv2d> ${MIOPEN_TEST_FLOAT_ARG} --verbose --input  64 192 17 17 --weights 160 192 3 3 --pads_strides_dilations 0 0 2 2 1 1 ${ARGS_NCHWC_NCHWC_FWD_FP16x4}
COMMAND ${DYNAMIC_IMPLICITGEMM_DLOPS_NCHWC_FWD_ENVS} $<TARGET_FILE:test_conv2d> ${MIOPEN_TEST_FLOAT_ARG} --verbose --input  64  32 73 73 --weights  64  32 3 3 --pads_strides_dilations 1 1 1 1 1 1 ${ARGS_NCHWC_NCHWC_FWD_FP16x4}
COMMAND ${DYNAMIC_IMPLICITGEMM_DLOPS_NCHWC_FWD_ENVS} $<TARGET_FILE:test_conv2d> ${MIOPEN_TEST_FLOAT_ARG} --verbose --input  16  64 56 56 --weights  64  64 3 3 --pads_strides_dilations 1 1 1 1 1 1 ${ARGS_NCHWC_NCHWC_FWD_FP16x4}
COMMAND ${DYNAMIC_IMPLICITGEMM_DLOPS_NCHWC_FWD_ENVS} $<TARGET_FILE:test_conv2d> ${MIOPEN_TEST_FLOAT_ARG} --verbose --input  16  16 25 25 --weights  64  16 3 3 --pads_strides_dilations 0 0 1 1 1 1 ${ARGS_NCHWC_NCHWC_FWD_FP16x4}
COMMAND ${DYNAMIC_IMPLICITGEMM_DLOPS_NCHWC_FWD_ENVS} $<TARGET_FILE:test_conv2d> ${MIOPEN_TEST_FLOAT_ARG} --verbose --input  4  32 79 141 --weights 64  32 5 10 --pads_strides_dilations 0 0 2 2 1 1 ${ARGS_NCHWC_NCHWC_FWD_FP16x4}
COMMAND ${DYNAMIC_IMPLICITGEMM_DLOPS_NCHWC_FWD_ENVS} $<TARGET_FILE:test_conv2d> ${MIOPEN_TEST_FLOAT_ARG} --verbose --input  400  256 7 7 --weights 1024 256 7 7 --pads_strides_dilations 0 0 1 1 1 1 ${ARGS_NCHWC_NCHWC_FWD_FP16x4}
COMMAND ${DYNAMIC_IMPLICITGEMM_DLOPS_NCHWC_FWD_ENVS} $<TARGET_FILE:test_conv2d> ${MIOPEN_TEST_FLOAT_ARG} --verbose --input  400  256 1 1 --weights 1024 256 1 1 --pads_strides_dilations 0 0 1 1 1 1 ${ARGS_NCHWC_NCHWC_FWD_FP16x4}
)

add_custom_test(test_conv_igemm_dynamic_dlops_nchwc_chwnc_fwd_fp16x4 SKIP_UNLESS_ALL HALF_ENABLED FLOAT_DISABLED BF16_DISABLED GFX900_DISABLED GFX906_DISABLED GFX90A_DISABLED GFX908_DISABLED GFX103X_ENABLED SKIP_XNACK_ON
COMMAND ${DYNAMIC_IMPLICITGEMM_DLOPS_NCHWC_FWD_ENVS} $<TARGET_FILE:test_conv2d> ${MIOPEN_TEST_FLOAT_ARG} --verbose --input  64 256  7  7 --weights 256 3 3  128  --pads_strides_dilations 0 0 1 1 1 1 ${ARGS_NCHWC_CHWNC_FWD_FP16x4}
COMMAND ${DYNAMIC_IMPLICITGEMM_DLOPS_NCHWC_FWD_ENVS} $<TARGET_FILE:test_conv2d> ${MIOPEN_TEST_FLOAT_ARG} --verbose --input  32 160 73 73 --weights 160 1 1   64  --pads_strides_dilations 0 0 1 1 1 1 ${ARGS_NCHWC_CHWNC_FWD_FP16x4}
COMMAND ${DYNAMIC_IMPLICITGEMM_DLOPS_NCHWC_FWD_ENVS} $<TARGET_FILE:test_conv2d> ${MIOPEN_TEST_FLOAT_ARG} --verbose --input  16  64 56 56 --weights  64 1 1   64  --pads_strides_dilations 0 0 1 1 1 1 ${ARGS_NCHWC_CHWNC_FWD_FP16x4}
COMMAND ${DYNAMIC_IMPLICITGEMM_DLOPS_NCHWC_FWD_ENVS} $<TARGET_FILE:test_conv2d> ${MIOPEN_TEST_FLOAT_ARG} --verbose --input   2 256 40 52 --weights 256 1 1  256  --pads_strides_dilations 0 0 1 1 1 1 ${ARGS_NCHWC_CHWNC_FWD_FP16x4}
COMMAND ${DYNAMIC_IMPLICITGEMM_DLOPS_NCHWC_FWD_ENVS} $<TARGET_FILE:test_conv2d> ${MIOPEN_TEST_FLOAT_ARG} --verbose --input   2  64 32 28 --weights  64 1 1   64  --pads_strides_dilations 0 0 1 1 1 1 ${ARGS_NCHWC_CHWNC_FWD_FP16x4}
COMMAND ${DYNAMIC_IMPLICITGEMM_DLOPS_NCHWC_FWD_ENVS} $<TARGET_FILE:test_conv2d> ${MIOPEN_TEST_FLOAT_ARG} --verbose --input  32 128 14 14 --weights 128 1 1   64  --pads_strides_dilations 0 0 2 2 1 1 ${ARGS_NCHWC_CHWNC_FWD_FP16x4}
COMMAND ${DYNAMIC_IMPLICITGEMM_DLOPS_NCHWC_FWD_ENVS} $<TARGET_FILE:test_conv2d> ${MIOPEN_TEST_FLOAT_ARG} --verbose --input  64  64 17 17 --weights  64 3 7  192  --pads_strides_dilations 0 3 1 1 1 1 ${ARGS_NCHWC_CHWNC_FWD_FP16x4}
COMMAND ${DYNAMIC_IMPLICITGEMM_DLOPS_NCHWC_FWD_ENVS} $<TARGET_FILE:test_conv2d> ${MIOPEN_TEST_FLOAT_ARG} --verbose --input  64  64 17 17 --weights  64 7 1  192  --pads_strides_dilations 3 0 1 1 1 1 ${ARGS_NCHWC_CHWNC_FWD_FP16x4}
COMMAND ${DYNAMIC_IMPLICITGEMM_DLOPS_NCHWC_FWD_ENVS} $<TARGET_FILE:test_conv2d> ${MIOPEN_TEST_FLOAT_ARG} --verbose --input   4 128 28 28 --weights 128 2 2  128  --pads_strides_dilations 0 0 2 2 1 1 ${ARGS_NCHWC_CHWNC_FWD_FP16x4}
COMMAND ${DYNAMIC_IMPLICITGEMM_DLOPS_NCHWC_FWD_ENVS} $<TARGET_FILE:test_conv2d> ${MIOPEN_TEST_FLOAT_ARG} --verbose --input  32 128  8  8 --weights 128 3 1  192  --pads_strides_dilations 1 0 1 1 1 1 ${ARGS_NCHWC_CHWNC_FWD_FP16x4}
COMMAND ${DYNAMIC_IMPLICITGEMM_DLOPS_NCHWC_FWD_ENVS} $<TARGET_FILE:test_conv2d> ${MIOPEN_TEST_FLOAT_ARG} --verbose --input  64 192 17 17 --weights 192 3 3  160  --pads_strides_dilations 0 0 2 2 1 1 ${ARGS_NCHWC_CHWNC_FWD_FP16x4}
COMMAND ${DYNAMIC_IMPLICITGEMM_DLOPS_NCHWC_FWD_ENVS} $<TARGET_FILE:test_conv2d> ${MIOPEN_TEST_FLOAT_ARG} --verbose --input  64  32 73 73 --weights  32 3 3   64  --pads_strides_dilations 1 1 1 1 1 1 ${ARGS_NCHWC_CHWNC_FWD_FP16x4}
COMMAND ${DYNAMIC_IMPLICITGEMM_DLOPS_NCHWC_FWD_ENVS} $<TARGET_FILE:test_conv2d> ${MIOPEN_TEST_FLOAT_ARG} --verbose --input  16  64 56 56 --weights  64 3 3   64  --pads_strides_dilations 1 1 1 1 1 1 ${ARGS_NCHWC_CHWNC_FWD_FP16x4}
COMMAND ${DYNAMIC_IMPLICITGEMM_DLOPS_NCHWC_FWD_ENVS} $<TARGET_FILE:test_conv2d> ${MIOPEN_TEST_FLOAT_ARG} --verbose --input  16  16 25 25 --weights  16 3 3   64  --pads_strides_dilations 0 0 1 1 1 1 ${ARGS_NCHWC_CHWNC_FWD_FP16x4}
COMMAND ${DYNAMIC_IMPLICITGEMM_DLOPS_NCHWC_FWD_ENVS} $<TARGET_FILE:test_conv2d> ${MIOPEN_TEST_FLOAT_ARG} --verbose --input  4  32 79 141 --weights  32 5 10  64  --pads_strides_dilations 0 0 2 2 1 1 ${ARGS_NCHWC_CHWNC_FWD_FP16x4}
COMMAND ${DYNAMIC_IMPLICITGEMM_DLOPS_NCHWC_FWD_ENVS} $<TARGET_FILE:test_conv2d> ${MIOPEN_TEST_FLOAT_ARG} --verbose --input  400  256 7 7 --weights 256 7 7 1024  --pads_strides_dilations 0 0 1 1 1 1 ${ARGS_NCHWC_CHWNC_FWD_FP16x4}
COMMAND ${DYNAMIC_IMPLICITGEMM_DLOPS_NCHWC_FWD_ENVS} $<TARGET_FILE:test_conv2d> ${MIOPEN_TEST_FLOAT_ARG} --verbose --input  400  256 1 1 --weights 256 1 1 1024  --pads_strides_dilations 0 0 1 1 1 1 ${ARGS_NCHWC_CHWNC_FWD_FP16x4}
)

add_custom_test(test_conv_igemm_dynamic_dlops_nchwc_nchwc_fwd_fp16x8 SKIP_UNLESS_ALL HALF_ENABLED FLOAT_DISABLED BF16_DISABLED GFX900_DISABLED GFX906_DISABLED GFX90A_DISABLED GFX908_DISABLED GFX103X_ENABLED SKIP_XNACK_ON
COMMAND ${DYNAMIC_IMPLICITGEMM_DLOPS_NCHWC_FWD_ENVS} $<TARGET_FILE:test_conv2d> ${MIOPEN_TEST_FLOAT_ARG} --verbose --input  1 8  10  10  --weights 8 8 3 3     --pads_strides_dilations 0 0 1 1 1 1 ${ARGS_NCHWC_NCHWC_FWD_FP16x8}
COMMAND ${DYNAMIC_IMPLICITGEMM_DLOPS_NCHWC_FWD_ENVS} $<TARGET_FILE:test_conv2d> ${MIOPEN_TEST_FLOAT_ARG} --verbose --input  32 160 73 73 --weights  64 160 1 1 --pads_strides_dilations 0 0 1 1 1 1 ${ARGS_NCHWC_NCHWC_FWD_FP16x8}
COMMAND ${DYNAMIC_IMPLICITGEMM_DLOPS_NCHWC_FWD_ENVS} $<TARGET_FILE:test_conv2d> ${MIOPEN_TEST_FLOAT_ARG} --verbose --input  16  64 56 56 --weights  64  64 1 1 --pads_strides_dilations 0 0 1 1 1 1 ${ARGS_NCHWC_NCHWC_FWD_FP16x8}
COMMAND ${DYNAMIC_IMPLICITGEMM_DLOPS_NCHWC_FWD_ENVS} $<TARGET_FILE:test_conv2d> ${MIOPEN_TEST_FLOAT_ARG} --verbose --input   2 256 40 52 --weights 256 256 1 1 --pads_strides_dilations 0 0 1 1 1 1 ${ARGS_NCHWC_NCHWC_FWD_FP16x8}
COMMAND ${DYNAMIC_IMPLICITGEMM_DLOPS_NCHWC_FWD_ENVS} $<TARGET_FILE:test_conv2d> ${MIOPEN_TEST_FLOAT_ARG} --verbose --input   2  64 32 28 --weights  64  64 1 1 --pads_strides_dilations 0 0 1 1 1 1 ${ARGS_NCHWC_NCHWC_FWD_FP16x8}
COMMAND ${DYNAMIC_IMPLICITGEMM_DLOPS_NCHWC_FWD_ENVS} $<TARGET_FILE:test_conv2d> ${MIOPEN_TEST_FLOAT_ARG} --verbose --input  32 128 14 14 --weights  64 128 1 1 --pads_strides_dilations 0 0 2 2 1 1 ${ARGS_NCHWC_NCHWC_FWD_FP16x8}
COMMAND ${DYNAMIC_IMPLICITGEMM_DLOPS_NCHWC_FWD_ENVS} $<TARGET_FILE:test_conv2d> ${MIOPEN_TEST_FLOAT_ARG} --verbose --input  64  64 17 17 --weights 192  64 1 7 --pads_strides_dilations 0 3 1 1 1 1 ${ARGS_NCHWC_NCHWC_FWD_FP16x8}
COMMAND ${DYNAMIC_IMPLICITGEMM_DLOPS_NCHWC_FWD_ENVS} $<TARGET_FILE:test_conv2d> ${MIOPEN_TEST_FLOAT_ARG} --verbose --input  64  64 17 17 --weights 192  64 7 1 --pads_strides_dilations 3 0 1 1 1 1 ${ARGS_NCHWC_NCHWC_FWD_FP16x8}
COMMAND ${DYNAMIC_IMPLICITGEMM_DLOPS_NCHWC_FWD_ENVS} $<TARGET_FILE:test_conv2d> ${MIOPEN_TEST_FLOAT_ARG} --verbose --input   4 128 28 28 --weights 128 128 2 2 --pads_strides_dilations 0 0 2 2 1 1 ${ARGS_NCHWC_NCHWC_FWD_FP16x8}
COMMAND ${DYNAMIC_IMPLICITGEMM_DLOPS_NCHWC_FWD_ENVS} $<TARGET_FILE:test_conv2d> ${MIOPEN_TEST_FLOAT_ARG} --verbose --input  32 128  8  8 --weights 192 128 3 1 --pads_strides_dilations 1 0 1 1 1 1 ${ARGS_NCHWC_NCHWC_FWD_FP16x8}
COMMAND ${DYNAMIC_IMPLICITGEMM_DLOPS_NCHWC_FWD_ENVS} $<TARGET_FILE:test_conv2d> ${MIOPEN_TEST_FLOAT_ARG} --verbose --input  64 192 17 17 --weights 160 192 3 3 --pads_strides_dilations 0 0 2 2 1 1 ${ARGS_NCHWC_NCHWC_FWD_FP16x8}
COMMAND ${DYNAMIC_IMPLICITGEMM_DLOPS_NCHWC_FWD_ENVS} $<TARGET_FILE:test_conv2d> ${MIOPEN_TEST_FLOAT_ARG} --verbose --input  64  32 73 73 --weights  64  32 3 3 --pads_strides_dilations 1 1 1 1 1 1 ${ARGS_NCHWC_NCHWC_FWD_FP16x8}
COMMAND ${DYNAMIC_IMPLICITGEMM_DLOPS_NCHWC_FWD_ENVS} $<TARGET_FILE:test_conv2d> ${MIOPEN_TEST_FLOAT_ARG} --verbose --input  16  64 56 56 --weights  64  64 3 3 --pads_strides_dilations 1 1 1 1 1 1 ${ARGS_NCHWC_NCHWC_FWD_FP16x8}
COMMAND ${DYNAMIC_IMPLICITGEMM_DLOPS_NCHWC_FWD_ENVS} $<TARGET_FILE:test_conv2d> ${MIOPEN_TEST_FLOAT_ARG} --verbose --input  16  16 25 25 --weights  64  16 3 3 --pads_strides_dilations 0 0 1 1 1 1 ${ARGS_NCHWC_NCHWC_FWD_FP16x8}
COMMAND ${DYNAMIC_IMPLICITGEMM_DLOPS_NCHWC_FWD_ENVS} $<TARGET_FILE:test_conv2d> ${MIOPEN_TEST_FLOAT_ARG} --verbose --input  4  32 79 141 --weights 64  32 5 10 --pads_strides_dilations 0 0 2 2 1 1 ${ARGS_NCHWC_NCHWC_FWD_FP16x8}
COMMAND ${DYNAMIC_IMPLICITGEMM_DLOPS_NCHWC_FWD_ENVS} $<TARGET_FILE:test_conv2d> ${MIOPEN_TEST_FLOAT_ARG} --verbose --input  400  256 7 7 --weights 1024 256 7 7 --pads_strides_dilations 0 0 1 1 1 1 ${ARGS_NCHWC_NCHWC_FWD_FP16x8}
COMMAND ${DYNAMIC_IMPLICITGEMM_DLOPS_NCHWC_FWD_ENVS} $<TARGET_FILE:test_conv2d> ${MIOPEN_TEST_FLOAT_ARG} --verbose --input  400  256 1 1 --weights 1024 256 1 1 --pads_strides_dilations 0 0 1 1 1 1 ${ARGS_NCHWC_NCHWC_FWD_FP16x8}
)

add_custom_test(test_conv_igemm_dynamic_dlops_nchwc_chwnc_fwd_fp16x8 SKIP_UNLESS_ALL HALF_ENABLED FLOAT_DISABLED BF16_DISABLED GFX900_DISABLED GFX906_DISABLED GFX90A_DISABLED GFX908_DISABLED GFX103X_ENABLED SKIP_XNACK_ON
COMMAND ${DYNAMIC_IMPLICITGEMM_DLOPS_NCHWC_FWD_ENVS} $<TARGET_FILE:test_conv2d> ${MIOPEN_TEST_FLOAT_ARG} --verbose --input  64 256  7  7 --weights 256 1 1  128  --pads_strides_dilations 0 0 1 1 1 1 ${ARGS_NCHWC_CHWNC_FWD_FP16x8}
COMMAND ${DYNAMIC_IMPLICITGEMM_DLOPS_NCHWC_FWD_ENVS} $<TARGET_FILE:test_conv2d> ${MIOPEN_TEST_FLOAT_ARG} --verbose --input  32 160 73 73 --weights 160 1 1   64  --pads_strides_dilations 0 0 1 1 1 1 ${ARGS_NCHWC_CHWNC_FWD_FP16x8}
COMMAND ${DYNAMIC_IMPLICITGEMM_DLOPS_NCHWC_FWD_ENVS} $<TARGET_FILE:test_conv2d> ${MIOPEN_TEST_FLOAT_ARG} --verbose --input  16  64 56 56 --weights  64 1 1   64  --pads_strides_dilations 0 0 1 1 1 1 ${ARGS_NCHWC_CHWNC_FWD_FP16x8}
COMMAND ${DYNAMIC_IMPLICITGEMM_DLOPS_NCHWC_FWD_ENVS} $<TARGET_FILE:test_conv2d> ${MIOPEN_TEST_FLOAT_ARG} --verbose --input   2 256 40 52 --weights 256 1 1  256  --pads_strides_dilations 0 0 1 1 1 1 ${ARGS_NCHWC_CHWNC_FWD_FP16x8}
COMMAND ${DYNAMIC_IMPLICITGEMM_DLOPS_NCHWC_FWD_ENVS} $<TARGET_FILE:test_conv2d> ${MIOPEN_TEST_FLOAT_ARG} --verbose --input   2  64 32 28 --weights  64 1 1   64  --pads_strides_dilations 0 0 1 1 1 1 ${ARGS_NCHWC_CHWNC_FWD_FP16x8}
COMMAND ${DYNAMIC_IMPLICITGEMM_DLOPS_NCHWC_FWD_ENVS} $<TARGET_FILE:test_conv2d> ${MIOPEN_TEST_FLOAT_ARG} --verbose --input  32 128 14 14 --weights 128 1 1   64  --pads_strides_dilations 0 0 2 2 1 1 ${ARGS_NCHWC_CHWNC_FWD_FP16x8}
COMMAND ${DYNAMIC_IMPLICITGEMM_DLOPS_NCHWC_FWD_ENVS} $<TARGET_FILE:test_conv2d> ${MIOPEN_TEST_FLOAT_ARG} --verbose --input  64  64 17 17 --weights  64 1 7  192  --pads_strides_dilations 0 3 1 1 1 1 ${ARGS_NCHWC_CHWNC_FWD_FP16x8}
COMMAND ${DYNAMIC_IMPLICITGEMM_DLOPS_NCHWC_FWD_ENVS} $<TARGET_FILE:test_conv2d> ${MIOPEN_TEST_FLOAT_ARG} --verbose --input  64  64 17 17 --weights  64 7 1  192  --pads_strides_dilations 3 0 1 1 1 1 ${ARGS_NCHWC_CHWNC_FWD_FP16x8}
COMMAND ${DYNAMIC_IMPLICITGEMM_DLOPS_NCHWC_FWD_ENVS} $<TARGET_FILE:test_conv2d> ${MIOPEN_TEST_FLOAT_ARG} --verbose --input   4 128 28 28 --weights 128 2 2  128  --pads_strides_dilations 0 0 2 2 1 1 ${ARGS_NCHWC_CHWNC_FWD_FP16x8}
COMMAND ${DYNAMIC_IMPLICITGEMM_DLOPS_NCHWC_FWD_ENVS} $<TARGET_FILE:test_conv2d> ${MIOPEN_TEST_FLOAT_ARG} --verbose --input  32 128  8  8 --weights 128 3 1  192  --pads_strides_dilations 1 0 1 1 1 1 ${ARGS_NCHWC_CHWNC_FWD_FP16x8}
COMMAND ${DYNAMIC_IMPLICITGEMM_DLOPS_NCHWC_FWD_ENVS} $<TARGET_FILE:test_conv2d> ${MIOPEN_TEST_FLOAT_ARG} --verbose --input  64 192 17 17 --weights 192 3 3  160  --pads_strides_dilations 0 0 2 2 1 1 ${ARGS_NCHWC_CHWNC_FWD_FP16x8}
COMMAND ${DYNAMIC_IMPLICITGEMM_DLOPS_NCHWC_FWD_ENVS} $<TARGET_FILE:test_conv2d> ${MIOPEN_TEST_FLOAT_ARG} --verbose --input  64  32 73 73 --weights  32 3 3   64  --pads_strides_dilations 1 1 1 1 1 1 ${ARGS_NCHWC_CHWNC_FWD_FP16x8}
COMMAND ${DYNAMIC_IMPLICITGEMM_DLOPS_NCHWC_FWD_ENVS} $<TARGET_FILE:test_conv2d> ${MIOPEN_TEST_FLOAT_ARG} --verbose --input  16  64 56 56 --weights  64 3 3   64  --pads_strides_dilations 1 1 1 1 1 1 ${ARGS_NCHWC_CHWNC_FWD_FP16x8}
COMMAND ${DYNAMIC_IMPLICITGEMM_DLOPS_NCHWC_FWD_ENVS} $<TARGET_FILE:test_conv2d> ${MIOPEN_TEST_FLOAT_ARG} --verbose --input  16  16 25 25 --weights  16 3 3   64  --pads_strides_dilations 0 0 1 1 1 1 ${ARGS_NCHWC_CHWNC_FWD_FP16x8}
COMMAND ${DYNAMIC_IMPLICITGEMM_DLOPS_NCHWC_FWD_ENVS} $<TARGET_FILE:test_conv2d> ${MIOPEN_TEST_FLOAT_ARG} --verbose --input  4  32 79 141 --weights 32 5 10  64   --pads_strides_dilations 0 0 2 2 1 1 ${ARGS_NCHWC_CHWNC_FWD_FP16x8}
COMMAND ${DYNAMIC_IMPLICITGEMM_DLOPS_NCHWC_FWD_ENVS} $<TARGET_FILE:test_conv2d> ${MIOPEN_TEST_FLOAT_ARG} --verbose --input  400  256 7 7 --weights  256 7 7 1024 --pads_strides_dilations 0 0 1 1 1 1 ${ARGS_NCHWC_CHWNC_FWD_FP16x8}
COMMAND ${DYNAMIC_IMPLICITGEMM_DLOPS_NCHWC_FWD_ENVS} $<TARGET_FILE:test_conv2d> ${MIOPEN_TEST_FLOAT_ARG} --verbose --input  400  256 1 1 --weights  256 1 1 1024 --pads_strides_dilations 0 0 1 1 1 1 ${ARGS_NCHWC_CHWNC_FWD_FP16x8}
)

add_custom_test(test_regression_half_mi100 SKIP_UNLESS_ALL FLOAT_DISABLED HALF_ENABLED GFX908_ENABLED GFX900_DISABLED GFX906_DISABLED GFX90A_DISABLED
# Regression test for SWDEV-291202
COMMAND MIOPEN_FIND_MODE=normal MIOPEN_DEBUG_FIND_ONLY_SOLVER=ConvHipImplicitGemmBwdDataV4R1Xdlops $<TARGET_FILE:test_conv2d> ${MIOPEN_TEST_FLOAT_ARG} --verbose --input  128  24 14 14 --weights 64  24 5 5 --pads_strides_dilations 2 2 1 1 1 1 --disable-forward --disable-backward-weights
)

add_custom_test(test_regression_float_mi100 SKIP_UNLESS_ALL GFX900_DISABLED GFX906_DISABLED GFX90A_DISABLED
# Regression test for SWDEV-305815 (issue 1206)
COMMAND ${IMPLICITGEMM_TESTING_ENV} MIOPEN_LOG_LEVEL=5 $<TARGET_FILE:test_conv2d> ${MIOPEN_TEST_FLOAT_ARG} --verbose --input 32 256 38 38 --weights 256 256 1 1 --pads_strides_dilations 0 0 1 1 1 1 --disable-forward --disable-backward-weights
)

set(CONV_CK_IGEMM_FWD_V6R1_DLOPS_NCHW_ENV
    MIOPEN_FIND_MODE=normal
    MIOPEN_DEBUG_FIND_ONLY_SOLVER=ConvCkIgemmFwdV6r1DlopsNchw)

# gfx908 disabled as a workaround for https://github.com/ROCmSoftwarePlatform/MIOpen/pull/1790/files?diff=split&w=1#r982923610
add_custom_test(test_conv_ck_igemm_fwd_v6r1_dlops_nchw FLOAT_ENABLED HALF_ENABLED BF16_DISABLED GFX908_DISABLED GFX103X_ENABLED SKIP_UNLESS_ALL
COMMAND ${CONV_CK_IGEMM_FWD_V6R1_DLOPS_NCHW_ENV}     $<TARGET_FILE:test_conv2d> ${MIOPEN_TEST_FLOAT_ARG} --verbose --input 128 1024 14 14  --weights 2048 1024 1 1 --pads_strides_dilations 0 0 2 2 1 1 --disable-backward-data --disable-backward-weights
COMMAND ${CONV_CK_IGEMM_FWD_V6R1_DLOPS_NCHW_ENV}     $<TARGET_FILE:test_conv2d> ${MIOPEN_TEST_FLOAT_ARG} --verbose --input 128  256 14 14  --weights  256 1024 1 1 --pads_strides_dilations 0 0 1 1 1 1 --disable-backward-data --disable-backward-weights
COMMAND ${CONV_CK_IGEMM_FWD_V6R1_DLOPS_NCHW_ENV}     $<TARGET_FILE:test_conv2d> ${MIOPEN_TEST_FLOAT_ARG} --verbose --input 128 1024 14 14  --weights  512 1024 1 1 --pads_strides_dilations 0 0 1 1 1 1 --disable-backward-data --disable-backward-weights
COMMAND ${CONV_CK_IGEMM_FWD_V6R1_DLOPS_NCHW_ENV}     $<TARGET_FILE:test_conv2d> ${MIOPEN_TEST_FLOAT_ARG} --verbose --input 128  128 28 28  --weights  128 1024 3 3 --pads_strides_dilations 1 1 1 1 1 1 --disable-backward-data --disable-backward-weights
COMMAND ${CONV_CK_IGEMM_FWD_V6R1_DLOPS_NCHW_ENV}     $<TARGET_FILE:test_conv2d> ${MIOPEN_TEST_FLOAT_ARG} --verbose --input 128  128 28 28  --weights  512  128 1 1 --pads_strides_dilations 0 0 1 1 1 1 --disable-backward-data --disable-backward-weights
COMMAND ${CONV_CK_IGEMM_FWD_V6R1_DLOPS_NCHW_ENV}     $<TARGET_FILE:test_conv2d> ${MIOPEN_TEST_FLOAT_ARG} --verbose --input 128  128 58 58  --weights  128  128 3 3 --pads_strides_dilations 1 1 1 1 1 1 --disable-backward-data --disable-backward-weights
COMMAND ${CONV_CK_IGEMM_FWD_V6R1_DLOPS_NCHW_ENV}     $<TARGET_FILE:test_conv2d> ${MIOPEN_TEST_FLOAT_ARG} --verbose --input 128 2048  7  7  --weights  512 2048 1 1 --pads_strides_dilations 0 0 1 1 1 1 --disable-backward-data --disable-backward-weights
COMMAND ${CONV_CK_IGEMM_FWD_V6R1_DLOPS_NCHW_ENV}     $<TARGET_FILE:test_conv2d> ${MIOPEN_TEST_FLOAT_ARG} --verbose --input 128  256 14 14  --weights 1024  256 1 1 --pads_strides_dilations 0 0 1 1 1 1 --disable-backward-data --disable-backward-weights
COMMAND ${CONV_CK_IGEMM_FWD_V6R1_DLOPS_NCHW_ENV}     $<TARGET_FILE:test_conv2d> ${MIOPEN_TEST_FLOAT_ARG} --verbose --input 128  256 14 14  --weights  256  256 3 3 --pads_strides_dilations 1 1 1 1 1 1 --disable-backward-data --disable-backward-weights
COMMAND ${CONV_CK_IGEMM_FWD_V6R1_DLOPS_NCHW_ENV}     $<TARGET_FILE:test_conv2d> ${MIOPEN_TEST_FLOAT_ARG} --verbose --input 128  256 30 30  --weights  256  256 3 3 --pads_strides_dilations 0 0 2 2 1 1 --disable-backward-data --disable-backward-weights
COMMAND ${CONV_CK_IGEMM_FWD_V6R1_DLOPS_NCHW_ENV}     $<TARGET_FILE:test_conv2d> ${MIOPEN_TEST_FLOAT_ARG} --verbose --input 128  256 56 56  --weights  128  256 1 1 --pads_strides_dilations 0 0 1 1 1 1 --disable-backward-data --disable-backward-weights
COMMAND ${CONV_CK_IGEMM_FWD_V6R1_DLOPS_NCHW_ENV}     $<TARGET_FILE:test_conv2d> ${MIOPEN_TEST_FLOAT_ARG} --verbose --input 128  256 56 56  --weights  512  256 1 1 --pads_strides_dilations 0 0 2 2 1 1 --disable-backward-data --disable-backward-weights
COMMAND ${CONV_CK_IGEMM_FWD_V6R1_DLOPS_NCHW_ENV}     $<TARGET_FILE:test_conv2d> ${MIOPEN_TEST_FLOAT_ARG} --verbose --input 128  256 56 56  --weights   64  256 1 1 --pads_strides_dilations 0 0 1 1 1 1 --disable-backward-data --disable-backward-weights
COMMAND ${CONV_CK_IGEMM_FWD_V6R1_DLOPS_NCHW_ENV}     $<TARGET_FILE:test_conv2d> ${MIOPEN_TEST_FLOAT_ARG} --verbose --input 128  512 16 16  --weights  512  512 3 3 --pads_strides_dilations 0 0 2 2 1 1 --disable-backward-data --disable-backward-weights
COMMAND ${CONV_CK_IGEMM_FWD_V6R1_DLOPS_NCHW_ENV}     $<TARGET_FILE:test_conv2d> ${MIOPEN_TEST_FLOAT_ARG} --verbose --input 128  512 28 28  --weights 1024  512 1 1 --pads_strides_dilations 0 0 2 2 1 1 --disable-backward-data --disable-backward-weights
COMMAND ${CONV_CK_IGEMM_FWD_V6R1_DLOPS_NCHW_ENV}     $<TARGET_FILE:test_conv2d> ${MIOPEN_TEST_FLOAT_ARG} --verbose --input 128  512 28 28  --weights  128  512 1 1 --pads_strides_dilations 0 0 1 1 1 1 --disable-backward-data --disable-backward-weights
COMMAND ${CONV_CK_IGEMM_FWD_V6R1_DLOPS_NCHW_ENV}     $<TARGET_FILE:test_conv2d> ${MIOPEN_TEST_FLOAT_ARG} --verbose --input 128  512 28 28  --weights  256  512 1 1 --pads_strides_dilations 0 0 1 1 1 1 --disable-backward-data --disable-backward-weights
COMMAND ${CONV_CK_IGEMM_FWD_V6R1_DLOPS_NCHW_ENV}     $<TARGET_FILE:test_conv2d> ${MIOPEN_TEST_FLOAT_ARG} --verbose --input 128  512  7  7  --weights 2048  512 1 1 --pads_strides_dilations 0 0 1 1 1 1 --disable-backward-data --disable-backward-weights
COMMAND ${CONV_CK_IGEMM_FWD_V6R1_DLOPS_NCHW_ENV}     $<TARGET_FILE:test_conv2d> ${MIOPEN_TEST_FLOAT_ARG} --verbose --input 128  512  7  7  --weights  512  512 3 3 --pads_strides_dilations 1 1 1 1 1 1 --disable-backward-data --disable-backward-weights
COMMAND ${CONV_CK_IGEMM_FWD_V6R1_DLOPS_NCHW_ENV}     $<TARGET_FILE:test_conv2d> ${MIOPEN_TEST_FLOAT_ARG} --verbose --input 128   64 56 56  --weights  256   64 1 1 --pads_strides_dilations 0 0 1 1 1 1 --disable-backward-data --disable-backward-weights
COMMAND ${CONV_CK_IGEMM_FWD_V6R1_DLOPS_NCHW_ENV}     $<TARGET_FILE:test_conv2d> ${MIOPEN_TEST_FLOAT_ARG} --verbose --input 128   64 56 56  --weights   64   64 1 1 --pads_strides_dilations 0 0 1 1 1 1 --disable-backward-data --disable-backward-weights
COMMAND ${CONV_CK_IGEMM_FWD_V6R1_DLOPS_NCHW_ENV}     $<TARGET_FILE:test_conv2d> ${MIOPEN_TEST_FLOAT_ARG} --verbose --input 128   64 56 56  --weights   64   64 3 3 --pads_strides_dilations 1 1 1 1 1 1 --disable-backward-data --disable-backward-weights
)

add_custom_test(test_reduce_custom_fp32 GFX94X_ENABLED GFX103X_ENABLED GFX110X_ENABLED SKIP_UNLESS_ALL
COMMAND $<TARGET_FILE:test_reduce_test> ${MIOPEN_TEST_FLOAT_ARG} --scales 1 0 --CompType 1 --D 1024 30528 1 --I 0 --N 1 ---ReduceOp 0 --R 0 1 2 ${MIOPEN_TEST_FLAGS_ARGS}
)

add_custom_test(test_reduce_custom_fp32_fp16 HALF_ENABLED GFX94X_ENABLED GFX103X_ENABLED GFX110X_ENABLED SKIP_UNLESS_ALL
COMMAND $<TARGET_FILE:test_reduce_test> ${MIOPEN_TEST_FLOAT_ARG} --scales 1 0 --CompType 1 --D 8 2 1 --I 0 --N 1 ---ReduceOp 0 --R 0 1 2 ${MIOPEN_TEST_FLAGS_ARGS}
COMMAND $<TARGET_FILE:test_reduce_test> ${MIOPEN_TEST_FLOAT_ARG} --scales 1 0 --CompType 1 --D 160 10 1 --I 0 --N 1 ---ReduceOp 0 --R 0 1 2 ${MIOPEN_TEST_FLAGS_ARGS}
COMMAND $<TARGET_FILE:test_reduce_test> ${MIOPEN_TEST_FLOAT_ARG} --scales 1 0 --CompType 1 --D 7 1024 1 --I 0 --N 1 ---ReduceOp 0 --R 0 1 2 ${MIOPEN_TEST_FLAGS_ARGS}
COMMAND $<TARGET_FILE:test_reduce_test> ${MIOPEN_TEST_FLOAT_ARG} --scales 1 0 --CompType 1 --D 3 1 1 --I 0 --N 1 ---ReduceOp 0 --R 0 1 2 ${MIOPEN_TEST_FLAGS_ARGS}
COMMAND $<TARGET_FILE:test_reduce_test> ${MIOPEN_TEST_FLOAT_ARG} --scales 1 0 --CompType 1 --D 3 1 1 --I 0 --N 1 ---ReduceOp 1 --R 0 1 2 ${MIOPEN_TEST_FLAGS_ARGS}
COMMAND $<TARGET_FILE:test_reduce_test> ${MIOPEN_TEST_FLOAT_ARG} --scales 1 0 --CompType 1 --D 3 1 1 --I 1 --N 1 ---ReduceOp 3 --R 0 1 2 ${MIOPEN_TEST_FLAGS_ARGS}
COMMAND $<TARGET_FILE:test_reduce_test> ${MIOPEN_TEST_FLOAT_ARG} --scales 1 0 --CompType 1 --D 3 2 1 --I 1 --N 1 ---ReduceOp 3 --R 1 2 ${MIOPEN_TEST_FLAGS_ARGS}
COMMAND $<TARGET_FILE:test_reduce_test> ${MIOPEN_TEST_FLOAT_ARG} --scales 1 0 --CompType 1 --D 6 2 1 --I 0 --N 1 ---ReduceOp 3 --R 1 2 ${MIOPEN_TEST_FLAGS_ARGS}
COMMAND $<TARGET_FILE:test_reduce_test> ${MIOPEN_TEST_FLOAT_ARG} --scales 1 0 --CompType 1 --D 6 2 1 --I 0 --N 1 ---ReduceOp 2 --R 1 2 ${MIOPEN_TEST_FLAGS_ARGS}
COMMAND $<TARGET_FILE:test_reduce_test> ${MIOPEN_TEST_FLOAT_ARG} --scales 1 0 --CompType 1 --D 2 2 1 --I 0 --N 1 ---ReduceOp 0 --R 1 2 ${MIOPEN_TEST_FLAGS_ARGS}
COMMAND $<TARGET_FILE:test_reduce_test> ${MIOPEN_TEST_FLOAT_ARG} --scales 1 0 --CompType 1 --D 4 3 1 --I 0 --N 1 ---ReduceOp 3 --R 1 2 ${MIOPEN_TEST_FLAGS_ARGS}
COMMAND $<TARGET_FILE:test_reduce_test> ${MIOPEN_TEST_FLOAT_ARG} --scales 1 0 --CompType 1 --D 3 4 1 --I 0 --N 1 ---ReduceOp 3 --R 1 2 ${MIOPEN_TEST_FLAGS_ARGS}
COMMAND $<TARGET_FILE:test_reduce_test> ${MIOPEN_TEST_FLOAT_ARG} --scales 1 0 --CompType 1 --D 3 4 1 --I 0 --N 1 ---ReduceOp 3 --R 0 2 ${MIOPEN_TEST_FLAGS_ARGS}
COMMAND $<TARGET_FILE:test_reduce_test> ${MIOPEN_TEST_FLOAT_ARG} --scales 1 0 --CompType 1 --D 2048 32 1 --I 0 --N 1 ---ReduceOp 3 --R 0 2 ${MIOPEN_TEST_FLAGS_ARGS}
COMMAND $<TARGET_FILE:test_reduce_test> ${MIOPEN_TEST_FLOAT_ARG} --scales 1 0 --CompType 1 --D 4 3 1 --I 0 --N 1 ---ReduceOp 2 --R 1 2 ${MIOPEN_TEST_FLAGS_ARGS}
COMMAND $<TARGET_FILE:test_reduce_test> ${MIOPEN_TEST_FLOAT_ARG} --scales 1 0 --CompType 1 --D 3 4 1 --I 0 --N 1 ---ReduceOp 2 --R 0 2 ${MIOPEN_TEST_FLAGS_ARGS}
COMMAND $<TARGET_FILE:test_reduce_test> ${MIOPEN_TEST_FLOAT_ARG} --scales 1 0 --CompType 1 --D 2048 32 1 --I 0 --N 1 ---ReduceOp 2 --R 0 2 ${MIOPEN_TEST_FLAGS_ARGS}
COMMAND $<TARGET_FILE:test_reduce_test> ${MIOPEN_TEST_FLOAT_ARG} --scales 1 0 --CompType 1 --D 3 4 1 --I 0 --N 1 ---ReduceOp 2 --R 0 2 ${MIOPEN_TEST_FLAGS_ARGS}
COMMAND $<TARGET_FILE:test_reduce_test> ${MIOPEN_TEST_FLOAT_ARG} --scales 1 0 --CompType 1 --D 12 11 1 --I 0 --N 1 ---ReduceOp 0 --R 0 1 2 ${MIOPEN_TEST_FLAGS_ARGS}
COMMAND $<TARGET_FILE:test_reduce_test> ${MIOPEN_TEST_FLOAT_ARG} --scales 1 0 --CompType 1 --D 13 4 7 7 --I 0 --N 1 ---ReduceOp 0 --R 0 1 2 3 ${MIOPEN_TEST_FLAGS_ARGS}
COMMAND $<TARGET_FILE:test_reduce_test> ${MIOPEN_TEST_FLOAT_ARG} --scales 1 0 --CompType 1 --D 64 3 280 81 --I 0 --N 0 --ReduceOp 0 --R 0 ${MIOPEN_TEST_FLAGS_ARGS}
)

if(MIOPEN_TEST_DEEPBENCH)
    add_custom_test(test_deepbench_conv GFX94X_ENABLED GFX103X_ENABLED GFX110X_ENABLED
    COMMAND	$<TARGET_FILE:test_conv2d>	--verbose	--input	4	1	161	700	--weights	32	1	5	20	--pads_strides_dilations	0	0	2	2	1	1
    COMMAND	$<TARGET_FILE:test_conv2d>	--verbose	--input	8	1	161	700	--weights	32	1	5	20	--pads_strides_dilations	0	0	2	2	1	1
    COMMAND	$<TARGET_FILE:test_conv2d>	--verbose	--input	16	1	161	700	--weights	32	1	5	20	--pads_strides_dilations	0	0	2	2	1	1
    COMMAND	$<TARGET_FILE:test_conv2d>	--verbose	--input	32	1	161	700	--weights	32	1	5	20	--pads_strides_dilations	0	0	2	2	1	1
    COMMAND	$<TARGET_FILE:test_conv2d>	--verbose	--input	4	32	79	341	--weights	32	32	5	10	--pads_strides_dilations	0	0	2	2	1	1
    COMMAND	$<TARGET_FILE:test_conv2d>	--verbose	--input	8	32	79	341	--weights	32	32	5	10	--pads_strides_dilations	0	0	2	2	1	1
    COMMAND	$<TARGET_FILE:test_conv2d>	--verbose	--input	16	32	79	341	--weights	32	32	5	10	--pads_strides_dilations	0	0	2	2	1	1
    COMMAND	$<TARGET_FILE:test_conv2d>	--verbose	--input	32	32	79	341	--weights	32	32	5	10	--pads_strides_dilations	0	0	2	2	1	1
    COMMAND	$<TARGET_FILE:test_conv2d>	--verbose	--input	16	1	48	480	--weights	16	1	3	3	--pads_strides_dilations	1	1	1	1	1	1
    COMMAND	$<TARGET_FILE:test_conv2d>	--verbose	--input	16	16	24	240	--weights	32	16	3	3	--pads_strides_dilations	1	1	1	1	1	1
    COMMAND	$<TARGET_FILE:test_conv2d>	--verbose	--input	16	32	12	120	--weights	64	32	3	3	--pads_strides_dilations	1	1	1	1	1	1
    COMMAND	$<TARGET_FILE:test_conv2d>	--verbose	--input	16	64	6	60	--weights	128	64	3	3	--pads_strides_dilations	1	1	1	1	1	1
    COMMAND	$<TARGET_FILE:test_conv2d>	--verbose	--input	8	3	108	108	--weights	64	3	3	3	--pads_strides_dilations	1	1	2	2	1	1
    COMMAND	$<TARGET_FILE:test_conv2d>	--verbose	--input	8	64	54	54	--weights	64	64	3	3	--pads_strides_dilations	1	1	1	1	1	1
    COMMAND	$<TARGET_FILE:test_conv2d>	--verbose	--input	8	128	27	27	--weights	128	128	3	3	--pads_strides_dilations	1	1	1	1	1	1
    COMMAND	$<TARGET_FILE:test_conv2d>	--verbose	--input	8	128	14	14	--weights	256	128	3	3	--pads_strides_dilations	1	1	1	1	1	1
    COMMAND	$<TARGET_FILE:test_conv2d>	--verbose	--input	8	256	7	7	--weights	512	256	3	3	--pads_strides_dilations	1	1	1	1	1	1
    COMMAND	$<TARGET_FILE:test_conv2d>	--verbose	--input	8	3	224	224	--weights	64	3	3	3	--pads_strides_dilations	1	1	1	1	1	1
    COMMAND	$<TARGET_FILE:test_conv2d>	--verbose	--input	8	64	112	112	--weights	128	64	3	3	--pads_strides_dilations	1	1	1	1	1	1
    COMMAND	$<TARGET_FILE:test_conv2d>	--verbose	--input	8	128	56	56	--weights	256	128	3	3	--pads_strides_dilations	1	1	1	1	1	1
    COMMAND	$<TARGET_FILE:test_conv2d>	--verbose	--input	8	256	28	28	--weights	512	256	3	3	--pads_strides_dilations	1	1	1	1	1	1
    COMMAND	$<TARGET_FILE:test_conv2d>	--verbose	--input	8	512	14	14	--weights	512	512	3	3	--pads_strides_dilations	1	1	1	1	1	1
    COMMAND	$<TARGET_FILE:test_conv2d>	--verbose	--input	8	512	7	7	--weights	512	512	3	3	--pads_strides_dilations	1	1	1	1	1	1
    COMMAND	$<TARGET_FILE:test_conv2d>	--verbose	--input	16	3	224	224	--weights	64	3	3	3	--pads_strides_dilations	1	1	1	1	1	1
    COMMAND	$<TARGET_FILE:test_conv2d>	--verbose	--input	16	64	112	112	--weights	128	64	3	3	--pads_strides_dilations	1	1	1	1	1	1
    COMMAND	$<TARGET_FILE:test_conv2d>	--verbose	--input	16	128	56	56	--weights	256	128	3	3	--pads_strides_dilations	1	1	1	1	1	1
    COMMAND	$<TARGET_FILE:test_conv2d>	--verbose	--input	16	256	28	28	--weights	512	256	3	3	--pads_strides_dilations	1	1	1	1	1	1
    COMMAND	$<TARGET_FILE:test_conv2d>	--verbose	--input	16	512	14	14	--weights	512	512	3	3	--pads_strides_dilations	1	1	1	1	1	1
    COMMAND	$<TARGET_FILE:test_conv2d>	--verbose	--input	16	512	7	7	--weights	512	512	3	3	--pads_strides_dilations	1	1	1	1	1	1
    COMMAND	$<TARGET_FILE:test_conv2d>	--verbose	--input	16	3	224	224	--weights	64	3	7	7	--pads_strides_dilations	3	3	2	2	1	1
    COMMAND	$<TARGET_FILE:test_conv2d>	--verbose	--input	16	192	28	28	--weights	32	192	5	5	--pads_strides_dilations	2	2	1	1	1	1
    COMMAND	$<TARGET_FILE:test_conv2d>	--verbose	--input	16	512	14	14	--weights	48	512	5	5	--pads_strides_dilations	2	2	1	1	1	1
    COMMAND	$<TARGET_FILE:test_conv2d>	--verbose	--input	16	832	7	7	--weights	128	832	5	5	--pads_strides_dilations	2	2	1	1	1	1
    COMMAND	$<TARGET_FILE:test_conv2d>	--verbose	--input	16	192	28	28	--weights	32	192	1	1	--pads_strides_dilations	0	0	1	1	1	1
    COMMAND	$<TARGET_FILE:test_conv2d>	--verbose	--input	16	512	14	14	--weights	48	512	1	1	--pads_strides_dilations	0	0	1	1	1	1
    COMMAND	$<TARGET_FILE:test_conv2d>	--verbose	--input	16	832	7	7	--weights	128	832	1	1	--pads_strides_dilations	0	0	1	1	1	1
    )
endif()

if(MIOPEN_TEST_CONV)
    add_custom_test(test_miopen_conv GFX94X_ENABLED GFX103X_ENABLED GFX110X_ENABLED
    COMMAND	$<TARGET_FILE:test_conv2d>	--verbose	--input	1	3	32	32	--weights	1	3	7	7	--pads_strides_dilations	1	1	1	1	1	1
    COMMAND	$<TARGET_FILE:test_conv2d>	--verbose	--input	1	3	227	227	--weights	1	3	7	7	--pads_strides_dilations	1	1	1	1	1	1
    COMMAND	$<TARGET_FILE:test_conv2d>	--verbose	--input	1	64	56	56	--weights	1	64	1	1	--pads_strides_dilations	0	0	2	2	1	1
    COMMAND	$<TARGET_FILE:test_conv2d>	--verbose	--input	1	3	32	32	--weights	1	3	3	3	--pads_strides_dilations	2	2	1	1	1	1
    COMMAND	$<TARGET_FILE:test_conv2d>	--verbose	--input	1	3	224	224	--weights	1	3	3	3	--pads_strides_dilations	2	2	1	1	1	1
    COMMAND	$<TARGET_FILE:test_conv2d>	--verbose	--input	1	3	227	227	--weights	1	3	3	3	--pads_strides_dilations	2	2	1	1	1	1
    COMMAND	$<TARGET_FILE:test_conv2d>	--verbose	--input	1	3	231	231	--weights	1	3	3	3	--pads_strides_dilations	2	2	1	1	1	1
    COMMAND	$<TARGET_FILE:test_conv2d>	--verbose	--input	1	3	224	224	--weights	1	3	5	5	--pads_strides_dilations	2	2	1	1	1	1
    COMMAND	$<TARGET_FILE:test_conv2d>	--verbose	--input	1	3	227	227	--weights	1	3	5	5	--pads_strides_dilations	2	2	1	1	1	1
    COMMAND	$<TARGET_FILE:test_conv2d>	--verbose	--input	1	3	231	231	--weights	1	3	5	5	--pads_strides_dilations	2	2	1	1	1	1
    COMMAND	$<TARGET_FILE:test_conv2d>	--verbose	--input	1	3	32	32	--weights	1	3	7	7	--pads_strides_dilations	2	2	1	1	1	1
    COMMAND	$<TARGET_FILE:test_conv2d>	--verbose	--input	1	3	224	224	--weights	1	3	7	7	--pads_strides_dilations	2	2	1	1	1	1
    COMMAND	$<TARGET_FILE:test_conv2d>	--verbose	--input	1	3	227	227	--weights	1	3	7	7	--pads_strides_dilations	2	2	1	1	1	1
    COMMAND	$<TARGET_FILE:test_conv2d>	--verbose	--input	1	3	231	231	--weights	1	3	7	7	--pads_strides_dilations	2	2	1	1	1	1
    COMMAND	$<TARGET_FILE:test_conv2d>	--verbose	--input	1	64	56	56	--weights	1	64	3	3	--pads_strides_dilations	2	2	1	1	1	1
    COMMAND	$<TARGET_FILE:test_conv2d>	--verbose	--input	1	64	112	112	--weights	1	64	3	3	--pads_strides_dilations	2	2	1	1	1	1
    COMMAND	$<TARGET_FILE:test_conv2d>	--verbose	--input	1	64	512	1024	--weights	1	64	3	3	--pads_strides_dilations	2	2	1	1	1	1
    COMMAND	$<TARGET_FILE:test_conv2d>	--verbose	--input	1	96	27	27	--weights	1	96	3	3	--pads_strides_dilations	2	2	1	1	1	1
    COMMAND	$<TARGET_FILE:test_conv2d>	--verbose	--input	1	96	28	28	--weights	1	96	3	3	--pads_strides_dilations	2	2	1	1	1	1
    COMMAND	$<TARGET_FILE:test_conv2d>	--verbose	--input	1	3	32	32	--weights	1	3	3	3	--pads_strides_dilations	0	0	4	4	1	1
    COMMAND	$<TARGET_FILE:test_conv2d>	--verbose	--input	1	3	224	224	--weights	1	3	3	3	--pads_strides_dilations	0	0	4	4	1	1
    COMMAND	$<TARGET_FILE:test_conv2d>	--verbose	--input	1	3	227	227	--weights	1	3	3	3	--pads_strides_dilations	0	0	4	4	1	1
    COMMAND	$<TARGET_FILE:test_conv2d>	--verbose	--input	1	3	231	231	--weights	1	3	3	3	--pads_strides_dilations	0	0	4	4	1	1
    COMMAND	$<TARGET_FILE:test_conv2d>	--verbose	--input	1	3	32	32	--weights	1	3	5	5	--pads_strides_dilations	0	0	4	4	1	1
    COMMAND	$<TARGET_FILE:test_conv2d>	--verbose	--input	1	3	224	224	--weights	1	3	5	5	--pads_strides_dilations	0	0	4	4	1	1
    COMMAND	$<TARGET_FILE:test_conv2d>	--verbose	--input	1	3	227	227	--weights	1	3	5	5	--pads_strides_dilations	0	0	4	4	1	1
    COMMAND	$<TARGET_FILE:test_conv2d>	--verbose	--input	1	3	231	231	--weights	1	3	5	5	--pads_strides_dilations	0	0	4	4	1	1
    COMMAND	$<TARGET_FILE:test_conv2d>	--verbose	--input	1	3	32	32	--weights	1	3	7	7	--pads_strides_dilations	0	0	4	4	1	1
    COMMAND	$<TARGET_FILE:test_conv2d>	--verbose	--input	1	3	224	224	--weights	1	3	7	7	--pads_strides_dilations	0	0	4	4	1	1
    COMMAND	$<TARGET_FILE:test_conv2d>	--verbose	--input	1	3	227	227	--weights	1	3	7	7	--pads_strides_dilations	0	0	4	4	1	1
    COMMAND	$<TARGET_FILE:test_conv2d>	--verbose	--input	1	3	231	231	--weights	1	3	7	7	--pads_strides_dilations	0	0	4	4	1	1
    COMMAND	$<TARGET_FILE:test_conv2d>	--verbose	--input	1	16	14	14	--weights	1	16	5	5	--pads_strides_dilations	0	0	4	4	1	1
    COMMAND	$<TARGET_FILE:test_conv2d>	--verbose	--input	1	16	28	28	--weights	1	16	5	5	--pads_strides_dilations	0	0	4	4	1	1
    COMMAND	$<TARGET_FILE:test_conv2d>	--verbose	--input	1	24	14	14	--weights	1	24	5	5	--pads_strides_dilations	0	0	4	4	1	1
    COMMAND	$<TARGET_FILE:test_conv2d>	--verbose	--input	1	32	7	7	--weights	1	32	5	5	--pads_strides_dilations	0	0	4	4	1	1
    COMMAND	$<TARGET_FILE:test_conv2d>	--verbose	--input	1	32	8	8	--weights	1	32	5	5	--pads_strides_dilations	0	0	4	4	1	1
    COMMAND	$<TARGET_FILE:test_conv2d>	--verbose	--input	1	32	14	14	--weights	1	32	5	5	--pads_strides_dilations	0	0	4	4	1	1
    COMMAND	$<TARGET_FILE:test_conv2d>	--verbose	--input	1	32	16	16	--weights	1	32	5	5	--pads_strides_dilations	0	0	4	4	1	1
    COMMAND	$<TARGET_FILE:test_conv2d>	--verbose	--input	1	32	28	28	--weights	1	32	5	5	--pads_strides_dilations	0	0	4	4	1	1
    COMMAND	$<TARGET_FILE:test_conv2d>	--verbose	--input	1	48	7	7	--weights	1	48	5	5	--pads_strides_dilations	0	0	4	4	1	1
    )
endif()

if(MIOPEN_TEST_FLOAT)
    add_custom_test(test_reduce_double SKIP_UNLESS_ALL GFX94X_ENABLED GFX103X_ENABLED GFX110X_ENABLED COMMAND  $<TARGET_FILE:test_reduce_test> --double --all --verbose)
endif()

# NOTES ON WRITING TESTS FOR TUNABLE SOLVERS
# * Enforce tuning (SEARCH_DB_UPDATE).
# * Use TEST_TUNING. This flag leads to test failure in case of any "Error"
#   message output to the log, which happens if something is broken in the tuning machinery.
# * Use MIOPEN_DEBUG_TUNING_ITERATIONS_MAX to save testing time.

set(ENFORCE_TUNING_5 MIOPEN_FIND_ENFORCE=SEARCH_DB_UPDATE MIOPEN_DEBUG_TUNING_ITERATIONS_MAX=5)

add_custom_test(smoke_solver_ConvGemm_fp16_bf16 OCL_DISABLED FLOAT_DISABLED HALF_ENABLED BF16_ENABLED GFX94X_ENABLED GFX103X_ENABLED GFX110X_ENABLED
    COMMAND MIOPEN_FIND_MODE=normal MIOPEN_DEBUG_FIND_ONLY_SOLVER='GemmFwd1x1_0_1' $<TARGET_FILE:test_conv2d>
      ${TEST_CONV_VERBOSE_F} --input 1 8 8 8 --weights 8 8 1 1 --pads_strides_dilations 0 0 1 1 1 1 ${MIOPEN_TEST_FLAGS_ARGS}
    COMMAND MIOPEN_FIND_MODE=normal MIOPEN_DEBUG_FIND_ONLY_SOLVER='GemmFwd1x1_0_2' $<TARGET_FILE:test_conv2d>
      ${TEST_CONV_VERBOSE_F} --input 1 8 8 8 --weights 8 8 1 1 --pads_strides_dilations 0 0 2 2 1 1 ${MIOPEN_TEST_FLAGS_ARGS}
    COMMAND MIOPEN_FIND_MODE=normal MIOPEN_DEBUG_FIND_ONLY_SOLVER='GemmFwdRest' $<TARGET_FILE:test_conv2d>
      ${TEST_CONV_VERBOSE_F} --input 1 8 8 8 --weights 8 8 3 3 --pads_strides_dilations 0 0 1 1 1 1 ${MIOPEN_TEST_FLAGS_ARGS}
    COMMAND MIOPEN_FIND_MODE=normal MIOPEN_DEBUG_FIND_ONLY_SOLVER='GemmBwd1x1_stride2' $<TARGET_FILE:test_conv2d>
      ${TEST_CONV_VERBOSE_B} --input 1 8 8 8 --weights 8 8 1 1 --pads_strides_dilations 0 0 2 2 1 1 ${MIOPEN_TEST_FLAGS_ARGS}
    COMMAND MIOPEN_FIND_MODE=normal MIOPEN_DEBUG_FIND_ONLY_SOLVER='GemmBwdRest' $<TARGET_FILE:test_conv2d>
      ${TEST_CONV_VERBOSE_B} --input 1 8 8 8 --weights 8 8 3 3 --pads_strides_dilations 0 0 1 1 1 1 ${MIOPEN_TEST_FLAGS_ARGS}
    COMMAND MIOPEN_FIND_MODE=normal MIOPEN_DEBUG_FIND_ONLY_SOLVER='GemmWrw1x1_stride1' $<TARGET_FILE:test_conv2d>
      ${TEST_CONV_VERBOSE_W} --input 1 8 8 8 --weights 8 8 1 1 --pads_strides_dilations 0 0 1 1 1 1 ${MIOPEN_TEST_FLAGS_ARGS}
    COMMAND MIOPEN_FIND_MODE=normal MIOPEN_DEBUG_FIND_ONLY_SOLVER='GemmWrwUniversal' $<TARGET_FILE:test_conv2d>
      ${TEST_CONV_VERBOSE_W} --input 1 8 8 8 --weights 8 8 3 3 --pads_strides_dilations 0 0 1 1 1 1 ${MIOPEN_TEST_FLAGS_ARGS}
)

add_custom_test(smoke_solver_ConvGemm_fp32 GFX94X_ENABLED GFX103X_ENABLED GFX110X_ENABLED
    COMMAND MIOPEN_FIND_MODE=normal MIOPEN_DEBUG_FIND_ONLY_SOLVER='GemmFwd1x1_0_1' $<TARGET_FILE:test_conv2d>
      ${TEST_CONV_VERBOSE_F} --input 1 8 8 8 --weights 8 8 1 1 --pads_strides_dilations 0 0 1 1 1 1 ${MIOPEN_TEST_FLAGS_ARGS}
    COMMAND MIOPEN_FIND_MODE=normal MIOPEN_DEBUG_FIND_ONLY_SOLVER='GemmFwd1x1_0_2' $<TARGET_FILE:test_conv2d>
      ${TEST_CONV_VERBOSE_F} --input 1 8 8 8 --weights 8 8 1 1 --pads_strides_dilations 0 0 2 2 1 1 ${MIOPEN_TEST_FLAGS_ARGS}
    COMMAND MIOPEN_FIND_MODE=normal MIOPEN_DEBUG_FIND_ONLY_SOLVER='GemmFwdRest' $<TARGET_FILE:test_conv2d>
      ${TEST_CONV_VERBOSE_F} --input 1 8 8 8 --weights 8 8 3 3 --pads_strides_dilations 0 0 1 1 1 1 ${MIOPEN_TEST_FLAGS_ARGS}
    COMMAND MIOPEN_FIND_MODE=normal MIOPEN_DEBUG_FIND_ONLY_SOLVER='GemmBwd1x1_stride2' $<TARGET_FILE:test_conv2d>
      ${TEST_CONV_VERBOSE_B} --input 1 8 8 8 --weights 8 8 1 1 --pads_strides_dilations 0 0 2 2 1 1 ${MIOPEN_TEST_FLAGS_ARGS}
    COMMAND MIOPEN_FIND_MODE=normal MIOPEN_DEBUG_FIND_ONLY_SOLVER='GemmBwdRest' $<TARGET_FILE:test_conv2d>
      ${TEST_CONV_VERBOSE_B} --input 1 8 8 8 --weights 8 8 3 3 --pads_strides_dilations 0 0 1 1 1 1 ${MIOPEN_TEST_FLAGS_ARGS}
    COMMAND MIOPEN_FIND_MODE=normal MIOPEN_DEBUG_FIND_ONLY_SOLVER='GemmWrw1x1_stride1' $<TARGET_FILE:test_conv2d>
      ${TEST_CONV_VERBOSE_W} --input 1 8 8 8 --weights 8 8 1 1 --pads_strides_dilations 0 0 1 1 1 1 ${MIOPEN_TEST_FLAGS_ARGS}
    COMMAND MIOPEN_FIND_MODE=normal MIOPEN_DEBUG_FIND_ONLY_SOLVER='GemmWrwUniversal' $<TARGET_FILE:test_conv2d>
      ${TEST_CONV_VERBOSE_W} --input 1 8 8 8 --weights 8 8 3 3 --pads_strides_dilations 0 0 1 1 1 1 ${MIOPEN_TEST_FLAGS_ARGS}
)

# OCL_DISABLED is due to WORKAROUND_MIOPENGEMM_ISSUE_59
add_custom_test(smoke_solver_ConvGemmBwd1x1_stride1 OCL_DISABLED HALF_ENABLED BF16_ENABLED GFX94X_ENABLED GFX103X_ENABLED GFX110X_ENABLED
    COMMAND MIOPEN_FIND_MODE=normal MIOPEN_DEBUG_FIND_ONLY_SOLVER='GemmBwd1x1_stride1' $<TARGET_FILE:test_conv2d>
      ${TEST_CONV_VERBOSE_B} --input 1 8 8 8 --weights 8 8 1 1 --pads_strides_dilations 0 0 1 1 1 1 ${MIOPEN_TEST_FLAGS_ARGS}
)

add_custom_test(smoke_solver_ConvGemmFwd_int8 FLOAT_DISABLED INT8_ENABLED GFX94X_ENABLED GFX103X_ENABLED GFX110X_ENABLED
    COMMAND MIOPEN_FIND_MODE=normal MIOPEN_DEBUG_FIND_ONLY_SOLVER='GemmFwd1x1_0_1_int8' $<TARGET_FILE:test_conv2d>
      ${TEST_CONV_VERBOSE_F} --input 1 8 8 8 --weights 8 8 1 1 --pads_strides_dilations 0 0 1 1 1 1 ${MIOPEN_TEST_FLAGS_ARGS}
    COMMAND MIOPEN_FIND_MODE=normal MIOPEN_DEBUG_FIND_ONLY_SOLVER='GemmFwdRest' $<TARGET_FILE:test_conv2d>
      ${TEST_CONV_VERBOSE_F} --input 1 8 8 8 --weights 8 8 3 3 --pads_strides_dilations 0 0 1 1 1 1 ${MIOPEN_TEST_CONV_INT8_OUTPUT_TYPE_INT32} ${MIOPEN_TEST_FLAGS_ARGS}
)

add_custom_test(smoke_solver_ConvFFT GFX94X_ENABLED GFX103X_ENABLED GFX110X_ENABLED
    COMMAND MIOPEN_FIND_MODE=normal MIOPEN_DEBUG_FIND_ONLY_SOLVER=fft $<TARGET_FILE:test_conv2d>
      ${TEST_CONV_VERBOSE_F} --input 1 16 14 14 --weights 48 16 5 5 --pads_strides_dilations 2 2 1 1 1 1 ${MIOPEN_TEST_FLAGS_ARGS}
    COMMAND MIOPEN_FIND_MODE=normal MIOPEN_DEBUG_FIND_ONLY_SOLVER=fft $<TARGET_FILE:test_conv2d>
      ${TEST_CONV_VERBOSE_B} --input 1 16 14 14 --weights 48 16 5 5 --pads_strides_dilations 2 2 1 1 1 1 ${MIOPEN_TEST_FLAGS_ARGS}
)

<<<<<<< HEAD
add_custom_test(smoke_solver_ConvDirectNaiveConv_F GFX94X_ENABLED GFX103X_ENABLED GFX110X_ENABLED HALF_ENABLED BF16_ENABLED INT8_ENABLED
    COMMAND MIOPEN_FIND_MODE=normal MIOPEN_DEBUG_FIND_ONLY_SOLVER=ConvDirectNaiveConvFwd $<TARGET_FILE:test_conv2d>
      ${TEST_CONV_VERBOSE_F} --input 1 16 14 14 --weights 48 16 5 5 --pads_strides_dilations 2 2 1 1 1 1 ${MIOPEN_TEST_FLAGS_ARGS}
)

add_custom_test(smoke_solver_ConvDirectNaiveConv_BW GFX94X_ENABLED GFX103X_ENABLED GFX110X_ENABLED HALF_ENABLED BF16_ENABLED
    COMMAND MIOPEN_FIND_MODE=normal MIOPEN_DEBUG_FIND_ONLY_SOLVER=ConvDirectNaiveConvBwd $<TARGET_FILE:test_conv2d>
=======
add_custom_test(smoke_solver_ConvDirectNaiveConv_F GFX103X_ENABLED GFX110X_ENABLED HALF_ENABLED BF16_ENABLED INT8_ENABLED
    COMMAND MIOPEN_FIND_MODE=normal MIOPEN_DRIVER_USE_GPU_REFERENCE=0 MIOPEN_DEBUG_FIND_ONLY_SOLVER=ConvDirectNaiveConvFwd $<TARGET_FILE:test_conv2d>
      ${TEST_CONV_VERBOSE_F} --input 1 16 14 14 --weights 48 16 5 5 --pads_strides_dilations 2 2 1 1 1 1 ${MIOPEN_TEST_FLAGS_ARGS}
)

add_custom_test(smoke_solver_ConvDirectNaiveConv_BW GFX103X_ENABLED GFX110X_ENABLED HALF_ENABLED BF16_ENABLED
    COMMAND MIOPEN_FIND_MODE=normal MIOPEN_DRIVER_USE_GPU_REFERENCE=0 MIOPEN_DEBUG_FIND_ONLY_SOLVER=ConvDirectNaiveConvBwd $<TARGET_FILE:test_conv2d>
>>>>>>> b7355474
      ${TEST_CONV_VERBOSE_B} --input 1 16 14 14 --weights 48 16 5 5 --pads_strides_dilations 2 2 1 1 1 1 ${MIOPEN_TEST_FLAGS_ARGS}
    COMMAND MIOPEN_FIND_MODE=normal MIOPEN_DRIVER_USE_GPU_REFERENCE=0 MIOPEN_DEBUG_FIND_ONLY_SOLVER=ConvDirectNaiveConvWrw $<TARGET_FILE:test_conv2d>
      ${TEST_CONV_VERBOSE_W} --input 1 16 14 14 --weights 48 16 5 5 --pads_strides_dilations 2 2 1 1 1 1 ${MIOPEN_TEST_FLAGS_ARGS}
)

add_custom_test(smoke_solver_ConvAsm_5x10_7x7 GFX90A_DISABLED SKIP_XNACK_ON
    # GFX90A_DISABLED is because of WORKAROUND_ISSUE_1146
    COMMAND MIOPEN_FIND_MODE=normal MIOPEN_DEBUG_FIND_ONLY_SOLVER=ConvAsm5x10u2v2f1 $<TARGET_FILE:test_conv2d>
      ${TEST_CONV_VERBOSE_F} --input 1 1 5 10 --weights 16 1 5 10 --pads_strides_dilations 0 0 2 2 1 1 ${MIOPEN_TEST_FLAGS_ARGS}
    COMMAND MIOPEN_FIND_MODE=normal MIOPEN_DEBUG_FIND_ONLY_SOLVER=ConvAsm5x10u2v2b1 $<TARGET_FILE:test_conv2d>
      ${TEST_CONV_VERBOSE_B} --input 1 1 16 160 --weights 16 16 5 10 --pads_strides_dilations 0 0 2 2 1 1 ${MIOPEN_TEST_FLAGS_ARGS}
    COMMAND MIOPEN_FIND_MODE=normal MIOPEN_DEBUG_FIND_ONLY_SOLVER=ConvAsm7x7c3h224w224k64u2v2p3q3f1 $<TARGET_FILE:test_conv2d>
      ${TEST_CONV_VERBOSE_F} --input 1 3 224 224 --weights 64 3 7  7 --pads_strides_dilations 3 3 2 2 1 1 ${MIOPEN_TEST_FLAGS_ARGS}
)

add_custom_test(smoke_solver_ConvOcl_Fwd11x11_FwdGen_WrW53 GFX94X_ENABLED GFX103X_ENABLED HALF_ENABLED BF16_ENABLED
    COMMAND MIOPEN_FIND_MODE=normal
      MIOPEN_DEBUG_ENABLE_DEPRECATED_SOLVERS=1
      MIOPEN_DEBUG_FIND_ONLY_SOLVER=ConvOclDirectFwd11x11 $<TARGET_FILE:test_conv2d>
      ${TEST_CONV_VERBOSE_F} --input 1 1 44 44 --weights 1 1 11 11 --pads_strides_dilations 0 0 4 4 1 1 ${MIOPEN_TEST_FLAGS_ARGS}
    COMMAND MIOPEN_FIND_MODE=normal
      MIOPEN_DEBUG_ENABLE_DEPRECATED_SOLVERS=1
      MIOPEN_DEBUG_FIND_ONLY_SOLVER=ConvOclDirectFwdGen $<TARGET_FILE:test_conv2d>
      ${TEST_CONV_VERBOSE_F} --input 1 1 6 6 --weights 1 1 3 3 --pads_strides_dilations 0 0 2 2 1 1 ${MIOPEN_TEST_FLAGS_ARGS}
    COMMAND MIOPEN_FIND_MODE=normal
      MIOPEN_DEBUG_ENABLE_DEPRECATED_SOLVERS=1
      MIOPEN_DEBUG_FIND_ONLY_SOLVER=ConvOclBwdWrW53 $<TARGET_FILE:test_conv2d>
      ${TEST_CONV_VERBOSE_W} --input 16 1 7 7 --weights 1 1 3 3 --pads_strides_dilations 0 0 1 1 1 1 ${MIOPEN_TEST_FLAGS_ARGS}
)

add_custom_test(smoke_solver_ConvOclBwdWrW2 GFX94X_ENABLED GFX103X_ENABLED HALF_ENABLED BF16_ENABLED TEST_TUNING
    COMMAND ${ENFORCE_TUNING_5}
      MIOPEN_DEBUG_ENABLE_DEPRECATED_SOLVERS=1
      MIOPEN_FIND_MODE=normal MIOPEN_DEBUG_FIND_ONLY_SOLVER='ConvOclBwdWrW2<1>' $<TARGET_FILE:test_conv2d>
      ${TEST_CONV_VERBOSE_W} --input 1 1 16 16 --weights 1 1 4 4 --pads_strides_dilations 3 3 1 1 1 1 ${MIOPEN_TEST_FLAGS_ARGS}
    COMMAND ${ENFORCE_TUNING_5}
      MIOPEN_DEBUG_ENABLE_DEPRECATED_SOLVERS=1
      MIOPEN_FIND_MODE=normal MIOPEN_DEBUG_FIND_ONLY_SOLVER='ConvOclBwdWrW2<2>' $<TARGET_FILE:test_conv2d>
      ${TEST_CONV_VERBOSE_W} --input 2 1 16 16 --weights 1 1 4 4 --pads_strides_dilations 3 3 1 1 1 1 ${MIOPEN_TEST_FLAGS_ARGS}
    COMMAND ${ENFORCE_TUNING_5}
      MIOPEN_DEBUG_ENABLE_DEPRECATED_SOLVERS=1
      MIOPEN_FIND_MODE=normal MIOPEN_DEBUG_FIND_ONLY_SOLVER='ConvOclBwdWrW2<4>' $<TARGET_FILE:test_conv2d>
      ${TEST_CONV_VERBOSE_W} --input 4 1 16 16 --weights 1 1 4 4 --pads_strides_dilations 3 3 1 1 1 1 ${MIOPEN_TEST_FLAGS_ARGS}
    COMMAND ${ENFORCE_TUNING_5}
      MIOPEN_DEBUG_ENABLE_DEPRECATED_SOLVERS=1
      MIOPEN_FIND_MODE=normal MIOPEN_DEBUG_FIND_ONLY_SOLVER='ConvOclBwdWrW2<8>' $<TARGET_FILE:test_conv2d>
      ${TEST_CONV_VERBOSE_W} --input 8 1 16 16 --weights 1 1 4 4 --pads_strides_dilations 3 3 1 1 1 1 ${MIOPEN_TEST_FLAGS_ARGS}
    COMMAND ${ENFORCE_TUNING_5}
      MIOPEN_DEBUG_ENABLE_DEPRECATED_SOLVERS=1
      MIOPEN_FIND_MODE=normal MIOPEN_DEBUG_FIND_ONLY_SOLVER='ConvOclBwdWrW2<16>' $<TARGET_FILE:test_conv2d>
      ${TEST_CONV_VERBOSE_W} --input 16 1 16 16 --weights 1 1 4 4 --pads_strides_dilations 3 3 1 1 1 1 ${MIOPEN_TEST_FLAGS_ARGS}
    COMMAND
      MIOPEN_DEBUG_ENABLE_DEPRECATED_SOLVERS=1
      MIOPEN_FIND_MODE=normal MIOPEN_DEBUG_FIND_ONLY_SOLVER='ConvOclBwdWrW2NonTunable' $<TARGET_FILE:test_conv2d>
      ${TEST_CONV_VERBOSE_W} --input 1 1 16 16 --weights 1 1 3 3 --pads_strides_dilations 2 2 1 1 1 1 ${MIOPEN_TEST_FLAGS_ARGS}
)

add_custom_test(smoke_solver_ConvOclDirectFwd GFX94X_ENABLED GFX103X_ENABLED HALF_ENABLED BF16_ENABLED TEST_TUNING
    COMMAND ${ENFORCE_TUNING_5}
      MIOPEN_DEBUG_ENABLE_DEPRECATED_SOLVERS=1
      MIOPEN_FIND_MODE=normal MIOPEN_DEBUG_FIND_ONLY_SOLVER='ConvOclDirectFwd' $<TARGET_FILE:test_conv2d>
      ${TEST_CONV_VERBOSE_FB} --input 16 16 16 16 --weights 16 16 5 5 --pads_strides_dilations 0 0 1 1 1 1 ${MIOPEN_TEST_FLAGS_ARGS}
)

# WORKAROUND_SWDEV_271887 disables this solver on gfx10 due to precision issues.
# However we still want to check that solver is not broken and therefore use
# MIOPEN_DEBUG_CONV_DIRECT_OCL_FWD1X1=1 to enable it.
add_custom_test(smoke_solver_ConvOclDirectFwd1x1 GFX94X_ENABLED GFX103X_ENABLED HALF_ENABLED BF16_ENABLED TEST_TUNING
    COMMAND ${ENFORCE_TUNING_5} MIOPEN_DEBUG_CONV_DIRECT_OCL_FWD1X1=1
      MIOPEN_DEBUG_ENABLE_DEPRECATED_SOLVERS=1
      MIOPEN_FIND_MODE=normal MIOPEN_DEBUG_FIND_ONLY_SOLVER='ConvOclDirectFwd1x1' $<TARGET_FILE:test_conv2d>
      ${TEST_CONV_VERBOSE_FB} --input 16 16 16 16 --weights 16 16 1 1 --pads_strides_dilations 0 0 1 1 1 1 ${MIOPEN_TEST_FLAGS_ARGS}
)

# FP16 ALT attribute is disabled to enable the backward solver on MI200 for HALF.
# MIOPEN_DEBUG_ENABLE_DEPRECATED_SOLVERS=1 is to enable solver on MI300. We test
# deprecated solvers on MI300 because we want to keep them ready to use
# if/when absolutely necessary (hopefully not), as a workaround.
add_custom_test(smoke_solver_ConvAsm1x1U GFX94X_ENABLED HALF_ENABLED SKIP_XNACK_ON TEST_TUNING
    COMMAND ${ENFORCE_TUNING_5}
      MIOPEN_DEBUG_CONVOLUTION_ATTRIB_FP16_ALT_IMPL=0
      MIOPEN_DEBUG_ENABLE_DEPRECATED_SOLVERS=1
      MIOPEN_FIND_MODE=normal MIOPEN_DEBUG_FIND_ONLY_SOLVER=ConvAsm1x1U $<TARGET_FILE:test_conv2d>
      ${TEST_CONV_VERBOSE_F} --input 1 4 2 2 --weights 4 4 1 1 --pads_strides_dilations 0 0 1 1 1 1 ${MIOPEN_TEST_FLAGS_ARGS}
    COMMAND ${ENFORCE_TUNING_5}
      MIOPEN_DEBUG_CONVOLUTION_ATTRIB_FP16_ALT_IMPL=0
      MIOPEN_DEBUG_ENABLE_DEPRECATED_SOLVERS=1
      MIOPEN_FIND_MODE=normal MIOPEN_DEBUG_FIND_ONLY_SOLVER=ConvAsm1x1U $<TARGET_FILE:test_conv2d>
      ${TEST_CONV_VERBOSE_B} --input 1 4 2 2 --weights 4 4 1 1 --pads_strides_dilations 0 0 1 1 1 1 ${MIOPEN_TEST_FLAGS_ARGS}
)

add_custom_test(smoke_solver_ConvAsm1x1UV2 GFX94X_ENABLED SKIP_XNACK_ON TEST_TUNING
    COMMAND ${ENFORCE_TUNING_5}
      MIOPEN_DEBUG_ENABLE_DEPRECATED_SOLVERS=1
      MIOPEN_FIND_MODE=normal MIOPEN_DEBUG_FIND_ONLY_SOLVER=ConvAsm1x1UV2 $<TARGET_FILE:test_conv2d>
      ${TEST_CONV_VERBOSE_F} --input 1 4 2 2 --weights 4 4 1 1 --pads_strides_dilations 0 0 2 2 1 1 ${MIOPEN_TEST_FLAGS_ARGS}
    COMMAND ${ENFORCE_TUNING_5}
      MIOPEN_DEBUG_ENABLE_DEPRECATED_SOLVERS=1
      MIOPEN_FIND_MODE=normal MIOPEN_DEBUG_FIND_ONLY_SOLVER=ConvAsm1x1UV2 $<TARGET_FILE:test_conv2d>
      ${TEST_CONV_VERBOSE_B} --input 1 4 2 2 --weights 4 4 1 1 --pads_strides_dilations 0 0 2 2 1 1 ${MIOPEN_TEST_FLAGS_ARGS}
)

add_custom_test(smoke_solver_ConvAsm3x3U GFX94X_ENABLED SKIP_XNACK_ON TEST_TUNING
    COMMAND ${ENFORCE_TUNING_5}
      MIOPEN_DEBUG_ENABLE_DEPRECATED_SOLVERS=1
      MIOPEN_FIND_MODE=normal MIOPEN_DEBUG_FIND_ONLY_SOLVER=ConvAsm3x3U $<TARGET_FILE:test_conv2d>
      ${TEST_CONV_VERBOSE_F} --input 1 4 10 10 --weights 4 4 3 3 --pads_strides_dilations 1 1 1 1 1 1 ${MIOPEN_TEST_FLAGS_ARGS}
    COMMAND ${ENFORCE_TUNING_5}
      MIOPEN_DEBUG_ENABLE_DEPRECATED_SOLVERS=1
      MIOPEN_FIND_MODE=normal MIOPEN_DEBUG_FIND_ONLY_SOLVER=ConvAsm3x3U $<TARGET_FILE:test_conv2d>
      ${TEST_CONV_VERBOSE_B} --input 1 4 10 10 --weights 4 4 3 3 --pads_strides_dilations 1 1 1 1 1 1 ${MIOPEN_TEST_FLAGS_ARGS}
)

add_custom_test(smoke_solver_ConvAsmBwdWrW1x1 GFX94X_ENABLED HALF_ENABLED BF16_ENABLED SKIP_XNACK_ON TEST_TUNING
    COMMAND ${ENFORCE_TUNING_5}
      MIOPEN_DEBUG_CONVOLUTION_ATTRIB_FP16_ALT_IMPL=0
      MIOPEN_DEBUG_ENABLE_DEPRECATED_SOLVERS=1
      MIOPEN_FIND_MODE=normal MIOPEN_DEBUG_FIND_ONLY_SOLVER=ConvAsmBwdWrW1x1 $<TARGET_FILE:test_conv2d>
      ${TEST_CONV_VERBOSE_W} --input 1 4 5 5 --weights 4 4 1 1 --pads_strides_dilations 0 0 2 2 1 1 ${MIOPEN_TEST_FLAGS_ARGS}
)

# GFX90A_DISABLED for FP32 because of WORKAROUND_SWDEV_330460
add_custom_test(smoke_solver_ConvAsmBwdWrW3x3_fp32 GFX94X_ENABLED GFX90A_DISABLED SKIP_XNACK_ON TEST_TUNING
    COMMAND ${ENFORCE_TUNING_5}
      MIOPEN_DEBUG_ENABLE_DEPRECATED_SOLVERS=1
      MIOPEN_FIND_MODE=normal MIOPEN_DEBUG_FIND_ONLY_SOLVER=ConvAsmBwdWrW3x3 $<TARGET_FILE:test_conv2d>
      ${TEST_CONV_VERBOSE_W} --input 2 4 3 3 --weights 4 4 3 3 --pads_strides_dilations 1 1 1 1 1 1 ${MIOPEN_TEST_FLAGS_ARGS}
)

add_custom_test(smoke_solver_ConvAsmBwdWrW3x3_fp16 GFX94X_ENABLED FLOAT_DISABLED HALF_ENABLED SKIP_XNACK_ON TEST_TUNING
    COMMAND ${ENFORCE_TUNING_5}
      MIOPEN_DEBUG_CONVOLUTION_ATTRIB_FP16_ALT_IMPL=0
      MIOPEN_DEBUG_ENABLE_DEPRECATED_SOLVERS=1
      MIOPEN_FIND_MODE=normal MIOPEN_DEBUG_FIND_ONLY_SOLVER=ConvAsmBwdWrW3x3 $<TARGET_FILE:test_conv2d>
      ${TEST_CONV_VERBOSE_W} --input 2 4 3 3 --weights 4 4 3 3 --pads_strides_dilations 1 1 1 1 1 1 ${MIOPEN_TEST_FLAGS_ARGS}
)

# GFX103X_DISABLED is due to WORKAROUND_SWDEV_266868
add_custom_test(smoke_solver_ConvOclBwdWrW1x1 GFX94X_ENABLED GFX103X_DISABLED HALF_ENABLED BF16_ENABLED
    COMMAND 
      MIOPEN_DEBUG_ENABLE_DEPRECATED_SOLVERS=1
      MIOPEN_FIND_MODE=normal MIOPEN_DEBUG_FIND_ONLY_SOLVER=ConvOclBwdWrW1x1 $<TARGET_FILE:test_conv2d>
      ${TEST_CONV_VERBOSE_W} --input 1 16 14 14 --weights 16 16 1 1 --pads_strides_dilations 0 0 1 1 1 1 ${MIOPEN_TEST_FLAGS_ARGS}
)

add_custom_test(smoke_solver_ConvAsmImplicitGemmV4R1Dynamic GFX908_DISABLED GFX90A_DISABLED SKIP_XNACK_ON
    COMMAND MIOPEN_FIND_MODE=normal MIOPEN_DEBUG_FIND_ONLY_SOLVER=ConvAsmImplicitGemmV4R1DynamicFwd $<TARGET_FILE:test_conv2d>
      ${TEST_CONV_VERBOSE_F} --input 16 16 16 16 --weights 16 16 1 1 --pads_strides_dilations 0 0 1 1 1 1 ${MIOPEN_TEST_FLAGS_ARGS}
    COMMAND MIOPEN_FIND_MODE=normal MIOPEN_DEBUG_FIND_ONLY_SOLVER=ConvAsmImplicitGemmV4R1DynamicBwd $<TARGET_FILE:test_conv2d>
      ${TEST_CONV_VERBOSE_B} --input 64 64 14 14 --weights 16 64 1 1 --pads_strides_dilations 0 0 1 1 1 1 ${MIOPEN_TEST_FLAGS_ARGS}
    COMMAND MIOPEN_FIND_MODE=normal MIOPEN_DEBUG_FIND_ONLY_SOLVER=ConvAsmImplicitGemmV4R1DynamicWrw $<TARGET_FILE:test_conv2d>
      ${TEST_CONV_VERBOSE_W} --input 1 32 28 28 --weights 32 32 1 1 --pads_strides_dilations 0 0 1 1 1 1 ${MIOPEN_TEST_FLAGS_ARGS}
    COMMAND MIOPEN_FIND_MODE=normal MIOPEN_DEBUG_FIND_ONLY_SOLVER=ConvAsmImplicitGemmV4R1DynamicFwd_1x1 $<TARGET_FILE:test_conv2d>
      ${TEST_CONV_VERBOSE_F} --input 16 16 16 16 --weights 16 16 1 1 --pads_strides_dilations 0 0 1 1 1 1 ${MIOPEN_TEST_FLAGS_ARGS}
)

add_custom_test(smoke_solver_ConvAsmImplicitGemmGTCDynamicXdlops GFX900_DISABLED GFX906_DISABLED GFX90A_DISABLED HALF_ENABLED SKIP_XNACK_ON
    COMMAND MIOPEN_FIND_MODE=normal MIOPEN_DEBUG_FIND_ONLY_SOLVER=ConvAsmImplicitGemmGTCDynamicWrwXdlops $<TARGET_FILE:test_conv2d>
      ${TEST_CONV_VERBOSE_W} --input 2 256 12 18 --weights 256 256 3 3 --pads_strides_dilations 1 1 1 1 1 1 ${MIOPEN_TEST_FLAGS_ARGS}
    COMMAND MIOPEN_FIND_MODE=normal MIOPEN_DEBUG_FIND_ONLY_SOLVER=ConvAsmImplicitGemmGTCDynamicBwdXdlops $<TARGET_FILE:test_conv2d>
      ${TEST_CONV_VERBOSE_B} --input 64 64 28 28 --weights 16 64 1 1 --pads_strides_dilations 0 0 1 1 1 1 ${MIOPEN_TEST_FLAGS_ARGS}
    COMMAND MIOPEN_FIND_MODE=normal MIOPEN_DEBUG_FIND_ONLY_SOLVER=ConvAsmImplicitGemmGTCDynamicFwdXdlops $<TARGET_FILE:test_conv2d>
      ${TEST_CONV_VERBOSE_F} --input 64 512 7 7 --weights 128 128 3 3 --pads_strides_dilations 1 1 1 1 1 1 ${MIOPEN_TEST_FLAGS_ARGS}
)

add_custom_test(smoke_solver_ConvAsmImplicitGemmGTCDynamicXdlopsNHWC_fp32_fp16 GFX900_DISABLED GFX906_DISABLED
    HALF_ENABLED SKIP_XNACK_ON TEST_TUNING
    COMMAND ${ENFORCE_TUNING_5}
      MIOPEN_FIND_MODE=normal MIOPEN_DEBUG_FIND_ONLY_SOLVER=ConvAsmImplicitGemmGTCDynamicFwdXdlopsNHWC $<TARGET_FILE:test_conv2d>
      ${TEST_CONV_VERBOSE_F} --input 64 256 7 7 --weights 128 256 1 1 --pads_strides_dilations 0 0 1 1 1 1
      --in_layout NHWC --fil_layout NHWC --out_layout NHWC ${MIOPEN_TEST_FLAGS_ARGS}
    COMMAND ${ENFORCE_TUNING_5}
      MIOPEN_FIND_MODE=normal MIOPEN_DEBUG_FIND_ONLY_SOLVER=ConvAsmImplicitGemmGTCDynamicBwdXdlopsNHWC $<TARGET_FILE:test_conv2d>
      ${TEST_CONV_VERBOSE_B} --input 64 256 7 7 --weights 128 256 1 1 --pads_strides_dilations 0 0 1 1 1 1
      --in_layout NHWC --fil_layout NHWC --out_layout NHWC ${MIOPEN_TEST_FLAGS_ARGS}
    COMMAND ${ENFORCE_TUNING_5}
      MIOPEN_FIND_MODE=normal MIOPEN_DEBUG_FIND_ONLY_SOLVER=ConvAsmImplicitGemmGTCDynamicWrwXdlopsNHWC $<TARGET_FILE:test_conv2d>
      ${TEST_CONV_VERBOSE_W} --input 64 256 7 7 --weights 128 256 1 1 --pads_strides_dilations 0 0 1 1 1 1
      --in_layout NHWC --fil_layout NHWC --out_layout NHWC ${MIOPEN_TEST_FLAGS_ARGS}
)

add_custom_test(smoke_solver_ConvAsmImplicitGemmGTCDynamicXdlopsNHWC_bf16 GFX900_DISABLED GFX906_DISABLED GFX908_DISABLED
    FLOAT_DISABLED BF16_ENABLED SKIP_XNACK_ON TEST_TUNING
    COMMAND ${ENFORCE_TUNING_5}
      MIOPEN_FIND_MODE=normal MIOPEN_DEBUG_FIND_ONLY_SOLVER=ConvAsmImplicitGemmGTCDynamicFwdXdlopsNHWC $<TARGET_FILE:test_conv2d>
      ${TEST_CONV_VERBOSE_F} --input 64 256 7 7 --weights 128 256 1 1 --pads_strides_dilations 0 0 1 1 1 1
      --in_layout NHWC --fil_layout NHWC --out_layout NHWC ${MIOPEN_TEST_FLAGS_ARGS}
    COMMAND ${ENFORCE_TUNING_5}
      MIOPEN_FIND_MODE=normal MIOPEN_DEBUG_FIND_ONLY_SOLVER=ConvAsmImplicitGemmGTCDynamicBwdXdlopsNHWC $<TARGET_FILE:test_conv2d>
      ${TEST_CONV_VERBOSE_B} --input 64 256 7 7 --weights 128 256 1 1 --pads_strides_dilations 0 0 1 1 1 1
      --in_layout NHWC --fil_layout NHWC --out_layout NHWC ${MIOPEN_TEST_FLAGS_ARGS}
    COMMAND ${ENFORCE_TUNING_5}
      MIOPEN_FIND_MODE=normal MIOPEN_DEBUG_FIND_ONLY_SOLVER=ConvAsmImplicitGemmGTCDynamicWrwXdlopsNHWC $<TARGET_FILE:test_conv2d>
      ${TEST_CONV_VERBOSE_W} --input 64 256 7 7 --weights 128 256 1 1 --pads_strides_dilations 0 0 1 1 1 1
      --in_layout NHWC --fil_layout NHWC --out_layout NHWC ${MIOPEN_TEST_FLAGS_ARGS}
)

add_custom_test(smoke_solver_ConvAsmImplicitGemmGTCDynamicFwdDlopsNCHWC GFX900_DISABLED GFX906_DISABLED GFX908_DISABLED GFX90A_DISABLED GFX103X_ENABLED
    FLOAT_DISABLED HALF_ENABLED SKIP_XNACK_ON TEST_TUNING
    COMMAND ${ENFORCE_TUNING_5}
      MIOPEN_FIND_MODE=normal MIOPEN_DEBUG_FIND_ONLY_SOLVER=ConvAsmImplicitGemmGTCDynamicFwdDlopsNCHWC $<TARGET_FILE:test_conv2d>
      ${TEST_CONV_VERBOSE_F} --input 64 256 7 7 --weights 256 3 3 128 --pads_strides_dilations 0 0 1 1 1 1
      --in_layout NCHW --fil_layout CHWN --out_layout NCHW --tensor_vect 1 --vector_length 4 ${MIOPEN_TEST_FLAGS_ARGS}
)

# MIOPEN_DEBUG_TUNING_ITERATIONS_MAX is set to 2 because kernels are very slow to build.
add_custom_test(smoke_solver_ConvCkIgemmFwdV6r1DlopsNchw GFX94X_ENABLED GFX103X_ENABLED HALF_ENABLED TEST_TUNING
    COMMAND MIOPEN_FIND_ENFORCE=SEARCH_DB_UPDATE MIOPEN_DEBUG_TUNING_ITERATIONS_MAX=2
      MIOPEN_DEBUG_CONVOLUTION_ATTRIB_FP16_ALT_IMPL=0
      MIOPEN_DEBUG_ENABLE_DEPRECATED_SOLVERS=1
      MIOPEN_FIND_MODE=normal MIOPEN_DEBUG_FIND_ONLY_SOLVER=ConvCkIgemmFwdV6r1DlopsNchw $<TARGET_FILE:test_conv2d>
      ${TEST_CONV_VERBOSE_F} --input 128 64 56 56 --weights 256 64 1 1 --pads_strides_dilations 0 0 1 1 1 1 ${MIOPEN_TEST_FLAGS_ARGS}
)

add_custom_test(smoke_solver_ConvHipImplicitGemmBwdDataV1R1 GFX94X_ENABLED GFX103X_ENABLED TEST_TUNING
    COMMAND ${ENFORCE_TUNING_5}
      MIOPEN_DEBUG_ENABLE_DEPRECATED_SOLVERS=1
      MIOPEN_FIND_MODE=normal MIOPEN_DEBUG_FIND_ONLY_SOLVER=ConvHipImplicitGemmBwdDataV1R1 $<TARGET_FILE:test_conv2d>
      ${TEST_CONV_VERBOSE_B} --input 32 128 32 32 --weights 12 128 1 1 --pads_strides_dilations 0 0 1 1 1 1 ${MIOPEN_TEST_FLAGS_ARGS}
)

# MIOPEN_DEBUG_CONV_IMPLICIT_GEMM_HIP_FWD_V4R1=1 is necessary due to WORKAROUND_iGemm_936 in Jenkinsfile,
# which disables ConvHipImplicitGemmV4R1Fwd, but we still want to check that the solver is not broken.
add_custom_test(smoke_solver_ConvHipImplicitGemmV4R1Fwd_fp32 GFX94X_ENABLED GFX103X_ENABLED TEST_TUNING
    COMMAND ${ENFORCE_TUNING_5}
      MIOPEN_DEBUG_CONV_IMPLICIT_GEMM_HIP_FWD_V4R1=1
      MIOPEN_DEBUG_ENABLE_DEPRECATED_SOLVERS=1
      MIOPEN_FIND_MODE=normal MIOPEN_DEBUG_FIND_ONLY_SOLVER=ConvHipImplicitGemmV4R1Fwd $<TARGET_FILE:test_conv2d>
      ${TEST_CONV_VERBOSE_F} --input 256 32 27 27 --weights 128 32 1 1 --pads_strides_dilations 0 0 1 1 1 1 ${MIOPEN_TEST_FLAGS_ARGS}
)

add_custom_test(smoke_solver_ConvHipImplicitGemmV4R1WrW GFX94X_ENABLED GFX103X_ENABLED HALF_ENABLED BF16_ENABLED TEST_TUNING
    COMMAND ${ENFORCE_TUNING_5}
      MIOPEN_DEBUG_CONVOLUTION_ATTRIB_FP16_ALT_IMPL=0
      MIOPEN_FIND_MODE=normal MIOPEN_DEBUG_FIND_ONLY_SOLVER=ConvHipImplicitGemmV4R1WrW $<TARGET_FILE:test_conv2d>
      ${TEST_CONV_VERBOSE_W} --input 64 64 55 55 --weights 64 64 1 1 --pads_strides_dilations 0 0 1 1 1 1 ${MIOPEN_TEST_FLAGS_ARGS}
)

# MIOPEN_DEBUG_CONV_IMPLICIT_GEMM_HIP_FWD_V4R1=1 is necessary due to WORKAROUND_iGemm_936 in Jenkinsfile,
# which disables ConvHipImplicitGemmV4R1Fwd, but we still want to check that the solver is not broken.
# smoke_solver_ConvHipImplicitGemmV4R1Fwd is split to BF16+FP16 and FP32 tests because of
# WORKAROUND_ISSUE_2038, which disables validation of FP16 and BF16 datatypes in this test,
# see https://github.com/ROCmSoftwarePlatform/MIOpen/pull/2043#issuecomment-1482657160.  
add_custom_test(smoke_solver_ConvHipImplicitGemmV4R1Fwd_fp16_bf16 GFX94X_ENABLED GFX103X_ENABLED FLOAT_DISABLED HALF_ENABLED BF16_ENABLED TEST_TUNING
    COMMAND ${ENFORCE_TUNING_5}
      MIOPEN_DEBUG_CONV_IMPLICIT_GEMM_HIP_FWD_V4R1=1
      MIOPEN_DEBUG_CONVOLUTION_ATTRIB_FP16_ALT_IMPL=0
      MIOPEN_DEBUG_ENABLE_DEPRECATED_SOLVERS=1
      MIOPEN_FIND_MODE=normal MIOPEN_DEBUG_FIND_ONLY_SOLVER=ConvHipImplicitGemmV4R1Fwd $<TARGET_FILE:test_conv2d>
      ${TEST_CONV_VERBOSE_F} --input 256 32 27 27 --weights 128 32 1 1 --pads_strides_dilations 0 0 1 1 1 1 ${MIOPEN_TEST_FLAGS_ARGS}
      --disable-validation
)

# MIOPEN_DEBUG_CONV_IMPLICIT_GEMM_HIP_BWD_V4R1=1 is necessary due to WORKAROUND_SWDEV_229277_227616_229195,
# which disables ConvHipImplicitGemmBwdDataV4R1, but we still want to check that the solver is not broken.
add_custom_test(smoke_solver_ConvHipImplicitGemmBwdDataV4R1 GFX94X_ENABLED GFX103X_ENABLED TEST_TUNING
    COMMAND ${ENFORCE_TUNING_5}
      MIOPEN_DEBUG_CONV_IMPLICIT_GEMM_HIP_BWD_V4R1=1
      MIOPEN_FIND_MODE=normal MIOPEN_DEBUG_FIND_ONLY_SOLVER=ConvHipImplicitGemmBwdDataV4R1 $<TARGET_FILE:test_conv2d>
      ${TEST_CONV_VERBOSE_B} --input 16 64 16 16 --weights 64 64 3 3 --pads_strides_dilations 0 0 1 1 1 1 ${MIOPEN_TEST_FLAGS_ARGS}
)

add_custom_test(smoke_solver_ConvHipImplicitGemmV4R4 GFX94X_ENABLED GFX103X_ENABLED TEST_TUNING
    COMMAND ${ENFORCE_TUNING_5}
      MIOPEN_DEBUG_ENABLE_DEPRECATED_SOLVERS=1
      MIOPEN_FIND_MODE=normal MIOPEN_DEBUG_FIND_ONLY_SOLVER=ConvHipImplicitGemmV4R4Fwd $<TARGET_FILE:test_conv2d>
      ${TEST_CONV_VERBOSE_F} --input 2 16 28 28 --weights 32 16 3 3 --pads_strides_dilations 1 1 1 1 1 1 ${MIOPEN_TEST_FLAGS_ARGS}
    COMMAND ${ENFORCE_TUNING_5}
      MIOPEN_DEBUG_ENABLE_DEPRECATED_SOLVERS=1
      MIOPEN_FIND_MODE=normal MIOPEN_DEBUG_FIND_ONLY_SOLVER=ConvHipImplicitGemmV4R4WrW $<TARGET_FILE:test_conv2d>
      ${TEST_CONV_VERBOSE_W} --input 8 128 14 14 --weights 32 128 3 3 --pads_strides_dilations 1 1 1 1 1 1 ${MIOPEN_TEST_FLAGS_ARGS}
)

# WORKAROUND_SWDEV_251757 disables this solver due to precision issues.
# However we still want to check that solver is not broken and therefore use
# MIOPEN_DEBUG_CONV_IMPLICIT_GEMM_HIP_BWD_V1R1_XDLOPS=1 to enable it.
add_custom_test(smoke_solver_ConvHipImplicitGemmBwdDataV1R1Xdlops GFX900_DISABLED GFX906_DISABLED GFX94X_ENABLED HALF_ENABLED BF16_ENABLED TEST_TUNING
    COMMAND ${ENFORCE_TUNING_5}
      MIOPEN_DEBUG_CONV_IMPLICIT_GEMM_HIP_BWD_V1R1_XDLOPS=1
      MIOPEN_DEBUG_CONVOLUTION_ATTRIB_FP16_ALT_IMPL=0
      MIOPEN_DEBUG_ENABLE_DEPRECATED_SOLVERS=1
      MIOPEN_FIND_MODE=normal MIOPEN_DEBUG_FIND_ONLY_SOLVER=ConvHipImplicitGemmBwdDataV1R1Xdlops $<TARGET_FILE:test_conv2d>
      ${TEST_CONV_VERBOSE_B} --input 32 128 32 32 --weights 12 128 1 1 --pads_strides_dilations 0 0 1 1 1 1 ${MIOPEN_TEST_FLAGS_ARGS}
)

# WORKAROUND_ISSUE_1206 disables this solver for FP32 due to precision issues.
# WORKAROUND_SWDEV_329642 disables this solver on MI200 for BF16.
# However we still want to check that these cases are not broken and therefore use
# MIOPEN_DEBUG_CONV_IMPLICIT_GEMM_HIP_BWD_V4R1_XDLOPS=1 to enable the solver.
add_custom_test(smoke_solver_ConvHipImplicitGemmBwdDataV4R1Xdlops GFX900_DISABLED GFX906_DISABLED GFX94X_ENABLED HALF_ENABLED BF16_ENABLED TEST_TUNING
    COMMAND ${ENFORCE_TUNING_5}
      MIOPEN_DEBUG_CONV_IMPLICIT_GEMM_HIP_BWD_V4R1_XDLOPS=1
      MIOPEN_DEBUG_CONVOLUTION_ATTRIB_FP16_ALT_IMPL=0
      MIOPEN_DEBUG_ENABLE_DEPRECATED_SOLVERS=1
      MIOPEN_FIND_MODE=normal MIOPEN_DEBUG_FIND_ONLY_SOLVER=ConvHipImplicitGemmBwdDataV4R1Xdlops $<TARGET_FILE:test_conv2d>
      ${TEST_CONV_VERBOSE_B} --input 1 160 28 28 --weights 128 160 1 1 --pads_strides_dilations 0 0 1 1 1 1 ${MIOPEN_TEST_FLAGS_ARGS}
)

add_custom_test(smoke_solver_ConvHipImplicitGemmForwardV4R4Xdlops GFX900_DISABLED GFX906_DISABLED GFX94X_ENABLED HALF_ENABLED BF16_ENABLED TEST_TUNING
    COMMAND ${ENFORCE_TUNING_5}
      MIOPEN_DEBUG_CONVOLUTION_ATTRIB_FP16_ALT_IMPL=0
      MIOPEN_DEBUG_ENABLE_DEPRECATED_SOLVERS=1
      MIOPEN_FIND_MODE=normal MIOPEN_DEBUG_FIND_ONLY_SOLVER=ConvHipImplicitGemmForwardV4R4Xdlops $<TARGET_FILE:test_conv2d>
      ${TEST_CONV_VERBOSE_F} --input 128 48 13 13 --weights 192 48 1 1 --pads_strides_dilations 0 0 1 1 1 1 ${MIOPEN_TEST_FLAGS_ARGS}
)

add_custom_test(smoke_solver_ConvHipImplicitGemmWrwV4R4Xdlops GFX900_DISABLED GFX906_DISABLED GFX94X_ENABLED HALF_ENABLED BF16_ENABLED TEST_TUNING
    COMMAND ${ENFORCE_TUNING_5}
      MIOPEN_DEBUG_CONVOLUTION_ATTRIB_FP16_ALT_IMPL=0
      MIOPEN_DEBUG_ENABLE_DEPRECATED_SOLVERS=1
      MIOPEN_FIND_MODE=normal MIOPEN_DEBUG_FIND_ONLY_SOLVER=ConvHipImplicitGemmWrwV4R4Xdlops $<TARGET_FILE:test_conv2d>
      ${TEST_CONV_VERBOSE_W} --input 1 192 28 28 --weights 16 192 1 1 --pads_strides_dilations 0 0 1 1 1 1 ${MIOPEN_TEST_FLAGS_ARGS}
)

add_custom_test(smoke_solver_ConvHipImplicitGemmForwardV4R4Xdlops_Padded_Gemm GFX900_DISABLED GFX906_DISABLED GFX94X_ENABLED HALF_ENABLED BF16_ENABLED TEST_TUNING
    COMMAND ${ENFORCE_TUNING_5}
      MIOPEN_DEBUG_CONVOLUTION_ATTRIB_FP16_ALT_IMPL=0
      MIOPEN_DEBUG_ENABLE_DEPRECATED_SOLVERS=1
      MIOPEN_FIND_MODE=normal MIOPEN_DEBUG_FIND_ONLY_SOLVER=ConvHipImplicitGemmForwardV4R4Xdlops_Padded_Gemm $<TARGET_FILE:test_conv2d>
      ${TEST_CONV_VERBOSE_F} --input 16 1 7 7 --weights 1 1 3 3 --pads_strides_dilations 0 0 1 1 1 1 ${MIOPEN_TEST_FLAGS_ARGS}
)

add_custom_test(smoke_solver_ConvHipImplicitGemmWrwV4R4Xdlops_Padded_Gemm GFX900_DISABLED GFX906_DISABLED GFX94X_ENABLED HALF_ENABLED BF16_ENABLED TEST_TUNING
    COMMAND ${ENFORCE_TUNING_5}
      MIOPEN_DEBUG_CONVOLUTION_ATTRIB_FP16_ALT_IMPL=0
      MIOPEN_DEBUG_ENABLE_DEPRECATED_SOLVERS=1
      MIOPEN_FIND_MODE=normal MIOPEN_DEBUG_FIND_ONLY_SOLVER=ConvHipImplicitGemmWrwV4R4Xdlops_Padded_Gemm $<TARGET_FILE:test_conv2d>
      ${TEST_CONV_VERBOSE_W} --input 256 2 5 5 --weights 1 2 3 3 --pads_strides_dilations 1 1 2 2 1 1 ${MIOPEN_TEST_FLAGS_ARGS}
)

add_custom_test(smoke_solver_ConvHipImplicitGemmForwardV4R5Xdlops GFX900_DISABLED GFX906_DISABLED GFX94X_ENABLED HALF_ENABLED BF16_ENABLED TEST_TUNING
    COMMAND ${ENFORCE_TUNING_5}
      MIOPEN_DEBUG_CONVOLUTION_ATTRIB_FP16_ALT_IMPL=0
      MIOPEN_DEBUG_ENABLE_DEPRECATED_SOLVERS=1
      MIOPEN_FIND_MODE=normal MIOPEN_DEBUG_FIND_ONLY_SOLVER=ConvHipImplicitGemmForwardV4R5Xdlops $<TARGET_FILE:test_conv2d>
      ${TEST_CONV_VERBOSE_F} --input 128 16 54 54 --weights 64 16 3 3 --pads_strides_dilations 1 1 1 1 1 1 ${MIOPEN_TEST_FLAGS_ARGS}
)

add_custom_test(smoke_solver_ConvHipImplicitGemmFwdXdlops OCL_DISABLED GFX900_DISABLED GFX906_DISABLED GFX94X_ENABLED HALF_ENABLED INT8_ENABLED
    SKIP_UNLESS_COMPOSABLEKERNEL TEST_TUNING
    COMMAND ${ENFORCE_TUNING_5}
      MIOPEN_DEBUG_CONVOLUTION_ATTRIB_FP16_ALT_IMPL=0
      MIOPEN_FIND_MODE=normal MIOPEN_DEBUG_FIND_ONLY_SOLVER=ConvHipImplicitGemmFwdXdlops $<TARGET_FILE:test_conv2d>
      ${TEST_CONV_VERBOSE_F} --input 128 64 56 56 --weights 64 64 1 1 --pads_strides_dilations 0 0 1 1 1 1 ${MIOPEN_TEST_CONV_INT8_OUTPUT_TYPE_INT8}
      --in_layout NHWC --fil_layout NHWC --out_layout NHWC ${MIOPEN_TEST_FLAGS_ARGS}
)

add_custom_test(smoke_solver_ConvHipImplicitGemmBwdXdlops OCL_DISABLED GFX900_DISABLED GFX906_DISABLED GFX94X_ENABLED HALF_ENABLED
    SKIP_UNLESS_COMPOSABLEKERNEL TEST_TUNING
    COMMAND ${ENFORCE_TUNING_5}
      MIOPEN_DEBUG_CONVOLUTION_ATTRIB_FP16_ALT_IMPL=0
      MIOPEN_FIND_MODE=normal MIOPEN_DEBUG_FIND_ONLY_SOLVER=ConvHipImplicitGemmBwdXdlops $<TARGET_FILE:test_conv2d>
      ${TEST_CONV_VERBOSE_B} --input 128 64 7 7 --weights 64 64 3 3 --pads_strides_dilations 1 1 1 1 1 1
      --in_layout NHWC --fil_layout NHWC --out_layout NHWC ${MIOPEN_TEST_FLAGS_ARGS}
)

add_custom_test(smoke_solver_ConvBinWinograd3x3U GFX90A_DISABLED SKIP_XNACK_ON
    COMMAND MIOPEN_FIND_MODE=normal MIOPEN_DEBUG_FIND_ONLY_SOLVER=ConvBinWinograd3x3U $<TARGET_FILE:test_conv2d>
      ${TEST_CONV_VERBOSE_F} --input 1 20 20 20 --weights 20 20 3 3 --pads_strides_dilations 1 1 1 1 1 1 ${MIOPEN_TEST_FLAGS_ARGS}
    COMMAND MIOPEN_FIND_MODE=normal MIOPEN_DEBUG_FIND_ONLY_SOLVER=ConvBinWinograd3x3U $<TARGET_FILE:test_conv2d>
      ${TEST_CONV_VERBOSE_B} --input 1 20 20 20 --weights 20 20 3 3 --pads_strides_dilations 1 1 1 1 1 1 ${MIOPEN_TEST_FLAGS_ARGS}
)

# F16 is supported for 906 and 908 only, no WrW
add_custom_test(smoke_solver_ConvBinWinogradRxS_fp16 GFX900_DISABLED GFX90A_DISABLED FLOAT_DISABLED HALF_ENABLED SKIP_XNACK_ON
    COMMAND MIOPEN_FIND_MODE=normal MIOPEN_DEBUG_FIND_ONLY_SOLVER=ConvBinWinogradRxS $<TARGET_FILE:test_conv2d>
      ${TEST_CONV_VERBOSE_F} --input 1 40 20 20 --weights 20 40 3 3 --pads_strides_dilations 1 1 1 1 1 1 ${MIOPEN_TEST_FLAGS_ARGS}
    COMMAND MIOPEN_FIND_MODE=normal MIOPEN_DEBUG_FIND_ONLY_SOLVER=ConvBinWinogradRxS $<TARGET_FILE:test_conv2d>
      ${TEST_CONV_VERBOSE_B} --input 1 20 20 20 --weights 40 20 3 3 --pads_strides_dilations 1 1 1 1 1 1 ${MIOPEN_TEST_FLAGS_ARGS}
)

# F32 is supported for 900, 906 and 908.
add_custom_test(smoke_solver_ConvBinWinogradRxS_fp32 GFX90A_DISABLED SKIP_XNACK_ON
    COMMAND MIOPEN_FIND_MODE=normal MIOPEN_DEBUG_FIND_ONLY_SOLVER=ConvBinWinogradRxS $<TARGET_FILE:test_conv2d>
      ${TEST_CONV_VERBOSE_F} --input 1 20 20 20 --weights 20 20 3 3 --pads_strides_dilations 1 1 1 1 1 1 ${MIOPEN_TEST_FLAGS_ARGS}
    COMMAND MIOPEN_FIND_MODE=normal MIOPEN_DEBUG_FIND_ONLY_SOLVER=ConvBinWinogradRxS $<TARGET_FILE:test_conv2d>
      ${TEST_CONV_VERBOSE_B} --input 1 20 20 20 --weights 20 20 3 3 --pads_strides_dilations 1 1 1 1 1 1 ${MIOPEN_TEST_FLAGS_ARGS}
    COMMAND MIOPEN_FIND_MODE=normal MIOPEN_DEBUG_FIND_ONLY_SOLVER=ConvBinWinogradRxS $<TARGET_FILE:test_conv2d>
      ${TEST_CONV_VERBOSE_W} --input 1 20 20 20 --weights 20 20 3 3 --pads_strides_dilations 1 1 1 1 1 1 ${MIOPEN_TEST_FLAGS_ARGS}
)

# FP16 ALT attribute is disabled to enable the backward solver on MI200 for HALF.
add_custom_test(smoke_solver_ConvBinWinogradRxSf2x3g1_f16 GFX900_DISABLED GFX94X_ENABLED GFX103X_ENABLED GFX110X_ENABLED FLOAT_DISABLED HALF_ENABLED SKIP_XNACK_ON
    COMMAND MIOPEN_DEBUG_CONVOLUTION_ATTRIB_FP16_ALT_IMPL=0
      MIOPEN_FIND_MODE=normal MIOPEN_DEBUG_FIND_ONLY_SOLVER=ConvBinWinogradRxSf2x3g1 $<TARGET_FILE:test_conv2d>
      ${TEST_CONV_VERBOSE_F} --input 1 40 20 20 --weights 20 40 3 3 --pads_strides_dilations 1 1 1 1 1 1 ${MIOPEN_TEST_FLAGS_ARGS}
    COMMAND MIOPEN_DEBUG_CONVOLUTION_ATTRIB_FP16_ALT_IMPL=0
      MIOPEN_FIND_MODE=normal MIOPEN_DEBUG_FIND_ONLY_SOLVER=ConvBinWinogradRxSf2x3g1 $<TARGET_FILE:test_conv2d>
      ${TEST_CONV_VERBOSE_B} --input 1 20 20 20 --weights 40 20 3 3 --pads_strides_dilations 1 1 1 1 1 1 ${MIOPEN_TEST_FLAGS_ARGS}
    COMMAND MIOPEN_DEBUG_CONVOLUTION_ATTRIB_FP16_ALT_IMPL=0
      MIOPEN_FIND_MODE=normal MIOPEN_DEBUG_FIND_ONLY_SOLVER=ConvBinWinogradRxSf2x3g1 $<TARGET_FILE:test_conv2d>
      ${TEST_CONV_VERBOSE_W} --input 1 20 20 20 --weights 20 20 3 3 --pads_strides_dilations 1 1 1 1 1 1 ${MIOPEN_TEST_FLAGS_ARGS}
)

add_custom_test(smoke_solver_ConvBinWinogradRxSf2x3g1_f32 GFX94X_ENABLED GFX103X_ENABLED GFX110X_ENABLED SKIP_XNACK_ON
    COMMAND MIOPEN_FIND_MODE=normal MIOPEN_DEBUG_FIND_ONLY_SOLVER=ConvBinWinogradRxSf2x3g1 $<TARGET_FILE:test_conv2d>
      ${TEST_CONV_VERBOSE_F} --input 1 20 20 20 --weights 20 20 3 3 --pads_strides_dilations 1 1 1 1 1 1 ${MIOPEN_TEST_FLAGS_ARGS}
    COMMAND MIOPEN_FIND_MODE=normal MIOPEN_DEBUG_FIND_ONLY_SOLVER=ConvBinWinogradRxSf2x3g1 $<TARGET_FILE:test_conv2d>
      ${TEST_CONV_VERBOSE_B} --input 1 20 20 20 --weights 20 20 3 3 --pads_strides_dilations 1 1 1 1 1 1 ${MIOPEN_TEST_FLAGS_ARGS}
    COMMAND MIOPEN_FIND_MODE=normal MIOPEN_DEBUG_FIND_ONLY_SOLVER=ConvBinWinogradRxSf2x3g1 $<TARGET_FILE:test_conv2d>
      ${TEST_CONV_VERBOSE_W} --input 1 20 20 20 --weights 20 20 3 3 --pads_strides_dilations 1 1 1 1 1 1 ${MIOPEN_TEST_FLAGS_ARGS}
)

# FP16 ALT attribute is disabled to enable the backward solver on MI200 for HALF.
add_custom_test(smoke_solver_ConvBinWinogradRxSf3x2_f16 GFX900_DISABLED GFX94X_ENABLED GFX103X_ENABLED GFX110X_ENABLED FLOAT_DISABLED HALF_ENABLED SKIP_XNACK_ON
    COMMAND ${ENFORCE_TUNING_5}
      MIOPEN_DEBUG_CONVOLUTION_ATTRIB_FP16_ALT_IMPL=0
      MIOPEN_FIND_MODE=normal MIOPEN_DEBUG_FIND_ONLY_SOLVER=ConvBinWinogradRxSf3x2 $<TARGET_FILE:test_conv2d>
      ${TEST_CONV_VERBOSE_F} --input 1 40 20 20 --weights 20 40 3 3 --pads_strides_dilations 1 1 1 1 1 1 ${MIOPEN_TEST_FLAGS_ARGS}
    COMMAND ${ENFORCE_TUNING_5}
      MIOPEN_DEBUG_CONVOLUTION_ATTRIB_FP16_ALT_IMPL=0
      MIOPEN_FIND_MODE=normal MIOPEN_DEBUG_FIND_ONLY_SOLVER=ConvBinWinogradRxSf3x2 $<TARGET_FILE:test_conv2d>
      ${TEST_CONV_VERBOSE_B} --input 1 20 20 20 --weights 40 20 3 3 --pads_strides_dilations 1 1 1 1 1 1 ${MIOPEN_TEST_FLAGS_ARGS}
    COMMAND ${ENFORCE_TUNING_5}
      MIOPEN_DEBUG_CONVOLUTION_ATTRIB_FP16_ALT_IMPL=0
      MIOPEN_FIND_MODE=normal MIOPEN_DEBUG_FIND_ONLY_SOLVER=ConvBinWinogradRxSf3x2 $<TARGET_FILE:test_conv2d>
      ${TEST_CONV_VERBOSE_W} --input 1 20 20 20 --weights 20 20 3 3 --pads_strides_dilations 1 1 1 1 1 1 ${MIOPEN_TEST_FLAGS_ARGS}
)

# Solver class name is ConvBinWinoRxS.
add_custom_test(smoke_solver_ConvBinWinogradRxSf3x2_f32 GFX94X_ENABLED GFX103X_ENABLED GFX110X_ENABLED SKIP_XNACK_ON
    COMMAND ${ENFORCE_TUNING_5}
      MIOPEN_FIND_MODE=normal MIOPEN_DEBUG_FIND_ONLY_SOLVER=ConvBinWinogradRxSf3x2 $<TARGET_FILE:test_conv2d>
      ${TEST_CONV_VERBOSE_F} --input 1 20 20 20 --weights 20 20 3 3 --pads_strides_dilations 1 1 1 1 1 1 ${MIOPEN_TEST_FLAGS_ARGS}
    COMMAND ${ENFORCE_TUNING_5}
      MIOPEN_FIND_MODE=normal MIOPEN_DEBUG_FIND_ONLY_SOLVER=ConvBinWinogradRxSf3x2 $<TARGET_FILE:test_conv2d>
      ${TEST_CONV_VERBOSE_B} --input 1 20 20 20 --weights 20 20 3 3 --pads_strides_dilations 1 1 1 1 1 1 ${MIOPEN_TEST_FLAGS_ARGS}
    COMMAND ${ENFORCE_TUNING_5}
      MIOPEN_FIND_MODE=normal MIOPEN_DEBUG_FIND_ONLY_SOLVER=ConvBinWinogradRxSf3x2 $<TARGET_FILE:test_conv2d>
      ${TEST_CONV_VERBOSE_W} --input 1 20 20 20 --weights 20 20 3 3 --pads_strides_dilations 1 1 1 1 1 1 ${MIOPEN_TEST_FLAGS_ARGS}
)

# FP16 ALT attribute is disabled to enable the backward solver on MI200 for HALF.
add_custom_test(smoke_solver_ConvWinograd3x3MultipassWrW HALF_ENABLED BF16_ENABLED SKIP_XNACK_ON OCL_DISABLED
    COMMAND MIOPEN_DEBUG_CONVOLUTION_ATTRIB_FP16_ALT_IMPL=0
      MIOPEN_FIND_MODE=normal MIOPEN_DEBUG_FIND_ONLY_SOLVER='ConvWinograd3x3MultipassWrW<3-2>' $<TARGET_FILE:test_conv2d>
      ${TEST_CONV_VERBOSE_W} --input 1 16 24 24 --weights 16 16 3 3 --pads_strides_dilations 1 1 2 2 1 1 ${MIOPEN_TEST_FLAGS_ARGS}
    COMMAND MIOPEN_DEBUG_CONVOLUTION_ATTRIB_FP16_ALT_IMPL=0
      MIOPEN_FIND_MODE=normal MIOPEN_DEBUG_FIND_ONLY_SOLVER='ConvWinograd3x3MultipassWrW<3-3>' $<TARGET_FILE:test_conv2d>
      ${TEST_CONV_VERBOSE_W} --input 1 16 24 24 --weights 16 16 3 3 --pads_strides_dilations 1 1 2 2 1 1 ${MIOPEN_TEST_FLAGS_ARGS}
    COMMAND MIOPEN_DEBUG_CONVOLUTION_ATTRIB_FP16_ALT_IMPL=0 MIOPEN_DEBUG_AMD_WINOGRAD_MPASS_F3X4=1
      MIOPEN_FIND_MODE=normal MIOPEN_DEBUG_FIND_ONLY_SOLVER='ConvWinograd3x3MultipassWrW<3-4>' $<TARGET_FILE:test_conv2d>
      ${TEST_CONV_VERBOSE_W} --input 1 16 24 24 --weights 16 16 3 3 --pads_strides_dilations 1 1 1 1 1 1 ${MIOPEN_TEST_FLAGS_ARGS}
    COMMAND MIOPEN_DEBUG_CONVOLUTION_ATTRIB_FP16_ALT_IMPL=0 MIOPEN_DEBUG_AMD_WINOGRAD_MPASS_F3X5=1
      MIOPEN_FIND_MODE=normal MIOPEN_DEBUG_FIND_ONLY_SOLVER='ConvWinograd3x3MultipassWrW<3-5>' $<TARGET_FILE:test_conv2d>
      ${TEST_CONV_VERBOSE_W} --input 1 16 24 24 --weights 16 16 3 3 --pads_strides_dilations 1 1 1 1 1 1 ${MIOPEN_TEST_FLAGS_ARGS}
    COMMAND MIOPEN_DEBUG_CONVOLUTION_ATTRIB_FP16_ALT_IMPL=0 MIOPEN_DEBUG_AMD_WINOGRAD_MPASS_F3X6=1
      MIOPEN_FIND_MODE=normal MIOPEN_DEBUG_FIND_ONLY_SOLVER='ConvWinograd3x3MultipassWrW<3-6>' $<TARGET_FILE:test_conv2d>
      ${TEST_CONV_VERBOSE_W} --input 1 16 24 24 --weights 16 16 3 3 --pads_strides_dilations 1 1 1 1 1 1 ${MIOPEN_TEST_FLAGS_ARGS}
    COMMAND MIOPEN_DEBUG_CONVOLUTION_ATTRIB_FP16_ALT_IMPL=0
      MIOPEN_FIND_MODE=normal MIOPEN_DEBUG_FIND_ONLY_SOLVER='ConvWinograd3x3MultipassWrW<5-3>' $<TARGET_FILE:test_conv2d>
      ${TEST_CONV_VERBOSE_W} --input 1 16 24 24 --weights 16 16 5 5 --pads_strides_dilations 2 2 1 1 1 1 ${MIOPEN_TEST_FLAGS_ARGS}
    COMMAND MIOPEN_DEBUG_CONVOLUTION_ATTRIB_FP16_ALT_IMPL=0
      MIOPEN_FIND_MODE=normal MIOPEN_DEBUG_FIND_ONLY_SOLVER='ConvWinograd3x3MultipassWrW<5-4>' $<TARGET_FILE:test_conv2d>
      ${TEST_CONV_VERBOSE_W} --input 1 16 24 24 --weights 16 16 5 5 --pads_strides_dilations 2 2 1 1 1 1 ${MIOPEN_TEST_FLAGS_ARGS}
    COMMAND MIOPEN_DEBUG_CONVOLUTION_ATTRIB_FP16_ALT_IMPL=0
      MIOPEN_FIND_MODE=normal MIOPEN_DEBUG_FIND_ONLY_SOLVER='ConvWinograd3x3MultipassWrW<7-2>' $<TARGET_FILE:test_conv2d>
      ${TEST_CONV_VERBOSE_W} --input 1 16 24 24 --weights 16 16 7 7 --pads_strides_dilations 3 3 1 1 1 1 ${MIOPEN_TEST_FLAGS_ARGS}
    COMMAND MIOPEN_DEBUG_CONVOLUTION_ATTRIB_FP16_ALT_IMPL=0
      MIOPEN_FIND_MODE=normal MIOPEN_DEBUG_FIND_ONLY_SOLVER='ConvWinograd3x3MultipassWrW<7-2-1-1>' $<TARGET_FILE:test_conv2d>
      ${TEST_CONV_VERBOSE_W} --input 1 16 24 24 --weights 16 16 7 1 --pads_strides_dilations 3 0 1 1 1 1 ${MIOPEN_TEST_FLAGS_ARGS}
    COMMAND MIOPEN_DEBUG_CONVOLUTION_ATTRIB_FP16_ALT_IMPL=0
      MIOPEN_FIND_MODE=normal MIOPEN_DEBUG_FIND_ONLY_SOLVER='ConvWinograd3x3MultipassWrW<1-1-7-2>' $<TARGET_FILE:test_conv2d>
      ${TEST_CONV_VERBOSE_W} --input 1 16 24 24 --weights 16 16 1 7 --pads_strides_dilations 0 3 1 1 1 1 ${MIOPEN_TEST_FLAGS_ARGS}
    COMMAND MIOPEN_DEBUG_CONVOLUTION_ATTRIB_FP16_ALT_IMPL=0
      MIOPEN_FIND_MODE=normal MIOPEN_DEBUG_FIND_ONLY_SOLVER='ConvWinograd3x3MultipassWrW<7-3>' $<TARGET_FILE:test_conv2d>
      ${TEST_CONV_VERBOSE_W} --input 1 16 24 24 --weights 16 16 7 7 --pads_strides_dilations 3 3 1 1 1 1 ${MIOPEN_TEST_FLAGS_ARGS}
    COMMAND MIOPEN_DEBUG_CONVOLUTION_ATTRIB_FP16_ALT_IMPL=0
      MIOPEN_FIND_MODE=normal MIOPEN_DEBUG_FIND_ONLY_SOLVER='ConvWinograd3x3MultipassWrW<7-3-1-1>' $<TARGET_FILE:test_conv2d>
      ${TEST_CONV_VERBOSE_W} --input 1 16 24 24 --weights 16 16 7 1 --pads_strides_dilations 3 0 1 1 1 1 ${MIOPEN_TEST_FLAGS_ARGS}
    COMMAND MIOPEN_DEBUG_CONVOLUTION_ATTRIB_FP16_ALT_IMPL=0
      MIOPEN_FIND_MODE=normal MIOPEN_DEBUG_FIND_ONLY_SOLVER='ConvWinograd3x3MultipassWrW<1-1-7-3>' $<TARGET_FILE:test_conv2d>
      ${TEST_CONV_VERBOSE_W} --input 1 16 24 24 --weights 16 16 1 7 --pads_strides_dilations 0 3 1 1 1 1 ${MIOPEN_TEST_FLAGS_ARGS}
)

add_custom_test(smoke_solver_ConvBinWinogradRxSf2x3 GFX900_DISABLED GFX94X_ENABLED GFX110X_ENABLED GFX103X_ENABLED HALF_ENABLED SKIP_XNACK_ON TEST_TUNING
    COMMAND ${ENFORCE_TUNING_5}
      MIOPEN_DEBUG_CONVOLUTION_ATTRIB_FP16_ALT_IMPL=0
      MIOPEN_FIND_MODE=normal MIOPEN_DEBUG_FIND_ONLY_SOLVER=ConvBinWinogradRxSf2x3 $<TARGET_FILE:test_conv2d>
      --input 1 40 20 20 --weights 20 20 3 3 --pads_strides_dilations 1 1 1 1 1 1 --group-count 2 ${MIOPEN_TEST_FLAGS_ARGS}
)

# GFX90A_DISABLED is due to WORKAROUND_ISSUE_1146.
# WORKAROUND_SWDEV_257202 disables these solvers due to SSD convergence issues.
# However we still want to check that solver is not broken and therefore use
# MIOPEN_DEBUG_AMD_MP_BD_WINOGRAD_FnX3=1.
add_custom_test(smoke_solver_ConvMPBidirectWinograd OCL_DISABLED GFX90A_DISABLED GFX94X_ENABLED HALF_ENABLED SKIP_XNACK_ON
    COMMAND MIOPEN_FIND_MODE=normal MIOPEN_DEBUG_AMD_MP_BD_WINOGRAD_F2X3=1
      MIOPEN_DEBUG_FIND_ONLY_SOLVER='ConvMPBidirectWinograd<2-3>' $<TARGET_FILE:test_conv2d>
      ${TEST_CONV_VERBOSE_FB} --input 8 8 8 8 --weights 8 8 3 3 --pads_strides_dilations 0 0 1 1 1 1 ${MIOPEN_TEST_FLAGS_ARGS}
    COMMAND MIOPEN_FIND_MODE=normal MIOPEN_DEBUG_AMD_MP_BD_WINOGRAD_F3X3=1
      MIOPEN_DEBUG_FIND_ONLY_SOLVER='ConvMPBidirectWinograd<3-3>' $<TARGET_FILE:test_conv2d>
      ${TEST_CONV_VERBOSE_FB} --input 8 8 8 8 --weights 8 8 3 3 --pads_strides_dilations 0 0 1 1 1 1 ${MIOPEN_TEST_FLAGS_ARGS}
    COMMAND MIOPEN_FIND_MODE=normal MIOPEN_DEBUG_AMD_MP_BD_WINOGRAD_F4X3=1
      MIOPEN_DEBUG_FIND_ONLY_SOLVER='ConvMPBidirectWinograd<4-3>' $<TARGET_FILE:test_conv2d>
      ${TEST_CONV_VERBOSE_FB} --input 8 8 8 8 --weights 8 8 3 3 --pads_strides_dilations 0 0 1 1 1 1 ${MIOPEN_TEST_FLAGS_ARGS}
    COMMAND MIOPEN_FIND_MODE=normal MIOPEN_DEBUG_AMD_MP_BD_WINOGRAD_F5X3=1
      MIOPEN_DEBUG_FIND_ONLY_SOLVER='ConvMPBidirectWinograd<5-3>' $<TARGET_FILE:test_conv2d>
      ${TEST_CONV_VERBOSE_FB} --input 8 8 8 8 --weights 8 8 3 3 --pads_strides_dilations 0 0 1 1 1 1 ${MIOPEN_TEST_FLAGS_ARGS}
    COMMAND MIOPEN_FIND_MODE=normal MIOPEN_DEBUG_AMD_MP_BD_WINOGRAD_F6X3=1
      MIOPEN_DEBUG_FIND_ONLY_SOLVER='ConvMPBidirectWinograd<6-3>' $<TARGET_FILE:test_conv2d>
      ${TEST_CONV_VERBOSE_FB} --input 8 8 8 8 --weights 8 8 3 3 --pads_strides_dilations 0 0 1 1 1 1 ${MIOPEN_TEST_FLAGS_ARGS}
)

# GFX90A_DISABLED is due to WORKAROUND_ISSUE_1146.
# WORKAROUND_SWDEV_257202 disables these solvers due to SSD convergence issues.
# However we still want to check that solver is not broken and therefore use
# MIOPEN_DEBUG_AMD_MP_BD_XDLOPS_WINOGRAD_FnX3=1.
add_custom_test(smoke_solver_ConvMPBidirectWinograd_xdlops OCL_DISABLED GFX900_DISABLED GFX906_DISABLED GFX90A_DISABLED GFX94X_ENABLED HALF_ENABLED SKIP_XNACK_ON TEST_TUNING
    COMMAND ${ENFORCE_TUNING_5} MIOPEN_DEBUG_CONVOLUTION_ATTRIB_FP16_ALT_IMPL=0
      MIOPEN_FIND_MODE=normal MIOPEN_DEBUG_AMD_MP_BD_XDLOPS_WINOGRAD_F2X3=1
      MIOPEN_DEBUG_FIND_ONLY_SOLVER='ConvMPBidirectWinograd_xdlops<2-3>' $<TARGET_FILE:test_conv2d>
      ${TEST_CONV_VERBOSE_FB} --input 16 128 16 16 --weights 128 128 3 3 --pads_strides_dilations 0 0 1 1 1 1 ${MIOPEN_TEST_FLAGS_ARGS}
    COMMAND ${ENFORCE_TUNING_5} MIOPEN_DEBUG_CONVOLUTION_ATTRIB_FP16_ALT_IMPL=0
      MIOPEN_FIND_MODE=normal MIOPEN_DEBUG_AMD_MP_BD_XDLOPS_WINOGRAD_F3X3=1
      MIOPEN_DEBUG_FIND_ONLY_SOLVER='ConvMPBidirectWinograd_xdlops<3-3>' $<TARGET_FILE:test_conv2d>
      ${TEST_CONV_VERBOSE_FB} --input 16 128 16 16 --weights 128 128 3 3 --pads_strides_dilations 0 0 1 1 1 1 ${MIOPEN_TEST_FLAGS_ARGS}
    COMMAND ${ENFORCE_TUNING_5} MIOPEN_DEBUG_CONVOLUTION_ATTRIB_FP16_ALT_IMPL=0
      MIOPEN_FIND_MODE=normal MIOPEN_DEBUG_AMD_MP_BD_XDLOPS_WINOGRAD_F4X3=1
      MIOPEN_DEBUG_FIND_ONLY_SOLVER='ConvMPBidirectWinograd_xdlops<4-3>' $<TARGET_FILE:test_conv2d>
      ${TEST_CONV_VERBOSE_FB} --input 16 128 16 16 --weights 128 128 3 3 --pads_strides_dilations 0 0 1 1 1 1 ${MIOPEN_TEST_FLAGS_ARGS}
    COMMAND ${ENFORCE_TUNING_5} MIOPEN_DEBUG_CONVOLUTION_ATTRIB_FP16_ALT_IMPL=0
      MIOPEN_FIND_MODE=normal MIOPEN_DEBUG_AMD_MP_BD_XDLOPS_WINOGRAD_F5X3=1
      MIOPEN_DEBUG_FIND_ONLY_SOLVER='ConvMPBidirectWinograd_xdlops<5-3>' $<TARGET_FILE:test_conv2d>
      ${TEST_CONV_VERBOSE_FB} --input 16 128 16 16 --weights 128 128 3 3 --pads_strides_dilations 0 0 1 1 1 1 ${MIOPEN_TEST_FLAGS_ARGS}
    COMMAND ${ENFORCE_TUNING_5} MIOPEN_DEBUG_CONVOLUTION_ATTRIB_FP16_ALT_IMPL=0
      MIOPEN_FIND_MODE=normal MIOPEN_DEBUG_AMD_MP_BD_XDLOPS_WINOGRAD_F6X3=1
      MIOPEN_DEBUG_FIND_ONLY_SOLVER='ConvMPBidirectWinograd_xdlops<6-3>' $<TARGET_FILE:test_conv2d>
      ${TEST_CONV_VERBOSE_FB} --input 16 128 16 16 --weights 128 128 3 3 --pads_strides_dilations 0 0 1 1 1 1 ${MIOPEN_TEST_FLAGS_ARGS}
)

add_custom_test(smoke_solver_ConvMlirIgemm GFX900_DISABLED GFX908_DISABLED GFX90A_DISABLED GFX103X_ENABLED HALF_ENABLED SKIP_UNLESS_MLIR TEST_TUNING
    COMMAND ${ENFORCE_TUNING_5}
      ${IMPLICITGEMM_MLIR_ENV_F} $<TARGET_FILE:test_conv2d> ${TEST_CONV_VERBOSE_F}
      --input 64 128 14 14 --weights 128 128 1 1 --pads_strides_dilations 0 0 2 2 1 1 --in_layout NHWC --fil_layout NHWC --out_layout NHWC ${MIOPEN_TEST_FLAGS_ARGS}
    COMMAND ${ENFORCE_TUNING_5}
      ${IMPLICITGEMM_MLIR_ENV_B} $<TARGET_FILE:test_conv2d> ${TEST_CONV_VERBOSE_B}
      --input 64 256 28 28 --weights 64  64  1 1 --pads_strides_dilations 0 0 1 1 1 1 --group-count 4 ${MIOPEN_TEST_FLAGS_ARGS}
    COMMAND ${ENFORCE_TUNING_5}
      ${IMPLICITGEMM_MLIR_ENV_W} $<TARGET_FILE:test_conv2d> ${TEST_CONV_VERBOSE_W}
      --input 64 64  28 28 --weights 64  64  1 1 --pads_strides_dilations 0 0 1 1 1 1 ${MIOPEN_TEST_FLAGS_ARGS}
)

add_custom_test(smoke_solver_ConvMlirIgemmXdlops GFX900_DISABLED GFX906_DISABLED HALF_ENABLED SKIP_UNLESS_MLIR TEST_TUNING
    COMMAND ${ENFORCE_TUNING_5}
      ${IMPLICITGEMM_MLIR_ENV_F_XDLOPS} $<TARGET_FILE:test_conv2d> ${TEST_CONV_VERBOSE_F}
      --input 64 128 14 14 --weights 128 128 1 1 --pads_strides_dilations 0 0 2 2 1 1 --in_layout NHWC --fil_layout NHWC --out_layout NHWC  ${MIOPEN_TEST_FLAGS_ARGS}
    COMMAND ${ENFORCE_TUNING_5}
      ${IMPLICITGEMM_MLIR_ENV_B_XDLOPS} $<TARGET_FILE:test_conv2d> ${TEST_CONV_VERBOSE_B}
      --input 64 256 28 28 --weights 64  64  1 1 --pads_strides_dilations 0 0 1 1 1 1 --group-count 4  ${MIOPEN_TEST_FLAGS_ARGS}
    COMMAND ${ENFORCE_TUNING_5}
      ${IMPLICITGEMM_MLIR_ENV_W_XDLOPS} $<TARGET_FILE:test_conv2d> ${TEST_CONV_VERBOSE_W}
      --input 64 64  28 28 --weights 64  64  1 1 --pads_strides_dilations 0 0 1 1 1 1  ${MIOPEN_TEST_FLAGS_ARGS}
)

# Add here regression tests that should be run on Vega10/20 and GFX908 only with FP16.
add_custom_test(test_regression_half_vega_gfx908 FLOAT_DISABLED HALF_ENABLED GFX90A_DISABLED
# Issue #894.
# Can't be enabled for GFX10 due to WORKAROUND_SWDEV_271887
COMMAND	MIOPEN_FIND_MODE=normal MIOPEN_DEBUG_FIND_ONLY_SOLVER=ConvOclDirectFwd1x1 $<TARGET_FILE:test_conv2d> ${MIOPEN_TEST_FLOAT_ARG} --verbose --disable-backward-data --disable-backward-weights --disable-verification-cache
    --cmode conv --pmode default --group-count 1 --input 1 16 7 7 --weights 16 16 1 1 --pads_strides_dilations 0 0 1 1 1 1
)

add_custom_test(test_regression_half_vega SKIP_UNLESS_ALL FLOAT_DISABLED HALF_ENABLED GFX908_DISABLED GFX90A_DISABLED
# Issue #1956.
COMMAND	MIOPEN_FIND_MODE=normal MIOPEN_DEBUG_FIND_ONLY_SOLVER='GemmBwdRest' $<TARGET_FILE:test_conv3d> ${TEST_CONV_VERBOSE_B}
    --cmode conv --pmode default --group-count 1 --batch_size 2 --input_channels 64 --output_channels 32 --spatial_dim_elements 128 128 128
    --filter_dims 3 3 3 --pads_strides_dilations 1 1 1 1 1 1 1 1 1 --trans_output_pads 0 0 0
    --in_layout NCDHW --fil_layout NCDHW --out_layout NCDHW ${MIOPEN_TEST_FLAGS_ARGS}
)
# Test case for issue #1956 uses huge tensors, therefore:
set_tests_properties(test_regression_half_vega PROPERTIES RUN_SERIAL On)

set(ENVS_REGRESSION_ISSUE_1012
    MIOPEN_DEBUG_IMPLICIT_GEMM_FIND_ALL_SOLUTIONS=1
    MIOPEN_FIND_MODE=normal)

set(ARGS_REGRESSION_ISSUE_1012
    --verbose
    --disable-forward
    --disable-backward-data
    --disable-validation)

add_custom_test(test_regression_opencl_float_mi100 GFX900_DISABLED GFX906_DISABLED HIP_DISABLED GFX90A_DISABLED
    # Issue #1012.
    COMMAND	${ENVS_REGRESSION_ISSUE_1012} $<TARGET_FILE:test_conv2d> ${MIOPEN_TEST_FLOAT_ARG} --cmode conv --pmode default --group-count 1 --input 128, 832, 7,  7  --weights 32,  832, 1, 1 --pads_strides_dilations 0 0 1 1 1 1 ${ARGS_REGRESSION_ISSUE_1012}
    COMMAND	${ENVS_REGRESSION_ISSUE_1012} $<TARGET_FILE:test_conv2d> ${MIOPEN_TEST_FLOAT_ARG} --cmode conv --pmode default --group-count 1 --input 64,  192, 28, 28 --weights 64,  192, 1, 1 --pads_strides_dilations 0 0 1 1 1 1 ${ARGS_REGRESSION_ISSUE_1012}
    COMMAND	${ENVS_REGRESSION_ISSUE_1012} $<TARGET_FILE:test_conv2d> ${MIOPEN_TEST_FLOAT_ARG} --cmode conv --pmode default --group-count 1 --input 64,  256, 28, 28 --weights 128, 256, 1, 1 --pads_strides_dilations 0 0 1 1 1 1 ${ARGS_REGRESSION_ISSUE_1012}
    COMMAND	${ENVS_REGRESSION_ISSUE_1012} $<TARGET_FILE:test_conv2d> ${MIOPEN_TEST_FLOAT_ARG} --cmode conv --pmode default --group-count 1 --input 64,  480, 14, 14 --weights 64,  480, 1, 1 --pads_strides_dilations 0 0 1 1 1 1 ${ARGS_REGRESSION_ISSUE_1012}
    COMMAND	${ENVS_REGRESSION_ISSUE_1012} $<TARGET_FILE:test_conv2d> ${MIOPEN_TEST_FLOAT_ARG} --cmode conv --pmode default --group-count 1 --input 64,  512, 14, 14 --weights 128, 512, 1, 1 --pads_strides_dilations 0 0 1 1 1 1 ${ARGS_REGRESSION_ISSUE_1012}
    COMMAND	${ENVS_REGRESSION_ISSUE_1012} $<TARGET_FILE:test_conv2d> ${MIOPEN_TEST_FLOAT_ARG} --cmode conv --pmode default --group-count 1 --input 64,  512, 28, 28 --weights 128, 512, 1, 1 --pads_strides_dilations 0 0 1 1 1 1 ${ARGS_REGRESSION_ISSUE_1012}
    COMMAND	${ENVS_REGRESSION_ISSUE_1012} $<TARGET_FILE:test_conv2d> ${MIOPEN_TEST_FLOAT_ARG} --cmode conv --pmode default --group-count 1 --input 64,  64,  56, 56 --weights 256, 64,  1, 1 --pads_strides_dilations 0 0 1 1 1 1 ${ARGS_REGRESSION_ISSUE_1012}
)

set(ENVS_FIND_ONLY_HIP_IGEMM_V4R4XDLOPS
    MIOPEN_FIND_MODE=normal
    MIOPEN_DEBUG_IMPLICIT_GEMM_FIND_ALL_SOLUTIONS=1
    MIOPEN_DEBUG_FIND_ONLY_SOLVER=ConvHipImplicitGemmForwardV4R4Xdlops)

set(ARGS_ENABLE_FORWARD_ONLY
    --verbose
    --disable-backward-data
    --disable-backward-weights)

add_custom_test(test_regression_half_mi200 GFX900_DISABLED GFX906_DISABLED GFX908_DISABLED FLOAT_DISABLED HALF_ENABLED
    # Issue-internal #4
    COMMAND	${ENVS_FIND_ONLY_HIP_IGEMM_V4R4XDLOPS} $<TARGET_FILE:test_conv2d> ${MIOPEN_TEST_FLOAT_ARG} --cmode conv --pmode default --input 120 64 75 75 --weights 128 64 1 1 --pads_strides_dilations 0 0 2 2 1 1 ${ARGS_ENABLE_FORWARD_ONLY}
)
#override if we need to install gtests
set(INSTALL_GTEST OFF)
add_subdirectory(gtest EXCLUDE_FROM_ALL)<|MERGE_RESOLUTION|>--- conflicted
+++ resolved
@@ -2038,23 +2038,13 @@
       ${TEST_CONV_VERBOSE_B} --input 1 16 14 14 --weights 48 16 5 5 --pads_strides_dilations 2 2 1 1 1 1 ${MIOPEN_TEST_FLAGS_ARGS}
 )
 
-<<<<<<< HEAD
 add_custom_test(smoke_solver_ConvDirectNaiveConv_F GFX94X_ENABLED GFX103X_ENABLED GFX110X_ENABLED HALF_ENABLED BF16_ENABLED INT8_ENABLED
-    COMMAND MIOPEN_FIND_MODE=normal MIOPEN_DEBUG_FIND_ONLY_SOLVER=ConvDirectNaiveConvFwd $<TARGET_FILE:test_conv2d>
-      ${TEST_CONV_VERBOSE_F} --input 1 16 14 14 --weights 48 16 5 5 --pads_strides_dilations 2 2 1 1 1 1 ${MIOPEN_TEST_FLAGS_ARGS}
-)
-
-add_custom_test(smoke_solver_ConvDirectNaiveConv_BW GFX94X_ENABLED GFX103X_ENABLED GFX110X_ENABLED HALF_ENABLED BF16_ENABLED
-    COMMAND MIOPEN_FIND_MODE=normal MIOPEN_DEBUG_FIND_ONLY_SOLVER=ConvDirectNaiveConvBwd $<TARGET_FILE:test_conv2d>
-=======
-add_custom_test(smoke_solver_ConvDirectNaiveConv_F GFX103X_ENABLED GFX110X_ENABLED HALF_ENABLED BF16_ENABLED INT8_ENABLED
     COMMAND MIOPEN_FIND_MODE=normal MIOPEN_DRIVER_USE_GPU_REFERENCE=0 MIOPEN_DEBUG_FIND_ONLY_SOLVER=ConvDirectNaiveConvFwd $<TARGET_FILE:test_conv2d>
       ${TEST_CONV_VERBOSE_F} --input 1 16 14 14 --weights 48 16 5 5 --pads_strides_dilations 2 2 1 1 1 1 ${MIOPEN_TEST_FLAGS_ARGS}
 )
 
-add_custom_test(smoke_solver_ConvDirectNaiveConv_BW GFX103X_ENABLED GFX110X_ENABLED HALF_ENABLED BF16_ENABLED
+add_custom_test(smoke_solver_ConvDirectNaiveConv_BW GFX94X_ENABLED GFX103X_ENABLED GFX110X_ENABLED HALF_ENABLED BF16_ENABLED
     COMMAND MIOPEN_FIND_MODE=normal MIOPEN_DRIVER_USE_GPU_REFERENCE=0 MIOPEN_DEBUG_FIND_ONLY_SOLVER=ConvDirectNaiveConvBwd $<TARGET_FILE:test_conv2d>
->>>>>>> b7355474
       ${TEST_CONV_VERBOSE_B} --input 1 16 14 14 --weights 48 16 5 5 --pads_strides_dilations 2 2 1 1 1 1 ${MIOPEN_TEST_FLAGS_ARGS}
     COMMAND MIOPEN_FIND_MODE=normal MIOPEN_DRIVER_USE_GPU_REFERENCE=0 MIOPEN_DEBUG_FIND_ONLY_SOLVER=ConvDirectNaiveConvWrw $<TARGET_FILE:test_conv2d>
       ${TEST_CONV_VERBOSE_W} --input 1 16 14 14 --weights 48 16 5 5 --pads_strides_dilations 2 2 1 1 1 1 ${MIOPEN_TEST_FLAGS_ARGS}
