--- conflicted
+++ resolved
@@ -1229,14 +1229,11 @@
 COMMAND ${DYNAMIC_IMPLICITGEMM_XDLOPS_NHWC_WRW_ENVS} $<TARGET_FILE:test_conv2d> ${MIOPEN_TEST_FLOAT_ARG} --verbose --input  1 128 56 56 --weights 1 128 5 5 --pads_strides_dilations 0 0 2 2 1 1 --disable-forward ${ARGS_NHWC_WRW}
 
 )
-<<<<<<< HEAD
 add_custom_test(test_regression_half_mi100 SKIP_UNLESS_ALL FLOAT_DISABLED HALF_ENABLED GFX908_ENABLED VEGA_DISABLED
 # Regression test for SWDEV-291202
 COMMAND MIOPEN_FIND_MODE=normal MIOPEN_DEBUG_FIND_ONLY_SOLVER=ConvHipImplicitGemmBwdDataV4R1Xdlops $<TARGET_FILE:test_conv2d> ${MIOPEN_TEST_FLOAT_ARG} --verbose --input  128  24 14 14 --weights 64  24 5 5 --pads_strides_dilations 2 2 1 1 1 1 --disable-forward --disable-backward-weights
 )
 endif()
-=======
->>>>>>> ff7d06db
 
 if(MIOPEN_TEST_DEEPBENCH)
     add_custom_test(test_deepbench_conv  MIOTENSILE_ENABLED
