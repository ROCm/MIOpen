--- conflicted
+++ resolved
@@ -700,23 +700,13 @@
 if(${MIOPEN_TEST_WITH_MIOPENDRIVER})
     add_custom_test(test_miopendriver_regression_half_solver SKIP_UNLESS_ALL GFX94X_ENABLED GFX103X_ENABLED GFX110X_ENABLED FLOAT_DISABLED HALF_ENABLED
         # Regression test for https://github.com/ROCmSoftwarePlatform/MIOpen/issues/1576
-<<<<<<< HEAD
         ENVIRONMENT MIOPEN_FIND_MODE=1 MIOPEN_DEBUG_FIND_ONLY_SOLVER=ConvDirectNaiveConvBwd
         COMMAND $<TARGET_FILE:MIOpenDriver> ${MIOPENDRIVER_MODE_CONV} --forw 2 --in_layout NCHW --out_layout NCHW --fil_layout NCHW -n 256 -c 1024 -H 14 -W 14 -k 256 -y 1 -x 1 -p 0 -q 0 -u 1 -v 1 -l 1 -j 1 -m conv -g 1 -t 1
     )
     add_custom_test(test_miopendriver_regression_half SKIP_UNLESS_ALL GFX94X_ENABLED GFX103X_ENABLED GFX110X_ENABLED FLOAT_DISABLED HALF_ENABLED
-        # WORKAROUND_ISSUE_2110_2: tests for 2109, 2110 and 2160 shall be added to "test_pooling2d/3d --all" but this is
-        # impossible until backward pooling limitation (issue #2110 (2)) is fixed.
-        # Regression tests for https://github.com/ROCmSoftwarePlatform/MIOpen/issues/2109
-        COMMAND $<TARGET_FILE:MIOpenDriver> ${MIOPENDRIVER_MODE_POOL} -M 0 --input 1x3x255x255,195075x65025x255x1 -y 255 -x 255 -p 0 -q 0 -v 1 -u 1 -m avg -F 1 -t 1 -i 1
-        COMMAND $<TARGET_FILE:MIOpenDriver> ${MIOPENDRIVER_MODE_POOL} -M 0 --input 1x3x227x227,154587x51529x227x1 -y 100 -x 100 -p 0 -q 0 -v 1 -u 1 -m avg -F 0 -t 1 -i 1
-        # Regression tests for https://github.com/ROCmSoftwarePlatform/MIOpen/issues/2160
-=======
-        COMMAND MIOPEN_FIND_MODE=1 MIOPEN_DEBUG_FIND_ONLY_SOLVER=ConvDirectNaiveConvBwd $<TARGET_FILE:MIOpenDriver> ${MIOPENDRIVER_MODE_CONV} --forw 2 --in_layout NCHW --out_layout NCHW --fil_layout NCHW -n 256 -c 1024 -H 14 -W 14 -k 256 -y 1 -x 1 -p 0 -q 0 -u 1 -v 1 -l 1 -j 1 -m conv -g 1 -t 1
         # WORKAROUND_ISSUE_2110_2: tests for 2110 and 2160 shall be added to "test_pooling3d --all" but this is
         # impossible until backward pooling limitation (issue #2110 (2)) is fully fixed.
         # Partial (3D only) regression test for https://github.com/ROCmSoftwarePlatform/MIOpen/issues/2160.
->>>>>>> 006165cd
         COMMAND $<TARGET_FILE:MIOpenDriver> ${MIOPENDRIVER_MODE_POOL} -M 0 --input 1x64x41x40x70 -y 41 -x 40 -Z 70 -m avg -F 1 -t 1 -i 1
         # Partial (3D only) regression test for https://github.com/ROCmSoftwarePlatform/MIOpen/issues/2110 (1).
         COMMAND $<TARGET_FILE:MIOpenDriver> ${MIOPENDRIVER_MODE_POOL} -M 0 --input 1x64x41x40x100 -y 4 -x 4 -Z 100 -m max -F 1 -t 1 -i 1
@@ -1219,80 +1209,6 @@
     ${DYNAMIC_IMPLICITGEMM_COMMON}
     MIOPEN_DEBUG_FIND_ONLY_SOLVER=ConvAsmImplicitGemmGTCDynamicBwdXdlopsNHWC)
 
-<<<<<<< HEAD
-if(${CODECOV_TEST})
-    add_custom_test(test_conv_igemm_dynamic_small GFX908_DISABLED GFX90A_DISABLED SKIP_XNACK_ON
-        ENVIRONMENT ${DYNAMIC_IMPLICITGEMM_ENVS}
-        COMMAND $<TARGET_FILE:test_conv2d> --verbose --input  32  32 17 17 --weights 32  32 1 7 --pads_strides_dilations 0 3 1 1 1 1 --disable-backward-data --disable-backward-weights --disable-validation
-    )
-    set_tests_properties(test_conv_igemm_dynamic_small PROPERTIES COST 800)
-    add_custom_test(test_conv_igemm_dynamic_small_wrw GFX908_DISABLED GFX90A_DISABLED SKIP_XNACK_ON
-        ENVIRONMENT ${DYNAMIC_IMPLICITGEMM_WRW_ENVS}
-        COMMAND $<TARGET_FILE:test_conv2d> --verbose --input  64  64 28 28 --weights 32  64 1 1 --pads_strides_dilations 0 0 1 1 1 1 --disable-forward --disable-backward-data --disable-validation
-    )
-    set_tests_properties(test_conv_igemm_dynamic_small_wrw PROPERTIES COST 800)
-    add_custom_test(test_conv_igemm_dynamic_small_bwd GFX908_DISABLED GFX90A_DISABLED SKIP_XNACK_ON
-        ENVIRONMENT ${DYNAMIC_IMPLICITGEMM_BWD_ENVS}
-        COMMAND $<TARGET_FILE:test_conv2d> --verbose --input  64  64 28 28 --weights 16  64 1 1 --pads_strides_dilations 0 0 1 1 1 1 --disable-forward --disable-backward-weights --disable-validation
-    )
-    set_tests_properties(test_conv_igemm_dynamic_small_bwd PROPERTIES COST 800)
-else()
-    add_custom_test(test_conv_igemm_dynamic_small GFX908_DISABLED GFX90A_DISABLED SKIP_XNACK_ON
-        ENVIRONMENT ${DYNAMIC_IMPLICITGEMM_ENVS}
-        COMMAND $<TARGET_FILE:test_conv2d> --verbose --input  16  16 56 56 --weights 64  16 1 1 --pads_strides_dilations 0 0 1 1 1 1 --disable-backward-data --disable-backward-weights
-        COMMAND $<TARGET_FILE:test_conv2d> --verbose --input  16  64 34 34 --weights 64  64 3 3 --pads_strides_dilations 0 0 1 1 1 1 --disable-backward-data --disable-backward-weights
-        COMMAND $<TARGET_FILE:test_conv2d> --verbose --input  32  32 17 17 --weights 32  32 1 7 --pads_strides_dilations 0 3 1 1 1 1 --disable-backward-data --disable-backward-weights
-    )
-    add_custom_test(test_conv_igemm_dynamic_small_1x1 GFX908_DISABLED GFX90A_DISABLED SKIP_XNACK_ON
-        ENVIRONMENT ${DYNAMIC_IMPLICITGEMM_1X1_ENVS}
-        COMMAND $<TARGET_FILE:test_conv2d> --verbose --input  16 384  8  8 --weights 64 384 1 1 --pads_strides_dilations 0 0 1 1 1 1 --disable-backward-data --disable-backward-weights
-    )
-    add_custom_test(test_conv_igemm_dynamic_small_wrw GFX908_DISABLED GFX90A_DISABLED SKIP_XNACK_ON
-        ENVIRONMENT ${DYNAMIC_IMPLICITGEMM_WRW_ENVS}
-        COMMAND $<TARGET_FILE:test_conv2d> --verbose --input  64  64 28 28 --weights 32  64 1 1 --pads_strides_dilations 0 0 1 1 1 1 --disable-forward --disable-backward-data
-        COMMAND $<TARGET_FILE:test_conv2d> --verbose --input  16  128 36 36 --weights 32  128 1 1 --pads_strides_dilations 0 0 1 1 1 1 --disable-forward --disable-backward-data
-    )
-    add_custom_test(test_conv_igemm_dynamic_small_bwd GFX908_DISABLED GFX90A_DISABLED SKIP_XNACK_ON
-        ENVIRONMENT ${DYNAMIC_IMPLICITGEMM_BWD_ENVS}
-        COMMAND $<TARGET_FILE:test_conv2d> --verbose --input  64  64 28 28 --weights 16  64 1 1 --pads_strides_dilations 0 0 1 1 1 1 --disable-forward --disable-backward-weights
-        COMMAND $<TARGET_FILE:test_conv2d> --verbose --input  16  128 36 36 --weights 32  128 1 1 --pads_strides_dilations 0 0 1 1 1 1 --disable-forward --disable-backward-weights
-    )
-endif() #if CODECOV_TEST
-
-add_custom_test(test_conv_igemm_dynamic SKIP_UNLESS_ALL GFX908_DISABLED GFX90A_DISABLED SKIP_XNACK_ON
-    ENVIRONMENT ${DYNAMIC_IMPLICITGEMM_ENVS}
-    COMMAND $<TARGET_FILE:test_conv2d> --verbose --input  64   64 56 56 --weights 256  64  1 1 --pads_strides_dilations 0 0 1 1 1 1 --disable-backward-data --disable-backward-weights
-    COMMAND $<TARGET_FILE:test_conv2d> --verbose --input  64  256 34 34 --weights 256  256 3 3 --pads_strides_dilations 0 0 1 1 1 1 --disable-backward-data --disable-backward-weights
-    COMMAND $<TARGET_FILE:test_conv2d> --verbose --input 128  128 35 35 --weights 128  128 3 3 --pads_strides_dilations 0 0 2 2 1 1 --disable-backward-data --disable-backward-weights
-    COMMAND $<TARGET_FILE:test_conv2d> --verbose --input  64 1536  8  8 --weights 256 1536 1 1 --pads_strides_dilations 0 0 1 1 1 1 --disable-backward-data --disable-backward-weights
-    COMMAND $<TARGET_FILE:test_conv2d> --verbose --input 128   48  7  7 --weights 128   48 5 5 --pads_strides_dilations 2 2 1 1 1 1 --disable-backward-data --disable-backward-weights
-    COMMAND $<TARGET_FILE:test_conv2d> --verbose --input 128  128 17 17 --weights 128  128 1 7 --pads_strides_dilations 0 3 1 1 1 1 --disable-backward-data --disable-backward-weights
-)
-add_custom_test(test_conv_igemm_dynamic_1x1 SKIP_UNLESS_ALL GFX908_DISABLED GFX90A_DISABLED SKIP_XNACK_ON
-    ENVIRONMENT ${DYNAMIC_IMPLICITGEMM_1X1_ENVS}
-    COMMAND $<TARGET_FILE:test_conv2d> --verbose --input 128  256 28 28 --weights 128  256 1 1 --pads_strides_dilations 0 0 1 1 1 1 --disable-backward-data --disable-backward-weights
-    COMMAND $<TARGET_FILE:test_conv2d> --verbose --input  64 1536  8  8 --weights 256 1536 1 1 --pads_strides_dilations 0 0 1 1 1 1 --disable-backward-data --disable-backward-weights
-    COMMAND $<TARGET_FILE:test_conv2d> --verbose --input 128  768 17 17 --weights 128  768 1 1 --pads_strides_dilations 0 0 1 1 1 1 --disable-backward-data --disable-backward-weights
-)
-add_custom_test(test_conv_igemm_dynamic_wrw SKIP_UNLESS_ALL GFX908_DISABLED GFX90A_DISABLED SKIP_XNACK_ON
-    ENVIRONMENT ${DYNAMIC_IMPLICITGEMM_WRW_ENVS}
-    COMMAND $<TARGET_FILE:test_conv2d> --verbose --input  64   64 56 56 --weights 256  64  1 1 --pads_strides_dilations 0 0 1 1 1 1 --disable-forward --disable-backward-data
-    COMMAND $<TARGET_FILE:test_conv2d> --verbose --input  32  128 34 34 --weights 64  128  3 3 --pads_strides_dilations 0 0 1 1 1 1 --disable-forward --disable-backward-data
-    COMMAND $<TARGET_FILE:test_conv2d> --verbose --input 128  128 35 35 --weights 128  128 3 3 --pads_strides_dilations 1 1 1 1 1 1 --disable-forward --disable-backward-data
-    COMMAND $<TARGET_FILE:test_conv2d> --verbose --input 128  256 56 56 --weights 64  256 1 1 --pads_strides_dilations 0 0 1 1 1 1 --disable-forward --disable-backward-data
-    COMMAND $<TARGET_FILE:test_conv2d> --verbose --input  64  512 28 28 --weights 256 512 1 1 --pads_strides_dilations 0 0 2 2 1 1 --disable-forward --disable-backward-data
-    COMMAND $<TARGET_FILE:test_conv2d> --verbose --input  64  512 14 14 --weights 256 512 1 1 --pads_strides_dilations 0 0 1 1 1 1 --disable-forward --disable-backward-data
-    )
-add_custom_test(test_conv_igemm_dynamic_bwd SKIP_UNLESS_ALL GFX908_DISABLED GFX90A_DISABLED SKIP_XNACK_ON
-    ENVIRONMENT ${DYNAMIC_IMPLICITGEMM_BWD_ENVS}
-    COMMAND $<TARGET_FILE:test_conv2d> --verbose --input  64   64 56 56 --weights 256  64  1 1 --pads_strides_dilations 0 0 1 1 1 1 --disable-forward --disable-backward-weights
-    COMMAND $<TARGET_FILE:test_conv2d> --verbose --input  32  128 34 34 --weights 64  128  3 3 --pads_strides_dilations 0 0 1 1 1 1 --disable-forward --disable-backward-weights
-    COMMAND $<TARGET_FILE:test_conv2d> --verbose --input 128  128 35 35 --weights 128  128 3 3 --pads_strides_dilations 1 1 1 1 1 1 --disable-forward --disable-backward-weights
-    COMMAND $<TARGET_FILE:test_conv2d> --verbose --input 128  256 56 56 --weights 64  256 1 1 --pads_strides_dilations 0 0 1 1 1 1 --disable-forward --disable-backward-weights
-)
-
-=======
->>>>>>> 006165cd
 # gfx90a is disabled due to WORKAROUND_ISSUE_1187
 add_custom_test(test_conv_igemm_dynamic_xdlops_bwd SKIP_UNLESS_ALL HALF_ENABLED GFX90A_DISABLED GFX94X_ENABLED GFX900_DISABLED GFX906_DISABLED SKIP_XNACK_ON
     ENVIRONMENT ${DYNAMIC_IMPLICITGEMM_BWD_ENVS_XDLOPS}
