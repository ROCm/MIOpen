--- conflicted
+++ resolved
@@ -940,149 +940,8 @@
 
 if(MIOPEN_TEST_DEEPBENCH)
     add_custom_test(test_deepbench_rnn GFX94X_ENABLED GFX103X_ENABLED GFX110X_ENABLED
-<<<<<<< HEAD
-    COMMAND $<TARGET_FILE:test_rnn_vanilla> --verbose --batch-size 16 --seq-len 50 --vector-len 1760 --hidden-size 1760 --num-layers 1 --in-mode 1 --bias-mode 0 -dir-mode 0 --rnn-mode 0 --flat-batch-fill
-    COMMAND $<TARGET_FILE:test_rnn_vanilla> --verbose --batch-size 32 --seq-len 50 --vector-len 1760 --hidden-size 1760 --num-layers 1 --in-mode 1 --bias-mode 0 -dir-mode 0 --rnn-mode 0 --flat-batch-fill
-    COMMAND $<TARGET_FILE:test_rnn_vanilla> --verbose --batch-size 64 --seq-len 50 --vector-len 1760 --hidden-size 1760 --num-layers 1 --in-mode 1 --bias-mode 0 -dir-mode 0 --rnn-mode 0 --flat-batch-fill
-    COMMAND $<TARGET_FILE:test_rnn_vanilla> --verbose --batch-size 128 --seq-len 50 --vector-len 1760 --hidden-size 1760 --num-layers 1 --in-mode 1 --bias-mode 0 -dir-mode 0 --rnn-mode 0 --flat-batch-fill
-    COMMAND $<TARGET_FILE:test_rnn_vanilla> --verbose --batch-size 16 --seq-len 50 --vector-len 2048 --hidden-size 2048 --num-layers 1 --in-mode 1 --bias-mode 0 -dir-mode 0 --rnn-mode 0 --flat-batch-fill
-    COMMAND $<TARGET_FILE:test_rnn_vanilla> --verbose --batch-size 32 --seq-len 50 --vector-len 2048 --hidden-size 2048 --num-layers 1 --in-mode 1 --bias-mode 0 -dir-mode 0 --rnn-mode 0 --flat-batch-fill
-    COMMAND $<TARGET_FILE:test_rnn_vanilla> --verbose --batch-size 64 --seq-len 50 --vector-len 2048 --hidden-size 2048 --num-layers 1 --in-mode 1 --bias-mode 0 -dir-mode 0 --rnn-mode 0 --flat-batch-fill
-    COMMAND $<TARGET_FILE:test_rnn_vanilla> --verbose --batch-size 128 --seq-len 50 --vector-len 2048 --hidden-size 2048 --num-layers 1 --in-mode 1 --bias-mode 0 -dir-mode 0 --rnn-mode 0 --flat-batch-fill
-    COMMAND $<TARGET_FILE:test_rnn_vanilla> --verbose --batch-size 16 --seq-len 50 --vector-len 2560 --hidden-size 2560 --num-layers 1 --in-mode 1 --bias-mode 0 -dir-mode 0 --rnn-mode 0 --flat-batch-fill
-    COMMAND $<TARGET_FILE:test_rnn_vanilla> --verbose --batch-size 32 --seq-len 50 --vector-len 2560 --hidden-size 2560 --num-layers 1 --in-mode 1 --bias-mode 0 -dir-mode 0 --rnn-mode 0 --flat-batch-fill
-    COMMAND $<TARGET_FILE:test_rnn_vanilla> --verbose --batch-size 64 --seq-len 50 --vector-len 2560 --hidden-size 2560 --num-layers 1 --in-mode 1 --bias-mode 0 -dir-mode 0 --rnn-mode 0 --flat-batch-fill
-    COMMAND $<TARGET_FILE:test_rnn_vanilla> --verbose --batch-size 128 --seq-len 50 --vector-len 2560 --hidden-size 2560 --num-layers 1 --in-mode 1 --bias-mode 0 -dir-mode 0 --rnn-mode 0 --flat-batch-fill
-    COMMAND $<TARGET_FILE:test_gru> --verbose --batch-size 32 --seq-len 1500 --vector-len 2816 --hidden-size 2816 --num-layers 1 --in-mode 1 --bias-mode 0 -dir-mode 0 --rnn-mode 0 --flat-batch-fill
-    COMMAND $<TARGET_FILE:test_gru> --verbose --batch-size 32 --seq-len 750 --vector-len 2816 --hidden-size 2816 --num-layers 1 --in-mode 1 --bias-mode 0 -dir-mode 0 --rnn-mode 0 --flat-batch-fill
-    COMMAND $<TARGET_FILE:test_gru> --verbose --batch-size 32 --seq-len 375 --vector-len 2816 --hidden-size 2816 --num-layers 1 --in-mode 1 --bias-mode 0 -dir-mode 0 --rnn-mode 0 --flat-batch-fill
-    COMMAND $<TARGET_FILE:test_gru> --verbose --batch-size 32 --seq-len 187 --vector-len 2816 --hidden-size 2816 --num-layers 1 --in-mode 1 --bias-mode 0 -dir-mode 0 --rnn-mode 0 --flat-batch-fill
-    COMMAND $<TARGET_FILE:test_gru> --verbose --batch-size 32 --seq-len 1500 --vector-len 2048 --hidden-size 2048 --num-layers 1 --in-mode 1 --bias-mode 0 -dir-mode 0 --rnn-mode 0 --flat-batch-fill
-    COMMAND $<TARGET_FILE:test_gru> --verbose --batch-size 32 --seq-len 750 --vector-len 2048 --hidden-size 2048 --num-layers 1 --in-mode 1 --bias-mode 0 -dir-mode 0 --rnn-mode 0 --flat-batch-fill
-    COMMAND $<TARGET_FILE:test_gru> --verbose --batch-size 32 --seq-len 375 --vector-len 2048 --hidden-size 2048 --num-layers 1 --in-mode 1 --bias-mode 0 -dir-mode 0 --rnn-mode 0 --flat-batch-fill
-    COMMAND $<TARGET_FILE:test_gru> --verbose --batch-size 32 --seq-len 187 --vector-len 2048 --hidden-size 2048 --num-layers 1 --in-mode 1 --bias-mode 0 -dir-mode 0 --rnn-mode 0 --flat-batch-fill
-    COMMAND $<TARGET_FILE:test_gru> --verbose --batch-size 32 --seq-len 1500 --vector-len 1536 --hidden-size 1536 --num-layers 1 --in-mode 1 --bias-mode 0 -dir-mode 0 --rnn-mode 0 --flat-batch-fill
-    COMMAND $<TARGET_FILE:test_gru> --verbose --batch-size 32 --seq-len 750 --vector-len 1536 --hidden-size 1536 --num-layers 1 --in-mode 1 --bias-mode 0 -dir-mode 0 --rnn-mode 0 --flat-batch-fill
-    COMMAND $<TARGET_FILE:test_gru> --verbose --batch-size 32 --seq-len 375 --vector-len 1536 --hidden-size 1536 --num-layers 1 --in-mode 1 --bias-mode 0 -dir-mode 0 --rnn-mode 0 --flat-batch-fill
-    COMMAND $<TARGET_FILE:test_gru> --verbose --batch-size 32 --seq-len 187 --vector-len 1536 --hidden-size 1536 --num-layers 1 --in-mode 1 --bias-mode 0 -dir-mode 0 --rnn-mode 0 --flat-batch-fill
-    COMMAND $<TARGET_FILE:test_gru> --verbose --batch-size 32 --seq-len 1500 --vector-len 2560 --hidden-size 2560 --num-layers 1 --in-mode 1 --bias-mode 0 -dir-mode 0 --rnn-mode 0 --flat-batch-fill
-    COMMAND $<TARGET_FILE:test_gru> --verbose --batch-size 32 --seq-len 750 --vector-len 2560 --hidden-size 2560 --num-layers 1 --in-mode 1 --bias-mode 0 -dir-mode 0 --rnn-mode 0 --flat-batch-fill
-    COMMAND $<TARGET_FILE:test_gru> --verbose --batch-size 32 --seq-len 375 --vector-len 2560 --hidden-size 2560 --num-layers 1 --in-mode 1 --bias-mode 0 -dir-mode 0 --rnn-mode 0 --flat-batch-fill
-    COMMAND $<TARGET_FILE:test_gru> --verbose --batch-size 32 --seq-len 187 --vector-len 2560 --hidden-size 2560 --num-layers 1 --in-mode 1 --bias-mode 0 -dir-mode 0 --rnn-mode 0 --flat-batch-fill
-    COMMAND $<TARGET_FILE:test_gru> --verbose --batch-size 32 --seq-len 1 --vector-len 512 --hidden-size 512 --num-layers 1 --in-mode 1 --bias-mode 0 -dir-mode 0 --rnn-mode 0 --flat-batch-fill
-    COMMAND $<TARGET_FILE:test_gru> --verbose --batch-size 32 --seq-len 1500 --vector-len 1024 --hidden-size 1024 --num-layers 1 --in-mode 1 --bias-mode 0 -dir-mode 0 --rnn-mode 0 --flat-batch-fill
-    COMMAND $<TARGET_FILE:test_gru> --verbose --batch-size 64 --seq-len 1500 --vector-len 1024 --hidden-size 1024 --num-layers 1 --in-mode 1 --bias-mode 0 -dir-mode 0 --rnn-mode 0 --flat-batch-fill
     )
 endif()
-
-
-add_custom_test(test_rnn_extra SKIP_UNLESS_ALL GFX94X_ENABLED GFX103X_ENABLED GFX110X_ENABLED
-COMMAND $<TARGET_FILE:test_rnn_vanilla> --verbose --batch-size 32 --seq-len 3 --batch-seq 32 32 32 --vector-len 128 --hidden-size 128 --num-layers 1 --in-mode 0 --bias-mode 0 -dir-mode 0 --rnn-mode 0 --no-hx
-COMMAND $<TARGET_FILE:test_rnn_vanilla> --verbose --batch-size 32 --seq-len 3 --batch-seq 32 32 32 --vector-len 128 --hidden-size 128 --num-layers 1 --in-mode 0 --bias-mode 0 -dir-mode 0 --rnn-mode 0 --no-dhy
-COMMAND $<TARGET_FILE:test_rnn_vanilla> --verbose --batch-size 32 --seq-len 3 --batch-seq 32 32 32 --vector-len 128 --hidden-size 128 --num-layers 1 --in-mode 0 --bias-mode 0 -dir-mode 0 --rnn-mode 0 --no-hx --no-dhy
-COMMAND $<TARGET_FILE:test_rnn_vanilla> --verbose --batch-size 32 --seq-len 3 --batch-seq 32 32 32 --vector-len 128 --hidden-size 128 --num-layers 1 --in-mode 0 --bias-mode 0 -dir-mode 0 --rnn-mode 1 --no-hx
-COMMAND $<TARGET_FILE:test_rnn_vanilla> --verbose --batch-size 32 --seq-len 3 --batch-seq 32 32 32 --vector-len 128 --hidden-size 128 --num-layers 1 --in-mode 0 --bias-mode 0 -dir-mode 0 --rnn-mode 1 --no-dhy
-COMMAND $<TARGET_FILE:test_rnn_vanilla> --verbose --batch-size 32 --seq-len 3 --batch-seq 32 32 32 --vector-len 128 --hidden-size 128 --num-layers 1 --in-mode 0 --bias-mode 0 -dir-mode 0 --rnn-mode 1 --no-hx --no-dhy
-COMMAND $<TARGET_FILE:test_rnn_vanilla> --verbose --batch-size 32 --seq-len 3 --batch-seq 32 32 32 --vector-len 128 --hidden-size 128 --num-layers 1 --in-mode 0 --bias-mode 0 -dir-mode 1 --rnn-mode 0 --no-hx
-COMMAND $<TARGET_FILE:test_rnn_vanilla> --verbose --batch-size 32 --seq-len 3 --batch-seq 32 32 32 --vector-len 128 --hidden-size 128 --num-layers 1 --in-mode 0 --bias-mode 0 -dir-mode 1 --rnn-mode 0 --no-dhy
-COMMAND $<TARGET_FILE:test_rnn_vanilla> --verbose --batch-size 32 --seq-len 3 --batch-seq 32 32 32 --vector-len 128 --hidden-size 128 --num-layers 1 --in-mode 0 --bias-mode 0 -dir-mode 1 --rnn-mode 0 --no-hx --no-dhy
-COMMAND $<TARGET_FILE:test_rnn_vanilla> --verbose --batch-size 32 --seq-len 3 --batch-seq 32 32 32 --vector-len 128 --hidden-size 128 --num-layers 1 --in-mode 0 --bias-mode 0 -dir-mode 1 --rnn-mode 1 --no-hx
-COMMAND $<TARGET_FILE:test_rnn_vanilla> --verbose --batch-size 32 --seq-len 3 --batch-seq 32 32 32 --vector-len 128 --hidden-size 128 --num-layers 1 --in-mode 0 --bias-mode 0 -dir-mode 1 --rnn-mode 1 --no-dhy
-COMMAND $<TARGET_FILE:test_rnn_vanilla> --verbose --batch-size 32 --seq-len 3 --batch-seq 32 32 32 --vector-len 128 --hidden-size 128 --num-layers 1 --in-mode 0 --bias-mode 0 -dir-mode 1 --rnn-mode 1 --no-hx --no-dhy
-COMMAND $<TARGET_FILE:test_rnn_vanilla> --verbose --batch-size 32 --seq-len 3 --batch-seq 32 32 32 --vector-len 128 --hidden-size 128 --num-layers 1 --in-mode 0 --bias-mode 0 -dir-mode 0 --rnn-mode 0 --no-hy
-COMMAND $<TARGET_FILE:test_rnn_vanilla> --verbose --batch-size 32 --seq-len 3 --batch-seq 32 32 32 --vector-len 128 --hidden-size 128 --num-layers 1 --in-mode 0 --bias-mode 0 -dir-mode 0 --rnn-mode 0 --no-dhx
-COMMAND $<TARGET_FILE:test_rnn_vanilla> --verbose --batch-size 32 --seq-len 3 --batch-seq 32 32 32 --vector-len 128 --hidden-size 128 --num-layers 1 --in-mode 0 --bias-mode 0 -dir-mode 0 --rnn-mode 0 --no-hy --no-dhx
-COMMAND $<TARGET_FILE:test_rnn_vanilla> --verbose --batch-size 32 --seq-len 3 --batch-seq 32 32 32 --vector-len 128 --hidden-size 128 --num-layers 1 --in-mode 0 --bias-mode 0 -dir-mode 0 --rnn-mode 1 --no-hy
-COMMAND $<TARGET_FILE:test_rnn_vanilla> --verbose --batch-size 32 --seq-len 3 --batch-seq 32 32 32 --vector-len 128 --hidden-size 128 --num-layers 1 --in-mode 0 --bias-mode 0 -dir-mode 0 --rnn-mode 1 --no-dhx
-COMMAND $<TARGET_FILE:test_rnn_vanilla> --verbose --batch-size 32 --seq-len 3 --batch-seq 32 32 32 --vector-len 128 --hidden-size 128 --num-layers 1 --in-mode 0 --bias-mode 0 -dir-mode 0 --rnn-mode 1 --no-hy --no-dhx
-COMMAND $<TARGET_FILE:test_rnn_vanilla> --verbose --batch-size 32 --seq-len 3 --batch-seq 32 32 32 --vector-len 128 --hidden-size 128 --num-layers 1 --in-mode 0 --bias-mode 0 -dir-mode 1 --rnn-mode 0 --no-hy
-COMMAND $<TARGET_FILE:test_rnn_vanilla> --verbose --batch-size 32 --seq-len 3 --batch-seq 32 32 32 --vector-len 128 --hidden-size 128 --num-layers 1 --in-mode 0 --bias-mode 0 -dir-mode 1 --rnn-mode 0 --no-dhx
-COMMAND $<TARGET_FILE:test_rnn_vanilla> --verbose --batch-size 32 --seq-len 3 --batch-seq 32 32 32 --vector-len 128 --hidden-size 128 --num-layers 1 --in-mode 0 --bias-mode 0 -dir-mode 1 --rnn-mode 0 --no-hy --no-dhx
-COMMAND $<TARGET_FILE:test_rnn_vanilla> --verbose --batch-size 32 --seq-len 3 --batch-seq 32 32 32 --vector-len 128 --hidden-size 128 --num-layers 1 --in-mode 0 --bias-mode 0 -dir-mode 1 --rnn-mode 1 --no-hy
-COMMAND $<TARGET_FILE:test_rnn_vanilla> --verbose --batch-size 32 --seq-len 3 --batch-seq 32 32 32 --vector-len 128 --hidden-size 128 --num-layers 1 --in-mode 0 --bias-mode 0 -dir-mode 1 --rnn-mode 1 --no-dhx
-COMMAND $<TARGET_FILE:test_rnn_vanilla> --verbose --batch-size 32 --seq-len 3 --batch-seq 32 32 32 --vector-len 128 --hidden-size 128 --num-layers 1 --in-mode 0 --bias-mode 0 -dir-mode 1 --rnn-mode 1 --no-hy --no-dhx
-COMMAND $<TARGET_FILE:test_rnn_vanilla> --verbose --batch-size 32 --seq-len 3 --batch-seq 32 32 32 --vector-len 128 --hidden-size 128 --num-layers 1 --in-mode 0 --bias-mode 0 -dir-mode 0 --rnn-mode 0 --no-hx --no-dhy --no-hy --no-dhx
-COMMAND $<TARGET_FILE:test_rnn_vanilla> --verbose --batch-size 32 --seq-len 3 --batch-seq 32 32 32 --vector-len 128 --hidden-size 128 --num-layers 1 --in-mode 0 --bias-mode 0 -dir-mode 0 --rnn-mode 1 --no-hx --no-dhy --no-hy --no-dhx
-COMMAND $<TARGET_FILE:test_rnn_vanilla> --verbose --batch-size 32 --seq-len 3 --batch-seq 32 32 32 --vector-len 128 --hidden-size 128 --num-layers 1 --in-mode 0 --bias-mode 0 -dir-mode 1 --rnn-mode 0 --no-hx --no-dhy --no-hy --no-dhx
-COMMAND $<TARGET_FILE:test_rnn_vanilla> --verbose --batch-size 32 --seq-len 3 --batch-seq 32 32 32 --vector-len 128 --hidden-size 128 --num-layers 1 --in-mode 0 --bias-mode 0 -dir-mode 1 --rnn-mode 1 --no-hx --no-dhy --no-hy --no-dhx
-)
-
-add_custom_test(test_gru_extra SKIP_UNLESS_ALL GFX94X_ENABLED GFX103X_ENABLED GFX110X_ENABLED
-COMMAND $<TARGET_FILE:test_gru> --verbose --batch-size 32 --seq-len 3 --batch-seq 32 32 32 --vector-len 128 --hidden-size 128 --num-layers 1 --in-mode 0 --bias-mode 0 -dir-mode 0 --no-hx
-COMMAND $<TARGET_FILE:test_gru> --verbose --batch-size 32 --seq-len 3 --batch-seq 32 32 32 --vector-len 128 --hidden-size 128 --num-layers 1 --in-mode 0 --bias-mode 0 -dir-mode 0 --no-dhy
-COMMAND $<TARGET_FILE:test_gru> --verbose --batch-size 32 --seq-len 3 --batch-seq 32 32 32 --vector-len 128 --hidden-size 128 --num-layers 1 --in-mode 0 --bias-mode 0 -dir-mode 0 --no-hx --no-dhy
-COMMAND $<TARGET_FILE:test_gru> --verbose --batch-size 32 --seq-len 3 --batch-seq 32 32 32 --vector-len 128 --hidden-size 128 --num-layers 1 --in-mode 0 --bias-mode 0 -dir-mode 1 --no-hx
-COMMAND $<TARGET_FILE:test_gru> --verbose --batch-size 32 --seq-len 3 --batch-seq 32 32 32 --vector-len 128 --hidden-size 128 --num-layers 1 --in-mode 0 --bias-mode 0 -dir-mode 1 --no-dhy
-COMMAND $<TARGET_FILE:test_gru> --verbose --batch-size 32 --seq-len 3 --batch-seq 32 32 32 --vector-len 128 --hidden-size 128 --num-layers 1 --in-mode 0 --bias-mode 0 -dir-mode 1 --no-hx --no-dhy
-COMMAND $<TARGET_FILE:test_gru> --verbose --batch-size 32 --seq-len 3 --batch-seq 32 32 32 --vector-len 128 --hidden-size 128 --num-layers 1 --in-mode 0 --bias-mode 0 -dir-mode 0 --no-hy
-COMMAND $<TARGET_FILE:test_gru> --verbose --batch-size 32 --seq-len 3 --batch-seq 32 32 32 --vector-len 128 --hidden-size 128 --num-layers 1 --in-mode 0 --bias-mode 0 -dir-mode 0 --no-dhx
-COMMAND $<TARGET_FILE:test_gru> --verbose --batch-size 32 --seq-len 3 --batch-seq 32 32 32 --vector-len 128 --hidden-size 128 --num-layers 1 --in-mode 0 --bias-mode 0 -dir-mode 0 --no-hy --no-dhx
-COMMAND $<TARGET_FILE:test_gru> --verbose --batch-size 32 --seq-len 3 --batch-seq 32 32 32 --vector-len 128 --hidden-size 128 --num-layers 1 --in-mode 0 --bias-mode 0 -dir-mode 1 --no-hy
-COMMAND $<TARGET_FILE:test_gru> --verbose --batch-size 32 --seq-len 3 --batch-seq 32 32 32 --vector-len 128 --hidden-size 128 --num-layers 1 --in-mode 0 --bias-mode 0 -dir-mode 1 --no-dhx
-COMMAND $<TARGET_FILE:test_gru> --verbose --batch-size 32 --seq-len 3 --batch-seq 32 32 32 --vector-len 128 --hidden-size 128 --num-layers 1 --in-mode 0 --bias-mode 0 -dir-mode 1 --no-hy --no-dhx
-COMMAND $<TARGET_FILE:test_gru> --verbose --batch-size 32 --seq-len 3 --batch-seq 32 32 32 --vector-len 128 --hidden-size 128 --num-layers 1 --in-mode 0 --bias-mode 0 -dir-mode 0 --no-hx --no-dhy --no-hy --no-dhx
-COMMAND $<TARGET_FILE:test_gru> --verbose --batch-size 32 --seq-len 3 --batch-seq 32 32 32 --vector-len 128 --hidden-size 128 --num-layers 1 --in-mode 0 --bias-mode 0 -dir-mode 1 --no-hx --no-dhy --no-hy --no-dhx
-)
-=======
-    COMMAND $<TARGET_FILE:test_lstm> --verbose --batch-size 16 --seq-len 25 --vector-len 512 --hidden-size 512 --num-layers 1 --in-mode 1 --bias-mode 0 -dir-mode 0 --rnn-mode 0 --flat-batch-fill
-    COMMAND $<TARGET_FILE:test_lstm> --verbose --batch-size 32 --seq-len 25 --vector-len 512 --hidden-size 512 --num-layers 1 --in-mode 1 --bias-mode 0 -dir-mode 0 --rnn-mode 0 --flat-batch-fill
-    COMMAND $<TARGET_FILE:test_lstm> --verbose --batch-size 64 --seq-len 25 --vector-len 512 --hidden-size 512 --num-layers 1 --in-mode 1 --bias-mode 0 -dir-mode 0 --rnn-mode 0 --flat-batch-fill
-    COMMAND $<TARGET_FILE:test_lstm> --verbose --batch-size 128 --seq-len 25 --vector-len 512 --hidden-size 512 --num-layers 1 --in-mode 1 --bias-mode 0 -dir-mode 0 --rnn-mode 0 --flat-batch-fill
-    COMMAND $<TARGET_FILE:test_lstm> --verbose --batch-size 16 --seq-len 25 --vector-len 1024 --hidden-size 1024 --num-layers 1 --in-mode 1 --bias-mode 0 -dir-mode 0 --rnn-mode 0 --flat-batch-fill
-    COMMAND $<TARGET_FILE:test_lstm> --verbose --batch-size 32 --seq-len 25 --vector-len 1024 --hidden-size 1024 --num-layers 1 --in-mode 1 --bias-mode 0 -dir-mode 0 --rnn-mode 0 --flat-batch-fill
-    COMMAND $<TARGET_FILE:test_lstm> --verbose --batch-size 64 --seq-len 25 --vector-len 1024 --hidden-size 1024 --num-layers 1 --in-mode 1 --bias-mode 0 -dir-mode 0 --rnn-mode 0 --flat-batch-fill
-    COMMAND $<TARGET_FILE:test_lstm> --verbose --batch-size 128 --seq-len 25 --vector-len 1024 --hidden-size 1024 --num-layers 1 --in-mode 1 --bias-mode 0 -dir-mode 0 --rnn-mode 0 --flat-batch-fill
-    COMMAND $<TARGET_FILE:test_lstm> --verbose --batch-size 16 --seq-len 25 --vector-len 2048 --hidden-size 2048 --num-layers 1 --in-mode 1 --bias-mode 0 -dir-mode 0 --rnn-mode 0 --flat-batch-fill
-    COMMAND $<TARGET_FILE:test_lstm> --verbose --batch-size 32 --seq-len 25 --vector-len 2048 --hidden-size 2048 --num-layers 1 --in-mode 1 --bias-mode 0 -dir-mode 0 --rnn-mode 0 --flat-batch-fill
-    COMMAND $<TARGET_FILE:test_lstm> --verbose --batch-size 64 --seq-len 25 --vector-len 2048 --hidden-size 2048 --num-layers 1 --in-mode 1 --bias-mode 0 -dir-mode 0 --rnn-mode 0 --flat-batch-fill
-    COMMAND $<TARGET_FILE:test_lstm> --verbose --batch-size 128 --seq-len 25 --vector-len 2048 --hidden-size 2048 --num-layers 1 --in-mode 1 --bias-mode 0 -dir-mode 0 --rnn-mode 0 --flat-batch-fill
-    COMMAND $<TARGET_FILE:test_lstm> --verbose --batch-size 16 --seq-len 25 --vector-len 4096 --hidden-size 4096 --num-layers 1 --in-mode 1 --bias-mode 0 -dir-mode 0 --rnn-mode 0 --flat-batch-fill
-    COMMAND $<TARGET_FILE:test_lstm> --verbose --batch-size 32 --seq-len 25 --vector-len 4096 --hidden-size 4096 --num-layers 1 --in-mode 1 --bias-mode 0 -dir-mode 0 --rnn-mode 0 --flat-batch-fill
-    COMMAND $<TARGET_FILE:test_lstm> --verbose --batch-size 64 --seq-len 25 --vector-len 4096 --hidden-size 4096 --num-layers 1 --in-mode 1 --bias-mode 0 -dir-mode 0 --rnn-mode 0 --flat-batch-fill
-    COMMAND $<TARGET_FILE:test_lstm> --verbose --batch-size 128 --seq-len 25 --vector-len 4096 --hidden-size 4096 --num-layers 1 --in-mode 1 --bias-mode 0 -dir-mode 0 --rnn-mode 0 --flat-batch-fill
-    COMMAND $<TARGET_FILE:test_lstm> --verbose --batch-size 8 --seq-len 50 --vector-len 1536 --hidden-size 1536 --num-layers 1 --in-mode 1 --bias-mode 0 -dir-mode 0 --rnn-mode 0 --flat-batch-fill
-    COMMAND $<TARGET_FILE:test_lstm> --verbose --batch-size 16 --seq-len 50 --vector-len 1536 --hidden-size 1536 --num-layers 1 --in-mode 1 --bias-mode 0 -dir-mode 0 --rnn-mode 0 --flat-batch-fill
-    COMMAND $<TARGET_FILE:test_lstm> --verbose --batch-size 32 --seq-len 50 --vector-len 1536 --hidden-size 1536 --num-layers 1 --in-mode 1 --bias-mode 0 -dir-mode 0 --rnn-mode 0 --flat-batch-fill
-    COMMAND $<TARGET_FILE:test_lstm> --verbose --batch-size 16 --seq-len 150 --vector-len 256 --hidden-size 256 --num-layers 1 --in-mode 1 --bias-mode 0 -dir-mode 0 --rnn-mode 0 --flat-batch-fill
-    COMMAND $<TARGET_FILE:test_lstm> --verbose --batch-size 32 --seq-len 150 --vector-len 256 --hidden-size 256 --num-layers 1 --in-mode 1 --bias-mode 0 -dir-mode 0 --rnn-mode 0 --flat-batch-fill
-    COMMAND $<TARGET_FILE:test_lstm> --verbose --batch-size 64 --seq-len 150 --vector-len 256 --hidden-size 256 --num-layers 1 --in-mode 1 --bias-mode 0 -dir-mode 0 --rnn-mode 0 --flat-batch-fill
-    )
-endif()
-
-add_custom_test(test_lstm_extra SKIP_UNLESS_ALL GFX94X_ENABLED GFX103X_ENABLED GFX110X_ENABLED
-COMMAND $<TARGET_FILE:test_lstm> --verbose --batch-size 32 --seq-len 3 --batch-seq 32 32 32 --vector-len 128 --hidden-size 128 --num-layers 1 --in-mode 0 --bias-mode 0 -dir-mode 0 --no-hx
-COMMAND $<TARGET_FILE:test_lstm> --verbose --batch-size 32 --seq-len 3 --batch-seq 32 32 32 --vector-len 128 --hidden-size 128 --num-layers 1 --in-mode 0 --bias-mode 0 -dir-mode 0 --no-dhy
-COMMAND $<TARGET_FILE:test_lstm> --verbose --batch-size 32 --seq-len 3 --batch-seq 32 32 32 --vector-len 128 --hidden-size 128 --num-layers 1 --in-mode 0 --bias-mode 0 -dir-mode 0 --no-hx --no-dhy
-COMMAND $<TARGET_FILE:test_lstm> --verbose --batch-size 32 --seq-len 3 --batch-seq 32 32 32 --vector-len 128 --hidden-size 128 --num-layers 1 --in-mode 0 --bias-mode 0 -dir-mode 0 --no-cx
-COMMAND $<TARGET_FILE:test_lstm> --verbose --batch-size 32 --seq-len 3 --batch-seq 32 32 32 --vector-len 128 --hidden-size 128 --num-layers 1 --in-mode 0 --bias-mode 0 -dir-mode 0 --no-hx --no-cx
-COMMAND $<TARGET_FILE:test_lstm> --verbose --batch-size 32 --seq-len 3 --batch-seq 32 32 32 --vector-len 128 --hidden-size 128 --num-layers 1 --in-mode 0 --bias-mode 0 -dir-mode 0 --no-dcy
-COMMAND $<TARGET_FILE:test_lstm> --verbose --batch-size 32 --seq-len 3 --batch-seq 32 32 32 --vector-len 128 --hidden-size 128 --num-layers 1 --in-mode 0 --bias-mode 0 -dir-mode 0 --no-cx --no-dcy
-COMMAND $<TARGET_FILE:test_lstm> --verbose --batch-size 32 --seq-len 3 --batch-seq 32 32 32 --vector-len 128 --hidden-size 128 --num-layers 1 --in-mode 0 --bias-mode 0 -dir-mode 1 --no-hx
-COMMAND $<TARGET_FILE:test_lstm> --verbose --batch-size 32 --seq-len 3 --batch-seq 32 32 32 --vector-len 128 --hidden-size 128 --num-layers 1 --in-mode 0 --bias-mode 0 -dir-mode 1 --no-dhy
-COMMAND $<TARGET_FILE:test_lstm> --verbose --batch-size 32 --seq-len 3 --batch-seq 32 32 32 --vector-len 128 --hidden-size 128 --num-layers 1 --in-mode 0 --bias-mode 0 -dir-mode 1 --no-hx --no-dhy
-COMMAND $<TARGET_FILE:test_lstm> --verbose --batch-size 32 --seq-len 3 --batch-seq 32 32 32 --vector-len 128 --hidden-size 128 --num-layers 1 --in-mode 0 --bias-mode 0 -dir-mode 1 --no-cx
-COMMAND $<TARGET_FILE:test_lstm> --verbose --batch-size 32 --seq-len 3 --batch-seq 32 32 32 --vector-len 128 --hidden-size 128 --num-layers 1 --in-mode 0 --bias-mode 0 -dir-mode 1 --no-hx --no-cx
-COMMAND $<TARGET_FILE:test_lstm> --verbose --batch-size 32 --seq-len 3 --batch-seq 32 32 32 --vector-len 128 --hidden-size 128 --num-layers 1 --in-mode 0 --bias-mode 0 -dir-mode 1 --no-dcy
-COMMAND $<TARGET_FILE:test_lstm> --verbose --batch-size 32 --seq-len 3 --batch-seq 32 32 32 --vector-len 128 --hidden-size 128 --num-layers 1 --in-mode 0 --bias-mode 0 -dir-mode 1 --no-cx --no-dcy
-COMMAND $<TARGET_FILE:test_lstm> --verbose --batch-size 32 --seq-len 3 --batch-seq 32 32 32 --vector-len 128 --hidden-size 128 --num-layers 1 --in-mode 0 --bias-mode 0 -dir-mode 0 --no-hy
-COMMAND $<TARGET_FILE:test_lstm> --verbose --batch-size 32 --seq-len 3 --batch-seq 32 32 32 --vector-len 128 --hidden-size 128 --num-layers 1 --in-mode 0 --bias-mode 0 -dir-mode 0 --no-dhx
-COMMAND $<TARGET_FILE:test_lstm> --verbose --batch-size 32 --seq-len 3 --batch-seq 32 32 32 --vector-len 128 --hidden-size 128 --num-layers 1 --in-mode 0 --bias-mode 0 -dir-mode 0 --no-hy --no-dhx
-COMMAND $<TARGET_FILE:test_lstm> --verbose --batch-size 32 --seq-len 3 --batch-seq 32 32 32 --vector-len 128 --hidden-size 128 --num-layers 1 --in-mode 0 --bias-mode 0 -dir-mode 0 --no-cy
-COMMAND $<TARGET_FILE:test_lstm> --verbose --batch-size 32 --seq-len 3 --batch-seq 32 32 32 --vector-len 128 --hidden-size 128 --num-layers 1 --in-mode 0 --bias-mode 0 -dir-mode 0 --no-hy --no-cy
-COMMAND $<TARGET_FILE:test_lstm> --verbose --batch-size 32 --seq-len 3 --batch-seq 32 32 32 --vector-len 128 --hidden-size 128 --num-layers 1 --in-mode 0 --bias-mode 0 -dir-mode 0 --no-dcx
-COMMAND $<TARGET_FILE:test_lstm> --verbose --batch-size 32 --seq-len 3 --batch-seq 32 32 32 --vector-len 128 --hidden-size 128 --num-layers 1 --in-mode 0 --bias-mode 0 -dir-mode 0 --no-cy --no-dcx
-COMMAND $<TARGET_FILE:test_lstm> --verbose --batch-size 32 --seq-len 3 --batch-seq 32 32 32 --vector-len 128 --hidden-size 128 --num-layers 1 --in-mode 0 --bias-mode 0 -dir-mode 1 --no-hy
-COMMAND $<TARGET_FILE:test_lstm> --verbose --batch-size 32 --seq-len 3 --batch-seq 32 32 32 --vector-len 128 --hidden-size 128 --num-layers 1 --in-mode 0 --bias-mode 0 -dir-mode 1 --no-dhx
-COMMAND $<TARGET_FILE:test_lstm> --verbose --batch-size 32 --seq-len 3 --batch-seq 32 32 32 --vector-len 128 --hidden-size 128 --num-layers 1 --in-mode 0 --bias-mode 0 -dir-mode 1 --no-hy --no-dhx
-COMMAND $<TARGET_FILE:test_lstm> --verbose --batch-size 32 --seq-len 3 --batch-seq 32 32 32 --vector-len 128 --hidden-size 128 --num-layers 1 --in-mode 0 --bias-mode 0 -dir-mode 1 --no-cy
-COMMAND $<TARGET_FILE:test_lstm> --verbose --batch-size 32 --seq-len 3 --batch-seq 32 32 32 --vector-len 128 --hidden-size 128 --num-layers 1 --in-mode 0 --bias-mode 0 -dir-mode 1 --no-hy --no-cy
-COMMAND $<TARGET_FILE:test_lstm> --verbose --batch-size 32 --seq-len 3 --batch-seq 32 32 32 --vector-len 128 --hidden-size 128 --num-layers 1 --in-mode 0 --bias-mode 0 -dir-mode 1 --no-dcx
-COMMAND $<TARGET_FILE:test_lstm> --verbose --batch-size 32 --seq-len 3 --batch-seq 32 32 32 --vector-len 128 --hidden-size 128 --num-layers 1 --in-mode 0 --bias-mode 0 -dir-mode 1 --no-cy --no-dcx
-COMMAND $<TARGET_FILE:test_lstm> --verbose --batch-size 32 --seq-len 3 --batch-seq 32 32 32 --vector-len 128 --hidden-size 128 --num-layers 1 --in-mode 0 --bias-mode 0 -dir-mode 0 --no-hx --no-dhy --no-cx --no-dcy --no-hy --no-dhx --no-cy --no-dcx
-COMMAND $<TARGET_FILE:test_lstm> --verbose --batch-size 32 --seq-len 3 --batch-seq 32 32 32 --vector-len 128 --hidden-size 128 --num-layers 1 --in-mode 0 --bias-mode 0 -dir-mode 1 --no-hx --no-dhy --no-cx --no-dcy --no-hy --no-dhx --no-cy --no-dcx
-)
-
->>>>>>> efaafebc
 
 add_custom_test(test_conv_extra SKIP_UNLESS_ALL GFX94X_ENABLED GFX103X_ENABLED GFX110X_ENABLED
 # COMMAND	$<TARGET_FILE:test_conv2d>	--verbose	--input	1	1	1	1	--weights	1	1	2	2	--pads_strides_dilations	0	0	3	3	1	1
