################################################################################
#
# MIT License
#
# Copyright (c) 2017 Advanced Micro Devices, Inc.
#
# Permission is hereby granted, free of charge, to any person obtaining a copy
# of this software and associated documentation files (the "Software"), to deal
# in the Software without restriction, including without limitation the rights
# to use, copy, modify, merge, publish, distribute, sublicense, and/or sell
# copies of the Software, and to permit persons to whom the Software is
# furnished to do so, subject to the following conditions:
#
# The above copyright notice and this permission notice shall be included in all
# copies or substantial portions of the Software.
#
# THE SOFTWARE IS PROVIDED "AS IS", WITHOUT WARRANTY OF ANY KIND, EXPRESS OR
# IMPLIED, INCLUDING BUT NOT LIMITED TO THE WARRANTIES OF MERCHANTABILITY,
# FITNESS FOR A PARTICULAR PURPOSE AND NONINFRINGEMENT. IN NO EVENT SHALL THE
# AUTHORS OR COPYRIGHT HOLDERS BE LIABLE FOR ANY CLAIM, DAMAGES OR OTHER
# LIABILITY, WHETHER IN AN ACTION OF CONTRACT, TORT OR OTHERWISE, ARISING FROM,
# OUT OF OR IN CONNECTION WITH THE SOFTWARE OR THE USE OR OTHER DEALINGS IN THE
# SOFTWARE.
#
################################################################################

cmake_policy(SET CMP0057 NEW)

include(CTest)
include(CheckCXXCompilerFlag)

option( MIOPEN_TEST_ALL "Run the full test suite" OFF )
option( MIOPEN_TEST_HALF "Test in half mode" OFF )
option( MIOPEN_TEST_INT8 "Test in int8 mode" OFF )
option( MIOPEN_TEST_BFLOAT16 "Test in bfloat16 mode" OFF )
option( MIOPEN_TEST_GFX908 "Test on MI100 (gfx908)" OFF )
option( MIOPEN_TEST_GFX90A "Test on gfx90a" OFF )
option( MIOPEN_TEST_VEGA "Test on Vega10/20 (gfx900, gfx906)" OFF )
option( MIOPEN_TEST_GFX1030 "Test on Navi21 (gfx1030)" OFF )
option( MIOPEN_TEST_GPU_XNACK_ENABLED "Test as if XNACK mode is enabled" OFF )
option( MIOPEN_TEST_CONV Off)
option( MIOPEN_TEST_DEEPBENCH Off)
option( MIOPEN_TEST_DRIVER_ITER_MODE Off)
option( MIOPEN_TEST_MIOTENSILE "Test MIOpenTensile path" OFF )
option( MIOPEN_TEST_MLIR "Add tests for MLIR -- EXPERIMENTAL" ${MIOPEN_USE_MLIR} )

option( WORKAROUND_ISSUE_898 "" ON)
option( WORKAROUND_ISSUE_936 "" ON)
option( WORKAROUND_ISSUE_1053 "" ON)
option( WORKAROUND_ISSUE_1148 "" ON)

# Run the test suite to a depth limit
#limit greater than 2 leads to prolonged testing more than 5hrs per stage.
set(MIOPEN_TEST_LIMIT "2" CACHE STRING "")
set(MIOPEN_TEST_FLAGS "" CACHE STRING "")
set(MIOPEN_TEST_GDB On CACHE BOOL "")

set(MIOPEN_TEST_OPENCL FALSE)
if(MIOPEN_BACKEND_OPENCL)
    set(MIOPEN_TEST_OPENCL TRUE)
endif()

set(MIOPEN_TEST_HIP_NOGPU FALSE)
if(MIOPEN_MODE_NOGPU)
    set(MIOPEN_TEST_HIP_NOGPU TRUE)
endif()

set(MIOPEN_TEST_HIP FALSE)
if(MIOPEN_BACKEND_HIP AND NOT MIOPEN_TEST_HIP_NOGPU)
    set(MIOPEN_TEST_HIP TRUE)
endif()

# Detect GPU type for testing.
# For HIP_NOGPU backend, GPU detection is not required and should be disabled.
# Also we do not detect GPU when target GPU for testing is specified explicitly.
set(MIOPEN_TEST_GPU_DETECTION_FAILED FALSE)
set(MIOPEN_NO_GPU FALSE)
if(NOT (MIOPEN_TEST_VEGA OR MIOPEN_TEST_GFX908 OR MIOPEN_TEST_GFX90A OR MIOPEN_TEST_GFX1030 OR MIOPEN_TEST_HIP_NOGPU))
    find_program(ROCMINFO
        NAMES rocminfo
        PATHS
            /opt/rocm
            ${CMAKE_INSTALL_PREFIX}
        PATH_SUFFIXES
            /bin
    )
    message(STATUS "rocminfo utility: ${ROCMINFO}")
    if(ROCMINFO)
        execute_process (
            COMMAND ${ROCMINFO}
            OUTPUT_VARIABLE ROCMINFO_OUTPUT
            RESULT_VARIABLE ROCMINFO_EXIT_STATUS
        )
        if(ROCMINFO_OUTPUT MATCHES "no GPU devices")
            message(WARNING "ROCk module is NOT loaded, possibly no GPU devices")
            set(MIOPEN_NO_GPU TRUE)
        elseif (NOT ROCMINFO_EXIT_STATUS EQUAL 0)
            message(WARNING "ROCMINFO FAILED, GPU TYPE UNKNOWN. Manually set respective MIOPEN_TEST_GFX* CMake variable to specify target GPU for testing.")
            set(MIOPEN_TEST_GPU_DETECTION_FAILED TRUE)
        elseif(ROCMINFO_OUTPUT MATCHES "gfx1030")
            set(MIOPEN_TEST_GFX1030 ON)
        elseif(ROCMINFO_OUTPUT MATCHES "gfx900|gfx906")
            set(MIOPEN_TEST_VEGA ON)
        elseif(ROCMINFO_OUTPUT MATCHES "gfx908")
            set(MIOPEN_TEST_GFX908 ON)
        elseif(ROCMINFO_OUTPUT MATCHES "gfx90a")
            set(MIOPEN_TEST_GFX90A ON)
        else()
            message(WARNING "TESTING IS NOT SUPPORTED FOR THE DETECTED GPU")
            set(MIOPEN_TEST_GPU_DETECTION_FAILED TRUE)
        endif()

        if(NOT (MIOPEN_TEST_GPU_DETECTION_FAILED) AND ROCMINFO_OUTPUT MATCHES "xnack\\+")
            set(MIOPEN_TEST_GPU_XNACK_ENABLED ON)
        endif()
    else()
        message(WARNING "ROCMINFO NOT FOUND, GPU TYPE UNKNOWN. Manually set respective MIOPEN_TEST_GFX* CMake variable to specify target GPU for testing.")
        set(MIOPEN_TEST_GPU_DETECTION_FAILED TRUE)
    endif()
endif()
message(STATUS "MIOPEN_NO_GPU ${MIOPEN_NO_GPU}")
message(STATUS "MIOPEN_TEST_VEGA ${MIOPEN_TEST_VEGA}")
message(STATUS "MIOPEN_TEST_GFX908 ${MIOPEN_TEST_GFX908}")
message(STATUS "MIOPEN_TEST_GFX90A ${MIOPEN_TEST_GFX90A}")
message(STATUS "MIOPEN_TEST_GFX1030 ${MIOPEN_TEST_GFX1030}")
message(STATUS "MIOPEN_TEST_GPU_XNACK_ENABLED ${MIOPEN_TEST_GPU_XNACK_ENABLED}")
message(STATUS "MIOPEN_TEST_GPU_DETECTION_FAILED ${MIOPEN_TEST_GPU_DETECTION_FAILED}")

if(MIOPEN_TEST_DRIVER_ITER_MODE)
    add_definitions(-DMIOPEN_TEST_DRIVER_MODE=2)
else()
    add_definitions(-DMIOPEN_TEST_DRIVER_MODE=1)
endif()

find_package(Threads REQUIRED)
add_custom_target(check COMMAND ${CMAKE_CTEST_COMMAND} --output-on-failure -C ${CMAKE_CFG_INTDIR})
add_custom_target(tests)

if(MIOPEN_TEST_GPU_DETECTION_FAILED AND NOT (MIOPEN_NO_GPU))
    add_custom_target(gpu_detection_check COMMAND echo "*** FATAL: GPU DETECTION FAILED DURING CMAKE PHASE, CHECK CMAKE WARNINGS ***" COMMAND exit 1)
    add_dependencies(check gpu_detection_check)
endif()

set(MIOPEN_TEST_FLOAT_ARG)
set(MIOPEN_TEST_FLOAT FALSE)
if(MIOPEN_TEST_HALF)
    set(MIOPEN_TEST_FLOAT_ARG --half)
elseif(MIOPEN_TEST_INT8)
    set(MIOPEN_TEST_FLOAT_ARG --int8)
elseif(MIOPEN_TEST_BFLOAT16)
    set(MIOPEN_TEST_FLOAT_ARG --bfloat16)
else()
    set(MIOPEN_TEST_FLOAT_ARG --float)
    set(MIOPEN_TEST_FLOAT TRUE)
endif()

macro(set_var_to_condition var)
    if(${ARGN})
        set(${var} ON)
    else()
        set(${name} OFF)
    endif()
endmacro()

set_var_to_condition(WORKAROUND_ISSUE_1187_DEFAULT MIOPEN_TEST_GFX90A AND MIOPEN_TEST_FLOAT)
option( WORKAROUND_ISSUE_1187 "" ${WORKAROUND_ISSUE_1187_DEFAULT})

if(NOT MIOPEN_TEST_MIOTENSILE)
	if(MIOPEN_TEST_HALF)
	    if(MIOPEN_BACKEND_OPENCL)
		set(SKIP_TESTS test_gru test_rnn_vanilla test_lstm)
	    endif()
	elseif(MIOPEN_TEST_INT8)
	    set(SKIP_ALL_EXCEPT_TESTS
                test_tensor_vec test_tensor_cast test_tensor_trans test_tensor_copy test_tensor_set
                test_tensor_transform test_conv2d)
	elseif(MIOPEN_TEST_BFLOAT16)
	    set(SKIP_ALL_EXCEPT_TESTS
                test_conv2d test_tensor_copy test_tensor_set test_tensor_vec test_immed_conv2d
                test_check_numerics_test test_conv_extra test_conv_for_implicit_gemm test_miopen_conv
                test_deepbench_conv test_conv_igemm_dynamic_xdlops_nhwc_wrw_bf16_gfx90a
                test_conv_igemm_dynamic_xdlops_nhwc_fwd_bf16_gfx90a
                test_conv_igemm_dynamic_xdlops_nhwc_bwd_bf16_gfx90a)
    endif()
    if(${CODECOV_TEST})
        list(APPEND SKIP_TESTS test_conv3d test_immed_conv3d test_immed_conv2d test_pooling2d)
        # replaced by smaller tests with suffix _codecov
    endif()
else()
	if(MIOPEN_TEST_HALF)
	    set(SKIP_ALL_EXCEPT_TESTS test_conv2d test_conv3d test_conv3d_extra test_immed_conv2d
                test_immed_conv3d test_gru test_rnn_vanilla test_lstm test_gru_extra test_rnn_extra
                test_lstm_extra)
	elseif(MIOPEN_TEST_INT8)
	    set(SKIP_ALL_EXCEPT_TESTS test_conv2d)
	elseif(MIOPEN_TEST_BFLOAT16)
	    set(SKIP_ALL_EXCEPT_TESTS test_conv2d test_immed_conv2d)
    else()
        set(SKIP_ALL_EXCEPT_TESTS test_conv2d test_conv3d test_conv3d_extra test_immed_conv2d
                test_immed_conv3d test_gru test_rnn_vanilla test_lstm test_gru_extra
                test_rnn_extra test_lstm_extra)
	endif()
endif()

if (MIOPEN_NO_GPU)
    set(SKIP_ALL_EXCEPT_TESTS test_include_inliner test_kernel_build_params test_lstm test_lstm_dropout
            test_test_errors test_type_name test_tensor_test test_sqlite_perfdb test_sequences
            test_pooling3d test_perfdb)
endif()

if(MIOPEN_TEST_GFX1030)
    if(WORKAROUND_ISSUE_1053 AND MIOPEN_TEST_ALL)
        list(APPEND SKIP_TESTS test_lrn_test)
    endif()
endif()

# The usage is non-trivial, see function add_test_command.
if(SKIP_TESTS)
    list(REMOVE_DUPLICATES SKIP_TESTS)
endif()
if(SKIP_ALL_EXCEPT_TESTS)
    list(REMOVE_DUPLICATES SKIP_ALL_EXCEPT_TESTS)
endif()
message(STATUS "SKIP_TESTS: ${SKIP_TESTS}")
message(STATUS "SKIP_ALL_EXCEPT_TESTS: ${SKIP_ALL_EXCEPT_TESTS}")

# List of tests that depend on the XNACK mode.
# Options convention: Tests that depend on the XNACK mode should support the "--xnack" option.
# If "--xnack 0" is specified (this is the default), then such tests should run in XNACK OFF mode.
# If XNACK is enabled on the GPU, then the testing mode must be changed by the --xnack 1 option.
set(XNACK_TESTS test_mdgraph)

function(add_test_command NAME EXE)
    # Restrict the use of SKIP_ALL_EXCEPT_TESTS list in the Int8, BF16 and MIOpenTensile tests
    if( (NOT (NAME IN_LIST SKIP_ALL_EXCEPT_TESTS) AND SKIP_ALL_EXCEPT_TESTS)
        OR (NAME IN_LIST SKIP_TESTS)
    )
        add_test(NAME ${NAME} COMMAND echo skipped)
        set_tests_properties(${NAME} PROPERTIES DISABLED On)
    elseif(WIN32)
        set(WINPATH)
        foreach(PATH ${CMAKE_FIND_ROOT_PATH})
            list(APPEND WINPATH ${PATH}/bin)
        endforeach()
        file(GENERATE OUTPUT "${CMAKE_CURRENT_BINARY_DIR}/test_${NAME}.cmd"
            CONTENT "set PATH=${WINPATH};%PATH%
                    %1 ${ARGN}")
        add_test(NAME ${NAME} COMMAND ${WINE_CMD} cmd /c "${CMAKE_CURRENT_BINARY_DIR}/test_${NAME}.cmd" $<TARGET_FILE:${EXE}>)
    else()
        if(MIOPEN_TEST_GDB)
            file(GENERATE OUTPUT "${CMAKE_CURRENT_BINARY_DIR}/test_${NAME}.cmake"
                CONTENT "
                execute_process(COMMAND $<TARGET_FILE:${EXE}> ${ARGN} RESULT_VARIABLE RESULT)
                if(NOT RESULT EQUAL 0)
                    if(EXISTS core)
                        execute_process(COMMAND gdb $<TARGET_FILE:${EXE}> core -batch -ex bt)
                    endif()
                    message(FATAL_ERROR \"Test failed\")
                endif()
            ")
            add_test(NAME ${NAME} COMMAND ${CMAKE_COMMAND} -P "${CMAKE_CURRENT_BINARY_DIR}/test_${NAME}.cmake")
        else()
            add_test(NAME ${NAME} COMMAND ${EXE} ${ARGN})
        endif()
    endif()

    if(WORKAROUND_ISSUE_898 AND MIOPEN_USE_COMGR)
        set_property(TEST ${TEST_NAME} PROPERTY ENVIRONMENT MIOPEN_DEBUG_COMGR_HIP_PCH_ENFORCE=0)
    endif()
endfunction()

separate_arguments(MIOPEN_TEST_FLAGS_ARGS UNIX_COMMAND ${MIOPEN_TEST_FLAGS})

function(add_test_executable TEST_NAME)
    add_executable (${TEST_NAME} EXCLUDE_FROM_ALL ${ARGN})
    clang_tidy_check(${TEST_NAME})
    target_link_libraries(${TEST_NAME} ${CMAKE_THREAD_LIBS_INIT})
    # Cmake does not add flags correctly for gcc
    if(CMAKE_CXX_COMPILER_ID MATCHES "GNU")
        set_target_properties(${TEST_NAME} PROPERTIES COMPILE_FLAGS -pthread LINK_FLAGS -pthread)
    endif()

    set(TEST_COMMAND ${TEST_NAME} ${MIOPEN_TEST_FLOAT_ARG})
    if(MIOPEN_TEST_ALL)
        set(TEST_COMMAND ${TEST_COMMAND} --all)
        if(MIOPEN_TEST_LIMIT GREATER 0)
            set(TEST_COMMAND ${TEST_COMMAND} --limit ${MIOPEN_TEST_LIMIT})
        endif()
    endif()
    set(TEST_COMMAND ${TEST_COMMAND} ${MIOPEN_TEST_FLAGS_ARGS})

    if(MIOPEN_TEST_GPU_XNACK_ENABLED AND (${TEST_NAME} IN_LIST XNACK_TESTS))
        set(TEST_COMMAND ${TEST_COMMAND} --xnack 1)
    endif()

    if(WORKAROUND_ISSUE_936 AND (${TEST_NAME} MATCHES "test_conv2d" OR ${TEST_NAME} MATCHES "test_immed_conv2d") )
        set(TEST_COMMAND ${TEST_COMMAND} --tolerance 130) #increased by 1.625 times
    endif()

    add_test_command(${TEST_NAME} ${TEST_COMMAND})
    rate_added_test(${TEST_NAME})
    add_dependencies(tests ${TEST_NAME})
    add_dependencies(check ${TEST_NAME})
    set_tests_properties(${TEST_NAME} PROPERTIES FAIL_REGULAR_EXPRESSION "FAILED")
    if(WORKAROUND_ISSUE_1148
        AND MIOPEN_TEST_GFX1030
        AND (${TEST_NAME} MATCHES "test_soft_max") )
        set_tests_properties(${TEST_NAME} PROPERTIES RUN_SERIAL On)
    endif()
    if(NOT MIOPEN_EMBED_DB STREQUAL "")
        target_link_libraries(${TEST_NAME} MIOpen miopen_data)
    else()
        target_link_libraries(${TEST_NAME} MIOpen)
    endif()
endfunction(add_test_executable)

set(MIOPEN_TEST_SANITIZERS)
foreach(SANTIZER address thread)
    check_cxx_compiler_flag("-fsanitize=${SANTIZER} -fno-sanitize-recover=${SANTIZER}" MIOPEN_HAS_${SANTIZER})
    if(MIOPEN_HAS_${SANTIZER})
        list(APPEND MIOPEN_TEST_SANITIZERS ${SANTIZER})
    endif()
endforeach()

function(add_sanitize_test TEST_SOURCE)
    get_filename_component(BASE_NAME ${TEST_SOURCE} NAME_WE)
    foreach(SANTIZER ${MIOPEN_TEST_SANITIZERS})
        add_test_executable(test_${BASE_NAME}_${SANTIZER} ${TEST_SOURCE})
        target_compile_options(test_${BASE_NAME}_${SANTIZER} PUBLIC -fsanitize=${SANTIZER} -fno-sanitize-recover=${SANTIZER})
        target_link_libraries(test_${BASE_NAME}_${SANTIZER} -fsanitize=${SANTIZER} -fno-sanitize-recover=${SANTIZER})
    endforeach()
endfunction()

file(GLOB TESTS *.cpp)

set(LONG_TESTS
    test_dropout
    test_conv2d
    test_conv3d
    test_conv_group
    test_soft_max
    test_lrn_test
    test_conv_for_implicit_gemm
    test_immed_conv3d
    test_conv3d_extra
    test_conv_3d
    test_pooling2d
    )

function(rate_added_test NAME)
    if(${NAME} IN_LIST LONG_TESTS)
        set_tests_properties(${NAME} PROPERTIES COST 800)
    else()
        set_tests_properties(${NAME} PROPERTIES COST 600)
    endif()
endfunction()

foreach(TEST ${TESTS})
    get_filename_component(BASE_NAME ${TEST} NAME_WE)
    add_test_executable(test_${BASE_NAME} ${TEST})
endforeach()

set_tests_properties(test_sqlite_perfdb test_perfdb
    PROPERTIES RUN_SERIAL On)

# add_sanitize_test(perfdb.cpp)
# add_sanitize_test(cache.cpp)
# add_sanitize_test(tensor_test.cpp)
# add_sanitize_test(type_name.cpp)

function(bool_equality_f first_arg sec_arg result)
    if(${first_arg})
        if(${sec_arg})
            set(${result} TRUE PARENT_SCOPE)
        else()
            set(${result} FALSE PARENT_SCOPE)
        endif()
    elseif(${sec_arg})
        set(${result} FALSE PARENT_SCOPE)
    else()
        set(${result} TRUE PARENT_SCOPE)
    endif()
endfunction()

function(bool_and_f first_arg sec_arg result)
    if(${first_arg} AND ${sec_arg})
        set(${result} TRUE PARENT_SCOPE)
    else()
        set(${result} FALSE PARENT_SCOPE)
    endif()
endfunction()

function(bool_or_f first_arg sec_arg result)
    if(${first_arg} OR ${sec_arg})
        set(${result} TRUE PARENT_SCOPE)
    else()
        set(${result} FALSE PARENT_SCOPE)
    endif()
endfunction()

function(bool_not_f first_arg result)
    if(${first_arg})
        set(${result} FALSE PARENT_SCOPE)
    else()
        set(${result} TRUE PARENT_SCOPE)
    endif()
endfunction()

function(option_support_check is_enabled is_disabled default_result result)
    if(${is_enabled} AND ${is_disabled})
        message(FATAL_ERROR " Incompatible options used")
    endif()
    if(${is_enabled})
        set(${result} TRUE PARENT_SCOPE)
    elseif(${is_disabled})
        set(${result} FALSE PARENT_SCOPE)
    else()
        set(${result} ${default_result} PARENT_SCOPE)
    endif()
endfunction()

# The add_custom_test function contains options to describe the conditions,
# under which new custom_tests should be run. Options are divided into several types.
# The option can be enabled or disabled, if nothing is specified, the default value is taken.
# You can use any number of options, in any order, provided that options do not conflict
# (e.g. "HALF_ENABLE HALF_DISABLE" is illegal)
#
# Data types: FLOAT HALF BF16 INT8.
#   The option can be enabled or disabled by using '_ENABLED' and '_DISABLED' suffix.
#   If nothing is specified, the default value is taken.
#   Default: FLOAT_ENABLED HALF_DISABLED BF16_DISABLED INT8_DISABLED
#
# GPU types: VEGA, GFX908, GFX90A, GFX1030
#   VEGA tests are intended to be run on gfx900 or gfx906.
#   The option can be enabled or disabled by using '_ENABLED' and '_DISABLED' suffix.
#   If nothing is specified, the default value is taken.
#   Default: VEGA_ENABLED, GFX908_ENABLED, GFX90A_ENABLED, GFX1030_DISABLED
#
# Special internal components: MIOTENSILE, MLIR.
#   The option can be enabled or disabled by using '_ENABLED' and '_DISABLED' suffix.
#   If nothing is specified, the default value is taken.
#   Default: MIOTENSILE_DISABLED MLIR_DISABLED.
#
# Testing mode.
#   SKIP_UNLESS_ALL - The test should be only run if MIOPEN_TEST_ALL=TRUE. Intended for long tests.
#   TEST_PERF_DB_RECORD_NOT_FOUND - Test should fail if output contains: "Perf Db: record not found".
#   SKIP_XNACK_ON - Do not run the test if XNACK mode is enabled (xnack+) on the GPU.
#
# Backend: OCL HIP HIP_NOGPU
#   The option can be enabled or disabled by using '_ENABLED' and '_DISABLED' suffix.
#   If nothing is specified, the default value is taken.
#   Default: OCL_ENABLED HIP_ENABLED HIP_NOGPU_DISABLED.

function(add_custom_test NAME)
    set(options
        BF16_ENABLED BF16_DISABLED HALF_ENABLED HALF_DISABLED INT8_ENABLED INT8_DISABLED FLOAT_ENABLED FLOAT_DISABLED
        VEGA_ENABLED VEGA_DISABLED GFX908_ENABLED GFX908_DISABLED GFX1030_ENABLED GFX1030_DISABLED
        GFX90A_ENABLED GFX90A_DISABLED MIOTENSILE_ENABLED MIOTENSILE_DISABLED MLIR_ENABLED MLIR_DISABLED
        SKIP_UNLESS_ALL TEST_PERF_DB_RECORD_NOT_FOUND SKIP_XNACK_ON
        OCL_ENABLED OCL_DISABLED HIP_ENABLED HIP_DISABLED HIP_NOGPU_ENABLED HIP_NOGPU_DISABLED
    )
    set(oneValueArgs)
    set(multiValueArgs)
    cmake_parse_arguments(PARSE "${options}" "${oneValueArgs}" "${multiValueArgs}" ${ARGN})

    # Many custom tests do test only FP32 data type and therefore
    # added only if none of MIOPEN_TEST_HALF, MIOPEN_TEST_INT8, MIOPEN_TEST_BFLOAT16
    # are set, except the test is allowed explicitly.
    set(is_half_check)
    set(HALF_TEST_DEFAULT FALSE)
    option_support_check(${PARSE_HALF_ENABLED} ${PARSE_HALF_DISABLED} ${HALF_TEST_DEFAULT} is_half_check)
    bool_and_f(${MIOPEN_TEST_HALF} ${is_half_check} is_half_check)

    set(is_bfloat16_check)
    set(BF16_TEST_DEFAULT FALSE)
    option_support_check(${PARSE_BF16_ENABLED} ${PARSE_BF16_DISABLED} ${BF16_TEST_DEFAULT} is_bfloat16_check)
    bool_and_f(${MIOPEN_TEST_BFLOAT16} ${is_bfloat16_check} is_bfloat16_check)

    set(is_int8_check)
    set(INT8_TEST_DEFAULT FALSE)
    option_support_check(${PARSE_INT8_ENABLED} ${PARSE_INT8_DISABLED} ${INT8_TEST_DEFAULT} is_int8_check)
    bool_and_f(${MIOPEN_TEST_INT8} ${is_int8_check} is_int8_check)

    set(is_float_check)
    set(FLOAT_TEST_DEFAULT TRUE)
    option_support_check(${PARSE_FLOAT_ENABLED} ${PARSE_FLOAT_DISABLED} ${FLOAT_TEST_DEFAULT} is_float_check)
    bool_and_f(${MIOPEN_TEST_FLOAT} ${is_float_check} is_float_check)

    set(is_miotensile_check)
    set(MIOTENSILE_TEST_DEFAULT FALSE)
    option_support_check(${PARSE_MIOTENSILE_ENABLED} ${PARSE_MIOTENSILE_DISABLED} ${MIOTENSILE_TEST_DEFAULT} is_miotensile_check)
    bool_not_f(${MIOPEN_TEST_MIOTENSILE} NOT_MIOPEN_TEST_MIOTENSILE)
    bool_or_f(${NOT_MIOPEN_TEST_MIOTENSILE} ${is_miotensile_check} is_miotensile_check)

    # When MLIR_ENABLED is set, the test will be run only if MIOPEN_TEST_MLIR is ON.
    # MLIR_DISABLED should not be used.
    # TODO: Rename MLIR_ENABLED to SKIP_IF_NOT_MLIR. Remove MLIR_DISABLED.
    set(is_mlir_check)
    set(MLIR_TEST_DEFAULT FALSE)
    option_support_check(${PARSE_MLIR_ENABLED} ${PARSE_MLIR_DISABLED} ${MLIR_TEST_DEFAULT} is_mlir_check)
    bool_and_f(${MIOPEN_TEST_MLIR} ${is_mlir_check} is_mlir_check)

    set(is_ocl_check)
    set(OCL_TEST_DEFAULT TRUE)
    option_support_check(${PARSE_OCL_ENABLED} ${PARSE_OCL_DISABLED} ${OCL_TEST_DEFAULT} is_ocl_check)
    bool_not_f(${MIOPEN_TEST_OPENCL} NOT_MIOPEN_TEST_OPENCL)
    bool_or_f(${NOT_MIOPEN_TEST_OPENCL} ${is_ocl_check} is_ocl_check)

    set(is_hip_check)
    set(HIP_TEST_DEFAULT TRUE)
    option_support_check(${PARSE_HIP_ENABLED} ${PARSE_HIP_DISABLED} ${HIP_TEST_DEFAULT} is_hip_check)
    bool_not_f(${MIOPEN_TEST_HIP} NOT_MIOPEN_TEST_HIP)
    bool_or_f(${NOT_MIOPEN_TEST_HIP} ${is_hip_check} is_hip_check)

    set(is_hip_nogpu_check)
    set(HIP_NOGPU_TEST_DEFAULT FALSE)
    option_support_check(${PARSE_HIP_NOGPU_ENABLED} ${PARSE_HIP_NOGPU_DISABLED} ${HIP_NOGPU_TEST_DEFAULT} is_hip_nogpu_check)
    bool_not_f(${MIOPEN_TEST_HIP_NOGPU} NOT_MIOPEN_TEST_HIP_NOGPU)
    bool_or_f(${NOT_MIOPEN_TEST_HIP_NOGPU} ${is_hip_nogpu_check} is_hip_nogpu_check)

    # Some tests are xDLOPs specific and should not run on gfx900/906 targets.
    set(is_vega_check)
    set(VEGA_TEST_DEFAULT TRUE)
    option_support_check(${PARSE_VEGA_ENABLED} ${PARSE_VEGA_DISABLED} ${VEGA_TEST_DEFAULT} is_vega_check)
    bool_and_f(${MIOPEN_TEST_VEGA} ${is_vega_check} is_vega_check)

    set(is_gfx908_check)
    set(GFX908_TEST_DEFAULT TRUE)
    option_support_check(${PARSE_GFX908_ENABLED} ${PARSE_GFX908_DISABLED} ${GFX908_TEST_DEFAULT} is_gfx908_check)
    bool_and_f(${MIOPEN_TEST_GFX908} ${is_gfx908_check} is_gfx908_check)

    set(is_gfx90a_check)
    set(GFX90A_TEST_DEFAULT TRUE)
    option_support_check(${PARSE_GFX90A_ENABLED} ${PARSE_GFX90A_DISABLED} ${GFX90A_TEST_DEFAULT} is_gfx90a_check)
    bool_and_f(${MIOPEN_TEST_GFX90A} ${is_gfx90a_check} is_gfx90a_check)

    set(is_gfx1030_check)
    set(GFX1030_TEST_DEFAULT FALSE)
    option_support_check(${PARSE_GFX1030_ENABLED} ${PARSE_GFX1030_DISABLED} ${GFX1030_TEST_DEFAULT} is_gfx1030_check)
    bool_and_f(${MIOPEN_TEST_GFX1030} ${is_gfx1030_check} is_gfx1030_check)

    # When SKIP_XNACK_ON is set, the test will be skipped if MIOPEN_TEST_GPU_XNACK_ENABLED is set.
    set(is_xnack_on_check)
    bool_and_f(${PARSE_SKIP_XNACK_ON} ${MIOPEN_TEST_GPU_XNACK_ENABLED} is_xnack_on_check)
    bool_not_f(${is_xnack_on_check} is_xnack_on_check)

    set(is_full_check)
    bool_not_f(${PARSE_SKIP_UNLESS_ALL} is_full_check)
    bool_or_f(${is_full_check} ${MIOPEN_TEST_ALL} is_full_check)


    add_custom_target(${NAME} ${PARSE_UNPARSED_ARGUMENTS})
    add_test(NAME ${NAME} COMMAND ${CMAKE_COMMAND} --build ${CMAKE_CURRENT_BINARY_DIR} --target ${NAME})

    if(WORKAROUND_ISSUE_898 AND MIOPEN_USE_COMGR)
        set_property(TEST ${NAME} PROPERTY ENVIRONMENT MIOPEN_DEBUG_COMGR_HIP_PCH_ENFORCE=0)
    endif()

    if(WORKAROUND_ISSUE_1148
        AND MIOPEN_TEST_GFX1030
        AND (${NAME} MATCHES "test_conv_3d"
          OR ${NAME} MATCHES "test_conv_group"
          OR ${NAME} MATCHES "test_conv_extra"
          OR ${NAME} MATCHES "test_conv_for_implicit_gemm" ))
        set_tests_properties(${NAME} PROPERTIES RUN_SERIAL On)
    endif()

    if(  (is_vega_check OR is_gfx908_check OR is_gfx1030_check OR is_gfx90a_check)
     AND is_full_check
     AND is_xnack_on_check
     AND (is_miotensile_check AND is_mlir_check)
     AND (is_half_check OR is_bfloat16_check OR is_int8_check OR is_float_check)
     AND (is_ocl_check AND is_hip_check AND is_hip_nogpu_check)
    )
        if(PARSE_TEST_PERF_DB_RECORD_NOT_FOUND)
            set_tests_properties(${NAME} PROPERTIES FAIL_REGULAR_EXPRESSION "(FAILED)|(Perf Db: record not found)")
        else()
            set_tests_properties(${NAME} PROPERTIES FAIL_REGULAR_EXPRESSION "FAILED")
        endif()
        rate_added_test(${NAME})
    else()
        set_tests_properties(${NAME} PROPERTIES DISABLED On)
    endif()

    if(WORKAROUND_ISSUE_1187
        AND (${NAME} MATCHES "test_conv_for_implicit_gemm" ))
        set_tests_properties(${NAME} PROPERTIES DISABLED On)
    endif()
endfunction()

if(${CODECOV_TEST})
    add_custom_test(test_conv3d_codecov
        COMMAND $<TARGET_FILE:test_conv3d> ${MIOPEN_TEST_FLOAT_ARG} --input 2 4 4 4 4 --weights 2 4 1 1 1 --pads_strides_dilations 0 0 0 1 1 1 1 1 1 ${MIOPEN_TEST_FLAGS_ARGS}
    )
    add_custom_test(test_immed_conv2d_codecov
        COMMAND $<TARGET_FILE:test_immed_conv2d> ${MIOPEN_TEST_FLOAT_ARG} --input  2 2 14 14 --weights 8 2 3 3 --pads_strides_dilations 0 0 1 1 1 1 ${MIOPEN_TEST_FLAGS_ARGS}
    )
    add_custom_test(test_immed_conv3d_codecov
        COMMAND $<TARGET_FILE:test_immed_conv3d> ${MIOPEN_TEST_FLOAT_ARG} --input 1 4 4 4 4 --weights 2 4 3 3 3 --pads_strides_dilations 0 0 0 1 1 1 1 1 1 ${MIOPEN_TEST_FLAGS_ARGS}
    )
    add_custom_test(test_pooling2d_codecov
        COMMAND $<TARGET_FILE:test_pooling2d> ${MIOPEN_TEST_FLOAT_ARG} --input 1, 192, 28, 28 --lens 2 2 --strides 2 2 --pads 0 0 ${MIOPEN_TEST_FLAGS_ARGS}
    )

endif()


set(IMPLICITGEMM_ARGS ${MIOPEN_TEST_FLOAT_ARG})

# ./bin/MIOpenDriver conv -n 128 -c 1024 -H 14 -W 14 -k 2048 -y 1 -x 1 -p 0 -q 0 -u 2 -v 2 -l 1 -j 1 -m conv -g 1 -F 1 -t 1
# MIOPEN_DEBUG_CONV_IMMED_FALLBACK=0
if(MIOPEN_EMBED_DB)
    set(MIOPEN_EMBED_TEST_ARG ${MIOPEN_TEST_FLOAT_ARG} --disable-validation --verbose)
    # WORKAROUND for issue #874
    set(MIOPEN_WA_ISSUE_874_F  MIOPEN_DEBUG_CONV_IMPLICIT_GEMM_HIP_FWD_V4R1=0)
    set(MIOPEN_WA_ISSUE_874_W  MIOPEN_DEBUG_CONV_IMPLICIT_GEMM_HIP_WRW_V4R1=0)
    set(MIOPEN_WA_ISSUE_874_FW MIOPEN_DEBUG_CONV_IMPLICIT_GEMM_HIP_FWD_V4R1=0 MIOPEN_DEBUG_CONV_IMPLICIT_GEMM_HIP_WRW_V4R1=0)
    # WORKAROUND for issue #1008
    set(MIOPEN_WA_ISSUE_1008 MIOPEN_DEBUG_AMD_WINOGRAD_RXS_F3X2=0)
add_custom_test(test_conv_embed_db TEST_PERF_DB_RECORD_NOT_FOUND GFX908_DISABLED GFX90A_DISABLED
    COMMAND ${MIOPEN_WA_ISSUE_1008} ${MIOPEN_WA_ISSUE_874_W}  $<TARGET_FILE:test_conv2d> ${MIOPEN_EMBED_TEST_ARG} --input 128 1024 14 14 --weights 2048 1024 1 1 --pads_strides_dilations 0 0 2 2 1 1
    COMMAND ${MIOPEN_WA_ISSUE_1008} ${MIOPEN_WA_ISSUE_874_F}  $<TARGET_FILE:test_conv2d> ${MIOPEN_EMBED_TEST_ARG} --input 128 1024 14 14 --weights 256 1024 1 1 --pads_strides_dilations 0 0 1 1 1 1
    COMMAND ${MIOPEN_WA_ISSUE_1008} ${MIOPEN_WA_ISSUE_874_W}  $<TARGET_FILE:test_conv2d> ${MIOPEN_EMBED_TEST_ARG} --input 128 1024 14 14 --weights 512 1024 1 1 --pads_strides_dilations 0 0 2 2 1 1
    COMMAND ${MIOPEN_WA_ISSUE_1008}                           $<TARGET_FILE:test_conv2d> ${MIOPEN_EMBED_TEST_ARG} --input 128 128 28 28 --weights 128 128 3 3 --pads_strides_dilations 1 1 1 1 1 1
    COMMAND ${MIOPEN_WA_ISSUE_1008} ${MIOPEN_WA_ISSUE_874_W}  $<TARGET_FILE:test_conv2d> ${MIOPEN_EMBED_TEST_ARG} --input 128 1024 14 14 --weights 512 1024 1 1 --pads_strides_dilations 0 0 2 2 1 1
    COMMAND ${MIOPEN_WA_ISSUE_1008} ${MIOPEN_WA_ISSUE_874_FW} $<TARGET_FILE:test_conv2d> ${MIOPEN_EMBED_TEST_ARG} --input 128 128 28 28 --weights 512 128 1 1 --pads_strides_dilations 0 0 1 1 1 1
    COMMAND ${MIOPEN_WA_ISSUE_1008} ${MIOPEN_WA_ISSUE_874_FW} $<TARGET_FILE:test_conv2d> ${MIOPEN_EMBED_TEST_ARG} --input 128 2048 7 7 --weights 512 2048 1 1 --pads_strides_dilations 0 0 1 1 1 1
    COMMAND ${MIOPEN_WA_ISSUE_1008} ${MIOPEN_WA_ISSUE_874_F}  $<TARGET_FILE:test_conv2d> ${MIOPEN_EMBED_TEST_ARG} --input 128 256 14 14 --weights 1024 256 1 1 --pads_strides_dilations 0 0 1 1 1 1
    COMMAND ${MIOPEN_WA_ISSUE_1008} ${MIOPEN_WA_ISSUE_874_W}  $<TARGET_FILE:test_conv2d> ${MIOPEN_EMBED_TEST_ARG} --input 128 256 14 14 --weights 256 256 3 3 --pads_strides_dilations 1 1 1 1 1 1
    COMMAND ${MIOPEN_WA_ISSUE_1008} ${MIOPEN_WA_ISSUE_874_FW} $<TARGET_FILE:test_conv2d> ${MIOPEN_EMBED_TEST_ARG} --input 128 256 56 56 --weights 128 256 1 1 --pads_strides_dilations 0 0 2 2 1 1
    COMMAND ${MIOPEN_WA_ISSUE_1008}                           $<TARGET_FILE:test_conv2d> ${MIOPEN_EMBED_TEST_ARG} --input 128 256 56 56 --weights 512 256 1 1 --pads_strides_dilations 0 0 2 2 1 1
    COMMAND ${MIOPEN_WA_ISSUE_1008} ${MIOPEN_WA_ISSUE_874_FW} $<TARGET_FILE:test_conv2d> ${MIOPEN_EMBED_TEST_ARG} --input 128 256 56 56 --weights 64 256 1 1 --pads_strides_dilations 0 0 1 1 1 1
    COMMAND ${MIOPEN_WA_ISSUE_1008}                           $<TARGET_FILE:test_conv2d> ${MIOPEN_EMBED_TEST_ARG} --input 128 3 230 230   --weights 64 3 7 7 --pads_strides_dilations 0 0 2 2 1 1
    COMMAND ${MIOPEN_WA_ISSUE_1008} ${MIOPEN_WA_ISSUE_874_FW} $<TARGET_FILE:test_conv2d> ${MIOPEN_EMBED_TEST_ARG} --input 128 512 28 28 --weights 1024 512 1 1 --pads_strides_dilations 0 0 2 2 1 1
    COMMAND ${MIOPEN_WA_ISSUE_1008} ${MIOPEN_WA_ISSUE_874_FW} $<TARGET_FILE:test_conv2d> ${MIOPEN_EMBED_TEST_ARG} --input 128 512 28 28 --weights 128 512 1 1 --pads_strides_dilations 0 0 1 1 1 1
    COMMAND ${MIOPEN_WA_ISSUE_1008} ${MIOPEN_WA_ISSUE_874_FW} $<TARGET_FILE:test_conv2d> ${MIOPEN_EMBED_TEST_ARG} --input 128 512 28 28 --weights 256 512 1 1 --pads_strides_dilations 0 0 2 2 1 1
    COMMAND ${MIOPEN_WA_ISSUE_1008} ${MIOPEN_WA_ISSUE_874_FW} $<TARGET_FILE:test_conv2d> ${MIOPEN_EMBED_TEST_ARG} --input 128 512 7 7   --weights 2048 512 1 1 --pads_strides_dilations 0 0 1 1 1 1
    COMMAND ${MIOPEN_WA_ISSUE_1008} ${MIOPEN_WA_ISSUE_874_W}  $<TARGET_FILE:test_conv2d> ${MIOPEN_EMBED_TEST_ARG} --input 128 512 7 7   --weights 512 512 3 3  --pads_strides_dilations 1 1 1 1 1 1
    COMMAND ${MIOPEN_WA_ISSUE_1008} ${MIOPEN_WA_ISSUE_874_FW} $<TARGET_FILE:test_conv2d> ${MIOPEN_EMBED_TEST_ARG} --input 128 64 56 56 --weights 256 64 1 1  --pads_strides_dilations 0 0 1 1 1 1
    COMMAND ${MIOPEN_WA_ISSUE_1008} ${MIOPEN_WA_ISSUE_874_FW} $<TARGET_FILE:test_conv2d> ${MIOPEN_EMBED_TEST_ARG} --input 128 64 56 56 --weights 64 64 1 1  --pads_strides_dilations 0 0 1 1 1 1
    COMMAND ${MIOPEN_WA_ISSUE_1008} ${MIOPEN_WA_ISSUE_874_W}  $<TARGET_FILE:test_conv2d> ${MIOPEN_EMBED_TEST_ARG} --input 128 64 56 56 --weights 64 64 3 3   --pads_strides_dilations 1 1 1 1 1 1
)
endif()

set(IMPLICITGEMM_MLIR_ENV_BASE MIOPEN_FIND_MODE=normal)
set(IMPLICITGEMM_MLIR_ENV_F ${IMPLICITGEMM_MLIR_ENV_BASE} MIOPEN_DEBUG_FIND_ONLY_SOLVER=ConvMlirIgemmFwd)
set(IMPLICITGEMM_MLIR_ENV_B ${IMPLICITGEMM_MLIR_ENV_BASE} MIOPEN_DEBUG_FIND_ONLY_SOLVER=ConvMlirIgemmBwd)
set(IMPLICITGEMM_MLIR_ENV_W ${IMPLICITGEMM_MLIR_ENV_BASE} MIOPEN_DEBUG_FIND_ONLY_SOLVER=ConvMlirIgemmWrW)

set(IMPLICITGEMM_MLIR_ARGS_F ${IMPLICITGEMM_ARGS} --verbose --disable-backward-data --disable-backward-weights)
set(IMPLICITGEMM_MLIR_ARGS_B ${IMPLICITGEMM_ARGS} --verbose --disable-forward --disable-backward-weights)
set(IMPLICITGEMM_MLIR_ARGS_W ${IMPLICITGEMM_ARGS} --verbose --disable-forward --disable-backward-data)

add_custom_test(test_conv_igemm_mlir_small HALF_ENABLED MLIR_ENABLED GFX908_DISABLED GFX90A_DISABLED
    COMMAND ${IMPLICITGEMM_MLIR_ENV_F} $<TARGET_FILE:test_conv2d> ${IMPLICITGEMM_MLIR_ARGS_F} --input 256 1024 14 14 --weights 2048 1024 1 1 --pads_strides_dilations 0 0 2 2 1 1 --in_layout NHWC --fil_layout NHWC --out_layout NHWC
    COMMAND ${IMPLICITGEMM_MLIR_ENV_B} $<TARGET_FILE:test_conv2d> ${IMPLICITGEMM_MLIR_ARGS_B} --input 256 256  56 56 --weights 256  64   1 1 --pads_strides_dilations 0 0 1 1 1 1 --group-count 4
    COMMAND ${IMPLICITGEMM_MLIR_ENV_W} $<TARGET_FILE:test_conv2d> ${IMPLICITGEMM_MLIR_ARGS_W} --input 128 64   56 56 --weights 64   64   1 1 --pads_strides_dilations 0 0 1 1 1 1
    )

# Note: This test is unused until MLIR is switched ON by default
add_custom_test(test_conv_igemm_mlir SKIP_UNLESS_ALL HALF_ENABLED MLIR_ENABLED GFX908_DISABLED GFX90A_DISABLED
    COMMAND ${IMPLICITGEMM_MLIR_ENV_F} $<TARGET_FILE:test_conv2d> ${IMPLICITGEMM_MLIR_ARGS_F} --input 256 1024 14 14 --weights 2048 1024 1 1 --pads_strides_dilations 0 0 2 2 1 1
    COMMAND ${IMPLICITGEMM_MLIR_ENV_F} $<TARGET_FILE:test_conv2d> ${IMPLICITGEMM_MLIR_ARGS_F} --input 256 128  28 28 --weights 128  128  3 3 --pads_strides_dilations 1 1 1 1 1 1
    COMMAND ${IMPLICITGEMM_MLIR_ENV_F} $<TARGET_FILE:test_conv2d> ${IMPLICITGEMM_MLIR_ARGS_F} --input 256 128  28 28 --weights 128  128  3 3 --pads_strides_dilations 1 1 1 1 1 1 --in_layout NHWC --fil_layout NHWC --out_layout NHWC
    COMMAND ${IMPLICITGEMM_MLIR_ENV_F} $<TARGET_FILE:test_conv2d> ${IMPLICITGEMM_MLIR_ARGS_F} --input 128 512  7  7  --weights 512  512  3 3 --pads_strides_dilations 1 1 1 1 1 1
    COMMAND ${IMPLICITGEMM_MLIR_ENV_F} $<TARGET_FILE:test_conv2d> ${IMPLICITGEMM_MLIR_ARGS_F} --input 128 512  7  7  --weights 512  512  3 3 --pads_strides_dilations 1 1 1 1 1 1 --in_layout NHWC --fil_layout NHWC --out_layout NHWC
    COMMAND ${IMPLICITGEMM_MLIR_ENV_F} $<TARGET_FILE:test_conv2d> ${IMPLICITGEMM_MLIR_ARGS_F} --input 128 64   56 56 --weights 64   64   1 1 --pads_strides_dilations 0 0 1 1 1 1
    COMMAND ${IMPLICITGEMM_MLIR_ENV_F} $<TARGET_FILE:test_conv2d> ${IMPLICITGEMM_MLIR_ARGS_F} --input 128 64   56 56 --weights 64   64   1 1 --pads_strides_dilations 0 0 1 1 1 1 --in_layout NHWC --fil_layout NHWC --out_layout NHWC
    COMMAND ${IMPLICITGEMM_MLIR_ENV_F} $<TARGET_FILE:test_conv2d> ${IMPLICITGEMM_MLIR_ARGS_F} --input 256 256  56 56 --weights 256  64   1 1 --pads_strides_dilations 0 0 1 1 1 1 --group-count 4

    COMMAND ${IMPLICITGEMM_MLIR_ENV_B} $<TARGET_FILE:test_conv2d> ${IMPLICITGEMM_MLIR_ARGS_B} --input 256 1024 14 14 --weights 2048 1024 1 1 --pads_strides_dilations 0 0 2 2 1 1
    COMMAND ${IMPLICITGEMM_MLIR_ENV_B} $<TARGET_FILE:test_conv2d> ${IMPLICITGEMM_MLIR_ARGS_B} --input 256 1024 14 14 --weights 2048 1024 1 1 --pads_strides_dilations 0 0 2 2 1 1 --in_layout NHWC --fil_layout NHWC --out_layout NHWC
    COMMAND ${IMPLICITGEMM_MLIR_ENV_B} $<TARGET_FILE:test_conv2d> ${IMPLICITGEMM_MLIR_ARGS_B} --input 256 128  28 28 --weights 128  128  3 3 --pads_strides_dilations 1 1 1 1 1 1
    COMMAND ${IMPLICITGEMM_MLIR_ENV_B} $<TARGET_FILE:test_conv2d> ${IMPLICITGEMM_MLIR_ARGS_B} --input 256 128  28 28 --weights 128  128  3 3 --pads_strides_dilations 1 1 1 1 1 1 --in_layout NHWC --fil_layout NHWC --out_layout NHWC
    COMMAND ${IMPLICITGEMM_MLIR_ENV_B} $<TARGET_FILE:test_conv2d> ${IMPLICITGEMM_MLIR_ARGS_B} --input 128 512  7  7  --weights 512  512  3 3 --pads_strides_dilations 1 1 1 1 1 1
    COMMAND ${IMPLICITGEMM_MLIR_ENV_B} $<TARGET_FILE:test_conv2d> ${IMPLICITGEMM_MLIR_ARGS_B} --input 128 512  7  7  --weights 512  512  3 3 --pads_strides_dilations 1 1 1 1 1 1 --in_layout NHWC --fil_layout NHWC --out_layout NHWC
    COMMAND ${IMPLICITGEMM_MLIR_ENV_B} $<TARGET_FILE:test_conv2d> ${IMPLICITGEMM_MLIR_ARGS_B} --input 128 64   56 56 --weights 64   64   1 1 --pads_strides_dilations 0 0 1 1 1 1
    COMMAND ${IMPLICITGEMM_MLIR_ENV_B} $<TARGET_FILE:test_conv2d> ${IMPLICITGEMM_MLIR_ARGS_B} --input 128 64   56 56 --weights 64   64   1 1 --pads_strides_dilations 0 0 1 1 1 1 --in_layout NHWC --fil_layout NHWC --out_layout NHWC

    COMMAND ${IMPLICITGEMM_MLIR_ENV_W} $<TARGET_FILE:test_conv2d> ${IMPLICITGEMM_MLIR_ARGS_W} --input 64  1024 14 14 --weights 256  1024 1 1 --pads_strides_dilations 0 0 1 1 1 1
    COMMAND ${IMPLICITGEMM_MLIR_ENV_W} $<TARGET_FILE:test_conv2d> ${IMPLICITGEMM_MLIR_ARGS_W} --input 64  1024 14 14 --weights 256  1024 1 1 --pads_strides_dilations 0 0 1 1 1 1 --in_layout NHWC --fil_layout NHWC --out_layout NHWC
    COMMAND ${IMPLICITGEMM_MLIR_ENV_W} $<TARGET_FILE:test_conv2d> ${IMPLICITGEMM_MLIR_ARGS_W} --input 256 256  14 14 --weights 256  256  3 3 --pads_strides_dilations 0 0 2 2 1 1
    COMMAND ${IMPLICITGEMM_MLIR_ENV_W} $<TARGET_FILE:test_conv2d> ${IMPLICITGEMM_MLIR_ARGS_W} --input 256 256  14 14 --weights 256  256  3 3 --pads_strides_dilations 0 0 2 2 1 1 --in_layout NHWC --fil_layout NHWC --out_layout NHWC
    COMMAND ${IMPLICITGEMM_MLIR_ENV_W} $<TARGET_FILE:test_conv2d> ${IMPLICITGEMM_MLIR_ARGS_W} --input 128 2048 7  7  --weights 512  2048 1 1 --pads_strides_dilations 0 0 1 1 1 1
    COMMAND ${IMPLICITGEMM_MLIR_ENV_W} $<TARGET_FILE:test_conv2d> ${IMPLICITGEMM_MLIR_ARGS_W} --input 128 2048 7  7  --weights 512  2048 1 1 --pads_strides_dilations 0 0 1 1 1 1 --in_layout NHWC --fil_layout NHWC --out_layout NHWC
    COMMAND ${IMPLICITGEMM_MLIR_ENV_W} $<TARGET_FILE:test_conv2d> ${IMPLICITGEMM_MLIR_ARGS_W} --input 128 64   56 56 --weights 64   64   1 1 --pads_strides_dilations 0 0 1 1 1 1 --in_layout NHWC --fil_layout NHWC --out_layout NHWC
    COMMAND ${IMPLICITGEMM_MLIR_ENV_W} $<TARGET_FILE:test_conv2d> ${IMPLICITGEMM_MLIR_ARGS_W} --input 256 1024 14 14 --weights 1024 32   1 1 --pads_strides_dilations 0 0 1 1 1 1 --group-count 32
)

set(IMPLICITGEMM_MLIR_ENV_F_XDLOPS ${IMPLICITGEMM_MLIR_ENV_BASE} MIOPEN_DEBUG_FIND_ONLY_SOLVER=ConvMlirIgemmFwdXdlops)
set(IMPLICITGEMM_MLIR_ENV_B_XDLOPS ${IMPLICITGEMM_MLIR_ENV_BASE} MIOPEN_DEBUG_FIND_ONLY_SOLVER=ConvMlirIgemmBwdXdlops)
set(IMPLICITGEMM_MLIR_ENV_W_XDLOPS ${IMPLICITGEMM_MLIR_ENV_BASE} MIOPEN_DEBUG_FIND_ONLY_SOLVER=ConvMlirIgemmWrWXdlops)

add_custom_test(test_conv_igemm_mlir_xdlops_small HALF_ENABLED MLIR_ENABLED VEGA_DISABLED GFX90A_DISABLED
    COMMAND ${IMPLICITGEMM_MLIR_ENV_F_XDLOPS} $<TARGET_FILE:test_conv2d> ${IMPLICITGEMM_MLIR_ARGS_F} --input 256 1024 14 14 --weights 2048 1024 1 1 --pads_strides_dilations 0 0 2 2 1 1 --in_layout NHWC --fil_layout NHWC --out_layout NHWC
    COMMAND ${IMPLICITGEMM_MLIR_ENV_B_XDLOPS} $<TARGET_FILE:test_conv2d> ${IMPLICITGEMM_MLIR_ARGS_B} --input 256 256  56 56 --weights 256  64   1 1 --pads_strides_dilations 0 0 1 1 1 1 --group-count 4
    COMMAND ${IMPLICITGEMM_MLIR_ENV_W_XDLOPS} $<TARGET_FILE:test_conv2d> ${IMPLICITGEMM_MLIR_ARGS_W} --input 128 64   56 56 --weights 64   64   1 1 --pads_strides_dilations 0 0 1 1 1 1
    )

# Note: This test is unused until MLIR is switched ON by default
add_custom_test(test_conv_igemm_mlir_xdlops SKIP_UNLESS_ALL HALF_ENABLED MLIR_ENABLED VEGA_DISABLED GFX90A_DISABLED
    COMMAND ${IMPLICITGEMM_MLIR_ENV_F_XDLOPS} $<TARGET_FILE:test_conv2d> ${IMPLICITGEMM_MLIR_ARGS_F} --input 256 1024 14 14 --weights 2048 1024 1 1 --pads_strides_dilations 0 0 2 2 1 1
    COMMAND ${IMPLICITGEMM_MLIR_ENV_F_XDLOPS} $<TARGET_FILE:test_conv2d> ${IMPLICITGEMM_MLIR_ARGS_F} --input 256 128  28 28 --weights 128  128  3 3 --pads_strides_dilations 1 1 1 1 1 1
    COMMAND ${IMPLICITGEMM_MLIR_ENV_F_XDLOPS} $<TARGET_FILE:test_conv2d> ${IMPLICITGEMM_MLIR_ARGS_F} --input 256 128  28 28 --weights 128  128  3 3 --pads_strides_dilations 1 1 1 1 1 1 --in_layout NHWC --fil_layout NHWC --out_layout NHWC
    COMMAND ${IMPLICITGEMM_MLIR_ENV_F_XDLOPS} $<TARGET_FILE:test_conv2d> ${IMPLICITGEMM_MLIR_ARGS_F} --input 128 512  7  7  --weights 512  512  3 3 --pads_strides_dilations 1 1 1 1 1 1
    COMMAND ${IMPLICITGEMM_MLIR_ENV_F_XDLOPS} $<TARGET_FILE:test_conv2d> ${IMPLICITGEMM_MLIR_ARGS_F} --input 128 512  7  7  --weights 512  512  3 3 --pads_strides_dilations 1 1 1 1 1 1 --in_layout NHWC --fil_layout NHWC --out_layout NHWC
    COMMAND ${IMPLICITGEMM_MLIR_ENV_F_XDLOPS} $<TARGET_FILE:test_conv2d> ${IMPLICITGEMM_MLIR_ARGS_F} --input 128 64   56 56 --weights 64   64   1 1 --pads_strides_dilations 0 0 1 1 1 1
    COMMAND ${IMPLICITGEMM_MLIR_ENV_F_XDLOPS} $<TARGET_FILE:test_conv2d> ${IMPLICITGEMM_MLIR_ARGS_F} --input 128 64   56 56 --weights 64   64   1 1 --pads_strides_dilations 0 0 1 1 1 1 --in_layout NHWC --fil_layout NHWC --out_layout NHWC
    COMMAND ${IMPLICITGEMM_MLIR_ENV_F_XDLOPS} $<TARGET_FILE:test_conv2d> ${IMPLICITGEMM_MLIR_ARGS_F} --input 256 256  56 56 --weights 256  64   1 1 --pads_strides_dilations 0 0 1 1 1 1 --group-count 4

    COMMAND ${IMPLICITGEMM_MLIR_ENV_B_XDLOPS} $<TARGET_FILE:test_conv2d> ${IMPLICITGEMM_MLIR_ARGS_B} --input 256 1024 14 14 --weights 2048 1024 1 1 --pads_strides_dilations 0 0 2 2 1 1
    COMMAND ${IMPLICITGEMM_MLIR_ENV_B_XDLOPS} $<TARGET_FILE:test_conv2d> ${IMPLICITGEMM_MLIR_ARGS_B} --input 256 1024 14 14 --weights 2048 1024 1 1 --pads_strides_dilations 0 0 2 2 1 1 --in_layout NHWC --fil_layout NHWC --out_layout NHWC
    COMMAND ${IMPLICITGEMM_MLIR_ENV_B_XDLOPS} $<TARGET_FILE:test_conv2d> ${IMPLICITGEMM_MLIR_ARGS_B} --input 256 128  28 28 --weights 128  128  3 3 --pads_strides_dilations 1 1 1 1 1 1
    COMMAND ${IMPLICITGEMM_MLIR_ENV_B_XDLOPS} $<TARGET_FILE:test_conv2d> ${IMPLICITGEMM_MLIR_ARGS_B} --input 256 128  28 28 --weights 128  128  3 3 --pads_strides_dilations 1 1 1 1 1 1 --in_layout NHWC --fil_layout NHWC --out_layout NHWC
    COMMAND ${IMPLICITGEMM_MLIR_ENV_B_XDLOPS} $<TARGET_FILE:test_conv2d> ${IMPLICITGEMM_MLIR_ARGS_B} --input 128 512  7  7  --weights 512  512  3 3 --pads_strides_dilations 1 1 1 1 1 1
    COMMAND ${IMPLICITGEMM_MLIR_ENV_B_XDLOPS} $<TARGET_FILE:test_conv2d> ${IMPLICITGEMM_MLIR_ARGS_B} --input 128 512  7  7  --weights 512  512  3 3 --pads_strides_dilations 1 1 1 1 1 1 --in_layout NHWC --fil_layout NHWC --out_layout NHWC
    COMMAND ${IMPLICITGEMM_MLIR_ENV_B_XDLOPS} $<TARGET_FILE:test_conv2d> ${IMPLICITGEMM_MLIR_ARGS_B} --input 128 64   56 56 --weights 64   64   1 1 --pads_strides_dilations 0 0 1 1 1 1
    COMMAND ${IMPLICITGEMM_MLIR_ENV_B_XDLOPS} $<TARGET_FILE:test_conv2d> ${IMPLICITGEMM_MLIR_ARGS_B} --input 128 64   56 56 --weights 64   64   1 1 --pads_strides_dilations 0 0 1 1 1 1 --in_layout NHWC --fil_layout NHWC --out_layout NHWC

    COMMAND ${IMPLICITGEMM_MLIR_ENV_W_XDLOPS} $<TARGET_FILE:test_conv2d> ${IMPLICITGEMM_MLIR_ARGS_W} --input 64  1024 14 14 --weights 256  1024 1 1 --pads_strides_dilations 0 0 1 1 1 1
    COMMAND ${IMPLICITGEMM_MLIR_ENV_W_XDLOPS} $<TARGET_FILE:test_conv2d> ${IMPLICITGEMM_MLIR_ARGS_W} --input 64  1024 14 14 --weights 256  1024 1 1 --pads_strides_dilations 0 0 1 1 1 1 --in_layout NHWC --fil_layout NHWC --out_layout NHWC
    COMMAND ${IMPLICITGEMM_MLIR_ENV_W_XDLOPS} $<TARGET_FILE:test_conv2d> ${IMPLICITGEMM_MLIR_ARGS_W} --input 256 256  14 14 --weights 256  256  3 3 --pads_strides_dilations 0 0 2 2 1 1
    COMMAND ${IMPLICITGEMM_MLIR_ENV_W_XDLOPS} $<TARGET_FILE:test_conv2d> ${IMPLICITGEMM_MLIR_ARGS_W} --input 256 256  14 14 --weights 256  256  3 3 --pads_strides_dilations 0 0 2 2 1 1 --in_layout NHWC --fil_layout NHWC --out_layout NHWC
    COMMAND ${IMPLICITGEMM_MLIR_ENV_W_XDLOPS} $<TARGET_FILE:test_conv2d> ${IMPLICITGEMM_MLIR_ARGS_W} --input 128 2048 7  7  --weights 512  2048 1 1 --pads_strides_dilations 0 0 1 1 1 1
    COMMAND ${IMPLICITGEMM_MLIR_ENV_W_XDLOPS} $<TARGET_FILE:test_conv2d> ${IMPLICITGEMM_MLIR_ARGS_W} --input 128 2048 7  7  --weights 512  2048 1 1 --pads_strides_dilations 0 0 1 1 1 1 --in_layout NHWC --fil_layout NHWC --out_layout NHWC
    COMMAND ${IMPLICITGEMM_MLIR_ENV_W_XDLOPS} $<TARGET_FILE:test_conv2d> ${IMPLICITGEMM_MLIR_ARGS_W} --input 128 64   56 56 --weights 64   64   1 1 --pads_strides_dilations 0 0 1 1 1 1 --in_layout NHWC --fil_layout NHWC --out_layout NHWC
    COMMAND ${IMPLICITGEMM_MLIR_ENV_W_XDLOPS} $<TARGET_FILE:test_conv2d> ${IMPLICITGEMM_MLIR_ARGS_W} --input 256 1024 14 14 --weights 1024 32   1 1 --pads_strides_dilations 0 0 1 1 1 1 --group-count 32
)

set(IMPLICITGEMM_TESTING_ENV
 MIOPEN_DEBUG_CONV_WINOGRAD=0
 MIOPEN_DEBUG_CONV_FFT=0
 MIOPEN_DEBUG_CONV_DIRECT=0
 MIOPEN_DEBUG_CONV_GEMM=0
 MIOPEN_DEBUG_CONV_IMPLICIT_GEMM=1
)

if(WORKAROUND_ISSUE_936 AND MIOPEN_TEST_HALF)
    LIST(APPEND IMPLICITGEMM_TESTING_ENV MIOPEN_DEBUG_CONV_IMPLICIT_GEMM_HIP_FWD_V4R1=0 MIOPEN_FIND_MODE=normal)
    LIST(APPEND IMPLICITGEMM_ARGS --disable-forward --disable-backward-data)
    #Afther fix need to remove '| grep -v "cannot be executed due to incorrect params"'
endif()
add_custom_test(test_conv_for_implicit_gemm SKIP_UNLESS_ALL BF16_ENABLED HALF_ENABLED GFX1030_ENABLED
COMMAND ${IMPLICITGEMM_TESTING_ENV} $<TARGET_FILE:test_conv2d> ${IMPLICITGEMM_ARGS} --verbose   --input 64  16  28  28  --weights 192 16  3 3 --pads_strides_dilations 0 0 2 2 1 1 | grep -v "cannot be executed due to incorrect params"
COMMAND ${IMPLICITGEMM_TESTING_ENV} $<TARGET_FILE:test_conv2d> ${IMPLICITGEMM_ARGS} --verbose   --input 64  16  14  14  --weights 160 16  3 3 --pads_strides_dilations 0 0 2 2 1 1 | grep -v "cannot be executed due to incorrect params"
COMMAND ${IMPLICITGEMM_TESTING_ENV} $<TARGET_FILE:test_conv2d> ${IMPLICITGEMM_ARGS} --verbose   --input 64  16   7   7  --weights 128 16  3 3 --pads_strides_dilations 0 0 2 2 1 1 | grep -v "cannot be executed due to incorrect params"
COMMAND ${IMPLICITGEMM_TESTING_ENV} $<TARGET_FILE:test_conv2d> ${IMPLICITGEMM_ARGS} --verbose   --input 64  16  55  55  --weights 96  16  1 7 --pads_strides_dilations 0 0 2 2 1 1 | grep -v "cannot be executed due to incorrect params"
COMMAND ${IMPLICITGEMM_TESTING_ENV} $<TARGET_FILE:test_conv2d> ${IMPLICITGEMM_ARGS} --verbose   --input 64  16  28  28  --weights 64  16  1 7 --pads_strides_dilations 0 0 2 2 1 1 | grep -v "cannot be executed due to incorrect params"
COMMAND ${IMPLICITGEMM_TESTING_ENV} $<TARGET_FILE:test_conv2d> ${IMPLICITGEMM_ARGS} --verbose   --input 64  16  14  14  --weights 32  16  1 7 --pads_strides_dilations 0 0 2 2 1 1 | grep -v "cannot be executed due to incorrect params"
COMMAND ${IMPLICITGEMM_TESTING_ENV} $<TARGET_FILE:test_conv2d> ${IMPLICITGEMM_ARGS} --verbose   --input 64  32  28  28  --weights 192 32  3 3 --pads_strides_dilations 0 0 2 2 1 1 | grep -v "cannot be executed due to incorrect params"
COMMAND ${IMPLICITGEMM_TESTING_ENV} $<TARGET_FILE:test_conv2d> ${IMPLICITGEMM_ARGS} --verbose   --input 64  32  14  14  --weights 160 32  3 3 --pads_strides_dilations 0 0 2 2 1 1 | grep -v "cannot be executed due to incorrect params"
COMMAND ${IMPLICITGEMM_TESTING_ENV} $<TARGET_FILE:test_conv2d> ${IMPLICITGEMM_ARGS} --verbose   --input 64  32  7   7   --weights 128 32  3 3 --pads_strides_dilations 0 0 2 2 1 1 | grep -v "cannot be executed due to incorrect params"
COMMAND ${IMPLICITGEMM_TESTING_ENV} $<TARGET_FILE:test_conv2d> ${IMPLICITGEMM_ARGS} --verbose   --input 64  32  55  55  --weights 96  32  1 7 --pads_strides_dilations 0 0 2 2 1 1 | grep -v "cannot be executed due to incorrect params"
COMMAND ${IMPLICITGEMM_TESTING_ENV} $<TARGET_FILE:test_conv2d> ${IMPLICITGEMM_ARGS} --verbose   --input 64  32  28  28  --weights 64  32  1 7 --pads_strides_dilations 0 0 2 2 1 1 | grep -v "cannot be executed due to incorrect params"
COMMAND ${IMPLICITGEMM_TESTING_ENV} $<TARGET_FILE:test_conv2d> ${IMPLICITGEMM_ARGS} --verbose   --input 64  32  14  14  --weights 32  32  1 7 --pads_strides_dilations 0 0 2 2 1 1 | grep -v "cannot be executed due to incorrect params"
COMMAND ${IMPLICITGEMM_TESTING_ENV} $<TARGET_FILE:test_conv2d> ${IMPLICITGEMM_ARGS} --verbose   --input 64  64  56  56  --weights 256 64  1 1 --pads_strides_dilations 0 0 1 1 1 1 | grep -v "cannot be executed due to incorrect params"
COMMAND ${IMPLICITGEMM_TESTING_ENV} $<TARGET_FILE:test_conv2d> ${IMPLICITGEMM_ARGS} --verbose   --input 64  64  56  56  --weights 64  64  1 1 --pads_strides_dilations 0 0 1 1 1 1 | grep -v "cannot be executed due to incorrect params"
COMMAND ${IMPLICITGEMM_TESTING_ENV} $<TARGET_FILE:test_conv2d> ${IMPLICITGEMM_ARGS} --verbose   --input 64  64  73  73  --weights 80  64  1 1 --pads_strides_dilations 0 0 1 1 1 1 | grep -v "cannot be executed due to incorrect params"
COMMAND ${IMPLICITGEMM_TESTING_ENV} $<TARGET_FILE:test_conv2d> ${IMPLICITGEMM_ARGS} --verbose   --input 64  64  56  56  --weights 64  64  1 1 --pads_strides_dilations 0 0 1 1 1 1 | grep -v "cannot be executed due to incorrect params"
COMMAND ${IMPLICITGEMM_TESTING_ENV} $<TARGET_FILE:test_conv2d> ${IMPLICITGEMM_ARGS} --verbose   --input 64  128 55  55  --weights 16  128 1 1 --pads_strides_dilations 0 0 1 1 1 1 | grep -v "cannot be executed due to incorrect params"
COMMAND ${IMPLICITGEMM_TESTING_ENV} $<TARGET_FILE:test_conv2d> ${IMPLICITGEMM_ARGS} --verbose   --input 64  128 28  28  --weights 16  128 1 1 --pads_strides_dilations 0 0 1 1 1 1 | grep -v "cannot be executed due to incorrect params"
COMMAND ${IMPLICITGEMM_TESTING_ENV} $<TARGET_FILE:test_conv2d> ${IMPLICITGEMM_ARGS} --verbose   --input 64  128 14  14  --weights 16  128 1 1 --pads_strides_dilations 0 0 1 1 1 1 | grep -v "cannot be executed due to incorrect params"
COMMAND ${IMPLICITGEMM_TESTING_ENV} $<TARGET_FILE:test_conv2d> ${IMPLICITGEMM_ARGS} --verbose   --input 64  128  7   7  --weights 16  128 1 1 --pads_strides_dilations 0 0 1 1 1 1 | grep -v "cannot be executed due to incorrect params"
COMMAND ${IMPLICITGEMM_TESTING_ENV} $<TARGET_FILE:test_conv2d> ${IMPLICITGEMM_ARGS} --verbose   --input 16   64 56  56  --weights 256  64 1 1 --pads_strides_dilations 0 0 1 1 1 1 | grep -v "cannot be executed due to incorrect params"
COMMAND ${IMPLICITGEMM_TESTING_ENV} $<TARGET_FILE:test_conv2d> ${IMPLICITGEMM_ARGS} --verbose   --input 16   64 56  56  --weights 64   64 1 1 --pads_strides_dilations 0 0 1 1 1 1 | grep -v "cannot be executed due to incorrect params"
COMMAND ${IMPLICITGEMM_TESTING_ENV} $<TARGET_FILE:test_conv2d> ${IMPLICITGEMM_ARGS} --verbose   --input 16   64 73  73  --weights 80   64 1 1 --pads_strides_dilations 0 0 1 1 1 1 | grep -v "cannot be executed due to incorrect params"
COMMAND ${IMPLICITGEMM_TESTING_ENV} $<TARGET_FILE:test_conv2d> ${IMPLICITGEMM_ARGS} --verbose   --input 16   64 56  56  --weights 64   64 1 1 --pads_strides_dilations 0 0 1 1 1 1 | grep -v "cannot be executed due to incorrect params"
COMMAND ${IMPLICITGEMM_TESTING_ENV} $<TARGET_FILE:test_conv2d> ${IMPLICITGEMM_ARGS} --verbose   --input 16  128 55  55  --weights 16  128 1 1 --pads_strides_dilations 0 0 1 1 1 1 | grep -v "cannot be executed due to incorrect params"
COMMAND ${IMPLICITGEMM_TESTING_ENV} $<TARGET_FILE:test_conv2d> ${IMPLICITGEMM_ARGS} --verbose   --input 16  128 28  28  --weights 16  128 1 1 --pads_strides_dilations 0 0 1 1 1 1 | grep -v "cannot be executed due to incorrect params"
# COMMAND ${IMPLICITGEMM_TESTING_ENV} $<TARGET_FILE:test_conv2d> ${IMPLICITGEMM_ARGS} --verbose   --input 16  128     14  14  --weights   16  128     1   1   --pads_strides_dilations    0   0   1   1   1   1
COMMAND ${IMPLICITGEMM_TESTING_ENV} $<TARGET_FILE:test_conv2d> ${IMPLICITGEMM_ARGS} --verbose   --input 16  128      7   7  --weights   16  128     1   1   --pads_strides_dilations    0   0   1   1   1   1 | grep -v "cannot be executed due to incorrect params"
COMMAND	${IMPLICITGEMM_TESTING_ENV} $<TARGET_FILE:test_conv2d> ${IMPLICITGEMM_ARGS} --verbose	--input	64	128	55	55	--weights	16  128		1	1	--pads_strides_dilations	0	0	2	2	1	1     | grep -v "cannot be executed due to incorrect params"
COMMAND	${IMPLICITGEMM_TESTING_ENV} $<TARGET_FILE:test_conv2d> ${IMPLICITGEMM_ARGS} --verbose	--input	64	128	28	28	--weights	16  128		1	1	--pads_strides_dilations	0	0	2	2	1	1     | grep -v "cannot be executed due to incorrect params"
COMMAND	${IMPLICITGEMM_TESTING_ENV} $<TARGET_FILE:test_conv2d> ${IMPLICITGEMM_ARGS} --verbose	--input	64	128	14	14	--weights	16  128		1	1	--pads_strides_dilations	0	0	2	2	1	1     | grep -v "cannot be executed due to incorrect params"
COMMAND	${IMPLICITGEMM_TESTING_ENV} $<TARGET_FILE:test_conv2d> ${IMPLICITGEMM_ARGS} --verbose	--input	64	128	 7	 7	--weights	16  128		1	1	--pads_strides_dilations	0	0	2	2	1	1     | grep -v "cannot be executed due to incorrect params"
COMMAND ${IMPLICITGEMM_TESTING_ENV} $<TARGET_FILE:test_conv2d> ${IMPLICITGEMM_ARGS} --verbose	--input	64	128	    28	28	--weights	512	128	    1	1	--pads_strides_dilations	0	0	1	1	1	1 | grep -v "cannot be executed due to incorrect params"
COMMAND ${IMPLICITGEMM_TESTING_ENV} $<TARGET_FILE:test_conv2d> ${IMPLICITGEMM_ARGS} --verbose	--input	64	160	    73	73	--weights	64	160	1	1	--pads_strides_dilations	0	0	1	1	1	1     | grep -v "cannot be executed due to incorrect params"
COMMAND ${IMPLICITGEMM_TESTING_ENV} $<TARGET_FILE:test_conv2d> ${IMPLICITGEMM_ARGS} --verbose	--input	64	192	    35	35	--weights	32	192	1	1	--pads_strides_dilations	0	0	1	1	1	1     | grep -v "cannot be executed due to incorrect params"
COMMAND ${IMPLICITGEMM_TESTING_ENV} $<TARGET_FILE:test_conv2d> ${IMPLICITGEMM_ARGS} --verbose	--input	64	192	    35	35	--weights	48	192	1	1	--pads_strides_dilations	0	0	1	1	1	1     | grep -v "cannot be executed due to incorrect params"
COMMAND ${IMPLICITGEMM_TESTING_ENV} $<TARGET_FILE:test_conv2d> ${IMPLICITGEMM_ARGS} --verbose	--input	64	192	    35	35	--weights	64	192	1	1	--pads_strides_dilations	0	0	1	1	1	1     | grep -v "cannot be executed due to incorrect params"
COMMAND ${IMPLICITGEMM_TESTING_ENV} $<TARGET_FILE:test_conv2d> ${IMPLICITGEMM_ARGS} --verbose	--input	64	192	28	28	--weights	16	192	1	1	--pads_strides_dilations	0	0	1	1	1	1         | grep -v "cannot be executed due to incorrect params"
COMMAND ${IMPLICITGEMM_TESTING_ENV} $<TARGET_FILE:test_conv2d> ${IMPLICITGEMM_ARGS} --verbose	--input	64	192	28	28	--weights	32	192	1	1	--pads_strides_dilations	0	0	1	1	1	1         | grep -v "cannot be executed due to incorrect params"
COMMAND ${IMPLICITGEMM_TESTING_ENV} $<TARGET_FILE:test_conv2d> ${IMPLICITGEMM_ARGS} --verbose	--input	64	192	28	28	--weights	64	192	1	1	--pads_strides_dilations	0	0	1	1	1	1         | grep -v "cannot be executed due to incorrect params"
COMMAND ${IMPLICITGEMM_TESTING_ENV} $<TARGET_FILE:test_conv2d> ${IMPLICITGEMM_ARGS} --verbose	--input	64	192	28	28	--weights	96	192	1	1	--pads_strides_dilations	0	0	1	1	1	1         | grep -v "cannot be executed due to incorrect params"
COMMAND ${IMPLICITGEMM_TESTING_ENV} $<TARGET_FILE:test_conv2d> ${IMPLICITGEMM_ARGS} --verbose	--input	64	256	    35	35	--weights	48	256	1	1	--pads_strides_dilations	0	0	1	1	1	1     | grep -v "cannot be executed due to incorrect params"
COMMAND ${IMPLICITGEMM_TESTING_ENV} $<TARGET_FILE:test_conv2d> ${IMPLICITGEMM_ARGS} --verbose	--input	64	256	    35	35	--weights	64	256	1	1	--pads_strides_dilations	0	0	1	1	1	1     | grep -v "cannot be executed due to incorrect params"
COMMAND ${IMPLICITGEMM_TESTING_ENV} $<TARGET_FILE:test_conv2d> ${IMPLICITGEMM_ARGS} --verbose	--input	64	256	    56	56	--weights	128	256	    1	1	--pads_strides_dilations	0	0	2	2	1	1 | grep -v "cannot be executed due to incorrect params"
COMMAND ${IMPLICITGEMM_TESTING_ENV} $<TARGET_FILE:test_conv2d> ${IMPLICITGEMM_ARGS} --verbose	--input	64	256	    56	56	--weights	512	256	    1	1	--pads_strides_dilations	0	0	2	2	1	1 | grep -v "cannot be executed due to incorrect params"
COMMAND ${IMPLICITGEMM_TESTING_ENV} $<TARGET_FILE:test_conv2d> ${IMPLICITGEMM_ARGS} --verbose	--input	64	256	    56	56	--weights	64	256	    1	1	--pads_strides_dilations	0	0	1	1	1	1 | grep -v "cannot be executed due to incorrect params"
COMMAND ${IMPLICITGEMM_TESTING_ENV} $<TARGET_FILE:test_conv2d> ${IMPLICITGEMM_ARGS} --verbose	--input	64	256	28	28	--weights	128	256	1	1	--pads_strides_dilations	0	0	1	1	1	1         | grep -v "cannot be executed due to incorrect params"
COMMAND ${IMPLICITGEMM_TESTING_ENV} $<TARGET_FILE:test_conv2d> ${IMPLICITGEMM_ARGS} --verbose	--input	64	256	28	28	--weights	32	256	1	1	--pads_strides_dilations	0	0	1	1	1	1         | grep -v "cannot be executed due to incorrect params"
COMMAND ${IMPLICITGEMM_TESTING_ENV} $<TARGET_FILE:test_conv2d> ${IMPLICITGEMM_ARGS} --verbose	--input	64	256	28	28	--weights	64	256	1	1	--pads_strides_dilations	0	0	1	1	1	1         | grep -v "cannot be executed due to incorrect params"
COMMAND ${IMPLICITGEMM_TESTING_ENV} $<TARGET_FILE:test_conv2d> ${IMPLICITGEMM_ARGS} --verbose	--input	64	288	    35	35	--weights	48	288	1	1	--pads_strides_dilations	0	0	1	1	1	1     | grep -v "cannot be executed due to incorrect params"
COMMAND ${IMPLICITGEMM_TESTING_ENV} $<TARGET_FILE:test_conv2d> ${IMPLICITGEMM_ARGS} --verbose	--input	64	288	    35	35	--weights	64	288	1	1	--pads_strides_dilations	0	0	1	1	1	1     | grep -v "cannot be executed due to incorrect params"
COMMAND ${IMPLICITGEMM_TESTING_ENV} $<TARGET_FILE:test_conv2d> ${IMPLICITGEMM_ARGS} --verbose	--input	64	384	    35	35	--weights	192	384	1	1	--pads_strides_dilations	0	0	1	1	1	1     | grep -v "cannot be executed due to incorrect params"
COMMAND ${IMPLICITGEMM_TESTING_ENV} $<TARGET_FILE:test_conv2d> ${IMPLICITGEMM_ARGS} --verbose	--input	64	384	    35	35	--weights	64	384	1	1	--pads_strides_dilations	0	0	1	1	1	1     | grep -v "cannot be executed due to incorrect params"
COMMAND ${IMPLICITGEMM_TESTING_ENV} $<TARGET_FILE:test_conv2d> ${IMPLICITGEMM_ARGS} --verbose	--input	64	384	    35	35	--weights	96	384	1	1	--pads_strides_dilations	0	0	1	1	1	1     | grep -v "cannot be executed due to incorrect params"
COMMAND ${IMPLICITGEMM_TESTING_ENV} $<TARGET_FILE:test_conv2d> ${IMPLICITGEMM_ARGS} --verbose	--input	64	480	14	14	--weights	16	480	1	1	--pads_strides_dilations	0	0	1	1	1	1         | grep -v "cannot be executed due to incorrect params"
COMMAND ${IMPLICITGEMM_TESTING_ENV} $<TARGET_FILE:test_conv2d> ${IMPLICITGEMM_ARGS} --verbose	--input	64	480	14	14	--weights	192	480	1	1	--pads_strides_dilations	0	0	1	1	1	1         | grep -v "cannot be executed due to incorrect params"
COMMAND ${IMPLICITGEMM_TESTING_ENV} $<TARGET_FILE:test_conv2d> ${IMPLICITGEMM_ARGS} --verbose	--input	64	480	14	14	--weights	64	480	1	1	--pads_strides_dilations	0	0	1	1	1	1         | grep -v "cannot be executed due to incorrect params"
COMMAND ${IMPLICITGEMM_TESTING_ENV} $<TARGET_FILE:test_conv2d> ${IMPLICITGEMM_ARGS} --verbose	--input	64	480	14	14	--weights	96	480	1	1	--pads_strides_dilations	0	0	1	1	1	1         | grep -v "cannot be executed due to incorrect params"
COMMAND ${IMPLICITGEMM_TESTING_ENV} $<TARGET_FILE:test_conv2d> ${IMPLICITGEMM_ARGS} --verbose	--input	64	512	    28	28	--weights	128	512	    1	1	--pads_strides_dilations	0	0	1	1	1	1 | grep -v "cannot be executed due to incorrect params"
COMMAND ${IMPLICITGEMM_TESTING_ENV} $<TARGET_FILE:test_conv2d> ${IMPLICITGEMM_ARGS} --verbose	--input	64	512	    28	28	--weights	256	512	    1	1	--pads_strides_dilations	0	0	2	2	1	1 | grep -v "cannot be executed due to incorrect params"
COMMAND ${IMPLICITGEMM_TESTING_ENV} $<TARGET_FILE:test_conv2d> ${IMPLICITGEMM_ARGS} --verbose	--input	64	512	14	14	--weights	112	512	1	1	--pads_strides_dilations	0	0	1	1	1	1         | grep -v "cannot be executed due to incorrect params"
COMMAND ${IMPLICITGEMM_TESTING_ENV} $<TARGET_FILE:test_conv2d> ${IMPLICITGEMM_ARGS} --verbose	--input	64	512	14	14	--weights	128	512	1	1	--pads_strides_dilations	0	0	1	1	1	1         | grep -v "cannot be executed due to incorrect params"
COMMAND ${IMPLICITGEMM_TESTING_ENV} $<TARGET_FILE:test_conv2d> ${IMPLICITGEMM_ARGS} --verbose	--input	64	512	14	14	--weights	144	512	1	1	--pads_strides_dilations	0	0	1	1	1	1         | grep -v "cannot be executed due to incorrect params"
COMMAND ${IMPLICITGEMM_TESTING_ENV} $<TARGET_FILE:test_conv2d> ${IMPLICITGEMM_ARGS} --verbose	--input	64	512	14	14	--weights	160	512	1	1	--pads_strides_dilations	0	0	1	1	1	1         | grep -v "cannot be executed due to incorrect params"
COMMAND ${IMPLICITGEMM_TESTING_ENV} $<TARGET_FILE:test_conv2d> ${IMPLICITGEMM_ARGS} --verbose	--input	64	512	14	14	--weights	24	512	1	1	--pads_strides_dilations	0	0	1	1	1	1         | grep -v "cannot be executed due to incorrect params"
COMMAND ${IMPLICITGEMM_TESTING_ENV} $<TARGET_FILE:test_conv2d> ${IMPLICITGEMM_ARGS} --verbose	--input	64	512	14	14	--weights	32	512	1	1	--pads_strides_dilations	0	0	1	1	1	1         | grep -v "cannot be executed due to incorrect params"
COMMAND ${IMPLICITGEMM_TESTING_ENV} $<TARGET_FILE:test_conv2d> ${IMPLICITGEMM_ARGS} --verbose	--input	64	512	14	14	--weights	64	512	1	1	--pads_strides_dilations	0	0	1	1	1	1         | grep -v "cannot be executed due to incorrect params"
COMMAND ${IMPLICITGEMM_TESTING_ENV} $<TARGET_FILE:test_conv2d> ${IMPLICITGEMM_ARGS} --verbose   --input 128  832    7  7  --weights   32  832  1   1   --pads_strides_dilations    0   0   1   1   1   1      | grep -v "cannot be executed due to incorrect params"
COMMAND ${IMPLICITGEMM_TESTING_ENV} $<TARGET_FILE:test_conv2d> ${IMPLICITGEMM_ARGS} --verbose   --input 128  832    7  7  --weights   192  832  1   1   --pads_strides_dilations    0   0   1   1   1   1     | grep -v "cannot be executed due to incorrect params"
COMMAND ${IMPLICITGEMM_TESTING_ENV} $<TARGET_FILE:test_conv2d> ${IMPLICITGEMM_ARGS} --verbose   --input 128  832    7  7  --weights   128  832  1   1   --pads_strides_dilations    0   0   1   1   1   1     | grep -v "cannot be executed due to incorrect params"
COMMAND ${IMPLICITGEMM_TESTING_ENV} $<TARGET_FILE:test_conv2d> ${IMPLICITGEMM_ARGS} --verbose   --input 128  832    7  7  --weights   32  832  1   1   --pads_strides_dilations    0   0   1   1   2   2      | grep -v "cannot be executed due to incorrect params"
COMMAND ${IMPLICITGEMM_TESTING_ENV} $<TARGET_FILE:test_conv2d> ${IMPLICITGEMM_ARGS} --verbose   --input 128  832    7  7  --weights   192  832  1   1   --pads_strides_dilations    0   0   1   1   2   2     | grep -v "cannot be executed due to incorrect params"
COMMAND ${IMPLICITGEMM_TESTING_ENV} $<TARGET_FILE:test_conv2d> ${IMPLICITGEMM_ARGS} --verbose   --input 128  832    7  7  --weights   128  832  1   1   --pads_strides_dilations    0   0   1   1   2   2     | grep -v "cannot be executed due to incorrect params"
COMMAND ${IMPLICITGEMM_TESTING_ENV} $<TARGET_FILE:test_conv2d> ${IMPLICITGEMM_ARGS} --verbose   --input 16  2048    7  7  --weights   192  2048 1   1   --pads_strides_dilations    0   0   1   1   2   2     | grep -v "cannot be executed due to incorrect params"
COMMAND	${IMPLICITGEMM_TESTING_ENV} $<TARGET_FILE:test_conv2d> ${IMPLICITGEMM_ARGS} --verbose   --input 64	 32	28 28 --weights   192  32   3	3   --pads_strides_dilations	1   1	2   2	1   1         | grep -v "cannot be executed due to incorrect params"
COMMAND	${IMPLICITGEMM_TESTING_ENV} $<TARGET_FILE:test_conv2d> ${IMPLICITGEMM_ARGS} --verbose   --input 8    16 14 14 --weights   32   16   1   1   --pads_strides_dilations	1   1	1   1	1   1         | grep -v "cannot be executed due to incorrect params"
COMMAND	${IMPLICITGEMM_TESTING_ENV} $<TARGET_FILE:test_conv2d> ${IMPLICITGEMM_ARGS} --verbose   --input 64	 32	14 14 --weights   192  32   3	3   --pads_strides_dilations	1   1	2   2	1   1         | grep -v "cannot be executed due to incorrect params"
COMMAND	${IMPLICITGEMM_TESTING_ENV} $<TARGET_FILE:test_conv2d> ${IMPLICITGEMM_ARGS} --verbose   --input 64	 32	7 7   --weights   192  32   3	3   --pads_strides_dilations	1   1	2   2	1   1         | grep -v "cannot be executed due to incorrect params"
COMMAND	${IMPLICITGEMM_TESTING_ENV} $<TARGET_FILE:test_conv2d> ${IMPLICITGEMM_ARGS} --verbose   --input 64	 32	28 28 --weights   192  32   3	3   --pads_strides_dilations	2   2	2   2	1   1         | grep -v "cannot be executed due to incorrect params"
COMMAND	${IMPLICITGEMM_TESTING_ENV} $<TARGET_FILE:test_conv2d> ${IMPLICITGEMM_ARGS} --verbose   --input 64	 32	14 14 --weights   192  32   3	3   --pads_strides_dilations	2   2	2   2	1   1         | grep -v "cannot be executed due to incorrect params"
COMMAND	${IMPLICITGEMM_TESTING_ENV} $<TARGET_FILE:test_conv2d> ${IMPLICITGEMM_ARGS} --verbose   --input 64	 32	7 7   --weights   192  32   3	3   --pads_strides_dilations	2   2	2   2	1   1         | grep -v "cannot be executed due to incorrect params"
)

add_custom_test(test_conv_group SKIP_UNLESS_ALL MIOTENSILE_ENABLED GFX1030_ENABLED
COMMAND	$<TARGET_FILE:test_conv2d>	--verbose	--input	16	128	56	56	--weights	256	4	3	3	--pads_strides_dilations	1	1	1	1	1	1	--group-count	32
COMMAND	$<TARGET_FILE:test_conv2d>	--verbose	--input	16	256	56	56	--weights	512	8	3	3	--pads_strides_dilations	1	1	2	2	1	1	--group-count	32
COMMAND	$<TARGET_FILE:test_conv2d>	--verbose	--input	16	256	28	28	--weights	512	8	3	3	--pads_strides_dilations	1	1	1	1	1	1	--group-count	32
COMMAND	$<TARGET_FILE:test_conv2d>	--verbose	--input	16	512	28	28	--weights	1024	16	3	3	--pads_strides_dilations	1	1	2	2	1	1	--group-count	32
COMMAND	$<TARGET_FILE:test_conv2d>	--verbose	--input	16	512	14	14	--weights	1024	16	3	3	--pads_strides_dilations	1	1	1	1	1	1	--group-count	32
COMMAND	$<TARGET_FILE:test_conv2d>	--verbose	--input	16	1024	14	14	--weights	2048	32	3	3	--pads_strides_dilations	1	1	2	2	1	1	--group-count	32
COMMAND	$<TARGET_FILE:test_conv2d>	--verbose	--input	16	1024	7	7	--weights	2048	32	3	3	--pads_strides_dilations	1	1	1	1	1	1	--group-count	32
COMMAND	$<TARGET_FILE:test_conv2d>	--verbose	--input	32	128	56	56	--weights	256	4	3	3	--pads_strides_dilations	1	1	1	1	1	1	--group-count	32
COMMAND	$<TARGET_FILE:test_conv2d>	--verbose	--input	32	256	56	56	--weights	512	8	3	3	--pads_strides_dilations	1	1	2	2	1	1	--group-count	32
#
# Workaround for "Memory access fault by GPU node" during "HIP Release All" - WrW disabled.
COMMAND	$<TARGET_FILE:test_conv2d>	--verbose	--input	32	256	28	28	--weights	512	8	3	3	--pads_strides_dilations	1	1	1	1	1	1	--group-count	32 --disable-backward-weights
COMMAND	$<TARGET_FILE:test_conv2d>	--verbose	--input	32	512	28	28	--weights	1024	16	3	3	--pads_strides_dilations	1	1	2	2	1	1	--group-count	32
COMMAND	$<TARGET_FILE:test_conv2d>	--verbose	--input	32	512	14	14	--weights	1024	16	3	3	--pads_strides_dilations	1	1	1	1	1	1	--group-count	32
COMMAND	$<TARGET_FILE:test_conv2d>	--verbose	--input	32	1024	14	14	--weights	2048	32	3	3	--pads_strides_dilations	1	1	2	2	1	1	--group-count	32
COMMAND	$<TARGET_FILE:test_conv2d>	--verbose	--input	32	1024	7	7	--weights	2048	32	3	3	--pads_strides_dilations	1	1	1	1	1	1	--group-count	32
COMMAND	$<TARGET_FILE:test_conv2d>	--verbose	--input	4	4	161	700	--weights	32	1	5	20	--pads_strides_dilations	0	0	2	2	1	1	--group-count	4
COMMAND	$<TARGET_FILE:test_conv2d>	--verbose	--input	8	2	161	700	--weights	32	1	5	20	--pads_strides_dilations	0	0	2	2	1	1	--group-count	2
COMMAND	$<TARGET_FILE:test_conv2d>	--verbose	--input	16	4	161	700	--weights	32	1	5	20	--pads_strides_dilations	0	0	2	2	1	1	--group-count	4
COMMAND	$<TARGET_FILE:test_conv2d>	--verbose	--input	32	2	161	700	--weights	32	1	5	20	--pads_strides_dilations	0	0	2	2	1	1	--group-count	2
COMMAND	$<TARGET_FILE:test_conv2d>	--verbose	--input	4	32	79	341	--weights	32	16	5	10	--pads_strides_dilations	0	0	2	2	1	1	--group-count	2
COMMAND	$<TARGET_FILE:test_conv2d>	--verbose	--input	8	32	79	341	--weights	32	16	5	10	--pads_strides_dilations	0	0	2	2	1	1	--group-count	2
COMMAND	$<TARGET_FILE:test_conv2d>	--verbose	--input	16	32	79	341	--weights	32	16	5	10	--pads_strides_dilations	0	0	2	2	1	1	--group-count	2
COMMAND	$<TARGET_FILE:test_conv2d>	--verbose	--input	32	32	79	341	--weights	32	16	5	10	--pads_strides_dilations	0	0	2	2	1	1	--group-count	2
COMMAND	$<TARGET_FILE:test_conv2d>	--verbose	--input	16	4	48	480	--weights	16	1	3	3	--pads_strides_dilations	1	1	1	1	1	1	--group-count	4
COMMAND	$<TARGET_FILE:test_conv2d>	--verbose	--input	16	16	24	240	--weights	32	1	3	3	--pads_strides_dilations	1	1	1	1	1	1	--group-count	16
COMMAND	$<TARGET_FILE:test_conv2d>	--verbose	--input	16	32	12	120	--weights	64	8	3	3	--pads_strides_dilations	1	1	1	1	1	1	--group-count	4
COMMAND	$<TARGET_FILE:test_conv2d>	--verbose	--input	16	64	6	60	--weights	128	16	3	3	--pads_strides_dilations	1	1	1	1	1	1	--group-count	4
COMMAND	$<TARGET_FILE:test_conv2d>	--verbose	--input	8	3	108	108	--weights	63	1	3	3	--pads_strides_dilations	1	1	2	2	1	1	--group-count	3
COMMAND	$<TARGET_FILE:test_conv2d>	--verbose	--input	8	64	54	54	--weights	64	8	3	3	--pads_strides_dilations	1	1	1	1	1	1	--group-count	8
COMMAND	$<TARGET_FILE:test_conv2d>	--verbose	--input	8	128	27	27	--weights	128	16	3	3	--pads_strides_dilations	1	1	1	1	1	1	--group-count	8
COMMAND	$<TARGET_FILE:test_conv2d>	--verbose	--input	8	3	224	224	--weights	63	1	3	3	--pads_strides_dilations	1	1	1	1	1	1	--group-count	3
COMMAND	$<TARGET_FILE:test_conv2d>	--verbose	--input	8	64	112	112	--weights	128	32	3	3	--pads_strides_dilations	1	1	1	1	1	1	--group-count	2
COMMAND	$<TARGET_FILE:test_conv2d>	--verbose	--input	16	9	224	224	--weights	63	3	3	3	--pads_strides_dilations	1	1	1	1	1	1	--group-count	3
#
# Workaround for "Memory access fault by GPU node" during "FP32 gfx908 Hip Release All subset" - WrW disabled.
COMMAND	$<TARGET_FILE:test_conv2d>	--verbose	--input	16	64	112	112	--weights	128	16	3	3	--pads_strides_dilations	1	1	1	1	1	1	--group-count	4 --disable-backward-weights
COMMAND	$<TARGET_FILE:test_conv2d>	--verbose	--input	16	3	224	224	--weights	63	1	7	7	--pads_strides_dilations	3	3	2	2	1	1	--group-count	3
COMMAND	$<TARGET_FILE:test_conv2d>	--verbose	--input	16	192	28	28	--weights	32	12	5	5	--pads_strides_dilations	2	2	1	1	1	1	--group-count	16
COMMAND	$<TARGET_FILE:test_conv2d>	--verbose	--input	16	832	7	7	--weights	128	52	5	5	--pads_strides_dilations	2	2	1	1	1	1	--group-count	16
COMMAND	$<TARGET_FILE:test_conv2d>	--verbose	--input	16	192	28	28	--weights	32	24	1	1	--pads_strides_dilations	0	0	1	1	1	1	--group-count	8
COMMAND	$<TARGET_FILE:test_conv2d>	--verbose	--input	16	832	7	7	--weights	128	104	1	1	--pads_strides_dilations	0	0	1	1	1	1	--group-count	8
COMMAND	$<TARGET_FILE:test_conv2d>	--verbose	--input	11	23	161	700	--weights	46	1	7	7	--pads_strides_dilations	1	1	2	2	1	1	--group-count	23
COMMAND	$<TARGET_FILE:test_conv2d>	--verbose	--input	8	7	224	224	--weights	63	1	3	3	--pads_strides_dilations	1	1	1	1	1	1	--group-count	7
COMMAND	$<TARGET_FILE:test_conv2d>	--verbose	--input	8	7	224	224	--weights	63	1	3	3	--pads_strides_dilations	0	0	1	1	1	1	--group-count	7
COMMAND	$<TARGET_FILE:test_conv2d>	--verbose	--input	8	7	224	224	--weights	63	1	3	3	--pads_strides_dilations	0	0	2	2	1	1	--group-count	7
COMMAND	$<TARGET_FILE:test_conv2d>	--verbose	--input	8	7	224	224	--weights	63	1	3	3	--pads_strides_dilations	1	1	2	2	1	1	--group-count	7
COMMAND	$<TARGET_FILE:test_conv2d>	--verbose	--input	8	7	224	224	--weights	63	1	3	3	--pads_strides_dilations	2	2	2	2	1	1	--group-count	7
COMMAND	$<TARGET_FILE:test_conv2d>	--verbose	--input	8	3	108	108	--weights	63	1	3	3	--pads_strides_dilations	1	1	1	1	1	1	--group-count	3
COMMAND	$<TARGET_FILE:test_conv2d>	--verbose	--input	8	3	108	108	--weights	63	1	3	3	--pads_strides_dilations	0	0	1	1	1	1	--group-count	3
COMMAND	$<TARGET_FILE:test_conv2d>	--verbose	--input	8	3	108	108	--weights	63	1	3	3	--pads_strides_dilations	0	0	2	2	1	1	--group-count	3
COMMAND	$<TARGET_FILE:test_conv2d>	--verbose	--input	8	3	108	108	--weights	63	1	3	3	--pads_strides_dilations	1	1	2	2	1	1	--group-count	3
COMMAND	$<TARGET_FILE:test_conv2d>	--verbose	--input	8	3	108	108	--weights	63	1	3	3	--pads_strides_dilations	2	2	2	2	1	1	--group-count	3
)




if(MIOPEN_TEST_DEEPBENCH)
    add_custom_test(test_deepbench_rnn  MIOTENSILE_ENABLED GFX1030_ENABLED
    COMMAND $<TARGET_FILE:test_rnn_vanilla> --verbose --batch-size 16 --seq-len 50 --vector-len 1760 --hidden-size 1760 --num-layers 1 --in-mode 1 --bias-mode 0 -dir-mode 0 --rnn-mode 0 --flat-batch-fill
    COMMAND $<TARGET_FILE:test_rnn_vanilla> --verbose --batch-size 32 --seq-len 50 --vector-len 1760 --hidden-size 1760 --num-layers 1 --in-mode 1 --bias-mode 0 -dir-mode 0 --rnn-mode 0 --flat-batch-fill
    COMMAND $<TARGET_FILE:test_rnn_vanilla> --verbose --batch-size 64 --seq-len 50 --vector-len 1760 --hidden-size 1760 --num-layers 1 --in-mode 1 --bias-mode 0 -dir-mode 0 --rnn-mode 0 --flat-batch-fill
    COMMAND $<TARGET_FILE:test_rnn_vanilla> --verbose --batch-size 128 --seq-len 50 --vector-len 1760 --hidden-size 1760 --num-layers 1 --in-mode 1 --bias-mode 0 -dir-mode 0 --rnn-mode 0 --flat-batch-fill
    COMMAND $<TARGET_FILE:test_rnn_vanilla> --verbose --batch-size 16 --seq-len 50 --vector-len 2048 --hidden-size 2048 --num-layers 1 --in-mode 1 --bias-mode 0 -dir-mode 0 --rnn-mode 0 --flat-batch-fill
    COMMAND $<TARGET_FILE:test_rnn_vanilla> --verbose --batch-size 32 --seq-len 50 --vector-len 2048 --hidden-size 2048 --num-layers 1 --in-mode 1 --bias-mode 0 -dir-mode 0 --rnn-mode 0 --flat-batch-fill
    COMMAND $<TARGET_FILE:test_rnn_vanilla> --verbose --batch-size 64 --seq-len 50 --vector-len 2048 --hidden-size 2048 --num-layers 1 --in-mode 1 --bias-mode 0 -dir-mode 0 --rnn-mode 0 --flat-batch-fill
    COMMAND $<TARGET_FILE:test_rnn_vanilla> --verbose --batch-size 128 --seq-len 50 --vector-len 2048 --hidden-size 2048 --num-layers 1 --in-mode 1 --bias-mode 0 -dir-mode 0 --rnn-mode 0 --flat-batch-fill
    COMMAND $<TARGET_FILE:test_rnn_vanilla> --verbose --batch-size 16 --seq-len 50 --vector-len 2560 --hidden-size 2560 --num-layers 1 --in-mode 1 --bias-mode 0 -dir-mode 0 --rnn-mode 0 --flat-batch-fill
    COMMAND $<TARGET_FILE:test_rnn_vanilla> --verbose --batch-size 32 --seq-len 50 --vector-len 2560 --hidden-size 2560 --num-layers 1 --in-mode 1 --bias-mode 0 -dir-mode 0 --rnn-mode 0 --flat-batch-fill
    COMMAND $<TARGET_FILE:test_rnn_vanilla> --verbose --batch-size 64 --seq-len 50 --vector-len 2560 --hidden-size 2560 --num-layers 1 --in-mode 1 --bias-mode 0 -dir-mode 0 --rnn-mode 0 --flat-batch-fill
    COMMAND $<TARGET_FILE:test_rnn_vanilla> --verbose --batch-size 128 --seq-len 50 --vector-len 2560 --hidden-size 2560 --num-layers 1 --in-mode 1 --bias-mode 0 -dir-mode 0 --rnn-mode 0 --flat-batch-fill
    COMMAND $<TARGET_FILE:test_lstm> --verbose --batch-size 16 --seq-len 25 --vector-len 512 --hidden-size 512 --num-layers 1 --in-mode 1 --bias-mode 0 -dir-mode 0 --rnn-mode 0 --flat-batch-fill
    COMMAND $<TARGET_FILE:test_lstm> --verbose --batch-size 32 --seq-len 25 --vector-len 512 --hidden-size 512 --num-layers 1 --in-mode 1 --bias-mode 0 -dir-mode 0 --rnn-mode 0 --flat-batch-fill
    COMMAND $<TARGET_FILE:test_lstm> --verbose --batch-size 64 --seq-len 25 --vector-len 512 --hidden-size 512 --num-layers 1 --in-mode 1 --bias-mode 0 -dir-mode 0 --rnn-mode 0 --flat-batch-fill
    COMMAND $<TARGET_FILE:test_lstm> --verbose --batch-size 128 --seq-len 25 --vector-len 512 --hidden-size 512 --num-layers 1 --in-mode 1 --bias-mode 0 -dir-mode 0 --rnn-mode 0 --flat-batch-fill
    COMMAND $<TARGET_FILE:test_lstm> --verbose --batch-size 16 --seq-len 25 --vector-len 1024 --hidden-size 1024 --num-layers 1 --in-mode 1 --bias-mode 0 -dir-mode 0 --rnn-mode 0 --flat-batch-fill
    COMMAND $<TARGET_FILE:test_lstm> --verbose --batch-size 32 --seq-len 25 --vector-len 1024 --hidden-size 1024 --num-layers 1 --in-mode 1 --bias-mode 0 -dir-mode 0 --rnn-mode 0 --flat-batch-fill
    COMMAND $<TARGET_FILE:test_lstm> --verbose --batch-size 64 --seq-len 25 --vector-len 1024 --hidden-size 1024 --num-layers 1 --in-mode 1 --bias-mode 0 -dir-mode 0 --rnn-mode 0 --flat-batch-fill
    COMMAND $<TARGET_FILE:test_lstm> --verbose --batch-size 128 --seq-len 25 --vector-len 1024 --hidden-size 1024 --num-layers 1 --in-mode 1 --bias-mode 0 -dir-mode 0 --rnn-mode 0 --flat-batch-fill
    COMMAND $<TARGET_FILE:test_lstm> --verbose --batch-size 16 --seq-len 25 --vector-len 2048 --hidden-size 2048 --num-layers 1 --in-mode 1 --bias-mode 0 -dir-mode 0 --rnn-mode 0 --flat-batch-fill
    COMMAND $<TARGET_FILE:test_lstm> --verbose --batch-size 32 --seq-len 25 --vector-len 2048 --hidden-size 2048 --num-layers 1 --in-mode 1 --bias-mode 0 -dir-mode 0 --rnn-mode 0 --flat-batch-fill
    COMMAND $<TARGET_FILE:test_lstm> --verbose --batch-size 64 --seq-len 25 --vector-len 2048 --hidden-size 2048 --num-layers 1 --in-mode 1 --bias-mode 0 -dir-mode 0 --rnn-mode 0 --flat-batch-fill
    COMMAND $<TARGET_FILE:test_lstm> --verbose --batch-size 128 --seq-len 25 --vector-len 2048 --hidden-size 2048 --num-layers 1 --in-mode 1 --bias-mode 0 -dir-mode 0 --rnn-mode 0 --flat-batch-fill
    COMMAND $<TARGET_FILE:test_lstm> --verbose --batch-size 16 --seq-len 25 --vector-len 4096 --hidden-size 4096 --num-layers 1 --in-mode 1 --bias-mode 0 -dir-mode 0 --rnn-mode 0 --flat-batch-fill
    COMMAND $<TARGET_FILE:test_lstm> --verbose --batch-size 32 --seq-len 25 --vector-len 4096 --hidden-size 4096 --num-layers 1 --in-mode 1 --bias-mode 0 -dir-mode 0 --rnn-mode 0 --flat-batch-fill
    COMMAND $<TARGET_FILE:test_lstm> --verbose --batch-size 64 --seq-len 25 --vector-len 4096 --hidden-size 4096 --num-layers 1 --in-mode 1 --bias-mode 0 -dir-mode 0 --rnn-mode 0 --flat-batch-fill
    COMMAND $<TARGET_FILE:test_lstm> --verbose --batch-size 128 --seq-len 25 --vector-len 4096 --hidden-size 4096 --num-layers 1 --in-mode 1 --bias-mode 0 -dir-mode 0 --rnn-mode 0 --flat-batch-fill
    COMMAND $<TARGET_FILE:test_lstm> --verbose --batch-size 8 --seq-len 50 --vector-len 1536 --hidden-size 1536 --num-layers 1 --in-mode 1 --bias-mode 0 -dir-mode 0 --rnn-mode 0 --flat-batch-fill
    COMMAND $<TARGET_FILE:test_lstm> --verbose --batch-size 16 --seq-len 50 --vector-len 1536 --hidden-size 1536 --num-layers 1 --in-mode 1 --bias-mode 0 -dir-mode 0 --rnn-mode 0 --flat-batch-fill
    COMMAND $<TARGET_FILE:test_lstm> --verbose --batch-size 32 --seq-len 50 --vector-len 1536 --hidden-size 1536 --num-layers 1 --in-mode 1 --bias-mode 0 -dir-mode 0 --rnn-mode 0 --flat-batch-fill
    COMMAND $<TARGET_FILE:test_lstm> --verbose --batch-size 16 --seq-len 150 --vector-len 256 --hidden-size 256 --num-layers 1 --in-mode 1 --bias-mode 0 -dir-mode 0 --rnn-mode 0 --flat-batch-fill
    COMMAND $<TARGET_FILE:test_lstm> --verbose --batch-size 32 --seq-len 150 --vector-len 256 --hidden-size 256 --num-layers 1 --in-mode 1 --bias-mode 0 -dir-mode 0 --rnn-mode 0 --flat-batch-fill
    COMMAND $<TARGET_FILE:test_lstm> --verbose --batch-size 64 --seq-len 150 --vector-len 256 --hidden-size 256 --num-layers 1 --in-mode 1 --bias-mode 0 -dir-mode 0 --rnn-mode 0 --flat-batch-fill
    COMMAND $<TARGET_FILE:test_gru> --verbose --batch-size 32 --seq-len 1500 --vector-len 2816 --hidden-size 2816 --num-layers 1 --in-mode 1 --bias-mode 0 -dir-mode 0 --rnn-mode 0 --flat-batch-fill
    COMMAND $<TARGET_FILE:test_gru> --verbose --batch-size 32 --seq-len 750 --vector-len 2816 --hidden-size 2816 --num-layers 1 --in-mode 1 --bias-mode 0 -dir-mode 0 --rnn-mode 0 --flat-batch-fill
    COMMAND $<TARGET_FILE:test_gru> --verbose --batch-size 32 --seq-len 375 --vector-len 2816 --hidden-size 2816 --num-layers 1 --in-mode 1 --bias-mode 0 -dir-mode 0 --rnn-mode 0 --flat-batch-fill
    COMMAND $<TARGET_FILE:test_gru> --verbose --batch-size 32 --seq-len 187 --vector-len 2816 --hidden-size 2816 --num-layers 1 --in-mode 1 --bias-mode 0 -dir-mode 0 --rnn-mode 0 --flat-batch-fill
    COMMAND $<TARGET_FILE:test_gru> --verbose --batch-size 32 --seq-len 1500 --vector-len 2048 --hidden-size 2048 --num-layers 1 --in-mode 1 --bias-mode 0 -dir-mode 0 --rnn-mode 0 --flat-batch-fill
    COMMAND $<TARGET_FILE:test_gru> --verbose --batch-size 32 --seq-len 750 --vector-len 2048 --hidden-size 2048 --num-layers 1 --in-mode 1 --bias-mode 0 -dir-mode 0 --rnn-mode 0 --flat-batch-fill
    COMMAND $<TARGET_FILE:test_gru> --verbose --batch-size 32 --seq-len 375 --vector-len 2048 --hidden-size 2048 --num-layers 1 --in-mode 1 --bias-mode 0 -dir-mode 0 --rnn-mode 0 --flat-batch-fill
    COMMAND $<TARGET_FILE:test_gru> --verbose --batch-size 32 --seq-len 187 --vector-len 2048 --hidden-size 2048 --num-layers 1 --in-mode 1 --bias-mode 0 -dir-mode 0 --rnn-mode 0 --flat-batch-fill
    COMMAND $<TARGET_FILE:test_gru> --verbose --batch-size 32 --seq-len 1500 --vector-len 1536 --hidden-size 1536 --num-layers 1 --in-mode 1 --bias-mode 0 -dir-mode 0 --rnn-mode 0 --flat-batch-fill
    COMMAND $<TARGET_FILE:test_gru> --verbose --batch-size 32 --seq-len 750 --vector-len 1536 --hidden-size 1536 --num-layers 1 --in-mode 1 --bias-mode 0 -dir-mode 0 --rnn-mode 0 --flat-batch-fill
    COMMAND $<TARGET_FILE:test_gru> --verbose --batch-size 32 --seq-len 375 --vector-len 1536 --hidden-size 1536 --num-layers 1 --in-mode 1 --bias-mode 0 -dir-mode 0 --rnn-mode 0 --flat-batch-fill
    COMMAND $<TARGET_FILE:test_gru> --verbose --batch-size 32 --seq-len 187 --vector-len 1536 --hidden-size 1536 --num-layers 1 --in-mode 1 --bias-mode 0 -dir-mode 0 --rnn-mode 0 --flat-batch-fill
    COMMAND $<TARGET_FILE:test_gru> --verbose --batch-size 32 --seq-len 1500 --vector-len 2560 --hidden-size 2560 --num-layers 1 --in-mode 1 --bias-mode 0 -dir-mode 0 --rnn-mode 0 --flat-batch-fill
    COMMAND $<TARGET_FILE:test_gru> --verbose --batch-size 32 --seq-len 750 --vector-len 2560 --hidden-size 2560 --num-layers 1 --in-mode 1 --bias-mode 0 -dir-mode 0 --rnn-mode 0 --flat-batch-fill
    COMMAND $<TARGET_FILE:test_gru> --verbose --batch-size 32 --seq-len 375 --vector-len 2560 --hidden-size 2560 --num-layers 1 --in-mode 1 --bias-mode 0 -dir-mode 0 --rnn-mode 0 --flat-batch-fill
    COMMAND $<TARGET_FILE:test_gru> --verbose --batch-size 32 --seq-len 187 --vector-len 2560 --hidden-size 2560 --num-layers 1 --in-mode 1 --bias-mode 0 -dir-mode 0 --rnn-mode 0 --flat-batch-fill
    COMMAND $<TARGET_FILE:test_gru> --verbose --batch-size 32 --seq-len 1 --vector-len 512 --hidden-size 512 --num-layers 1 --in-mode 1 --bias-mode 0 -dir-mode 0 --rnn-mode 0 --flat-batch-fill
    COMMAND $<TARGET_FILE:test_gru> --verbose --batch-size 32 --seq-len 1500 --vector-len 1024 --hidden-size 1024 --num-layers 1 --in-mode 1 --bias-mode 0 -dir-mode 0 --rnn-mode 0 --flat-batch-fill
    COMMAND $<TARGET_FILE:test_gru> --verbose --batch-size 64 --seq-len 1500 --vector-len 1024 --hidden-size 1024 --num-layers 1 --in-mode 1 --bias-mode 0 -dir-mode 0 --rnn-mode 0 --flat-batch-fill
    )
endif()


add_custom_test(test_rnn_extra SKIP_UNLESS_ALL  MIOTENSILE_ENABLED GFX1030_ENABLED
COMMAND $<TARGET_FILE:test_rnn_vanilla> --verbose --batch-size 32 --seq-len 3 --batch-seq 32 32 32 --vector-len 128 --hidden-size 128 --num-layers 1 --in-mode 0 --bias-mode 0 -dir-mode 0 --rnn-mode 0 --no-hx
COMMAND $<TARGET_FILE:test_rnn_vanilla> --verbose --batch-size 32 --seq-len 3 --batch-seq 32 32 32 --vector-len 128 --hidden-size 128 --num-layers 1 --in-mode 0 --bias-mode 0 -dir-mode 0 --rnn-mode 0 --no-dhy
COMMAND $<TARGET_FILE:test_rnn_vanilla> --verbose --batch-size 32 --seq-len 3 --batch-seq 32 32 32 --vector-len 128 --hidden-size 128 --num-layers 1 --in-mode 0 --bias-mode 0 -dir-mode 0 --rnn-mode 0 --no-hx --no-dhy
COMMAND $<TARGET_FILE:test_rnn_vanilla> --verbose --batch-size 32 --seq-len 3 --batch-seq 32 32 32 --vector-len 128 --hidden-size 128 --num-layers 1 --in-mode 0 --bias-mode 0 -dir-mode 0 --rnn-mode 1 --no-hx
COMMAND $<TARGET_FILE:test_rnn_vanilla> --verbose --batch-size 32 --seq-len 3 --batch-seq 32 32 32 --vector-len 128 --hidden-size 128 --num-layers 1 --in-mode 0 --bias-mode 0 -dir-mode 0 --rnn-mode 1 --no-dhy
COMMAND $<TARGET_FILE:test_rnn_vanilla> --verbose --batch-size 32 --seq-len 3 --batch-seq 32 32 32 --vector-len 128 --hidden-size 128 --num-layers 1 --in-mode 0 --bias-mode 0 -dir-mode 0 --rnn-mode 1 --no-hx --no-dhy
COMMAND $<TARGET_FILE:test_rnn_vanilla> --verbose --batch-size 32 --seq-len 3 --batch-seq 32 32 32 --vector-len 128 --hidden-size 128 --num-layers 1 --in-mode 0 --bias-mode 0 -dir-mode 1 --rnn-mode 0 --no-hx
COMMAND $<TARGET_FILE:test_rnn_vanilla> --verbose --batch-size 32 --seq-len 3 --batch-seq 32 32 32 --vector-len 128 --hidden-size 128 --num-layers 1 --in-mode 0 --bias-mode 0 -dir-mode 1 --rnn-mode 0 --no-dhy
COMMAND $<TARGET_FILE:test_rnn_vanilla> --verbose --batch-size 32 --seq-len 3 --batch-seq 32 32 32 --vector-len 128 --hidden-size 128 --num-layers 1 --in-mode 0 --bias-mode 0 -dir-mode 1 --rnn-mode 0 --no-hx --no-dhy
COMMAND $<TARGET_FILE:test_rnn_vanilla> --verbose --batch-size 32 --seq-len 3 --batch-seq 32 32 32 --vector-len 128 --hidden-size 128 --num-layers 1 --in-mode 0 --bias-mode 0 -dir-mode 1 --rnn-mode 1 --no-hx
COMMAND $<TARGET_FILE:test_rnn_vanilla> --verbose --batch-size 32 --seq-len 3 --batch-seq 32 32 32 --vector-len 128 --hidden-size 128 --num-layers 1 --in-mode 0 --bias-mode 0 -dir-mode 1 --rnn-mode 1 --no-dhy
COMMAND $<TARGET_FILE:test_rnn_vanilla> --verbose --batch-size 32 --seq-len 3 --batch-seq 32 32 32 --vector-len 128 --hidden-size 128 --num-layers 1 --in-mode 0 --bias-mode 0 -dir-mode 1 --rnn-mode 1 --no-hx --no-dhy
COMMAND $<TARGET_FILE:test_rnn_vanilla> --verbose --batch-size 32 --seq-len 3 --batch-seq 32 32 32 --vector-len 128 --hidden-size 128 --num-layers 1 --in-mode 0 --bias-mode 0 -dir-mode 0 --rnn-mode 0 --no-hy
COMMAND $<TARGET_FILE:test_rnn_vanilla> --verbose --batch-size 32 --seq-len 3 --batch-seq 32 32 32 --vector-len 128 --hidden-size 128 --num-layers 1 --in-mode 0 --bias-mode 0 -dir-mode 0 --rnn-mode 0 --no-dhx
COMMAND $<TARGET_FILE:test_rnn_vanilla> --verbose --batch-size 32 --seq-len 3 --batch-seq 32 32 32 --vector-len 128 --hidden-size 128 --num-layers 1 --in-mode 0 --bias-mode 0 -dir-mode 0 --rnn-mode 0 --no-hy --no-dhx
COMMAND $<TARGET_FILE:test_rnn_vanilla> --verbose --batch-size 32 --seq-len 3 --batch-seq 32 32 32 --vector-len 128 --hidden-size 128 --num-layers 1 --in-mode 0 --bias-mode 0 -dir-mode 0 --rnn-mode 1 --no-hy
COMMAND $<TARGET_FILE:test_rnn_vanilla> --verbose --batch-size 32 --seq-len 3 --batch-seq 32 32 32 --vector-len 128 --hidden-size 128 --num-layers 1 --in-mode 0 --bias-mode 0 -dir-mode 0 --rnn-mode 1 --no-dhx
COMMAND $<TARGET_FILE:test_rnn_vanilla> --verbose --batch-size 32 --seq-len 3 --batch-seq 32 32 32 --vector-len 128 --hidden-size 128 --num-layers 1 --in-mode 0 --bias-mode 0 -dir-mode 0 --rnn-mode 1 --no-hy --no-dhx
COMMAND $<TARGET_FILE:test_rnn_vanilla> --verbose --batch-size 32 --seq-len 3 --batch-seq 32 32 32 --vector-len 128 --hidden-size 128 --num-layers 1 --in-mode 0 --bias-mode 0 -dir-mode 1 --rnn-mode 0 --no-hy
COMMAND $<TARGET_FILE:test_rnn_vanilla> --verbose --batch-size 32 --seq-len 3 --batch-seq 32 32 32 --vector-len 128 --hidden-size 128 --num-layers 1 --in-mode 0 --bias-mode 0 -dir-mode 1 --rnn-mode 0 --no-dhx
COMMAND $<TARGET_FILE:test_rnn_vanilla> --verbose --batch-size 32 --seq-len 3 --batch-seq 32 32 32 --vector-len 128 --hidden-size 128 --num-layers 1 --in-mode 0 --bias-mode 0 -dir-mode 1 --rnn-mode 0 --no-hy --no-dhx
COMMAND $<TARGET_FILE:test_rnn_vanilla> --verbose --batch-size 32 --seq-len 3 --batch-seq 32 32 32 --vector-len 128 --hidden-size 128 --num-layers 1 --in-mode 0 --bias-mode 0 -dir-mode 1 --rnn-mode 1 --no-hy
COMMAND $<TARGET_FILE:test_rnn_vanilla> --verbose --batch-size 32 --seq-len 3 --batch-seq 32 32 32 --vector-len 128 --hidden-size 128 --num-layers 1 --in-mode 0 --bias-mode 0 -dir-mode 1 --rnn-mode 1 --no-dhx
COMMAND $<TARGET_FILE:test_rnn_vanilla> --verbose --batch-size 32 --seq-len 3 --batch-seq 32 32 32 --vector-len 128 --hidden-size 128 --num-layers 1 --in-mode 0 --bias-mode 0 -dir-mode 1 --rnn-mode 1 --no-hy --no-dhx
COMMAND $<TARGET_FILE:test_rnn_vanilla> --verbose --batch-size 32 --seq-len 3 --batch-seq 32 32 32 --vector-len 128 --hidden-size 128 --num-layers 1 --in-mode 0 --bias-mode 0 -dir-mode 0 --rnn-mode 0 --no-hx --no-dhy --no-hy --no-dhx
COMMAND $<TARGET_FILE:test_rnn_vanilla> --verbose --batch-size 32 --seq-len 3 --batch-seq 32 32 32 --vector-len 128 --hidden-size 128 --num-layers 1 --in-mode 0 --bias-mode 0 -dir-mode 0 --rnn-mode 1 --no-hx --no-dhy --no-hy --no-dhx
COMMAND $<TARGET_FILE:test_rnn_vanilla> --verbose --batch-size 32 --seq-len 3 --batch-seq 32 32 32 --vector-len 128 --hidden-size 128 --num-layers 1 --in-mode 0 --bias-mode 0 -dir-mode 1 --rnn-mode 0 --no-hx --no-dhy --no-hy --no-dhx
COMMAND $<TARGET_FILE:test_rnn_vanilla> --verbose --batch-size 32 --seq-len 3 --batch-seq 32 32 32 --vector-len 128 --hidden-size 128 --num-layers 1 --in-mode 0 --bias-mode 0 -dir-mode 1 --rnn-mode 1 --no-hx --no-dhy --no-hy --no-dhx
)

add_custom_test(test_gru_extra SKIP_UNLESS_ALL  MIOTENSILE_ENABLED GFX1030_ENABLED
COMMAND $<TARGET_FILE:test_gru> --verbose --batch-size 32 --seq-len 3 --batch-seq 32 32 32 --vector-len 128 --hidden-size 128 --num-layers 1 --in-mode 0 --bias-mode 0 -dir-mode 0 --no-hx
COMMAND $<TARGET_FILE:test_gru> --verbose --batch-size 32 --seq-len 3 --batch-seq 32 32 32 --vector-len 128 --hidden-size 128 --num-layers 1 --in-mode 0 --bias-mode 0 -dir-mode 0 --no-dhy
COMMAND $<TARGET_FILE:test_gru> --verbose --batch-size 32 --seq-len 3 --batch-seq 32 32 32 --vector-len 128 --hidden-size 128 --num-layers 1 --in-mode 0 --bias-mode 0 -dir-mode 0 --no-hx --no-dhy
COMMAND $<TARGET_FILE:test_gru> --verbose --batch-size 32 --seq-len 3 --batch-seq 32 32 32 --vector-len 128 --hidden-size 128 --num-layers 1 --in-mode 0 --bias-mode 0 -dir-mode 1 --no-hx
COMMAND $<TARGET_FILE:test_gru> --verbose --batch-size 32 --seq-len 3 --batch-seq 32 32 32 --vector-len 128 --hidden-size 128 --num-layers 1 --in-mode 0 --bias-mode 0 -dir-mode 1 --no-dhy
COMMAND $<TARGET_FILE:test_gru> --verbose --batch-size 32 --seq-len 3 --batch-seq 32 32 32 --vector-len 128 --hidden-size 128 --num-layers 1 --in-mode 0 --bias-mode 0 -dir-mode 1 --no-hx --no-dhy
COMMAND $<TARGET_FILE:test_gru> --verbose --batch-size 32 --seq-len 3 --batch-seq 32 32 32 --vector-len 128 --hidden-size 128 --num-layers 1 --in-mode 0 --bias-mode 0 -dir-mode 0 --no-hy
COMMAND $<TARGET_FILE:test_gru> --verbose --batch-size 32 --seq-len 3 --batch-seq 32 32 32 --vector-len 128 --hidden-size 128 --num-layers 1 --in-mode 0 --bias-mode 0 -dir-mode 0 --no-dhx
COMMAND $<TARGET_FILE:test_gru> --verbose --batch-size 32 --seq-len 3 --batch-seq 32 32 32 --vector-len 128 --hidden-size 128 --num-layers 1 --in-mode 0 --bias-mode 0 -dir-mode 0 --no-hy --no-dhx
COMMAND $<TARGET_FILE:test_gru> --verbose --batch-size 32 --seq-len 3 --batch-seq 32 32 32 --vector-len 128 --hidden-size 128 --num-layers 1 --in-mode 0 --bias-mode 0 -dir-mode 1 --no-hy
COMMAND $<TARGET_FILE:test_gru> --verbose --batch-size 32 --seq-len 3 --batch-seq 32 32 32 --vector-len 128 --hidden-size 128 --num-layers 1 --in-mode 0 --bias-mode 0 -dir-mode 1 --no-dhx
COMMAND $<TARGET_FILE:test_gru> --verbose --batch-size 32 --seq-len 3 --batch-seq 32 32 32 --vector-len 128 --hidden-size 128 --num-layers 1 --in-mode 0 --bias-mode 0 -dir-mode 1 --no-hy --no-dhx
COMMAND $<TARGET_FILE:test_gru> --verbose --batch-size 32 --seq-len 3 --batch-seq 32 32 32 --vector-len 128 --hidden-size 128 --num-layers 1 --in-mode 0 --bias-mode 0 -dir-mode 0 --no-hx --no-dhy --no-hy --no-dhx
COMMAND $<TARGET_FILE:test_gru> --verbose --batch-size 32 --seq-len 3 --batch-seq 32 32 32 --vector-len 128 --hidden-size 128 --num-layers 1 --in-mode 0 --bias-mode 0 -dir-mode 1 --no-hx --no-dhy --no-hy --no-dhx
)

add_custom_test(test_lstm_extra SKIP_UNLESS_ALL  MIOTENSILE_ENABLED GFX1030_ENABLED
COMMAND $<TARGET_FILE:test_lstm> --verbose --batch-size 32 --seq-len 3 --batch-seq 32 32 32 --vector-len 128 --hidden-size 128 --num-layers 1 --in-mode 0 --bias-mode 0 -dir-mode 0 --no-hx
COMMAND $<TARGET_FILE:test_lstm> --verbose --batch-size 32 --seq-len 3 --batch-seq 32 32 32 --vector-len 128 --hidden-size 128 --num-layers 1 --in-mode 0 --bias-mode 0 -dir-mode 0 --no-dhy
COMMAND $<TARGET_FILE:test_lstm> --verbose --batch-size 32 --seq-len 3 --batch-seq 32 32 32 --vector-len 128 --hidden-size 128 --num-layers 1 --in-mode 0 --bias-mode 0 -dir-mode 0 --no-hx --no-dhy
COMMAND $<TARGET_FILE:test_lstm> --verbose --batch-size 32 --seq-len 3 --batch-seq 32 32 32 --vector-len 128 --hidden-size 128 --num-layers 1 --in-mode 0 --bias-mode 0 -dir-mode 0 --no-cx
COMMAND $<TARGET_FILE:test_lstm> --verbose --batch-size 32 --seq-len 3 --batch-seq 32 32 32 --vector-len 128 --hidden-size 128 --num-layers 1 --in-mode 0 --bias-mode 0 -dir-mode 0 --no-hx --no-cx
COMMAND $<TARGET_FILE:test_lstm> --verbose --batch-size 32 --seq-len 3 --batch-seq 32 32 32 --vector-len 128 --hidden-size 128 --num-layers 1 --in-mode 0 --bias-mode 0 -dir-mode 0 --no-dcy
COMMAND $<TARGET_FILE:test_lstm> --verbose --batch-size 32 --seq-len 3 --batch-seq 32 32 32 --vector-len 128 --hidden-size 128 --num-layers 1 --in-mode 0 --bias-mode 0 -dir-mode 0 --no-cx --no-dcy
COMMAND $<TARGET_FILE:test_lstm> --verbose --batch-size 32 --seq-len 3 --batch-seq 32 32 32 --vector-len 128 --hidden-size 128 --num-layers 1 --in-mode 0 --bias-mode 0 -dir-mode 1 --no-hx
COMMAND $<TARGET_FILE:test_lstm> --verbose --batch-size 32 --seq-len 3 --batch-seq 32 32 32 --vector-len 128 --hidden-size 128 --num-layers 1 --in-mode 0 --bias-mode 0 -dir-mode 1 --no-dhy
COMMAND $<TARGET_FILE:test_lstm> --verbose --batch-size 32 --seq-len 3 --batch-seq 32 32 32 --vector-len 128 --hidden-size 128 --num-layers 1 --in-mode 0 --bias-mode 0 -dir-mode 1 --no-hx --no-dhy
COMMAND $<TARGET_FILE:test_lstm> --verbose --batch-size 32 --seq-len 3 --batch-seq 32 32 32 --vector-len 128 --hidden-size 128 --num-layers 1 --in-mode 0 --bias-mode 0 -dir-mode 1 --no-cx
COMMAND $<TARGET_FILE:test_lstm> --verbose --batch-size 32 --seq-len 3 --batch-seq 32 32 32 --vector-len 128 --hidden-size 128 --num-layers 1 --in-mode 0 --bias-mode 0 -dir-mode 1 --no-hx --no-cx
COMMAND $<TARGET_FILE:test_lstm> --verbose --batch-size 32 --seq-len 3 --batch-seq 32 32 32 --vector-len 128 --hidden-size 128 --num-layers 1 --in-mode 0 --bias-mode 0 -dir-mode 1 --no-dcy
COMMAND $<TARGET_FILE:test_lstm> --verbose --batch-size 32 --seq-len 3 --batch-seq 32 32 32 --vector-len 128 --hidden-size 128 --num-layers 1 --in-mode 0 --bias-mode 0 -dir-mode 1 --no-cx --no-dcy
COMMAND $<TARGET_FILE:test_lstm> --verbose --batch-size 32 --seq-len 3 --batch-seq 32 32 32 --vector-len 128 --hidden-size 128 --num-layers 1 --in-mode 0 --bias-mode 0 -dir-mode 0 --no-hy
COMMAND $<TARGET_FILE:test_lstm> --verbose --batch-size 32 --seq-len 3 --batch-seq 32 32 32 --vector-len 128 --hidden-size 128 --num-layers 1 --in-mode 0 --bias-mode 0 -dir-mode 0 --no-dhx
COMMAND $<TARGET_FILE:test_lstm> --verbose --batch-size 32 --seq-len 3 --batch-seq 32 32 32 --vector-len 128 --hidden-size 128 --num-layers 1 --in-mode 0 --bias-mode 0 -dir-mode 0 --no-hy --no-dhx
COMMAND $<TARGET_FILE:test_lstm> --verbose --batch-size 32 --seq-len 3 --batch-seq 32 32 32 --vector-len 128 --hidden-size 128 --num-layers 1 --in-mode 0 --bias-mode 0 -dir-mode 0 --no-cy
COMMAND $<TARGET_FILE:test_lstm> --verbose --batch-size 32 --seq-len 3 --batch-seq 32 32 32 --vector-len 128 --hidden-size 128 --num-layers 1 --in-mode 0 --bias-mode 0 -dir-mode 0 --no-hy --no-cy
COMMAND $<TARGET_FILE:test_lstm> --verbose --batch-size 32 --seq-len 3 --batch-seq 32 32 32 --vector-len 128 --hidden-size 128 --num-layers 1 --in-mode 0 --bias-mode 0 -dir-mode 0 --no-dcx
COMMAND $<TARGET_FILE:test_lstm> --verbose --batch-size 32 --seq-len 3 --batch-seq 32 32 32 --vector-len 128 --hidden-size 128 --num-layers 1 --in-mode 0 --bias-mode 0 -dir-mode 0 --no-cy --no-dcx
COMMAND $<TARGET_FILE:test_lstm> --verbose --batch-size 32 --seq-len 3 --batch-seq 32 32 32 --vector-len 128 --hidden-size 128 --num-layers 1 --in-mode 0 --bias-mode 0 -dir-mode 1 --no-hy
COMMAND $<TARGET_FILE:test_lstm> --verbose --batch-size 32 --seq-len 3 --batch-seq 32 32 32 --vector-len 128 --hidden-size 128 --num-layers 1 --in-mode 0 --bias-mode 0 -dir-mode 1 --no-dhx
COMMAND $<TARGET_FILE:test_lstm> --verbose --batch-size 32 --seq-len 3 --batch-seq 32 32 32 --vector-len 128 --hidden-size 128 --num-layers 1 --in-mode 0 --bias-mode 0 -dir-mode 1 --no-hy --no-dhx
COMMAND $<TARGET_FILE:test_lstm> --verbose --batch-size 32 --seq-len 3 --batch-seq 32 32 32 --vector-len 128 --hidden-size 128 --num-layers 1 --in-mode 0 --bias-mode 0 -dir-mode 1 --no-cy
COMMAND $<TARGET_FILE:test_lstm> --verbose --batch-size 32 --seq-len 3 --batch-seq 32 32 32 --vector-len 128 --hidden-size 128 --num-layers 1 --in-mode 0 --bias-mode 0 -dir-mode 1 --no-hy --no-cy
COMMAND $<TARGET_FILE:test_lstm> --verbose --batch-size 32 --seq-len 3 --batch-seq 32 32 32 --vector-len 128 --hidden-size 128 --num-layers 1 --in-mode 0 --bias-mode 0 -dir-mode 1 --no-dcx
COMMAND $<TARGET_FILE:test_lstm> --verbose --batch-size 32 --seq-len 3 --batch-seq 32 32 32 --vector-len 128 --hidden-size 128 --num-layers 1 --in-mode 0 --bias-mode 0 -dir-mode 1 --no-cy --no-dcx
COMMAND $<TARGET_FILE:test_lstm> --verbose --batch-size 32 --seq-len 3 --batch-seq 32 32 32 --vector-len 128 --hidden-size 128 --num-layers 1 --in-mode 0 --bias-mode 0 -dir-mode 0 --no-hx --no-dhy --no-cx --no-dcy --no-hy --no-dhx --no-cy --no-dcx
COMMAND $<TARGET_FILE:test_lstm> --verbose --batch-size 32 --seq-len 3 --batch-seq 32 32 32 --vector-len 128 --hidden-size 128 --num-layers 1 --in-mode 0 --bias-mode 0 -dir-mode 1 --no-hx --no-dhy --no-cx --no-dcy --no-hy --no-dhx --no-cy --no-dcx
)


add_custom_test(test_conv_extra SKIP_UNLESS_ALL  MIOTENSILE_ENABLED GFX1030_ENABLED
# COMMAND	$<TARGET_FILE:test_conv2d>	--verbose	--input	1	1	1	1	--weights	1	1	2	2	--pads_strides_dilations	0	0	3	3	1	1
COMMAND	$<TARGET_FILE:test_conv2d>	--verbose	--input	4	1	161	700	--weights	4	1	5	20	--pads_strides_dilations	0	0	2	2	1	1
COMMAND	$<TARGET_FILE:test_conv2d>	--verbose	--input	4	1	161	700	--weights	4	1	5	20	--pads_strides_dilations	0	0	2	2	1	1
COMMAND	$<TARGET_FILE:test_conv2d>	--verbose	--input	4	32	79	341	--weights	4	32	5	10	--pads_strides_dilations	0	0	2	2	1	1
COMMAND	$<TARGET_FILE:test_conv2d>	--verbose	--input	4	32	79	341	--weights	4	32	5	10	--pads_strides_dilations	0	0	2	2	1	1
COMMAND	$<TARGET_FILE:test_conv2d>	--verbose	--input	4	3	227	227	--weights	4	3	11	11	--pads_strides_dilations	0	0	4	4	1	1
COMMAND	$<TARGET_FILE:test_conv2d>	--verbose	--input	4	3	224	224	--weights	4	3	11	11	--pads_strides_dilations	2	2	4	4	1	1
COMMAND	$<TARGET_FILE:test_conv2d>	--verbose	--input	16	1	48	480	--weights	16	1	3	3	--pads_strides_dilations	1	1	1	1	1	1
# Forward disabled since FFT fails verification for the forward direction
COMMAND	$<TARGET_FILE:test_conv2d>	--verbose	--input	32	64	27	27	--weights	192	64	5	5	--pads_strides_dilations	2	2	1	1	1	1 --disable-forward
# COMMAND	$<TARGET_FILE:test_conv2d>	--verbose	--input	4	64	14	14	--weights	24	64	5	5	--pads_strides_dilations	2	2	1	1	1	1
COMMAND	$<TARGET_FILE:test_conv2d>	--verbose	--input	4	96	14	14	--weights	32	96	5	5	--pads_strides_dilations	2	2	1	1	1	1
COMMAND	$<TARGET_FILE:test_conv2d>	--verbose	--input	4	16	14	14	--weights	4	16	5	5	--pads_strides_dilations	2	2	1	1	1	1
COMMAND	$<TARGET_FILE:test_conv2d>	--verbose	--input	4	32	14	14	--weights	4	32	5	5	--pads_strides_dilations	2	2	1	1	1	1

COMMAND $<TARGET_FILE:test_conv2d> ${MIOPEN_TEST_FLOAT_ARG} --input 16 3 64 128 --weights 96 3 11 11 --pads_strides_dilations 0 0 1 1 1 1 ${MIOPEN_TEST_FLAGS_ARGS}
COMMAND $<TARGET_FILE:test_conv2d> ${MIOPEN_TEST_FLOAT_ARG} --input 16 3 32 32 --weights 96 3 11 11 --pads_strides_dilations 0 0 2 2 1 1  ${MIOPEN_TEST_FLAGS_ARGS}
COMMAND $<TARGET_FILE:test_conv2d> ${MIOPEN_TEST_FLOAT_ARG} --input 16 3 64 128 --weights 96 3 11 11 --pads_strides_dilations 5 5 2 2 1 1 ${MIOPEN_TEST_FLAGS_ARGS}
COMMAND $<TARGET_FILE:test_conv2d> ${MIOPEN_TEST_FLOAT_ARG} --input 16 3 32 32 --weights 96 3 11 11 --pads_strides_dilations 5 5 2 2 1 1  ${MIOPEN_TEST_FLAGS_ARGS}

COMMAND $<TARGET_FILE:test_conv2d> ${MIOPEN_TEST_FLOAT_ARG} --input 2 16 1024 2048 --weights 32 16 3 3 --pads_strides_dilations 0 0 1 1 1 1 ${MIOPEN_TEST_FLAGS_ARGS}
COMMAND $<TARGET_FILE:test_conv2d> ${MIOPEN_TEST_FLOAT_ARG} --input 2 16 1024 2048 --weights 32 16 3 3 --pads_strides_dilations 1 1 1 1 1 1 ${MIOPEN_TEST_FLAGS_ARGS}
COMMAND $<TARGET_FILE:test_conv2d> ${MIOPEN_TEST_FLOAT_ARG} --input 2 16 3072 3072 --weights 32 16 3 3 --pads_strides_dilations 0 0 2 2 1 1 ${MIOPEN_TEST_FLAGS_ARGS}
COMMAND $<TARGET_FILE:test_conv2d> ${MIOPEN_TEST_FLOAT_ARG} --input 2 16 3072 3072 --weights 32 16 3 3 --pads_strides_dilations 2 2 2 2 1 1 ${MIOPEN_TEST_FLAGS_ARGS}

COMMAND $<TARGET_FILE:test_conv2d> ${MIOPEN_TEST_FLOAT_ARG} --input 128 320 1 7 --weights 256 320 1 1 --pads_strides_dilations 0 0 1 1 1 1 ${MIOPEN_TEST_FLAGS_ARGS}
COMMAND $<TARGET_FILE:test_conv2d> ${MIOPEN_TEST_FLOAT_ARG} --input 128 1024 1 7 --weights 2048 1024 1 1 --pads_strides_dilations 1 1 1 1 1 1 ${MIOPEN_TEST_FLAGS_ARGS}
COMMAND $<TARGET_FILE:test_conv2d> ${MIOPEN_TEST_FLOAT_ARG} --input 352 192 7 1 --weights 320 192 1 1 --pads_strides_dilations 0 0 1 1 1 1 ${MIOPEN_TEST_FLAGS_ARGS}
COMMAND $<TARGET_FILE:test_conv2d> ${MIOPEN_TEST_FLOAT_ARG} --input 352 16 7 1 --weights 32 16 1 1 --pads_strides_dilations 2 2 1 1 1 1 ${MIOPEN_TEST_FLAGS_ARGS}
)

if (0) #disabled too many errors
if(MIOPEN_TEST_LIMIT GREATER 0)
if(${MIOPEN_USE_MIOPENGEMM} AND (${MIOPEN_hip_VERSION_MAJOR} EQUAL 3) AND (${MIOPEN_hip_VERSION_MINOR} EQUAL 7))
    add_custom_test(test_conv3d_extra  SKIP_UNLESS_ALL GFX1030_ENABLED
    COMMAND MIOPEN_LOG_LEVEL=6 $<TARGET_FILE:test_conv3d> ${MIOPEN_TEST_FLOAT_ARG} --input 2 16 50 50 50 --weights 32 16 5 5 5 --pads_strides_dilations 0 0 0 1 1 1 1 1 1 ${MIOPEN_TEST_FLAGS_ARGS}
    COMMAND MIOPEN_LOG_LEVEL=6 $<TARGET_FILE:test_conv3d> ${MIOPEN_TEST_FLOAT_ARG} --input 2 16 50 50 50 --weights 32 16 5 5 5 --pads_strides_dilations 0 0 0 2 2 2 1 1 1 ${MIOPEN_TEST_FLAGS_ARGS}
    COMMAND MIOPEN_LOG_LEVEL=6 $<TARGET_FILE:test_conv3d> ${MIOPEN_TEST_FLOAT_ARG} --input 2 16 50 50 50 --weights 32 16 5 5 5 --pads_strides_dilations 2 2 2 1 1 1 1 1 1 ${MIOPEN_TEST_FLAGS_ARGS}
    COMMAND MIOPEN_LOG_LEVEL=6 $<TARGET_FILE:test_conv3d> ${MIOPEN_TEST_FLOAT_ARG} --input 2 16 50 50 50 --weights 32 16 5 5 5 --pads_strides_dilations 0 0 0 1 1 1 2 2 2 ${MIOPEN_TEST_FLAGS_ARGS}
    #COMMAND $<TARGET_FILE:test_conv3d> ${MIOPEN_TEST_FLOAT_ARG} --input 1 16 4 161 700 --weights 16 16 3 11 11 --pads_strides_dilations 1 1 1 1 1 1 1 1 1 ${MIOPEN_TEST_FLAGS_ARGS}

    #ROCM3.7 compiler problems
    #COMMAND $<TARGET_FILE:test_conv3d> ${MIOPEN_TEST_FLOAT_ARG} --input 1 16 4 161 700 --weights 16 16 3 11 11 --pads_strides_dilations 0 0 0 1 1 1 1 1 1 ${MIOPEN_TEST_FLAGS_ARGS}
    #COMMAND $<TARGET_FILE:test_conv3d> ${MIOPEN_TEST_FLOAT_ARG} --input 1 16 4 161 700 --weights 16 16 3 11 11 --pads_strides_dilations 0 0 0 2 2 2 1 1 1 ${MIOPEN_TEST_FLAGS_ARGS}
    #COMMAND $<TARGET_FILE:test_conv3d> ${MIOPEN_TEST_FLOAT_ARG} --input 1 16 4 140 602 --weights 16 16 3 11 11 --pads_strides_dilations 1 1 1 1 1 1 1 1 1 ${MIOPEN_TEST_FLAGS_ARGS}
    #COMMAND $<TARGET_FILE:test_conv3d> ${MIOPEN_TEST_FLOAT_ARG} --input 1 16 4 140 602 --weights 16 16 3 11 11 --pads_strides_dilations 0 0 0 1 1 1 1 1 1 ${MIOPEN_TEST_FLAGS_ARGS}
    )
    message(STATUS "test_conv3d_extra reduced set")
else()
    add_custom_test(test_conv3d_extra  SKIP_UNLESS_ALL GFX1030_ENABLED
    COMMAND $<TARGET_FILE:test_conv3d> ${MIOPEN_TEST_FLOAT_ARG} --input 2 16 50 50 50 --weights 32 16 5 5 5 --pads_strides_dilations 0 0 0 1 1 1 1 1 1 ${MIOPEN_TEST_FLAGS_ARGS}
    COMMAND $<TARGET_FILE:test_conv3d> ${MIOPEN_TEST_FLOAT_ARG} --input 2 16 50  50 50 --weights 32 16 5 5 5 --pads_strides_dilations 0 0 0 2 2 2 1 1 1 ${MIOPEN_TEST_FLAGS_ARGS}
    COMMAND $<TARGET_FILE:test_conv3d> ${MIOPEN_TEST_FLOAT_ARG} --input 2 16 50 50 50 --weights 32 16 5 5 5 --pads_strides_dilations 2 2 2 1 1 1 1 1 1 ${MIOPEN_TEST_FLAGS_ARGS}
    COMMAND $<TARGET_FILE:test_conv3d> ${MIOPEN_TEST_FLOAT_ARG} --input 2 16 50 50 50 --weights 32 16 5 5 5 --pads_strides_dilations 0 0 0 1 1 1 2 2 2 ${MIOPEN_TEST_FLAGS_ARGS}
    COMMAND $<TARGET_FILE:test_conv3d> ${MIOPEN_TEST_FLOAT_ARG} --input 1 16 4 161 700 --weights 16 16 3 11 11 --pads_strides_dilations 1 1 1 1 1 1 1 1 1 ${MIOPEN_TEST_FLAGS_ARGS}
    COMMAND $<TARGET_FILE:test_conv3d> ${MIOPEN_TEST_FLOAT_ARG} --input 1 16 4 161 700 --weights 16 16 3 11 11 --pads_strides_dilations 0 0 0 1 1 1 1 1 1 ${MIOPEN_TEST_FLAGS_ARGS}
    COMMAND $<TARGET_FILE:test_conv3d> ${MIOPEN_TEST_FLOAT_ARG} --input 1 16 4 161 700 --weights 16 16 3 11 11 --pads_strides_dilations 0 0 0 2 2 2 1 1 1 ${MIOPEN_TEST_FLAGS_ARGS}
    COMMAND $<TARGET_FILE:test_conv3d> ${MIOPEN_TEST_FLOAT_ARG} --input 1 16 4 140 602 --weights 16 16 3 11 11 --pads_strides_dilations 1 1 1 1 1 1 1 1 1 ${MIOPEN_TEST_FLAGS_ARGS}
    COMMAND $<TARGET_FILE:test_conv3d> ${MIOPEN_TEST_FLOAT_ARG} --input 1 16 4 140 602 --weights 16 16 3 11 11 --pads_strides_dilations 0 0 0 1 1 1 1 1 1 ${MIOPEN_TEST_FLAGS_ARGS}
    )
endif()
endif()
endif()


add_custom_test(test_conv_trans SKIP_UNLESS_ALL  MIOTENSILE_ENABLED GFX1030_ENABLED
COMMAND	$<TARGET_FILE:test_conv2d>	--verbose	--input	8	128	28	28	--weights	128	128	1	1	--pads_strides_dilations	0	0	1	1	1	1	--cmode	trans	--pmode	default
COMMAND	$<TARGET_FILE:test_conv2d>	--verbose	--input	8	256	28	28	--weights	256	256	1	1	--pads_strides_dilations	0	0	1	1	1	1	--cmode	trans	--pmode	same
COMMAND	$<TARGET_FILE:test_conv2d>	--verbose	--input	8	32	28	28	--weights	32	32	5	5	--pads_strides_dilations	0	0	2	2	1	1	--cmode	trans	--pmode	default
COMMAND	$<TARGET_FILE:test_conv2d>	--verbose	--input	8	512	14	14	--weights	512	512	1	1	--pads_strides_dilations	0	0	2	2	1	1	--cmode	trans	--pmode	same
COMMAND	$<TARGET_FILE:test_conv2d>	--verbose	--input	8	512	4	4	--weights	512	512	1	1	--pads_strides_dilations	0	0	1	1	1	1	--cmode	trans	--pmode	valid
COMMAND	$<TARGET_FILE:test_conv2d>	--verbose	--input	8	64	56	56	--weights	64	64	1	1	--pads_strides_dilations	0	0	2	2	1	1	--cmode	trans	--pmode	valid
COMMAND	$<TARGET_FILE:test_conv2d>	--verbose	--input	100	3	64	64	--weights	3	3	1	1	--pads_strides_dilations	2	2	1	1	1	1	--cmode	trans	--pmode	default
COMMAND	$<TARGET_FILE:test_conv2d>	--verbose	--input	100	6	4	4	--weights	6	4	1	1	--pads_strides_dilations	2	2	1	1	1	1	--cmode	trans	--pmode	default
COMMAND	$<TARGET_FILE:test_conv2d>	--verbose	--input	8	128	28	28	--weights	128	16	1	1	--pads_strides_dilations	0	0	1	1	1	1	--cmode	trans	--pmode	default	--group-count	8
COMMAND	$<TARGET_FILE:test_conv2d>	--verbose	--input	8	256	28	28	--weights	256	64	1	1	--pads_strides_dilations	0	0	1	1	1	1	--cmode	trans	--pmode	same	--group-count	4
COMMAND	$<TARGET_FILE:test_conv2d>	--verbose	--input	8	32	28	28	--weights	32	1	5	5	--pads_strides_dilations	0	0	2	2	1	1	--cmode	trans	--pmode	default	--group-count	32
COMMAND	$<TARGET_FILE:test_conv2d>	--verbose	--input	8	512	14	14	--weights	512	16	1	1	--pads_strides_dilations	0	0	2	2	1	1	--cmode	trans	--pmode	same	--group-count	32
COMMAND	$<TARGET_FILE:test_conv2d>	--verbose	--input	8	512	4	4	--weights	512	16	1	1	--pads_strides_dilations	0	0	1	1	1	1	--cmode	trans	--pmode	valid	--group-count	32
COMMAND	$<TARGET_FILE:test_conv2d>	--verbose	--input	8	64	56	56	--weights	64	2	1	1	--pads_strides_dilations	0	0	2	2	1	1	--cmode	trans	--pmode	valid	--group-count	32
COMMAND	$<TARGET_FILE:test_conv2d>	--verbose	--input	100	3	64	64	--weights	3	3	1	1	--pads_strides_dilations	2	2	1	1	1	1	--cmode	trans	--pmode	default	--group-count	3
COMMAND	$<TARGET_FILE:test_conv2d>	--verbose	--input	100	6	4	4	--weights	6	4	1	1	--pads_strides_dilations	2	2	1	1	1	1	--cmode	trans	--pmode	default	--group-count	2
)


add_custom_test(test_conv_3d SKIP_UNLESS_ALL  MIOTENSILE_ENABLED GFX1030_ENABLED
COMMAND $<TARGET_FILE:test_conv3d> --verbose --conv_dim_type conv3d --input 16    32   4    9     9  --weights    64    32   3  3    3  --pads_strides_dilations  0  0  0    2  2   2    1   1   1  --group-count   1   --cmode conv   --pmode   default
COMMAND $<TARGET_FILE:test_conv3d> --verbose --conv_dim_type conv3d --input  4     3   4  227   227  --weights     4     3   3 11   11  --pads_strides_dilations  0  0  0    1  1   1    1   1   1  --group-count   1   --cmode conv   --pmode   default
COMMAND $<TARGET_FILE:test_conv3d> --verbose --conv_dim_type conv3d --input 16   128   4   56    56  --weights   256     4   3  3    3  --pads_strides_dilations  1  1  1    1  1   1    1   1   1  --group-count   32  --cmode conv   --pmode   default
COMMAND $<TARGET_FILE:test_conv3d> --verbose --conv_dim_type conv3d --input 16   128  56   56    56  --weights   256     4   3  3    3  --pads_strides_dilations  1  2  3    1  1   1    1   2   3  --group-count   32  --cmode conv   --pmode   default
COMMAND $<TARGET_FILE:test_conv3d> --verbose --conv_dim_type conv3d --input  4     4   4  161   700  --weights    32     1   3  5   20  --pads_strides_dilations  1  1  1    2  2   2    1   1   1  --group-count   4   --cmode conv   --pmode   default
COMMAND $<TARGET_FILE:test_conv3d> --verbose --conv_dim_type conv3d --input  8   512   4   28    28  --weights   512   128   1  1    1  --pads_strides_dilations  0  0  0    1  1   1    1   1   1  --group-count   4   --cmode conv   --pmode   same
COMMAND $<TARGET_FILE:test_conv3d> --verbose --conv_dim_type conv3d --input  8   512   4   56    56  --weights   512   128   1  1    1  --pads_strides_dilations  0  0  0    2  2   2    1   1   1  --group-count   4   --cmode conv   --pmode   same
COMMAND $<TARGET_FILE:test_conv3d> --verbose --conv_dim_type conv3d --input  8   512   3   14    14  --weights   512   128   1  1    1  --pads_strides_dilations  0  0  0    2  2   2    1   1   1  --trans_output_pads 0 0 0 --group-count   1   --cmode trans  --pmode   same
COMMAND $<TARGET_FILE:test_conv3d> --verbose --conv_dim_type conv3d --input 16    64   3    4     4  --weights    64    32   1  3    3  --pads_strides_dilations  0  0  0    2  2   2    1   1   1  --trans_output_pads 0 0 0 --group-count   4   --cmode trans  --pmode   default
COMMAND $<TARGET_FILE:test_conv3d> --verbose --conv_dim_type conv3d --input 16    32   4    9     9  --weights    64    32   3  3    3  --pads_strides_dilations  0  0  0    1  2   3    1   2   3  --group-count   1   --cmode conv   --pmode   default
COMMAND $<TARGET_FILE:test_conv3d> --verbose --conv_dim_type conv3d --input  4     3   4  227   227  --weights     4     3   3 11   11  --pads_strides_dilations  0  0  0    1  1   1    1   2   3  --group-count   1   --cmode conv   --pmode   default
COMMAND $<TARGET_FILE:test_conv3d> --verbose --conv_dim_type conv3d --input 16   128   4   56    56  --weights   256     4   3  3    3  --pads_strides_dilations  1  2  3    1  1   1    1   2   3  --group-count   32  --cmode conv   --pmode   default
COMMAND $<TARGET_FILE:test_conv3d> --verbose --conv_dim_type conv3d --input  4     4   4  161   700  --weights    32     1   3  5   20  --pads_strides_dilations  1  2  3    1  2   3    1   2   3  --group-count   4   --cmode conv   --pmode   default
COMMAND $<TARGET_FILE:test_conv3d> --verbose --conv_dim_type conv3d --input  8   512   4   28    28  --weights   512   128   1  1    1  --pads_strides_dilations  0  0  0    1  1   1    1   2   3  --group-count   4   --cmode conv   --pmode   same
COMMAND $<TARGET_FILE:test_conv3d> --verbose --conv_dim_type conv3d --input  8   512   4   56    56  --weights   512   128   1  1    1  --pads_strides_dilations  0  0  0    1  2   3    1   2   3  --group-count   4   --cmode conv   --pmode   same
COMMAND $<TARGET_FILE:test_conv3d> --verbose --conv_dim_type conv3d --input  8   512   3   14    14  --weights   512   128   1  1    1  --pads_strides_dilations  0  0  0    1  2   3    1   2   3  --trans_output_pads 0 0 0 --group-count   1   --cmode trans  --pmode   same
COMMAND $<TARGET_FILE:test_conv3d> --verbose --conv_dim_type conv3d --input 16    64   3    4     4  --weights    64    32   1  3    3  --pads_strides_dilations  0  0  0    1  2   3    1   2   3  --trans_output_pads 0 0 0 --group-count   4   --cmode trans  --pmode   default
)

set(DYNAMIC_IMPLICITGEMM_COMMON
    MIOPEN_FIND_MODE=normal)
set(DYNAMIC_IMPLICITGEMM_ENVS
    ${DYNAMIC_IMPLICITGEMM_COMMON}
    MIOPEN_DEBUG_FIND_ONLY_SOLVER=ConvAsmImplicitGemmV4R1DynamicFwd)
set(DYNAMIC_IMPLICITGEMM_1X1_ENVS
    ${DYNAMIC_IMPLICITGEMM_COMMON}
    MIOPEN_DEBUG_FIND_ONLY_SOLVER=ConvAsmImplicitGemmV4R1DynamicFwd_1x1)
set(DYNAMIC_IMPLICITGEMM_FWD_GTC_DYNAMIC_XDLOPS_ENVS
    ${DYNAMIC_IMPLICITGEMM_COMMON}
    MIOPEN_DEBUG_FIND_ONLY_SOLVER=ConvAsmImplicitGemmGTCDynamicFwdXdlops)
set(DYNAMIC_IMPLICITGEMM_BWD_ENVS
    ${DYNAMIC_IMPLICITGEMM_COMMON}
    MIOPEN_DEBUG_FIND_ONLY_SOLVER=ConvAsmImplicitGemmV4R1DynamicBwd)
set(DYNAMIC_IMPLICITGEMM_WRW_ENVS
    ${DYNAMIC_IMPLICITGEMM_COMMON}
    MIOPEN_DEBUG_FIND_ONLY_SOLVER=ConvAsmImplicitGemmV4R1DynamicWrw)
set(DYNAMIC_IMPLICITGEMM_BWD_ENVS_XDLOPS
    ${DYNAMIC_IMPLICITGEMM_COMMON}
    MIOPEN_DEBUG_FIND_ONLY_SOLVER=ConvAsmImplicitGemmGTCDynamicBwdXdlops)
set(DYNAMIC_IMPLICITGEMM_WRW_ENVS_XDLOPS
    ${DYNAMIC_IMPLICITGEMM_COMMON}
    MIOPEN_DEBUG_FIND_ONLY_SOLVER=ConvAsmImplicitGemmGTCDynamicWrwXdlops)
set(DYNAMIC_IMPLICITGEMM_XDLOPS_NHWC_FWD_ENVS
    ${DYNAMIC_IMPLICITGEMM_COMMON}
    MIOPEN_DEBUG_FIND_ONLY_SOLVER=ConvAsmImplicitGemmGTCDynamicFwdXdlopsNHWC)
set(DYNAMIC_IMPLICITGEMM_XDLOPS_NHWC_BWD_ENVS
    ${DYNAMIC_IMPLICITGEMM_COMMON}
    MIOPEN_DEBUG_FIND_ONLY_SOLVER=ConvAsmImplicitGemmGTCDynamicBwdXdlopsNHWC)

if(${CODECOV_TEST})
    add_custom_test(test_conv_igemm_dynamic_small GFX908_DISABLED GFX90A_DISABLED SKIP_XNACK_ON
    COMMAND ${DYNAMIC_IMPLICITGEMM_ENVS}     $<TARGET_FILE:test_conv2d> --verbose --input  32  32 17 17 --weights 32  32 1 7 --pads_strides_dilations 0 3 1 1 1 1 --disable-backward-data --disable-backward-weights --disable-validation
    COMMAND ${DYNAMIC_IMPLICITGEMM_WRW_ENVS} $<TARGET_FILE:test_conv2d> --verbose --input  64  64 28 28 --weights 32  64 1 1 --pads_strides_dilations 0 0 1 1 1 1 --disable-forward --disable-backward-data --disable-validation
    COMMAND ${DYNAMIC_IMPLICITGEMM_BWD_ENVS} $<TARGET_FILE:test_conv2d> --verbose --input  64  64 28 28 --weights 16  64 1 1 --pads_strides_dilations 0 0 1 1 1 1 --disable-forward --disable-backward-weights --disable-validation
    )
    set_tests_properties(test_conv_igemm_dynamic_small PROPERTIES COST 800)
else()
    add_custom_test(test_conv_igemm_dynamic_small GFX908_DISABLED GFX90A_DISABLED SKIP_XNACK_ON
    COMMAND ${DYNAMIC_IMPLICITGEMM_ENVS}     $<TARGET_FILE:test_conv2d> --verbose --input  16  16 56 56 --weights 64  16 1 1 --pads_strides_dilations 0 0 1 1 1 1 --disable-backward-data --disable-backward-weights
    COMMAND ${DYNAMIC_IMPLICITGEMM_ENVS}     $<TARGET_FILE:test_conv2d> --verbose --input  16  64 34 34 --weights 64  64 3 3 --pads_strides_dilations 0 0 1 1 1 1 --disable-backward-data --disable-backward-weights
    COMMAND ${DYNAMIC_IMPLICITGEMM_ENVS}     $<TARGET_FILE:test_conv2d> --verbose --input  32  32 17 17 --weights 32  32 1 7 --pads_strides_dilations 0 3 1 1 1 1 --disable-backward-data --disable-backward-weights
    COMMAND ${DYNAMIC_IMPLICITGEMM_1X1_ENVS} $<TARGET_FILE:test_conv2d> --verbose --input  16 384  8  8 --weights 64 384 1 1 --pads_strides_dilations 0 0 1 1 1 1 --disable-backward-data --disable-backward-weights
    COMMAND ${DYNAMIC_IMPLICITGEMM_WRW_ENVS} $<TARGET_FILE:test_conv2d> --verbose --input  64  64 28 28 --weights 32  64 1 1 --pads_strides_dilations 0 0 1 1 1 1 --disable-forward --disable-backward-data
    COMMAND ${DYNAMIC_IMPLICITGEMM_WRW_ENVS} $<TARGET_FILE:test_conv2d> --verbose --input  16  128 36 36 --weights 32  128 1 1 --pads_strides_dilations 0 0 1 1 1 1 --disable-forward --disable-backward-data
    COMMAND ${DYNAMIC_IMPLICITGEMM_BWD_ENVS} $<TARGET_FILE:test_conv2d> --verbose --input  64  64 28 28 --weights 16  64 1 1 --pads_strides_dilations 0 0 1 1 1 1 --disable-forward --disable-backward-weights
    COMMAND ${DYNAMIC_IMPLICITGEMM_BWD_ENVS} $<TARGET_FILE:test_conv2d> --verbose --input  16  128 36 36 --weights 32  128 1 1 --pads_strides_dilations 0 0 1 1 1 1 --disable-forward --disable-backward-weights
    )
endif() #if CODECOV_TEST

add_custom_test(test_conv_igemm_dynamic SKIP_UNLESS_ALL GFX908_DISABLED GFX90A_DISABLED SKIP_XNACK_ON
COMMAND ${DYNAMIC_IMPLICITGEMM_ENVS}     $<TARGET_FILE:test_conv2d> --verbose --input  64   64 56 56 --weights 256  64  1 1 --pads_strides_dilations 0 0 1 1 1 1 --disable-backward-data --disable-backward-weights
COMMAND ${DYNAMIC_IMPLICITGEMM_ENVS}     $<TARGET_FILE:test_conv2d> --verbose --input  64  256 34 34 --weights 256  256 3 3 --pads_strides_dilations 0 0 1 1 1 1 --disable-backward-data --disable-backward-weights
COMMAND ${DYNAMIC_IMPLICITGEMM_ENVS}     $<TARGET_FILE:test_conv2d> --verbose --input 128  128 35 35 --weights 128  128 3 3 --pads_strides_dilations 0 0 2 2 1 1 --disable-backward-data --disable-backward-weights
COMMAND ${DYNAMIC_IMPLICITGEMM_ENVS}     $<TARGET_FILE:test_conv2d> --verbose --input  64 1536  8  8 --weights 256 1536 1 1 --pads_strides_dilations 0 0 1 1 1 1 --disable-backward-data --disable-backward-weights
COMMAND ${DYNAMIC_IMPLICITGEMM_ENVS}     $<TARGET_FILE:test_conv2d> --verbose --input 128   48  7  7 --weights 128   48 5 5 --pads_strides_dilations 2 2 1 1 1 1 --disable-backward-data --disable-backward-weights
COMMAND ${DYNAMIC_IMPLICITGEMM_ENVS}     $<TARGET_FILE:test_conv2d> --verbose --input 128  128 17 17 --weights 128  128 1 7 --pads_strides_dilations 0 3 1 1 1 1 --disable-backward-data --disable-backward-weights
COMMAND ${DYNAMIC_IMPLICITGEMM_1X1_ENVS} $<TARGET_FILE:test_conv2d> --verbose --input 128  256 28 28 --weights 128  256 1 1 --pads_strides_dilations 0 0 1 1 1 1 --disable-backward-data --disable-backward-weights
COMMAND ${DYNAMIC_IMPLICITGEMM_1X1_ENVS} $<TARGET_FILE:test_conv2d> --verbose --input  64 1536  8  8 --weights 256 1536 1 1 --pads_strides_dilations 0 0 1 1 1 1 --disable-backward-data --disable-backward-weights
COMMAND ${DYNAMIC_IMPLICITGEMM_1X1_ENVS} $<TARGET_FILE:test_conv2d> --verbose --input 128  768 17 17 --weights 128  768 1 1 --pads_strides_dilations 0 0 1 1 1 1 --disable-backward-data --disable-backward-weights
COMMAND ${DYNAMIC_IMPLICITGEMM_WRW_ENVS} $<TARGET_FILE:test_conv2d> --verbose --input  64   64 56 56 --weights 256  64  1 1 --pads_strides_dilations 0 0 1 1 1 1 --disable-forward --disable-backward-data
COMMAND ${DYNAMIC_IMPLICITGEMM_WRW_ENVS} $<TARGET_FILE:test_conv2d> --verbose --input  32  128 34 34 --weights 64  128  3 3 --pads_strides_dilations 0 0 1 1 1 1 --disable-forward --disable-backward-data
COMMAND ${DYNAMIC_IMPLICITGEMM_WRW_ENVS} $<TARGET_FILE:test_conv2d> --verbose --input 128  128 35 35 --weights 128  128 3 3 --pads_strides_dilations 1 1 1 1 1 1 --disable-forward --disable-backward-data
COMMAND ${DYNAMIC_IMPLICITGEMM_WRW_ENVS} $<TARGET_FILE:test_conv2d> --verbose --input 128  256 56 56 --weights 64  256 1 1 --pads_strides_dilations 0 0 1 1 1 1 --disable-forward --disable-backward-data
COMMAND ${DYNAMIC_IMPLICITGEMM_WRW_ENVS} $<TARGET_FILE:test_conv2d> --verbose --input  64  512 28 28 --weights 256 512 1 1 --pads_strides_dilations 0 0 2 2 1 1 --disable-forward --disable-backward-data
COMMAND ${DYNAMIC_IMPLICITGEMM_WRW_ENVS} $<TARGET_FILE:test_conv2d> --verbose --input  64  512 14 14 --weights 256 512 1 1 --pads_strides_dilations 0 0 1 1 1 1 --disable-forward --disable-backward-data
COMMAND ${DYNAMIC_IMPLICITGEMM_BWD_ENVS} $<TARGET_FILE:test_conv2d> --verbose --input  64   64 56 56 --weights 256  64  1 1 --pads_strides_dilations 0 0 1 1 1 1 --disable-forward --disable-backward-weights
COMMAND ${DYNAMIC_IMPLICITGEMM_BWD_ENVS} $<TARGET_FILE:test_conv2d> --verbose --input  32  128 34 34 --weights 64  128  3 3 --pads_strides_dilations 0 0 1 1 1 1 --disable-forward --disable-backward-weights
COMMAND ${DYNAMIC_IMPLICITGEMM_BWD_ENVS} $<TARGET_FILE:test_conv2d> --verbose --input 128  128 35 35 --weights 128  128 3 3 --pads_strides_dilations 1 1 1 1 1 1 --disable-forward --disable-backward-weights
COMMAND ${DYNAMIC_IMPLICITGEMM_BWD_ENVS} $<TARGET_FILE:test_conv2d> --verbose --input 128  256 56 56 --weights 64  256 1 1 --pads_strides_dilations 0 0 1 1 1 1 --disable-forward --disable-backward-weights
)

add_custom_test(test_conv_igemm_dynamic_xdlops_bwd SKIP_UNLESS_ALL HALF_ENABLED GFX90A_DISABLED VEGA_DISABLED SKIP_XNACK_ON
COMMAND ${DYNAMIC_IMPLICITGEMM_BWD_ENVS_XDLOPS} $<TARGET_FILE:test_conv2d> ${MIOPEN_TEST_FLOAT_ARG} --verbose --input  64  64 28 28 --weights 16  64 1 1 --pads_strides_dilations 0 0 1 1 1 1 --disable-forward --disable-backward-weights
COMMAND ${DYNAMIC_IMPLICITGEMM_BWD_ENVS_XDLOPS} $<TARGET_FILE:test_conv2d> ${MIOPEN_TEST_FLOAT_ARG} --verbose --input  16  128 36 36 --weights 32  128 1 1 --pads_strides_dilations 0 0 1 1 1 1 --disable-forward --disable-backward-weights
COMMAND ${DYNAMIC_IMPLICITGEMM_BWD_ENVS_XDLOPS} $<TARGET_FILE:test_conv2d> ${MIOPEN_TEST_FLOAT_ARG} --verbose --input  64   64 56 56 --weights 256  64  1 1 --pads_strides_dilations 0 0 1 1 1 1 --disable-forward --disable-backward-weights
COMMAND ${DYNAMIC_IMPLICITGEMM_BWD_ENVS_XDLOPS} $<TARGET_FILE:test_conv2d> ${MIOPEN_TEST_FLOAT_ARG} --verbose --input  64  224 17 17 --weights 224  224  1 7 --pads_strides_dilations 0 3 1 1 1 1 --disable-forward --disable-backward-weights
COMMAND ${DYNAMIC_IMPLICITGEMM_BWD_ENVS_XDLOPS} $<TARGET_FILE:test_conv2d> ${MIOPEN_TEST_FLOAT_ARG} --verbose --input  128  128 35 35 --weights 256  128  3 3 --pads_strides_dilations 1 1 1 1 1 1 --disable-forward --disable-backward-weights
COMMAND ${DYNAMIC_IMPLICITGEMM_BWD_ENVS_XDLOPS} $<TARGET_FILE:test_conv2d> ${MIOPEN_TEST_FLOAT_ARG} --verbose --input  128  128 64 64 --weights 256  128  3 3 --pads_strides_dilations 1 1 2 2 1 1 --disable-forward --disable-backward-weights
COMMAND ${DYNAMIC_IMPLICITGEMM_BWD_ENVS_XDLOPS} $<TARGET_FILE:test_conv2d> ${MIOPEN_TEST_FLOAT_ARG} --verbose --input  128  768 17 17 --weights 256  768  3 3 --pads_strides_dilations 1 1 1 1 2 2 --disable-forward --disable-backward-weights
COMMAND ${DYNAMIC_IMPLICITGEMM_BWD_ENVS_XDLOPS} $<TARGET_FILE:test_conv2d> ${MIOPEN_TEST_FLOAT_ARG} --verbose --input  3  256 28 28 --weights 80  256  1 1 --pads_strides_dilations 0 0 1 1 1 1 --disable-forward --disable-backward-weights
COMMAND ${DYNAMIC_IMPLICITGEMM_BWD_ENVS_XDLOPS} $<TARGET_FILE:test_conv2d> ${MIOPEN_TEST_FLOAT_ARG} --verbose --input  2  256 12 18 --weights 256  256  3 3 --pads_strides_dilations 1 1 1 1 1 1 --disable-forward --disable-backward-weights
COMMAND ${DYNAMIC_IMPLICITGEMM_BWD_ENVS_XDLOPS} $<TARGET_FILE:test_conv2d> ${MIOPEN_TEST_FLOAT_ARG} --verbose --input  400  256 7 7 --weights 1024  256  7 7 --pads_strides_dilations 0 0 1 1 1 1 --disable-forward --disable-backward-weights
COMMAND ${DYNAMIC_IMPLICITGEMM_BWD_ENVS_XDLOPS} $<TARGET_FILE:test_conv2d> ${MIOPEN_TEST_FLOAT_ARG} --verbose --input  400  256 1 1 --weights 1024  256  1 1 --pads_strides_dilations 0 0 1 1 1 1 --disable-forward --disable-backward-weights
COMMAND ${DYNAMIC_IMPLICITGEMM_BWD_ENVS_XDLOPS} $<TARGET_FILE:test_conv2d> ${MIOPEN_TEST_FLOAT_ARG} --verbose --input  8  16 5 5 --weights 8  16  2 2 --pads_strides_dilations 0 0 1 1 1 1 --disable-forward --disable-backward-weights
)

add_custom_test(test_conv_igemm_dynamic_xdlops_bwd_group SKIP_UNLESS_ALL HALF_ENABLED FLOAT_DISABLED GFX90A_DISABLED VEGA_DISABLED SKIP_XNACK_ON
COMMAND ${DYNAMIC_IMPLICITGEMM_BWD_ENVS_XDLOPS} $<TARGET_FILE:test_conv2d> ${MIOPEN_TEST_FLOAT_ARG} --verbose --input  64  32 28 28 --weights 16  16 1 1 --pads_strides_dilations 0 0 1 1 1 1 --group-count 2 --disable-forward --disable-backward-weights
COMMAND ${DYNAMIC_IMPLICITGEMM_BWD_ENVS_XDLOPS} $<TARGET_FILE:test_conv2d> ${MIOPEN_TEST_FLOAT_ARG} --verbose --input  16  64 17 17 --weights 64  16 1 1 --pads_strides_dilations 0 0 1 1 1 1 --group-count 4 --disable-forward --disable-backward-weights
COMMAND ${DYNAMIC_IMPLICITGEMM_BWD_ENVS_XDLOPS} $<TARGET_FILE:test_conv2d> ${MIOPEN_TEST_FLOAT_ARG} --verbose --input  8  128 56 56 --weights 128 16 3 3 --pads_strides_dilations 1 1 1 1 1 1 --group-count 8 --disable-forward --disable-backward-weights
)

add_custom_test(test_conv_igemm_dynamic_xdlops_bwd_float SKIP_UNLESS_ALL HALF_DISABLED FLOAT_ENABLED GFX90A_DISABLED VEGA_DISABLED SKIP_XNACK_ON
COMMAND ${DYNAMIC_IMPLICITGEMM_BWD_ENVS_XDLOPS} $<TARGET_FILE:test_conv2d> ${MIOPEN_TEST_FLOAT_ARG} --verbose --input  4  512 128 128 --weights 12  512  1 1 --pads_strides_dilations 0 0 1 1 1 1 --disable-forward --disable-backward-weights
)

add_custom_test(test_conv_igemm_dynamic_xdlops_fwd SKIP_UNLESS_ALL HALF_ENABLED GFX90A_DISABLED VEGA_DISABLED SKIP_XNACK_ON
COMMAND ${DYNAMIC_IMPLICITGEMM_FWD_GTC_DYNAMIC_XDLOPS_ENVS} $<TARGET_FILE:test_conv2d> ${MIOPEN_TEST_FLOAT_ARG} --verbose --input 64 1024 14 14 --weights 1024 1024 1 1 --pads_strides_dilations 0 0 1 1 1 1 --disable-backward-data --disable-backward-weights
COMMAND ${DYNAMIC_IMPLICITGEMM_FWD_GTC_DYNAMIC_XDLOPS_ENVS} $<TARGET_FILE:test_conv2d> ${MIOPEN_TEST_FLOAT_ARG} --verbose --input 64 256 56 56 --weights 512 256 1 1 --pads_strides_dilations 0 0 2 2 1 1 --disable-backward-data --disable-backward-weights
COMMAND ${DYNAMIC_IMPLICITGEMM_FWD_GTC_DYNAMIC_XDLOPS_ENVS} $<TARGET_FILE:test_conv2d> ${MIOPEN_TEST_FLOAT_ARG} --verbose --input 64 2048 7 7 --weights 2048 2048 1 1 --pads_strides_dilations 0 0 1 1 1 1 --disable-backward-data --disable-backward-weights
COMMAND ${DYNAMIC_IMPLICITGEMM_FWD_GTC_DYNAMIC_XDLOPS_ENVS} $<TARGET_FILE:test_conv2d> ${MIOPEN_TEST_FLOAT_ARG} --verbose --input 128 128 17 17 --weights 128 128 7 1 --pads_strides_dilations 3 0 1 1 1 1 --disable-backward-data --disable-backward-weights
COMMAND ${DYNAMIC_IMPLICITGEMM_FWD_GTC_DYNAMIC_XDLOPS_ENVS} $<TARGET_FILE:test_conv2d> ${MIOPEN_TEST_FLOAT_ARG} --verbose --input 128 128 17 17 --weights 128 128 1 7 --pads_strides_dilations 0 3 1 1 1 1 --disable-backward-data --disable-backward-weights
COMMAND ${DYNAMIC_IMPLICITGEMM_FWD_GTC_DYNAMIC_XDLOPS_ENVS} $<TARGET_FILE:test_conv2d> ${MIOPEN_TEST_FLOAT_ARG} --verbose --input 128 192 17 17 --weights 320 192 3 3 --pads_strides_dilations 0 0 2 2 1 1 --disable-backward-data --disable-backward-weights
COMMAND ${DYNAMIC_IMPLICITGEMM_FWD_GTC_DYNAMIC_XDLOPS_ENVS} $<TARGET_FILE:test_conv2d> ${MIOPEN_TEST_FLOAT_ARG} --verbose --input 128 256 35 35 --weights 64 256 1 1 --pads_strides_dilations 0 0 1 1 1 1 --disable-backward-data --disable-backward-weights
COMMAND ${DYNAMIC_IMPLICITGEMM_FWD_GTC_DYNAMIC_XDLOPS_ENVS} $<TARGET_FILE:test_conv2d> ${MIOPEN_TEST_FLOAT_ARG} --verbose --input 128 48 35 35 --weights 64 48 5 5 --pads_strides_dilations 2 2 1 1 1 1 --disable-backward-data --disable-backward-weights
COMMAND ${DYNAMIC_IMPLICITGEMM_FWD_GTC_DYNAMIC_XDLOPS_ENVS} $<TARGET_FILE:test_conv2d> ${MIOPEN_TEST_FLOAT_ARG} --verbose --input 64 512 7 7 --weights 512 512 3 3 --pads_strides_dilations 1 1 1 1 1 1 --disable-backward-data --disable-backward-weights
COMMAND ${DYNAMIC_IMPLICITGEMM_FWD_GTC_DYNAMIC_XDLOPS_ENVS} $<TARGET_FILE:test_conv2d> ${MIOPEN_TEST_FLOAT_ARG} --verbose --input 32 1024 14 14 --weights 2048 1024 1 1 --pads_strides_dilations 0 0 2 2 1 1 --disable-backward-data --disable-backward-weights
COMMAND ${DYNAMIC_IMPLICITGEMM_FWD_GTC_DYNAMIC_XDLOPS_ENVS} $<TARGET_FILE:test_conv2d> ${MIOPEN_TEST_FLOAT_ARG} --verbose --input 2 256 100 104 --weights 12 256 1 1 --pads_strides_dilations 0 0 1 1 1 1 --disable-backward-data --disable-backward-weights
COMMAND ${DYNAMIC_IMPLICITGEMM_FWD_GTC_DYNAMIC_XDLOPS_ENVS} $<TARGET_FILE:test_conv2d> ${MIOPEN_TEST_FLOAT_ARG} --verbose --input 1 256 28 28 --weights 80 256 1 1 --pads_strides_dilations 0 0 1 1 1 1 --disable-backward-data --disable-backward-weights
)

add_custom_test(test_conv_igemm_dynamic_xdlops_fwd_half SKIP_UNLESS_ALL HALF_ENABLED FLOAT_DISABLED GFX90A_DISABLED VEGA_DISABLED SKIP_XNACK_ON
COMMAND ${DYNAMIC_IMPLICITGEMM_FWD_GTC_DYNAMIC_XDLOPS_ENVS} $<TARGET_FILE:test_conv2d> ${MIOPEN_TEST_FLOAT_ARG} --verbose --input 64 3 224 224 --weights 64 3 7 7 --pads_strides_dilations 3 3 2 2 1 1 --disable-backward-data --disable-backward-weights
COMMAND ${DYNAMIC_IMPLICITGEMM_FWD_GTC_DYNAMIC_XDLOPS_ENVS} $<TARGET_FILE:test_conv2d> ${MIOPEN_TEST_FLOAT_ARG} --verbose --input 64 3 230 230 --weights 64 3 7 7 --pads_strides_dilations 0 0 2 2 1 1 --disable-backward-data --disable-backward-weights
)

add_custom_test(test_conv_igemm_dynamic_xdlops_wrw SKIP_UNLESS_ALL GFX90A_DISABLED VEGA_DISABLED HALF_ENABLED SKIP_XNACK_ON
COMMAND ${DYNAMIC_IMPLICITGEMM_WRW_ENVS_XDLOPS} $<TARGET_FILE:test_conv2d> ${MIOPEN_TEST_FLOAT_ARG} --verbose --input  64  64 28 28 --weights 32  64 1 1 --pads_strides_dilations 0 0 1 1 1 1 --disable-forward --disable-backward-data
COMMAND ${DYNAMIC_IMPLICITGEMM_WRW_ENVS_XDLOPS} $<TARGET_FILE:test_conv2d> ${MIOPEN_TEST_FLOAT_ARG} --verbose --input  16  128 36 36 --weights 32  128 1 1 --pads_strides_dilations 0 0 1 1 1 1 --disable-forward --disable-backward-data
COMMAND ${DYNAMIC_IMPLICITGEMM_WRW_ENVS_XDLOPS} $<TARGET_FILE:test_conv2d> ${MIOPEN_TEST_FLOAT_ARG} --verbose --input  64   64 56 56 --weights 256  64  1 1 --pads_strides_dilations 0 0 1 1 1 1 --disable-forward --disable-backward-data
COMMAND ${DYNAMIC_IMPLICITGEMM_WRW_ENVS_XDLOPS} $<TARGET_FILE:test_conv2d> ${MIOPEN_TEST_FLOAT_ARG} --verbose --input  64  224 17 17 --weights 224  224  1 7 --pads_strides_dilations 0 3 1 1 1 1 --disable-forward --disable-backward-data
COMMAND ${DYNAMIC_IMPLICITGEMM_WRW_ENVS_XDLOPS} $<TARGET_FILE:test_conv2d> ${MIOPEN_TEST_FLOAT_ARG} --verbose --input  128  128 35 35 --weights 256  128  3 3 --pads_strides_dilations 1 1 1 1 1 1 --disable-forward --disable-backward-data
COMMAND ${DYNAMIC_IMPLICITGEMM_WRW_ENVS_XDLOPS} $<TARGET_FILE:test_conv2d> ${MIOPEN_TEST_FLOAT_ARG} --verbose --input  128  128 64 64 --weights 256  128  3 3 --pads_strides_dilations 1 1 2 2 1 1 --disable-forward --disable-backward-data
COMMAND ${DYNAMIC_IMPLICITGEMM_WRW_ENVS_XDLOPS} $<TARGET_FILE:test_conv2d> ${MIOPEN_TEST_FLOAT_ARG} --verbose --input  128  768 17 17 --weights 256  768  3 3 --pads_strides_dilations 1 1 1 1 2 2 --disable-forward --disable-backward-data
COMMAND ${DYNAMIC_IMPLICITGEMM_WRW_ENVS_XDLOPS} $<TARGET_FILE:test_conv2d> ${MIOPEN_TEST_FLOAT_ARG} --verbose --input  3  256 28 28 --weights 80  256  1 1 --pads_strides_dilations 0 0 1 1 1 1 --disable-forward --disable-backward-data
COMMAND ${DYNAMIC_IMPLICITGEMM_WRW_ENVS_XDLOPS} $<TARGET_FILE:test_conv2d> ${MIOPEN_TEST_FLOAT_ARG} --verbose --input  2  256 12 18 --weights 256  256  3 3 --pads_strides_dilations 1 1 1 1 1 1 --disable-forward --disable-backward-data
COMMAND ${DYNAMIC_IMPLICITGEMM_WRW_ENVS_XDLOPS} $<TARGET_FILE:test_conv2d> ${MIOPEN_TEST_FLOAT_ARG} --verbose --input  4  512 128 128 --weights 12  512  1 1 --pads_strides_dilations 0 0 1 1 1 1 --disable-forward --disable-backward-data
#regression test for issue 540
COMMAND ${DYNAMIC_IMPLICITGEMM_WRW_ENVS_XDLOPS} $<TARGET_FILE:test_conv2d> ${MIOPEN_TEST_FLOAT_ARG} --verbose --input  4 32 79 141 --weights 64 32 5 10 --pads_strides_dilations 0 0 2 2 1 1 --disable-forward --disable-backward-data

COMMAND ${DYNAMIC_IMPLICITGEMM_WRW_ENVS_XDLOPS} $<TARGET_FILE:test_conv2d> ${MIOPEN_TEST_FLOAT_ARG} --verbose --input  400  256 7 7 --weights 1024  256  7 7 --pads_strides_dilations 0 0 1 1 1 1 --disable-forward --disable-backward-data
COMMAND ${DYNAMIC_IMPLICITGEMM_WRW_ENVS_XDLOPS} $<TARGET_FILE:test_conv2d> ${MIOPEN_TEST_FLOAT_ARG} --verbose --input  400  256 1 1 --weights 1024  256  1 1 --pads_strides_dilations 0 0 1 1 1 1 --disable-forward --disable-backward-data
# Regression test for SWDEV-295434 (FP16 only).
COMMAND ${DYNAMIC_IMPLICITGEMM_WRW_ENVS_XDLOPS} $<TARGET_FILE:test_conv2d> ${MIOPEN_TEST_FLOAT_ARG} --verbose --input  120  256 3 3 --weights 340  256  3 3 --pads_strides_dilations 1 1 1 1 1 1 --disable-forward --disable-backward-data
)

add_custom_test(test_conv_igemm_dynamic_xdlops_wrw_half SKIP_UNLESS_ALL VEGA_DISABLED GFX90A_DISABLED HALF_ENABLED FLOAT_DISABLED SKIP_XNACK_ON
COMMAND ${DYNAMIC_IMPLICITGEMM_WRW_ENVS_XDLOPS} $<TARGET_FILE:test_conv2d> ${MIOPEN_TEST_FLOAT_ARG} --verbose --input  1 3 32 32 --weights 1 3 11 11 --pads_strides_dilations 1 1 2 2 2 1 --disable-forward --disable-backward-data
COMMAND ${DYNAMIC_IMPLICITGEMM_WRW_ENVS_XDLOPS} $<TARGET_FILE:test_conv2d> ${MIOPEN_TEST_FLOAT_ARG} --verbose --input  1 3 224 224 --weights 1 3 3 3 --pads_strides_dilations 0 0 1 1 2 2 --disable-forward --disable-backward-data
COMMAND ${DYNAMIC_IMPLICITGEMM_WRW_ENVS_XDLOPS} $<TARGET_FILE:test_conv2d> ${MIOPEN_TEST_FLOAT_ARG} --verbose --input  1 1 8 8 --weights 1 1 2 2 --pads_strides_dilations 0 0 1 1 2 2 --disable-forward --disable-backward-data
COMMAND ${DYNAMIC_IMPLICITGEMM_WRW_ENVS_XDLOPS} $<TARGET_FILE:test_conv2d> ${MIOPEN_TEST_FLOAT_ARG} --verbose --input  1 128 56 56 --weights 1 128 5 5 --pads_strides_dilations 0 0 2 2 1 1 --disable-forward --disable-backward-data
)

add_custom_test(test_conv_igemm_dynamic_xdlops_nhwc_fwd SKIP_UNLESS_ALL HALF_ENABLED VEGA_DISABLED SKIP_XNACK_ON
COMMAND ${DYNAMIC_IMPLICITGEMM_XDLOPS_NHWC_FWD_ENVS} $<TARGET_FILE:test_conv2d> ${MIOPEN_TEST_FLOAT_ARG} --verbose --input  64 256  7  7 --weights 128 256 1 1 --pads_strides_dilations 0 0 1 1 1 1 --disable-backward-data --disable-backward-weights --in_layout NHWC --fil_layout NHWC --out_layout NHWC
COMMAND ${DYNAMIC_IMPLICITGEMM_XDLOPS_NHWC_FWD_ENVS} $<TARGET_FILE:test_conv2d> ${MIOPEN_TEST_FLOAT_ARG} --verbose --input  32 160 73 73 --weights  64 160 1 1 --pads_strides_dilations 0 0 1 1 1 1 --disable-backward-data --disable-backward-weights --in_layout NHWC --fil_layout NHWC --out_layout NHWC
COMMAND ${DYNAMIC_IMPLICITGEMM_XDLOPS_NHWC_FWD_ENVS} $<TARGET_FILE:test_conv2d> ${MIOPEN_TEST_FLOAT_ARG} --verbose --input  16  64 56 56 --weights  64  64 1 1 --pads_strides_dilations 0 0 1 1 1 1 --disable-backward-data --disable-backward-weights --in_layout NHWC --fil_layout NHWC --out_layout NHWC
COMMAND ${DYNAMIC_IMPLICITGEMM_XDLOPS_NHWC_FWD_ENVS} $<TARGET_FILE:test_conv2d> ${MIOPEN_TEST_FLOAT_ARG} --verbose --input   2 256 40 52 --weights 256 256 1 1 --pads_strides_dilations 0 0 1 1 1 1 --disable-backward-data --disable-backward-weights --in_layout NHWC --fil_layout NHWC --out_layout NHWC
COMMAND ${DYNAMIC_IMPLICITGEMM_XDLOPS_NHWC_FWD_ENVS} $<TARGET_FILE:test_conv2d> ${MIOPEN_TEST_FLOAT_ARG} --verbose --input   2  64 59 57 --weights  12  64 1 1 --pads_strides_dilations 0 0 1 1 1 1 --disable-backward-data --disable-backward-weights --in_layout NHWC --fil_layout NHWC --out_layout NHWC
COMMAND ${DYNAMIC_IMPLICITGEMM_XDLOPS_NHWC_FWD_ENVS} $<TARGET_FILE:test_conv2d> ${MIOPEN_TEST_FLOAT_ARG} --verbose --input  32 128 14 14 --weights  64 128 1 1 --pads_strides_dilations 0 0 2 2 1 1 --disable-backward-data --disable-backward-weights --in_layout NHWC --fil_layout NHWC --out_layout NHWC
COMMAND ${DYNAMIC_IMPLICITGEMM_XDLOPS_NHWC_FWD_ENVS} $<TARGET_FILE:test_conv2d> ${MIOPEN_TEST_FLOAT_ARG} --verbose --input  64  64 17 17 --weights 192  64 1 7 --pads_strides_dilations 0 3 1 1 1 1 --disable-backward-data --disable-backward-weights --in_layout NHWC --fil_layout NHWC --out_layout NHWC
COMMAND ${DYNAMIC_IMPLICITGEMM_XDLOPS_NHWC_FWD_ENVS} $<TARGET_FILE:test_conv2d> ${MIOPEN_TEST_FLOAT_ARG} --verbose --input  64  64 17 17 --weights 192  64 7 1 --pads_strides_dilations 3 0 1 1 1 1 --disable-backward-data --disable-backward-weights --in_layout NHWC --fil_layout NHWC --out_layout NHWC
COMMAND ${DYNAMIC_IMPLICITGEMM_XDLOPS_NHWC_FWD_ENVS} $<TARGET_FILE:test_conv2d> ${MIOPEN_TEST_FLOAT_ARG} --verbose --input   4 128 28 28 --weights 128 128 2 2 --pads_strides_dilations 0 0 2 2 1 1 --disable-backward-data --disable-backward-weights --in_layout NHWC --fil_layout NHWC --out_layout NHWC
COMMAND ${DYNAMIC_IMPLICITGEMM_XDLOPS_NHWC_FWD_ENVS} $<TARGET_FILE:test_conv2d> ${MIOPEN_TEST_FLOAT_ARG} --verbose --input  32 128  8  8 --weights 192 128 3 1 --pads_strides_dilations 1 0 1 1 1 1 --disable-backward-data --disable-backward-weights --in_layout NHWC --fil_layout NHWC --out_layout NHWC
COMMAND ${DYNAMIC_IMPLICITGEMM_XDLOPS_NHWC_FWD_ENVS} $<TARGET_FILE:test_conv2d> ${MIOPEN_TEST_FLOAT_ARG} --verbose --input  64 192 17 17 --weights 160 192 3 3 --pads_strides_dilations 0 0 2 2 1 1 --disable-backward-data --disable-backward-weights --in_layout NHWC --fil_layout NHWC --out_layout NHWC
COMMAND ${DYNAMIC_IMPLICITGEMM_XDLOPS_NHWC_FWD_ENVS} $<TARGET_FILE:test_conv2d> ${MIOPEN_TEST_FLOAT_ARG} --verbose --input  64  32 73 73 --weights  64  32 3 3 --pads_strides_dilations 1 1 1 1 1 1 --disable-backward-data --disable-backward-weights --in_layout NHWC --fil_layout NHWC --out_layout NHWC
COMMAND ${DYNAMIC_IMPLICITGEMM_XDLOPS_NHWC_FWD_ENVS} $<TARGET_FILE:test_conv2d> ${MIOPEN_TEST_FLOAT_ARG} --verbose --input  16  64 56 56 --weights  64  64 3 3 --pads_strides_dilations 1 1 1 1 1 1 --disable-backward-data --disable-backward-weights --in_layout NHWC --fil_layout NHWC --out_layout NHWC
COMMAND ${DYNAMIC_IMPLICITGEMM_XDLOPS_NHWC_FWD_ENVS} $<TARGET_FILE:test_conv2d> ${MIOPEN_TEST_FLOAT_ARG} --verbose --input  64   3 78 78 --weights  64   3 7 7 --pads_strides_dilations 0 0 2 2 1 1 --disable-backward-data --disable-backward-weights --in_layout NHWC --fil_layout NHWC --out_layout NHWC
COMMAND ${DYNAMIC_IMPLICITGEMM_XDLOPS_NHWC_FWD_ENVS} $<TARGET_FILE:test_conv2d> ${MIOPEN_TEST_FLOAT_ARG} --verbose --input  16 192 17 17 --weights 224 192 1 7 --pads_strides_dilations 0 3 1 1 1 1 --disable-backward-data --disable-backward-weights --in_layout NHWC --fil_layout NHWC --out_layout NHWC
COMMAND ${DYNAMIC_IMPLICITGEMM_XDLOPS_NHWC_FWD_ENVS} $<TARGET_FILE:test_conv2d> ${MIOPEN_TEST_FLOAT_ARG} --verbose --input  16   3 17 17 --weights  64   3 1 1 --pads_strides_dilations 0 0 1 1 1 1 --disable-backward-data --disable-backward-weights --in_layout NHWC --fil_layout NHWC --out_layout NHWC
)
add_custom_test(test_conv_igemm_dynamic_xdlops_nhwc_bwd SKIP_UNLESS_ALL HALF_ENABLED VEGA_DISABLED SKIP_XNACK_ON
COMMAND ${DYNAMIC_IMPLICITGEMM_XDLOPS_NHWC_BWD_ENVS} $<TARGET_FILE:test_conv2d> ${MIOPEN_TEST_FLOAT_ARG} --verbose --input  64 256  7  7 --weights 128 256 1 1 --pads_strides_dilations 0 0 1 1 1 1 --disable-forward --disable-backward-weights --in_layout NHWC --fil_layout NHWC --out_layout NHWC
COMMAND ${DYNAMIC_IMPLICITGEMM_XDLOPS_NHWC_BWD_ENVS} $<TARGET_FILE:test_conv2d> ${MIOPEN_TEST_FLOAT_ARG} --verbose --input  32 160 73 73 --weights  64 160 1 1 --pads_strides_dilations 0 0 1 1 1 1 --disable-forward --disable-backward-weights --in_layout NHWC --fil_layout NHWC --out_layout NHWC
COMMAND ${DYNAMIC_IMPLICITGEMM_XDLOPS_NHWC_BWD_ENVS} $<TARGET_FILE:test_conv2d> ${MIOPEN_TEST_FLOAT_ARG} --verbose --input  16  64 56 56 --weights  64  64 1 1 --pads_strides_dilations 0 0 1 1 1 1 --disable-forward --disable-backward-weights --in_layout NHWC --fil_layout NHWC --out_layout NHWC
COMMAND ${DYNAMIC_IMPLICITGEMM_XDLOPS_NHWC_BWD_ENVS} $<TARGET_FILE:test_conv2d> ${MIOPEN_TEST_FLOAT_ARG} --verbose --input   2 256 40 52 --weights 256 256 1 1 --pads_strides_dilations 0 0 1 1 1 1 --disable-forward --disable-backward-weights --in_layout NHWC --fil_layout NHWC --out_layout NHWC
COMMAND ${DYNAMIC_IMPLICITGEMM_XDLOPS_NHWC_BWD_ENVS} $<TARGET_FILE:test_conv2d> ${MIOPEN_TEST_FLOAT_ARG} --verbose --input   2  64 32 28 --weights  64  64 1 1 --pads_strides_dilations 0 0 1 1 1 1 --disable-forward --disable-backward-weights --in_layout NHWC --fil_layout NHWC --out_layout NHWC
COMMAND ${DYNAMIC_IMPLICITGEMM_XDLOPS_NHWC_BWD_ENVS} $<TARGET_FILE:test_conv2d> ${MIOPEN_TEST_FLOAT_ARG} --verbose --input  32 128 14 14 --weights  64 128 1 1 --pads_strides_dilations 0 0 2 2 1 1 --disable-forward --disable-backward-weights --in_layout NHWC --fil_layout NHWC --out_layout NHWC
COMMAND ${DYNAMIC_IMPLICITGEMM_XDLOPS_NHWC_BWD_ENVS} $<TARGET_FILE:test_conv2d> ${MIOPEN_TEST_FLOAT_ARG} --verbose --input  64  64 17 17 --weights 192  64 1 7 --pads_strides_dilations 0 3 1 1 1 1 --disable-forward --disable-backward-weights --in_layout NHWC --fil_layout NHWC --out_layout NHWC
COMMAND ${DYNAMIC_IMPLICITGEMM_XDLOPS_NHWC_BWD_ENVS} $<TARGET_FILE:test_conv2d> ${MIOPEN_TEST_FLOAT_ARG} --verbose --input  64  64 17 17 --weights 192  64 7 1 --pads_strides_dilations 3 0 1 1 1 1 --disable-forward --disable-backward-weights --in_layout NHWC --fil_layout NHWC --out_layout NHWC
COMMAND ${DYNAMIC_IMPLICITGEMM_XDLOPS_NHWC_BWD_ENVS} $<TARGET_FILE:test_conv2d> ${MIOPEN_TEST_FLOAT_ARG} --verbose --input   4 128 28 28 --weights 128 128 2 2 --pads_strides_dilations 0 0 2 2 1 1 --disable-forward --disable-backward-weights --in_layout NHWC --fil_layout NHWC --out_layout NHWC
COMMAND ${DYNAMIC_IMPLICITGEMM_XDLOPS_NHWC_BWD_ENVS} $<TARGET_FILE:test_conv2d> ${MIOPEN_TEST_FLOAT_ARG} --verbose --input  32 128  8  8 --weights 192 128 3 1 --pads_strides_dilations 1 0 1 1 1 1 --disable-forward --disable-backward-weights --in_layout NHWC --fil_layout NHWC --out_layout NHWC
COMMAND ${DYNAMIC_IMPLICITGEMM_XDLOPS_NHWC_BWD_ENVS} $<TARGET_FILE:test_conv2d> ${MIOPEN_TEST_FLOAT_ARG} --verbose --input  64 192 17 17 --weights 160 192 3 3 --pads_strides_dilations 0 0 2 2 1 1 --disable-forward --disable-backward-weights --in_layout NHWC --fil_layout NHWC --out_layout NHWC
COMMAND ${DYNAMIC_IMPLICITGEMM_XDLOPS_NHWC_BWD_ENVS} $<TARGET_FILE:test_conv2d> ${MIOPEN_TEST_FLOAT_ARG} --verbose --input  64  32 73 73 --weights  64  32 3 3 --pads_strides_dilations 1 1 1 1 1 1 --disable-forward --disable-backward-weights --in_layout NHWC --fil_layout NHWC --out_layout NHWC
COMMAND ${DYNAMIC_IMPLICITGEMM_XDLOPS_NHWC_BWD_ENVS} $<TARGET_FILE:test_conv2d> ${MIOPEN_TEST_FLOAT_ARG} --verbose --input  16  64 56 56 --weights  64  64 3 3 --pads_strides_dilations 1 1 1 1 1 1 --disable-forward --disable-backward-weights --in_layout NHWC --fil_layout NHWC --out_layout NHWC
COMMAND ${DYNAMIC_IMPLICITGEMM_XDLOPS_NHWC_BWD_ENVS} $<TARGET_FILE:test_conv2d> ${MIOPEN_TEST_FLOAT_ARG} --verbose --input  16  16 25 25 --weights  64  16 3 3 --pads_strides_dilations 0 0 1 1 1 1 --disable-forward --disable-backward-weights --in_layout NHWC --fil_layout NHWC --out_layout NHWC
COMMAND ${DYNAMIC_IMPLICITGEMM_XDLOPS_NHWC_BWD_ENVS} $<TARGET_FILE:test_conv2d> ${MIOPEN_TEST_FLOAT_ARG} --verbose --input  15 256 1  1  --weights 340 256 3 3 --pads_strides_dilations 1 1 1 1 1 1 --disable-forward --disable-backward-weights --in_layout NHWC --fil_layout NHWC --out_layout NHWC
COMMAND ${DYNAMIC_IMPLICITGEMM_XDLOPS_NHWC_BWD_ENVS} $<TARGET_FILE:test_conv2d> ${MIOPEN_TEST_FLOAT_ARG} --verbose --input  15 128 10 10 --weights 340 128 3 3 --pads_strides_dilations 1 1 1 1 1 1 --disable-forward --disable-backward-weights --in_layout NHWC --fil_layout NHWC --out_layout NHWC
)

add_custom_test(test_conv_igemm_dynamic_xdlops_nhwc_fwd_bf16_gfx90a SKIP_UNLESS_ALL BF16_ENABLED FLOAT_DISABLED HALF_DISABLED GFX908_DISABLED GFX90A_ENABLED VEGA_DISABLED SKIP_XNACK_ON
COMMAND ${DYNAMIC_IMPLICITGEMM_XDLOPS_NHWC_FWD_ENVS} $<TARGET_FILE:test_conv2d> ${MIOPEN_TEST_FLOAT_ARG} --verbose --input  64 256  7  7 --weights 128 256 1 1 --pads_strides_dilations 0 0 1 1 1 1 --disable-backward-data --disable-backward-weights --in_layout NHWC --fil_layout NHWC --out_layout NHWC
COMMAND ${DYNAMIC_IMPLICITGEMM_XDLOPS_NHWC_FWD_ENVS} $<TARGET_FILE:test_conv2d> ${MIOPEN_TEST_FLOAT_ARG} --verbose --input  32 160 73 73 --weights  64 160 1 1 --pads_strides_dilations 0 0 1 1 1 1 --disable-backward-data --disable-backward-weights --in_layout NHWC --fil_layout NHWC --out_layout NHWC
COMMAND ${DYNAMIC_IMPLICITGEMM_XDLOPS_NHWC_FWD_ENVS} $<TARGET_FILE:test_conv2d> ${MIOPEN_TEST_FLOAT_ARG} --verbose --input  16  64 56 56 --weights  64  64 1 1 --pads_strides_dilations 0 0 1 1 1 1 --disable-backward-data --disable-backward-weights --in_layout NHWC --fil_layout NHWC --out_layout NHWC
COMMAND ${DYNAMIC_IMPLICITGEMM_XDLOPS_NHWC_FWD_ENVS} $<TARGET_FILE:test_conv2d> ${MIOPEN_TEST_FLOAT_ARG} --verbose --input   2 256 40 52 --weights 256 256 1 1 --pads_strides_dilations 0 0 1 1 1 1 --disable-backward-data --disable-backward-weights --in_layout NHWC --fil_layout NHWC --out_layout NHWC
COMMAND ${DYNAMIC_IMPLICITGEMM_XDLOPS_NHWC_FWD_ENVS} $<TARGET_FILE:test_conv2d> ${MIOPEN_TEST_FLOAT_ARG} --verbose --input   2  64 59 57 --weights  12  64 1 1 --pads_strides_dilations 0 0 1 1 1 1 --disable-backward-data --disable-backward-weights --in_layout NHWC --fil_layout NHWC --out_layout NHWC
COMMAND ${DYNAMIC_IMPLICITGEMM_XDLOPS_NHWC_FWD_ENVS} $<TARGET_FILE:test_conv2d> ${MIOPEN_TEST_FLOAT_ARG} --verbose --input  32 128 14 14 --weights  64 128 1 1 --pads_strides_dilations 0 0 2 2 1 1 --disable-backward-data --disable-backward-weights --in_layout NHWC --fil_layout NHWC --out_layout NHWC
COMMAND ${DYNAMIC_IMPLICITGEMM_XDLOPS_NHWC_FWD_ENVS} $<TARGET_FILE:test_conv2d> ${MIOPEN_TEST_FLOAT_ARG} --verbose --input  64  64 17 17 --weights 192  64 1 7 --pads_strides_dilations 0 3 1 1 1 1 --disable-backward-data --disable-backward-weights --in_layout NHWC --fil_layout NHWC --out_layout NHWC
COMMAND ${DYNAMIC_IMPLICITGEMM_XDLOPS_NHWC_FWD_ENVS} $<TARGET_FILE:test_conv2d> ${MIOPEN_TEST_FLOAT_ARG} --verbose --input  64  64 17 17 --weights 192  64 7 1 --pads_strides_dilations 3 0 1 1 1 1 --disable-backward-data --disable-backward-weights --in_layout NHWC --fil_layout NHWC --out_layout NHWC
COMMAND ${DYNAMIC_IMPLICITGEMM_XDLOPS_NHWC_FWD_ENVS} $<TARGET_FILE:test_conv2d> ${MIOPEN_TEST_FLOAT_ARG} --verbose --input   4 128 28 28 --weights 128 128 2 2 --pads_strides_dilations 0 0 2 2 1 1 --disable-backward-data --disable-backward-weights --in_layout NHWC --fil_layout NHWC --out_layout NHWC
COMMAND ${DYNAMIC_IMPLICITGEMM_XDLOPS_NHWC_FWD_ENVS} $<TARGET_FILE:test_conv2d> ${MIOPEN_TEST_FLOAT_ARG} --verbose --input  32 128  8  8 --weights 192 128 3 1 --pads_strides_dilations 1 0 1 1 1 1 --disable-backward-data --disable-backward-weights --in_layout NHWC --fil_layout NHWC --out_layout NHWC
COMMAND ${DYNAMIC_IMPLICITGEMM_XDLOPS_NHWC_FWD_ENVS} $<TARGET_FILE:test_conv2d> ${MIOPEN_TEST_FLOAT_ARG} --verbose --input  64 192 17 17 --weights 160 192 3 3 --pads_strides_dilations 0 0 2 2 1 1 --disable-backward-data --disable-backward-weights --in_layout NHWC --fil_layout NHWC --out_layout NHWC
COMMAND ${DYNAMIC_IMPLICITGEMM_XDLOPS_NHWC_FWD_ENVS} $<TARGET_FILE:test_conv2d> ${MIOPEN_TEST_FLOAT_ARG} --verbose --input  64  32 73 73 --weights  64  32 3 3 --pads_strides_dilations 1 1 1 1 1 1 --disable-backward-data --disable-backward-weights --in_layout NHWC --fil_layout NHWC --out_layout NHWC
COMMAND ${DYNAMIC_IMPLICITGEMM_XDLOPS_NHWC_FWD_ENVS} $<TARGET_FILE:test_conv2d> ${MIOPEN_TEST_FLOAT_ARG} --verbose --input  16  64 56 56 --weights  64  64 3 3 --pads_strides_dilations 1 1 1 1 1 1 --disable-backward-data --disable-backward-weights --in_layout NHWC --fil_layout NHWC --out_layout NHWC
COMMAND ${DYNAMIC_IMPLICITGEMM_XDLOPS_NHWC_FWD_ENVS} $<TARGET_FILE:test_conv2d> ${MIOPEN_TEST_FLOAT_ARG} --verbose --input  64   3 78 78 --weights  64   3 7 7 --pads_strides_dilations 0 0 2 2 1 1 --disable-backward-data --disable-backward-weights --in_layout NHWC --fil_layout NHWC --out_layout NHWC
COMMAND ${DYNAMIC_IMPLICITGEMM_XDLOPS_NHWC_FWD_ENVS} $<TARGET_FILE:test_conv2d> ${MIOPEN_TEST_FLOAT_ARG} --verbose --input  16 192 17 17 --weights 224 192 1 7 --pads_strides_dilations 0 3 1 1 1 1 --disable-backward-data --disable-backward-weights --in_layout NHWC --fil_layout NHWC --out_layout NHWC
COMMAND ${DYNAMIC_IMPLICITGEMM_XDLOPS_NHWC_FWD_ENVS} $<TARGET_FILE:test_conv2d> ${MIOPEN_TEST_FLOAT_ARG} --verbose --input  16   3 17 17 --weights  64   3 1 1 --pads_strides_dilations 0 0 1 1 1 1 --disable-backward-data --disable-backward-weights --in_layout NHWC --fil_layout NHWC --out_layout NHWC
)
add_custom_test(test_conv_igemm_dynamic_xdlops_nhwc_bwd_bf16_gfx90a SKIP_UNLESS_ALL BF16_ENABLED FLOAT_DISABLED HALF_DISABLED GFX908_DISABLED GFX90A_ENABLED VEGA_DISABLED SKIP_XNACK_ON
COMMAND ${DYNAMIC_IMPLICITGEMM_XDLOPS_NHWC_BWD_ENVS} $<TARGET_FILE:test_conv2d> ${MIOPEN_TEST_FLOAT_ARG} --verbose --input  64 256  7  7 --weights 128 256 1 1 --pads_strides_dilations 0 0 1 1 1 1 --disable-forward --disable-backward-weights --in_layout NHWC --fil_layout NHWC --out_layout NHWC
COMMAND ${DYNAMIC_IMPLICITGEMM_XDLOPS_NHWC_BWD_ENVS} $<TARGET_FILE:test_conv2d> ${MIOPEN_TEST_FLOAT_ARG} --verbose --input  32 160 73 73 --weights  64 160 1 1 --pads_strides_dilations 0 0 1 1 1 1 --disable-forward --disable-backward-weights --in_layout NHWC --fil_layout NHWC --out_layout NHWC
COMMAND ${DYNAMIC_IMPLICITGEMM_XDLOPS_NHWC_BWD_ENVS} $<TARGET_FILE:test_conv2d> ${MIOPEN_TEST_FLOAT_ARG} --verbose --input  16  64 56 56 --weights  64  64 1 1 --pads_strides_dilations 0 0 1 1 1 1 --disable-forward --disable-backward-weights --in_layout NHWC --fil_layout NHWC --out_layout NHWC
COMMAND ${DYNAMIC_IMPLICITGEMM_XDLOPS_NHWC_BWD_ENVS} $<TARGET_FILE:test_conv2d> ${MIOPEN_TEST_FLOAT_ARG} --verbose --input   2 256 40 52 --weights 256 256 1 1 --pads_strides_dilations 0 0 1 1 1 1 --disable-forward --disable-backward-weights --in_layout NHWC --fil_layout NHWC --out_layout NHWC
COMMAND ${DYNAMIC_IMPLICITGEMM_XDLOPS_NHWC_BWD_ENVS} $<TARGET_FILE:test_conv2d> ${MIOPEN_TEST_FLOAT_ARG} --verbose --input   2  64 32 28 --weights  64  64 1 1 --pads_strides_dilations 0 0 1 1 1 1 --disable-forward --disable-backward-weights --in_layout NHWC --fil_layout NHWC --out_layout NHWC
COMMAND ${DYNAMIC_IMPLICITGEMM_XDLOPS_NHWC_BWD_ENVS} $<TARGET_FILE:test_conv2d> ${MIOPEN_TEST_FLOAT_ARG} --verbose --input  32 128 14 14 --weights  64 128 1 1 --pads_strides_dilations 0 0 2 2 1 1 --disable-forward --disable-backward-weights --in_layout NHWC --fil_layout NHWC --out_layout NHWC
COMMAND ${DYNAMIC_IMPLICITGEMM_XDLOPS_NHWC_BWD_ENVS} $<TARGET_FILE:test_conv2d> ${MIOPEN_TEST_FLOAT_ARG} --verbose --input  64  64 17 17 --weights 192  64 1 7 --pads_strides_dilations 0 3 1 1 1 1 --disable-forward --disable-backward-weights --in_layout NHWC --fil_layout NHWC --out_layout NHWC
COMMAND ${DYNAMIC_IMPLICITGEMM_XDLOPS_NHWC_BWD_ENVS} $<TARGET_FILE:test_conv2d> ${MIOPEN_TEST_FLOAT_ARG} --verbose --input  64  64 17 17 --weights 192  64 7 1 --pads_strides_dilations 3 0 1 1 1 1 --disable-forward --disable-backward-weights --in_layout NHWC --fil_layout NHWC --out_layout NHWC
COMMAND ${DYNAMIC_IMPLICITGEMM_XDLOPS_NHWC_BWD_ENVS} $<TARGET_FILE:test_conv2d> ${MIOPEN_TEST_FLOAT_ARG} --verbose --input   4 128 28 28 --weights 128 128 2 2 --pads_strides_dilations 0 0 2 2 1 1 --disable-forward --disable-backward-weights --in_layout NHWC --fil_layout NHWC --out_layout NHWC
COMMAND ${DYNAMIC_IMPLICITGEMM_XDLOPS_NHWC_BWD_ENVS} $<TARGET_FILE:test_conv2d> ${MIOPEN_TEST_FLOAT_ARG} --verbose --input  32 128  8  8 --weights 192 128 3 1 --pads_strides_dilations 1 0 1 1 1 1 --disable-forward --disable-backward-weights --in_layout NHWC --fil_layout NHWC --out_layout NHWC
COMMAND ${DYNAMIC_IMPLICITGEMM_XDLOPS_NHWC_BWD_ENVS} $<TARGET_FILE:test_conv2d> ${MIOPEN_TEST_FLOAT_ARG} --verbose --input  64 192 17 17 --weights 160 192 3 3 --pads_strides_dilations 0 0 2 2 1 1 --disable-forward --disable-backward-weights --in_layout NHWC --fil_layout NHWC --out_layout NHWC
COMMAND ${DYNAMIC_IMPLICITGEMM_XDLOPS_NHWC_BWD_ENVS} $<TARGET_FILE:test_conv2d> ${MIOPEN_TEST_FLOAT_ARG} --verbose --input  64  32 73 73 --weights  64  32 3 3 --pads_strides_dilations 1 1 1 1 1 1 --disable-forward --disable-backward-weights --in_layout NHWC --fil_layout NHWC --out_layout NHWC
COMMAND ${DYNAMIC_IMPLICITGEMM_XDLOPS_NHWC_BWD_ENVS} $<TARGET_FILE:test_conv2d> ${MIOPEN_TEST_FLOAT_ARG} --verbose --input  16  64 56 56 --weights  64  64 3 3 --pads_strides_dilations 1 1 1 1 1 1 --disable-forward --disable-backward-weights --in_layout NHWC --fil_layout NHWC --out_layout NHWC
COMMAND ${DYNAMIC_IMPLICITGEMM_XDLOPS_NHWC_BWD_ENVS} $<TARGET_FILE:test_conv2d> ${MIOPEN_TEST_FLOAT_ARG} --verbose --input  16  16 25 25 --weights  64  16 3 3 --pads_strides_dilations 0 0 1 1 1 1 --disable-forward --disable-backward-weights --in_layout NHWC --fil_layout NHWC --out_layout NHWC
COMMAND ${DYNAMIC_IMPLICITGEMM_XDLOPS_NHWC_BWD_ENVS} $<TARGET_FILE:test_conv2d> ${MIOPEN_TEST_FLOAT_ARG} --verbose --input  15 256 1  1  --weights 340 256 3 3 --pads_strides_dilations 1 1 1 1 1 1 --disable-forward --disable-backward-weights --in_layout NHWC --fil_layout NHWC --out_layout NHWC
COMMAND ${DYNAMIC_IMPLICITGEMM_XDLOPS_NHWC_BWD_ENVS} $<TARGET_FILE:test_conv2d> ${MIOPEN_TEST_FLOAT_ARG} --verbose --input  15 128 10 10 --weights 340 128 3 3 --pads_strides_dilations 1 1 1 1 1 1 --disable-forward --disable-backward-weights --in_layout NHWC --fil_layout NHWC --out_layout NHWC
)

set(DYNAMIC_IMPLICITGEMM_XDLOPS_NHWC_WRW_ENVS
    ${DYNAMIC_IMPLICITGEMM_COMMON}
    MIOPEN_DEBUG_FIND_ONLY_SOLVER=ConvAsmImplicitGemmGTCDynamicWrwXdlopsNHWC)

set(ARGS_NHWC_WRW
    --disable-forward
    --disable-backward-data
    --in_layout NHWC
    --fil_layout NHWC
    --out_layout NHWC)

add_custom_test(test_conv_igemm_dynamic_xdlops_nhwc_wrw SKIP_UNLESS_ALL HALF_ENABLED VEGA_DISABLED SKIP_XNACK_ON
COMMAND ${DYNAMIC_IMPLICITGEMM_XDLOPS_NHWC_WRW_ENVS} $<TARGET_FILE:test_conv2d> ${MIOPEN_TEST_FLOAT_ARG} --verbose --input  64 256  7  7 --weights 128 256 1 1 --pads_strides_dilations 0 0 1 1 1 1 --disable-forward ${ARGS_NHWC_WRW}
COMMAND ${DYNAMIC_IMPLICITGEMM_XDLOPS_NHWC_WRW_ENVS} $<TARGET_FILE:test_conv2d> ${MIOPEN_TEST_FLOAT_ARG} --verbose --input  32 160 73 73 --weights  64 160 1 1 --pads_strides_dilations 0 0 1 1 1 1 --disable-forward ${ARGS_NHWC_WRW}
COMMAND ${DYNAMIC_IMPLICITGEMM_XDLOPS_NHWC_WRW_ENVS} $<TARGET_FILE:test_conv2d> ${MIOPEN_TEST_FLOAT_ARG} --verbose --input  16  64 56 56 --weights  64  64 1 1 --pads_strides_dilations 0 0 1 1 1 1 --disable-forward ${ARGS_NHWC_WRW}
COMMAND ${DYNAMIC_IMPLICITGEMM_XDLOPS_NHWC_WRW_ENVS} $<TARGET_FILE:test_conv2d> ${MIOPEN_TEST_FLOAT_ARG} --verbose --input   2 256 40 52 --weights 256 256 1 1 --pads_strides_dilations 0 0 1 1 1 1 --disable-forward ${ARGS_NHWC_WRW}
COMMAND ${DYNAMIC_IMPLICITGEMM_XDLOPS_NHWC_WRW_ENVS} $<TARGET_FILE:test_conv2d> ${MIOPEN_TEST_FLOAT_ARG} --verbose --input   2  64 32 28 --weights  64  64 1 1 --pads_strides_dilations 0 0 1 1 1 1 --disable-forward ${ARGS_NHWC_WRW}
COMMAND ${DYNAMIC_IMPLICITGEMM_XDLOPS_NHWC_WRW_ENVS} $<TARGET_FILE:test_conv2d> ${MIOPEN_TEST_FLOAT_ARG} --verbose --input  32 128 14 14 --weights  64 128 1 1 --pads_strides_dilations 0 0 2 2 1 1 --disable-forward ${ARGS_NHWC_WRW}
COMMAND ${DYNAMIC_IMPLICITGEMM_XDLOPS_NHWC_WRW_ENVS} $<TARGET_FILE:test_conv2d> ${MIOPEN_TEST_FLOAT_ARG} --verbose --input  64  64 17 17 --weights 192  64 1 7 --pads_strides_dilations 0 3 1 1 1 1 --disable-forward ${ARGS_NHWC_WRW}
COMMAND ${DYNAMIC_IMPLICITGEMM_XDLOPS_NHWC_WRW_ENVS} $<TARGET_FILE:test_conv2d> ${MIOPEN_TEST_FLOAT_ARG} --verbose --input  64  64 17 17 --weights 192  64 7 1 --pads_strides_dilations 3 0 1 1 1 1 --disable-forward ${ARGS_NHWC_WRW}
COMMAND ${DYNAMIC_IMPLICITGEMM_XDLOPS_NHWC_WRW_ENVS} $<TARGET_FILE:test_conv2d> ${MIOPEN_TEST_FLOAT_ARG} --verbose --input   4 128 28 28 --weights 128 128 2 2 --pads_strides_dilations 0 0 2 2 1 1 --disable-forward ${ARGS_NHWC_WRW}
COMMAND ${DYNAMIC_IMPLICITGEMM_XDLOPS_NHWC_WRW_ENVS} $<TARGET_FILE:test_conv2d> ${MIOPEN_TEST_FLOAT_ARG} --verbose --input  32 128  8  8 --weights 192 128 3 1 --pads_strides_dilations 1 0 1 1 1 1 --disable-forward ${ARGS_NHWC_WRW}
COMMAND ${DYNAMIC_IMPLICITGEMM_XDLOPS_NHWC_WRW_ENVS} $<TARGET_FILE:test_conv2d> ${MIOPEN_TEST_FLOAT_ARG} --verbose --input  64 192 17 17 --weights 160 192 3 3 --pads_strides_dilations 0 0 2 2 1 1 --disable-forward ${ARGS_NHWC_WRW}
COMMAND ${DYNAMIC_IMPLICITGEMM_XDLOPS_NHWC_WRW_ENVS} $<TARGET_FILE:test_conv2d> ${MIOPEN_TEST_FLOAT_ARG} --verbose --input  64  32 73 73 --weights  64  32 3 3 --pads_strides_dilations 1 1 1 1 1 1 --disable-forward ${ARGS_NHWC_WRW}
COMMAND ${DYNAMIC_IMPLICITGEMM_XDLOPS_NHWC_WRW_ENVS} $<TARGET_FILE:test_conv2d> ${MIOPEN_TEST_FLOAT_ARG} --verbose --input  16  64 56 56 --weights  64  64 3 3 --pads_strides_dilations 1 1 1 1 1 1 --disable-forward ${ARGS_NHWC_WRW}
COMMAND ${DYNAMIC_IMPLICITGEMM_XDLOPS_NHWC_WRW_ENVS} $<TARGET_FILE:test_conv2d> ${MIOPEN_TEST_FLOAT_ARG} --verbose --input  16  16 25 25 --weights  64  16 3 3 --pads_strides_dilations 0 0 1 1 1 1 --disable-forward ${ARGS_NHWC_WRW}

COMMAND ${DYNAMIC_IMPLICITGEMM_XDLOPS_NHWC_WRW_ENVS} $<TARGET_FILE:test_conv2d> ${MIOPEN_TEST_FLOAT_ARG} --verbose --input  4 32 79 141 --weights 64 32 5 10 --pads_strides_dilations 0 0 2 2 1 1 --disable-forward ${ARGS_NHWC_WRW}

COMMAND ${DYNAMIC_IMPLICITGEMM_XDLOPS_NHWC_WRW_ENVS} $<TARGET_FILE:test_conv2d> ${MIOPEN_TEST_FLOAT_ARG} --verbose --input  400  256 7 7 --weights 1024  256  7 7 --pads_strides_dilations 0 0 1 1 1 1 --disable-forward ${ARGS_NHWC_WRW}
COMMAND ${DYNAMIC_IMPLICITGEMM_XDLOPS_NHWC_WRW_ENVS} $<TARGET_FILE:test_conv2d> ${MIOPEN_TEST_FLOAT_ARG} --verbose --input  400  256 1 1 --weights 1024  256  1 1 --pads_strides_dilations 0 0 1 1 1 1 --disable-forward ${ARGS_NHWC_WRW}

COMMAND ${DYNAMIC_IMPLICITGEMM_XDLOPS_NHWC_WRW_ENVS} $<TARGET_FILE:test_conv2d> ${MIOPEN_TEST_FLOAT_ARG} --verbose --input  1 3 32 32 --weights 1 3 11 11 --pads_strides_dilations 1 1 2 2 2 1 --disable-forward ${ARGS_NHWC_WRW}
COMMAND ${DYNAMIC_IMPLICITGEMM_XDLOPS_NHWC_WRW_ENVS} $<TARGET_FILE:test_conv2d> ${MIOPEN_TEST_FLOAT_ARG} --verbose --input  1 3 224 224 --weights 1 3 3 3 --pads_strides_dilations 0 0 1 1 2 2 --disable-forward ${ARGS_NHWC_WRW}
COMMAND ${DYNAMIC_IMPLICITGEMM_XDLOPS_NHWC_WRW_ENVS} $<TARGET_FILE:test_conv2d> ${MIOPEN_TEST_FLOAT_ARG} --verbose --input  1 1 8 8 --weights 1 1 2 2 --pads_strides_dilations 0 0 1 1 2 2 --disable-forward ${ARGS_NHWC_WRW}
COMMAND ${DYNAMIC_IMPLICITGEMM_XDLOPS_NHWC_WRW_ENVS} $<TARGET_FILE:test_conv2d> ${MIOPEN_TEST_FLOAT_ARG} --verbose --input  1 128 56 56 --weights 1 128 5 5 --pads_strides_dilations 0 0 2 2 1 1 --disable-forward ${ARGS_NHWC_WRW}

)

add_custom_test(test_conv_igemm_dynamic_xdlops_nhwc_wrw_bf16_gfx90a SKIP_UNLESS_ALL BF16_ENABLED FLOAT_DISABLED HALF_DISABLED GFX908_DISABLED GFX90A_ENABLED VEGA_DISABLED SKIP_XNACK_ON
COMMAND ${DYNAMIC_IMPLICITGEMM_XDLOPS_NHWC_WRW_ENVS} $<TARGET_FILE:test_conv2d> ${MIOPEN_TEST_FLOAT_ARG} --verbose --input  64 256  7  7 --weights 128 256 1 1 --pads_strides_dilations 0 0 1 1 1 1 --disable-forward ${ARGS_NHWC_WRW}
COMMAND ${DYNAMIC_IMPLICITGEMM_XDLOPS_NHWC_WRW_ENVS} $<TARGET_FILE:test_conv2d> ${MIOPEN_TEST_FLOAT_ARG} --verbose --input  32 160 73 73 --weights  64 160 1 1 --pads_strides_dilations 0 0 1 1 1 1 --disable-forward ${ARGS_NHWC_WRW}
COMMAND ${DYNAMIC_IMPLICITGEMM_XDLOPS_NHWC_WRW_ENVS} $<TARGET_FILE:test_conv2d> ${MIOPEN_TEST_FLOAT_ARG} --verbose --input  16  64 56 56 --weights  64  64 1 1 --pads_strides_dilations 0 0 1 1 1 1 --disable-forward ${ARGS_NHWC_WRW}
COMMAND ${DYNAMIC_IMPLICITGEMM_XDLOPS_NHWC_WRW_ENVS} $<TARGET_FILE:test_conv2d> ${MIOPEN_TEST_FLOAT_ARG} --verbose --input   2 256 40 52 --weights 256 256 1 1 --pads_strides_dilations 0 0 1 1 1 1 --disable-forward ${ARGS_NHWC_WRW}
COMMAND ${DYNAMIC_IMPLICITGEMM_XDLOPS_NHWC_WRW_ENVS} $<TARGET_FILE:test_conv2d> ${MIOPEN_TEST_FLOAT_ARG} --verbose --input   2  64 32 28 --weights  64  64 1 1 --pads_strides_dilations 0 0 1 1 1 1 --disable-forward ${ARGS_NHWC_WRW}
COMMAND ${DYNAMIC_IMPLICITGEMM_XDLOPS_NHWC_WRW_ENVS} $<TARGET_FILE:test_conv2d> ${MIOPEN_TEST_FLOAT_ARG} --verbose --input  32 128 14 14 --weights  64 128 1 1 --pads_strides_dilations 0 0 2 2 1 1 --disable-forward ${ARGS_NHWC_WRW}
COMMAND ${DYNAMIC_IMPLICITGEMM_XDLOPS_NHWC_WRW_ENVS} $<TARGET_FILE:test_conv2d> ${MIOPEN_TEST_FLOAT_ARG} --verbose --input  64  64 17 17 --weights 192  64 1 7 --pads_strides_dilations 0 3 1 1 1 1 --disable-forward ${ARGS_NHWC_WRW}
COMMAND ${DYNAMIC_IMPLICITGEMM_XDLOPS_NHWC_WRW_ENVS} $<TARGET_FILE:test_conv2d> ${MIOPEN_TEST_FLOAT_ARG} --verbose --input  64  64 17 17 --weights 192  64 7 1 --pads_strides_dilations 3 0 1 1 1 1 --disable-forward ${ARGS_NHWC_WRW}
COMMAND ${DYNAMIC_IMPLICITGEMM_XDLOPS_NHWC_WRW_ENVS} $<TARGET_FILE:test_conv2d> ${MIOPEN_TEST_FLOAT_ARG} --verbose --input   4 128 28 28 --weights 128 128 2 2 --pads_strides_dilations 0 0 2 2 1 1 --disable-forward ${ARGS_NHWC_WRW}
COMMAND ${DYNAMIC_IMPLICITGEMM_XDLOPS_NHWC_WRW_ENVS} $<TARGET_FILE:test_conv2d> ${MIOPEN_TEST_FLOAT_ARG} --verbose --input  32 128  8  8 --weights 192 128 3 1 --pads_strides_dilations 1 0 1 1 1 1 --disable-forward ${ARGS_NHWC_WRW}
COMMAND ${DYNAMIC_IMPLICITGEMM_XDLOPS_NHWC_WRW_ENVS} $<TARGET_FILE:test_conv2d> ${MIOPEN_TEST_FLOAT_ARG} --verbose --input  64 192 17 17 --weights 160 192 3 3 --pads_strides_dilations 0 0 2 2 1 1 --disable-forward ${ARGS_NHWC_WRW}
COMMAND ${DYNAMIC_IMPLICITGEMM_XDLOPS_NHWC_WRW_ENVS} $<TARGET_FILE:test_conv2d> ${MIOPEN_TEST_FLOAT_ARG} --verbose --input  64  32 73 73 --weights  64  32 3 3 --pads_strides_dilations 1 1 1 1 1 1 --disable-forward ${ARGS_NHWC_WRW}
COMMAND ${DYNAMIC_IMPLICITGEMM_XDLOPS_NHWC_WRW_ENVS} $<TARGET_FILE:test_conv2d> ${MIOPEN_TEST_FLOAT_ARG} --verbose --input  16  64 56 56 --weights  64  64 3 3 --pads_strides_dilations 1 1 1 1 1 1 --disable-forward ${ARGS_NHWC_WRW}
COMMAND ${DYNAMIC_IMPLICITGEMM_XDLOPS_NHWC_WRW_ENVS} $<TARGET_FILE:test_conv2d> ${MIOPEN_TEST_FLOAT_ARG} --verbose --input  16  16 25 25 --weights  64  16 3 3 --pads_strides_dilations 0 0 1 1 1 1 --disable-forward ${ARGS_NHWC_WRW}

COMMAND ${DYNAMIC_IMPLICITGEMM_XDLOPS_NHWC_WRW_ENVS} $<TARGET_FILE:test_conv2d> ${MIOPEN_TEST_FLOAT_ARG} --verbose --input  4 32 79 141 --weights 64 32 5 10 --pads_strides_dilations 0 0 2 2 1 1 --disable-forward ${ARGS_NHWC_WRW}

COMMAND ${DYNAMIC_IMPLICITGEMM_XDLOPS_NHWC_WRW_ENVS} $<TARGET_FILE:test_conv2d> ${MIOPEN_TEST_FLOAT_ARG} --verbose --input  400  256 7 7 --weights 1024  256  7 7 --pads_strides_dilations 0 0 1 1 1 1 --disable-forward ${ARGS_NHWC_WRW}
COMMAND ${DYNAMIC_IMPLICITGEMM_XDLOPS_NHWC_WRW_ENVS} $<TARGET_FILE:test_conv2d> ${MIOPEN_TEST_FLOAT_ARG} --verbose --input  400  256 1 1 --weights 1024  256  1 1 --pads_strides_dilations 0 0 1 1 1 1 --disable-forward ${ARGS_NHWC_WRW}

COMMAND ${DYNAMIC_IMPLICITGEMM_XDLOPS_NHWC_WRW_ENVS} $<TARGET_FILE:test_conv2d> ${MIOPEN_TEST_FLOAT_ARG} --verbose --input  1 3 32 32 --weights 1 3 11 11 --pads_strides_dilations 1 1 2 2 2 1 --disable-forward ${ARGS_NHWC_WRW}
COMMAND ${DYNAMIC_IMPLICITGEMM_XDLOPS_NHWC_WRW_ENVS} $<TARGET_FILE:test_conv2d> ${MIOPEN_TEST_FLOAT_ARG} --verbose --input  1 3 224 224 --weights 1 3 3 3 --pads_strides_dilations 0 0 1 1 2 2 --disable-forward ${ARGS_NHWC_WRW}
COMMAND ${DYNAMIC_IMPLICITGEMM_XDLOPS_NHWC_WRW_ENVS} $<TARGET_FILE:test_conv2d> ${MIOPEN_TEST_FLOAT_ARG} --verbose --input  1 1 8 8 --weights 1 1 2 2 --pads_strides_dilations 0 0 1 1 2 2 --disable-forward ${ARGS_NHWC_WRW}
COMMAND ${DYNAMIC_IMPLICITGEMM_XDLOPS_NHWC_WRW_ENVS} $<TARGET_FILE:test_conv2d> ${MIOPEN_TEST_FLOAT_ARG} --verbose --input  1 128 56 56 --weights 1 128 5 5 --pads_strides_dilations 0 0 2 2 1 1 --disable-forward ${ARGS_NHWC_WRW}

)

add_custom_test(test_regression_half_mi100 SKIP_UNLESS_ALL FLOAT_DISABLED HALF_ENABLED GFX908_ENABLED VEGA_DISABLED GFX90A_DISABLED
# Regression test for SWDEV-291202
COMMAND MIOPEN_FIND_MODE=normal MIOPEN_DEBUG_FIND_ONLY_SOLVER=ConvHipImplicitGemmBwdDataV4R1Xdlops $<TARGET_FILE:test_conv2d> ${MIOPEN_TEST_FLOAT_ARG} --verbose --input  128  24 14 14 --weights 64  24 5 5 --pads_strides_dilations 2 2 1 1 1 1 --disable-forward --disable-backward-weights
)

add_custom_test(test_regression_float_mi100 SKIP_UNLESS_ALL VEGA_DISABLED GFX90A_DISABLED
# Regression test for SWDEV-305815 (issue 1206)
COMMAND ${IMPLICITGEMM_TESTING_ENV} MIOPEN_LOG_LEVEL=5 $<TARGET_FILE:test_conv2d> ${MIOPEN_TEST_FLOAT_ARG} --verbose --input 32 256 38 38 --weights 256 256 1 1 --pads_strides_dilations 0 0 1 1 1 1 --disable-forward --disable-backward-weights
)

set(CONV_CK_IGEMM_FWD_V6R1_DLOPS_NCHW_ENV
    MIOPEN_FIND_MODE=normal
    MIOPEN_DEBUG_FIND_ONLY_SOLVER=ConvCkIgemmFwdV6r1DlopsNchw)

add_custom_test(test_conv_ck_igemm_fwd_v6r1_dlops_nchw FLOAT_ENABLED HALF_ENABLED BF16_DISABLED GFX1030_ENABLED SKIP_UNLESS_ALL
COMMAND ${CONV_CK_IGEMM_FWD_V6R1_DLOPS_NCHW_ENV}     $<TARGET_FILE:test_conv2d> ${MIOPEN_TEST_FLOAT_ARG} --verbose --input 128 1024 14 14  --weights 2048 1024 1 1 --pads_strides_dilations 0 0 2 2 1 1 --disable-backward-data --disable-backward-weights
COMMAND ${CONV_CK_IGEMM_FWD_V6R1_DLOPS_NCHW_ENV}     $<TARGET_FILE:test_conv2d> ${MIOPEN_TEST_FLOAT_ARG} --verbose --input 128  256 14 14  --weights  256 1024 1 1 --pads_strides_dilations 0 0 1 1 1 1 --disable-backward-data --disable-backward-weights
COMMAND ${CONV_CK_IGEMM_FWD_V6R1_DLOPS_NCHW_ENV}     $<TARGET_FILE:test_conv2d> ${MIOPEN_TEST_FLOAT_ARG} --verbose --input 128 1024 14 14  --weights  512 1024 1 1 --pads_strides_dilations 0 0 1 1 1 1 --disable-backward-data --disable-backward-weights
COMMAND ${CONV_CK_IGEMM_FWD_V6R1_DLOPS_NCHW_ENV}     $<TARGET_FILE:test_conv2d> ${MIOPEN_TEST_FLOAT_ARG} --verbose --input 128  128 28 28  --weights  128 1024 3 3 --pads_strides_dilations 1 1 1 1 1 1 --disable-backward-data --disable-backward-weights
COMMAND ${CONV_CK_IGEMM_FWD_V6R1_DLOPS_NCHW_ENV}     $<TARGET_FILE:test_conv2d> ${MIOPEN_TEST_FLOAT_ARG} --verbose --input 128  128 28 28  --weights  512  128 1 1 --pads_strides_dilations 0 0 1 1 1 1 --disable-backward-data --disable-backward-weights
COMMAND ${CONV_CK_IGEMM_FWD_V6R1_DLOPS_NCHW_ENV}     $<TARGET_FILE:test_conv2d> ${MIOPEN_TEST_FLOAT_ARG} --verbose --input 128  128 58 58  --weights  128  128 3 3 --pads_strides_dilations 1 1 1 1 1 1 --disable-backward-data --disable-backward-weights
COMMAND ${CONV_CK_IGEMM_FWD_V6R1_DLOPS_NCHW_ENV}     $<TARGET_FILE:test_conv2d> ${MIOPEN_TEST_FLOAT_ARG} --verbose --input 128 2048  7  7  --weights  512 2048 1 1 --pads_strides_dilations 0 0 1 1 1 1 --disable-backward-data --disable-backward-weights
COMMAND ${CONV_CK_IGEMM_FWD_V6R1_DLOPS_NCHW_ENV}     $<TARGET_FILE:test_conv2d> ${MIOPEN_TEST_FLOAT_ARG} --verbose --input 128  256 14 14  --weights 1024  256 1 1 --pads_strides_dilations 0 0 1 1 1 1 --disable-backward-data --disable-backward-weights
COMMAND ${CONV_CK_IGEMM_FWD_V6R1_DLOPS_NCHW_ENV}     $<TARGET_FILE:test_conv2d> ${MIOPEN_TEST_FLOAT_ARG} --verbose --input 128  256 14 14  --weights  256  256 3 3 --pads_strides_dilations 1 1 1 1 1 1 --disable-backward-data --disable-backward-weights
COMMAND ${CONV_CK_IGEMM_FWD_V6R1_DLOPS_NCHW_ENV}     $<TARGET_FILE:test_conv2d> ${MIOPEN_TEST_FLOAT_ARG} --verbose --input 128  256 30 30  --weights  256  256 3 3 --pads_strides_dilations 0 0 2 2 1 1 --disable-backward-data --disable-backward-weights
COMMAND ${CONV_CK_IGEMM_FWD_V6R1_DLOPS_NCHW_ENV}     $<TARGET_FILE:test_conv2d> ${MIOPEN_TEST_FLOAT_ARG} --verbose --input 128  256 56 56  --weights  128  256 1 1 --pads_strides_dilations 0 0 1 1 1 1 --disable-backward-data --disable-backward-weights
COMMAND ${CONV_CK_IGEMM_FWD_V6R1_DLOPS_NCHW_ENV}     $<TARGET_FILE:test_conv2d> ${MIOPEN_TEST_FLOAT_ARG} --verbose --input 128  256 56 56  --weights  512  256 1 1 --pads_strides_dilations 0 0 2 2 1 1 --disable-backward-data --disable-backward-weights
COMMAND ${CONV_CK_IGEMM_FWD_V6R1_DLOPS_NCHW_ENV}     $<TARGET_FILE:test_conv2d> ${MIOPEN_TEST_FLOAT_ARG} --verbose --input 128  256 56 56  --weights   64  256 1 1 --pads_strides_dilations 0 0 1 1 1 1 --disable-backward-data --disable-backward-weights
COMMAND ${CONV_CK_IGEMM_FWD_V6R1_DLOPS_NCHW_ENV}     $<TARGET_FILE:test_conv2d> ${MIOPEN_TEST_FLOAT_ARG} --verbose --input 128  512 16 16  --weights  512  512 3 3 --pads_strides_dilations 0 0 2 2 1 1 --disable-backward-data --disable-backward-weights
COMMAND ${CONV_CK_IGEMM_FWD_V6R1_DLOPS_NCHW_ENV}     $<TARGET_FILE:test_conv2d> ${MIOPEN_TEST_FLOAT_ARG} --verbose --input 128  512 28 28  --weights 1024  512 1 1 --pads_strides_dilations 0 0 2 2 1 1 --disable-backward-data --disable-backward-weights
COMMAND ${CONV_CK_IGEMM_FWD_V6R1_DLOPS_NCHW_ENV}     $<TARGET_FILE:test_conv2d> ${MIOPEN_TEST_FLOAT_ARG} --verbose --input 128  512 28 28  --weights  128  512 1 1 --pads_strides_dilations 0 0 1 1 1 1 --disable-backward-data --disable-backward-weights
COMMAND ${CONV_CK_IGEMM_FWD_V6R1_DLOPS_NCHW_ENV}     $<TARGET_FILE:test_conv2d> ${MIOPEN_TEST_FLOAT_ARG} --verbose --input 128  512 28 28  --weights  256  512 1 1 --pads_strides_dilations 0 0 1 1 1 1 --disable-backward-data --disable-backward-weights
COMMAND ${CONV_CK_IGEMM_FWD_V6R1_DLOPS_NCHW_ENV}     $<TARGET_FILE:test_conv2d> ${MIOPEN_TEST_FLOAT_ARG} --verbose --input 128  512  7  7  --weights 2048  512 1 1 --pads_strides_dilations 0 0 1 1 1 1 --disable-backward-data --disable-backward-weights
COMMAND ${CONV_CK_IGEMM_FWD_V6R1_DLOPS_NCHW_ENV}     $<TARGET_FILE:test_conv2d> ${MIOPEN_TEST_FLOAT_ARG} --verbose --input 128  512  7  7  --weights  512  512 3 3 --pads_strides_dilations 1 1 1 1 1 1 --disable-backward-data --disable-backward-weights
COMMAND ${CONV_CK_IGEMM_FWD_V6R1_DLOPS_NCHW_ENV}     $<TARGET_FILE:test_conv2d> ${MIOPEN_TEST_FLOAT_ARG} --verbose --input 128   64 56 56  --weights  256   64 1 1 --pads_strides_dilations 0 0 1 1 1 1 --disable-backward-data --disable-backward-weights
COMMAND ${CONV_CK_IGEMM_FWD_V6R1_DLOPS_NCHW_ENV}     $<TARGET_FILE:test_conv2d> ${MIOPEN_TEST_FLOAT_ARG} --verbose --input 128   64 56 56  --weights   64   64 1 1 --pads_strides_dilations 0 0 1 1 1 1 --disable-backward-data --disable-backward-weights
COMMAND ${CONV_CK_IGEMM_FWD_V6R1_DLOPS_NCHW_ENV}     $<TARGET_FILE:test_conv2d> ${MIOPEN_TEST_FLOAT_ARG} --verbose --input 128   64 56 56  --weights   64   64 3 3 --pads_strides_dilations 1 1 1 1 1 1 --disable-backward-data --disable-backward-weights
)

if(MIOPEN_TEST_DEEPBENCH)
    add_custom_test(test_deepbench_conv  MIOTENSILE_ENABLED GFX1030_ENABLED
    COMMAND	$<TARGET_FILE:test_conv2d>	--verbose	--input	4	1	161	700	--weights	32	1	5	20	--pads_strides_dilations	0	0	2	2	1	1
    COMMAND	$<TARGET_FILE:test_conv2d>	--verbose	--input	8	1	161	700	--weights	32	1	5	20	--pads_strides_dilations	0	0	2	2	1	1
    COMMAND	$<TARGET_FILE:test_conv2d>	--verbose	--input	16	1	161	700	--weights	32	1	5	20	--pads_strides_dilations	0	0	2	2	1	1
    COMMAND	$<TARGET_FILE:test_conv2d>	--verbose	--input	32	1	161	700	--weights	32	1	5	20	--pads_strides_dilations	0	0	2	2	1	1
    COMMAND	$<TARGET_FILE:test_conv2d>	--verbose	--input	4	32	79	341	--weights	32	32	5	10	--pads_strides_dilations	0	0	2	2	1	1
    COMMAND	$<TARGET_FILE:test_conv2d>	--verbose	--input	8	32	79	341	--weights	32	32	5	10	--pads_strides_dilations	0	0	2	2	1	1
    COMMAND	$<TARGET_FILE:test_conv2d>	--verbose	--input	16	32	79	341	--weights	32	32	5	10	--pads_strides_dilations	0	0	2	2	1	1
    COMMAND	$<TARGET_FILE:test_conv2d>	--verbose	--input	32	32	79	341	--weights	32	32	5	10	--pads_strides_dilations	0	0	2	2	1	1
    COMMAND	$<TARGET_FILE:test_conv2d>	--verbose	--input	16	1	48	480	--weights	16	1	3	3	--pads_strides_dilations	1	1	1	1	1	1
    COMMAND	$<TARGET_FILE:test_conv2d>	--verbose	--input	16	16	24	240	--weights	32	16	3	3	--pads_strides_dilations	1	1	1	1	1	1
    COMMAND	$<TARGET_FILE:test_conv2d>	--verbose	--input	16	32	12	120	--weights	64	32	3	3	--pads_strides_dilations	1	1	1	1	1	1
    COMMAND	$<TARGET_FILE:test_conv2d>	--verbose	--input	16	64	6	60	--weights	128	64	3	3	--pads_strides_dilations	1	1	1	1	1	1
    COMMAND	$<TARGET_FILE:test_conv2d>	--verbose	--input	8	3	108	108	--weights	64	3	3	3	--pads_strides_dilations	1	1	2	2	1	1
    COMMAND	$<TARGET_FILE:test_conv2d>	--verbose	--input	8	64	54	54	--weights	64	64	3	3	--pads_strides_dilations	1	1	1	1	1	1
    COMMAND	$<TARGET_FILE:test_conv2d>	--verbose	--input	8	128	27	27	--weights	128	128	3	3	--pads_strides_dilations	1	1	1	1	1	1
    COMMAND	$<TARGET_FILE:test_conv2d>	--verbose	--input	8	128	14	14	--weights	256	128	3	3	--pads_strides_dilations	1	1	1	1	1	1
    COMMAND	$<TARGET_FILE:test_conv2d>	--verbose	--input	8	256	7	7	--weights	512	256	3	3	--pads_strides_dilations	1	1	1	1	1	1
    COMMAND	$<TARGET_FILE:test_conv2d>	--verbose	--input	8	3	224	224	--weights	64	3	3	3	--pads_strides_dilations	1	1	1	1	1	1
    COMMAND	$<TARGET_FILE:test_conv2d>	--verbose	--input	8	64	112	112	--weights	128	64	3	3	--pads_strides_dilations	1	1	1	1	1	1
    COMMAND	$<TARGET_FILE:test_conv2d>	--verbose	--input	8	128	56	56	--weights	256	128	3	3	--pads_strides_dilations	1	1	1	1	1	1
    COMMAND	$<TARGET_FILE:test_conv2d>	--verbose	--input	8	256	28	28	--weights	512	256	3	3	--pads_strides_dilations	1	1	1	1	1	1
    COMMAND	$<TARGET_FILE:test_conv2d>	--verbose	--input	8	512	14	14	--weights	512	512	3	3	--pads_strides_dilations	1	1	1	1	1	1
    COMMAND	$<TARGET_FILE:test_conv2d>	--verbose	--input	8	512	7	7	--weights	512	512	3	3	--pads_strides_dilations	1	1	1	1	1	1
    COMMAND	$<TARGET_FILE:test_conv2d>	--verbose	--input	16	3	224	224	--weights	64	3	3	3	--pads_strides_dilations	1	1	1	1	1	1
    COMMAND	$<TARGET_FILE:test_conv2d>	--verbose	--input	16	64	112	112	--weights	128	64	3	3	--pads_strides_dilations	1	1	1	1	1	1
    COMMAND	$<TARGET_FILE:test_conv2d>	--verbose	--input	16	128	56	56	--weights	256	128	3	3	--pads_strides_dilations	1	1	1	1	1	1
    COMMAND	$<TARGET_FILE:test_conv2d>	--verbose	--input	16	256	28	28	--weights	512	256	3	3	--pads_strides_dilations	1	1	1	1	1	1
    COMMAND	$<TARGET_FILE:test_conv2d>	--verbose	--input	16	512	14	14	--weights	512	512	3	3	--pads_strides_dilations	1	1	1	1	1	1
    COMMAND	$<TARGET_FILE:test_conv2d>	--verbose	--input	16	512	7	7	--weights	512	512	3	3	--pads_strides_dilations	1	1	1	1	1	1
    COMMAND	$<TARGET_FILE:test_conv2d>	--verbose	--input	16	3	224	224	--weights	64	3	7	7	--pads_strides_dilations	3	3	2	2	1	1
    COMMAND	$<TARGET_FILE:test_conv2d>	--verbose	--input	16	192	28	28	--weights	32	192	5	5	--pads_strides_dilations	2	2	1	1	1	1
    COMMAND	$<TARGET_FILE:test_conv2d>	--verbose	--input	16	512	14	14	--weights	48	512	5	5	--pads_strides_dilations	2	2	1	1	1	1
    COMMAND	$<TARGET_FILE:test_conv2d>	--verbose	--input	16	832	7	7	--weights	128	832	5	5	--pads_strides_dilations	2	2	1	1	1	1
    COMMAND	$<TARGET_FILE:test_conv2d>	--verbose	--input	16	192	28	28	--weights	32	192	1	1	--pads_strides_dilations	0	0	1	1	1	1
    COMMAND	$<TARGET_FILE:test_conv2d>	--verbose	--input	16	512	14	14	--weights	48	512	1	1	--pads_strides_dilations	0	0	1	1	1	1
    COMMAND	$<TARGET_FILE:test_conv2d>	--verbose	--input	16	832	7	7	--weights	128	832	1	1	--pads_strides_dilations	0	0	1	1	1	1
    )
endif()

if(MIOPEN_TEST_CONV)
    add_custom_test(test_miopen_conv  MIOTENSILE_ENABLED GFX1030_ENABLED
    COMMAND	$<TARGET_FILE:test_conv2d>	--verbose	--input	1	3	32	32	--weights	1	3	7	7	--pads_strides_dilations	1	1	1	1	1	1
    COMMAND	$<TARGET_FILE:test_conv2d>	--verbose	--input	1	3	227	227	--weights	1	3	7	7	--pads_strides_dilations	1	1	1	1	1	1
    COMMAND	$<TARGET_FILE:test_conv2d>	--verbose	--input	1	64	56	56	--weights	1	64	1	1	--pads_strides_dilations	0	0	2	2	1	1
    COMMAND	$<TARGET_FILE:test_conv2d>	--verbose	--input	1	3	32	32	--weights	1	3	3	3	--pads_strides_dilations	2	2	1	1	1	1
    COMMAND	$<TARGET_FILE:test_conv2d>	--verbose	--input	1	3	224	224	--weights	1	3	3	3	--pads_strides_dilations	2	2	1	1	1	1
    COMMAND	$<TARGET_FILE:test_conv2d>	--verbose	--input	1	3	227	227	--weights	1	3	3	3	--pads_strides_dilations	2	2	1	1	1	1
    COMMAND	$<TARGET_FILE:test_conv2d>	--verbose	--input	1	3	231	231	--weights	1	3	3	3	--pads_strides_dilations	2	2	1	1	1	1
    COMMAND	$<TARGET_FILE:test_conv2d>	--verbose	--input	1	3	224	224	--weights	1	3	5	5	--pads_strides_dilations	2	2	1	1	1	1
    COMMAND	$<TARGET_FILE:test_conv2d>	--verbose	--input	1	3	227	227	--weights	1	3	5	5	--pads_strides_dilations	2	2	1	1	1	1
    COMMAND	$<TARGET_FILE:test_conv2d>	--verbose	--input	1	3	231	231	--weights	1	3	5	5	--pads_strides_dilations	2	2	1	1	1	1
    COMMAND	$<TARGET_FILE:test_conv2d>	--verbose	--input	1	3	32	32	--weights	1	3	7	7	--pads_strides_dilations	2	2	1	1	1	1
    COMMAND	$<TARGET_FILE:test_conv2d>	--verbose	--input	1	3	224	224	--weights	1	3	7	7	--pads_strides_dilations	2	2	1	1	1	1
    COMMAND	$<TARGET_FILE:test_conv2d>	--verbose	--input	1	3	227	227	--weights	1	3	7	7	--pads_strides_dilations	2	2	1	1	1	1
    COMMAND	$<TARGET_FILE:test_conv2d>	--verbose	--input	1	3	231	231	--weights	1	3	7	7	--pads_strides_dilations	2	2	1	1	1	1
    COMMAND	$<TARGET_FILE:test_conv2d>	--verbose	--input	1	64	56	56	--weights	1	64	3	3	--pads_strides_dilations	2	2	1	1	1	1
    COMMAND	$<TARGET_FILE:test_conv2d>	--verbose	--input	1	64	112	112	--weights	1	64	3	3	--pads_strides_dilations	2	2	1	1	1	1
    COMMAND	$<TARGET_FILE:test_conv2d>	--verbose	--input	1	64	512	1024	--weights	1	64	3	3	--pads_strides_dilations	2	2	1	1	1	1
    COMMAND	$<TARGET_FILE:test_conv2d>	--verbose	--input	1	96	27	27	--weights	1	96	3	3	--pads_strides_dilations	2	2	1	1	1	1
    COMMAND	$<TARGET_FILE:test_conv2d>	--verbose	--input	1	96	28	28	--weights	1	96	3	3	--pads_strides_dilations	2	2	1	1	1	1
    COMMAND	$<TARGET_FILE:test_conv2d>	--verbose	--input	1	3	32	32	--weights	1	3	3	3	--pads_strides_dilations	0	0	4	4	1	1
    COMMAND	$<TARGET_FILE:test_conv2d>	--verbose	--input	1	3	224	224	--weights	1	3	3	3	--pads_strides_dilations	0	0	4	4	1	1
    COMMAND	$<TARGET_FILE:test_conv2d>	--verbose	--input	1	3	227	227	--weights	1	3	3	3	--pads_strides_dilations	0	0	4	4	1	1
    COMMAND	$<TARGET_FILE:test_conv2d>	--verbose	--input	1	3	231	231	--weights	1	3	3	3	--pads_strides_dilations	0	0	4	4	1	1
    COMMAND	$<TARGET_FILE:test_conv2d>	--verbose	--input	1	3	32	32	--weights	1	3	5	5	--pads_strides_dilations	0	0	4	4	1	1
    COMMAND	$<TARGET_FILE:test_conv2d>	--verbose	--input	1	3	224	224	--weights	1	3	5	5	--pads_strides_dilations	0	0	4	4	1	1
    COMMAND	$<TARGET_FILE:test_conv2d>	--verbose	--input	1	3	227	227	--weights	1	3	5	5	--pads_strides_dilations	0	0	4	4	1	1
    COMMAND	$<TARGET_FILE:test_conv2d>	--verbose	--input	1	3	231	231	--weights	1	3	5	5	--pads_strides_dilations	0	0	4	4	1	1
    COMMAND	$<TARGET_FILE:test_conv2d>	--verbose	--input	1	3	32	32	--weights	1	3	7	7	--pads_strides_dilations	0	0	4	4	1	1
    COMMAND	$<TARGET_FILE:test_conv2d>	--verbose	--input	1	3	224	224	--weights	1	3	7	7	--pads_strides_dilations	0	0	4	4	1	1
    COMMAND	$<TARGET_FILE:test_conv2d>	--verbose	--input	1	3	227	227	--weights	1	3	7	7	--pads_strides_dilations	0	0	4	4	1	1
    COMMAND	$<TARGET_FILE:test_conv2d>	--verbose	--input	1	3	231	231	--weights	1	3	7	7	--pads_strides_dilations	0	0	4	4	1	1
    COMMAND	$<TARGET_FILE:test_conv2d>	--verbose	--input	1	16	14	14	--weights	1	16	5	5	--pads_strides_dilations	0	0	4	4	1	1
    COMMAND	$<TARGET_FILE:test_conv2d>	--verbose	--input	1	16	28	28	--weights	1	16	5	5	--pads_strides_dilations	0	0	4	4	1	1
    COMMAND	$<TARGET_FILE:test_conv2d>	--verbose	--input	1	24	14	14	--weights	1	24	5	5	--pads_strides_dilations	0	0	4	4	1	1
    COMMAND	$<TARGET_FILE:test_conv2d>	--verbose	--input	1	32	7	7	--weights	1	32	5	5	--pads_strides_dilations	0	0	4	4	1	1
    COMMAND	$<TARGET_FILE:test_conv2d>	--verbose	--input	1	32	8	8	--weights	1	32	5	5	--pads_strides_dilations	0	0	4	4	1	1
    COMMAND	$<TARGET_FILE:test_conv2d>	--verbose	--input	1	32	14	14	--weights	1	32	5	5	--pads_strides_dilations	0	0	4	4	1	1
    COMMAND	$<TARGET_FILE:test_conv2d>	--verbose	--input	1	32	16	16	--weights	1	32	5	5	--pads_strides_dilations	0	0	4	4	1	1
    COMMAND	$<TARGET_FILE:test_conv2d>	--verbose	--input	1	32	28	28	--weights	1	32	5	5	--pads_strides_dilations	0	0	4	4	1	1
    COMMAND	$<TARGET_FILE:test_conv2d>	--verbose	--input	1	48	7	7	--weights	1	48	5	5	--pads_strides_dilations	0	0	4	4	1	1
    )
endif()

if(MIOPEN_TEST_FLOAT)
    add_custom_test(test_reduce_double SKIP_UNLESS_ALL GFX1030_ENABLED COMMAND  $<TARGET_FILE:test_reduce_test> --double --all --verbose)
endif()

# Add here regression tests that should be run on Vega10/20 and GFX908 only with FP16.
add_custom_test(test_regression_half_vega_gfx908 FLOAT_DISABLED HALF_ENABLED GFX90A_DISABLED
# REGRESSION TEST for issue #894.
# Can't be enabled for GFX10 due to WORKAROUND_SWDEV_271887
COMMAND	MIOPEN_FIND_MODE=normal MIOPEN_DEBUG_FIND_ONLY_SOLVER=ConvOclDirectFwd1x1 $<TARGET_FILE:test_conv2d> ${MIOPEN_TEST_FLOAT_ARG} --verbose --disable-backward-data --disable-backward-weights --disable-verification-cache
    --cmode conv --pmode default --group-count 1 --input 1 16 7 7 --weights 16 16 1 1 --pads_strides_dilations 0 0 1 1 1 1
)

set(ENVS_REGRESSION_ISSUE_1012
    MIOPEN_DEBUG_IMPLICIT_GEMM_FIND_ALL_SOLUTIONS=1
    MIOPEN_FIND_MODE=normal)

set(ARGS_REGRESSION_ISSUE_1012
    --verbose
    --disable-forward
    --disable-backward-data
    --disable-validation)

add_custom_test(test_regression_opencl_float_mi100 VEGA_DISABLED HIP_DISABLED GFX90A_DISABLED
    # Issue #1012.
    COMMAND	${ENVS_REGRESSION_ISSUE_1012} $<TARGET_FILE:test_conv2d> ${MIOPEN_TEST_FLOAT_ARG} --cmode conv --pmode default --group-count 1 --input 128, 832, 7,  7  --weights 32,  832, 1, 1 --pads_strides_dilations 0 0 1 1 1 1 ${ARGS_REGRESSION_ISSUE_1012}
    COMMAND	${ENVS_REGRESSION_ISSUE_1012} $<TARGET_FILE:test_conv2d> ${MIOPEN_TEST_FLOAT_ARG} --cmode conv --pmode default --group-count 1 --input 64,  192, 28, 28 --weights 64,  192, 1, 1 --pads_strides_dilations 0 0 1 1 1 1 ${ARGS_REGRESSION_ISSUE_1012}
    COMMAND	${ENVS_REGRESSION_ISSUE_1012} $<TARGET_FILE:test_conv2d> ${MIOPEN_TEST_FLOAT_ARG} --cmode conv --pmode default --group-count 1 --input 64,  256, 28, 28 --weights 128, 256, 1, 1 --pads_strides_dilations 0 0 1 1 1 1 ${ARGS_REGRESSION_ISSUE_1012}
    COMMAND	${ENVS_REGRESSION_ISSUE_1012} $<TARGET_FILE:test_conv2d> ${MIOPEN_TEST_FLOAT_ARG} --cmode conv --pmode default --group-count 1 --input 64,  480, 14, 14 --weights 64,  480, 1, 1 --pads_strides_dilations 0 0 1 1 1 1 ${ARGS_REGRESSION_ISSUE_1012}
    COMMAND	${ENVS_REGRESSION_ISSUE_1012} $<TARGET_FILE:test_conv2d> ${MIOPEN_TEST_FLOAT_ARG} --cmode conv --pmode default --group-count 1 --input 64,  512, 14, 14 --weights 128, 512, 1, 1 --pads_strides_dilations 0 0 1 1 1 1 ${ARGS_REGRESSION_ISSUE_1012}
    COMMAND	${ENVS_REGRESSION_ISSUE_1012} $<TARGET_FILE:test_conv2d> ${MIOPEN_TEST_FLOAT_ARG} --cmode conv --pmode default --group-count 1 --input 64,  512, 28, 28 --weights 128, 512, 1, 1 --pads_strides_dilations 0 0 1 1 1 1 ${ARGS_REGRESSION_ISSUE_1012}
    COMMAND	${ENVS_REGRESSION_ISSUE_1012} $<TARGET_FILE:test_conv2d> ${MIOPEN_TEST_FLOAT_ARG} --cmode conv --pmode default --group-count 1 --input 64,  64,  56, 56 --weights 256, 64,  1, 1 --pads_strides_dilations 0 0 1 1 1 1 ${ARGS_REGRESSION_ISSUE_1012}
)

<<<<<<< HEAD

set(CONV_CK_IGEMM_FWD_V4R4R4_XDLOPS_NHWC_ENV
    MIOPEN_FIND_MODE=normal
    MIOPEN_DEBUG_FIND_ONLY_SOLVER=ConvCkIgemmFwdV4r4r4XdlopsNhwc)

add_custom_test(test_conv_ck_igemm_fwd_v4r4r4_xdlops_nhwc FLOAT_ENABLED HALF_ENABLED BF16_DISABLED  GFX908_ENABLED GFX90A_ENABLED SKIP_UNLESS_ALL
COMMAND ${CONV_CK_IGEMM_FWD_V4R4R4_XDLOPS_NHWC_ENV}     $<TARGET_FILE:test_conv2d> ${MIOPEN_TEST_FLOAT_ARG} --verbose --input 128 1024 14 14  --weights 2048 1024 1 1 --pads_strides_dilations 0 0 2 2 1 1 --disable-backward-data --disable-backward-weights  --in_layout NHWC --fil_layout NHWC --out_layout NHWC
COMMAND ${CONV_CK_IGEMM_FWD_V4R4R4_XDLOPS_NHWC_ENV}     $<TARGET_FILE:test_conv2d> ${MIOPEN_TEST_FLOAT_ARG} --verbose --input 128  256 14 14  --weights  256 1024 1 1 --pads_strides_dilations 0 0 1 1 1 1 --disable-backward-data --disable-backward-weights  --in_layout NHWC --fil_layout NHWC --out_layout NHWC
COMMAND ${CONV_CK_IGEMM_FWD_V4R4R4_XDLOPS_NHWC_ENV}     $<TARGET_FILE:test_conv2d> ${MIOPEN_TEST_FLOAT_ARG} --verbose --input 128 1024 14 14  --weights  512 1024 1 1 --pads_strides_dilations 0 0 1 1 1 1 --disable-backward-data --disable-backward-weights  --in_layout NHWC --fil_layout NHWC --out_layout NHWC
COMMAND ${CONV_CK_IGEMM_FWD_V4R4R4_XDLOPS_NHWC_ENV}     $<TARGET_FILE:test_conv2d> ${MIOPEN_TEST_FLOAT_ARG} --verbose --input 128  128 28 28  --weights  128 1024 3 3 --pads_strides_dilations 1 1 1 1 1 1 --disable-backward-data --disable-backward-weights  --in_layout NHWC --fil_layout NHWC --out_layout NHWC
COMMAND ${CONV_CK_IGEMM_FWD_V4R4R4_XDLOPS_NHWC_ENV}     $<TARGET_FILE:test_conv2d> ${MIOPEN_TEST_FLOAT_ARG} --verbose --input 128  128 28 28  --weights  512  128 1 1 --pads_strides_dilations 0 0 1 1 1 1 --disable-backward-data --disable-backward-weights  --in_layout NHWC --fil_layout NHWC --out_layout NHWC
COMMAND ${CONV_CK_IGEMM_FWD_V4R4R4_XDLOPS_NHWC_ENV}     $<TARGET_FILE:test_conv2d> ${MIOPEN_TEST_FLOAT_ARG} --verbose --input 128  128 58 58  --weights  128  128 3 3 --pads_strides_dilations 1 1 1 1 1 1 --disable-backward-data --disable-backward-weights  --in_layout NHWC --fil_layout NHWC --out_layout NHWC
COMMAND ${CONV_CK_IGEMM_FWD_V4R4R4_XDLOPS_NHWC_ENV}     $<TARGET_FILE:test_conv2d> ${MIOPEN_TEST_FLOAT_ARG} --verbose --input 128 2048  7  7  --weights  512 2048 1 1 --pads_strides_dilations 0 0 1 1 1 1 --disable-backward-data --disable-backward-weights  --in_layout NHWC --fil_layout NHWC --out_layout NHWC
COMMAND ${CONV_CK_IGEMM_FWD_V4R4R4_XDLOPS_NHWC_ENV}     $<TARGET_FILE:test_conv2d> ${MIOPEN_TEST_FLOAT_ARG} --verbose --input 128  256 14 14  --weights 1024  256 1 1 --pads_strides_dilations 0 0 1 1 1 1 --disable-backward-data --disable-backward-weights  --in_layout NHWC --fil_layout NHWC --out_layout NHWC
COMMAND ${CONV_CK_IGEMM_FWD_V4R4R4_XDLOPS_NHWC_ENV}     $<TARGET_FILE:test_conv2d> ${MIOPEN_TEST_FLOAT_ARG} --verbose --input 128  256 14 14  --weights  256  256 3 3 --pads_strides_dilations 1 1 1 1 1 1 --disable-backward-data --disable-backward-weights  --in_layout NHWC --fil_layout NHWC --out_layout NHWC
COMMAND ${CONV_CK_IGEMM_FWD_V4R4R4_XDLOPS_NHWC_ENV}     $<TARGET_FILE:test_conv2d> ${MIOPEN_TEST_FLOAT_ARG} --verbose --input 128  256 30 30  --weights  256  256 3 3 --pads_strides_dilations 0 0 2 2 1 1 --disable-backward-data --disable-backward-weights  --in_layout NHWC --fil_layout NHWC --out_layout NHWC
COMMAND ${CONV_CK_IGEMM_FWD_V4R4R4_XDLOPS_NHWC_ENV}     $<TARGET_FILE:test_conv2d> ${MIOPEN_TEST_FLOAT_ARG} --verbose --input 128  256 56 56  --weights  128  256 1 1 --pads_strides_dilations 0 0 1 1 1 1 --disable-backward-data --disable-backward-weights  --in_layout NHWC --fil_layout NHWC --out_layout NHWC
COMMAND ${CONV_CK_IGEMM_FWD_V4R4R4_XDLOPS_NHWC_ENV}     $<TARGET_FILE:test_conv2d> ${MIOPEN_TEST_FLOAT_ARG} --verbose --input 128  256 56 56  --weights  512  256 1 1 --pads_strides_dilations 0 0 2 2 1 1 --disable-backward-data --disable-backward-weights  --in_layout NHWC --fil_layout NHWC --out_layout NHWC
COMMAND ${CONV_CK_IGEMM_FWD_V4R4R4_XDLOPS_NHWC_ENV}     $<TARGET_FILE:test_conv2d> ${MIOPEN_TEST_FLOAT_ARG} --verbose --input 128  256 56 56  --weights   64  256 1 1 --pads_strides_dilations 0 0 1 1 1 1 --disable-backward-data --disable-backward-weights  --in_layout NHWC --fil_layout NHWC --out_layout NHWC
COMMAND ${CONV_CK_IGEMM_FWD_V4R4R4_XDLOPS_NHWC_ENV}     $<TARGET_FILE:test_conv2d> ${MIOPEN_TEST_FLOAT_ARG} --verbose --input 128  512 16 16  --weights  512  512 3 3 --pads_strides_dilations 0 0 2 2 1 1 --disable-backward-data --disable-backward-weights  --in_layout NHWC --fil_layout NHWC --out_layout NHWC
COMMAND ${CONV_CK_IGEMM_FWD_V4R4R4_XDLOPS_NHWC_ENV}     $<TARGET_FILE:test_conv2d> ${MIOPEN_TEST_FLOAT_ARG} --verbose --input 128  512 28 28  --weights 1024  512 1 1 --pads_strides_dilations 0 0 2 2 1 1 --disable-backward-data --disable-backward-weights  --in_layout NHWC --fil_layout NHWC --out_layout NHWC
COMMAND ${CONV_CK_IGEMM_FWD_V4R4R4_XDLOPS_NHWC_ENV}     $<TARGET_FILE:test_conv2d> ${MIOPEN_TEST_FLOAT_ARG} --verbose --input 128  512 28 28  --weights  128  512 1 1 --pads_strides_dilations 0 0 1 1 1 1 --disable-backward-data --disable-backward-weights  --in_layout NHWC --fil_layout NHWC --out_layout NHWC
COMMAND ${CONV_CK_IGEMM_FWD_V4R4R4_XDLOPS_NHWC_ENV}     $<TARGET_FILE:test_conv2d> ${MIOPEN_TEST_FLOAT_ARG} --verbose --input 128  512 28 28  --weights  256  512 1 1 --pads_strides_dilations 0 0 1 1 1 1 --disable-backward-data --disable-backward-weights  --in_layout NHWC --fil_layout NHWC --out_layout NHWC
COMMAND ${CONV_CK_IGEMM_FWD_V4R4R4_XDLOPS_NHWC_ENV}     $<TARGET_FILE:test_conv2d> ${MIOPEN_TEST_FLOAT_ARG} --verbose --input 128  512  7  7  --weights 2048  512 1 1 --pads_strides_dilations 0 0 1 1 1 1 --disable-backward-data --disable-backward-weights  --in_layout NHWC --fil_layout NHWC --out_layout NHWC
COMMAND ${CONV_CK_IGEMM_FWD_V4R4R4_XDLOPS_NHWC_ENV}     $<TARGET_FILE:test_conv2d> ${MIOPEN_TEST_FLOAT_ARG} --verbose --input 128  512  7  7  --weights  512  512 3 3 --pads_strides_dilations 1 1 1 1 1 1 --disable-backward-data --disable-backward-weights  --in_layout NHWC --fil_layout NHWC --out_layout NHWC
COMMAND ${CONV_CK_IGEMM_FWD_V4R4R4_XDLOPS_NHWC_ENV}     $<TARGET_FILE:test_conv2d> ${MIOPEN_TEST_FLOAT_ARG} --verbose --input 128   64 56 56  --weights  256   64 1 1 --pads_strides_dilations 0 0 1 1 1 1 --disable-backward-data --disable-backward-weights  --in_layout NHWC --fil_layout NHWC --out_layout NHWC
COMMAND ${CONV_CK_IGEMM_FWD_V4R4R4_XDLOPS_NHWC_ENV}     $<TARGET_FILE:test_conv2d> ${MIOPEN_TEST_FLOAT_ARG} --verbose --input 128   64 56 56  --weights   64   64 1 1 --pads_strides_dilations 0 0 1 1 1 1 --disable-backward-data --disable-backward-weights  --in_layout NHWC --fil_layout NHWC --out_layout NHWC
COMMAND ${CONV_CK_IGEMM_FWD_V4R4R4_XDLOPS_NHWC_ENV}     $<TARGET_FILE:test_conv2d> ${MIOPEN_TEST_FLOAT_ARG} --verbose --input 128   64 56 56  --weights   64   64 3 3 --pads_strides_dilations 1 1 1 1 1 1 --disable-backward-data --disable-backward-weights  --in_layout NHWC --fil_layout NHWC --out_layout NHWC
=======
set(ENVS_FIND_ONLY_HIP_IGEMM_V4R4XDLOPS
    MIOPEN_FIND_MODE=normal
    MIOPEN_DEBUG_IMPLICIT_GEMM_FIND_ALL_SOLUTIONS=1
    MIOPEN_DEBUG_FIND_ONLY_SOLVER=ConvHipImplicitGemmForwardV4R4Xdlops)

set(ARGS_ENABLE_FORWARD_ONLY
    --verbose
    --disable-backward-data
    --disable-backward-weights)

add_custom_test(test_regression_half_mi200 VEGA_DISABLED GFX908_DISABLED FLOAT_DISABLED HALF_ENABLED
    # Issue-internal #4
    COMMAND	${ENVS_FIND_ONLY_HIP_IGEMM_V4R4XDLOPS} $<TARGET_FILE:test_conv2d> ${MIOPEN_TEST_FLOAT_ARG} --cmode conv --pmode default --input 120 64 75 75 --weights 128 64 1 1 --pads_strides_dilations 0 0 2 2 1 1 ${ARGS_ENABLE_FORWARD_ONLY}
>>>>>>> 2b58581e
)<|MERGE_RESOLUTION|>--- conflicted
+++ resolved
@@ -1573,7 +1573,6 @@
     COMMAND	${ENVS_REGRESSION_ISSUE_1012} $<TARGET_FILE:test_conv2d> ${MIOPEN_TEST_FLOAT_ARG} --cmode conv --pmode default --group-count 1 --input 64,  64,  56, 56 --weights 256, 64,  1, 1 --pads_strides_dilations 0 0 1 1 1 1 ${ARGS_REGRESSION_ISSUE_1012}
 )
 
-<<<<<<< HEAD
 
 set(CONV_CK_IGEMM_FWD_V4R4R4_XDLOPS_NHWC_ENV
     MIOPEN_FIND_MODE=normal
@@ -1602,7 +1601,8 @@
 COMMAND ${CONV_CK_IGEMM_FWD_V4R4R4_XDLOPS_NHWC_ENV}     $<TARGET_FILE:test_conv2d> ${MIOPEN_TEST_FLOAT_ARG} --verbose --input 128   64 56 56  --weights  256   64 1 1 --pads_strides_dilations 0 0 1 1 1 1 --disable-backward-data --disable-backward-weights  --in_layout NHWC --fil_layout NHWC --out_layout NHWC
 COMMAND ${CONV_CK_IGEMM_FWD_V4R4R4_XDLOPS_NHWC_ENV}     $<TARGET_FILE:test_conv2d> ${MIOPEN_TEST_FLOAT_ARG} --verbose --input 128   64 56 56  --weights   64   64 1 1 --pads_strides_dilations 0 0 1 1 1 1 --disable-backward-data --disable-backward-weights  --in_layout NHWC --fil_layout NHWC --out_layout NHWC
 COMMAND ${CONV_CK_IGEMM_FWD_V4R4R4_XDLOPS_NHWC_ENV}     $<TARGET_FILE:test_conv2d> ${MIOPEN_TEST_FLOAT_ARG} --verbose --input 128   64 56 56  --weights   64   64 3 3 --pads_strides_dilations 1 1 1 1 1 1 --disable-backward-data --disable-backward-weights  --in_layout NHWC --fil_layout NHWC --out_layout NHWC
-=======
+)
+
 set(ENVS_FIND_ONLY_HIP_IGEMM_V4R4XDLOPS
     MIOPEN_FIND_MODE=normal
     MIOPEN_DEBUG_IMPLICIT_GEMM_FIND_ALL_SOLUTIONS=1
@@ -1616,5 +1616,4 @@
 add_custom_test(test_regression_half_mi200 VEGA_DISABLED GFX908_DISABLED FLOAT_DISABLED HALF_ENABLED
     # Issue-internal #4
     COMMAND	${ENVS_FIND_ONLY_HIP_IGEMM_V4R4XDLOPS} $<TARGET_FILE:test_conv2d> ${MIOPEN_TEST_FLOAT_ARG} --cmode conv --pmode default --input 120 64 75 75 --weights 128 64 1 1 --pads_strides_dilations 0 0 2 2 1 1 ${ARGS_ENABLE_FORWARD_ONLY}
->>>>>>> 2b58581e
 )