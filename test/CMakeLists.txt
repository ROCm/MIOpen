--- conflicted
+++ resolved
@@ -41,16 +41,11 @@
 option( MIOPEN_TEST_MIOTENSILE "Test MIOpenTensile path" OFF )
 option( MIOPEN_TEST_MLIR "Add tests for MLIR -- EXPERIMENTAL" ${MIOPEN_USE_MLIR} )
 
-<<<<<<< HEAD
+option( WORKAROUND_ISSUE_898 "" ON)
 option( WORKAROUND_ISSUE_936 "" ON)
 
 #Run the test suite to a depth limit
 set(MIOPEN_TEST_LIMIT "0" CACHE STRING "")
-=======
-option( WORKAROUND_ISSUE_898 "" ON)
-option( WORKAROUND_ISSUE_936 "" ON)
-
->>>>>>> bb298ce3
 set(MIOPEN_TEST_FLAGS "" CACHE STRING "")
 set(MIOPEN_TEST_GDB On CACHE BOOL "")
 
@@ -153,13 +148,6 @@
 
 
 
-<<<<<<< HEAD
-=======
-
-
-list(REMOVE_DUPLICATES SKIP_TESTS)
-list(REMOVE_DUPLICATES SKIP_ALL_EXCEPT_TESTS)
->>>>>>> bb298ce3
 
 function(add_test_command NAME EXE)
     # Restrict the use of SKIP_ALL_EXCEPT_TESTS list in the Int8, BF16 and MIOpenTensile tests
@@ -1053,8 +1041,14 @@
     ${DYNAMIC_IMPLICITGEMM_COMMON}
     MIOPEN_DEBUG_FIND_ONLY_SOLVER=ConvAsmImplicitGemmGTCDynamicWrwXdlops)
 
-<<<<<<< HEAD
-if(NOT (NOT MIOPEN_TEST_FLOAT OR MIOPEN_TEST_GFX908))
+set(DYNAMIC_IMPLICITGEMM_XDLOPS_NHWC_FWD_ENVS
+    ${DYNAMIC_IMPLICITGEMM_COMMON}
+    MIOPEN_DEBUG_FIND_ONLY_SOLVER=ConvAsmImplicitGemmGTCDynamicFwdXdlopsNHWC)
+
+set(DYNAMIC_IMPLICITGEMM_XDLOPS_NHWC_BWD_ENVS
+    ${DYNAMIC_IMPLICITGEMM_COMMON}
+    MIOPEN_DEBUG_FIND_ONLY_SOLVER=ConvAsmImplicitGemmGTCDynamicBwdXdlopsNHWC)
+
 if(${CODECOV_TEST})
     add_custom_test(test_conv_igemm_dynamic_small
     COMMAND ${DYNAMIC_IMPLICITGEMM_ENVS}     $<TARGET_FILE:test_conv2d> --verbose --input  32  32 17 17 --weights 32  32 1 7 --pads_strides_dilations 0 3 1 1 1 1 --disable-backward-data --disable-backward-weights --disable-validation
@@ -1074,29 +1068,8 @@
     COMMAND ${DYNAMIC_IMPLICITGEMM_BWD_ENVS} $<TARGET_FILE:test_conv2d> --verbose --input  16  128 36 36 --weights 32  128 1 1 --pads_strides_dilations 0 0 1 1 1 1 --disable-forward --disable-backward-weights
     )
 endif() #if CODECOV_TEST
-add_custom_test(test_conv_igemm_dynamic SKIP_UNLESS_ALL 
-=======
-set(DYNAMIC_IMPLICITGEMM_XDLOPS_NHWC_FWD_ENVS
-    ${DYNAMIC_IMPLICITGEMM_COMMON}
-    MIOPEN_DEBUG_FIND_ONLY_SOLVER=ConvAsmImplicitGemmGTCDynamicFwdXdlopsNHWC)
-
-set(DYNAMIC_IMPLICITGEMM_XDLOPS_NHWC_BWD_ENVS
-    ${DYNAMIC_IMPLICITGEMM_COMMON}
-    MIOPEN_DEBUG_FIND_ONLY_SOLVER=ConvAsmImplicitGemmGTCDynamicBwdXdlopsNHWC)
-
-add_custom_test(test_conv_igemm_dynamic_small
-COMMAND ${DYNAMIC_IMPLICITGEMM_ENVS}     $<TARGET_FILE:test_conv2d> --verbose --input  16  16 56 56 --weights 64  16 1 1 --pads_strides_dilations 0 0 1 1 1 1 --disable-backward-data --disable-backward-weights
-COMMAND ${DYNAMIC_IMPLICITGEMM_ENVS}     $<TARGET_FILE:test_conv2d> --verbose --input  16  64 34 34 --weights 64  64 3 3 --pads_strides_dilations 0 0 1 1 1 1 --disable-backward-data --disable-backward-weights
-COMMAND ${DYNAMIC_IMPLICITGEMM_ENVS}     $<TARGET_FILE:test_conv2d> --verbose --input  32  32 17 17 --weights 32  32 1 7 --pads_strides_dilations 0 3 1 1 1 1 --disable-backward-data --disable-backward-weights
-COMMAND ${DYNAMIC_IMPLICITGEMM_1X1_ENVS} $<TARGET_FILE:test_conv2d> --verbose --input  16 384  8  8 --weights 64 384 1 1 --pads_strides_dilations 0 0 1 1 1 1 --disable-backward-data --disable-backward-weights
-COMMAND ${DYNAMIC_IMPLICITGEMM_WRW_ENVS} $<TARGET_FILE:test_conv2d> --verbose --input  64  64 28 28 --weights 32  64 1 1 --pads_strides_dilations 0 0 1 1 1 1 --disable-forward --disable-backward-data
-COMMAND ${DYNAMIC_IMPLICITGEMM_WRW_ENVS} $<TARGET_FILE:test_conv2d> --verbose --input  16  128 36 36 --weights 32  128 1 1 --pads_strides_dilations 0 0 1 1 1 1 --disable-forward --disable-backward-data
-COMMAND ${DYNAMIC_IMPLICITGEMM_BWD_ENVS} $<TARGET_FILE:test_conv2d> --verbose --input  64  64 28 28 --weights 16  64 1 1 --pads_strides_dilations 0 0 1 1 1 1 --disable-forward --disable-backward-weights
-COMMAND ${DYNAMIC_IMPLICITGEMM_BWD_ENVS} $<TARGET_FILE:test_conv2d> --verbose --input  16  128 36 36 --weights 32  128 1 1 --pads_strides_dilations 0 0 1 1 1 1 --disable-forward --disable-backward-weights
-)
 
 add_custom_test(test_conv_igemm_dynamic SKIP_UNLESS_ALL
->>>>>>> bb298ce3
 COMMAND ${DYNAMIC_IMPLICITGEMM_ENVS}     $<TARGET_FILE:test_conv2d> --verbose --input  64   64 56 56 --weights 256  64  1 1 --pads_strides_dilations 0 0 1 1 1 1 --disable-backward-data --disable-backward-weights
 COMMAND ${DYNAMIC_IMPLICITGEMM_ENVS}     $<TARGET_FILE:test_conv2d> --verbose --input  64  256 34 34 --weights 256  256 3 3 --pads_strides_dilations 0 0 1 1 1 1 --disable-backward-data --disable-backward-weights
 COMMAND ${DYNAMIC_IMPLICITGEMM_ENVS}     $<TARGET_FILE:test_conv2d> --verbose --input 128  128 35 35 --weights 128  128 3 3 --pads_strides_dilations 0 0 2 2 1 1 --disable-backward-data --disable-backward-weights
@@ -1117,10 +1090,6 @@
 COMMAND ${DYNAMIC_IMPLICITGEMM_BWD_ENVS} $<TARGET_FILE:test_conv2d> --verbose --input 128  128 35 35 --weights 128  128 3 3 --pads_strides_dilations 1 1 1 1 1 1 --disable-forward --disable-backward-weights
 COMMAND ${DYNAMIC_IMPLICITGEMM_BWD_ENVS} $<TARGET_FILE:test_conv2d> --verbose --input 128  256 56 56 --weights 64  256 1 1 --pads_strides_dilations 0 0 1 1 1 1 --disable-forward --disable-backward-weights
 )
-<<<<<<< HEAD
-endif() #NOT (NOT MIOPEN_TEST_FLOAT OR MIOPEN_TEST_GFX908)
-=======
->>>>>>> bb298ce3
 
 add_custom_test(test_conv_igemm_dynamic_xdlops_bwd SKIP_UNLESS_ALL HALF_ENABLED GFX908_ENABLED VEGA_DISABLED
 COMMAND ${DYNAMIC_IMPLICITGEMM_BWD_ENVS_XDLOPS} $<TARGET_FILE:test_conv2d> ${MIOPEN_TEST_FLOAT_ARG} --verbose --input  64  64 28 28 --weights 16  64 1 1 --pads_strides_dilations 0 0 1 1 1 1 --disable-forward --disable-backward-weights
@@ -1315,13 +1284,6 @@
 
 # Add here regression tests that should be run only on Vega10/20 and only with FP16.
 add_custom_test(test_regression_half_vega FLOAT_DISABLED HALF_ENABLED GFX908_DISABLED
-<<<<<<< HEAD
-    # REGRESSION TEST for issue #894.
-    # Can't be enabled for GFX908 due to WORKAROUND_ISSUE_2298
-    # Can't be enabled for GFX10 due to WORKAROUND_SWDEV_271887
-    COMMAND	MIOPEN_FIND_MODE=normal MIOPEN_DEBUG_FIND_ONLY_SOLVER=ConvOclDirectFwd1x1 $<TARGET_FILE:test_conv2d> --verbose --disable-backward-data --disable-backward-weights --disable-verification-cache
-    --half --cmode conv --pmode default --group-count 1 --input 1 16 7 7 --weights 16 16 1 1 --pads_strides_dilations 0 0 1 1 1 1
-=======
 # REGRESSION TEST for issue #894.
 # Can't be enabled for GFX908 due to WORKAROUND_ISSUE_2298
 # Can't be enabled for GFX10 due to WORKAROUND_SWDEV_271887
@@ -1348,5 +1310,4 @@
     COMMAND	${ENVS_REGRESSION_ISSUE_1012} $<TARGET_FILE:test_conv2d> ${MIOPEN_TEST_FLOAT_ARG} --cmode conv --pmode default --group-count 1 --input 64,  512, 14, 14 --weights 128, 512, 1, 1 --pads_strides_dilations 0 0 1 1 1 1 ${ARGS_REGRESSION_ISSUE_1012}
     COMMAND	${ENVS_REGRESSION_ISSUE_1012} $<TARGET_FILE:test_conv2d> ${MIOPEN_TEST_FLOAT_ARG} --cmode conv --pmode default --group-count 1 --input 64,  512, 28, 28 --weights 128, 512, 1, 1 --pads_strides_dilations 0 0 1 1 1 1 ${ARGS_REGRESSION_ISSUE_1012}
     COMMAND	${ENVS_REGRESSION_ISSUE_1012} $<TARGET_FILE:test_conv2d> ${MIOPEN_TEST_FLOAT_ARG} --cmode conv --pmode default --group-count 1 --input 64,  64,  56, 56 --weights 256, 64,  1, 1 --pads_strides_dilations 0 0 1 1 1 1 ${ARGS_REGRESSION_ISSUE_1012}
->>>>>>> bb298ce3
 )