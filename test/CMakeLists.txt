################################################################################
#
# MIT License
#
# Copyright (c) 2017 Advanced Micro Devices, Inc.
#
# Permission is hereby granted, free of charge, to any person obtaining a copy
# of this software and associated documentation files (the "Software"), to deal
# in the Software without restriction, including without limitation the rights
# to use, copy, modify, merge, publish, distribute, sublicense, and/or sell
# copies of the Software, and to permit persons to whom the Software is
# furnished to do so, subject to the following conditions:
#
# The above copyright notice and this permission notice shall be included in all
# copies or substantial portions of the Software.
#
# THE SOFTWARE IS PROVIDED "AS IS", WITHOUT WARRANTY OF ANY KIND, EXPRESS OR
# IMPLIED, INCLUDING BUT NOT LIMITED TO THE WARRANTIES OF MERCHANTABILITY,
# FITNESS FOR A PARTICULAR PURPOSE AND NONINFRINGEMENT. IN NO EVENT SHALL THE
# AUTHORS OR COPYRIGHT HOLDERS BE LIABLE FOR ANY CLAIM, DAMAGES OR OTHER
# LIABILITY, WHETHER IN AN ACTION OF CONTRACT, TORT OR OTHERWISE, ARISING FROM,
# OUT OF OR IN CONNECTION WITH THE SOFTWARE OR THE USE OR OTHER DEALINGS IN THE
# SOFTWARE.
#
################################################################################

cmake_policy(SET CMP0057 NEW)

include(CTest)
include(CheckCXXCompilerFlag)

option( MIOPEN_TEST_ALL "Run the full test suite" OFF )
option( MIOPEN_TEST_HALF "Test in half mode" OFF )
option( MIOPEN_TEST_INT8 "Test in int8 mode" OFF )
option( MIOPEN_TEST_BFLOAT16 "Test in bfloat16 mode" OFF )
option( MIOPEN_TEST_GFX908 "Test on MI100 (gfx908)" OFF )
option( MIOPEN_TEST_GFX90A "Test on gfx90a" OFF )
option( MIOPEN_TEST_GFX900 "Test on Vega10 (gfx900)" OFF )
option( MIOPEN_TEST_GFX906 "Test on Vega20 (gfx906)" OFF )
option( MIOPEN_TEST_GFX1030 "Test on Navi21 (gfx1030)" OFF )
option( MIOPEN_TEST_GPU_XNACK_ENABLED "Test as if XNACK mode is enabled" OFF )
option( MIOPEN_TEST_CONV Off)
option( MIOPEN_TEST_DEEPBENCH Off)
option( MIOPEN_TEST_DRIVER_ITER_MODE Off)
option( MIOPEN_TEST_MIOTENSILE "Test MIOpenTensile path" OFF )
option( MIOPEN_TEST_MLIR "Test for MLIR compilation backend" ${MIOPEN_USE_MLIR} )

macro(set_var_to_condition var)
    if(${ARGN})
        set(${var} ON)
    else()
        set(${name} OFF)
    endif()
endmacro()

set_var_to_condition(WORKAROUND_ISSUE_898_DEFAULT MIOPEN_USE_COMGR AND NOT MIOPEN_USE_HIPRTC)

option( WORKAROUND_ISSUE_898 "" ${WORKAROUND_ISSUE_898_DEFAULT})
option( WORKAROUND_ISSUE_936 "" ON)
option( WORKAROUND_ISSUE_1053 "" ON)

# Run the test suite to a depth limit
#limit greater than 2 leads to prolonged testing more than 5hrs per stage.
set(MIOPEN_TEST_LIMIT "2" CACHE STRING "")
set(MIOPEN_TEST_FLAGS "" CACHE STRING "")
set(MIOPEN_TEST_GDB On CACHE BOOL "")

set(MIOPEN_TEST_OPENCL FALSE)
if(MIOPEN_BACKEND_OPENCL)
    set(MIOPEN_TEST_OPENCL TRUE)
endif()

set(MIOPEN_TEST_HIP_NOGPU FALSE)
if(MIOPEN_MODE_NOGPU)
    set(MIOPEN_TEST_HIP_NOGPU TRUE)
endif()

set(MIOPEN_TEST_HIP FALSE)
if(MIOPEN_BACKEND_HIP AND NOT MIOPEN_TEST_HIP_NOGPU)
    set(MIOPEN_TEST_HIP TRUE)
endif()

# Detect GPU type for testing.
# For HIP_NOGPU backend, GPU detection is not required and should be disabled.
# Also we do not detect GPU when target GPU for testing is specified explicitly.
set(MIOPEN_TEST_GPU_DETECTION_FAILED FALSE)
set(MIOPEN_NO_GPU FALSE)
if(NOT (MIOPEN_TEST_GFX900 OR MIOPEN_TEST_GFX906 OR MIOPEN_TEST_GFX908 OR MIOPEN_TEST_GFX90A OR MIOPEN_TEST_GFX1030 OR MIOPEN_TEST_HIP_NOGPU))
    find_program(ROCMINFO
        NAMES rocminfo
        PATHS
            /opt/rocm
            ${CMAKE_INSTALL_PREFIX}
        PATH_SUFFIXES
            /bin
    )
    message(STATUS "rocminfo utility: ${ROCMINFO}")
    if(ROCMINFO)
        execute_process (
            COMMAND ${ROCMINFO}
            OUTPUT_VARIABLE ROCMINFO_OUTPUT
            RESULT_VARIABLE ROCMINFO_EXIT_STATUS
        )
        if(ROCMINFO_OUTPUT MATCHES "no GPU devices")
            message(WARNING "ROCk module is NOT loaded, possibly no GPU devices")
            set(MIOPEN_NO_GPU TRUE)
        elseif (NOT ROCMINFO_EXIT_STATUS EQUAL 0)
            message(WARNING "ROCMINFO FAILED, GPU TYPE UNKNOWN. Manually set respective MIOPEN_TEST_GFX* CMake variable to specify target GPU for testing.")
            set(MIOPEN_TEST_GPU_DETECTION_FAILED TRUE)
        elseif(ROCMINFO_OUTPUT MATCHES "gfx1030")
            set(MIOPEN_TEST_GFX1030 ON)
        elseif(ROCMINFO_OUTPUT MATCHES "gfx900")
            set(MIOPEN_TEST_GFX900 ON)
        elseif(ROCMINFO_OUTPUT MATCHES "gfx906")
            set(MIOPEN_TEST_GFX906 ON)
        elseif(ROCMINFO_OUTPUT MATCHES "gfx908")
            set(MIOPEN_TEST_GFX908 ON)
        elseif(ROCMINFO_OUTPUT MATCHES "gfx90a")
            set(MIOPEN_TEST_GFX90A ON)
        else()
            message(WARNING "TESTING IS NOT SUPPORTED FOR THE DETECTED GPU")
            set(MIOPEN_TEST_GPU_DETECTION_FAILED TRUE)
        endif()

        if(NOT (MIOPEN_TEST_GPU_DETECTION_FAILED) AND ROCMINFO_OUTPUT MATCHES "xnack\\+")
            set(MIOPEN_TEST_GPU_XNACK_ENABLED ON)
        endif()
    else()
        message(WARNING "ROCMINFO NOT FOUND, GPU TYPE UNKNOWN. Manually set respective MIOPEN_TEST_GFX* CMake variable to specify target GPU for testing.")
        set(MIOPEN_TEST_GPU_DETECTION_FAILED TRUE)
    endif()
endif()
message(STATUS "MIOPEN_NO_GPU ${MIOPEN_NO_GPU}")
message(STATUS "MIOPEN_TEST_GFX900 ${MIOPEN_TEST_GFX900}")
message(STATUS "MIOPEN_TEST_GFX906 ${MIOPEN_TEST_GFX906}")
message(STATUS "MIOPEN_TEST_GFX908 ${MIOPEN_TEST_GFX908}")
message(STATUS "MIOPEN_TEST_GFX90A ${MIOPEN_TEST_GFX90A}")
message(STATUS "MIOPEN_TEST_GFX1030 ${MIOPEN_TEST_GFX1030}")
message(STATUS "MIOPEN_TEST_GPU_XNACK_ENABLED ${MIOPEN_TEST_GPU_XNACK_ENABLED}")
message(STATUS "MIOPEN_TEST_GPU_DETECTION_FAILED ${MIOPEN_TEST_GPU_DETECTION_FAILED}")

if(MIOPEN_TEST_DRIVER_ITER_MODE)
    add_definitions(-DMIOPEN_TEST_DRIVER_MODE=2)
else()
    add_definitions(-DMIOPEN_TEST_DRIVER_MODE=1)
endif()

find_package(Threads REQUIRED)
add_custom_target(check COMMAND ${CMAKE_CTEST_COMMAND} --output-on-failure -C ${CMAKE_CFG_INTDIR})
add_custom_target(tests)

if(MIOPEN_TEST_GPU_DETECTION_FAILED AND NOT (MIOPEN_NO_GPU))
    add_custom_target(gpu_detection_check COMMAND echo "*** FATAL: GPU DETECTION FAILED DURING CMAKE PHASE, CHECK CMAKE WARNINGS ***" COMMAND exit 1)
    add_dependencies(check gpu_detection_check)
endif()

set(MIOPEN_TEST_FLOAT_ARG)
set(MIOPEN_TEST_FLOAT FALSE)
if(MIOPEN_TEST_HALF)
    set(MIOPEN_TEST_FLOAT_ARG --half)
elseif(MIOPEN_TEST_INT8)
    set(MIOPEN_TEST_FLOAT_ARG --int8)
elseif(MIOPEN_TEST_BFLOAT16)
    set(MIOPEN_TEST_FLOAT_ARG --bfloat16)
else()
    set(MIOPEN_TEST_FLOAT_ARG --float)
    set(MIOPEN_TEST_FLOAT TRUE)
endif()

set_var_to_condition(WORKAROUND_ISSUE_1187_DEFAULT MIOPEN_TEST_GFX90A AND MIOPEN_TEST_FLOAT)
option( WORKAROUND_ISSUE_1187 "" ${WORKAROUND_ISSUE_1187_DEFAULT})

set_var_to_condition(WORKAROUND_ISSUE_1148_DEFAULT MIOPEN_TEST_GFX1030 AND MIOPEN_TEST_FLOAT)
option( WORKAROUND_ISSUE_1148 "" ${WORKAROUND_ISSUE_1148_DEFAULT})

set_var_to_condition(WORKAROUND_ISSUE_1334_DEFAULT MIOPEN_TEST_GFX1030 AND MIOPEN_TEST_FLOAT)
option( WORKAROUND_ISSUE_1334 "" ${WORKAROUND_ISSUE_1334_DEFAULT})

set_var_to_condition(WORKAROUND_SWDEV_292187_DEFAULT MIOPEN_TEST_GFX1030)
option( WORKAROUND_SWDEV_292187 "" ${WORKAROUND_SWDEV_292187_DEFAULT})

if(NOT MIOPEN_TEST_MIOTENSILE)
	if(MIOPEN_TEST_HALF)
	    if(MIOPEN_BACKEND_OPENCL)
		set(SKIP_TESTS test_gru test_rnn_vanilla test_lstm)
	    endif()
	elseif(MIOPEN_TEST_INT8)
	    set(SKIP_ALL_EXCEPT_TESTS
                test_tensor_vec test_tensor_cast test_tensor_trans test_tensor_copy test_tensor_set
                test_tensor_transform test_conv2d)
	elseif(MIOPEN_TEST_BFLOAT16)
	    set(SKIP_ALL_EXCEPT_TESTS
                test_conv2d test_tensor_copy test_tensor_set test_tensor_vec test_immed_conv2d
                test_check_numerics_test test_conv_extra test_conv_for_implicit_gemm test_miopen_conv
                test_deepbench_conv test_conv_igemm_dynamic_xdlops_nhwc_wrw_bf16_gfx90a
                test_conv_igemm_dynamic_xdlops_nhwc_fwd_bf16_gfx90a
                test_conv_igemm_dynamic_xdlops_nhwc_bwd_bf16_gfx90a)
    endif()
    if(${CODECOV_TEST})
        list(APPEND SKIP_TESTS test_conv3d test_immed_conv3d test_immed_conv2d test_pooling2d)
        # replaced by smaller tests with suffix _codecov
    endif()
else()
	if(MIOPEN_TEST_HALF)
	    set(SKIP_ALL_EXCEPT_TESTS test_conv2d test_conv3d test_conv3d_extra test_immed_conv2d
                test_immed_conv3d test_gru test_rnn_vanilla test_lstm test_gru_extra test_rnn_extra
                test_lstm_extra)
	elseif(MIOPEN_TEST_INT8)
	    set(SKIP_ALL_EXCEPT_TESTS test_conv2d)
	elseif(MIOPEN_TEST_BFLOAT16)
	    set(SKIP_ALL_EXCEPT_TESTS test_conv2d test_immed_conv2d)
    else()
        set(SKIP_ALL_EXCEPT_TESTS test_conv2d test_conv3d test_conv3d_extra test_immed_conv2d
                test_immed_conv3d test_gru test_rnn_vanilla test_lstm test_gru_extra
                test_rnn_extra test_lstm_extra)
	endif()
endif()

if (MIOPEN_NO_GPU)
    set(SKIP_ALL_EXCEPT_TESTS test_include_inliner test_kernel_build_params test_lstm test_lstm_dropout
            test_test_errors test_type_name test_tensor_test test_sqlite_perfdb test_sequences
            test_pooling3d test_perfdb)
endif()

if(MIOPEN_TEST_GFX1030)
    if(WORKAROUND_ISSUE_1053 AND MIOPEN_TEST_ALL)
        list(APPEND SKIP_TESTS test_lrn_test)
    endif()
endif()

# The usage is non-trivial, see function add_test_command.
if(SKIP_TESTS)
    list(REMOVE_DUPLICATES SKIP_TESTS)
endif()
if(SKIP_ALL_EXCEPT_TESTS)
    list(REMOVE_DUPLICATES SKIP_ALL_EXCEPT_TESTS)
endif()
message(STATUS "SKIP_TESTS: ${SKIP_TESTS}")
message(STATUS "SKIP_ALL_EXCEPT_TESTS: ${SKIP_ALL_EXCEPT_TESTS}")

# List of tests that depend on the XNACK mode.
# Options convention: Tests that depend on the XNACK mode should support the "--xnack" option.
# If "--xnack 0" is specified (this is the default), then such tests should run in XNACK OFF mode.
# If XNACK is enabled on the GPU, then the testing mode must be changed by the --xnack 1 option.
set(XNACK_TESTS test_mdgraph)

function(add_test_command NAME EXE)
    # Restrict the use of SKIP_ALL_EXCEPT_TESTS list in the Int8, BF16 and MIOpenTensile tests
    if( (NOT (NAME IN_LIST SKIP_ALL_EXCEPT_TESTS) AND SKIP_ALL_EXCEPT_TESTS)
        OR (NAME IN_LIST SKIP_TESTS)
    )
        add_test(NAME ${NAME} COMMAND echo skipped)
        set_tests_properties(${NAME} PROPERTIES DISABLED On)
    elseif(WIN32)
        set(WINPATH)
        foreach(PATH ${CMAKE_FIND_ROOT_PATH})
            list(APPEND WINPATH ${PATH}/bin)
        endforeach()
        file(GENERATE OUTPUT "${CMAKE_CURRENT_BINARY_DIR}/test_${NAME}.cmd"
            CONTENT "set PATH=${WINPATH};%PATH%
                    %1 ${ARGN}")
        add_test(NAME ${NAME} COMMAND ${WINE_CMD} cmd /c "${CMAKE_CURRENT_BINARY_DIR}/test_${NAME}.cmd" $<TARGET_FILE:${EXE}>)
    else()
        if(MIOPEN_TEST_GDB)
            file(GENERATE OUTPUT "${CMAKE_CURRENT_BINARY_DIR}/test_${NAME}.cmake"
                CONTENT "
                execute_process(COMMAND $<TARGET_FILE:${EXE}> ${ARGN} RESULT_VARIABLE RESULT)
                if(NOT RESULT EQUAL 0)
                    if(EXISTS core)
                        execute_process(COMMAND gdb $<TARGET_FILE:${EXE}> core -batch -ex bt)
                    endif()
                    message(FATAL_ERROR \"Test failed\")
                endif()
            ")
            add_test(NAME ${NAME} COMMAND ${CMAKE_COMMAND} -P "${CMAKE_CURRENT_BINARY_DIR}/test_${NAME}.cmake")
        else()
            add_test(NAME ${NAME} COMMAND ${EXE} ${ARGN})
        endif()
    endif()

    if(WORKAROUND_ISSUE_898)
        set_property(TEST ${TEST_NAME} PROPERTY ENVIRONMENT MIOPEN_DEBUG_COMGR_HIP_PCH_ENFORCE=0)
    endif()
endfunction()

separate_arguments(MIOPEN_TEST_FLAGS_ARGS UNIX_COMMAND ${MIOPEN_TEST_FLAGS})

function(add_test_executable TEST_NAME)
    add_executable (${TEST_NAME} EXCLUDE_FROM_ALL ${ARGN})
    clang_tidy_check(${TEST_NAME})
    target_link_libraries(${TEST_NAME} ${CMAKE_THREAD_LIBS_INIT})
    # Cmake does not add flags correctly for gcc
    if(CMAKE_CXX_COMPILER_ID MATCHES "GNU")
        set_target_properties(${TEST_NAME} PROPERTIES COMPILE_FLAGS -pthread LINK_FLAGS -pthread)
    endif()

    set(TEST_COMMAND ${TEST_NAME} ${MIOPEN_TEST_FLOAT_ARG})
    if(MIOPEN_TEST_ALL)
        set(TEST_COMMAND ${TEST_COMMAND} --all)
        if(MIOPEN_TEST_LIMIT GREATER 0)
            set(TEST_COMMAND ${TEST_COMMAND} --limit ${MIOPEN_TEST_LIMIT})
        endif()
    endif()
    set(TEST_COMMAND ${TEST_COMMAND} ${MIOPEN_TEST_FLAGS_ARGS})

    if(MIOPEN_TEST_GPU_XNACK_ENABLED AND (${TEST_NAME} IN_LIST XNACK_TESTS))
        set(TEST_COMMAND ${TEST_COMMAND} --xnack 1)
    endif()

    if(WORKAROUND_ISSUE_936 AND (${TEST_NAME} MATCHES "test_conv2d" OR ${TEST_NAME} MATCHES "test_immed_conv2d") )
        set(TEST_COMMAND ${TEST_COMMAND} --tolerance 130) #increased by 1.625 times
    endif()

    add_test_command(${TEST_NAME} ${TEST_COMMAND})
    rate_added_test(${TEST_NAME})
    add_dependencies(tests ${TEST_NAME})
    add_dependencies(check ${TEST_NAME})
    set_tests_properties(${TEST_NAME} PROPERTIES FAIL_REGULAR_EXPRESSION "FAILED")
    if(WORKAROUND_ISSUE_1148
        AND (${TEST_NAME} MATCHES "test_soft_max") )
        set_tests_properties(${TEST_NAME} PROPERTIES RUN_SERIAL On)
    endif()
    if(WORKAROUND_ISSUE_1334
        AND (${TEST_NAME} MATCHES "test_activation") )
        set_tests_properties(${TEST_NAME} PROPERTIES RUN_SERIAL On)
    endif()
    if(NOT MIOPEN_EMBED_DB STREQUAL "")
        target_link_libraries(${TEST_NAME} MIOpen miopen_data)
    else()
        target_link_libraries(${TEST_NAME} MIOpen)
    endif()
endfunction(add_test_executable)

set(MIOPEN_TEST_SANITIZERS)
foreach(SANTIZER address thread)
    check_cxx_compiler_flag("-fsanitize=${SANTIZER} -fno-sanitize-recover=${SANTIZER}" MIOPEN_HAS_${SANTIZER})
    if(MIOPEN_HAS_${SANTIZER})
        list(APPEND MIOPEN_TEST_SANITIZERS ${SANTIZER})
    endif()
endforeach()

function(add_sanitize_test TEST_SOURCE)
    get_filename_component(BASE_NAME ${TEST_SOURCE} NAME_WE)
    foreach(SANTIZER ${MIOPEN_TEST_SANITIZERS})
        add_test_executable(test_${BASE_NAME}_${SANTIZER} ${TEST_SOURCE})
        target_compile_options(test_${BASE_NAME}_${SANTIZER} PUBLIC -fsanitize=${SANTIZER} -fno-sanitize-recover=${SANTIZER})
        target_link_libraries(test_${BASE_NAME}_${SANTIZER} -fsanitize=${SANTIZER} -fno-sanitize-recover=${SANTIZER})
    endforeach()
endfunction()

file(GLOB TESTS *.cpp)

set(LONG_TESTS
    test_dropout
    test_conv2d
    test_conv3d
    test_conv_group
    test_soft_max
    test_lrn_test
    test_conv_for_implicit_gemm
    test_immed_conv3d
    test_conv3d_extra
    test_conv_3d
    test_pooling2d
    test_conv_igemm_mlir
    test_conv_igemm_mlir_xdlops
    )

function(rate_added_test NAME)
    if(${NAME} IN_LIST LONG_TESTS)
        set_tests_properties(${NAME} PROPERTIES COST 800)
    else()
        set_tests_properties(${NAME} PROPERTIES COST 600)
    endif()
endfunction()

foreach(TEST ${TESTS})
    get_filename_component(BASE_NAME ${TEST} NAME_WE)
    add_test_executable(test_${BASE_NAME} ${TEST})
endforeach()

set_tests_properties(test_sqlite_perfdb test_perfdb
    PROPERTIES RUN_SERIAL On)

# add_sanitize_test(perfdb.cpp)
# add_sanitize_test(cache.cpp)
# add_sanitize_test(tensor_test.cpp)
# add_sanitize_test(type_name.cpp)

function(bool_equality_f first_arg sec_arg result)
    if(${first_arg})
        if(${sec_arg})
            set(${result} TRUE PARENT_SCOPE)
        else()
            set(${result} FALSE PARENT_SCOPE)
        endif()
    elseif(${sec_arg})
        set(${result} FALSE PARENT_SCOPE)
    else()
        set(${result} TRUE PARENT_SCOPE)
    endif()
endfunction()

function(bool_and_f first_arg sec_arg result)
    if(${first_arg} AND ${sec_arg})
        set(${result} TRUE PARENT_SCOPE)
    else()
        set(${result} FALSE PARENT_SCOPE)
    endif()
endfunction()

function(bool_or_f first_arg sec_arg result)
    if(${first_arg} OR ${sec_arg})
        set(${result} TRUE PARENT_SCOPE)
    else()
        set(${result} FALSE PARENT_SCOPE)
    endif()
endfunction()

function(bool_not_f first_arg result)
    if(${first_arg})
        set(${result} FALSE PARENT_SCOPE)
    else()
        set(${result} TRUE PARENT_SCOPE)
    endif()
endfunction()

function(option_support_check is_enabled is_disabled default_result result)
    if(${is_enabled} AND ${is_disabled})
        message(FATAL_ERROR " Incompatible options used")
    endif()
    if(${is_enabled})
        set(${result} TRUE PARENT_SCOPE)
    elseif(${is_disabled})
        set(${result} FALSE PARENT_SCOPE)
    else()
        set(${result} ${default_result} PARENT_SCOPE)
    endif()
endfunction()

# The add_custom_test function contains options to describe the conditions,
# under which new custom_tests should be run. Options are divided into several types.
# The option can be enabled or disabled, if nothing is specified, the default value is taken.
# You can use any number of options, in any order, provided that options do not conflict
# (e.g. "HALF_ENABLE HALF_DISABLE" is illegal)
#
# Data types: FLOAT HALF BF16 INT8.
#   The option can be enabled or disabled by using '_ENABLED' and '_DISABLED' suffix.
#   If nothing is specified, the default value is taken.
#   Default: FLOAT_ENABLED HALF_DISABLED BF16_DISABLED INT8_DISABLED
#
# GPU types: GFX900, GFX906, GFX908, GFX90A, GFX1030
#   The option can be enabled or disabled by using '_ENABLED' and '_DISABLED' suffix.
#   If nothing is specified, the default value is taken.
#   Default: GFX900_ENABLED, GFX906_ENABLED, GFX908_ENABLED, GFX90A_ENABLED, GFX1030_DISABLED
#
# Special internal components: MIOTENSILE
#   The option can be enabled or disabled by using '_ENABLED' and '_DISABLED' suffix.
#   If nothing is specified, the default value is taken.
#   Default: MIOTENSILE_DISABLED
#
# Testing mode:
#   SKIP_UNLESS_ALL - The test should be only run if MIOPEN_TEST_ALL=TRUE. Intended for long tests.
#   TEST_PERF_DB_RECORD_NOT_FOUND - Test should fail if output contains: "Perf Db: record not found".
#   SKIP_XNACK_ON - Do not run the test if XNACK mode is enabled (xnack+) on the GPU.
#   SKIP_UNLESS_MLIR - The test should be only run if MIOPEN_TEST_MLIR=TRUE.
#
# Backend: OCL HIP HIP_NOGPU
#   The option can be enabled or disabled by using '_ENABLED' and '_DISABLED' suffix.
#   If nothing is specified, the default value is taken.
#   Default: OCL_ENABLED HIP_ENABLED HIP_NOGPU_DISABLED.

function(add_custom_test NAME)
    set(options
        BF16_ENABLED BF16_DISABLED HALF_ENABLED HALF_DISABLED INT8_ENABLED INT8_DISABLED FLOAT_ENABLED FLOAT_DISABLED
        GFX900_ENABLED GFX900_DISABLED GFX906_ENABLED GFX906_DISABLED GFX908_ENABLED GFX908_DISABLED
        GFX1030_ENABLED GFX1030_DISABLED GFX90A_ENABLED GFX90A_DISABLED MIOTENSILE_ENABLED MIOTENSILE_DISABLED
        SKIP_UNLESS_MLIR SKIP_UNLESS_ALL TEST_PERF_DB_RECORD_NOT_FOUND SKIP_XNACK_ON
        OCL_ENABLED OCL_DISABLED HIP_ENABLED HIP_DISABLED HIP_NOGPU_ENABLED HIP_NOGPU_DISABLED
    )
    set(oneValueArgs)
    set(multiValueArgs)
    cmake_parse_arguments(PARSE "${options}" "${oneValueArgs}" "${multiValueArgs}" ${ARGN})

    # Many custom tests do test only FP32 data type and therefore
    # added only if none of MIOPEN_TEST_HALF, MIOPEN_TEST_INT8, MIOPEN_TEST_BFLOAT16
    # are set, except the test is allowed explicitly.
    set(is_half_check)
    set(HALF_TEST_DEFAULT FALSE)
    option_support_check(${PARSE_HALF_ENABLED} ${PARSE_HALF_DISABLED} ${HALF_TEST_DEFAULT} is_half_check)
    bool_and_f(${MIOPEN_TEST_HALF} ${is_half_check} is_half_check)

    set(is_bfloat16_check)
    set(BF16_TEST_DEFAULT FALSE)
    option_support_check(${PARSE_BF16_ENABLED} ${PARSE_BF16_DISABLED} ${BF16_TEST_DEFAULT} is_bfloat16_check)
    bool_and_f(${MIOPEN_TEST_BFLOAT16} ${is_bfloat16_check} is_bfloat16_check)

    set(is_int8_check)
    set(INT8_TEST_DEFAULT FALSE)
    option_support_check(${PARSE_INT8_ENABLED} ${PARSE_INT8_DISABLED} ${INT8_TEST_DEFAULT} is_int8_check)
    bool_and_f(${MIOPEN_TEST_INT8} ${is_int8_check} is_int8_check)

    set(is_float_check)
    set(FLOAT_TEST_DEFAULT TRUE)
    option_support_check(${PARSE_FLOAT_ENABLED} ${PARSE_FLOAT_DISABLED} ${FLOAT_TEST_DEFAULT} is_float_check)
    bool_and_f(${MIOPEN_TEST_FLOAT} ${is_float_check} is_float_check)

    set(is_miotensile_check)
    set(MIOTENSILE_TEST_DEFAULT FALSE)
    option_support_check(${PARSE_MIOTENSILE_ENABLED} ${PARSE_MIOTENSILE_DISABLED} ${MIOTENSILE_TEST_DEFAULT} is_miotensile_check)
    bool_not_f(${MIOPEN_TEST_MIOTENSILE} NOT_MIOPEN_TEST_MIOTENSILE)
    bool_or_f(${NOT_MIOPEN_TEST_MIOTENSILE} ${is_miotensile_check} is_miotensile_check)

    set(is_mlir_check)
    bool_not_f(${PARSE_SKIP_UNLESS_MLIR} is_mlir_check)
    bool_or_f(${is_mlir_check} ${MIOPEN_TEST_MLIR} is_mlir_check)

    set(is_ocl_check)
    set(OCL_TEST_DEFAULT TRUE)
    option_support_check(${PARSE_OCL_ENABLED} ${PARSE_OCL_DISABLED} ${OCL_TEST_DEFAULT} is_ocl_check)
    bool_not_f(${MIOPEN_TEST_OPENCL} NOT_MIOPEN_TEST_OPENCL)
    bool_or_f(${NOT_MIOPEN_TEST_OPENCL} ${is_ocl_check} is_ocl_check)

    set(is_hip_check)
    set(HIP_TEST_DEFAULT TRUE)
    option_support_check(${PARSE_HIP_ENABLED} ${PARSE_HIP_DISABLED} ${HIP_TEST_DEFAULT} is_hip_check)
    bool_not_f(${MIOPEN_TEST_HIP} NOT_MIOPEN_TEST_HIP)
    bool_or_f(${NOT_MIOPEN_TEST_HIP} ${is_hip_check} is_hip_check)

    set(is_hip_nogpu_check)
    set(HIP_NOGPU_TEST_DEFAULT FALSE)
    option_support_check(${PARSE_HIP_NOGPU_ENABLED} ${PARSE_HIP_NOGPU_DISABLED} ${HIP_NOGPU_TEST_DEFAULT} is_hip_nogpu_check)
    bool_not_f(${MIOPEN_TEST_HIP_NOGPU} NOT_MIOPEN_TEST_HIP_NOGPU)
    bool_or_f(${NOT_MIOPEN_TEST_HIP_NOGPU} ${is_hip_nogpu_check} is_hip_nogpu_check)

    # Some tests are xDLOPs specific and should not run on gfx900/906 targets.
    set(is_gfx900_check)
    set(GFX900_TEST_DEFAULT TRUE)
    option_support_check(${PARSE_GFX900_ENABLED} ${PARSE_GFX900_DISABLED} ${GFX900_TEST_DEFAULT} is_gfx900_check)
    bool_and_f(${MIOPEN_TEST_GFX900} ${is_gfx900_check} is_gfx900_check)

    set(is_gfx906_check)
    set(GFX906_TEST_DEFAULT TRUE)
    option_support_check(${PARSE_GFX906_ENABLED} ${PARSE_GFX906_DISABLED} ${GFX906_TEST_DEFAULT} is_gfx906_check)
    bool_and_f(${MIOPEN_TEST_GFX906} ${is_gfx906_check} is_gfx906_check)

    set(is_gfx908_check)
    set(GFX908_TEST_DEFAULT TRUE)
    option_support_check(${PARSE_GFX908_ENABLED} ${PARSE_GFX908_DISABLED} ${GFX908_TEST_DEFAULT} is_gfx908_check)
    bool_and_f(${MIOPEN_TEST_GFX908} ${is_gfx908_check} is_gfx908_check)

    set(is_gfx90a_check)
    set(GFX90A_TEST_DEFAULT TRUE)
    option_support_check(${PARSE_GFX90A_ENABLED} ${PARSE_GFX90A_DISABLED} ${GFX90A_TEST_DEFAULT} is_gfx90a_check)
    bool_and_f(${MIOPEN_TEST_GFX90A} ${is_gfx90a_check} is_gfx90a_check)

    set(is_gfx1030_check)
    set(GFX1030_TEST_DEFAULT FALSE)
    option_support_check(${PARSE_GFX1030_ENABLED} ${PARSE_GFX1030_DISABLED} ${GFX1030_TEST_DEFAULT} is_gfx1030_check)
    bool_and_f(${MIOPEN_TEST_GFX1030} ${is_gfx1030_check} is_gfx1030_check)

    # When SKIP_XNACK_ON is set, the test will be skipped if MIOPEN_TEST_GPU_XNACK_ENABLED is set.
    set(is_xnack_on_check)
    bool_and_f(${PARSE_SKIP_XNACK_ON} ${MIOPEN_TEST_GPU_XNACK_ENABLED} is_xnack_on_check)
    bool_not_f(${is_xnack_on_check} is_xnack_on_check)

    set(is_full_check)
    bool_not_f(${PARSE_SKIP_UNLESS_ALL} is_full_check)
    bool_or_f(${is_full_check} ${MIOPEN_TEST_ALL} is_full_check)


    add_custom_target(${NAME} ${PARSE_UNPARSED_ARGUMENTS})
    add_test(NAME ${NAME} COMMAND ${CMAKE_COMMAND} --build ${CMAKE_CURRENT_BINARY_DIR} --target ${NAME})

    if(WORKAROUND_ISSUE_898)
        set_property(TEST ${NAME} PROPERTY ENVIRONMENT MIOPEN_DEBUG_COMGR_HIP_PCH_ENFORCE=0)
    endif()

    if(WORKAROUND_ISSUE_1148
        AND (${NAME} MATCHES "test_conv_3d"
          OR ${NAME} MATCHES "test_conv_group"
          OR ${NAME} MATCHES "test_conv_extra"
          OR ${NAME} MATCHES "test_conv_for_implicit_gemm" ))
        set_tests_properties(${NAME} PROPERTIES RUN_SERIAL On)
    endif()

    if(  (is_gfx900_check OR is_gfx906_check OR is_gfx908_check OR is_gfx1030_check OR is_gfx90a_check)
     AND is_full_check
     AND is_xnack_on_check
     AND (is_miotensile_check AND is_mlir_check)
     AND (is_half_check OR is_bfloat16_check OR is_int8_check OR is_float_check)
     AND (is_ocl_check AND is_hip_check AND is_hip_nogpu_check)
    )
        if(PARSE_TEST_PERF_DB_RECORD_NOT_FOUND)
            set_tests_properties(${NAME} PROPERTIES FAIL_REGULAR_EXPRESSION "(FAILED)|(Perf Db: record not found)")
        else()
            set_tests_properties(${NAME} PROPERTIES FAIL_REGULAR_EXPRESSION "FAILED")
        endif()
        rate_added_test(${NAME})
    else()
        set_tests_properties(${NAME} PROPERTIES DISABLED On)
    endif()

    if(WORKAROUND_ISSUE_1187
        AND (${NAME} MATCHES "test_conv_for_implicit_gemm" ))
        set_tests_properties(${NAME} PROPERTIES DISABLED On)
    endif()
    if(WORKAROUND_SWDEV_292187
        AND (${NAME} MATCHES "test_conv_ck_igemm_fwd_v6r1_dlops_nchw" ))
        set_tests_properties(${NAME} PROPERTIES DISABLED On)
    endif()
endfunction()

if(${CODECOV_TEST})
    add_custom_test(test_conv3d_codecov
        COMMAND $<TARGET_FILE:test_conv3d> ${MIOPEN_TEST_FLOAT_ARG} --input 2 4 4 4 4 --weights 2 4 1 1 1 --pads_strides_dilations 0 0 0 1 1 1 1 1 1 ${MIOPEN_TEST_FLAGS_ARGS}
    )
    add_custom_test(test_immed_conv2d_codecov
        COMMAND $<TARGET_FILE:test_immed_conv2d> ${MIOPEN_TEST_FLOAT_ARG} --input  2 2 14 14 --weights 8 2 3 3 --pads_strides_dilations 0 0 1 1 1 1 ${MIOPEN_TEST_FLAGS_ARGS}
    )
    add_custom_test(test_immed_conv3d_codecov
        COMMAND $<TARGET_FILE:test_immed_conv3d> ${MIOPEN_TEST_FLOAT_ARG} --input 1 4 4 4 4 --weights 2 4 3 3 3 --pads_strides_dilations 0 0 0 1 1 1 1 1 1 ${MIOPEN_TEST_FLAGS_ARGS}
    )
    add_custom_test(test_pooling2d_codecov
        COMMAND $<TARGET_FILE:test_pooling2d> ${MIOPEN_TEST_FLOAT_ARG} --input 1, 192, 28, 28 --lens 2 2 --strides 2 2 --pads 0 0 ${MIOPEN_TEST_FLAGS_ARGS}
    )

endif()


set(IMPLICITGEMM_ARGS ${MIOPEN_TEST_FLOAT_ARG})

# ./bin/MIOpenDriver conv -n 128 -c 1024 -H 14 -W 14 -k 2048 -y 1 -x 1 -p 0 -q 0 -u 2 -v 2 -l 1 -j 1 -m conv -g 1 -F 1 -t 1
# MIOPEN_DEBUG_CONV_IMMED_FALLBACK=0
if(MIOPEN_EMBED_DB)
    set(MIOPEN_EMBED_TEST_ARG ${MIOPEN_TEST_FLOAT_ARG} --disable-validation --verbose)
    # WORKAROUND for issue #874
    set(MIOPEN_WA_ISSUE_874_F  MIOPEN_DEBUG_CONV_IMPLICIT_GEMM_HIP_FWD_V4R1=0)
    set(MIOPEN_WA_ISSUE_874_W  MIOPEN_DEBUG_CONV_IMPLICIT_GEMM_HIP_WRW_V4R1=0)
    set(MIOPEN_WA_ISSUE_874_FW MIOPEN_DEBUG_CONV_IMPLICIT_GEMM_HIP_FWD_V4R1=0 MIOPEN_DEBUG_CONV_IMPLICIT_GEMM_HIP_WRW_V4R1=0)
    # WORKAROUND for issue #1008
    set(MIOPEN_WA_ISSUE_1008 MIOPEN_DEBUG_AMD_WINOGRAD_RXS_F3X2=0)
add_custom_test(test_conv_embed_db TEST_PERF_DB_RECORD_NOT_FOUND GFX908_DISABLED GFX90A_DISABLED
    COMMAND ${MIOPEN_WA_ISSUE_1008} ${MIOPEN_WA_ISSUE_874_W}  $<TARGET_FILE:test_conv2d> ${MIOPEN_EMBED_TEST_ARG} --input 128 1024 14 14 --weights 2048 1024 1 1 --pads_strides_dilations 0 0 2 2 1 1
    COMMAND ${MIOPEN_WA_ISSUE_1008} ${MIOPEN_WA_ISSUE_874_F}  $<TARGET_FILE:test_conv2d> ${MIOPEN_EMBED_TEST_ARG} --input 128 1024 14 14 --weights 256 1024 1 1 --pads_strides_dilations 0 0 1 1 1 1
    COMMAND ${MIOPEN_WA_ISSUE_1008} ${MIOPEN_WA_ISSUE_874_W}  $<TARGET_FILE:test_conv2d> ${MIOPEN_EMBED_TEST_ARG} --input 128 1024 14 14 --weights 512 1024 1 1 --pads_strides_dilations 0 0 2 2 1 1
    COMMAND ${MIOPEN_WA_ISSUE_1008}                           $<TARGET_FILE:test_conv2d> ${MIOPEN_EMBED_TEST_ARG} --input 128 128 28 28 --weights 128 128 3 3 --pads_strides_dilations 1 1 1 1 1 1
    COMMAND ${MIOPEN_WA_ISSUE_1008} ${MIOPEN_WA_ISSUE_874_W}  $<TARGET_FILE:test_conv2d> ${MIOPEN_EMBED_TEST_ARG} --input 128 1024 14 14 --weights 512 1024 1 1 --pads_strides_dilations 0 0 2 2 1 1
    COMMAND ${MIOPEN_WA_ISSUE_1008} ${MIOPEN_WA_ISSUE_874_FW} $<TARGET_FILE:test_conv2d> ${MIOPEN_EMBED_TEST_ARG} --input 128 128 28 28 --weights 512 128 1 1 --pads_strides_dilations 0 0 1 1 1 1
    COMMAND ${MIOPEN_WA_ISSUE_1008} ${MIOPEN_WA_ISSUE_874_FW} $<TARGET_FILE:test_conv2d> ${MIOPEN_EMBED_TEST_ARG} --input 128 2048 7 7 --weights 512 2048 1 1 --pads_strides_dilations 0 0 1 1 1 1
    COMMAND ${MIOPEN_WA_ISSUE_1008} ${MIOPEN_WA_ISSUE_874_F}  $<TARGET_FILE:test_conv2d> ${MIOPEN_EMBED_TEST_ARG} --input 128 256 14 14 --weights 1024 256 1 1 --pads_strides_dilations 0 0 1 1 1 1
    COMMAND ${MIOPEN_WA_ISSUE_1008} ${MIOPEN_WA_ISSUE_874_W}  $<TARGET_FILE:test_conv2d> ${MIOPEN_EMBED_TEST_ARG} --input 128 256 14 14 --weights 256 256 3 3 --pads_strides_dilations 1 1 1 1 1 1
    COMMAND ${MIOPEN_WA_ISSUE_1008} ${MIOPEN_WA_ISSUE_874_FW} $<TARGET_FILE:test_conv2d> ${MIOPEN_EMBED_TEST_ARG} --input 128 256 56 56 --weights 128 256 1 1 --pads_strides_dilations 0 0 2 2 1 1
    COMMAND ${MIOPEN_WA_ISSUE_1008}                           $<TARGET_FILE:test_conv2d> ${MIOPEN_EMBED_TEST_ARG} --input 128 256 56 56 --weights 512 256 1 1 --pads_strides_dilations 0 0 2 2 1 1
    COMMAND ${MIOPEN_WA_ISSUE_1008} ${MIOPEN_WA_ISSUE_874_FW} $<TARGET_FILE:test_conv2d> ${MIOPEN_EMBED_TEST_ARG} --input 128 256 56 56 --weights 64 256 1 1 --pads_strides_dilations 0 0 1 1 1 1
    COMMAND ${MIOPEN_WA_ISSUE_1008}                           $<TARGET_FILE:test_conv2d> ${MIOPEN_EMBED_TEST_ARG} --input 128 3 230 230   --weights 64 3 7 7 --pads_strides_dilations 0 0 2 2 1 1
    COMMAND ${MIOPEN_WA_ISSUE_1008} ${MIOPEN_WA_ISSUE_874_FW} $<TARGET_FILE:test_conv2d> ${MIOPEN_EMBED_TEST_ARG} --input 128 512 28 28 --weights 1024 512 1 1 --pads_strides_dilations 0 0 2 2 1 1
    COMMAND ${MIOPEN_WA_ISSUE_1008} ${MIOPEN_WA_ISSUE_874_FW} $<TARGET_FILE:test_conv2d> ${MIOPEN_EMBED_TEST_ARG} --input 128 512 28 28 --weights 128 512 1 1 --pads_strides_dilations 0 0 1 1 1 1
    COMMAND ${MIOPEN_WA_ISSUE_1008} ${MIOPEN_WA_ISSUE_874_FW} $<TARGET_FILE:test_conv2d> ${MIOPEN_EMBED_TEST_ARG} --input 128 512 28 28 --weights 256 512 1 1 --pads_strides_dilations 0 0 2 2 1 1
    COMMAND ${MIOPEN_WA_ISSUE_1008} ${MIOPEN_WA_ISSUE_874_FW} $<TARGET_FILE:test_conv2d> ${MIOPEN_EMBED_TEST_ARG} --input 128 512 7 7   --weights 2048 512 1 1 --pads_strides_dilations 0 0 1 1 1 1
    COMMAND ${MIOPEN_WA_ISSUE_1008} ${MIOPEN_WA_ISSUE_874_W}  $<TARGET_FILE:test_conv2d> ${MIOPEN_EMBED_TEST_ARG} --input 128 512 7 7   --weights 512 512 3 3  --pads_strides_dilations 1 1 1 1 1 1
    COMMAND ${MIOPEN_WA_ISSUE_1008} ${MIOPEN_WA_ISSUE_874_FW} $<TARGET_FILE:test_conv2d> ${MIOPEN_EMBED_TEST_ARG} --input 128 64 56 56 --weights 256 64 1 1  --pads_strides_dilations 0 0 1 1 1 1
    COMMAND ${MIOPEN_WA_ISSUE_1008} ${MIOPEN_WA_ISSUE_874_FW} $<TARGET_FILE:test_conv2d> ${MIOPEN_EMBED_TEST_ARG} --input 128 64 56 56 --weights 64 64 1 1  --pads_strides_dilations 0 0 1 1 1 1
    COMMAND ${MIOPEN_WA_ISSUE_1008} ${MIOPEN_WA_ISSUE_874_W}  $<TARGET_FILE:test_conv2d> ${MIOPEN_EMBED_TEST_ARG} --input 128 64 56 56 --weights 64 64 3 3   --pads_strides_dilations 1 1 1 1 1 1
)
endif()

    set(IMPLICITGEMM_MLIR_ENV_BASE MIOPEN_FIND_MODE=normal)
    set(IMPLICITGEMM_MLIR_ENV_F ${IMPLICITGEMM_MLIR_ENV_BASE} MIOPEN_DEBUG_FIND_ONLY_SOLVER=ConvMlirIgemmFwd)
    set(IMPLICITGEMM_MLIR_ENV_B ${IMPLICITGEMM_MLIR_ENV_BASE} MIOPEN_DEBUG_FIND_ONLY_SOLVER=ConvMlirIgemmBwd)
    set(IMPLICITGEMM_MLIR_ENV_W ${IMPLICITGEMM_MLIR_ENV_BASE} MIOPEN_DEBUG_FIND_ONLY_SOLVER=ConvMlirIgemmWrW)

    set(IMPLICITGEMM_MLIR_ARGS_F ${IMPLICITGEMM_ARGS} --verbose --disable-backward-data --disable-backward-weights)
    set(IMPLICITGEMM_MLIR_ARGS_B ${IMPLICITGEMM_ARGS} --verbose --disable-forward --disable-backward-weights)
    set(IMPLICITGEMM_MLIR_ARGS_W ${IMPLICITGEMM_ARGS} --verbose --disable-forward --disable-backward-data)

<<<<<<< HEAD
add_custom_test(test_conv_igemm_mlir HALF_ENABLED MLIR_ENABLED GFX908_DISABLED GFX90A_DISABLED
        COMMAND ${IMPLICITGEMM_MLIR_ENV_F} $<TARGET_FILE:test_conv2d> ${IMPLICITGEMM_MLIR_ARGS_F} --input 256 1024 14 14 --weights 2048 1024 1 1 --pads_strides_dilations 0 0 2 2 1 1
        COMMAND ${IMPLICITGEMM_MLIR_ENV_F} $<TARGET_FILE:test_conv2d> ${IMPLICITGEMM_MLIR_ARGS_F} --input 256 1024 14 14 --weights 2048 1024 1 1 --pads_strides_dilations 0 0 2 2 1 1 --in_layout NHWC --fil_layout NHWC --out_layout NHWC
        COMMAND ${IMPLICITGEMM_MLIR_ENV_F} $<TARGET_FILE:test_conv2d> ${IMPLICITGEMM_MLIR_ARGS_F} --input 256 128  28 28 --weights 128  128  3 3 --pads_strides_dilations 1 1 1 1 1 1
        COMMAND ${IMPLICITGEMM_MLIR_ENV_F} $<TARGET_FILE:test_conv2d> ${IMPLICITGEMM_MLIR_ARGS_F} --input 256 128  28 28 --weights 128  128  3 3 --pads_strides_dilations 1 1 1 1 1 1 --in_layout NHWC --fil_layout NHWC --out_layout NHWC
        COMMAND ${IMPLICITGEMM_MLIR_ENV_F} $<TARGET_FILE:test_conv2d> ${IMPLICITGEMM_MLIR_ARGS_F} --input 128 512  7  7  --weights 512  512  3 3 --pads_strides_dilations 1 1 1 1 1 1
        COMMAND ${IMPLICITGEMM_MLIR_ENV_F} $<TARGET_FILE:test_conv2d> ${IMPLICITGEMM_MLIR_ARGS_F} --input 128 512  7  7  --weights 512  512  3 3 --pads_strides_dilations 1 1 1 1 1 1 --in_layout NHWC --fil_layout NHWC --out_layout NHWC
        COMMAND ${IMPLICITGEMM_MLIR_ENV_F} $<TARGET_FILE:test_conv2d> ${IMPLICITGEMM_MLIR_ARGS_F} --input 128 64   56 56 --weights 64   64   1 1 --pads_strides_dilations 0 0 1 1 1 1
        COMMAND ${IMPLICITGEMM_MLIR_ENV_F} $<TARGET_FILE:test_conv2d> ${IMPLICITGEMM_MLIR_ARGS_F} --input 128 64   56 56 --weights 64   64   1 1 --pads_strides_dilations 0 0 1 1 1 1 --in_layout NHWC --fil_layout NHWC --out_layout NHWC
        COMMAND ${IMPLICITGEMM_MLIR_ENV_F} $<TARGET_FILE:test_conv2d> ${IMPLICITGEMM_MLIR_ARGS_F} --input 256 256  56 56 --weights 256  64   1 1 --pads_strides_dilations 0 0 1 1 1 1 --group-count 4

        COMMAND ${IMPLICITGEMM_MLIR_ENV_B} $<TARGET_FILE:test_conv2d> ${IMPLICITGEMM_MLIR_ARGS_B} --input 256 1024 14 14 --weights 2048 1024 1 1 --pads_strides_dilations 0 0 2 2 1 1
        COMMAND ${IMPLICITGEMM_MLIR_ENV_B} $<TARGET_FILE:test_conv2d> ${IMPLICITGEMM_MLIR_ARGS_B} --input 256 1024 14 14 --weights 2048 1024 1 1 --pads_strides_dilations 0 0 2 2 1 1 --in_layout NHWC --fil_layout NHWC --out_layout NHWC
        COMMAND ${IMPLICITGEMM_MLIR_ENV_B} $<TARGET_FILE:test_conv2d> ${IMPLICITGEMM_MLIR_ARGS_B} --input 256 128  28 28 --weights 128  128  3 3 --pads_strides_dilations 1 1 1 1 1 1
        COMMAND ${IMPLICITGEMM_MLIR_ENV_B} $<TARGET_FILE:test_conv2d> ${IMPLICITGEMM_MLIR_ARGS_B} --input 256 128  28 28 --weights 128  128  3 3 --pads_strides_dilations 1 1 1 1 1 1 --in_layout NHWC --fil_layout NHWC --out_layout NHWC
        COMMAND ${IMPLICITGEMM_MLIR_ENV_B} $<TARGET_FILE:test_conv2d> ${IMPLICITGEMM_MLIR_ARGS_B} --input 128 512  7  7  --weights 512  512  3 3 --pads_strides_dilations 1 1 1 1 1 1
        COMMAND ${IMPLICITGEMM_MLIR_ENV_B} $<TARGET_FILE:test_conv2d> ${IMPLICITGEMM_MLIR_ARGS_B} --input 128 512  7  7  --weights 512  512  3 3 --pads_strides_dilations 1 1 1 1 1 1 --in_layout NHWC --fil_layout NHWC --out_layout NHWC
        COMMAND ${IMPLICITGEMM_MLIR_ENV_B} $<TARGET_FILE:test_conv2d> ${IMPLICITGEMM_MLIR_ARGS_B} --input 128 64   56 56 --weights 64   64   1 1 --pads_strides_dilations 0 0 1 1 1 1
        COMMAND ${IMPLICITGEMM_MLIR_ENV_B} $<TARGET_FILE:test_conv2d> ${IMPLICITGEMM_MLIR_ARGS_B} --input 128 64   56 56 --weights 64   64   1 1 --pads_strides_dilations 0 0 1 1 1 1 --in_layout NHWC --fil_layout NHWC --out_layout NHWC
        COMMAND ${IMPLICITGEMM_MLIR_ENV_B} $<TARGET_FILE:test_conv2d> ${IMPLICITGEMM_MLIR_ARGS_B} --input 256 256  56 56 --weights 256  64   1 1 --pads_strides_dilations 0 0 1 1 1 1 --group-count 4

        COMMAND ${IMPLICITGEMM_MLIR_ENV_W} $<TARGET_FILE:test_conv2d> ${IMPLICITGEMM_MLIR_ARGS_W} --input 64  1024 14 14 --weights 256  1024 1 1 --pads_strides_dilations 0 0 1 1 1 1
        COMMAND ${IMPLICITGEMM_MLIR_ENV_W} $<TARGET_FILE:test_conv2d> ${IMPLICITGEMM_MLIR_ARGS_W} --input 64  1024 14 14 --weights 256  1024 1 1 --pads_strides_dilations 0 0 1 1 1 1 --in_layout NHWC --fil_layout NHWC --out_layout NHWC
        COMMAND ${IMPLICITGEMM_MLIR_ENV_W} $<TARGET_FILE:test_conv2d> ${IMPLICITGEMM_MLIR_ARGS_W} --input 256 256  14 14 --weights 256  256  3 3 --pads_strides_dilations 0 0 2 2 1 1
        COMMAND ${IMPLICITGEMM_MLIR_ENV_W} $<TARGET_FILE:test_conv2d> ${IMPLICITGEMM_MLIR_ARGS_W} --input 256 256  14 14 --weights 256  256  3 3 --pads_strides_dilations 0 0 2 2 1 1 --in_layout NHWC --fil_layout NHWC --out_layout NHWC
        COMMAND ${IMPLICITGEMM_MLIR_ENV_W} $<TARGET_FILE:test_conv2d> ${IMPLICITGEMM_MLIR_ARGS_W} --input 128 2048 7  7  --weights 512  2048 1 1 --pads_strides_dilations 0 0 1 1 1 1
        COMMAND ${IMPLICITGEMM_MLIR_ENV_W} $<TARGET_FILE:test_conv2d> ${IMPLICITGEMM_MLIR_ARGS_W} --input 128 2048 7  7  --weights 512  2048 1 1 --pads_strides_dilations 0 0 1 1 1 1 --in_layout NHWC --fil_layout NHWC --out_layout NHWC
        COMMAND ${IMPLICITGEMM_MLIR_ENV_W} $<TARGET_FILE:test_conv2d> ${IMPLICITGEMM_MLIR_ARGS_W} --input 128 64   56 56 --weights 64   64   1 1 --pads_strides_dilations 0 0 1 1 1 1
        COMMAND ${IMPLICITGEMM_MLIR_ENV_W} $<TARGET_FILE:test_conv2d> ${IMPLICITGEMM_MLIR_ARGS_W} --input 128 64   56 56 --weights 64   64   1 1 --pads_strides_dilations 0 0 1 1 1 1 --in_layout NHWC --fil_layout NHWC --out_layout NHWC
        COMMAND ${IMPLICITGEMM_MLIR_ENV_W} $<TARGET_FILE:test_conv2d> ${IMPLICITGEMM_MLIR_ARGS_W} --input 256 1024 14 14 --weights 1024 32   1 1 --pads_strides_dilations 0 0 1 1 1 1 --group-count 32
    )
=======
# Note: OpenCL Debug + Codecov test stage taking longer time than a smoke test should therefore disabling that scenario
string(TOUPPER ${CMAKE_BUILD_TYPE} CMAKE_BUILD_TYPE)
if ((NOT CMAKE_BUILD_TYPE MATCHES "DEBUG") OR (NOT ${CODECOV_TEST}))
    add_custom_test(test_conv_igemm_mlir_small HALF_ENABLED SKIP_UNLESS_MLIR GFX900_DISABLED GFX908_DISABLED GFX90A_DISABLED
        COMMAND ${IMPLICITGEMM_MLIR_ENV_F} $<TARGET_FILE:test_conv2d> ${IMPLICITGEMM_MLIR_ARGS_F} --input 64 128 14 14 --weights 128 128 1 1 --pads_strides_dilations 0 0 2 2 1 1 --in_layout NHWC --fil_layout NHWC --out_layout NHWC
        COMMAND ${IMPLICITGEMM_MLIR_ENV_B} $<TARGET_FILE:test_conv2d> ${IMPLICITGEMM_MLIR_ARGS_B} --input 64 256 28 28 --weights 64  64  1 1 --pads_strides_dilations 0 0 1 1 1 1 --group-count 4
        COMMAND ${IMPLICITGEMM_MLIR_ENV_W} $<TARGET_FILE:test_conv2d> ${IMPLICITGEMM_MLIR_ARGS_W} --input 64 64  28 28 --weights 64  64  1 1 --pads_strides_dilations 0 0 1 1 1 1
    )
endif()

add_custom_test(test_conv_igemm_mlir SKIP_UNLESS_ALL HALF_ENABLED SKIP_UNLESS_MLIR GFX900_DISABLED GFX908_DISABLED GFX90A_DISABLED
    COMMAND ${IMPLICITGEMM_MLIR_ENV_F} $<TARGET_FILE:test_conv2d> ${IMPLICITGEMM_MLIR_ARGS_F} --input 256 1024 14 14 --weights 2048 1024 1 1 --pads_strides_dilations 0 0 2 2 1 1
    COMMAND ${IMPLICITGEMM_MLIR_ENV_F} $<TARGET_FILE:test_conv2d> ${IMPLICITGEMM_MLIR_ARGS_F} --input 256 128  28 28 --weights 128  128  3 3 --pads_strides_dilations 1 1 1 1 1 1
    COMMAND ${IMPLICITGEMM_MLIR_ENV_F} $<TARGET_FILE:test_conv2d> ${IMPLICITGEMM_MLIR_ARGS_F} --input 256 128  28 28 --weights 128  128  3 3 --pads_strides_dilations 1 1 1 1 1 1 --in_layout NHWC --fil_layout NHWC --out_layout NHWC
    COMMAND ${IMPLICITGEMM_MLIR_ENV_F} $<TARGET_FILE:test_conv2d> ${IMPLICITGEMM_MLIR_ARGS_F} --input 128 512  7  7  --weights 512  512  3 3 --pads_strides_dilations 1 1 1 1 1 1
    COMMAND ${IMPLICITGEMM_MLIR_ENV_F} $<TARGET_FILE:test_conv2d> ${IMPLICITGEMM_MLIR_ARGS_F} --input 128 512  7  7  --weights 512  512  3 3 --pads_strides_dilations 1 1 1 1 1 1 --in_layout NHWC --fil_layout NHWC --out_layout NHWC
    COMMAND ${IMPLICITGEMM_MLIR_ENV_F} $<TARGET_FILE:test_conv2d> ${IMPLICITGEMM_MLIR_ARGS_F} --input 128 64   56 56 --weights 64   64   1 1 --pads_strides_dilations 0 0 1 1 1 1
    COMMAND ${IMPLICITGEMM_MLIR_ENV_F} $<TARGET_FILE:test_conv2d> ${IMPLICITGEMM_MLIR_ARGS_F} --input 128 64   56 56 --weights 64   64   1 1 --pads_strides_dilations 0 0 1 1 1 1 --in_layout NHWC --fil_layout NHWC --out_layout NHWC
    COMMAND ${IMPLICITGEMM_MLIR_ENV_F} $<TARGET_FILE:test_conv2d> ${IMPLICITGEMM_MLIR_ARGS_F} --input 256 256  56 56 --weights 256  64   1 1 --pads_strides_dilations 0 0 1 1 1 1 --group-count 4

    COMMAND ${IMPLICITGEMM_MLIR_ENV_B} $<TARGET_FILE:test_conv2d> ${IMPLICITGEMM_MLIR_ARGS_B} --input 256 1024 14 14 --weights 2048 1024 1 1 --pads_strides_dilations 0 0 2 2 1 1
    COMMAND ${IMPLICITGEMM_MLIR_ENV_B} $<TARGET_FILE:test_conv2d> ${IMPLICITGEMM_MLIR_ARGS_B} --input 256 1024 14 14 --weights 2048 1024 1 1 --pads_strides_dilations 0 0 2 2 1 1 --in_layout NHWC --fil_layout NHWC --out_layout NHWC
    COMMAND ${IMPLICITGEMM_MLIR_ENV_B} $<TARGET_FILE:test_conv2d> ${IMPLICITGEMM_MLIR_ARGS_B} --input 256 128  28 28 --weights 128  128  3 3 --pads_strides_dilations 1 1 1 1 1 1
    COMMAND ${IMPLICITGEMM_MLIR_ENV_B} $<TARGET_FILE:test_conv2d> ${IMPLICITGEMM_MLIR_ARGS_B} --input 256 128  28 28 --weights 128  128  3 3 --pads_strides_dilations 1 1 1 1 1 1 --in_layout NHWC --fil_layout NHWC --out_layout NHWC
    COMMAND ${IMPLICITGEMM_MLIR_ENV_B} $<TARGET_FILE:test_conv2d> ${IMPLICITGEMM_MLIR_ARGS_B} --input 128 512  7  7  --weights 512  512  3 3 --pads_strides_dilations 1 1 1 1 1 1
    COMMAND ${IMPLICITGEMM_MLIR_ENV_B} $<TARGET_FILE:test_conv2d> ${IMPLICITGEMM_MLIR_ARGS_B} --input 128 512  7  7  --weights 512  512  3 3 --pads_strides_dilations 1 1 1 1 1 1 --in_layout NHWC --fil_layout NHWC --out_layout NHWC
    COMMAND ${IMPLICITGEMM_MLIR_ENV_B} $<TARGET_FILE:test_conv2d> ${IMPLICITGEMM_MLIR_ARGS_B} --input 128 64   56 56 --weights 64   64   1 1 --pads_strides_dilations 0 0 1 1 1 1
    COMMAND ${IMPLICITGEMM_MLIR_ENV_B} $<TARGET_FILE:test_conv2d> ${IMPLICITGEMM_MLIR_ARGS_B} --input 128 64   56 56 --weights 64   64   1 1 --pads_strides_dilations 0 0 1 1 1 1 --in_layout NHWC --fil_layout NHWC --out_layout NHWC

    COMMAND ${IMPLICITGEMM_MLIR_ENV_W} $<TARGET_FILE:test_conv2d> ${IMPLICITGEMM_MLIR_ARGS_W} --input 64  1024 14 14 --weights 256  1024 1 1 --pads_strides_dilations 0 0 1 1 1 1
    COMMAND ${IMPLICITGEMM_MLIR_ENV_W} $<TARGET_FILE:test_conv2d> ${IMPLICITGEMM_MLIR_ARGS_W} --input 64  1024 14 14 --weights 256  1024 1 1 --pads_strides_dilations 0 0 1 1 1 1 --in_layout NHWC --fil_layout NHWC --out_layout NHWC
    COMMAND ${IMPLICITGEMM_MLIR_ENV_W} $<TARGET_FILE:test_conv2d> ${IMPLICITGEMM_MLIR_ARGS_W} --input 256 256  14 14 --weights 256  256  3 3 --pads_strides_dilations 0 0 2 2 1 1
    COMMAND ${IMPLICITGEMM_MLIR_ENV_W} $<TARGET_FILE:test_conv2d> ${IMPLICITGEMM_MLIR_ARGS_W} --input 256 256  14 14 --weights 256  256  3 3 --pads_strides_dilations 0 0 2 2 1 1 --in_layout NHWC --fil_layout NHWC --out_layout NHWC
    COMMAND ${IMPLICITGEMM_MLIR_ENV_W} $<TARGET_FILE:test_conv2d> ${IMPLICITGEMM_MLIR_ARGS_W} --input 128 2048 7  7  --weights 512  2048 1 1 --pads_strides_dilations 0 0 1 1 1 1
    COMMAND ${IMPLICITGEMM_MLIR_ENV_W} $<TARGET_FILE:test_conv2d> ${IMPLICITGEMM_MLIR_ARGS_W} --input 128 2048 7  7  --weights 512  2048 1 1 --pads_strides_dilations 0 0 1 1 1 1 --in_layout NHWC --fil_layout NHWC --out_layout NHWC
    COMMAND ${IMPLICITGEMM_MLIR_ENV_W} $<TARGET_FILE:test_conv2d> ${IMPLICITGEMM_MLIR_ARGS_W} --input 128 64   56 56 --weights 64   64   1 1 --pads_strides_dilations 0 0 1 1 1 1 --in_layout NHWC --fil_layout NHWC --out_layout NHWC
    COMMAND ${IMPLICITGEMM_MLIR_ENV_W} $<TARGET_FILE:test_conv2d> ${IMPLICITGEMM_MLIR_ARGS_W} --input 256 1024 14 14 --weights 1024 32   1 1 --pads_strides_dilations 0 0 1 1 1 1 --group-count 32
)
>>>>>>> 54ac7685

    set(IMPLICITGEMM_MLIR_ENV_F_XDLOPS ${IMPLICITGEMM_MLIR_ENV_BASE} MIOPEN_DEBUG_FIND_ONLY_SOLVER=ConvMlirIgemmFwdXdlops)
    set(IMPLICITGEMM_MLIR_ENV_B_XDLOPS ${IMPLICITGEMM_MLIR_ENV_BASE} MIOPEN_DEBUG_FIND_ONLY_SOLVER=ConvMlirIgemmBwdXdlops)
    set(IMPLICITGEMM_MLIR_ENV_W_XDLOPS ${IMPLICITGEMM_MLIR_ENV_BASE} MIOPEN_DEBUG_FIND_ONLY_SOLVER=ConvMlirIgemmWrWXdlops)

<<<<<<< HEAD
add_custom_test(test_conv_igemm_mlir_xdlops HALF_ENABLED MLIR_ENABLED VEGA_DISABLED GFX90A_DISABLED
            COMMAND ${IMPLICITGEMM_MLIR_ENV_F_XDLOPS} $<TARGET_FILE:test_conv2d> ${IMPLICITGEMM_MLIR_ARGS_F} --input 256 1024 14 14 --weights 2048 1024 1 1 --pads_strides_dilations 0 0 2 2 1 1
            COMMAND ${IMPLICITGEMM_MLIR_ENV_F_XDLOPS} $<TARGET_FILE:test_conv2d> ${IMPLICITGEMM_MLIR_ARGS_F} --input 256 1024 14 14 --weights 2048 1024 1 1 --pads_strides_dilations 0 0 2 2 1 1 --in_layout NHWC --fil_layout NHWC --out_layout NHWC
            COMMAND ${IMPLICITGEMM_MLIR_ENV_F_XDLOPS} $<TARGET_FILE:test_conv2d> ${IMPLICITGEMM_MLIR_ARGS_F} --input 256 128  28 28 --weights 128  128  3 3 --pads_strides_dilations 1 1 1 1 1 1
            COMMAND ${IMPLICITGEMM_MLIR_ENV_F_XDLOPS} $<TARGET_FILE:test_conv2d> ${IMPLICITGEMM_MLIR_ARGS_F} --input 256 128  28 28 --weights 128  128  3 3 --pads_strides_dilations 1 1 1 1 1 1 --in_layout NHWC --fil_layout NHWC --out_layout NHWC
            COMMAND ${IMPLICITGEMM_MLIR_ENV_F_XDLOPS} $<TARGET_FILE:test_conv2d> ${IMPLICITGEMM_MLIR_ARGS_F} --input 128 512  7  7  --weights 512  512  3 3 --pads_strides_dilations 1 1 1 1 1 1
            COMMAND ${IMPLICITGEMM_MLIR_ENV_F_XDLOPS} $<TARGET_FILE:test_conv2d> ${IMPLICITGEMM_MLIR_ARGS_F} --input 128 512  7  7  --weights 512  512  3 3 --pads_strides_dilations 1 1 1 1 1 1 --in_layout NHWC --fil_layout NHWC --out_layout NHWC
            COMMAND ${IMPLICITGEMM_MLIR_ENV_F_XDLOPS} $<TARGET_FILE:test_conv2d> ${IMPLICITGEMM_MLIR_ARGS_F} --input 128 64   56 56 --weights 64   64   1 1 --pads_strides_dilations 0 0 1 1 1 1
            COMMAND ${IMPLICITGEMM_MLIR_ENV_F_XDLOPS} $<TARGET_FILE:test_conv2d> ${IMPLICITGEMM_MLIR_ARGS_F} --input 128 64   56 56 --weights 64   64   1 1 --pads_strides_dilations 0 0 1 1 1 1 --in_layout NHWC --fil_layout NHWC --out_layout NHWC
            COMMAND ${IMPLICITGEMM_MLIR_ENV_F_XDLOPS} $<TARGET_FILE:test_conv2d> ${IMPLICITGEMM_MLIR_ARGS_F} --input 256 256  56 56 --weights 256  64   1 1 --pads_strides_dilations 0 0 1 1 1 1 --group-count 4

            COMMAND ${IMPLICITGEMM_MLIR_ENV_B_XDLOPS} $<TARGET_FILE:test_conv2d> ${IMPLICITGEMM_MLIR_ARGS_B} --input 256 1024 14 14 --weights 2048 1024 1 1 --pads_strides_dilations 0 0 2 2 1 1
            COMMAND ${IMPLICITGEMM_MLIR_ENV_B_XDLOPS} $<TARGET_FILE:test_conv2d> ${IMPLICITGEMM_MLIR_ARGS_B} --input 256 1024 14 14 --weights 2048 1024 1 1 --pads_strides_dilations 0 0 2 2 1 1 --in_layout NHWC --fil_layout NHWC --out_layout NHWC
            COMMAND ${IMPLICITGEMM_MLIR_ENV_B_XDLOPS} $<TARGET_FILE:test_conv2d> ${IMPLICITGEMM_MLIR_ARGS_B} --input 256 128  28 28 --weights 128  128  3 3 --pads_strides_dilations 1 1 1 1 1 1
            COMMAND ${IMPLICITGEMM_MLIR_ENV_B_XDLOPS} $<TARGET_FILE:test_conv2d> ${IMPLICITGEMM_MLIR_ARGS_B} --input 256 128  28 28 --weights 128  128  3 3 --pads_strides_dilations 1 1 1 1 1 1 --in_layout NHWC --fil_layout NHWC --out_layout NHWC
            COMMAND ${IMPLICITGEMM_MLIR_ENV_B_XDLOPS} $<TARGET_FILE:test_conv2d> ${IMPLICITGEMM_MLIR_ARGS_B} --input 128 512  7  7  --weights 512  512  3 3 --pads_strides_dilations 1 1 1 1 1 1
            COMMAND ${IMPLICITGEMM_MLIR_ENV_B_XDLOPS} $<TARGET_FILE:test_conv2d> ${IMPLICITGEMM_MLIR_ARGS_B} --input 128 512  7  7  --weights 512  512  3 3 --pads_strides_dilations 1 1 1 1 1 1 --in_layout NHWC --fil_layout NHWC --out_layout NHWC
            COMMAND ${IMPLICITGEMM_MLIR_ENV_B_XDLOPS} $<TARGET_FILE:test_conv2d> ${IMPLICITGEMM_MLIR_ARGS_B} --input 128 64   56 56 --weights 64   64   1 1 --pads_strides_dilations 0 0 1 1 1 1
            COMMAND ${IMPLICITGEMM_MLIR_ENV_B_XDLOPS} $<TARGET_FILE:test_conv2d> ${IMPLICITGEMM_MLIR_ARGS_B} --input 128 64   56 56 --weights 64   64   1 1 --pads_strides_dilations 0 0 1 1 1 1 --in_layout NHWC --fil_layout NHWC --out_layout NHWC
            COMMAND ${IMPLICITGEMM_MLIR_ENV_B_XDLOPS} $<TARGET_FILE:test_conv2d> ${IMPLICITGEMM_MLIR_ARGS_B} --input 256 256  56 56 --weights 256  64   1 1 --pads_strides_dilations 0 0 1 1 1 1 --group-count 4

            COMMAND ${IMPLICITGEMM_MLIR_ENV_W_XDLOPS} $<TARGET_FILE:test_conv2d> ${IMPLICITGEMM_MLIR_ARGS_W} --input 64  1024 14 14 --weights 256  1024 1 1 --pads_strides_dilations 0 0 1 1 1 1
            COMMAND ${IMPLICITGEMM_MLIR_ENV_W_XDLOPS} $<TARGET_FILE:test_conv2d> ${IMPLICITGEMM_MLIR_ARGS_W} --input 64  1024 14 14 --weights 256  1024 1 1 --pads_strides_dilations 0 0 1 1 1 1 --in_layout NHWC --fil_layout NHWC --out_layout NHWC
            COMMAND ${IMPLICITGEMM_MLIR_ENV_W_XDLOPS} $<TARGET_FILE:test_conv2d> ${IMPLICITGEMM_MLIR_ARGS_W} --input 256 256  14 14 --weights 256  256  3 3 --pads_strides_dilations 0 0 2 2 1 1
            COMMAND ${IMPLICITGEMM_MLIR_ENV_W_XDLOPS} $<TARGET_FILE:test_conv2d> ${IMPLICITGEMM_MLIR_ARGS_W} --input 256 256  14 14 --weights 256  256  3 3 --pads_strides_dilations 0 0 2 2 1 1 --in_layout NHWC --fil_layout NHWC --out_layout NHWC
            COMMAND ${IMPLICITGEMM_MLIR_ENV_W_XDLOPS} $<TARGET_FILE:test_conv2d> ${IMPLICITGEMM_MLIR_ARGS_W} --input 128 2048 7  7  --weights 512  2048 1 1 --pads_strides_dilations 0 0 1 1 1 1
            COMMAND ${IMPLICITGEMM_MLIR_ENV_W_XDLOPS} $<TARGET_FILE:test_conv2d> ${IMPLICITGEMM_MLIR_ARGS_W} --input 128 2048 7  7  --weights 512  2048 1 1 --pads_strides_dilations 0 0 1 1 1 1 --in_layout NHWC --fil_layout NHWC --out_layout NHWC
            COMMAND ${IMPLICITGEMM_MLIR_ENV_W_XDLOPS} $<TARGET_FILE:test_conv2d> ${IMPLICITGEMM_MLIR_ARGS_W} --input 128 64   56 56 --weights 64   64   1 1 --pads_strides_dilations 0 0 1 1 1 1
            COMMAND ${IMPLICITGEMM_MLIR_ENV_W_XDLOPS} $<TARGET_FILE:test_conv2d> ${IMPLICITGEMM_MLIR_ARGS_W} --input 128 64   56 56 --weights 64   64   1 1 --pads_strides_dilations 0 0 1 1 1 1 --in_layout NHWC --fil_layout NHWC --out_layout NHWC
            COMMAND ${IMPLICITGEMM_MLIR_ENV_W_XDLOPS} $<TARGET_FILE:test_conv2d> ${IMPLICITGEMM_MLIR_ARGS_W} --input 256 1024 14 14 --weights 1024 32   1 1 --pads_strides_dilations 0 0 1 1 1 1 --group-count 32
        )
=======
add_custom_test(test_conv_igemm_mlir_xdlops_small HALF_ENABLED SKIP_UNLESS_MLIR GFX900_DISABLED GFX906_DISABLED GFX90A_DISABLED
    COMMAND ${IMPLICITGEMM_MLIR_ENV_F_XDLOPS} $<TARGET_FILE:test_conv2d> ${IMPLICITGEMM_MLIR_ARGS_F} --input 64 128 14 14 --weights 128 128 1 1 --pads_strides_dilations 0 0 2 2 1 1 --in_layout NHWC --fil_layout NHWC --out_layout NHWC
    COMMAND ${IMPLICITGEMM_MLIR_ENV_B_XDLOPS} $<TARGET_FILE:test_conv2d> ${IMPLICITGEMM_MLIR_ARGS_B} --input 64 256 28 28 --weights 64  64  1 1 --pads_strides_dilations 0 0 1 1 1 1 --group-count 4
    COMMAND ${IMPLICITGEMM_MLIR_ENV_W_XDLOPS} $<TARGET_FILE:test_conv2d> ${IMPLICITGEMM_MLIR_ARGS_W} --input 64 64  28 28 --weights 64  64  1 1 --pads_strides_dilations 0 0 1 1 1 1
)

add_custom_test(test_conv_igemm_mlir_xdlops SKIP_UNLESS_ALL HALF_ENABLED SKIP_UNLESS_MLIR GFX900_DISABLED GFX906_DISABLED GFX90A_DISABLED
    COMMAND ${IMPLICITGEMM_MLIR_ENV_F_XDLOPS} $<TARGET_FILE:test_conv2d> ${IMPLICITGEMM_MLIR_ARGS_F} --input 256 1024 14 14 --weights 2048 1024 1 1 --pads_strides_dilations 0 0 2 2 1 1
    COMMAND ${IMPLICITGEMM_MLIR_ENV_F_XDLOPS} $<TARGET_FILE:test_conv2d> ${IMPLICITGEMM_MLIR_ARGS_F} --input 256 128  28 28 --weights 128  128  3 3 --pads_strides_dilations 1 1 1 1 1 1
    COMMAND ${IMPLICITGEMM_MLIR_ENV_F_XDLOPS} $<TARGET_FILE:test_conv2d> ${IMPLICITGEMM_MLIR_ARGS_F} --input 256 128  28 28 --weights 128  128  3 3 --pads_strides_dilations 1 1 1 1 1 1 --in_layout NHWC --fil_layout NHWC --out_layout NHWC
    COMMAND ${IMPLICITGEMM_MLIR_ENV_F_XDLOPS} $<TARGET_FILE:test_conv2d> ${IMPLICITGEMM_MLIR_ARGS_F} --input 128 512  7  7  --weights 512  512  3 3 --pads_strides_dilations 1 1 1 1 1 1
    COMMAND ${IMPLICITGEMM_MLIR_ENV_F_XDLOPS} $<TARGET_FILE:test_conv2d> ${IMPLICITGEMM_MLIR_ARGS_F} --input 128 512  7  7  --weights 512  512  3 3 --pads_strides_dilations 1 1 1 1 1 1 --in_layout NHWC --fil_layout NHWC --out_layout NHWC
    COMMAND ${IMPLICITGEMM_MLIR_ENV_F_XDLOPS} $<TARGET_FILE:test_conv2d> ${IMPLICITGEMM_MLIR_ARGS_F} --input 128 64   56 56 --weights 64   64   1 1 --pads_strides_dilations 0 0 1 1 1 1
    COMMAND ${IMPLICITGEMM_MLIR_ENV_F_XDLOPS} $<TARGET_FILE:test_conv2d> ${IMPLICITGEMM_MLIR_ARGS_F} --input 128 64   56 56 --weights 64   64   1 1 --pads_strides_dilations 0 0 1 1 1 1 --in_layout NHWC --fil_layout NHWC --out_layout NHWC
    COMMAND ${IMPLICITGEMM_MLIR_ENV_F_XDLOPS} $<TARGET_FILE:test_conv2d> ${IMPLICITGEMM_MLIR_ARGS_F} --input 256 256  56 56 --weights 256  64   1 1 --pads_strides_dilations 0 0 1 1 1 1 --group-count 4

    COMMAND ${IMPLICITGEMM_MLIR_ENV_B_XDLOPS} $<TARGET_FILE:test_conv2d> ${IMPLICITGEMM_MLIR_ARGS_B} --input 256 1024 14 14 --weights 2048 1024 1 1 --pads_strides_dilations 0 0 2 2 1 1
    COMMAND ${IMPLICITGEMM_MLIR_ENV_B_XDLOPS} $<TARGET_FILE:test_conv2d> ${IMPLICITGEMM_MLIR_ARGS_B} --input 256 1024 14 14 --weights 2048 1024 1 1 --pads_strides_dilations 0 0 2 2 1 1 --in_layout NHWC --fil_layout NHWC --out_layout NHWC
    COMMAND ${IMPLICITGEMM_MLIR_ENV_B_XDLOPS} $<TARGET_FILE:test_conv2d> ${IMPLICITGEMM_MLIR_ARGS_B} --input 256 128  28 28 --weights 128  128  3 3 --pads_strides_dilations 1 1 1 1 1 1
    COMMAND ${IMPLICITGEMM_MLIR_ENV_B_XDLOPS} $<TARGET_FILE:test_conv2d> ${IMPLICITGEMM_MLIR_ARGS_B} --input 256 128  28 28 --weights 128  128  3 3 --pads_strides_dilations 1 1 1 1 1 1 --in_layout NHWC --fil_layout NHWC --out_layout NHWC
    COMMAND ${IMPLICITGEMM_MLIR_ENV_B_XDLOPS} $<TARGET_FILE:test_conv2d> ${IMPLICITGEMM_MLIR_ARGS_B} --input 128 512  7  7  --weights 512  512  3 3 --pads_strides_dilations 1 1 1 1 1 1
    COMMAND ${IMPLICITGEMM_MLIR_ENV_B_XDLOPS} $<TARGET_FILE:test_conv2d> ${IMPLICITGEMM_MLIR_ARGS_B} --input 128 512  7  7  --weights 512  512  3 3 --pads_strides_dilations 1 1 1 1 1 1 --in_layout NHWC --fil_layout NHWC --out_layout NHWC
    COMMAND ${IMPLICITGEMM_MLIR_ENV_B_XDLOPS} $<TARGET_FILE:test_conv2d> ${IMPLICITGEMM_MLIR_ARGS_B} --input 128 64   56 56 --weights 64   64   1 1 --pads_strides_dilations 0 0 1 1 1 1
    COMMAND ${IMPLICITGEMM_MLIR_ENV_B_XDLOPS} $<TARGET_FILE:test_conv2d> ${IMPLICITGEMM_MLIR_ARGS_B} --input 128 64   56 56 --weights 64   64   1 1 --pads_strides_dilations 0 0 1 1 1 1 --in_layout NHWC --fil_layout NHWC --out_layout NHWC

    COMMAND ${IMPLICITGEMM_MLIR_ENV_W_XDLOPS} $<TARGET_FILE:test_conv2d> ${IMPLICITGEMM_MLIR_ARGS_W} --input 64  1024 14 14 --weights 256  1024 1 1 --pads_strides_dilations 0 0 1 1 1 1
    COMMAND ${IMPLICITGEMM_MLIR_ENV_W_XDLOPS} $<TARGET_FILE:test_conv2d> ${IMPLICITGEMM_MLIR_ARGS_W} --input 64  1024 14 14 --weights 256  1024 1 1 --pads_strides_dilations 0 0 1 1 1 1 --in_layout NHWC --fil_layout NHWC --out_layout NHWC
    COMMAND ${IMPLICITGEMM_MLIR_ENV_W_XDLOPS} $<TARGET_FILE:test_conv2d> ${IMPLICITGEMM_MLIR_ARGS_W} --input 256 256  14 14 --weights 256  256  3 3 --pads_strides_dilations 0 0 2 2 1 1
    COMMAND ${IMPLICITGEMM_MLIR_ENV_W_XDLOPS} $<TARGET_FILE:test_conv2d> ${IMPLICITGEMM_MLIR_ARGS_W} --input 256 256  14 14 --weights 256  256  3 3 --pads_strides_dilations 0 0 2 2 1 1 --in_layout NHWC --fil_layout NHWC --out_layout NHWC
    COMMAND ${IMPLICITGEMM_MLIR_ENV_W_XDLOPS} $<TARGET_FILE:test_conv2d> ${IMPLICITGEMM_MLIR_ARGS_W} --input 128 2048 7  7  --weights 512  2048 1 1 --pads_strides_dilations 0 0 1 1 1 1
    COMMAND ${IMPLICITGEMM_MLIR_ENV_W_XDLOPS} $<TARGET_FILE:test_conv2d> ${IMPLICITGEMM_MLIR_ARGS_W} --input 128 2048 7  7  --weights 512  2048 1 1 --pads_strides_dilations 0 0 1 1 1 1 --in_layout NHWC --fil_layout NHWC --out_layout NHWC
    COMMAND ${IMPLICITGEMM_MLIR_ENV_W_XDLOPS} $<TARGET_FILE:test_conv2d> ${IMPLICITGEMM_MLIR_ARGS_W} --input 128 64   56 56 --weights 64   64   1 1 --pads_strides_dilations 0 0 1 1 1 1 --in_layout NHWC --fil_layout NHWC --out_layout NHWC
    COMMAND ${IMPLICITGEMM_MLIR_ENV_W_XDLOPS} $<TARGET_FILE:test_conv2d> ${IMPLICITGEMM_MLIR_ARGS_W} --input 256 1024 14 14 --weights 1024 32   1 1 --pads_strides_dilations 0 0 1 1 1 1 --group-count 32
)
>>>>>>> 54ac7685

set(IMPLICITGEMM_TESTING_ENV
 MIOPEN_DEBUG_CONV_WINOGRAD=0
 MIOPEN_DEBUG_CONV_FFT=0
 MIOPEN_DEBUG_CONV_DIRECT=0
 MIOPEN_DEBUG_CONV_GEMM=0
 MIOPEN_DEBUG_CONV_IMPLICIT_GEMM=1
)

if(WORKAROUND_ISSUE_936 AND MIOPEN_TEST_HALF)
    LIST(APPEND IMPLICITGEMM_TESTING_ENV MIOPEN_DEBUG_CONV_IMPLICIT_GEMM_HIP_FWD_V4R1=0 MIOPEN_FIND_MODE=normal)
    LIST(APPEND IMPLICITGEMM_ARGS --disable-forward --disable-backward-data)
    #Afther fix need to remove '| grep -v "cannot be executed due to incorrect params"'
endif()
add_custom_test(test_conv_for_implicit_gemm SKIP_UNLESS_ALL BF16_ENABLED HALF_ENABLED GFX1030_ENABLED
COMMAND ${IMPLICITGEMM_TESTING_ENV} $<TARGET_FILE:test_conv2d> ${IMPLICITGEMM_ARGS} --verbose   --input 64  16  28  28  --weights 192 16  3 3 --pads_strides_dilations 0 0 2 2 1 1 | grep -v "cannot be executed due to incorrect params"
COMMAND ${IMPLICITGEMM_TESTING_ENV} $<TARGET_FILE:test_conv2d> ${IMPLICITGEMM_ARGS} --verbose   --input 64  16  14  14  --weights 160 16  3 3 --pads_strides_dilations 0 0 2 2 1 1 | grep -v "cannot be executed due to incorrect params"
COMMAND ${IMPLICITGEMM_TESTING_ENV} $<TARGET_FILE:test_conv2d> ${IMPLICITGEMM_ARGS} --verbose   --input 64  16   7   7  --weights 128 16  3 3 --pads_strides_dilations 0 0 2 2 1 1 | grep -v "cannot be executed due to incorrect params"
COMMAND ${IMPLICITGEMM_TESTING_ENV} $<TARGET_FILE:test_conv2d> ${IMPLICITGEMM_ARGS} --verbose   --input 64  16  55  55  --weights 96  16  1 7 --pads_strides_dilations 0 0 2 2 1 1 | grep -v "cannot be executed due to incorrect params"
COMMAND ${IMPLICITGEMM_TESTING_ENV} $<TARGET_FILE:test_conv2d> ${IMPLICITGEMM_ARGS} --verbose   --input 64  16  28  28  --weights 64  16  1 7 --pads_strides_dilations 0 0 2 2 1 1 | grep -v "cannot be executed due to incorrect params"
COMMAND ${IMPLICITGEMM_TESTING_ENV} $<TARGET_FILE:test_conv2d> ${IMPLICITGEMM_ARGS} --verbose   --input 64  16  14  14  --weights 32  16  1 7 --pads_strides_dilations 0 0 2 2 1 1 | grep -v "cannot be executed due to incorrect params"
COMMAND ${IMPLICITGEMM_TESTING_ENV} $<TARGET_FILE:test_conv2d> ${IMPLICITGEMM_ARGS} --verbose   --input 64  32  28  28  --weights 192 32  3 3 --pads_strides_dilations 0 0 2 2 1 1 | grep -v "cannot be executed due to incorrect params"
COMMAND ${IMPLICITGEMM_TESTING_ENV} $<TARGET_FILE:test_conv2d> ${IMPLICITGEMM_ARGS} --verbose   --input 64  32  14  14  --weights 160 32  3 3 --pads_strides_dilations 0 0 2 2 1 1 | grep -v "cannot be executed due to incorrect params"
COMMAND ${IMPLICITGEMM_TESTING_ENV} $<TARGET_FILE:test_conv2d> ${IMPLICITGEMM_ARGS} --verbose   --input 64  32  7   7   --weights 128 32  3 3 --pads_strides_dilations 0 0 2 2 1 1 | grep -v "cannot be executed due to incorrect params"
COMMAND ${IMPLICITGEMM_TESTING_ENV} $<TARGET_FILE:test_conv2d> ${IMPLICITGEMM_ARGS} --verbose   --input 64  32  55  55  --weights 96  32  1 7 --pads_strides_dilations 0 0 2 2 1 1 | grep -v "cannot be executed due to incorrect params"
COMMAND ${IMPLICITGEMM_TESTING_ENV} $<TARGET_FILE:test_conv2d> ${IMPLICITGEMM_ARGS} --verbose   --input 64  32  28  28  --weights 64  32  1 7 --pads_strides_dilations 0 0 2 2 1 1 | grep -v "cannot be executed due to incorrect params"
COMMAND ${IMPLICITGEMM_TESTING_ENV} $<TARGET_FILE:test_conv2d> ${IMPLICITGEMM_ARGS} --verbose   --input 64  32  14  14  --weights 32  32  1 7 --pads_strides_dilations 0 0 2 2 1 1 | grep -v "cannot be executed due to incorrect params"
COMMAND ${IMPLICITGEMM_TESTING_ENV} $<TARGET_FILE:test_conv2d> ${IMPLICITGEMM_ARGS} --verbose   --input 64  64  56  56  --weights 256 64  1 1 --pads_strides_dilations 0 0 1 1 1 1 | grep -v "cannot be executed due to incorrect params"
COMMAND ${IMPLICITGEMM_TESTING_ENV} $<TARGET_FILE:test_conv2d> ${IMPLICITGEMM_ARGS} --verbose   --input 64  64  56  56  --weights 64  64  1 1 --pads_strides_dilations 0 0 1 1 1 1 | grep -v "cannot be executed due to incorrect params"
COMMAND ${IMPLICITGEMM_TESTING_ENV} $<TARGET_FILE:test_conv2d> ${IMPLICITGEMM_ARGS} --verbose   --input 64  64  73  73  --weights 80  64  1 1 --pads_strides_dilations 0 0 1 1 1 1 | grep -v "cannot be executed due to incorrect params"
COMMAND ${IMPLICITGEMM_TESTING_ENV} $<TARGET_FILE:test_conv2d> ${IMPLICITGEMM_ARGS} --verbose   --input 64  64  56  56  --weights 64  64  1 1 --pads_strides_dilations 0 0 1 1 1 1 | grep -v "cannot be executed due to incorrect params"
COMMAND ${IMPLICITGEMM_TESTING_ENV} $<TARGET_FILE:test_conv2d> ${IMPLICITGEMM_ARGS} --verbose   --input 64  128 55  55  --weights 16  128 1 1 --pads_strides_dilations 0 0 1 1 1 1 | grep -v "cannot be executed due to incorrect params"
COMMAND ${IMPLICITGEMM_TESTING_ENV} $<TARGET_FILE:test_conv2d> ${IMPLICITGEMM_ARGS} --verbose   --input 64  128 28  28  --weights 16  128 1 1 --pads_strides_dilations 0 0 1 1 1 1 | grep -v "cannot be executed due to incorrect params"
COMMAND ${IMPLICITGEMM_TESTING_ENV} $<TARGET_FILE:test_conv2d> ${IMPLICITGEMM_ARGS} --verbose   --input 64  128 14  14  --weights 16  128 1 1 --pads_strides_dilations 0 0 1 1 1 1 | grep -v "cannot be executed due to incorrect params"
COMMAND ${IMPLICITGEMM_TESTING_ENV} $<TARGET_FILE:test_conv2d> ${IMPLICITGEMM_ARGS} --verbose   --input 64  128  7   7  --weights 16  128 1 1 --pads_strides_dilations 0 0 1 1 1 1 | grep -v "cannot be executed due to incorrect params"
COMMAND ${IMPLICITGEMM_TESTING_ENV} $<TARGET_FILE:test_conv2d> ${IMPLICITGEMM_ARGS} --verbose   --input 16   64 56  56  --weights 256  64 1 1 --pads_strides_dilations 0 0 1 1 1 1 | grep -v "cannot be executed due to incorrect params"
COMMAND ${IMPLICITGEMM_TESTING_ENV} $<TARGET_FILE:test_conv2d> ${IMPLICITGEMM_ARGS} --verbose   --input 16   64 56  56  --weights 64   64 1 1 --pads_strides_dilations 0 0 1 1 1 1 | grep -v "cannot be executed due to incorrect params"
COMMAND ${IMPLICITGEMM_TESTING_ENV} $<TARGET_FILE:test_conv2d> ${IMPLICITGEMM_ARGS} --verbose   --input 16   64 73  73  --weights 80   64 1 1 --pads_strides_dilations 0 0 1 1 1 1 | grep -v "cannot be executed due to incorrect params"
COMMAND ${IMPLICITGEMM_TESTING_ENV} $<TARGET_FILE:test_conv2d> ${IMPLICITGEMM_ARGS} --verbose   --input 16   64 56  56  --weights 64   64 1 1 --pads_strides_dilations 0 0 1 1 1 1 | grep -v "cannot be executed due to incorrect params"
COMMAND ${IMPLICITGEMM_TESTING_ENV} $<TARGET_FILE:test_conv2d> ${IMPLICITGEMM_ARGS} --verbose   --input 16  128 55  55  --weights 16  128 1 1 --pads_strides_dilations 0 0 1 1 1 1 | grep -v "cannot be executed due to incorrect params"
COMMAND ${IMPLICITGEMM_TESTING_ENV} $<TARGET_FILE:test_conv2d> ${IMPLICITGEMM_ARGS} --verbose   --input 16  128 28  28  --weights 16  128 1 1 --pads_strides_dilations 0 0 1 1 1 1 | grep -v "cannot be executed due to incorrect params"
# COMMAND ${IMPLICITGEMM_TESTING_ENV} $<TARGET_FILE:test_conv2d> ${IMPLICITGEMM_ARGS} --verbose   --input 16  128     14  14  --weights   16  128     1   1   --pads_strides_dilations    0   0   1   1   1   1
COMMAND ${IMPLICITGEMM_TESTING_ENV} $<TARGET_FILE:test_conv2d> ${IMPLICITGEMM_ARGS} --verbose   --input 16  128      7   7  --weights   16  128     1   1   --pads_strides_dilations    0   0   1   1   1   1 | grep -v "cannot be executed due to incorrect params"
COMMAND	${IMPLICITGEMM_TESTING_ENV} $<TARGET_FILE:test_conv2d> ${IMPLICITGEMM_ARGS} --verbose	--input	64	128	55	55	--weights	16  128		1	1	--pads_strides_dilations	0	0	2	2	1	1     | grep -v "cannot be executed due to incorrect params"
COMMAND	${IMPLICITGEMM_TESTING_ENV} $<TARGET_FILE:test_conv2d> ${IMPLICITGEMM_ARGS} --verbose	--input	64	128	28	28	--weights	16  128		1	1	--pads_strides_dilations	0	0	2	2	1	1     | grep -v "cannot be executed due to incorrect params"
COMMAND	${IMPLICITGEMM_TESTING_ENV} $<TARGET_FILE:test_conv2d> ${IMPLICITGEMM_ARGS} --verbose	--input	64	128	14	14	--weights	16  128		1	1	--pads_strides_dilations	0	0	2	2	1	1     | grep -v "cannot be executed due to incorrect params"
COMMAND	${IMPLICITGEMM_TESTING_ENV} $<TARGET_FILE:test_conv2d> ${IMPLICITGEMM_ARGS} --verbose	--input	64	128	 7	 7	--weights	16  128		1	1	--pads_strides_dilations	0	0	2	2	1	1     | grep -v "cannot be executed due to incorrect params"
COMMAND ${IMPLICITGEMM_TESTING_ENV} $<TARGET_FILE:test_conv2d> ${IMPLICITGEMM_ARGS} --verbose	--input	64	128	    28	28	--weights	512	128	    1	1	--pads_strides_dilations	0	0	1	1	1	1 | grep -v "cannot be executed due to incorrect params"
COMMAND ${IMPLICITGEMM_TESTING_ENV} $<TARGET_FILE:test_conv2d> ${IMPLICITGEMM_ARGS} --verbose	--input	64	160	    73	73	--weights	64	160	1	1	--pads_strides_dilations	0	0	1	1	1	1     | grep -v "cannot be executed due to incorrect params"
COMMAND ${IMPLICITGEMM_TESTING_ENV} $<TARGET_FILE:test_conv2d> ${IMPLICITGEMM_ARGS} --verbose	--input	64	192	    35	35	--weights	32	192	1	1	--pads_strides_dilations	0	0	1	1	1	1     | grep -v "cannot be executed due to incorrect params"
COMMAND ${IMPLICITGEMM_TESTING_ENV} $<TARGET_FILE:test_conv2d> ${IMPLICITGEMM_ARGS} --verbose	--input	64	192	    35	35	--weights	48	192	1	1	--pads_strides_dilations	0	0	1	1	1	1     | grep -v "cannot be executed due to incorrect params"
COMMAND ${IMPLICITGEMM_TESTING_ENV} $<TARGET_FILE:test_conv2d> ${IMPLICITGEMM_ARGS} --verbose	--input	64	192	    35	35	--weights	64	192	1	1	--pads_strides_dilations	0	0	1	1	1	1     | grep -v "cannot be executed due to incorrect params"
COMMAND ${IMPLICITGEMM_TESTING_ENV} $<TARGET_FILE:test_conv2d> ${IMPLICITGEMM_ARGS} --verbose	--input	64	192	28	28	--weights	16	192	1	1	--pads_strides_dilations	0	0	1	1	1	1         | grep -v "cannot be executed due to incorrect params"
COMMAND ${IMPLICITGEMM_TESTING_ENV} $<TARGET_FILE:test_conv2d> ${IMPLICITGEMM_ARGS} --verbose	--input	64	192	28	28	--weights	32	192	1	1	--pads_strides_dilations	0	0	1	1	1	1         | grep -v "cannot be executed due to incorrect params"
COMMAND ${IMPLICITGEMM_TESTING_ENV} $<TARGET_FILE:test_conv2d> ${IMPLICITGEMM_ARGS} --verbose	--input	64	192	28	28	--weights	64	192	1	1	--pads_strides_dilations	0	0	1	1	1	1         | grep -v "cannot be executed due to incorrect params"
COMMAND ${IMPLICITGEMM_TESTING_ENV} $<TARGET_FILE:test_conv2d> ${IMPLICITGEMM_ARGS} --verbose	--input	64	192	28	28	--weights	96	192	1	1	--pads_strides_dilations	0	0	1	1	1	1         | grep -v "cannot be executed due to incorrect params"
COMMAND ${IMPLICITGEMM_TESTING_ENV} $<TARGET_FILE:test_conv2d> ${IMPLICITGEMM_ARGS} --verbose	--input	64	256	    35	35	--weights	48	256	1	1	--pads_strides_dilations	0	0	1	1	1	1     | grep -v "cannot be executed due to incorrect params"
COMMAND ${IMPLICITGEMM_TESTING_ENV} $<TARGET_FILE:test_conv2d> ${IMPLICITGEMM_ARGS} --verbose	--input	64	256	    35	35	--weights	64	256	1	1	--pads_strides_dilations	0	0	1	1	1	1     | grep -v "cannot be executed due to incorrect params"
COMMAND ${IMPLICITGEMM_TESTING_ENV} $<TARGET_FILE:test_conv2d> ${IMPLICITGEMM_ARGS} --verbose	--input	64	256	    56	56	--weights	128	256	    1	1	--pads_strides_dilations	0	0	2	2	1	1 | grep -v "cannot be executed due to incorrect params"
COMMAND ${IMPLICITGEMM_TESTING_ENV} $<TARGET_FILE:test_conv2d> ${IMPLICITGEMM_ARGS} --verbose	--input	64	256	    56	56	--weights	512	256	    1	1	--pads_strides_dilations	0	0	2	2	1	1 | grep -v "cannot be executed due to incorrect params"
COMMAND ${IMPLICITGEMM_TESTING_ENV} $<TARGET_FILE:test_conv2d> ${IMPLICITGEMM_ARGS} --verbose	--input	64	256	    56	56	--weights	64	256	    1	1	--pads_strides_dilations	0	0	1	1	1	1 | grep -v "cannot be executed due to incorrect params"
COMMAND ${IMPLICITGEMM_TESTING_ENV} $<TARGET_FILE:test_conv2d> ${IMPLICITGEMM_ARGS} --verbose	--input	64	256	28	28	--weights	128	256	1	1	--pads_strides_dilations	0	0	1	1	1	1         | grep -v "cannot be executed due to incorrect params"
COMMAND ${IMPLICITGEMM_TESTING_ENV} $<TARGET_FILE:test_conv2d> ${IMPLICITGEMM_ARGS} --verbose	--input	64	256	28	28	--weights	32	256	1	1	--pads_strides_dilations	0	0	1	1	1	1         | grep -v "cannot be executed due to incorrect params"
COMMAND ${IMPLICITGEMM_TESTING_ENV} $<TARGET_FILE:test_conv2d> ${IMPLICITGEMM_ARGS} --verbose	--input	64	256	28	28	--weights	64	256	1	1	--pads_strides_dilations	0	0	1	1	1	1         | grep -v "cannot be executed due to incorrect params"
COMMAND ${IMPLICITGEMM_TESTING_ENV} $<TARGET_FILE:test_conv2d> ${IMPLICITGEMM_ARGS} --verbose	--input	64	288	    35	35	--weights	48	288	1	1	--pads_strides_dilations	0	0	1	1	1	1     | grep -v "cannot be executed due to incorrect params"
COMMAND ${IMPLICITGEMM_TESTING_ENV} $<TARGET_FILE:test_conv2d> ${IMPLICITGEMM_ARGS} --verbose	--input	64	288	    35	35	--weights	64	288	1	1	--pads_strides_dilations	0	0	1	1	1	1     | grep -v "cannot be executed due to incorrect params"
COMMAND ${IMPLICITGEMM_TESTING_ENV} $<TARGET_FILE:test_conv2d> ${IMPLICITGEMM_ARGS} --verbose	--input	64	384	    35	35	--weights	192	384	1	1	--pads_strides_dilations	0	0	1	1	1	1     | grep -v "cannot be executed due to incorrect params"
COMMAND ${IMPLICITGEMM_TESTING_ENV} $<TARGET_FILE:test_conv2d> ${IMPLICITGEMM_ARGS} --verbose	--input	64	384	    35	35	--weights	64	384	1	1	--pads_strides_dilations	0	0	1	1	1	1     | grep -v "cannot be executed due to incorrect params"
COMMAND ${IMPLICITGEMM_TESTING_ENV} $<TARGET_FILE:test_conv2d> ${IMPLICITGEMM_ARGS} --verbose	--input	64	384	    35	35	--weights	96	384	1	1	--pads_strides_dilations	0	0	1	1	1	1     | grep -v "cannot be executed due to incorrect params"
COMMAND ${IMPLICITGEMM_TESTING_ENV} $<TARGET_FILE:test_conv2d> ${IMPLICITGEMM_ARGS} --verbose	--input	64	480	14	14	--weights	16	480	1	1	--pads_strides_dilations	0	0	1	1	1	1         | grep -v "cannot be executed due to incorrect params"
COMMAND ${IMPLICITGEMM_TESTING_ENV} $<TARGET_FILE:test_conv2d> ${IMPLICITGEMM_ARGS} --verbose	--input	64	480	14	14	--weights	192	480	1	1	--pads_strides_dilations	0	0	1	1	1	1         | grep -v "cannot be executed due to incorrect params"
COMMAND ${IMPLICITGEMM_TESTING_ENV} $<TARGET_FILE:test_conv2d> ${IMPLICITGEMM_ARGS} --verbose	--input	64	480	14	14	--weights	64	480	1	1	--pads_strides_dilations	0	0	1	1	1	1         | grep -v "cannot be executed due to incorrect params"
COMMAND ${IMPLICITGEMM_TESTING_ENV} $<TARGET_FILE:test_conv2d> ${IMPLICITGEMM_ARGS} --verbose	--input	64	480	14	14	--weights	96	480	1	1	--pads_strides_dilations	0	0	1	1	1	1         | grep -v "cannot be executed due to incorrect params"
COMMAND ${IMPLICITGEMM_TESTING_ENV} $<TARGET_FILE:test_conv2d> ${IMPLICITGEMM_ARGS} --verbose	--input	64	512	    28	28	--weights	128	512	    1	1	--pads_strides_dilations	0	0	1	1	1	1 | grep -v "cannot be executed due to incorrect params"
COMMAND ${IMPLICITGEMM_TESTING_ENV} $<TARGET_FILE:test_conv2d> ${IMPLICITGEMM_ARGS} --verbose	--input	64	512	    28	28	--weights	256	512	    1	1	--pads_strides_dilations	0	0	2	2	1	1 | grep -v "cannot be executed due to incorrect params"
COMMAND ${IMPLICITGEMM_TESTING_ENV} $<TARGET_FILE:test_conv2d> ${IMPLICITGEMM_ARGS} --verbose	--input	64	512	14	14	--weights	112	512	1	1	--pads_strides_dilations	0	0	1	1	1	1         | grep -v "cannot be executed due to incorrect params"
COMMAND ${IMPLICITGEMM_TESTING_ENV} $<TARGET_FILE:test_conv2d> ${IMPLICITGEMM_ARGS} --verbose	--input	64	512	14	14	--weights	128	512	1	1	--pads_strides_dilations	0	0	1	1	1	1         | grep -v "cannot be executed due to incorrect params"
COMMAND ${IMPLICITGEMM_TESTING_ENV} $<TARGET_FILE:test_conv2d> ${IMPLICITGEMM_ARGS} --verbose	--input	64	512	14	14	--weights	144	512	1	1	--pads_strides_dilations	0	0	1	1	1	1         | grep -v "cannot be executed due to incorrect params"
COMMAND ${IMPLICITGEMM_TESTING_ENV} $<TARGET_FILE:test_conv2d> ${IMPLICITGEMM_ARGS} --verbose	--input	64	512	14	14	--weights	160	512	1	1	--pads_strides_dilations	0	0	1	1	1	1         | grep -v "cannot be executed due to incorrect params"
COMMAND ${IMPLICITGEMM_TESTING_ENV} $<TARGET_FILE:test_conv2d> ${IMPLICITGEMM_ARGS} --verbose	--input	64	512	14	14	--weights	24	512	1	1	--pads_strides_dilations	0	0	1	1	1	1         | grep -v "cannot be executed due to incorrect params"
COMMAND ${IMPLICITGEMM_TESTING_ENV} $<TARGET_FILE:test_conv2d> ${IMPLICITGEMM_ARGS} --verbose	--input	64	512	14	14	--weights	32	512	1	1	--pads_strides_dilations	0	0	1	1	1	1         | grep -v "cannot be executed due to incorrect params"
COMMAND ${IMPLICITGEMM_TESTING_ENV} $<TARGET_FILE:test_conv2d> ${IMPLICITGEMM_ARGS} --verbose	--input	64	512	14	14	--weights	64	512	1	1	--pads_strides_dilations	0	0	1	1	1	1         | grep -v "cannot be executed due to incorrect params"
COMMAND ${IMPLICITGEMM_TESTING_ENV} $<TARGET_FILE:test_conv2d> ${IMPLICITGEMM_ARGS} --verbose   --input 128  832    7  7  --weights   32  832  1   1   --pads_strides_dilations    0   0   1   1   1   1      | grep -v "cannot be executed due to incorrect params"
COMMAND ${IMPLICITGEMM_TESTING_ENV} $<TARGET_FILE:test_conv2d> ${IMPLICITGEMM_ARGS} --verbose   --input 128  832    7  7  --weights   192  832  1   1   --pads_strides_dilations    0   0   1   1   1   1     | grep -v "cannot be executed due to incorrect params"
COMMAND ${IMPLICITGEMM_TESTING_ENV} $<TARGET_FILE:test_conv2d> ${IMPLICITGEMM_ARGS} --verbose   --input 128  832    7  7  --weights   128  832  1   1   --pads_strides_dilations    0   0   1   1   1   1     | grep -v "cannot be executed due to incorrect params"
COMMAND ${IMPLICITGEMM_TESTING_ENV} $<TARGET_FILE:test_conv2d> ${IMPLICITGEMM_ARGS} --verbose   --input 128  832    7  7  --weights   32  832  1   1   --pads_strides_dilations    0   0   1   1   2   2      | grep -v "cannot be executed due to incorrect params"
COMMAND ${IMPLICITGEMM_TESTING_ENV} $<TARGET_FILE:test_conv2d> ${IMPLICITGEMM_ARGS} --verbose   --input 128  832    7  7  --weights   192  832  1   1   --pads_strides_dilations    0   0   1   1   2   2     | grep -v "cannot be executed due to incorrect params"
COMMAND ${IMPLICITGEMM_TESTING_ENV} $<TARGET_FILE:test_conv2d> ${IMPLICITGEMM_ARGS} --verbose   --input 128  832    7  7  --weights   128  832  1   1   --pads_strides_dilations    0   0   1   1   2   2     | grep -v "cannot be executed due to incorrect params"
COMMAND ${IMPLICITGEMM_TESTING_ENV} $<TARGET_FILE:test_conv2d> ${IMPLICITGEMM_ARGS} --verbose   --input 16  2048    7  7  --weights   192  2048 1   1   --pads_strides_dilations    0   0   1   1   2   2     | grep -v "cannot be executed due to incorrect params"
COMMAND	${IMPLICITGEMM_TESTING_ENV} $<TARGET_FILE:test_conv2d> ${IMPLICITGEMM_ARGS} --verbose   --input 64	 32	28 28 --weights   192  32   3	3   --pads_strides_dilations	1   1	2   2	1   1         | grep -v "cannot be executed due to incorrect params"
COMMAND	${IMPLICITGEMM_TESTING_ENV} $<TARGET_FILE:test_conv2d> ${IMPLICITGEMM_ARGS} --verbose   --input 8    16 14 14 --weights   32   16   1   1   --pads_strides_dilations	1   1	1   1	1   1         | grep -v "cannot be executed due to incorrect params"
COMMAND	${IMPLICITGEMM_TESTING_ENV} $<TARGET_FILE:test_conv2d> ${IMPLICITGEMM_ARGS} --verbose   --input 64	 32	14 14 --weights   192  32   3	3   --pads_strides_dilations	1   1	2   2	1   1         | grep -v "cannot be executed due to incorrect params"
COMMAND	${IMPLICITGEMM_TESTING_ENV} $<TARGET_FILE:test_conv2d> ${IMPLICITGEMM_ARGS} --verbose   --input 64	 32	7 7   --weights   192  32   3	3   --pads_strides_dilations	1   1	2   2	1   1         | grep -v "cannot be executed due to incorrect params"
COMMAND	${IMPLICITGEMM_TESTING_ENV} $<TARGET_FILE:test_conv2d> ${IMPLICITGEMM_ARGS} --verbose   --input 64	 32	28 28 --weights   192  32   3	3   --pads_strides_dilations	2   2	2   2	1   1         | grep -v "cannot be executed due to incorrect params"
COMMAND	${IMPLICITGEMM_TESTING_ENV} $<TARGET_FILE:test_conv2d> ${IMPLICITGEMM_ARGS} --verbose   --input 64	 32	14 14 --weights   192  32   3	3   --pads_strides_dilations	2   2	2   2	1   1         | grep -v "cannot be executed due to incorrect params"
COMMAND	${IMPLICITGEMM_TESTING_ENV} $<TARGET_FILE:test_conv2d> ${IMPLICITGEMM_ARGS} --verbose   --input 64	 32	7 7   --weights   192  32   3	3   --pads_strides_dilations	2   2	2   2	1   1         | grep -v "cannot be executed due to incorrect params"
)

add_custom_test(test_conv_group SKIP_UNLESS_ALL  MIOTENSILE_ENABLED GFX1030_ENABLED
COMMAND	$<TARGET_FILE:test_conv2d>	--verbose	--input	16	128	56	56	--weights	256	4	3	3	--pads_strides_dilations	1	1	1	1	1	1	--group-count	32
COMMAND	$<TARGET_FILE:test_conv2d>	--verbose	--input	16	256	56	56	--weights	512	8	3	3	--pads_strides_dilations	1	1	2	2	1	1	--group-count	32
COMMAND	$<TARGET_FILE:test_conv2d>	--verbose	--input	16	256	28	28	--weights	512	8	3	3	--pads_strides_dilations	1	1	1	1	1	1	--group-count	32
COMMAND	$<TARGET_FILE:test_conv2d>	--verbose	--input	16	512	28	28	--weights	1024	16	3	3	--pads_strides_dilations	1	1	2	2	1	1	--group-count	32
COMMAND	$<TARGET_FILE:test_conv2d>	--verbose	--input	16	512	14	14	--weights	1024	16	3	3	--pads_strides_dilations	1	1	1	1	1	1	--group-count	32
COMMAND	$<TARGET_FILE:test_conv2d>	--verbose	--input	16	1024	14	14	--weights	2048	32	3	3	--pads_strides_dilations	1	1	2	2	1	1	--group-count	32
COMMAND	$<TARGET_FILE:test_conv2d>	--verbose	--input	16	1024	7	7	--weights	2048	32	3	3	--pads_strides_dilations	1	1	1	1	1	1	--group-count	32
COMMAND	$<TARGET_FILE:test_conv2d>	--verbose	--input	32	128	56	56	--weights	256	4	3	3	--pads_strides_dilations	1	1	1	1	1	1	--group-count	32
COMMAND	$<TARGET_FILE:test_conv2d>	--verbose	--input	32	256	56	56	--weights	512	8	3	3	--pads_strides_dilations	1	1	2	2	1	1	--group-count	32
#
# Workaround for "Memory access fault by GPU node" during "HIP Release All" - WrW disabled.
COMMAND	$<TARGET_FILE:test_conv2d>	--verbose	--input	32	256	28	28	--weights	512	8	3	3	--pads_strides_dilations	1	1	1	1	1	1	--group-count	32 --disable-backward-weights
COMMAND	$<TARGET_FILE:test_conv2d>	--verbose	--input	32	512	28	28	--weights	1024	16	3	3	--pads_strides_dilations	1	1	2	2	1	1	--group-count	32
COMMAND	$<TARGET_FILE:test_conv2d>	--verbose	--input	32	512	14	14	--weights	1024	16	3	3	--pads_strides_dilations	1	1	1	1	1	1	--group-count	32
COMMAND	$<TARGET_FILE:test_conv2d>	--verbose	--input	32	1024	14	14	--weights	2048	32	3	3	--pads_strides_dilations	1	1	2	2	1	1	--group-count	32
COMMAND	$<TARGET_FILE:test_conv2d>	--verbose	--input	32	1024	7	7	--weights	2048	32	3	3	--pads_strides_dilations	1	1	1	1	1	1	--group-count	32
COMMAND	$<TARGET_FILE:test_conv2d>	--verbose	--input	4	4	161	700	--weights	32	1	5	20	--pads_strides_dilations	0	0	2	2	1	1	--group-count	4
COMMAND	$<TARGET_FILE:test_conv2d>	--verbose	--input	8	2	161	700	--weights	32	1	5	20	--pads_strides_dilations	0	0	2	2	1	1	--group-count	2
COMMAND	$<TARGET_FILE:test_conv2d>	--verbose	--input	16	4	161	700	--weights	32	1	5	20	--pads_strides_dilations	0	0	2	2	1	1	--group-count	4
COMMAND	$<TARGET_FILE:test_conv2d>	--verbose	--input	32	2	161	700	--weights	32	1	5	20	--pads_strides_dilations	0	0	2	2	1	1	--group-count	2
COMMAND	$<TARGET_FILE:test_conv2d>	--verbose	--input	4	32	79	341	--weights	32	16	5	10	--pads_strides_dilations	0	0	2	2	1	1	--group-count	2
COMMAND	$<TARGET_FILE:test_conv2d>	--verbose	--input	8	32	79	341	--weights	32	16	5	10	--pads_strides_dilations	0	0	2	2	1	1	--group-count	2
COMMAND	$<TARGET_FILE:test_conv2d>	--verbose	--input	16	32	79	341	--weights	32	16	5	10	--pads_strides_dilations	0	0	2	2	1	1	--group-count	2
COMMAND	$<TARGET_FILE:test_conv2d>	--verbose	--input	32	32	79	341	--weights	32	16	5	10	--pads_strides_dilations	0	0	2	2	1	1	--group-count	2
COMMAND	$<TARGET_FILE:test_conv2d>	--verbose	--input	16	4	48	480	--weights	16	1	3	3	--pads_strides_dilations	1	1	1	1	1	1	--group-count	4
COMMAND	$<TARGET_FILE:test_conv2d>	--verbose	--input	16	16	24	240	--weights	32	1	3	3	--pads_strides_dilations	1	1	1	1	1	1	--group-count	16
COMMAND	$<TARGET_FILE:test_conv2d>	--verbose	--input	16	32	12	120	--weights	64	8	3	3	--pads_strides_dilations	1	1	1	1	1	1	--group-count	4
COMMAND	$<TARGET_FILE:test_conv2d>	--verbose	--input	16	64	6	60	--weights	128	16	3	3	--pads_strides_dilations	1	1	1	1	1	1	--group-count	4
COMMAND	$<TARGET_FILE:test_conv2d>	--verbose	--input	8	3	108	108	--weights	63	1	3	3	--pads_strides_dilations	1	1	2	2	1	1	--group-count	3
COMMAND	$<TARGET_FILE:test_conv2d>	--verbose	--input	8	64	54	54	--weights	64	8	3	3	--pads_strides_dilations	1	1	1	1	1	1	--group-count	8
COMMAND	$<TARGET_FILE:test_conv2d>	--verbose	--input	8	128	27	27	--weights	128	16	3	3	--pads_strides_dilations	1	1	1	1	1	1	--group-count	8
COMMAND	$<TARGET_FILE:test_conv2d>	--verbose	--input	8	3	224	224	--weights	63	1	3	3	--pads_strides_dilations	1	1	1	1	1	1	--group-count	3
COMMAND	$<TARGET_FILE:test_conv2d>	--verbose	--input	8	64	112	112	--weights	128	32	3	3	--pads_strides_dilations	1	1	1	1	1	1	--group-count	2
COMMAND	$<TARGET_FILE:test_conv2d>	--verbose	--input	16	9	224	224	--weights	63	3	3	3	--pads_strides_dilations	1	1	1	1	1	1	--group-count	3
#
# Workaround for "Memory access fault by GPU node" during "FP32 gfx908 Hip Release All subset" - WrW disabled.
COMMAND	$<TARGET_FILE:test_conv2d>	--verbose	--input	16	64	112	112	--weights	128	16	3	3	--pads_strides_dilations	1	1	1	1	1	1	--group-count	4 --disable-backward-weights
COMMAND	$<TARGET_FILE:test_conv2d>	--verbose	--input	16	3	224	224	--weights	63	1	7	7	--pads_strides_dilations	3	3	2	2	1	1	--group-count	3
COMMAND	$<TARGET_FILE:test_conv2d>	--verbose	--input	16	192	28	28	--weights	32	12	5	5	--pads_strides_dilations	2	2	1	1	1	1	--group-count	16
COMMAND	$<TARGET_FILE:test_conv2d>	--verbose	--input	16	832	7	7	--weights	128	52	5	5	--pads_strides_dilations	2	2	1	1	1	1	--group-count	16
COMMAND	$<TARGET_FILE:test_conv2d>	--verbose	--input	16	192	28	28	--weights	32	24	1	1	--pads_strides_dilations	0	0	1	1	1	1	--group-count	8
COMMAND	$<TARGET_FILE:test_conv2d>	--verbose	--input	16	832	7	7	--weights	128	104	1	1	--pads_strides_dilations	0	0	1	1	1	1	--group-count	8
COMMAND	$<TARGET_FILE:test_conv2d>	--verbose	--input	11	23	161	700	--weights	46	1	7	7	--pads_strides_dilations	1	1	2	2	1	1	--group-count	23
COMMAND	$<TARGET_FILE:test_conv2d>	--verbose	--input	8	7	224	224	--weights	63	1	3	3	--pads_strides_dilations	1	1	1	1	1	1	--group-count	7
COMMAND	$<TARGET_FILE:test_conv2d>	--verbose	--input	8	7	224	224	--weights	63	1	3	3	--pads_strides_dilations	0	0	1	1	1	1	--group-count	7
COMMAND	$<TARGET_FILE:test_conv2d>	--verbose	--input	8	7	224	224	--weights	63	1	3	3	--pads_strides_dilations	0	0	2	2	1	1	--group-count	7
COMMAND	$<TARGET_FILE:test_conv2d>	--verbose	--input	8	7	224	224	--weights	63	1	3	3	--pads_strides_dilations	1	1	2	2	1	1	--group-count	7
COMMAND	$<TARGET_FILE:test_conv2d>	--verbose	--input	8	7	224	224	--weights	63	1	3	3	--pads_strides_dilations	2	2	2	2	1	1	--group-count	7
COMMAND	$<TARGET_FILE:test_conv2d>	--verbose	--input	8	3	108	108	--weights	63	1	3	3	--pads_strides_dilations	1	1	1	1	1	1	--group-count	3
COMMAND	$<TARGET_FILE:test_conv2d>	--verbose	--input	8	3	108	108	--weights	63	1	3	3	--pads_strides_dilations	0	0	1	1	1	1	--group-count	3
COMMAND	$<TARGET_FILE:test_conv2d>	--verbose	--input	8	3	108	108	--weights	63	1	3	3	--pads_strides_dilations	0	0	2	2	1	1	--group-count	3
COMMAND	$<TARGET_FILE:test_conv2d>	--verbose	--input	8	3	108	108	--weights	63	1	3	3	--pads_strides_dilations	1	1	2	2	1	1	--group-count	3
COMMAND	$<TARGET_FILE:test_conv2d>	--verbose	--input	8	3	108	108	--weights	63	1	3	3	--pads_strides_dilations	2	2	2	2	1	1	--group-count	3
)




if(MIOPEN_TEST_DEEPBENCH)
    add_custom_test(test_deepbench_rnn  MIOTENSILE_ENABLED GFX1030_ENABLED
    COMMAND $<TARGET_FILE:test_rnn_vanilla> --verbose --batch-size 16 --seq-len 50 --vector-len 1760 --hidden-size 1760 --num-layers 1 --in-mode 1 --bias-mode 0 -dir-mode 0 --rnn-mode 0 --flat-batch-fill
    COMMAND $<TARGET_FILE:test_rnn_vanilla> --verbose --batch-size 32 --seq-len 50 --vector-len 1760 --hidden-size 1760 --num-layers 1 --in-mode 1 --bias-mode 0 -dir-mode 0 --rnn-mode 0 --flat-batch-fill
    COMMAND $<TARGET_FILE:test_rnn_vanilla> --verbose --batch-size 64 --seq-len 50 --vector-len 1760 --hidden-size 1760 --num-layers 1 --in-mode 1 --bias-mode 0 -dir-mode 0 --rnn-mode 0 --flat-batch-fill
    COMMAND $<TARGET_FILE:test_rnn_vanilla> --verbose --batch-size 128 --seq-len 50 --vector-len 1760 --hidden-size 1760 --num-layers 1 --in-mode 1 --bias-mode 0 -dir-mode 0 --rnn-mode 0 --flat-batch-fill
    COMMAND $<TARGET_FILE:test_rnn_vanilla> --verbose --batch-size 16 --seq-len 50 --vector-len 2048 --hidden-size 2048 --num-layers 1 --in-mode 1 --bias-mode 0 -dir-mode 0 --rnn-mode 0 --flat-batch-fill
    COMMAND $<TARGET_FILE:test_rnn_vanilla> --verbose --batch-size 32 --seq-len 50 --vector-len 2048 --hidden-size 2048 --num-layers 1 --in-mode 1 --bias-mode 0 -dir-mode 0 --rnn-mode 0 --flat-batch-fill
    COMMAND $<TARGET_FILE:test_rnn_vanilla> --verbose --batch-size 64 --seq-len 50 --vector-len 2048 --hidden-size 2048 --num-layers 1 --in-mode 1 --bias-mode 0 -dir-mode 0 --rnn-mode 0 --flat-batch-fill
    COMMAND $<TARGET_FILE:test_rnn_vanilla> --verbose --batch-size 128 --seq-len 50 --vector-len 2048 --hidden-size 2048 --num-layers 1 --in-mode 1 --bias-mode 0 -dir-mode 0 --rnn-mode 0 --flat-batch-fill
    COMMAND $<TARGET_FILE:test_rnn_vanilla> --verbose --batch-size 16 --seq-len 50 --vector-len 2560 --hidden-size 2560 --num-layers 1 --in-mode 1 --bias-mode 0 -dir-mode 0 --rnn-mode 0 --flat-batch-fill
    COMMAND $<TARGET_FILE:test_rnn_vanilla> --verbose --batch-size 32 --seq-len 50 --vector-len 2560 --hidden-size 2560 --num-layers 1 --in-mode 1 --bias-mode 0 -dir-mode 0 --rnn-mode 0 --flat-batch-fill
    COMMAND $<TARGET_FILE:test_rnn_vanilla> --verbose --batch-size 64 --seq-len 50 --vector-len 2560 --hidden-size 2560 --num-layers 1 --in-mode 1 --bias-mode 0 -dir-mode 0 --rnn-mode 0 --flat-batch-fill
    COMMAND $<TARGET_FILE:test_rnn_vanilla> --verbose --batch-size 128 --seq-len 50 --vector-len 2560 --hidden-size 2560 --num-layers 1 --in-mode 1 --bias-mode 0 -dir-mode 0 --rnn-mode 0 --flat-batch-fill
    COMMAND $<TARGET_FILE:test_lstm> --verbose --batch-size 16 --seq-len 25 --vector-len 512 --hidden-size 512 --num-layers 1 --in-mode 1 --bias-mode 0 -dir-mode 0 --rnn-mode 0 --flat-batch-fill
    COMMAND $<TARGET_FILE:test_lstm> --verbose --batch-size 32 --seq-len 25 --vector-len 512 --hidden-size 512 --num-layers 1 --in-mode 1 --bias-mode 0 -dir-mode 0 --rnn-mode 0 --flat-batch-fill
    COMMAND $<TARGET_FILE:test_lstm> --verbose --batch-size 64 --seq-len 25 --vector-len 512 --hidden-size 512 --num-layers 1 --in-mode 1 --bias-mode 0 -dir-mode 0 --rnn-mode 0 --flat-batch-fill
    COMMAND $<TARGET_FILE:test_lstm> --verbose --batch-size 128 --seq-len 25 --vector-len 512 --hidden-size 512 --num-layers 1 --in-mode 1 --bias-mode 0 -dir-mode 0 --rnn-mode 0 --flat-batch-fill
    COMMAND $<TARGET_FILE:test_lstm> --verbose --batch-size 16 --seq-len 25 --vector-len 1024 --hidden-size 1024 --num-layers 1 --in-mode 1 --bias-mode 0 -dir-mode 0 --rnn-mode 0 --flat-batch-fill
    COMMAND $<TARGET_FILE:test_lstm> --verbose --batch-size 32 --seq-len 25 --vector-len 1024 --hidden-size 1024 --num-layers 1 --in-mode 1 --bias-mode 0 -dir-mode 0 --rnn-mode 0 --flat-batch-fill
    COMMAND $<TARGET_FILE:test_lstm> --verbose --batch-size 64 --seq-len 25 --vector-len 1024 --hidden-size 1024 --num-layers 1 --in-mode 1 --bias-mode 0 -dir-mode 0 --rnn-mode 0 --flat-batch-fill
    COMMAND $<TARGET_FILE:test_lstm> --verbose --batch-size 128 --seq-len 25 --vector-len 1024 --hidden-size 1024 --num-layers 1 --in-mode 1 --bias-mode 0 -dir-mode 0 --rnn-mode 0 --flat-batch-fill
    COMMAND $<TARGET_FILE:test_lstm> --verbose --batch-size 16 --seq-len 25 --vector-len 2048 --hidden-size 2048 --num-layers 1 --in-mode 1 --bias-mode 0 -dir-mode 0 --rnn-mode 0 --flat-batch-fill
    COMMAND $<TARGET_FILE:test_lstm> --verbose --batch-size 32 --seq-len 25 --vector-len 2048 --hidden-size 2048 --num-layers 1 --in-mode 1 --bias-mode 0 -dir-mode 0 --rnn-mode 0 --flat-batch-fill
    COMMAND $<TARGET_FILE:test_lstm> --verbose --batch-size 64 --seq-len 25 --vector-len 2048 --hidden-size 2048 --num-layers 1 --in-mode 1 --bias-mode 0 -dir-mode 0 --rnn-mode 0 --flat-batch-fill
    COMMAND $<TARGET_FILE:test_lstm> --verbose --batch-size 128 --seq-len 25 --vector-len 2048 --hidden-size 2048 --num-layers 1 --in-mode 1 --bias-mode 0 -dir-mode 0 --rnn-mode 0 --flat-batch-fill
    COMMAND $<TARGET_FILE:test_lstm> --verbose --batch-size 16 --seq-len 25 --vector-len 4096 --hidden-size 4096 --num-layers 1 --in-mode 1 --bias-mode 0 -dir-mode 0 --rnn-mode 0 --flat-batch-fill
    COMMAND $<TARGET_FILE:test_lstm> --verbose --batch-size 32 --seq-len 25 --vector-len 4096 --hidden-size 4096 --num-layers 1 --in-mode 1 --bias-mode 0 -dir-mode 0 --rnn-mode 0 --flat-batch-fill
    COMMAND $<TARGET_FILE:test_lstm> --verbose --batch-size 64 --seq-len 25 --vector-len 4096 --hidden-size 4096 --num-layers 1 --in-mode 1 --bias-mode 0 -dir-mode 0 --rnn-mode 0 --flat-batch-fill
    COMMAND $<TARGET_FILE:test_lstm> --verbose --batch-size 128 --seq-len 25 --vector-len 4096 --hidden-size 4096 --num-layers 1 --in-mode 1 --bias-mode 0 -dir-mode 0 --rnn-mode 0 --flat-batch-fill
    COMMAND $<TARGET_FILE:test_lstm> --verbose --batch-size 8 --seq-len 50 --vector-len 1536 --hidden-size 1536 --num-layers 1 --in-mode 1 --bias-mode 0 -dir-mode 0 --rnn-mode 0 --flat-batch-fill
    COMMAND $<TARGET_FILE:test_lstm> --verbose --batch-size 16 --seq-len 50 --vector-len 1536 --hidden-size 1536 --num-layers 1 --in-mode 1 --bias-mode 0 -dir-mode 0 --rnn-mode 0 --flat-batch-fill
    COMMAND $<TARGET_FILE:test_lstm> --verbose --batch-size 32 --seq-len 50 --vector-len 1536 --hidden-size 1536 --num-layers 1 --in-mode 1 --bias-mode 0 -dir-mode 0 --rnn-mode 0 --flat-batch-fill
    COMMAND $<TARGET_FILE:test_lstm> --verbose --batch-size 16 --seq-len 150 --vector-len 256 --hidden-size 256 --num-layers 1 --in-mode 1 --bias-mode 0 -dir-mode 0 --rnn-mode 0 --flat-batch-fill
    COMMAND $<TARGET_FILE:test_lstm> --verbose --batch-size 32 --seq-len 150 --vector-len 256 --hidden-size 256 --num-layers 1 --in-mode 1 --bias-mode 0 -dir-mode 0 --rnn-mode 0 --flat-batch-fill
    COMMAND $<TARGET_FILE:test_lstm> --verbose --batch-size 64 --seq-len 150 --vector-len 256 --hidden-size 256 --num-layers 1 --in-mode 1 --bias-mode 0 -dir-mode 0 --rnn-mode 0 --flat-batch-fill
    COMMAND $<TARGET_FILE:test_gru> --verbose --batch-size 32 --seq-len 1500 --vector-len 2816 --hidden-size 2816 --num-layers 1 --in-mode 1 --bias-mode 0 -dir-mode 0 --rnn-mode 0 --flat-batch-fill
    COMMAND $<TARGET_FILE:test_gru> --verbose --batch-size 32 --seq-len 750 --vector-len 2816 --hidden-size 2816 --num-layers 1 --in-mode 1 --bias-mode 0 -dir-mode 0 --rnn-mode 0 --flat-batch-fill
    COMMAND $<TARGET_FILE:test_gru> --verbose --batch-size 32 --seq-len 375 --vector-len 2816 --hidden-size 2816 --num-layers 1 --in-mode 1 --bias-mode 0 -dir-mode 0 --rnn-mode 0 --flat-batch-fill
    COMMAND $<TARGET_FILE:test_gru> --verbose --batch-size 32 --seq-len 187 --vector-len 2816 --hidden-size 2816 --num-layers 1 --in-mode 1 --bias-mode 0 -dir-mode 0 --rnn-mode 0 --flat-batch-fill
    COMMAND $<TARGET_FILE:test_gru> --verbose --batch-size 32 --seq-len 1500 --vector-len 2048 --hidden-size 2048 --num-layers 1 --in-mode 1 --bias-mode 0 -dir-mode 0 --rnn-mode 0 --flat-batch-fill
    COMMAND $<TARGET_FILE:test_gru> --verbose --batch-size 32 --seq-len 750 --vector-len 2048 --hidden-size 2048 --num-layers 1 --in-mode 1 --bias-mode 0 -dir-mode 0 --rnn-mode 0 --flat-batch-fill
    COMMAND $<TARGET_FILE:test_gru> --verbose --batch-size 32 --seq-len 375 --vector-len 2048 --hidden-size 2048 --num-layers 1 --in-mode 1 --bias-mode 0 -dir-mode 0 --rnn-mode 0 --flat-batch-fill
    COMMAND $<TARGET_FILE:test_gru> --verbose --batch-size 32 --seq-len 187 --vector-len 2048 --hidden-size 2048 --num-layers 1 --in-mode 1 --bias-mode 0 -dir-mode 0 --rnn-mode 0 --flat-batch-fill
    COMMAND $<TARGET_FILE:test_gru> --verbose --batch-size 32 --seq-len 1500 --vector-len 1536 --hidden-size 1536 --num-layers 1 --in-mode 1 --bias-mode 0 -dir-mode 0 --rnn-mode 0 --flat-batch-fill
    COMMAND $<TARGET_FILE:test_gru> --verbose --batch-size 32 --seq-len 750 --vector-len 1536 --hidden-size 1536 --num-layers 1 --in-mode 1 --bias-mode 0 -dir-mode 0 --rnn-mode 0 --flat-batch-fill
    COMMAND $<TARGET_FILE:test_gru> --verbose --batch-size 32 --seq-len 375 --vector-len 1536 --hidden-size 1536 --num-layers 1 --in-mode 1 --bias-mode 0 -dir-mode 0 --rnn-mode 0 --flat-batch-fill
    COMMAND $<TARGET_FILE:test_gru> --verbose --batch-size 32 --seq-len 187 --vector-len 1536 --hidden-size 1536 --num-layers 1 --in-mode 1 --bias-mode 0 -dir-mode 0 --rnn-mode 0 --flat-batch-fill
    COMMAND $<TARGET_FILE:test_gru> --verbose --batch-size 32 --seq-len 1500 --vector-len 2560 --hidden-size 2560 --num-layers 1 --in-mode 1 --bias-mode 0 -dir-mode 0 --rnn-mode 0 --flat-batch-fill
    COMMAND $<TARGET_FILE:test_gru> --verbose --batch-size 32 --seq-len 750 --vector-len 2560 --hidden-size 2560 --num-layers 1 --in-mode 1 --bias-mode 0 -dir-mode 0 --rnn-mode 0 --flat-batch-fill
    COMMAND $<TARGET_FILE:test_gru> --verbose --batch-size 32 --seq-len 375 --vector-len 2560 --hidden-size 2560 --num-layers 1 --in-mode 1 --bias-mode 0 -dir-mode 0 --rnn-mode 0 --flat-batch-fill
    COMMAND $<TARGET_FILE:test_gru> --verbose --batch-size 32 --seq-len 187 --vector-len 2560 --hidden-size 2560 --num-layers 1 --in-mode 1 --bias-mode 0 -dir-mode 0 --rnn-mode 0 --flat-batch-fill
    COMMAND $<TARGET_FILE:test_gru> --verbose --batch-size 32 --seq-len 1 --vector-len 512 --hidden-size 512 --num-layers 1 --in-mode 1 --bias-mode 0 -dir-mode 0 --rnn-mode 0 --flat-batch-fill
    COMMAND $<TARGET_FILE:test_gru> --verbose --batch-size 32 --seq-len 1500 --vector-len 1024 --hidden-size 1024 --num-layers 1 --in-mode 1 --bias-mode 0 -dir-mode 0 --rnn-mode 0 --flat-batch-fill
    COMMAND $<TARGET_FILE:test_gru> --verbose --batch-size 64 --seq-len 1500 --vector-len 1024 --hidden-size 1024 --num-layers 1 --in-mode 1 --bias-mode 0 -dir-mode 0 --rnn-mode 0 --flat-batch-fill
    )
endif()


add_custom_test(test_rnn_extra SKIP_UNLESS_ALL  MIOTENSILE_ENABLED GFX1030_ENABLED
COMMAND $<TARGET_FILE:test_rnn_vanilla> --verbose --batch-size 32 --seq-len 3 --batch-seq 32 32 32 --vector-len 128 --hidden-size 128 --num-layers 1 --in-mode 0 --bias-mode 0 -dir-mode 0 --rnn-mode 0 --no-hx
COMMAND $<TARGET_FILE:test_rnn_vanilla> --verbose --batch-size 32 --seq-len 3 --batch-seq 32 32 32 --vector-len 128 --hidden-size 128 --num-layers 1 --in-mode 0 --bias-mode 0 -dir-mode 0 --rnn-mode 0 --no-dhy
COMMAND $<TARGET_FILE:test_rnn_vanilla> --verbose --batch-size 32 --seq-len 3 --batch-seq 32 32 32 --vector-len 128 --hidden-size 128 --num-layers 1 --in-mode 0 --bias-mode 0 -dir-mode 0 --rnn-mode 0 --no-hx --no-dhy
COMMAND $<TARGET_FILE:test_rnn_vanilla> --verbose --batch-size 32 --seq-len 3 --batch-seq 32 32 32 --vector-len 128 --hidden-size 128 --num-layers 1 --in-mode 0 --bias-mode 0 -dir-mode 0 --rnn-mode 1 --no-hx
COMMAND $<TARGET_FILE:test_rnn_vanilla> --verbose --batch-size 32 --seq-len 3 --batch-seq 32 32 32 --vector-len 128 --hidden-size 128 --num-layers 1 --in-mode 0 --bias-mode 0 -dir-mode 0 --rnn-mode 1 --no-dhy
COMMAND $<TARGET_FILE:test_rnn_vanilla> --verbose --batch-size 32 --seq-len 3 --batch-seq 32 32 32 --vector-len 128 --hidden-size 128 --num-layers 1 --in-mode 0 --bias-mode 0 -dir-mode 0 --rnn-mode 1 --no-hx --no-dhy
COMMAND $<TARGET_FILE:test_rnn_vanilla> --verbose --batch-size 32 --seq-len 3 --batch-seq 32 32 32 --vector-len 128 --hidden-size 128 --num-layers 1 --in-mode 0 --bias-mode 0 -dir-mode 1 --rnn-mode 0 --no-hx
COMMAND $<TARGET_FILE:test_rnn_vanilla> --verbose --batch-size 32 --seq-len 3 --batch-seq 32 32 32 --vector-len 128 --hidden-size 128 --num-layers 1 --in-mode 0 --bias-mode 0 -dir-mode 1 --rnn-mode 0 --no-dhy
COMMAND $<TARGET_FILE:test_rnn_vanilla> --verbose --batch-size 32 --seq-len 3 --batch-seq 32 32 32 --vector-len 128 --hidden-size 128 --num-layers 1 --in-mode 0 --bias-mode 0 -dir-mode 1 --rnn-mode 0 --no-hx --no-dhy
COMMAND $<TARGET_FILE:test_rnn_vanilla> --verbose --batch-size 32 --seq-len 3 --batch-seq 32 32 32 --vector-len 128 --hidden-size 128 --num-layers 1 --in-mode 0 --bias-mode 0 -dir-mode 1 --rnn-mode 1 --no-hx
COMMAND $<TARGET_FILE:test_rnn_vanilla> --verbose --batch-size 32 --seq-len 3 --batch-seq 32 32 32 --vector-len 128 --hidden-size 128 --num-layers 1 --in-mode 0 --bias-mode 0 -dir-mode 1 --rnn-mode 1 --no-dhy
COMMAND $<TARGET_FILE:test_rnn_vanilla> --verbose --batch-size 32 --seq-len 3 --batch-seq 32 32 32 --vector-len 128 --hidden-size 128 --num-layers 1 --in-mode 0 --bias-mode 0 -dir-mode 1 --rnn-mode 1 --no-hx --no-dhy
COMMAND $<TARGET_FILE:test_rnn_vanilla> --verbose --batch-size 32 --seq-len 3 --batch-seq 32 32 32 --vector-len 128 --hidden-size 128 --num-layers 1 --in-mode 0 --bias-mode 0 -dir-mode 0 --rnn-mode 0 --no-hy
COMMAND $<TARGET_FILE:test_rnn_vanilla> --verbose --batch-size 32 --seq-len 3 --batch-seq 32 32 32 --vector-len 128 --hidden-size 128 --num-layers 1 --in-mode 0 --bias-mode 0 -dir-mode 0 --rnn-mode 0 --no-dhx
COMMAND $<TARGET_FILE:test_rnn_vanilla> --verbose --batch-size 32 --seq-len 3 --batch-seq 32 32 32 --vector-len 128 --hidden-size 128 --num-layers 1 --in-mode 0 --bias-mode 0 -dir-mode 0 --rnn-mode 0 --no-hy --no-dhx
COMMAND $<TARGET_FILE:test_rnn_vanilla> --verbose --batch-size 32 --seq-len 3 --batch-seq 32 32 32 --vector-len 128 --hidden-size 128 --num-layers 1 --in-mode 0 --bias-mode 0 -dir-mode 0 --rnn-mode 1 --no-hy
COMMAND $<TARGET_FILE:test_rnn_vanilla> --verbose --batch-size 32 --seq-len 3 --batch-seq 32 32 32 --vector-len 128 --hidden-size 128 --num-layers 1 --in-mode 0 --bias-mode 0 -dir-mode 0 --rnn-mode 1 --no-dhx
COMMAND $<TARGET_FILE:test_rnn_vanilla> --verbose --batch-size 32 --seq-len 3 --batch-seq 32 32 32 --vector-len 128 --hidden-size 128 --num-layers 1 --in-mode 0 --bias-mode 0 -dir-mode 0 --rnn-mode 1 --no-hy --no-dhx
COMMAND $<TARGET_FILE:test_rnn_vanilla> --verbose --batch-size 32 --seq-len 3 --batch-seq 32 32 32 --vector-len 128 --hidden-size 128 --num-layers 1 --in-mode 0 --bias-mode 0 -dir-mode 1 --rnn-mode 0 --no-hy
COMMAND $<TARGET_FILE:test_rnn_vanilla> --verbose --batch-size 32 --seq-len 3 --batch-seq 32 32 32 --vector-len 128 --hidden-size 128 --num-layers 1 --in-mode 0 --bias-mode 0 -dir-mode 1 --rnn-mode 0 --no-dhx
COMMAND $<TARGET_FILE:test_rnn_vanilla> --verbose --batch-size 32 --seq-len 3 --batch-seq 32 32 32 --vector-len 128 --hidden-size 128 --num-layers 1 --in-mode 0 --bias-mode 0 -dir-mode 1 --rnn-mode 0 --no-hy --no-dhx
COMMAND $<TARGET_FILE:test_rnn_vanilla> --verbose --batch-size 32 --seq-len 3 --batch-seq 32 32 32 --vector-len 128 --hidden-size 128 --num-layers 1 --in-mode 0 --bias-mode 0 -dir-mode 1 --rnn-mode 1 --no-hy
COMMAND $<TARGET_FILE:test_rnn_vanilla> --verbose --batch-size 32 --seq-len 3 --batch-seq 32 32 32 --vector-len 128 --hidden-size 128 --num-layers 1 --in-mode 0 --bias-mode 0 -dir-mode 1 --rnn-mode 1 --no-dhx
COMMAND $<TARGET_FILE:test_rnn_vanilla> --verbose --batch-size 32 --seq-len 3 --batch-seq 32 32 32 --vector-len 128 --hidden-size 128 --num-layers 1 --in-mode 0 --bias-mode 0 -dir-mode 1 --rnn-mode 1 --no-hy --no-dhx
COMMAND $<TARGET_FILE:test_rnn_vanilla> --verbose --batch-size 32 --seq-len 3 --batch-seq 32 32 32 --vector-len 128 --hidden-size 128 --num-layers 1 --in-mode 0 --bias-mode 0 -dir-mode 0 --rnn-mode 0 --no-hx --no-dhy --no-hy --no-dhx
COMMAND $<TARGET_FILE:test_rnn_vanilla> --verbose --batch-size 32 --seq-len 3 --batch-seq 32 32 32 --vector-len 128 --hidden-size 128 --num-layers 1 --in-mode 0 --bias-mode 0 -dir-mode 0 --rnn-mode 1 --no-hx --no-dhy --no-hy --no-dhx
COMMAND $<TARGET_FILE:test_rnn_vanilla> --verbose --batch-size 32 --seq-len 3 --batch-seq 32 32 32 --vector-len 128 --hidden-size 128 --num-layers 1 --in-mode 0 --bias-mode 0 -dir-mode 1 --rnn-mode 0 --no-hx --no-dhy --no-hy --no-dhx
COMMAND $<TARGET_FILE:test_rnn_vanilla> --verbose --batch-size 32 --seq-len 3 --batch-seq 32 32 32 --vector-len 128 --hidden-size 128 --num-layers 1 --in-mode 0 --bias-mode 0 -dir-mode 1 --rnn-mode 1 --no-hx --no-dhy --no-hy --no-dhx
)

add_custom_test(test_gru_extra SKIP_UNLESS_ALL  MIOTENSILE_ENABLED GFX1030_ENABLED
COMMAND $<TARGET_FILE:test_gru> --verbose --batch-size 32 --seq-len 3 --batch-seq 32 32 32 --vector-len 128 --hidden-size 128 --num-layers 1 --in-mode 0 --bias-mode 0 -dir-mode 0 --no-hx
COMMAND $<TARGET_FILE:test_gru> --verbose --batch-size 32 --seq-len 3 --batch-seq 32 32 32 --vector-len 128 --hidden-size 128 --num-layers 1 --in-mode 0 --bias-mode 0 -dir-mode 0 --no-dhy
COMMAND $<TARGET_FILE:test_gru> --verbose --batch-size 32 --seq-len 3 --batch-seq 32 32 32 --vector-len 128 --hidden-size 128 --num-layers 1 --in-mode 0 --bias-mode 0 -dir-mode 0 --no-hx --no-dhy
COMMAND $<TARGET_FILE:test_gru> --verbose --batch-size 32 --seq-len 3 --batch-seq 32 32 32 --vector-len 128 --hidden-size 128 --num-layers 1 --in-mode 0 --bias-mode 0 -dir-mode 1 --no-hx
COMMAND $<TARGET_FILE:test_gru> --verbose --batch-size 32 --seq-len 3 --batch-seq 32 32 32 --vector-len 128 --hidden-size 128 --num-layers 1 --in-mode 0 --bias-mode 0 -dir-mode 1 --no-dhy
COMMAND $<TARGET_FILE:test_gru> --verbose --batch-size 32 --seq-len 3 --batch-seq 32 32 32 --vector-len 128 --hidden-size 128 --num-layers 1 --in-mode 0 --bias-mode 0 -dir-mode 1 --no-hx --no-dhy
COMMAND $<TARGET_FILE:test_gru> --verbose --batch-size 32 --seq-len 3 --batch-seq 32 32 32 --vector-len 128 --hidden-size 128 --num-layers 1 --in-mode 0 --bias-mode 0 -dir-mode 0 --no-hy
COMMAND $<TARGET_FILE:test_gru> --verbose --batch-size 32 --seq-len 3 --batch-seq 32 32 32 --vector-len 128 --hidden-size 128 --num-layers 1 --in-mode 0 --bias-mode 0 -dir-mode 0 --no-dhx
COMMAND $<TARGET_FILE:test_gru> --verbose --batch-size 32 --seq-len 3 --batch-seq 32 32 32 --vector-len 128 --hidden-size 128 --num-layers 1 --in-mode 0 --bias-mode 0 -dir-mode 0 --no-hy --no-dhx
COMMAND $<TARGET_FILE:test_gru> --verbose --batch-size 32 --seq-len 3 --batch-seq 32 32 32 --vector-len 128 --hidden-size 128 --num-layers 1 --in-mode 0 --bias-mode 0 -dir-mode 1 --no-hy
COMMAND $<TARGET_FILE:test_gru> --verbose --batch-size 32 --seq-len 3 --batch-seq 32 32 32 --vector-len 128 --hidden-size 128 --num-layers 1 --in-mode 0 --bias-mode 0 -dir-mode 1 --no-dhx
COMMAND $<TARGET_FILE:test_gru> --verbose --batch-size 32 --seq-len 3 --batch-seq 32 32 32 --vector-len 128 --hidden-size 128 --num-layers 1 --in-mode 0 --bias-mode 0 -dir-mode 1 --no-hy --no-dhx
COMMAND $<TARGET_FILE:test_gru> --verbose --batch-size 32 --seq-len 3 --batch-seq 32 32 32 --vector-len 128 --hidden-size 128 --num-layers 1 --in-mode 0 --bias-mode 0 -dir-mode 0 --no-hx --no-dhy --no-hy --no-dhx
COMMAND $<TARGET_FILE:test_gru> --verbose --batch-size 32 --seq-len 3 --batch-seq 32 32 32 --vector-len 128 --hidden-size 128 --num-layers 1 --in-mode 0 --bias-mode 0 -dir-mode 1 --no-hx --no-dhy --no-hy --no-dhx
)

add_custom_test(test_lstm_extra SKIP_UNLESS_ALL  MIOTENSILE_ENABLED GFX1030_ENABLED
COMMAND $<TARGET_FILE:test_lstm> --verbose --batch-size 32 --seq-len 3 --batch-seq 32 32 32 --vector-len 128 --hidden-size 128 --num-layers 1 --in-mode 0 --bias-mode 0 -dir-mode 0 --no-hx
COMMAND $<TARGET_FILE:test_lstm> --verbose --batch-size 32 --seq-len 3 --batch-seq 32 32 32 --vector-len 128 --hidden-size 128 --num-layers 1 --in-mode 0 --bias-mode 0 -dir-mode 0 --no-dhy
COMMAND $<TARGET_FILE:test_lstm> --verbose --batch-size 32 --seq-len 3 --batch-seq 32 32 32 --vector-len 128 --hidden-size 128 --num-layers 1 --in-mode 0 --bias-mode 0 -dir-mode 0 --no-hx --no-dhy
COMMAND $<TARGET_FILE:test_lstm> --verbose --batch-size 32 --seq-len 3 --batch-seq 32 32 32 --vector-len 128 --hidden-size 128 --num-layers 1 --in-mode 0 --bias-mode 0 -dir-mode 0 --no-cx
COMMAND $<TARGET_FILE:test_lstm> --verbose --batch-size 32 --seq-len 3 --batch-seq 32 32 32 --vector-len 128 --hidden-size 128 --num-layers 1 --in-mode 0 --bias-mode 0 -dir-mode 0 --no-hx --no-cx
COMMAND $<TARGET_FILE:test_lstm> --verbose --batch-size 32 --seq-len 3 --batch-seq 32 32 32 --vector-len 128 --hidden-size 128 --num-layers 1 --in-mode 0 --bias-mode 0 -dir-mode 0 --no-dcy
COMMAND $<TARGET_FILE:test_lstm> --verbose --batch-size 32 --seq-len 3 --batch-seq 32 32 32 --vector-len 128 --hidden-size 128 --num-layers 1 --in-mode 0 --bias-mode 0 -dir-mode 0 --no-cx --no-dcy
COMMAND $<TARGET_FILE:test_lstm> --verbose --batch-size 32 --seq-len 3 --batch-seq 32 32 32 --vector-len 128 --hidden-size 128 --num-layers 1 --in-mode 0 --bias-mode 0 -dir-mode 1 --no-hx
COMMAND $<TARGET_FILE:test_lstm> --verbose --batch-size 32 --seq-len 3 --batch-seq 32 32 32 --vector-len 128 --hidden-size 128 --num-layers 1 --in-mode 0 --bias-mode 0 -dir-mode 1 --no-dhy
COMMAND $<TARGET_FILE:test_lstm> --verbose --batch-size 32 --seq-len 3 --batch-seq 32 32 32 --vector-len 128 --hidden-size 128 --num-layers 1 --in-mode 0 --bias-mode 0 -dir-mode 1 --no-hx --no-dhy
COMMAND $<TARGET_FILE:test_lstm> --verbose --batch-size 32 --seq-len 3 --batch-seq 32 32 32 --vector-len 128 --hidden-size 128 --num-layers 1 --in-mode 0 --bias-mode 0 -dir-mode 1 --no-cx
COMMAND $<TARGET_FILE:test_lstm> --verbose --batch-size 32 --seq-len 3 --batch-seq 32 32 32 --vector-len 128 --hidden-size 128 --num-layers 1 --in-mode 0 --bias-mode 0 -dir-mode 1 --no-hx --no-cx
COMMAND $<TARGET_FILE:test_lstm> --verbose --batch-size 32 --seq-len 3 --batch-seq 32 32 32 --vector-len 128 --hidden-size 128 --num-layers 1 --in-mode 0 --bias-mode 0 -dir-mode 1 --no-dcy
COMMAND $<TARGET_FILE:test_lstm> --verbose --batch-size 32 --seq-len 3 --batch-seq 32 32 32 --vector-len 128 --hidden-size 128 --num-layers 1 --in-mode 0 --bias-mode 0 -dir-mode 1 --no-cx --no-dcy
COMMAND $<TARGET_FILE:test_lstm> --verbose --batch-size 32 --seq-len 3 --batch-seq 32 32 32 --vector-len 128 --hidden-size 128 --num-layers 1 --in-mode 0 --bias-mode 0 -dir-mode 0 --no-hy
COMMAND $<TARGET_FILE:test_lstm> --verbose --batch-size 32 --seq-len 3 --batch-seq 32 32 32 --vector-len 128 --hidden-size 128 --num-layers 1 --in-mode 0 --bias-mode 0 -dir-mode 0 --no-dhx
COMMAND $<TARGET_FILE:test_lstm> --verbose --batch-size 32 --seq-len 3 --batch-seq 32 32 32 --vector-len 128 --hidden-size 128 --num-layers 1 --in-mode 0 --bias-mode 0 -dir-mode 0 --no-hy --no-dhx
COMMAND $<TARGET_FILE:test_lstm> --verbose --batch-size 32 --seq-len 3 --batch-seq 32 32 32 --vector-len 128 --hidden-size 128 --num-layers 1 --in-mode 0 --bias-mode 0 -dir-mode 0 --no-cy
COMMAND $<TARGET_FILE:test_lstm> --verbose --batch-size 32 --seq-len 3 --batch-seq 32 32 32 --vector-len 128 --hidden-size 128 --num-layers 1 --in-mode 0 --bias-mode 0 -dir-mode 0 --no-hy --no-cy
COMMAND $<TARGET_FILE:test_lstm> --verbose --batch-size 32 --seq-len 3 --batch-seq 32 32 32 --vector-len 128 --hidden-size 128 --num-layers 1 --in-mode 0 --bias-mode 0 -dir-mode 0 --no-dcx
COMMAND $<TARGET_FILE:test_lstm> --verbose --batch-size 32 --seq-len 3 --batch-seq 32 32 32 --vector-len 128 --hidden-size 128 --num-layers 1 --in-mode 0 --bias-mode 0 -dir-mode 0 --no-cy --no-dcx
COMMAND $<TARGET_FILE:test_lstm> --verbose --batch-size 32 --seq-len 3 --batch-seq 32 32 32 --vector-len 128 --hidden-size 128 --num-layers 1 --in-mode 0 --bias-mode 0 -dir-mode 1 --no-hy
COMMAND $<TARGET_FILE:test_lstm> --verbose --batch-size 32 --seq-len 3 --batch-seq 32 32 32 --vector-len 128 --hidden-size 128 --num-layers 1 --in-mode 0 --bias-mode 0 -dir-mode 1 --no-dhx
COMMAND $<TARGET_FILE:test_lstm> --verbose --batch-size 32 --seq-len 3 --batch-seq 32 32 32 --vector-len 128 --hidden-size 128 --num-layers 1 --in-mode 0 --bias-mode 0 -dir-mode 1 --no-hy --no-dhx
COMMAND $<TARGET_FILE:test_lstm> --verbose --batch-size 32 --seq-len 3 --batch-seq 32 32 32 --vector-len 128 --hidden-size 128 --num-layers 1 --in-mode 0 --bias-mode 0 -dir-mode 1 --no-cy
COMMAND $<TARGET_FILE:test_lstm> --verbose --batch-size 32 --seq-len 3 --batch-seq 32 32 32 --vector-len 128 --hidden-size 128 --num-layers 1 --in-mode 0 --bias-mode 0 -dir-mode 1 --no-hy --no-cy
COMMAND $<TARGET_FILE:test_lstm> --verbose --batch-size 32 --seq-len 3 --batch-seq 32 32 32 --vector-len 128 --hidden-size 128 --num-layers 1 --in-mode 0 --bias-mode 0 -dir-mode 1 --no-dcx
COMMAND $<TARGET_FILE:test_lstm> --verbose --batch-size 32 --seq-len 3 --batch-seq 32 32 32 --vector-len 128 --hidden-size 128 --num-layers 1 --in-mode 0 --bias-mode 0 -dir-mode 1 --no-cy --no-dcx
COMMAND $<TARGET_FILE:test_lstm> --verbose --batch-size 32 --seq-len 3 --batch-seq 32 32 32 --vector-len 128 --hidden-size 128 --num-layers 1 --in-mode 0 --bias-mode 0 -dir-mode 0 --no-hx --no-dhy --no-cx --no-dcy --no-hy --no-dhx --no-cy --no-dcx
COMMAND $<TARGET_FILE:test_lstm> --verbose --batch-size 32 --seq-len 3 --batch-seq 32 32 32 --vector-len 128 --hidden-size 128 --num-layers 1 --in-mode 0 --bias-mode 0 -dir-mode 1 --no-hx --no-dhy --no-cx --no-dcy --no-hy --no-dhx --no-cy --no-dcx
)


add_custom_test(test_conv_extra SKIP_UNLESS_ALL  MIOTENSILE_ENABLED GFX1030_ENABLED
# COMMAND	$<TARGET_FILE:test_conv2d>	--verbose	--input	1	1	1	1	--weights	1	1	2	2	--pads_strides_dilations	0	0	3	3	1	1
COMMAND	$<TARGET_FILE:test_conv2d>	--verbose	--input	4	1	161	700	--weights	4	1	5	20	--pads_strides_dilations	0	0	2	2	1	1
COMMAND	$<TARGET_FILE:test_conv2d>	--verbose	--input	4	1	161	700	--weights	4	1	5	20	--pads_strides_dilations	0	0	2	2	1	1
COMMAND	$<TARGET_FILE:test_conv2d>	--verbose	--input	4	32	79	341	--weights	4	32	5	10	--pads_strides_dilations	0	0	2	2	1	1
COMMAND	$<TARGET_FILE:test_conv2d>	--verbose	--input	4	32	79	341	--weights	4	32	5	10	--pads_strides_dilations	0	0	2	2	1	1
COMMAND	$<TARGET_FILE:test_conv2d>	--verbose	--input	4	3	227	227	--weights	4	3	11	11	--pads_strides_dilations	0	0	4	4	1	1
COMMAND	$<TARGET_FILE:test_conv2d>	--verbose	--input	4	3	224	224	--weights	4	3	11	11	--pads_strides_dilations	2	2	4	4	1	1
COMMAND	$<TARGET_FILE:test_conv2d>	--verbose	--input	16	1	48	480	--weights	16	1	3	3	--pads_strides_dilations	1	1	1	1	1	1
# Forward disabled since FFT fails verification for the forward direction
COMMAND	$<TARGET_FILE:test_conv2d>	--verbose	--input	32	64	27	27	--weights	192	64	5	5	--pads_strides_dilations	2	2	1	1	1	1 --disable-forward
# COMMAND	$<TARGET_FILE:test_conv2d>	--verbose	--input	4	64	14	14	--weights	24	64	5	5	--pads_strides_dilations	2	2	1	1	1	1
COMMAND	$<TARGET_FILE:test_conv2d>	--verbose	--input	4	96	14	14	--weights	32	96	5	5	--pads_strides_dilations	2	2	1	1	1	1
COMMAND	$<TARGET_FILE:test_conv2d>	--verbose	--input	4	16	14	14	--weights	4	16	5	5	--pads_strides_dilations	2	2	1	1	1	1
COMMAND	$<TARGET_FILE:test_conv2d>	--verbose	--input	4	32	14	14	--weights	4	32	5	5	--pads_strides_dilations	2	2	1	1	1	1

COMMAND $<TARGET_FILE:test_conv2d> ${MIOPEN_TEST_FLOAT_ARG} --input 16 3 64 128 --weights 96 3 11 11 --pads_strides_dilations 0 0 1 1 1 1 ${MIOPEN_TEST_FLAGS_ARGS}
COMMAND $<TARGET_FILE:test_conv2d> ${MIOPEN_TEST_FLOAT_ARG} --input 16 3 32 32 --weights 96 3 11 11 --pads_strides_dilations 0 0 2 2 1 1  ${MIOPEN_TEST_FLAGS_ARGS}
COMMAND $<TARGET_FILE:test_conv2d> ${MIOPEN_TEST_FLOAT_ARG} --input 16 3 64 128 --weights 96 3 11 11 --pads_strides_dilations 5 5 2 2 1 1 ${MIOPEN_TEST_FLAGS_ARGS}
COMMAND $<TARGET_FILE:test_conv2d> ${MIOPEN_TEST_FLOAT_ARG} --input 16 3 32 32 --weights 96 3 11 11 --pads_strides_dilations 5 5 2 2 1 1  ${MIOPEN_TEST_FLAGS_ARGS}

COMMAND $<TARGET_FILE:test_conv2d> ${MIOPEN_TEST_FLOAT_ARG} --input 2 16 1024 2048 --weights 32 16 3 3 --pads_strides_dilations 0 0 1 1 1 1 ${MIOPEN_TEST_FLAGS_ARGS}
COMMAND $<TARGET_FILE:test_conv2d> ${MIOPEN_TEST_FLOAT_ARG} --input 2 16 1024 2048 --weights 32 16 3 3 --pads_strides_dilations 1 1 1 1 1 1 ${MIOPEN_TEST_FLAGS_ARGS}
COMMAND $<TARGET_FILE:test_conv2d> ${MIOPEN_TEST_FLOAT_ARG} --input 2 16 3072 3072 --weights 32 16 3 3 --pads_strides_dilations 0 0 2 2 1 1 ${MIOPEN_TEST_FLAGS_ARGS}
COMMAND $<TARGET_FILE:test_conv2d> ${MIOPEN_TEST_FLOAT_ARG} --input 2 16 3072 3072 --weights 32 16 3 3 --pads_strides_dilations 2 2 2 2 1 1 ${MIOPEN_TEST_FLAGS_ARGS}

COMMAND $<TARGET_FILE:test_conv2d> ${MIOPEN_TEST_FLOAT_ARG} --input 128 320 1 7 --weights 256 320 1 1 --pads_strides_dilations 0 0 1 1 1 1 ${MIOPEN_TEST_FLAGS_ARGS}
COMMAND $<TARGET_FILE:test_conv2d> ${MIOPEN_TEST_FLOAT_ARG} --input 128 1024 1 7 --weights 2048 1024 1 1 --pads_strides_dilations 1 1 1 1 1 1 ${MIOPEN_TEST_FLAGS_ARGS}
COMMAND $<TARGET_FILE:test_conv2d> ${MIOPEN_TEST_FLOAT_ARG} --input 352 192 7 1 --weights 320 192 1 1 --pads_strides_dilations 0 0 1 1 1 1 ${MIOPEN_TEST_FLAGS_ARGS}
COMMAND $<TARGET_FILE:test_conv2d> ${MIOPEN_TEST_FLOAT_ARG} --input 352 16 7 1 --weights 32 16 1 1 --pads_strides_dilations 2 2 1 1 1 1 ${MIOPEN_TEST_FLAGS_ARGS}
)

if (0) #disabled too many errors
if(MIOPEN_TEST_LIMIT GREATER 0)
if(${MIOPEN_USE_MIOPENGEMM} AND (${MIOPEN_hip_VERSION_MAJOR} EQUAL 3) AND (${MIOPEN_hip_VERSION_MINOR} EQUAL 7))
    add_custom_test(test_conv3d_extra  SKIP_UNLESS_ALL GFX1030_ENABLED
    COMMAND MIOPEN_LOG_LEVEL=6 $<TARGET_FILE:test_conv3d> ${MIOPEN_TEST_FLOAT_ARG} --input 2 16 50 50 50 --weights 32 16 5 5 5 --pads_strides_dilations 0 0 0 1 1 1 1 1 1 ${MIOPEN_TEST_FLAGS_ARGS}
    COMMAND MIOPEN_LOG_LEVEL=6 $<TARGET_FILE:test_conv3d> ${MIOPEN_TEST_FLOAT_ARG} --input 2 16 50 50 50 --weights 32 16 5 5 5 --pads_strides_dilations 0 0 0 2 2 2 1 1 1 ${MIOPEN_TEST_FLAGS_ARGS}
    COMMAND MIOPEN_LOG_LEVEL=6 $<TARGET_FILE:test_conv3d> ${MIOPEN_TEST_FLOAT_ARG} --input 2 16 50 50 50 --weights 32 16 5 5 5 --pads_strides_dilations 2 2 2 1 1 1 1 1 1 ${MIOPEN_TEST_FLAGS_ARGS}
    COMMAND MIOPEN_LOG_LEVEL=6 $<TARGET_FILE:test_conv3d> ${MIOPEN_TEST_FLOAT_ARG} --input 2 16 50 50 50 --weights 32 16 5 5 5 --pads_strides_dilations 0 0 0 1 1 1 2 2 2 ${MIOPEN_TEST_FLAGS_ARGS}
    #COMMAND $<TARGET_FILE:test_conv3d> ${MIOPEN_TEST_FLOAT_ARG} --input 1 16 4 161 700 --weights 16 16 3 11 11 --pads_strides_dilations 1 1 1 1 1 1 1 1 1 ${MIOPEN_TEST_FLAGS_ARGS}

    #ROCM3.7 compiler problems
    #COMMAND $<TARGET_FILE:test_conv3d> ${MIOPEN_TEST_FLOAT_ARG} --input 1 16 4 161 700 --weights 16 16 3 11 11 --pads_strides_dilations 0 0 0 1 1 1 1 1 1 ${MIOPEN_TEST_FLAGS_ARGS}
    #COMMAND $<TARGET_FILE:test_conv3d> ${MIOPEN_TEST_FLOAT_ARG} --input 1 16 4 161 700 --weights 16 16 3 11 11 --pads_strides_dilations 0 0 0 2 2 2 1 1 1 ${MIOPEN_TEST_FLAGS_ARGS}
    #COMMAND $<TARGET_FILE:test_conv3d> ${MIOPEN_TEST_FLOAT_ARG} --input 1 16 4 140 602 --weights 16 16 3 11 11 --pads_strides_dilations 1 1 1 1 1 1 1 1 1 ${MIOPEN_TEST_FLAGS_ARGS}
    #COMMAND $<TARGET_FILE:test_conv3d> ${MIOPEN_TEST_FLOAT_ARG} --input 1 16 4 140 602 --weights 16 16 3 11 11 --pads_strides_dilations 0 0 0 1 1 1 1 1 1 ${MIOPEN_TEST_FLAGS_ARGS}
    )
    message(STATUS "test_conv3d_extra reduced set")
else()
    add_custom_test(test_conv3d_extra  SKIP_UNLESS_ALL GFX1030_ENABLED
    COMMAND $<TARGET_FILE:test_conv3d> ${MIOPEN_TEST_FLOAT_ARG} --input 2 16 50 50 50 --weights 32 16 5 5 5 --pads_strides_dilations 0 0 0 1 1 1 1 1 1 ${MIOPEN_TEST_FLAGS_ARGS}
    COMMAND $<TARGET_FILE:test_conv3d> ${MIOPEN_TEST_FLOAT_ARG} --input 2 16 50  50 50 --weights 32 16 5 5 5 --pads_strides_dilations 0 0 0 2 2 2 1 1 1 ${MIOPEN_TEST_FLAGS_ARGS}
    COMMAND $<TARGET_FILE:test_conv3d> ${MIOPEN_TEST_FLOAT_ARG} --input 2 16 50 50 50 --weights 32 16 5 5 5 --pads_strides_dilations 2 2 2 1 1 1 1 1 1 ${MIOPEN_TEST_FLAGS_ARGS}
    COMMAND $<TARGET_FILE:test_conv3d> ${MIOPEN_TEST_FLOAT_ARG} --input 2 16 50 50 50 --weights 32 16 5 5 5 --pads_strides_dilations 0 0 0 1 1 1 2 2 2 ${MIOPEN_TEST_FLAGS_ARGS}
    COMMAND $<TARGET_FILE:test_conv3d> ${MIOPEN_TEST_FLOAT_ARG} --input 1 16 4 161 700 --weights 16 16 3 11 11 --pads_strides_dilations 1 1 1 1 1 1 1 1 1 ${MIOPEN_TEST_FLAGS_ARGS}
    COMMAND $<TARGET_FILE:test_conv3d> ${MIOPEN_TEST_FLOAT_ARG} --input 1 16 4 161 700 --weights 16 16 3 11 11 --pads_strides_dilations 0 0 0 1 1 1 1 1 1 ${MIOPEN_TEST_FLAGS_ARGS}
    COMMAND $<TARGET_FILE:test_conv3d> ${MIOPEN_TEST_FLOAT_ARG} --input 1 16 4 161 700 --weights 16 16 3 11 11 --pads_strides_dilations 0 0 0 2 2 2 1 1 1 ${MIOPEN_TEST_FLAGS_ARGS}
    COMMAND $<TARGET_FILE:test_conv3d> ${MIOPEN_TEST_FLOAT_ARG} --input 1 16 4 140 602 --weights 16 16 3 11 11 --pads_strides_dilations 1 1 1 1 1 1 1 1 1 ${MIOPEN_TEST_FLAGS_ARGS}
    COMMAND $<TARGET_FILE:test_conv3d> ${MIOPEN_TEST_FLOAT_ARG} --input 1 16 4 140 602 --weights 16 16 3 11 11 --pads_strides_dilations 0 0 0 1 1 1 1 1 1 ${MIOPEN_TEST_FLAGS_ARGS}
    )
endif()
endif()
endif()


add_custom_test(test_conv_trans SKIP_UNLESS_ALL  MIOTENSILE_ENABLED GFX1030_ENABLED
COMMAND	$<TARGET_FILE:test_conv2d>	--verbose	--input	8	128	28	28	--weights	128	128	1	1	--pads_strides_dilations	0	0	1	1	1	1	--cmode	trans	--pmode	default
COMMAND	$<TARGET_FILE:test_conv2d>	--verbose	--input	8	256	28	28	--weights	256	256	1	1	--pads_strides_dilations	0	0	1	1	1	1	--cmode	trans	--pmode	same
COMMAND	$<TARGET_FILE:test_conv2d>	--verbose	--input	8	32	28	28	--weights	32	32	5	5	--pads_strides_dilations	0	0	2	2	1	1	--cmode	trans	--pmode	default
COMMAND	$<TARGET_FILE:test_conv2d>	--verbose	--input	8	512	14	14	--weights	512	512	1	1	--pads_strides_dilations	0	0	2	2	1	1	--cmode	trans	--pmode	same
COMMAND	$<TARGET_FILE:test_conv2d>	--verbose	--input	8	512	4	4	--weights	512	512	1	1	--pads_strides_dilations	0	0	1	1	1	1	--cmode	trans	--pmode	valid
COMMAND	$<TARGET_FILE:test_conv2d>	--verbose	--input	8	64	56	56	--weights	64	64	1	1	--pads_strides_dilations	0	0	2	2	1	1	--cmode	trans	--pmode	valid
COMMAND	$<TARGET_FILE:test_conv2d>	--verbose	--input	100	3	64	64	--weights	3	3	1	1	--pads_strides_dilations	2	2	1	1	1	1	--cmode	trans	--pmode	default
COMMAND	$<TARGET_FILE:test_conv2d>	--verbose	--input	100	6	4	4	--weights	6	4	1	1	--pads_strides_dilations	2	2	1	1	1	1	--cmode	trans	--pmode	default
COMMAND	$<TARGET_FILE:test_conv2d>	--verbose	--input	8	128	28	28	--weights	128	16	1	1	--pads_strides_dilations	0	0	1	1	1	1	--cmode	trans	--pmode	default	--group-count	8
COMMAND	$<TARGET_FILE:test_conv2d>	--verbose	--input	8	256	28	28	--weights	256	64	1	1	--pads_strides_dilations	0	0	1	1	1	1	--cmode	trans	--pmode	same	--group-count	4
COMMAND	$<TARGET_FILE:test_conv2d>	--verbose	--input	8	32	28	28	--weights	32	1	5	5	--pads_strides_dilations	0	0	2	2	1	1	--cmode	trans	--pmode	default	--group-count	32
COMMAND	$<TARGET_FILE:test_conv2d>	--verbose	--input	8	512	14	14	--weights	512	16	1	1	--pads_strides_dilations	0	0	2	2	1	1	--cmode	trans	--pmode	same	--group-count	32
COMMAND	$<TARGET_FILE:test_conv2d>	--verbose	--input	8	512	4	4	--weights	512	16	1	1	--pads_strides_dilations	0	0	1	1	1	1	--cmode	trans	--pmode	valid	--group-count	32
COMMAND	$<TARGET_FILE:test_conv2d>	--verbose	--input	8	64	56	56	--weights	64	2	1	1	--pads_strides_dilations	0	0	2	2	1	1	--cmode	trans	--pmode	valid	--group-count	32
COMMAND	$<TARGET_FILE:test_conv2d>	--verbose	--input	100	3	64	64	--weights	3	3	1	1	--pads_strides_dilations	2	2	1	1	1	1	--cmode	trans	--pmode	default	--group-count	3
COMMAND	$<TARGET_FILE:test_conv2d>	--verbose	--input	100	6	4	4	--weights	6	4	1	1	--pads_strides_dilations	2	2	1	1	1	1	--cmode	trans	--pmode	default	--group-count	2
)


add_custom_test(test_conv_3d SKIP_UNLESS_ALL  MIOTENSILE_ENABLED GFX1030_ENABLED
COMMAND $<TARGET_FILE:test_conv3d> --verbose --conv_dim_type conv3d --input 16    32   4    9     9  --weights    64    32   3  3    3  --pads_strides_dilations  0  0  0    2  2   2    1   1   1  --group-count   1   --cmode conv   --pmode   default
COMMAND $<TARGET_FILE:test_conv3d> --verbose --conv_dim_type conv3d --input  4     3   4  227   227  --weights     4     3   3 11   11  --pads_strides_dilations  0  0  0    1  1   1    1   1   1  --group-count   1   --cmode conv   --pmode   default
COMMAND $<TARGET_FILE:test_conv3d> --verbose --conv_dim_type conv3d --input 16   128   4   56    56  --weights   256     4   3  3    3  --pads_strides_dilations  1  1  1    1  1   1    1   1   1  --group-count   32  --cmode conv   --pmode   default
COMMAND $<TARGET_FILE:test_conv3d> --verbose --conv_dim_type conv3d --input 16   128  56   56    56  --weights   256     4   3  3    3  --pads_strides_dilations  1  2  3    1  1   1    1   2   3  --group-count   32  --cmode conv   --pmode   default
COMMAND $<TARGET_FILE:test_conv3d> --verbose --conv_dim_type conv3d --input  4     4   4  161   700  --weights    32     1   3  5   20  --pads_strides_dilations  1  1  1    2  2   2    1   1   1  --group-count   4   --cmode conv   --pmode   default
COMMAND $<TARGET_FILE:test_conv3d> --verbose --conv_dim_type conv3d --input  8   512   4   28    28  --weights   512   128   1  1    1  --pads_strides_dilations  0  0  0    1  1   1    1   1   1  --group-count   4   --cmode conv   --pmode   same
COMMAND $<TARGET_FILE:test_conv3d> --verbose --conv_dim_type conv3d --input  8   512   4   56    56  --weights   512   128   1  1    1  --pads_strides_dilations  0  0  0    2  2   2    1   1   1  --group-count   4   --cmode conv   --pmode   same
COMMAND $<TARGET_FILE:test_conv3d> --verbose --conv_dim_type conv3d --input  8   512   3   14    14  --weights   512   128   1  1    1  --pads_strides_dilations  0  0  0    2  2   2    1   1   1  --trans_output_pads 0 0 0 --group-count   1   --cmode trans  --pmode   same
COMMAND $<TARGET_FILE:test_conv3d> --verbose --conv_dim_type conv3d --input 16    64   3    4     4  --weights    64    32   1  3    3  --pads_strides_dilations  0  0  0    2  2   2    1   1   1  --trans_output_pads 0 0 0 --group-count   4   --cmode trans  --pmode   default
COMMAND $<TARGET_FILE:test_conv3d> --verbose --conv_dim_type conv3d --input 16    32   4    9     9  --weights    64    32   3  3    3  --pads_strides_dilations  0  0  0    1  2   3    1   2   3  --group-count   1   --cmode conv   --pmode   default
COMMAND $<TARGET_FILE:test_conv3d> --verbose --conv_dim_type conv3d --input  4     3   4  227   227  --weights     4     3   3 11   11  --pads_strides_dilations  0  0  0    1  1   1    1   2   3  --group-count   1   --cmode conv   --pmode   default
COMMAND $<TARGET_FILE:test_conv3d> --verbose --conv_dim_type conv3d --input 16   128   4   56    56  --weights   256     4   3  3    3  --pads_strides_dilations  1  2  3    1  1   1    1   2   3  --group-count   32  --cmode conv   --pmode   default
COMMAND $<TARGET_FILE:test_conv3d> --verbose --conv_dim_type conv3d --input  4     4   4  161   700  --weights    32     1   3  5   20  --pads_strides_dilations  1  2  3    1  2   3    1   2   3  --group-count   4   --cmode conv   --pmode   default
COMMAND $<TARGET_FILE:test_conv3d> --verbose --conv_dim_type conv3d --input  8   512   4   28    28  --weights   512   128   1  1    1  --pads_strides_dilations  0  0  0    1  1   1    1   2   3  --group-count   4   --cmode conv   --pmode   same
COMMAND $<TARGET_FILE:test_conv3d> --verbose --conv_dim_type conv3d --input  8   512   4   56    56  --weights   512   128   1  1    1  --pads_strides_dilations  0  0  0    1  2   3    1   2   3  --group-count   4   --cmode conv   --pmode   same
COMMAND $<TARGET_FILE:test_conv3d> --verbose --conv_dim_type conv3d --input  8   512   3   14    14  --weights   512   128   1  1    1  --pads_strides_dilations  0  0  0    1  2   3    1   2   3  --trans_output_pads 0 0 0 --group-count   1   --cmode trans  --pmode   same
COMMAND $<TARGET_FILE:test_conv3d> --verbose --conv_dim_type conv3d --input 16    64   3    4     4  --weights    64    32   1  3    3  --pads_strides_dilations  0  0  0    1  2   3    1   2   3  --trans_output_pads 0 0 0 --group-count   4   --cmode trans  --pmode   default
)

set(DYNAMIC_IMPLICITGEMM_COMMON
    MIOPEN_FIND_MODE=normal)
set(DYNAMIC_IMPLICITGEMM_ENVS
    ${DYNAMIC_IMPLICITGEMM_COMMON}
    MIOPEN_DEBUG_FIND_ONLY_SOLVER=ConvAsmImplicitGemmV4R1DynamicFwd)
set(DYNAMIC_IMPLICITGEMM_1X1_ENVS
    ${DYNAMIC_IMPLICITGEMM_COMMON}
    MIOPEN_DEBUG_FIND_ONLY_SOLVER=ConvAsmImplicitGemmV4R1DynamicFwd_1x1)
set(DYNAMIC_IMPLICITGEMM_FWD_GTC_DYNAMIC_XDLOPS_ENVS
    ${DYNAMIC_IMPLICITGEMM_COMMON}
    MIOPEN_DEBUG_FIND_ONLY_SOLVER=ConvAsmImplicitGemmGTCDynamicFwdXdlops)
set(DYNAMIC_IMPLICITGEMM_BWD_ENVS
    ${DYNAMIC_IMPLICITGEMM_COMMON}
    MIOPEN_DEBUG_FIND_ONLY_SOLVER=ConvAsmImplicitGemmV4R1DynamicBwd)
set(DYNAMIC_IMPLICITGEMM_WRW_ENVS
    ${DYNAMIC_IMPLICITGEMM_COMMON}
    MIOPEN_DEBUG_FIND_ONLY_SOLVER=ConvAsmImplicitGemmV4R1DynamicWrw)
set(DYNAMIC_IMPLICITGEMM_BWD_ENVS_XDLOPS
    ${DYNAMIC_IMPLICITGEMM_COMMON}
    MIOPEN_DEBUG_FIND_ONLY_SOLVER=ConvAsmImplicitGemmGTCDynamicBwdXdlops)
set(DYNAMIC_IMPLICITGEMM_WRW_ENVS_XDLOPS
    ${DYNAMIC_IMPLICITGEMM_COMMON}
    MIOPEN_DEBUG_FIND_ONLY_SOLVER=ConvAsmImplicitGemmGTCDynamicWrwXdlops)
set(DYNAMIC_IMPLICITGEMM_XDLOPS_NHWC_FWD_ENVS
    ${DYNAMIC_IMPLICITGEMM_COMMON}
    MIOPEN_DEBUG_FIND_ONLY_SOLVER=ConvAsmImplicitGemmGTCDynamicFwdXdlopsNHWC)
set(DYNAMIC_IMPLICITGEMM_XDLOPS_NHWC_BWD_ENVS
    ${DYNAMIC_IMPLICITGEMM_COMMON}
    MIOPEN_DEBUG_FIND_ONLY_SOLVER=ConvAsmImplicitGemmGTCDynamicBwdXdlopsNHWC)

if(${CODECOV_TEST})
    add_custom_test(test_conv_igemm_dynamic_small GFX908_DISABLED GFX90A_DISABLED SKIP_XNACK_ON
    COMMAND ${DYNAMIC_IMPLICITGEMM_ENVS}     $<TARGET_FILE:test_conv2d> --verbose --input  32  32 17 17 --weights 32  32 1 7 --pads_strides_dilations 0 3 1 1 1 1 --disable-backward-data --disable-backward-weights --disable-validation
    COMMAND ${DYNAMIC_IMPLICITGEMM_WRW_ENVS} $<TARGET_FILE:test_conv2d> --verbose --input  64  64 28 28 --weights 32  64 1 1 --pads_strides_dilations 0 0 1 1 1 1 --disable-forward --disable-backward-data --disable-validation
    COMMAND ${DYNAMIC_IMPLICITGEMM_BWD_ENVS} $<TARGET_FILE:test_conv2d> --verbose --input  64  64 28 28 --weights 16  64 1 1 --pads_strides_dilations 0 0 1 1 1 1 --disable-forward --disable-backward-weights --disable-validation
    )
    set_tests_properties(test_conv_igemm_dynamic_small PROPERTIES COST 800)
else()
    add_custom_test(test_conv_igemm_dynamic_small GFX908_DISABLED GFX90A_DISABLED SKIP_XNACK_ON
    COMMAND ${DYNAMIC_IMPLICITGEMM_ENVS}     $<TARGET_FILE:test_conv2d> --verbose --input  16  16 56 56 --weights 64  16 1 1 --pads_strides_dilations 0 0 1 1 1 1 --disable-backward-data --disable-backward-weights
    COMMAND ${DYNAMIC_IMPLICITGEMM_ENVS}     $<TARGET_FILE:test_conv2d> --verbose --input  16  64 34 34 --weights 64  64 3 3 --pads_strides_dilations 0 0 1 1 1 1 --disable-backward-data --disable-backward-weights
    COMMAND ${DYNAMIC_IMPLICITGEMM_ENVS}     $<TARGET_FILE:test_conv2d> --verbose --input  32  32 17 17 --weights 32  32 1 7 --pads_strides_dilations 0 3 1 1 1 1 --disable-backward-data --disable-backward-weights
    COMMAND ${DYNAMIC_IMPLICITGEMM_1X1_ENVS} $<TARGET_FILE:test_conv2d> --verbose --input  16 384  8  8 --weights 64 384 1 1 --pads_strides_dilations 0 0 1 1 1 1 --disable-backward-data --disable-backward-weights
    COMMAND ${DYNAMIC_IMPLICITGEMM_WRW_ENVS} $<TARGET_FILE:test_conv2d> --verbose --input  64  64 28 28 --weights 32  64 1 1 --pads_strides_dilations 0 0 1 1 1 1 --disable-forward --disable-backward-data
    COMMAND ${DYNAMIC_IMPLICITGEMM_WRW_ENVS} $<TARGET_FILE:test_conv2d> --verbose --input  16  128 36 36 --weights 32  128 1 1 --pads_strides_dilations 0 0 1 1 1 1 --disable-forward --disable-backward-data
    COMMAND ${DYNAMIC_IMPLICITGEMM_BWD_ENVS} $<TARGET_FILE:test_conv2d> --verbose --input  64  64 28 28 --weights 16  64 1 1 --pads_strides_dilations 0 0 1 1 1 1 --disable-forward --disable-backward-weights
    COMMAND ${DYNAMIC_IMPLICITGEMM_BWD_ENVS} $<TARGET_FILE:test_conv2d> --verbose --input  16  128 36 36 --weights 32  128 1 1 --pads_strides_dilations 0 0 1 1 1 1 --disable-forward --disable-backward-weights
    )
endif() #if CODECOV_TEST

add_custom_test(test_conv_igemm_dynamic SKIP_UNLESS_ALL GFX908_DISABLED GFX90A_DISABLED SKIP_XNACK_ON
COMMAND ${DYNAMIC_IMPLICITGEMM_ENVS}     $<TARGET_FILE:test_conv2d> --verbose --input  64   64 56 56 --weights 256  64  1 1 --pads_strides_dilations 0 0 1 1 1 1 --disable-backward-data --disable-backward-weights
COMMAND ${DYNAMIC_IMPLICITGEMM_ENVS}     $<TARGET_FILE:test_conv2d> --verbose --input  64  256 34 34 --weights 256  256 3 3 --pads_strides_dilations 0 0 1 1 1 1 --disable-backward-data --disable-backward-weights
COMMAND ${DYNAMIC_IMPLICITGEMM_ENVS}     $<TARGET_FILE:test_conv2d> --verbose --input 128  128 35 35 --weights 128  128 3 3 --pads_strides_dilations 0 0 2 2 1 1 --disable-backward-data --disable-backward-weights
COMMAND ${DYNAMIC_IMPLICITGEMM_ENVS}     $<TARGET_FILE:test_conv2d> --verbose --input  64 1536  8  8 --weights 256 1536 1 1 --pads_strides_dilations 0 0 1 1 1 1 --disable-backward-data --disable-backward-weights
COMMAND ${DYNAMIC_IMPLICITGEMM_ENVS}     $<TARGET_FILE:test_conv2d> --verbose --input 128   48  7  7 --weights 128   48 5 5 --pads_strides_dilations 2 2 1 1 1 1 --disable-backward-data --disable-backward-weights
COMMAND ${DYNAMIC_IMPLICITGEMM_ENVS}     $<TARGET_FILE:test_conv2d> --verbose --input 128  128 17 17 --weights 128  128 1 7 --pads_strides_dilations 0 3 1 1 1 1 --disable-backward-data --disable-backward-weights
COMMAND ${DYNAMIC_IMPLICITGEMM_1X1_ENVS} $<TARGET_FILE:test_conv2d> --verbose --input 128  256 28 28 --weights 128  256 1 1 --pads_strides_dilations 0 0 1 1 1 1 --disable-backward-data --disable-backward-weights
COMMAND ${DYNAMIC_IMPLICITGEMM_1X1_ENVS} $<TARGET_FILE:test_conv2d> --verbose --input  64 1536  8  8 --weights 256 1536 1 1 --pads_strides_dilations 0 0 1 1 1 1 --disable-backward-data --disable-backward-weights
COMMAND ${DYNAMIC_IMPLICITGEMM_1X1_ENVS} $<TARGET_FILE:test_conv2d> --verbose --input 128  768 17 17 --weights 128  768 1 1 --pads_strides_dilations 0 0 1 1 1 1 --disable-backward-data --disable-backward-weights
COMMAND ${DYNAMIC_IMPLICITGEMM_WRW_ENVS} $<TARGET_FILE:test_conv2d> --verbose --input  64   64 56 56 --weights 256  64  1 1 --pads_strides_dilations 0 0 1 1 1 1 --disable-forward --disable-backward-data
COMMAND ${DYNAMIC_IMPLICITGEMM_WRW_ENVS} $<TARGET_FILE:test_conv2d> --verbose --input  32  128 34 34 --weights 64  128  3 3 --pads_strides_dilations 0 0 1 1 1 1 --disable-forward --disable-backward-data
COMMAND ${DYNAMIC_IMPLICITGEMM_WRW_ENVS} $<TARGET_FILE:test_conv2d> --verbose --input 128  128 35 35 --weights 128  128 3 3 --pads_strides_dilations 1 1 1 1 1 1 --disable-forward --disable-backward-data
COMMAND ${DYNAMIC_IMPLICITGEMM_WRW_ENVS} $<TARGET_FILE:test_conv2d> --verbose --input 128  256 56 56 --weights 64  256 1 1 --pads_strides_dilations 0 0 1 1 1 1 --disable-forward --disable-backward-data
COMMAND ${DYNAMIC_IMPLICITGEMM_WRW_ENVS} $<TARGET_FILE:test_conv2d> --verbose --input  64  512 28 28 --weights 256 512 1 1 --pads_strides_dilations 0 0 2 2 1 1 --disable-forward --disable-backward-data
COMMAND ${DYNAMIC_IMPLICITGEMM_WRW_ENVS} $<TARGET_FILE:test_conv2d> --verbose --input  64  512 14 14 --weights 256 512 1 1 --pads_strides_dilations 0 0 1 1 1 1 --disable-forward --disable-backward-data
COMMAND ${DYNAMIC_IMPLICITGEMM_BWD_ENVS} $<TARGET_FILE:test_conv2d> --verbose --input  64   64 56 56 --weights 256  64  1 1 --pads_strides_dilations 0 0 1 1 1 1 --disable-forward --disable-backward-weights
COMMAND ${DYNAMIC_IMPLICITGEMM_BWD_ENVS} $<TARGET_FILE:test_conv2d> --verbose --input  32  128 34 34 --weights 64  128  3 3 --pads_strides_dilations 0 0 1 1 1 1 --disable-forward --disable-backward-weights
COMMAND ${DYNAMIC_IMPLICITGEMM_BWD_ENVS} $<TARGET_FILE:test_conv2d> --verbose --input 128  128 35 35 --weights 128  128 3 3 --pads_strides_dilations 1 1 1 1 1 1 --disable-forward --disable-backward-weights
COMMAND ${DYNAMIC_IMPLICITGEMM_BWD_ENVS} $<TARGET_FILE:test_conv2d> --verbose --input 128  256 56 56 --weights 64  256 1 1 --pads_strides_dilations 0 0 1 1 1 1 --disable-forward --disable-backward-weights
)

add_custom_test(test_conv_igemm_dynamic_xdlops_bwd SKIP_UNLESS_ALL HALF_ENABLED GFX90A_DISABLED GFX900_DISABLED GFX906_DISABLED SKIP_XNACK_ON
COMMAND ${DYNAMIC_IMPLICITGEMM_BWD_ENVS_XDLOPS} $<TARGET_FILE:test_conv2d> ${MIOPEN_TEST_FLOAT_ARG} --verbose --input  64  64 28 28 --weights 16  64 1 1 --pads_strides_dilations 0 0 1 1 1 1 --disable-forward --disable-backward-weights
COMMAND ${DYNAMIC_IMPLICITGEMM_BWD_ENVS_XDLOPS} $<TARGET_FILE:test_conv2d> ${MIOPEN_TEST_FLOAT_ARG} --verbose --input  16  128 36 36 --weights 32  128 1 1 --pads_strides_dilations 0 0 1 1 1 1 --disable-forward --disable-backward-weights
COMMAND ${DYNAMIC_IMPLICITGEMM_BWD_ENVS_XDLOPS} $<TARGET_FILE:test_conv2d> ${MIOPEN_TEST_FLOAT_ARG} --verbose --input  64   64 56 56 --weights 256  64  1 1 --pads_strides_dilations 0 0 1 1 1 1 --disable-forward --disable-backward-weights
COMMAND ${DYNAMIC_IMPLICITGEMM_BWD_ENVS_XDLOPS} $<TARGET_FILE:test_conv2d> ${MIOPEN_TEST_FLOAT_ARG} --verbose --input  64  224 17 17 --weights 224  224  1 7 --pads_strides_dilations 0 3 1 1 1 1 --disable-forward --disable-backward-weights
COMMAND ${DYNAMIC_IMPLICITGEMM_BWD_ENVS_XDLOPS} $<TARGET_FILE:test_conv2d> ${MIOPEN_TEST_FLOAT_ARG} --verbose --input  128  128 35 35 --weights 256  128  3 3 --pads_strides_dilations 1 1 1 1 1 1 --disable-forward --disable-backward-weights
COMMAND ${DYNAMIC_IMPLICITGEMM_BWD_ENVS_XDLOPS} $<TARGET_FILE:test_conv2d> ${MIOPEN_TEST_FLOAT_ARG} --verbose --input  128  128 64 64 --weights 256  128  3 3 --pads_strides_dilations 1 1 2 2 1 1 --disable-forward --disable-backward-weights
COMMAND ${DYNAMIC_IMPLICITGEMM_BWD_ENVS_XDLOPS} $<TARGET_FILE:test_conv2d> ${MIOPEN_TEST_FLOAT_ARG} --verbose --input  128  768 17 17 --weights 256  768  3 3 --pads_strides_dilations 1 1 1 1 2 2 --disable-forward --disable-backward-weights
COMMAND ${DYNAMIC_IMPLICITGEMM_BWD_ENVS_XDLOPS} $<TARGET_FILE:test_conv2d> ${MIOPEN_TEST_FLOAT_ARG} --verbose --input  3  256 28 28 --weights 80  256  1 1 --pads_strides_dilations 0 0 1 1 1 1 --disable-forward --disable-backward-weights
COMMAND ${DYNAMIC_IMPLICITGEMM_BWD_ENVS_XDLOPS} $<TARGET_FILE:test_conv2d> ${MIOPEN_TEST_FLOAT_ARG} --verbose --input  2  256 12 18 --weights 256  256  3 3 --pads_strides_dilations 1 1 1 1 1 1 --disable-forward --disable-backward-weights
COMMAND ${DYNAMIC_IMPLICITGEMM_BWD_ENVS_XDLOPS} $<TARGET_FILE:test_conv2d> ${MIOPEN_TEST_FLOAT_ARG} --verbose --input  400  256 7 7 --weights 1024  256  7 7 --pads_strides_dilations 0 0 1 1 1 1 --disable-forward --disable-backward-weights
COMMAND ${DYNAMIC_IMPLICITGEMM_BWD_ENVS_XDLOPS} $<TARGET_FILE:test_conv2d> ${MIOPEN_TEST_FLOAT_ARG} --verbose --input  400  256 1 1 --weights 1024  256  1 1 --pads_strides_dilations 0 0 1 1 1 1 --disable-forward --disable-backward-weights
COMMAND ${DYNAMIC_IMPLICITGEMM_BWD_ENVS_XDLOPS} $<TARGET_FILE:test_conv2d> ${MIOPEN_TEST_FLOAT_ARG} --verbose --input  8  16 5 5 --weights 8  16  2 2 --pads_strides_dilations 0 0 1 1 1 1 --disable-forward --disable-backward-weights
)

add_custom_test(test_conv_igemm_dynamic_xdlops_bwd_group SKIP_UNLESS_ALL HALF_ENABLED FLOAT_DISABLED GFX90A_DISABLED GFX900_DISABLED GFX906_DISABLED SKIP_XNACK_ON
COMMAND ${DYNAMIC_IMPLICITGEMM_BWD_ENVS_XDLOPS} $<TARGET_FILE:test_conv2d> ${MIOPEN_TEST_FLOAT_ARG} --verbose --input  64  32 28 28 --weights 16  16 1 1 --pads_strides_dilations 0 0 1 1 1 1 --group-count 2 --disable-forward --disable-backward-weights
COMMAND ${DYNAMIC_IMPLICITGEMM_BWD_ENVS_XDLOPS} $<TARGET_FILE:test_conv2d> ${MIOPEN_TEST_FLOAT_ARG} --verbose --input  16  64 17 17 --weights 64  16 1 1 --pads_strides_dilations 0 0 1 1 1 1 --group-count 4 --disable-forward --disable-backward-weights
COMMAND ${DYNAMIC_IMPLICITGEMM_BWD_ENVS_XDLOPS} $<TARGET_FILE:test_conv2d> ${MIOPEN_TEST_FLOAT_ARG} --verbose --input  8  128 56 56 --weights 128 16 3 3 --pads_strides_dilations 1 1 1 1 1 1 --group-count 8 --disable-forward --disable-backward-weights
)

add_custom_test(test_conv_igemm_dynamic_xdlops_bwd_float SKIP_UNLESS_ALL HALF_DISABLED FLOAT_ENABLED GFX90A_DISABLED GFX900_DISABLED GFX906_DISABLED SKIP_XNACK_ON
COMMAND ${DYNAMIC_IMPLICITGEMM_BWD_ENVS_XDLOPS} $<TARGET_FILE:test_conv2d> ${MIOPEN_TEST_FLOAT_ARG} --verbose --input  4  512 128 128 --weights 12  512  1 1 --pads_strides_dilations 0 0 1 1 1 1 --disable-forward --disable-backward-weights
)

add_custom_test(test_conv_igemm_dynamic_xdlops_fwd SKIP_UNLESS_ALL HALF_ENABLED GFX90A_DISABLED GFX900_DISABLED GFX906_DISABLED SKIP_XNACK_ON
COMMAND ${DYNAMIC_IMPLICITGEMM_FWD_GTC_DYNAMIC_XDLOPS_ENVS} $<TARGET_FILE:test_conv2d> ${MIOPEN_TEST_FLOAT_ARG} --verbose --input 64 1024 14 14 --weights 1024 1024 1 1 --pads_strides_dilations 0 0 1 1 1 1 --disable-backward-data --disable-backward-weights
COMMAND ${DYNAMIC_IMPLICITGEMM_FWD_GTC_DYNAMIC_XDLOPS_ENVS} $<TARGET_FILE:test_conv2d> ${MIOPEN_TEST_FLOAT_ARG} --verbose --input 64 256 56 56 --weights 512 256 1 1 --pads_strides_dilations 0 0 2 2 1 1 --disable-backward-data --disable-backward-weights
COMMAND ${DYNAMIC_IMPLICITGEMM_FWD_GTC_DYNAMIC_XDLOPS_ENVS} $<TARGET_FILE:test_conv2d> ${MIOPEN_TEST_FLOAT_ARG} --verbose --input 64 2048 7 7 --weights 2048 2048 1 1 --pads_strides_dilations 0 0 1 1 1 1 --disable-backward-data --disable-backward-weights
COMMAND ${DYNAMIC_IMPLICITGEMM_FWD_GTC_DYNAMIC_XDLOPS_ENVS} $<TARGET_FILE:test_conv2d> ${MIOPEN_TEST_FLOAT_ARG} --verbose --input 128 128 17 17 --weights 128 128 7 1 --pads_strides_dilations 3 0 1 1 1 1 --disable-backward-data --disable-backward-weights
COMMAND ${DYNAMIC_IMPLICITGEMM_FWD_GTC_DYNAMIC_XDLOPS_ENVS} $<TARGET_FILE:test_conv2d> ${MIOPEN_TEST_FLOAT_ARG} --verbose --input 128 128 17 17 --weights 128 128 1 7 --pads_strides_dilations 0 3 1 1 1 1 --disable-backward-data --disable-backward-weights
COMMAND ${DYNAMIC_IMPLICITGEMM_FWD_GTC_DYNAMIC_XDLOPS_ENVS} $<TARGET_FILE:test_conv2d> ${MIOPEN_TEST_FLOAT_ARG} --verbose --input 128 192 17 17 --weights 320 192 3 3 --pads_strides_dilations 0 0 2 2 1 1 --disable-backward-data --disable-backward-weights
COMMAND ${DYNAMIC_IMPLICITGEMM_FWD_GTC_DYNAMIC_XDLOPS_ENVS} $<TARGET_FILE:test_conv2d> ${MIOPEN_TEST_FLOAT_ARG} --verbose --input 128 256 35 35 --weights 64 256 1 1 --pads_strides_dilations 0 0 1 1 1 1 --disable-backward-data --disable-backward-weights
COMMAND ${DYNAMIC_IMPLICITGEMM_FWD_GTC_DYNAMIC_XDLOPS_ENVS} $<TARGET_FILE:test_conv2d> ${MIOPEN_TEST_FLOAT_ARG} --verbose --input 128 48 35 35 --weights 64 48 5 5 --pads_strides_dilations 2 2 1 1 1 1 --disable-backward-data --disable-backward-weights
COMMAND ${DYNAMIC_IMPLICITGEMM_FWD_GTC_DYNAMIC_XDLOPS_ENVS} $<TARGET_FILE:test_conv2d> ${MIOPEN_TEST_FLOAT_ARG} --verbose --input 64 512 7 7 --weights 512 512 3 3 --pads_strides_dilations 1 1 1 1 1 1 --disable-backward-data --disable-backward-weights
COMMAND ${DYNAMIC_IMPLICITGEMM_FWD_GTC_DYNAMIC_XDLOPS_ENVS} $<TARGET_FILE:test_conv2d> ${MIOPEN_TEST_FLOAT_ARG} --verbose --input 32 1024 14 14 --weights 2048 1024 1 1 --pads_strides_dilations 0 0 2 2 1 1 --disable-backward-data --disable-backward-weights
COMMAND ${DYNAMIC_IMPLICITGEMM_FWD_GTC_DYNAMIC_XDLOPS_ENVS} $<TARGET_FILE:test_conv2d> ${MIOPEN_TEST_FLOAT_ARG} --verbose --input 2 256 100 104 --weights 12 256 1 1 --pads_strides_dilations 0 0 1 1 1 1 --disable-backward-data --disable-backward-weights
COMMAND ${DYNAMIC_IMPLICITGEMM_FWD_GTC_DYNAMIC_XDLOPS_ENVS} $<TARGET_FILE:test_conv2d> ${MIOPEN_TEST_FLOAT_ARG} --verbose --input 1 256 28 28 --weights 80 256 1 1 --pads_strides_dilations 0 0 1 1 1 1 --disable-backward-data --disable-backward-weights
)

add_custom_test(test_conv_igemm_dynamic_xdlops_fwd_half SKIP_UNLESS_ALL HALF_ENABLED FLOAT_DISABLED GFX90A_DISABLED GFX900_DISABLED GFX906_DISABLED SKIP_XNACK_ON
COMMAND ${DYNAMIC_IMPLICITGEMM_FWD_GTC_DYNAMIC_XDLOPS_ENVS} $<TARGET_FILE:test_conv2d> ${MIOPEN_TEST_FLOAT_ARG} --verbose --input 64 3 224 224 --weights 64 3 7 7 --pads_strides_dilations 3 3 2 2 1 1 --disable-backward-data --disable-backward-weights
COMMAND ${DYNAMIC_IMPLICITGEMM_FWD_GTC_DYNAMIC_XDLOPS_ENVS} $<TARGET_FILE:test_conv2d> ${MIOPEN_TEST_FLOAT_ARG} --verbose --input 64 3 230 230 --weights 64 3 7 7 --pads_strides_dilations 0 0 2 2 1 1 --disable-backward-data --disable-backward-weights
)

add_custom_test(test_conv_igemm_dynamic_xdlops_wrw SKIP_UNLESS_ALL GFX90A_DISABLED GFX900_DISABLED GFX906_DISABLED HALF_ENABLED SKIP_XNACK_ON
COMMAND ${DYNAMIC_IMPLICITGEMM_WRW_ENVS_XDLOPS} $<TARGET_FILE:test_conv2d> ${MIOPEN_TEST_FLOAT_ARG} --verbose --input  64  64 28 28 --weights 32  64 1 1 --pads_strides_dilations 0 0 1 1 1 1 --disable-forward --disable-backward-data
COMMAND ${DYNAMIC_IMPLICITGEMM_WRW_ENVS_XDLOPS} $<TARGET_FILE:test_conv2d> ${MIOPEN_TEST_FLOAT_ARG} --verbose --input  16  128 36 36 --weights 32  128 1 1 --pads_strides_dilations 0 0 1 1 1 1 --disable-forward --disable-backward-data
COMMAND ${DYNAMIC_IMPLICITGEMM_WRW_ENVS_XDLOPS} $<TARGET_FILE:test_conv2d> ${MIOPEN_TEST_FLOAT_ARG} --verbose --input  64   64 56 56 --weights 256  64  1 1 --pads_strides_dilations 0 0 1 1 1 1 --disable-forward --disable-backward-data
COMMAND ${DYNAMIC_IMPLICITGEMM_WRW_ENVS_XDLOPS} $<TARGET_FILE:test_conv2d> ${MIOPEN_TEST_FLOAT_ARG} --verbose --input  64  224 17 17 --weights 224  224  1 7 --pads_strides_dilations 0 3 1 1 1 1 --disable-forward --disable-backward-data
COMMAND ${DYNAMIC_IMPLICITGEMM_WRW_ENVS_XDLOPS} $<TARGET_FILE:test_conv2d> ${MIOPEN_TEST_FLOAT_ARG} --verbose --input  128  128 35 35 --weights 256  128  3 3 --pads_strides_dilations 1 1 1 1 1 1 --disable-forward --disable-backward-data
COMMAND ${DYNAMIC_IMPLICITGEMM_WRW_ENVS_XDLOPS} $<TARGET_FILE:test_conv2d> ${MIOPEN_TEST_FLOAT_ARG} --verbose --input  128  128 64 64 --weights 256  128  3 3 --pads_strides_dilations 1 1 2 2 1 1 --disable-forward --disable-backward-data
COMMAND ${DYNAMIC_IMPLICITGEMM_WRW_ENVS_XDLOPS} $<TARGET_FILE:test_conv2d> ${MIOPEN_TEST_FLOAT_ARG} --verbose --input  128  768 17 17 --weights 256  768  3 3 --pads_strides_dilations 1 1 1 1 2 2 --disable-forward --disable-backward-data
COMMAND ${DYNAMIC_IMPLICITGEMM_WRW_ENVS_XDLOPS} $<TARGET_FILE:test_conv2d> ${MIOPEN_TEST_FLOAT_ARG} --verbose --input  3  256 28 28 --weights 80  256  1 1 --pads_strides_dilations 0 0 1 1 1 1 --disable-forward --disable-backward-data
COMMAND ${DYNAMIC_IMPLICITGEMM_WRW_ENVS_XDLOPS} $<TARGET_FILE:test_conv2d> ${MIOPEN_TEST_FLOAT_ARG} --verbose --input  2  256 12 18 --weights 256  256  3 3 --pads_strides_dilations 1 1 1 1 1 1 --disable-forward --disable-backward-data
COMMAND ${DYNAMIC_IMPLICITGEMM_WRW_ENVS_XDLOPS} $<TARGET_FILE:test_conv2d> ${MIOPEN_TEST_FLOAT_ARG} --verbose --input  4  512 128 128 --weights 12  512  1 1 --pads_strides_dilations 0 0 1 1 1 1 --disable-forward --disable-backward-data
#regression test for issue 540
COMMAND ${DYNAMIC_IMPLICITGEMM_WRW_ENVS_XDLOPS} $<TARGET_FILE:test_conv2d> ${MIOPEN_TEST_FLOAT_ARG} --verbose --input  4 32 79 141 --weights 64 32 5 10 --pads_strides_dilations 0 0 2 2 1 1 --disable-forward --disable-backward-data

COMMAND ${DYNAMIC_IMPLICITGEMM_WRW_ENVS_XDLOPS} $<TARGET_FILE:test_conv2d> ${MIOPEN_TEST_FLOAT_ARG} --verbose --input  400  256 7 7 --weights 1024  256  7 7 --pads_strides_dilations 0 0 1 1 1 1 --disable-forward --disable-backward-data
COMMAND ${DYNAMIC_IMPLICITGEMM_WRW_ENVS_XDLOPS} $<TARGET_FILE:test_conv2d> ${MIOPEN_TEST_FLOAT_ARG} --verbose --input  400  256 1 1 --weights 1024  256  1 1 --pads_strides_dilations 0 0 1 1 1 1 --disable-forward --disable-backward-data
# Regression test for SWDEV-295434 (FP16 only).
COMMAND ${DYNAMIC_IMPLICITGEMM_WRW_ENVS_XDLOPS} $<TARGET_FILE:test_conv2d> ${MIOPEN_TEST_FLOAT_ARG} --verbose --input  120  256 3 3 --weights 340  256  3 3 --pads_strides_dilations 1 1 1 1 1 1 --disable-forward --disable-backward-data
)

add_custom_test(test_conv_igemm_dynamic_xdlops_wrw_half SKIP_UNLESS_ALL GFX900_DISABLED GFX906_DISABLED GFX90A_DISABLED HALF_ENABLED FLOAT_DISABLED SKIP_XNACK_ON
COMMAND ${DYNAMIC_IMPLICITGEMM_WRW_ENVS_XDLOPS} $<TARGET_FILE:test_conv2d> ${MIOPEN_TEST_FLOAT_ARG} --verbose --input  1 3 32 32 --weights 1 3 11 11 --pads_strides_dilations 1 1 2 2 2 1 --disable-forward --disable-backward-data
COMMAND ${DYNAMIC_IMPLICITGEMM_WRW_ENVS_XDLOPS} $<TARGET_FILE:test_conv2d> ${MIOPEN_TEST_FLOAT_ARG} --verbose --input  1 3 224 224 --weights 1 3 3 3 --pads_strides_dilations 0 0 1 1 2 2 --disable-forward --disable-backward-data
COMMAND ${DYNAMIC_IMPLICITGEMM_WRW_ENVS_XDLOPS} $<TARGET_FILE:test_conv2d> ${MIOPEN_TEST_FLOAT_ARG} --verbose --input  1 1 8 8 --weights 1 1 2 2 --pads_strides_dilations 0 0 1 1 2 2 --disable-forward --disable-backward-data
COMMAND ${DYNAMIC_IMPLICITGEMM_WRW_ENVS_XDLOPS} $<TARGET_FILE:test_conv2d> ${MIOPEN_TEST_FLOAT_ARG} --verbose --input  1 128 56 56 --weights 1 128 5 5 --pads_strides_dilations 0 0 2 2 1 1 --disable-forward --disable-backward-data
)

add_custom_test(test_conv_igemm_dynamic_xdlops_nhwc_fwd SKIP_UNLESS_ALL HALF_ENABLED GFX900_DISABLED GFX906_DISABLED SKIP_XNACK_ON
COMMAND ${DYNAMIC_IMPLICITGEMM_XDLOPS_NHWC_FWD_ENVS} $<TARGET_FILE:test_conv2d> ${MIOPEN_TEST_FLOAT_ARG} --verbose --input  64 256  7  7 --weights 128 256 1 1 --pads_strides_dilations 0 0 1 1 1 1 --disable-backward-data --disable-backward-weights --in_layout NHWC --fil_layout NHWC --out_layout NHWC
COMMAND ${DYNAMIC_IMPLICITGEMM_XDLOPS_NHWC_FWD_ENVS} $<TARGET_FILE:test_conv2d> ${MIOPEN_TEST_FLOAT_ARG} --verbose --input  32 160 73 73 --weights  64 160 1 1 --pads_strides_dilations 0 0 1 1 1 1 --disable-backward-data --disable-backward-weights --in_layout NHWC --fil_layout NHWC --out_layout NHWC
COMMAND ${DYNAMIC_IMPLICITGEMM_XDLOPS_NHWC_FWD_ENVS} $<TARGET_FILE:test_conv2d> ${MIOPEN_TEST_FLOAT_ARG} --verbose --input  16  64 56 56 --weights  64  64 1 1 --pads_strides_dilations 0 0 1 1 1 1 --disable-backward-data --disable-backward-weights --in_layout NHWC --fil_layout NHWC --out_layout NHWC
COMMAND ${DYNAMIC_IMPLICITGEMM_XDLOPS_NHWC_FWD_ENVS} $<TARGET_FILE:test_conv2d> ${MIOPEN_TEST_FLOAT_ARG} --verbose --input   2 256 40 52 --weights 256 256 1 1 --pads_strides_dilations 0 0 1 1 1 1 --disable-backward-data --disable-backward-weights --in_layout NHWC --fil_layout NHWC --out_layout NHWC
COMMAND ${DYNAMIC_IMPLICITGEMM_XDLOPS_NHWC_FWD_ENVS} $<TARGET_FILE:test_conv2d> ${MIOPEN_TEST_FLOAT_ARG} --verbose --input   2  64 59 57 --weights  12  64 1 1 --pads_strides_dilations 0 0 1 1 1 1 --disable-backward-data --disable-backward-weights --in_layout NHWC --fil_layout NHWC --out_layout NHWC
COMMAND ${DYNAMIC_IMPLICITGEMM_XDLOPS_NHWC_FWD_ENVS} $<TARGET_FILE:test_conv2d> ${MIOPEN_TEST_FLOAT_ARG} --verbose --input  32 128 14 14 --weights  64 128 1 1 --pads_strides_dilations 0 0 2 2 1 1 --disable-backward-data --disable-backward-weights --in_layout NHWC --fil_layout NHWC --out_layout NHWC
COMMAND ${DYNAMIC_IMPLICITGEMM_XDLOPS_NHWC_FWD_ENVS} $<TARGET_FILE:test_conv2d> ${MIOPEN_TEST_FLOAT_ARG} --verbose --input  64  64 17 17 --weights 192  64 1 7 --pads_strides_dilations 0 3 1 1 1 1 --disable-backward-data --disable-backward-weights --in_layout NHWC --fil_layout NHWC --out_layout NHWC
COMMAND ${DYNAMIC_IMPLICITGEMM_XDLOPS_NHWC_FWD_ENVS} $<TARGET_FILE:test_conv2d> ${MIOPEN_TEST_FLOAT_ARG} --verbose --input  64  64 17 17 --weights 192  64 7 1 --pads_strides_dilations 3 0 1 1 1 1 --disable-backward-data --disable-backward-weights --in_layout NHWC --fil_layout NHWC --out_layout NHWC
COMMAND ${DYNAMIC_IMPLICITGEMM_XDLOPS_NHWC_FWD_ENVS} $<TARGET_FILE:test_conv2d> ${MIOPEN_TEST_FLOAT_ARG} --verbose --input   4 128 28 28 --weights 128 128 2 2 --pads_strides_dilations 0 0 2 2 1 1 --disable-backward-data --disable-backward-weights --in_layout NHWC --fil_layout NHWC --out_layout NHWC
COMMAND ${DYNAMIC_IMPLICITGEMM_XDLOPS_NHWC_FWD_ENVS} $<TARGET_FILE:test_conv2d> ${MIOPEN_TEST_FLOAT_ARG} --verbose --input  32 128  8  8 --weights 192 128 3 1 --pads_strides_dilations 1 0 1 1 1 1 --disable-backward-data --disable-backward-weights --in_layout NHWC --fil_layout NHWC --out_layout NHWC
COMMAND ${DYNAMIC_IMPLICITGEMM_XDLOPS_NHWC_FWD_ENVS} $<TARGET_FILE:test_conv2d> ${MIOPEN_TEST_FLOAT_ARG} --verbose --input  64 192 17 17 --weights 160 192 3 3 --pads_strides_dilations 0 0 2 2 1 1 --disable-backward-data --disable-backward-weights --in_layout NHWC --fil_layout NHWC --out_layout NHWC
COMMAND ${DYNAMIC_IMPLICITGEMM_XDLOPS_NHWC_FWD_ENVS} $<TARGET_FILE:test_conv2d> ${MIOPEN_TEST_FLOAT_ARG} --verbose --input  64  32 73 73 --weights  64  32 3 3 --pads_strides_dilations 1 1 1 1 1 1 --disable-backward-data --disable-backward-weights --in_layout NHWC --fil_layout NHWC --out_layout NHWC
COMMAND ${DYNAMIC_IMPLICITGEMM_XDLOPS_NHWC_FWD_ENVS} $<TARGET_FILE:test_conv2d> ${MIOPEN_TEST_FLOAT_ARG} --verbose --input  16  64 56 56 --weights  64  64 3 3 --pads_strides_dilations 1 1 1 1 1 1 --disable-backward-data --disable-backward-weights --in_layout NHWC --fil_layout NHWC --out_layout NHWC
COMMAND ${DYNAMIC_IMPLICITGEMM_XDLOPS_NHWC_FWD_ENVS} $<TARGET_FILE:test_conv2d> ${MIOPEN_TEST_FLOAT_ARG} --verbose --input  64   3 78 78 --weights  64   3 7 7 --pads_strides_dilations 0 0 2 2 1 1 --disable-backward-data --disable-backward-weights --in_layout NHWC --fil_layout NHWC --out_layout NHWC
COMMAND ${DYNAMIC_IMPLICITGEMM_XDLOPS_NHWC_FWD_ENVS} $<TARGET_FILE:test_conv2d> ${MIOPEN_TEST_FLOAT_ARG} --verbose --input  16 192 17 17 --weights 224 192 1 7 --pads_strides_dilations 0 3 1 1 1 1 --disable-backward-data --disable-backward-weights --in_layout NHWC --fil_layout NHWC --out_layout NHWC
COMMAND ${DYNAMIC_IMPLICITGEMM_XDLOPS_NHWC_FWD_ENVS} $<TARGET_FILE:test_conv2d> ${MIOPEN_TEST_FLOAT_ARG} --verbose --input  16   3 17 17 --weights  64   3 1 1 --pads_strides_dilations 0 0 1 1 1 1 --disable-backward-data --disable-backward-weights --in_layout NHWC --fil_layout NHWC --out_layout NHWC
COMMAND ${DYNAMIC_IMPLICITGEMM_XDLOPS_NHWC_FWD_ENVS} $<TARGET_FILE:test_conv2d> ${MIOPEN_TEST_FLOAT_ARG} --verbose --input   2  64 19 19 --weights 510  64 3 3 --pads_strides_dilations 1 1 1 1 1 1 --disable-backward-data --disable-backward-weights --in_layout NHWC --fil_layout NHWC --out_layout NHWC
# tensor larger than 4GB
COMMAND ${DYNAMIC_IMPLICITGEMM_XDLOPS_NHWC_FWD_ENVS} $<TARGET_FILE:test_conv2d> ${MIOPEN_TEST_FLOAT_ARG} --verbose --input 2048  1 512 1024 --weights 1  1 1 1 --pads_strides_dilations 0 0 1 1 1 1 --disable-backward-data --disable-backward-weights --in_layout NHWC --fil_layout NHWC --out_layout NHWC
)

add_custom_test(test_conv_igemm_dynamic_xdlops_nhwc_fwd_nchw SKIP_UNLESS_ALL HALF_ENABLED GFX900_DISABLED GFX906_DISABLED SKIP_XNACK_ON
COMMAND ${DYNAMIC_IMPLICITGEMM_XDLOPS_NHWC_FWD_ENVS} $<TARGET_FILE:test_conv2d> ${MIOPEN_TEST_FLOAT_ARG} --verbose --input  64 256   7   7 --weights 128 256 1 1 --pads_strides_dilations 0 0 1 1 1 1 --disable-backward-data --disable-backward-weights 
COMMAND ${DYNAMIC_IMPLICITGEMM_XDLOPS_NHWC_FWD_ENVS} $<TARGET_FILE:test_conv2d> ${MIOPEN_TEST_FLOAT_ARG} --verbose --input  32 160  73  73 --weights  64 160 1 1 --pads_strides_dilations 0 0 1 1 1 1 --disable-backward-data --disable-backward-weights 
COMMAND ${DYNAMIC_IMPLICITGEMM_XDLOPS_NHWC_FWD_ENVS} $<TARGET_FILE:test_conv2d> ${MIOPEN_TEST_FLOAT_ARG} --verbose --input  16  64  56  56 --weights  64  64 1 1 --pads_strides_dilations 0 0 1 1 1 1 --disable-backward-data --disable-backward-weights 
COMMAND ${DYNAMIC_IMPLICITGEMM_XDLOPS_NHWC_FWD_ENVS} $<TARGET_FILE:test_conv2d> ${MIOPEN_TEST_FLOAT_ARG} --verbose --input   2 256  40  52 --weights 256 256 1 1 --pads_strides_dilations 0 0 1 1 1 1 --disable-backward-data --disable-backward-weights 
COMMAND ${DYNAMIC_IMPLICITGEMM_XDLOPS_NHWC_FWD_ENVS} $<TARGET_FILE:test_conv2d> ${MIOPEN_TEST_FLOAT_ARG} --verbose --input   2  64  59  57 --weights  12  64 1 1 --pads_strides_dilations 0 0 1 1 1 1 --disable-backward-data --disable-backward-weights 
COMMAND ${DYNAMIC_IMPLICITGEMM_XDLOPS_NHWC_FWD_ENVS} $<TARGET_FILE:test_conv2d> ${MIOPEN_TEST_FLOAT_ARG} --verbose --input  32 128  14  14 --weights  64 128 1 1 --pads_strides_dilations 0 0 2 2 1 1 --disable-backward-data --disable-backward-weights 
COMMAND ${DYNAMIC_IMPLICITGEMM_XDLOPS_NHWC_FWD_ENVS} $<TARGET_FILE:test_conv2d> ${MIOPEN_TEST_FLOAT_ARG} --verbose --input  64  64  17  17 --weights 192  64 1 7 --pads_strides_dilations 0 3 1 1 1 1 --disable-backward-data --disable-backward-weights 
COMMAND ${DYNAMIC_IMPLICITGEMM_XDLOPS_NHWC_FWD_ENVS} $<TARGET_FILE:test_conv2d> ${MIOPEN_TEST_FLOAT_ARG} --verbose --input  64  64  17  17 --weights 192  64 7 1 --pads_strides_dilations 3 0 1 1 1 1 --disable-backward-data --disable-backward-weights 
COMMAND ${DYNAMIC_IMPLICITGEMM_XDLOPS_NHWC_FWD_ENVS} $<TARGET_FILE:test_conv2d> ${MIOPEN_TEST_FLOAT_ARG} --verbose --input   4 128  28  28 --weights 128 128 2 2 --pads_strides_dilations 0 0 2 2 1 1 --disable-backward-data --disable-backward-weights 
COMMAND ${DYNAMIC_IMPLICITGEMM_XDLOPS_NHWC_FWD_ENVS} $<TARGET_FILE:test_conv2d> ${MIOPEN_TEST_FLOAT_ARG} --verbose --input  32 128   8   8 --weights 192 128 3 1 --pads_strides_dilations 1 0 1 1 1 1 --disable-backward-data --disable-backward-weights 
COMMAND ${DYNAMIC_IMPLICITGEMM_XDLOPS_NHWC_FWD_ENVS} $<TARGET_FILE:test_conv2d> ${MIOPEN_TEST_FLOAT_ARG} --verbose --input  64 192  17  17 --weights 160 192 3 3 --pads_strides_dilations 0 0 2 2 1 1 --disable-backward-data --disable-backward-weights 
COMMAND ${DYNAMIC_IMPLICITGEMM_XDLOPS_NHWC_FWD_ENVS} $<TARGET_FILE:test_conv2d> ${MIOPEN_TEST_FLOAT_ARG} --verbose --input  64  32  73  73 --weights  64  32 3 3 --pads_strides_dilations 1 1 1 1 1 1 --disable-backward-data --disable-backward-weights 
COMMAND ${DYNAMIC_IMPLICITGEMM_XDLOPS_NHWC_FWD_ENVS} $<TARGET_FILE:test_conv2d> ${MIOPEN_TEST_FLOAT_ARG} --verbose --input  16  64  56  56 --weights  64  64 3 3 --pads_strides_dilations 1 1 1 1 1 1 --disable-backward-data --disable-backward-weights 
COMMAND ${DYNAMIC_IMPLICITGEMM_XDLOPS_NHWC_FWD_ENVS} $<TARGET_FILE:test_conv2d> ${MIOPEN_TEST_FLOAT_ARG} --verbose --input  64   3  78  78 --weights  64   3 7 7 --pads_strides_dilations 0 0 2 2 1 1 --disable-backward-data --disable-backward-weights 
COMMAND ${DYNAMIC_IMPLICITGEMM_XDLOPS_NHWC_FWD_ENVS} $<TARGET_FILE:test_conv2d> ${MIOPEN_TEST_FLOAT_ARG} --verbose --input  16 192  17  17 --weights 224 192 1 7 --pads_strides_dilations 0 3 1 1 1 1 --disable-backward-data --disable-backward-weights 
COMMAND ${DYNAMIC_IMPLICITGEMM_XDLOPS_NHWC_FWD_ENVS} $<TARGET_FILE:test_conv2d> ${MIOPEN_TEST_FLOAT_ARG} --verbose --input  16   3  17  17 --weights  64   3 1 1 --pads_strides_dilations 0 0 1 1 1 1 --disable-backward-data --disable-backward-weights 
COMMAND ${DYNAMIC_IMPLICITGEMM_XDLOPS_NHWC_FWD_ENVS} $<TARGET_FILE:test_conv2d> ${MIOPEN_TEST_FLOAT_ARG} --verbose --input   2  64  19  19 --weights 510  64 3 3 --pads_strides_dilations 1 1 1 1 1 1 --disable-backward-data --disable-backward-weights 
COMMAND ${DYNAMIC_IMPLICITGEMM_XDLOPS_NHWC_FWD_ENVS} $<TARGET_FILE:test_conv2d> ${MIOPEN_TEST_FLOAT_ARG} --verbose --input  16   3 224 224 --weights  63   1 3 3 --pads_strides_dilations 1 1 1 1 1 1 --group-count 3 --disable-backward-data --disable-backward-weights 
)

add_custom_test(test_conv_igemm_dynamic_xdlops_nhwc_bwd SKIP_UNLESS_ALL HALF_ENABLED GFX900_DISABLED GFX906_DISABLED SKIP_XNACK_ON
COMMAND ${DYNAMIC_IMPLICITGEMM_XDLOPS_NHWC_BWD_ENVS} $<TARGET_FILE:test_conv2d> ${MIOPEN_TEST_FLOAT_ARG} --verbose --input  64 256  7  7 --weights 128 256 1 1 --pads_strides_dilations 0 0 1 1 1 1 --disable-forward --disable-backward-weights --in_layout NHWC --fil_layout NHWC --out_layout NHWC
COMMAND ${DYNAMIC_IMPLICITGEMM_XDLOPS_NHWC_BWD_ENVS} $<TARGET_FILE:test_conv2d> ${MIOPEN_TEST_FLOAT_ARG} --verbose --input  32 160 73 73 --weights  64 160 1 1 --pads_strides_dilations 0 0 1 1 1 1 --disable-forward --disable-backward-weights --in_layout NHWC --fil_layout NHWC --out_layout NHWC
COMMAND ${DYNAMIC_IMPLICITGEMM_XDLOPS_NHWC_BWD_ENVS} $<TARGET_FILE:test_conv2d> ${MIOPEN_TEST_FLOAT_ARG} --verbose --input  16  64 56 56 --weights  64  64 1 1 --pads_strides_dilations 0 0 1 1 1 1 --disable-forward --disable-backward-weights --in_layout NHWC --fil_layout NHWC --out_layout NHWC
COMMAND ${DYNAMIC_IMPLICITGEMM_XDLOPS_NHWC_BWD_ENVS} $<TARGET_FILE:test_conv2d> ${MIOPEN_TEST_FLOAT_ARG} --verbose --input   2 256 40 52 --weights 256 256 1 1 --pads_strides_dilations 0 0 1 1 1 1 --disable-forward --disable-backward-weights --in_layout NHWC --fil_layout NHWC --out_layout NHWC
COMMAND ${DYNAMIC_IMPLICITGEMM_XDLOPS_NHWC_BWD_ENVS} $<TARGET_FILE:test_conv2d> ${MIOPEN_TEST_FLOAT_ARG} --verbose --input   2  64 32 28 --weights  64  64 1 1 --pads_strides_dilations 0 0 1 1 1 1 --disable-forward --disable-backward-weights --in_layout NHWC --fil_layout NHWC --out_layout NHWC
COMMAND ${DYNAMIC_IMPLICITGEMM_XDLOPS_NHWC_BWD_ENVS} $<TARGET_FILE:test_conv2d> ${MIOPEN_TEST_FLOAT_ARG} --verbose --input  32 128 14 14 --weights  64 128 1 1 --pads_strides_dilations 0 0 2 2 1 1 --disable-forward --disable-backward-weights --in_layout NHWC --fil_layout NHWC --out_layout NHWC
COMMAND ${DYNAMIC_IMPLICITGEMM_XDLOPS_NHWC_BWD_ENVS} $<TARGET_FILE:test_conv2d> ${MIOPEN_TEST_FLOAT_ARG} --verbose --input  64  64 17 17 --weights 192  64 1 7 --pads_strides_dilations 0 3 1 1 1 1 --disable-forward --disable-backward-weights --in_layout NHWC --fil_layout NHWC --out_layout NHWC
COMMAND ${DYNAMIC_IMPLICITGEMM_XDLOPS_NHWC_BWD_ENVS} $<TARGET_FILE:test_conv2d> ${MIOPEN_TEST_FLOAT_ARG} --verbose --input  64  64 17 17 --weights 192  64 7 1 --pads_strides_dilations 3 0 1 1 1 1 --disable-forward --disable-backward-weights --in_layout NHWC --fil_layout NHWC --out_layout NHWC
COMMAND ${DYNAMIC_IMPLICITGEMM_XDLOPS_NHWC_BWD_ENVS} $<TARGET_FILE:test_conv2d> ${MIOPEN_TEST_FLOAT_ARG} --verbose --input   4 128 28 28 --weights 128 128 2 2 --pads_strides_dilations 0 0 2 2 1 1 --disable-forward --disable-backward-weights --in_layout NHWC --fil_layout NHWC --out_layout NHWC
COMMAND ${DYNAMIC_IMPLICITGEMM_XDLOPS_NHWC_BWD_ENVS} $<TARGET_FILE:test_conv2d> ${MIOPEN_TEST_FLOAT_ARG} --verbose --input  32 128  8  8 --weights 192 128 3 1 --pads_strides_dilations 1 0 1 1 1 1 --disable-forward --disable-backward-weights --in_layout NHWC --fil_layout NHWC --out_layout NHWC
COMMAND ${DYNAMIC_IMPLICITGEMM_XDLOPS_NHWC_BWD_ENVS} $<TARGET_FILE:test_conv2d> ${MIOPEN_TEST_FLOAT_ARG} --verbose --input  64 192 17 17 --weights 160 192 3 3 --pads_strides_dilations 0 0 2 2 1 1 --disable-forward --disable-backward-weights --in_layout NHWC --fil_layout NHWC --out_layout NHWC
COMMAND ${DYNAMIC_IMPLICITGEMM_XDLOPS_NHWC_BWD_ENVS} $<TARGET_FILE:test_conv2d> ${MIOPEN_TEST_FLOAT_ARG} --verbose --input  64  32 73 73 --weights  64  32 3 3 --pads_strides_dilations 1 1 1 1 1 1 --disable-forward --disable-backward-weights --in_layout NHWC --fil_layout NHWC --out_layout NHWC
COMMAND ${DYNAMIC_IMPLICITGEMM_XDLOPS_NHWC_BWD_ENVS} $<TARGET_FILE:test_conv2d> ${MIOPEN_TEST_FLOAT_ARG} --verbose --input  16  64 56 56 --weights  64  64 3 3 --pads_strides_dilations 1 1 1 1 1 1 --disable-forward --disable-backward-weights --in_layout NHWC --fil_layout NHWC --out_layout NHWC
COMMAND ${DYNAMIC_IMPLICITGEMM_XDLOPS_NHWC_BWD_ENVS} $<TARGET_FILE:test_conv2d> ${MIOPEN_TEST_FLOAT_ARG} --verbose --input  16  16 25 25 --weights  64  16 3 3 --pads_strides_dilations 0 0 1 1 1 1 --disable-forward --disable-backward-weights --in_layout NHWC --fil_layout NHWC --out_layout NHWC
COMMAND ${DYNAMIC_IMPLICITGEMM_XDLOPS_NHWC_BWD_ENVS} $<TARGET_FILE:test_conv2d> ${MIOPEN_TEST_FLOAT_ARG} --verbose --input  15 256 1  1  --weights 340 256 3 3 --pads_strides_dilations 1 1 1 1 1 1 --disable-forward --disable-backward-weights --in_layout NHWC --fil_layout NHWC --out_layout NHWC
COMMAND ${DYNAMIC_IMPLICITGEMM_XDLOPS_NHWC_BWD_ENVS} $<TARGET_FILE:test_conv2d> ${MIOPEN_TEST_FLOAT_ARG} --verbose --input  15 128 10 10 --weights 340 128 3 3 --pads_strides_dilations 1 1 1 1 1 1 --disable-forward --disable-backward-weights --in_layout NHWC --fil_layout NHWC --out_layout NHWC
COMMAND ${DYNAMIC_IMPLICITGEMM_XDLOPS_NHWC_BWD_ENVS} $<TARGET_FILE:test_conv2d> ${MIOPEN_TEST_FLOAT_ARG} --verbose --input   2  64 19 19 --weights 510  64 3 3 --pads_strides_dilations 1 1 1 1 1 1 --disable-forward --disable-backward-weights --in_layout NHWC --fil_layout NHWC --out_layout NHWC
# tensor larger than 4GB
COMMAND ${DYNAMIC_IMPLICITGEMM_XDLOPS_NHWC_BWD_ENVS} $<TARGET_FILE:test_conv2d> ${MIOPEN_TEST_FLOAT_ARG} --verbose --input 2048  1 512 1024 --weights 1  1 1 1 --pads_strides_dilations 0 0 1 1 1 1 --disable-forward --disable-backward-weights --in_layout NHWC --fil_layout NHWC --out_layout NHWC
)

add_custom_test(test_conv_igemm_dynamic_xdlops_nhwc_bwd_nchw SKIP_UNLESS_ALL HALF_ENABLED GFX900_DISABLED GFX906_DISABLED SKIP_XNACK_ON
COMMAND ${DYNAMIC_IMPLICITGEMM_XDLOPS_NHWC_BWD_ENVS} $<TARGET_FILE:test_conv2d> ${MIOPEN_TEST_FLOAT_ARG} --verbose --input  64 256  7  7 --weights 128 256 1 1 --pads_strides_dilations 0 0 1 1 1 1 --disable-forward --disable-backward-weights
COMMAND ${DYNAMIC_IMPLICITGEMM_XDLOPS_NHWC_BWD_ENVS} $<TARGET_FILE:test_conv2d> ${MIOPEN_TEST_FLOAT_ARG} --verbose --input  32 160 73 73 --weights  64 160 1 1 --pads_strides_dilations 0 0 1 1 1 1 --disable-forward --disable-backward-weights
COMMAND ${DYNAMIC_IMPLICITGEMM_XDLOPS_NHWC_BWD_ENVS} $<TARGET_FILE:test_conv2d> ${MIOPEN_TEST_FLOAT_ARG} --verbose --input  16  64 56 56 --weights  64  64 1 1 --pads_strides_dilations 0 0 1 1 1 1 --disable-forward --disable-backward-weights
COMMAND ${DYNAMIC_IMPLICITGEMM_XDLOPS_NHWC_BWD_ENVS} $<TARGET_FILE:test_conv2d> ${MIOPEN_TEST_FLOAT_ARG} --verbose --input   2 256 40 52 --weights 256 256 1 1 --pads_strides_dilations 0 0 1 1 1 1 --disable-forward --disable-backward-weights
COMMAND ${DYNAMIC_IMPLICITGEMM_XDLOPS_NHWC_BWD_ENVS} $<TARGET_FILE:test_conv2d> ${MIOPEN_TEST_FLOAT_ARG} --verbose --input   2  64 32 28 --weights  64  64 1 1 --pads_strides_dilations 0 0 1 1 1 1 --disable-forward --disable-backward-weights
COMMAND ${DYNAMIC_IMPLICITGEMM_XDLOPS_NHWC_BWD_ENVS} $<TARGET_FILE:test_conv2d> ${MIOPEN_TEST_FLOAT_ARG} --verbose --input  32 128 14 14 --weights  64 128 1 1 --pads_strides_dilations 0 0 2 2 1 1 --disable-forward --disable-backward-weights
COMMAND ${DYNAMIC_IMPLICITGEMM_XDLOPS_NHWC_BWD_ENVS} $<TARGET_FILE:test_conv2d> ${MIOPEN_TEST_FLOAT_ARG} --verbose --input  64  64 17 17 --weights 192  64 1 7 --pads_strides_dilations 0 3 1 1 1 1 --disable-forward --disable-backward-weights
COMMAND ${DYNAMIC_IMPLICITGEMM_XDLOPS_NHWC_BWD_ENVS} $<TARGET_FILE:test_conv2d> ${MIOPEN_TEST_FLOAT_ARG} --verbose --input  64  64 17 17 --weights 192  64 7 1 --pads_strides_dilations 3 0 1 1 1 1 --disable-forward --disable-backward-weights
COMMAND ${DYNAMIC_IMPLICITGEMM_XDLOPS_NHWC_BWD_ENVS} $<TARGET_FILE:test_conv2d> ${MIOPEN_TEST_FLOAT_ARG} --verbose --input   4 128 28 28 --weights 128 128 2 2 --pads_strides_dilations 0 0 2 2 1 1 --disable-forward --disable-backward-weights
COMMAND ${DYNAMIC_IMPLICITGEMM_XDLOPS_NHWC_BWD_ENVS} $<TARGET_FILE:test_conv2d> ${MIOPEN_TEST_FLOAT_ARG} --verbose --input  32 128  8  8 --weights 192 128 3 1 --pads_strides_dilations 1 0 1 1 1 1 --disable-forward --disable-backward-weights
COMMAND ${DYNAMIC_IMPLICITGEMM_XDLOPS_NHWC_BWD_ENVS} $<TARGET_FILE:test_conv2d> ${MIOPEN_TEST_FLOAT_ARG} --verbose --input  64 192 17 17 --weights 160 192 3 3 --pads_strides_dilations 0 0 2 2 1 1 --disable-forward --disable-backward-weights
COMMAND ${DYNAMIC_IMPLICITGEMM_XDLOPS_NHWC_BWD_ENVS} $<TARGET_FILE:test_conv2d> ${MIOPEN_TEST_FLOAT_ARG} --verbose --input  64  32 73 73 --weights  64  32 3 3 --pads_strides_dilations 1 1 1 1 1 1 --disable-forward --disable-backward-weights
COMMAND ${DYNAMIC_IMPLICITGEMM_XDLOPS_NHWC_BWD_ENVS} $<TARGET_FILE:test_conv2d> ${MIOPEN_TEST_FLOAT_ARG} --verbose --input  16  64 56 56 --weights  64  64 3 3 --pads_strides_dilations 1 1 1 1 1 1 --disable-forward --disable-backward-weights
COMMAND ${DYNAMIC_IMPLICITGEMM_XDLOPS_NHWC_BWD_ENVS} $<TARGET_FILE:test_conv2d> ${MIOPEN_TEST_FLOAT_ARG} --verbose --input  16  16 25 25 --weights  64  16 3 3 --pads_strides_dilations 0 0 1 1 1 1 --disable-forward --disable-backward-weights
COMMAND ${DYNAMIC_IMPLICITGEMM_XDLOPS_NHWC_BWD_ENVS} $<TARGET_FILE:test_conv2d> ${MIOPEN_TEST_FLOAT_ARG} --verbose --input  15 256 1  1  --weights 340 256 3 3 --pads_strides_dilations 1 1 1 1 1 1 --disable-forward --disable-backward-weights
COMMAND ${DYNAMIC_IMPLICITGEMM_XDLOPS_NHWC_BWD_ENVS} $<TARGET_FILE:test_conv2d> ${MIOPEN_TEST_FLOAT_ARG} --verbose --input  15 128 10 10 --weights 340 128 3 3 --pads_strides_dilations 1 1 1 1 1 1 --disable-forward --disable-backward-weights
COMMAND ${DYNAMIC_IMPLICITGEMM_XDLOPS_NHWC_BWD_ENVS} $<TARGET_FILE:test_conv2d> ${MIOPEN_TEST_FLOAT_ARG} --verbose --input   2  64 19 19 --weights 510  64 3 3 --pads_strides_dilations 1 1 1 1 1 1 --disable-forward --disable-backward-weights
)

add_custom_test(test_conv_igemm_dynamic_xdlops_nhwc_fwd_bf16_gfx90a SKIP_UNLESS_ALL BF16_ENABLED FLOAT_DISABLED HALF_DISABLED GFX908_DISABLED GFX90A_ENABLED GFX900_DISABLED GFX906_DISABLED SKIP_XNACK_ON
COMMAND ${DYNAMIC_IMPLICITGEMM_XDLOPS_NHWC_FWD_ENVS} $<TARGET_FILE:test_conv2d> ${MIOPEN_TEST_FLOAT_ARG} --verbose --input  64 256  7  7 --weights 128 256 1 1 --pads_strides_dilations 0 0 1 1 1 1 --disable-backward-data --disable-backward-weights --in_layout NHWC --fil_layout NHWC --out_layout NHWC
COMMAND ${DYNAMIC_IMPLICITGEMM_XDLOPS_NHWC_FWD_ENVS} $<TARGET_FILE:test_conv2d> ${MIOPEN_TEST_FLOAT_ARG} --verbose --input  32 160 73 73 --weights  64 160 1 1 --pads_strides_dilations 0 0 1 1 1 1 --disable-backward-data --disable-backward-weights --in_layout NHWC --fil_layout NHWC --out_layout NHWC
COMMAND ${DYNAMIC_IMPLICITGEMM_XDLOPS_NHWC_FWD_ENVS} $<TARGET_FILE:test_conv2d> ${MIOPEN_TEST_FLOAT_ARG} --verbose --input  16  64 56 56 --weights  64  64 1 1 --pads_strides_dilations 0 0 1 1 1 1 --disable-backward-data --disable-backward-weights --in_layout NHWC --fil_layout NHWC --out_layout NHWC
COMMAND ${DYNAMIC_IMPLICITGEMM_XDLOPS_NHWC_FWD_ENVS} $<TARGET_FILE:test_conv2d> ${MIOPEN_TEST_FLOAT_ARG} --verbose --input   2 256 40 52 --weights 256 256 1 1 --pads_strides_dilations 0 0 1 1 1 1 --disable-backward-data --disable-backward-weights --in_layout NHWC --fil_layout NHWC --out_layout NHWC
COMMAND ${DYNAMIC_IMPLICITGEMM_XDLOPS_NHWC_FWD_ENVS} $<TARGET_FILE:test_conv2d> ${MIOPEN_TEST_FLOAT_ARG} --verbose --input   2  64 59 57 --weights  12  64 1 1 --pads_strides_dilations 0 0 1 1 1 1 --disable-backward-data --disable-backward-weights --in_layout NHWC --fil_layout NHWC --out_layout NHWC
COMMAND ${DYNAMIC_IMPLICITGEMM_XDLOPS_NHWC_FWD_ENVS} $<TARGET_FILE:test_conv2d> ${MIOPEN_TEST_FLOAT_ARG} --verbose --input  32 128 14 14 --weights  64 128 1 1 --pads_strides_dilations 0 0 2 2 1 1 --disable-backward-data --disable-backward-weights --in_layout NHWC --fil_layout NHWC --out_layout NHWC
COMMAND ${DYNAMIC_IMPLICITGEMM_XDLOPS_NHWC_FWD_ENVS} $<TARGET_FILE:test_conv2d> ${MIOPEN_TEST_FLOAT_ARG} --verbose --input  64  64 17 17 --weights 192  64 1 7 --pads_strides_dilations 0 3 1 1 1 1 --disable-backward-data --disable-backward-weights --in_layout NHWC --fil_layout NHWC --out_layout NHWC
COMMAND ${DYNAMIC_IMPLICITGEMM_XDLOPS_NHWC_FWD_ENVS} $<TARGET_FILE:test_conv2d> ${MIOPEN_TEST_FLOAT_ARG} --verbose --input  64  64 17 17 --weights 192  64 7 1 --pads_strides_dilations 3 0 1 1 1 1 --disable-backward-data --disable-backward-weights --in_layout NHWC --fil_layout NHWC --out_layout NHWC
COMMAND ${DYNAMIC_IMPLICITGEMM_XDLOPS_NHWC_FWD_ENVS} $<TARGET_FILE:test_conv2d> ${MIOPEN_TEST_FLOAT_ARG} --verbose --input   4 128 28 28 --weights 128 128 2 2 --pads_strides_dilations 0 0 2 2 1 1 --disable-backward-data --disable-backward-weights --in_layout NHWC --fil_layout NHWC --out_layout NHWC
COMMAND ${DYNAMIC_IMPLICITGEMM_XDLOPS_NHWC_FWD_ENVS} $<TARGET_FILE:test_conv2d> ${MIOPEN_TEST_FLOAT_ARG} --verbose --input  32 128  8  8 --weights 192 128 3 1 --pads_strides_dilations 1 0 1 1 1 1 --disable-backward-data --disable-backward-weights --in_layout NHWC --fil_layout NHWC --out_layout NHWC
COMMAND ${DYNAMIC_IMPLICITGEMM_XDLOPS_NHWC_FWD_ENVS} $<TARGET_FILE:test_conv2d> ${MIOPEN_TEST_FLOAT_ARG} --verbose --input  64 192 17 17 --weights 160 192 3 3 --pads_strides_dilations 0 0 2 2 1 1 --disable-backward-data --disable-backward-weights --in_layout NHWC --fil_layout NHWC --out_layout NHWC
COMMAND ${DYNAMIC_IMPLICITGEMM_XDLOPS_NHWC_FWD_ENVS} $<TARGET_FILE:test_conv2d> ${MIOPEN_TEST_FLOAT_ARG} --verbose --input  64  32 73 73 --weights  64  32 3 3 --pads_strides_dilations 1 1 1 1 1 1 --disable-backward-data --disable-backward-weights --in_layout NHWC --fil_layout NHWC --out_layout NHWC
COMMAND ${DYNAMIC_IMPLICITGEMM_XDLOPS_NHWC_FWD_ENVS} $<TARGET_FILE:test_conv2d> ${MIOPEN_TEST_FLOAT_ARG} --verbose --input  16  64 56 56 --weights  64  64 3 3 --pads_strides_dilations 1 1 1 1 1 1 --disable-backward-data --disable-backward-weights --in_layout NHWC --fil_layout NHWC --out_layout NHWC
COMMAND ${DYNAMIC_IMPLICITGEMM_XDLOPS_NHWC_FWD_ENVS} $<TARGET_FILE:test_conv2d> ${MIOPEN_TEST_FLOAT_ARG} --verbose --input  64   3 78 78 --weights  64   3 7 7 --pads_strides_dilations 0 0 2 2 1 1 --disable-backward-data --disable-backward-weights --in_layout NHWC --fil_layout NHWC --out_layout NHWC
COMMAND ${DYNAMIC_IMPLICITGEMM_XDLOPS_NHWC_FWD_ENVS} $<TARGET_FILE:test_conv2d> ${MIOPEN_TEST_FLOAT_ARG} --verbose --input  16 192 17 17 --weights 224 192 1 7 --pads_strides_dilations 0 3 1 1 1 1 --disable-backward-data --disable-backward-weights --in_layout NHWC --fil_layout NHWC --out_layout NHWC
COMMAND ${DYNAMIC_IMPLICITGEMM_XDLOPS_NHWC_FWD_ENVS} $<TARGET_FILE:test_conv2d> ${MIOPEN_TEST_FLOAT_ARG} --verbose --input  16   3 17 17 --weights  64   3 1 1 --pads_strides_dilations 0 0 1 1 1 1 --disable-backward-data --disable-backward-weights --in_layout NHWC --fil_layout NHWC --out_layout NHWC
)

add_custom_test(test_conv_igemm_dynamic_xdlops_nhwc_bwd_bf16_gfx90a SKIP_UNLESS_ALL BF16_ENABLED FLOAT_DISABLED HALF_DISABLED GFX908_DISABLED GFX90A_ENABLED GFX900_DISABLED GFX906_DISABLED SKIP_XNACK_ON
COMMAND ${DYNAMIC_IMPLICITGEMM_XDLOPS_NHWC_BWD_ENVS} $<TARGET_FILE:test_conv2d> ${MIOPEN_TEST_FLOAT_ARG} --verbose --input  64 256  7  7 --weights 128 256 1 1 --pads_strides_dilations 0 0 1 1 1 1 --disable-forward --disable-backward-weights --in_layout NHWC --fil_layout NHWC --out_layout NHWC
COMMAND ${DYNAMIC_IMPLICITGEMM_XDLOPS_NHWC_BWD_ENVS} $<TARGET_FILE:test_conv2d> ${MIOPEN_TEST_FLOAT_ARG} --verbose --input  32 160 73 73 --weights  64 160 1 1 --pads_strides_dilations 0 0 1 1 1 1 --disable-forward --disable-backward-weights --in_layout NHWC --fil_layout NHWC --out_layout NHWC
COMMAND ${DYNAMIC_IMPLICITGEMM_XDLOPS_NHWC_BWD_ENVS} $<TARGET_FILE:test_conv2d> ${MIOPEN_TEST_FLOAT_ARG} --verbose --input  16  64 56 56 --weights  64  64 1 1 --pads_strides_dilations 0 0 1 1 1 1 --disable-forward --disable-backward-weights --in_layout NHWC --fil_layout NHWC --out_layout NHWC
COMMAND ${DYNAMIC_IMPLICITGEMM_XDLOPS_NHWC_BWD_ENVS} $<TARGET_FILE:test_conv2d> ${MIOPEN_TEST_FLOAT_ARG} --verbose --input   2 256 40 52 --weights 256 256 1 1 --pads_strides_dilations 0 0 1 1 1 1 --disable-forward --disable-backward-weights --in_layout NHWC --fil_layout NHWC --out_layout NHWC
COMMAND ${DYNAMIC_IMPLICITGEMM_XDLOPS_NHWC_BWD_ENVS} $<TARGET_FILE:test_conv2d> ${MIOPEN_TEST_FLOAT_ARG} --verbose --input   2  64 32 28 --weights  64  64 1 1 --pads_strides_dilations 0 0 1 1 1 1 --disable-forward --disable-backward-weights --in_layout NHWC --fil_layout NHWC --out_layout NHWC
COMMAND ${DYNAMIC_IMPLICITGEMM_XDLOPS_NHWC_BWD_ENVS} $<TARGET_FILE:test_conv2d> ${MIOPEN_TEST_FLOAT_ARG} --verbose --input  32 128 14 14 --weights  64 128 1 1 --pads_strides_dilations 0 0 2 2 1 1 --disable-forward --disable-backward-weights --in_layout NHWC --fil_layout NHWC --out_layout NHWC
COMMAND ${DYNAMIC_IMPLICITGEMM_XDLOPS_NHWC_BWD_ENVS} $<TARGET_FILE:test_conv2d> ${MIOPEN_TEST_FLOAT_ARG} --verbose --input  64  64 17 17 --weights 192  64 1 7 --pads_strides_dilations 0 3 1 1 1 1 --disable-forward --disable-backward-weights --in_layout NHWC --fil_layout NHWC --out_layout NHWC
COMMAND ${DYNAMIC_IMPLICITGEMM_XDLOPS_NHWC_BWD_ENVS} $<TARGET_FILE:test_conv2d> ${MIOPEN_TEST_FLOAT_ARG} --verbose --input  64  64 17 17 --weights 192  64 7 1 --pads_strides_dilations 3 0 1 1 1 1 --disable-forward --disable-backward-weights --in_layout NHWC --fil_layout NHWC --out_layout NHWC
COMMAND ${DYNAMIC_IMPLICITGEMM_XDLOPS_NHWC_BWD_ENVS} $<TARGET_FILE:test_conv2d> ${MIOPEN_TEST_FLOAT_ARG} --verbose --input   4 128 28 28 --weights 128 128 2 2 --pads_strides_dilations 0 0 2 2 1 1 --disable-forward --disable-backward-weights --in_layout NHWC --fil_layout NHWC --out_layout NHWC
COMMAND ${DYNAMIC_IMPLICITGEMM_XDLOPS_NHWC_BWD_ENVS} $<TARGET_FILE:test_conv2d> ${MIOPEN_TEST_FLOAT_ARG} --verbose --input  32 128  8  8 --weights 192 128 3 1 --pads_strides_dilations 1 0 1 1 1 1 --disable-forward --disable-backward-weights --in_layout NHWC --fil_layout NHWC --out_layout NHWC
COMMAND ${DYNAMIC_IMPLICITGEMM_XDLOPS_NHWC_BWD_ENVS} $<TARGET_FILE:test_conv2d> ${MIOPEN_TEST_FLOAT_ARG} --verbose --input  64 192 17 17 --weights 160 192 3 3 --pads_strides_dilations 0 0 2 2 1 1 --disable-forward --disable-backward-weights --in_layout NHWC --fil_layout NHWC --out_layout NHWC
COMMAND ${DYNAMIC_IMPLICITGEMM_XDLOPS_NHWC_BWD_ENVS} $<TARGET_FILE:test_conv2d> ${MIOPEN_TEST_FLOAT_ARG} --verbose --input  64  32 73 73 --weights  64  32 3 3 --pads_strides_dilations 1 1 1 1 1 1 --disable-forward --disable-backward-weights --in_layout NHWC --fil_layout NHWC --out_layout NHWC
COMMAND ${DYNAMIC_IMPLICITGEMM_XDLOPS_NHWC_BWD_ENVS} $<TARGET_FILE:test_conv2d> ${MIOPEN_TEST_FLOAT_ARG} --verbose --input  16  64 56 56 --weights  64  64 3 3 --pads_strides_dilations 1 1 1 1 1 1 --disable-forward --disable-backward-weights --in_layout NHWC --fil_layout NHWC --out_layout NHWC
COMMAND ${DYNAMIC_IMPLICITGEMM_XDLOPS_NHWC_BWD_ENVS} $<TARGET_FILE:test_conv2d> ${MIOPEN_TEST_FLOAT_ARG} --verbose --input  16  16 25 25 --weights  64  16 3 3 --pads_strides_dilations 0 0 1 1 1 1 --disable-forward --disable-backward-weights --in_layout NHWC --fil_layout NHWC --out_layout NHWC
COMMAND ${DYNAMIC_IMPLICITGEMM_XDLOPS_NHWC_BWD_ENVS} $<TARGET_FILE:test_conv2d> ${MIOPEN_TEST_FLOAT_ARG} --verbose --input  15 256 1  1  --weights 340 256 3 3 --pads_strides_dilations 1 1 1 1 1 1 --disable-forward --disable-backward-weights --in_layout NHWC --fil_layout NHWC --out_layout NHWC
COMMAND ${DYNAMIC_IMPLICITGEMM_XDLOPS_NHWC_BWD_ENVS} $<TARGET_FILE:test_conv2d> ${MIOPEN_TEST_FLOAT_ARG} --verbose --input  15 128 10 10 --weights 340 128 3 3 --pads_strides_dilations 1 1 1 1 1 1 --disable-forward --disable-backward-weights --in_layout NHWC --fil_layout NHWC --out_layout NHWC
)

set(DYNAMIC_IMPLICITGEMM_XDLOPS_NHWC_WRW_ENVS
    ${DYNAMIC_IMPLICITGEMM_COMMON}
    MIOPEN_DEBUG_FIND_ONLY_SOLVER=ConvAsmImplicitGemmGTCDynamicWrwXdlopsNHWC)

set(ARGS_NHWC_WRW
    --disable-forward
    --disable-backward-data
    --in_layout NHWC
    --fil_layout NHWC
    --out_layout NHWC)

add_custom_test(test_conv_igemm_dynamic_xdlops_nhwc_wrw SKIP_UNLESS_ALL HALF_ENABLED GFX900_DISABLED GFX906_DISABLED SKIP_XNACK_ON
COMMAND ${DYNAMIC_IMPLICITGEMM_XDLOPS_NHWC_WRW_ENVS} $<TARGET_FILE:test_conv2d> ${MIOPEN_TEST_FLOAT_ARG} --verbose --input  64 256  7  7 --weights 128 256 1 1 --pads_strides_dilations 0 0 1 1 1 1 ${ARGS_NHWC_WRW}
COMMAND ${DYNAMIC_IMPLICITGEMM_XDLOPS_NHWC_WRW_ENVS} $<TARGET_FILE:test_conv2d> ${MIOPEN_TEST_FLOAT_ARG} --verbose --input  32 160 73 73 --weights  64 160 1 1 --pads_strides_dilations 0 0 1 1 1 1 ${ARGS_NHWC_WRW}
COMMAND ${DYNAMIC_IMPLICITGEMM_XDLOPS_NHWC_WRW_ENVS} $<TARGET_FILE:test_conv2d> ${MIOPEN_TEST_FLOAT_ARG} --verbose --input  16  64 56 56 --weights  64  64 1 1 --pads_strides_dilations 0 0 1 1 1 1 ${ARGS_NHWC_WRW}
COMMAND ${DYNAMIC_IMPLICITGEMM_XDLOPS_NHWC_WRW_ENVS} $<TARGET_FILE:test_conv2d> ${MIOPEN_TEST_FLOAT_ARG} --verbose --input   2 256 40 52 --weights 256 256 1 1 --pads_strides_dilations 0 0 1 1 1 1 ${ARGS_NHWC_WRW}
COMMAND ${DYNAMIC_IMPLICITGEMM_XDLOPS_NHWC_WRW_ENVS} $<TARGET_FILE:test_conv2d> ${MIOPEN_TEST_FLOAT_ARG} --verbose --input   2  64 32 28 --weights  64  64 1 1 --pads_strides_dilations 0 0 1 1 1 1 ${ARGS_NHWC_WRW}
COMMAND ${DYNAMIC_IMPLICITGEMM_XDLOPS_NHWC_WRW_ENVS} $<TARGET_FILE:test_conv2d> ${MIOPEN_TEST_FLOAT_ARG} --verbose --input  32 128 14 14 --weights  64 128 1 1 --pads_strides_dilations 0 0 2 2 1 1 ${ARGS_NHWC_WRW}
COMMAND ${DYNAMIC_IMPLICITGEMM_XDLOPS_NHWC_WRW_ENVS} $<TARGET_FILE:test_conv2d> ${MIOPEN_TEST_FLOAT_ARG} --verbose --input  64  64 17 17 --weights 192  64 1 7 --pads_strides_dilations 0 3 1 1 1 1 ${ARGS_NHWC_WRW}
COMMAND ${DYNAMIC_IMPLICITGEMM_XDLOPS_NHWC_WRW_ENVS} $<TARGET_FILE:test_conv2d> ${MIOPEN_TEST_FLOAT_ARG} --verbose --input  64  64 17 17 --weights 192  64 7 1 --pads_strides_dilations 3 0 1 1 1 1 ${ARGS_NHWC_WRW}
COMMAND ${DYNAMIC_IMPLICITGEMM_XDLOPS_NHWC_WRW_ENVS} $<TARGET_FILE:test_conv2d> ${MIOPEN_TEST_FLOAT_ARG} --verbose --input   4 128 28 28 --weights 128 128 2 2 --pads_strides_dilations 0 0 2 2 1 1 ${ARGS_NHWC_WRW}
COMMAND ${DYNAMIC_IMPLICITGEMM_XDLOPS_NHWC_WRW_ENVS} $<TARGET_FILE:test_conv2d> ${MIOPEN_TEST_FLOAT_ARG} --verbose --input  32 128  8  8 --weights 192 128 3 1 --pads_strides_dilations 1 0 1 1 1 1 ${ARGS_NHWC_WRW}
COMMAND ${DYNAMIC_IMPLICITGEMM_XDLOPS_NHWC_WRW_ENVS} $<TARGET_FILE:test_conv2d> ${MIOPEN_TEST_FLOAT_ARG} --verbose --input  64 192 17 17 --weights 160 192 3 3 --pads_strides_dilations 0 0 2 2 1 1 ${ARGS_NHWC_WRW}
COMMAND ${DYNAMIC_IMPLICITGEMM_XDLOPS_NHWC_WRW_ENVS} $<TARGET_FILE:test_conv2d> ${MIOPEN_TEST_FLOAT_ARG} --verbose --input  64  32 73 73 --weights  64  32 3 3 --pads_strides_dilations 1 1 1 1 1 1 ${ARGS_NHWC_WRW}
COMMAND ${DYNAMIC_IMPLICITGEMM_XDLOPS_NHWC_WRW_ENVS} $<TARGET_FILE:test_conv2d> ${MIOPEN_TEST_FLOAT_ARG} --verbose --input  16  64 56 56 --weights  64  64 3 3 --pads_strides_dilations 1 1 1 1 1 1 ${ARGS_NHWC_WRW}
COMMAND ${DYNAMIC_IMPLICITGEMM_XDLOPS_NHWC_WRW_ENVS} $<TARGET_FILE:test_conv2d> ${MIOPEN_TEST_FLOAT_ARG} --verbose --input  16  16 25 25 --weights  64  16 3 3 --pads_strides_dilations 0 0 1 1 1 1 ${ARGS_NHWC_WRW}

COMMAND ${DYNAMIC_IMPLICITGEMM_XDLOPS_NHWC_WRW_ENVS} $<TARGET_FILE:test_conv2d> ${MIOPEN_TEST_FLOAT_ARG} --verbose --input  4 32 79 141 --weights 64 32 5 10 --pads_strides_dilations 0 0 2 2 1 1 ${ARGS_NHWC_WRW}

COMMAND ${DYNAMIC_IMPLICITGEMM_XDLOPS_NHWC_WRW_ENVS} $<TARGET_FILE:test_conv2d> ${MIOPEN_TEST_FLOAT_ARG} --verbose --input  400  256 7 7 --weights 1024  256  7 7 --pads_strides_dilations 0 0 1 1 1 1 ${ARGS_NHWC_WRW}
COMMAND ${DYNAMIC_IMPLICITGEMM_XDLOPS_NHWC_WRW_ENVS} $<TARGET_FILE:test_conv2d> ${MIOPEN_TEST_FLOAT_ARG} --verbose --input  400  256 1 1 --weights 1024  256  1 1 --pads_strides_dilations 0 0 1 1 1 1 ${ARGS_NHWC_WRW}

COMMAND ${DYNAMIC_IMPLICITGEMM_XDLOPS_NHWC_WRW_ENVS} $<TARGET_FILE:test_conv2d> ${MIOPEN_TEST_FLOAT_ARG} --verbose --input  1 3 32 32 --weights 1 3 11 11 --pads_strides_dilations 1 1 2 2 2 1 ${ARGS_NHWC_WRW}
COMMAND ${DYNAMIC_IMPLICITGEMM_XDLOPS_NHWC_WRW_ENVS} $<TARGET_FILE:test_conv2d> ${MIOPEN_TEST_FLOAT_ARG} --verbose --input  1 3 224 224 --weights 1 3 3 3 --pads_strides_dilations 0 0 1 1 2 2 ${ARGS_NHWC_WRW}
COMMAND ${DYNAMIC_IMPLICITGEMM_XDLOPS_NHWC_WRW_ENVS} $<TARGET_FILE:test_conv2d> ${MIOPEN_TEST_FLOAT_ARG} --verbose --input  1 1 8 8 --weights 1 1 2 2 --pads_strides_dilations 0 0 1 1 2 2 ${ARGS_NHWC_WRW}
COMMAND ${DYNAMIC_IMPLICITGEMM_XDLOPS_NHWC_WRW_ENVS} $<TARGET_FILE:test_conv2d> ${MIOPEN_TEST_FLOAT_ARG} --verbose --input  1 128 56 56 --weights 1 128 5 5 --pads_strides_dilations 0 0 2 2 1 1 ${ARGS_NHWC_WRW}
COMMAND ${DYNAMIC_IMPLICITGEMM_XDLOPS_NHWC_WRW_ENVS} $<TARGET_FILE:test_conv2d> ${MIOPEN_TEST_FLOAT_ARG} --verbose --input  2 64 19 19 --weights 510 64 3 3 --pads_strides_dilations 1 1 1 1 1 1 ${ARGS_NHWC_WRW}
)

add_custom_test(test_conv_igemm_dynamic_xdlops_nhwc_wrw_nchw SKIP_UNLESS_ALL HALF_ENABLED GFX900_DISABLED GFX906_DISABLED SKIP_XNACK_ON
COMMAND ${DYNAMIC_IMPLICITGEMM_XDLOPS_NHWC_WRW_ENVS} $<TARGET_FILE:test_conv2d> ${MIOPEN_TEST_FLOAT_ARG} --verbose --input  64 256  7  7 --weights 128 256 1 1 --pads_strides_dilations 0 0 1 1 1 1 --disable-forward --disable-backward-data
COMMAND ${DYNAMIC_IMPLICITGEMM_XDLOPS_NHWC_WRW_ENVS} $<TARGET_FILE:test_conv2d> ${MIOPEN_TEST_FLOAT_ARG} --verbose --input  32 160 73 73 --weights  64 160 1 1 --pads_strides_dilations 0 0 1 1 1 1 --disable-forward --disable-backward-data
COMMAND ${DYNAMIC_IMPLICITGEMM_XDLOPS_NHWC_WRW_ENVS} $<TARGET_FILE:test_conv2d> ${MIOPEN_TEST_FLOAT_ARG} --verbose --input  16  64 56 56 --weights  64  64 1 1 --pads_strides_dilations 0 0 1 1 1 1 --disable-forward --disable-backward-data
COMMAND ${DYNAMIC_IMPLICITGEMM_XDLOPS_NHWC_WRW_ENVS} $<TARGET_FILE:test_conv2d> ${MIOPEN_TEST_FLOAT_ARG} --verbose --input   2 256 40 52 --weights 256 256 1 1 --pads_strides_dilations 0 0 1 1 1 1 --disable-forward --disable-backward-data
COMMAND ${DYNAMIC_IMPLICITGEMM_XDLOPS_NHWC_WRW_ENVS} $<TARGET_FILE:test_conv2d> ${MIOPEN_TEST_FLOAT_ARG} --verbose --input   2  64 32 28 --weights  64  64 1 1 --pads_strides_dilations 0 0 1 1 1 1 --disable-forward --disable-backward-data
COMMAND ${DYNAMIC_IMPLICITGEMM_XDLOPS_NHWC_WRW_ENVS} $<TARGET_FILE:test_conv2d> ${MIOPEN_TEST_FLOAT_ARG} --verbose --input  32 128 14 14 --weights  64 128 1 1 --pads_strides_dilations 0 0 2 2 1 1 --disable-forward --disable-backward-data
COMMAND ${DYNAMIC_IMPLICITGEMM_XDLOPS_NHWC_WRW_ENVS} $<TARGET_FILE:test_conv2d> ${MIOPEN_TEST_FLOAT_ARG} --verbose --input  64  64 17 17 --weights 192  64 1 7 --pads_strides_dilations 0 3 1 1 1 1 --disable-forward --disable-backward-data
COMMAND ${DYNAMIC_IMPLICITGEMM_XDLOPS_NHWC_WRW_ENVS} $<TARGET_FILE:test_conv2d> ${MIOPEN_TEST_FLOAT_ARG} --verbose --input  64  64 17 17 --weights 192  64 7 1 --pads_strides_dilations 3 0 1 1 1 1 --disable-forward --disable-backward-data
COMMAND ${DYNAMIC_IMPLICITGEMM_XDLOPS_NHWC_WRW_ENVS} $<TARGET_FILE:test_conv2d> ${MIOPEN_TEST_FLOAT_ARG} --verbose --input   4 128 28 28 --weights 128 128 2 2 --pads_strides_dilations 0 0 2 2 1 1 --disable-forward --disable-backward-data
COMMAND ${DYNAMIC_IMPLICITGEMM_XDLOPS_NHWC_WRW_ENVS} $<TARGET_FILE:test_conv2d> ${MIOPEN_TEST_FLOAT_ARG} --verbose --input  32 128  8  8 --weights 192 128 3 1 --pads_strides_dilations 1 0 1 1 1 1 --disable-forward --disable-backward-data
COMMAND ${DYNAMIC_IMPLICITGEMM_XDLOPS_NHWC_WRW_ENVS} $<TARGET_FILE:test_conv2d> ${MIOPEN_TEST_FLOAT_ARG} --verbose --input  64 192 17 17 --weights 160 192 3 3 --pads_strides_dilations 0 0 2 2 1 1 --disable-forward --disable-backward-data
COMMAND ${DYNAMIC_IMPLICITGEMM_XDLOPS_NHWC_WRW_ENVS} $<TARGET_FILE:test_conv2d> ${MIOPEN_TEST_FLOAT_ARG} --verbose --input  64  32 73 73 --weights  64  32 3 3 --pads_strides_dilations 1 1 1 1 1 1 --disable-forward --disable-backward-data
COMMAND ${DYNAMIC_IMPLICITGEMM_XDLOPS_NHWC_WRW_ENVS} $<TARGET_FILE:test_conv2d> ${MIOPEN_TEST_FLOAT_ARG} --verbose --input  16  64 56 56 --weights  64  64 3 3 --pads_strides_dilations 1 1 1 1 1 1 --disable-forward --disable-backward-data
COMMAND ${DYNAMIC_IMPLICITGEMM_XDLOPS_NHWC_WRW_ENVS} $<TARGET_FILE:test_conv2d> ${MIOPEN_TEST_FLOAT_ARG} --verbose --input  16  16 25 25 --weights  64  16 3 3 --pads_strides_dilations 0 0 1 1 1 1 --disable-forward --disable-backward-data

COMMAND ${DYNAMIC_IMPLICITGEMM_XDLOPS_NHWC_WRW_ENVS} $<TARGET_FILE:test_conv2d> ${MIOPEN_TEST_FLOAT_ARG} --verbose --input  4 32 79 141 --weights 64 32 5 10 --pads_strides_dilations 0 0 2 2 1 1 --disable-forward --disable-backward-data

COMMAND ${DYNAMIC_IMPLICITGEMM_XDLOPS_NHWC_WRW_ENVS} $<TARGET_FILE:test_conv2d> ${MIOPEN_TEST_FLOAT_ARG} --verbose --input  400  256 7 7 --weights 1024  256  7 7 --pads_strides_dilations 0 0 1 1 1 1 --disable-forward --disable-backward-data
COMMAND ${DYNAMIC_IMPLICITGEMM_XDLOPS_NHWC_WRW_ENVS} $<TARGET_FILE:test_conv2d> ${MIOPEN_TEST_FLOAT_ARG} --verbose --input  400  256 1 1 --weights 1024  256  1 1 --pads_strides_dilations 0 0 1 1 1 1 --disable-forward --disable-backward-data

COMMAND ${DYNAMIC_IMPLICITGEMM_XDLOPS_NHWC_WRW_ENVS} $<TARGET_FILE:test_conv2d> ${MIOPEN_TEST_FLOAT_ARG} --verbose --input  1 3 32 32 --weights 1 3 11 11 --pads_strides_dilations 1 1 2 2 2 1 --disable-forward --disable-backward-data
COMMAND ${DYNAMIC_IMPLICITGEMM_XDLOPS_NHWC_WRW_ENVS} $<TARGET_FILE:test_conv2d> ${MIOPEN_TEST_FLOAT_ARG} --verbose --input  1 3 224 224 --weights 1 3 3 3 --pads_strides_dilations 0 0 1 1 2 2 --disable-forward --disable-backward-data
COMMAND ${DYNAMIC_IMPLICITGEMM_XDLOPS_NHWC_WRW_ENVS} $<TARGET_FILE:test_conv2d> ${MIOPEN_TEST_FLOAT_ARG} --verbose --input  1 1 8 8 --weights 1 1 2 2 --pads_strides_dilations 0 0 1 1 2 2 --disable-forward --disable-backward-data
COMMAND ${DYNAMIC_IMPLICITGEMM_XDLOPS_NHWC_WRW_ENVS} $<TARGET_FILE:test_conv2d> ${MIOPEN_TEST_FLOAT_ARG} --verbose --input  1 128 56 56 --weights 1 128 5 5 --pads_strides_dilations 0 0 2 2 1 1 --disable-forward --disable-backward-data
COMMAND ${DYNAMIC_IMPLICITGEMM_XDLOPS_NHWC_WRW_ENVS} $<TARGET_FILE:test_conv2d> ${MIOPEN_TEST_FLOAT_ARG} --verbose --input  2 64 19 19 --weights 510 64 3 3 --pads_strides_dilations 1 1 1 1 1 1 --disable-forward --disable-backward-data
)

add_custom_test(test_conv_igemm_dynamic_xdlops_nhwc_wrw_bf16_gfx90a SKIP_UNLESS_ALL BF16_ENABLED FLOAT_DISABLED HALF_DISABLED GFX908_DISABLED GFX90A_ENABLED GFX900_DISABLED GFX906_DISABLED SKIP_XNACK_ON
COMMAND ${DYNAMIC_IMPLICITGEMM_XDLOPS_NHWC_WRW_ENVS} $<TARGET_FILE:test_conv2d> ${MIOPEN_TEST_FLOAT_ARG} --verbose --input  64 256  7  7 --weights 128 256 1 1 --pads_strides_dilations 0 0 1 1 1 1 ${ARGS_NHWC_WRW}
COMMAND ${DYNAMIC_IMPLICITGEMM_XDLOPS_NHWC_WRW_ENVS} $<TARGET_FILE:test_conv2d> ${MIOPEN_TEST_FLOAT_ARG} --verbose --input  32 160 73 73 --weights  64 160 1 1 --pads_strides_dilations 0 0 1 1 1 1 ${ARGS_NHWC_WRW}
COMMAND ${DYNAMIC_IMPLICITGEMM_XDLOPS_NHWC_WRW_ENVS} $<TARGET_FILE:test_conv2d> ${MIOPEN_TEST_FLOAT_ARG} --verbose --input  16  64 56 56 --weights  64  64 1 1 --pads_strides_dilations 0 0 1 1 1 1 ${ARGS_NHWC_WRW}
COMMAND ${DYNAMIC_IMPLICITGEMM_XDLOPS_NHWC_WRW_ENVS} $<TARGET_FILE:test_conv2d> ${MIOPEN_TEST_FLOAT_ARG} --verbose --input   2 256 40 52 --weights 256 256 1 1 --pads_strides_dilations 0 0 1 1 1 1 ${ARGS_NHWC_WRW}
COMMAND ${DYNAMIC_IMPLICITGEMM_XDLOPS_NHWC_WRW_ENVS} $<TARGET_FILE:test_conv2d> ${MIOPEN_TEST_FLOAT_ARG} --verbose --input   2  64 32 28 --weights  64  64 1 1 --pads_strides_dilations 0 0 1 1 1 1 ${ARGS_NHWC_WRW}
COMMAND ${DYNAMIC_IMPLICITGEMM_XDLOPS_NHWC_WRW_ENVS} $<TARGET_FILE:test_conv2d> ${MIOPEN_TEST_FLOAT_ARG} --verbose --input  32 128 14 14 --weights  64 128 1 1 --pads_strides_dilations 0 0 2 2 1 1 ${ARGS_NHWC_WRW}
COMMAND ${DYNAMIC_IMPLICITGEMM_XDLOPS_NHWC_WRW_ENVS} $<TARGET_FILE:test_conv2d> ${MIOPEN_TEST_FLOAT_ARG} --verbose --input  64  64 17 17 --weights 192  64 1 7 --pads_strides_dilations 0 3 1 1 1 1 ${ARGS_NHWC_WRW}
COMMAND ${DYNAMIC_IMPLICITGEMM_XDLOPS_NHWC_WRW_ENVS} $<TARGET_FILE:test_conv2d> ${MIOPEN_TEST_FLOAT_ARG} --verbose --input  64  64 17 17 --weights 192  64 7 1 --pads_strides_dilations 3 0 1 1 1 1 ${ARGS_NHWC_WRW}
COMMAND ${DYNAMIC_IMPLICITGEMM_XDLOPS_NHWC_WRW_ENVS} $<TARGET_FILE:test_conv2d> ${MIOPEN_TEST_FLOAT_ARG} --verbose --input   4 128 28 28 --weights 128 128 2 2 --pads_strides_dilations 0 0 2 2 1 1 ${ARGS_NHWC_WRW}
COMMAND ${DYNAMIC_IMPLICITGEMM_XDLOPS_NHWC_WRW_ENVS} $<TARGET_FILE:test_conv2d> ${MIOPEN_TEST_FLOAT_ARG} --verbose --input  32 128  8  8 --weights 192 128 3 1 --pads_strides_dilations 1 0 1 1 1 1 ${ARGS_NHWC_WRW}
COMMAND ${DYNAMIC_IMPLICITGEMM_XDLOPS_NHWC_WRW_ENVS} $<TARGET_FILE:test_conv2d> ${MIOPEN_TEST_FLOAT_ARG} --verbose --input  64 192 17 17 --weights 160 192 3 3 --pads_strides_dilations 0 0 2 2 1 1 ${ARGS_NHWC_WRW}
COMMAND ${DYNAMIC_IMPLICITGEMM_XDLOPS_NHWC_WRW_ENVS} $<TARGET_FILE:test_conv2d> ${MIOPEN_TEST_FLOAT_ARG} --verbose --input  64  32 73 73 --weights  64  32 3 3 --pads_strides_dilations 1 1 1 1 1 1 ${ARGS_NHWC_WRW}
COMMAND ${DYNAMIC_IMPLICITGEMM_XDLOPS_NHWC_WRW_ENVS} $<TARGET_FILE:test_conv2d> ${MIOPEN_TEST_FLOAT_ARG} --verbose --input  16  64 56 56 --weights  64  64 3 3 --pads_strides_dilations 1 1 1 1 1 1 ${ARGS_NHWC_WRW}
COMMAND ${DYNAMIC_IMPLICITGEMM_XDLOPS_NHWC_WRW_ENVS} $<TARGET_FILE:test_conv2d> ${MIOPEN_TEST_FLOAT_ARG} --verbose --input  16  16 25 25 --weights  64  16 3 3 --pads_strides_dilations 0 0 1 1 1 1 ${ARGS_NHWC_WRW}

COMMAND ${DYNAMIC_IMPLICITGEMM_XDLOPS_NHWC_WRW_ENVS} $<TARGET_FILE:test_conv2d> ${MIOPEN_TEST_FLOAT_ARG} --verbose --input  4 32 79 141 --weights 64 32 5 10 --pads_strides_dilations 0 0 2 2 1 1 ${ARGS_NHWC_WRW}

COMMAND ${DYNAMIC_IMPLICITGEMM_XDLOPS_NHWC_WRW_ENVS} $<TARGET_FILE:test_conv2d> ${MIOPEN_TEST_FLOAT_ARG} --verbose --input  400  256 7 7 --weights 1024  256  7 7 --pads_strides_dilations 0 0 1 1 1 1 ${ARGS_NHWC_WRW}
COMMAND ${DYNAMIC_IMPLICITGEMM_XDLOPS_NHWC_WRW_ENVS} $<TARGET_FILE:test_conv2d> ${MIOPEN_TEST_FLOAT_ARG} --verbose --input  400  256 1 1 --weights 1024  256  1 1 --pads_strides_dilations 0 0 1 1 1 1 ${ARGS_NHWC_WRW}

COMMAND ${DYNAMIC_IMPLICITGEMM_XDLOPS_NHWC_WRW_ENVS} $<TARGET_FILE:test_conv2d> ${MIOPEN_TEST_FLOAT_ARG} --verbose --input  1 3 32 32 --weights 1 3 11 11 --pads_strides_dilations 1 1 2 2 2 1 ${ARGS_NHWC_WRW}
COMMAND ${DYNAMIC_IMPLICITGEMM_XDLOPS_NHWC_WRW_ENVS} $<TARGET_FILE:test_conv2d> ${MIOPEN_TEST_FLOAT_ARG} --verbose --input  1 3 224 224 --weights 1 3 3 3 --pads_strides_dilations 0 0 1 1 2 2 ${ARGS_NHWC_WRW}
COMMAND ${DYNAMIC_IMPLICITGEMM_XDLOPS_NHWC_WRW_ENVS} $<TARGET_FILE:test_conv2d> ${MIOPEN_TEST_FLOAT_ARG} --verbose --input  1 1 8 8 --weights 1 1 2 2 --pads_strides_dilations 0 0 1 1 2 2 ${ARGS_NHWC_WRW}
COMMAND ${DYNAMIC_IMPLICITGEMM_XDLOPS_NHWC_WRW_ENVS} $<TARGET_FILE:test_conv2d> ${MIOPEN_TEST_FLOAT_ARG} --verbose --input  1 128 56 56 --weights 1 128 5 5 --pads_strides_dilations 0 0 2 2 1 1 ${ARGS_NHWC_WRW}
)

add_custom_test(test_regression_half_mi100 SKIP_UNLESS_ALL FLOAT_DISABLED HALF_ENABLED GFX908_ENABLED GFX900_DISABLED GFX906_DISABLED GFX90A_DISABLED
# Regression test for SWDEV-291202
COMMAND MIOPEN_FIND_MODE=normal MIOPEN_DEBUG_FIND_ONLY_SOLVER=ConvHipImplicitGemmBwdDataV4R1Xdlops $<TARGET_FILE:test_conv2d> ${MIOPEN_TEST_FLOAT_ARG} --verbose --input  128  24 14 14 --weights 64  24 5 5 --pads_strides_dilations 2 2 1 1 1 1 --disable-forward --disable-backward-weights
)

add_custom_test(test_regression_float_mi100 SKIP_UNLESS_ALL GFX900_DISABLED GFX906_DISABLED GFX90A_DISABLED
# Regression test for SWDEV-305815 (issue 1206)
COMMAND ${IMPLICITGEMM_TESTING_ENV} MIOPEN_LOG_LEVEL=5 $<TARGET_FILE:test_conv2d> ${MIOPEN_TEST_FLOAT_ARG} --verbose --input 32 256 38 38 --weights 256 256 1 1 --pads_strides_dilations 0 0 1 1 1 1 --disable-forward --disable-backward-weights
)

set(CONV_CK_IGEMM_FWD_V6R1_DLOPS_NCHW_ENV
    MIOPEN_FIND_MODE=normal
    MIOPEN_DEBUG_FIND_ONLY_SOLVER=ConvCkIgemmFwdV6r1DlopsNchw)

add_custom_test(test_conv_ck_igemm_fwd_v6r1_dlops_nchw FLOAT_ENABLED HALF_ENABLED BF16_DISABLED GFX1030_ENABLED SKIP_UNLESS_ALL
COMMAND ${CONV_CK_IGEMM_FWD_V6R1_DLOPS_NCHW_ENV}     $<TARGET_FILE:test_conv2d> ${MIOPEN_TEST_FLOAT_ARG} --verbose --input 128 1024 14 14  --weights 2048 1024 1 1 --pads_strides_dilations 0 0 2 2 1 1 --disable-backward-data --disable-backward-weights
COMMAND ${CONV_CK_IGEMM_FWD_V6R1_DLOPS_NCHW_ENV}     $<TARGET_FILE:test_conv2d> ${MIOPEN_TEST_FLOAT_ARG} --verbose --input 128  256 14 14  --weights  256 1024 1 1 --pads_strides_dilations 0 0 1 1 1 1 --disable-backward-data --disable-backward-weights
COMMAND ${CONV_CK_IGEMM_FWD_V6R1_DLOPS_NCHW_ENV}     $<TARGET_FILE:test_conv2d> ${MIOPEN_TEST_FLOAT_ARG} --verbose --input 128 1024 14 14  --weights  512 1024 1 1 --pads_strides_dilations 0 0 1 1 1 1 --disable-backward-data --disable-backward-weights
COMMAND ${CONV_CK_IGEMM_FWD_V6R1_DLOPS_NCHW_ENV}     $<TARGET_FILE:test_conv2d> ${MIOPEN_TEST_FLOAT_ARG} --verbose --input 128  128 28 28  --weights  128 1024 3 3 --pads_strides_dilations 1 1 1 1 1 1 --disable-backward-data --disable-backward-weights
COMMAND ${CONV_CK_IGEMM_FWD_V6R1_DLOPS_NCHW_ENV}     $<TARGET_FILE:test_conv2d> ${MIOPEN_TEST_FLOAT_ARG} --verbose --input 128  128 28 28  --weights  512  128 1 1 --pads_strides_dilations 0 0 1 1 1 1 --disable-backward-data --disable-backward-weights
COMMAND ${CONV_CK_IGEMM_FWD_V6R1_DLOPS_NCHW_ENV}     $<TARGET_FILE:test_conv2d> ${MIOPEN_TEST_FLOAT_ARG} --verbose --input 128  128 58 58  --weights  128  128 3 3 --pads_strides_dilations 1 1 1 1 1 1 --disable-backward-data --disable-backward-weights
COMMAND ${CONV_CK_IGEMM_FWD_V6R1_DLOPS_NCHW_ENV}     $<TARGET_FILE:test_conv2d> ${MIOPEN_TEST_FLOAT_ARG} --verbose --input 128 2048  7  7  --weights  512 2048 1 1 --pads_strides_dilations 0 0 1 1 1 1 --disable-backward-data --disable-backward-weights
COMMAND ${CONV_CK_IGEMM_FWD_V6R1_DLOPS_NCHW_ENV}     $<TARGET_FILE:test_conv2d> ${MIOPEN_TEST_FLOAT_ARG} --verbose --input 128  256 14 14  --weights 1024  256 1 1 --pads_strides_dilations 0 0 1 1 1 1 --disable-backward-data --disable-backward-weights
COMMAND ${CONV_CK_IGEMM_FWD_V6R1_DLOPS_NCHW_ENV}     $<TARGET_FILE:test_conv2d> ${MIOPEN_TEST_FLOAT_ARG} --verbose --input 128  256 14 14  --weights  256  256 3 3 --pads_strides_dilations 1 1 1 1 1 1 --disable-backward-data --disable-backward-weights
COMMAND ${CONV_CK_IGEMM_FWD_V6R1_DLOPS_NCHW_ENV}     $<TARGET_FILE:test_conv2d> ${MIOPEN_TEST_FLOAT_ARG} --verbose --input 128  256 30 30  --weights  256  256 3 3 --pads_strides_dilations 0 0 2 2 1 1 --disable-backward-data --disable-backward-weights
COMMAND ${CONV_CK_IGEMM_FWD_V6R1_DLOPS_NCHW_ENV}     $<TARGET_FILE:test_conv2d> ${MIOPEN_TEST_FLOAT_ARG} --verbose --input 128  256 56 56  --weights  128  256 1 1 --pads_strides_dilations 0 0 1 1 1 1 --disable-backward-data --disable-backward-weights
COMMAND ${CONV_CK_IGEMM_FWD_V6R1_DLOPS_NCHW_ENV}     $<TARGET_FILE:test_conv2d> ${MIOPEN_TEST_FLOAT_ARG} --verbose --input 128  256 56 56  --weights  512  256 1 1 --pads_strides_dilations 0 0 2 2 1 1 --disable-backward-data --disable-backward-weights
COMMAND ${CONV_CK_IGEMM_FWD_V6R1_DLOPS_NCHW_ENV}     $<TARGET_FILE:test_conv2d> ${MIOPEN_TEST_FLOAT_ARG} --verbose --input 128  256 56 56  --weights   64  256 1 1 --pads_strides_dilations 0 0 1 1 1 1 --disable-backward-data --disable-backward-weights
COMMAND ${CONV_CK_IGEMM_FWD_V6R1_DLOPS_NCHW_ENV}     $<TARGET_FILE:test_conv2d> ${MIOPEN_TEST_FLOAT_ARG} --verbose --input 128  512 16 16  --weights  512  512 3 3 --pads_strides_dilations 0 0 2 2 1 1 --disable-backward-data --disable-backward-weights
COMMAND ${CONV_CK_IGEMM_FWD_V6R1_DLOPS_NCHW_ENV}     $<TARGET_FILE:test_conv2d> ${MIOPEN_TEST_FLOAT_ARG} --verbose --input 128  512 28 28  --weights 1024  512 1 1 --pads_strides_dilations 0 0 2 2 1 1 --disable-backward-data --disable-backward-weights
COMMAND ${CONV_CK_IGEMM_FWD_V6R1_DLOPS_NCHW_ENV}     $<TARGET_FILE:test_conv2d> ${MIOPEN_TEST_FLOAT_ARG} --verbose --input 128  512 28 28  --weights  128  512 1 1 --pads_strides_dilations 0 0 1 1 1 1 --disable-backward-data --disable-backward-weights
COMMAND ${CONV_CK_IGEMM_FWD_V6R1_DLOPS_NCHW_ENV}     $<TARGET_FILE:test_conv2d> ${MIOPEN_TEST_FLOAT_ARG} --verbose --input 128  512 28 28  --weights  256  512 1 1 --pads_strides_dilations 0 0 1 1 1 1 --disable-backward-data --disable-backward-weights
COMMAND ${CONV_CK_IGEMM_FWD_V6R1_DLOPS_NCHW_ENV}     $<TARGET_FILE:test_conv2d> ${MIOPEN_TEST_FLOAT_ARG} --verbose --input 128  512  7  7  --weights 2048  512 1 1 --pads_strides_dilations 0 0 1 1 1 1 --disable-backward-data --disable-backward-weights
COMMAND ${CONV_CK_IGEMM_FWD_V6R1_DLOPS_NCHW_ENV}     $<TARGET_FILE:test_conv2d> ${MIOPEN_TEST_FLOAT_ARG} --verbose --input 128  512  7  7  --weights  512  512 3 3 --pads_strides_dilations 1 1 1 1 1 1 --disable-backward-data --disable-backward-weights
COMMAND ${CONV_CK_IGEMM_FWD_V6R1_DLOPS_NCHW_ENV}     $<TARGET_FILE:test_conv2d> ${MIOPEN_TEST_FLOAT_ARG} --verbose --input 128   64 56 56  --weights  256   64 1 1 --pads_strides_dilations 0 0 1 1 1 1 --disable-backward-data --disable-backward-weights
COMMAND ${CONV_CK_IGEMM_FWD_V6R1_DLOPS_NCHW_ENV}     $<TARGET_FILE:test_conv2d> ${MIOPEN_TEST_FLOAT_ARG} --verbose --input 128   64 56 56  --weights   64   64 1 1 --pads_strides_dilations 0 0 1 1 1 1 --disable-backward-data --disable-backward-weights
COMMAND ${CONV_CK_IGEMM_FWD_V6R1_DLOPS_NCHW_ENV}     $<TARGET_FILE:test_conv2d> ${MIOPEN_TEST_FLOAT_ARG} --verbose --input 128   64 56 56  --weights   64   64 3 3 --pads_strides_dilations 1 1 1 1 1 1 --disable-backward-data --disable-backward-weights
)

if(MIOPEN_TEST_DEEPBENCH)
    add_custom_test(test_deepbench_conv  MIOTENSILE_ENABLED GFX1030_ENABLED
    COMMAND	$<TARGET_FILE:test_conv2d>	--verbose	--input	4	1	161	700	--weights	32	1	5	20	--pads_strides_dilations	0	0	2	2	1	1
    COMMAND	$<TARGET_FILE:test_conv2d>	--verbose	--input	8	1	161	700	--weights	32	1	5	20	--pads_strides_dilations	0	0	2	2	1	1
    COMMAND	$<TARGET_FILE:test_conv2d>	--verbose	--input	16	1	161	700	--weights	32	1	5	20	--pads_strides_dilations	0	0	2	2	1	1
    COMMAND	$<TARGET_FILE:test_conv2d>	--verbose	--input	32	1	161	700	--weights	32	1	5	20	--pads_strides_dilations	0	0	2	2	1	1
    COMMAND	$<TARGET_FILE:test_conv2d>	--verbose	--input	4	32	79	341	--weights	32	32	5	10	--pads_strides_dilations	0	0	2	2	1	1
    COMMAND	$<TARGET_FILE:test_conv2d>	--verbose	--input	8	32	79	341	--weights	32	32	5	10	--pads_strides_dilations	0	0	2	2	1	1
    COMMAND	$<TARGET_FILE:test_conv2d>	--verbose	--input	16	32	79	341	--weights	32	32	5	10	--pads_strides_dilations	0	0	2	2	1	1
    COMMAND	$<TARGET_FILE:test_conv2d>	--verbose	--input	32	32	79	341	--weights	32	32	5	10	--pads_strides_dilations	0	0	2	2	1	1
    COMMAND	$<TARGET_FILE:test_conv2d>	--verbose	--input	16	1	48	480	--weights	16	1	3	3	--pads_strides_dilations	1	1	1	1	1	1
    COMMAND	$<TARGET_FILE:test_conv2d>	--verbose	--input	16	16	24	240	--weights	32	16	3	3	--pads_strides_dilations	1	1	1	1	1	1
    COMMAND	$<TARGET_FILE:test_conv2d>	--verbose	--input	16	32	12	120	--weights	64	32	3	3	--pads_strides_dilations	1	1	1	1	1	1
    COMMAND	$<TARGET_FILE:test_conv2d>	--verbose	--input	16	64	6	60	--weights	128	64	3	3	--pads_strides_dilations	1	1	1	1	1	1
    COMMAND	$<TARGET_FILE:test_conv2d>	--verbose	--input	8	3	108	108	--weights	64	3	3	3	--pads_strides_dilations	1	1	2	2	1	1
    COMMAND	$<TARGET_FILE:test_conv2d>	--verbose	--input	8	64	54	54	--weights	64	64	3	3	--pads_strides_dilations	1	1	1	1	1	1
    COMMAND	$<TARGET_FILE:test_conv2d>	--verbose	--input	8	128	27	27	--weights	128	128	3	3	--pads_strides_dilations	1	1	1	1	1	1
    COMMAND	$<TARGET_FILE:test_conv2d>	--verbose	--input	8	128	14	14	--weights	256	128	3	3	--pads_strides_dilations	1	1	1	1	1	1
    COMMAND	$<TARGET_FILE:test_conv2d>	--verbose	--input	8	256	7	7	--weights	512	256	3	3	--pads_strides_dilations	1	1	1	1	1	1
    COMMAND	$<TARGET_FILE:test_conv2d>	--verbose	--input	8	3	224	224	--weights	64	3	3	3	--pads_strides_dilations	1	1	1	1	1	1
    COMMAND	$<TARGET_FILE:test_conv2d>	--verbose	--input	8	64	112	112	--weights	128	64	3	3	--pads_strides_dilations	1	1	1	1	1	1
    COMMAND	$<TARGET_FILE:test_conv2d>	--verbose	--input	8	128	56	56	--weights	256	128	3	3	--pads_strides_dilations	1	1	1	1	1	1
    COMMAND	$<TARGET_FILE:test_conv2d>	--verbose	--input	8	256	28	28	--weights	512	256	3	3	--pads_strides_dilations	1	1	1	1	1	1
    COMMAND	$<TARGET_FILE:test_conv2d>	--verbose	--input	8	512	14	14	--weights	512	512	3	3	--pads_strides_dilations	1	1	1	1	1	1
    COMMAND	$<TARGET_FILE:test_conv2d>	--verbose	--input	8	512	7	7	--weights	512	512	3	3	--pads_strides_dilations	1	1	1	1	1	1
    COMMAND	$<TARGET_FILE:test_conv2d>	--verbose	--input	16	3	224	224	--weights	64	3	3	3	--pads_strides_dilations	1	1	1	1	1	1
    COMMAND	$<TARGET_FILE:test_conv2d>	--verbose	--input	16	64	112	112	--weights	128	64	3	3	--pads_strides_dilations	1	1	1	1	1	1
    COMMAND	$<TARGET_FILE:test_conv2d>	--verbose	--input	16	128	56	56	--weights	256	128	3	3	--pads_strides_dilations	1	1	1	1	1	1
    COMMAND	$<TARGET_FILE:test_conv2d>	--verbose	--input	16	256	28	28	--weights	512	256	3	3	--pads_strides_dilations	1	1	1	1	1	1
    COMMAND	$<TARGET_FILE:test_conv2d>	--verbose	--input	16	512	14	14	--weights	512	512	3	3	--pads_strides_dilations	1	1	1	1	1	1
    COMMAND	$<TARGET_FILE:test_conv2d>	--verbose	--input	16	512	7	7	--weights	512	512	3	3	--pads_strides_dilations	1	1	1	1	1	1
    COMMAND	$<TARGET_FILE:test_conv2d>	--verbose	--input	16	3	224	224	--weights	64	3	7	7	--pads_strides_dilations	3	3	2	2	1	1
    COMMAND	$<TARGET_FILE:test_conv2d>	--verbose	--input	16	192	28	28	--weights	32	192	5	5	--pads_strides_dilations	2	2	1	1	1	1
    COMMAND	$<TARGET_FILE:test_conv2d>	--verbose	--input	16	512	14	14	--weights	48	512	5	5	--pads_strides_dilations	2	2	1	1	1	1
    COMMAND	$<TARGET_FILE:test_conv2d>	--verbose	--input	16	832	7	7	--weights	128	832	5	5	--pads_strides_dilations	2	2	1	1	1	1
    COMMAND	$<TARGET_FILE:test_conv2d>	--verbose	--input	16	192	28	28	--weights	32	192	1	1	--pads_strides_dilations	0	0	1	1	1	1
    COMMAND	$<TARGET_FILE:test_conv2d>	--verbose	--input	16	512	14	14	--weights	48	512	1	1	--pads_strides_dilations	0	0	1	1	1	1
    COMMAND	$<TARGET_FILE:test_conv2d>	--verbose	--input	16	832	7	7	--weights	128	832	1	1	--pads_strides_dilations	0	0	1	1	1	1
    )
endif()

if(MIOPEN_TEST_CONV)
    add_custom_test(test_miopen_conv  MIOTENSILE_ENABLED GFX1030_ENABLED
    COMMAND	$<TARGET_FILE:test_conv2d>	--verbose	--input	1	3	32	32	--weights	1	3	7	7	--pads_strides_dilations	1	1	1	1	1	1
    COMMAND	$<TARGET_FILE:test_conv2d>	--verbose	--input	1	3	227	227	--weights	1	3	7	7	--pads_strides_dilations	1	1	1	1	1	1
    COMMAND	$<TARGET_FILE:test_conv2d>	--verbose	--input	1	64	56	56	--weights	1	64	1	1	--pads_strides_dilations	0	0	2	2	1	1
    COMMAND	$<TARGET_FILE:test_conv2d>	--verbose	--input	1	3	32	32	--weights	1	3	3	3	--pads_strides_dilations	2	2	1	1	1	1
    COMMAND	$<TARGET_FILE:test_conv2d>	--verbose	--input	1	3	224	224	--weights	1	3	3	3	--pads_strides_dilations	2	2	1	1	1	1
    COMMAND	$<TARGET_FILE:test_conv2d>	--verbose	--input	1	3	227	227	--weights	1	3	3	3	--pads_strides_dilations	2	2	1	1	1	1
    COMMAND	$<TARGET_FILE:test_conv2d>	--verbose	--input	1	3	231	231	--weights	1	3	3	3	--pads_strides_dilations	2	2	1	1	1	1
    COMMAND	$<TARGET_FILE:test_conv2d>	--verbose	--input	1	3	224	224	--weights	1	3	5	5	--pads_strides_dilations	2	2	1	1	1	1
    COMMAND	$<TARGET_FILE:test_conv2d>	--verbose	--input	1	3	227	227	--weights	1	3	5	5	--pads_strides_dilations	2	2	1	1	1	1
    COMMAND	$<TARGET_FILE:test_conv2d>	--verbose	--input	1	3	231	231	--weights	1	3	5	5	--pads_strides_dilations	2	2	1	1	1	1
    COMMAND	$<TARGET_FILE:test_conv2d>	--verbose	--input	1	3	32	32	--weights	1	3	7	7	--pads_strides_dilations	2	2	1	1	1	1
    COMMAND	$<TARGET_FILE:test_conv2d>	--verbose	--input	1	3	224	224	--weights	1	3	7	7	--pads_strides_dilations	2	2	1	1	1	1
    COMMAND	$<TARGET_FILE:test_conv2d>	--verbose	--input	1	3	227	227	--weights	1	3	7	7	--pads_strides_dilations	2	2	1	1	1	1
    COMMAND	$<TARGET_FILE:test_conv2d>	--verbose	--input	1	3	231	231	--weights	1	3	7	7	--pads_strides_dilations	2	2	1	1	1	1
    COMMAND	$<TARGET_FILE:test_conv2d>	--verbose	--input	1	64	56	56	--weights	1	64	3	3	--pads_strides_dilations	2	2	1	1	1	1
    COMMAND	$<TARGET_FILE:test_conv2d>	--verbose	--input	1	64	112	112	--weights	1	64	3	3	--pads_strides_dilations	2	2	1	1	1	1
    COMMAND	$<TARGET_FILE:test_conv2d>	--verbose	--input	1	64	512	1024	--weights	1	64	3	3	--pads_strides_dilations	2	2	1	1	1	1
    COMMAND	$<TARGET_FILE:test_conv2d>	--verbose	--input	1	96	27	27	--weights	1	96	3	3	--pads_strides_dilations	2	2	1	1	1	1
    COMMAND	$<TARGET_FILE:test_conv2d>	--verbose	--input	1	96	28	28	--weights	1	96	3	3	--pads_strides_dilations	2	2	1	1	1	1
    COMMAND	$<TARGET_FILE:test_conv2d>	--verbose	--input	1	3	32	32	--weights	1	3	3	3	--pads_strides_dilations	0	0	4	4	1	1
    COMMAND	$<TARGET_FILE:test_conv2d>	--verbose	--input	1	3	224	224	--weights	1	3	3	3	--pads_strides_dilations	0	0	4	4	1	1
    COMMAND	$<TARGET_FILE:test_conv2d>	--verbose	--input	1	3	227	227	--weights	1	3	3	3	--pads_strides_dilations	0	0	4	4	1	1
    COMMAND	$<TARGET_FILE:test_conv2d>	--verbose	--input	1	3	231	231	--weights	1	3	3	3	--pads_strides_dilations	0	0	4	4	1	1
    COMMAND	$<TARGET_FILE:test_conv2d>	--verbose	--input	1	3	32	32	--weights	1	3	5	5	--pads_strides_dilations	0	0	4	4	1	1
    COMMAND	$<TARGET_FILE:test_conv2d>	--verbose	--input	1	3	224	224	--weights	1	3	5	5	--pads_strides_dilations	0	0	4	4	1	1
    COMMAND	$<TARGET_FILE:test_conv2d>	--verbose	--input	1	3	227	227	--weights	1	3	5	5	--pads_strides_dilations	0	0	4	4	1	1
    COMMAND	$<TARGET_FILE:test_conv2d>	--verbose	--input	1	3	231	231	--weights	1	3	5	5	--pads_strides_dilations	0	0	4	4	1	1
    COMMAND	$<TARGET_FILE:test_conv2d>	--verbose	--input	1	3	32	32	--weights	1	3	7	7	--pads_strides_dilations	0	0	4	4	1	1
    COMMAND	$<TARGET_FILE:test_conv2d>	--verbose	--input	1	3	224	224	--weights	1	3	7	7	--pads_strides_dilations	0	0	4	4	1	1
    COMMAND	$<TARGET_FILE:test_conv2d>	--verbose	--input	1	3	227	227	--weights	1	3	7	7	--pads_strides_dilations	0	0	4	4	1	1
    COMMAND	$<TARGET_FILE:test_conv2d>	--verbose	--input	1	3	231	231	--weights	1	3	7	7	--pads_strides_dilations	0	0	4	4	1	1
    COMMAND	$<TARGET_FILE:test_conv2d>	--verbose	--input	1	16	14	14	--weights	1	16	5	5	--pads_strides_dilations	0	0	4	4	1	1
    COMMAND	$<TARGET_FILE:test_conv2d>	--verbose	--input	1	16	28	28	--weights	1	16	5	5	--pads_strides_dilations	0	0	4	4	1	1
    COMMAND	$<TARGET_FILE:test_conv2d>	--verbose	--input	1	24	14	14	--weights	1	24	5	5	--pads_strides_dilations	0	0	4	4	1	1
    COMMAND	$<TARGET_FILE:test_conv2d>	--verbose	--input	1	32	7	7	--weights	1	32	5	5	--pads_strides_dilations	0	0	4	4	1	1
    COMMAND	$<TARGET_FILE:test_conv2d>	--verbose	--input	1	32	8	8	--weights	1	32	5	5	--pads_strides_dilations	0	0	4	4	1	1
    COMMAND	$<TARGET_FILE:test_conv2d>	--verbose	--input	1	32	14	14	--weights	1	32	5	5	--pads_strides_dilations	0	0	4	4	1	1
    COMMAND	$<TARGET_FILE:test_conv2d>	--verbose	--input	1	32	16	16	--weights	1	32	5	5	--pads_strides_dilations	0	0	4	4	1	1
    COMMAND	$<TARGET_FILE:test_conv2d>	--verbose	--input	1	32	28	28	--weights	1	32	5	5	--pads_strides_dilations	0	0	4	4	1	1
    COMMAND	$<TARGET_FILE:test_conv2d>	--verbose	--input	1	48	7	7	--weights	1	48	5	5	--pads_strides_dilations	0	0	4	4	1	1
    )
endif()

if(MIOPEN_TEST_FLOAT)
    add_custom_test(test_reduce_double SKIP_UNLESS_ALL GFX1030_ENABLED COMMAND  $<TARGET_FILE:test_reduce_test> --double --all --verbose)
endif()

# Add here regression tests that should be run on Vega10/20 and GFX908 only with FP16.
add_custom_test(test_regression_half_vega_gfx908 FLOAT_DISABLED HALF_ENABLED GFX90A_DISABLED
# REGRESSION TEST for issue #894.
# Can't be enabled for GFX10 due to WORKAROUND_SWDEV_271887
COMMAND	MIOPEN_FIND_MODE=normal MIOPEN_DEBUG_FIND_ONLY_SOLVER=ConvOclDirectFwd1x1 $<TARGET_FILE:test_conv2d> ${MIOPEN_TEST_FLOAT_ARG} --verbose --disable-backward-data --disable-backward-weights --disable-verification-cache
    --cmode conv --pmode default --group-count 1 --input 1 16 7 7 --weights 16 16 1 1 --pads_strides_dilations 0 0 1 1 1 1
)

set(ENVS_REGRESSION_ISSUE_1012
    MIOPEN_DEBUG_IMPLICIT_GEMM_FIND_ALL_SOLUTIONS=1
    MIOPEN_FIND_MODE=normal)

set(ARGS_REGRESSION_ISSUE_1012
    --verbose
    --disable-forward
    --disable-backward-data
    --disable-validation)

add_custom_test(test_regression_opencl_float_mi100 GFX900_DISABLED GFX906_DISABLED HIP_DISABLED GFX90A_DISABLED
    # Issue #1012.
    COMMAND	${ENVS_REGRESSION_ISSUE_1012} $<TARGET_FILE:test_conv2d> ${MIOPEN_TEST_FLOAT_ARG} --cmode conv --pmode default --group-count 1 --input 128, 832, 7,  7  --weights 32,  832, 1, 1 --pads_strides_dilations 0 0 1 1 1 1 ${ARGS_REGRESSION_ISSUE_1012}
    COMMAND	${ENVS_REGRESSION_ISSUE_1012} $<TARGET_FILE:test_conv2d> ${MIOPEN_TEST_FLOAT_ARG} --cmode conv --pmode default --group-count 1 --input 64,  192, 28, 28 --weights 64,  192, 1, 1 --pads_strides_dilations 0 0 1 1 1 1 ${ARGS_REGRESSION_ISSUE_1012}
    COMMAND	${ENVS_REGRESSION_ISSUE_1012} $<TARGET_FILE:test_conv2d> ${MIOPEN_TEST_FLOAT_ARG} --cmode conv --pmode default --group-count 1 --input 64,  256, 28, 28 --weights 128, 256, 1, 1 --pads_strides_dilations 0 0 1 1 1 1 ${ARGS_REGRESSION_ISSUE_1012}
    COMMAND	${ENVS_REGRESSION_ISSUE_1012} $<TARGET_FILE:test_conv2d> ${MIOPEN_TEST_FLOAT_ARG} --cmode conv --pmode default --group-count 1 --input 64,  480, 14, 14 --weights 64,  480, 1, 1 --pads_strides_dilations 0 0 1 1 1 1 ${ARGS_REGRESSION_ISSUE_1012}
    COMMAND	${ENVS_REGRESSION_ISSUE_1012} $<TARGET_FILE:test_conv2d> ${MIOPEN_TEST_FLOAT_ARG} --cmode conv --pmode default --group-count 1 --input 64,  512, 14, 14 --weights 128, 512, 1, 1 --pads_strides_dilations 0 0 1 1 1 1 ${ARGS_REGRESSION_ISSUE_1012}
    COMMAND	${ENVS_REGRESSION_ISSUE_1012} $<TARGET_FILE:test_conv2d> ${MIOPEN_TEST_FLOAT_ARG} --cmode conv --pmode default --group-count 1 --input 64,  512, 28, 28 --weights 128, 512, 1, 1 --pads_strides_dilations 0 0 1 1 1 1 ${ARGS_REGRESSION_ISSUE_1012}
    COMMAND	${ENVS_REGRESSION_ISSUE_1012} $<TARGET_FILE:test_conv2d> ${MIOPEN_TEST_FLOAT_ARG} --cmode conv --pmode default --group-count 1 --input 64,  64,  56, 56 --weights 256, 64,  1, 1 --pads_strides_dilations 0 0 1 1 1 1 ${ARGS_REGRESSION_ISSUE_1012}
)

set(ENVS_FIND_ONLY_HIP_IGEMM_V4R4XDLOPS
    MIOPEN_FIND_MODE=normal
    MIOPEN_DEBUG_IMPLICIT_GEMM_FIND_ALL_SOLUTIONS=1
    MIOPEN_DEBUG_FIND_ONLY_SOLVER=ConvHipImplicitGemmForwardV4R4Xdlops)

set(ARGS_ENABLE_FORWARD_ONLY
    --verbose
    --disable-backward-data
    --disable-backward-weights)

add_custom_test(test_regression_half_mi200 GFX900_DISABLED GFX906_DISABLED GFX908_DISABLED FLOAT_DISABLED HALF_ENABLED
    # Issue-internal #4
    COMMAND	${ENVS_FIND_ONLY_HIP_IGEMM_V4R4XDLOPS} $<TARGET_FILE:test_conv2d> ${MIOPEN_TEST_FLOAT_ARG} --cmode conv --pmode default --input 120 64 75 75 --weights 128 64 1 1 --pads_strides_dilations 0 0 2 2 1 1 ${ARGS_ENABLE_FORWARD_ONLY}
)<|MERGE_RESOLUTION|>--- conflicted
+++ resolved
@@ -674,10 +674,18 @@
     set(IMPLICITGEMM_MLIR_ARGS_B ${IMPLICITGEMM_ARGS} --verbose --disable-forward --disable-backward-weights)
     set(IMPLICITGEMM_MLIR_ARGS_W ${IMPLICITGEMM_ARGS} --verbose --disable-forward --disable-backward-data)
 
-<<<<<<< HEAD
-add_custom_test(test_conv_igemm_mlir HALF_ENABLED MLIR_ENABLED GFX908_DISABLED GFX90A_DISABLED
+# Note: OpenCL Debug + Codecov test stage taking longer time than a smoke test should therefore disabling that scenario
+string(TOUPPER ${CMAKE_BUILD_TYPE} CMAKE_BUILD_TYPE)
+if ((NOT CMAKE_BUILD_TYPE MATCHES "DEBUG") OR (NOT ${CODECOV_TEST}))
+    add_custom_test(test_conv_igemm_mlir_small HALF_ENABLED SKIP_UNLESS_MLIR GFX900_DISABLED GFX908_DISABLED GFX90A_DISABLED
+        COMMAND ${IMPLICITGEMM_MLIR_ENV_F} $<TARGET_FILE:test_conv2d> ${IMPLICITGEMM_MLIR_ARGS_F} --input 64 128 14 14 --weights 128 128 1 1 --pads_strides_dilations 0 0 2 2 1 1 --in_layout NHWC --fil_layout NHWC --out_layout NHWC
+        COMMAND ${IMPLICITGEMM_MLIR_ENV_B} $<TARGET_FILE:test_conv2d> ${IMPLICITGEMM_MLIR_ARGS_B} --input 64 256 28 28 --weights 64  64  1 1 --pads_strides_dilations 0 0 1 1 1 1 --group-count 4
+        COMMAND ${IMPLICITGEMM_MLIR_ENV_W} $<TARGET_FILE:test_conv2d> ${IMPLICITGEMM_MLIR_ARGS_W} --input 64 64  28 28 --weights 64  64  1 1 --pads_strides_dilations 0 0 1 1 1 1
+    )
+endif()
+
+add_custom_test(test_conv_igemm_mlir SKIP_UNLESS_ALL HALF_ENABLED SKIP_UNLESS_MLIR GFX900_DISABLED GFX908_DISABLED GFX90A_DISABLED
         COMMAND ${IMPLICITGEMM_MLIR_ENV_F} $<TARGET_FILE:test_conv2d> ${IMPLICITGEMM_MLIR_ARGS_F} --input 256 1024 14 14 --weights 2048 1024 1 1 --pads_strides_dilations 0 0 2 2 1 1
-        COMMAND ${IMPLICITGEMM_MLIR_ENV_F} $<TARGET_FILE:test_conv2d> ${IMPLICITGEMM_MLIR_ARGS_F} --input 256 1024 14 14 --weights 2048 1024 1 1 --pads_strides_dilations 0 0 2 2 1 1 --in_layout NHWC --fil_layout NHWC --out_layout NHWC
         COMMAND ${IMPLICITGEMM_MLIR_ENV_F} $<TARGET_FILE:test_conv2d> ${IMPLICITGEMM_MLIR_ARGS_F} --input 256 128  28 28 --weights 128  128  3 3 --pads_strides_dilations 1 1 1 1 1 1
         COMMAND ${IMPLICITGEMM_MLIR_ENV_F} $<TARGET_FILE:test_conv2d> ${IMPLICITGEMM_MLIR_ARGS_F} --input 256 128  28 28 --weights 128  128  3 3 --pads_strides_dilations 1 1 1 1 1 1 --in_layout NHWC --fil_layout NHWC --out_layout NHWC
         COMMAND ${IMPLICITGEMM_MLIR_ENV_F} $<TARGET_FILE:test_conv2d> ${IMPLICITGEMM_MLIR_ARGS_F} --input 128 512  7  7  --weights 512  512  3 3 --pads_strides_dilations 1 1 1 1 1 1
@@ -694,7 +702,6 @@
         COMMAND ${IMPLICITGEMM_MLIR_ENV_B} $<TARGET_FILE:test_conv2d> ${IMPLICITGEMM_MLIR_ARGS_B} --input 128 512  7  7  --weights 512  512  3 3 --pads_strides_dilations 1 1 1 1 1 1 --in_layout NHWC --fil_layout NHWC --out_layout NHWC
         COMMAND ${IMPLICITGEMM_MLIR_ENV_B} $<TARGET_FILE:test_conv2d> ${IMPLICITGEMM_MLIR_ARGS_B} --input 128 64   56 56 --weights 64   64   1 1 --pads_strides_dilations 0 0 1 1 1 1
         COMMAND ${IMPLICITGEMM_MLIR_ENV_B} $<TARGET_FILE:test_conv2d> ${IMPLICITGEMM_MLIR_ARGS_B} --input 128 64   56 56 --weights 64   64   1 1 --pads_strides_dilations 0 0 1 1 1 1 --in_layout NHWC --fil_layout NHWC --out_layout NHWC
-        COMMAND ${IMPLICITGEMM_MLIR_ENV_B} $<TARGET_FILE:test_conv2d> ${IMPLICITGEMM_MLIR_ARGS_B} --input 256 256  56 56 --weights 256  64   1 1 --pads_strides_dilations 0 0 1 1 1 1 --group-count 4
 
         COMMAND ${IMPLICITGEMM_MLIR_ENV_W} $<TARGET_FILE:test_conv2d> ${IMPLICITGEMM_MLIR_ARGS_W} --input 64  1024 14 14 --weights 256  1024 1 1 --pads_strides_dilations 0 0 1 1 1 1
         COMMAND ${IMPLICITGEMM_MLIR_ENV_W} $<TARGET_FILE:test_conv2d> ${IMPLICITGEMM_MLIR_ARGS_W} --input 64  1024 14 14 --weights 256  1024 1 1 --pads_strides_dilations 0 0 1 1 1 1 --in_layout NHWC --fil_layout NHWC --out_layout NHWC
@@ -702,59 +709,22 @@
         COMMAND ${IMPLICITGEMM_MLIR_ENV_W} $<TARGET_FILE:test_conv2d> ${IMPLICITGEMM_MLIR_ARGS_W} --input 256 256  14 14 --weights 256  256  3 3 --pads_strides_dilations 0 0 2 2 1 1 --in_layout NHWC --fil_layout NHWC --out_layout NHWC
         COMMAND ${IMPLICITGEMM_MLIR_ENV_W} $<TARGET_FILE:test_conv2d> ${IMPLICITGEMM_MLIR_ARGS_W} --input 128 2048 7  7  --weights 512  2048 1 1 --pads_strides_dilations 0 0 1 1 1 1
         COMMAND ${IMPLICITGEMM_MLIR_ENV_W} $<TARGET_FILE:test_conv2d> ${IMPLICITGEMM_MLIR_ARGS_W} --input 128 2048 7  7  --weights 512  2048 1 1 --pads_strides_dilations 0 0 1 1 1 1 --in_layout NHWC --fil_layout NHWC --out_layout NHWC
-        COMMAND ${IMPLICITGEMM_MLIR_ENV_W} $<TARGET_FILE:test_conv2d> ${IMPLICITGEMM_MLIR_ARGS_W} --input 128 64   56 56 --weights 64   64   1 1 --pads_strides_dilations 0 0 1 1 1 1
         COMMAND ${IMPLICITGEMM_MLIR_ENV_W} $<TARGET_FILE:test_conv2d> ${IMPLICITGEMM_MLIR_ARGS_W} --input 128 64   56 56 --weights 64   64   1 1 --pads_strides_dilations 0 0 1 1 1 1 --in_layout NHWC --fil_layout NHWC --out_layout NHWC
         COMMAND ${IMPLICITGEMM_MLIR_ENV_W} $<TARGET_FILE:test_conv2d> ${IMPLICITGEMM_MLIR_ARGS_W} --input 256 1024 14 14 --weights 1024 32   1 1 --pads_strides_dilations 0 0 1 1 1 1 --group-count 32
     )
-=======
-# Note: OpenCL Debug + Codecov test stage taking longer time than a smoke test should therefore disabling that scenario
-string(TOUPPER ${CMAKE_BUILD_TYPE} CMAKE_BUILD_TYPE)
-if ((NOT CMAKE_BUILD_TYPE MATCHES "DEBUG") OR (NOT ${CODECOV_TEST}))
-    add_custom_test(test_conv_igemm_mlir_small HALF_ENABLED SKIP_UNLESS_MLIR GFX900_DISABLED GFX908_DISABLED GFX90A_DISABLED
-        COMMAND ${IMPLICITGEMM_MLIR_ENV_F} $<TARGET_FILE:test_conv2d> ${IMPLICITGEMM_MLIR_ARGS_F} --input 64 128 14 14 --weights 128 128 1 1 --pads_strides_dilations 0 0 2 2 1 1 --in_layout NHWC --fil_layout NHWC --out_layout NHWC
-        COMMAND ${IMPLICITGEMM_MLIR_ENV_B} $<TARGET_FILE:test_conv2d> ${IMPLICITGEMM_MLIR_ARGS_B} --input 64 256 28 28 --weights 64  64  1 1 --pads_strides_dilations 0 0 1 1 1 1 --group-count 4
-        COMMAND ${IMPLICITGEMM_MLIR_ENV_W} $<TARGET_FILE:test_conv2d> ${IMPLICITGEMM_MLIR_ARGS_W} --input 64 64  28 28 --weights 64  64  1 1 --pads_strides_dilations 0 0 1 1 1 1
-    )
-endif()
-
-add_custom_test(test_conv_igemm_mlir SKIP_UNLESS_ALL HALF_ENABLED SKIP_UNLESS_MLIR GFX900_DISABLED GFX908_DISABLED GFX90A_DISABLED
-    COMMAND ${IMPLICITGEMM_MLIR_ENV_F} $<TARGET_FILE:test_conv2d> ${IMPLICITGEMM_MLIR_ARGS_F} --input 256 1024 14 14 --weights 2048 1024 1 1 --pads_strides_dilations 0 0 2 2 1 1
-    COMMAND ${IMPLICITGEMM_MLIR_ENV_F} $<TARGET_FILE:test_conv2d> ${IMPLICITGEMM_MLIR_ARGS_F} --input 256 128  28 28 --weights 128  128  3 3 --pads_strides_dilations 1 1 1 1 1 1
-    COMMAND ${IMPLICITGEMM_MLIR_ENV_F} $<TARGET_FILE:test_conv2d> ${IMPLICITGEMM_MLIR_ARGS_F} --input 256 128  28 28 --weights 128  128  3 3 --pads_strides_dilations 1 1 1 1 1 1 --in_layout NHWC --fil_layout NHWC --out_layout NHWC
-    COMMAND ${IMPLICITGEMM_MLIR_ENV_F} $<TARGET_FILE:test_conv2d> ${IMPLICITGEMM_MLIR_ARGS_F} --input 128 512  7  7  --weights 512  512  3 3 --pads_strides_dilations 1 1 1 1 1 1
-    COMMAND ${IMPLICITGEMM_MLIR_ENV_F} $<TARGET_FILE:test_conv2d> ${IMPLICITGEMM_MLIR_ARGS_F} --input 128 512  7  7  --weights 512  512  3 3 --pads_strides_dilations 1 1 1 1 1 1 --in_layout NHWC --fil_layout NHWC --out_layout NHWC
-    COMMAND ${IMPLICITGEMM_MLIR_ENV_F} $<TARGET_FILE:test_conv2d> ${IMPLICITGEMM_MLIR_ARGS_F} --input 128 64   56 56 --weights 64   64   1 1 --pads_strides_dilations 0 0 1 1 1 1
-    COMMAND ${IMPLICITGEMM_MLIR_ENV_F} $<TARGET_FILE:test_conv2d> ${IMPLICITGEMM_MLIR_ARGS_F} --input 128 64   56 56 --weights 64   64   1 1 --pads_strides_dilations 0 0 1 1 1 1 --in_layout NHWC --fil_layout NHWC --out_layout NHWC
-    COMMAND ${IMPLICITGEMM_MLIR_ENV_F} $<TARGET_FILE:test_conv2d> ${IMPLICITGEMM_MLIR_ARGS_F} --input 256 256  56 56 --weights 256  64   1 1 --pads_strides_dilations 0 0 1 1 1 1 --group-count 4
-
-    COMMAND ${IMPLICITGEMM_MLIR_ENV_B} $<TARGET_FILE:test_conv2d> ${IMPLICITGEMM_MLIR_ARGS_B} --input 256 1024 14 14 --weights 2048 1024 1 1 --pads_strides_dilations 0 0 2 2 1 1
-    COMMAND ${IMPLICITGEMM_MLIR_ENV_B} $<TARGET_FILE:test_conv2d> ${IMPLICITGEMM_MLIR_ARGS_B} --input 256 1024 14 14 --weights 2048 1024 1 1 --pads_strides_dilations 0 0 2 2 1 1 --in_layout NHWC --fil_layout NHWC --out_layout NHWC
-    COMMAND ${IMPLICITGEMM_MLIR_ENV_B} $<TARGET_FILE:test_conv2d> ${IMPLICITGEMM_MLIR_ARGS_B} --input 256 128  28 28 --weights 128  128  3 3 --pads_strides_dilations 1 1 1 1 1 1
-    COMMAND ${IMPLICITGEMM_MLIR_ENV_B} $<TARGET_FILE:test_conv2d> ${IMPLICITGEMM_MLIR_ARGS_B} --input 256 128  28 28 --weights 128  128  3 3 --pads_strides_dilations 1 1 1 1 1 1 --in_layout NHWC --fil_layout NHWC --out_layout NHWC
-    COMMAND ${IMPLICITGEMM_MLIR_ENV_B} $<TARGET_FILE:test_conv2d> ${IMPLICITGEMM_MLIR_ARGS_B} --input 128 512  7  7  --weights 512  512  3 3 --pads_strides_dilations 1 1 1 1 1 1
-    COMMAND ${IMPLICITGEMM_MLIR_ENV_B} $<TARGET_FILE:test_conv2d> ${IMPLICITGEMM_MLIR_ARGS_B} --input 128 512  7  7  --weights 512  512  3 3 --pads_strides_dilations 1 1 1 1 1 1 --in_layout NHWC --fil_layout NHWC --out_layout NHWC
-    COMMAND ${IMPLICITGEMM_MLIR_ENV_B} $<TARGET_FILE:test_conv2d> ${IMPLICITGEMM_MLIR_ARGS_B} --input 128 64   56 56 --weights 64   64   1 1 --pads_strides_dilations 0 0 1 1 1 1
-    COMMAND ${IMPLICITGEMM_MLIR_ENV_B} $<TARGET_FILE:test_conv2d> ${IMPLICITGEMM_MLIR_ARGS_B} --input 128 64   56 56 --weights 64   64   1 1 --pads_strides_dilations 0 0 1 1 1 1 --in_layout NHWC --fil_layout NHWC --out_layout NHWC
-
-    COMMAND ${IMPLICITGEMM_MLIR_ENV_W} $<TARGET_FILE:test_conv2d> ${IMPLICITGEMM_MLIR_ARGS_W} --input 64  1024 14 14 --weights 256  1024 1 1 --pads_strides_dilations 0 0 1 1 1 1
-    COMMAND ${IMPLICITGEMM_MLIR_ENV_W} $<TARGET_FILE:test_conv2d> ${IMPLICITGEMM_MLIR_ARGS_W} --input 64  1024 14 14 --weights 256  1024 1 1 --pads_strides_dilations 0 0 1 1 1 1 --in_layout NHWC --fil_layout NHWC --out_layout NHWC
-    COMMAND ${IMPLICITGEMM_MLIR_ENV_W} $<TARGET_FILE:test_conv2d> ${IMPLICITGEMM_MLIR_ARGS_W} --input 256 256  14 14 --weights 256  256  3 3 --pads_strides_dilations 0 0 2 2 1 1
-    COMMAND ${IMPLICITGEMM_MLIR_ENV_W} $<TARGET_FILE:test_conv2d> ${IMPLICITGEMM_MLIR_ARGS_W} --input 256 256  14 14 --weights 256  256  3 3 --pads_strides_dilations 0 0 2 2 1 1 --in_layout NHWC --fil_layout NHWC --out_layout NHWC
-    COMMAND ${IMPLICITGEMM_MLIR_ENV_W} $<TARGET_FILE:test_conv2d> ${IMPLICITGEMM_MLIR_ARGS_W} --input 128 2048 7  7  --weights 512  2048 1 1 --pads_strides_dilations 0 0 1 1 1 1
-    COMMAND ${IMPLICITGEMM_MLIR_ENV_W} $<TARGET_FILE:test_conv2d> ${IMPLICITGEMM_MLIR_ARGS_W} --input 128 2048 7  7  --weights 512  2048 1 1 --pads_strides_dilations 0 0 1 1 1 1 --in_layout NHWC --fil_layout NHWC --out_layout NHWC
-    COMMAND ${IMPLICITGEMM_MLIR_ENV_W} $<TARGET_FILE:test_conv2d> ${IMPLICITGEMM_MLIR_ARGS_W} --input 128 64   56 56 --weights 64   64   1 1 --pads_strides_dilations 0 0 1 1 1 1 --in_layout NHWC --fil_layout NHWC --out_layout NHWC
-    COMMAND ${IMPLICITGEMM_MLIR_ENV_W} $<TARGET_FILE:test_conv2d> ${IMPLICITGEMM_MLIR_ARGS_W} --input 256 1024 14 14 --weights 1024 32   1 1 --pads_strides_dilations 0 0 1 1 1 1 --group-count 32
-)
->>>>>>> 54ac7685
 
     set(IMPLICITGEMM_MLIR_ENV_F_XDLOPS ${IMPLICITGEMM_MLIR_ENV_BASE} MIOPEN_DEBUG_FIND_ONLY_SOLVER=ConvMlirIgemmFwdXdlops)
     set(IMPLICITGEMM_MLIR_ENV_B_XDLOPS ${IMPLICITGEMM_MLIR_ENV_BASE} MIOPEN_DEBUG_FIND_ONLY_SOLVER=ConvMlirIgemmBwdXdlops)
     set(IMPLICITGEMM_MLIR_ENV_W_XDLOPS ${IMPLICITGEMM_MLIR_ENV_BASE} MIOPEN_DEBUG_FIND_ONLY_SOLVER=ConvMlirIgemmWrWXdlops)
 
-<<<<<<< HEAD
-add_custom_test(test_conv_igemm_mlir_xdlops HALF_ENABLED MLIR_ENABLED VEGA_DISABLED GFX90A_DISABLED
+add_custom_test(test_conv_igemm_mlir_xdlops_small HALF_ENABLED SKIP_UNLESS_MLIR GFX900_DISABLED GFX906_DISABLED GFX90A_DISABLED
+    COMMAND ${IMPLICITGEMM_MLIR_ENV_F_XDLOPS} $<TARGET_FILE:test_conv2d> ${IMPLICITGEMM_MLIR_ARGS_F} --input 64 128 14 14 --weights 128 128 1 1 --pads_strides_dilations 0 0 2 2 1 1 --in_layout NHWC --fil_layout NHWC --out_layout NHWC
+    COMMAND ${IMPLICITGEMM_MLIR_ENV_B_XDLOPS} $<TARGET_FILE:test_conv2d> ${IMPLICITGEMM_MLIR_ARGS_B} --input 64 256 28 28 --weights 64  64  1 1 --pads_strides_dilations 0 0 1 1 1 1 --group-count 4
+    COMMAND ${IMPLICITGEMM_MLIR_ENV_W_XDLOPS} $<TARGET_FILE:test_conv2d> ${IMPLICITGEMM_MLIR_ARGS_W} --input 64 64  28 28 --weights 64  64  1 1 --pads_strides_dilations 0 0 1 1 1 1
+)
+
+add_custom_test(test_conv_igemm_mlir_xdlops SKIP_UNLESS_ALL HALF_ENABLED SKIP_UNLESS_MLIR GFX900_DISABLED GFX906_DISABLED GFX90A_DISABLED
             COMMAND ${IMPLICITGEMM_MLIR_ENV_F_XDLOPS} $<TARGET_FILE:test_conv2d> ${IMPLICITGEMM_MLIR_ARGS_F} --input 256 1024 14 14 --weights 2048 1024 1 1 --pads_strides_dilations 0 0 2 2 1 1
-            COMMAND ${IMPLICITGEMM_MLIR_ENV_F_XDLOPS} $<TARGET_FILE:test_conv2d> ${IMPLICITGEMM_MLIR_ARGS_F} --input 256 1024 14 14 --weights 2048 1024 1 1 --pads_strides_dilations 0 0 2 2 1 1 --in_layout NHWC --fil_layout NHWC --out_layout NHWC
             COMMAND ${IMPLICITGEMM_MLIR_ENV_F_XDLOPS} $<TARGET_FILE:test_conv2d> ${IMPLICITGEMM_MLIR_ARGS_F} --input 256 128  28 28 --weights 128  128  3 3 --pads_strides_dilations 1 1 1 1 1 1
             COMMAND ${IMPLICITGEMM_MLIR_ENV_F_XDLOPS} $<TARGET_FILE:test_conv2d> ${IMPLICITGEMM_MLIR_ARGS_F} --input 256 128  28 28 --weights 128  128  3 3 --pads_strides_dilations 1 1 1 1 1 1 --in_layout NHWC --fil_layout NHWC --out_layout NHWC
             COMMAND ${IMPLICITGEMM_MLIR_ENV_F_XDLOPS} $<TARGET_FILE:test_conv2d> ${IMPLICITGEMM_MLIR_ARGS_F} --input 128 512  7  7  --weights 512  512  3 3 --pads_strides_dilations 1 1 1 1 1 1
@@ -771,7 +741,6 @@
             COMMAND ${IMPLICITGEMM_MLIR_ENV_B_XDLOPS} $<TARGET_FILE:test_conv2d> ${IMPLICITGEMM_MLIR_ARGS_B} --input 128 512  7  7  --weights 512  512  3 3 --pads_strides_dilations 1 1 1 1 1 1 --in_layout NHWC --fil_layout NHWC --out_layout NHWC
             COMMAND ${IMPLICITGEMM_MLIR_ENV_B_XDLOPS} $<TARGET_FILE:test_conv2d> ${IMPLICITGEMM_MLIR_ARGS_B} --input 128 64   56 56 --weights 64   64   1 1 --pads_strides_dilations 0 0 1 1 1 1
             COMMAND ${IMPLICITGEMM_MLIR_ENV_B_XDLOPS} $<TARGET_FILE:test_conv2d> ${IMPLICITGEMM_MLIR_ARGS_B} --input 128 64   56 56 --weights 64   64   1 1 --pads_strides_dilations 0 0 1 1 1 1 --in_layout NHWC --fil_layout NHWC --out_layout NHWC
-            COMMAND ${IMPLICITGEMM_MLIR_ENV_B_XDLOPS} $<TARGET_FILE:test_conv2d> ${IMPLICITGEMM_MLIR_ARGS_B} --input 256 256  56 56 --weights 256  64   1 1 --pads_strides_dilations 0 0 1 1 1 1 --group-count 4
 
             COMMAND ${IMPLICITGEMM_MLIR_ENV_W_XDLOPS} $<TARGET_FILE:test_conv2d> ${IMPLICITGEMM_MLIR_ARGS_W} --input 64  1024 14 14 --weights 256  1024 1 1 --pads_strides_dilations 0 0 1 1 1 1
             COMMAND ${IMPLICITGEMM_MLIR_ENV_W_XDLOPS} $<TARGET_FILE:test_conv2d> ${IMPLICITGEMM_MLIR_ARGS_W} --input 64  1024 14 14 --weights 256  1024 1 1 --pads_strides_dilations 0 0 1 1 1 1 --in_layout NHWC --fil_layout NHWC --out_layout NHWC
@@ -779,46 +748,9 @@
             COMMAND ${IMPLICITGEMM_MLIR_ENV_W_XDLOPS} $<TARGET_FILE:test_conv2d> ${IMPLICITGEMM_MLIR_ARGS_W} --input 256 256  14 14 --weights 256  256  3 3 --pads_strides_dilations 0 0 2 2 1 1 --in_layout NHWC --fil_layout NHWC --out_layout NHWC
             COMMAND ${IMPLICITGEMM_MLIR_ENV_W_XDLOPS} $<TARGET_FILE:test_conv2d> ${IMPLICITGEMM_MLIR_ARGS_W} --input 128 2048 7  7  --weights 512  2048 1 1 --pads_strides_dilations 0 0 1 1 1 1
             COMMAND ${IMPLICITGEMM_MLIR_ENV_W_XDLOPS} $<TARGET_FILE:test_conv2d> ${IMPLICITGEMM_MLIR_ARGS_W} --input 128 2048 7  7  --weights 512  2048 1 1 --pads_strides_dilations 0 0 1 1 1 1 --in_layout NHWC --fil_layout NHWC --out_layout NHWC
-            COMMAND ${IMPLICITGEMM_MLIR_ENV_W_XDLOPS} $<TARGET_FILE:test_conv2d> ${IMPLICITGEMM_MLIR_ARGS_W} --input 128 64   56 56 --weights 64   64   1 1 --pads_strides_dilations 0 0 1 1 1 1
             COMMAND ${IMPLICITGEMM_MLIR_ENV_W_XDLOPS} $<TARGET_FILE:test_conv2d> ${IMPLICITGEMM_MLIR_ARGS_W} --input 128 64   56 56 --weights 64   64   1 1 --pads_strides_dilations 0 0 1 1 1 1 --in_layout NHWC --fil_layout NHWC --out_layout NHWC
             COMMAND ${IMPLICITGEMM_MLIR_ENV_W_XDLOPS} $<TARGET_FILE:test_conv2d> ${IMPLICITGEMM_MLIR_ARGS_W} --input 256 1024 14 14 --weights 1024 32   1 1 --pads_strides_dilations 0 0 1 1 1 1 --group-count 32
         )
-=======
-add_custom_test(test_conv_igemm_mlir_xdlops_small HALF_ENABLED SKIP_UNLESS_MLIR GFX900_DISABLED GFX906_DISABLED GFX90A_DISABLED
-    COMMAND ${IMPLICITGEMM_MLIR_ENV_F_XDLOPS} $<TARGET_FILE:test_conv2d> ${IMPLICITGEMM_MLIR_ARGS_F} --input 64 128 14 14 --weights 128 128 1 1 --pads_strides_dilations 0 0 2 2 1 1 --in_layout NHWC --fil_layout NHWC --out_layout NHWC
-    COMMAND ${IMPLICITGEMM_MLIR_ENV_B_XDLOPS} $<TARGET_FILE:test_conv2d> ${IMPLICITGEMM_MLIR_ARGS_B} --input 64 256 28 28 --weights 64  64  1 1 --pads_strides_dilations 0 0 1 1 1 1 --group-count 4
-    COMMAND ${IMPLICITGEMM_MLIR_ENV_W_XDLOPS} $<TARGET_FILE:test_conv2d> ${IMPLICITGEMM_MLIR_ARGS_W} --input 64 64  28 28 --weights 64  64  1 1 --pads_strides_dilations 0 0 1 1 1 1
-)
-
-add_custom_test(test_conv_igemm_mlir_xdlops SKIP_UNLESS_ALL HALF_ENABLED SKIP_UNLESS_MLIR GFX900_DISABLED GFX906_DISABLED GFX90A_DISABLED
-    COMMAND ${IMPLICITGEMM_MLIR_ENV_F_XDLOPS} $<TARGET_FILE:test_conv2d> ${IMPLICITGEMM_MLIR_ARGS_F} --input 256 1024 14 14 --weights 2048 1024 1 1 --pads_strides_dilations 0 0 2 2 1 1
-    COMMAND ${IMPLICITGEMM_MLIR_ENV_F_XDLOPS} $<TARGET_FILE:test_conv2d> ${IMPLICITGEMM_MLIR_ARGS_F} --input 256 128  28 28 --weights 128  128  3 3 --pads_strides_dilations 1 1 1 1 1 1
-    COMMAND ${IMPLICITGEMM_MLIR_ENV_F_XDLOPS} $<TARGET_FILE:test_conv2d> ${IMPLICITGEMM_MLIR_ARGS_F} --input 256 128  28 28 --weights 128  128  3 3 --pads_strides_dilations 1 1 1 1 1 1 --in_layout NHWC --fil_layout NHWC --out_layout NHWC
-    COMMAND ${IMPLICITGEMM_MLIR_ENV_F_XDLOPS} $<TARGET_FILE:test_conv2d> ${IMPLICITGEMM_MLIR_ARGS_F} --input 128 512  7  7  --weights 512  512  3 3 --pads_strides_dilations 1 1 1 1 1 1
-    COMMAND ${IMPLICITGEMM_MLIR_ENV_F_XDLOPS} $<TARGET_FILE:test_conv2d> ${IMPLICITGEMM_MLIR_ARGS_F} --input 128 512  7  7  --weights 512  512  3 3 --pads_strides_dilations 1 1 1 1 1 1 --in_layout NHWC --fil_layout NHWC --out_layout NHWC
-    COMMAND ${IMPLICITGEMM_MLIR_ENV_F_XDLOPS} $<TARGET_FILE:test_conv2d> ${IMPLICITGEMM_MLIR_ARGS_F} --input 128 64   56 56 --weights 64   64   1 1 --pads_strides_dilations 0 0 1 1 1 1
-    COMMAND ${IMPLICITGEMM_MLIR_ENV_F_XDLOPS} $<TARGET_FILE:test_conv2d> ${IMPLICITGEMM_MLIR_ARGS_F} --input 128 64   56 56 --weights 64   64   1 1 --pads_strides_dilations 0 0 1 1 1 1 --in_layout NHWC --fil_layout NHWC --out_layout NHWC
-    COMMAND ${IMPLICITGEMM_MLIR_ENV_F_XDLOPS} $<TARGET_FILE:test_conv2d> ${IMPLICITGEMM_MLIR_ARGS_F} --input 256 256  56 56 --weights 256  64   1 1 --pads_strides_dilations 0 0 1 1 1 1 --group-count 4
-
-    COMMAND ${IMPLICITGEMM_MLIR_ENV_B_XDLOPS} $<TARGET_FILE:test_conv2d> ${IMPLICITGEMM_MLIR_ARGS_B} --input 256 1024 14 14 --weights 2048 1024 1 1 --pads_strides_dilations 0 0 2 2 1 1
-    COMMAND ${IMPLICITGEMM_MLIR_ENV_B_XDLOPS} $<TARGET_FILE:test_conv2d> ${IMPLICITGEMM_MLIR_ARGS_B} --input 256 1024 14 14 --weights 2048 1024 1 1 --pads_strides_dilations 0 0 2 2 1 1 --in_layout NHWC --fil_layout NHWC --out_layout NHWC
-    COMMAND ${IMPLICITGEMM_MLIR_ENV_B_XDLOPS} $<TARGET_FILE:test_conv2d> ${IMPLICITGEMM_MLIR_ARGS_B} --input 256 128  28 28 --weights 128  128  3 3 --pads_strides_dilations 1 1 1 1 1 1
-    COMMAND ${IMPLICITGEMM_MLIR_ENV_B_XDLOPS} $<TARGET_FILE:test_conv2d> ${IMPLICITGEMM_MLIR_ARGS_B} --input 256 128  28 28 --weights 128  128  3 3 --pads_strides_dilations 1 1 1 1 1 1 --in_layout NHWC --fil_layout NHWC --out_layout NHWC
-    COMMAND ${IMPLICITGEMM_MLIR_ENV_B_XDLOPS} $<TARGET_FILE:test_conv2d> ${IMPLICITGEMM_MLIR_ARGS_B} --input 128 512  7  7  --weights 512  512  3 3 --pads_strides_dilations 1 1 1 1 1 1
-    COMMAND ${IMPLICITGEMM_MLIR_ENV_B_XDLOPS} $<TARGET_FILE:test_conv2d> ${IMPLICITGEMM_MLIR_ARGS_B} --input 128 512  7  7  --weights 512  512  3 3 --pads_strides_dilations 1 1 1 1 1 1 --in_layout NHWC --fil_layout NHWC --out_layout NHWC
-    COMMAND ${IMPLICITGEMM_MLIR_ENV_B_XDLOPS} $<TARGET_FILE:test_conv2d> ${IMPLICITGEMM_MLIR_ARGS_B} --input 128 64   56 56 --weights 64   64   1 1 --pads_strides_dilations 0 0 1 1 1 1
-    COMMAND ${IMPLICITGEMM_MLIR_ENV_B_XDLOPS} $<TARGET_FILE:test_conv2d> ${IMPLICITGEMM_MLIR_ARGS_B} --input 128 64   56 56 --weights 64   64   1 1 --pads_strides_dilations 0 0 1 1 1 1 --in_layout NHWC --fil_layout NHWC --out_layout NHWC
-
-    COMMAND ${IMPLICITGEMM_MLIR_ENV_W_XDLOPS} $<TARGET_FILE:test_conv2d> ${IMPLICITGEMM_MLIR_ARGS_W} --input 64  1024 14 14 --weights 256  1024 1 1 --pads_strides_dilations 0 0 1 1 1 1
-    COMMAND ${IMPLICITGEMM_MLIR_ENV_W_XDLOPS} $<TARGET_FILE:test_conv2d> ${IMPLICITGEMM_MLIR_ARGS_W} --input 64  1024 14 14 --weights 256  1024 1 1 --pads_strides_dilations 0 0 1 1 1 1 --in_layout NHWC --fil_layout NHWC --out_layout NHWC
-    COMMAND ${IMPLICITGEMM_MLIR_ENV_W_XDLOPS} $<TARGET_FILE:test_conv2d> ${IMPLICITGEMM_MLIR_ARGS_W} --input 256 256  14 14 --weights 256  256  3 3 --pads_strides_dilations 0 0 2 2 1 1
-    COMMAND ${IMPLICITGEMM_MLIR_ENV_W_XDLOPS} $<TARGET_FILE:test_conv2d> ${IMPLICITGEMM_MLIR_ARGS_W} --input 256 256  14 14 --weights 256  256  3 3 --pads_strides_dilations 0 0 2 2 1 1 --in_layout NHWC --fil_layout NHWC --out_layout NHWC
-    COMMAND ${IMPLICITGEMM_MLIR_ENV_W_XDLOPS} $<TARGET_FILE:test_conv2d> ${IMPLICITGEMM_MLIR_ARGS_W} --input 128 2048 7  7  --weights 512  2048 1 1 --pads_strides_dilations 0 0 1 1 1 1
-    COMMAND ${IMPLICITGEMM_MLIR_ENV_W_XDLOPS} $<TARGET_FILE:test_conv2d> ${IMPLICITGEMM_MLIR_ARGS_W} --input 128 2048 7  7  --weights 512  2048 1 1 --pads_strides_dilations 0 0 1 1 1 1 --in_layout NHWC --fil_layout NHWC --out_layout NHWC
-    COMMAND ${IMPLICITGEMM_MLIR_ENV_W_XDLOPS} $<TARGET_FILE:test_conv2d> ${IMPLICITGEMM_MLIR_ARGS_W} --input 128 64   56 56 --weights 64   64   1 1 --pads_strides_dilations 0 0 1 1 1 1 --in_layout NHWC --fil_layout NHWC --out_layout NHWC
-    COMMAND ${IMPLICITGEMM_MLIR_ENV_W_XDLOPS} $<TARGET_FILE:test_conv2d> ${IMPLICITGEMM_MLIR_ARGS_W} --input 256 1024 14 14 --weights 1024 32   1 1 --pads_strides_dilations 0 0 1 1 1 1 --group-count 32
-)
->>>>>>> 54ac7685
 
 set(IMPLICITGEMM_TESTING_ENV
  MIOPEN_DEBUG_CONV_WINOGRAD=0
