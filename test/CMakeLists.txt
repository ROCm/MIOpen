--- conflicted
+++ resolved
@@ -64,19 +64,10 @@
 set(SKIP_TESTS dummy) # dummy is for REMOVE_DUPLICATES
 set(MIOPEN_TEST_FLOAT_ARG)
 
-# The usage is non-trivial, see function add_test_command.
-set(SKIP_ALL_EXCEPT_TESTS)
-
 if(MIOPEN_TEST_HALF)
     if(MIOPEN_BACKEND_OPENCL)
         set(SKIP_TESTS test_gru test_rnn_vanilla test_lstm test_conv_igemm_dynamic)
     endif()
-<<<<<<< HEAD
-    if(MIOPEN_TEST_GFX908)
-       set(SKIP_TESTS test_immed_conv3d test_conv3d test_fusion_aux test_activation test_lrn_test test_ctc test_conv2d_bias test_conv3d_bias test_cba_inference test_cbna_inference test_pooling2d test_na_train test_na_inference test_bn_aux test_conv_igemm_dynamic ${SKIP_TESTS})
-    endif()
-=======
->>>>>>> b7630f76
     set(MIOPEN_TEST_FLOAT_ARG --half)
 elseif(MIOPEN_TEST_INT8)
     set(SKIP_ALL_EXCEPT_TESTS test_tensor_vec test_tensor_cast test_tensor_trans test_tensor_copy test_tensor_set test_tensor_transform test_conv2d)
@@ -102,11 +93,7 @@
 list(REMOVE_DUPLICATES SKIP_ALL_EXCEPT_TESTS)
 
 function(add_test_command NAME EXE)
-<<<<<<< HEAD
-    # Limit the use of the SKIP_ALL_EXCEPT_TESTS list only to int8, BF16 and MIOpenTensile.
-=======
     # Restrict the use of SKIP_ALL_EXCEPT_TESTS list in the Int8, BF16 and MIOpenTensile tests
->>>>>>> b7630f76
     if((NOT (NAME IN_LIST SKIP_ALL_EXCEPT_TESTS)) AND (MIOPEN_TEST_INT8 OR MIOPEN_TEST_BFLOAT16 OR MIOPEN_TEST_MIOTENSILE))
         add_test(NAME ${NAME} COMMAND echo skipped)
         set_tests_properties(${NAME} PROPERTIES DISABLED On)
@@ -242,10 +229,7 @@
     OR (MIOPEN_TEST_BFLOAT16 AND ${PARSE_ALLOW_BFLOAT16})
     OR (MIOPEN_TEST_HALF AND ${PARSE_ALLOW_HALF})
     OR (MIOPEN_TEST_INT8 AND ${PARSE_ALLOW_INT8})
-<<<<<<< HEAD
-=======
     OR (MIOPEN_TEST_NONXDLOPS AND ${PARSE_ALLOW_NONXDLOPS})
->>>>>>> b7630f76
     OR (MIOPEN_TEST_MIOTENSILE AND NOT(NAME IN_LIST SKIP_TESTS)))
         add_custom_target(${NAME} ${PARSE_UNPARSED_ARGUMENTS})
         if(NOT PARSE_SKIP_UNLESS_ALL OR MIOPEN_TEST_ALL)
@@ -269,10 +253,7 @@
     OR (MIOPEN_TEST_BFLOAT16 AND ${PARSE_ALLOW_BFLOAT16})
     OR (MIOPEN_TEST_HALF AND ${PARSE_ALLOW_HALF})
     OR (MIOPEN_TEST_INT8 AND ${PARSE_ALLOW_INT8})
-<<<<<<< HEAD
-=======
     OR (MIOPEN_TEST_NONXDLOPS AND ${PARSE_ALLOW_NONXDLOPS})
->>>>>>> b7630f76
     OR (MIOPEN_TEST_MIOTENSILE AND NOT(NAME IN_LIST SKIP_TESTS)))
         add_custom_target(${NAME} ${PARSE_UNPARSED_ARGUMENTS})
         if(NOT PARSE_SKIP_UNLESS_ALL OR MIOPEN_TEST_ALL)
@@ -314,7 +295,6 @@
 )
 endif()
 
-<<<<<<< HEAD
 if(MIOPEN_TEST_MLIR)
     set(IMPLICITGEMM_MLIR_ENV_BASE MIOPEN_FIND_MODE=normal)
     set(IMPLICITGEMM_MLIR_ENV_F ${IMPLICITGEMM_MLIR_ENV_BASE} MIOPEN_DEBUG_FIND_ONLY_SOLVER=ConvHipImplicitGemmMlirCppFwd)
@@ -325,25 +305,22 @@
     set(IMPLICITGEMM_MLIR_ARGS_B ${IMPLICITGEMM_ARGS} --verbose --disable-forward --disable-backward-weights)
     set(IMPLICITGEMM_MLIR_ARGS_W ${IMPLICITGEMM_ARGS} --verbose --disable-forward --disable-backward-data)
     
-    add_custom_test(test_conv_igemm_mlir
+    add_custom_test(test_conv_igemm_mlir ALLOW_NONXDLOPS
         COMMAND ${IMPLICITGEMM_MLIR_ENV_F} $<TARGET_FILE:test_conv2d> ${IMPLICITGEMM_MLIR_ARGS_F} --input 64 1024 14 14 --weights 1024 1024 1 1 --pads_strides_dilations 0 0 1 1 1 1
-        COMMAND ${IMPLICITGEMM_MLIR_ENV_F} $<TARGET_FILE:test_conv2d> ${IMPLICITGEMM_MLIR_ARGS_F} --input 64 256 56 56 --weights	256 256 1 1 --pads_strides_dilations 0 0 1 1 1 1
-        COMMAND ${IMPLICITGEMM_MLIR_ENV_F} $<TARGET_FILE:test_conv2d> ${IMPLICITGEMM_MLIR_ARGS_F} --input 64 128 58 58 --weights	128 128 3 3 --pads_strides_dilations 0 0 1 1 1 1
+        COMMAND ${IMPLICITGEMM_MLIR_ENV_F} $<TARGET_FILE:test_conv2d> ${IMPLICITGEMM_MLIR_ARGS_F} --input 64 256 56 56  --weights  256  256 1 1 --pads_strides_dilations 0 0 1 1 1 1
+        COMMAND ${IMPLICITGEMM_MLIR_ENV_F} $<TARGET_FILE:test_conv2d> ${IMPLICITGEMM_MLIR_ARGS_F} --input 64 128 58 58  --weights  128  128 3 3 --pads_strides_dilations 0 0 1 1 1 1
 
         COMMAND ${IMPLICITGEMM_MLIR_ENV_B} $<TARGET_FILE:test_conv2d> ${IMPLICITGEMM_MLIR_ARGS_B} --input 64 1024 14 14 --weights 1024 1024 1 1 --pads_strides_dilations 0 0 1 1 1 1
-        COMMAND ${IMPLICITGEMM_MLIR_ENV_B} $<TARGET_FILE:test_conv2d> ${IMPLICITGEMM_MLIR_ARGS_B} --input 64 256 56 56 --weights	256 256 1 1 --pads_strides_dilations 0 0 1 1 1 1
-        COMMAND ${IMPLICITGEMM_MLIR_ENV_B} $<TARGET_FILE:test_conv2d> ${IMPLICITGEMM_MLIR_ARGS_B} --input 64 128 58 58 --weights	128 128 3 3 --pads_strides_dilations 0 0 1 1 1 1
+        COMMAND ${IMPLICITGEMM_MLIR_ENV_B} $<TARGET_FILE:test_conv2d> ${IMPLICITGEMM_MLIR_ARGS_B} --input 64 256 56 56  --weights  256  256 1 1 --pads_strides_dilations 0 0 1 1 1 1
+        COMMAND ${IMPLICITGEMM_MLIR_ENV_B} $<TARGET_FILE:test_conv2d> ${IMPLICITGEMM_MLIR_ARGS_B} --input 64 128 58 58  --weights  128  128 3 3 --pads_strides_dilations 0 0 1 1 1 1
 
         COMMAND ${IMPLICITGEMM_MLIR_ENV_W} $<TARGET_FILE:test_conv2d> ${IMPLICITGEMM_MLIR_ARGS_W} --input 64 1024 14 14 --weights 1024 1024 1 1 --pads_strides_dilations 0 0 1 1 1 1
-        COMMAND ${IMPLICITGEMM_MLIR_ENV_W} $<TARGET_FILE:test_conv2d> ${IMPLICITGEMM_MLIR_ARGS_W} --input 64 256 56 56 --weights	256 256 1 1 --pads_strides_dilations 0 0 1 1 1 1
-        COMMAND ${IMPLICITGEMM_MLIR_ENV_W} $<TARGET_FILE:test_conv2d> ${IMPLICITGEMM_MLIR_ARGS_W} --input 64 128 58 58 --weights	128 128 3 3 --pads_strides_dilations 0 0 1 1 1 1
+        COMMAND ${IMPLICITGEMM_MLIR_ENV_W} $<TARGET_FILE:test_conv2d> ${IMPLICITGEMM_MLIR_ARGS_W} --input 64 256 56 56  --weights  256  256 1 1 --pads_strides_dilations 0 0 1 1 1 1
+        COMMAND ${IMPLICITGEMM_MLIR_ENV_W} $<TARGET_FILE:test_conv2d> ${IMPLICITGEMM_MLIR_ARGS_W} --input 64 128 58 58  --weights  128  128 3 3 --pads_strides_dilations 0 0 1 1 1 1
     )
 endif()
 
-add_custom_test(test_conv_for_implicit_gemm SKIP_UNLESS_ALL ALLOW_BFLOAT16 ALLOW_HALF
-=======
 add_custom_test(test_conv_for_implicit_gemm SKIP_UNLESS_ALL ALLOW_BFLOAT16 ALLOW_HALF ALLOW_NONXDLOPS
->>>>>>> b7630f76
 COMMAND	$<TARGET_FILE:test_conv2d> ${IMPLICITGEMM_ARGS} --verbose	--input	64	 16	28	28	--weights	192  16		3	3	--pads_strides_dilations	0	0	2	2	1	1
 COMMAND	$<TARGET_FILE:test_conv2d> ${IMPLICITGEMM_ARGS} --verbose	--input	64	 16	14	14	--weights	160  16		3	3	--pads_strides_dilations	0	0	2	2	1	1
 COMMAND	$<TARGET_FILE:test_conv2d> ${IMPLICITGEMM_ARGS} --verbose	--input	64	 16	 7	 7	--weights	128  16		3	3	--pads_strides_dilations	0	0	2	2	1	1
