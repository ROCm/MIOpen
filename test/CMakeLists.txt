################################################################################
#
# MIT License
#
# Copyright (c) 2017 Advanced Micro Devices, Inc.
#
# Permission is hereby granted, free of charge, to any person obtaining a copy
# of this software and associated documentation files (the "Software"), to deal
# in the Software without restriction, including without limitation the rights
# to use, copy, modify, merge, publish, distribute, sublicense, and/or sell
# copies of the Software, and to permit persons to whom the Software is
# furnished to do so, subject to the following conditions:
#
# The above copyright notice and this permission notice shall be included in all
# copies or substantial portions of the Software.
#
# THE SOFTWARE IS PROVIDED "AS IS", WITHOUT WARRANTY OF ANY KIND, EXPRESS OR
# IMPLIED, INCLUDING BUT NOT LIMITED TO THE WARRANTIES OF MERCHANTABILITY,
# FITNESS FOR A PARTICULAR PURPOSE AND NONINFRINGEMENT. IN NO EVENT SHALL THE
# AUTHORS OR COPYRIGHT HOLDERS BE LIABLE FOR ANY CLAIM, DAMAGES OR OTHER
# LIABILITY, WHETHER IN AN ACTION OF CONTRACT, TORT OR OTHERWISE, ARISING FROM,
# OUT OF OR IN CONNECTION WITH THE SOFTWARE OR THE USE OR OTHER DEALINGS IN THE
# SOFTWARE.
#
################################################################################

cmake_policy(SET CMP0057 NEW)

include(CTest)
include(CheckCXXCompilerFlag)

option( MIOPEN_TEST_ALL "Run the full test suite" OFF )
option( MIOPEN_TEST_HALF "Test in half mode" OFF )
option( MIOPEN_TEST_INT8 "Test in int8 mode" OFF )
option( MIOPEN_TEST_BFLOAT16 "Test in bfloat16 mode" OFF )
option( MIOPEN_TEST_GFX908 "Test arch gfx908 mode" OFF )
option( MIOPEN_TEST_VEGA "Test arch VEGA (gfx900, gfx906)" ON )
option( MIOPEN_TEST_CONV Off)
option( MIOPEN_TEST_DEEPBENCH Off)
option( MIOPEN_TEST_DRIVER_ITER_MODE Off)
option( MIOPEN_TEST_MIOTENSILE "Test MIOpenTensile path" OFF )
option( MIOPEN_TEST_MLIR "Add tests for MLIR -- EXPERIMENTAL" ${MIOPEN_USE_MLIR} )

option( WORKAROUND_ISSUE_898 "" ON)
option( WORKAROUND_ISSUE_936 "" ON)

set(MIOPEN_TEST_FLAGS "" CACHE STRING "")
set(MIOPEN_TEST_GDB On CACHE BOOL "")

set(MIOPEN_TEST_OPENCL FALSE)
if(MIOPEN_BACKEND_OPENCL)
    set(MIOPEN_TEST_OPENCL TRUE)
endif()

set(MIOPEN_TEST_HIP_NOGPU FALSE)
if(MIOPEN_MODE_NOGPU)
    set(MIOPEN_TEST_HIP_NOGPU TRUE)
endif()

set(MIOPEN_TEST_HIP FALSE)
if(MIOPEN_BACKEND_HIP AND NOT MIOPEN_TEST_HIP_NOGPU)
    set(MIOPEN_TEST_HIP TRUE)
endif()

if(MIOPEN_TEST_DRIVER_ITER_MODE)
    add_definitions(-DMIOPEN_TEST_DRIVER_MODE=2)
else()
    add_definitions(-DMIOPEN_TEST_DRIVER_MODE=1)
endif()

find_package(Threads REQUIRED)
add_custom_target(check COMMAND ${CMAKE_CTEST_COMMAND} --output-on-failure -C ${CMAKE_CFG_INTDIR})
add_custom_target(tests)

if(MIOPEN_TEST_GFX908)
    set(MIOPEN_TEST_VEGA FALSE)
endif()

# The usage is non-trivial, see function add_test_command.
set(SKIP_ALL_EXCEPT_TESTS dummy)
set(SKIP_TESTS dummy) # dummy is for REMOVE_DUPLICATES
set(MIOPEN_TEST_FLOAT_ARG)


set(MIOPEN_TEST_FLOAT FALSE)
if(MIOPEN_TEST_HALF)
    set(MIOPEN_TEST_FLOAT_ARG --half)
elseif(MIOPEN_TEST_INT8)
    set(MIOPEN_TEST_FLOAT_ARG --int8)
elseif(MIOPEN_TEST_BFLOAT16)
    set(MIOPEN_TEST_FLOAT_ARG --bfloat16)
else()
    set(MIOPEN_TEST_FLOAT_ARG --float)
    set(MIOPEN_TEST_FLOAT TRUE)
endif()

if(NOT MIOPEN_TEST_MIOTENSILE)
	if(MIOPEN_TEST_HALF)
	    if(MIOPEN_BACKEND_OPENCL)
		set(SKIP_TESTS test_gru test_rnn_vanilla test_lstm)
	    endif()
	elseif(MIOPEN_TEST_INT8)
	    set(SKIP_ALL_EXCEPT_TESTS test_tensor_vec test_tensor_cast test_tensor_trans test_tensor_copy test_tensor_set test_tensor_transform test_conv2d)
	elseif(MIOPEN_TEST_BFLOAT16)
	    set(SKIP_ALL_EXCEPT_TESTS test_conv2d test_tensor_copy test_tensor_set test_tensor_vec test_immed_conv2d test_check_numerics_test)
	    if(MIOPEN_TEST_GFX908)
		    list(APPEND SKIP_ALL_EXCEPT_TESTS test_conv_extra test_conv_for_implicit_gemm test_miopen_conv test_deepbench_conv)
	    endif()
	endif()
else()
	if(MIOPEN_TEST_HALF)
	    set(SKIP_ALL_EXCEPT_TESTS test_conv2d test_conv3d test_immed_conv2d test_immed_conv3d test_gru test_rnn_vanilla test_lstm test_gru_extra test_rnn_extra test_lstm_extra )
	elseif(MIOPEN_TEST_INT8)
	    set(SKIP_ALL_EXCEPT_TESTS test_conv2d)
	elseif(MIOPEN_TEST_BFLOAT16)
	    set(SKIP_ALL_EXCEPT_TESTS test_conv2d test_immed_conv2d)
    else()
        set(SKIP_ALL_EXCEPT_TESTS test_conv2d test_conv3d test_immed_conv2d test_immed_conv3d test_gru test_rnn_vanilla test_lstm test_gru_extra test_rnn_extra test_lstm_extra )
	endif()
endif()

if(MIOPEN_TEST_GFX908)
    list(APPEND SKIP_TESTS test_main test_tensor_scale test_tensor_set test_tensor_transform test_tensor_vec test_w_supertensor test_dropout test_immed_conv3d test_conv3d test_soft_max test_fusion_aux test_activation test_lrn_test test_ctc test_conv2d_bias test_conv3d_bias test_cba_inference test_cbna_inference test_pooling2d test_na_train test_na_inference test_bn_aux)
endif()



list(REMOVE_DUPLICATES SKIP_TESTS)
list(REMOVE_DUPLICATES SKIP_ALL_EXCEPT_TESTS)

function(add_test_command NAME EXE)
    # Restrict the use of SKIP_ALL_EXCEPT_TESTS list in the Int8, BF16 and MIOpenTensile tests
    if(((NOT (NAME IN_LIST SKIP_ALL_EXCEPT_TESTS)) AND (MIOPEN_TEST_INT8 OR MIOPEN_TEST_BFLOAT16 OR MIOPEN_TEST_MIOTENSILE)) OR (NAME IN_LIST SKIP_TESTS))
        add_test(NAME ${NAME} COMMAND echo skipped)
        set_tests_properties(${NAME} PROPERTIES DISABLED On)
    elseif(WIN32)
        set(WINPATH)
        foreach(PATH ${CMAKE_FIND_ROOT_PATH})
            list(APPEND WINPATH ${PATH}/bin)
        endforeach()
        file(GENERATE OUTPUT "${CMAKE_CURRENT_BINARY_DIR}/test_${NAME}.cmd"
            CONTENT "set PATH=${WINPATH};%PATH%
                    %1 ${ARGN}")
        add_test(NAME ${NAME} COMMAND ${WINE_CMD} cmd /c "${CMAKE_CURRENT_BINARY_DIR}/test_${NAME}.cmd" $<TARGET_FILE:${EXE}>)
    else()
        if(MIOPEN_TEST_GDB)
            file(GENERATE OUTPUT "${CMAKE_CURRENT_BINARY_DIR}/test_${NAME}.cmake"
                CONTENT "
                execute_process(COMMAND $<TARGET_FILE:${EXE}> ${ARGN} RESULT_VARIABLE RESULT)
                if(NOT RESULT EQUAL 0)
                    if(EXISTS core)
                        execute_process(COMMAND gdb $<TARGET_FILE:${EXE}> core -batch -ex bt)
                    endif()
                    message(FATAL_ERROR \"Test failed\")
                endif()
            ")
            add_test(NAME ${NAME} COMMAND ${CMAKE_COMMAND} -P "${CMAKE_CURRENT_BINARY_DIR}/test_${NAME}.cmake")
        else()
            add_test(NAME ${NAME} COMMAND ${EXE} ${ARGN})
        endif()
    endif()
<<<<<<< HEAD

    if(WORKAROUND_ISSUE_898 AND MIOPEN_BACKEND_USE_COMGR)
=======
    
    if(WORKAROUND_ISSUE_898 AND MIOPEN_USE_COMGR)
>>>>>>> afbcf4c0
        set_property(TEST ${TEST_NAME} PROPERTY ENVIRONMENT MIOPEN_DEBUG_COMGR_HIP_PCH_ENFORCE=0)
    endif()
endfunction()

function(add_test_executable TEST_NAME)
    add_executable (${TEST_NAME} EXCLUDE_FROM_ALL ${ARGN})
    clang_tidy_check(${TEST_NAME})
    target_link_libraries(${TEST_NAME} ${CMAKE_THREAD_LIBS_INIT})
    # Cmake does not add flags correctly for gcc
    if(CMAKE_CXX_COMPILER_ID MATCHES "GNU")
        set_target_properties(${TEST_NAME} PROPERTIES COMPILE_FLAGS -pthread LINK_FLAGS -pthread)
    endif()
    separate_arguments(MIOPEN_TEST_FLAGS_ARGS UNIX_COMMAND ${MIOPEN_TEST_FLAGS})
    if(MIOPEN_TEST_ALL)
        set(TEST_COMMAND ${TEST_NAME} ${MIOPEN_TEST_FLOAT_ARG} --all ${MIOPEN_TEST_FLAGS_ARGS})
    else()
        set(TEST_COMMAND ${TEST_NAME} ${MIOPEN_TEST_FLOAT_ARG} ${MIOPEN_TEST_FLAGS_ARGS})
    endif()
    add_test_command(${TEST_NAME} ${TEST_COMMAND})
    add_dependencies(tests ${TEST_NAME})
    add_dependencies(check ${TEST_NAME})
    set_tests_properties(${TEST_NAME} PROPERTIES FAIL_REGULAR_EXPRESSION "FAILED")
    if(NOT MIOPEN_EMBED_DB STREQUAL "")
        target_link_libraries(${TEST_NAME} MIOpen miopen_data)
    else()
        target_link_libraries(${TEST_NAME} MIOpen)
    endif()
endfunction(add_test_executable)

set(MIOPEN_TEST_SANITIZERS)
foreach(SANTIZER address thread)
    check_cxx_compiler_flag("-fsanitize=${SANTIZER} -fno-sanitize-recover=${SANTIZER}" MIOPEN_HAS_${SANTIZER})
    if(MIOPEN_HAS_${SANTIZER})
        list(APPEND MIOPEN_TEST_SANITIZERS ${SANTIZER})
    endif()
endforeach()

function(add_sanitize_test TEST_SOURCE)
    get_filename_component(BASE_NAME ${TEST_SOURCE} NAME_WE)
    foreach(SANTIZER ${MIOPEN_TEST_SANITIZERS})
        add_test_executable(test_${BASE_NAME}_${SANTIZER} ${TEST_SOURCE})
        target_compile_options(test_${BASE_NAME}_${SANTIZER} PUBLIC -fsanitize=${SANTIZER} -fno-sanitize-recover=${SANTIZER})
        target_link_libraries(test_${BASE_NAME}_${SANTIZER} -fsanitize=${SANTIZER} -fno-sanitize-recover=${SANTIZER})
    endforeach()
endfunction()

file(GLOB TESTS *.cpp)
# All the tests are manually sorted in descending order of durations taken from
# Jenkins, "Full long tests"/"HIP Release All". This is to exploit ctest's
# parallelizm as much as possible. Before this change, there were some long
# jobs at the end, utilizing only one CPU core. This order can potentially
# save up to ~23 minutes (20%) of total time of "HIP Release All".
#
# We use two lists, LONG_TESTS and SHORT_TESTS to implement the sorting
# mentioned above. If you would like to add a new test, insert it into the
# LONG_TESTS if it takes more than 800 seconds, or to SHORT_TESTS otherwise.
# Please notice that each list is also sorted and it is highly recommended
# to keep this sorting when adding new tests.

set( LONG_TESTS
    pooling2d.cpp
    dropout.cpp
    conv2d.cpp
    pooling3d.cpp
    soft_max.cpp
    lrn_test.cpp
    )

foreach(TEST ${TESTS})
    get_filename_component(BASE_NAME ${TEST} NAME_WE)
    add_test_executable(test_${BASE_NAME} ${TEST})
endforeach()

set_tests_properties(
    test_pooling2d
    test_dropout
    test_conv2d
    test_pooling3d
    test_soft_max
    test_lrn_test
    PROPERTIES COST 800)

set_tests_properties(test_sqlite_perfdb test_perfdb
    PROPERTIES RUN_SERIAL On)

# add_sanitize_test(perfdb.cpp)
# add_sanitize_test(cache.cpp)
# add_sanitize_test(tensor_test.cpp)
# add_sanitize_test(type_name.cpp)

function(bool_equality_f first_arg sec_arg result)
    if(${first_arg})
        if(${sec_arg})
            set(${result} TRUE PARENT_SCOPE)
        else()
            set(${result} FALSE PARENT_SCOPE)
        endif()
    elseif(${sec_arg})
        set(${result} FALSE PARENT_SCOPE)
    else()
        set(${result} TRUE PARENT_SCOPE)
    endif()
endfunction()

function(bool_and_f first_arg sec_arg result)
    if(${first_arg} AND ${sec_arg})
        set(${result} TRUE PARENT_SCOPE)
    else()
        set(${result} FALSE PARENT_SCOPE)
    endif()
endfunction()

function(bool_or_f first_arg sec_arg result)
    if(${first_arg} OR ${sec_arg})
        set(${result} TRUE PARENT_SCOPE)
    else()
        set(${result} FALSE PARENT_SCOPE)
    endif()
endfunction()

function(bool_not_f first_arg result)
    if(${first_arg})
        set(${result} FALSE PARENT_SCOPE)
    else()
        set(${result} TRUE PARENT_SCOPE)
    endif()
endfunction()

function(option_support_check is_anabled is_disabled default_result result)
    if(${is_anabled} AND ${is_disabled})
        message(FATAL_ERROR " Incompatible options used")
    endif()
    if(${is_anabled})
        set(${result} TRUE PARENT_SCOPE)
    elseif(${is_disabled})
        set(${result} FALSE PARENT_SCOPE)
    else()
        set(${result} ${default_result} PARENT_SCOPE)
    endif()
endfunction()

# The add_custom_test function contains options to describe the conditions,
# under which new custom_tests should be run. Options are divided into several types.
# The option can be enabled or disabled, if nothing is specified, the default value is taken.
# You can use any number of options, provided that options do not conflict
#   (e.g. "HALF_ENABLE HALF_DISABLE" is illegal)
# 1)First describes supported data type. ( HALF BF16 INT8 FLOAT ...)
#   The option can be enabled or disabled by using '_ENABLED' and '_DISABLED' suffix.
#   If nothing is specified, the default value is taken.
#       Default: HALF=disabled, BF16=disabled, INT8=disabled, FLOAT=enabled.
# 2)Second options type describes support GPU types (gfx900, gfx906, gfx908 ...)
#   The option can be enabled or disabled by using '_ENABLED' and '_DISABLED' suffix.
#   If nothing is specified, the default value is taken.
#       Default: VEGA=enabled, GFX908=disabled.
# 3)Third type describes support for special internal components (MIOTENSILE MLIR ...)
#   The option can be enabled or disabled by using '_ENABLED' and '_DISABLED' suffix.
#   If nothing is specified, the default value is taken.
#       Default: MIOTENSILE=disabled, MLIR=disabled.
# 4)Fourth type describes testing mode.
#   By default they are disabled and can be enabled by option name.
#   SKIP_UNLESS_ALL - this option means that the test is large and should only run if MIOPEN_TEST_ALL=TRUE.
#   TEST_PERF_DB_RECORD_NOT_FOUND - this option means that test failed if output contains: "Perf Db: record not found"
# 5) Fifth type describes supported backend (OCL, HIP, HIP_NOGPU ...)
#   The option can be enabled or disabled by using '_ENABLED' and '_DISABLED' suffix.
#   If nothing is specified, the default value is taken.
#       Default: OCL=enabled, HIP=enabled, HIP_NOGPU=disabled.

function(add_custom_test NAME)
    set(options
        BF16_ENABLED BF16_DISABLED HALF_ENABLED HALF_DISABLED INT8_ENABLED INT8_DISABLED FLOAT_ENABLED FLOAT_DISABLED
        VEGA_ENABLED VEGA_DISABLED GFX908_ENABLED GFX908_DISABLED
        MIOTENSILE_ENABLED MIOTENSILE_DISABLED MLIR_ENABLED MLIR_DISABLED
        SKIP_UNLESS_ALL TEST_PERF_DB_RECORD_NOT_FOUND
        OCL_ENABLED OCL_DISABLED HIP_ENABLED HIP_DISABLED HIP_NOGPU_ENABLED HIP_NOGPU_DISABLED
    )
    set(oneValueArgs)
    set(multiValueArgs)
    cmake_parse_arguments(PARSE "${options}" "${oneValueArgs}" "${multiValueArgs}" ${ARGN})

    # Many custom tests do test only FP32 data type and therefore
    # added only if none of MIOPEN_TEST_HALF, MIOPEN_TEST_INT8, MIOPEN_TEST_BFLOAT16
    # are set, except the test is allowed explicitly.
    set(is_half_check)
    set(HALF_TEST_DEFAULT FALSE)
    option_support_check(${PARSE_HALF_ENABLED} ${PARSE_HALF_DISABLED} ${HALF_TEST_DEFAULT} is_half_check)
    bool_and_f(${MIOPEN_TEST_HALF} ${is_half_check} is_half_check)

    set(is_bfloat16_check)
    set(BF16_TEST_DEFAULT FALSE)
    option_support_check(${PARSE_BF16_ENABLED} ${PARSE_BF16_DISABLED} ${BF16_TEST_DEFAULT} is_bfloat16_check)
    bool_and_f(${MIOPEN_TEST_BFLOAT16} ${is_bfloat16_check} is_bfloat16_check)

    set(is_int8_check)
    set(INT8_TEST_DEFAULT FALSE)
    option_support_check(${PARSE_INT8_ENABLED} ${PARSE_INT8_DISABLED} ${INT8_TEST_DEFAULT} is_int8_check)
    bool_and_f(${MIOPEN_TEST_INT8} ${is_int8_check} is_int8_check)

    set(is_float_check)
    set(FLOAT_TEST_DEFAULT TRUE)
    option_support_check(${PARSE_FLOAT_ENABLED} ${PARSE_FLOAT_DISABLED} ${FLOAT_TEST_DEFAULT} is_float_check)
    bool_and_f(${MIOPEN_TEST_FLOAT} ${is_float_check} is_float_check)

    set(is_miotensile_check)
    set(MIOTENSILE_TEST_DEFAULT FALSE)
    option_support_check(${PARSE_MIOTENSILE_ENABLED} ${PARSE_MIOTENSILE_DISABLED} ${MIOTENSILE_TEST_DEFAULT} is_miotensile_check)
    bool_not_f(${MIOPEN_TEST_MIOTENSILE} NOT_MIOPEN_TEST_MIOTENSILE)
    bool_or_f(${NOT_MIOPEN_TEST_MIOTENSILE} ${is_miotensile_check} is_miotensile_check)

    set(is_mlir_check)
    set(MLIR_TEST_DEFAULT FALSE)
    option_support_check(${PARSE_MLIR_ENABLED} ${PARSE_MLIR_DISABLED} ${MLIR_TEST_DEFAULT} is_mlir_check)
    bool_not_f(${MIOPEN_TEST_MLIR} NOT_MIOPEN_TEST_MLIR)
    bool_or_f(${NOT_MIOPEN_TEST_MLIR} ${is_mlir_check} is_mlir_check)

    set(is_ocl_check)
    set(OCL_TEST_DEFAULT TRUE)
    option_support_check(${PARSE_OCL_ENABLED} ${PARSE_OCL_DISABLED} ${OCL_TEST_DEFAULT} is_ocl_check)
    bool_not_f(${MIOPEN_TEST_OPENCL} NOT_MIOPEN_TEST_OPENCL)
    bool_or_f(${NOT_MIOPEN_TEST_OPENCL} ${is_ocl_check} is_ocl_check)

    set(is_hip_check)
    set(HIP_TEST_DEFAULT TRUE)
    option_support_check(${PARSE_HIP_ENABLED} ${PARSE_HIP_DISABLED} ${HIP_TEST_DEFAULT} is_hip_check)
    bool_not_f(${MIOPEN_TEST_HIP} NOT_MIOPEN_TEST_HIP)
    bool_or_f(${NOT_MIOPEN_TEST_HIP} ${is_hip_check} is_hip_check)

    set(is_hip_nogpu_check)
    set(HIP_NOGPU_TEST_DEFAULT FALSE)
    option_support_check(${PARSE_HIP_NOGPU_ENABLED} ${PARSE_HIP_NOGPU_DISABLED} ${HIP_NOGPU_TEST_DEFAULT} is_hip_nogpu_check)
    bool_not_f(${MIOPEN_TEST_HIP_NOGPU} NOT_MIOPEN_TEST_HIP_NOGPU)
    bool_or_f(${NOT_MIOPEN_TEST_HIP_NOGPU} ${is_hip_nogpu_check} is_hip_nogpu_check)

    # Some tests are xDLOPs specific and should not run on gfx900/906 targets.
    set(is_vega_check)
    set(VEGA_TEST_DEFAULT TRUE)
    option_support_check(${PARSE_VEGA_ENABLED} ${PARSE_VEGA_DISABLED} ${VEGA_TEST_DEFAULT} is_vega_check)
    bool_and_f(${MIOPEN_TEST_VEGA} ${is_vega_check} is_vega_check)

    set(is_gfx908_check)
    set(GFX908_TEST_DEFAULT FALSE)
    option_support_check(${PARSE_GFX908_ENABLED} ${PARSE_GFX908_DISABLED} ${GFX908_TEST_DEFAULT} is_gfx908_check)
    bool_and_f(${MIOPEN_TEST_GFX908} ${is_gfx908_check} is_gfx908_check)

    set(is_full_check)
    bool_not_f(${PARSE_SKIP_UNLESS_ALL} is_full_check)
    bool_or_f(${is_full_check} ${MIOPEN_TEST_ALL} is_full_check)


    add_custom_target(${NAME} ${PARSE_UNPARSED_ARGUMENTS})
    add_test(NAME ${NAME} COMMAND ${CMAKE_COMMAND} --build ${CMAKE_CURRENT_BINARY_DIR} --target ${NAME})
    if(WORKAROUND_ISSUE_898 AND MIOPEN_USE_COMGR)
        set_property(TEST ${NAME} PROPERTY ENVIRONMENT MIOPEN_DEBUG_COMGR_HIP_PCH_ENFORCE=0)
    endif()
    if(  (is_vega_check OR is_gfx908_check)
     AND is_full_check
     AND (is_miotensile_check AND is_mlir_check)
     AND ( is_half_check OR is_bfloat16_check OR is_int8_check OR is_float_check)
     AND (is_ocl_check AND is_hip_check AND is_hip_nogpu_check)
    )
        if(PARSE_TEST_PERF_DB_RECORD_NOT_FOUND)
            set_tests_properties(${NAME} PROPERTIES FAIL_REGULAR_EXPRESSION "(FAILED)|(Perf Db: record not found)")
        else()
            set_tests_properties(${NAME} PROPERTIES FAIL_REGULAR_EXPRESSION "FAILED")
        endif()
        set_tests_properties(${NAME} PROPERTIES COST 600)
    else()
        set_tests_properties(${NAME} PROPERTIES DISABLED On)
    endif()
endfunction()

set(IMPLICITGEMM_ARGS ${MIOPEN_TEST_FLOAT_ARG})

# ./bin/MIOpenDriver conv -n 128 -c 1024 -H 14 -W 14 -k 2048 -y 1 -x 1 -p 0 -q 0 -u 2 -v 2 -l 1 -j 1 -m conv -g 1 -F 1 -t 1
# MIOPEN_DEBUG_CONV_IMMED_FALLBACK=0
if(MIOPEN_EMBED_DB)
    set(MIOPEN_EMBED_TEST_ARG ${MIOPEN_TEST_FLOAT_ARG} --disable-validation --verbose)
    # WORKAROUND for issue #874
    set(MIOPEN_WA_ISSUE_874_F  MIOPEN_DEBUG_CONV_IMPLICIT_GEMM_HIP_FWD_V4R1=0)
    set(MIOPEN_WA_ISSUE_874_W  MIOPEN_DEBUG_CONV_IMPLICIT_GEMM_HIP_WRW_V4R1=0)
    set(MIOPEN_WA_ISSUE_874_FW MIOPEN_DEBUG_CONV_IMPLICIT_GEMM_HIP_FWD_V4R1=0 MIOPEN_DEBUG_CONV_IMPLICIT_GEMM_HIP_WRW_V4R1=0)
    # WORKAROUND for issue #1008
    set(MIOPEN_WA_ISSUE_1008 MIOPEN_DEBUG_AMD_WINOGRAD_RXS_F3X2=0)
add_custom_test(test_conv_embed_db TEST_PERF_DB_RECORD_NOT_FOUND
    COMMAND ${MIOPEN_WA_ISSUE_1008} ${MIOPEN_WA_ISSUE_874_W}  $<TARGET_FILE:test_conv2d> ${MIOPEN_EMBED_TEST_ARG} --input 128 1024 14 14 --weights 2048 1024 1 1 --pads_strides_dilations 0 0 2 2 1 1
    COMMAND ${MIOPEN_WA_ISSUE_1008} ${MIOPEN_WA_ISSUE_874_F}  $<TARGET_FILE:test_conv2d> ${MIOPEN_EMBED_TEST_ARG} --input 128 1024 14 14 --weights 256 1024 1 1 --pads_strides_dilations 0 0 1 1 1 1
    COMMAND ${MIOPEN_WA_ISSUE_1008} ${MIOPEN_WA_ISSUE_874_W}  $<TARGET_FILE:test_conv2d> ${MIOPEN_EMBED_TEST_ARG} --input 128 1024 14 14 --weights 512 1024 1 1 --pads_strides_dilations 0 0 2 2 1 1
    COMMAND ${MIOPEN_WA_ISSUE_1008}                           $<TARGET_FILE:test_conv2d> ${MIOPEN_EMBED_TEST_ARG} --input 128 128 28 28 --weights 128 128 3 3 --pads_strides_dilations 1 1 1 1 1 1
    COMMAND ${MIOPEN_WA_ISSUE_1008} ${MIOPEN_WA_ISSUE_874_W}  $<TARGET_FILE:test_conv2d> ${MIOPEN_EMBED_TEST_ARG} --input 128 1024 14 14 --weights 512 1024 1 1 --pads_strides_dilations 0 0 2 2 1 1
    COMMAND ${MIOPEN_WA_ISSUE_1008} ${MIOPEN_WA_ISSUE_874_FW} $<TARGET_FILE:test_conv2d> ${MIOPEN_EMBED_TEST_ARG} --input 128 128 28 28 --weights 512 128 1 1 --pads_strides_dilations 0 0 1 1 1 1
    COMMAND ${MIOPEN_WA_ISSUE_1008} ${MIOPEN_WA_ISSUE_874_FW} $<TARGET_FILE:test_conv2d> ${MIOPEN_EMBED_TEST_ARG} --input 128 2048 7 7 --weights 512 2048 1 1 --pads_strides_dilations 0 0 1 1 1 1
    COMMAND ${MIOPEN_WA_ISSUE_1008} ${MIOPEN_WA_ISSUE_874_F}  $<TARGET_FILE:test_conv2d> ${MIOPEN_EMBED_TEST_ARG} --input 128 256 14 14 --weights 1024 256 1 1 --pads_strides_dilations 0 0 1 1 1 1
    COMMAND ${MIOPEN_WA_ISSUE_1008} ${MIOPEN_WA_ISSUE_874_W}  $<TARGET_FILE:test_conv2d> ${MIOPEN_EMBED_TEST_ARG} --input 128 256 14 14 --weights 256 256 3 3 --pads_strides_dilations 1 1 1 1 1 1
    COMMAND ${MIOPEN_WA_ISSUE_1008} ${MIOPEN_WA_ISSUE_874_FW} $<TARGET_FILE:test_conv2d> ${MIOPEN_EMBED_TEST_ARG} --input 128 256 56 56 --weights 128 256 1 1 --pads_strides_dilations 0 0 2 2 1 1
    COMMAND ${MIOPEN_WA_ISSUE_1008}                           $<TARGET_FILE:test_conv2d> ${MIOPEN_EMBED_TEST_ARG} --input 128 256 56 56 --weights 512 256 1 1 --pads_strides_dilations 0 0 2 2 1 1
    COMMAND ${MIOPEN_WA_ISSUE_1008} ${MIOPEN_WA_ISSUE_874_FW} $<TARGET_FILE:test_conv2d> ${MIOPEN_EMBED_TEST_ARG} --input 128 256 56 56 --weights 64 256 1 1 --pads_strides_dilations 0 0 1 1 1 1
    COMMAND ${MIOPEN_WA_ISSUE_1008}                           $<TARGET_FILE:test_conv2d> ${MIOPEN_EMBED_TEST_ARG} --input 128 3 230 230   --weights 64 3 7 7 --pads_strides_dilations 0 0 2 2 1 1
    COMMAND ${MIOPEN_WA_ISSUE_1008} ${MIOPEN_WA_ISSUE_874_FW} $<TARGET_FILE:test_conv2d> ${MIOPEN_EMBED_TEST_ARG} --input 128 512 28 28 --weights 1024 512 1 1 --pads_strides_dilations 0 0 2 2 1 1
    COMMAND ${MIOPEN_WA_ISSUE_1008} ${MIOPEN_WA_ISSUE_874_FW} $<TARGET_FILE:test_conv2d> ${MIOPEN_EMBED_TEST_ARG} --input 128 512 28 28 --weights 128 512 1 1 --pads_strides_dilations 0 0 1 1 1 1
    COMMAND ${MIOPEN_WA_ISSUE_1008} ${MIOPEN_WA_ISSUE_874_FW} $<TARGET_FILE:test_conv2d> ${MIOPEN_EMBED_TEST_ARG} --input 128 512 28 28 --weights 256 512 1 1 --pads_strides_dilations 0 0 2 2 1 1
    COMMAND ${MIOPEN_WA_ISSUE_1008} ${MIOPEN_WA_ISSUE_874_FW} $<TARGET_FILE:test_conv2d> ${MIOPEN_EMBED_TEST_ARG} --input 128 512 7 7   --weights 2048 512 1 1 --pads_strides_dilations 0 0 1 1 1 1
    COMMAND ${MIOPEN_WA_ISSUE_1008} ${MIOPEN_WA_ISSUE_874_W}  $<TARGET_FILE:test_conv2d> ${MIOPEN_EMBED_TEST_ARG} --input 128 512 7 7   --weights 512 512 3 3  --pads_strides_dilations 1 1 1 1 1 1
    COMMAND ${MIOPEN_WA_ISSUE_1008} ${MIOPEN_WA_ISSUE_874_FW} $<TARGET_FILE:test_conv2d> ${MIOPEN_EMBED_TEST_ARG} --input 128 64 56 56 --weights 256 64 1 1  --pads_strides_dilations 0 0 1 1 1 1
    COMMAND ${MIOPEN_WA_ISSUE_1008} ${MIOPEN_WA_ISSUE_874_FW} $<TARGET_FILE:test_conv2d> ${MIOPEN_EMBED_TEST_ARG} --input 128 64 56 56 --weights 64 64 1 1  --pads_strides_dilations 0 0 1 1 1 1
    COMMAND ${MIOPEN_WA_ISSUE_1008} ${MIOPEN_WA_ISSUE_874_W}  $<TARGET_FILE:test_conv2d> ${MIOPEN_EMBED_TEST_ARG} --input 128 64 56 56 --weights 64 64 3 3   --pads_strides_dilations 1 1 1 1 1 1
)
endif()

if(MIOPEN_TEST_MLIR)
    set(IMPLICITGEMM_MLIR_ENV_BASE MIOPEN_FIND_MODE=normal)
    set(IMPLICITGEMM_MLIR_ENV_F ${IMPLICITGEMM_MLIR_ENV_BASE} MIOPEN_DEBUG_FIND_ONLY_SOLVER=ConvMlirIgemmFwd)
    set(IMPLICITGEMM_MLIR_ENV_B ${IMPLICITGEMM_MLIR_ENV_BASE} MIOPEN_DEBUG_FIND_ONLY_SOLVER=ConvMlirIgemmBwd)
    set(IMPLICITGEMM_MLIR_ENV_W ${IMPLICITGEMM_MLIR_ENV_BASE} MIOPEN_DEBUG_FIND_ONLY_SOLVER=ConvMlirIgemmWrW)

    set(IMPLICITGEMM_MLIR_ARGS_F ${IMPLICITGEMM_ARGS} --verbose --disable-backward-data --disable-backward-weights)
    set(IMPLICITGEMM_MLIR_ARGS_B ${IMPLICITGEMM_ARGS} --verbose --disable-forward --disable-backward-weights)
    set(IMPLICITGEMM_MLIR_ARGS_W ${IMPLICITGEMM_ARGS} --verbose --disable-forward --disable-backward-data)

    add_custom_test(test_conv_igemm_mlir  HALF_ENABLED MLIR_ENABLED
        COMMAND ${IMPLICITGEMM_MLIR_ENV_F} $<TARGET_FILE:test_conv2d> ${IMPLICITGEMM_MLIR_ARGS_F} --input 256 1024 14 14 --weights 2048 1024 1 1 --pads_strides_dilations 0 0 2 2 1 1
        COMMAND ${IMPLICITGEMM_MLIR_ENV_F} $<TARGET_FILE:test_conv2d> ${IMPLICITGEMM_MLIR_ARGS_F} --input 256 1024 14 14 --weights 2048 1024 1 1 --pads_strides_dilations 0 0 2 2 1 1 --in_layout NHWC --fil_layout NHWC --out_layout NHWC
        COMMAND ${IMPLICITGEMM_MLIR_ENV_F} $<TARGET_FILE:test_conv2d> ${IMPLICITGEMM_MLIR_ARGS_F} --input 256 128  28 28 --weights 128  128  3 3 --pads_strides_dilations 1 1 1 1 1 1
        COMMAND ${IMPLICITGEMM_MLIR_ENV_F} $<TARGET_FILE:test_conv2d> ${IMPLICITGEMM_MLIR_ARGS_F} --input 256 128  28 28 --weights 128  128  3 3 --pads_strides_dilations 1 1 1 1 1 1 --in_layout NHWC --fil_layout NHWC --out_layout NHWC
        COMMAND ${IMPLICITGEMM_MLIR_ENV_F} $<TARGET_FILE:test_conv2d> ${IMPLICITGEMM_MLIR_ARGS_F} --input 128 512  7  7  --weights 512  512  3 3 --pads_strides_dilations 1 1 1 1 1 1
        COMMAND ${IMPLICITGEMM_MLIR_ENV_F} $<TARGET_FILE:test_conv2d> ${IMPLICITGEMM_MLIR_ARGS_F} --input 128 512  7  7  --weights 512  512  3 3 --pads_strides_dilations 1 1 1 1 1 1 --in_layout NHWC --fil_layout NHWC --out_layout NHWC
        COMMAND ${IMPLICITGEMM_MLIR_ENV_F} $<TARGET_FILE:test_conv2d> ${IMPLICITGEMM_MLIR_ARGS_F} --input 128 64   56 56 --weights 64   64   1 1 --pads_strides_dilations 0 0 1 1 1 1
        COMMAND ${IMPLICITGEMM_MLIR_ENV_F} $<TARGET_FILE:test_conv2d> ${IMPLICITGEMM_MLIR_ARGS_F} --input 128 64   56 56 --weights 64   64   1 1 --pads_strides_dilations 0 0 1 1 1 1 --in_layout NHWC --fil_layout NHWC --out_layout NHWC
        COMMAND ${IMPLICITGEMM_MLIR_ENV_F} $<TARGET_FILE:test_conv2d> ${IMPLICITGEMM_MLIR_ARGS_F} --input 256 256  56 56 --weights 256  64   1 1 --pads_strides_dilations 0 0 1 1 1 1 --group-count 4

        COMMAND ${IMPLICITGEMM_MLIR_ENV_B} $<TARGET_FILE:test_conv2d> ${IMPLICITGEMM_MLIR_ARGS_B} --input 256 1024 14 14 --weights 2048 1024 1 1 --pads_strides_dilations 0 0 2 2 1 1
        COMMAND ${IMPLICITGEMM_MLIR_ENV_B} $<TARGET_FILE:test_conv2d> ${IMPLICITGEMM_MLIR_ARGS_B} --input 256 1024 14 14 --weights 2048 1024 1 1 --pads_strides_dilations 0 0 2 2 1 1 --in_layout NHWC --fil_layout NHWC --out_layout NHWC
        COMMAND ${IMPLICITGEMM_MLIR_ENV_B} $<TARGET_FILE:test_conv2d> ${IMPLICITGEMM_MLIR_ARGS_B} --input 256 128  28 28 --weights 128  128  3 3 --pads_strides_dilations 1 1 1 1 1 1
        COMMAND ${IMPLICITGEMM_MLIR_ENV_B} $<TARGET_FILE:test_conv2d> ${IMPLICITGEMM_MLIR_ARGS_B} --input 256 128  28 28 --weights 128  128  3 3 --pads_strides_dilations 1 1 1 1 1 1 --in_layout NHWC --fil_layout NHWC --out_layout NHWC
        COMMAND ${IMPLICITGEMM_MLIR_ENV_B} $<TARGET_FILE:test_conv2d> ${IMPLICITGEMM_MLIR_ARGS_B} --input 128 512  7  7  --weights 512  512  3 3 --pads_strides_dilations 1 1 1 1 1 1
        COMMAND ${IMPLICITGEMM_MLIR_ENV_B} $<TARGET_FILE:test_conv2d> ${IMPLICITGEMM_MLIR_ARGS_B} --input 128 512  7  7  --weights 512  512  3 3 --pads_strides_dilations 1 1 1 1 1 1 --in_layout NHWC --fil_layout NHWC --out_layout NHWC
        COMMAND ${IMPLICITGEMM_MLIR_ENV_B} $<TARGET_FILE:test_conv2d> ${IMPLICITGEMM_MLIR_ARGS_B} --input 128 64   56 56 --weights 64   64   1 1 --pads_strides_dilations 0 0 1 1 1 1
        COMMAND ${IMPLICITGEMM_MLIR_ENV_B} $<TARGET_FILE:test_conv2d> ${IMPLICITGEMM_MLIR_ARGS_B} --input 128 64   56 56 --weights 64   64   1 1 --pads_strides_dilations 0 0 1 1 1 1 --in_layout NHWC --fil_layout NHWC --out_layout NHWC
        COMMAND ${IMPLICITGEMM_MLIR_ENV_B} $<TARGET_FILE:test_conv2d> ${IMPLICITGEMM_MLIR_ARGS_B} --input 256 256  56 56 --weights 256  64   1 1 --pads_strides_dilations 0 0 1 1 1 1 --group-count 4

        COMMAND ${IMPLICITGEMM_MLIR_ENV_W} $<TARGET_FILE:test_conv2d> ${IMPLICITGEMM_MLIR_ARGS_W} --input 64  1024 14 14 --weights 256  1024 1 1 --pads_strides_dilations 0 0 1 1 1 1
        COMMAND ${IMPLICITGEMM_MLIR_ENV_W} $<TARGET_FILE:test_conv2d> ${IMPLICITGEMM_MLIR_ARGS_W} --input 64  1024 14 14 --weights 256  1024 1 1 --pads_strides_dilations 0 0 1 1 1 1 --in_layout NHWC --fil_layout NHWC --out_layout NHWC
        COMMAND ${IMPLICITGEMM_MLIR_ENV_W} $<TARGET_FILE:test_conv2d> ${IMPLICITGEMM_MLIR_ARGS_W} --input 256 256  14 14 --weights 256  256  3 3 --pads_strides_dilations 0 0 2 2 1 1
        COMMAND ${IMPLICITGEMM_MLIR_ENV_W} $<TARGET_FILE:test_conv2d> ${IMPLICITGEMM_MLIR_ARGS_W} --input 256 256  14 14 --weights 256  256  3 3 --pads_strides_dilations 0 0 2 2 1 1 --in_layout NHWC --fil_layout NHWC --out_layout NHWC
        COMMAND ${IMPLICITGEMM_MLIR_ENV_W} $<TARGET_FILE:test_conv2d> ${IMPLICITGEMM_MLIR_ARGS_W} --input 128 2048 7  7  --weights 512  2048 1 1 --pads_strides_dilations 0 0 1 1 1 1
        COMMAND ${IMPLICITGEMM_MLIR_ENV_W} $<TARGET_FILE:test_conv2d> ${IMPLICITGEMM_MLIR_ARGS_W} --input 128 2048 7  7  --weights 512  2048 1 1 --pads_strides_dilations 0 0 1 1 1 1 --in_layout NHWC --fil_layout NHWC --out_layout NHWC
        COMMAND ${IMPLICITGEMM_MLIR_ENV_W} $<TARGET_FILE:test_conv2d> ${IMPLICITGEMM_MLIR_ARGS_W} --input 128 64   56 56 --weights 64   64   1 1 --pads_strides_dilations 0 0 1 1 1 1
        COMMAND ${IMPLICITGEMM_MLIR_ENV_W} $<TARGET_FILE:test_conv2d> ${IMPLICITGEMM_MLIR_ARGS_W} --input 128 64   56 56 --weights 64   64   1 1 --pads_strides_dilations 0 0 1 1 1 1 --in_layout NHWC --fil_layout NHWC --out_layout NHWC
        COMMAND ${IMPLICITGEMM_MLIR_ENV_W} $<TARGET_FILE:test_conv2d> ${IMPLICITGEMM_MLIR_ARGS_W} --input 256 1024 14 14 --weights 1024 32   1 1 --pads_strides_dilations 0 0 1 1 1 1 --group-count 32
    )

    set(IMPLICITGEMM_MLIR_ENV_F_XDLOPS ${IMPLICITGEMM_MLIR_ENV_BASE} MIOPEN_DEBUG_FIND_ONLY_SOLVER=ConvMlirIgemmFwdXdlops)
    set(IMPLICITGEMM_MLIR_ENV_B_XDLOPS ${IMPLICITGEMM_MLIR_ENV_BASE} MIOPEN_DEBUG_FIND_ONLY_SOLVER=ConvMlirIgemmBwdXdlops)
    set(IMPLICITGEMM_MLIR_ENV_W_XDLOPS ${IMPLICITGEMM_MLIR_ENV_BASE} MIOPEN_DEBUG_FIND_ONLY_SOLVER=ConvMlirIgemmWrWXdlops)

    # WORKAROUND: test_conv_igemm_mlir_xdlops target should run on gfx908 target only
    # However, since it is a smoke target with MIOPEN_TEST_FLOAT, !MIOPEN_TEST_TENSILE, !SKIP_UNLESS_ALL flags
    # It will be picked up by a non-gfx908 target. Therefore the need to add this if condition guard.
    if(MIOPEN_TEST_GFX908)
        add_custom_test(test_conv_igemm_mlir_xdlops HALF_ENABLED GFX908_ENABLED VEGA_DISABLED MLIR_ENABLED
            COMMAND ${IMPLICITGEMM_MLIR_ENV_F_XDLOPS} $<TARGET_FILE:test_conv2d> ${IMPLICITGEMM_MLIR_ARGS_F} --input 256 1024 14 14 --weights 2048 1024 1 1 --pads_strides_dilations 0 0 2 2 1 1
            COMMAND ${IMPLICITGEMM_MLIR_ENV_F_XDLOPS} $<TARGET_FILE:test_conv2d> ${IMPLICITGEMM_MLIR_ARGS_F} --input 256 1024 14 14 --weights 2048 1024 1 1 --pads_strides_dilations 0 0 2 2 1 1 --in_layout NHWC --fil_layout NHWC --out_layout NHWC
            COMMAND ${IMPLICITGEMM_MLIR_ENV_F_XDLOPS} $<TARGET_FILE:test_conv2d> ${IMPLICITGEMM_MLIR_ARGS_F} --input 256 128  28 28 --weights 128  128  3 3 --pads_strides_dilations 1 1 1 1 1 1
            COMMAND ${IMPLICITGEMM_MLIR_ENV_F_XDLOPS} $<TARGET_FILE:test_conv2d> ${IMPLICITGEMM_MLIR_ARGS_F} --input 256 128  28 28 --weights 128  128  3 3 --pads_strides_dilations 1 1 1 1 1 1 --in_layout NHWC --fil_layout NHWC --out_layout NHWC
            COMMAND ${IMPLICITGEMM_MLIR_ENV_F_XDLOPS} $<TARGET_FILE:test_conv2d> ${IMPLICITGEMM_MLIR_ARGS_F} --input 128 512  7  7  --weights 512  512  3 3 --pads_strides_dilations 1 1 1 1 1 1
            COMMAND ${IMPLICITGEMM_MLIR_ENV_F_XDLOPS} $<TARGET_FILE:test_conv2d> ${IMPLICITGEMM_MLIR_ARGS_F} --input 128 512  7  7  --weights 512  512  3 3 --pads_strides_dilations 1 1 1 1 1 1 --in_layout NHWC --fil_layout NHWC --out_layout NHWC
            COMMAND ${IMPLICITGEMM_MLIR_ENV_F_XDLOPS} $<TARGET_FILE:test_conv2d> ${IMPLICITGEMM_MLIR_ARGS_F} --input 128 64   56 56 --weights 64   64   1 1 --pads_strides_dilations 0 0 1 1 1 1
            COMMAND ${IMPLICITGEMM_MLIR_ENV_F_XDLOPS} $<TARGET_FILE:test_conv2d> ${IMPLICITGEMM_MLIR_ARGS_F} --input 128 64   56 56 --weights 64   64   1 1 --pads_strides_dilations 0 0 1 1 1 1 --in_layout NHWC --fil_layout NHWC --out_layout NHWC
            COMMAND ${IMPLICITGEMM_MLIR_ENV_F_XDLOPS} $<TARGET_FILE:test_conv2d> ${IMPLICITGEMM_MLIR_ARGS_F} --input 256 256  56 56 --weights 256  64   1 1 --pads_strides_dilations 0 0 1 1 1 1 --group-count 4

            COMMAND ${IMPLICITGEMM_MLIR_ENV_B_XDLOPS} $<TARGET_FILE:test_conv2d> ${IMPLICITGEMM_MLIR_ARGS_B} --input 256 1024 14 14 --weights 2048 1024 1 1 --pads_strides_dilations 0 0 2 2 1 1
            COMMAND ${IMPLICITGEMM_MLIR_ENV_B_XDLOPS} $<TARGET_FILE:test_conv2d> ${IMPLICITGEMM_MLIR_ARGS_B} --input 256 1024 14 14 --weights 2048 1024 1 1 --pads_strides_dilations 0 0 2 2 1 1 --in_layout NHWC --fil_layout NHWC --out_layout NHWC
            COMMAND ${IMPLICITGEMM_MLIR_ENV_B_XDLOPS} $<TARGET_FILE:test_conv2d> ${IMPLICITGEMM_MLIR_ARGS_B} --input 256 128  28 28 --weights 128  128  3 3 --pads_strides_dilations 1 1 1 1 1 1
            COMMAND ${IMPLICITGEMM_MLIR_ENV_B_XDLOPS} $<TARGET_FILE:test_conv2d> ${IMPLICITGEMM_MLIR_ARGS_B} --input 256 128  28 28 --weights 128  128  3 3 --pads_strides_dilations 1 1 1 1 1 1 --in_layout NHWC --fil_layout NHWC --out_layout NHWC
            COMMAND ${IMPLICITGEMM_MLIR_ENV_B_XDLOPS} $<TARGET_FILE:test_conv2d> ${IMPLICITGEMM_MLIR_ARGS_B} --input 128 512  7  7  --weights 512  512  3 3 --pads_strides_dilations 1 1 1 1 1 1
            COMMAND ${IMPLICITGEMM_MLIR_ENV_B_XDLOPS} $<TARGET_FILE:test_conv2d> ${IMPLICITGEMM_MLIR_ARGS_B} --input 128 512  7  7  --weights 512  512  3 3 --pads_strides_dilations 1 1 1 1 1 1 --in_layout NHWC --fil_layout NHWC --out_layout NHWC
            COMMAND ${IMPLICITGEMM_MLIR_ENV_B_XDLOPS} $<TARGET_FILE:test_conv2d> ${IMPLICITGEMM_MLIR_ARGS_B} --input 128 64   56 56 --weights 64   64   1 1 --pads_strides_dilations 0 0 1 1 1 1
            COMMAND ${IMPLICITGEMM_MLIR_ENV_B_XDLOPS} $<TARGET_FILE:test_conv2d> ${IMPLICITGEMM_MLIR_ARGS_B} --input 128 64   56 56 --weights 64   64   1 1 --pads_strides_dilations 0 0 1 1 1 1 --in_layout NHWC --fil_layout NHWC --out_layout NHWC
            COMMAND ${IMPLICITGEMM_MLIR_ENV_B_XDLOPS} $<TARGET_FILE:test_conv2d> ${IMPLICITGEMM_MLIR_ARGS_B} --input 256 256  56 56 --weights 256  64   1 1 --pads_strides_dilations 0 0 1 1 1 1 --group-count 4

            COMMAND ${IMPLICITGEMM_MLIR_ENV_W_XDLOPS} $<TARGET_FILE:test_conv2d> ${IMPLICITGEMM_MLIR_ARGS_W} --input 64  1024 14 14 --weights 256  1024 1 1 --pads_strides_dilations 0 0 1 1 1 1
            COMMAND ${IMPLICITGEMM_MLIR_ENV_W_XDLOPS} $<TARGET_FILE:test_conv2d> ${IMPLICITGEMM_MLIR_ARGS_W} --input 64  1024 14 14 --weights 256  1024 1 1 --pads_strides_dilations 0 0 1 1 1 1 --in_layout NHWC --fil_layout NHWC --out_layout NHWC
            COMMAND ${IMPLICITGEMM_MLIR_ENV_W_XDLOPS} $<TARGET_FILE:test_conv2d> ${IMPLICITGEMM_MLIR_ARGS_W} --input 256 256  14 14 --weights 256  256  3 3 --pads_strides_dilations 0 0 2 2 1 1
            COMMAND ${IMPLICITGEMM_MLIR_ENV_W_XDLOPS} $<TARGET_FILE:test_conv2d> ${IMPLICITGEMM_MLIR_ARGS_W} --input 256 256  14 14 --weights 256  256  3 3 --pads_strides_dilations 0 0 2 2 1 1 --in_layout NHWC --fil_layout NHWC --out_layout NHWC
            COMMAND ${IMPLICITGEMM_MLIR_ENV_W_XDLOPS} $<TARGET_FILE:test_conv2d> ${IMPLICITGEMM_MLIR_ARGS_W} --input 128 2048 7  7  --weights 512  2048 1 1 --pads_strides_dilations 0 0 1 1 1 1
            COMMAND ${IMPLICITGEMM_MLIR_ENV_W_XDLOPS} $<TARGET_FILE:test_conv2d> ${IMPLICITGEMM_MLIR_ARGS_W} --input 128 2048 7  7  --weights 512  2048 1 1 --pads_strides_dilations 0 0 1 1 1 1 --in_layout NHWC --fil_layout NHWC --out_layout NHWC
            COMMAND ${IMPLICITGEMM_MLIR_ENV_W_XDLOPS} $<TARGET_FILE:test_conv2d> ${IMPLICITGEMM_MLIR_ARGS_W} --input 128 64   56 56 --weights 64   64   1 1 --pads_strides_dilations 0 0 1 1 1 1
            COMMAND ${IMPLICITGEMM_MLIR_ENV_W_XDLOPS} $<TARGET_FILE:test_conv2d> ${IMPLICITGEMM_MLIR_ARGS_W} --input 128 64   56 56 --weights 64   64   1 1 --pads_strides_dilations 0 0 1 1 1 1 --in_layout NHWC --fil_layout NHWC --out_layout NHWC
            COMMAND ${IMPLICITGEMM_MLIR_ENV_W_XDLOPS} $<TARGET_FILE:test_conv2d> ${IMPLICITGEMM_MLIR_ARGS_W} --input 256 1024 14 14 --weights 1024 32   1 1 --pads_strides_dilations 0 0 1 1 1 1 --group-count 32
        )
    endif()
endif()

set(IMPLICITGEMM_TESTING_ENV
 MIOPEN_DEBUG_CONV_WINOGRAD=0
 MIOPEN_DEBUG_CONV_FFT=0
 MIOPEN_DEBUG_CONV_DIRECT=0
 MIOPEN_DEBUG_CONV_GEMM=0
 MIOPEN_DEBUG_CONV_SCGEMM=0
 MIOPEN_DEBUG_CONV_IMPLICIT_GEMM=1
)

if(WORKAROUND_ISSUE_936 AND MIOPEN_TEST_HALF)
    LIST(APPEND IMPLICITGEMM_TESTING_ENV MIOPEN_DEBUG_CONV_IMPLICIT_GEMM_HIP_FWD_V4R1=0 MIOPEN_FIND_MODE=normal)
    LIST(APPEND IMPLICITGEMM_ARGS --disable-forward --disable-backward-data)
    #Afther fix need to remove '| grep -v "cannot be executed due to incorrect params"'
endif()
add_custom_test(test_conv_for_implicit_gemm SKIP_UNLESS_ALL BF16_ENABLED HALF_ENABLED
COMMAND ${IMPLICITGEMM_TESTING_ENV} $<TARGET_FILE:test_conv2d> ${IMPLICITGEMM_ARGS} --verbose   --input 64  16  28  28  --weights 192 16  3 3 --pads_strides_dilations 0 0 2 2 1 1 | grep -v "cannot be executed due to incorrect params"
COMMAND ${IMPLICITGEMM_TESTING_ENV} $<TARGET_FILE:test_conv2d> ${IMPLICITGEMM_ARGS} --verbose   --input 64  16  14  14  --weights 160 16  3 3 --pads_strides_dilations 0 0 2 2 1 1 | grep -v "cannot be executed due to incorrect params"
COMMAND ${IMPLICITGEMM_TESTING_ENV} $<TARGET_FILE:test_conv2d> ${IMPLICITGEMM_ARGS} --verbose   --input 64  16   7   7  --weights 128 16  3 3 --pads_strides_dilations 0 0 2 2 1 1 | grep -v "cannot be executed due to incorrect params"
COMMAND ${IMPLICITGEMM_TESTING_ENV} $<TARGET_FILE:test_conv2d> ${IMPLICITGEMM_ARGS} --verbose   --input 64  16  55  55  --weights 96  16  1 7 --pads_strides_dilations 0 0 2 2 1 1 | grep -v "cannot be executed due to incorrect params"
COMMAND ${IMPLICITGEMM_TESTING_ENV} $<TARGET_FILE:test_conv2d> ${IMPLICITGEMM_ARGS} --verbose   --input 64  16  28  28  --weights 64  16  1 7 --pads_strides_dilations 0 0 2 2 1 1 | grep -v "cannot be executed due to incorrect params"
COMMAND ${IMPLICITGEMM_TESTING_ENV} $<TARGET_FILE:test_conv2d> ${IMPLICITGEMM_ARGS} --verbose   --input 64  16  14  14  --weights 32  16  1 7 --pads_strides_dilations 0 0 2 2 1 1 | grep -v "cannot be executed due to incorrect params"
COMMAND ${IMPLICITGEMM_TESTING_ENV} $<TARGET_FILE:test_conv2d> ${IMPLICITGEMM_ARGS} --verbose   --input 64  32  28  28  --weights 192 32  3 3 --pads_strides_dilations 0 0 2 2 1 1 | grep -v "cannot be executed due to incorrect params"
COMMAND ${IMPLICITGEMM_TESTING_ENV} $<TARGET_FILE:test_conv2d> ${IMPLICITGEMM_ARGS} --verbose   --input 64  32  14  14  --weights 160 32  3 3 --pads_strides_dilations 0 0 2 2 1 1 | grep -v "cannot be executed due to incorrect params"
COMMAND ${IMPLICITGEMM_TESTING_ENV} $<TARGET_FILE:test_conv2d> ${IMPLICITGEMM_ARGS} --verbose   --input 64  32  7   7   --weights 128 32  3 3 --pads_strides_dilations 0 0 2 2 1 1 | grep -v "cannot be executed due to incorrect params"
COMMAND ${IMPLICITGEMM_TESTING_ENV} $<TARGET_FILE:test_conv2d> ${IMPLICITGEMM_ARGS} --verbose   --input 64  32  55  55  --weights 96  32  1 7 --pads_strides_dilations 0 0 2 2 1 1 | grep -v "cannot be executed due to incorrect params"
COMMAND ${IMPLICITGEMM_TESTING_ENV} $<TARGET_FILE:test_conv2d> ${IMPLICITGEMM_ARGS} --verbose   --input 64  32  28  28  --weights 64  32  1 7 --pads_strides_dilations 0 0 2 2 1 1 | grep -v "cannot be executed due to incorrect params"
COMMAND ${IMPLICITGEMM_TESTING_ENV} $<TARGET_FILE:test_conv2d> ${IMPLICITGEMM_ARGS} --verbose   --input 64  32  14  14  --weights 32  32  1 7 --pads_strides_dilations 0 0 2 2 1 1 | grep -v "cannot be executed due to incorrect params"
COMMAND ${IMPLICITGEMM_TESTING_ENV} $<TARGET_FILE:test_conv2d> ${IMPLICITGEMM_ARGS} --verbose   --input 64  64  56  56  --weights 256 64  1 1 --pads_strides_dilations 0 0 1 1 1 1 | grep -v "cannot be executed due to incorrect params"
COMMAND ${IMPLICITGEMM_TESTING_ENV} $<TARGET_FILE:test_conv2d> ${IMPLICITGEMM_ARGS} --verbose   --input 64  64  56  56  --weights 64  64  1 1 --pads_strides_dilations 0 0 1 1 1 1 | grep -v "cannot be executed due to incorrect params"
COMMAND ${IMPLICITGEMM_TESTING_ENV} $<TARGET_FILE:test_conv2d> ${IMPLICITGEMM_ARGS} --verbose   --input 64  64  73  73  --weights 80  64  1 1 --pads_strides_dilations 0 0 1 1 1 1 | grep -v "cannot be executed due to incorrect params"
COMMAND ${IMPLICITGEMM_TESTING_ENV} $<TARGET_FILE:test_conv2d> ${IMPLICITGEMM_ARGS} --verbose   --input 64  64  56  56  --weights 64  64  1 1 --pads_strides_dilations 0 0 1 1 1 1 | grep -v "cannot be executed due to incorrect params"
COMMAND ${IMPLICITGEMM_TESTING_ENV} $<TARGET_FILE:test_conv2d> ${IMPLICITGEMM_ARGS} --verbose   --input 64  128 55  55  --weights 16  128 1 1 --pads_strides_dilations 0 0 1 1 1 1 | grep -v "cannot be executed due to incorrect params"
COMMAND ${IMPLICITGEMM_TESTING_ENV} $<TARGET_FILE:test_conv2d> ${IMPLICITGEMM_ARGS} --verbose   --input 64  128 28  28  --weights 16  128 1 1 --pads_strides_dilations 0 0 1 1 1 1 | grep -v "cannot be executed due to incorrect params"
COMMAND ${IMPLICITGEMM_TESTING_ENV} $<TARGET_FILE:test_conv2d> ${IMPLICITGEMM_ARGS} --verbose   --input 64  128 14  14  --weights 16  128 1 1 --pads_strides_dilations 0 0 1 1 1 1 | grep -v "cannot be executed due to incorrect params"
COMMAND ${IMPLICITGEMM_TESTING_ENV} $<TARGET_FILE:test_conv2d> ${IMPLICITGEMM_ARGS} --verbose   --input 64  128  7   7  --weights 16  128 1 1 --pads_strides_dilations 0 0 1 1 1 1 | grep -v "cannot be executed due to incorrect params"
COMMAND ${IMPLICITGEMM_TESTING_ENV} $<TARGET_FILE:test_conv2d> ${IMPLICITGEMM_ARGS} --verbose   --input 16   64 56  56  --weights 256  64 1 1 --pads_strides_dilations 0 0 1 1 1 1 | grep -v "cannot be executed due to incorrect params"
COMMAND ${IMPLICITGEMM_TESTING_ENV} $<TARGET_FILE:test_conv2d> ${IMPLICITGEMM_ARGS} --verbose   --input 16   64 56  56  --weights 64   64 1 1 --pads_strides_dilations 0 0 1 1 1 1 | grep -v "cannot be executed due to incorrect params"
COMMAND ${IMPLICITGEMM_TESTING_ENV} $<TARGET_FILE:test_conv2d> ${IMPLICITGEMM_ARGS} --verbose   --input 16   64 73  73  --weights 80   64 1 1 --pads_strides_dilations 0 0 1 1 1 1 | grep -v "cannot be executed due to incorrect params"
COMMAND ${IMPLICITGEMM_TESTING_ENV} $<TARGET_FILE:test_conv2d> ${IMPLICITGEMM_ARGS} --verbose   --input 16   64 56  56  --weights 64   64 1 1 --pads_strides_dilations 0 0 1 1 1 1 | grep -v "cannot be executed due to incorrect params"
COMMAND ${IMPLICITGEMM_TESTING_ENV} $<TARGET_FILE:test_conv2d> ${IMPLICITGEMM_ARGS} --verbose   --input 16  128 55  55  --weights 16  128 1 1 --pads_strides_dilations 0 0 1 1 1 1 | grep -v "cannot be executed due to incorrect params"
COMMAND ${IMPLICITGEMM_TESTING_ENV} $<TARGET_FILE:test_conv2d> ${IMPLICITGEMM_ARGS} --verbose   --input 16  128 28  28  --weights 16  128 1 1 --pads_strides_dilations 0 0 1 1 1 1 | grep -v "cannot be executed due to incorrect params"
# COMMAND ${IMPLICITGEMM_TESTING_ENV} $<TARGET_FILE:test_conv2d> ${IMPLICITGEMM_ARGS} --verbose   --input 16  128     14  14  --weights   16  128     1   1   --pads_strides_dilations    0   0   1   1   1   1
COMMAND ${IMPLICITGEMM_TESTING_ENV} $<TARGET_FILE:test_conv2d> ${IMPLICITGEMM_ARGS} --verbose   --input 16  128      7   7  --weights   16  128     1   1   --pads_strides_dilations    0   0   1   1   1   1 | grep -v "cannot be executed due to incorrect params"
COMMAND	${IMPLICITGEMM_TESTING_ENV} $<TARGET_FILE:test_conv2d> ${IMPLICITGEMM_ARGS} --verbose	--input	64	128	55	55	--weights	16  128		1	1	--pads_strides_dilations	0	0	2	2	1	1     | grep -v "cannot be executed due to incorrect params"
COMMAND	${IMPLICITGEMM_TESTING_ENV} $<TARGET_FILE:test_conv2d> ${IMPLICITGEMM_ARGS} --verbose	--input	64	128	28	28	--weights	16  128		1	1	--pads_strides_dilations	0	0	2	2	1	1     | grep -v "cannot be executed due to incorrect params"
COMMAND	${IMPLICITGEMM_TESTING_ENV} $<TARGET_FILE:test_conv2d> ${IMPLICITGEMM_ARGS} --verbose	--input	64	128	14	14	--weights	16  128		1	1	--pads_strides_dilations	0	0	2	2	1	1     | grep -v "cannot be executed due to incorrect params"
COMMAND	${IMPLICITGEMM_TESTING_ENV} $<TARGET_FILE:test_conv2d> ${IMPLICITGEMM_ARGS} --verbose	--input	64	128	 7	 7	--weights	16  128		1	1	--pads_strides_dilations	0	0	2	2	1	1     | grep -v "cannot be executed due to incorrect params"
COMMAND ${IMPLICITGEMM_TESTING_ENV} $<TARGET_FILE:test_conv2d> ${IMPLICITGEMM_ARGS} --verbose	--input	64	128	    28	28	--weights	512	128	    1	1	--pads_strides_dilations	0	0	1	1	1	1 | grep -v "cannot be executed due to incorrect params"
COMMAND ${IMPLICITGEMM_TESTING_ENV} $<TARGET_FILE:test_conv2d> ${IMPLICITGEMM_ARGS} --verbose	--input	64	160	    73	73	--weights	64	160	1	1	--pads_strides_dilations	0	0	1	1	1	1     | grep -v "cannot be executed due to incorrect params"
COMMAND ${IMPLICITGEMM_TESTING_ENV} $<TARGET_FILE:test_conv2d> ${IMPLICITGEMM_ARGS} --verbose	--input	64	192	    35	35	--weights	32	192	1	1	--pads_strides_dilations	0	0	1	1	1	1     | grep -v "cannot be executed due to incorrect params"
COMMAND ${IMPLICITGEMM_TESTING_ENV} $<TARGET_FILE:test_conv2d> ${IMPLICITGEMM_ARGS} --verbose	--input	64	192	    35	35	--weights	48	192	1	1	--pads_strides_dilations	0	0	1	1	1	1     | grep -v "cannot be executed due to incorrect params"
COMMAND ${IMPLICITGEMM_TESTING_ENV} $<TARGET_FILE:test_conv2d> ${IMPLICITGEMM_ARGS} --verbose	--input	64	192	    35	35	--weights	64	192	1	1	--pads_strides_dilations	0	0	1	1	1	1     | grep -v "cannot be executed due to incorrect params"
COMMAND ${IMPLICITGEMM_TESTING_ENV} $<TARGET_FILE:test_conv2d> ${IMPLICITGEMM_ARGS} --verbose	--input	64	192	28	28	--weights	16	192	1	1	--pads_strides_dilations	0	0	1	1	1	1         | grep -v "cannot be executed due to incorrect params"
COMMAND ${IMPLICITGEMM_TESTING_ENV} $<TARGET_FILE:test_conv2d> ${IMPLICITGEMM_ARGS} --verbose	--input	64	192	28	28	--weights	32	192	1	1	--pads_strides_dilations	0	0	1	1	1	1         | grep -v "cannot be executed due to incorrect params"
COMMAND ${IMPLICITGEMM_TESTING_ENV} $<TARGET_FILE:test_conv2d> ${IMPLICITGEMM_ARGS} --verbose	--input	64	192	28	28	--weights	64	192	1	1	--pads_strides_dilations	0	0	1	1	1	1         | grep -v "cannot be executed due to incorrect params"
COMMAND ${IMPLICITGEMM_TESTING_ENV} $<TARGET_FILE:test_conv2d> ${IMPLICITGEMM_ARGS} --verbose	--input	64	192	28	28	--weights	96	192	1	1	--pads_strides_dilations	0	0	1	1	1	1         | grep -v "cannot be executed due to incorrect params"
COMMAND ${IMPLICITGEMM_TESTING_ENV} $<TARGET_FILE:test_conv2d> ${IMPLICITGEMM_ARGS} --verbose	--input	64	256	    35	35	--weights	48	256	1	1	--pads_strides_dilations	0	0	1	1	1	1     | grep -v "cannot be executed due to incorrect params"
COMMAND ${IMPLICITGEMM_TESTING_ENV} $<TARGET_FILE:test_conv2d> ${IMPLICITGEMM_ARGS} --verbose	--input	64	256	    35	35	--weights	64	256	1	1	--pads_strides_dilations	0	0	1	1	1	1     | grep -v "cannot be executed due to incorrect params"
COMMAND ${IMPLICITGEMM_TESTING_ENV} $<TARGET_FILE:test_conv2d> ${IMPLICITGEMM_ARGS} --verbose	--input	64	256	    56	56	--weights	128	256	    1	1	--pads_strides_dilations	0	0	2	2	1	1 | grep -v "cannot be executed due to incorrect params"
COMMAND ${IMPLICITGEMM_TESTING_ENV} $<TARGET_FILE:test_conv2d> ${IMPLICITGEMM_ARGS} --verbose	--input	64	256	    56	56	--weights	512	256	    1	1	--pads_strides_dilations	0	0	2	2	1	1 | grep -v "cannot be executed due to incorrect params"
COMMAND ${IMPLICITGEMM_TESTING_ENV} $<TARGET_FILE:test_conv2d> ${IMPLICITGEMM_ARGS} --verbose	--input	64	256	    56	56	--weights	64	256	    1	1	--pads_strides_dilations	0	0	1	1	1	1 | grep -v "cannot be executed due to incorrect params"
COMMAND ${IMPLICITGEMM_TESTING_ENV} $<TARGET_FILE:test_conv2d> ${IMPLICITGEMM_ARGS} --verbose	--input	64	256	28	28	--weights	128	256	1	1	--pads_strides_dilations	0	0	1	1	1	1         | grep -v "cannot be executed due to incorrect params"
COMMAND ${IMPLICITGEMM_TESTING_ENV} $<TARGET_FILE:test_conv2d> ${IMPLICITGEMM_ARGS} --verbose	--input	64	256	28	28	--weights	32	256	1	1	--pads_strides_dilations	0	0	1	1	1	1         | grep -v "cannot be executed due to incorrect params"
COMMAND ${IMPLICITGEMM_TESTING_ENV} $<TARGET_FILE:test_conv2d> ${IMPLICITGEMM_ARGS} --verbose	--input	64	256	28	28	--weights	64	256	1	1	--pads_strides_dilations	0	0	1	1	1	1         | grep -v "cannot be executed due to incorrect params"
COMMAND ${IMPLICITGEMM_TESTING_ENV} $<TARGET_FILE:test_conv2d> ${IMPLICITGEMM_ARGS} --verbose	--input	64	288	    35	35	--weights	48	288	1	1	--pads_strides_dilations	0	0	1	1	1	1     | grep -v "cannot be executed due to incorrect params"
COMMAND ${IMPLICITGEMM_TESTING_ENV} $<TARGET_FILE:test_conv2d> ${IMPLICITGEMM_ARGS} --verbose	--input	64	288	    35	35	--weights	64	288	1	1	--pads_strides_dilations	0	0	1	1	1	1     | grep -v "cannot be executed due to incorrect params"
COMMAND ${IMPLICITGEMM_TESTING_ENV} $<TARGET_FILE:test_conv2d> ${IMPLICITGEMM_ARGS} --verbose	--input	64	384	    35	35	--weights	192	384	1	1	--pads_strides_dilations	0	0	1	1	1	1     | grep -v "cannot be executed due to incorrect params"
COMMAND ${IMPLICITGEMM_TESTING_ENV} $<TARGET_FILE:test_conv2d> ${IMPLICITGEMM_ARGS} --verbose	--input	64	384	    35	35	--weights	64	384	1	1	--pads_strides_dilations	0	0	1	1	1	1     | grep -v "cannot be executed due to incorrect params"
COMMAND ${IMPLICITGEMM_TESTING_ENV} $<TARGET_FILE:test_conv2d> ${IMPLICITGEMM_ARGS} --verbose	--input	64	384	    35	35	--weights	96	384	1	1	--pads_strides_dilations	0	0	1	1	1	1     | grep -v "cannot be executed due to incorrect params"
COMMAND ${IMPLICITGEMM_TESTING_ENV} $<TARGET_FILE:test_conv2d> ${IMPLICITGEMM_ARGS} --verbose	--input	64	480	14	14	--weights	16	480	1	1	--pads_strides_dilations	0	0	1	1	1	1         | grep -v "cannot be executed due to incorrect params"
COMMAND ${IMPLICITGEMM_TESTING_ENV} $<TARGET_FILE:test_conv2d> ${IMPLICITGEMM_ARGS} --verbose	--input	64	480	14	14	--weights	192	480	1	1	--pads_strides_dilations	0	0	1	1	1	1         | grep -v "cannot be executed due to incorrect params"
COMMAND ${IMPLICITGEMM_TESTING_ENV} $<TARGET_FILE:test_conv2d> ${IMPLICITGEMM_ARGS} --verbose	--input	64	480	14	14	--weights	64	480	1	1	--pads_strides_dilations	0	0	1	1	1	1         | grep -v "cannot be executed due to incorrect params"
COMMAND ${IMPLICITGEMM_TESTING_ENV} $<TARGET_FILE:test_conv2d> ${IMPLICITGEMM_ARGS} --verbose	--input	64	480	14	14	--weights	96	480	1	1	--pads_strides_dilations	0	0	1	1	1	1         | grep -v "cannot be executed due to incorrect params"
COMMAND ${IMPLICITGEMM_TESTING_ENV} $<TARGET_FILE:test_conv2d> ${IMPLICITGEMM_ARGS} --verbose	--input	64	512	    28	28	--weights	128	512	    1	1	--pads_strides_dilations	0	0	1	1	1	1 | grep -v "cannot be executed due to incorrect params"
COMMAND ${IMPLICITGEMM_TESTING_ENV} $<TARGET_FILE:test_conv2d> ${IMPLICITGEMM_ARGS} --verbose	--input	64	512	    28	28	--weights	256	512	    1	1	--pads_strides_dilations	0	0	2	2	1	1 | grep -v "cannot be executed due to incorrect params"
COMMAND ${IMPLICITGEMM_TESTING_ENV} $<TARGET_FILE:test_conv2d> ${IMPLICITGEMM_ARGS} --verbose	--input	64	512	14	14	--weights	112	512	1	1	--pads_strides_dilations	0	0	1	1	1	1         | grep -v "cannot be executed due to incorrect params"
COMMAND ${IMPLICITGEMM_TESTING_ENV} $<TARGET_FILE:test_conv2d> ${IMPLICITGEMM_ARGS} --verbose	--input	64	512	14	14	--weights	128	512	1	1	--pads_strides_dilations	0	0	1	1	1	1         | grep -v "cannot be executed due to incorrect params"
COMMAND ${IMPLICITGEMM_TESTING_ENV} $<TARGET_FILE:test_conv2d> ${IMPLICITGEMM_ARGS} --verbose	--input	64	512	14	14	--weights	144	512	1	1	--pads_strides_dilations	0	0	1	1	1	1         | grep -v "cannot be executed due to incorrect params"
COMMAND ${IMPLICITGEMM_TESTING_ENV} $<TARGET_FILE:test_conv2d> ${IMPLICITGEMM_ARGS} --verbose	--input	64	512	14	14	--weights	160	512	1	1	--pads_strides_dilations	0	0	1	1	1	1         | grep -v "cannot be executed due to incorrect params"
COMMAND ${IMPLICITGEMM_TESTING_ENV} $<TARGET_FILE:test_conv2d> ${IMPLICITGEMM_ARGS} --verbose	--input	64	512	14	14	--weights	24	512	1	1	--pads_strides_dilations	0	0	1	1	1	1         | grep -v "cannot be executed due to incorrect params"
COMMAND ${IMPLICITGEMM_TESTING_ENV} $<TARGET_FILE:test_conv2d> ${IMPLICITGEMM_ARGS} --verbose	--input	64	512	14	14	--weights	32	512	1	1	--pads_strides_dilations	0	0	1	1	1	1         | grep -v "cannot be executed due to incorrect params"
COMMAND ${IMPLICITGEMM_TESTING_ENV} $<TARGET_FILE:test_conv2d> ${IMPLICITGEMM_ARGS} --verbose	--input	64	512	14	14	--weights	64	512	1	1	--pads_strides_dilations	0	0	1	1	1	1         | grep -v "cannot be executed due to incorrect params"
COMMAND ${IMPLICITGEMM_TESTING_ENV} $<TARGET_FILE:test_conv2d> ${IMPLICITGEMM_ARGS} --verbose   --input 128  832    7  7  --weights   32  832  1   1   --pads_strides_dilations    0   0   1   1   1   1      | grep -v "cannot be executed due to incorrect params"
COMMAND ${IMPLICITGEMM_TESTING_ENV} $<TARGET_FILE:test_conv2d> ${IMPLICITGEMM_ARGS} --verbose   --input 128  832    7  7  --weights   192  832  1   1   --pads_strides_dilations    0   0   1   1   1   1     | grep -v "cannot be executed due to incorrect params"
COMMAND ${IMPLICITGEMM_TESTING_ENV} $<TARGET_FILE:test_conv2d> ${IMPLICITGEMM_ARGS} --verbose   --input 128  832    7  7  --weights   128  832  1   1   --pads_strides_dilations    0   0   1   1   1   1     | grep -v "cannot be executed due to incorrect params"
COMMAND ${IMPLICITGEMM_TESTING_ENV} $<TARGET_FILE:test_conv2d> ${IMPLICITGEMM_ARGS} --verbose   --input 128  832    7  7  --weights   32  832  1   1   --pads_strides_dilations    0   0   1   1   2   2      | grep -v "cannot be executed due to incorrect params"
COMMAND ${IMPLICITGEMM_TESTING_ENV} $<TARGET_FILE:test_conv2d> ${IMPLICITGEMM_ARGS} --verbose   --input 128  832    7  7  --weights   192  832  1   1   --pads_strides_dilations    0   0   1   1   2   2     | grep -v "cannot be executed due to incorrect params"
COMMAND ${IMPLICITGEMM_TESTING_ENV} $<TARGET_FILE:test_conv2d> ${IMPLICITGEMM_ARGS} --verbose   --input 128  832    7  7  --weights   128  832  1   1   --pads_strides_dilations    0   0   1   1   2   2     | grep -v "cannot be executed due to incorrect params"
COMMAND ${IMPLICITGEMM_TESTING_ENV} $<TARGET_FILE:test_conv2d> ${IMPLICITGEMM_ARGS} --verbose   --input 16  2048    7  7  --weights   192  2048 1   1   --pads_strides_dilations    0   0   1   1   2   2     | grep -v "cannot be executed due to incorrect params"
COMMAND	${IMPLICITGEMM_TESTING_ENV} $<TARGET_FILE:test_conv2d> ${IMPLICITGEMM_ARGS} --verbose   --input 64	 32	28 28 --weights   192  32   3	3   --pads_strides_dilations	1   1	2   2	1   1         | grep -v "cannot be executed due to incorrect params"
COMMAND	${IMPLICITGEMM_TESTING_ENV} $<TARGET_FILE:test_conv2d> ${IMPLICITGEMM_ARGS} --verbose   --input 8    16 14 14 --weights   32   16   1   1   --pads_strides_dilations	1   1	1   1	1   1         | grep -v "cannot be executed due to incorrect params"
COMMAND	${IMPLICITGEMM_TESTING_ENV} $<TARGET_FILE:test_conv2d> ${IMPLICITGEMM_ARGS} --verbose   --input 64	 32	14 14 --weights   192  32   3	3   --pads_strides_dilations	1   1	2   2	1   1         | grep -v "cannot be executed due to incorrect params"
COMMAND	${IMPLICITGEMM_TESTING_ENV} $<TARGET_FILE:test_conv2d> ${IMPLICITGEMM_ARGS} --verbose   --input 64	 32	7 7   --weights   192  32   3	3   --pads_strides_dilations	1   1	2   2	1   1         | grep -v "cannot be executed due to incorrect params"
COMMAND	${IMPLICITGEMM_TESTING_ENV} $<TARGET_FILE:test_conv2d> ${IMPLICITGEMM_ARGS} --verbose   --input 64	 32	28 28 --weights   192  32   3	3   --pads_strides_dilations	2   2	2   2	1   1         | grep -v "cannot be executed due to incorrect params"
COMMAND	${IMPLICITGEMM_TESTING_ENV} $<TARGET_FILE:test_conv2d> ${IMPLICITGEMM_ARGS} --verbose   --input 64	 32	14 14 --weights   192  32   3	3   --pads_strides_dilations	2   2	2   2	1   1         | grep -v "cannot be executed due to incorrect params"
COMMAND	${IMPLICITGEMM_TESTING_ENV} $<TARGET_FILE:test_conv2d> ${IMPLICITGEMM_ARGS} --verbose   --input 64	 32	7 7   --weights   192  32   3	3   --pads_strides_dilations	2   2	2   2	1   1         | grep -v "cannot be executed due to incorrect params"
)

add_custom_test(test_conv_group SKIP_UNLESS_ALL  MIOTENSILE_ENABLED
COMMAND	$<TARGET_FILE:test_conv2d>	--verbose	--input	16	128	56	56	--weights	256	4	3	3	--pads_strides_dilations	1	1	1	1	1	1	--group-count	32
COMMAND	$<TARGET_FILE:test_conv2d>	--verbose	--input	16	256	56	56	--weights	512	8	3	3	--pads_strides_dilations	1	1	2	2	1	1	--group-count	32
COMMAND	$<TARGET_FILE:test_conv2d>	--verbose	--input	16	256	28	28	--weights	512	8	3	3	--pads_strides_dilations	1	1	1	1	1	1	--group-count	32
COMMAND	$<TARGET_FILE:test_conv2d>	--verbose	--input	16	512	28	28	--weights	1024	16	3	3	--pads_strides_dilations	1	1	2	2	1	1	--group-count	32
COMMAND	$<TARGET_FILE:test_conv2d>	--verbose	--input	16	512	14	14	--weights	1024	16	3	3	--pads_strides_dilations	1	1	1	1	1	1	--group-count	32
COMMAND	$<TARGET_FILE:test_conv2d>	--verbose	--input	16	1024	14	14	--weights	2048	32	3	3	--pads_strides_dilations	1	1	2	2	1	1	--group-count	32
COMMAND	$<TARGET_FILE:test_conv2d>	--verbose	--input	16	1024	7	7	--weights	2048	32	3	3	--pads_strides_dilations	1	1	1	1	1	1	--group-count	32
COMMAND	$<TARGET_FILE:test_conv2d>	--verbose	--input	32	128	56	56	--weights	256	4	3	3	--pads_strides_dilations	1	1	1	1	1	1	--group-count	32
COMMAND	$<TARGET_FILE:test_conv2d>	--verbose	--input	32	256	56	56	--weights	512	8	3	3	--pads_strides_dilations	1	1	2	2	1	1	--group-count	32
#
# Workaround for "Memory access fault by GPU node" during "HIP Release All" - WrW disabled.
COMMAND	$<TARGET_FILE:test_conv2d>	--verbose	--input	32	256	28	28	--weights	512	8	3	3	--pads_strides_dilations	1	1	1	1	1	1	--group-count	32 --disable-backward-weights
COMMAND	$<TARGET_FILE:test_conv2d>	--verbose	--input	32	512	28	28	--weights	1024	16	3	3	--pads_strides_dilations	1	1	2	2	1	1	--group-count	32
COMMAND	$<TARGET_FILE:test_conv2d>	--verbose	--input	32	512	14	14	--weights	1024	16	3	3	--pads_strides_dilations	1	1	1	1	1	1	--group-count	32
COMMAND	$<TARGET_FILE:test_conv2d>	--verbose	--input	32	1024	14	14	--weights	2048	32	3	3	--pads_strides_dilations	1	1	2	2	1	1	--group-count	32
COMMAND	$<TARGET_FILE:test_conv2d>	--verbose	--input	32	1024	7	7	--weights	2048	32	3	3	--pads_strides_dilations	1	1	1	1	1	1	--group-count	32
COMMAND	$<TARGET_FILE:test_conv2d>	--verbose	--input	4	4	161	700	--weights	32	1	5	20	--pads_strides_dilations	0	0	2	2	1	1	--group-count	4
COMMAND	$<TARGET_FILE:test_conv2d>	--verbose	--input	8	2	161	700	--weights	32	1	5	20	--pads_strides_dilations	0	0	2	2	1	1	--group-count	2
COMMAND	$<TARGET_FILE:test_conv2d>	--verbose	--input	16	4	161	700	--weights	32	1	5	20	--pads_strides_dilations	0	0	2	2	1	1	--group-count	4
COMMAND	$<TARGET_FILE:test_conv2d>	--verbose	--input	32	2	161	700	--weights	32	1	5	20	--pads_strides_dilations	0	0	2	2	1	1	--group-count	2
COMMAND	$<TARGET_FILE:test_conv2d>	--verbose	--input	4	32	79	341	--weights	32	16	5	10	--pads_strides_dilations	0	0	2	2	1	1	--group-count	2
COMMAND	$<TARGET_FILE:test_conv2d>	--verbose	--input	8	32	79	341	--weights	32	16	5	10	--pads_strides_dilations	0	0	2	2	1	1	--group-count	2
COMMAND	$<TARGET_FILE:test_conv2d>	--verbose	--input	16	32	79	341	--weights	32	16	5	10	--pads_strides_dilations	0	0	2	2	1	1	--group-count	2
COMMAND	$<TARGET_FILE:test_conv2d>	--verbose	--input	32	32	79	341	--weights	32	16	5	10	--pads_strides_dilations	0	0	2	2	1	1	--group-count	2
COMMAND	$<TARGET_FILE:test_conv2d>	--verbose	--input	16	4	48	480	--weights	16	1	3	3	--pads_strides_dilations	1	1	1	1	1	1	--group-count	4
COMMAND	$<TARGET_FILE:test_conv2d>	--verbose	--input	16	16	24	240	--weights	32	1	3	3	--pads_strides_dilations	1	1	1	1	1	1	--group-count	16
COMMAND	$<TARGET_FILE:test_conv2d>	--verbose	--input	16	32	12	120	--weights	64	8	3	3	--pads_strides_dilations	1	1	1	1	1	1	--group-count	4
COMMAND	$<TARGET_FILE:test_conv2d>	--verbose	--input	16	64	6	60	--weights	128	16	3	3	--pads_strides_dilations	1	1	1	1	1	1	--group-count	4
COMMAND	$<TARGET_FILE:test_conv2d>	--verbose	--input	8	3	108	108	--weights	63	1	3	3	--pads_strides_dilations	1	1	2	2	1	1	--group-count	3
COMMAND	$<TARGET_FILE:test_conv2d>	--verbose	--input	8	64	54	54	--weights	64	8	3	3	--pads_strides_dilations	1	1	1	1	1	1	--group-count	8
COMMAND	$<TARGET_FILE:test_conv2d>	--verbose	--input	8	128	27	27	--weights	128	16	3	3	--pads_strides_dilations	1	1	1	1	1	1	--group-count	8
COMMAND	$<TARGET_FILE:test_conv2d>	--verbose	--input	8	3	224	224	--weights	63	1	3	3	--pads_strides_dilations	1	1	1	1	1	1	--group-count	3
COMMAND	$<TARGET_FILE:test_conv2d>	--verbose	--input	8	64	112	112	--weights	128	32	3	3	--pads_strides_dilations	1	1	1	1	1	1	--group-count	2
COMMAND	$<TARGET_FILE:test_conv2d>	--verbose	--input	16	9	224	224	--weights	63	3	3	3	--pads_strides_dilations	1	1	1	1	1	1	--group-count	3
#
# Workaround for "Memory access fault by GPU node" during "FP32 gfx908 Hip Release All subset" - WrW disabled.
COMMAND	$<TARGET_FILE:test_conv2d>	--verbose	--input	16	64	112	112	--weights	128	16	3	3	--pads_strides_dilations	1	1	1	1	1	1	--group-count	4 --disable-backward-weights
COMMAND	$<TARGET_FILE:test_conv2d>	--verbose	--input	16	3	224	224	--weights	63	1	7	7	--pads_strides_dilations	3	3	2	2	1	1	--group-count	3
COMMAND	$<TARGET_FILE:test_conv2d>	--verbose	--input	16	192	28	28	--weights	32	12	5	5	--pads_strides_dilations	2	2	1	1	1	1	--group-count	16
COMMAND	$<TARGET_FILE:test_conv2d>	--verbose	--input	16	832	7	7	--weights	128	52	5	5	--pads_strides_dilations	2	2	1	1	1	1	--group-count	16
COMMAND	$<TARGET_FILE:test_conv2d>	--verbose	--input	16	192	28	28	--weights	32	24	1	1	--pads_strides_dilations	0	0	1	1	1	1	--group-count	8
COMMAND	$<TARGET_FILE:test_conv2d>	--verbose	--input	16	832	7	7	--weights	128	104	1	1	--pads_strides_dilations	0	0	1	1	1	1	--group-count	8
COMMAND	$<TARGET_FILE:test_conv2d>	--verbose	--input	11	23	161	700	--weights	46	1	7	7	--pads_strides_dilations	1	1	2	2	1	1	--group-count	23
COMMAND	$<TARGET_FILE:test_conv2d>	--verbose	--input	8	7	224	224	--weights	63	1	3	3	--pads_strides_dilations	1	1	1	1	1	1	--group-count	7
COMMAND	$<TARGET_FILE:test_conv2d>	--verbose	--input	8	7	224	224	--weights	63	1	3	3	--pads_strides_dilations	0	0	1	1	1	1	--group-count	7
COMMAND	$<TARGET_FILE:test_conv2d>	--verbose	--input	8	7	224	224	--weights	63	1	3	3	--pads_strides_dilations	0	0	2	2	1	1	--group-count	7
COMMAND	$<TARGET_FILE:test_conv2d>	--verbose	--input	8	7	224	224	--weights	63	1	3	3	--pads_strides_dilations	1	1	2	2	1	1	--group-count	7
COMMAND	$<TARGET_FILE:test_conv2d>	--verbose	--input	8	7	224	224	--weights	63	1	3	3	--pads_strides_dilations	2	2	2	2	1	1	--group-count	7
COMMAND	$<TARGET_FILE:test_conv2d>	--verbose	--input	8	3	108	108	--weights	63	1	3	3	--pads_strides_dilations	1	1	1	1	1	1	--group-count	3
COMMAND	$<TARGET_FILE:test_conv2d>	--verbose	--input	8	3	108	108	--weights	63	1	3	3	--pads_strides_dilations	0	0	1	1	1	1	--group-count	3
COMMAND	$<TARGET_FILE:test_conv2d>	--verbose	--input	8	3	108	108	--weights	63	1	3	3	--pads_strides_dilations	0	0	2	2	1	1	--group-count	3
COMMAND	$<TARGET_FILE:test_conv2d>	--verbose	--input	8	3	108	108	--weights	63	1	3	3	--pads_strides_dilations	1	1	2	2	1	1	--group-count	3
COMMAND	$<TARGET_FILE:test_conv2d>	--verbose	--input	8	3	108	108	--weights	63	1	3	3	--pads_strides_dilations	2	2	2	2	1	1	--group-count	3
)

if(MIOPEN_TEST_DEEPBENCH)
    add_custom_test(test_deepbench_rnn  MIOTENSILE_ENABLED
    COMMAND $<TARGET_FILE:test_rnn_vanilla> --verbose --batch-size 16 --seq-len 50 --vector-len 1760 --hidden-size 1760 --num-layers 1 --in-mode 1 --bias-mode 0 -dir-mode 0 --rnn-mode 0 --flat-batch-fill
    COMMAND $<TARGET_FILE:test_rnn_vanilla> --verbose --batch-size 32 --seq-len 50 --vector-len 1760 --hidden-size 1760 --num-layers 1 --in-mode 1 --bias-mode 0 -dir-mode 0 --rnn-mode 0 --flat-batch-fill
    COMMAND $<TARGET_FILE:test_rnn_vanilla> --verbose --batch-size 64 --seq-len 50 --vector-len 1760 --hidden-size 1760 --num-layers 1 --in-mode 1 --bias-mode 0 -dir-mode 0 --rnn-mode 0 --flat-batch-fill
    COMMAND $<TARGET_FILE:test_rnn_vanilla> --verbose --batch-size 128 --seq-len 50 --vector-len 1760 --hidden-size 1760 --num-layers 1 --in-mode 1 --bias-mode 0 -dir-mode 0 --rnn-mode 0 --flat-batch-fill
    COMMAND $<TARGET_FILE:test_rnn_vanilla> --verbose --batch-size 16 --seq-len 50 --vector-len 2048 --hidden-size 2048 --num-layers 1 --in-mode 1 --bias-mode 0 -dir-mode 0 --rnn-mode 0 --flat-batch-fill
    COMMAND $<TARGET_FILE:test_rnn_vanilla> --verbose --batch-size 32 --seq-len 50 --vector-len 2048 --hidden-size 2048 --num-layers 1 --in-mode 1 --bias-mode 0 -dir-mode 0 --rnn-mode 0 --flat-batch-fill
    COMMAND $<TARGET_FILE:test_rnn_vanilla> --verbose --batch-size 64 --seq-len 50 --vector-len 2048 --hidden-size 2048 --num-layers 1 --in-mode 1 --bias-mode 0 -dir-mode 0 --rnn-mode 0 --flat-batch-fill
    COMMAND $<TARGET_FILE:test_rnn_vanilla> --verbose --batch-size 128 --seq-len 50 --vector-len 2048 --hidden-size 2048 --num-layers 1 --in-mode 1 --bias-mode 0 -dir-mode 0 --rnn-mode 0 --flat-batch-fill
    COMMAND $<TARGET_FILE:test_rnn_vanilla> --verbose --batch-size 16 --seq-len 50 --vector-len 2560 --hidden-size 2560 --num-layers 1 --in-mode 1 --bias-mode 0 -dir-mode 0 --rnn-mode 0 --flat-batch-fill
    COMMAND $<TARGET_FILE:test_rnn_vanilla> --verbose --batch-size 32 --seq-len 50 --vector-len 2560 --hidden-size 2560 --num-layers 1 --in-mode 1 --bias-mode 0 -dir-mode 0 --rnn-mode 0 --flat-batch-fill
    COMMAND $<TARGET_FILE:test_rnn_vanilla> --verbose --batch-size 64 --seq-len 50 --vector-len 2560 --hidden-size 2560 --num-layers 1 --in-mode 1 --bias-mode 0 -dir-mode 0 --rnn-mode 0 --flat-batch-fill
    COMMAND $<TARGET_FILE:test_rnn_vanilla> --verbose --batch-size 128 --seq-len 50 --vector-len 2560 --hidden-size 2560 --num-layers 1 --in-mode 1 --bias-mode 0 -dir-mode 0 --rnn-mode 0 --flat-batch-fill
    COMMAND $<TARGET_FILE:test_lstm> --verbose --batch-size 16 --seq-len 25 --vector-len 512 --hidden-size 512 --num-layers 1 --in-mode 1 --bias-mode 0 -dir-mode 0 --rnn-mode 0 --flat-batch-fill
    COMMAND $<TARGET_FILE:test_lstm> --verbose --batch-size 32 --seq-len 25 --vector-len 512 --hidden-size 512 --num-layers 1 --in-mode 1 --bias-mode 0 -dir-mode 0 --rnn-mode 0 --flat-batch-fill
    COMMAND $<TARGET_FILE:test_lstm> --verbose --batch-size 64 --seq-len 25 --vector-len 512 --hidden-size 512 --num-layers 1 --in-mode 1 --bias-mode 0 -dir-mode 0 --rnn-mode 0 --flat-batch-fill
    COMMAND $<TARGET_FILE:test_lstm> --verbose --batch-size 128 --seq-len 25 --vector-len 512 --hidden-size 512 --num-layers 1 --in-mode 1 --bias-mode 0 -dir-mode 0 --rnn-mode 0 --flat-batch-fill
    COMMAND $<TARGET_FILE:test_lstm> --verbose --batch-size 16 --seq-len 25 --vector-len 1024 --hidden-size 1024 --num-layers 1 --in-mode 1 --bias-mode 0 -dir-mode 0 --rnn-mode 0 --flat-batch-fill
    COMMAND $<TARGET_FILE:test_lstm> --verbose --batch-size 32 --seq-len 25 --vector-len 1024 --hidden-size 1024 --num-layers 1 --in-mode 1 --bias-mode 0 -dir-mode 0 --rnn-mode 0 --flat-batch-fill
    COMMAND $<TARGET_FILE:test_lstm> --verbose --batch-size 64 --seq-len 25 --vector-len 1024 --hidden-size 1024 --num-layers 1 --in-mode 1 --bias-mode 0 -dir-mode 0 --rnn-mode 0 --flat-batch-fill
    COMMAND $<TARGET_FILE:test_lstm> --verbose --batch-size 128 --seq-len 25 --vector-len 1024 --hidden-size 1024 --num-layers 1 --in-mode 1 --bias-mode 0 -dir-mode 0 --rnn-mode 0 --flat-batch-fill
    COMMAND $<TARGET_FILE:test_lstm> --verbose --batch-size 16 --seq-len 25 --vector-len 2048 --hidden-size 2048 --num-layers 1 --in-mode 1 --bias-mode 0 -dir-mode 0 --rnn-mode 0 --flat-batch-fill
    COMMAND $<TARGET_FILE:test_lstm> --verbose --batch-size 32 --seq-len 25 --vector-len 2048 --hidden-size 2048 --num-layers 1 --in-mode 1 --bias-mode 0 -dir-mode 0 --rnn-mode 0 --flat-batch-fill
    COMMAND $<TARGET_FILE:test_lstm> --verbose --batch-size 64 --seq-len 25 --vector-len 2048 --hidden-size 2048 --num-layers 1 --in-mode 1 --bias-mode 0 -dir-mode 0 --rnn-mode 0 --flat-batch-fill
    COMMAND $<TARGET_FILE:test_lstm> --verbose --batch-size 128 --seq-len 25 --vector-len 2048 --hidden-size 2048 --num-layers 1 --in-mode 1 --bias-mode 0 -dir-mode 0 --rnn-mode 0 --flat-batch-fill
    COMMAND $<TARGET_FILE:test_lstm> --verbose --batch-size 16 --seq-len 25 --vector-len 4096 --hidden-size 4096 --num-layers 1 --in-mode 1 --bias-mode 0 -dir-mode 0 --rnn-mode 0 --flat-batch-fill
    COMMAND $<TARGET_FILE:test_lstm> --verbose --batch-size 32 --seq-len 25 --vector-len 4096 --hidden-size 4096 --num-layers 1 --in-mode 1 --bias-mode 0 -dir-mode 0 --rnn-mode 0 --flat-batch-fill
    COMMAND $<TARGET_FILE:test_lstm> --verbose --batch-size 64 --seq-len 25 --vector-len 4096 --hidden-size 4096 --num-layers 1 --in-mode 1 --bias-mode 0 -dir-mode 0 --rnn-mode 0 --flat-batch-fill
    COMMAND $<TARGET_FILE:test_lstm> --verbose --batch-size 128 --seq-len 25 --vector-len 4096 --hidden-size 4096 --num-layers 1 --in-mode 1 --bias-mode 0 -dir-mode 0 --rnn-mode 0 --flat-batch-fill
    COMMAND $<TARGET_FILE:test_lstm> --verbose --batch-size 8 --seq-len 50 --vector-len 1536 --hidden-size 1536 --num-layers 1 --in-mode 1 --bias-mode 0 -dir-mode 0 --rnn-mode 0 --flat-batch-fill
    COMMAND $<TARGET_FILE:test_lstm> --verbose --batch-size 16 --seq-len 50 --vector-len 1536 --hidden-size 1536 --num-layers 1 --in-mode 1 --bias-mode 0 -dir-mode 0 --rnn-mode 0 --flat-batch-fill
    COMMAND $<TARGET_FILE:test_lstm> --verbose --batch-size 32 --seq-len 50 --vector-len 1536 --hidden-size 1536 --num-layers 1 --in-mode 1 --bias-mode 0 -dir-mode 0 --rnn-mode 0 --flat-batch-fill
    COMMAND $<TARGET_FILE:test_lstm> --verbose --batch-size 16 --seq-len 150 --vector-len 256 --hidden-size 256 --num-layers 1 --in-mode 1 --bias-mode 0 -dir-mode 0 --rnn-mode 0 --flat-batch-fill
    COMMAND $<TARGET_FILE:test_lstm> --verbose --batch-size 32 --seq-len 150 --vector-len 256 --hidden-size 256 --num-layers 1 --in-mode 1 --bias-mode 0 -dir-mode 0 --rnn-mode 0 --flat-batch-fill
    COMMAND $<TARGET_FILE:test_lstm> --verbose --batch-size 64 --seq-len 150 --vector-len 256 --hidden-size 256 --num-layers 1 --in-mode 1 --bias-mode 0 -dir-mode 0 --rnn-mode 0 --flat-batch-fill
    COMMAND $<TARGET_FILE:test_gru> --verbose --batch-size 32 --seq-len 1500 --vector-len 2816 --hidden-size 2816 --num-layers 1 --in-mode 1 --bias-mode 0 -dir-mode 0 --rnn-mode 0 --flat-batch-fill
    COMMAND $<TARGET_FILE:test_gru> --verbose --batch-size 32 --seq-len 750 --vector-len 2816 --hidden-size 2816 --num-layers 1 --in-mode 1 --bias-mode 0 -dir-mode 0 --rnn-mode 0 --flat-batch-fill
    COMMAND $<TARGET_FILE:test_gru> --verbose --batch-size 32 --seq-len 375 --vector-len 2816 --hidden-size 2816 --num-layers 1 --in-mode 1 --bias-mode 0 -dir-mode 0 --rnn-mode 0 --flat-batch-fill
    COMMAND $<TARGET_FILE:test_gru> --verbose --batch-size 32 --seq-len 187 --vector-len 2816 --hidden-size 2816 --num-layers 1 --in-mode 1 --bias-mode 0 -dir-mode 0 --rnn-mode 0 --flat-batch-fill
    COMMAND $<TARGET_FILE:test_gru> --verbose --batch-size 32 --seq-len 1500 --vector-len 2048 --hidden-size 2048 --num-layers 1 --in-mode 1 --bias-mode 0 -dir-mode 0 --rnn-mode 0 --flat-batch-fill
    COMMAND $<TARGET_FILE:test_gru> --verbose --batch-size 32 --seq-len 750 --vector-len 2048 --hidden-size 2048 --num-layers 1 --in-mode 1 --bias-mode 0 -dir-mode 0 --rnn-mode 0 --flat-batch-fill
    COMMAND $<TARGET_FILE:test_gru> --verbose --batch-size 32 --seq-len 375 --vector-len 2048 --hidden-size 2048 --num-layers 1 --in-mode 1 --bias-mode 0 -dir-mode 0 --rnn-mode 0 --flat-batch-fill
    COMMAND $<TARGET_FILE:test_gru> --verbose --batch-size 32 --seq-len 187 --vector-len 2048 --hidden-size 2048 --num-layers 1 --in-mode 1 --bias-mode 0 -dir-mode 0 --rnn-mode 0 --flat-batch-fill
    COMMAND $<TARGET_FILE:test_gru> --verbose --batch-size 32 --seq-len 1500 --vector-len 1536 --hidden-size 1536 --num-layers 1 --in-mode 1 --bias-mode 0 -dir-mode 0 --rnn-mode 0 --flat-batch-fill
    COMMAND $<TARGET_FILE:test_gru> --verbose --batch-size 32 --seq-len 750 --vector-len 1536 --hidden-size 1536 --num-layers 1 --in-mode 1 --bias-mode 0 -dir-mode 0 --rnn-mode 0 --flat-batch-fill
    COMMAND $<TARGET_FILE:test_gru> --verbose --batch-size 32 --seq-len 375 --vector-len 1536 --hidden-size 1536 --num-layers 1 --in-mode 1 --bias-mode 0 -dir-mode 0 --rnn-mode 0 --flat-batch-fill
    COMMAND $<TARGET_FILE:test_gru> --verbose --batch-size 32 --seq-len 187 --vector-len 1536 --hidden-size 1536 --num-layers 1 --in-mode 1 --bias-mode 0 -dir-mode 0 --rnn-mode 0 --flat-batch-fill
    COMMAND $<TARGET_FILE:test_gru> --verbose --batch-size 32 --seq-len 1500 --vector-len 2560 --hidden-size 2560 --num-layers 1 --in-mode 1 --bias-mode 0 -dir-mode 0 --rnn-mode 0 --flat-batch-fill
    COMMAND $<TARGET_FILE:test_gru> --verbose --batch-size 32 --seq-len 750 --vector-len 2560 --hidden-size 2560 --num-layers 1 --in-mode 1 --bias-mode 0 -dir-mode 0 --rnn-mode 0 --flat-batch-fill
    COMMAND $<TARGET_FILE:test_gru> --verbose --batch-size 32 --seq-len 375 --vector-len 2560 --hidden-size 2560 --num-layers 1 --in-mode 1 --bias-mode 0 -dir-mode 0 --rnn-mode 0 --flat-batch-fill
    COMMAND $<TARGET_FILE:test_gru> --verbose --batch-size 32 --seq-len 187 --vector-len 2560 --hidden-size 2560 --num-layers 1 --in-mode 1 --bias-mode 0 -dir-mode 0 --rnn-mode 0 --flat-batch-fill
    COMMAND $<TARGET_FILE:test_gru> --verbose --batch-size 32 --seq-len 1 --vector-len 512 --hidden-size 512 --num-layers 1 --in-mode 1 --bias-mode 0 -dir-mode 0 --rnn-mode 0 --flat-batch-fill
    COMMAND $<TARGET_FILE:test_gru> --verbose --batch-size 32 --seq-len 1500 --vector-len 1024 --hidden-size 1024 --num-layers 1 --in-mode 1 --bias-mode 0 -dir-mode 0 --rnn-mode 0 --flat-batch-fill
    COMMAND $<TARGET_FILE:test_gru> --verbose --batch-size 64 --seq-len 1500 --vector-len 1024 --hidden-size 1024 --num-layers 1 --in-mode 1 --bias-mode 0 -dir-mode 0 --rnn-mode 0 --flat-batch-fill
    )
endif()


add_custom_test(test_rnn_extra SKIP_UNLESS_ALL  MIOTENSILE_ENABLED
COMMAND $<TARGET_FILE:test_rnn_vanilla> --verbose --batch-size 32 --seq-len 3 --batch-seq 32 32 32 --vector-len 128 --hidden-size 128 --num-layers 1 --in-mode 0 --bias-mode 0 -dir-mode 0 --rnn-mode 0 --no-hx
COMMAND $<TARGET_FILE:test_rnn_vanilla> --verbose --batch-size 32 --seq-len 3 --batch-seq 32 32 32 --vector-len 128 --hidden-size 128 --num-layers 1 --in-mode 0 --bias-mode 0 -dir-mode 0 --rnn-mode 0 --no-dhy
COMMAND $<TARGET_FILE:test_rnn_vanilla> --verbose --batch-size 32 --seq-len 3 --batch-seq 32 32 32 --vector-len 128 --hidden-size 128 --num-layers 1 --in-mode 0 --bias-mode 0 -dir-mode 0 --rnn-mode 0 --no-hx --no-dhy
COMMAND $<TARGET_FILE:test_rnn_vanilla> --verbose --batch-size 32 --seq-len 3 --batch-seq 32 32 32 --vector-len 128 --hidden-size 128 --num-layers 1 --in-mode 0 --bias-mode 0 -dir-mode 0 --rnn-mode 1 --no-hx
COMMAND $<TARGET_FILE:test_rnn_vanilla> --verbose --batch-size 32 --seq-len 3 --batch-seq 32 32 32 --vector-len 128 --hidden-size 128 --num-layers 1 --in-mode 0 --bias-mode 0 -dir-mode 0 --rnn-mode 1 --no-dhy
COMMAND $<TARGET_FILE:test_rnn_vanilla> --verbose --batch-size 32 --seq-len 3 --batch-seq 32 32 32 --vector-len 128 --hidden-size 128 --num-layers 1 --in-mode 0 --bias-mode 0 -dir-mode 0 --rnn-mode 1 --no-hx --no-dhy
COMMAND $<TARGET_FILE:test_rnn_vanilla> --verbose --batch-size 32 --seq-len 3 --batch-seq 32 32 32 --vector-len 128 --hidden-size 128 --num-layers 1 --in-mode 0 --bias-mode 0 -dir-mode 1 --rnn-mode 0 --no-hx
COMMAND $<TARGET_FILE:test_rnn_vanilla> --verbose --batch-size 32 --seq-len 3 --batch-seq 32 32 32 --vector-len 128 --hidden-size 128 --num-layers 1 --in-mode 0 --bias-mode 0 -dir-mode 1 --rnn-mode 0 --no-dhy
COMMAND $<TARGET_FILE:test_rnn_vanilla> --verbose --batch-size 32 --seq-len 3 --batch-seq 32 32 32 --vector-len 128 --hidden-size 128 --num-layers 1 --in-mode 0 --bias-mode 0 -dir-mode 1 --rnn-mode 0 --no-hx --no-dhy
COMMAND $<TARGET_FILE:test_rnn_vanilla> --verbose --batch-size 32 --seq-len 3 --batch-seq 32 32 32 --vector-len 128 --hidden-size 128 --num-layers 1 --in-mode 0 --bias-mode 0 -dir-mode 1 --rnn-mode 1 --no-hx
COMMAND $<TARGET_FILE:test_rnn_vanilla> --verbose --batch-size 32 --seq-len 3 --batch-seq 32 32 32 --vector-len 128 --hidden-size 128 --num-layers 1 --in-mode 0 --bias-mode 0 -dir-mode 1 --rnn-mode 1 --no-dhy
COMMAND $<TARGET_FILE:test_rnn_vanilla> --verbose --batch-size 32 --seq-len 3 --batch-seq 32 32 32 --vector-len 128 --hidden-size 128 --num-layers 1 --in-mode 0 --bias-mode 0 -dir-mode 1 --rnn-mode 1 --no-hx --no-dhy
COMMAND $<TARGET_FILE:test_rnn_vanilla> --verbose --batch-size 32 --seq-len 3 --batch-seq 32 32 32 --vector-len 128 --hidden-size 128 --num-layers 1 --in-mode 0 --bias-mode 0 -dir-mode 0 --rnn-mode 0 --no-hy
COMMAND $<TARGET_FILE:test_rnn_vanilla> --verbose --batch-size 32 --seq-len 3 --batch-seq 32 32 32 --vector-len 128 --hidden-size 128 --num-layers 1 --in-mode 0 --bias-mode 0 -dir-mode 0 --rnn-mode 0 --no-dhx
COMMAND $<TARGET_FILE:test_rnn_vanilla> --verbose --batch-size 32 --seq-len 3 --batch-seq 32 32 32 --vector-len 128 --hidden-size 128 --num-layers 1 --in-mode 0 --bias-mode 0 -dir-mode 0 --rnn-mode 0 --no-hy --no-dhx
COMMAND $<TARGET_FILE:test_rnn_vanilla> --verbose --batch-size 32 --seq-len 3 --batch-seq 32 32 32 --vector-len 128 --hidden-size 128 --num-layers 1 --in-mode 0 --bias-mode 0 -dir-mode 0 --rnn-mode 1 --no-hy
COMMAND $<TARGET_FILE:test_rnn_vanilla> --verbose --batch-size 32 --seq-len 3 --batch-seq 32 32 32 --vector-len 128 --hidden-size 128 --num-layers 1 --in-mode 0 --bias-mode 0 -dir-mode 0 --rnn-mode 1 --no-dhx
COMMAND $<TARGET_FILE:test_rnn_vanilla> --verbose --batch-size 32 --seq-len 3 --batch-seq 32 32 32 --vector-len 128 --hidden-size 128 --num-layers 1 --in-mode 0 --bias-mode 0 -dir-mode 0 --rnn-mode 1 --no-hy --no-dhx
COMMAND $<TARGET_FILE:test_rnn_vanilla> --verbose --batch-size 32 --seq-len 3 --batch-seq 32 32 32 --vector-len 128 --hidden-size 128 --num-layers 1 --in-mode 0 --bias-mode 0 -dir-mode 1 --rnn-mode 0 --no-hy
COMMAND $<TARGET_FILE:test_rnn_vanilla> --verbose --batch-size 32 --seq-len 3 --batch-seq 32 32 32 --vector-len 128 --hidden-size 128 --num-layers 1 --in-mode 0 --bias-mode 0 -dir-mode 1 --rnn-mode 0 --no-dhx
COMMAND $<TARGET_FILE:test_rnn_vanilla> --verbose --batch-size 32 --seq-len 3 --batch-seq 32 32 32 --vector-len 128 --hidden-size 128 --num-layers 1 --in-mode 0 --bias-mode 0 -dir-mode 1 --rnn-mode 0 --no-hy --no-dhx
COMMAND $<TARGET_FILE:test_rnn_vanilla> --verbose --batch-size 32 --seq-len 3 --batch-seq 32 32 32 --vector-len 128 --hidden-size 128 --num-layers 1 --in-mode 0 --bias-mode 0 -dir-mode 1 --rnn-mode 1 --no-hy
COMMAND $<TARGET_FILE:test_rnn_vanilla> --verbose --batch-size 32 --seq-len 3 --batch-seq 32 32 32 --vector-len 128 --hidden-size 128 --num-layers 1 --in-mode 0 --bias-mode 0 -dir-mode 1 --rnn-mode 1 --no-dhx
COMMAND $<TARGET_FILE:test_rnn_vanilla> --verbose --batch-size 32 --seq-len 3 --batch-seq 32 32 32 --vector-len 128 --hidden-size 128 --num-layers 1 --in-mode 0 --bias-mode 0 -dir-mode 1 --rnn-mode 1 --no-hy --no-dhx
COMMAND $<TARGET_FILE:test_rnn_vanilla> --verbose --batch-size 32 --seq-len 3 --batch-seq 32 32 32 --vector-len 128 --hidden-size 128 --num-layers 1 --in-mode 0 --bias-mode 0 -dir-mode 0 --rnn-mode 0 --no-hx --no-dhy --no-hy --no-dhx
COMMAND $<TARGET_FILE:test_rnn_vanilla> --verbose --batch-size 32 --seq-len 3 --batch-seq 32 32 32 --vector-len 128 --hidden-size 128 --num-layers 1 --in-mode 0 --bias-mode 0 -dir-mode 0 --rnn-mode 1 --no-hx --no-dhy --no-hy --no-dhx
COMMAND $<TARGET_FILE:test_rnn_vanilla> --verbose --batch-size 32 --seq-len 3 --batch-seq 32 32 32 --vector-len 128 --hidden-size 128 --num-layers 1 --in-mode 0 --bias-mode 0 -dir-mode 1 --rnn-mode 0 --no-hx --no-dhy --no-hy --no-dhx
COMMAND $<TARGET_FILE:test_rnn_vanilla> --verbose --batch-size 32 --seq-len 3 --batch-seq 32 32 32 --vector-len 128 --hidden-size 128 --num-layers 1 --in-mode 0 --bias-mode 0 -dir-mode 1 --rnn-mode 1 --no-hx --no-dhy --no-hy --no-dhx
)

add_custom_test(test_gru_extra SKIP_UNLESS_ALL  MIOTENSILE_ENABLED
COMMAND $<TARGET_FILE:test_gru> --verbose --batch-size 32 --seq-len 3 --batch-seq 32 32 32 --vector-len 128 --hidden-size 128 --num-layers 1 --in-mode 0 --bias-mode 0 -dir-mode 0 --no-hx
COMMAND $<TARGET_FILE:test_gru> --verbose --batch-size 32 --seq-len 3 --batch-seq 32 32 32 --vector-len 128 --hidden-size 128 --num-layers 1 --in-mode 0 --bias-mode 0 -dir-mode 0 --no-dhy
COMMAND $<TARGET_FILE:test_gru> --verbose --batch-size 32 --seq-len 3 --batch-seq 32 32 32 --vector-len 128 --hidden-size 128 --num-layers 1 --in-mode 0 --bias-mode 0 -dir-mode 0 --no-hx --no-dhy
COMMAND $<TARGET_FILE:test_gru> --verbose --batch-size 32 --seq-len 3 --batch-seq 32 32 32 --vector-len 128 --hidden-size 128 --num-layers 1 --in-mode 0 --bias-mode 0 -dir-mode 1 --no-hx
COMMAND $<TARGET_FILE:test_gru> --verbose --batch-size 32 --seq-len 3 --batch-seq 32 32 32 --vector-len 128 --hidden-size 128 --num-layers 1 --in-mode 0 --bias-mode 0 -dir-mode 1 --no-dhy
COMMAND $<TARGET_FILE:test_gru> --verbose --batch-size 32 --seq-len 3 --batch-seq 32 32 32 --vector-len 128 --hidden-size 128 --num-layers 1 --in-mode 0 --bias-mode 0 -dir-mode 1 --no-hx --no-dhy
COMMAND $<TARGET_FILE:test_gru> --verbose --batch-size 32 --seq-len 3 --batch-seq 32 32 32 --vector-len 128 --hidden-size 128 --num-layers 1 --in-mode 0 --bias-mode 0 -dir-mode 0 --no-hy
COMMAND $<TARGET_FILE:test_gru> --verbose --batch-size 32 --seq-len 3 --batch-seq 32 32 32 --vector-len 128 --hidden-size 128 --num-layers 1 --in-mode 0 --bias-mode 0 -dir-mode 0 --no-dhx
COMMAND $<TARGET_FILE:test_gru> --verbose --batch-size 32 --seq-len 3 --batch-seq 32 32 32 --vector-len 128 --hidden-size 128 --num-layers 1 --in-mode 0 --bias-mode 0 -dir-mode 0 --no-hy --no-dhx
COMMAND $<TARGET_FILE:test_gru> --verbose --batch-size 32 --seq-len 3 --batch-seq 32 32 32 --vector-len 128 --hidden-size 128 --num-layers 1 --in-mode 0 --bias-mode 0 -dir-mode 1 --no-hy
COMMAND $<TARGET_FILE:test_gru> --verbose --batch-size 32 --seq-len 3 --batch-seq 32 32 32 --vector-len 128 --hidden-size 128 --num-layers 1 --in-mode 0 --bias-mode 0 -dir-mode 1 --no-dhx
COMMAND $<TARGET_FILE:test_gru> --verbose --batch-size 32 --seq-len 3 --batch-seq 32 32 32 --vector-len 128 --hidden-size 128 --num-layers 1 --in-mode 0 --bias-mode 0 -dir-mode 1 --no-hy --no-dhx
COMMAND $<TARGET_FILE:test_gru> --verbose --batch-size 32 --seq-len 3 --batch-seq 32 32 32 --vector-len 128 --hidden-size 128 --num-layers 1 --in-mode 0 --bias-mode 0 -dir-mode 0 --no-hx --no-dhy --no-hy --no-dhx
COMMAND $<TARGET_FILE:test_gru> --verbose --batch-size 32 --seq-len 3 --batch-seq 32 32 32 --vector-len 128 --hidden-size 128 --num-layers 1 --in-mode 0 --bias-mode 0 -dir-mode 1 --no-hx --no-dhy --no-hy --no-dhx
)

add_custom_test(test_lstm_extra SKIP_UNLESS_ALL  MIOTENSILE_ENABLED
COMMAND $<TARGET_FILE:test_lstm> --verbose --batch-size 32 --seq-len 3 --batch-seq 32 32 32 --vector-len 128 --hidden-size 128 --num-layers 1 --in-mode 0 --bias-mode 0 -dir-mode 0 --no-hx
COMMAND $<TARGET_FILE:test_lstm> --verbose --batch-size 32 --seq-len 3 --batch-seq 32 32 32 --vector-len 128 --hidden-size 128 --num-layers 1 --in-mode 0 --bias-mode 0 -dir-mode 0 --no-dhy
COMMAND $<TARGET_FILE:test_lstm> --verbose --batch-size 32 --seq-len 3 --batch-seq 32 32 32 --vector-len 128 --hidden-size 128 --num-layers 1 --in-mode 0 --bias-mode 0 -dir-mode 0 --no-hx --no-dhy
COMMAND $<TARGET_FILE:test_lstm> --verbose --batch-size 32 --seq-len 3 --batch-seq 32 32 32 --vector-len 128 --hidden-size 128 --num-layers 1 --in-mode 0 --bias-mode 0 -dir-mode 0 --no-cx
COMMAND $<TARGET_FILE:test_lstm> --verbose --batch-size 32 --seq-len 3 --batch-seq 32 32 32 --vector-len 128 --hidden-size 128 --num-layers 1 --in-mode 0 --bias-mode 0 -dir-mode 0 --no-hx --no-cx
COMMAND $<TARGET_FILE:test_lstm> --verbose --batch-size 32 --seq-len 3 --batch-seq 32 32 32 --vector-len 128 --hidden-size 128 --num-layers 1 --in-mode 0 --bias-mode 0 -dir-mode 0 --no-dcy
COMMAND $<TARGET_FILE:test_lstm> --verbose --batch-size 32 --seq-len 3 --batch-seq 32 32 32 --vector-len 128 --hidden-size 128 --num-layers 1 --in-mode 0 --bias-mode 0 -dir-mode 0 --no-cx --no-dcy
COMMAND $<TARGET_FILE:test_lstm> --verbose --batch-size 32 --seq-len 3 --batch-seq 32 32 32 --vector-len 128 --hidden-size 128 --num-layers 1 --in-mode 0 --bias-mode 0 -dir-mode 1 --no-hx
COMMAND $<TARGET_FILE:test_lstm> --verbose --batch-size 32 --seq-len 3 --batch-seq 32 32 32 --vector-len 128 --hidden-size 128 --num-layers 1 --in-mode 0 --bias-mode 0 -dir-mode 1 --no-dhy
COMMAND $<TARGET_FILE:test_lstm> --verbose --batch-size 32 --seq-len 3 --batch-seq 32 32 32 --vector-len 128 --hidden-size 128 --num-layers 1 --in-mode 0 --bias-mode 0 -dir-mode 1 --no-hx --no-dhy
COMMAND $<TARGET_FILE:test_lstm> --verbose --batch-size 32 --seq-len 3 --batch-seq 32 32 32 --vector-len 128 --hidden-size 128 --num-layers 1 --in-mode 0 --bias-mode 0 -dir-mode 1 --no-cx
COMMAND $<TARGET_FILE:test_lstm> --verbose --batch-size 32 --seq-len 3 --batch-seq 32 32 32 --vector-len 128 --hidden-size 128 --num-layers 1 --in-mode 0 --bias-mode 0 -dir-mode 1 --no-hx --no-cx
COMMAND $<TARGET_FILE:test_lstm> --verbose --batch-size 32 --seq-len 3 --batch-seq 32 32 32 --vector-len 128 --hidden-size 128 --num-layers 1 --in-mode 0 --bias-mode 0 -dir-mode 1 --no-dcy
COMMAND $<TARGET_FILE:test_lstm> --verbose --batch-size 32 --seq-len 3 --batch-seq 32 32 32 --vector-len 128 --hidden-size 128 --num-layers 1 --in-mode 0 --bias-mode 0 -dir-mode 1 --no-cx --no-dcy
COMMAND $<TARGET_FILE:test_lstm> --verbose --batch-size 32 --seq-len 3 --batch-seq 32 32 32 --vector-len 128 --hidden-size 128 --num-layers 1 --in-mode 0 --bias-mode 0 -dir-mode 0 --no-hy
COMMAND $<TARGET_FILE:test_lstm> --verbose --batch-size 32 --seq-len 3 --batch-seq 32 32 32 --vector-len 128 --hidden-size 128 --num-layers 1 --in-mode 0 --bias-mode 0 -dir-mode 0 --no-dhx
COMMAND $<TARGET_FILE:test_lstm> --verbose --batch-size 32 --seq-len 3 --batch-seq 32 32 32 --vector-len 128 --hidden-size 128 --num-layers 1 --in-mode 0 --bias-mode 0 -dir-mode 0 --no-hy --no-dhx
COMMAND $<TARGET_FILE:test_lstm> --verbose --batch-size 32 --seq-len 3 --batch-seq 32 32 32 --vector-len 128 --hidden-size 128 --num-layers 1 --in-mode 0 --bias-mode 0 -dir-mode 0 --no-cy
COMMAND $<TARGET_FILE:test_lstm> --verbose --batch-size 32 --seq-len 3 --batch-seq 32 32 32 --vector-len 128 --hidden-size 128 --num-layers 1 --in-mode 0 --bias-mode 0 -dir-mode 0 --no-hy --no-cy
COMMAND $<TARGET_FILE:test_lstm> --verbose --batch-size 32 --seq-len 3 --batch-seq 32 32 32 --vector-len 128 --hidden-size 128 --num-layers 1 --in-mode 0 --bias-mode 0 -dir-mode 0 --no-dcx
COMMAND $<TARGET_FILE:test_lstm> --verbose --batch-size 32 --seq-len 3 --batch-seq 32 32 32 --vector-len 128 --hidden-size 128 --num-layers 1 --in-mode 0 --bias-mode 0 -dir-mode 0 --no-cy --no-dcx
COMMAND $<TARGET_FILE:test_lstm> --verbose --batch-size 32 --seq-len 3 --batch-seq 32 32 32 --vector-len 128 --hidden-size 128 --num-layers 1 --in-mode 0 --bias-mode 0 -dir-mode 1 --no-hy
COMMAND $<TARGET_FILE:test_lstm> --verbose --batch-size 32 --seq-len 3 --batch-seq 32 32 32 --vector-len 128 --hidden-size 128 --num-layers 1 --in-mode 0 --bias-mode 0 -dir-mode 1 --no-dhx
COMMAND $<TARGET_FILE:test_lstm> --verbose --batch-size 32 --seq-len 3 --batch-seq 32 32 32 --vector-len 128 --hidden-size 128 --num-layers 1 --in-mode 0 --bias-mode 0 -dir-mode 1 --no-hy --no-dhx
COMMAND $<TARGET_FILE:test_lstm> --verbose --batch-size 32 --seq-len 3 --batch-seq 32 32 32 --vector-len 128 --hidden-size 128 --num-layers 1 --in-mode 0 --bias-mode 0 -dir-mode 1 --no-cy
COMMAND $<TARGET_FILE:test_lstm> --verbose --batch-size 32 --seq-len 3 --batch-seq 32 32 32 --vector-len 128 --hidden-size 128 --num-layers 1 --in-mode 0 --bias-mode 0 -dir-mode 1 --no-hy --no-cy
COMMAND $<TARGET_FILE:test_lstm> --verbose --batch-size 32 --seq-len 3 --batch-seq 32 32 32 --vector-len 128 --hidden-size 128 --num-layers 1 --in-mode 0 --bias-mode 0 -dir-mode 1 --no-dcx
COMMAND $<TARGET_FILE:test_lstm> --verbose --batch-size 32 --seq-len 3 --batch-seq 32 32 32 --vector-len 128 --hidden-size 128 --num-layers 1 --in-mode 0 --bias-mode 0 -dir-mode 1 --no-cy --no-dcx
COMMAND $<TARGET_FILE:test_lstm> --verbose --batch-size 32 --seq-len 3 --batch-seq 32 32 32 --vector-len 128 --hidden-size 128 --num-layers 1 --in-mode 0 --bias-mode 0 -dir-mode 0 --no-hx --no-dhy --no-cx --no-dcy --no-hy --no-dhx --no-cy --no-dcx
COMMAND $<TARGET_FILE:test_lstm> --verbose --batch-size 32 --seq-len 3 --batch-seq 32 32 32 --vector-len 128 --hidden-size 128 --num-layers 1 --in-mode 0 --bias-mode 0 -dir-mode 1 --no-hx --no-dhy --no-cx --no-dcy --no-hy --no-dhx --no-cy --no-dcx
)


add_custom_test(test_conv_extra SKIP_UNLESS_ALL  MIOTENSILE_ENABLED
# COMMAND	$<TARGET_FILE:test_conv2d>	--verbose	--input	1	1	1	1	--weights	1	1	2	2	--pads_strides_dilations	0	0	3	3	1	1
COMMAND	$<TARGET_FILE:test_conv2d>	--verbose	--input	4	1	161	700	--weights	4	1	5	20	--pads_strides_dilations	0	0	2	2	1	1
COMMAND	$<TARGET_FILE:test_conv2d>	--verbose	--input	4	1	161	700	--weights	4	1	5	20	--pads_strides_dilations	0	0	2	2	1	1
COMMAND	$<TARGET_FILE:test_conv2d>	--verbose	--input	4	32	79	341	--weights	4	32	5	10	--pads_strides_dilations	0	0	2	2	1	1
COMMAND	$<TARGET_FILE:test_conv2d>	--verbose	--input	4	32	79	341	--weights	4	32	5	10	--pads_strides_dilations	0	0	2	2	1	1
COMMAND	$<TARGET_FILE:test_conv2d>	--verbose	--input	4	3	227	227	--weights	4	3	11	11	--pads_strides_dilations	0	0	4	4	1	1
COMMAND	$<TARGET_FILE:test_conv2d>	--verbose	--input	4	3	224	224	--weights	4	3	11	11	--pads_strides_dilations	2	2	4	4	1	1
COMMAND	$<TARGET_FILE:test_conv2d>	--verbose	--input	16	1	48	480	--weights	16	1	3	3	--pads_strides_dilations	1	1	1	1	1	1
COMMAND	$<TARGET_FILE:test_conv2d>	--verbose	--input	32	64	27	27	--weights	192	64	5	5	--pads_strides_dilations	2	2	1	1	1	1
# COMMAND	$<TARGET_FILE:test_conv2d>	--verbose	--input	4	64	14	14	--weights	24	64	5	5	--pads_strides_dilations	2	2	1	1	1	1
COMMAND	$<TARGET_FILE:test_conv2d>	--verbose	--input	4	96	14	14	--weights	32	96	5	5	--pads_strides_dilations	2	2	1	1	1	1
COMMAND	$<TARGET_FILE:test_conv2d>	--verbose	--input	4	16	14	14	--weights	4	16	5	5	--pads_strides_dilations	2	2	1	1	1	1
COMMAND	$<TARGET_FILE:test_conv2d>	--verbose	--input	4	32	14	14	--weights	4	32	5	5	--pads_strides_dilations	2	2	1	1	1	1
)


add_custom_test(test_conv_trans SKIP_UNLESS_ALL  MIOTENSILE_ENABLED
COMMAND	$<TARGET_FILE:test_conv2d>	--verbose	--input	8	128	28	28	--weights	128	128	1	1	--pads_strides_dilations	0	0	1	1	1	1	--cmode	trans	--pmode	default
COMMAND	$<TARGET_FILE:test_conv2d>	--verbose	--input	8	256	28	28	--weights	256	256	1	1	--pads_strides_dilations	0	0	1	1	1	1	--cmode	trans	--pmode	same
COMMAND	$<TARGET_FILE:test_conv2d>	--verbose	--input	8	32	28	28	--weights	32	32	5	5	--pads_strides_dilations	0	0	2	2	1	1	--cmode	trans	--pmode	default
COMMAND	$<TARGET_FILE:test_conv2d>	--verbose	--input	8	512	14	14	--weights	512	512	1	1	--pads_strides_dilations	0	0	2	2	1	1	--cmode	trans	--pmode	same
COMMAND	$<TARGET_FILE:test_conv2d>	--verbose	--input	8	512	4	4	--weights	512	512	1	1	--pads_strides_dilations	0	0	1	1	1	1	--cmode	trans	--pmode	valid
COMMAND	$<TARGET_FILE:test_conv2d>	--verbose	--input	8	64	56	56	--weights	64	64	1	1	--pads_strides_dilations	0	0	2	2	1	1	--cmode	trans	--pmode	valid
COMMAND	$<TARGET_FILE:test_conv2d>	--verbose	--input	100	3	64	64	--weights	3	3	1	1	--pads_strides_dilations	2	2	1	1	1	1	--cmode	trans	--pmode	default
COMMAND	$<TARGET_FILE:test_conv2d>	--verbose	--input	100	6	4	4	--weights	6	4	1	1	--pads_strides_dilations	2	2	1	1	1	1	--cmode	trans	--pmode	default
COMMAND	$<TARGET_FILE:test_conv2d>	--verbose	--input	8	128	28	28	--weights	128	16	1	1	--pads_strides_dilations	0	0	1	1	1	1	--cmode	trans	--pmode	default	--group-count	8
COMMAND	$<TARGET_FILE:test_conv2d>	--verbose	--input	8	256	28	28	--weights	256	64	1	1	--pads_strides_dilations	0	0	1	1	1	1	--cmode	trans	--pmode	same	--group-count	4
COMMAND	$<TARGET_FILE:test_conv2d>	--verbose	--input	8	32	28	28	--weights	32	1	5	5	--pads_strides_dilations	0	0	2	2	1	1	--cmode	trans	--pmode	default	--group-count	32
COMMAND	$<TARGET_FILE:test_conv2d>	--verbose	--input	8	512	14	14	--weights	512	16	1	1	--pads_strides_dilations	0	0	2	2	1	1	--cmode	trans	--pmode	same	--group-count	32
COMMAND	$<TARGET_FILE:test_conv2d>	--verbose	--input	8	512	4	4	--weights	512	16	1	1	--pads_strides_dilations	0	0	1	1	1	1	--cmode	trans	--pmode	valid	--group-count	32
COMMAND	$<TARGET_FILE:test_conv2d>	--verbose	--input	8	64	56	56	--weights	64	2	1	1	--pads_strides_dilations	0	0	2	2	1	1	--cmode	trans	--pmode	valid	--group-count	32
COMMAND	$<TARGET_FILE:test_conv2d>	--verbose	--input	100	3	64	64	--weights	3	3	1	1	--pads_strides_dilations	2	2	1	1	1	1	--cmode	trans	--pmode	default	--group-count	3
COMMAND	$<TARGET_FILE:test_conv2d>	--verbose	--input	100	6	4	4	--weights	6	4	1	1	--pads_strides_dilations	2	2	1	1	1	1	--cmode	trans	--pmode	default	--group-count	2
)


add_custom_test(test_conv_3d SKIP_UNLESS_ALL  MIOTENSILE_ENABLED
COMMAND $<TARGET_FILE:test_conv3d> --verbose --conv_dim_type conv3d --input 16    32   4    9     9  --weights    64    32   3  3    3  --pads_strides_dilations  0  0  0    2  2   2    1   1   1  --group-count   1   --cmode conv   --pmode   default
COMMAND $<TARGET_FILE:test_conv3d> --verbose --conv_dim_type conv3d --input  4     3   4  227   227  --weights     4     3   3 11   11  --pads_strides_dilations  0  0  0    1  1   1    1   1   1  --group-count   1   --cmode conv   --pmode   default
COMMAND $<TARGET_FILE:test_conv3d> --verbose --conv_dim_type conv3d --input 16   128   4   56    56  --weights   256     4   3  3    3  --pads_strides_dilations  1  1  1    1  1   1    1   1   1  --group-count   32  --cmode conv   --pmode   default
COMMAND $<TARGET_FILE:test_conv3d> --verbose --conv_dim_type conv3d --input 16   128  56   56    56  --weights   256     4   3  3    3  --pads_strides_dilations  1  2  3    1  1   1    1   2   3  --group-count   32  --cmode conv   --pmode   default
COMMAND $<TARGET_FILE:test_conv3d> --verbose --conv_dim_type conv3d --input  4     4   4  161   700  --weights    32     1   3  5   20  --pads_strides_dilations  1  1  1    2  2   2    1   1   1  --group-count   4   --cmode conv   --pmode   default
COMMAND $<TARGET_FILE:test_conv3d> --verbose --conv_dim_type conv3d --input  8   512   4   28    28  --weights   512   128   1  1    1  --pads_strides_dilations  0  0  0    1  1   1    1   1   1  --group-count   4   --cmode conv   --pmode   same
COMMAND $<TARGET_FILE:test_conv3d> --verbose --conv_dim_type conv3d --input  8   512   4   56    56  --weights   512   128   1  1    1  --pads_strides_dilations  0  0  0    2  2   2    1   1   1  --group-count   4   --cmode conv   --pmode   same
COMMAND $<TARGET_FILE:test_conv3d> --verbose --conv_dim_type conv3d --input  8   512   3   14    14  --weights   512   128   1  1    1  --pads_strides_dilations  0  0  0    2  2   2    1   1   1  --trans_output_pads 0 0 0 --group-count   1   --cmode trans  --pmode   same
COMMAND $<TARGET_FILE:test_conv3d> --verbose --conv_dim_type conv3d --input 16    64   3    4     4  --weights    64    32   1  3    3  --pads_strides_dilations  0  0  0    2  2   2    1   1   1  --trans_output_pads 0 0 0 --group-count   4   --cmode trans  --pmode   default
COMMAND $<TARGET_FILE:test_conv3d> --verbose --conv_dim_type conv3d --input 16    32   4    9     9  --weights    64    32   3  3    3  --pads_strides_dilations  0  0  0    1  2   3    1   2   3  --group-count   1   --cmode conv   --pmode   default
COMMAND $<TARGET_FILE:test_conv3d> --verbose --conv_dim_type conv3d --input  4     3   4  227   227  --weights     4     3   3 11   11  --pads_strides_dilations  0  0  0    1  1   1    1   2   3  --group-count   1   --cmode conv   --pmode   default
COMMAND $<TARGET_FILE:test_conv3d> --verbose --conv_dim_type conv3d --input 16   128   4   56    56  --weights   256     4   3  3    3  --pads_strides_dilations  1  2  3    1  1   1    1   2   3  --group-count   32  --cmode conv   --pmode   default
COMMAND $<TARGET_FILE:test_conv3d> --verbose --conv_dim_type conv3d --input  4     4   4  161   700  --weights    32     1   3  5   20  --pads_strides_dilations  1  2  3    1  2   3    1   2   3  --group-count   4   --cmode conv   --pmode   default
COMMAND $<TARGET_FILE:test_conv3d> --verbose --conv_dim_type conv3d --input  8   512   4   28    28  --weights   512   128   1  1    1  --pads_strides_dilations  0  0  0    1  1   1    1   2   3  --group-count   4   --cmode conv   --pmode   same
COMMAND $<TARGET_FILE:test_conv3d> --verbose --conv_dim_type conv3d --input  8   512   4   56    56  --weights   512   128   1  1    1  --pads_strides_dilations  0  0  0    1  2   3    1   2   3  --group-count   4   --cmode conv   --pmode   same
COMMAND $<TARGET_FILE:test_conv3d> --verbose --conv_dim_type conv3d --input  8   512   3   14    14  --weights   512   128   1  1    1  --pads_strides_dilations  0  0  0    1  2   3    1   2   3  --trans_output_pads 0 0 0 --group-count   1   --cmode trans  --pmode   same
COMMAND $<TARGET_FILE:test_conv3d> --verbose --conv_dim_type conv3d --input 16    64   3    4     4  --weights    64    32   1  3    3  --pads_strides_dilations  0  0  0    1  2   3    1   2   3  --trans_output_pads 0 0 0 --group-count   4   --cmode trans  --pmode   default
)

set(DYNAMIC_IMPLICITGEMM_COMMON
    MIOPEN_FIND_MODE=normal)
set(DYNAMIC_IMPLICITGEMM_ENVS
    ${DYNAMIC_IMPLICITGEMM_COMMON}
    MIOPEN_DEBUG_FIND_ONLY_SOLVER=ConvAsmImplicitGemmV4R1DynamicFwd)
set(DYNAMIC_IMPLICITGEMM_1X1_ENVS
    ${DYNAMIC_IMPLICITGEMM_COMMON}
    MIOPEN_DEBUG_FIND_ONLY_SOLVER=ConvAsmImplicitGemmV4R1DynamicFwd_1x1)
set(DYNAMIC_IMPLICITGEMM_FWD_GTC_DYNAMIC_XDLOPS_ENVS
    ${DYNAMIC_IMPLICITGEMM_COMMON}
    MIOPEN_DEBUG_FIND_ONLY_SOLVER=ConvAsmImplicitGemmGTCDynamicFwdXdlops)
set(DYNAMIC_IMPLICITGEMM_BWD_ENVS
    ${DYNAMIC_IMPLICITGEMM_COMMON}
    MIOPEN_DEBUG_FIND_ONLY_SOLVER=ConvAsmImplicitGemmV4R1DynamicBwd)
set(DYNAMIC_IMPLICITGEMM_WRW_ENVS
    ${DYNAMIC_IMPLICITGEMM_COMMON}
    MIOPEN_DEBUG_FIND_ONLY_SOLVER=ConvAsmImplicitGemmV4R1DynamicWrw)
set(DYNAMIC_IMPLICITGEMM_BWD_ENVS_XDLOPS
    ${DYNAMIC_IMPLICITGEMM_COMMON}
    MIOPEN_DEBUG_FIND_ONLY_SOLVER=ConvAsmImplicitGemmGTCDynamicBwdXdlops)

set(DYNAMIC_IMPLICITGEMM_WRW_ENVS_XDLOPS
    ${DYNAMIC_IMPLICITGEMM_COMMON}
    MIOPEN_DEBUG_FIND_ONLY_SOLVER=ConvAsmImplicitGemmGTCDynamicWrwXdlops)

set(DYNAMIC_IMPLICITGEMM_XDLOPS_NHWC_FWD_ENVS
    ${DYNAMIC_IMPLICITGEMM_COMMON}
    MIOPEN_DEBUG_FIND_ONLY_SOLVER=ConvAsmImplicitGemmGTCDynamicFwdXdlopsNHWC)

set(DYNAMIC_IMPLICITGEMM_XDLOPS_NHWC_BWD_ENVS
    ${DYNAMIC_IMPLICITGEMM_COMMON}
    MIOPEN_DEBUG_FIND_ONLY_SOLVER=ConvAsmImplicitGemmGTCDynamicBwdXdlopsNHWC)

add_custom_test(test_conv_igemm_dynamic_small
COMMAND ${DYNAMIC_IMPLICITGEMM_ENVS}     $<TARGET_FILE:test_conv2d> --verbose --input  16  16 56 56 --weights 64  16 1 1 --pads_strides_dilations 0 0 1 1 1 1 --disable-backward-data --disable-backward-weights
COMMAND ${DYNAMIC_IMPLICITGEMM_ENVS}     $<TARGET_FILE:test_conv2d> --verbose --input  16  64 34 34 --weights 64  64 3 3 --pads_strides_dilations 0 0 1 1 1 1 --disable-backward-data --disable-backward-weights
COMMAND ${DYNAMIC_IMPLICITGEMM_ENVS}     $<TARGET_FILE:test_conv2d> --verbose --input  32  32 17 17 --weights 32  32 1 7 --pads_strides_dilations 0 3 1 1 1 1 --disable-backward-data --disable-backward-weights
COMMAND ${DYNAMIC_IMPLICITGEMM_1X1_ENVS} $<TARGET_FILE:test_conv2d> --verbose --input  16 384  8  8 --weights 64 384 1 1 --pads_strides_dilations 0 0 1 1 1 1 --disable-backward-data --disable-backward-weights
COMMAND ${DYNAMIC_IMPLICITGEMM_WRW_ENVS} $<TARGET_FILE:test_conv2d> --verbose --input  64  64 28 28 --weights 32  64 1 1 --pads_strides_dilations 0 0 1 1 1 1 --disable-forward --disable-backward-data
COMMAND ${DYNAMIC_IMPLICITGEMM_WRW_ENVS} $<TARGET_FILE:test_conv2d> --verbose --input  16  128 36 36 --weights 32  128 1 1 --pads_strides_dilations 0 0 1 1 1 1 --disable-forward --disable-backward-data
COMMAND ${DYNAMIC_IMPLICITGEMM_BWD_ENVS} $<TARGET_FILE:test_conv2d> --verbose --input  64  64 28 28 --weights 16  64 1 1 --pads_strides_dilations 0 0 1 1 1 1 --disable-forward --disable-backward-weights
COMMAND ${DYNAMIC_IMPLICITGEMM_BWD_ENVS} $<TARGET_FILE:test_conv2d> --verbose --input  16  128 36 36 --weights 32  128 1 1 --pads_strides_dilations 0 0 1 1 1 1 --disable-forward --disable-backward-weights
)

add_custom_test(test_conv_igemm_dynamic SKIP_UNLESS_ALL
COMMAND ${DYNAMIC_IMPLICITGEMM_ENVS}     $<TARGET_FILE:test_conv2d> --verbose --input  64   64 56 56 --weights 256  64  1 1 --pads_strides_dilations 0 0 1 1 1 1 --disable-backward-data --disable-backward-weights
COMMAND ${DYNAMIC_IMPLICITGEMM_ENVS}     $<TARGET_FILE:test_conv2d> --verbose --input  64  256 34 34 --weights 256  256 3 3 --pads_strides_dilations 0 0 1 1 1 1 --disable-backward-data --disable-backward-weights
COMMAND ${DYNAMIC_IMPLICITGEMM_ENVS}     $<TARGET_FILE:test_conv2d> --verbose --input 128  128 35 35 --weights 128  128 3 3 --pads_strides_dilations 0 0 2 2 1 1 --disable-backward-data --disable-backward-weights
COMMAND ${DYNAMIC_IMPLICITGEMM_ENVS}     $<TARGET_FILE:test_conv2d> --verbose --input  64 1536  8  8 --weights 256 1536 1 1 --pads_strides_dilations 0 0 1 1 1 1 --disable-backward-data --disable-backward-weights
COMMAND ${DYNAMIC_IMPLICITGEMM_ENVS}     $<TARGET_FILE:test_conv2d> --verbose --input 128   48  7  7 --weights 128   48 5 5 --pads_strides_dilations 2 2 1 1 1 1 --disable-backward-data --disable-backward-weights
COMMAND ${DYNAMIC_IMPLICITGEMM_ENVS}     $<TARGET_FILE:test_conv2d> --verbose --input 128  128 17 17 --weights 128  128 1 7 --pads_strides_dilations 0 3 1 1 1 1 --disable-backward-data --disable-backward-weights
COMMAND ${DYNAMIC_IMPLICITGEMM_1X1_ENVS} $<TARGET_FILE:test_conv2d> --verbose --input 128  256 28 28 --weights 128  256 1 1 --pads_strides_dilations 0 0 1 1 1 1 --disable-backward-data --disable-backward-weights
COMMAND ${DYNAMIC_IMPLICITGEMM_1X1_ENVS} $<TARGET_FILE:test_conv2d> --verbose --input  64 1536  8  8 --weights 256 1536 1 1 --pads_strides_dilations 0 0 1 1 1 1 --disable-backward-data --disable-backward-weights
COMMAND ${DYNAMIC_IMPLICITGEMM_1X1_ENVS} $<TARGET_FILE:test_conv2d> --verbose --input 128  768 17 17 --weights 128  768 1 1 --pads_strides_dilations 0 0 1 1 1 1 --disable-backward-data --disable-backward-weights
COMMAND ${DYNAMIC_IMPLICITGEMM_WRW_ENVS} $<TARGET_FILE:test_conv2d> --verbose --input  64   64 56 56 --weights 256  64  1 1 --pads_strides_dilations 0 0 1 1 1 1 --disable-forward --disable-backward-data
COMMAND ${DYNAMIC_IMPLICITGEMM_WRW_ENVS} $<TARGET_FILE:test_conv2d> --verbose --input  32  128 34 34 --weights 64  128  3 3 --pads_strides_dilations 0 0 1 1 1 1 --disable-forward --disable-backward-data
COMMAND ${DYNAMIC_IMPLICITGEMM_WRW_ENVS} $<TARGET_FILE:test_conv2d> --verbose --input 128  128 35 35 --weights 128  128 3 3 --pads_strides_dilations 1 1 1 1 1 1 --disable-forward --disable-backward-data
COMMAND ${DYNAMIC_IMPLICITGEMM_WRW_ENVS} $<TARGET_FILE:test_conv2d> --verbose --input 128  256 56 56 --weights 64  256 1 1 --pads_strides_dilations 0 0 1 1 1 1 --disable-forward --disable-backward-data
COMMAND ${DYNAMIC_IMPLICITGEMM_WRW_ENVS} $<TARGET_FILE:test_conv2d> --verbose --input  64  512 28 28 --weights 256 512 1 1 --pads_strides_dilations 0 0 2 2 1 1 --disable-forward --disable-backward-data
COMMAND ${DYNAMIC_IMPLICITGEMM_WRW_ENVS} $<TARGET_FILE:test_conv2d> --verbose --input  64  512 14 14 --weights 256 512 1 1 --pads_strides_dilations 0 0 1 1 1 1 --disable-forward --disable-backward-data
COMMAND ${DYNAMIC_IMPLICITGEMM_BWD_ENVS} $<TARGET_FILE:test_conv2d> --verbose --input  64   64 56 56 --weights 256  64  1 1 --pads_strides_dilations 0 0 1 1 1 1 --disable-forward --disable-backward-weights
COMMAND ${DYNAMIC_IMPLICITGEMM_BWD_ENVS} $<TARGET_FILE:test_conv2d> --verbose --input  32  128 34 34 --weights 64  128  3 3 --pads_strides_dilations 0 0 1 1 1 1 --disable-forward --disable-backward-weights
COMMAND ${DYNAMIC_IMPLICITGEMM_BWD_ENVS} $<TARGET_FILE:test_conv2d> --verbose --input 128  128 35 35 --weights 128  128 3 3 --pads_strides_dilations 1 1 1 1 1 1 --disable-forward --disable-backward-weights
COMMAND ${DYNAMIC_IMPLICITGEMM_BWD_ENVS} $<TARGET_FILE:test_conv2d> --verbose --input 128  256 56 56 --weights 64  256 1 1 --pads_strides_dilations 0 0 1 1 1 1 --disable-forward --disable-backward-weights
)

add_custom_test(test_conv_igemm_dynamic_xdlops_bwd SKIP_UNLESS_ALL HALF_ENABLED GFX908_ENABLED VEGA_DISABLED
COMMAND ${DYNAMIC_IMPLICITGEMM_BWD_ENVS_XDLOPS} $<TARGET_FILE:test_conv2d> ${MIOPEN_TEST_FLOAT_ARG} --verbose --input  64  64 28 28 --weights 16  64 1 1 --pads_strides_dilations 0 0 1 1 1 1 --disable-forward --disable-backward-weights
COMMAND ${DYNAMIC_IMPLICITGEMM_BWD_ENVS_XDLOPS} $<TARGET_FILE:test_conv2d> ${MIOPEN_TEST_FLOAT_ARG} --verbose --input  16  128 36 36 --weights 32  128 1 1 --pads_strides_dilations 0 0 1 1 1 1 --disable-forward --disable-backward-weights
COMMAND ${DYNAMIC_IMPLICITGEMM_BWD_ENVS_XDLOPS} $<TARGET_FILE:test_conv2d> ${MIOPEN_TEST_FLOAT_ARG} --verbose --input  64   64 56 56 --weights 256  64  1 1 --pads_strides_dilations 0 0 1 1 1 1 --disable-forward --disable-backward-weights
COMMAND ${DYNAMIC_IMPLICITGEMM_BWD_ENVS_XDLOPS} $<TARGET_FILE:test_conv2d> ${MIOPEN_TEST_FLOAT_ARG} --verbose --input  64  224 17 17 --weights 224  224  1 7 --pads_strides_dilations 0 3 1 1 1 1 --disable-forward --disable-backward-weights
COMMAND ${DYNAMIC_IMPLICITGEMM_BWD_ENVS_XDLOPS} $<TARGET_FILE:test_conv2d> ${MIOPEN_TEST_FLOAT_ARG} --verbose --input  128  128 35 35 --weights 256  128  3 3 --pads_strides_dilations 1 1 1 1 1 1 --disable-forward --disable-backward-weights
COMMAND ${DYNAMIC_IMPLICITGEMM_BWD_ENVS_XDLOPS} $<TARGET_FILE:test_conv2d> ${MIOPEN_TEST_FLOAT_ARG} --verbose --input  128  128 64 64 --weights 256  128  3 3 --pads_strides_dilations 1 1 2 2 1 1 --disable-forward --disable-backward-weights
COMMAND ${DYNAMIC_IMPLICITGEMM_BWD_ENVS_XDLOPS} $<TARGET_FILE:test_conv2d> ${MIOPEN_TEST_FLOAT_ARG} --verbose --input  128  768 17 17 --weights 256  768  3 3 --pads_strides_dilations 1 1 1 1 2 2 --disable-forward --disable-backward-weights
COMMAND ${DYNAMIC_IMPLICITGEMM_BWD_ENVS_XDLOPS} $<TARGET_FILE:test_conv2d> ${MIOPEN_TEST_FLOAT_ARG} --verbose --input  3  256 28 28 --weights 80  256  1 1 --pads_strides_dilations 0 0 1 1 1 1 --disable-forward --disable-backward-weights
COMMAND ${DYNAMIC_IMPLICITGEMM_BWD_ENVS_XDLOPS} $<TARGET_FILE:test_conv2d> ${MIOPEN_TEST_FLOAT_ARG} --verbose --input  2  256 12 18 --weights 256  256  3 3 --pads_strides_dilations 1 1 1 1 1 1 --disable-forward --disable-backward-weights
# WORKAROUND_ISSUE_995
# COMMAND ${DYNAMIC_IMPLICITGEMM_BWD_ENVS_XDLOPS} $<TARGET_FILE:test_conv2d> ${MIOPEN_TEST_FLOAT_ARG} --verbose --input  4  512 128 128 --weights 12  512  1 1 --pads_strides_dilations 0 0 1 1 1 1 --disable-forward --disable-backward-weights
COMMAND ${DYNAMIC_IMPLICITGEMM_BWD_ENVS_XDLOPS} $<TARGET_FILE:test_conv2d> ${MIOPEN_TEST_FLOAT_ARG} --verbose --input  400  256 7 7 --weights 1024  256  7 7 --pads_strides_dilations 0 0 1 1 1 1 --disable-forward --disable-backward-weights
COMMAND ${DYNAMIC_IMPLICITGEMM_BWD_ENVS_XDLOPS} $<TARGET_FILE:test_conv2d> ${MIOPEN_TEST_FLOAT_ARG} --verbose --input  400  256 1 1 --weights 1024  256  1 1 --pads_strides_dilations 0 0 1 1 1 1 --disable-forward --disable-backward-weights
COMMAND ${DYNAMIC_IMPLICITGEMM_BWD_ENVS_XDLOPS} $<TARGET_FILE:test_conv2d> ${MIOPEN_TEST_FLOAT_ARG} --verbose --input  8  16 5 5 --weights 8  16  2 2 --pads_strides_dilations 0 0 1 1 1 1 --disable-forward --disable-backward-weights
)

add_custom_test(test_conv_igemm_dynamic_xdlops_bwd_group SKIP_UNLESS_ALL HALF_ENABLED FLOAT_DISABLED GFX908_ENABLED VEGA_DISABLED
COMMAND ${DYNAMIC_IMPLICITGEMM_BWD_ENVS_XDLOPS} $<TARGET_FILE:test_conv2d> ${MIOPEN_TEST_FLOAT_ARG} --verbose --input  64  32 28 28 --weights 16  16 1 1 --pads_strides_dilations 0 0 1 1 1 1 --group-count 2 --disable-forward --disable-backward-weights
COMMAND ${DYNAMIC_IMPLICITGEMM_BWD_ENVS_XDLOPS} $<TARGET_FILE:test_conv2d> ${MIOPEN_TEST_FLOAT_ARG} --verbose --input  16  64 17 17 --weights 64  16 1 1 --pads_strides_dilations 0 0 1 1 1 1 --group-count 4 --disable-forward --disable-backward-weights
COMMAND ${DYNAMIC_IMPLICITGEMM_BWD_ENVS_XDLOPS} $<TARGET_FILE:test_conv2d> ${MIOPEN_TEST_FLOAT_ARG} --verbose --input  8  128 56 56 --weights 128 16 3 3 --pads_strides_dilations 1 1 1 1 1 1 --group-count 8 --disable-forward --disable-backward-weights
)

add_custom_test(test_conv_igemm_dynamic_xdlops_fwd SKIP_UNLESS_ALL HALF_ENABLED GFX908_ENABLED VEGA_DISABLED
COMMAND ${DYNAMIC_IMPLICITGEMM_FWD_GTC_DYNAMIC_XDLOPS_ENVS} $<TARGET_FILE:test_conv2d> ${MIOPEN_TEST_FLOAT_ARG} --verbose --input 64 1024 14 14 --weights 1024 1024 1 1 --pads_strides_dilations 0 0 1 1 1 1 --disable-backward-data --disable-backward-weights
COMMAND ${DYNAMIC_IMPLICITGEMM_FWD_GTC_DYNAMIC_XDLOPS_ENVS} $<TARGET_FILE:test_conv2d> ${MIOPEN_TEST_FLOAT_ARG} --verbose --input 64 256 56 56 --weights 512 256 1 1 --pads_strides_dilations 0 0 2 2 1 1 --disable-backward-data --disable-backward-weights
COMMAND ${DYNAMIC_IMPLICITGEMM_FWD_GTC_DYNAMIC_XDLOPS_ENVS} $<TARGET_FILE:test_conv2d> ${MIOPEN_TEST_FLOAT_ARG} --verbose --input 64 2048 7 7 --weights 2048 2048 1 1 --pads_strides_dilations 0 0 1 1 1 1 --disable-backward-data --disable-backward-weights
# WORKAROUND_ISSUE_954
# COMMAND ${DYNAMIC_IMPLICITGEMM_FWD_GTC_DYNAMIC_XDLOPS_ENVS} $<TARGET_FILE:test_conv2d> ${MIOPEN_TEST_FLOAT_ARG} --verbose --input 64 3 224 224 --weights 64 3 7 7 --pads_strides_dilations 3 3 2 2 1 1 --disable-backward-data --disable-backward-weights
COMMAND ${DYNAMIC_IMPLICITGEMM_FWD_GTC_DYNAMIC_XDLOPS_ENVS} $<TARGET_FILE:test_conv2d> ${MIOPEN_TEST_FLOAT_ARG} --verbose --input 128 128 17 17 --weights 128 128 7 1 --pads_strides_dilations 3 0 1 1 1 1 --disable-backward-data --disable-backward-weights
COMMAND ${DYNAMIC_IMPLICITGEMM_FWD_GTC_DYNAMIC_XDLOPS_ENVS} $<TARGET_FILE:test_conv2d> ${MIOPEN_TEST_FLOAT_ARG} --verbose --input 128 128 17 17 --weights 128 128 1 7 --pads_strides_dilations 0 3 1 1 1 1 --disable-backward-data --disable-backward-weights
COMMAND ${DYNAMIC_IMPLICITGEMM_FWD_GTC_DYNAMIC_XDLOPS_ENVS} $<TARGET_FILE:test_conv2d> ${MIOPEN_TEST_FLOAT_ARG} --verbose --input 128 192 17 17 --weights 320 192 3 3 --pads_strides_dilations 0 0 2 2 1 1 --disable-backward-data --disable-backward-weights
COMMAND ${DYNAMIC_IMPLICITGEMM_FWD_GTC_DYNAMIC_XDLOPS_ENVS} $<TARGET_FILE:test_conv2d> ${MIOPEN_TEST_FLOAT_ARG} --verbose --input 128 256 35 35 --weights 64 256 1 1 --pads_strides_dilations 0 0 1 1 1 1 --disable-backward-data --disable-backward-weights
COMMAND ${DYNAMIC_IMPLICITGEMM_FWD_GTC_DYNAMIC_XDLOPS_ENVS} $<TARGET_FILE:test_conv2d> ${MIOPEN_TEST_FLOAT_ARG} --verbose --input 128 48 35 35 --weights 64 48 5 5 --pads_strides_dilations 2 2 1 1 1 1 --disable-backward-data --disable-backward-weights
COMMAND ${DYNAMIC_IMPLICITGEMM_FWD_GTC_DYNAMIC_XDLOPS_ENVS} $<TARGET_FILE:test_conv2d> ${MIOPEN_TEST_FLOAT_ARG} --verbose --input 64 512 7 7 --weights 512 512 3 3 --pads_strides_dilations 1 1 1 1 1 1 --disable-backward-data --disable-backward-weights
# WORKAROUND_ISSUE_954
# COMMAND ${DYNAMIC_IMPLICITGEMM_FWD_GTC_DYNAMIC_XDLOPS_ENVS} $<TARGET_FILE:test_conv2d> ${MIOPEN_TEST_FLOAT_ARG} --verbose --input 64 3 230 230 --weights 64 3 7 7 --pads_strides_dilations 0 0 2 2 1 1 --disable-backward-data --disable-backward-weights
COMMAND ${DYNAMIC_IMPLICITGEMM_FWD_GTC_DYNAMIC_XDLOPS_ENVS} $<TARGET_FILE:test_conv2d> ${MIOPEN_TEST_FLOAT_ARG} --verbose --input 32 1024 14 14 --weights 2048 1024 1 1 --pads_strides_dilations 0 0 2 2 1 1 --disable-backward-data --disable-backward-weights
COMMAND ${DYNAMIC_IMPLICITGEMM_FWD_GTC_DYNAMIC_XDLOPS_ENVS} $<TARGET_FILE:test_conv2d> ${MIOPEN_TEST_FLOAT_ARG} --verbose --input 2 256 100 104 --weights 12 256 1 1 --pads_strides_dilations 0 0 1 1 1 1 --disable-backward-data --disable-backward-weights
COMMAND ${DYNAMIC_IMPLICITGEMM_FWD_GTC_DYNAMIC_XDLOPS_ENVS} $<TARGET_FILE:test_conv2d> ${MIOPEN_TEST_FLOAT_ARG} --verbose --input 1 256 28 28 --weights 80 256 1 1 --pads_strides_dilations 0 0 1 1 1 1 --disable-backward-data --disable-backward-weights
)

add_custom_test(test_conv_igemm_dynamic_xdlops_wrw SKIP_UNLESS_ALL GFX908_ENABLED VEGA_DISABLED HALF_ENABLED
COMMAND ${DYNAMIC_IMPLICITGEMM_WRW_ENVS_XDLOPS} $<TARGET_FILE:test_conv2d> ${MIOPEN_TEST_FLOAT_ARG} --verbose --input  64  64 28 28 --weights 32  64 1 1 --pads_strides_dilations 0 0 1 1 1 1 --disable-forward --disable-backward-data
COMMAND ${DYNAMIC_IMPLICITGEMM_WRW_ENVS_XDLOPS} $<TARGET_FILE:test_conv2d> ${MIOPEN_TEST_FLOAT_ARG} --verbose --input  16  128 36 36 --weights 32  128 1 1 --pads_strides_dilations 0 0 1 1 1 1 --disable-forward --disable-backward-data
COMMAND ${DYNAMIC_IMPLICITGEMM_WRW_ENVS_XDLOPS} $<TARGET_FILE:test_conv2d> ${MIOPEN_TEST_FLOAT_ARG} --verbose --input  64   64 56 56 --weights 256  64  1 1 --pads_strides_dilations 0 0 1 1 1 1 --disable-forward --disable-backward-data
COMMAND ${DYNAMIC_IMPLICITGEMM_WRW_ENVS_XDLOPS} $<TARGET_FILE:test_conv2d> ${MIOPEN_TEST_FLOAT_ARG} --verbose --input  64  224 17 17 --weights 224  224  1 7 --pads_strides_dilations 0 3 1 1 1 1 --disable-forward --disable-backward-data
COMMAND ${DYNAMIC_IMPLICITGEMM_WRW_ENVS_XDLOPS} $<TARGET_FILE:test_conv2d> ${MIOPEN_TEST_FLOAT_ARG} --verbose --input  128  128 35 35 --weights 256  128  3 3 --pads_strides_dilations 1 1 1 1 1 1 --disable-forward --disable-backward-data
COMMAND ${DYNAMIC_IMPLICITGEMM_WRW_ENVS_XDLOPS} $<TARGET_FILE:test_conv2d> ${MIOPEN_TEST_FLOAT_ARG} --verbose --input  128  128 64 64 --weights 256  128  3 3 --pads_strides_dilations 1 1 2 2 1 1 --disable-forward --disable-backward-data
COMMAND ${DYNAMIC_IMPLICITGEMM_WRW_ENVS_XDLOPS} $<TARGET_FILE:test_conv2d> ${MIOPEN_TEST_FLOAT_ARG} --verbose --input  128  768 17 17 --weights 256  768  3 3 --pads_strides_dilations 1 1 1 1 2 2 --disable-forward --disable-backward-data
COMMAND ${DYNAMIC_IMPLICITGEMM_WRW_ENVS_XDLOPS} $<TARGET_FILE:test_conv2d> ${MIOPEN_TEST_FLOAT_ARG} --verbose --input  3  256 28 28 --weights 80  256  1 1 --pads_strides_dilations 0 0 1 1 1 1 --disable-forward --disable-backward-data
COMMAND ${DYNAMIC_IMPLICITGEMM_WRW_ENVS_XDLOPS} $<TARGET_FILE:test_conv2d> ${MIOPEN_TEST_FLOAT_ARG} --verbose --input  2  256 12 18 --weights 256  256  3 3 --pads_strides_dilations 1 1 1 1 1 1 --disable-forward --disable-backward-data
COMMAND ${DYNAMIC_IMPLICITGEMM_WRW_ENVS_XDLOPS} $<TARGET_FILE:test_conv2d> ${MIOPEN_TEST_FLOAT_ARG} --verbose --input  4  512 128 128 --weights 12  512  1 1 --pads_strides_dilations 0 0 1 1 1 1 --disable-forward --disable-backward-data
#regression test for issue 540
COMMAND ${DYNAMIC_IMPLICITGEMM_WRW_ENVS_XDLOPS} $<TARGET_FILE:test_conv2d> ${MIOPEN_TEST_FLOAT_ARG} --verbose --input  4 32 79 141 --weights 64 32 5 10 --pads_strides_dilations 0 0 2 2 1 1 --disable-forward --disable-backward-data

COMMAND ${DYNAMIC_IMPLICITGEMM_WRW_ENVS_XDLOPS} $<TARGET_FILE:test_conv2d> ${MIOPEN_TEST_FLOAT_ARG} --verbose --input  400  256 7 7 --weights 1024  256  7 7 --pads_strides_dilations 0 0 1 1 1 1 --disable-forward --disable-backward-data
COMMAND ${DYNAMIC_IMPLICITGEMM_WRW_ENVS_XDLOPS} $<TARGET_FILE:test_conv2d> ${MIOPEN_TEST_FLOAT_ARG} --verbose --input  400  256 1 1 --weights 1024  256  1 1 --pads_strides_dilations 0 0 1 1 1 1 --disable-forward --disable-backward-data
# WORKAROUND_ISSUE_995
# COMMAND ${DYNAMIC_IMPLICITGEMM_WRW_ENVS_XDLOPS} $<TARGET_FILE:test_conv2d> ${MIOPEN_TEST_FLOAT_ARG} --verbose --input  1 3 32 32 --weights 1 3 11 11 --pads_strides_dilations 1 1 2 2 2 1 --disable-forward --disable-backward-data
# WORKAROUND_ISSUE_995
# COMMAND ${DYNAMIC_IMPLICITGEMM_WRW_ENVS_XDLOPS} $<TARGET_FILE:test_conv2d> ${MIOPEN_TEST_FLOAT_ARG} --verbose --input  1 3 224 224 --weights 1 3 3 3 --pads_strides_dilations 0 0 1 1 2 2 --disable-forward --disable-backward-data
# WORKAROUND_ISSUE_995
# COMMAND ${DYNAMIC_IMPLICITGEMM_WRW_ENVS_XDLOPS} $<TARGET_FILE:test_conv2d> ${MIOPEN_TEST_FLOAT_ARG} --verbose --input  1 1 8 8 --weights 1 1 2 2 --pads_strides_dilations 0 0 1 1 2 2 --disable-forward --disable-backward-data
# WORKAROUND_ISSUE_995
# COMMAND ${DYNAMIC_IMPLICITGEMM_WRW_ENVS_XDLOPS} $<TARGET_FILE:test_conv2d> ${MIOPEN_TEST_FLOAT_ARG} --verbose --input  1 128 56 56 --weights 1 128 5 5 --pads_strides_dilations 0 0 2 2 1 1 --disable-forward --disable-backward-data
)

add_custom_test(test_conv_igemm_dynamic_xdlops_nhwc_fwd SKIP_UNLESS_ALL HALF_ENABLED GFX908_ENABLED VEGA_DISABLED
COMMAND ${DYNAMIC_IMPLICITGEMM_XDLOPS_NHWC_FWD_ENVS} $<TARGET_FILE:test_conv2d> ${MIOPEN_TEST_FLOAT_ARG} --verbose --input  64 256  7  7 --weights 128 256 1 1 --pads_strides_dilations 0 0 1 1 1 1 --disable-backward-data --disable-backward-weights --in_layout NHWC --fil_layout NHWC --out_layout NHWC
COMMAND ${DYNAMIC_IMPLICITGEMM_XDLOPS_NHWC_FWD_ENVS} $<TARGET_FILE:test_conv2d> ${MIOPEN_TEST_FLOAT_ARG} --verbose --input  32 160 73 73 --weights  64 160 1 1 --pads_strides_dilations 0 0 1 1 1 1 --disable-backward-data --disable-backward-weights --in_layout NHWC --fil_layout NHWC --out_layout NHWC
COMMAND ${DYNAMIC_IMPLICITGEMM_XDLOPS_NHWC_FWD_ENVS} $<TARGET_FILE:test_conv2d> ${MIOPEN_TEST_FLOAT_ARG} --verbose --input  16  64 56 56 --weights  64  64 1 1 --pads_strides_dilations 0 0 1 1 1 1 --disable-backward-data --disable-backward-weights --in_layout NHWC --fil_layout NHWC --out_layout NHWC
COMMAND ${DYNAMIC_IMPLICITGEMM_XDLOPS_NHWC_FWD_ENVS} $<TARGET_FILE:test_conv2d> ${MIOPEN_TEST_FLOAT_ARG} --verbose --input   2 256 40 52 --weights 256 256 1 1 --pads_strides_dilations 0 0 1 1 1 1 --disable-backward-data --disable-backward-weights --in_layout NHWC --fil_layout NHWC --out_layout NHWC
COMMAND ${DYNAMIC_IMPLICITGEMM_XDLOPS_NHWC_FWD_ENVS} $<TARGET_FILE:test_conv2d> ${MIOPEN_TEST_FLOAT_ARG} --verbose --input   2  64 59 57 --weights  12  64 1 1 --pads_strides_dilations 0 0 1 1 1 1 --disable-backward-data --disable-backward-weights --in_layout NHWC --fil_layout NHWC --out_layout NHWC
COMMAND ${DYNAMIC_IMPLICITGEMM_XDLOPS_NHWC_FWD_ENVS} $<TARGET_FILE:test_conv2d> ${MIOPEN_TEST_FLOAT_ARG} --verbose --input  32 128 14 14 --weights  64 128 1 1 --pads_strides_dilations 0 0 2 2 1 1 --disable-backward-data --disable-backward-weights --in_layout NHWC --fil_layout NHWC --out_layout NHWC
COMMAND ${DYNAMIC_IMPLICITGEMM_XDLOPS_NHWC_FWD_ENVS} $<TARGET_FILE:test_conv2d> ${MIOPEN_TEST_FLOAT_ARG} --verbose --input  64  64 17 17 --weights 192  64 1 7 --pads_strides_dilations 0 3 1 1 1 1 --disable-backward-data --disable-backward-weights --in_layout NHWC --fil_layout NHWC --out_layout NHWC
COMMAND ${DYNAMIC_IMPLICITGEMM_XDLOPS_NHWC_FWD_ENVS} $<TARGET_FILE:test_conv2d> ${MIOPEN_TEST_FLOAT_ARG} --verbose --input  64  64 17 17 --weights 192  64 7 1 --pads_strides_dilations 3 0 1 1 1 1 --disable-backward-data --disable-backward-weights --in_layout NHWC --fil_layout NHWC --out_layout NHWC
COMMAND ${DYNAMIC_IMPLICITGEMM_XDLOPS_NHWC_FWD_ENVS} $<TARGET_FILE:test_conv2d> ${MIOPEN_TEST_FLOAT_ARG} --verbose --input   4 128 28 28 --weights 128 128 2 2 --pads_strides_dilations 0 0 2 2 1 1 --disable-backward-data --disable-backward-weights --in_layout NHWC --fil_layout NHWC --out_layout NHWC
COMMAND ${DYNAMIC_IMPLICITGEMM_XDLOPS_NHWC_FWD_ENVS} $<TARGET_FILE:test_conv2d> ${MIOPEN_TEST_FLOAT_ARG} --verbose --input  32 128  8  8 --weights 192 128 3 1 --pads_strides_dilations 1 0 1 1 1 1 --disable-backward-data --disable-backward-weights --in_layout NHWC --fil_layout NHWC --out_layout NHWC
COMMAND ${DYNAMIC_IMPLICITGEMM_XDLOPS_NHWC_FWD_ENVS} $<TARGET_FILE:test_conv2d> ${MIOPEN_TEST_FLOAT_ARG} --verbose --input  64 192 17 17 --weights 160 192 3 3 --pads_strides_dilations 0 0 2 2 1 1 --disable-backward-data --disable-backward-weights --in_layout NHWC --fil_layout NHWC --out_layout NHWC
COMMAND ${DYNAMIC_IMPLICITGEMM_XDLOPS_NHWC_FWD_ENVS} $<TARGET_FILE:test_conv2d> ${MIOPEN_TEST_FLOAT_ARG} --verbose --input  64  32 73 73 --weights  64  32 3 3 --pads_strides_dilations 1 1 1 1 1 1 --disable-backward-data --disable-backward-weights --in_layout NHWC --fil_layout NHWC --out_layout NHWC
COMMAND ${DYNAMIC_IMPLICITGEMM_XDLOPS_NHWC_FWD_ENVS} $<TARGET_FILE:test_conv2d> ${MIOPEN_TEST_FLOAT_ARG} --verbose --input  16  64 56 56 --weights  64  64 3 3 --pads_strides_dilations 1 1 1 1 1 1 --disable-backward-data --disable-backward-weights --in_layout NHWC --fil_layout NHWC --out_layout NHWC
COMMAND ${DYNAMIC_IMPLICITGEMM_XDLOPS_NHWC_FWD_ENVS} $<TARGET_FILE:test_conv2d> ${MIOPEN_TEST_FLOAT_ARG} --verbose --input  64   3 78 78 --weights  64   3 7 7 --pads_strides_dilations 0 0 2 2 1 1 --disable-backward-data --disable-backward-weights --in_layout NHWC --fil_layout NHWC --out_layout NHWC
)
add_custom_test(test_conv_igemm_dynamic_xdlops_nhwc_bwd SKIP_UNLESS_ALL HALF_ENABLED GFX908_ENABLED VEGA_DISABLED
COMMAND ${DYNAMIC_IMPLICITGEMM_XDLOPS_NHWC_BWD_ENVS} $<TARGET_FILE:test_conv2d> ${MIOPEN_TEST_FLOAT_ARG} --verbose --input  64 256  7  7 --weights 128 256 1 1 --pads_strides_dilations 0 0 1 1 1 1 --disable-forward --disable-backward-weights --in_layout NHWC --fil_layout NHWC --out_layout NHWC
COMMAND ${DYNAMIC_IMPLICITGEMM_XDLOPS_NHWC_BWD_ENVS} $<TARGET_FILE:test_conv2d> ${MIOPEN_TEST_FLOAT_ARG} --verbose --input  32 160 73 73 --weights  64 160 1 1 --pads_strides_dilations 0 0 1 1 1 1 --disable-forward --disable-backward-weights --in_layout NHWC --fil_layout NHWC --out_layout NHWC
COMMAND ${DYNAMIC_IMPLICITGEMM_XDLOPS_NHWC_BWD_ENVS} $<TARGET_FILE:test_conv2d> ${MIOPEN_TEST_FLOAT_ARG} --verbose --input  16  64 56 56 --weights  64  64 1 1 --pads_strides_dilations 0 0 1 1 1 1 --disable-forward --disable-backward-weights --in_layout NHWC --fil_layout NHWC --out_layout NHWC
COMMAND ${DYNAMIC_IMPLICITGEMM_XDLOPS_NHWC_BWD_ENVS} $<TARGET_FILE:test_conv2d> ${MIOPEN_TEST_FLOAT_ARG} --verbose --input   2 256 40 52 --weights 256 256 1 1 --pads_strides_dilations 0 0 1 1 1 1 --disable-forward --disable-backward-weights --in_layout NHWC --fil_layout NHWC --out_layout NHWC
COMMAND ${DYNAMIC_IMPLICITGEMM_XDLOPS_NHWC_BWD_ENVS} $<TARGET_FILE:test_conv2d> ${MIOPEN_TEST_FLOAT_ARG} --verbose --input   2  64 32 28 --weights  64  64 1 1 --pads_strides_dilations 0 0 1 1 1 1 --disable-forward --disable-backward-weights --in_layout NHWC --fil_layout NHWC --out_layout NHWC
COMMAND ${DYNAMIC_IMPLICITGEMM_XDLOPS_NHWC_BWD_ENVS} $<TARGET_FILE:test_conv2d> ${MIOPEN_TEST_FLOAT_ARG} --verbose --input  32 128 14 14 --weights  64 128 1 1 --pads_strides_dilations 0 0 2 2 1 1 --disable-forward --disable-backward-weights --in_layout NHWC --fil_layout NHWC --out_layout NHWC
COMMAND ${DYNAMIC_IMPLICITGEMM_XDLOPS_NHWC_BWD_ENVS} $<TARGET_FILE:test_conv2d> ${MIOPEN_TEST_FLOAT_ARG} --verbose --input  64  64 17 17 --weights 192  64 1 7 --pads_strides_dilations 0 3 1 1 1 1 --disable-forward --disable-backward-weights --in_layout NHWC --fil_layout NHWC --out_layout NHWC
COMMAND ${DYNAMIC_IMPLICITGEMM_XDLOPS_NHWC_BWD_ENVS} $<TARGET_FILE:test_conv2d> ${MIOPEN_TEST_FLOAT_ARG} --verbose --input  64  64 17 17 --weights 192  64 7 1 --pads_strides_dilations 3 0 1 1 1 1 --disable-forward --disable-backward-weights --in_layout NHWC --fil_layout NHWC --out_layout NHWC
COMMAND ${DYNAMIC_IMPLICITGEMM_XDLOPS_NHWC_BWD_ENVS} $<TARGET_FILE:test_conv2d> ${MIOPEN_TEST_FLOAT_ARG} --verbose --input   4 128 28 28 --weights 128 128 2 2 --pads_strides_dilations 0 0 2 2 1 1 --disable-forward --disable-backward-weights --in_layout NHWC --fil_layout NHWC --out_layout NHWC
COMMAND ${DYNAMIC_IMPLICITGEMM_XDLOPS_NHWC_BWD_ENVS} $<TARGET_FILE:test_conv2d> ${MIOPEN_TEST_FLOAT_ARG} --verbose --input  32 128  8  8 --weights 192 128 3 1 --pads_strides_dilations 1 0 1 1 1 1 --disable-forward --disable-backward-weights --in_layout NHWC --fil_layout NHWC --out_layout NHWC
COMMAND ${DYNAMIC_IMPLICITGEMM_XDLOPS_NHWC_BWD_ENVS} $<TARGET_FILE:test_conv2d> ${MIOPEN_TEST_FLOAT_ARG} --verbose --input  64 192 17 17 --weights 160 192 3 3 --pads_strides_dilations 0 0 2 2 1 1 --disable-forward --disable-backward-weights --in_layout NHWC --fil_layout NHWC --out_layout NHWC
COMMAND ${DYNAMIC_IMPLICITGEMM_XDLOPS_NHWC_BWD_ENVS} $<TARGET_FILE:test_conv2d> ${MIOPEN_TEST_FLOAT_ARG} --verbose --input  64  32 73 73 --weights  64  32 3 3 --pads_strides_dilations 1 1 1 1 1 1 --disable-forward --disable-backward-weights --in_layout NHWC --fil_layout NHWC --out_layout NHWC
COMMAND ${DYNAMIC_IMPLICITGEMM_XDLOPS_NHWC_BWD_ENVS} $<TARGET_FILE:test_conv2d> ${MIOPEN_TEST_FLOAT_ARG} --verbose --input  16  64 56 56 --weights  64  64 3 3 --pads_strides_dilations 1 1 1 1 1 1 --disable-forward --disable-backward-weights --in_layout NHWC --fil_layout NHWC --out_layout NHWC
COMMAND ${DYNAMIC_IMPLICITGEMM_XDLOPS_NHWC_BWD_ENVS} $<TARGET_FILE:test_conv2d> ${MIOPEN_TEST_FLOAT_ARG} --verbose --input  16  16 25 25 --weights  64  16 3 3 --pads_strides_dilations 0 0 1 1 1 1 --disable-forward --disable-backward-weights --in_layout NHWC --fil_layout NHWC --out_layout NHWC
)

if(MIOPEN_TEST_DEEPBENCH)
    add_custom_test(test_deepbench_conv  MIOTENSILE_ENABLED
    COMMAND	$<TARGET_FILE:test_conv2d>	--verbose	--input	4	1	161	700	--weights	32	1	5	20	--pads_strides_dilations	0	0	2	2	1	1
    COMMAND	$<TARGET_FILE:test_conv2d>	--verbose	--input	8	1	161	700	--weights	32	1	5	20	--pads_strides_dilations	0	0	2	2	1	1
    COMMAND	$<TARGET_FILE:test_conv2d>	--verbose	--input	16	1	161	700	--weights	32	1	5	20	--pads_strides_dilations	0	0	2	2	1	1
    COMMAND	$<TARGET_FILE:test_conv2d>	--verbose	--input	32	1	161	700	--weights	32	1	5	20	--pads_strides_dilations	0	0	2	2	1	1
    COMMAND	$<TARGET_FILE:test_conv2d>	--verbose	--input	4	32	79	341	--weights	32	32	5	10	--pads_strides_dilations	0	0	2	2	1	1
    COMMAND	$<TARGET_FILE:test_conv2d>	--verbose	--input	8	32	79	341	--weights	32	32	5	10	--pads_strides_dilations	0	0	2	2	1	1
    COMMAND	$<TARGET_FILE:test_conv2d>	--verbose	--input	16	32	79	341	--weights	32	32	5	10	--pads_strides_dilations	0	0	2	2	1	1
    COMMAND	$<TARGET_FILE:test_conv2d>	--verbose	--input	32	32	79	341	--weights	32	32	5	10	--pads_strides_dilations	0	0	2	2	1	1
    COMMAND	$<TARGET_FILE:test_conv2d>	--verbose	--input	16	1	48	480	--weights	16	1	3	3	--pads_strides_dilations	1	1	1	1	1	1
    COMMAND	$<TARGET_FILE:test_conv2d>	--verbose	--input	16	16	24	240	--weights	32	16	3	3	--pads_strides_dilations	1	1	1	1	1	1
    COMMAND	$<TARGET_FILE:test_conv2d>	--verbose	--input	16	32	12	120	--weights	64	32	3	3	--pads_strides_dilations	1	1	1	1	1	1
    COMMAND	$<TARGET_FILE:test_conv2d>	--verbose	--input	16	64	6	60	--weights	128	64	3	3	--pads_strides_dilations	1	1	1	1	1	1
    COMMAND	$<TARGET_FILE:test_conv2d>	--verbose	--input	8	3	108	108	--weights	64	3	3	3	--pads_strides_dilations	1	1	2	2	1	1
    COMMAND	$<TARGET_FILE:test_conv2d>	--verbose	--input	8	64	54	54	--weights	64	64	3	3	--pads_strides_dilations	1	1	1	1	1	1
    COMMAND	$<TARGET_FILE:test_conv2d>	--verbose	--input	8	128	27	27	--weights	128	128	3	3	--pads_strides_dilations	1	1	1	1	1	1
    COMMAND	$<TARGET_FILE:test_conv2d>	--verbose	--input	8	128	14	14	--weights	256	128	3	3	--pads_strides_dilations	1	1	1	1	1	1
    COMMAND	$<TARGET_FILE:test_conv2d>	--verbose	--input	8	256	7	7	--weights	512	256	3	3	--pads_strides_dilations	1	1	1	1	1	1
    COMMAND	$<TARGET_FILE:test_conv2d>	--verbose	--input	8	3	224	224	--weights	64	3	3	3	--pads_strides_dilations	1	1	1	1	1	1
    COMMAND	$<TARGET_FILE:test_conv2d>	--verbose	--input	8	64	112	112	--weights	128	64	3	3	--pads_strides_dilations	1	1	1	1	1	1
    COMMAND	$<TARGET_FILE:test_conv2d>	--verbose	--input	8	128	56	56	--weights	256	128	3	3	--pads_strides_dilations	1	1	1	1	1	1
    COMMAND	$<TARGET_FILE:test_conv2d>	--verbose	--input	8	256	28	28	--weights	512	256	3	3	--pads_strides_dilations	1	1	1	1	1	1
    COMMAND	$<TARGET_FILE:test_conv2d>	--verbose	--input	8	512	14	14	--weights	512	512	3	3	--pads_strides_dilations	1	1	1	1	1	1
    COMMAND	$<TARGET_FILE:test_conv2d>	--verbose	--input	8	512	7	7	--weights	512	512	3	3	--pads_strides_dilations	1	1	1	1	1	1
    COMMAND	$<TARGET_FILE:test_conv2d>	--verbose	--input	16	3	224	224	--weights	64	3	3	3	--pads_strides_dilations	1	1	1	1	1	1
    COMMAND	$<TARGET_FILE:test_conv2d>	--verbose	--input	16	64	112	112	--weights	128	64	3	3	--pads_strides_dilations	1	1	1	1	1	1
    COMMAND	$<TARGET_FILE:test_conv2d>	--verbose	--input	16	128	56	56	--weights	256	128	3	3	--pads_strides_dilations	1	1	1	1	1	1
    COMMAND	$<TARGET_FILE:test_conv2d>	--verbose	--input	16	256	28	28	--weights	512	256	3	3	--pads_strides_dilations	1	1	1	1	1	1
    COMMAND	$<TARGET_FILE:test_conv2d>	--verbose	--input	16	512	14	14	--weights	512	512	3	3	--pads_strides_dilations	1	1	1	1	1	1
    COMMAND	$<TARGET_FILE:test_conv2d>	--verbose	--input	16	512	7	7	--weights	512	512	3	3	--pads_strides_dilations	1	1	1	1	1	1
    COMMAND	$<TARGET_FILE:test_conv2d>	--verbose	--input	16	3	224	224	--weights	64	3	7	7	--pads_strides_dilations	3	3	2	2	1	1
    COMMAND	$<TARGET_FILE:test_conv2d>	--verbose	--input	16	192	28	28	--weights	32	192	5	5	--pads_strides_dilations	2	2	1	1	1	1
    COMMAND	$<TARGET_FILE:test_conv2d>	--verbose	--input	16	512	14	14	--weights	48	512	5	5	--pads_strides_dilations	2	2	1	1	1	1
    COMMAND	$<TARGET_FILE:test_conv2d>	--verbose	--input	16	832	7	7	--weights	128	832	5	5	--pads_strides_dilations	2	2	1	1	1	1
    COMMAND	$<TARGET_FILE:test_conv2d>	--verbose	--input	16	192	28	28	--weights	32	192	1	1	--pads_strides_dilations	0	0	1	1	1	1
    COMMAND	$<TARGET_FILE:test_conv2d>	--verbose	--input	16	512	14	14	--weights	48	512	1	1	--pads_strides_dilations	0	0	1	1	1	1
    COMMAND	$<TARGET_FILE:test_conv2d>	--verbose	--input	16	832	7	7	--weights	128	832	1	1	--pads_strides_dilations	0	0	1	1	1	1
)
endif()

if(MIOPEN_TEST_CONV)
    add_custom_test(test_miopen_conv  MIOTENSILE_ENABLED
    COMMAND	$<TARGET_FILE:test_conv2d>	--verbose	--input	1	3	32	32	--weights	1	3	7	7	--pads_strides_dilations	1	1	1	1	1	1
    COMMAND	$<TARGET_FILE:test_conv2d>	--verbose	--input	1	3	227	227	--weights	1	3	7	7	--pads_strides_dilations	1	1	1	1	1	1
    COMMAND	$<TARGET_FILE:test_conv2d>	--verbose	--input	1	64	56	56	--weights	1	64	1	1	--pads_strides_dilations	0	0	2	2	1	1
    COMMAND	$<TARGET_FILE:test_conv2d>	--verbose	--input	1	3	32	32	--weights	1	3	3	3	--pads_strides_dilations	2	2	1	1	1	1
    COMMAND	$<TARGET_FILE:test_conv2d>	--verbose	--input	1	3	224	224	--weights	1	3	3	3	--pads_strides_dilations	2	2	1	1	1	1
    COMMAND	$<TARGET_FILE:test_conv2d>	--verbose	--input	1	3	227	227	--weights	1	3	3	3	--pads_strides_dilations	2	2	1	1	1	1
    COMMAND	$<TARGET_FILE:test_conv2d>	--verbose	--input	1	3	231	231	--weights	1	3	3	3	--pads_strides_dilations	2	2	1	1	1	1
    COMMAND	$<TARGET_FILE:test_conv2d>	--verbose	--input	1	3	224	224	--weights	1	3	5	5	--pads_strides_dilations	2	2	1	1	1	1
    COMMAND	$<TARGET_FILE:test_conv2d>	--verbose	--input	1	3	227	227	--weights	1	3	5	5	--pads_strides_dilations	2	2	1	1	1	1
    COMMAND	$<TARGET_FILE:test_conv2d>	--verbose	--input	1	3	231	231	--weights	1	3	5	5	--pads_strides_dilations	2	2	1	1	1	1
    COMMAND	$<TARGET_FILE:test_conv2d>	--verbose	--input	1	3	32	32	--weights	1	3	7	7	--pads_strides_dilations	2	2	1	1	1	1
    COMMAND	$<TARGET_FILE:test_conv2d>	--verbose	--input	1	3	224	224	--weights	1	3	7	7	--pads_strides_dilations	2	2	1	1	1	1
    COMMAND	$<TARGET_FILE:test_conv2d>	--verbose	--input	1	3	227	227	--weights	1	3	7	7	--pads_strides_dilations	2	2	1	1	1	1
    COMMAND	$<TARGET_FILE:test_conv2d>	--verbose	--input	1	3	231	231	--weights	1	3	7	7	--pads_strides_dilations	2	2	1	1	1	1
    COMMAND	$<TARGET_FILE:test_conv2d>	--verbose	--input	1	64	56	56	--weights	1	64	3	3	--pads_strides_dilations	2	2	1	1	1	1
    COMMAND	$<TARGET_FILE:test_conv2d>	--verbose	--input	1	64	112	112	--weights	1	64	3	3	--pads_strides_dilations	2	2	1	1	1	1
    COMMAND	$<TARGET_FILE:test_conv2d>	--verbose	--input	1	64	512	1024	--weights	1	64	3	3	--pads_strides_dilations	2	2	1	1	1	1
    COMMAND	$<TARGET_FILE:test_conv2d>	--verbose	--input	1	96	27	27	--weights	1	96	3	3	--pads_strides_dilations	2	2	1	1	1	1
    COMMAND	$<TARGET_FILE:test_conv2d>	--verbose	--input	1	96	28	28	--weights	1	96	3	3	--pads_strides_dilations	2	2	1	1	1	1
    COMMAND	$<TARGET_FILE:test_conv2d>	--verbose	--input	1	3	32	32	--weights	1	3	3	3	--pads_strides_dilations	0	0	4	4	1	1
    COMMAND	$<TARGET_FILE:test_conv2d>	--verbose	--input	1	3	224	224	--weights	1	3	3	3	--pads_strides_dilations	0	0	4	4	1	1
    COMMAND	$<TARGET_FILE:test_conv2d>	--verbose	--input	1	3	227	227	--weights	1	3	3	3	--pads_strides_dilations	0	0	4	4	1	1
    COMMAND	$<TARGET_FILE:test_conv2d>	--verbose	--input	1	3	231	231	--weights	1	3	3	3	--pads_strides_dilations	0	0	4	4	1	1
    COMMAND	$<TARGET_FILE:test_conv2d>	--verbose	--input	1	3	32	32	--weights	1	3	5	5	--pads_strides_dilations	0	0	4	4	1	1
    COMMAND	$<TARGET_FILE:test_conv2d>	--verbose	--input	1	3	224	224	--weights	1	3	5	5	--pads_strides_dilations	0	0	4	4	1	1
    COMMAND	$<TARGET_FILE:test_conv2d>	--verbose	--input	1	3	227	227	--weights	1	3	5	5	--pads_strides_dilations	0	0	4	4	1	1
    COMMAND	$<TARGET_FILE:test_conv2d>	--verbose	--input	1	3	231	231	--weights	1	3	5	5	--pads_strides_dilations	0	0	4	4	1	1
    COMMAND	$<TARGET_FILE:test_conv2d>	--verbose	--input	1	3	32	32	--weights	1	3	7	7	--pads_strides_dilations	0	0	4	4	1	1
    COMMAND	$<TARGET_FILE:test_conv2d>	--verbose	--input	1	3	224	224	--weights	1	3	7	7	--pads_strides_dilations	0	0	4	4	1	1
    COMMAND	$<TARGET_FILE:test_conv2d>	--verbose	--input	1	3	227	227	--weights	1	3	7	7	--pads_strides_dilations	0	0	4	4	1	1
    COMMAND	$<TARGET_FILE:test_conv2d>	--verbose	--input	1	3	231	231	--weights	1	3	7	7	--pads_strides_dilations	0	0	4	4	1	1
    COMMAND	$<TARGET_FILE:test_conv2d>	--verbose	--input	1	16	14	14	--weights	1	16	5	5	--pads_strides_dilations	0	0	4	4	1	1
    COMMAND	$<TARGET_FILE:test_conv2d>	--verbose	--input	1	16	28	28	--weights	1	16	5	5	--pads_strides_dilations	0	0	4	4	1	1
    COMMAND	$<TARGET_FILE:test_conv2d>	--verbose	--input	1	24	14	14	--weights	1	24	5	5	--pads_strides_dilations	0	0	4	4	1	1
    COMMAND	$<TARGET_FILE:test_conv2d>	--verbose	--input	1	32	7	7	--weights	1	32	5	5	--pads_strides_dilations	0	0	4	4	1	1
    COMMAND	$<TARGET_FILE:test_conv2d>	--verbose	--input	1	32	8	8	--weights	1	32	5	5	--pads_strides_dilations	0	0	4	4	1	1
    COMMAND	$<TARGET_FILE:test_conv2d>	--verbose	--input	1	32	14	14	--weights	1	32	5	5	--pads_strides_dilations	0	0	4	4	1	1
    COMMAND	$<TARGET_FILE:test_conv2d>	--verbose	--input	1	32	16	16	--weights	1	32	5	5	--pads_strides_dilations	0	0	4	4	1	1
    COMMAND	$<TARGET_FILE:test_conv2d>	--verbose	--input	1	32	28	28	--weights	1	32	5	5	--pads_strides_dilations	0	0	4	4	1	1
    COMMAND	$<TARGET_FILE:test_conv2d>	--verbose	--input	1	48	7	7	--weights	1	48	5	5	--pads_strides_dilations	0	0	4	4	1	1
)
endif()

if(MIOPEN_TEST_FLOAT)
    add_custom_test(test_reduce_double SKIP_UNLESS_ALL GFX908_ENABLED COMMAND  $<TARGET_FILE:test_reduce_test> --double --all --verbose)
endif()

# Add here regression tests that should be run only on Vega10/20 and only with FP16.
add_custom_test(test_regression_half_vega FLOAT_DISABLED HALF_ENABLED GFX908_DISABLED
# REGRESSION TEST for issue #894.
# Can't be enabled for GFX908 due to WORKAROUND_ISSUE_2298
# Can't be enabled for GFX10 due to WORKAROUND_SWDEV_271887
COMMAND	MIOPEN_FIND_MODE=normal MIOPEN_DEBUG_FIND_ONLY_SOLVER=ConvOclDirectFwd1x1 $<TARGET_FILE:test_conv2d> ${MIOPEN_TEST_FLOAT_ARG} --verbose --disable-backward-data --disable-backward-weights --disable-verification-cache
    --cmode conv --pmode default --group-count 1 --input 1 16 7 7 --weights 16 16 1 1 --pads_strides_dilations 0 0 1 1 1 1
)

set(ENVS_REGRESSION_ISSUE_1012
    MIOPEN_DEBUG_IMPLICIT_GEMM_FIND_ALL_SOLUTIONS=1
    MIOPEN_FIND_MODE=normal)

set(ARGS_REGRESSION_ISSUE_1012
    --verbose
    --disable-forward
    --disable-backward-data
    --disable-validation)

add_custom_test(test_regression_opencl_float_mi100 GFX908_ENABLED VEGA_DISABLED HIP_DISABLED
    # Issue #1012.
    COMMAND	${ENVS_REGRESSION_ISSUE_1012} $<TARGET_FILE:test_conv2d> ${MIOPEN_TEST_FLOAT_ARG} --cmode conv --pmode default --group-count 1 --input 128, 832, 7,  7  --weights 32,  832, 1, 1 --pads_strides_dilations 0 0 1 1 1 1 ${ARGS_REGRESSION_ISSUE_1012}
    COMMAND	${ENVS_REGRESSION_ISSUE_1012} $<TARGET_FILE:test_conv2d> ${MIOPEN_TEST_FLOAT_ARG} --cmode conv --pmode default --group-count 1 --input 64,  192, 28, 28 --weights 64,  192, 1, 1 --pads_strides_dilations 0 0 1 1 1 1 ${ARGS_REGRESSION_ISSUE_1012}
    COMMAND	${ENVS_REGRESSION_ISSUE_1012} $<TARGET_FILE:test_conv2d> ${MIOPEN_TEST_FLOAT_ARG} --cmode conv --pmode default --group-count 1 --input 64,  256, 28, 28 --weights 128, 256, 1, 1 --pads_strides_dilations 0 0 1 1 1 1 ${ARGS_REGRESSION_ISSUE_1012}
    COMMAND	${ENVS_REGRESSION_ISSUE_1012} $<TARGET_FILE:test_conv2d> ${MIOPEN_TEST_FLOAT_ARG} --cmode conv --pmode default --group-count 1 --input 64,  480, 14, 14 --weights 64,  480, 1, 1 --pads_strides_dilations 0 0 1 1 1 1 ${ARGS_REGRESSION_ISSUE_1012}
    COMMAND	${ENVS_REGRESSION_ISSUE_1012} $<TARGET_FILE:test_conv2d> ${MIOPEN_TEST_FLOAT_ARG} --cmode conv --pmode default --group-count 1 --input 64,  512, 14, 14 --weights 128, 512, 1, 1 --pads_strides_dilations 0 0 1 1 1 1 ${ARGS_REGRESSION_ISSUE_1012}
    COMMAND	${ENVS_REGRESSION_ISSUE_1012} $<TARGET_FILE:test_conv2d> ${MIOPEN_TEST_FLOAT_ARG} --cmode conv --pmode default --group-count 1 --input 64,  512, 28, 28 --weights 128, 512, 1, 1 --pads_strides_dilations 0 0 1 1 1 1 ${ARGS_REGRESSION_ISSUE_1012}
    COMMAND	${ENVS_REGRESSION_ISSUE_1012} $<TARGET_FILE:test_conv2d> ${MIOPEN_TEST_FLOAT_ARG} --cmode conv --pmode default --group-count 1 --input 64,  64,  56, 56 --weights 256, 64,  1, 1 --pads_strides_dilations 0 0 1 1 1 1 ${ARGS_REGRESSION_ISSUE_1012}
)<|MERGE_RESOLUTION|>--- conflicted
+++ resolved
@@ -159,13 +159,8 @@
             add_test(NAME ${NAME} COMMAND ${EXE} ${ARGN})
         endif()
     endif()
-<<<<<<< HEAD
-
-    if(WORKAROUND_ISSUE_898 AND MIOPEN_BACKEND_USE_COMGR)
-=======
-    
+
     if(WORKAROUND_ISSUE_898 AND MIOPEN_USE_COMGR)
->>>>>>> afbcf4c0
         set_property(TEST ${TEST_NAME} PROPERTY ENVIRONMENT MIOPEN_DEBUG_COMGR_HIP_PCH_ENFORCE=0)
     endif()
 endfunction()
