--- conflicted
+++ resolved
@@ -314,37 +314,22 @@
 
 if(MIOPEN_TEST_MLIR)
     set(IMPLICITGEMM_MLIR_ENV_BASE MIOPEN_FIND_MODE=normal)
-    set(IMPLICITGEMM_MLIR_ENV_F_CPP ${IMPLICITGEMM_MLIR_ENV_BASE} MIOPEN_DEBUG_FIND_ONLY_SOLVER=ConvHipImplicitGemmMlirCppFwd)
-    set(IMPLICITGEMM_MLIR_ENV_F_BIN ${IMPLICITGEMM_MLIR_ENV_BASE} MIOPEN_DEBUG_FIND_ONLY_SOLVER=ConvHipImplicitGemmMlirBinFwd)
+    set(IMPLICITGEMM_MLIR_ENV_F ${IMPLICITGEMM_MLIR_ENV_BASE} MIOPEN_DEBUG_FIND_ONLY_SOLVER=ConvHipImplicitGemmMlirBinFwd)
     set(IMPLICITGEMM_MLIR_ENV_B ${IMPLICITGEMM_MLIR_ENV_BASE} MIOPEN_DEBUG_FIND_ONLY_SOLVER=ConvHipImplicitGemmMlirCppBwd)
-    set(IMPLICITGEMM_MLIR_ENV_W_CPP ${IMPLICITGEMM_MLIR_ENV_BASE} MIOPEN_DEBUG_CONV_GEMM=0 MIOPEN_DEBUG_FIND_ONLY_SOLVER=ConvHipImplicitGemmMlirCppWrW)
-    set(IMPLICITGEMM_MLIR_ENV_W_BIN ${IMPLICITGEMM_MLIR_ENV_BASE} MIOPEN_DEBUG_CONV_GEMM=0 MIOPEN_DEBUG_FIND_ONLY_SOLVER=ConvHipImplicitGemmMlirBinWrW)
+    set(IMPLICITGEMM_MLIR_ENV_W ${IMPLICITGEMM_MLIR_ENV_BASE} MIOPEN_DEBUG_CONV_GEMM=0 MIOPEN_DEBUG_FIND_ONLY_SOLVER=ConvHipImplicitGemmMlirBinWrW)
 
     set(IMPLICITGEMM_MLIR_ARGS_F ${IMPLICITGEMM_ARGS} --verbose --disable-backward-data --disable-backward-weights)
     set(IMPLICITGEMM_MLIR_ARGS_B ${IMPLICITGEMM_ARGS} --verbose --disable-forward --disable-backward-weights)
     set(IMPLICITGEMM_MLIR_ARGS_W ${IMPLICITGEMM_ARGS} --verbose --disable-forward --disable-backward-data)
-<<<<<<< HEAD
-=======
     
     add_custom_test(test_conv_igemm_mlir ALLOW_NONXDLOPS
-        COMMAND ${IMPLICITGEMM_MLIR_ENV_F_CPP} $<TARGET_FILE:test_conv2d> ${IMPLICITGEMM_MLIR_ARGS_F} --input 64 1024 14 14 --weights 1024 1024 1 1 --pads_strides_dilations 0 0 1 1 1 1
-        COMMAND ${IMPLICITGEMM_MLIR_ENV_F_CPP} $<TARGET_FILE:test_conv2d> ${IMPLICITGEMM_MLIR_ARGS_F} --input 64 256 56 56  --weights  256  256 1 1 --pads_strides_dilations 0 0 1 1 1 1
-        COMMAND ${IMPLICITGEMM_MLIR_ENV_F_CPP} $<TARGET_FILE:test_conv2d> ${IMPLICITGEMM_MLIR_ARGS_F} --input 64 128 58 58  --weights  128  128 3 3 --pads_strides_dilations 0 0 1 1 1 1
-        COMMAND ${IMPLICITGEMM_MLIR_ENV_F_BIN} $<TARGET_FILE:test_conv2d> ${IMPLICITGEMM_MLIR_ARGS_F} --input 64 128 58 58  --weights  128  128 3 3 --pads_strides_dilations 0 0 1 1 1 1
-        COMMAND ${IMPLICITGEMM_MLIR_ENV_F_BIN} $<TARGET_FILE:test_conv2d> ${IMPLICITGEMM_MLIR_ARGS_F} --input 128 8 32 32  --weights  128  8 3 3 --pads_strides_dilations 0 0 1 1 1 1
-
-        COMMAND ${IMPLICITGEMM_MLIR_ENV_B} $<TARGET_FILE:test_conv2d> ${IMPLICITGEMM_MLIR_ARGS_B} --input 64 1024 14 14 --weights 1024 1024 1 1 --pads_strides_dilations 0 0 1 1 1 1
-        COMMAND ${IMPLICITGEMM_MLIR_ENV_B} $<TARGET_FILE:test_conv2d> ${IMPLICITGEMM_MLIR_ARGS_B} --input 64 256 56 56  --weights  256  256 1 1 --pads_strides_dilations 0 0 1 1 1 1
-        COMMAND ${IMPLICITGEMM_MLIR_ENV_B} $<TARGET_FILE:test_conv2d> ${IMPLICITGEMM_MLIR_ARGS_B} --input 64 128 58 58  --weights  128  128 3 3 --pads_strides_dilations 0 0 1 1 1 1
-
-        COMMAND ${IMPLICITGEMM_MLIR_ENV_W_CPP} $<TARGET_FILE:test_conv2d> ${IMPLICITGEMM_MLIR_ARGS_W} --input 64 1024 14 14 --weights 1024 1024 1 1 --pads_strides_dilations 0 0 1 1 1 1
-        COMMAND ${IMPLICITGEMM_MLIR_ENV_W_CPP} $<TARGET_FILE:test_conv2d> ${IMPLICITGEMM_MLIR_ARGS_W} --input 64 256 56 56  --weights  256  256 1 1 --pads_strides_dilations 0 0 1 1 1 1
-        COMMAND ${IMPLICITGEMM_MLIR_ENV_W_CPP} $<TARGET_FILE:test_conv2d> ${IMPLICITGEMM_MLIR_ARGS_W} --input 64 128 58 58  --weights  128  128 3 3 --pads_strides_dilations 0 0 1 1 1 1
-        COMMAND ${IMPLICITGEMM_MLIR_ENV_W_BIN} $<TARGET_FILE:test_conv2d> ${IMPLICITGEMM_MLIR_ARGS_W} --input 64 1024 14 14 --weights 1024 1024 1 1 --pads_strides_dilations 0 0 1 1 1 1
-        COMMAND ${IMPLICITGEMM_MLIR_ENV_W_BIN} $<TARGET_FILE:test_conv2d> ${IMPLICITGEMM_MLIR_ARGS_W} --input 64 256 56 56  --weights  256  256 1 1 --pads_strides_dilations 0 0 1 1 1 1
-        COMMAND ${IMPLICITGEMM_MLIR_ENV_W_BIN} $<TARGET_FILE:test_conv2d> ${IMPLICITGEMM_MLIR_ARGS_W} --input 64 128 58 58  --weights  128  128 3 3 --pads_strides_dilations 0 0 1 1 1 1
+        COMMAND ${IMPLICITGEMM_MLIR_ENV_F} $<TARGET_FILE:test_conv2d> ${IMPLICITGEMM_MLIR_ARGS_F} --input 64 128 58 58  --weights  128  128 3 3 --pads_strides_dilations 0 0 1 1 1 1
+        COMMAND ${IMPLICITGEMM_MLIR_ENV_F} $<TARGET_FILE:test_conv2d> ${IMPLICITGEMM_MLIR_ARGS_F} --input 128 8 32 32  --weights  128  8 3 3 --pads_strides_dilations 0 0 1 1 1 1
+
+        COMMAND ${IMPLICITGEMM_MLIR_ENV_W} $<TARGET_FILE:test_conv2d> ${IMPLICITGEMM_MLIR_ARGS_W} --input 64 1024 14 14 --weights 1024 1024 1 1 --pads_strides_dilations 0 0 1 1 1 1
+        COMMAND ${IMPLICITGEMM_MLIR_ENV_W} $<TARGET_FILE:test_conv2d> ${IMPLICITGEMM_MLIR_ARGS_W} --input 64 256 56 56  --weights  256  256 1 1 --pads_strides_dilations 0 0 1 1 1 1
+        COMMAND ${IMPLICITGEMM_MLIR_ENV_W} $<TARGET_FILE:test_conv2d> ${IMPLICITGEMM_MLIR_ARGS_W} --input 64 128 58 58  --weights  128  128 3 3 --pads_strides_dilations 0 0 1 1 1 1
     )
->>>>>>> b004695f
 endif()
 
 add_custom_test(test_conv_for_implicit_gemm SKIP_UNLESS_ALL ALLOW_BFLOAT16 ALLOW_HALF ALLOW_NONXDLOPS
