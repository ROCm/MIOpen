################################################################################
#
# MIT License
#
# Copyright (c) 2017 Advanced Micro Devices, Inc.
#
# Permission is hereby granted, free of charge, to any person obtaining a copy
# of this software and associated documentation files (the "Software"), to deal
# in the Software without restriction, including without limitation the rights
# to use, copy, modify, merge, publish, distribute, sublicense, and/or sell
# copies of the Software, and to permit persons to whom the Software is
# furnished to do so, subject to the following conditions:
#
# The above copyright notice and this permission notice shall be included in all
# copies or substantial portions of the Software.
#
# THE SOFTWARE IS PROVIDED "AS IS", WITHOUT WARRANTY OF ANY KIND, EXPRESS OR
# IMPLIED, INCLUDING BUT NOT LIMITED TO THE WARRANTIES OF MERCHANTABILITY,
# FITNESS FOR A PARTICULAR PURPOSE AND NONINFRINGEMENT. IN NO EVENT SHALL THE
# AUTHORS OR COPYRIGHT HOLDERS BE LIABLE FOR ANY CLAIM, DAMAGES OR OTHER
# LIABILITY, WHETHER IN AN ACTION OF CONTRACT, TORT OR OTHERWISE, ARISING FROM,
# OUT OF OR IN CONNECTION WITH THE SOFTWARE OR THE USE OR OTHER DEALINGS IN THE
# SOFTWARE.
#
################################################################################

cmake_policy(SET CMP0057 NEW)

set(test_perf.py ${CMAKE_INSTALL_BINDIR}/test_perf.py)

if( NOT ENABLE_ASAN_PACKAGING )
  install(FILES  test_perf.py
      PERMISSIONS OWNER_READ OWNER_WRITE OWNER_EXECUTE GROUP_READ GROUP_EXECUTE WORLD_READ WORLD_EXECUTE
      DESTINATION ${CMAKE_INSTALL_BINDIR})
endif()

set(MODEL_FILES)
file (GLOB model_src perf_models/*.txt)
foreach (src ${model_src})
    list (APPEND MODEL_FILES ${src})
endforeach()

if( NOT ENABLE_ASAN_PACKAGING )
  install(FILES
      ${MODEL_FILES}
   DESTINATION ${DATA_INSTALL_DIR}/perf_models)
endif()
 foreach(MODEL_FILE ${MODEL_FILES})
    get_filename_component(MODEL_FILE_FILENAME "${MODEL_FILE}" NAME)
    configure_file("${MODEL_FILE}" "${PROJECT_BINARY_DIR}/share/miopen/perf_models/${MODEL_FILE_FILENAME}" COPYONLY)
 endforeach()

include(CTest)
include(CheckCXXCompilerFlag)

option( MIOPEN_TEST_ALL "Run the full test suite" OFF )
option( MIOPEN_TEST_HALF "Test in half mode" OFF )
option( MIOPEN_TEST_INT8 "Test in int8 mode" OFF )
option( MIOPEN_TEST_BFLOAT16 "Test in bfloat16 mode" OFF )
option( MIOPEN_TEST_GFX908 "Test on MI100 (gfx908)" OFF )
option( MIOPEN_TEST_GFX90A "Test on MI2X0 (gfx90a)" OFF )
option( MIOPEN_TEST_GFX94X "Test on MI300 (gfx940/1/2)" OFF )
option( MIOPEN_TEST_GFX900 "Test on Vega10 (gfx900)" OFF )
option( MIOPEN_TEST_GFX906 "Test on Vega20 (gfx906)" OFF )
option( MIOPEN_TEST_GFX103X "Test on Navi21/22 (gfx1030/31)" OFF )
option( MIOPEN_TEST_GFX110X "Test on Navi31/32 (gfx1100/02)" OFF )
option( MIOPEN_TEST_GPU_XNACK_ENABLED "Test as if XNACK mode is enabled" OFF )
option( MIOPEN_TEST_CONV Off)
option( MIOPEN_TEST_DEEPBENCH Off)
option( MIOPEN_TEST_DRIVER_ITER_MODE Off)
option( MIOPEN_TEST_COMPOSABLEKERNEL "Test with composable_kernel library" ${MIOPEN_USE_COMPOSABLEKERNEL} )

set_var_to_condition(MIOPEN_TEST_WITH_MIOPENDRIVER_DEFAULT MIOPEN_BUILD_DRIVER)
option( MIOPEN_TEST_WITH_MIOPENDRIVER "Use MIOpenDriver in tests" ${MIOPEN_TEST_WITH_MIOPENDRIVER_DEFAULT})

option( WORKAROUND_ISSUE_936 "" ON)

# Run the test suite to a depth limit
#limit greater than 2 leads to prolonged testing more than 5hrs per stage.
set(MIOPEN_TEST_LIMIT "2" CACHE STRING "")
set(MIOPEN_TEST_FLAGS "" CACHE STRING "")
set(MIOPEN_TEST_GDB On CACHE BOOL "")

set(MIOPEN_TEST_OPENCL FALSE)
if(MIOPEN_BACKEND_OPENCL)
    set(MIOPEN_TEST_OPENCL TRUE)
endif()

set(MIOPEN_TEST_HIP_NOGPU FALSE)
if(MIOPEN_MODE_NOGPU)
    set(MIOPEN_TEST_HIP_NOGPU TRUE)
endif()

set(MIOPEN_TEST_HIP FALSE)
if(MIOPEN_BACKEND_HIP AND NOT MIOPEN_TEST_HIP_NOGPU)
    set(MIOPEN_TEST_HIP TRUE)
endif()

# Detect GPU type for testing.
# For HIP_NOGPU backend, GPU detection is not required and should be disabled.
# Also we do not detect GPU when target GPU for testing is specified explicitly.
set(MIOPEN_TEST_GPU_DETECTION_FAILED FALSE)
set(MIOPEN_NO_GPU FALSE)
if(NOT (MIOPEN_TEST_GFX900 OR MIOPEN_TEST_GFX906 OR MIOPEN_TEST_GFX908 OR MIOPEN_TEST_GFX90A OR MIOPEN_TEST_GFX94X OR MIOPEN_TEST_GFX103X OR MIOPEN_TEST_GFX110X OR MIOPEN_TEST_HIP_NOGPU))
    find_program(ROCMINFO
        NAMES rocminfo
        PATHS
            /opt/rocm
            ${CMAKE_INSTALL_PREFIX}
        PATH_SUFFIXES
            /bin
    )
    message(STATUS "rocminfo utility: ${ROCMINFO}")
    if(ROCMINFO)
        execute_process (
            COMMAND ${ROCMINFO}
            OUTPUT_VARIABLE ROCMINFO_OUTPUT
            RESULT_VARIABLE ROCMINFO_EXIT_STATUS
        )
        message(STATUS "${ROCMINFO_OUTPUT}")
        if(ROCMINFO_OUTPUT MATCHES "no GPU devices")
            message(WARNING "ROCk module is NOT loaded, possibly no GPU devices")
            set(MIOPEN_NO_GPU TRUE)
        elseif (NOT ROCMINFO_EXIT_STATUS EQUAL 0)
            message(WARNING "ROCMINFO FAILED, GPU TYPE UNKNOWN. Manually set respective MIOPEN_TEST_GFX* CMake variable to specify target GPU for testing.")
            set(MIOPEN_TEST_GPU_DETECTION_FAILED TRUE)
        elseif(ROCMINFO_OUTPUT MATCHES "gfx1030")
            set(MIOPEN_TEST_GFX103X ON)
        elseif(ROCMINFO_OUTPUT MATCHES "gfx1031")
            set(MIOPEN_TEST_GFX103X ON)
        elseif(ROCMINFO_OUTPUT MATCHES "gfx1100")
            set(MIOPEN_TEST_GFX110X ON)
        elseif(ROCMINFO_OUTPUT MATCHES "gfx1101")
            set(MIOPEN_TEST_GFX110X ON)
        elseif(ROCMINFO_OUTPUT MATCHES "gfx1102")
            set(MIOPEN_TEST_GFX110X ON)
        elseif(ROCMINFO_OUTPUT MATCHES "gfx900")
            set(MIOPEN_TEST_GFX900 ON)
        elseif(ROCMINFO_OUTPUT MATCHES "gfx906")
            set(MIOPEN_TEST_GFX906 ON)
        elseif(ROCMINFO_OUTPUT MATCHES "gfx908")
            set(MIOPEN_TEST_GFX908 ON)
        elseif(ROCMINFO_OUTPUT MATCHES "gfx90a")
            set(MIOPEN_TEST_GFX90A ON)
        elseif(ROCMINFO_OUTPUT MATCHES "gfx94")
            set(MIOPEN_TEST_GFX94X ON)
        else()
            message(WARNING "TESTING IS NOT SUPPORTED FOR THE DETECTED GPU")
            set(MIOPEN_TEST_GPU_DETECTION_FAILED TRUE)
        endif()

        if(NOT (MIOPEN_TEST_GPU_DETECTION_FAILED) AND ROCMINFO_OUTPUT MATCHES "xnack\\+")
            set(MIOPEN_TEST_GPU_XNACK_ENABLED ON)
        endif()
    else()
        message(WARNING "ROCMINFO NOT FOUND, GPU TYPE UNKNOWN. Manually set respective MIOPEN_TEST_GFX* CMake variable to specify target GPU for testing.")
        set(MIOPEN_TEST_GPU_DETECTION_FAILED TRUE)
    endif()
endif()

set_var_to_condition(MIOPEN_LIBMLIR_SUPPORTS_GFX103X_DEFAULT ${MIOPEN_USE_MLIR} AND (${rocMLIR_VERSION_FLAT} GREATER 100000000))
option( MIOPEN_LIBMLIR_SUPPORTS_GFX103X "libMLIR capability to support GFX10. Enables MLIR tests on GFX103X." ${MIOPEN_LIBMLIR_SUPPORTS_GFX103X_DEFAULT})

set_var_to_condition(MIOPEN_TEST_MLIR_DEFAULT ${MIOPEN_USE_MLIR} AND NOT (${MIOPEN_TEST_GFX103X} AND NOT ${MIOPEN_LIBMLIR_SUPPORTS_GFX103X}))
option( MIOPEN_TEST_MLIR "Test for MLIR compilation backend" ${MIOPEN_TEST_MLIR_DEFAULT} )

message(STATUS "MIOPEN_NO_GPU ${MIOPEN_NO_GPU}")
message(STATUS "MIOPEN_TEST_GFX900 ${MIOPEN_TEST_GFX900}")
message(STATUS "MIOPEN_TEST_GFX906 ${MIOPEN_TEST_GFX906}")
message(STATUS "MIOPEN_TEST_GFX908 ${MIOPEN_TEST_GFX908}")
message(STATUS "MIOPEN_TEST_GFX90A ${MIOPEN_TEST_GFX90A}")
message(STATUS "MIOPEN_TEST_GFX94X ${MIOPEN_TEST_GFX94X}")
message(STATUS "MIOPEN_TEST_GFX103X ${MIOPEN_TEST_GFX103X}")
message(STATUS "MIOPEN_TEST_GFX110X ${MIOPEN_TEST_GFX110X}")
message(STATUS "MIOPEN_TEST_GPU_XNACK_ENABLED ${MIOPEN_TEST_GPU_XNACK_ENABLED}")
message(STATUS "MIOPEN_TEST_GPU_DETECTION_FAILED ${MIOPEN_TEST_GPU_DETECTION_FAILED}")
message(STATUS "MIOPEN_TEST_WITH_MIOPENDRIVER ${MIOPEN_TEST_WITH_MIOPENDRIVER}")
message(STATUS "MIOPEN_TEST_MLIR ${MIOPEN_TEST_MLIR}")

if(MIOPEN_TEST_DRIVER_ITER_MODE)
    add_definitions(-DMIOPEN_TEST_DRIVER_MODE=2)
else()
    add_definitions(-DMIOPEN_TEST_DRIVER_MODE=1)
endif()

find_package(Threads REQUIRED)
add_custom_target(check COMMAND ${CMAKE_CTEST_COMMAND} --output-on-failure -C ${CMAKE_CFG_INTDIR})
add_custom_target(tests)

if(MIOPEN_TEST_GPU_DETECTION_FAILED AND NOT (MIOPEN_NO_GPU))
    add_custom_target(gpu_detection_check COMMAND echo "*** FATAL: GPU DETECTION FAILED DURING CMAKE PHASE, CHECK CMAKE WARNINGS ***" COMMAND exit 1)
    add_dependencies(check gpu_detection_check)
endif()

if(MIOPEN_TEST_WITH_MIOPENDRIVER)
    add_dependencies(check MIOpenDriver)
endif()

set(MIOPEN_TEST_FLOAT_ARG)
set(MIOPEN_TEST_FLOAT FALSE)
set(MIOPEN_TEST_CONV_INT8_OUTPUT_TYPE_INT8)
set(MIOPEN_TEST_CONV_INT8_OUTPUT_TYPE_INT32)
set(MIOPEN_TEST_CONV_INT8_OUTPUT_TYPE_FLOAT)
if(MIOPEN_TEST_HALF)
    set(MIOPEN_TEST_FLOAT_ARG --half)
    set(MIOPENDRIVER_MODE_CONV convfp16)
    set(MIOPENDRIVER_MODE_BN bnormfp16)
    set(MIOPENDRIVER_MODE_POOL poolfp16)
elseif(MIOPEN_TEST_INT8)
    set(MIOPEN_TEST_FLOAT_ARG --int8)
    set(MIOPENDRIVER_MODE_CONV convint8)
    set(MIOPENDRIVER_MODE_BN NOT_SUPPORTED)
    set(MIOPENDRIVER_MODE_POOL NOT_SUPPORTED)
    set(MIOPEN_TEST_CONV_INT8_OUTPUT_TYPE_INT8 --output_type int8)
    set(MIOPEN_TEST_CONV_INT8_OUTPUT_TYPE_INT32 --output_type int32)
    set(MIOPEN_TEST_CONV_INT8_OUTPUT_TYPE_FLOAT --output_type float)
elseif(MIOPEN_TEST_BFLOAT16)
    set(MIOPEN_TEST_FLOAT_ARG --bfloat16)
    set(MIOPENDRIVER_MODE_CONV convbfp16)
    set(MIOPENDRIVER_MODE_BN NOT_SUPPORTED)
    set(MIOPENDRIVER_MODE_POOL NOT_SUPPORTED)
else()
    set(MIOPEN_TEST_FLOAT_ARG --float)
    set(MIOPEN_TEST_FLOAT TRUE)
    set(MIOPENDRIVER_MODE_CONV conv)
    set(MIOPENDRIVER_MODE_BN bnorm)
    set(MIOPENDRIVER_MODE_POOL pool)
endif()

message(STATUS "MIOPEN_TEST_FLOAT ${MIOPEN_TEST_FLOAT}")
message(STATUS "MIOPEN_TEST_HALF ${MIOPEN_TEST_HALF}")
message(STATUS "MIOPEN_TEST_BFLOAT16 ${MIOPEN_TEST_BFLOAT16}")
message(STATUS "MIOPEN_TEST_INT8 ${MIOPEN_TEST_INT8}")

set_var_to_condition(WORKAROUND_ISSUE_1187_DEFAULT MIOPEN_TEST_GFX90A AND MIOPEN_TEST_FLOAT)
option( WORKAROUND_ISSUE_1187 "" ${WORKAROUND_ISSUE_1187_DEFAULT})

set_var_to_condition(WORKAROUND_ISSUE_1148_DEFAULT (MIOPEN_TEST_GFX103X OR MIOPEN_TEST_GFX110X) AND MIOPEN_TEST_FLOAT)
option( WORKAROUND_ISSUE_1148 "" ${WORKAROUND_ISSUE_1148_DEFAULT})

if(MIOPEN_TEST_HALF)
    if(MIOPEN_BACKEND_OPENCL)
	    set(SKIP_TESTS test_gru test_rnn_vanilla test_lstm)
    endif()
elseif(MIOPEN_TEST_INT8)
    set(SKIP_ALL_EXCEPT_TESTS
              test_tensor_vec test_tensor_cast test_tensor_trans test_tensor_copy test_tensor_set
              test_tensor_transform test_conv2d test_conv2d_find2)
elseif(MIOPEN_TEST_BFLOAT16)
    set(SKIP_ALL_EXCEPT_TESTS
              test_conv2d test_conv2d_find2 test_tensor_copy test_tensor_set test_tensor_vec test_immed_conv2d
              test_check_numerics_test test_conv_extra test_conv_for_implicit_gemm test_miopen_conv
              test_deepbench_conv test_conv_igemm_dynamic_xdlops_nhwc_wrw_bf16
              test_conv_igemm_dynamic_xdlops_nhwc_fwd_bf16
              test_conv_igemm_dynamic_xdlops_nhwc_bwd_bf16)
endif()

if(${CODECOV_TEST})
    list(APPEND SKIP_TESTS
        test_conv3d test_conv3d_find2 test_immed_conv3d test_immed_conv2d test_pooling2d test_pooling2d_asymmetric
        test_pooling2d_wide)
    # replaced by smaller tests with suffix _codecov
endif()

if(MIOPEN_NO_GPU)
    set(SKIP_ALL_EXCEPT_TESTS test_include_inliner test_kernel_build_params
            test_test_errors test_type_name test_tensor_test test_sqlite_perfdb test_sequences
            test_pooling3d test_perfdb)
endif()

#TODO Code Quality WORKAROUND ROCm 5.1 update
if(MIOPEN_BACKEND_OPENCL AND MIOPEN_TEST_ALL)
    if(MIOPEN_TEST_GFX900 OR MIOPEN_TEST_GFX906)
        list(APPEND SKIP_TESTS test_conv3d test_immed_conv3d test_immed_conv2d test_conv3d_find2)
    endif()
    if(MIOPEN_TEST_GFX103X OR MIOPEN_TEST_GFX110X)
        list(APPEND SKIP_TESTS test_conv3d test_immed_conv3d test_immed_conv2d test_conv3d_find2)
    endif()
endif()

#TODO WORKAROUND_ISSUE_1424
if(MIOPEN_TEST_GFX900 OR MIOPEN_TEST_GFX906 OR MIOPEN_TEST_GFX908)
    list(APPEND SKIP_TESTS test_bn_3d_spatial_test)
endif()

# The usage is non-trivial, see function add_test_command.
if(SKIP_TESTS)
    list(REMOVE_DUPLICATES SKIP_TESTS)
endif()
if(SKIP_ALL_EXCEPT_TESTS)
    list(REMOVE_DUPLICATES SKIP_ALL_EXCEPT_TESTS)
endif()
message(STATUS "SKIP_TESTS: ${SKIP_TESTS}")
message(STATUS "SKIP_ALL_EXCEPT_TESTS: ${SKIP_ALL_EXCEPT_TESTS}")

# List of tests that depend on the XNACK mode.
# Options convention: Tests that depend on the XNACK mode should support the "--xnack" option.
# If "--xnack 0" is specified (this is the default), then such tests should run in XNACK OFF mode.
# If XNACK is enabled on the GPU, then the testing mode must be changed by the --xnack 1 option.
set(XNACK_TESTS test_mdgraph)

function(add_test_command NAME EXE)
    if( (NOT (NAME IN_LIST SKIP_ALL_EXCEPT_TESTS) AND SKIP_ALL_EXCEPT_TESTS)
        OR (NAME IN_LIST SKIP_TESTS)
    )
        add_test(NAME ${NAME} COMMAND echo skipped)
        set_tests_properties(${NAME} PROPERTIES DISABLED On)
    elseif(WIN32)
        set(WINPATH)
        foreach(PATH ${CMAKE_FIND_ROOT_PATH})
            list(APPEND WINPATH ${PATH}/bin)
        endforeach()
        file(GENERATE OUTPUT "${CMAKE_CURRENT_BINARY_DIR}/test_${NAME}.cmd"
            CONTENT "set PATH=${WINPATH};%PATH%
                    %1 ${ARGN}")
        add_test(NAME ${NAME} COMMAND ${WINE_CMD} cmd /c "${CMAKE_CURRENT_BINARY_DIR}/test_${NAME}.cmd" $<TARGET_FILE:${EXE}>)
    else()
        if(MIOPEN_TEST_GDB)
            file(GENERATE OUTPUT "${CMAKE_CURRENT_BINARY_DIR}/test_${NAME}.cmake"
                CONTENT "
                execute_process(COMMAND $<TARGET_FILE:${EXE}> ${ARGN} RESULT_VARIABLE RESULT)
                if(NOT RESULT EQUAL 0)
                    if(EXISTS core)
                        execute_process(COMMAND gdb $<TARGET_FILE:${EXE}> core -batch -ex bt)
                    endif()
                    message(FATAL_ERROR \"Test failed\")
                endif()
            ")
            add_test(NAME ${NAME} COMMAND ${CMAKE_COMMAND} -P "${CMAKE_CURRENT_BINARY_DIR}/test_${NAME}.cmake")
        else()
            add_test(NAME ${NAME} COMMAND ${EXE} ${ARGN})
        endif()
    endif()
    set_tests_properties(${NAME} PROPERTIES ENVIRONMENT "MIOPEN_USER_DB_PATH=${CMAKE_CURRENT_BINARY_DIR}")
endfunction()

separate_arguments(MIOPEN_TEST_FLAGS_ARGS UNIX_COMMAND ${MIOPEN_TEST_FLAGS})

function(add_test_executable TEST_NAME)
    add_executable (${TEST_NAME} EXCLUDE_FROM_ALL ${ARGN})
    clang_tidy_check(${TEST_NAME})
    target_link_libraries(${TEST_NAME} ${CMAKE_THREAD_LIBS_INIT})
    # Cmake does not add flags correctly for gcc
    if(CMAKE_CXX_COMPILER_ID MATCHES "GNU")
        set_target_properties(${TEST_NAME} PROPERTIES COMPILE_FLAGS -pthread LINK_FLAGS -pthread)
    endif()

    set(TEST_COMMAND ${TEST_NAME} ${MIOPEN_TEST_FLOAT_ARG})
    if(MIOPEN_TEST_ALL)
        set(TEST_COMMAND ${TEST_COMMAND} --all)
        if(MIOPEN_TEST_LIMIT GREATER 0)
            set(TEST_COMMAND ${TEST_COMMAND} --limit ${MIOPEN_TEST_LIMIT})
        endif()
    endif()
    set(TEST_COMMAND ${TEST_COMMAND} ${MIOPEN_TEST_FLAGS_ARGS})

    if(MIOPEN_TEST_GPU_XNACK_ENABLED AND (${TEST_NAME} IN_LIST XNACK_TESTS))
        set(TEST_COMMAND ${TEST_COMMAND} --xnack 1)
    endif()

    if(WORKAROUND_ISSUE_936 AND (${TEST_NAME} MATCHES "test_conv2d" OR ${TEST_NAME} MATCHES "test_immed_conv2d") )
        set(TEST_COMMAND ${TEST_COMMAND} --tolerance 130) #increased by 1.625 times
    endif()

    add_test_command(${TEST_NAME} ${TEST_COMMAND})
    rate_added_test(${TEST_NAME})
    add_dependencies(tests ${TEST_NAME})
    add_dependencies(check ${TEST_NAME})
    set_tests_properties(${TEST_NAME} PROPERTIES FAIL_REGULAR_EXPRESSION "FAILED")
    if(WORKAROUND_ISSUE_1148
        AND (${TEST_NAME} MATCHES "test_soft_max") )
        set_tests_properties(${TEST_NAME} PROPERTIES RUN_SERIAL On)
    endif()
    if(NOT MIOPEN_EMBED_DB STREQUAL "")
        target_link_libraries(${TEST_NAME} MIOpen miopen_data)
    else()       
        target_link_libraries(${TEST_NAME} MIOpen)
    endif()
<<<<<<< HEAD
endfunction()
=======
    target_include_directories(${TEST_NAME} PRIVATE ../src/kernels)
endfunction(add_test_executable)
>>>>>>> 5798751b

set(MIOPEN_TEST_SANITIZERS)
foreach(SANTIZER address thread)
    check_cxx_compiler_flag("-fsanitize=${SANTIZER} -fno-sanitize-recover=${SANTIZER}" MIOPEN_HAS_${SANTIZER})
    if(MIOPEN_HAS_${SANTIZER})
        list(APPEND MIOPEN_TEST_SANITIZERS ${SANTIZER})
    endif()
endforeach()

function(add_sanitize_test TEST_SOURCE)
    get_filename_component(BASE_NAME ${TEST_SOURCE} NAME_WE)
    foreach(SANTIZER ${MIOPEN_TEST_SANITIZERS})
        add_test_executable(test_${BASE_NAME}_${SANTIZER} ${TEST_SOURCE})
        target_compile_options(test_${BASE_NAME}_${SANTIZER} PUBLIC -fsanitize=${SANTIZER} -fno-sanitize-recover=${SANTIZER})
        target_link_libraries(test_${BASE_NAME}_${SANTIZER} -fsanitize=${SANTIZER} -fno-sanitize-recover=${SANTIZER})
    endforeach()
endfunction()

file(GLOB TEST_SOURCES *.cpp)

set(LONG_TESTS
    test_dropout
    test_conv2d
    test_conv2d_find2
    test_conv3d
    test_conv3d_find2
    test_conv_group
    test_soft_max
    test_lrn_test
    test_conv_for_implicit_gemm
    test_immed_conv3d
    test_conv3d_extra
    test_conv_3d
    test_pooling2d
    test_conv_igemm_mlir
    test_conv_igemm_mlir_xdlops
    test_activation
    test_conv_ck_igemm_fwd_v6r1_dlops_nchw
    )

function(rate_added_test NAME)
    if(${NAME} IN_LIST LONG_TESTS)
        set_tests_properties(${NAME} PROPERTIES COST 800)
    else()
        set_tests_properties(${NAME} PROPERTIES COST 600)
    endif()
endfunction()

set(EXCLUDE_TESTS)
if(NOT MIOPEN_ENABLE_SQLITE)
    list(APPEND EXCLUDE_TESTS test_sqlite)
endif()
if(NOT MIOPEN_ENABLE_SQLITE OR (NOT MIOPEN_EMBED_DB STREQUAL ""))
    list(APPEND EXCLUDE_TESTS test_sqlite_perfdb)
endif()

set(EXCLUDE_TEST_SOURCES)
foreach(TEST_SOURCE ${TEST_SOURCES})
    get_filename_component(BASE_NAME ${TEST_SOURCE} NAME_WE)
    if(test_${BASE_NAME} IN_LIST EXCLUDE_TESTS)
        list(APPEND EXCLUDE_TEST_SOURCES ${TEST_SOURCE})
    endif()
endforeach()
unset(EXCLUDE_TESTS)

foreach(TEST_SOURCE ${EXCLUDE_TEST_SOURCES})
    list(REMOVE_ITEM TEST_SOURCES ${TEST_SOURCE})
endforeach()
unset(EXCLUDE_TEST_SOURCES)

foreach(TEST_SOURCE ${TEST_SOURCES})
    get_filename_component(BASE_NAME ${TEST_SOURCE} NAME_WE)
    add_test_executable(test_${BASE_NAME} ${TEST_SOURCE})
endforeach()

if(MIOPEN_ENABLE_SQLITE AND (MIOPEN_EMBED_DB STREQUAL ""))
    set_tests_properties(test_sqlite_perfdb PROPERTIES RUN_SERIAL On)
endif()
set_tests_properties(test_perfdb PROPERTIES RUN_SERIAL On)

# add_sanitize_test(perfdb.cpp)
# add_sanitize_test(cache.cpp)
# add_sanitize_test(tensor_test.cpp)
# add_sanitize_test(type_name.cpp)

function(bool_equality_f first_arg sec_arg result)
    if(${first_arg})
        if(${sec_arg})
            set(${result} TRUE PARENT_SCOPE)
        else()
            set(${result} FALSE PARENT_SCOPE)
        endif()
    elseif(${sec_arg})
        set(${result} FALSE PARENT_SCOPE)
    else()
        set(${result} TRUE PARENT_SCOPE)
    endif()
endfunction()

function(bool_and_f first_arg sec_arg result)
    if(${first_arg} AND ${sec_arg})
        set(${result} TRUE PARENT_SCOPE)
    else()
        set(${result} FALSE PARENT_SCOPE)
    endif()
endfunction()

function(bool_or_f first_arg sec_arg result)
    if(${first_arg} OR ${sec_arg})
        set(${result} TRUE PARENT_SCOPE)
    else()
        set(${result} FALSE PARENT_SCOPE)
    endif()
endfunction()

function(bool_not_f first_arg result)
    if(${first_arg})
        set(${result} FALSE PARENT_SCOPE)
    else()
        set(${result} TRUE PARENT_SCOPE)
    endif()
endfunction()

function(option_support_check is_enabled is_disabled default_result result)
    if(${is_enabled} AND ${is_disabled})
        message(FATAL_ERROR " Incompatible options used")
    endif()
    if(${is_enabled})
        set(${result} TRUE PARENT_SCOPE)
    elseif(${is_disabled})
        set(${result} FALSE PARENT_SCOPE)
    else()
        set(${result} ${default_result} PARENT_SCOPE)
    endif()
endfunction()

# The add_custom_test function contains attributes to describe the conditions,
# under which new custom_tests should be run. Attributes are divided into several types.
# The attribute can be enabled or disabled; if nothing is specified, the default value is taken.
# You can use any number of attributes, in any order, provided that attributes do not conflict
# (e.g. "HALF_ENABLED HALF_DISABLED" is illegal)
#
# Data types: FLOAT HALF BF16 INT8
#   These attributes can be enabled or disabled by using '_ENABLED' and '_DISABLED' suffix.
#   Defaults: FLOAT_ENABLED HALF_DISABLED BF16_DISABLED INT8_DISABLED
#
# GPU types: GFX900, GFX906, GFX908, GFX90A, GFX94X, GFX1030/31, GFX1100/02
#   These attributes can be enabled or disabled by using '_ENABLED' and '_DISABLED' suffix.
#   Defaults: GFX900_ENABLED, GFX906_ENABLED, GFX908_ENABLED, GFX90A_ENABLED, GFX94X_DISABLED, GFX103X_DISABLED, GFX110X_DISABLED
#
# Testing mode:
#   SKIP_UNLESS_ALL - The test should be only run if MIOPEN_TEST_ALL=TRUE. Intended for long tests.
#   TEST_PERF_DB_RECORD_NOT_FOUND - Test should fail if output contains: "Perf Db: record not found".
#   TEST_TUNING - In addition to the standard checks, the test should fail if output contains "Error" or "failed".
#   SKIP_XNACK_ON - Do not run the test if XNACK mode is enabled (xnack+) on the GPU.
#   SKIP_UNLESS_MLIR - The test should be only run if MIOPEN_TEST_MLIR=TRUE.
#   SKIP_UNLESS_COMPOSABLEKERNEL - The test should be only run if MIOPEN_TEST_COMPOSABLEKERNEL=TRUE.
#
# Backend: OCL HIP HIP_NOGPU
#   These attributes can be enabled or disabled by using '_ENABLED' and '_DISABLED' suffix.
#   Default: OCL_ENABLED HIP_ENABLED HIP_NOGPU_DISABLED.

function(add_custom_test NAME)
    set(options
        BF16_ENABLED BF16_DISABLED HALF_ENABLED HALF_DISABLED INT8_ENABLED INT8_DISABLED FLOAT_ENABLED FLOAT_DISABLED
        GFX900_ENABLED GFX900_DISABLED GFX906_ENABLED GFX906_DISABLED GFX908_ENABLED GFX908_DISABLED
        GFX103X_ENABLED GFX103X_DISABLED GFX110X_ENABLED GFX110X_DISABLED GFX90A_ENABLED GFX90A_DISABLED GFX94X_ENABLED GFX94X_DISABLED
        SKIP_UNLESS_MLIR SKIP_UNLESS_COMPOSABLEKERNEL SKIP_UNLESS_ALL TEST_PERF_DB_RECORD_NOT_FOUND TEST_TUNING SKIP_XNACK_ON
        OCL_ENABLED OCL_DISABLED HIP_ENABLED HIP_DISABLED HIP_NOGPU_ENABLED HIP_NOGPU_DISABLED
    )
    set(oneValueArgs)
    set(multiValueArgs)
    cmake_parse_arguments(PARSE "${options}" "${oneValueArgs}" "${multiValueArgs}" ${ARGN})

    # Many custom tests do test only FP32 data type and therefore
    # added only if none of MIOPEN_TEST_HALF, MIOPEN_TEST_INT8, MIOPEN_TEST_BFLOAT16
    # are set, except the test is allowed explicitly.
    set(is_half_check)
    set(HALF_TEST_DEFAULT FALSE)
    option_support_check(${PARSE_HALF_ENABLED} ${PARSE_HALF_DISABLED} ${HALF_TEST_DEFAULT} is_half_check)
    bool_and_f(${MIOPEN_TEST_HALF} ${is_half_check} is_half_check)

    set(is_bfloat16_check)
    set(BF16_TEST_DEFAULT FALSE)
    option_support_check(${PARSE_BF16_ENABLED} ${PARSE_BF16_DISABLED} ${BF16_TEST_DEFAULT} is_bfloat16_check)
    bool_and_f(${MIOPEN_TEST_BFLOAT16} ${is_bfloat16_check} is_bfloat16_check)

    set(is_int8_check)
    set(INT8_TEST_DEFAULT FALSE)
    option_support_check(${PARSE_INT8_ENABLED} ${PARSE_INT8_DISABLED} ${INT8_TEST_DEFAULT} is_int8_check)
    bool_and_f(${MIOPEN_TEST_INT8} ${is_int8_check} is_int8_check)

    set(is_float_check)
    set(FLOAT_TEST_DEFAULT TRUE)
    option_support_check(${PARSE_FLOAT_ENABLED} ${PARSE_FLOAT_DISABLED} ${FLOAT_TEST_DEFAULT} is_float_check)
    bool_and_f(${MIOPEN_TEST_FLOAT} ${is_float_check} is_float_check)

    set(is_mlir_check)
    bool_not_f(${PARSE_SKIP_UNLESS_MLIR} is_mlir_check)
    bool_or_f(${is_mlir_check} ${MIOPEN_TEST_MLIR} is_mlir_check)

    set(is_composablekernel_check)
    bool_not_f(${PARSE_SKIP_UNLESS_COMPOSABLEKERNEL} is_composablekernel_check)
    bool_or_f(${is_composablekernel_check} ${MIOPEN_TEST_COMPOSABLEKERNEL} is_composablekernel_check)

    set(is_ocl_check)
    set(OCL_TEST_DEFAULT TRUE)
    option_support_check(${PARSE_OCL_ENABLED} ${PARSE_OCL_DISABLED} ${OCL_TEST_DEFAULT} is_ocl_check)
    bool_not_f(${MIOPEN_TEST_OPENCL} NOT_MIOPEN_TEST_OPENCL)
    bool_or_f(${NOT_MIOPEN_TEST_OPENCL} ${is_ocl_check} is_ocl_check)

    set(is_hip_check)
    set(HIP_TEST_DEFAULT TRUE)
    option_support_check(${PARSE_HIP_ENABLED} ${PARSE_HIP_DISABLED} ${HIP_TEST_DEFAULT} is_hip_check)
    bool_not_f(${MIOPEN_TEST_HIP} NOT_MIOPEN_TEST_HIP)
    bool_or_f(${NOT_MIOPEN_TEST_HIP} ${is_hip_check} is_hip_check)

    set(is_hip_nogpu_check)
    set(HIP_NOGPU_TEST_DEFAULT FALSE)
    option_support_check(${PARSE_HIP_NOGPU_ENABLED} ${PARSE_HIP_NOGPU_DISABLED} ${HIP_NOGPU_TEST_DEFAULT} is_hip_nogpu_check)
    bool_not_f(${MIOPEN_TEST_HIP_NOGPU} NOT_MIOPEN_TEST_HIP_NOGPU)
    bool_or_f(${NOT_MIOPEN_TEST_HIP_NOGPU} ${is_hip_nogpu_check} is_hip_nogpu_check)

    # Some tests are xDLOPs specific and should not run on gfx900/906 targets.
    set(is_gfx900_check)
    set(GFX900_TEST_DEFAULT TRUE)
    option_support_check(${PARSE_GFX900_ENABLED} ${PARSE_GFX900_DISABLED} ${GFX900_TEST_DEFAULT} is_gfx900_check)
    bool_and_f(${MIOPEN_TEST_GFX900} ${is_gfx900_check} is_gfx900_check)

    set(is_gfx906_check)
    set(GFX906_TEST_DEFAULT TRUE)
    option_support_check(${PARSE_GFX906_ENABLED} ${PARSE_GFX906_DISABLED} ${GFX906_TEST_DEFAULT} is_gfx906_check)
    bool_and_f(${MIOPEN_TEST_GFX906} ${is_gfx906_check} is_gfx906_check)

    set(is_gfx908_check)
    set(GFX908_TEST_DEFAULT TRUE)
    option_support_check(${PARSE_GFX908_ENABLED} ${PARSE_GFX908_DISABLED} ${GFX908_TEST_DEFAULT} is_gfx908_check)
    bool_and_f(${MIOPEN_TEST_GFX908} ${is_gfx908_check} is_gfx908_check)

    set(is_gfx90a_check)
    set(GFX90A_TEST_DEFAULT TRUE)
    option_support_check(${PARSE_GFX90A_ENABLED} ${PARSE_GFX90A_DISABLED} ${GFX90A_TEST_DEFAULT} is_gfx90a_check)
    bool_and_f(${MIOPEN_TEST_GFX90A} ${is_gfx90a_check} is_gfx90a_check)

    set(is_gfx94x_check)
    set(GFX94X_TEST_DEFAULT FALSE)
    option_support_check(${PARSE_GFX94X_ENABLED} ${PARSE_GFX94X_DISABLED} ${GFX94X_TEST_DEFAULT} is_gfx94x_check)
    bool_and_f(${MIOPEN_TEST_GFX94X} ${is_gfx94x_check} is_gfx94x_check)

    set(is_gfx103x_check)
    set(GFX103X_TEST_DEFAULT FALSE)
    option_support_check(${PARSE_GFX103X_ENABLED} ${PARSE_GFX103X_DISABLED} ${GFX103X_TEST_DEFAULT} is_gfx103x_check)
    bool_and_f(${MIOPEN_TEST_GFX103X} ${is_gfx103x_check} is_gfx103x_check)

    set(is_gfx110x_check)
    set(GFX110X_TEST_DEFAULT FALSE)
    option_support_check(${PARSE_GFX110X_ENABLED} ${PARSE_GFX110X_DISABLED} ${GFX110X_TEST_DEFAULT} is_gfx110x_check)
    bool_and_f(${MIOPEN_TEST_GFX110X} ${is_gfx110x_check} is_gfx110x_check)

    # When SKIP_XNACK_ON is set, the test will be skipped if MIOPEN_TEST_GPU_XNACK_ENABLED is set.
    set(is_xnack_on_check)
    bool_and_f(${PARSE_SKIP_XNACK_ON} ${MIOPEN_TEST_GPU_XNACK_ENABLED} is_xnack_on_check)
    bool_not_f(${is_xnack_on_check} is_xnack_on_check)

    set(is_full_check)
    bool_not_f(${PARSE_SKIP_UNLESS_ALL} is_full_check)
    bool_or_f(${is_full_check} ${MIOPEN_TEST_ALL} is_full_check)


    add_custom_target(${NAME} ${PARSE_UNPARSED_ARGUMENTS})
    add_test(NAME ${NAME} COMMAND ${CMAKE_COMMAND} --build ${CMAKE_CURRENT_BINARY_DIR} --target ${NAME})

    # The tests often change the contents of the user databases, which may affect performance after testing.
    # For example, MIOPEN_DEBUG_FIND_ONLY_SOLVER results in non-optimal records in user-find-db.
    # Another example is tuning tests. These use MIOPEN_DEBUG_TUNING_ITERATIONS_MAX to save testing time,
    # but the side effect of such savings is sub-optimal tuning values in user-perf-db.
    #
    # MIOPEN_USER_DB_PATH setting resolves this potential problem. The user databases are written in
    # the non-default directory. This preserves the state of the actual user databases
    # and prevents performance degradation after the tests complete.
    #
    set_tests_properties(${NAME} PROPERTIES ENVIRONMENT "MIOPEN_USER_DB_PATH=${CMAKE_CURRENT_BINARY_DIR}")

    if(WORKAROUND_ISSUE_1148
        AND (${NAME} MATCHES "test_conv_3d"
          OR ${NAME} MATCHES "test_conv_group"
          OR ${NAME} MATCHES "test_conv_extra"
          OR ${NAME} MATCHES "test_conv_for_implicit_gemm"
          OR ${NAME} MATCHES "test_conv_ck_igemm_fwd_v6r1_dlops_nchw"))
        set_tests_properties(${NAME} PROPERTIES RUN_SERIAL On)
    endif()

    if(  (is_gfx900_check OR is_gfx906_check OR is_gfx908_check OR is_gfx103x_check OR is_gfx110x_check OR is_gfx90a_check OR is_gfx94x_check)
     AND is_full_check
     AND is_xnack_on_check
     AND is_mlir_check
     AND is_composablekernel_check
     AND (is_half_check OR is_bfloat16_check OR is_int8_check OR is_float_check)
     AND (is_ocl_check AND is_hip_check AND is_hip_nogpu_check)
    )
        if(PARSE_TEST_PERF_DB_RECORD_NOT_FOUND AND PARSE_TEST_TUNING)
            message(FATAL_ERROR " TEST_PERF_DB_RECORD_NOT_FOUND and TEST_TUNING should not be used together")
        endif()

        if(PARSE_TEST_PERF_DB_RECORD_NOT_FOUND)
            set_tests_properties(${NAME} PROPERTIES FAIL_REGULAR_EXPRESSION "(FAILED)|(Perf Db: record not found)")
        elseif(PARSE_TEST_TUNING)
            set_tests_properties(${NAME} PROPERTIES FAIL_REGULAR_EXPRESSION "(FAILED)|(Error)|(failed)")
        else()
            set_tests_properties(${NAME} PROPERTIES FAIL_REGULAR_EXPRESSION "FAILED")
        endif()

        rate_added_test(${NAME})
    else()
        set_tests_properties(${NAME} PROPERTIES DISABLED On)
    endif()

    if(WORKAROUND_ISSUE_1187
        AND (${NAME} MATCHES "test_conv_for_implicit_gemm" ))
        set_tests_properties(${NAME} PROPERTIES DISABLED On)
    endif()
endfunction()
if(${CODECOV_TEST})
    add_custom_test(test_conv3d_codecov
        COMMAND $<TARGET_FILE:test_conv3d> ${MIOPEN_TEST_FLOAT_ARG} --input 2 4 4 4 4 --weights 2 4 1 1 1 --pads_strides_dilations 0 0 0 1 1 1 1 1 1 ${MIOPEN_TEST_FLAGS_ARGS}
    )
    add_custom_test(test_immed_conv2d_codecov
        COMMAND $<TARGET_FILE:test_immed_conv2d> ${MIOPEN_TEST_FLOAT_ARG} --input  2 2 14 14 --weights 8 2 3 3 --pads_strides_dilations 0 0 1 1 1 1 ${MIOPEN_TEST_FLAGS_ARGS}
    )
    add_custom_test(test_immed_conv3d_codecov
        COMMAND $<TARGET_FILE:test_immed_conv3d> ${MIOPEN_TEST_FLOAT_ARG} --input 1 4 4 4 4 --weights 2 4 3 3 3 --pads_strides_dilations 0 0 0 1 1 1 1 1 1 ${MIOPEN_TEST_FLAGS_ARGS}
    )
    add_custom_test(test_pooling2d_codecov
        COMMAND $<TARGET_FILE:test_pooling2d> ${MIOPEN_TEST_FLOAT_ARG} --input 1, 192, 28, 28 --lens 2 2 --strides 2 2 --pads 0 0 ${MIOPEN_TEST_FLAGS_ARGS}
    )
endif()

if(${MIOPEN_TEST_WITH_MIOPENDRIVER})
    add_custom_test(test_miopendriver_regression_half SKIP_UNLESS_ALL GFX94X_ENABLED GFX103X_ENABLED GFX110X_ENABLED FLOAT_DISABLED HALF_ENABLED
        # Regression test for https://github.com/ROCmSoftwarePlatform/MIOpen/issues/1576
        COMMAND MIOPEN_FIND_MODE=1 MIOPEN_DEBUG_FIND_ONLY_SOLVER=ConvDirectNaiveConvBwd $<TARGET_FILE:MIOpenDriver> ${MIOPENDRIVER_MODE_CONV} --forw 2 --in_layout NCHW --out_layout NCHW --fil_layout NCHW -n 256 -c 1024 -H 14 -W 14 -k 256 -y 1 -x 1 -p 0 -q 0 -u 1 -v 1 -l 1 -j 1 -m conv -g 1 -t 1
        # WORKAROUND_ISSUE_2110_2: tests for 2110 and 2160 shall be added to "test_pooling3d --all" but this is
        # impossible until backward pooling limitation (issue #2110 (2)) is fully fixed.
        # Partial (3D only) regression test for https://github.com/ROCmSoftwarePlatform/MIOpen/issues/2160.
        COMMAND $<TARGET_FILE:MIOpenDriver> ${MIOPENDRIVER_MODE_POOL} -M 0 --input 1x64x41x40x70 -y 41 -x 40 -Z 70 -m avg -F 1 -t 1 -i 1
        # Partial (3D only) regression test for https://github.com/ROCmSoftwarePlatform/MIOpen/issues/2110 (1).
        COMMAND $<TARGET_FILE:MIOpenDriver> ${MIOPENDRIVER_MODE_POOL} -M 0 --input 1x64x41x40x100 -y 4 -x 4 -Z 100 -m max -F 1 -t 1 -i 1
    )

    add_custom_test(test_miopendriver_regression_int8 SKIP_UNLESS_ALL GFX94X_ENABLED GFX103X_ENABLED GFX110X_ENABLED FLOAT_DISABLED INT8_ENABLED
        COMMAND MIOPEN_FIND_MODE=1 MIOPEN_DEBUG_FIND_ONLY_SOLVER=ConvDirectNaiveConvFwd $<TARGET_FILE:MIOpenDriver> ${MIOPENDRIVER_MODE_CONV} --forw 1 --in_layout NCHW --out_layout NCHW --fil_layout NCHW -n 256 -c 1024 -H 14 -W 14 -k 256 -y 1 -x 1 -p 0 -q 0 -u 1 -v 1 -l 1 -j 1 -m conv -g 1 -t 1
    )

    add_custom_test(test_miopendriver_regression_float_half_gfx10 SKIP_UNLESS_ALL GFX900_DISABLED GFX906_DISABLED GFX908_DISABLED GFX90A_DISABLED GFX103X_ENABLED HALF_ENABLED
        # Regression test for:
        #   [Navi21] Fixing Batchnorm backward precision issues by adjusting workgroup size (SWDEV-292187, SWDEV-319919)
        #   https://github.com/ROCmSoftwarePlatform/MIOpen/pull/1386
        COMMAND $<TARGET_FILE:MIOpenDriver> ${MIOPENDRIVER_MODE_BN} -n 256 -c 512 -H 18 -W 18 -m 1 --forw 0 -b 1 -r 1
        COMMAND $<TARGET_FILE:MIOpenDriver> ${MIOPENDRIVER_MODE_BN} -n 256 -c 512 -H 28 -W 28 -m 1 --forw 0 -b 1 -r 1
    )

    # Disabled for gfx908 due to WORKAROUND_ISSUE_1787.
    add_custom_test(test_miopendriver_regression_big_tensor GFX900_DISABLED GFX906_DISABLED GFX908_DISABLED SKIP_UNLESS_ALL GFX94X_ENABLED GFX103X_ENABLED
        # Regression test for https://github.com/ROCmSoftwarePlatform/MIOpen/issues/1661
        # Issue #1697: this is large test which has to run in serial and not enabled on gfx900/gfx906
        COMMAND $<TARGET_FILE:MIOpenDriver> ${MIOPENDRIVER_MODE_CONV} -W 5078 -H 4903 -c 24 -n 5 -k 1 --fil_w 3 --fil_h 3 --pad_w 6 --pad_h 4 -F 1
    )
    set_tests_properties(test_miopendriver_regression_big_tensor
        PROPERTIES RUN_SERIAL On)
    set_tests_properties(test_miopendriver_regression_big_tensor
        PROPERTIES TIMEOUT 600)

    add_custom_test(test_miopendriver_regression_half_gfx9 SKIP_UNLESS_ALL GFX900_DISABLED GFX906_DISABLED GFX908_DISABLED GFX90A_ENABLED GFX94X_ENABLED GFX103X_DISABLED FLOAT_DISABLED HALF_ENABLED
        # Regression test for:
        #   [SWDEV-375617] Fix 3d convolution Host API bug
        #   https://github.com/ROCmSoftwarePlatform/MIOpen/pull/1935
        COMMAND $<TARGET_FILE:MIOpenDriver> ${MIOPENDRIVER_MODE_CONV} -n 2 -c 64 --in_d 128 -H 128 -W 128 -k 32 --fil_d 3 -y 3 -x 3 --pad_d 1 -p 1 -q 1 --conv_stride_d 1 -u 1 -v 1 --dilation_d 1 -l 1 -j 1 --spatial_dim 3 -m conv -g 1 -F 1 -t 1
    )

    add_custom_test(test_miopendriver_regression OCL_DISABLED GFX94X_ENABLED GFX103X_ENABLED GFX110X_ENABLED HALF_ENABLED BF16_ENABLED INT8_ENABLED
        # Regression test for: MIOpenIm3d2Col stuck with ROCm update, https://github.com/ROCmSoftwarePlatform/MIOpen/issues/2047
        COMMAND MIOPEN_FIND_MODE=normal MIOPEN_DEBUG_FIND_ONLY_SOLVER=GemmFwdRest
            $<TARGET_FILE:MIOpenDriver> ${MIOPENDRIVER_MODE_CONV}
                -n 1 -c 1 --in_d 2 -H 1 -W 2 -k 2 --fil_d 2 -y 1 -x 2
                --pad_d 0 -p 0 -q 0 --conv_stride_d 1 -u 1 -v 1 --dilation_d 1 -l 1 -j 1
                --spatial_dim 3 -m conv -g 1 -F 1 -i 1 -t 1 -w 1
    )
endif()

set(IMPLICITGEMM_MLIR_ENV_BASE MIOPEN_FIND_MODE=normal)
set(IMPLICITGEMM_MLIR_ENV_F ${IMPLICITGEMM_MLIR_ENV_BASE} MIOPEN_DEBUG_FIND_ONLY_SOLVER=ConvMlirIgemmFwd)
set(IMPLICITGEMM_MLIR_ENV_B ${IMPLICITGEMM_MLIR_ENV_BASE} MIOPEN_DEBUG_FIND_ONLY_SOLVER=ConvMlirIgemmBwd)
set(IMPLICITGEMM_MLIR_ENV_W ${IMPLICITGEMM_MLIR_ENV_BASE} MIOPEN_DEBUG_FIND_ONLY_SOLVER=ConvMlirIgemmWrW)

set(TEST_CONV_VERBOSE_F ${MIOPEN_TEST_FLOAT_ARG} --verbose --disable-backward-data --disable-backward-weights)
set(TEST_CONV_VERBOSE_B ${MIOPEN_TEST_FLOAT_ARG} --verbose --disable-forward --disable-backward-weights)
set(TEST_CONV_VERBOSE_W ${MIOPEN_TEST_FLOAT_ARG} --verbose --disable-forward --disable-backward-data)

add_custom_test(test_pooling2d_asymmetric SKIP_UNLESS_ALL HALF_ENABLED GFX94X_ENABLED GFX103X_ENABLED GFX110X_ENABLED
    COMMAND $<TARGET_FILE:test_pooling2d> ${MIOPEN_TEST_FLOAT_ARG} --all --dataset 1 --limit 0 ${MIOPEN_TEST_FLAGS_ARGS}
)

add_custom_test(test_pooling2d_wide SKIP_UNLESS_ALL HALF_ENABLED GFX94X_ENABLED GFX103X_ENABLED GFX110X_ENABLED
    COMMAND $<TARGET_FILE:test_pooling2d> ${MIOPEN_TEST_FLOAT_ARG} --all --dataset 2 --limit 0 ${MIOPEN_TEST_FLAGS_ARGS}
)

set(IMPLICITGEMM_MLIR_ENV_F_XDLOPS ${IMPLICITGEMM_MLIR_ENV_BASE} MIOPEN_DEBUG_FIND_ONLY_SOLVER=ConvMlirIgemmFwdXdlops)
set(IMPLICITGEMM_MLIR_ENV_B_XDLOPS ${IMPLICITGEMM_MLIR_ENV_BASE} MIOPEN_DEBUG_FIND_ONLY_SOLVER=ConvMlirIgemmBwdXdlops)
set(IMPLICITGEMM_MLIR_ENV_W_XDLOPS ${IMPLICITGEMM_MLIR_ENV_BASE} MIOPEN_DEBUG_FIND_ONLY_SOLVER=ConvMlirIgemmWrWXdlops)

add_custom_test(test_conv_igemm_mlir_xdlops_fwd SKIP_UNLESS_ALL HALF_ENABLED INT8_ENABLED SKIP_UNLESS_MLIR GFX900_DISABLED GFX906_DISABLED
    COMMAND ${IMPLICITGEMM_MLIR_ENV_F_XDLOPS} $<TARGET_FILE:test_conv2d> ${TEST_CONV_VERBOSE_F} --input 256 1024 14 14 --weights 2048 1024 1 1 --pads_strides_dilations 0 0 2 2 1 1
    COMMAND ${IMPLICITGEMM_MLIR_ENV_F_XDLOPS} $<TARGET_FILE:test_conv2d> ${TEST_CONV_VERBOSE_F} --input 256 128  28 28 --weights 128  128  3 3 --pads_strides_dilations 1 1 1 1 1 1
    COMMAND ${IMPLICITGEMM_MLIR_ENV_F_XDLOPS} $<TARGET_FILE:test_conv2d> ${TEST_CONV_VERBOSE_F} --input 256 128  28 28 --weights 128  128  3 3 --pads_strides_dilations 1 1 1 1 1 1 --in_layout NHWC --fil_layout NHWC --out_layout NHWC
    COMMAND ${IMPLICITGEMM_MLIR_ENV_F_XDLOPS} $<TARGET_FILE:test_conv2d> ${TEST_CONV_VERBOSE_F} --input 128 512  7  7  --weights 512  512  3 3 --pads_strides_dilations 1 1 1 1 1 1
    COMMAND ${IMPLICITGEMM_MLIR_ENV_F_XDLOPS} $<TARGET_FILE:test_conv2d> ${TEST_CONV_VERBOSE_F} --input 128 512  7  7  --weights 512  512  3 3 --pads_strides_dilations 1 1 1 1 1 1 --in_layout NHWC --fil_layout NHWC --out_layout NHWC
    COMMAND ${IMPLICITGEMM_MLIR_ENV_F_XDLOPS} $<TARGET_FILE:test_conv2d> ${TEST_CONV_VERBOSE_F} --input 128 64   56 56 --weights 64   64   1 1 --pads_strides_dilations 0 0 1 1 1 1
    COMMAND ${IMPLICITGEMM_MLIR_ENV_F_XDLOPS} $<TARGET_FILE:test_conv2d> ${TEST_CONV_VERBOSE_F} --input 128 64   56 56 --weights 64   64   1 1 --pads_strides_dilations 0 0 1 1 1 1 --in_layout NHWC --fil_layout NHWC --out_layout NHWC
    COMMAND ${IMPLICITGEMM_MLIR_ENV_F_XDLOPS} $<TARGET_FILE:test_conv2d> ${TEST_CONV_VERBOSE_F} --input 256 256  56 56 --weights 256  64   1 1 --pads_strides_dilations 0 0 1 1 1 1 --group-count 4
)

set(IMPLICITGEMM_TESTING_ENV
 MIOPEN_DEBUG_CONV_WINOGRAD=0
 MIOPEN_DEBUG_CONV_FFT=0
 MIOPEN_DEBUG_CONV_DIRECT=0
 MIOPEN_DEBUG_CONV_GEMM=0
 MIOPEN_DEBUG_CONV_IMPLICIT_GEMM=1
)

if(WORKAROUND_ISSUE_936 AND MIOPEN_TEST_HALF)
    SET(SAVE_IMPLICITGEMM_TESTING_ENV ${IMPLICITGEMM_TESTING_ENV})
    LIST(APPEND IMPLICITGEMM_TESTING_ENV MIOPEN_DEBUG_CONV_IMPLICIT_GEMM_HIP_FWD_V4R1=0 MIOPEN_FIND_MODE=normal)
    SET(SAVE_MIOPEN_TEST_FLOAT_ARG ${MIOPEN_TEST_FLOAT_ARG})
    LIST(APPEND MIOPEN_TEST_FLOAT_ARG --disable-forward --disable-backward-data)
    #Afther fix need to remove '| grep -v "No suitable algorithm was found to execute the required convolution"'
endif()

add_custom_test(test_conv_for_implicit_gemm SKIP_UNLESS_ALL BF16_ENABLED HALF_ENABLED GFX94X_ENABLED GFX103X_ENABLED
COMMAND ${IMPLICITGEMM_TESTING_ENV} $<TARGET_FILE:test_conv2d> ${MIOPEN_TEST_FLOAT_ARG} --verbose   --input 64  16  28  28  --weights 192 16  3 3 --pads_strides_dilations 0 0 2 2 1 1 | grep -v "No suitable algorithm was found to execute the required convolution"
COMMAND ${IMPLICITGEMM_TESTING_ENV} $<TARGET_FILE:test_conv2d> ${MIOPEN_TEST_FLOAT_ARG} --verbose   --input 64  16  14  14  --weights 160 16  3 3 --pads_strides_dilations 0 0 2 2 1 1 | grep -v "No suitable algorithm was found to execute the required convolution"
COMMAND ${IMPLICITGEMM_TESTING_ENV} $<TARGET_FILE:test_conv2d> ${MIOPEN_TEST_FLOAT_ARG} --verbose   --input 64  16   7   7  --weights 128 16  3 3 --pads_strides_dilations 0 0 2 2 1 1 | grep -v "No suitable algorithm was found to execute the required convolution"
COMMAND ${IMPLICITGEMM_TESTING_ENV} $<TARGET_FILE:test_conv2d> ${MIOPEN_TEST_FLOAT_ARG} --verbose   --input 64  16  55  55  --weights 96  16  1 7 --pads_strides_dilations 0 0 2 2 1 1 | grep -v "No suitable algorithm was found to execute the required convolution"
COMMAND ${IMPLICITGEMM_TESTING_ENV} $<TARGET_FILE:test_conv2d> ${MIOPEN_TEST_FLOAT_ARG} --verbose   --input 64  16  28  28  --weights 64  16  1 7 --pads_strides_dilations 0 0 2 2 1 1 | grep -v "No suitable algorithm was found to execute the required convolution"
COMMAND ${IMPLICITGEMM_TESTING_ENV} $<TARGET_FILE:test_conv2d> ${MIOPEN_TEST_FLOAT_ARG} --verbose   --input 64  16  14  14  --weights 32  16  1 7 --pads_strides_dilations 0 0 2 2 1 1 | grep -v "No suitable algorithm was found to execute the required convolution"
COMMAND ${IMPLICITGEMM_TESTING_ENV} $<TARGET_FILE:test_conv2d> ${MIOPEN_TEST_FLOAT_ARG} --verbose   --input 64  32  28  28  --weights 192 32  3 3 --pads_strides_dilations 0 0 2 2 1 1 | grep -v "No suitable algorithm was found to execute the required convolution"
COMMAND ${IMPLICITGEMM_TESTING_ENV} $<TARGET_FILE:test_conv2d> ${MIOPEN_TEST_FLOAT_ARG} --verbose   --input 64  32  14  14  --weights 160 32  3 3 --pads_strides_dilations 0 0 2 2 1 1 | grep -v "No suitable algorithm was found to execute the required convolution"
COMMAND ${IMPLICITGEMM_TESTING_ENV} $<TARGET_FILE:test_conv2d> ${MIOPEN_TEST_FLOAT_ARG} --verbose   --input 64  32  7   7   --weights 128 32  3 3 --pads_strides_dilations 0 0 2 2 1 1 | grep -v "No suitable algorithm was found to execute the required convolution"
COMMAND ${IMPLICITGEMM_TESTING_ENV} $<TARGET_FILE:test_conv2d> ${MIOPEN_TEST_FLOAT_ARG} --verbose   --input 64  32  55  55  --weights 96  32  1 7 --pads_strides_dilations 0 0 2 2 1 1 | grep -v "No suitable algorithm was found to execute the required convolution"
COMMAND ${IMPLICITGEMM_TESTING_ENV} $<TARGET_FILE:test_conv2d> ${MIOPEN_TEST_FLOAT_ARG} --verbose   --input 64  32  28  28  --weights 64  32  1 7 --pads_strides_dilations 0 0 2 2 1 1 | grep -v "No suitable algorithm was found to execute the required convolution"
COMMAND ${IMPLICITGEMM_TESTING_ENV} $<TARGET_FILE:test_conv2d> ${MIOPEN_TEST_FLOAT_ARG} --verbose   --input 64  32  14  14  --weights 32  32  1 7 --pads_strides_dilations 0 0 2 2 1 1 | grep -v "No suitable algorithm was found to execute the required convolution"
COMMAND ${IMPLICITGEMM_TESTING_ENV} $<TARGET_FILE:test_conv2d> ${MIOPEN_TEST_FLOAT_ARG} --verbose   --input 64  64  56  56  --weights 256 64  1 1 --pads_strides_dilations 0 0 1 1 1 1 | grep -v "No suitable algorithm was found to execute the required convolution"
COMMAND ${IMPLICITGEMM_TESTING_ENV} $<TARGET_FILE:test_conv2d> ${MIOPEN_TEST_FLOAT_ARG} --verbose   --input 64  64  56  56  --weights 64  64  1 1 --pads_strides_dilations 0 0 1 1 1 1 | grep -v "No suitable algorithm was found to execute the required convolution"
COMMAND ${IMPLICITGEMM_TESTING_ENV} $<TARGET_FILE:test_conv2d> ${MIOPEN_TEST_FLOAT_ARG} --verbose   --input 64  64  73  73  --weights 80  64  1 1 --pads_strides_dilations 0 0 1 1 1 1 | grep -v "No suitable algorithm was found to execute the required convolution"
COMMAND ${IMPLICITGEMM_TESTING_ENV} $<TARGET_FILE:test_conv2d> ${MIOPEN_TEST_FLOAT_ARG} --verbose   --input 64  64  56  56  --weights 64  64  1 1 --pads_strides_dilations 0 0 1 1 1 1 | grep -v "No suitable algorithm was found to execute the required convolution"
COMMAND ${IMPLICITGEMM_TESTING_ENV} $<TARGET_FILE:test_conv2d> ${MIOPEN_TEST_FLOAT_ARG} --verbose   --input 64  128 55  55  --weights 16  128 1 1 --pads_strides_dilations 0 0 1 1 1 1 | grep -v "No suitable algorithm was found to execute the required convolution"
COMMAND ${IMPLICITGEMM_TESTING_ENV} $<TARGET_FILE:test_conv2d> ${MIOPEN_TEST_FLOAT_ARG} --verbose   --input 64  128 28  28  --weights 16  128 1 1 --pads_strides_dilations 0 0 1 1 1 1 | grep -v "No suitable algorithm was found to execute the required convolution"
COMMAND ${IMPLICITGEMM_TESTING_ENV} $<TARGET_FILE:test_conv2d> ${MIOPEN_TEST_FLOAT_ARG} --verbose   --input 64  128 14  14  --weights 16  128 1 1 --pads_strides_dilations 0 0 1 1 1 1 | grep -v "No suitable algorithm was found to execute the required convolution"
COMMAND ${IMPLICITGEMM_TESTING_ENV} $<TARGET_FILE:test_conv2d> ${MIOPEN_TEST_FLOAT_ARG} --verbose   --input 64  128  7   7  --weights 16  128 1 1 --pads_strides_dilations 0 0 1 1 1 1 | grep -v "No suitable algorithm was found to execute the required convolution"
COMMAND ${IMPLICITGEMM_TESTING_ENV} $<TARGET_FILE:test_conv2d> ${MIOPEN_TEST_FLOAT_ARG} --verbose   --input 16   64 56  56  --weights 256  64 1 1 --pads_strides_dilations 0 0 1 1 1 1 | grep -v "No suitable algorithm was found to execute the required convolution"
COMMAND ${IMPLICITGEMM_TESTING_ENV} $<TARGET_FILE:test_conv2d> ${MIOPEN_TEST_FLOAT_ARG} --verbose   --input 16   64 56  56  --weights 64   64 1 1 --pads_strides_dilations 0 0 1 1 1 1 | grep -v "No suitable algorithm was found to execute the required convolution"
COMMAND ${IMPLICITGEMM_TESTING_ENV} $<TARGET_FILE:test_conv2d> ${MIOPEN_TEST_FLOAT_ARG} --verbose   --input 16   64 73  73  --weights 80   64 1 1 --pads_strides_dilations 0 0 1 1 1 1 | grep -v "No suitable algorithm was found to execute the required convolution"
COMMAND ${IMPLICITGEMM_TESTING_ENV} $<TARGET_FILE:test_conv2d> ${MIOPEN_TEST_FLOAT_ARG} --verbose   --input 16   64 56  56  --weights 64   64 1 1 --pads_strides_dilations 0 0 1 1 1 1 | grep -v "No suitable algorithm was found to execute the required convolution"
COMMAND ${IMPLICITGEMM_TESTING_ENV} $<TARGET_FILE:test_conv2d> ${MIOPEN_TEST_FLOAT_ARG} --verbose   --input 16  128 55  55  --weights 16  128 1 1 --pads_strides_dilations 0 0 1 1 1 1 | grep -v "No suitable algorithm was found to execute the required convolution"
COMMAND ${IMPLICITGEMM_TESTING_ENV} $<TARGET_FILE:test_conv2d> ${MIOPEN_TEST_FLOAT_ARG} --verbose   --input 16  128 28  28  --weights 16  128 1 1 --pads_strides_dilations 0 0 1 1 1 1 | grep -v "No suitable algorithm was found to execute the required convolution"
# COMMAND ${IMPLICITGEMM_TESTING_ENV} $<TARGET_FILE:test_conv2d> ${MIOPEN_TEST_FLOAT_ARG} --verbose   --input 16  128     14  14  --weights   16  128     1   1   --pads_strides_dilations    0   0   1   1   1   1
COMMAND ${IMPLICITGEMM_TESTING_ENV} $<TARGET_FILE:test_conv2d> ${MIOPEN_TEST_FLOAT_ARG} --verbose   --input 16  128      7   7  --weights   16  128     1   1   --pads_strides_dilations    0   0   1   1   1   1 | grep -v "No suitable algorithm was found to execute the required convolution"
COMMAND	${IMPLICITGEMM_TESTING_ENV} $<TARGET_FILE:test_conv2d> ${MIOPEN_TEST_FLOAT_ARG} --verbose	--input	64	128	55	55	--weights	16  128		1	1	--pads_strides_dilations	0	0	2	2	1	1     | grep -v "No suitable algorithm was found to execute the required convolution"
COMMAND	${IMPLICITGEMM_TESTING_ENV} $<TARGET_FILE:test_conv2d> ${MIOPEN_TEST_FLOAT_ARG} --verbose	--input	64	128	28	28	--weights	16  128		1	1	--pads_strides_dilations	0	0	2	2	1	1     | grep -v "No suitable algorithm was found to execute the required convolution"
COMMAND	${IMPLICITGEMM_TESTING_ENV} $<TARGET_FILE:test_conv2d> ${MIOPEN_TEST_FLOAT_ARG} --verbose	--input	64	128	14	14	--weights	16  128		1	1	--pads_strides_dilations	0	0	2	2	1	1     | grep -v "No suitable algorithm was found to execute the required convolution"
COMMAND	${IMPLICITGEMM_TESTING_ENV} $<TARGET_FILE:test_conv2d> ${MIOPEN_TEST_FLOAT_ARG} --verbose	--input	64	128	 7	 7	--weights	16  128		1	1	--pads_strides_dilations	0	0	2	2	1	1     | grep -v "No suitable algorithm was found to execute the required convolution"
COMMAND ${IMPLICITGEMM_TESTING_ENV} $<TARGET_FILE:test_conv2d> ${MIOPEN_TEST_FLOAT_ARG} --verbose	--input	64	128	    28	28	--weights	512	128	    1	1	--pads_strides_dilations	0	0	1	1	1	1 | grep -v "No suitable algorithm was found to execute the required convolution"
COMMAND ${IMPLICITGEMM_TESTING_ENV} $<TARGET_FILE:test_conv2d> ${MIOPEN_TEST_FLOAT_ARG} --verbose	--input	64	160	    73	73	--weights	64	160	1	1	--pads_strides_dilations	0	0	1	1	1	1     | grep -v "No suitable algorithm was found to execute the required convolution"
COMMAND ${IMPLICITGEMM_TESTING_ENV} $<TARGET_FILE:test_conv2d> ${MIOPEN_TEST_FLOAT_ARG} --verbose	--input	64	192	    35	35	--weights	32	192	1	1	--pads_strides_dilations	0	0	1	1	1	1     | grep -v "No suitable algorithm was found to execute the required convolution"
COMMAND ${IMPLICITGEMM_TESTING_ENV} $<TARGET_FILE:test_conv2d> ${MIOPEN_TEST_FLOAT_ARG} --verbose	--input	64	192	    35	35	--weights	48	192	1	1	--pads_strides_dilations	0	0	1	1	1	1     | grep -v "No suitable algorithm was found to execute the required convolution"
COMMAND ${IMPLICITGEMM_TESTING_ENV} $<TARGET_FILE:test_conv2d> ${MIOPEN_TEST_FLOAT_ARG} --verbose	--input	64	192	    35	35	--weights	64	192	1	1	--pads_strides_dilations	0	0	1	1	1	1     | grep -v "No suitable algorithm was found to execute the required convolution"
COMMAND ${IMPLICITGEMM_TESTING_ENV} $<TARGET_FILE:test_conv2d> ${MIOPEN_TEST_FLOAT_ARG} --verbose	--input	64	192	28	28	--weights	16	192	1	1	--pads_strides_dilations	0	0	1	1	1	1         | grep -v "No suitable algorithm was found to execute the required convolution"
COMMAND ${IMPLICITGEMM_TESTING_ENV} $<TARGET_FILE:test_conv2d> ${MIOPEN_TEST_FLOAT_ARG} --verbose	--input	64	192	28	28	--weights	32	192	1	1	--pads_strides_dilations	0	0	1	1	1	1         | grep -v "No suitable algorithm was found to execute the required convolution"
COMMAND ${IMPLICITGEMM_TESTING_ENV} $<TARGET_FILE:test_conv2d> ${MIOPEN_TEST_FLOAT_ARG} --verbose	--input	64	192	28	28	--weights	64	192	1	1	--pads_strides_dilations	0	0	1	1	1	1         | grep -v "No suitable algorithm was found to execute the required convolution"
COMMAND ${IMPLICITGEMM_TESTING_ENV} $<TARGET_FILE:test_conv2d> ${MIOPEN_TEST_FLOAT_ARG} --verbose	--input	64	192	28	28	--weights	96	192	1	1	--pads_strides_dilations	0	0	1	1	1	1         | grep -v "No suitable algorithm was found to execute the required convolution"
COMMAND ${IMPLICITGEMM_TESTING_ENV} $<TARGET_FILE:test_conv2d> ${MIOPEN_TEST_FLOAT_ARG} --verbose	--input	64	256	    35	35	--weights	48	256	1	1	--pads_strides_dilations	0	0	1	1	1	1     | grep -v "No suitable algorithm was found to execute the required convolution"
COMMAND ${IMPLICITGEMM_TESTING_ENV} $<TARGET_FILE:test_conv2d> ${MIOPEN_TEST_FLOAT_ARG} --verbose	--input	64	256	    35	35	--weights	64	256	1	1	--pads_strides_dilations	0	0	1	1	1	1     | grep -v "No suitable algorithm was found to execute the required convolution"
COMMAND ${IMPLICITGEMM_TESTING_ENV} $<TARGET_FILE:test_conv2d> ${MIOPEN_TEST_FLOAT_ARG} --verbose	--input	64	256	    56	56	--weights	128	256	    1	1	--pads_strides_dilations	0	0	2	2	1	1 | grep -v "No suitable algorithm was found to execute the required convolution"
COMMAND ${IMPLICITGEMM_TESTING_ENV} $<TARGET_FILE:test_conv2d> ${MIOPEN_TEST_FLOAT_ARG} --verbose	--input	64	256	    56	56	--weights	512	256	    1	1	--pads_strides_dilations	0	0	2	2	1	1 | grep -v "No suitable algorithm was found to execute the required convolution"
COMMAND ${IMPLICITGEMM_TESTING_ENV} $<TARGET_FILE:test_conv2d> ${MIOPEN_TEST_FLOAT_ARG} --verbose	--input	64	256	    56	56	--weights	64	256	    1	1	--pads_strides_dilations	0	0	1	1	1	1 | grep -v "No suitable algorithm was found to execute the required convolution"
COMMAND ${IMPLICITGEMM_TESTING_ENV} $<TARGET_FILE:test_conv2d> ${MIOPEN_TEST_FLOAT_ARG} --verbose	--input	64	256	28	28	--weights	128	256	1	1	--pads_strides_dilations	0	0	1	1	1	1         | grep -v "No suitable algorithm was found to execute the required convolution"
COMMAND ${IMPLICITGEMM_TESTING_ENV} $<TARGET_FILE:test_conv2d> ${MIOPEN_TEST_FLOAT_ARG} --verbose	--input	64	256	28	28	--weights	32	256	1	1	--pads_strides_dilations	0	0	1	1	1	1         | grep -v "No suitable algorithm was found to execute the required convolution"
COMMAND ${IMPLICITGEMM_TESTING_ENV} $<TARGET_FILE:test_conv2d> ${MIOPEN_TEST_FLOAT_ARG} --verbose	--input	64	256	28	28	--weights	64	256	1	1	--pads_strides_dilations	0	0	1	1	1	1         | grep -v "No suitable algorithm was found to execute the required convolution"
COMMAND ${IMPLICITGEMM_TESTING_ENV} $<TARGET_FILE:test_conv2d> ${MIOPEN_TEST_FLOAT_ARG} --verbose	--input	64	288	    35	35	--weights	48	288	1	1	--pads_strides_dilations	0	0	1	1	1	1     | grep -v "No suitable algorithm was found to execute the required convolution"
COMMAND ${IMPLICITGEMM_TESTING_ENV} $<TARGET_FILE:test_conv2d> ${MIOPEN_TEST_FLOAT_ARG} --verbose	--input	64	288	    35	35	--weights	64	288	1	1	--pads_strides_dilations	0	0	1	1	1	1     | grep -v "No suitable algorithm was found to execute the required convolution"
COMMAND ${IMPLICITGEMM_TESTING_ENV} $<TARGET_FILE:test_conv2d> ${MIOPEN_TEST_FLOAT_ARG} --verbose	--input	64	384	    35	35	--weights	192	384	1	1	--pads_strides_dilations	0	0	1	1	1	1     | grep -v "No suitable algorithm was found to execute the required convolution"
COMMAND ${IMPLICITGEMM_TESTING_ENV} $<TARGET_FILE:test_conv2d> ${MIOPEN_TEST_FLOAT_ARG} --verbose	--input	64	384	    35	35	--weights	64	384	1	1	--pads_strides_dilations	0	0	1	1	1	1     | grep -v "No suitable algorithm was found to execute the required convolution"
COMMAND ${IMPLICITGEMM_TESTING_ENV} $<TARGET_FILE:test_conv2d> ${MIOPEN_TEST_FLOAT_ARG} --verbose	--input	64	384	    35	35	--weights	96	384	1	1	--pads_strides_dilations	0	0	1	1	1	1     | grep -v "No suitable algorithm was found to execute the required convolution"
COMMAND ${IMPLICITGEMM_TESTING_ENV} $<TARGET_FILE:test_conv2d> ${MIOPEN_TEST_FLOAT_ARG} --verbose	--input	64	480	14	14	--weights	16	480	1	1	--pads_strides_dilations	0	0	1	1	1	1         | grep -v "No suitable algorithm was found to execute the required convolution"
COMMAND ${IMPLICITGEMM_TESTING_ENV} $<TARGET_FILE:test_conv2d> ${MIOPEN_TEST_FLOAT_ARG} --verbose	--input	64	480	14	14	--weights	192	480	1	1	--pads_strides_dilations	0	0	1	1	1	1         | grep -v "No suitable algorithm was found to execute the required convolution"
COMMAND ${IMPLICITGEMM_TESTING_ENV} $<TARGET_FILE:test_conv2d> ${MIOPEN_TEST_FLOAT_ARG} --verbose	--input	64	480	14	14	--weights	64	480	1	1	--pads_strides_dilations	0	0	1	1	1	1         | grep -v "No suitable algorithm was found to execute the required convolution"
COMMAND ${IMPLICITGEMM_TESTING_ENV} $<TARGET_FILE:test_conv2d> ${MIOPEN_TEST_FLOAT_ARG} --verbose	--input	64	480	14	14	--weights	96	480	1	1	--pads_strides_dilations	0	0	1	1	1	1         | grep -v "No suitable algorithm was found to execute the required convolution"
COMMAND ${IMPLICITGEMM_TESTING_ENV} $<TARGET_FILE:test_conv2d> ${MIOPEN_TEST_FLOAT_ARG} --verbose	--input	64	512	    28	28	--weights	128	512	    1	1	--pads_strides_dilations	0	0	1	1	1	1 | grep -v "No suitable algorithm was found to execute the required convolution"
COMMAND ${IMPLICITGEMM_TESTING_ENV} $<TARGET_FILE:test_conv2d> ${MIOPEN_TEST_FLOAT_ARG} --verbose	--input	64	512	    28	28	--weights	256	512	    1	1	--pads_strides_dilations	0	0	2	2	1	1 | grep -v "No suitable algorithm was found to execute the required convolution"
COMMAND ${IMPLICITGEMM_TESTING_ENV} $<TARGET_FILE:test_conv2d> ${MIOPEN_TEST_FLOAT_ARG} --verbose	--input	64	512	14	14	--weights	112	512	1	1	--pads_strides_dilations	0	0	1	1	1	1         | grep -v "No suitable algorithm was found to execute the required convolution"
COMMAND ${IMPLICITGEMM_TESTING_ENV} $<TARGET_FILE:test_conv2d> ${MIOPEN_TEST_FLOAT_ARG} --verbose	--input	64	512	14	14	--weights	128	512	1	1	--pads_strides_dilations	0	0	1	1	1	1         | grep -v "No suitable algorithm was found to execute the required convolution"
COMMAND ${IMPLICITGEMM_TESTING_ENV} $<TARGET_FILE:test_conv2d> ${MIOPEN_TEST_FLOAT_ARG} --verbose	--input	64	512	14	14	--weights	144	512	1	1	--pads_strides_dilations	0	0	1	1	1	1         | grep -v "No suitable algorithm was found to execute the required convolution"
COMMAND ${IMPLICITGEMM_TESTING_ENV} $<TARGET_FILE:test_conv2d> ${MIOPEN_TEST_FLOAT_ARG} --verbose	--input	64	512	14	14	--weights	160	512	1	1	--pads_strides_dilations	0	0	1	1	1	1         | grep -v "No suitable algorithm was found to execute the required convolution"
COMMAND ${IMPLICITGEMM_TESTING_ENV} $<TARGET_FILE:test_conv2d> ${MIOPEN_TEST_FLOAT_ARG} --verbose	--input	64	512	14	14	--weights	24	512	1	1	--pads_strides_dilations	0	0	1	1	1	1         | grep -v "No suitable algorithm was found to execute the required convolution"
COMMAND ${IMPLICITGEMM_TESTING_ENV} $<TARGET_FILE:test_conv2d> ${MIOPEN_TEST_FLOAT_ARG} --verbose	--input	64	512	14	14	--weights	32	512	1	1	--pads_strides_dilations	0	0	1	1	1	1         | grep -v "No suitable algorithm was found to execute the required convolution"
COMMAND ${IMPLICITGEMM_TESTING_ENV} $<TARGET_FILE:test_conv2d> ${MIOPEN_TEST_FLOAT_ARG} --verbose	--input	64	512	14	14	--weights	64	512	1	1	--pads_strides_dilations	0	0	1	1	1	1         | grep -v "No suitable algorithm was found to execute the required convolution"
COMMAND ${IMPLICITGEMM_TESTING_ENV} $<TARGET_FILE:test_conv2d> ${MIOPEN_TEST_FLOAT_ARG} --verbose   --input 128  832    7  7  --weights   32  832  1   1   --pads_strides_dilations    0   0   1   1   1   1      | grep -v "No suitable algorithm was found to execute the required convolution"
COMMAND ${IMPLICITGEMM_TESTING_ENV} $<TARGET_FILE:test_conv2d> ${MIOPEN_TEST_FLOAT_ARG} --verbose   --input 128  832    7  7  --weights   192  832  1   1   --pads_strides_dilations    0   0   1   1   1   1     | grep -v "No suitable algorithm was found to execute the required convolution"
COMMAND ${IMPLICITGEMM_TESTING_ENV} $<TARGET_FILE:test_conv2d> ${MIOPEN_TEST_FLOAT_ARG} --verbose   --input 128  832    7  7  --weights   128  832  1   1   --pads_strides_dilations    0   0   1   1   1   1     | grep -v "No suitable algorithm was found to execute the required convolution"
COMMAND ${IMPLICITGEMM_TESTING_ENV} $<TARGET_FILE:test_conv2d> ${MIOPEN_TEST_FLOAT_ARG} --verbose   --input 128  832    7  7  --weights   32  832  1   1   --pads_strides_dilations    0   0   1   1   2   2      | grep -v "No suitable algorithm was found to execute the required convolution"
COMMAND ${IMPLICITGEMM_TESTING_ENV} $<TARGET_FILE:test_conv2d> ${MIOPEN_TEST_FLOAT_ARG} --verbose   --input 128  832    7  7  --weights   192  832  1   1   --pads_strides_dilations    0   0   1   1   2   2     | grep -v "No suitable algorithm was found to execute the required convolution"
COMMAND ${IMPLICITGEMM_TESTING_ENV} $<TARGET_FILE:test_conv2d> ${MIOPEN_TEST_FLOAT_ARG} --verbose   --input 128  832    7  7  --weights   128  832  1   1   --pads_strides_dilations    0   0   1   1   2   2     | grep -v "No suitable algorithm was found to execute the required convolution"
COMMAND ${IMPLICITGEMM_TESTING_ENV} $<TARGET_FILE:test_conv2d> ${MIOPEN_TEST_FLOAT_ARG} --verbose   --input 16  2048    7  7  --weights   192  2048 1   1   --pads_strides_dilations    0   0   1   1   2   2     | grep -v "No suitable algorithm was found to execute the required convolution"
COMMAND	${IMPLICITGEMM_TESTING_ENV} $<TARGET_FILE:test_conv2d> ${MIOPEN_TEST_FLOAT_ARG} --verbose   --input 64	 32	28 28 --weights   192  32   3	3   --pads_strides_dilations	1   1	2   2	1   1         | grep -v "No suitable algorithm was found to execute the required convolution"
COMMAND	${IMPLICITGEMM_TESTING_ENV} $<TARGET_FILE:test_conv2d> ${MIOPEN_TEST_FLOAT_ARG} --verbose   --input 8    16 14 14 --weights   32   16   1   1   --pads_strides_dilations	1   1	1   1	1   1         | grep -v "No suitable algorithm was found to execute the required convolution"
COMMAND	${IMPLICITGEMM_TESTING_ENV} $<TARGET_FILE:test_conv2d> ${MIOPEN_TEST_FLOAT_ARG} --verbose   --input 64	 32	14 14 --weights   192  32   3	3   --pads_strides_dilations	1   1	2   2	1   1         | grep -v "No suitable algorithm was found to execute the required convolution"
COMMAND	${IMPLICITGEMM_TESTING_ENV} $<TARGET_FILE:test_conv2d> ${MIOPEN_TEST_FLOAT_ARG} --verbose   --input 64	 32	7 7   --weights   192  32   3	3   --pads_strides_dilations	1   1	2   2	1   1         | grep -v "No suitable algorithm was found to execute the required convolution"
COMMAND	${IMPLICITGEMM_TESTING_ENV} $<TARGET_FILE:test_conv2d> ${MIOPEN_TEST_FLOAT_ARG} --verbose   --input 64	 32	28 28 --weights   192  32   3	3   --pads_strides_dilations	2   2	2   2	1   1         | grep -v "No suitable algorithm was found to execute the required convolution"
COMMAND	${IMPLICITGEMM_TESTING_ENV} $<TARGET_FILE:test_conv2d> ${MIOPEN_TEST_FLOAT_ARG} --verbose   --input 64	 32	14 14 --weights   192  32   3	3   --pads_strides_dilations	2   2	2   2	1   1         | grep -v "No suitable algorithm was found to execute the required convolution"
COMMAND	${IMPLICITGEMM_TESTING_ENV} $<TARGET_FILE:test_conv2d> ${MIOPEN_TEST_FLOAT_ARG} --verbose   --input 64	 32	7 7   --weights   192  32   3	3   --pads_strides_dilations	2   2	2   2	1   1         | grep -v "No suitable algorithm was found to execute the required convolution"
)

if(WORKAROUND_ISSUE_936 AND MIOPEN_TEST_HALF)
    SET(IMPLICITGEMM_TESTING_ENV ${SAVE_IMPLICITGEMM_TESTING_ENV})
    SET(MIOPEN_TEST_FLOAT_ARG ${SAVE_MIOPEN_TEST_FLOAT_ARG})
endif()

add_custom_test(test_conv_group SKIP_UNLESS_ALL GFX94X_ENABLED GFX103X_ENABLED GFX110X_ENABLED
COMMAND	$<TARGET_FILE:test_conv2d>	--verbose	--input	16	128	56	56	--weights	256	4	3	3	--pads_strides_dilations	1	1	1	1	1	1	--group-count	32
COMMAND	$<TARGET_FILE:test_conv2d>	--verbose	--input	16	256	56	56	--weights	512	8	3	3	--pads_strides_dilations	1	1	2	2	1	1	--group-count	32
COMMAND	$<TARGET_FILE:test_conv2d>	--verbose	--input	16	256	28	28	--weights	512	8	3	3	--pads_strides_dilations	1	1	1	1	1	1	--group-count	32
COMMAND	$<TARGET_FILE:test_conv2d>	--verbose	--input	16	512	28	28	--weights	1024	16	3	3	--pads_strides_dilations	1	1	2	2	1	1	--group-count	32
COMMAND	$<TARGET_FILE:test_conv2d>	--verbose	--input	16	512	14	14	--weights	1024	16	3	3	--pads_strides_dilations	1	1	1	1	1	1	--group-count	32
COMMAND	$<TARGET_FILE:test_conv2d>	--verbose	--input	16	1024	14	14	--weights	2048	32	3	3	--pads_strides_dilations	1	1	2	2	1	1	--group-count	32
COMMAND	$<TARGET_FILE:test_conv2d>	--verbose	--input	16	1024	7	7	--weights	2048	32	3	3	--pads_strides_dilations	1	1	1	1	1	1	--group-count	32
COMMAND	$<TARGET_FILE:test_conv2d>	--verbose	--input	32	128	56	56	--weights	256	4	3	3	--pads_strides_dilations	1	1	1	1	1	1	--group-count	32
COMMAND	$<TARGET_FILE:test_conv2d>	--verbose	--input	32	256	56	56	--weights	512	8	3	3	--pads_strides_dilations	1	1	2	2	1	1	--group-count	32
#
# Workaround for "Memory access fault by GPU node" during "HIP Release All" - WrW disabled.
COMMAND	$<TARGET_FILE:test_conv2d>	--verbose	--input	32	256	28	28	--weights	512	8	3	3	--pads_strides_dilations	1	1	1	1	1	1	--group-count	32 --disable-backward-weights
COMMAND	$<TARGET_FILE:test_conv2d>	--verbose	--input	32	512	28	28	--weights	1024	16	3	3	--pads_strides_dilations	1	1	2	2	1	1	--group-count	32
COMMAND	$<TARGET_FILE:test_conv2d>	--verbose	--input	32	512	14	14	--weights	1024	16	3	3	--pads_strides_dilations	1	1	1	1	1	1	--group-count	32
COMMAND	$<TARGET_FILE:test_conv2d>	--verbose	--input	32	1024	14	14	--weights	2048	32	3	3	--pads_strides_dilations	1	1	2	2	1	1	--group-count	32
COMMAND	$<TARGET_FILE:test_conv2d>	--verbose	--input	32	1024	7	7	--weights	2048	32	3	3	--pads_strides_dilations	1	1	1	1	1	1	--group-count	32
COMMAND	$<TARGET_FILE:test_conv2d>	--verbose	--input	4	4	161	700	--weights	32	1	5	20	--pads_strides_dilations	0	0	2	2	1	1	--group-count	4
COMMAND	$<TARGET_FILE:test_conv2d>	--verbose	--input	8	2	161	700	--weights	32	1	5	20	--pads_strides_dilations	0	0	2	2	1	1	--group-count	2
COMMAND	$<TARGET_FILE:test_conv2d>	--verbose	--input	16	4	161	700	--weights	32	1	5	20	--pads_strides_dilations	0	0	2	2	1	1	--group-count	4
COMMAND	$<TARGET_FILE:test_conv2d>	--verbose	--input	32	2	161	700	--weights	32	1	5	20	--pads_strides_dilations	0	0	2	2	1	1	--group-count	2
COMMAND	$<TARGET_FILE:test_conv2d>	--verbose	--input	4	32	79	341	--weights	32	16	5	10	--pads_strides_dilations	0	0	2	2	1	1	--group-count	2
COMMAND	$<TARGET_FILE:test_conv2d>	--verbose	--input	8	32	79	341	--weights	32	16	5	10	--pads_strides_dilations	0	0	2	2	1	1	--group-count	2
COMMAND	$<TARGET_FILE:test_conv2d>	--verbose	--input	16	32	79	341	--weights	32	16	5	10	--pads_strides_dilations	0	0	2	2	1	1	--group-count	2
COMMAND	$<TARGET_FILE:test_conv2d>	--verbose	--input	32	32	79	341	--weights	32	16	5	10	--pads_strides_dilations	0	0	2	2	1	1	--group-count	2
COMMAND	$<TARGET_FILE:test_conv2d>	--verbose	--input	16	4	48	480	--weights	16	1	3	3	--pads_strides_dilations	1	1	1	1	1	1	--group-count	4
COMMAND	$<TARGET_FILE:test_conv2d>	--verbose	--input	16	16	24	240	--weights	32	1	3	3	--pads_strides_dilations	1	1	1	1	1	1	--group-count	16
COMMAND	$<TARGET_FILE:test_conv2d>	--verbose	--input	16	32	12	120	--weights	64	8	3	3	--pads_strides_dilations	1	1	1	1	1	1	--group-count	4
COMMAND	$<TARGET_FILE:test_conv2d>	--verbose	--input	16	64	6	60	--weights	128	16	3	3	--pads_strides_dilations	1	1	1	1	1	1	--group-count	4
COMMAND	$<TARGET_FILE:test_conv2d>	--verbose	--input	8	3	108	108	--weights	63	1	3	3	--pads_strides_dilations	1	1	2	2	1	1	--group-count	3
COMMAND	$<TARGET_FILE:test_conv2d>	--verbose	--input	8	64	54	54	--weights	64	8	3	3	--pads_strides_dilations	1	1	1	1	1	1	--group-count	8
COMMAND	$<TARGET_FILE:test_conv2d>	--verbose	--input	8	128	27	27	--weights	128	16	3	3	--pads_strides_dilations	1	1	1	1	1	1	--group-count	8
COMMAND	$<TARGET_FILE:test_conv2d>	--verbose	--input	8	3	224	224	--weights	63	1	3	3	--pads_strides_dilations	1	1	1	1	1	1	--group-count	3
COMMAND	$<TARGET_FILE:test_conv2d>	--verbose	--input	8	64	112	112	--weights	128	32	3	3	--pads_strides_dilations	1	1	1	1	1	1	--group-count	2
COMMAND	$<TARGET_FILE:test_conv2d>	--verbose	--input	16	9	224	224	--weights	63	3	3	3	--pads_strides_dilations	1	1	1	1	1	1	--group-count	3
#
# Workaround for "Memory access fault by GPU node" during "FP32 gfx908 Hip Release All subset" - WrW disabled.
COMMAND	$<TARGET_FILE:test_conv2d>	--verbose	--input	16	64	112	112	--weights	128	16	3	3	--pads_strides_dilations	1	1	1	1	1	1	--group-count	4 --disable-backward-weights
COMMAND	$<TARGET_FILE:test_conv2d>	--verbose	--input	16	3	224	224	--weights	63	1	7	7	--pads_strides_dilations	3	3	2	2	1	1	--group-count	3
COMMAND	$<TARGET_FILE:test_conv2d>	--verbose	--input	16	192	28	28	--weights	32	12	5	5	--pads_strides_dilations	2	2	1	1	1	1	--group-count	16
COMMAND	$<TARGET_FILE:test_conv2d>	--verbose	--input	16	832	7	7	--weights	128	52	5	5	--pads_strides_dilations	2	2	1	1	1	1	--group-count	16
COMMAND	$<TARGET_FILE:test_conv2d>	--verbose	--input	16	192	28	28	--weights	32	24	1	1	--pads_strides_dilations	0	0	1	1	1	1	--group-count	8
COMMAND	$<TARGET_FILE:test_conv2d>	--verbose	--input	16	832	7	7	--weights	128	104	1	1	--pads_strides_dilations	0	0	1	1	1	1	--group-count	8
COMMAND	$<TARGET_FILE:test_conv2d>	--verbose	--input	11	23	161	700	--weights	46	1	7	7	--pads_strides_dilations	1	1	2	2	1	1	--group-count	23
COMMAND	$<TARGET_FILE:test_conv2d>	--verbose	--input	8	7	224	224	--weights	63	1	3	3	--pads_strides_dilations	1	1	1	1	1	1	--group-count	7
COMMAND	$<TARGET_FILE:test_conv2d>	--verbose	--input	8	7	224	224	--weights	63	1	3	3	--pads_strides_dilations	0	0	1	1	1	1	--group-count	7
COMMAND	$<TARGET_FILE:test_conv2d>	--verbose	--input	8	7	224	224	--weights	63	1	3	3	--pads_strides_dilations	0	0	2	2	1	1	--group-count	7
COMMAND	$<TARGET_FILE:test_conv2d>	--verbose	--input	8	7	224	224	--weights	63	1	3	3	--pads_strides_dilations	1	1	2	2	1	1	--group-count	7
COMMAND	$<TARGET_FILE:test_conv2d>	--verbose	--input	8	7	224	224	--weights	63	1	3	3	--pads_strides_dilations	2	2	2	2	1	1	--group-count	7
COMMAND	$<TARGET_FILE:test_conv2d>	--verbose	--input	8	3	108	108	--weights	63	1	3	3	--pads_strides_dilations	1	1	1	1	1	1	--group-count	3
COMMAND	$<TARGET_FILE:test_conv2d>	--verbose	--input	8	3	108	108	--weights	63	1	3	3	--pads_strides_dilations	0	0	1	1	1	1	--group-count	3
COMMAND	$<TARGET_FILE:test_conv2d>	--verbose	--input	8	3	108	108	--weights	63	1	3	3	--pads_strides_dilations	0	0	2	2	1	1	--group-count	3
COMMAND	$<TARGET_FILE:test_conv2d>	--verbose	--input	8	3	108	108	--weights	63	1	3	3	--pads_strides_dilations	1	1	2	2	1	1	--group-count	3
COMMAND	$<TARGET_FILE:test_conv2d>	--verbose	--input	8	3	108	108	--weights	63	1	3	3	--pads_strides_dilations	2	2	2	2	1	1	--group-count	3
)




if(MIOPEN_TEST_DEEPBENCH)
    add_custom_test(test_deepbench_rnn GFX94X_ENABLED GFX103X_ENABLED GFX110X_ENABLED
    COMMAND $<TARGET_FILE:test_rnn_vanilla> --verbose --batch-size 16 --seq-len 50 --vector-len 1760 --hidden-size 1760 --num-layers 1 --in-mode 1 --bias-mode 0 -dir-mode 0 --rnn-mode 0 --flat-batch-fill
    COMMAND $<TARGET_FILE:test_rnn_vanilla> --verbose --batch-size 32 --seq-len 50 --vector-len 1760 --hidden-size 1760 --num-layers 1 --in-mode 1 --bias-mode 0 -dir-mode 0 --rnn-mode 0 --flat-batch-fill
    COMMAND $<TARGET_FILE:test_rnn_vanilla> --verbose --batch-size 64 --seq-len 50 --vector-len 1760 --hidden-size 1760 --num-layers 1 --in-mode 1 --bias-mode 0 -dir-mode 0 --rnn-mode 0 --flat-batch-fill
    COMMAND $<TARGET_FILE:test_rnn_vanilla> --verbose --batch-size 128 --seq-len 50 --vector-len 1760 --hidden-size 1760 --num-layers 1 --in-mode 1 --bias-mode 0 -dir-mode 0 --rnn-mode 0 --flat-batch-fill
    COMMAND $<TARGET_FILE:test_rnn_vanilla> --verbose --batch-size 16 --seq-len 50 --vector-len 2048 --hidden-size 2048 --num-layers 1 --in-mode 1 --bias-mode 0 -dir-mode 0 --rnn-mode 0 --flat-batch-fill
    COMMAND $<TARGET_FILE:test_rnn_vanilla> --verbose --batch-size 32 --seq-len 50 --vector-len 2048 --hidden-size 2048 --num-layers 1 --in-mode 1 --bias-mode 0 -dir-mode 0 --rnn-mode 0 --flat-batch-fill
    COMMAND $<TARGET_FILE:test_rnn_vanilla> --verbose --batch-size 64 --seq-len 50 --vector-len 2048 --hidden-size 2048 --num-layers 1 --in-mode 1 --bias-mode 0 -dir-mode 0 --rnn-mode 0 --flat-batch-fill
    COMMAND $<TARGET_FILE:test_rnn_vanilla> --verbose --batch-size 128 --seq-len 50 --vector-len 2048 --hidden-size 2048 --num-layers 1 --in-mode 1 --bias-mode 0 -dir-mode 0 --rnn-mode 0 --flat-batch-fill
    COMMAND $<TARGET_FILE:test_rnn_vanilla> --verbose --batch-size 16 --seq-len 50 --vector-len 2560 --hidden-size 2560 --num-layers 1 --in-mode 1 --bias-mode 0 -dir-mode 0 --rnn-mode 0 --flat-batch-fill
    COMMAND $<TARGET_FILE:test_rnn_vanilla> --verbose --batch-size 32 --seq-len 50 --vector-len 2560 --hidden-size 2560 --num-layers 1 --in-mode 1 --bias-mode 0 -dir-mode 0 --rnn-mode 0 --flat-batch-fill
    COMMAND $<TARGET_FILE:test_rnn_vanilla> --verbose --batch-size 64 --seq-len 50 --vector-len 2560 --hidden-size 2560 --num-layers 1 --in-mode 1 --bias-mode 0 -dir-mode 0 --rnn-mode 0 --flat-batch-fill
    COMMAND $<TARGET_FILE:test_rnn_vanilla> --verbose --batch-size 128 --seq-len 50 --vector-len 2560 --hidden-size 2560 --num-layers 1 --in-mode 1 --bias-mode 0 -dir-mode 0 --rnn-mode 0 --flat-batch-fill
    COMMAND $<TARGET_FILE:test_lstm> --verbose --batch-size 16 --seq-len 25 --vector-len 512 --hidden-size 512 --num-layers 1 --in-mode 1 --bias-mode 0 -dir-mode 0 --rnn-mode 0 --flat-batch-fill
    COMMAND $<TARGET_FILE:test_lstm> --verbose --batch-size 32 --seq-len 25 --vector-len 512 --hidden-size 512 --num-layers 1 --in-mode 1 --bias-mode 0 -dir-mode 0 --rnn-mode 0 --flat-batch-fill
    COMMAND $<TARGET_FILE:test_lstm> --verbose --batch-size 64 --seq-len 25 --vector-len 512 --hidden-size 512 --num-layers 1 --in-mode 1 --bias-mode 0 -dir-mode 0 --rnn-mode 0 --flat-batch-fill
    COMMAND $<TARGET_FILE:test_lstm> --verbose --batch-size 128 --seq-len 25 --vector-len 512 --hidden-size 512 --num-layers 1 --in-mode 1 --bias-mode 0 -dir-mode 0 --rnn-mode 0 --flat-batch-fill
    COMMAND $<TARGET_FILE:test_lstm> --verbose --batch-size 16 --seq-len 25 --vector-len 1024 --hidden-size 1024 --num-layers 1 --in-mode 1 --bias-mode 0 -dir-mode 0 --rnn-mode 0 --flat-batch-fill
    COMMAND $<TARGET_FILE:test_lstm> --verbose --batch-size 32 --seq-len 25 --vector-len 1024 --hidden-size 1024 --num-layers 1 --in-mode 1 --bias-mode 0 -dir-mode 0 --rnn-mode 0 --flat-batch-fill
    COMMAND $<TARGET_FILE:test_lstm> --verbose --batch-size 64 --seq-len 25 --vector-len 1024 --hidden-size 1024 --num-layers 1 --in-mode 1 --bias-mode 0 -dir-mode 0 --rnn-mode 0 --flat-batch-fill
    COMMAND $<TARGET_FILE:test_lstm> --verbose --batch-size 128 --seq-len 25 --vector-len 1024 --hidden-size 1024 --num-layers 1 --in-mode 1 --bias-mode 0 -dir-mode 0 --rnn-mode 0 --flat-batch-fill
    COMMAND $<TARGET_FILE:test_lstm> --verbose --batch-size 16 --seq-len 25 --vector-len 2048 --hidden-size 2048 --num-layers 1 --in-mode 1 --bias-mode 0 -dir-mode 0 --rnn-mode 0 --flat-batch-fill
    COMMAND $<TARGET_FILE:test_lstm> --verbose --batch-size 32 --seq-len 25 --vector-len 2048 --hidden-size 2048 --num-layers 1 --in-mode 1 --bias-mode 0 -dir-mode 0 --rnn-mode 0 --flat-batch-fill
    COMMAND $<TARGET_FILE:test_lstm> --verbose --batch-size 64 --seq-len 25 --vector-len 2048 --hidden-size 2048 --num-layers 1 --in-mode 1 --bias-mode 0 -dir-mode 0 --rnn-mode 0 --flat-batch-fill
    COMMAND $<TARGET_FILE:test_lstm> --verbose --batch-size 128 --seq-len 25 --vector-len 2048 --hidden-size 2048 --num-layers 1 --in-mode 1 --bias-mode 0 -dir-mode 0 --rnn-mode 0 --flat-batch-fill
    COMMAND $<TARGET_FILE:test_lstm> --verbose --batch-size 16 --seq-len 25 --vector-len 4096 --hidden-size 4096 --num-layers 1 --in-mode 1 --bias-mode 0 -dir-mode 0 --rnn-mode 0 --flat-batch-fill
    COMMAND $<TARGET_FILE:test_lstm> --verbose --batch-size 32 --seq-len 25 --vector-len 4096 --hidden-size 4096 --num-layers 1 --in-mode 1 --bias-mode 0 -dir-mode 0 --rnn-mode 0 --flat-batch-fill
    COMMAND $<TARGET_FILE:test_lstm> --verbose --batch-size 64 --seq-len 25 --vector-len 4096 --hidden-size 4096 --num-layers 1 --in-mode 1 --bias-mode 0 -dir-mode 0 --rnn-mode 0 --flat-batch-fill
    COMMAND $<TARGET_FILE:test_lstm> --verbose --batch-size 128 --seq-len 25 --vector-len 4096 --hidden-size 4096 --num-layers 1 --in-mode 1 --bias-mode 0 -dir-mode 0 --rnn-mode 0 --flat-batch-fill
    COMMAND $<TARGET_FILE:test_lstm> --verbose --batch-size 8 --seq-len 50 --vector-len 1536 --hidden-size 1536 --num-layers 1 --in-mode 1 --bias-mode 0 -dir-mode 0 --rnn-mode 0 --flat-batch-fill
    COMMAND $<TARGET_FILE:test_lstm> --verbose --batch-size 16 --seq-len 50 --vector-len 1536 --hidden-size 1536 --num-layers 1 --in-mode 1 --bias-mode 0 -dir-mode 0 --rnn-mode 0 --flat-batch-fill
    COMMAND $<TARGET_FILE:test_lstm> --verbose --batch-size 32 --seq-len 50 --vector-len 1536 --hidden-size 1536 --num-layers 1 --in-mode 1 --bias-mode 0 -dir-mode 0 --rnn-mode 0 --flat-batch-fill
    COMMAND $<TARGET_FILE:test_lstm> --verbose --batch-size 16 --seq-len 150 --vector-len 256 --hidden-size 256 --num-layers 1 --in-mode 1 --bias-mode 0 -dir-mode 0 --rnn-mode 0 --flat-batch-fill
    COMMAND $<TARGET_FILE:test_lstm> --verbose --batch-size 32 --seq-len 150 --vector-len 256 --hidden-size 256 --num-layers 1 --in-mode 1 --bias-mode 0 -dir-mode 0 --rnn-mode 0 --flat-batch-fill
    COMMAND $<TARGET_FILE:test_lstm> --verbose --batch-size 64 --seq-len 150 --vector-len 256 --hidden-size 256 --num-layers 1 --in-mode 1 --bias-mode 0 -dir-mode 0 --rnn-mode 0 --flat-batch-fill
    COMMAND $<TARGET_FILE:test_gru> --verbose --batch-size 32 --seq-len 1500 --vector-len 2816 --hidden-size 2816 --num-layers 1 --in-mode 1 --bias-mode 0 -dir-mode 0 --rnn-mode 0 --flat-batch-fill
    COMMAND $<TARGET_FILE:test_gru> --verbose --batch-size 32 --seq-len 750 --vector-len 2816 --hidden-size 2816 --num-layers 1 --in-mode 1 --bias-mode 0 -dir-mode 0 --rnn-mode 0 --flat-batch-fill
    COMMAND $<TARGET_FILE:test_gru> --verbose --batch-size 32 --seq-len 375 --vector-len 2816 --hidden-size 2816 --num-layers 1 --in-mode 1 --bias-mode 0 -dir-mode 0 --rnn-mode 0 --flat-batch-fill
    COMMAND $<TARGET_FILE:test_gru> --verbose --batch-size 32 --seq-len 187 --vector-len 2816 --hidden-size 2816 --num-layers 1 --in-mode 1 --bias-mode 0 -dir-mode 0 --rnn-mode 0 --flat-batch-fill
    COMMAND $<TARGET_FILE:test_gru> --verbose --batch-size 32 --seq-len 1500 --vector-len 2048 --hidden-size 2048 --num-layers 1 --in-mode 1 --bias-mode 0 -dir-mode 0 --rnn-mode 0 --flat-batch-fill
    COMMAND $<TARGET_FILE:test_gru> --verbose --batch-size 32 --seq-len 750 --vector-len 2048 --hidden-size 2048 --num-layers 1 --in-mode 1 --bias-mode 0 -dir-mode 0 --rnn-mode 0 --flat-batch-fill
    COMMAND $<TARGET_FILE:test_gru> --verbose --batch-size 32 --seq-len 375 --vector-len 2048 --hidden-size 2048 --num-layers 1 --in-mode 1 --bias-mode 0 -dir-mode 0 --rnn-mode 0 --flat-batch-fill
    COMMAND $<TARGET_FILE:test_gru> --verbose --batch-size 32 --seq-len 187 --vector-len 2048 --hidden-size 2048 --num-layers 1 --in-mode 1 --bias-mode 0 -dir-mode 0 --rnn-mode 0 --flat-batch-fill
    COMMAND $<TARGET_FILE:test_gru> --verbose --batch-size 32 --seq-len 1500 --vector-len 1536 --hidden-size 1536 --num-layers 1 --in-mode 1 --bias-mode 0 -dir-mode 0 --rnn-mode 0 --flat-batch-fill
    COMMAND $<TARGET_FILE:test_gru> --verbose --batch-size 32 --seq-len 750 --vector-len 1536 --hidden-size 1536 --num-layers 1 --in-mode 1 --bias-mode 0 -dir-mode 0 --rnn-mode 0 --flat-batch-fill
    COMMAND $<TARGET_FILE:test_gru> --verbose --batch-size 32 --seq-len 375 --vector-len 1536 --hidden-size 1536 --num-layers 1 --in-mode 1 --bias-mode 0 -dir-mode 0 --rnn-mode 0 --flat-batch-fill
    COMMAND $<TARGET_FILE:test_gru> --verbose --batch-size 32 --seq-len 187 --vector-len 1536 --hidden-size 1536 --num-layers 1 --in-mode 1 --bias-mode 0 -dir-mode 0 --rnn-mode 0 --flat-batch-fill
    COMMAND $<TARGET_FILE:test_gru> --verbose --batch-size 32 --seq-len 1500 --vector-len 2560 --hidden-size 2560 --num-layers 1 --in-mode 1 --bias-mode 0 -dir-mode 0 --rnn-mode 0 --flat-batch-fill
    COMMAND $<TARGET_FILE:test_gru> --verbose --batch-size 32 --seq-len 750 --vector-len 2560 --hidden-size 2560 --num-layers 1 --in-mode 1 --bias-mode 0 -dir-mode 0 --rnn-mode 0 --flat-batch-fill
    COMMAND $<TARGET_FILE:test_gru> --verbose --batch-size 32 --seq-len 375 --vector-len 2560 --hidden-size 2560 --num-layers 1 --in-mode 1 --bias-mode 0 -dir-mode 0 --rnn-mode 0 --flat-batch-fill
    COMMAND $<TARGET_FILE:test_gru> --verbose --batch-size 32 --seq-len 187 --vector-len 2560 --hidden-size 2560 --num-layers 1 --in-mode 1 --bias-mode 0 -dir-mode 0 --rnn-mode 0 --flat-batch-fill
    COMMAND $<TARGET_FILE:test_gru> --verbose --batch-size 32 --seq-len 1 --vector-len 512 --hidden-size 512 --num-layers 1 --in-mode 1 --bias-mode 0 -dir-mode 0 --rnn-mode 0 --flat-batch-fill
    COMMAND $<TARGET_FILE:test_gru> --verbose --batch-size 32 --seq-len 1500 --vector-len 1024 --hidden-size 1024 --num-layers 1 --in-mode 1 --bias-mode 0 -dir-mode 0 --rnn-mode 0 --flat-batch-fill
    COMMAND $<TARGET_FILE:test_gru> --verbose --batch-size 64 --seq-len 1500 --vector-len 1024 --hidden-size 1024 --num-layers 1 --in-mode 1 --bias-mode 0 -dir-mode 0 --rnn-mode 0 --flat-batch-fill
    )
endif()


add_custom_test(test_rnn_extra SKIP_UNLESS_ALL GFX94X_ENABLED GFX103X_ENABLED GFX110X_ENABLED
COMMAND $<TARGET_FILE:test_rnn_vanilla> --verbose --batch-size 32 --seq-len 3 --batch-seq 32 32 32 --vector-len 128 --hidden-size 128 --num-layers 1 --in-mode 0 --bias-mode 0 -dir-mode 0 --rnn-mode 0 --no-hx
COMMAND $<TARGET_FILE:test_rnn_vanilla> --verbose --batch-size 32 --seq-len 3 --batch-seq 32 32 32 --vector-len 128 --hidden-size 128 --num-layers 1 --in-mode 0 --bias-mode 0 -dir-mode 0 --rnn-mode 0 --no-dhy
COMMAND $<TARGET_FILE:test_rnn_vanilla> --verbose --batch-size 32 --seq-len 3 --batch-seq 32 32 32 --vector-len 128 --hidden-size 128 --num-layers 1 --in-mode 0 --bias-mode 0 -dir-mode 0 --rnn-mode 0 --no-hx --no-dhy
COMMAND $<TARGET_FILE:test_rnn_vanilla> --verbose --batch-size 32 --seq-len 3 --batch-seq 32 32 32 --vector-len 128 --hidden-size 128 --num-layers 1 --in-mode 0 --bias-mode 0 -dir-mode 0 --rnn-mode 1 --no-hx
COMMAND $<TARGET_FILE:test_rnn_vanilla> --verbose --batch-size 32 --seq-len 3 --batch-seq 32 32 32 --vector-len 128 --hidden-size 128 --num-layers 1 --in-mode 0 --bias-mode 0 -dir-mode 0 --rnn-mode 1 --no-dhy
COMMAND $<TARGET_FILE:test_rnn_vanilla> --verbose --batch-size 32 --seq-len 3 --batch-seq 32 32 32 --vector-len 128 --hidden-size 128 --num-layers 1 --in-mode 0 --bias-mode 0 -dir-mode 0 --rnn-mode 1 --no-hx --no-dhy
COMMAND $<TARGET_FILE:test_rnn_vanilla> --verbose --batch-size 32 --seq-len 3 --batch-seq 32 32 32 --vector-len 128 --hidden-size 128 --num-layers 1 --in-mode 0 --bias-mode 0 -dir-mode 1 --rnn-mode 0 --no-hx
COMMAND $<TARGET_FILE:test_rnn_vanilla> --verbose --batch-size 32 --seq-len 3 --batch-seq 32 32 32 --vector-len 128 --hidden-size 128 --num-layers 1 --in-mode 0 --bias-mode 0 -dir-mode 1 --rnn-mode 0 --no-dhy
COMMAND $<TARGET_FILE:test_rnn_vanilla> --verbose --batch-size 32 --seq-len 3 --batch-seq 32 32 32 --vector-len 128 --hidden-size 128 --num-layers 1 --in-mode 0 --bias-mode 0 -dir-mode 1 --rnn-mode 0 --no-hx --no-dhy
COMMAND $<TARGET_FILE:test_rnn_vanilla> --verbose --batch-size 32 --seq-len 3 --batch-seq 32 32 32 --vector-len 128 --hidden-size 128 --num-layers 1 --in-mode 0 --bias-mode 0 -dir-mode 1 --rnn-mode 1 --no-hx
COMMAND $<TARGET_FILE:test_rnn_vanilla> --verbose --batch-size 32 --seq-len 3 --batch-seq 32 32 32 --vector-len 128 --hidden-size 128 --num-layers 1 --in-mode 0 --bias-mode 0 -dir-mode 1 --rnn-mode 1 --no-dhy
COMMAND $<TARGET_FILE:test_rnn_vanilla> --verbose --batch-size 32 --seq-len 3 --batch-seq 32 32 32 --vector-len 128 --hidden-size 128 --num-layers 1 --in-mode 0 --bias-mode 0 -dir-mode 1 --rnn-mode 1 --no-hx --no-dhy
COMMAND $<TARGET_FILE:test_rnn_vanilla> --verbose --batch-size 32 --seq-len 3 --batch-seq 32 32 32 --vector-len 128 --hidden-size 128 --num-layers 1 --in-mode 0 --bias-mode 0 -dir-mode 0 --rnn-mode 0 --no-hy
COMMAND $<TARGET_FILE:test_rnn_vanilla> --verbose --batch-size 32 --seq-len 3 --batch-seq 32 32 32 --vector-len 128 --hidden-size 128 --num-layers 1 --in-mode 0 --bias-mode 0 -dir-mode 0 --rnn-mode 0 --no-dhx
COMMAND $<TARGET_FILE:test_rnn_vanilla> --verbose --batch-size 32 --seq-len 3 --batch-seq 32 32 32 --vector-len 128 --hidden-size 128 --num-layers 1 --in-mode 0 --bias-mode 0 -dir-mode 0 --rnn-mode 0 --no-hy --no-dhx
COMMAND $<TARGET_FILE:test_rnn_vanilla> --verbose --batch-size 32 --seq-len 3 --batch-seq 32 32 32 --vector-len 128 --hidden-size 128 --num-layers 1 --in-mode 0 --bias-mode 0 -dir-mode 0 --rnn-mode 1 --no-hy
COMMAND $<TARGET_FILE:test_rnn_vanilla> --verbose --batch-size 32 --seq-len 3 --batch-seq 32 32 32 --vector-len 128 --hidden-size 128 --num-layers 1 --in-mode 0 --bias-mode 0 -dir-mode 0 --rnn-mode 1 --no-dhx
COMMAND $<TARGET_FILE:test_rnn_vanilla> --verbose --batch-size 32 --seq-len 3 --batch-seq 32 32 32 --vector-len 128 --hidden-size 128 --num-layers 1 --in-mode 0 --bias-mode 0 -dir-mode 0 --rnn-mode 1 --no-hy --no-dhx
COMMAND $<TARGET_FILE:test_rnn_vanilla> --verbose --batch-size 32 --seq-len 3 --batch-seq 32 32 32 --vector-len 128 --hidden-size 128 --num-layers 1 --in-mode 0 --bias-mode 0 -dir-mode 1 --rnn-mode 0 --no-hy
COMMAND $<TARGET_FILE:test_rnn_vanilla> --verbose --batch-size 32 --seq-len 3 --batch-seq 32 32 32 --vector-len 128 --hidden-size 128 --num-layers 1 --in-mode 0 --bias-mode 0 -dir-mode 1 --rnn-mode 0 --no-dhx
COMMAND $<TARGET_FILE:test_rnn_vanilla> --verbose --batch-size 32 --seq-len 3 --batch-seq 32 32 32 --vector-len 128 --hidden-size 128 --num-layers 1 --in-mode 0 --bias-mode 0 -dir-mode 1 --rnn-mode 0 --no-hy --no-dhx
COMMAND $<TARGET_FILE:test_rnn_vanilla> --verbose --batch-size 32 --seq-len 3 --batch-seq 32 32 32 --vector-len 128 --hidden-size 128 --num-layers 1 --in-mode 0 --bias-mode 0 -dir-mode 1 --rnn-mode 1 --no-hy
COMMAND $<TARGET_FILE:test_rnn_vanilla> --verbose --batch-size 32 --seq-len 3 --batch-seq 32 32 32 --vector-len 128 --hidden-size 128 --num-layers 1 --in-mode 0 --bias-mode 0 -dir-mode 1 --rnn-mode 1 --no-dhx
COMMAND $<TARGET_FILE:test_rnn_vanilla> --verbose --batch-size 32 --seq-len 3 --batch-seq 32 32 32 --vector-len 128 --hidden-size 128 --num-layers 1 --in-mode 0 --bias-mode 0 -dir-mode 1 --rnn-mode 1 --no-hy --no-dhx
COMMAND $<TARGET_FILE:test_rnn_vanilla> --verbose --batch-size 32 --seq-len 3 --batch-seq 32 32 32 --vector-len 128 --hidden-size 128 --num-layers 1 --in-mode 0 --bias-mode 0 -dir-mode 0 --rnn-mode 0 --no-hx --no-dhy --no-hy --no-dhx
COMMAND $<TARGET_FILE:test_rnn_vanilla> --verbose --batch-size 32 --seq-len 3 --batch-seq 32 32 32 --vector-len 128 --hidden-size 128 --num-layers 1 --in-mode 0 --bias-mode 0 -dir-mode 0 --rnn-mode 1 --no-hx --no-dhy --no-hy --no-dhx
COMMAND $<TARGET_FILE:test_rnn_vanilla> --verbose --batch-size 32 --seq-len 3 --batch-seq 32 32 32 --vector-len 128 --hidden-size 128 --num-layers 1 --in-mode 0 --bias-mode 0 -dir-mode 1 --rnn-mode 0 --no-hx --no-dhy --no-hy --no-dhx
COMMAND $<TARGET_FILE:test_rnn_vanilla> --verbose --batch-size 32 --seq-len 3 --batch-seq 32 32 32 --vector-len 128 --hidden-size 128 --num-layers 1 --in-mode 0 --bias-mode 0 -dir-mode 1 --rnn-mode 1 --no-hx --no-dhy --no-hy --no-dhx
)

add_custom_test(test_gru_extra SKIP_UNLESS_ALL GFX94X_ENABLED GFX103X_ENABLED GFX110X_ENABLED
COMMAND $<TARGET_FILE:test_gru> --verbose --batch-size 32 --seq-len 3 --batch-seq 32 32 32 --vector-len 128 --hidden-size 128 --num-layers 1 --in-mode 0 --bias-mode 0 -dir-mode 0 --no-hx
COMMAND $<TARGET_FILE:test_gru> --verbose --batch-size 32 --seq-len 3 --batch-seq 32 32 32 --vector-len 128 --hidden-size 128 --num-layers 1 --in-mode 0 --bias-mode 0 -dir-mode 0 --no-dhy
COMMAND $<TARGET_FILE:test_gru> --verbose --batch-size 32 --seq-len 3 --batch-seq 32 32 32 --vector-len 128 --hidden-size 128 --num-layers 1 --in-mode 0 --bias-mode 0 -dir-mode 0 --no-hx --no-dhy
COMMAND $<TARGET_FILE:test_gru> --verbose --batch-size 32 --seq-len 3 --batch-seq 32 32 32 --vector-len 128 --hidden-size 128 --num-layers 1 --in-mode 0 --bias-mode 0 -dir-mode 1 --no-hx
COMMAND $<TARGET_FILE:test_gru> --verbose --batch-size 32 --seq-len 3 --batch-seq 32 32 32 --vector-len 128 --hidden-size 128 --num-layers 1 --in-mode 0 --bias-mode 0 -dir-mode 1 --no-dhy
COMMAND $<TARGET_FILE:test_gru> --verbose --batch-size 32 --seq-len 3 --batch-seq 32 32 32 --vector-len 128 --hidden-size 128 --num-layers 1 --in-mode 0 --bias-mode 0 -dir-mode 1 --no-hx --no-dhy
COMMAND $<TARGET_FILE:test_gru> --verbose --batch-size 32 --seq-len 3 --batch-seq 32 32 32 --vector-len 128 --hidden-size 128 --num-layers 1 --in-mode 0 --bias-mode 0 -dir-mode 0 --no-hy
COMMAND $<TARGET_FILE:test_gru> --verbose --batch-size 32 --seq-len 3 --batch-seq 32 32 32 --vector-len 128 --hidden-size 128 --num-layers 1 --in-mode 0 --bias-mode 0 -dir-mode 0 --no-dhx
COMMAND $<TARGET_FILE:test_gru> --verbose --batch-size 32 --seq-len 3 --batch-seq 32 32 32 --vector-len 128 --hidden-size 128 --num-layers 1 --in-mode 0 --bias-mode 0 -dir-mode 0 --no-hy --no-dhx
COMMAND $<TARGET_FILE:test_gru> --verbose --batch-size 32 --seq-len 3 --batch-seq 32 32 32 --vector-len 128 --hidden-size 128 --num-layers 1 --in-mode 0 --bias-mode 0 -dir-mode 1 --no-hy
COMMAND $<TARGET_FILE:test_gru> --verbose --batch-size 32 --seq-len 3 --batch-seq 32 32 32 --vector-len 128 --hidden-size 128 --num-layers 1 --in-mode 0 --bias-mode 0 -dir-mode 1 --no-dhx
COMMAND $<TARGET_FILE:test_gru> --verbose --batch-size 32 --seq-len 3 --batch-seq 32 32 32 --vector-len 128 --hidden-size 128 --num-layers 1 --in-mode 0 --bias-mode 0 -dir-mode 1 --no-hy --no-dhx
COMMAND $<TARGET_FILE:test_gru> --verbose --batch-size 32 --seq-len 3 --batch-seq 32 32 32 --vector-len 128 --hidden-size 128 --num-layers 1 --in-mode 0 --bias-mode 0 -dir-mode 0 --no-hx --no-dhy --no-hy --no-dhx
COMMAND $<TARGET_FILE:test_gru> --verbose --batch-size 32 --seq-len 3 --batch-seq 32 32 32 --vector-len 128 --hidden-size 128 --num-layers 1 --in-mode 0 --bias-mode 0 -dir-mode 1 --no-hx --no-dhy --no-hy --no-dhx
)

add_custom_test(test_lstm_extra SKIP_UNLESS_ALL GFX94X_ENABLED GFX103X_ENABLED GFX110X_ENABLED
COMMAND $<TARGET_FILE:test_lstm> --verbose --batch-size 32 --seq-len 3 --batch-seq 32 32 32 --vector-len 128 --hidden-size 128 --num-layers 1 --in-mode 0 --bias-mode 0 -dir-mode 0 --no-hx
COMMAND $<TARGET_FILE:test_lstm> --verbose --batch-size 32 --seq-len 3 --batch-seq 32 32 32 --vector-len 128 --hidden-size 128 --num-layers 1 --in-mode 0 --bias-mode 0 -dir-mode 0 --no-dhy
COMMAND $<TARGET_FILE:test_lstm> --verbose --batch-size 32 --seq-len 3 --batch-seq 32 32 32 --vector-len 128 --hidden-size 128 --num-layers 1 --in-mode 0 --bias-mode 0 -dir-mode 0 --no-hx --no-dhy
COMMAND $<TARGET_FILE:test_lstm> --verbose --batch-size 32 --seq-len 3 --batch-seq 32 32 32 --vector-len 128 --hidden-size 128 --num-layers 1 --in-mode 0 --bias-mode 0 -dir-mode 0 --no-cx
COMMAND $<TARGET_FILE:test_lstm> --verbose --batch-size 32 --seq-len 3 --batch-seq 32 32 32 --vector-len 128 --hidden-size 128 --num-layers 1 --in-mode 0 --bias-mode 0 -dir-mode 0 --no-hx --no-cx
COMMAND $<TARGET_FILE:test_lstm> --verbose --batch-size 32 --seq-len 3 --batch-seq 32 32 32 --vector-len 128 --hidden-size 128 --num-layers 1 --in-mode 0 --bias-mode 0 -dir-mode 0 --no-dcy
COMMAND $<TARGET_FILE:test_lstm> --verbose --batch-size 32 --seq-len 3 --batch-seq 32 32 32 --vector-len 128 --hidden-size 128 --num-layers 1 --in-mode 0 --bias-mode 0 -dir-mode 0 --no-cx --no-dcy
COMMAND $<TARGET_FILE:test_lstm> --verbose --batch-size 32 --seq-len 3 --batch-seq 32 32 32 --vector-len 128 --hidden-size 128 --num-layers 1 --in-mode 0 --bias-mode 0 -dir-mode 1 --no-hx
COMMAND $<TARGET_FILE:test_lstm> --verbose --batch-size 32 --seq-len 3 --batch-seq 32 32 32 --vector-len 128 --hidden-size 128 --num-layers 1 --in-mode 0 --bias-mode 0 -dir-mode 1 --no-dhy
COMMAND $<TARGET_FILE:test_lstm> --verbose --batch-size 32 --seq-len 3 --batch-seq 32 32 32 --vector-len 128 --hidden-size 128 --num-layers 1 --in-mode 0 --bias-mode 0 -dir-mode 1 --no-hx --no-dhy
COMMAND $<TARGET_FILE:test_lstm> --verbose --batch-size 32 --seq-len 3 --batch-seq 32 32 32 --vector-len 128 --hidden-size 128 --num-layers 1 --in-mode 0 --bias-mode 0 -dir-mode 1 --no-cx
COMMAND $<TARGET_FILE:test_lstm> --verbose --batch-size 32 --seq-len 3 --batch-seq 32 32 32 --vector-len 128 --hidden-size 128 --num-layers 1 --in-mode 0 --bias-mode 0 -dir-mode 1 --no-hx --no-cx
COMMAND $<TARGET_FILE:test_lstm> --verbose --batch-size 32 --seq-len 3 --batch-seq 32 32 32 --vector-len 128 --hidden-size 128 --num-layers 1 --in-mode 0 --bias-mode 0 -dir-mode 1 --no-dcy
COMMAND $<TARGET_FILE:test_lstm> --verbose --batch-size 32 --seq-len 3 --batch-seq 32 32 32 --vector-len 128 --hidden-size 128 --num-layers 1 --in-mode 0 --bias-mode 0 -dir-mode 1 --no-cx --no-dcy
COMMAND $<TARGET_FILE:test_lstm> --verbose --batch-size 32 --seq-len 3 --batch-seq 32 32 32 --vector-len 128 --hidden-size 128 --num-layers 1 --in-mode 0 --bias-mode 0 -dir-mode 0 --no-hy
COMMAND $<TARGET_FILE:test_lstm> --verbose --batch-size 32 --seq-len 3 --batch-seq 32 32 32 --vector-len 128 --hidden-size 128 --num-layers 1 --in-mode 0 --bias-mode 0 -dir-mode 0 --no-dhx
COMMAND $<TARGET_FILE:test_lstm> --verbose --batch-size 32 --seq-len 3 --batch-seq 32 32 32 --vector-len 128 --hidden-size 128 --num-layers 1 --in-mode 0 --bias-mode 0 -dir-mode 0 --no-hy --no-dhx
COMMAND $<TARGET_FILE:test_lstm> --verbose --batch-size 32 --seq-len 3 --batch-seq 32 32 32 --vector-len 128 --hidden-size 128 --num-layers 1 --in-mode 0 --bias-mode 0 -dir-mode 0 --no-cy
COMMAND $<TARGET_FILE:test_lstm> --verbose --batch-size 32 --seq-len 3 --batch-seq 32 32 32 --vector-len 128 --hidden-size 128 --num-layers 1 --in-mode 0 --bias-mode 0 -dir-mode 0 --no-hy --no-cy
COMMAND $<TARGET_FILE:test_lstm> --verbose --batch-size 32 --seq-len 3 --batch-seq 32 32 32 --vector-len 128 --hidden-size 128 --num-layers 1 --in-mode 0 --bias-mode 0 -dir-mode 0 --no-dcx
COMMAND $<TARGET_FILE:test_lstm> --verbose --batch-size 32 --seq-len 3 --batch-seq 32 32 32 --vector-len 128 --hidden-size 128 --num-layers 1 --in-mode 0 --bias-mode 0 -dir-mode 0 --no-cy --no-dcx
COMMAND $<TARGET_FILE:test_lstm> --verbose --batch-size 32 --seq-len 3 --batch-seq 32 32 32 --vector-len 128 --hidden-size 128 --num-layers 1 --in-mode 0 --bias-mode 0 -dir-mode 1 --no-hy
COMMAND $<TARGET_FILE:test_lstm> --verbose --batch-size 32 --seq-len 3 --batch-seq 32 32 32 --vector-len 128 --hidden-size 128 --num-layers 1 --in-mode 0 --bias-mode 0 -dir-mode 1 --no-dhx
COMMAND $<TARGET_FILE:test_lstm> --verbose --batch-size 32 --seq-len 3 --batch-seq 32 32 32 --vector-len 128 --hidden-size 128 --num-layers 1 --in-mode 0 --bias-mode 0 -dir-mode 1 --no-hy --no-dhx
COMMAND $<TARGET_FILE:test_lstm> --verbose --batch-size 32 --seq-len 3 --batch-seq 32 32 32 --vector-len 128 --hidden-size 128 --num-layers 1 --in-mode 0 --bias-mode 0 -dir-mode 1 --no-cy
COMMAND $<TARGET_FILE:test_lstm> --verbose --batch-size 32 --seq-len 3 --batch-seq 32 32 32 --vector-len 128 --hidden-size 128 --num-layers 1 --in-mode 0 --bias-mode 0 -dir-mode 1 --no-hy --no-cy
COMMAND $<TARGET_FILE:test_lstm> --verbose --batch-size 32 --seq-len 3 --batch-seq 32 32 32 --vector-len 128 --hidden-size 128 --num-layers 1 --in-mode 0 --bias-mode 0 -dir-mode 1 --no-dcx
COMMAND $<TARGET_FILE:test_lstm> --verbose --batch-size 32 --seq-len 3 --batch-seq 32 32 32 --vector-len 128 --hidden-size 128 --num-layers 1 --in-mode 0 --bias-mode 0 -dir-mode 1 --no-cy --no-dcx
COMMAND $<TARGET_FILE:test_lstm> --verbose --batch-size 32 --seq-len 3 --batch-seq 32 32 32 --vector-len 128 --hidden-size 128 --num-layers 1 --in-mode 0 --bias-mode 0 -dir-mode 0 --no-hx --no-dhy --no-cx --no-dcy --no-hy --no-dhx --no-cy --no-dcx
COMMAND $<TARGET_FILE:test_lstm> --verbose --batch-size 32 --seq-len 3 --batch-seq 32 32 32 --vector-len 128 --hidden-size 128 --num-layers 1 --in-mode 0 --bias-mode 0 -dir-mode 1 --no-hx --no-dhy --no-cx --no-dcy --no-hy --no-dhx --no-cy --no-dcx
)


add_custom_test(test_conv_extra SKIP_UNLESS_ALL GFX94X_ENABLED GFX103X_ENABLED GFX110X_ENABLED
# COMMAND	$<TARGET_FILE:test_conv2d>	--verbose	--input	1	1	1	1	--weights	1	1	2	2	--pads_strides_dilations	0	0	3	3	1	1
COMMAND	$<TARGET_FILE:test_conv2d>	--verbose	--input	4	1	161	700	--weights	4	1	5	20	--pads_strides_dilations	0	0	2	2	1	1
COMMAND	$<TARGET_FILE:test_conv2d>	--verbose	--input	4	1	161	700	--weights	4	1	5	20	--pads_strides_dilations	0	0	2	2	1	1
COMMAND	$<TARGET_FILE:test_conv2d>	--verbose	--input	4	32	79	341	--weights	4	32	5	10	--pads_strides_dilations	0	0	2	2	1	1
COMMAND	$<TARGET_FILE:test_conv2d>	--verbose	--input	4	32	79	341	--weights	4	32	5	10	--pads_strides_dilations	0	0	2	2	1	1
COMMAND	$<TARGET_FILE:test_conv2d>	--verbose	--input	4	3	227	227	--weights	4	3	11	11	--pads_strides_dilations	0	0	4	4	1	1
COMMAND	$<TARGET_FILE:test_conv2d>	--verbose	--input	4	3	224	224	--weights	4	3	11	11	--pads_strides_dilations	2	2	4	4	1	1
COMMAND	$<TARGET_FILE:test_conv2d>	--verbose	--input	16	1	48	480	--weights	16	1	3	3	--pads_strides_dilations	1	1	1	1	1	1
# Forward disabled since FFT fails verification for the forward direction
COMMAND	$<TARGET_FILE:test_conv2d>	--verbose	--input	32	64	27	27	--weights	192	64	5	5	--pads_strides_dilations	2	2	1	1	1	1 --disable-forward
# COMMAND	$<TARGET_FILE:test_conv2d>	--verbose	--input	4	64	14	14	--weights	24	64	5	5	--pads_strides_dilations	2	2	1	1	1	1
COMMAND	$<TARGET_FILE:test_conv2d>	--verbose	--input	4	96	14	14	--weights	32	96	5	5	--pads_strides_dilations	2	2	1	1	1	1
COMMAND	$<TARGET_FILE:test_conv2d>	--verbose	--input	4	16	14	14	--weights	4	16	5	5	--pads_strides_dilations	2	2	1	1	1	1
COMMAND	$<TARGET_FILE:test_conv2d>	--verbose	--input	4	32	14	14	--weights	4	32	5	5	--pads_strides_dilations	2	2	1	1	1	1

COMMAND $<TARGET_FILE:test_conv2d> ${MIOPEN_TEST_FLOAT_ARG} --input 16 3 64 128 --weights 96 3 11 11 --pads_strides_dilations 0 0 1 1 1 1 ${MIOPEN_TEST_FLAGS_ARGS}
COMMAND $<TARGET_FILE:test_conv2d> ${MIOPEN_TEST_FLOAT_ARG} --input 16 3 32 32 --weights 96 3 11 11 --pads_strides_dilations 0 0 2 2 1 1  ${MIOPEN_TEST_FLAGS_ARGS}
COMMAND $<TARGET_FILE:test_conv2d> ${MIOPEN_TEST_FLOAT_ARG} --input 16 3 64 128 --weights 96 3 11 11 --pads_strides_dilations 5 5 2 2 1 1 ${MIOPEN_TEST_FLAGS_ARGS}
COMMAND $<TARGET_FILE:test_conv2d> ${MIOPEN_TEST_FLOAT_ARG} --input 16 3 32 32 --weights 96 3 11 11 --pads_strides_dilations 5 5 2 2 1 1  ${MIOPEN_TEST_FLAGS_ARGS}

COMMAND $<TARGET_FILE:test_conv2d> ${MIOPEN_TEST_FLOAT_ARG} --input 2 16 1024 2048 --weights 32 16 3 3 --pads_strides_dilations 0 0 1 1 1 1 ${MIOPEN_TEST_FLAGS_ARGS}
COMMAND $<TARGET_FILE:test_conv2d> ${MIOPEN_TEST_FLOAT_ARG} --input 2 16 1024 2048 --weights 32 16 3 3 --pads_strides_dilations 1 1 1 1 1 1 ${MIOPEN_TEST_FLAGS_ARGS}
COMMAND $<TARGET_FILE:test_conv2d> ${MIOPEN_TEST_FLOAT_ARG} --input 2 16 3072 3072 --weights 32 16 3 3 --pads_strides_dilations 0 0 2 2 1 1 ${MIOPEN_TEST_FLAGS_ARGS}
COMMAND $<TARGET_FILE:test_conv2d> ${MIOPEN_TEST_FLOAT_ARG} --input 2 16 3072 3072 --weights 32 16 3 3 --pads_strides_dilations 2 2 2 2 1 1 ${MIOPEN_TEST_FLAGS_ARGS}

COMMAND $<TARGET_FILE:test_conv2d> ${MIOPEN_TEST_FLOAT_ARG} --input 128 320 1 7 --weights 256 320 1 1 --pads_strides_dilations 0 0 1 1 1 1 ${MIOPEN_TEST_FLAGS_ARGS}
COMMAND $<TARGET_FILE:test_conv2d> ${MIOPEN_TEST_FLOAT_ARG} --input 128 1024 1 7 --weights 2048 1024 1 1 --pads_strides_dilations 1 1 1 1 1 1 ${MIOPEN_TEST_FLAGS_ARGS}
COMMAND $<TARGET_FILE:test_conv2d> ${MIOPEN_TEST_FLOAT_ARG} --input 352 192 7 1 --weights 320 192 1 1 --pads_strides_dilations 0 0 1 1 1 1 ${MIOPEN_TEST_FLAGS_ARGS}
COMMAND $<TARGET_FILE:test_conv2d> ${MIOPEN_TEST_FLOAT_ARG} --input 352 16 7 1 --weights 32 16 1 1 --pads_strides_dilations 2 2 1 1 1 1 ${MIOPEN_TEST_FLAGS_ARGS}
)

if (0) #disabled too many errors
if(MIOPEN_TEST_LIMIT GREATER 0)
if(${MIOPEN_USE_MIOPENGEMM} AND (${MIOPEN_hip_VERSION_MAJOR} EQUAL 3) AND (${MIOPEN_hip_VERSION_MINOR} EQUAL 7))
    add_custom_test(test_conv3d_extra  SKIP_UNLESS_ALL GFX94X_ENABLED GFX103X_ENABLED
    COMMAND MIOPEN_LOG_LEVEL=6 $<TARGET_FILE:test_conv3d> ${MIOPEN_TEST_FLOAT_ARG} --input 2 16 50 50 50 --weights 32 16 5 5 5 --pads_strides_dilations 0 0 0 1 1 1 1 1 1 ${MIOPEN_TEST_FLAGS_ARGS}
    COMMAND MIOPEN_LOG_LEVEL=6 $<TARGET_FILE:test_conv3d> ${MIOPEN_TEST_FLOAT_ARG} --input 2 16 50 50 50 --weights 32 16 5 5 5 --pads_strides_dilations 0 0 0 2 2 2 1 1 1 ${MIOPEN_TEST_FLAGS_ARGS}
    COMMAND MIOPEN_LOG_LEVEL=6 $<TARGET_FILE:test_conv3d> ${MIOPEN_TEST_FLOAT_ARG} --input 2 16 50 50 50 --weights 32 16 5 5 5 --pads_strides_dilations 2 2 2 1 1 1 1 1 1 ${MIOPEN_TEST_FLAGS_ARGS}
    COMMAND MIOPEN_LOG_LEVEL=6 $<TARGET_FILE:test_conv3d> ${MIOPEN_TEST_FLOAT_ARG} --input 2 16 50 50 50 --weights 32 16 5 5 5 --pads_strides_dilations 0 0 0 1 1 1 2 2 2 ${MIOPEN_TEST_FLAGS_ARGS}
    #COMMAND $<TARGET_FILE:test_conv3d> ${MIOPEN_TEST_FLOAT_ARG} --input 1 16 4 161 700 --weights 16 16 3 11 11 --pads_strides_dilations 1 1 1 1 1 1 1 1 1 ${MIOPEN_TEST_FLAGS_ARGS}

    #ROCM3.7 compiler problems
    #COMMAND $<TARGET_FILE:test_conv3d> ${MIOPEN_TEST_FLOAT_ARG} --input 1 16 4 161 700 --weights 16 16 3 11 11 --pads_strides_dilations 0 0 0 1 1 1 1 1 1 ${MIOPEN_TEST_FLAGS_ARGS}
    #COMMAND $<TARGET_FILE:test_conv3d> ${MIOPEN_TEST_FLOAT_ARG} --input 1 16 4 161 700 --weights 16 16 3 11 11 --pads_strides_dilations 0 0 0 2 2 2 1 1 1 ${MIOPEN_TEST_FLAGS_ARGS}
    #COMMAND $<TARGET_FILE:test_conv3d> ${MIOPEN_TEST_FLOAT_ARG} --input 1 16 4 140 602 --weights 16 16 3 11 11 --pads_strides_dilations 1 1 1 1 1 1 1 1 1 ${MIOPEN_TEST_FLAGS_ARGS}
    #COMMAND $<TARGET_FILE:test_conv3d> ${MIOPEN_TEST_FLOAT_ARG} --input 1 16 4 140 602 --weights 16 16 3 11 11 --pads_strides_dilations 0 0 0 1 1 1 1 1 1 ${MIOPEN_TEST_FLAGS_ARGS}
    )
    message(STATUS "test_conv3d_extra reduced set")
else()
    add_custom_test(test_conv3d_extra  SKIP_UNLESS_ALL GFX94X_ENABLED GFX103X_ENABLED GFX110X_ENABLED
    COMMAND $<TARGET_FILE:test_conv3d> ${MIOPEN_TEST_FLOAT_ARG} --input 2 16 50 50 50 --weights 32 16 5 5 5 --pads_strides_dilations 0 0 0 1 1 1 1 1 1 ${MIOPEN_TEST_FLAGS_ARGS}
    COMMAND $<TARGET_FILE:test_conv3d> ${MIOPEN_TEST_FLOAT_ARG} --input 2 16 50  50 50 --weights 32 16 5 5 5 --pads_strides_dilations 0 0 0 2 2 2 1 1 1 ${MIOPEN_TEST_FLAGS_ARGS}
    COMMAND $<TARGET_FILE:test_conv3d> ${MIOPEN_TEST_FLOAT_ARG} --input 2 16 50 50 50 --weights 32 16 5 5 5 --pads_strides_dilations 2 2 2 1 1 1 1 1 1 ${MIOPEN_TEST_FLAGS_ARGS}
    COMMAND $<TARGET_FILE:test_conv3d> ${MIOPEN_TEST_FLOAT_ARG} --input 2 16 50 50 50 --weights 32 16 5 5 5 --pads_strides_dilations 0 0 0 1 1 1 2 2 2 ${MIOPEN_TEST_FLAGS_ARGS}
    COMMAND $<TARGET_FILE:test_conv3d> ${MIOPEN_TEST_FLOAT_ARG} --input 1 16 4 161 700 --weights 16 16 3 11 11 --pads_strides_dilations 1 1 1 1 1 1 1 1 1 ${MIOPEN_TEST_FLAGS_ARGS}
    COMMAND $<TARGET_FILE:test_conv3d> ${MIOPEN_TEST_FLOAT_ARG} --input 1 16 4 161 700 --weights 16 16 3 11 11 --pads_strides_dilations 0 0 0 1 1 1 1 1 1 ${MIOPEN_TEST_FLAGS_ARGS}
    COMMAND $<TARGET_FILE:test_conv3d> ${MIOPEN_TEST_FLOAT_ARG} --input 1 16 4 161 700 --weights 16 16 3 11 11 --pads_strides_dilations 0 0 0 2 2 2 1 1 1 ${MIOPEN_TEST_FLAGS_ARGS}
    COMMAND $<TARGET_FILE:test_conv3d> ${MIOPEN_TEST_FLOAT_ARG} --input 1 16 4 140 602 --weights 16 16 3 11 11 --pads_strides_dilations 1 1 1 1 1 1 1 1 1 ${MIOPEN_TEST_FLAGS_ARGS}
    COMMAND $<TARGET_FILE:test_conv3d> ${MIOPEN_TEST_FLOAT_ARG} --input 1 16 4 140 602 --weights 16 16 3 11 11 --pads_strides_dilations 0 0 0 1 1 1 1 1 1 ${MIOPEN_TEST_FLAGS_ARGS}
    )
endif()
endif()
endif()


add_custom_test(test_conv_3d SKIP_UNLESS_ALL GFX94X_ENABLED GFX103X_ENABLED GFX110X_ENABLED
COMMAND $<TARGET_FILE:test_conv3d> --verbose --conv_dim_type conv3d --input 16    32   4    9     9  --weights    64    32   3  3    3  --pads_strides_dilations  0  0  0    2  2   2    1   1   1  --group-count   1   --cmode conv   --pmode   default
COMMAND $<TARGET_FILE:test_conv3d> --verbose --conv_dim_type conv3d --input  4     3   4  227   227  --weights     4     3   3 11   11  --pads_strides_dilations  0  0  0    1  1   1    1   1   1  --group-count   1   --cmode conv   --pmode   default
COMMAND $<TARGET_FILE:test_conv3d> --verbose --conv_dim_type conv3d --input 16   128   4   56    56  --weights   256     4   3  3    3  --pads_strides_dilations  1  1  1    1  1   1    1   1   1  --group-count   32  --cmode conv   --pmode   default
COMMAND $<TARGET_FILE:test_conv3d> --verbose --conv_dim_type conv3d --input 16   128  56   56    56  --weights   256     4   3  3    3  --pads_strides_dilations  1  2  3    1  1   1    1   2   3  --group-count   32  --cmode conv   --pmode   default
COMMAND $<TARGET_FILE:test_conv3d> --verbose --conv_dim_type conv3d --input  4     4   4  161   700  --weights    32     1   3  5   20  --pads_strides_dilations  1  1  1    2  2   2    1   1   1  --group-count   4   --cmode conv   --pmode   default
COMMAND $<TARGET_FILE:test_conv3d> --verbose --conv_dim_type conv3d --input  8   512   4   28    28  --weights   512   128   1  1    1  --pads_strides_dilations  0  0  0    1  1   1    1   1   1  --group-count   4   --cmode conv   --pmode   same
COMMAND $<TARGET_FILE:test_conv3d> --verbose --conv_dim_type conv3d --input  8   512   4   56    56  --weights   512   128   1  1    1  --pads_strides_dilations  0  0  0    2  2   2    1   1   1  --group-count   4   --cmode conv   --pmode   same
COMMAND $<TARGET_FILE:test_conv3d> --verbose --conv_dim_type conv3d --input  8   512   3   14    14  --weights   512   128   1  1    1  --pads_strides_dilations  0  0  0    2  2   2    1   1   1  --trans_output_pads 0 0 0 --group-count   1   --cmode trans  --pmode   same
COMMAND $<TARGET_FILE:test_conv3d> --verbose --conv_dim_type conv3d --input 16    64   3    4     4  --weights    64    32   1  3    3  --pads_strides_dilations  0  0  0    2  2   2    1   1   1  --trans_output_pads 0 0 0 --group-count   4   --cmode trans  --pmode   default
COMMAND $<TARGET_FILE:test_conv3d> --verbose --conv_dim_type conv3d --input 16    32   4    9     9  --weights    64    32   3  3    3  --pads_strides_dilations  0  0  0    1  2   3    1   2   3  --group-count   1   --cmode conv   --pmode   default
COMMAND $<TARGET_FILE:test_conv3d> --verbose --conv_dim_type conv3d --input  4     3   4  227   227  --weights     4     3   3 11   11  --pads_strides_dilations  0  0  0    1  1   1    1   2   3  --group-count   1   --cmode conv   --pmode   default
COMMAND $<TARGET_FILE:test_conv3d> --verbose --conv_dim_type conv3d --input 16   128   4   56    56  --weights   256     4   3  3    3  --pads_strides_dilations  1  2  3    1  1   1    1   2   3  --group-count   32  --cmode conv   --pmode   default
COMMAND $<TARGET_FILE:test_conv3d> --verbose --conv_dim_type conv3d --input  4     4   4  161   700  --weights    32     1   3  5   20  --pads_strides_dilations  1  2  3    1  2   3    1   2   3  --group-count   4   --cmode conv   --pmode   default
COMMAND $<TARGET_FILE:test_conv3d> --verbose --conv_dim_type conv3d --input  8   512   4   28    28  --weights   512   128   1  1    1  --pads_strides_dilations  0  0  0    1  1   1    1   2   3  --group-count   4   --cmode conv   --pmode   same
COMMAND $<TARGET_FILE:test_conv3d> --verbose --conv_dim_type conv3d --input  8   512   4   56    56  --weights   512   128   1  1    1  --pads_strides_dilations  0  0  0    1  2   3    1   2   3  --group-count   4   --cmode conv   --pmode   same
COMMAND $<TARGET_FILE:test_conv3d> --verbose --conv_dim_type conv3d --input  8   512   3   14    14  --weights   512   128   1  1    1  --pads_strides_dilations  0  0  0    1  2   3    1   2   3  --trans_output_pads 0 0 0 --group-count   1   --cmode trans  --pmode   same
COMMAND $<TARGET_FILE:test_conv3d> --verbose --conv_dim_type conv3d --input 16    64   3    4     4  --weights    64    32   1  3    3  --pads_strides_dilations  0  0  0    1  2   3    1   2   3  --trans_output_pads 0 0 0 --group-count   4   --cmode trans  --pmode   default
)

set(DYNAMIC_IMPLICITGEMM_COMMON
    MIOPEN_FIND_MODE=normal)
set(DYNAMIC_IMPLICITGEMM_ENVS
    ${DYNAMIC_IMPLICITGEMM_COMMON}
    MIOPEN_DEBUG_FIND_ONLY_SOLVER=ConvAsmImplicitGemmV4R1DynamicFwd)
set(DYNAMIC_IMPLICITGEMM_1X1_ENVS
    ${DYNAMIC_IMPLICITGEMM_COMMON}
    MIOPEN_DEBUG_FIND_ONLY_SOLVER=ConvAsmImplicitGemmV4R1DynamicFwd_1x1)
set(DYNAMIC_IMPLICITGEMM_FWD_GTC_DYNAMIC_XDLOPS_ENVS
    ${DYNAMIC_IMPLICITGEMM_COMMON}
    MIOPEN_DEBUG_FIND_ONLY_SOLVER=ConvAsmImplicitGemmGTCDynamicFwdXdlops)
set(DYNAMIC_IMPLICITGEMM_BWD_ENVS
    ${DYNAMIC_IMPLICITGEMM_COMMON}
    MIOPEN_DEBUG_FIND_ONLY_SOLVER=ConvAsmImplicitGemmV4R1DynamicBwd)
set(DYNAMIC_IMPLICITGEMM_WRW_ENVS
    ${DYNAMIC_IMPLICITGEMM_COMMON}
    MIOPEN_DEBUG_FIND_ONLY_SOLVER=ConvAsmImplicitGemmV4R1DynamicWrw)
set(DYNAMIC_IMPLICITGEMM_BWD_ENVS_XDLOPS
    ${DYNAMIC_IMPLICITGEMM_COMMON}
    MIOPEN_DEBUG_FIND_ONLY_SOLVER=ConvAsmImplicitGemmGTCDynamicBwdXdlops)
set(DYNAMIC_IMPLICITGEMM_WRW_ENVS_XDLOPS
    ${DYNAMIC_IMPLICITGEMM_COMMON}
    MIOPEN_DEBUG_FIND_ONLY_SOLVER=ConvAsmImplicitGemmGTCDynamicWrwXdlops)
set(DYNAMIC_IMPLICITGEMM_XDLOPS_NHWC_FWD_ENVS
    ${DYNAMIC_IMPLICITGEMM_COMMON}
    MIOPEN_DEBUG_FIND_ONLY_SOLVER=ConvAsmImplicitGemmGTCDynamicFwdXdlopsNHWC)
set(DYNAMIC_IMPLICITGEMM_XDLOPS_NHWC_BWD_ENVS
    ${DYNAMIC_IMPLICITGEMM_COMMON}
    MIOPEN_DEBUG_FIND_ONLY_SOLVER=ConvAsmImplicitGemmGTCDynamicBwdXdlopsNHWC)

# gfx90a is disabled due to WORKAROUND_ISSUE_1187
add_custom_test(test_conv_igemm_dynamic_xdlops_bwd SKIP_UNLESS_ALL HALF_ENABLED GFX90A_DISABLED GFX900_DISABLED GFX906_DISABLED SKIP_XNACK_ON
COMMAND ${DYNAMIC_IMPLICITGEMM_BWD_ENVS_XDLOPS} $<TARGET_FILE:test_conv2d> ${MIOPEN_TEST_FLOAT_ARG} --verbose --input  64  64 28 28 --weights 16  64 1 1 --pads_strides_dilations 0 0 1 1 1 1 --disable-forward --disable-backward-weights
COMMAND ${DYNAMIC_IMPLICITGEMM_BWD_ENVS_XDLOPS} $<TARGET_FILE:test_conv2d> ${MIOPEN_TEST_FLOAT_ARG} --verbose --input  16  128 36 36 --weights 32  128 1 1 --pads_strides_dilations 0 0 1 1 1 1 --disable-forward --disable-backward-weights
COMMAND ${DYNAMIC_IMPLICITGEMM_BWD_ENVS_XDLOPS} $<TARGET_FILE:test_conv2d> ${MIOPEN_TEST_FLOAT_ARG} --verbose --input  64   64 56 56 --weights 256  64  1 1 --pads_strides_dilations 0 0 1 1 1 1 --disable-forward --disable-backward-weights
COMMAND ${DYNAMIC_IMPLICITGEMM_BWD_ENVS_XDLOPS} $<TARGET_FILE:test_conv2d> ${MIOPEN_TEST_FLOAT_ARG} --verbose --input  64  224 17 17 --weights 224  224  1 7 --pads_strides_dilations 0 3 1 1 1 1 --disable-forward --disable-backward-weights
COMMAND ${DYNAMIC_IMPLICITGEMM_BWD_ENVS_XDLOPS} $<TARGET_FILE:test_conv2d> ${MIOPEN_TEST_FLOAT_ARG} --verbose --input  128  128 35 35 --weights 256  128  3 3 --pads_strides_dilations 1 1 1 1 1 1 --disable-forward --disable-backward-weights
COMMAND ${DYNAMIC_IMPLICITGEMM_BWD_ENVS_XDLOPS} $<TARGET_FILE:test_conv2d> ${MIOPEN_TEST_FLOAT_ARG} --verbose --input  128  128 64 64 --weights 256  128  3 3 --pads_strides_dilations 1 1 2 2 1 1 --disable-forward --disable-backward-weights
COMMAND ${DYNAMIC_IMPLICITGEMM_BWD_ENVS_XDLOPS} $<TARGET_FILE:test_conv2d> ${MIOPEN_TEST_FLOAT_ARG} --verbose --input  128  768 17 17 --weights 256  768  3 3 --pads_strides_dilations 1 1 1 1 2 2 --disable-forward --disable-backward-weights
COMMAND ${DYNAMIC_IMPLICITGEMM_BWD_ENVS_XDLOPS} $<TARGET_FILE:test_conv2d> ${MIOPEN_TEST_FLOAT_ARG} --verbose --input  3  256 28 28 --weights 80  256  1 1 --pads_strides_dilations 0 0 1 1 1 1 --disable-forward --disable-backward-weights
COMMAND ${DYNAMIC_IMPLICITGEMM_BWD_ENVS_XDLOPS} $<TARGET_FILE:test_conv2d> ${MIOPEN_TEST_FLOAT_ARG} --verbose --input  2  256 12 18 --weights 256  256  3 3 --pads_strides_dilations 1 1 1 1 1 1 --disable-forward --disable-backward-weights
COMMAND ${DYNAMIC_IMPLICITGEMM_BWD_ENVS_XDLOPS} $<TARGET_FILE:test_conv2d> ${MIOPEN_TEST_FLOAT_ARG} --verbose --input  400  256 7 7 --weights 1024  256  7 7 --pads_strides_dilations 0 0 1 1 1 1 --disable-forward --disable-backward-weights
COMMAND ${DYNAMIC_IMPLICITGEMM_BWD_ENVS_XDLOPS} $<TARGET_FILE:test_conv2d> ${MIOPEN_TEST_FLOAT_ARG} --verbose --input  400  256 1 1 --weights 1024  256  1 1 --pads_strides_dilations 0 0 1 1 1 1 --disable-forward --disable-backward-weights
COMMAND ${DYNAMIC_IMPLICITGEMM_BWD_ENVS_XDLOPS} $<TARGET_FILE:test_conv2d> ${MIOPEN_TEST_FLOAT_ARG} --verbose --input  8  16 5 5 --weights 8  16  2 2 --pads_strides_dilations 0 0 1 1 1 1 --disable-forward --disable-backward-weights
# ho=wo=1 stride=2
COMMAND ${DYNAMIC_IMPLICITGEMM_BWD_ENVS_XDLOPS} $<TARGET_FILE:test_conv2d> ${MIOPEN_TEST_FLOAT_ARG} --verbose --input  256 2048 2 2 --weights 1024  2048  1 1 --pads_strides_dilations 0 0 2 2 1 1 --disable-forward --disable-backward-weights
)

# gfx90a is disabled due to WORKAROUND_ISSUE_1187
# TODO: disabled for WORKAROUND_ISSUE_1979
#add_custom_test(test_conv_igemm_dynamic_xdlops_bwd_group SKIP_UNLESS_ALL HALF_ENABLED FLOAT_DISABLED GFX90A_DISABLED GFX94X_ENABLED GFX900_DISABLED GFX906_DISABLED SKIP_XNACK_ON
#COMMAND ${DYNAMIC_IMPLICITGEMM_BWD_ENVS_XDLOPS} $<TARGET_FILE:test_conv2d> ${MIOPEN_TEST_FLOAT_ARG} --verbose --input  64  32 28 28 --weights 16  16 1 1 --pads_strides_dilations 0 0 1 1 1 1 --group-count 2 --disable-forward --disable-backward-weights
#COMMAND ${DYNAMIC_IMPLICITGEMM_BWD_ENVS_XDLOPS} $<TARGET_FILE:test_conv2d> ${MIOPEN_TEST_FLOAT_ARG} --verbose --input  16  64 17 17 --weights 64  16 1 1 --pads_strides_dilations 0 0 1 1 1 1 --group-count 4 --disable-forward --disable-backward-weights
#COMMAND ${DYNAMIC_IMPLICITGEMM_BWD_ENVS_XDLOPS} $<TARGET_FILE:test_conv2d> ${MIOPEN_TEST_FLOAT_ARG} --verbose --input  8  128 56 56 --weights 128 16 3 3 --pads_strides_dilations 1 1 1 1 1 1 --group-count 8 --disable-forward --disable-backward-weights
#)

# gfx90a is disabled due to WORKAROUND_ISSUE_1187
add_custom_test(test_conv_igemm_dynamic_xdlops_bwd_float SKIP_UNLESS_ALL HALF_DISABLED FLOAT_ENABLED GFX90A_DISABLED GFX900_DISABLED GFX906_DISABLED SKIP_XNACK_ON
COMMAND ${DYNAMIC_IMPLICITGEMM_BWD_ENVS_XDLOPS} $<TARGET_FILE:test_conv2d> ${MIOPEN_TEST_FLOAT_ARG} --verbose --input  4  512 128 128 --weights 12  512  1 1 --pads_strides_dilations 0 0 1 1 1 1 --disable-forward --disable-backward-weights
)

# gfx90a is disabled due to WORKAROUND_ISSUE_1187
# Be careful to add testings for (x=1, y=1, c % 8 != 0) due to WORKAROUND_SWDEV_306318
add_custom_test(test_conv_igemm_dynamic_xdlops_fwd SKIP_UNLESS_ALL HALF_ENABLED GFX90A_DISABLED GFX900_DISABLED GFX906_DISABLED SKIP_XNACK_ON
COMMAND ${DYNAMIC_IMPLICITGEMM_FWD_GTC_DYNAMIC_XDLOPS_ENVS} $<TARGET_FILE:test_conv2d> ${MIOPEN_TEST_FLOAT_ARG} --verbose --input 64 1024 14 14 --weights 1024 1024 1 1 --pads_strides_dilations 0 0 1 1 1 1 --disable-backward-data --disable-backward-weights
COMMAND ${DYNAMIC_IMPLICITGEMM_FWD_GTC_DYNAMIC_XDLOPS_ENVS} $<TARGET_FILE:test_conv2d> ${MIOPEN_TEST_FLOAT_ARG} --verbose --input 64 256 56 56 --weights 512 256 1 1 --pads_strides_dilations 0 0 2 2 1 1 --disable-backward-data --disable-backward-weights
COMMAND ${DYNAMIC_IMPLICITGEMM_FWD_GTC_DYNAMIC_XDLOPS_ENVS} $<TARGET_FILE:test_conv2d> ${MIOPEN_TEST_FLOAT_ARG} --verbose --input 64 2048 7 7 --weights 2048 2048 1 1 --pads_strides_dilations 0 0 1 1 1 1 --disable-backward-data --disable-backward-weights
COMMAND ${DYNAMIC_IMPLICITGEMM_FWD_GTC_DYNAMIC_XDLOPS_ENVS} $<TARGET_FILE:test_conv2d> ${MIOPEN_TEST_FLOAT_ARG} --verbose --input 128 128 17 17 --weights 128 128 7 1 --pads_strides_dilations 3 0 1 1 1 1 --disable-backward-data --disable-backward-weights
COMMAND ${DYNAMIC_IMPLICITGEMM_FWD_GTC_DYNAMIC_XDLOPS_ENVS} $<TARGET_FILE:test_conv2d> ${MIOPEN_TEST_FLOAT_ARG} --verbose --input 128 128 17 17 --weights 128 128 1 7 --pads_strides_dilations 0 3 1 1 1 1 --disable-backward-data --disable-backward-weights
COMMAND ${DYNAMIC_IMPLICITGEMM_FWD_GTC_DYNAMIC_XDLOPS_ENVS} $<TARGET_FILE:test_conv2d> ${MIOPEN_TEST_FLOAT_ARG} --verbose --input 128 192 17 17 --weights 320 192 3 3 --pads_strides_dilations 0 0 2 2 1 1 --disable-backward-data --disable-backward-weights
COMMAND ${DYNAMIC_IMPLICITGEMM_FWD_GTC_DYNAMIC_XDLOPS_ENVS} $<TARGET_FILE:test_conv2d> ${MIOPEN_TEST_FLOAT_ARG} --verbose --input 128 256 35 35 --weights 64 256 1 1 --pads_strides_dilations 0 0 1 1 1 1 --disable-backward-data --disable-backward-weights
COMMAND ${DYNAMIC_IMPLICITGEMM_FWD_GTC_DYNAMIC_XDLOPS_ENVS} $<TARGET_FILE:test_conv2d> ${MIOPEN_TEST_FLOAT_ARG} --verbose --input 128 48 35 35 --weights 64 48 5 5 --pads_strides_dilations 2 2 1 1 1 1 --disable-backward-data --disable-backward-weights
COMMAND ${DYNAMIC_IMPLICITGEMM_FWD_GTC_DYNAMIC_XDLOPS_ENVS} $<TARGET_FILE:test_conv2d> ${MIOPEN_TEST_FLOAT_ARG} --verbose --input 64 512 7 7 --weights 512 512 3 3 --pads_strides_dilations 1 1 1 1 1 1 --disable-backward-data --disable-backward-weights
COMMAND ${DYNAMIC_IMPLICITGEMM_FWD_GTC_DYNAMIC_XDLOPS_ENVS} $<TARGET_FILE:test_conv2d> ${MIOPEN_TEST_FLOAT_ARG} --verbose --input 32 1024 14 14 --weights 2048 1024 1 1 --pads_strides_dilations 0 0 2 2 1 1 --disable-backward-data --disable-backward-weights
COMMAND ${DYNAMIC_IMPLICITGEMM_FWD_GTC_DYNAMIC_XDLOPS_ENVS} $<TARGET_FILE:test_conv2d> ${MIOPEN_TEST_FLOAT_ARG} --verbose --input 2 256 100 104 --weights 12 256 1 1 --pads_strides_dilations 0 0 1 1 1 1 --disable-backward-data --disable-backward-weights
COMMAND ${DYNAMIC_IMPLICITGEMM_FWD_GTC_DYNAMIC_XDLOPS_ENVS} $<TARGET_FILE:test_conv2d> ${MIOPEN_TEST_FLOAT_ARG} --verbose --input 1 256 28 28 --weights 80 256 1 1 --pads_strides_dilations 0 0 1 1 1 1 --disable-backward-data --disable-backward-weights
## ho=wo=1 stride=2
COMMAND ${DYNAMIC_IMPLICITGEMM_FWD_GTC_DYNAMIC_XDLOPS_ENVS} $<TARGET_FILE:test_conv2d> ${MIOPEN_TEST_FLOAT_ARG} --verbose --input  256 2048 2 2 --weights 1024  2048  1 1 --pads_strides_dilations 0 0 2 2 1 1  --disable-backward-data --disable-backward-weights
)

# gfx90a is disabled due to WORKAROUND_ISSUE_1187
add_custom_test(test_conv_igemm_dynamic_xdlops_fwd_half SKIP_UNLESS_ALL HALF_ENABLED FLOAT_DISABLED GFX90A_DISABLED GFX900_DISABLED GFX906_DISABLED SKIP_XNACK_ON
COMMAND ${DYNAMIC_IMPLICITGEMM_FWD_GTC_DYNAMIC_XDLOPS_ENVS} $<TARGET_FILE:test_conv2d> ${MIOPEN_TEST_FLOAT_ARG} --verbose --input 64 3 224 224 --weights 64 3 7 7 --pads_strides_dilations 3 3 2 2 1 1 --disable-backward-data --disable-backward-weights
COMMAND ${DYNAMIC_IMPLICITGEMM_FWD_GTC_DYNAMIC_XDLOPS_ENVS} $<TARGET_FILE:test_conv2d> ${MIOPEN_TEST_FLOAT_ARG} --verbose --input 64 3 230 230 --weights 64 3 7 7 --pads_strides_dilations 0 0 2 2 1 1 --disable-backward-data --disable-backward-weights
)

# gfx90a is disabled due to WORKAROUND_ISSUE_1187
add_custom_test(test_conv_igemm_dynamic_xdlops_wrw SKIP_UNLESS_ALL GFX90A_DISABLED GFX900_DISABLED GFX906_DISABLED HALF_ENABLED SKIP_XNACK_ON
COMMAND ${DYNAMIC_IMPLICITGEMM_WRW_ENVS_XDLOPS} $<TARGET_FILE:test_conv2d> ${MIOPEN_TEST_FLOAT_ARG} --verbose --input  64  64 28 28 --weights 32  64 1 1 --pads_strides_dilations 0 0 1 1 1 1 --disable-forward --disable-backward-data
COMMAND ${DYNAMIC_IMPLICITGEMM_WRW_ENVS_XDLOPS} $<TARGET_FILE:test_conv2d> ${MIOPEN_TEST_FLOAT_ARG} --verbose --input  16  128 36 36 --weights 32  128 1 1 --pads_strides_dilations 0 0 1 1 1 1 --disable-forward --disable-backward-data
COMMAND ${DYNAMIC_IMPLICITGEMM_WRW_ENVS_XDLOPS} $<TARGET_FILE:test_conv2d> ${MIOPEN_TEST_FLOAT_ARG} --verbose --input  64   64 56 56 --weights 256  64  1 1 --pads_strides_dilations 0 0 1 1 1 1 --disable-forward --disable-backward-data
COMMAND ${DYNAMIC_IMPLICITGEMM_WRW_ENVS_XDLOPS} $<TARGET_FILE:test_conv2d> ${MIOPEN_TEST_FLOAT_ARG} --verbose --input  64  224 17 17 --weights 224  224  1 7 --pads_strides_dilations 0 3 1 1 1 1 --disable-forward --disable-backward-data
COMMAND ${DYNAMIC_IMPLICITGEMM_WRW_ENVS_XDLOPS} $<TARGET_FILE:test_conv2d> ${MIOPEN_TEST_FLOAT_ARG} --verbose --input  128  128 35 35 --weights 256  128  3 3 --pads_strides_dilations 1 1 1 1 1 1 --disable-forward --disable-backward-data
COMMAND ${DYNAMIC_IMPLICITGEMM_WRW_ENVS_XDLOPS} $<TARGET_FILE:test_conv2d> ${MIOPEN_TEST_FLOAT_ARG} --verbose --input  128  128 64 64 --weights 256  128  3 3 --pads_strides_dilations 1 1 2 2 1 1 --disable-forward --disable-backward-data
COMMAND ${DYNAMIC_IMPLICITGEMM_WRW_ENVS_XDLOPS} $<TARGET_FILE:test_conv2d> ${MIOPEN_TEST_FLOAT_ARG} --verbose --input  128  768 17 17 --weights 256  768  3 3 --pads_strides_dilations 1 1 1 1 2 2 --disable-forward --disable-backward-data
COMMAND ${DYNAMIC_IMPLICITGEMM_WRW_ENVS_XDLOPS} $<TARGET_FILE:test_conv2d> ${MIOPEN_TEST_FLOAT_ARG} --verbose --input  3  256 28 28 --weights 80  256  1 1 --pads_strides_dilations 0 0 1 1 1 1 --disable-forward --disable-backward-data
COMMAND ${DYNAMIC_IMPLICITGEMM_WRW_ENVS_XDLOPS} $<TARGET_FILE:test_conv2d> ${MIOPEN_TEST_FLOAT_ARG} --verbose --input  2  256 12 18 --weights 256  256  3 3 --pads_strides_dilations 1 1 1 1 1 1 --disable-forward --disable-backward-data
COMMAND ${DYNAMIC_IMPLICITGEMM_WRW_ENVS_XDLOPS} $<TARGET_FILE:test_conv2d> ${MIOPEN_TEST_FLOAT_ARG} --verbose --input  4  512 128 128 --weights 12  512  1 1 --pads_strides_dilations 0 0 1 1 1 1 --disable-forward --disable-backward-data
#regression test for issue 540
COMMAND ${DYNAMIC_IMPLICITGEMM_WRW_ENVS_XDLOPS} $<TARGET_FILE:test_conv2d> ${MIOPEN_TEST_FLOAT_ARG} --verbose --input  4 32 79 141 --weights 64 32 5 10 --pads_strides_dilations 0 0 2 2 1 1 --disable-forward --disable-backward-data

COMMAND ${DYNAMIC_IMPLICITGEMM_WRW_ENVS_XDLOPS} $<TARGET_FILE:test_conv2d> ${MIOPEN_TEST_FLOAT_ARG} --verbose --input  400  256 7 7 --weights 1024  256  7 7 --pads_strides_dilations 0 0 1 1 1 1 --disable-forward --disable-backward-data
COMMAND ${DYNAMIC_IMPLICITGEMM_WRW_ENVS_XDLOPS} $<TARGET_FILE:test_conv2d> ${MIOPEN_TEST_FLOAT_ARG} --verbose --input  400  256 1 1 --weights 1024  256  1 1 --pads_strides_dilations 0 0 1 1 1 1 --disable-forward --disable-backward-data
# Regression test for SWDEV-295434 (FP16 only).
COMMAND ${DYNAMIC_IMPLICITGEMM_WRW_ENVS_XDLOPS} $<TARGET_FILE:test_conv2d> ${MIOPEN_TEST_FLOAT_ARG} --verbose --input  120  256 3 3 --weights 340  256  3 3 --pads_strides_dilations 1 1 1 1 1 1 --disable-forward --disable-backward-data
# ho=wo=1 stride=2
COMMAND ${DYNAMIC_IMPLICITGEMM_WRW_ENVS_XDLOPS} $<TARGET_FILE:test_conv2d> ${MIOPEN_TEST_FLOAT_ARG} --verbose --input  256 2048 2 2 --weights 1024  2048  1 1 --pads_strides_dilations 0 0 2 2 1 1  --disable-forward --disable-backward-data
)

# gfx90a is disabled due to WORKAROUND_ISSUE_1187
add_custom_test(test_conv_igemm_dynamic_xdlops_wrw_half SKIP_UNLESS_ALL GFX900_DISABLED GFX906_DISABLED GFX90A_DISABLED HALF_ENABLED FLOAT_DISABLED SKIP_XNACK_ON
COMMAND ${DYNAMIC_IMPLICITGEMM_WRW_ENVS_XDLOPS} $<TARGET_FILE:test_conv2d> ${MIOPEN_TEST_FLOAT_ARG} --verbose --input  1 3 32 32 --weights 1 3 11 11 --pads_strides_dilations 1 1 2 2 2 1 --disable-forward --disable-backward-data
COMMAND ${DYNAMIC_IMPLICITGEMM_WRW_ENVS_XDLOPS} $<TARGET_FILE:test_conv2d> ${MIOPEN_TEST_FLOAT_ARG} --verbose --input  1 3 224 224 --weights 1 3 3 3 --pads_strides_dilations 0 0 1 1 2 2 --disable-forward --disable-backward-data
COMMAND ${DYNAMIC_IMPLICITGEMM_WRW_ENVS_XDLOPS} $<TARGET_FILE:test_conv2d> ${MIOPEN_TEST_FLOAT_ARG} --verbose --input  1 1 8 8 --weights 1 1 2 2 --pads_strides_dilations 0 0 1 1 2 2 --disable-forward --disable-backward-data
COMMAND ${DYNAMIC_IMPLICITGEMM_WRW_ENVS_XDLOPS} $<TARGET_FILE:test_conv2d> ${MIOPEN_TEST_FLOAT_ARG} --verbose --input  1 128 56 56 --weights 1 128 5 5 --pads_strides_dilations 0 0 2 2 1 1 --disable-forward --disable-backward-data
)

add_custom_test(test_conv_igemm_dynamic_xdlops_nhwc_fwd SKIP_UNLESS_ALL HALF_ENABLED GFX900_DISABLED GFX906_DISABLED GFX94X_ENABLED SKIP_XNACK_ON
COMMAND ${DYNAMIC_IMPLICITGEMM_XDLOPS_NHWC_FWD_ENVS} $<TARGET_FILE:test_conv2d> ${MIOPEN_TEST_FLOAT_ARG} --verbose --input  64 256  7  7 --weights 128 256 1 1 --pads_strides_dilations 0 0 1 1 1 1 --disable-backward-data --disable-backward-weights --in_layout NHWC --fil_layout NHWC --out_layout NHWC
COMMAND ${DYNAMIC_IMPLICITGEMM_XDLOPS_NHWC_FWD_ENVS} $<TARGET_FILE:test_conv2d> ${MIOPEN_TEST_FLOAT_ARG} --verbose --input  32 160 73 73 --weights  64 160 1 1 --pads_strides_dilations 0 0 1 1 1 1 --disable-backward-data --disable-backward-weights --in_layout NHWC --fil_layout NHWC --out_layout NHWC
COMMAND ${DYNAMIC_IMPLICITGEMM_XDLOPS_NHWC_FWD_ENVS} $<TARGET_FILE:test_conv2d> ${MIOPEN_TEST_FLOAT_ARG} --verbose --input  16  64 56 56 --weights  64  64 1 1 --pads_strides_dilations 0 0 1 1 1 1 --disable-backward-data --disable-backward-weights --in_layout NHWC --fil_layout NHWC --out_layout NHWC
COMMAND ${DYNAMIC_IMPLICITGEMM_XDLOPS_NHWC_FWD_ENVS} $<TARGET_FILE:test_conv2d> ${MIOPEN_TEST_FLOAT_ARG} --verbose --input   2 256 40 52 --weights 256 256 1 1 --pads_strides_dilations 0 0 1 1 1 1 --disable-backward-data --disable-backward-weights --in_layout NHWC --fil_layout NHWC --out_layout NHWC
COMMAND ${DYNAMIC_IMPLICITGEMM_XDLOPS_NHWC_FWD_ENVS} $<TARGET_FILE:test_conv2d> ${MIOPEN_TEST_FLOAT_ARG} --verbose --input   2  64 59 57 --weights  12  64 1 1 --pads_strides_dilations 0 0 1 1 1 1 --disable-backward-data --disable-backward-weights --in_layout NHWC --fil_layout NHWC --out_layout NHWC
COMMAND ${DYNAMIC_IMPLICITGEMM_XDLOPS_NHWC_FWD_ENVS} $<TARGET_FILE:test_conv2d> ${MIOPEN_TEST_FLOAT_ARG} --verbose --input  32 128 14 14 --weights  64 128 1 1 --pads_strides_dilations 0 0 2 2 1 1 --disable-backward-data --disable-backward-weights --in_layout NHWC --fil_layout NHWC --out_layout NHWC
COMMAND ${DYNAMIC_IMPLICITGEMM_XDLOPS_NHWC_FWD_ENVS} $<TARGET_FILE:test_conv2d> ${MIOPEN_TEST_FLOAT_ARG} --verbose --input  64  64 17 17 --weights 192  64 1 7 --pads_strides_dilations 0 3 1 1 1 1 --disable-backward-data --disable-backward-weights --in_layout NHWC --fil_layout NHWC --out_layout NHWC
COMMAND ${DYNAMIC_IMPLICITGEMM_XDLOPS_NHWC_FWD_ENVS} $<TARGET_FILE:test_conv2d> ${MIOPEN_TEST_FLOAT_ARG} --verbose --input  64  64 17 17 --weights 192  64 7 1 --pads_strides_dilations 3 0 1 1 1 1 --disable-backward-data --disable-backward-weights --in_layout NHWC --fil_layout NHWC --out_layout NHWC
COMMAND ${DYNAMIC_IMPLICITGEMM_XDLOPS_NHWC_FWD_ENVS} $<TARGET_FILE:test_conv2d> ${MIOPEN_TEST_FLOAT_ARG} --verbose --input   4 128 28 28 --weights 128 128 2 2 --pads_strides_dilations 0 0 2 2 1 1 --disable-backward-data --disable-backward-weights --in_layout NHWC --fil_layout NHWC --out_layout NHWC
COMMAND ${DYNAMIC_IMPLICITGEMM_XDLOPS_NHWC_FWD_ENVS} $<TARGET_FILE:test_conv2d> ${MIOPEN_TEST_FLOAT_ARG} --verbose --input  32 128  8  8 --weights 192 128 3 1 --pads_strides_dilations 1 0 1 1 1 1 --disable-backward-data --disable-backward-weights --in_layout NHWC --fil_layout NHWC --out_layout NHWC
COMMAND ${DYNAMIC_IMPLICITGEMM_XDLOPS_NHWC_FWD_ENVS} $<TARGET_FILE:test_conv2d> ${MIOPEN_TEST_FLOAT_ARG} --verbose --input  64 192 17 17 --weights 160 192 3 3 --pads_strides_dilations 0 0 2 2 1 1 --disable-backward-data --disable-backward-weights --in_layout NHWC --fil_layout NHWC --out_layout NHWC
COMMAND ${DYNAMIC_IMPLICITGEMM_XDLOPS_NHWC_FWD_ENVS} $<TARGET_FILE:test_conv2d> ${MIOPEN_TEST_FLOAT_ARG} --verbose --input  64  32 73 73 --weights  64  32 3 3 --pads_strides_dilations 1 1 1 1 1 1 --disable-backward-data --disable-backward-weights --in_layout NHWC --fil_layout NHWC --out_layout NHWC
COMMAND ${DYNAMIC_IMPLICITGEMM_XDLOPS_NHWC_FWD_ENVS} $<TARGET_FILE:test_conv2d> ${MIOPEN_TEST_FLOAT_ARG} --verbose --input  16  64 56 56 --weights  64  64 3 3 --pads_strides_dilations 1 1 1 1 1 1 --disable-backward-data --disable-backward-weights --in_layout NHWC --fil_layout NHWC --out_layout NHWC
COMMAND ${DYNAMIC_IMPLICITGEMM_XDLOPS_NHWC_FWD_ENVS} $<TARGET_FILE:test_conv2d> ${MIOPEN_TEST_FLOAT_ARG} --verbose --input  64   3 78 78 --weights  64   3 7 7 --pads_strides_dilations 0 0 2 2 1 1 --disable-backward-data --disable-backward-weights --in_layout NHWC --fil_layout NHWC --out_layout NHWC
COMMAND ${DYNAMIC_IMPLICITGEMM_XDLOPS_NHWC_FWD_ENVS} $<TARGET_FILE:test_conv2d> ${MIOPEN_TEST_FLOAT_ARG} --verbose --input  16 192 17 17 --weights 224 192 1 7 --pads_strides_dilations 0 3 1 1 1 1 --disable-backward-data --disable-backward-weights --in_layout NHWC --fil_layout NHWC --out_layout NHWC
COMMAND ${DYNAMIC_IMPLICITGEMM_XDLOPS_NHWC_FWD_ENVS} $<TARGET_FILE:test_conv2d> ${MIOPEN_TEST_FLOAT_ARG} --verbose --input  16   3 17 17 --weights  64   3 1 1 --pads_strides_dilations 0 0 1 1 1 1 --disable-backward-data --disable-backward-weights --in_layout NHWC --fil_layout NHWC --out_layout NHWC
COMMAND ${DYNAMIC_IMPLICITGEMM_XDLOPS_NHWC_FWD_ENVS} $<TARGET_FILE:test_conv2d> ${MIOPEN_TEST_FLOAT_ARG} --verbose --input   2  64 19 19 --weights 510  64 3 3 --pads_strides_dilations 1 1 1 1 1 1 --disable-backward-data --disable-backward-weights --in_layout NHWC --fil_layout NHWC --out_layout NHWC
# tensor larger than 4GB
COMMAND ${DYNAMIC_IMPLICITGEMM_XDLOPS_NHWC_FWD_ENVS} $<TARGET_FILE:test_conv2d> ${MIOPEN_TEST_FLOAT_ARG} --verbose --input 2048  1 512 1024 --weights 1  1 1 1 --pads_strides_dilations 0 0 1 1 1 1 --disable-backward-data --disable-backward-weights --in_layout NHWC --fil_layout NHWC --out_layout NHWC
# ho=wo=1 stride=2
COMMAND ${DYNAMIC_IMPLICITGEMM_XDLOPS_NHWC_FWD_ENVS} $<TARGET_FILE:test_conv2d> ${MIOPEN_TEST_FLOAT_ARG} --verbose --input  256 2048 2 2 --weights 1024  2048  1 1 --pads_strides_dilations 0 0 2 2 1 1 --disable-backward-data --disable-backward-weights --in_layout NHWC --fil_layout NHWC --out_layout NHWC
)

add_custom_test(test_conv_igemm_dynamic_xdlops_nhwc_fwd_nchw SKIP_UNLESS_ALL HALF_ENABLED GFX900_DISABLED GFX906_DISABLED GFX94X_ENABLED SKIP_XNACK_ON
COMMAND ${DYNAMIC_IMPLICITGEMM_XDLOPS_NHWC_FWD_ENVS} $<TARGET_FILE:test_conv2d> ${MIOPEN_TEST_FLOAT_ARG} --verbose --input  64 256   7   7 --weights 128 256 1 1 --pads_strides_dilations 0 0 1 1 1 1 --disable-backward-data --disable-backward-weights
COMMAND ${DYNAMIC_IMPLICITGEMM_XDLOPS_NHWC_FWD_ENVS} $<TARGET_FILE:test_conv2d> ${MIOPEN_TEST_FLOAT_ARG} --verbose --input  32 160  73  73 --weights  64 160 1 1 --pads_strides_dilations 0 0 1 1 1 1 --disable-backward-data --disable-backward-weights
COMMAND ${DYNAMIC_IMPLICITGEMM_XDLOPS_NHWC_FWD_ENVS} $<TARGET_FILE:test_conv2d> ${MIOPEN_TEST_FLOAT_ARG} --verbose --input  16  64  56  56 --weights  64  64 1 1 --pads_strides_dilations 0 0 1 1 1 1 --disable-backward-data --disable-backward-weights
COMMAND ${DYNAMIC_IMPLICITGEMM_XDLOPS_NHWC_FWD_ENVS} $<TARGET_FILE:test_conv2d> ${MIOPEN_TEST_FLOAT_ARG} --verbose --input   2 256  40  52 --weights 256 256 1 1 --pads_strides_dilations 0 0 1 1 1 1 --disable-backward-data --disable-backward-weights
COMMAND ${DYNAMIC_IMPLICITGEMM_XDLOPS_NHWC_FWD_ENVS} $<TARGET_FILE:test_conv2d> ${MIOPEN_TEST_FLOAT_ARG} --verbose --input   2  64  59  57 --weights  12  64 1 1 --pads_strides_dilations 0 0 1 1 1 1 --disable-backward-data --disable-backward-weights
COMMAND ${DYNAMIC_IMPLICITGEMM_XDLOPS_NHWC_FWD_ENVS} $<TARGET_FILE:test_conv2d> ${MIOPEN_TEST_FLOAT_ARG} --verbose --input  32 128  14  14 --weights  64 128 1 1 --pads_strides_dilations 0 0 2 2 1 1 --disable-backward-data --disable-backward-weights
COMMAND ${DYNAMIC_IMPLICITGEMM_XDLOPS_NHWC_FWD_ENVS} $<TARGET_FILE:test_conv2d> ${MIOPEN_TEST_FLOAT_ARG} --verbose --input  64  64  17  17 --weights 192  64 1 7 --pads_strides_dilations 0 3 1 1 1 1 --disable-backward-data --disable-backward-weights
COMMAND ${DYNAMIC_IMPLICITGEMM_XDLOPS_NHWC_FWD_ENVS} $<TARGET_FILE:test_conv2d> ${MIOPEN_TEST_FLOAT_ARG} --verbose --input  64  64  17  17 --weights 192  64 7 1 --pads_strides_dilations 3 0 1 1 1 1 --disable-backward-data --disable-backward-weights
COMMAND ${DYNAMIC_IMPLICITGEMM_XDLOPS_NHWC_FWD_ENVS} $<TARGET_FILE:test_conv2d> ${MIOPEN_TEST_FLOAT_ARG} --verbose --input   4 128  28  28 --weights 128 128 2 2 --pads_strides_dilations 0 0 2 2 1 1 --disable-backward-data --disable-backward-weights
COMMAND ${DYNAMIC_IMPLICITGEMM_XDLOPS_NHWC_FWD_ENVS} $<TARGET_FILE:test_conv2d> ${MIOPEN_TEST_FLOAT_ARG} --verbose --input  32 128   8   8 --weights 192 128 3 1 --pads_strides_dilations 1 0 1 1 1 1 --disable-backward-data --disable-backward-weights
COMMAND ${DYNAMIC_IMPLICITGEMM_XDLOPS_NHWC_FWD_ENVS} $<TARGET_FILE:test_conv2d> ${MIOPEN_TEST_FLOAT_ARG} --verbose --input  64 192  17  17 --weights 160 192 3 3 --pads_strides_dilations 0 0 2 2 1 1 --disable-backward-data --disable-backward-weights
COMMAND ${DYNAMIC_IMPLICITGEMM_XDLOPS_NHWC_FWD_ENVS} $<TARGET_FILE:test_conv2d> ${MIOPEN_TEST_FLOAT_ARG} --verbose --input  64  32  73  73 --weights  64  32 3 3 --pads_strides_dilations 1 1 1 1 1 1 --disable-backward-data --disable-backward-weights
COMMAND ${DYNAMIC_IMPLICITGEMM_XDLOPS_NHWC_FWD_ENVS} $<TARGET_FILE:test_conv2d> ${MIOPEN_TEST_FLOAT_ARG} --verbose --input  16  64  56  56 --weights  64  64 3 3 --pads_strides_dilations 1 1 1 1 1 1 --disable-backward-data --disable-backward-weights
COMMAND ${DYNAMIC_IMPLICITGEMM_XDLOPS_NHWC_FWD_ENVS} $<TARGET_FILE:test_conv2d> ${MIOPEN_TEST_FLOAT_ARG} --verbose --input  64   3  78  78 --weights  64   3 7 7 --pads_strides_dilations 0 0 2 2 1 1 --disable-backward-data --disable-backward-weights
COMMAND ${DYNAMIC_IMPLICITGEMM_XDLOPS_NHWC_FWD_ENVS} $<TARGET_FILE:test_conv2d> ${MIOPEN_TEST_FLOAT_ARG} --verbose --input  16 192  17  17 --weights 224 192 1 7 --pads_strides_dilations 0 3 1 1 1 1 --disable-backward-data --disable-backward-weights
COMMAND ${DYNAMIC_IMPLICITGEMM_XDLOPS_NHWC_FWD_ENVS} $<TARGET_FILE:test_conv2d> ${MIOPEN_TEST_FLOAT_ARG} --verbose --input  16   3  17  17 --weights  64   3 1 1 --pads_strides_dilations 0 0 1 1 1 1 --disable-backward-data --disable-backward-weights
COMMAND ${DYNAMIC_IMPLICITGEMM_XDLOPS_NHWC_FWD_ENVS} $<TARGET_FILE:test_conv2d> ${MIOPEN_TEST_FLOAT_ARG} --verbose --input   2  64  19  19 --weights 510  64 3 3 --pads_strides_dilations 1 1 1 1 1 1 --disable-backward-data --disable-backward-weights
# TODO: disabled for WORKAROUND_ISSUE_1979
#COMMAND ${DYNAMIC_IMPLICITGEMM_XDLOPS_NHWC_FWD_ENVS} $<TARGET_FILE:test_conv2d> ${MIOPEN_TEST_FLOAT_ARG} --verbose --input  16   3 224 224 --weights  63   1 3 3 --pads_strides_dilations 1 1 1 1 1 1 --group-count 3 --disable-backward-data --disable-backward-weights
)

add_custom_test(test_conv_igemm_dynamic_xdlops_nhwc_bwd SKIP_UNLESS_ALL HALF_ENABLED GFX900_DISABLED GFX906_DISABLED GFX94X_ENABLED SKIP_XNACK_ON
COMMAND ${DYNAMIC_IMPLICITGEMM_XDLOPS_NHWC_BWD_ENVS} $<TARGET_FILE:test_conv2d> ${MIOPEN_TEST_FLOAT_ARG} --verbose --input  64 256  7  7 --weights 128 256 1 1 --pads_strides_dilations 0 0 1 1 1 1 --disable-forward --disable-backward-weights --in_layout NHWC --fil_layout NHWC --out_layout NHWC
COMMAND ${DYNAMIC_IMPLICITGEMM_XDLOPS_NHWC_BWD_ENVS} $<TARGET_FILE:test_conv2d> ${MIOPEN_TEST_FLOAT_ARG} --verbose --input  32 160 73 73 --weights  64 160 1 1 --pads_strides_dilations 0 0 1 1 1 1 --disable-forward --disable-backward-weights --in_layout NHWC --fil_layout NHWC --out_layout NHWC
COMMAND ${DYNAMIC_IMPLICITGEMM_XDLOPS_NHWC_BWD_ENVS} $<TARGET_FILE:test_conv2d> ${MIOPEN_TEST_FLOAT_ARG} --verbose --input  16  64 56 56 --weights  64  64 1 1 --pads_strides_dilations 0 0 1 1 1 1 --disable-forward --disable-backward-weights --in_layout NHWC --fil_layout NHWC --out_layout NHWC
COMMAND ${DYNAMIC_IMPLICITGEMM_XDLOPS_NHWC_BWD_ENVS} $<TARGET_FILE:test_conv2d> ${MIOPEN_TEST_FLOAT_ARG} --verbose --input   2 256 40 52 --weights 256 256 1 1 --pads_strides_dilations 0 0 1 1 1 1 --disable-forward --disable-backward-weights --in_layout NHWC --fil_layout NHWC --out_layout NHWC
COMMAND ${DYNAMIC_IMPLICITGEMM_XDLOPS_NHWC_BWD_ENVS} $<TARGET_FILE:test_conv2d> ${MIOPEN_TEST_FLOAT_ARG} --verbose --input   2  64 32 28 --weights  64  64 1 1 --pads_strides_dilations 0 0 1 1 1 1 --disable-forward --disable-backward-weights --in_layout NHWC --fil_layout NHWC --out_layout NHWC
COMMAND ${DYNAMIC_IMPLICITGEMM_XDLOPS_NHWC_BWD_ENVS} $<TARGET_FILE:test_conv2d> ${MIOPEN_TEST_FLOAT_ARG} --verbose --input  32 128 14 14 --weights  64 128 1 1 --pads_strides_dilations 0 0 2 2 1 1 --disable-forward --disable-backward-weights --in_layout NHWC --fil_layout NHWC --out_layout NHWC
COMMAND ${DYNAMIC_IMPLICITGEMM_XDLOPS_NHWC_BWD_ENVS} $<TARGET_FILE:test_conv2d> ${MIOPEN_TEST_FLOAT_ARG} --verbose --input  64  64 17 17 --weights 192  64 1 7 --pads_strides_dilations 0 3 1 1 1 1 --disable-forward --disable-backward-weights --in_layout NHWC --fil_layout NHWC --out_layout NHWC
COMMAND ${DYNAMIC_IMPLICITGEMM_XDLOPS_NHWC_BWD_ENVS} $<TARGET_FILE:test_conv2d> ${MIOPEN_TEST_FLOAT_ARG} --verbose --input  64  64 17 17 --weights 192  64 7 1 --pads_strides_dilations 3 0 1 1 1 1 --disable-forward --disable-backward-weights --in_layout NHWC --fil_layout NHWC --out_layout NHWC
COMMAND ${DYNAMIC_IMPLICITGEMM_XDLOPS_NHWC_BWD_ENVS} $<TARGET_FILE:test_conv2d> ${MIOPEN_TEST_FLOAT_ARG} --verbose --input   4 128 28 28 --weights 128 128 2 2 --pads_strides_dilations 0 0 2 2 1 1 --disable-forward --disable-backward-weights --in_layout NHWC --fil_layout NHWC --out_layout NHWC
COMMAND ${DYNAMIC_IMPLICITGEMM_XDLOPS_NHWC_BWD_ENVS} $<TARGET_FILE:test_conv2d> ${MIOPEN_TEST_FLOAT_ARG} --verbose --input  32 128  8  8 --weights 192 128 3 1 --pads_strides_dilations 1 0 1 1 1 1 --disable-forward --disable-backward-weights --in_layout NHWC --fil_layout NHWC --out_layout NHWC
COMMAND ${DYNAMIC_IMPLICITGEMM_XDLOPS_NHWC_BWD_ENVS} $<TARGET_FILE:test_conv2d> ${MIOPEN_TEST_FLOAT_ARG} --verbose --input  64 192 17 17 --weights 160 192 3 3 --pads_strides_dilations 0 0 2 2 1 1 --disable-forward --disable-backward-weights --in_layout NHWC --fil_layout NHWC --out_layout NHWC
COMMAND ${DYNAMIC_IMPLICITGEMM_XDLOPS_NHWC_BWD_ENVS} $<TARGET_FILE:test_conv2d> ${MIOPEN_TEST_FLOAT_ARG} --verbose --input  64  32 73 73 --weights  64  32 3 3 --pads_strides_dilations 1 1 1 1 1 1 --disable-forward --disable-backward-weights --in_layout NHWC --fil_layout NHWC --out_layout NHWC
COMMAND ${DYNAMIC_IMPLICITGEMM_XDLOPS_NHWC_BWD_ENVS} $<TARGET_FILE:test_conv2d> ${MIOPEN_TEST_FLOAT_ARG} --verbose --input  16  64 56 56 --weights  64  64 3 3 --pads_strides_dilations 1 1 1 1 1 1 --disable-forward --disable-backward-weights --in_layout NHWC --fil_layout NHWC --out_layout NHWC
COMMAND ${DYNAMIC_IMPLICITGEMM_XDLOPS_NHWC_BWD_ENVS} $<TARGET_FILE:test_conv2d> ${MIOPEN_TEST_FLOAT_ARG} --verbose --input  16  16 25 25 --weights  64  16 3 3 --pads_strides_dilations 0 0 1 1 1 1 --disable-forward --disable-backward-weights --in_layout NHWC --fil_layout NHWC --out_layout NHWC
COMMAND ${DYNAMIC_IMPLICITGEMM_XDLOPS_NHWC_BWD_ENVS} $<TARGET_FILE:test_conv2d> ${MIOPEN_TEST_FLOAT_ARG} --verbose --input  15 256 1  1  --weights 340 256 3 3 --pads_strides_dilations 1 1 1 1 1 1 --disable-forward --disable-backward-weights --in_layout NHWC --fil_layout NHWC --out_layout NHWC
COMMAND ${DYNAMIC_IMPLICITGEMM_XDLOPS_NHWC_BWD_ENVS} $<TARGET_FILE:test_conv2d> ${MIOPEN_TEST_FLOAT_ARG} --verbose --input  15 128 10 10 --weights 340 128 3 3 --pads_strides_dilations 1 1 1 1 1 1 --disable-forward --disable-backward-weights --in_layout NHWC --fil_layout NHWC --out_layout NHWC
COMMAND ${DYNAMIC_IMPLICITGEMM_XDLOPS_NHWC_BWD_ENVS} $<TARGET_FILE:test_conv2d> ${MIOPEN_TEST_FLOAT_ARG} --verbose --input   2  64 19 19 --weights 510  64 3 3 --pads_strides_dilations 1 1 1 1 1 1 --disable-forward --disable-backward-weights --in_layout NHWC --fil_layout NHWC --out_layout NHWC
# tensor larger than 4GB
COMMAND ${DYNAMIC_IMPLICITGEMM_XDLOPS_NHWC_BWD_ENVS} $<TARGET_FILE:test_conv2d> ${MIOPEN_TEST_FLOAT_ARG} --verbose --input 2048  1 512 1024 --weights 1  1 1 1 --pads_strides_dilations 0 0 1 1 1 1 --disable-forward --disable-backward-weights --in_layout NHWC --fil_layout NHWC --out_layout NHWC
# ho=wo=1 stride=2
COMMAND ${DYNAMIC_IMPLICITGEMM_XDLOPS_NHWC_BWD_ENVS} $<TARGET_FILE:test_conv2d> ${MIOPEN_TEST_FLOAT_ARG} --verbose --input  256 2048 2 2 --weights 1024  2048  1 1 --pads_strides_dilations 0 0 2 2 1 1  --disable-forward --disable-backward-weights --in_layout NHWC --fil_layout NHWC --out_layout NHWC
)

add_custom_test(test_conv_igemm_dynamic_xdlops_nhwc_bwd_nchw SKIP_UNLESS_ALL HALF_ENABLED GFX900_DISABLED GFX906_DISABLED GFX94X_ENABLED SKIP_XNACK_ON
COMMAND ${DYNAMIC_IMPLICITGEMM_XDLOPS_NHWC_BWD_ENVS} $<TARGET_FILE:test_conv2d> ${MIOPEN_TEST_FLOAT_ARG} --verbose --input  64 256  7  7 --weights 128 256 1 1 --pads_strides_dilations 0 0 1 1 1 1 --disable-forward --disable-backward-weights
COMMAND ${DYNAMIC_IMPLICITGEMM_XDLOPS_NHWC_BWD_ENVS} $<TARGET_FILE:test_conv2d> ${MIOPEN_TEST_FLOAT_ARG} --verbose --input  32 160 73 73 --weights  64 160 1 1 --pads_strides_dilations 0 0 1 1 1 1 --disable-forward --disable-backward-weights
COMMAND ${DYNAMIC_IMPLICITGEMM_XDLOPS_NHWC_BWD_ENVS} $<TARGET_FILE:test_conv2d> ${MIOPEN_TEST_FLOAT_ARG} --verbose --input  16  64 56 56 --weights  64  64 1 1 --pads_strides_dilations 0 0 1 1 1 1 --disable-forward --disable-backward-weights
COMMAND ${DYNAMIC_IMPLICITGEMM_XDLOPS_NHWC_BWD_ENVS} $<TARGET_FILE:test_conv2d> ${MIOPEN_TEST_FLOAT_ARG} --verbose --input   2 256 40 52 --weights 256 256 1 1 --pads_strides_dilations 0 0 1 1 1 1 --disable-forward --disable-backward-weights
COMMAND ${DYNAMIC_IMPLICITGEMM_XDLOPS_NHWC_BWD_ENVS} $<TARGET_FILE:test_conv2d> ${MIOPEN_TEST_FLOAT_ARG} --verbose --input   2  64 32 28 --weights  64  64 1 1 --pads_strides_dilations 0 0 1 1 1 1 --disable-forward --disable-backward-weights
COMMAND ${DYNAMIC_IMPLICITGEMM_XDLOPS_NHWC_BWD_ENVS} $<TARGET_FILE:test_conv2d> ${MIOPEN_TEST_FLOAT_ARG} --verbose --input  32 128 14 14 --weights  64 128 1 1 --pads_strides_dilations 0 0 2 2 1 1 --disable-forward --disable-backward-weights
COMMAND ${DYNAMIC_IMPLICITGEMM_XDLOPS_NHWC_BWD_ENVS} $<TARGET_FILE:test_conv2d> ${MIOPEN_TEST_FLOAT_ARG} --verbose --input  64  64 17 17 --weights 192  64 1 7 --pads_strides_dilations 0 3 1 1 1 1 --disable-forward --disable-backward-weights
COMMAND ${DYNAMIC_IMPLICITGEMM_XDLOPS_NHWC_BWD_ENVS} $<TARGET_FILE:test_conv2d> ${MIOPEN_TEST_FLOAT_ARG} --verbose --input  64  64 17 17 --weights 192  64 7 1 --pads_strides_dilations 3 0 1 1 1 1 --disable-forward --disable-backward-weights
COMMAND ${DYNAMIC_IMPLICITGEMM_XDLOPS_NHWC_BWD_ENVS} $<TARGET_FILE:test_conv2d> ${MIOPEN_TEST_FLOAT_ARG} --verbose --input   4 128 28 28 --weights 128 128 2 2 --pads_strides_dilations 0 0 2 2 1 1 --disable-forward --disable-backward-weights
COMMAND ${DYNAMIC_IMPLICITGEMM_XDLOPS_NHWC_BWD_ENVS} $<TARGET_FILE:test_conv2d> ${MIOPEN_TEST_FLOAT_ARG} --verbose --input  32 128  8  8 --weights 192 128 3 1 --pads_strides_dilations 1 0 1 1 1 1 --disable-forward --disable-backward-weights
COMMAND ${DYNAMIC_IMPLICITGEMM_XDLOPS_NHWC_BWD_ENVS} $<TARGET_FILE:test_conv2d> ${MIOPEN_TEST_FLOAT_ARG} --verbose --input  64 192 17 17 --weights 160 192 3 3 --pads_strides_dilations 0 0 2 2 1 1 --disable-forward --disable-backward-weights
COMMAND ${DYNAMIC_IMPLICITGEMM_XDLOPS_NHWC_BWD_ENVS} $<TARGET_FILE:test_conv2d> ${MIOPEN_TEST_FLOAT_ARG} --verbose --input  64  32 73 73 --weights  64  32 3 3 --pads_strides_dilations 1 1 1 1 1 1 --disable-forward --disable-backward-weights
COMMAND ${DYNAMIC_IMPLICITGEMM_XDLOPS_NHWC_BWD_ENVS} $<TARGET_FILE:test_conv2d> ${MIOPEN_TEST_FLOAT_ARG} --verbose --input  16  64 56 56 --weights  64  64 3 3 --pads_strides_dilations 1 1 1 1 1 1 --disable-forward --disable-backward-weights
COMMAND ${DYNAMIC_IMPLICITGEMM_XDLOPS_NHWC_BWD_ENVS} $<TARGET_FILE:test_conv2d> ${MIOPEN_TEST_FLOAT_ARG} --verbose --input  16  16 25 25 --weights  64  16 3 3 --pads_strides_dilations 0 0 1 1 1 1 --disable-forward --disable-backward-weights
COMMAND ${DYNAMIC_IMPLICITGEMM_XDLOPS_NHWC_BWD_ENVS} $<TARGET_FILE:test_conv2d> ${MIOPEN_TEST_FLOAT_ARG} --verbose --input  15 256 1  1  --weights 340 256 3 3 --pads_strides_dilations 1 1 1 1 1 1 --disable-forward --disable-backward-weights
COMMAND ${DYNAMIC_IMPLICITGEMM_XDLOPS_NHWC_BWD_ENVS} $<TARGET_FILE:test_conv2d> ${MIOPEN_TEST_FLOAT_ARG} --verbose --input  15 128 10 10 --weights 340 128 3 3 --pads_strides_dilations 1 1 1 1 1 1 --disable-forward --disable-backward-weights
COMMAND ${DYNAMIC_IMPLICITGEMM_XDLOPS_NHWC_BWD_ENVS} $<TARGET_FILE:test_conv2d> ${MIOPEN_TEST_FLOAT_ARG} --verbose --input   2  64 19 19 --weights 510  64 3 3 --pads_strides_dilations 1 1 1 1 1 1 --disable-forward --disable-backward-weights
)

add_custom_test(test_conv_igemm_dynamic_xdlops_nhwc_fwd_bf16 SKIP_UNLESS_ALL BF16_ENABLED FLOAT_DISABLED HALF_DISABLED GFX908_DISABLED GFX94X_ENABLED GFX900_DISABLED GFX906_DISABLED SKIP_XNACK_ON
COMMAND ${DYNAMIC_IMPLICITGEMM_XDLOPS_NHWC_FWD_ENVS} $<TARGET_FILE:test_conv2d> ${MIOPEN_TEST_FLOAT_ARG} --verbose --input  64 256  7  7 --weights 128 256 1 1 --pads_strides_dilations 0 0 1 1 1 1 --disable-backward-data --disable-backward-weights --in_layout NHWC --fil_layout NHWC --out_layout NHWC
COMMAND ${DYNAMIC_IMPLICITGEMM_XDLOPS_NHWC_FWD_ENVS} $<TARGET_FILE:test_conv2d> ${MIOPEN_TEST_FLOAT_ARG} --verbose --input  32 160 73 73 --weights  64 160 1 1 --pads_strides_dilations 0 0 1 1 1 1 --disable-backward-data --disable-backward-weights --in_layout NHWC --fil_layout NHWC --out_layout NHWC
COMMAND ${DYNAMIC_IMPLICITGEMM_XDLOPS_NHWC_FWD_ENVS} $<TARGET_FILE:test_conv2d> ${MIOPEN_TEST_FLOAT_ARG} --verbose --input  16  64 56 56 --weights  64  64 1 1 --pads_strides_dilations 0 0 1 1 1 1 --disable-backward-data --disable-backward-weights --in_layout NHWC --fil_layout NHWC --out_layout NHWC
COMMAND ${DYNAMIC_IMPLICITGEMM_XDLOPS_NHWC_FWD_ENVS} $<TARGET_FILE:test_conv2d> ${MIOPEN_TEST_FLOAT_ARG} --verbose --input   2 256 40 52 --weights 256 256 1 1 --pads_strides_dilations 0 0 1 1 1 1 --disable-backward-data --disable-backward-weights --in_layout NHWC --fil_layout NHWC --out_layout NHWC
COMMAND ${DYNAMIC_IMPLICITGEMM_XDLOPS_NHWC_FWD_ENVS} $<TARGET_FILE:test_conv2d> ${MIOPEN_TEST_FLOAT_ARG} --verbose --input   2  64 59 57 --weights  12  64 1 1 --pads_strides_dilations 0 0 1 1 1 1 --disable-backward-data --disable-backward-weights --in_layout NHWC --fil_layout NHWC --out_layout NHWC
COMMAND ${DYNAMIC_IMPLICITGEMM_XDLOPS_NHWC_FWD_ENVS} $<TARGET_FILE:test_conv2d> ${MIOPEN_TEST_FLOAT_ARG} --verbose --input  32 128 14 14 --weights  64 128 1 1 --pads_strides_dilations 0 0 2 2 1 1 --disable-backward-data --disable-backward-weights --in_layout NHWC --fil_layout NHWC --out_layout NHWC
COMMAND ${DYNAMIC_IMPLICITGEMM_XDLOPS_NHWC_FWD_ENVS} $<TARGET_FILE:test_conv2d> ${MIOPEN_TEST_FLOAT_ARG} --verbose --input  64  64 17 17 --weights 192  64 1 7 --pads_strides_dilations 0 3 1 1 1 1 --disable-backward-data --disable-backward-weights --in_layout NHWC --fil_layout NHWC --out_layout NHWC
COMMAND ${DYNAMIC_IMPLICITGEMM_XDLOPS_NHWC_FWD_ENVS} $<TARGET_FILE:test_conv2d> ${MIOPEN_TEST_FLOAT_ARG} --verbose --input  64  64 17 17 --weights 192  64 7 1 --pads_strides_dilations 3 0 1 1 1 1 --disable-backward-data --disable-backward-weights --in_layout NHWC --fil_layout NHWC --out_layout NHWC
COMMAND ${DYNAMIC_IMPLICITGEMM_XDLOPS_NHWC_FWD_ENVS} $<TARGET_FILE:test_conv2d> ${MIOPEN_TEST_FLOAT_ARG} --verbose --input   4 128 28 28 --weights 128 128 2 2 --pads_strides_dilations 0 0 2 2 1 1 --disable-backward-data --disable-backward-weights --in_layout NHWC --fil_layout NHWC --out_layout NHWC
COMMAND ${DYNAMIC_IMPLICITGEMM_XDLOPS_NHWC_FWD_ENVS} $<TARGET_FILE:test_conv2d> ${MIOPEN_TEST_FLOAT_ARG} --verbose --input  32 128  8  8 --weights 192 128 3 1 --pads_strides_dilations 1 0 1 1 1 1 --disable-backward-data --disable-backward-weights --in_layout NHWC --fil_layout NHWC --out_layout NHWC
COMMAND ${DYNAMIC_IMPLICITGEMM_XDLOPS_NHWC_FWD_ENVS} $<TARGET_FILE:test_conv2d> ${MIOPEN_TEST_FLOAT_ARG} --verbose --input  64 192 17 17 --weights 160 192 3 3 --pads_strides_dilations 0 0 2 2 1 1 --disable-backward-data --disable-backward-weights --in_layout NHWC --fil_layout NHWC --out_layout NHWC
COMMAND ${DYNAMIC_IMPLICITGEMM_XDLOPS_NHWC_FWD_ENVS} $<TARGET_FILE:test_conv2d> ${MIOPEN_TEST_FLOAT_ARG} --verbose --input  64  32 73 73 --weights  64  32 3 3 --pads_strides_dilations 1 1 1 1 1 1 --disable-backward-data --disable-backward-weights --in_layout NHWC --fil_layout NHWC --out_layout NHWC
COMMAND ${DYNAMIC_IMPLICITGEMM_XDLOPS_NHWC_FWD_ENVS} $<TARGET_FILE:test_conv2d> ${MIOPEN_TEST_FLOAT_ARG} --verbose --input  16  64 56 56 --weights  64  64 3 3 --pads_strides_dilations 1 1 1 1 1 1 --disable-backward-data --disable-backward-weights --in_layout NHWC --fil_layout NHWC --out_layout NHWC
COMMAND ${DYNAMIC_IMPLICITGEMM_XDLOPS_NHWC_FWD_ENVS} $<TARGET_FILE:test_conv2d> ${MIOPEN_TEST_FLOAT_ARG} --verbose --input  64   3 78 78 --weights  64   3 7 7 --pads_strides_dilations 0 0 2 2 1 1 --disable-backward-data --disable-backward-weights --in_layout NHWC --fil_layout NHWC --out_layout NHWC
COMMAND ${DYNAMIC_IMPLICITGEMM_XDLOPS_NHWC_FWD_ENVS} $<TARGET_FILE:test_conv2d> ${MIOPEN_TEST_FLOAT_ARG} --verbose --input  16 192 17 17 --weights 224 192 1 7 --pads_strides_dilations 0 3 1 1 1 1 --disable-backward-data --disable-backward-weights --in_layout NHWC --fil_layout NHWC --out_layout NHWC
COMMAND ${DYNAMIC_IMPLICITGEMM_XDLOPS_NHWC_FWD_ENVS} $<TARGET_FILE:test_conv2d> ${MIOPEN_TEST_FLOAT_ARG} --verbose --input  16   3 17 17 --weights  64   3 1 1 --pads_strides_dilations 0 0 1 1 1 1 --disable-backward-data --disable-backward-weights --in_layout NHWC --fil_layout NHWC --out_layout NHWC
)

add_custom_test(test_conv_igemm_dynamic_xdlops_nhwc_bwd_bf16 SKIP_UNLESS_ALL BF16_ENABLED FLOAT_DISABLED HALF_DISABLED GFX908_DISABLED GFX94X_ENABLED GFX900_DISABLED GFX906_DISABLED SKIP_XNACK_ON
COMMAND ${DYNAMIC_IMPLICITGEMM_XDLOPS_NHWC_BWD_ENVS} $<TARGET_FILE:test_conv2d> ${MIOPEN_TEST_FLOAT_ARG} --verbose --input  64 256  7  7 --weights 128 256 1 1 --pads_strides_dilations 0 0 1 1 1 1 --disable-forward --disable-backward-weights --in_layout NHWC --fil_layout NHWC --out_layout NHWC
COMMAND ${DYNAMIC_IMPLICITGEMM_XDLOPS_NHWC_BWD_ENVS} $<TARGET_FILE:test_conv2d> ${MIOPEN_TEST_FLOAT_ARG} --verbose --input  32 160 73 73 --weights  64 160 1 1 --pads_strides_dilations 0 0 1 1 1 1 --disable-forward --disable-backward-weights --in_layout NHWC --fil_layout NHWC --out_layout NHWC
COMMAND ${DYNAMIC_IMPLICITGEMM_XDLOPS_NHWC_BWD_ENVS} $<TARGET_FILE:test_conv2d> ${MIOPEN_TEST_FLOAT_ARG} --verbose --input  16  64 56 56 --weights  64  64 1 1 --pads_strides_dilations 0 0 1 1 1 1 --disable-forward --disable-backward-weights --in_layout NHWC --fil_layout NHWC --out_layout NHWC
COMMAND ${DYNAMIC_IMPLICITGEMM_XDLOPS_NHWC_BWD_ENVS} $<TARGET_FILE:test_conv2d> ${MIOPEN_TEST_FLOAT_ARG} --verbose --input   2 256 40 52 --weights 256 256 1 1 --pads_strides_dilations 0 0 1 1 1 1 --disable-forward --disable-backward-weights --in_layout NHWC --fil_layout NHWC --out_layout NHWC
COMMAND ${DYNAMIC_IMPLICITGEMM_XDLOPS_NHWC_BWD_ENVS} $<TARGET_FILE:test_conv2d> ${MIOPEN_TEST_FLOAT_ARG} --verbose --input   2  64 32 28 --weights  64  64 1 1 --pads_strides_dilations 0 0 1 1 1 1 --disable-forward --disable-backward-weights --in_layout NHWC --fil_layout NHWC --out_layout NHWC
COMMAND ${DYNAMIC_IMPLICITGEMM_XDLOPS_NHWC_BWD_ENVS} $<TARGET_FILE:test_conv2d> ${MIOPEN_TEST_FLOAT_ARG} --verbose --input  32 128 14 14 --weights  64 128 1 1 --pads_strides_dilations 0 0 2 2 1 1 --disable-forward --disable-backward-weights --in_layout NHWC --fil_layout NHWC --out_layout NHWC
COMMAND ${DYNAMIC_IMPLICITGEMM_XDLOPS_NHWC_BWD_ENVS} $<TARGET_FILE:test_conv2d> ${MIOPEN_TEST_FLOAT_ARG} --verbose --input  64  64 17 17 --weights 192  64 1 7 --pads_strides_dilations 0 3 1 1 1 1 --disable-forward --disable-backward-weights --in_layout NHWC --fil_layout NHWC --out_layout NHWC
COMMAND ${DYNAMIC_IMPLICITGEMM_XDLOPS_NHWC_BWD_ENVS} $<TARGET_FILE:test_conv2d> ${MIOPEN_TEST_FLOAT_ARG} --verbose --input  64  64 17 17 --weights 192  64 7 1 --pads_strides_dilations 3 0 1 1 1 1 --disable-forward --disable-backward-weights --in_layout NHWC --fil_layout NHWC --out_layout NHWC
COMMAND ${DYNAMIC_IMPLICITGEMM_XDLOPS_NHWC_BWD_ENVS} $<TARGET_FILE:test_conv2d> ${MIOPEN_TEST_FLOAT_ARG} --verbose --input   4 128 28 28 --weights 128 128 2 2 --pads_strides_dilations 0 0 2 2 1 1 --disable-forward --disable-backward-weights --in_layout NHWC --fil_layout NHWC --out_layout NHWC
COMMAND ${DYNAMIC_IMPLICITGEMM_XDLOPS_NHWC_BWD_ENVS} $<TARGET_FILE:test_conv2d> ${MIOPEN_TEST_FLOAT_ARG} --verbose --input  32 128  8  8 --weights 192 128 3 1 --pads_strides_dilations 1 0 1 1 1 1 --disable-forward --disable-backward-weights --in_layout NHWC --fil_layout NHWC --out_layout NHWC
COMMAND ${DYNAMIC_IMPLICITGEMM_XDLOPS_NHWC_BWD_ENVS} $<TARGET_FILE:test_conv2d> ${MIOPEN_TEST_FLOAT_ARG} --verbose --input  64 192 17 17 --weights 160 192 3 3 --pads_strides_dilations 0 0 2 2 1 1 --disable-forward --disable-backward-weights --in_layout NHWC --fil_layout NHWC --out_layout NHWC
COMMAND ${DYNAMIC_IMPLICITGEMM_XDLOPS_NHWC_BWD_ENVS} $<TARGET_FILE:test_conv2d> ${MIOPEN_TEST_FLOAT_ARG} --verbose --input  64  32 73 73 --weights  64  32 3 3 --pads_strides_dilations 1 1 1 1 1 1 --disable-forward --disable-backward-weights --in_layout NHWC --fil_layout NHWC --out_layout NHWC
COMMAND ${DYNAMIC_IMPLICITGEMM_XDLOPS_NHWC_BWD_ENVS} $<TARGET_FILE:test_conv2d> ${MIOPEN_TEST_FLOAT_ARG} --verbose --input  16  64 56 56 --weights  64  64 3 3 --pads_strides_dilations 1 1 1 1 1 1 --disable-forward --disable-backward-weights --in_layout NHWC --fil_layout NHWC --out_layout NHWC
COMMAND ${DYNAMIC_IMPLICITGEMM_XDLOPS_NHWC_BWD_ENVS} $<TARGET_FILE:test_conv2d> ${MIOPEN_TEST_FLOAT_ARG} --verbose --input  16  16 25 25 --weights  64  16 3 3 --pads_strides_dilations 0 0 1 1 1 1 --disable-forward --disable-backward-weights --in_layout NHWC --fil_layout NHWC --out_layout NHWC
COMMAND ${DYNAMIC_IMPLICITGEMM_XDLOPS_NHWC_BWD_ENVS} $<TARGET_FILE:test_conv2d> ${MIOPEN_TEST_FLOAT_ARG} --verbose --input  15 256 1  1  --weights 340 256 3 3 --pads_strides_dilations 1 1 1 1 1 1 --disable-forward --disable-backward-weights --in_layout NHWC --fil_layout NHWC --out_layout NHWC
COMMAND ${DYNAMIC_IMPLICITGEMM_XDLOPS_NHWC_BWD_ENVS} $<TARGET_FILE:test_conv2d> ${MIOPEN_TEST_FLOAT_ARG} --verbose --input  15 128 10 10 --weights 340 128 3 3 --pads_strides_dilations 1 1 1 1 1 1 --disable-forward --disable-backward-weights --in_layout NHWC --fil_layout NHWC --out_layout NHWC
)

set(DYNAMIC_IMPLICITGEMM_XDLOPS_NHWC_WRW_ENVS
    ${DYNAMIC_IMPLICITGEMM_COMMON}
    MIOPEN_DEBUG_FIND_ONLY_SOLVER=ConvAsmImplicitGemmGTCDynamicWrwXdlopsNHWC)

set(ARGS_NHWC_WRW
    --disable-forward
    --disable-backward-data
    --in_layout NHWC
    --fil_layout NHWC
    --out_layout NHWC)

add_custom_test(test_conv_igemm_dynamic_xdlops_nhwc_wrw SKIP_UNLESS_ALL HALF_ENABLED GFX900_DISABLED GFX906_DISABLED GFX94X_ENABLED SKIP_XNACK_ON
COMMAND ${DYNAMIC_IMPLICITGEMM_XDLOPS_NHWC_WRW_ENVS} $<TARGET_FILE:test_conv2d> ${MIOPEN_TEST_FLOAT_ARG} --verbose --input  64 256  7  7 --weights 128 256 1 1 --pads_strides_dilations 0 0 1 1 1 1 ${ARGS_NHWC_WRW}
COMMAND ${DYNAMIC_IMPLICITGEMM_XDLOPS_NHWC_WRW_ENVS} $<TARGET_FILE:test_conv2d> ${MIOPEN_TEST_FLOAT_ARG} --verbose --input  32 160 73 73 --weights  64 160 1 1 --pads_strides_dilations 0 0 1 1 1 1 ${ARGS_NHWC_WRW}
COMMAND ${DYNAMIC_IMPLICITGEMM_XDLOPS_NHWC_WRW_ENVS} $<TARGET_FILE:test_conv2d> ${MIOPEN_TEST_FLOAT_ARG} --verbose --input  16  64 56 56 --weights  64  64 1 1 --pads_strides_dilations 0 0 1 1 1 1 ${ARGS_NHWC_WRW}
COMMAND ${DYNAMIC_IMPLICITGEMM_XDLOPS_NHWC_WRW_ENVS} $<TARGET_FILE:test_conv2d> ${MIOPEN_TEST_FLOAT_ARG} --verbose --input   2 256 40 52 --weights 256 256 1 1 --pads_strides_dilations 0 0 1 1 1 1 ${ARGS_NHWC_WRW}
COMMAND ${DYNAMIC_IMPLICITGEMM_XDLOPS_NHWC_WRW_ENVS} $<TARGET_FILE:test_conv2d> ${MIOPEN_TEST_FLOAT_ARG} --verbose --input   2  64 32 28 --weights  64  64 1 1 --pads_strides_dilations 0 0 1 1 1 1 ${ARGS_NHWC_WRW}
COMMAND ${DYNAMIC_IMPLICITGEMM_XDLOPS_NHWC_WRW_ENVS} $<TARGET_FILE:test_conv2d> ${MIOPEN_TEST_FLOAT_ARG} --verbose --input  32 128 14 14 --weights  64 128 1 1 --pads_strides_dilations 0 0 2 2 1 1 ${ARGS_NHWC_WRW}
COMMAND ${DYNAMIC_IMPLICITGEMM_XDLOPS_NHWC_WRW_ENVS} $<TARGET_FILE:test_conv2d> ${MIOPEN_TEST_FLOAT_ARG} --verbose --input  64  64 17 17 --weights 192  64 1 7 --pads_strides_dilations 0 3 1 1 1 1 ${ARGS_NHWC_WRW}
COMMAND ${DYNAMIC_IMPLICITGEMM_XDLOPS_NHWC_WRW_ENVS} $<TARGET_FILE:test_conv2d> ${MIOPEN_TEST_FLOAT_ARG} --verbose --input  64  64 17 17 --weights 192  64 7 1 --pads_strides_dilations 3 0 1 1 1 1 ${ARGS_NHWC_WRW}
COMMAND ${DYNAMIC_IMPLICITGEMM_XDLOPS_NHWC_WRW_ENVS} $<TARGET_FILE:test_conv2d> ${MIOPEN_TEST_FLOAT_ARG} --verbose --input   4 128 28 28 --weights 128 128 2 2 --pads_strides_dilations 0 0 2 2 1 1 ${ARGS_NHWC_WRW}
COMMAND ${DYNAMIC_IMPLICITGEMM_XDLOPS_NHWC_WRW_ENVS} $<TARGET_FILE:test_conv2d> ${MIOPEN_TEST_FLOAT_ARG} --verbose --input  32 128  8  8 --weights 192 128 3 1 --pads_strides_dilations 1 0 1 1 1 1 ${ARGS_NHWC_WRW}
COMMAND ${DYNAMIC_IMPLICITGEMM_XDLOPS_NHWC_WRW_ENVS} $<TARGET_FILE:test_conv2d> ${MIOPEN_TEST_FLOAT_ARG} --verbose --input  64 192 17 17 --weights 160 192 3 3 --pads_strides_dilations 0 0 2 2 1 1 ${ARGS_NHWC_WRW}
COMMAND ${DYNAMIC_IMPLICITGEMM_XDLOPS_NHWC_WRW_ENVS} $<TARGET_FILE:test_conv2d> ${MIOPEN_TEST_FLOAT_ARG} --verbose --input  64  32 73 73 --weights  64  32 3 3 --pads_strides_dilations 1 1 1 1 1 1 ${ARGS_NHWC_WRW}
COMMAND ${DYNAMIC_IMPLICITGEMM_XDLOPS_NHWC_WRW_ENVS} $<TARGET_FILE:test_conv2d> ${MIOPEN_TEST_FLOAT_ARG} --verbose --input  16  64 56 56 --weights  64  64 3 3 --pads_strides_dilations 1 1 1 1 1 1 ${ARGS_NHWC_WRW}
COMMAND ${DYNAMIC_IMPLICITGEMM_XDLOPS_NHWC_WRW_ENVS} $<TARGET_FILE:test_conv2d> ${MIOPEN_TEST_FLOAT_ARG} --verbose --input  16  16 25 25 --weights  64  16 3 3 --pads_strides_dilations 0 0 1 1 1 1 ${ARGS_NHWC_WRW}

COMMAND ${DYNAMIC_IMPLICITGEMM_XDLOPS_NHWC_WRW_ENVS} $<TARGET_FILE:test_conv2d> ${MIOPEN_TEST_FLOAT_ARG} --verbose --input  4 32 79 141 --weights 64 32 5 10 --pads_strides_dilations 0 0 2 2 1 1 ${ARGS_NHWC_WRW}

COMMAND ${DYNAMIC_IMPLICITGEMM_XDLOPS_NHWC_WRW_ENVS} $<TARGET_FILE:test_conv2d> ${MIOPEN_TEST_FLOAT_ARG} --verbose --input  400  256 7 7 --weights 1024  256  7 7 --pads_strides_dilations 0 0 1 1 1 1 ${ARGS_NHWC_WRW}
COMMAND ${DYNAMIC_IMPLICITGEMM_XDLOPS_NHWC_WRW_ENVS} $<TARGET_FILE:test_conv2d> ${MIOPEN_TEST_FLOAT_ARG} --verbose --input  400  256 1 1 --weights 1024  256  1 1 --pads_strides_dilations 0 0 1 1 1 1 ${ARGS_NHWC_WRW}

COMMAND ${DYNAMIC_IMPLICITGEMM_XDLOPS_NHWC_WRW_ENVS} $<TARGET_FILE:test_conv2d> ${MIOPEN_TEST_FLOAT_ARG} --verbose --input  1 3 32 32 --weights 1 3 11 11 --pads_strides_dilations 1 1 2 2 2 1 ${ARGS_NHWC_WRW}
COMMAND ${DYNAMIC_IMPLICITGEMM_XDLOPS_NHWC_WRW_ENVS} $<TARGET_FILE:test_conv2d> ${MIOPEN_TEST_FLOAT_ARG} --verbose --input  1 3 224 224 --weights 1 3 3 3 --pads_strides_dilations 0 0 1 1 2 2 ${ARGS_NHWC_WRW}
COMMAND ${DYNAMIC_IMPLICITGEMM_XDLOPS_NHWC_WRW_ENVS} $<TARGET_FILE:test_conv2d> ${MIOPEN_TEST_FLOAT_ARG} --verbose --input  1 1 8 8 --weights 1 1 2 2 --pads_strides_dilations 0 0 1 1 2 2 ${ARGS_NHWC_WRW}
COMMAND ${DYNAMIC_IMPLICITGEMM_XDLOPS_NHWC_WRW_ENVS} $<TARGET_FILE:test_conv2d> ${MIOPEN_TEST_FLOAT_ARG} --verbose --input  1 128 56 56 --weights 1 128 5 5 --pads_strides_dilations 0 0 2 2 1 1 ${ARGS_NHWC_WRW}
COMMAND ${DYNAMIC_IMPLICITGEMM_XDLOPS_NHWC_WRW_ENVS} $<TARGET_FILE:test_conv2d> ${MIOPEN_TEST_FLOAT_ARG} --verbose --input  2 64 19 19 --weights 510 64 3 3 --pads_strides_dilations 1 1 1 1 1 1 ${ARGS_NHWC_WRW}
# ho=wo=1 stride=2
COMMAND ${DYNAMIC_IMPLICITGEMM_XDLOPS_NHWC_WRW_ENVS} $<TARGET_FILE:test_conv2d> ${MIOPEN_TEST_FLOAT_ARG} --verbose --input  256 2048 2 2 --weights 1024  2048  1 1 --pads_strides_dilations 0 0 2 2 1 1  ${ARGS_NHWC_WRW}
)

add_custom_test(test_conv_igemm_dynamic_xdlops_nhwc_wrw_nchw SKIP_UNLESS_ALL HALF_ENABLED GFX900_DISABLED GFX906_DISABLED GFX94X_ENABLED SKIP_XNACK_ON
COMMAND ${DYNAMIC_IMPLICITGEMM_XDLOPS_NHWC_WRW_ENVS} $<TARGET_FILE:test_conv2d> ${MIOPEN_TEST_FLOAT_ARG} --verbose --input  64 256  7  7 --weights 128 256 1 1 --pads_strides_dilations 0 0 1 1 1 1 --disable-forward --disable-backward-data
COMMAND ${DYNAMIC_IMPLICITGEMM_XDLOPS_NHWC_WRW_ENVS} $<TARGET_FILE:test_conv2d> ${MIOPEN_TEST_FLOAT_ARG} --verbose --input  32 160 73 73 --weights  64 160 1 1 --pads_strides_dilations 0 0 1 1 1 1 --disable-forward --disable-backward-data
COMMAND ${DYNAMIC_IMPLICITGEMM_XDLOPS_NHWC_WRW_ENVS} $<TARGET_FILE:test_conv2d> ${MIOPEN_TEST_FLOAT_ARG} --verbose --input  16  64 56 56 --weights  64  64 1 1 --pads_strides_dilations 0 0 1 1 1 1 --disable-forward --disable-backward-data
COMMAND ${DYNAMIC_IMPLICITGEMM_XDLOPS_NHWC_WRW_ENVS} $<TARGET_FILE:test_conv2d> ${MIOPEN_TEST_FLOAT_ARG} --verbose --input   2 256 40 52 --weights 256 256 1 1 --pads_strides_dilations 0 0 1 1 1 1 --disable-forward --disable-backward-data
COMMAND ${DYNAMIC_IMPLICITGEMM_XDLOPS_NHWC_WRW_ENVS} $<TARGET_FILE:test_conv2d> ${MIOPEN_TEST_FLOAT_ARG} --verbose --input   2  64 32 28 --weights  64  64 1 1 --pads_strides_dilations 0 0 1 1 1 1 --disable-forward --disable-backward-data
COMMAND ${DYNAMIC_IMPLICITGEMM_XDLOPS_NHWC_WRW_ENVS} $<TARGET_FILE:test_conv2d> ${MIOPEN_TEST_FLOAT_ARG} --verbose --input  32 128 14 14 --weights  64 128 1 1 --pads_strides_dilations 0 0 2 2 1 1 --disable-forward --disable-backward-data
COMMAND ${DYNAMIC_IMPLICITGEMM_XDLOPS_NHWC_WRW_ENVS} $<TARGET_FILE:test_conv2d> ${MIOPEN_TEST_FLOAT_ARG} --verbose --input  64  64 17 17 --weights 192  64 1 7 --pads_strides_dilations 0 3 1 1 1 1 --disable-forward --disable-backward-data
COMMAND ${DYNAMIC_IMPLICITGEMM_XDLOPS_NHWC_WRW_ENVS} $<TARGET_FILE:test_conv2d> ${MIOPEN_TEST_FLOAT_ARG} --verbose --input  64  64 17 17 --weights 192  64 7 1 --pads_strides_dilations 3 0 1 1 1 1 --disable-forward --disable-backward-data
COMMAND ${DYNAMIC_IMPLICITGEMM_XDLOPS_NHWC_WRW_ENVS} $<TARGET_FILE:test_conv2d> ${MIOPEN_TEST_FLOAT_ARG} --verbose --input   4 128 28 28 --weights 128 128 2 2 --pads_strides_dilations 0 0 2 2 1 1 --disable-forward --disable-backward-data
COMMAND ${DYNAMIC_IMPLICITGEMM_XDLOPS_NHWC_WRW_ENVS} $<TARGET_FILE:test_conv2d> ${MIOPEN_TEST_FLOAT_ARG} --verbose --input  32 128  8  8 --weights 192 128 3 1 --pads_strides_dilations 1 0 1 1 1 1 --disable-forward --disable-backward-data
COMMAND ${DYNAMIC_IMPLICITGEMM_XDLOPS_NHWC_WRW_ENVS} $<TARGET_FILE:test_conv2d> ${MIOPEN_TEST_FLOAT_ARG} --verbose --input  64 192 17 17 --weights 160 192 3 3 --pads_strides_dilations 0 0 2 2 1 1 --disable-forward --disable-backward-data
COMMAND ${DYNAMIC_IMPLICITGEMM_XDLOPS_NHWC_WRW_ENVS} $<TARGET_FILE:test_conv2d> ${MIOPEN_TEST_FLOAT_ARG} --verbose --input  64  32 73 73 --weights  64  32 3 3 --pads_strides_dilations 1 1 1 1 1 1 --disable-forward --disable-backward-data
COMMAND ${DYNAMIC_IMPLICITGEMM_XDLOPS_NHWC_WRW_ENVS} $<TARGET_FILE:test_conv2d> ${MIOPEN_TEST_FLOAT_ARG} --verbose --input  16  64 56 56 --weights  64  64 3 3 --pads_strides_dilations 1 1 1 1 1 1 --disable-forward --disable-backward-data
COMMAND ${DYNAMIC_IMPLICITGEMM_XDLOPS_NHWC_WRW_ENVS} $<TARGET_FILE:test_conv2d> ${MIOPEN_TEST_FLOAT_ARG} --verbose --input  16  16 25 25 --weights  64  16 3 3 --pads_strides_dilations 0 0 1 1 1 1 --disable-forward --disable-backward-data

COMMAND ${DYNAMIC_IMPLICITGEMM_XDLOPS_NHWC_WRW_ENVS} $<TARGET_FILE:test_conv2d> ${MIOPEN_TEST_FLOAT_ARG} --verbose --input  4 32 79 141 --weights 64 32 5 10 --pads_strides_dilations 0 0 2 2 1 1 --disable-forward --disable-backward-data

COMMAND ${DYNAMIC_IMPLICITGEMM_XDLOPS_NHWC_WRW_ENVS} $<TARGET_FILE:test_conv2d> ${MIOPEN_TEST_FLOAT_ARG} --verbose --input  400  256 7 7 --weights 1024  256  7 7 --pads_strides_dilations 0 0 1 1 1 1 --disable-forward --disable-backward-data
COMMAND ${DYNAMIC_IMPLICITGEMM_XDLOPS_NHWC_WRW_ENVS} $<TARGET_FILE:test_conv2d> ${MIOPEN_TEST_FLOAT_ARG} --verbose --input  400  256 1 1 --weights 1024  256  1 1 --pads_strides_dilations 0 0 1 1 1 1 --disable-forward --disable-backward-data

COMMAND ${DYNAMIC_IMPLICITGEMM_XDLOPS_NHWC_WRW_ENVS} $<TARGET_FILE:test_conv2d> ${MIOPEN_TEST_FLOAT_ARG} --verbose --input  1 3 32 32 --weights 1 3 11 11 --pads_strides_dilations 1 1 2 2 2 1 --disable-forward --disable-backward-data
COMMAND ${DYNAMIC_IMPLICITGEMM_XDLOPS_NHWC_WRW_ENVS} $<TARGET_FILE:test_conv2d> ${MIOPEN_TEST_FLOAT_ARG} --verbose --input  1 3 224 224 --weights 1 3 3 3 --pads_strides_dilations 0 0 1 1 2 2 --disable-forward --disable-backward-data
COMMAND ${DYNAMIC_IMPLICITGEMM_XDLOPS_NHWC_WRW_ENVS} $<TARGET_FILE:test_conv2d> ${MIOPEN_TEST_FLOAT_ARG} --verbose --input  1 1 8 8 --weights 1 1 2 2 --pads_strides_dilations 0 0 1 1 2 2 --disable-forward --disable-backward-data
COMMAND ${DYNAMIC_IMPLICITGEMM_XDLOPS_NHWC_WRW_ENVS} $<TARGET_FILE:test_conv2d> ${MIOPEN_TEST_FLOAT_ARG} --verbose --input  1 128 56 56 --weights 1 128 5 5 --pads_strides_dilations 0 0 2 2 1 1 --disable-forward --disable-backward-data
COMMAND ${DYNAMIC_IMPLICITGEMM_XDLOPS_NHWC_WRW_ENVS} $<TARGET_FILE:test_conv2d> ${MIOPEN_TEST_FLOAT_ARG} --verbose --input  2 64 19 19 --weights 510 64 3 3 --pads_strides_dilations 1 1 1 1 1 1 --disable-forward --disable-backward-data
)

add_custom_test(test_conv_igemm_dynamic_xdlops_nhwc_wrw_bf16 SKIP_UNLESS_ALL BF16_ENABLED FLOAT_DISABLED HALF_DISABLED GFX908_DISABLED GFX94X_ENABLED GFX900_DISABLED GFX906_DISABLED SKIP_XNACK_ON
COMMAND ${DYNAMIC_IMPLICITGEMM_XDLOPS_NHWC_WRW_ENVS} $<TARGET_FILE:test_conv2d> ${MIOPEN_TEST_FLOAT_ARG} --verbose --input  64 256  7  7 --weights 128 256 1 1 --pads_strides_dilations 0 0 1 1 1 1 ${ARGS_NHWC_WRW}
COMMAND ${DYNAMIC_IMPLICITGEMM_XDLOPS_NHWC_WRW_ENVS} $<TARGET_FILE:test_conv2d> ${MIOPEN_TEST_FLOAT_ARG} --verbose --input  32 160 73 73 --weights  64 160 1 1 --pads_strides_dilations 0 0 1 1 1 1 ${ARGS_NHWC_WRW}
COMMAND ${DYNAMIC_IMPLICITGEMM_XDLOPS_NHWC_WRW_ENVS} $<TARGET_FILE:test_conv2d> ${MIOPEN_TEST_FLOAT_ARG} --verbose --input  16  64 56 56 --weights  64  64 1 1 --pads_strides_dilations 0 0 1 1 1 1 ${ARGS_NHWC_WRW}
COMMAND ${DYNAMIC_IMPLICITGEMM_XDLOPS_NHWC_WRW_ENVS} $<TARGET_FILE:test_conv2d> ${MIOPEN_TEST_FLOAT_ARG} --verbose --input   2 256 40 52 --weights 256 256 1 1 --pads_strides_dilations 0 0 1 1 1 1 ${ARGS_NHWC_WRW}
COMMAND ${DYNAMIC_IMPLICITGEMM_XDLOPS_NHWC_WRW_ENVS} $<TARGET_FILE:test_conv2d> ${MIOPEN_TEST_FLOAT_ARG} --verbose --input   2  64 32 28 --weights  64  64 1 1 --pads_strides_dilations 0 0 1 1 1 1 ${ARGS_NHWC_WRW}
COMMAND ${DYNAMIC_IMPLICITGEMM_XDLOPS_NHWC_WRW_ENVS} $<TARGET_FILE:test_conv2d> ${MIOPEN_TEST_FLOAT_ARG} --verbose --input  32 128 14 14 --weights  64 128 1 1 --pads_strides_dilations 0 0 2 2 1 1 ${ARGS_NHWC_WRW}
COMMAND ${DYNAMIC_IMPLICITGEMM_XDLOPS_NHWC_WRW_ENVS} $<TARGET_FILE:test_conv2d> ${MIOPEN_TEST_FLOAT_ARG} --verbose --input  64  64 17 17 --weights 192  64 1 7 --pads_strides_dilations 0 3 1 1 1 1 ${ARGS_NHWC_WRW}
COMMAND ${DYNAMIC_IMPLICITGEMM_XDLOPS_NHWC_WRW_ENVS} $<TARGET_FILE:test_conv2d> ${MIOPEN_TEST_FLOAT_ARG} --verbose --input  64  64 17 17 --weights 192  64 7 1 --pads_strides_dilations 3 0 1 1 1 1 ${ARGS_NHWC_WRW}
COMMAND ${DYNAMIC_IMPLICITGEMM_XDLOPS_NHWC_WRW_ENVS} $<TARGET_FILE:test_conv2d> ${MIOPEN_TEST_FLOAT_ARG} --verbose --input   4 128 28 28 --weights 128 128 2 2 --pads_strides_dilations 0 0 2 2 1 1 ${ARGS_NHWC_WRW}
COMMAND ${DYNAMIC_IMPLICITGEMM_XDLOPS_NHWC_WRW_ENVS} $<TARGET_FILE:test_conv2d> ${MIOPEN_TEST_FLOAT_ARG} --verbose --input  32 128  8  8 --weights 192 128 3 1 --pads_strides_dilations 1 0 1 1 1 1 ${ARGS_NHWC_WRW}
COMMAND ${DYNAMIC_IMPLICITGEMM_XDLOPS_NHWC_WRW_ENVS} $<TARGET_FILE:test_conv2d> ${MIOPEN_TEST_FLOAT_ARG} --verbose --input  64 192 17 17 --weights 160 192 3 3 --pads_strides_dilations 0 0 2 2 1 1 ${ARGS_NHWC_WRW}
COMMAND ${DYNAMIC_IMPLICITGEMM_XDLOPS_NHWC_WRW_ENVS} $<TARGET_FILE:test_conv2d> ${MIOPEN_TEST_FLOAT_ARG} --verbose --input  64  32 73 73 --weights  64  32 3 3 --pads_strides_dilations 1 1 1 1 1 1 ${ARGS_NHWC_WRW}
COMMAND ${DYNAMIC_IMPLICITGEMM_XDLOPS_NHWC_WRW_ENVS} $<TARGET_FILE:test_conv2d> ${MIOPEN_TEST_FLOAT_ARG} --verbose --input  16  64 56 56 --weights  64  64 3 3 --pads_strides_dilations 1 1 1 1 1 1 ${ARGS_NHWC_WRW}
COMMAND ${DYNAMIC_IMPLICITGEMM_XDLOPS_NHWC_WRW_ENVS} $<TARGET_FILE:test_conv2d> ${MIOPEN_TEST_FLOAT_ARG} --verbose --input  16  16 25 25 --weights  64  16 3 3 --pads_strides_dilations 0 0 1 1 1 1 ${ARGS_NHWC_WRW}

COMMAND ${DYNAMIC_IMPLICITGEMM_XDLOPS_NHWC_WRW_ENVS} $<TARGET_FILE:test_conv2d> ${MIOPEN_TEST_FLOAT_ARG} --verbose --input  4 32 79 141 --weights 64 32 5 10 --pads_strides_dilations 0 0 2 2 1 1 ${ARGS_NHWC_WRW}

COMMAND ${DYNAMIC_IMPLICITGEMM_XDLOPS_NHWC_WRW_ENVS} $<TARGET_FILE:test_conv2d> ${MIOPEN_TEST_FLOAT_ARG} --verbose --input  400  256 7 7 --weights 1024  256  7 7 --pads_strides_dilations 0 0 1 1 1 1 ${ARGS_NHWC_WRW}
COMMAND ${DYNAMIC_IMPLICITGEMM_XDLOPS_NHWC_WRW_ENVS} $<TARGET_FILE:test_conv2d> ${MIOPEN_TEST_FLOAT_ARG} --verbose --input  400  256 1 1 --weights 1024  256  1 1 --pads_strides_dilations 0 0 1 1 1 1 ${ARGS_NHWC_WRW}

COMMAND ${DYNAMIC_IMPLICITGEMM_XDLOPS_NHWC_WRW_ENVS} $<TARGET_FILE:test_conv2d> ${MIOPEN_TEST_FLOAT_ARG} --verbose --input  1 3 32 32 --weights 1 3 11 11 --pads_strides_dilations 1 1 2 2 2 1 ${ARGS_NHWC_WRW}
COMMAND ${DYNAMIC_IMPLICITGEMM_XDLOPS_NHWC_WRW_ENVS} $<TARGET_FILE:test_conv2d> ${MIOPEN_TEST_FLOAT_ARG} --verbose --input  1 3 224 224 --weights 1 3 3 3 --pads_strides_dilations 0 0 1 1 2 2 ${ARGS_NHWC_WRW}
COMMAND ${DYNAMIC_IMPLICITGEMM_XDLOPS_NHWC_WRW_ENVS} $<TARGET_FILE:test_conv2d> ${MIOPEN_TEST_FLOAT_ARG} --verbose --input  1 1 8 8 --weights 1 1 2 2 --pads_strides_dilations 0 0 1 1 2 2 ${ARGS_NHWC_WRW}
COMMAND ${DYNAMIC_IMPLICITGEMM_XDLOPS_NHWC_WRW_ENVS} $<TARGET_FILE:test_conv2d> ${MIOPEN_TEST_FLOAT_ARG} --verbose --input  1 128 56 56 --weights 1 128 5 5 --pads_strides_dilations 0 0 2 2 1 1 ${ARGS_NHWC_WRW}
)

set(DYNAMIC_IMPLICITGEMM_DLOPS_NCHWC_FWD_ENVS
    ${DYNAMIC_IMPLICITGEMM_COMMON}
    MIOPEN_DEBUG_FIND_ONLY_SOLVER=ConvAsmImplicitGemmGTCDynamicFwdDlopsNCHWC)

set(ARGS_NCHWC_NCHWC_FWD_FP16x4
    --cmode convfp16
    --disable-backward-data
    --disable-backward-weights
    --in_layout NCHW
    --fil_layout NCHW
    --out_layout NCHW
    --tensor_vect 1
    --vector_length 4)

set(ARGS_NCHWC_NCHWC_FWD_FP16x8
    --cmode convfp16
    --disable-backward-data
    --disable-backward-weights
    --in_layout NCHW
    --fil_layout NCHW
    --out_layout NCHW
    --tensor_vect 1
    --vector_length 8)

set(ARGS_NCHWC_CHWNC_FWD_FP16x4
    --cmode convfp16
    --disable-backward-data
    --disable-backward-weights
    --in_layout NCHW
    --fil_layout CHWN
    --out_layout NCHW
    --tensor_vect 1
    --vector_length 4)

set(ARGS_NCHWC_CHWNC_FWD_FP16x8
    --cmode convfp16
    --disable-backward-data
    --disable-backward-weights
    --in_layout NCHW
    --fil_layout CHWN
    --out_layout NCHW
    --tensor_vect 1
    --vector_length 8)

add_custom_test(test_conv_igemm_dynamic_dlops_nchwc_nchwc_fwd_fp16x4 SKIP_UNLESS_ALL HALF_ENABLED FLOAT_DISABLED BF16_DISABLED GFX900_DISABLED GFX906_DISABLED GFX90A_DISABLED GFX908_DISABLED GFX103X_ENABLED SKIP_XNACK_ON
COMMAND ${DYNAMIC_IMPLICITGEMM_DLOPS_NCHWC_FWD_ENVS} $<TARGET_FILE:test_conv2d> ${MIOPEN_TEST_FLOAT_ARG} --verbose --input  1 8  10  10  --weights 8 8 3 3     --pads_strides_dilations 0 0 1 1 1 1 ${ARGS_NCHWC_NCHWC_FWD_FP16x4}
COMMAND ${DYNAMIC_IMPLICITGEMM_DLOPS_NCHWC_FWD_ENVS} $<TARGET_FILE:test_conv2d> ${MIOPEN_TEST_FLOAT_ARG} --verbose --input  32 160 73 73 --weights  64 160 1 1 --pads_strides_dilations 0 0 1 1 1 1 ${ARGS_NCHWC_NCHWC_FWD_FP16x4}
COMMAND ${DYNAMIC_IMPLICITGEMM_DLOPS_NCHWC_FWD_ENVS} $<TARGET_FILE:test_conv2d> ${MIOPEN_TEST_FLOAT_ARG} --verbose --input  16  64 56 56 --weights  64  64 1 1 --pads_strides_dilations 0 0 1 1 1 1 ${ARGS_NCHWC_NCHWC_FWD_FP16x4}
COMMAND ${DYNAMIC_IMPLICITGEMM_DLOPS_NCHWC_FWD_ENVS} $<TARGET_FILE:test_conv2d> ${MIOPEN_TEST_FLOAT_ARG} --verbose --input   2 256 40 52 --weights 256 256 1 1 --pads_strides_dilations 0 0 1 1 1 1 ${ARGS_NCHWC_NCHWC_FWD_FP16x4}
COMMAND ${DYNAMIC_IMPLICITGEMM_DLOPS_NCHWC_FWD_ENVS} $<TARGET_FILE:test_conv2d> ${MIOPEN_TEST_FLOAT_ARG} --verbose --input   2  64 32 28 --weights  64  64 1 1 --pads_strides_dilations 0 0 1 1 1 1 ${ARGS_NCHWC_NCHWC_FWD_FP16x4}
COMMAND ${DYNAMIC_IMPLICITGEMM_DLOPS_NCHWC_FWD_ENVS} $<TARGET_FILE:test_conv2d> ${MIOPEN_TEST_FLOAT_ARG} --verbose --input  32 128 14 14 --weights  64 128 1 1 --pads_strides_dilations 0 0 2 2 1 1 ${ARGS_NCHWC_NCHWC_FWD_FP16x4}
COMMAND ${DYNAMIC_IMPLICITGEMM_DLOPS_NCHWC_FWD_ENVS} $<TARGET_FILE:test_conv2d> ${MIOPEN_TEST_FLOAT_ARG} --verbose --input  64  64 17 17 --weights 192  64 1 7 --pads_strides_dilations 0 3 1 1 1 1 ${ARGS_NCHWC_NCHWC_FWD_FP16x4}
COMMAND ${DYNAMIC_IMPLICITGEMM_DLOPS_NCHWC_FWD_ENVS} $<TARGET_FILE:test_conv2d> ${MIOPEN_TEST_FLOAT_ARG} --verbose --input  64  64 17 17 --weights 192  64 7 1 --pads_strides_dilations 3 0 1 1 1 1 ${ARGS_NCHWC_NCHWC_FWD_FP16x4}
COMMAND ${DYNAMIC_IMPLICITGEMM_DLOPS_NCHWC_FWD_ENVS} $<TARGET_FILE:test_conv2d> ${MIOPEN_TEST_FLOAT_ARG} --verbose --input   4 128 28 28 --weights 128 128 2 2 --pads_strides_dilations 0 0 2 2 1 1 ${ARGS_NCHWC_NCHWC_FWD_FP16x4}
COMMAND ${DYNAMIC_IMPLICITGEMM_DLOPS_NCHWC_FWD_ENVS} $<TARGET_FILE:test_conv2d> ${MIOPEN_TEST_FLOAT_ARG} --verbose --input  32 128  8  8 --weights 192 128 3 1 --pads_strides_dilations 1 0 1 1 1 1 ${ARGS_NCHWC_NCHWC_FWD_FP16x4}
COMMAND ${DYNAMIC_IMPLICITGEMM_DLOPS_NCHWC_FWD_ENVS} $<TARGET_FILE:test_conv2d> ${MIOPEN_TEST_FLOAT_ARG} --verbose --input  64 192 17 17 --weights 160 192 3 3 --pads_strides_dilations 0 0 2 2 1 1 ${ARGS_NCHWC_NCHWC_FWD_FP16x4}
COMMAND ${DYNAMIC_IMPLICITGEMM_DLOPS_NCHWC_FWD_ENVS} $<TARGET_FILE:test_conv2d> ${MIOPEN_TEST_FLOAT_ARG} --verbose --input  64  32 73 73 --weights  64  32 3 3 --pads_strides_dilations 1 1 1 1 1 1 ${ARGS_NCHWC_NCHWC_FWD_FP16x4}
COMMAND ${DYNAMIC_IMPLICITGEMM_DLOPS_NCHWC_FWD_ENVS} $<TARGET_FILE:test_conv2d> ${MIOPEN_TEST_FLOAT_ARG} --verbose --input  16  64 56 56 --weights  64  64 3 3 --pads_strides_dilations 1 1 1 1 1 1 ${ARGS_NCHWC_NCHWC_FWD_FP16x4}
COMMAND ${DYNAMIC_IMPLICITGEMM_DLOPS_NCHWC_FWD_ENVS} $<TARGET_FILE:test_conv2d> ${MIOPEN_TEST_FLOAT_ARG} --verbose --input  16  16 25 25 --weights  64  16 3 3 --pads_strides_dilations 0 0 1 1 1 1 ${ARGS_NCHWC_NCHWC_FWD_FP16x4}
COMMAND ${DYNAMIC_IMPLICITGEMM_DLOPS_NCHWC_FWD_ENVS} $<TARGET_FILE:test_conv2d> ${MIOPEN_TEST_FLOAT_ARG} --verbose --input  4  32 79 141 --weights 64  32 5 10 --pads_strides_dilations 0 0 2 2 1 1 ${ARGS_NCHWC_NCHWC_FWD_FP16x4}
COMMAND ${DYNAMIC_IMPLICITGEMM_DLOPS_NCHWC_FWD_ENVS} $<TARGET_FILE:test_conv2d> ${MIOPEN_TEST_FLOAT_ARG} --verbose --input  400  256 7 7 --weights 1024 256 7 7 --pads_strides_dilations 0 0 1 1 1 1 ${ARGS_NCHWC_NCHWC_FWD_FP16x4}
COMMAND ${DYNAMIC_IMPLICITGEMM_DLOPS_NCHWC_FWD_ENVS} $<TARGET_FILE:test_conv2d> ${MIOPEN_TEST_FLOAT_ARG} --verbose --input  400  256 1 1 --weights 1024 256 1 1 --pads_strides_dilations 0 0 1 1 1 1 ${ARGS_NCHWC_NCHWC_FWD_FP16x4}
)

add_custom_test(test_conv_igemm_dynamic_dlops_nchwc_chwnc_fwd_fp16x4 SKIP_UNLESS_ALL HALF_ENABLED FLOAT_DISABLED BF16_DISABLED GFX900_DISABLED GFX906_DISABLED GFX90A_DISABLED GFX908_DISABLED GFX94X_ENABLED GFX103X_ENABLED SKIP_XNACK_ON
COMMAND ${DYNAMIC_IMPLICITGEMM_DLOPS_NCHWC_FWD_ENVS} $<TARGET_FILE:test_conv2d> ${MIOPEN_TEST_FLOAT_ARG} --verbose --input  64 256  7  7 --weights 256 3 3  128  --pads_strides_dilations 0 0 1 1 1 1 ${ARGS_NCHWC_CHWNC_FWD_FP16x4}
COMMAND ${DYNAMIC_IMPLICITGEMM_DLOPS_NCHWC_FWD_ENVS} $<TARGET_FILE:test_conv2d> ${MIOPEN_TEST_FLOAT_ARG} --verbose --input  32 160 73 73 --weights 160 1 1   64  --pads_strides_dilations 0 0 1 1 1 1 ${ARGS_NCHWC_CHWNC_FWD_FP16x4}
COMMAND ${DYNAMIC_IMPLICITGEMM_DLOPS_NCHWC_FWD_ENVS} $<TARGET_FILE:test_conv2d> ${MIOPEN_TEST_FLOAT_ARG} --verbose --input  16  64 56 56 --weights  64 1 1   64  --pads_strides_dilations 0 0 1 1 1 1 ${ARGS_NCHWC_CHWNC_FWD_FP16x4}
COMMAND ${DYNAMIC_IMPLICITGEMM_DLOPS_NCHWC_FWD_ENVS} $<TARGET_FILE:test_conv2d> ${MIOPEN_TEST_FLOAT_ARG} --verbose --input   2 256 40 52 --weights 256 1 1  256  --pads_strides_dilations 0 0 1 1 1 1 ${ARGS_NCHWC_CHWNC_FWD_FP16x4}
COMMAND ${DYNAMIC_IMPLICITGEMM_DLOPS_NCHWC_FWD_ENVS} $<TARGET_FILE:test_conv2d> ${MIOPEN_TEST_FLOAT_ARG} --verbose --input   2  64 32 28 --weights  64 1 1   64  --pads_strides_dilations 0 0 1 1 1 1 ${ARGS_NCHWC_CHWNC_FWD_FP16x4}
COMMAND ${DYNAMIC_IMPLICITGEMM_DLOPS_NCHWC_FWD_ENVS} $<TARGET_FILE:test_conv2d> ${MIOPEN_TEST_FLOAT_ARG} --verbose --input  32 128 14 14 --weights 128 1 1   64  --pads_strides_dilations 0 0 2 2 1 1 ${ARGS_NCHWC_CHWNC_FWD_FP16x4}
COMMAND ${DYNAMIC_IMPLICITGEMM_DLOPS_NCHWC_FWD_ENVS} $<TARGET_FILE:test_conv2d> ${MIOPEN_TEST_FLOAT_ARG} --verbose --input  64  64 17 17 --weights  64 3 7  192  --pads_strides_dilations 0 3 1 1 1 1 ${ARGS_NCHWC_CHWNC_FWD_FP16x4}
COMMAND ${DYNAMIC_IMPLICITGEMM_DLOPS_NCHWC_FWD_ENVS} $<TARGET_FILE:test_conv2d> ${MIOPEN_TEST_FLOAT_ARG} --verbose --input  64  64 17 17 --weights  64 7 1  192  --pads_strides_dilations 3 0 1 1 1 1 ${ARGS_NCHWC_CHWNC_FWD_FP16x4}
COMMAND ${DYNAMIC_IMPLICITGEMM_DLOPS_NCHWC_FWD_ENVS} $<TARGET_FILE:test_conv2d> ${MIOPEN_TEST_FLOAT_ARG} --verbose --input   4 128 28 28 --weights 128 2 2  128  --pads_strides_dilations 0 0 2 2 1 1 ${ARGS_NCHWC_CHWNC_FWD_FP16x4}
COMMAND ${DYNAMIC_IMPLICITGEMM_DLOPS_NCHWC_FWD_ENVS} $<TARGET_FILE:test_conv2d> ${MIOPEN_TEST_FLOAT_ARG} --verbose --input  32 128  8  8 --weights 128 3 1  192  --pads_strides_dilations 1 0 1 1 1 1 ${ARGS_NCHWC_CHWNC_FWD_FP16x4}
COMMAND ${DYNAMIC_IMPLICITGEMM_DLOPS_NCHWC_FWD_ENVS} $<TARGET_FILE:test_conv2d> ${MIOPEN_TEST_FLOAT_ARG} --verbose --input  64 192 17 17 --weights 192 3 3  160  --pads_strides_dilations 0 0 2 2 1 1 ${ARGS_NCHWC_CHWNC_FWD_FP16x4}
COMMAND ${DYNAMIC_IMPLICITGEMM_DLOPS_NCHWC_FWD_ENVS} $<TARGET_FILE:test_conv2d> ${MIOPEN_TEST_FLOAT_ARG} --verbose --input  64  32 73 73 --weights  32 3 3   64  --pads_strides_dilations 1 1 1 1 1 1 ${ARGS_NCHWC_CHWNC_FWD_FP16x4}
COMMAND ${DYNAMIC_IMPLICITGEMM_DLOPS_NCHWC_FWD_ENVS} $<TARGET_FILE:test_conv2d> ${MIOPEN_TEST_FLOAT_ARG} --verbose --input  16  64 56 56 --weights  64 3 3   64  --pads_strides_dilations 1 1 1 1 1 1 ${ARGS_NCHWC_CHWNC_FWD_FP16x4}
COMMAND ${DYNAMIC_IMPLICITGEMM_DLOPS_NCHWC_FWD_ENVS} $<TARGET_FILE:test_conv2d> ${MIOPEN_TEST_FLOAT_ARG} --verbose --input  16  16 25 25 --weights  16 3 3   64  --pads_strides_dilations 0 0 1 1 1 1 ${ARGS_NCHWC_CHWNC_FWD_FP16x4}
COMMAND ${DYNAMIC_IMPLICITGEMM_DLOPS_NCHWC_FWD_ENVS} $<TARGET_FILE:test_conv2d> ${MIOPEN_TEST_FLOAT_ARG} --verbose --input  4  32 79 141 --weights  32 5 10  64  --pads_strides_dilations 0 0 2 2 1 1 ${ARGS_NCHWC_CHWNC_FWD_FP16x4}
COMMAND ${DYNAMIC_IMPLICITGEMM_DLOPS_NCHWC_FWD_ENVS} $<TARGET_FILE:test_conv2d> ${MIOPEN_TEST_FLOAT_ARG} --verbose --input  400  256 7 7 --weights 256 7 7 1024  --pads_strides_dilations 0 0 1 1 1 1 ${ARGS_NCHWC_CHWNC_FWD_FP16x4}
COMMAND ${DYNAMIC_IMPLICITGEMM_DLOPS_NCHWC_FWD_ENVS} $<TARGET_FILE:test_conv2d> ${MIOPEN_TEST_FLOAT_ARG} --verbose --input  400  256 1 1 --weights 256 1 1 1024  --pads_strides_dilations 0 0 1 1 1 1 ${ARGS_NCHWC_CHWNC_FWD_FP16x4}
)

add_custom_test(test_conv_igemm_dynamic_dlops_nchwc_nchwc_fwd_fp16x8 SKIP_UNLESS_ALL HALF_ENABLED FLOAT_DISABLED BF16_DISABLED GFX900_DISABLED GFX906_DISABLED GFX90A_DISABLED GFX908_DISABLED GFX103X_ENABLED SKIP_XNACK_ON
COMMAND ${DYNAMIC_IMPLICITGEMM_DLOPS_NCHWC_FWD_ENVS} $<TARGET_FILE:test_conv2d> ${MIOPEN_TEST_FLOAT_ARG} --verbose --input  1 8  10  10  --weights 8 8 3 3     --pads_strides_dilations 0 0 1 1 1 1 ${ARGS_NCHWC_NCHWC_FWD_FP16x8}
COMMAND ${DYNAMIC_IMPLICITGEMM_DLOPS_NCHWC_FWD_ENVS} $<TARGET_FILE:test_conv2d> ${MIOPEN_TEST_FLOAT_ARG} --verbose --input  32 160 73 73 --weights  64 160 1 1 --pads_strides_dilations 0 0 1 1 1 1 ${ARGS_NCHWC_NCHWC_FWD_FP16x8}
COMMAND ${DYNAMIC_IMPLICITGEMM_DLOPS_NCHWC_FWD_ENVS} $<TARGET_FILE:test_conv2d> ${MIOPEN_TEST_FLOAT_ARG} --verbose --input  16  64 56 56 --weights  64  64 1 1 --pads_strides_dilations 0 0 1 1 1 1 ${ARGS_NCHWC_NCHWC_FWD_FP16x8}
COMMAND ${DYNAMIC_IMPLICITGEMM_DLOPS_NCHWC_FWD_ENVS} $<TARGET_FILE:test_conv2d> ${MIOPEN_TEST_FLOAT_ARG} --verbose --input   2 256 40 52 --weights 256 256 1 1 --pads_strides_dilations 0 0 1 1 1 1 ${ARGS_NCHWC_NCHWC_FWD_FP16x8}
COMMAND ${DYNAMIC_IMPLICITGEMM_DLOPS_NCHWC_FWD_ENVS} $<TARGET_FILE:test_conv2d> ${MIOPEN_TEST_FLOAT_ARG} --verbose --input   2  64 32 28 --weights  64  64 1 1 --pads_strides_dilations 0 0 1 1 1 1 ${ARGS_NCHWC_NCHWC_FWD_FP16x8}
COMMAND ${DYNAMIC_IMPLICITGEMM_DLOPS_NCHWC_FWD_ENVS} $<TARGET_FILE:test_conv2d> ${MIOPEN_TEST_FLOAT_ARG} --verbose --input  32 128 14 14 --weights  64 128 1 1 --pads_strides_dilations 0 0 2 2 1 1 ${ARGS_NCHWC_NCHWC_FWD_FP16x8}
COMMAND ${DYNAMIC_IMPLICITGEMM_DLOPS_NCHWC_FWD_ENVS} $<TARGET_FILE:test_conv2d> ${MIOPEN_TEST_FLOAT_ARG} --verbose --input  64  64 17 17 --weights 192  64 1 7 --pads_strides_dilations 0 3 1 1 1 1 ${ARGS_NCHWC_NCHWC_FWD_FP16x8}
COMMAND ${DYNAMIC_IMPLICITGEMM_DLOPS_NCHWC_FWD_ENVS} $<TARGET_FILE:test_conv2d> ${MIOPEN_TEST_FLOAT_ARG} --verbose --input  64  64 17 17 --weights 192  64 7 1 --pads_strides_dilations 3 0 1 1 1 1 ${ARGS_NCHWC_NCHWC_FWD_FP16x8}
COMMAND ${DYNAMIC_IMPLICITGEMM_DLOPS_NCHWC_FWD_ENVS} $<TARGET_FILE:test_conv2d> ${MIOPEN_TEST_FLOAT_ARG} --verbose --input   4 128 28 28 --weights 128 128 2 2 --pads_strides_dilations 0 0 2 2 1 1 ${ARGS_NCHWC_NCHWC_FWD_FP16x8}
COMMAND ${DYNAMIC_IMPLICITGEMM_DLOPS_NCHWC_FWD_ENVS} $<TARGET_FILE:test_conv2d> ${MIOPEN_TEST_FLOAT_ARG} --verbose --input  32 128  8  8 --weights 192 128 3 1 --pads_strides_dilations 1 0 1 1 1 1 ${ARGS_NCHWC_NCHWC_FWD_FP16x8}
COMMAND ${DYNAMIC_IMPLICITGEMM_DLOPS_NCHWC_FWD_ENVS} $<TARGET_FILE:test_conv2d> ${MIOPEN_TEST_FLOAT_ARG} --verbose --input  64 192 17 17 --weights 160 192 3 3 --pads_strides_dilations 0 0 2 2 1 1 ${ARGS_NCHWC_NCHWC_FWD_FP16x8}
COMMAND ${DYNAMIC_IMPLICITGEMM_DLOPS_NCHWC_FWD_ENVS} $<TARGET_FILE:test_conv2d> ${MIOPEN_TEST_FLOAT_ARG} --verbose --input  64  32 73 73 --weights  64  32 3 3 --pads_strides_dilations 1 1 1 1 1 1 ${ARGS_NCHWC_NCHWC_FWD_FP16x8}
COMMAND ${DYNAMIC_IMPLICITGEMM_DLOPS_NCHWC_FWD_ENVS} $<TARGET_FILE:test_conv2d> ${MIOPEN_TEST_FLOAT_ARG} --verbose --input  16  64 56 56 --weights  64  64 3 3 --pads_strides_dilations 1 1 1 1 1 1 ${ARGS_NCHWC_NCHWC_FWD_FP16x8}
COMMAND ${DYNAMIC_IMPLICITGEMM_DLOPS_NCHWC_FWD_ENVS} $<TARGET_FILE:test_conv2d> ${MIOPEN_TEST_FLOAT_ARG} --verbose --input  16  16 25 25 --weights  64  16 3 3 --pads_strides_dilations 0 0 1 1 1 1 ${ARGS_NCHWC_NCHWC_FWD_FP16x8}
COMMAND ${DYNAMIC_IMPLICITGEMM_DLOPS_NCHWC_FWD_ENVS} $<TARGET_FILE:test_conv2d> ${MIOPEN_TEST_FLOAT_ARG} --verbose --input  4  32 79 141 --weights 64  32 5 10 --pads_strides_dilations 0 0 2 2 1 1 ${ARGS_NCHWC_NCHWC_FWD_FP16x8}
COMMAND ${DYNAMIC_IMPLICITGEMM_DLOPS_NCHWC_FWD_ENVS} $<TARGET_FILE:test_conv2d> ${MIOPEN_TEST_FLOAT_ARG} --verbose --input  400  256 7 7 --weights 1024 256 7 7 --pads_strides_dilations 0 0 1 1 1 1 ${ARGS_NCHWC_NCHWC_FWD_FP16x8}
COMMAND ${DYNAMIC_IMPLICITGEMM_DLOPS_NCHWC_FWD_ENVS} $<TARGET_FILE:test_conv2d> ${MIOPEN_TEST_FLOAT_ARG} --verbose --input  400  256 1 1 --weights 1024 256 1 1 --pads_strides_dilations 0 0 1 1 1 1 ${ARGS_NCHWC_NCHWC_FWD_FP16x8}
)

add_custom_test(test_conv_igemm_dynamic_dlops_nchwc_chwnc_fwd_fp16x8 SKIP_UNLESS_ALL HALF_ENABLED FLOAT_DISABLED BF16_DISABLED GFX900_DISABLED GFX906_DISABLED GFX90A_DISABLED GFX908_DISABLED GFX94X_ENABLED GFX103X_ENABLED SKIP_XNACK_ON
COMMAND ${DYNAMIC_IMPLICITGEMM_DLOPS_NCHWC_FWD_ENVS} $<TARGET_FILE:test_conv2d> ${MIOPEN_TEST_FLOAT_ARG} --verbose --input  64 256  7  7 --weights 256 1 1  128  --pads_strides_dilations 0 0 1 1 1 1 ${ARGS_NCHWC_CHWNC_FWD_FP16x8}
COMMAND ${DYNAMIC_IMPLICITGEMM_DLOPS_NCHWC_FWD_ENVS} $<TARGET_FILE:test_conv2d> ${MIOPEN_TEST_FLOAT_ARG} --verbose --input  32 160 73 73 --weights 160 1 1   64  --pads_strides_dilations 0 0 1 1 1 1 ${ARGS_NCHWC_CHWNC_FWD_FP16x8}
COMMAND ${DYNAMIC_IMPLICITGEMM_DLOPS_NCHWC_FWD_ENVS} $<TARGET_FILE:test_conv2d> ${MIOPEN_TEST_FLOAT_ARG} --verbose --input  16  64 56 56 --weights  64 1 1   64  --pads_strides_dilations 0 0 1 1 1 1 ${ARGS_NCHWC_CHWNC_FWD_FP16x8}
COMMAND ${DYNAMIC_IMPLICITGEMM_DLOPS_NCHWC_FWD_ENVS} $<TARGET_FILE:test_conv2d> ${MIOPEN_TEST_FLOAT_ARG} --verbose --input   2 256 40 52 --weights 256 1 1  256  --pads_strides_dilations 0 0 1 1 1 1 ${ARGS_NCHWC_CHWNC_FWD_FP16x8}
COMMAND ${DYNAMIC_IMPLICITGEMM_DLOPS_NCHWC_FWD_ENVS} $<TARGET_FILE:test_conv2d> ${MIOPEN_TEST_FLOAT_ARG} --verbose --input   2  64 32 28 --weights  64 1 1   64  --pads_strides_dilations 0 0 1 1 1 1 ${ARGS_NCHWC_CHWNC_FWD_FP16x8}
COMMAND ${DYNAMIC_IMPLICITGEMM_DLOPS_NCHWC_FWD_ENVS} $<TARGET_FILE:test_conv2d> ${MIOPEN_TEST_FLOAT_ARG} --verbose --input  32 128 14 14 --weights 128 1 1   64  --pads_strides_dilations 0 0 2 2 1 1 ${ARGS_NCHWC_CHWNC_FWD_FP16x8}
COMMAND ${DYNAMIC_IMPLICITGEMM_DLOPS_NCHWC_FWD_ENVS} $<TARGET_FILE:test_conv2d> ${MIOPEN_TEST_FLOAT_ARG} --verbose --input  64  64 17 17 --weights  64 1 7  192  --pads_strides_dilations 0 3 1 1 1 1 ${ARGS_NCHWC_CHWNC_FWD_FP16x8}
COMMAND ${DYNAMIC_IMPLICITGEMM_DLOPS_NCHWC_FWD_ENVS} $<TARGET_FILE:test_conv2d> ${MIOPEN_TEST_FLOAT_ARG} --verbose --input  64  64 17 17 --weights  64 7 1  192  --pads_strides_dilations 3 0 1 1 1 1 ${ARGS_NCHWC_CHWNC_FWD_FP16x8}
COMMAND ${DYNAMIC_IMPLICITGEMM_DLOPS_NCHWC_FWD_ENVS} $<TARGET_FILE:test_conv2d> ${MIOPEN_TEST_FLOAT_ARG} --verbose --input   4 128 28 28 --weights 128 2 2  128  --pads_strides_dilations 0 0 2 2 1 1 ${ARGS_NCHWC_CHWNC_FWD_FP16x8}
COMMAND ${DYNAMIC_IMPLICITGEMM_DLOPS_NCHWC_FWD_ENVS} $<TARGET_FILE:test_conv2d> ${MIOPEN_TEST_FLOAT_ARG} --verbose --input  32 128  8  8 --weights 128 3 1  192  --pads_strides_dilations 1 0 1 1 1 1 ${ARGS_NCHWC_CHWNC_FWD_FP16x8}
COMMAND ${DYNAMIC_IMPLICITGEMM_DLOPS_NCHWC_FWD_ENVS} $<TARGET_FILE:test_conv2d> ${MIOPEN_TEST_FLOAT_ARG} --verbose --input  64 192 17 17 --weights 192 3 3  160  --pads_strides_dilations 0 0 2 2 1 1 ${ARGS_NCHWC_CHWNC_FWD_FP16x8}
COMMAND ${DYNAMIC_IMPLICITGEMM_DLOPS_NCHWC_FWD_ENVS} $<TARGET_FILE:test_conv2d> ${MIOPEN_TEST_FLOAT_ARG} --verbose --input  64  32 73 73 --weights  32 3 3   64  --pads_strides_dilations 1 1 1 1 1 1 ${ARGS_NCHWC_CHWNC_FWD_FP16x8}
COMMAND ${DYNAMIC_IMPLICITGEMM_DLOPS_NCHWC_FWD_ENVS} $<TARGET_FILE:test_conv2d> ${MIOPEN_TEST_FLOAT_ARG} --verbose --input  16  64 56 56 --weights  64 3 3   64  --pads_strides_dilations 1 1 1 1 1 1 ${ARGS_NCHWC_CHWNC_FWD_FP16x8}
COMMAND ${DYNAMIC_IMPLICITGEMM_DLOPS_NCHWC_FWD_ENVS} $<TARGET_FILE:test_conv2d> ${MIOPEN_TEST_FLOAT_ARG} --verbose --input  16  16 25 25 --weights  16 3 3   64  --pads_strides_dilations 0 0 1 1 1 1 ${ARGS_NCHWC_CHWNC_FWD_FP16x8}
COMMAND ${DYNAMIC_IMPLICITGEMM_DLOPS_NCHWC_FWD_ENVS} $<TARGET_FILE:test_conv2d> ${MIOPEN_TEST_FLOAT_ARG} --verbose --input  4  32 79 141 --weights 32 5 10  64   --pads_strides_dilations 0 0 2 2 1 1 ${ARGS_NCHWC_CHWNC_FWD_FP16x8}
COMMAND ${DYNAMIC_IMPLICITGEMM_DLOPS_NCHWC_FWD_ENVS} $<TARGET_FILE:test_conv2d> ${MIOPEN_TEST_FLOAT_ARG} --verbose --input  400  256 7 7 --weights  256 7 7 1024 --pads_strides_dilations 0 0 1 1 1 1 ${ARGS_NCHWC_CHWNC_FWD_FP16x8}
COMMAND ${DYNAMIC_IMPLICITGEMM_DLOPS_NCHWC_FWD_ENVS} $<TARGET_FILE:test_conv2d> ${MIOPEN_TEST_FLOAT_ARG} --verbose --input  400  256 1 1 --weights  256 1 1 1024 --pads_strides_dilations 0 0 1 1 1 1 ${ARGS_NCHWC_CHWNC_FWD_FP16x8}
)

add_custom_test(test_regression_half_mi100 SKIP_UNLESS_ALL FLOAT_DISABLED HALF_ENABLED GFX908_ENABLED GFX900_DISABLED GFX906_DISABLED GFX90A_DISABLED
# Regression test for SWDEV-291202
COMMAND MIOPEN_FIND_MODE=normal MIOPEN_DEBUG_FIND_ONLY_SOLVER=ConvHipImplicitGemmBwdDataV4R1Xdlops $<TARGET_FILE:test_conv2d> ${MIOPEN_TEST_FLOAT_ARG} --verbose --input  128  24 14 14 --weights 64  24 5 5 --pads_strides_dilations 2 2 1 1 1 1 --disable-forward --disable-backward-weights
)

add_custom_test(test_regression_float_mi100 SKIP_UNLESS_ALL GFX900_DISABLED GFX906_DISABLED GFX90A_DISABLED
# Regression test for SWDEV-305815 (issue 1206)
COMMAND ${IMPLICITGEMM_TESTING_ENV} MIOPEN_LOG_LEVEL=5 $<TARGET_FILE:test_conv2d> ${MIOPEN_TEST_FLOAT_ARG} --verbose --input 32 256 38 38 --weights 256 256 1 1 --pads_strides_dilations 0 0 1 1 1 1 --disable-forward --disable-backward-weights
)

# MIOPEN_DEBUG_CONV_CK_IGEMM_FWD_V6R1_DLOPS_NCHW is explicitly enabled due to the kernel is disabled by default via #2306
set(CONV_CK_IGEMM_FWD_V6R1_DLOPS_NCHW_ENV
    MIOPEN_FIND_MODE=normal
    MIOPEN_DEBUG_FIND_ONLY_SOLVER=ConvCkIgemmFwdV6r1DlopsNchw
    MIOPEN_DEBUG_CONV_CK_IGEMM_FWD_V6R1_DLOPS_NCHW=1)

# gfx908 disabled as a workaround for https://github.com/ROCmSoftwarePlatform/MIOpen/pull/1790/files?diff=split&w=1#r982923610
add_custom_test(test_conv_ck_igemm_fwd_v6r1_dlops_nchw FLOAT_ENABLED HALF_ENABLED BF16_DISABLED GFX908_DISABLED GFX103X_ENABLED SKIP_UNLESS_ALL
COMMAND ${CONV_CK_IGEMM_FWD_V6R1_DLOPS_NCHW_ENV}     $<TARGET_FILE:test_conv2d> ${MIOPEN_TEST_FLOAT_ARG} --verbose --input 128 1024 14 14  --weights 2048 1024 1 1 --pads_strides_dilations 0 0 2 2 1 1 --disable-backward-data --disable-backward-weights
COMMAND ${CONV_CK_IGEMM_FWD_V6R1_DLOPS_NCHW_ENV}     $<TARGET_FILE:test_conv2d> ${MIOPEN_TEST_FLOAT_ARG} --verbose --input 128  256 14 14  --weights  256 1024 1 1 --pads_strides_dilations 0 0 1 1 1 1 --disable-backward-data --disable-backward-weights
COMMAND ${CONV_CK_IGEMM_FWD_V6R1_DLOPS_NCHW_ENV}     $<TARGET_FILE:test_conv2d> ${MIOPEN_TEST_FLOAT_ARG} --verbose --input 128 1024 14 14  --weights  512 1024 1 1 --pads_strides_dilations 0 0 1 1 1 1 --disable-backward-data --disable-backward-weights
COMMAND ${CONV_CK_IGEMM_FWD_V6R1_DLOPS_NCHW_ENV}     $<TARGET_FILE:test_conv2d> ${MIOPEN_TEST_FLOAT_ARG} --verbose --input 128  128 28 28  --weights  128 1024 3 3 --pads_strides_dilations 1 1 1 1 1 1 --disable-backward-data --disable-backward-weights
COMMAND ${CONV_CK_IGEMM_FWD_V6R1_DLOPS_NCHW_ENV}     $<TARGET_FILE:test_conv2d> ${MIOPEN_TEST_FLOAT_ARG} --verbose --input 128  128 28 28  --weights  512  128 1 1 --pads_strides_dilations 0 0 1 1 1 1 --disable-backward-data --disable-backward-weights
COMMAND ${CONV_CK_IGEMM_FWD_V6R1_DLOPS_NCHW_ENV}     $<TARGET_FILE:test_conv2d> ${MIOPEN_TEST_FLOAT_ARG} --verbose --input 128  128 58 58  --weights  128  128 3 3 --pads_strides_dilations 1 1 1 1 1 1 --disable-backward-data --disable-backward-weights
COMMAND ${CONV_CK_IGEMM_FWD_V6R1_DLOPS_NCHW_ENV}     $<TARGET_FILE:test_conv2d> ${MIOPEN_TEST_FLOAT_ARG} --verbose --input 128 2048  7  7  --weights  512 2048 1 1 --pads_strides_dilations 0 0 1 1 1 1 --disable-backward-data --disable-backward-weights
COMMAND ${CONV_CK_IGEMM_FWD_V6R1_DLOPS_NCHW_ENV}     $<TARGET_FILE:test_conv2d> ${MIOPEN_TEST_FLOAT_ARG} --verbose --input 128  256 14 14  --weights 1024  256 1 1 --pads_strides_dilations 0 0 1 1 1 1 --disable-backward-data --disable-backward-weights
COMMAND ${CONV_CK_IGEMM_FWD_V6R1_DLOPS_NCHW_ENV}     $<TARGET_FILE:test_conv2d> ${MIOPEN_TEST_FLOAT_ARG} --verbose --input 128  256 14 14  --weights  256  256 3 3 --pads_strides_dilations 1 1 1 1 1 1 --disable-backward-data --disable-backward-weights
COMMAND ${CONV_CK_IGEMM_FWD_V6R1_DLOPS_NCHW_ENV}     $<TARGET_FILE:test_conv2d> ${MIOPEN_TEST_FLOAT_ARG} --verbose --input 128  256 30 30  --weights  256  256 3 3 --pads_strides_dilations 0 0 2 2 1 1 --disable-backward-data --disable-backward-weights
COMMAND ${CONV_CK_IGEMM_FWD_V6R1_DLOPS_NCHW_ENV}     $<TARGET_FILE:test_conv2d> ${MIOPEN_TEST_FLOAT_ARG} --verbose --input 128  256 56 56  --weights  128  256 1 1 --pads_strides_dilations 0 0 1 1 1 1 --disable-backward-data --disable-backward-weights
COMMAND ${CONV_CK_IGEMM_FWD_V6R1_DLOPS_NCHW_ENV}     $<TARGET_FILE:test_conv2d> ${MIOPEN_TEST_FLOAT_ARG} --verbose --input 128  256 56 56  --weights  512  256 1 1 --pads_strides_dilations 0 0 2 2 1 1 --disable-backward-data --disable-backward-weights
COMMAND ${CONV_CK_IGEMM_FWD_V6R1_DLOPS_NCHW_ENV}     $<TARGET_FILE:test_conv2d> ${MIOPEN_TEST_FLOAT_ARG} --verbose --input 128  256 56 56  --weights   64  256 1 1 --pads_strides_dilations 0 0 1 1 1 1 --disable-backward-data --disable-backward-weights
COMMAND ${CONV_CK_IGEMM_FWD_V6R1_DLOPS_NCHW_ENV}     $<TARGET_FILE:test_conv2d> ${MIOPEN_TEST_FLOAT_ARG} --verbose --input 128  512 16 16  --weights  512  512 3 3 --pads_strides_dilations 0 0 2 2 1 1 --disable-backward-data --disable-backward-weights
COMMAND ${CONV_CK_IGEMM_FWD_V6R1_DLOPS_NCHW_ENV}     $<TARGET_FILE:test_conv2d> ${MIOPEN_TEST_FLOAT_ARG} --verbose --input 128  512 28 28  --weights 1024  512 1 1 --pads_strides_dilations 0 0 2 2 1 1 --disable-backward-data --disable-backward-weights
COMMAND ${CONV_CK_IGEMM_FWD_V6R1_DLOPS_NCHW_ENV}     $<TARGET_FILE:test_conv2d> ${MIOPEN_TEST_FLOAT_ARG} --verbose --input 128  512 28 28  --weights  128  512 1 1 --pads_strides_dilations 0 0 1 1 1 1 --disable-backward-data --disable-backward-weights
COMMAND ${CONV_CK_IGEMM_FWD_V6R1_DLOPS_NCHW_ENV}     $<TARGET_FILE:test_conv2d> ${MIOPEN_TEST_FLOAT_ARG} --verbose --input 128  512 28 28  --weights  256  512 1 1 --pads_strides_dilations 0 0 1 1 1 1 --disable-backward-data --disable-backward-weights
COMMAND ${CONV_CK_IGEMM_FWD_V6R1_DLOPS_NCHW_ENV}     $<TARGET_FILE:test_conv2d> ${MIOPEN_TEST_FLOAT_ARG} --verbose --input 128  512  7  7  --weights 2048  512 1 1 --pads_strides_dilations 0 0 1 1 1 1 --disable-backward-data --disable-backward-weights
COMMAND ${CONV_CK_IGEMM_FWD_V6R1_DLOPS_NCHW_ENV}     $<TARGET_FILE:test_conv2d> ${MIOPEN_TEST_FLOAT_ARG} --verbose --input 128  512  7  7  --weights  512  512 3 3 --pads_strides_dilations 1 1 1 1 1 1 --disable-backward-data --disable-backward-weights
COMMAND ${CONV_CK_IGEMM_FWD_V6R1_DLOPS_NCHW_ENV}     $<TARGET_FILE:test_conv2d> ${MIOPEN_TEST_FLOAT_ARG} --verbose --input 128   64 56 56  --weights  256   64 1 1 --pads_strides_dilations 0 0 1 1 1 1 --disable-backward-data --disable-backward-weights
COMMAND ${CONV_CK_IGEMM_FWD_V6R1_DLOPS_NCHW_ENV}     $<TARGET_FILE:test_conv2d> ${MIOPEN_TEST_FLOAT_ARG} --verbose --input 128   64 56 56  --weights   64   64 1 1 --pads_strides_dilations 0 0 1 1 1 1 --disable-backward-data --disable-backward-weights
COMMAND ${CONV_CK_IGEMM_FWD_V6R1_DLOPS_NCHW_ENV}     $<TARGET_FILE:test_conv2d> ${MIOPEN_TEST_FLOAT_ARG} --verbose --input 128   64 56 56  --weights   64   64 3 3 --pads_strides_dilations 1 1 1 1 1 1 --disable-backward-data --disable-backward-weights
)

add_custom_test(test_reduce_custom_fp32 GFX94X_ENABLED GFX103X_ENABLED GFX110X_ENABLED SKIP_UNLESS_ALL
COMMAND $<TARGET_FILE:test_reduce_test> ${MIOPEN_TEST_FLOAT_ARG} --scales 1 0 --CompType 1 --D 1024 30528 1 --I 0 --N 1 ---ReduceOp 0 --R 0 1 2 ${MIOPEN_TEST_FLAGS_ARGS}
)

add_custom_test(test_reduce_custom_fp32_fp16 HALF_ENABLED GFX94X_ENABLED GFX103X_ENABLED GFX110X_ENABLED SKIP_UNLESS_ALL
COMMAND $<TARGET_FILE:test_reduce_test> ${MIOPEN_TEST_FLOAT_ARG} --scales 1 0 --CompType 1 --D 8 2 1 --I 0 --N 1 ---ReduceOp 0 --R 0 1 2 ${MIOPEN_TEST_FLAGS_ARGS}
COMMAND $<TARGET_FILE:test_reduce_test> ${MIOPEN_TEST_FLOAT_ARG} --scales 1 0 --CompType 1 --D 160 10 1 --I 0 --N 1 ---ReduceOp 0 --R 0 1 2 ${MIOPEN_TEST_FLAGS_ARGS}
COMMAND $<TARGET_FILE:test_reduce_test> ${MIOPEN_TEST_FLOAT_ARG} --scales 1 0 --CompType 1 --D 7 1024 1 --I 0 --N 1 ---ReduceOp 0 --R 0 1 2 ${MIOPEN_TEST_FLAGS_ARGS}
COMMAND $<TARGET_FILE:test_reduce_test> ${MIOPEN_TEST_FLOAT_ARG} --scales 1 0 --CompType 1 --D 3 1 1 --I 0 --N 1 ---ReduceOp 0 --R 0 1 2 ${MIOPEN_TEST_FLAGS_ARGS}
COMMAND $<TARGET_FILE:test_reduce_test> ${MIOPEN_TEST_FLOAT_ARG} --scales 1 0 --CompType 1 --D 3 1 1 --I 0 --N 1 ---ReduceOp 1 --R 0 1 2 ${MIOPEN_TEST_FLAGS_ARGS}
COMMAND $<TARGET_FILE:test_reduce_test> ${MIOPEN_TEST_FLOAT_ARG} --scales 1 0 --CompType 1 --D 3 1 1 --I 1 --N 1 ---ReduceOp 3 --R 0 1 2 ${MIOPEN_TEST_FLAGS_ARGS}
COMMAND $<TARGET_FILE:test_reduce_test> ${MIOPEN_TEST_FLOAT_ARG} --scales 1 0 --CompType 1 --D 3 2 1 --I 1 --N 1 ---ReduceOp 3 --R 1 2 ${MIOPEN_TEST_FLAGS_ARGS}
COMMAND $<TARGET_FILE:test_reduce_test> ${MIOPEN_TEST_FLOAT_ARG} --scales 1 0 --CompType 1 --D 6 2 1 --I 0 --N 1 ---ReduceOp 3 --R 1 2 ${MIOPEN_TEST_FLAGS_ARGS}
COMMAND $<TARGET_FILE:test_reduce_test> ${MIOPEN_TEST_FLOAT_ARG} --scales 1 0 --CompType 1 --D 6 2 1 --I 0 --N 1 ---ReduceOp 2 --R 1 2 ${MIOPEN_TEST_FLAGS_ARGS}
COMMAND $<TARGET_FILE:test_reduce_test> ${MIOPEN_TEST_FLOAT_ARG} --scales 1 0 --CompType 1 --D 2 2 1 --I 0 --N 1 ---ReduceOp 0 --R 1 2 ${MIOPEN_TEST_FLAGS_ARGS}
COMMAND $<TARGET_FILE:test_reduce_test> ${MIOPEN_TEST_FLOAT_ARG} --scales 1 0 --CompType 1 --D 4 3 1 --I 0 --N 1 ---ReduceOp 3 --R 1 2 ${MIOPEN_TEST_FLAGS_ARGS}
COMMAND $<TARGET_FILE:test_reduce_test> ${MIOPEN_TEST_FLOAT_ARG} --scales 1 0 --CompType 1 --D 3 4 1 --I 0 --N 1 ---ReduceOp 3 --R 1 2 ${MIOPEN_TEST_FLAGS_ARGS}
COMMAND $<TARGET_FILE:test_reduce_test> ${MIOPEN_TEST_FLOAT_ARG} --scales 1 0 --CompType 1 --D 3 4 1 --I 0 --N 1 ---ReduceOp 3 --R 0 2 ${MIOPEN_TEST_FLAGS_ARGS}
COMMAND $<TARGET_FILE:test_reduce_test> ${MIOPEN_TEST_FLOAT_ARG} --scales 1 0 --CompType 1 --D 2048 32 1 --I 0 --N 1 ---ReduceOp 3 --R 0 2 ${MIOPEN_TEST_FLAGS_ARGS}
COMMAND $<TARGET_FILE:test_reduce_test> ${MIOPEN_TEST_FLOAT_ARG} --scales 1 0 --CompType 1 --D 4 3 1 --I 0 --N 1 ---ReduceOp 2 --R 1 2 ${MIOPEN_TEST_FLAGS_ARGS}
COMMAND $<TARGET_FILE:test_reduce_test> ${MIOPEN_TEST_FLOAT_ARG} --scales 1 0 --CompType 1 --D 3 4 1 --I 0 --N 1 ---ReduceOp 2 --R 0 2 ${MIOPEN_TEST_FLAGS_ARGS}
COMMAND $<TARGET_FILE:test_reduce_test> ${MIOPEN_TEST_FLOAT_ARG} --scales 1 0 --CompType 1 --D 2048 32 1 --I 0 --N 1 ---ReduceOp 2 --R 0 2 ${MIOPEN_TEST_FLAGS_ARGS}
COMMAND $<TARGET_FILE:test_reduce_test> ${MIOPEN_TEST_FLOAT_ARG} --scales 1 0 --CompType 1 --D 3 4 1 --I 0 --N 1 ---ReduceOp 2 --R 0 2 ${MIOPEN_TEST_FLAGS_ARGS}
COMMAND $<TARGET_FILE:test_reduce_test> ${MIOPEN_TEST_FLOAT_ARG} --scales 1 0 --CompType 1 --D 12 11 1 --I 0 --N 1 ---ReduceOp 0 --R 0 1 2 ${MIOPEN_TEST_FLAGS_ARGS}
COMMAND $<TARGET_FILE:test_reduce_test> ${MIOPEN_TEST_FLOAT_ARG} --scales 1 0 --CompType 1 --D 13 4 7 7 --I 0 --N 1 ---ReduceOp 0 --R 0 1 2 3 ${MIOPEN_TEST_FLAGS_ARGS}
COMMAND $<TARGET_FILE:test_reduce_test> ${MIOPEN_TEST_FLOAT_ARG} --scales 1 0 --CompType 1 --D 64 3 280 81 --I 0 --N 0 --ReduceOp 0 --R 0 ${MIOPEN_TEST_FLAGS_ARGS}
)

if(MIOPEN_TEST_DEEPBENCH)
    add_custom_test(test_deepbench_conv GFX94X_ENABLED GFX103X_ENABLED GFX110X_ENABLED
    COMMAND	$<TARGET_FILE:test_conv2d>	--verbose	--input	4	1	161	700	--weights	32	1	5	20	--pads_strides_dilations	0	0	2	2	1	1
    COMMAND	$<TARGET_FILE:test_conv2d>	--verbose	--input	8	1	161	700	--weights	32	1	5	20	--pads_strides_dilations	0	0	2	2	1	1
    COMMAND	$<TARGET_FILE:test_conv2d>	--verbose	--input	16	1	161	700	--weights	32	1	5	20	--pads_strides_dilations	0	0	2	2	1	1
    COMMAND	$<TARGET_FILE:test_conv2d>	--verbose	--input	32	1	161	700	--weights	32	1	5	20	--pads_strides_dilations	0	0	2	2	1	1
    COMMAND	$<TARGET_FILE:test_conv2d>	--verbose	--input	4	32	79	341	--weights	32	32	5	10	--pads_strides_dilations	0	0	2	2	1	1
    COMMAND	$<TARGET_FILE:test_conv2d>	--verbose	--input	8	32	79	341	--weights	32	32	5	10	--pads_strides_dilations	0	0	2	2	1	1
    COMMAND	$<TARGET_FILE:test_conv2d>	--verbose	--input	16	32	79	341	--weights	32	32	5	10	--pads_strides_dilations	0	0	2	2	1	1
    COMMAND	$<TARGET_FILE:test_conv2d>	--verbose	--input	32	32	79	341	--weights	32	32	5	10	--pads_strides_dilations	0	0	2	2	1	1
    COMMAND	$<TARGET_FILE:test_conv2d>	--verbose	--input	16	1	48	480	--weights	16	1	3	3	--pads_strides_dilations	1	1	1	1	1	1
    COMMAND	$<TARGET_FILE:test_conv2d>	--verbose	--input	16	16	24	240	--weights	32	16	3	3	--pads_strides_dilations	1	1	1	1	1	1
    COMMAND	$<TARGET_FILE:test_conv2d>	--verbose	--input	16	32	12	120	--weights	64	32	3	3	--pads_strides_dilations	1	1	1	1	1	1
    COMMAND	$<TARGET_FILE:test_conv2d>	--verbose	--input	16	64	6	60	--weights	128	64	3	3	--pads_strides_dilations	1	1	1	1	1	1
    COMMAND	$<TARGET_FILE:test_conv2d>	--verbose	--input	8	3	108	108	--weights	64	3	3	3	--pads_strides_dilations	1	1	2	2	1	1
    COMMAND	$<TARGET_FILE:test_conv2d>	--verbose	--input	8	64	54	54	--weights	64	64	3	3	--pads_strides_dilations	1	1	1	1	1	1
    COMMAND	$<TARGET_FILE:test_conv2d>	--verbose	--input	8	128	27	27	--weights	128	128	3	3	--pads_strides_dilations	1	1	1	1	1	1
    COMMAND	$<TARGET_FILE:test_conv2d>	--verbose	--input	8	128	14	14	--weights	256	128	3	3	--pads_strides_dilations	1	1	1	1	1	1
    COMMAND	$<TARGET_FILE:test_conv2d>	--verbose	--input	8	256	7	7	--weights	512	256	3	3	--pads_strides_dilations	1	1	1	1	1	1
    COMMAND	$<TARGET_FILE:test_conv2d>	--verbose	--input	8	3	224	224	--weights	64	3	3	3	--pads_strides_dilations	1	1	1	1	1	1
    COMMAND	$<TARGET_FILE:test_conv2d>	--verbose	--input	8	64	112	112	--weights	128	64	3	3	--pads_strides_dilations	1	1	1	1	1	1
    COMMAND	$<TARGET_FILE:test_conv2d>	--verbose	--input	8	128	56	56	--weights	256	128	3	3	--pads_strides_dilations	1	1	1	1	1	1
    COMMAND	$<TARGET_FILE:test_conv2d>	--verbose	--input	8	256	28	28	--weights	512	256	3	3	--pads_strides_dilations	1	1	1	1	1	1
    COMMAND	$<TARGET_FILE:test_conv2d>	--verbose	--input	8	512	14	14	--weights	512	512	3	3	--pads_strides_dilations	1	1	1	1	1	1
    COMMAND	$<TARGET_FILE:test_conv2d>	--verbose	--input	8	512	7	7	--weights	512	512	3	3	--pads_strides_dilations	1	1	1	1	1	1
    COMMAND	$<TARGET_FILE:test_conv2d>	--verbose	--input	16	3	224	224	--weights	64	3	3	3	--pads_strides_dilations	1	1	1	1	1	1
    COMMAND	$<TARGET_FILE:test_conv2d>	--verbose	--input	16	64	112	112	--weights	128	64	3	3	--pads_strides_dilations	1	1	1	1	1	1
    COMMAND	$<TARGET_FILE:test_conv2d>	--verbose	--input	16	128	56	56	--weights	256	128	3	3	--pads_strides_dilations	1	1	1	1	1	1
    COMMAND	$<TARGET_FILE:test_conv2d>	--verbose	--input	16	256	28	28	--weights	512	256	3	3	--pads_strides_dilations	1	1	1	1	1	1
    COMMAND	$<TARGET_FILE:test_conv2d>	--verbose	--input	16	512	14	14	--weights	512	512	3	3	--pads_strides_dilations	1	1	1	1	1	1
    COMMAND	$<TARGET_FILE:test_conv2d>	--verbose	--input	16	512	7	7	--weights	512	512	3	3	--pads_strides_dilations	1	1	1	1	1	1
    COMMAND	$<TARGET_FILE:test_conv2d>	--verbose	--input	16	3	224	224	--weights	64	3	7	7	--pads_strides_dilations	3	3	2	2	1	1
    COMMAND	$<TARGET_FILE:test_conv2d>	--verbose	--input	16	192	28	28	--weights	32	192	5	5	--pads_strides_dilations	2	2	1	1	1	1
    COMMAND	$<TARGET_FILE:test_conv2d>	--verbose	--input	16	512	14	14	--weights	48	512	5	5	--pads_strides_dilations	2	2	1	1	1	1
    COMMAND	$<TARGET_FILE:test_conv2d>	--verbose	--input	16	832	7	7	--weights	128	832	5	5	--pads_strides_dilations	2	2	1	1	1	1
    COMMAND	$<TARGET_FILE:test_conv2d>	--verbose	--input	16	192	28	28	--weights	32	192	1	1	--pads_strides_dilations	0	0	1	1	1	1
    COMMAND	$<TARGET_FILE:test_conv2d>	--verbose	--input	16	512	14	14	--weights	48	512	1	1	--pads_strides_dilations	0	0	1	1	1	1
    COMMAND	$<TARGET_FILE:test_conv2d>	--verbose	--input	16	832	7	7	--weights	128	832	1	1	--pads_strides_dilations	0	0	1	1	1	1
    )
endif()

if(MIOPEN_TEST_CONV)
    add_custom_test(test_miopen_conv GFX94X_ENABLED GFX103X_ENABLED GFX110X_ENABLED
    COMMAND	$<TARGET_FILE:test_conv2d>	--verbose	--input	1	3	32	32	--weights	1	3	7	7	--pads_strides_dilations	1	1	1	1	1	1
    COMMAND	$<TARGET_FILE:test_conv2d>	--verbose	--input	1	3	227	227	--weights	1	3	7	7	--pads_strides_dilations	1	1	1	1	1	1
    COMMAND	$<TARGET_FILE:test_conv2d>	--verbose	--input	1	64	56	56	--weights	1	64	1	1	--pads_strides_dilations	0	0	2	2	1	1
    COMMAND	$<TARGET_FILE:test_conv2d>	--verbose	--input	1	3	32	32	--weights	1	3	3	3	--pads_strides_dilations	2	2	1	1	1	1
    COMMAND	$<TARGET_FILE:test_conv2d>	--verbose	--input	1	3	224	224	--weights	1	3	3	3	--pads_strides_dilations	2	2	1	1	1	1
    COMMAND	$<TARGET_FILE:test_conv2d>	--verbose	--input	1	3	227	227	--weights	1	3	3	3	--pads_strides_dilations	2	2	1	1	1	1
    COMMAND	$<TARGET_FILE:test_conv2d>	--verbose	--input	1	3	231	231	--weights	1	3	3	3	--pads_strides_dilations	2	2	1	1	1	1
    COMMAND	$<TARGET_FILE:test_conv2d>	--verbose	--input	1	3	224	224	--weights	1	3	5	5	--pads_strides_dilations	2	2	1	1	1	1
    COMMAND	$<TARGET_FILE:test_conv2d>	--verbose	--input	1	3	227	227	--weights	1	3	5	5	--pads_strides_dilations	2	2	1	1	1	1
    COMMAND	$<TARGET_FILE:test_conv2d>	--verbose	--input	1	3	231	231	--weights	1	3	5	5	--pads_strides_dilations	2	2	1	1	1	1
    COMMAND	$<TARGET_FILE:test_conv2d>	--verbose	--input	1	3	32	32	--weights	1	3	7	7	--pads_strides_dilations	2	2	1	1	1	1
    COMMAND	$<TARGET_FILE:test_conv2d>	--verbose	--input	1	3	224	224	--weights	1	3	7	7	--pads_strides_dilations	2	2	1	1	1	1
    COMMAND	$<TARGET_FILE:test_conv2d>	--verbose	--input	1	3	227	227	--weights	1	3	7	7	--pads_strides_dilations	2	2	1	1	1	1
    COMMAND	$<TARGET_FILE:test_conv2d>	--verbose	--input	1	3	231	231	--weights	1	3	7	7	--pads_strides_dilations	2	2	1	1	1	1
    COMMAND	$<TARGET_FILE:test_conv2d>	--verbose	--input	1	64	56	56	--weights	1	64	3	3	--pads_strides_dilations	2	2	1	1	1	1
    COMMAND	$<TARGET_FILE:test_conv2d>	--verbose	--input	1	64	112	112	--weights	1	64	3	3	--pads_strides_dilations	2	2	1	1	1	1
    COMMAND	$<TARGET_FILE:test_conv2d>	--verbose	--input	1	64	512	1024	--weights	1	64	3	3	--pads_strides_dilations	2	2	1	1	1	1
    COMMAND	$<TARGET_FILE:test_conv2d>	--verbose	--input	1	96	27	27	--weights	1	96	3	3	--pads_strides_dilations	2	2	1	1	1	1
    COMMAND	$<TARGET_FILE:test_conv2d>	--verbose	--input	1	96	28	28	--weights	1	96	3	3	--pads_strides_dilations	2	2	1	1	1	1
    COMMAND	$<TARGET_FILE:test_conv2d>	--verbose	--input	1	3	32	32	--weights	1	3	3	3	--pads_strides_dilations	0	0	4	4	1	1
    COMMAND	$<TARGET_FILE:test_conv2d>	--verbose	--input	1	3	224	224	--weights	1	3	3	3	--pads_strides_dilations	0	0	4	4	1	1
    COMMAND	$<TARGET_FILE:test_conv2d>	--verbose	--input	1	3	227	227	--weights	1	3	3	3	--pads_strides_dilations	0	0	4	4	1	1
    COMMAND	$<TARGET_FILE:test_conv2d>	--verbose	--input	1	3	231	231	--weights	1	3	3	3	--pads_strides_dilations	0	0	4	4	1	1
    COMMAND	$<TARGET_FILE:test_conv2d>	--verbose	--input	1	3	32	32	--weights	1	3	5	5	--pads_strides_dilations	0	0	4	4	1	1
    COMMAND	$<TARGET_FILE:test_conv2d>	--verbose	--input	1	3	224	224	--weights	1	3	5	5	--pads_strides_dilations	0	0	4	4	1	1
    COMMAND	$<TARGET_FILE:test_conv2d>	--verbose	--input	1	3	227	227	--weights	1	3	5	5	--pads_strides_dilations	0	0	4	4	1	1
    COMMAND	$<TARGET_FILE:test_conv2d>	--verbose	--input	1	3	231	231	--weights	1	3	5	5	--pads_strides_dilations	0	0	4	4	1	1
    COMMAND	$<TARGET_FILE:test_conv2d>	--verbose	--input	1	3	32	32	--weights	1	3	7	7	--pads_strides_dilations	0	0	4	4	1	1
    COMMAND	$<TARGET_FILE:test_conv2d>	--verbose	--input	1	3	224	224	--weights	1	3	7	7	--pads_strides_dilations	0	0	4	4	1	1
    COMMAND	$<TARGET_FILE:test_conv2d>	--verbose	--input	1	3	227	227	--weights	1	3	7	7	--pads_strides_dilations	0	0	4	4	1	1
    COMMAND	$<TARGET_FILE:test_conv2d>	--verbose	--input	1	3	231	231	--weights	1	3	7	7	--pads_strides_dilations	0	0	4	4	1	1
    COMMAND	$<TARGET_FILE:test_conv2d>	--verbose	--input	1	16	14	14	--weights	1	16	5	5	--pads_strides_dilations	0	0	4	4	1	1
    COMMAND	$<TARGET_FILE:test_conv2d>	--verbose	--input	1	16	28	28	--weights	1	16	5	5	--pads_strides_dilations	0	0	4	4	1	1
    COMMAND	$<TARGET_FILE:test_conv2d>	--verbose	--input	1	24	14	14	--weights	1	24	5	5	--pads_strides_dilations	0	0	4	4	1	1
    COMMAND	$<TARGET_FILE:test_conv2d>	--verbose	--input	1	32	7	7	--weights	1	32	5	5	--pads_strides_dilations	0	0	4	4	1	1
    COMMAND	$<TARGET_FILE:test_conv2d>	--verbose	--input	1	32	8	8	--weights	1	32	5	5	--pads_strides_dilations	0	0	4	4	1	1
    COMMAND	$<TARGET_FILE:test_conv2d>	--verbose	--input	1	32	14	14	--weights	1	32	5	5	--pads_strides_dilations	0	0	4	4	1	1
    COMMAND	$<TARGET_FILE:test_conv2d>	--verbose	--input	1	32	16	16	--weights	1	32	5	5	--pads_strides_dilations	0	0	4	4	1	1
    COMMAND	$<TARGET_FILE:test_conv2d>	--verbose	--input	1	32	28	28	--weights	1	32	5	5	--pads_strides_dilations	0	0	4	4	1	1
    COMMAND	$<TARGET_FILE:test_conv2d>	--verbose	--input	1	48	7	7	--weights	1	48	5	5	--pads_strides_dilations	0	0	4	4	1	1
    )
endif()

if(MIOPEN_TEST_FLOAT)
    add_custom_test(test_reduce_double SKIP_UNLESS_ALL GFX94X_ENABLED GFX103X_ENABLED GFX110X_ENABLED COMMAND  $<TARGET_FILE:test_reduce_test> --double --all --verbose)
endif()

add_custom_test(smoke_solver_ConvFFT GFX94X_ENABLED GFX103X_ENABLED GFX110X_ENABLED
    COMMAND MIOPEN_FIND_MODE=normal MIOPEN_DEBUG_FIND_ONLY_SOLVER=fft $<TARGET_FILE:test_conv2d>
      ${TEST_CONV_VERBOSE_F} --input 1 16 14 14 --weights 48 16 5 5 --pads_strides_dilations 2 2 1 1 1 1 ${MIOPEN_TEST_FLAGS_ARGS}
    COMMAND MIOPEN_FIND_MODE=normal MIOPEN_DEBUG_FIND_ONLY_SOLVER=fft $<TARGET_FILE:test_conv2d>
      ${TEST_CONV_VERBOSE_B} --input 1 16 14 14 --weights 48 16 5 5 --pads_strides_dilations 2 2 1 1 1 1 ${MIOPEN_TEST_FLAGS_ARGS}
)

add_custom_test(smoke_solver_ConvDirectNaiveConv_F GFX94X_ENABLED GFX103X_ENABLED GFX110X_ENABLED HALF_ENABLED BF16_ENABLED INT8_ENABLED
    COMMAND MIOPEN_FIND_MODE=normal MIOPEN_DRIVER_USE_GPU_REFERENCE=0 MIOPEN_DEBUG_FIND_ONLY_SOLVER=ConvDirectNaiveConvFwd $<TARGET_FILE:test_conv2d>
      ${TEST_CONV_VERBOSE_F} --input 1 16 14 14 --weights 48 16 5 5 --pads_strides_dilations 2 2 1 1 1 1 ${MIOPEN_TEST_FLAGS_ARGS}
)

add_custom_test(smoke_solver_ConvDirectNaiveConv_BW GFX94X_ENABLED GFX103X_ENABLED GFX110X_ENABLED HALF_ENABLED BF16_ENABLED
    COMMAND MIOPEN_FIND_MODE=normal MIOPEN_DRIVER_USE_GPU_REFERENCE=0 MIOPEN_DEBUG_FIND_ONLY_SOLVER=ConvDirectNaiveConvBwd $<TARGET_FILE:test_conv2d>
      ${TEST_CONV_VERBOSE_B} --input 1 16 14 14 --weights 48 16 5 5 --pads_strides_dilations 2 2 1 1 1 1 ${MIOPEN_TEST_FLAGS_ARGS}
    COMMAND MIOPEN_FIND_MODE=normal MIOPEN_DRIVER_USE_GPU_REFERENCE=0 MIOPEN_DEBUG_FIND_ONLY_SOLVER=ConvDirectNaiveConvWrw $<TARGET_FILE:test_conv2d>
      ${TEST_CONV_VERBOSE_W} --input 1 16 14 14 --weights 48 16 5 5 --pads_strides_dilations 2 2 1 1 1 1 ${MIOPEN_TEST_FLAGS_ARGS}
)

add_custom_test(smoke_solver_ConvAsm_5x10_7x7 GFX90A_DISABLED SKIP_XNACK_ON
    # GFX90A_DISABLED is because of WORKAROUND_ISSUE_1146
    COMMAND MIOPEN_FIND_MODE=normal MIOPEN_DEBUG_FIND_ONLY_SOLVER=ConvAsm5x10u2v2f1 $<TARGET_FILE:test_conv2d>
      ${TEST_CONV_VERBOSE_F} --input 1 1 5 10 --weights 16 1 5 10 --pads_strides_dilations 0 0 2 2 1 1 ${MIOPEN_TEST_FLAGS_ARGS}
    COMMAND MIOPEN_FIND_MODE=normal MIOPEN_DEBUG_FIND_ONLY_SOLVER=ConvAsm5x10u2v2b1 $<TARGET_FILE:test_conv2d>
      ${TEST_CONV_VERBOSE_B} --input 1 1 16 160 --weights 16 16 5 10 --pads_strides_dilations 0 0 2 2 1 1 ${MIOPEN_TEST_FLAGS_ARGS}
    COMMAND MIOPEN_FIND_MODE=normal MIOPEN_DEBUG_FIND_ONLY_SOLVER=ConvAsm7x7c3h224w224k64u2v2p3q3f1 $<TARGET_FILE:test_conv2d>
      ${TEST_CONV_VERBOSE_F} --input 1 3 224 224 --weights 64 3 7  7 --pads_strides_dilations 3 3 2 2 1 1 ${MIOPEN_TEST_FLAGS_ARGS}
)

add_custom_test(smoke_solver_ConvOcl_Fwd11x11_FwdGen_WrW53 GFX103X_ENABLED HALF_ENABLED BF16_ENABLED
    COMMAND MIOPEN_FIND_MODE=normal MIOPEN_DEBUG_FIND_ONLY_SOLVER=ConvOclDirectFwd11x11 $<TARGET_FILE:test_conv2d>
      ${TEST_CONV_VERBOSE_F} --input 1 1 44 44 --weights 1 1 11 11 --pads_strides_dilations 0 0 4 4 1 1 ${MIOPEN_TEST_FLAGS_ARGS}
    COMMAND MIOPEN_FIND_MODE=normal MIOPEN_DEBUG_FIND_ONLY_SOLVER=ConvOclDirectFwdGen $<TARGET_FILE:test_conv2d>
      ${TEST_CONV_VERBOSE_F} --input 1 1 6 6 --weights 1 1 3 3 --pads_strides_dilations 0 0 2 2 1 1 ${MIOPEN_TEST_FLAGS_ARGS}
    COMMAND MIOPEN_FIND_MODE=normal MIOPEN_DEBUG_FIND_ONLY_SOLVER=ConvOclBwdWrW53 $<TARGET_FILE:test_conv2d>
      ${TEST_CONV_VERBOSE_W} --input 16 1 7 7 --weights 1 1 3 3 --pads_strides_dilations 0 0 1 1 1 1 ${MIOPEN_TEST_FLAGS_ARGS}
)

# NOTES ON WRITING TESTS FOR TUNABLE SOLVERS
# * Enforce tuning (SEARCH_DB_UPDATE).
# * Use TEST_TUNING. This flag leads to test failure in case of any "Error"
#   message output to the log, which happens if something is broken in the tuning machinery.
# * Use MIOPEN_DEBUG_TUNING_ITERATIONS_MAX to save testing time.

# FP16 ALT attribute is disabled to enable the backward solver on MI200 for HALF.
add_custom_test(smoke_solver_ConvAsm1x1U HALF_ENABLED SKIP_XNACK_ON TEST_TUNING
    COMMAND MIOPEN_FIND_ENFORCE=SEARCH_DB_UPDATE MIOPEN_DEBUG_TUNING_ITERATIONS_MAX=5
      MIOPEN_DEBUG_CONVOLUTION_ATTRIB_FP16_ALT_IMPL=0
      MIOPEN_FIND_MODE=normal MIOPEN_DEBUG_FIND_ONLY_SOLVER=ConvAsm1x1U $<TARGET_FILE:test_conv2d>
      ${TEST_CONV_VERBOSE_F} --input 1 4 2 2 --weights 4 4 1 1 --pads_strides_dilations 0 0 1 1 1 1 ${MIOPEN_TEST_FLAGS_ARGS}
    COMMAND MIOPEN_FIND_ENFORCE=SEARCH_DB_UPDATE MIOPEN_DEBUG_TUNING_ITERATIONS_MAX=5
      MIOPEN_DEBUG_CONVOLUTION_ATTRIB_FP16_ALT_IMPL=0
      MIOPEN_FIND_MODE=normal MIOPEN_DEBUG_FIND_ONLY_SOLVER=ConvAsm1x1U $<TARGET_FILE:test_conv2d>
      ${TEST_CONV_VERBOSE_B} --input 1 4 2 2 --weights 4 4 1 1 --pads_strides_dilations 0 0 1 1 1 1 ${MIOPEN_TEST_FLAGS_ARGS}
)

add_custom_test(smoke_solver_ConvAsm1x1UV2 SKIP_XNACK_ON TEST_TUNING
    COMMAND MIOPEN_FIND_ENFORCE=SEARCH_DB_UPDATE MIOPEN_DEBUG_TUNING_ITERATIONS_MAX=5
      MIOPEN_FIND_MODE=normal MIOPEN_DEBUG_FIND_ONLY_SOLVER=ConvAsm1x1UV2 $<TARGET_FILE:test_conv2d>
      ${TEST_CONV_VERBOSE_F} --input 1 4 2 2 --weights 4 4 1 1 --pads_strides_dilations 0 0 2 2 1 1 ${MIOPEN_TEST_FLAGS_ARGS}
    COMMAND MIOPEN_FIND_ENFORCE=SEARCH_DB_UPDATE MIOPEN_DEBUG_TUNING_ITERATIONS_MAX=5
      MIOPEN_FIND_MODE=normal MIOPEN_DEBUG_FIND_ONLY_SOLVER=ConvAsm1x1UV2 $<TARGET_FILE:test_conv2d>
      ${TEST_CONV_VERBOSE_B} --input 1 4 2 2 --weights 4 4 1 1 --pads_strides_dilations 0 0 2 2 1 1 ${MIOPEN_TEST_FLAGS_ARGS}
)

add_custom_test(smoke_solver_ConvAsm3x3U SKIP_XNACK_ON TEST_TUNING
    COMMAND MIOPEN_FIND_ENFORCE=SEARCH_DB_UPDATE MIOPEN_DEBUG_TUNING_ITERATIONS_MAX=5
      MIOPEN_FIND_MODE=normal MIOPEN_DEBUG_FIND_ONLY_SOLVER=ConvAsm3x3U $<TARGET_FILE:test_conv2d>
      ${TEST_CONV_VERBOSE_F} --input 1 4 10 10 --weights 4 4 3 3 --pads_strides_dilations 1 1 1 1 1 1 ${MIOPEN_TEST_FLAGS_ARGS}
    COMMAND MIOPEN_FIND_ENFORCE=SEARCH_DB_UPDATE MIOPEN_DEBUG_TUNING_ITERATIONS_MAX=5
      MIOPEN_FIND_MODE=normal MIOPEN_DEBUG_FIND_ONLY_SOLVER=ConvAsm3x3U $<TARGET_FILE:test_conv2d>
      ${TEST_CONV_VERBOSE_B} --input 1 4 10 10 --weights 4 4 3 3 --pads_strides_dilations 1 1 1 1 1 1 ${MIOPEN_TEST_FLAGS_ARGS}
)

add_custom_test(smoke_solver_ConvAsmBwdWrW1x1 HALF_ENABLED BF16_ENABLED SKIP_XNACK_ON TEST_TUNING
    COMMAND MIOPEN_FIND_ENFORCE=SEARCH_DB_UPDATE MIOPEN_DEBUG_TUNING_ITERATIONS_MAX=5
      MIOPEN_DEBUG_CONVOLUTION_ATTRIB_FP16_ALT_IMPL=0
      MIOPEN_FIND_MODE=normal MIOPEN_DEBUG_FIND_ONLY_SOLVER=ConvAsmBwdWrW1x1 $<TARGET_FILE:test_conv2d>
      ${TEST_CONV_VERBOSE_W} --input 1 4 5 5 --weights 4 4 1 1 --pads_strides_dilations 0 0 2 2 1 1 ${MIOPEN_TEST_FLAGS_ARGS}
)

# GFX90A_DISABLED for FP32 because of WORKAROUND_SWDEV_330460
add_custom_test(smoke_solver_ConvAsmBwdWrW3x3_fp32 GFX90A_DISABLED SKIP_XNACK_ON TEST_TUNING
    COMMAND MIOPEN_FIND_ENFORCE=SEARCH_DB_UPDATE MIOPEN_DEBUG_TUNING_ITERATIONS_MAX=5
      MIOPEN_FIND_MODE=normal MIOPEN_DEBUG_FIND_ONLY_SOLVER=ConvAsmBwdWrW3x3 $<TARGET_FILE:test_conv2d>
      ${TEST_CONV_VERBOSE_W} --input 2 4 3 3 --weights 4 4 3 3 --pads_strides_dilations 1 1 1 1 1 1 ${MIOPEN_TEST_FLAGS_ARGS}
)

add_custom_test(smoke_solver_ConvAsmBwdWrW3x3_fp16 FLOAT_DISABLED HALF_ENABLED SKIP_XNACK_ON TEST_TUNING
    COMMAND MIOPEN_FIND_ENFORCE=SEARCH_DB_UPDATE MIOPEN_DEBUG_TUNING_ITERATIONS_MAX=5
      MIOPEN_DEBUG_CONVOLUTION_ATTRIB_FP16_ALT_IMPL=0
      MIOPEN_FIND_MODE=normal MIOPEN_DEBUG_FIND_ONLY_SOLVER=ConvAsmBwdWrW3x3 $<TARGET_FILE:test_conv2d>
      ${TEST_CONV_VERBOSE_W} --input 2 4 3 3 --weights 4 4 3 3 --pads_strides_dilations 1 1 1 1 1 1 ${MIOPEN_TEST_FLAGS_ARGS}
)

# GFX103X_DISABLED is due to WORKAROUND_SWDEV_266868
add_custom_test(smoke_solver_ConvOclBwdWrW1x1 GFX103X_DISABLED HALF_ENABLED BF16_ENABLED
    COMMAND MIOPEN_FIND_MODE=normal MIOPEN_DEBUG_FIND_ONLY_SOLVER=ConvOclBwdWrW1x1 $<TARGET_FILE:test_conv2d>
      ${TEST_CONV_VERBOSE_W} --input 1 16 14 14 --weights 16 16 1 1 --pads_strides_dilations 0 0 1 1 1 1 ${MIOPEN_TEST_FLAGS_ARGS}
)

add_custom_test(smoke_solver_ConvAsmImplicitGemmV4R1Dynamic GFX908_DISABLED GFX90A_DISABLED SKIP_XNACK_ON
    COMMAND MIOPEN_FIND_MODE=normal MIOPEN_DEBUG_FIND_ONLY_SOLVER=ConvAsmImplicitGemmV4R1DynamicFwd $<TARGET_FILE:test_conv2d>
      ${TEST_CONV_VERBOSE_F} --input 16 16 16 16 --weights 16 16 1 1 --pads_strides_dilations 0 0 1 1 1 1 ${MIOPEN_TEST_FLAGS_ARGS}
    COMMAND MIOPEN_FIND_MODE=normal MIOPEN_DEBUG_FIND_ONLY_SOLVER=ConvAsmImplicitGemmV4R1DynamicBwd $<TARGET_FILE:test_conv2d>
      ${TEST_CONV_VERBOSE_B} --input 64 64 14 14 --weights 16 64 1 1 --pads_strides_dilations 0 0 1 1 1 1 ${MIOPEN_TEST_FLAGS_ARGS}
    COMMAND MIOPEN_FIND_MODE=normal MIOPEN_DEBUG_FIND_ONLY_SOLVER=ConvAsmImplicitGemmV4R1DynamicWrw $<TARGET_FILE:test_conv2d>
      ${TEST_CONV_VERBOSE_W} --input 1 32 28 28 --weights 32 32 1 1 --pads_strides_dilations 0 0 1 1 1 1 ${MIOPEN_TEST_FLAGS_ARGS}
)

add_custom_test(smoke_solver_ConvAsmImplicitGemmGTCDynamicXdlops GFX900_DISABLED GFX906_DISABLED GFX90A_DISABLED HALF_ENABLED SKIP_XNACK_ON
    COMMAND MIOPEN_FIND_MODE=normal MIOPEN_DEBUG_FIND_ONLY_SOLVER=ConvAsmImplicitGemmGTCDynamicWrwXdlops $<TARGET_FILE:test_conv2d>
      ${TEST_CONV_VERBOSE_W} --input 2 256 12 18 --weights 256 256 3 3 --pads_strides_dilations 1 1 1 1 1 1 ${MIOPEN_TEST_FLAGS_ARGS}
    COMMAND MIOPEN_FIND_MODE=normal MIOPEN_DEBUG_FIND_ONLY_SOLVER=ConvAsmImplicitGemmGTCDynamicBwdXdlops $<TARGET_FILE:test_conv2d>
      ${TEST_CONV_VERBOSE_B} --input 64 64 28 28 --weights 16 64 1 1 --pads_strides_dilations 0 0 1 1 1 1 ${MIOPEN_TEST_FLAGS_ARGS}
    COMMAND MIOPEN_FIND_MODE=normal MIOPEN_DEBUG_FIND_ONLY_SOLVER=ConvAsmImplicitGemmGTCDynamicFwdXdlops $<TARGET_FILE:test_conv2d>
      ${TEST_CONV_VERBOSE_F} --input 64 512 7 7 --weights 128 128 3 3 --pads_strides_dilations 1 1 1 1 1 1 ${MIOPEN_TEST_FLAGS_ARGS}
)

add_custom_test(smoke_solver_ConvAsmImplicitGemmGTCDynamicXdlopsNHWC_fp32_fp16 GFX900_DISABLED GFX906_DISABLED GFX94X_ENABLED
    HALF_ENABLED SKIP_XNACK_ON TEST_TUNING
    COMMAND MIOPEN_FIND_ENFORCE=SEARCH_DB_UPDATE MIOPEN_DEBUG_TUNING_ITERATIONS_MAX=5
      MIOPEN_FIND_MODE=normal MIOPEN_DEBUG_FIND_ONLY_SOLVER=ConvAsmImplicitGemmGTCDynamicFwdXdlopsNHWC $<TARGET_FILE:test_conv2d>
      ${TEST_CONV_VERBOSE_F} --input 64 256 7 7 --weights 128 256 1 1 --pads_strides_dilations 0 0 1 1 1 1
      --in_layout NHWC --fil_layout NHWC --out_layout NHWC ${MIOPEN_TEST_FLAGS_ARGS}
    COMMAND MIOPEN_FIND_ENFORCE=SEARCH_DB_UPDATE MIOPEN_DEBUG_TUNING_ITERATIONS_MAX=5
      MIOPEN_FIND_MODE=normal MIOPEN_DEBUG_FIND_ONLY_SOLVER=ConvAsmImplicitGemmGTCDynamicBwdXdlopsNHWC $<TARGET_FILE:test_conv2d>
      ${TEST_CONV_VERBOSE_B} --input 64 256 7 7 --weights 128 256 1 1 --pads_strides_dilations 0 0 1 1 1 1
      --in_layout NHWC --fil_layout NHWC --out_layout NHWC ${MIOPEN_TEST_FLAGS_ARGS}
    COMMAND MIOPEN_FIND_ENFORCE=SEARCH_DB_UPDATE MIOPEN_DEBUG_TUNING_ITERATIONS_MAX=5
      MIOPEN_FIND_MODE=normal MIOPEN_DEBUG_FIND_ONLY_SOLVER=ConvAsmImplicitGemmGTCDynamicWrwXdlopsNHWC $<TARGET_FILE:test_conv2d>
      ${TEST_CONV_VERBOSE_W} --input 64 256 7 7 --weights 128 256 1 1 --pads_strides_dilations 0 0 1 1 1 1
      --in_layout NHWC --fil_layout NHWC --out_layout NHWC ${MIOPEN_TEST_FLAGS_ARGS}
)

add_custom_test(smoke_solver_ConvAsmImplicitGemmGTCDynamicXdlopsNHWC_bf16 GFX900_DISABLED GFX906_DISABLED GFX908_DISABLED GFX94X_ENABLED
    FLOAT_DISABLED BF16_ENABLED SKIP_XNACK_ON TEST_TUNING
    COMMAND MIOPEN_FIND_ENFORCE=SEARCH_DB_UPDATE MIOPEN_DEBUG_TUNING_ITERATIONS_MAX=5
      MIOPEN_FIND_MODE=normal MIOPEN_DEBUG_FIND_ONLY_SOLVER=ConvAsmImplicitGemmGTCDynamicFwdXdlopsNHWC $<TARGET_FILE:test_conv2d>
      ${TEST_CONV_VERBOSE_F} --input 64 256 7 7 --weights 128 256 1 1 --pads_strides_dilations 0 0 1 1 1 1
      --in_layout NHWC --fil_layout NHWC --out_layout NHWC ${MIOPEN_TEST_FLAGS_ARGS}
    COMMAND MIOPEN_FIND_ENFORCE=SEARCH_DB_UPDATE MIOPEN_DEBUG_TUNING_ITERATIONS_MAX=5
      MIOPEN_FIND_MODE=normal MIOPEN_DEBUG_FIND_ONLY_SOLVER=ConvAsmImplicitGemmGTCDynamicBwdXdlopsNHWC $<TARGET_FILE:test_conv2d>
      ${TEST_CONV_VERBOSE_B} --input 64 256 7 7 --weights 128 256 1 1 --pads_strides_dilations 0 0 1 1 1 1
      --in_layout NHWC --fil_layout NHWC --out_layout NHWC ${MIOPEN_TEST_FLAGS_ARGS}
    COMMAND MIOPEN_FIND_ENFORCE=SEARCH_DB_UPDATE MIOPEN_DEBUG_TUNING_ITERATIONS_MAX=5
      MIOPEN_FIND_MODE=normal MIOPEN_DEBUG_FIND_ONLY_SOLVER=ConvAsmImplicitGemmGTCDynamicWrwXdlopsNHWC $<TARGET_FILE:test_conv2d>
      ${TEST_CONV_VERBOSE_W} --input 64 256 7 7 --weights 128 256 1 1 --pads_strides_dilations 0 0 1 1 1 1
      --in_layout NHWC --fil_layout NHWC --out_layout NHWC ${MIOPEN_TEST_FLAGS_ARGS}
)

add_custom_test(smoke_solver_ConvAsmImplicitGemmGTCDynamicFwdDlopsNCHWC GFX900_DISABLED GFX906_DISABLED GFX908_DISABLED GFX90A_DISABLED GFX94X_ENABLED GFX103X_ENABLED
    FLOAT_DISABLED HALF_ENABLED SKIP_XNACK_ON TEST_TUNING
    COMMAND MIOPEN_FIND_ENFORCE=SEARCH_DB_UPDATE MIOPEN_DEBUG_TUNING_ITERATIONS_MAX=5
      MIOPEN_FIND_MODE=normal MIOPEN_DEBUG_FIND_ONLY_SOLVER=ConvAsmImplicitGemmGTCDynamicFwdDlopsNCHWC $<TARGET_FILE:test_conv2d>
      ${TEST_CONV_VERBOSE_F} --input 64 256 7 7 --weights 256 3 3 128 --pads_strides_dilations 0 0 1 1 1 1
      --in_layout NCHW --fil_layout CHWN --out_layout NCHW --tensor_vect 1 --vector_length 4 ${MIOPEN_TEST_FLAGS_ARGS}
)

# MIOPEN_DEBUG_TUNING_ITERATIONS_MAX is set to 2 because kernels are very slow to build.
# MIOPEN_DEBUG_CONV_CK_IGEMM_FWD_V6R1_DLOPS_NCHW is explicitly enabled due to the kernel is disabled by default via #2306
add_custom_test(smoke_solver_ConvCkIgemmFwdV6r1DlopsNchw GFX103X_ENABLED HALF_ENABLED TEST_TUNING
    COMMAND MIOPEN_FIND_ENFORCE=SEARCH_DB_UPDATE MIOPEN_DEBUG_TUNING_ITERATIONS_MAX=2
      MIOPEN_DEBUG_CONVOLUTION_ATTRIB_FP16_ALT_IMPL=0
      MIOPEN_FIND_MODE=normal MIOPEN_DEBUG_FIND_ONLY_SOLVER=ConvCkIgemmFwdV6r1DlopsNchw MIOPEN_DEBUG_CONV_CK_IGEMM_FWD_V6R1_DLOPS_NCHW=1 $<TARGET_FILE:test_conv2d>
      ${TEST_CONV_VERBOSE_F} --input 128 64 56 56 --weights 256 64 1 1 --pads_strides_dilations 0 0 1 1 1 1 ${MIOPEN_TEST_FLAGS_ARGS}
)

add_custom_test(smoke_solver_ConvHipImplicitGemmBwdDataV1R1 GFX103X_ENABLED TEST_TUNING
    COMMAND MIOPEN_FIND_ENFORCE=SEARCH_DB_UPDATE MIOPEN_DEBUG_TUNING_ITERATIONS_MAX=5
      MIOPEN_FIND_MODE=normal MIOPEN_DEBUG_FIND_ONLY_SOLVER=ConvHipImplicitGemmBwdDataV1R1 $<TARGET_FILE:test_conv2d>
      ${TEST_CONV_VERBOSE_B} --input 32 128 32 32 --weights 12 128 1 1 --pads_strides_dilations 0 0 1 1 1 1 ${MIOPEN_TEST_FLAGS_ARGS}
)

# MIOPEN_DEBUG_CONV_IMPLICIT_GEMM_HIP_FWD_V4R1=1 is necessary due to WORKAROUND_iGemm_936 in Jenkinsfile,
# which disables ConvHipImplicitGemmV4R1Fwd, but we still want to check that the solver is not broken.
add_custom_test(smoke_solver_ConvHipImplicitGemmV4R1Fwd_fp32 GFX103X_ENABLED TEST_TUNING
    COMMAND MIOPEN_FIND_ENFORCE=SEARCH_DB_UPDATE MIOPEN_DEBUG_TUNING_ITERATIONS_MAX=5
      MIOPEN_DEBUG_CONV_IMPLICIT_GEMM_HIP_FWD_V4R1=1
      MIOPEN_DEBUG_CONVOLUTION_ATTRIB_FP16_ALT_IMPL=0
      MIOPEN_FIND_MODE=normal MIOPEN_DEBUG_FIND_ONLY_SOLVER=ConvHipImplicitGemmV4R1Fwd $<TARGET_FILE:test_conv2d>
      ${TEST_CONV_VERBOSE_F} --input 256 32 27 27 --weights 128 32 1 1 --pads_strides_dilations 0 0 1 1 1 1 ${MIOPEN_TEST_FLAGS_ARGS}
)

add_custom_test(smoke_solver_ConvHipImplicitGemmV4R1WrW GFX103X_ENABLED HALF_ENABLED BF16_ENABLED TEST_TUNING
    COMMAND MIOPEN_FIND_ENFORCE=SEARCH_DB_UPDATE MIOPEN_DEBUG_TUNING_ITERATIONS_MAX=5
      MIOPEN_DEBUG_CONVOLUTION_ATTRIB_FP16_ALT_IMPL=0
      MIOPEN_FIND_MODE=normal MIOPEN_DEBUG_FIND_ONLY_SOLVER=ConvHipImplicitGemmV4R1WrW $<TARGET_FILE:test_conv2d>
      ${TEST_CONV_VERBOSE_W} --input 64 64 55 55 --weights 64 64 1 1 --pads_strides_dilations 0 0 1 1 1 1 ${MIOPEN_TEST_FLAGS_ARGS}
)

# MIOPEN_DEBUG_CONV_IMPLICIT_GEMM_HIP_FWD_V4R1=1 is necessary due to WORKAROUND_iGemm_936 in Jenkinsfile,
# which disables ConvHipImplicitGemmV4R1Fwd, but we still want to check that the solver is not broken.
# smoke_solver_ConvHipImplicitGemmV4R1Fwd is split to BF16+FP16 and FP32 tests because of
# WORKAROUND_ISSUE_2038, which disables validation of FP16 and BF16 datatypes in this test,
# see https://github.com/ROCmSoftwarePlatform/MIOpen/pull/2043#issuecomment-1482657160.
add_custom_test(smoke_solver_ConvHipImplicitGemmV4R1Fwd_fp16_bf16 GFX103X_ENABLED FLOAT_DISABLED HALF_ENABLED BF16_ENABLED TEST_TUNING
    COMMAND MIOPEN_FIND_ENFORCE=SEARCH_DB_UPDATE MIOPEN_DEBUG_TUNING_ITERATIONS_MAX=5
      MIOPEN_DEBUG_CONV_IMPLICIT_GEMM_HIP_FWD_V4R1=1
      MIOPEN_DEBUG_CONVOLUTION_ATTRIB_FP16_ALT_IMPL=0
      MIOPEN_FIND_MODE=normal MIOPEN_DEBUG_FIND_ONLY_SOLVER=ConvHipImplicitGemmV4R1Fwd $<TARGET_FILE:test_conv2d>
      ${TEST_CONV_VERBOSE_F} --input 256 32 27 27 --weights 128 32 1 1 --pads_strides_dilations 0 0 1 1 1 1 ${MIOPEN_TEST_FLAGS_ARGS}
      --disable-validation
)

# MIOPEN_DEBUG_CONV_IMPLICIT_GEMM_HIP_BWD_V4R1=1 is necessary due to WORKAROUND_SWDEV_229277_227616_229195,
# which disables ConvHipImplicitGemmBwdDataV4R1, but we still want to check that the solver is not broken.
add_custom_test(smoke_solver_ConvHipImplicitGemmBwdDataV4R1 GFX103X_ENABLED TEST_TUNING
    COMMAND MIOPEN_FIND_ENFORCE=SEARCH_DB_UPDATE MIOPEN_DEBUG_TUNING_ITERATIONS_MAX=5
      MIOPEN_DEBUG_CONV_IMPLICIT_GEMM_HIP_BWD_V4R1=1
      MIOPEN_FIND_MODE=normal MIOPEN_DEBUG_FIND_ONLY_SOLVER=ConvHipImplicitGemmBwdDataV4R1 $<TARGET_FILE:test_conv2d>
      ${TEST_CONV_VERBOSE_B} --input 16 64 16 16 --weights 64 64 3 3 --pads_strides_dilations 0 0 1 1 1 1 ${MIOPEN_TEST_FLAGS_ARGS}
)

add_custom_test(smoke_solver_ConvHipImplicitGemmV4R4 GFX103X_ENABLED TEST_TUNING
    COMMAND MIOPEN_FIND_ENFORCE=SEARCH_DB_UPDATE MIOPEN_DEBUG_TUNING_ITERATIONS_MAX=5
      MIOPEN_FIND_MODE=normal MIOPEN_DEBUG_FIND_ONLY_SOLVER=ConvHipImplicitGemmV4R4Fwd $<TARGET_FILE:test_conv2d>
      ${TEST_CONV_VERBOSE_F} --input 2 16 28 28 --weights 32 16 3 3 --pads_strides_dilations 1 1 1 1 1 1 ${MIOPEN_TEST_FLAGS_ARGS}
    COMMAND MIOPEN_FIND_ENFORCE=SEARCH_DB_UPDATE MIOPEN_DEBUG_TUNING_ITERATIONS_MAX=5
      MIOPEN_FIND_MODE=normal MIOPEN_DEBUG_FIND_ONLY_SOLVER=ConvHipImplicitGemmV4R4WrW $<TARGET_FILE:test_conv2d>
      ${TEST_CONV_VERBOSE_W} --input 8 128 14 14 --weights 32 128 3 3 --pads_strides_dilations 1 1 1 1 1 1 ${MIOPEN_TEST_FLAGS_ARGS}
)

# WORKAROUND_SWDEV_251757 disables this solver due to precision issues.
# However we still want to check that solver is not broken and therefore use
# MIOPEN_DEBUG_CONV_IMPLICIT_GEMM_HIP_BWD_V1R1_XDLOPS=1 to enable it.
add_custom_test(smoke_solver_ConvHipImplicitGemmBwdDataV1R1Xdlops GFX900_DISABLED GFX906_DISABLED HALF_ENABLED BF16_ENABLED TEST_TUNING
    COMMAND MIOPEN_FIND_ENFORCE=SEARCH_DB_UPDATE MIOPEN_DEBUG_TUNING_ITERATIONS_MAX=5
      MIOPEN_DEBUG_CONV_IMPLICIT_GEMM_HIP_BWD_V1R1_XDLOPS=1
      MIOPEN_DEBUG_CONVOLUTION_ATTRIB_FP16_ALT_IMPL=0
      MIOPEN_FIND_MODE=normal MIOPEN_DEBUG_FIND_ONLY_SOLVER=ConvHipImplicitGemmBwdDataV1R1Xdlops $<TARGET_FILE:test_conv2d>
      ${TEST_CONV_VERBOSE_B} --input 32 128 32 32 --weights 12 128 1 1 --pads_strides_dilations 0 0 1 1 1 1 ${MIOPEN_TEST_FLAGS_ARGS}
)

# WORKAROUND_ISSUE_1206 disables this solver for FP32 due to precision issues.
# WORKAROUND_SWDEV_329642 disables this solver on MI200 for BF16.
# However we still want to check that these cases are not broken and therefore use
# MIOPEN_DEBUG_CONV_IMPLICIT_GEMM_HIP_BWD_V4R1_XDLOPS=1 to enable the solver.
add_custom_test(smoke_solver_ConvHipImplicitGemmBwdDataV4R1Xdlops GFX900_DISABLED GFX906_DISABLED HALF_ENABLED BF16_ENABLED TEST_TUNING
    COMMAND MIOPEN_FIND_ENFORCE=SEARCH_DB_UPDATE MIOPEN_DEBUG_TUNING_ITERATIONS_MAX=5
      MIOPEN_DEBUG_CONV_IMPLICIT_GEMM_HIP_BWD_V4R1_XDLOPS=1
      MIOPEN_DEBUG_CONVOLUTION_ATTRIB_FP16_ALT_IMPL=0
      MIOPEN_FIND_MODE=normal MIOPEN_DEBUG_FIND_ONLY_SOLVER=ConvHipImplicitGemmBwdDataV4R1Xdlops $<TARGET_FILE:test_conv2d>
      ${TEST_CONV_VERBOSE_B} --input 1 160 28 28 --weights 128 160 1 1 --pads_strides_dilations 0 0 1 1 1 1 ${MIOPEN_TEST_FLAGS_ARGS}
)

add_custom_test(smoke_solver_ConvHipImplicitGemmForwardV4R4Xdlops GFX900_DISABLED GFX906_DISABLED HALF_ENABLED BF16_ENABLED TEST_TUNING
    COMMAND MIOPEN_FIND_ENFORCE=SEARCH_DB_UPDATE MIOPEN_DEBUG_TUNING_ITERATIONS_MAX=5
      MIOPEN_DEBUG_CONVOLUTION_ATTRIB_FP16_ALT_IMPL=0
      MIOPEN_FIND_MODE=normal MIOPEN_DEBUG_FIND_ONLY_SOLVER=ConvHipImplicitGemmForwardV4R4Xdlops $<TARGET_FILE:test_conv2d>
      ${TEST_CONV_VERBOSE_F} --input 128 48 13 13 --weights 192 48 1 1 --pads_strides_dilations 0 0 1 1 1 1 ${MIOPEN_TEST_FLAGS_ARGS}
)

add_custom_test(smoke_solver_ConvHipImplicitGemmWrwV4R4Xdlops GFX900_DISABLED GFX906_DISABLED HALF_ENABLED BF16_ENABLED TEST_TUNING
    COMMAND MIOPEN_FIND_ENFORCE=SEARCH_DB_UPDATE MIOPEN_DEBUG_TUNING_ITERATIONS_MAX=5
      MIOPEN_DEBUG_CONVOLUTION_ATTRIB_FP16_ALT_IMPL=0
      MIOPEN_FIND_MODE=normal MIOPEN_DEBUG_FIND_ONLY_SOLVER=ConvHipImplicitGemmWrwV4R4Xdlops $<TARGET_FILE:test_conv2d>
      ${TEST_CONV_VERBOSE_W} --input 1 192 28 28 --weights 16 192 1 1 --pads_strides_dilations 0 0 1 1 1 1 ${MIOPEN_TEST_FLAGS_ARGS}
)

add_custom_test(smoke_solver_ConvHipImplicitGemmForwardV4R4Xdlops_Padded_Gemm GFX900_DISABLED GFX906_DISABLED HALF_ENABLED BF16_ENABLED TEST_TUNING
    COMMAND MIOPEN_FIND_ENFORCE=SEARCH_DB_UPDATE MIOPEN_DEBUG_TUNING_ITERATIONS_MAX=5
      MIOPEN_DEBUG_CONVOLUTION_ATTRIB_FP16_ALT_IMPL=0
      MIOPEN_FIND_MODE=normal MIOPEN_DEBUG_FIND_ONLY_SOLVER=ConvHipImplicitGemmForwardV4R4Xdlops_Padded_Gemm $<TARGET_FILE:test_conv2d>
      ${TEST_CONV_VERBOSE_F} --input 16 1 7 7 --weights 1 1 3 3 --pads_strides_dilations 0 0 1 1 1 1 ${MIOPEN_TEST_FLAGS_ARGS}
)

add_custom_test(smoke_solver_ConvHipImplicitGemmWrwV4R4Xdlops_Padded_Gemm GFX900_DISABLED GFX906_DISABLED HALF_ENABLED BF16_ENABLED TEST_TUNING
    COMMAND MIOPEN_FIND_ENFORCE=SEARCH_DB_UPDATE MIOPEN_DEBUG_TUNING_ITERATIONS_MAX=5
      MIOPEN_DEBUG_CONVOLUTION_ATTRIB_FP16_ALT_IMPL=0
      MIOPEN_FIND_MODE=normal MIOPEN_DEBUG_FIND_ONLY_SOLVER=ConvHipImplicitGemmWrwV4R4Xdlops_Padded_Gemm $<TARGET_FILE:test_conv2d>
      ${TEST_CONV_VERBOSE_W} --input 256 2 5 5 --weights 1 2 3 3 --pads_strides_dilations 1 1 2 2 1 1 ${MIOPEN_TEST_FLAGS_ARGS}
)

add_custom_test(smoke_solver_ConvHipImplicitGemmForwardV4R5Xdlops GFX900_DISABLED GFX906_DISABLED HALF_ENABLED BF16_ENABLED TEST_TUNING
    COMMAND MIOPEN_FIND_ENFORCE=SEARCH_DB_UPDATE MIOPEN_DEBUG_TUNING_ITERATIONS_MAX=5
      MIOPEN_DEBUG_CONVOLUTION_ATTRIB_FP16_ALT_IMPL=0
      MIOPEN_FIND_MODE=normal MIOPEN_DEBUG_FIND_ONLY_SOLVER=ConvHipImplicitGemmForwardV4R5Xdlops $<TARGET_FILE:test_conv2d>
      ${TEST_CONV_VERBOSE_F} --input 128 16 54 54 --weights 64 16 3 3 --pads_strides_dilations 1 1 1 1 1 1 ${MIOPEN_TEST_FLAGS_ARGS}
)

add_custom_test(smoke_solver_ConvHipImplicitGemmFwdXdlops OCL_DISABLED GFX900_DISABLED GFX906_DISABLED GFX90A_DISABLED GFX94X_ENABLED HALF_ENABLED INT8_ENABLED
    SKIP_UNLESS_COMPOSABLEKERNEL TEST_TUNING
    COMMAND MIOPEN_FIND_ENFORCE=SEARCH_DB_UPDATE MIOPEN_DEBUG_TUNING_ITERATIONS_MAX=5
      MIOPEN_FIND_MODE=normal MIOPEN_DEBUG_FIND_ONLY_SOLVER=ConvHipImplicitGemmFwdXdlops $<TARGET_FILE:test_conv2d>
      ${TEST_CONV_VERBOSE_F} --input 128 64 56 56 --weights 64 64 1 1 --pads_strides_dilations 0 0 1 1 1 1 ${MIOPEN_TEST_CONV_INT8_OUTPUT_TYPE_INT8}
      --in_layout NHWC --fil_layout NHWC --out_layout NHWC ${MIOPEN_TEST_FLAGS_ARGS}
)

add_custom_test(smoke_solver_ConvBinWinograd3x3U GFX90A_DISABLED SKIP_XNACK_ON
    COMMAND MIOPEN_FIND_MODE=normal MIOPEN_DEBUG_FIND_ONLY_SOLVER=ConvBinWinograd3x3U $<TARGET_FILE:test_conv2d>
      ${TEST_CONV_VERBOSE_F} --input 1 20 20 20 --weights 20 20 3 3 --pads_strides_dilations 1 1 1 1 1 1 ${MIOPEN_TEST_FLAGS_ARGS}
    COMMAND MIOPEN_FIND_MODE=normal MIOPEN_DEBUG_FIND_ONLY_SOLVER=ConvBinWinograd3x3U $<TARGET_FILE:test_conv2d>
      ${TEST_CONV_VERBOSE_B} --input 1 20 20 20 --weights 20 20 3 3 --pads_strides_dilations 1 1 1 1 1 1 ${MIOPEN_TEST_FLAGS_ARGS}
)

# F16 is supported for 906 and 906 only, no WrW
add_custom_test(smoke_solver_ConvBinWinogradRxS_fp16 GFX900_DISABLED GFX90A_DISABLED FLOAT_DISABLED HALF_ENABLED SKIP_XNACK_ON
    COMMAND MIOPEN_FIND_MODE=normal MIOPEN_DEBUG_FIND_ONLY_SOLVER=ConvBinWinogradRxS $<TARGET_FILE:test_conv2d>
      ${TEST_CONV_VERBOSE_F} --input 1 40 20 20 --weights 20 40 3 3 --pads_strides_dilations 1 1 1 1 1 1 ${MIOPEN_TEST_FLAGS_ARGS}
    COMMAND MIOPEN_FIND_MODE=normal MIOPEN_DEBUG_FIND_ONLY_SOLVER=ConvBinWinogradRxS $<TARGET_FILE:test_conv2d>
      ${TEST_CONV_VERBOSE_B} --input 1 20 20 20 --weights 40 20 3 3 --pads_strides_dilations 1 1 1 1 1 1 ${MIOPEN_TEST_FLAGS_ARGS}
)

# F32 is supported for 900, 906 and 908.
add_custom_test(smoke_solver_ConvBinWinogradRxS_fp32 GFX90A_DISABLED SKIP_XNACK_ON
    COMMAND MIOPEN_FIND_MODE=normal MIOPEN_DEBUG_FIND_ONLY_SOLVER=ConvBinWinogradRxS $<TARGET_FILE:test_conv2d>
      ${TEST_CONV_VERBOSE_F} --input 1 20 20 20 --weights 20 20 3 3 --pads_strides_dilations 1 1 1 1 1 1 ${MIOPEN_TEST_FLAGS_ARGS}
    COMMAND MIOPEN_FIND_MODE=normal MIOPEN_DEBUG_FIND_ONLY_SOLVER=ConvBinWinogradRxS $<TARGET_FILE:test_conv2d>
      ${TEST_CONV_VERBOSE_B} --input 1 20 20 20 --weights 20 20 3 3 --pads_strides_dilations 1 1 1 1 1 1 ${MIOPEN_TEST_FLAGS_ARGS}
    COMMAND MIOPEN_FIND_MODE=normal MIOPEN_DEBUG_FIND_ONLY_SOLVER=ConvBinWinogradRxS $<TARGET_FILE:test_conv2d>
      ${TEST_CONV_VERBOSE_W} --input 1 20 20 20 --weights 20 20 3 3 --pads_strides_dilations 1 1 1 1 1 1 ${MIOPEN_TEST_FLAGS_ARGS}
)

# FP16 ALT attribute is disabled to enable the backward solver on MI200 for HALF.
add_custom_test(smoke_solver_ConvBinWinogradRxSf2x3g1_f16 GFX94X_ENABLED GFX103X_ENABLED GFX110X_ENABLED FLOAT_DISABLED HALF_ENABLED SKIP_XNACK_ON
    COMMAND MIOPEN_DEBUG_CONVOLUTION_ATTRIB_FP16_ALT_IMPL=0
      MIOPEN_FIND_MODE=normal MIOPEN_DEBUG_FIND_ONLY_SOLVER=ConvBinWinogradRxSf2x3g1 $<TARGET_FILE:test_conv2d>
      ${TEST_CONV_VERBOSE_F} --input 1 40 20 20 --weights 20 40 3 3 --pads_strides_dilations 1 1 1 1 1 1 ${MIOPEN_TEST_FLAGS_ARGS}
    COMMAND MIOPEN_DEBUG_CONVOLUTION_ATTRIB_FP16_ALT_IMPL=0
      MIOPEN_FIND_MODE=normal MIOPEN_DEBUG_FIND_ONLY_SOLVER=ConvBinWinogradRxSf2x3g1 $<TARGET_FILE:test_conv2d>
      ${TEST_CONV_VERBOSE_B} --input 1 20 20 20 --weights 40 20 3 3 --pads_strides_dilations 1 1 1 1 1 1 ${MIOPEN_TEST_FLAGS_ARGS}
    COMMAND MIOPEN_DEBUG_CONVOLUTION_ATTRIB_FP16_ALT_IMPL=0
      MIOPEN_FIND_MODE=normal MIOPEN_DEBUG_FIND_ONLY_SOLVER=ConvBinWinogradRxSf2x3g1 $<TARGET_FILE:test_conv2d>
      ${TEST_CONV_VERBOSE_W} --input 1 20 20 20 --weights 20 20 3 3 --pads_strides_dilations 1 1 1 1 1 1 ${MIOPEN_TEST_FLAGS_ARGS}
)

add_custom_test(smoke_solver_ConvBinWinogradRxSf2x3g1_f32 GFX94X_ENABLED GFX103X_ENABLED GFX110X_ENABLED SKIP_XNACK_ON
    COMMAND MIOPEN_FIND_MODE=normal MIOPEN_DEBUG_FIND_ONLY_SOLVER=ConvBinWinogradRxSf2x3g1 $<TARGET_FILE:test_conv2d>
      ${TEST_CONV_VERBOSE_F} --input 1 20 20 20 --weights 20 20 3 3 --pads_strides_dilations 1 1 1 1 1 1 ${MIOPEN_TEST_FLAGS_ARGS}
    COMMAND MIOPEN_FIND_MODE=normal MIOPEN_DEBUG_FIND_ONLY_SOLVER=ConvBinWinogradRxSf2x3g1 $<TARGET_FILE:test_conv2d>
      ${TEST_CONV_VERBOSE_B} --input 1 20 20 20 --weights 20 20 3 3 --pads_strides_dilations 1 1 1 1 1 1 ${MIOPEN_TEST_FLAGS_ARGS}
    COMMAND MIOPEN_FIND_MODE=normal MIOPEN_DEBUG_FIND_ONLY_SOLVER=ConvBinWinogradRxSf2x3g1 $<TARGET_FILE:test_conv2d>
      ${TEST_CONV_VERBOSE_W} --input 1 20 20 20 --weights 20 20 3 3 --pads_strides_dilations 1 1 1 1 1 1 ${MIOPEN_TEST_FLAGS_ARGS}
)

# FP16 ALT attribute is disabled to enable the backward solver on MI200 for HALF.
add_custom_test(smoke_solver_ConvBinWinogradRxSf3x2_f16 GFX94X_ENABLED GFX103X_ENABLED GFX110X_ENABLED FLOAT_DISABLED HALF_ENABLED SKIP_XNACK_ON
    COMMAND MIOPEN_DEBUG_CONVOLUTION_ATTRIB_FP16_ALT_IMPL=0
      MIOPEN_FIND_MODE=normal MIOPEN_DEBUG_FIND_ONLY_SOLVER=ConvBinWinogradRxSf3x2 $<TARGET_FILE:test_conv2d>
      ${TEST_CONV_VERBOSE_F} --input 1 40 20 20 --weights 20 40 3 3 --pads_strides_dilations 1 1 1 1 1 1 ${MIOPEN_TEST_FLAGS_ARGS}
    COMMAND MIOPEN_DEBUG_CONVOLUTION_ATTRIB_FP16_ALT_IMPL=0
      MIOPEN_FIND_MODE=normal MIOPEN_DEBUG_FIND_ONLY_SOLVER=ConvBinWinogradRxSf3x2 $<TARGET_FILE:test_conv2d>
      ${TEST_CONV_VERBOSE_B} --input 1 20 20 20 --weights 40 20 3 3 --pads_strides_dilations 1 1 1 1 1 1 ${MIOPEN_TEST_FLAGS_ARGS}
    COMMAND MIOPEN_DEBUG_CONVOLUTION_ATTRIB_FP16_ALT_IMPL=0
      MIOPEN_FIND_MODE=normal MIOPEN_DEBUG_FIND_ONLY_SOLVER=ConvBinWinogradRxSf3x2 $<TARGET_FILE:test_conv2d>
      ${TEST_CONV_VERBOSE_W} --input 1 20 20 20 --weights 20 20 3 3 --pads_strides_dilations 1 1 1 1 1 1 ${MIOPEN_TEST_FLAGS_ARGS}
)

add_custom_test(smoke_solver_ConvBinWinogradRxSf3x2_f32 GFX94X_ENABLED GFX103X_ENABLED GFX110X_ENABLED SKIP_XNACK_ON
    COMMAND MIOPEN_FIND_MODE=normal MIOPEN_DEBUG_FIND_ONLY_SOLVER=ConvBinWinogradRxSf3x2 $<TARGET_FILE:test_conv2d>
      ${TEST_CONV_VERBOSE_F} --input 1 20 20 20 --weights 20 20 3 3 --pads_strides_dilations 1 1 1 1 1 1 ${MIOPEN_TEST_FLAGS_ARGS}
    COMMAND MIOPEN_FIND_MODE=normal MIOPEN_DEBUG_FIND_ONLY_SOLVER=ConvBinWinogradRxSf3x2 $<TARGET_FILE:test_conv2d>
      ${TEST_CONV_VERBOSE_B} --input 1 20 20 20 --weights 20 20 3 3 --pads_strides_dilations 1 1 1 1 1 1 ${MIOPEN_TEST_FLAGS_ARGS}
    COMMAND MIOPEN_FIND_MODE=normal MIOPEN_DEBUG_FIND_ONLY_SOLVER=ConvBinWinogradRxSf3x2 $<TARGET_FILE:test_conv2d>
      ${TEST_CONV_VERBOSE_W} --input 1 20 20 20 --weights 20 20 3 3 --pads_strides_dilations 1 1 1 1 1 1 ${MIOPEN_TEST_FLAGS_ARGS}
)

add_custom_test(smoke_solver_ConvWinogradFuryRxSf2x3_f16 GFX900_DISABLED GFX906_DISABLED GFX908_DISABLED GFX90A_DISABLED GFX110X_ENABLED FLOAT_DISABLED HALF_ENABLED SKIP_XNACK_ON
    COMMAND MIOPEN_FIND_MODE=normal MIOPEN_DEBUG_FIND_ONLY_SOLVER='ConvWinoFuryRxS<2-3>' $<TARGET_FILE:test_conv2d>
      ${TEST_CONV_VERBOSE_F} --input 1 16 16 16 --weights 16 16 3 3 --pads_strides_dilations 1 1 1 1 1 1 --trans_output_pads 1 1
      ${MIOPEN_TEST_FLAGS_ARGS}
    COMMAND MIOPEN_FIND_MODE=normal MIOPEN_DEBUG_FIND_ONLY_SOLVER='ConvWinoFuryRxS<2-3>' $<TARGET_FILE:test_conv2d>
      ${TEST_CONV_VERBOSE_B} --input 1 16 16 16 --weights 16 16 3 3 --pads_strides_dilations 1 1 1 1 1 1 --trans_output_pads 1 1
      ${MIOPEN_TEST_FLAGS_ARGS}
)

# FP16 ALT attribute is disabled to enable the backward solver on MI200 for HALF.
add_custom_test(smoke_solver_ConvWinograd3x3MultipassWrW HALF_ENABLED BF16_ENABLED SKIP_XNACK_ON OCL_DISABLED
    COMMAND MIOPEN_DEBUG_CONVOLUTION_ATTRIB_FP16_ALT_IMPL=0
      MIOPEN_FIND_MODE=normal MIOPEN_DEBUG_FIND_ONLY_SOLVER='ConvWinograd3x3MultipassWrW<3-2>' $<TARGET_FILE:test_conv2d>
      ${TEST_CONV_VERBOSE_W} --input 1 16 24 24 --weights 16 16 3 3 --pads_strides_dilations 1 1 2 2 1 1 ${MIOPEN_TEST_FLAGS_ARGS}
    COMMAND MIOPEN_DEBUG_CONVOLUTION_ATTRIB_FP16_ALT_IMPL=0
      MIOPEN_FIND_MODE=normal MIOPEN_DEBUG_FIND_ONLY_SOLVER='ConvWinograd3x3MultipassWrW<3-3>' $<TARGET_FILE:test_conv2d>
      ${TEST_CONV_VERBOSE_W} --input 1 16 24 24 --weights 16 16 3 3 --pads_strides_dilations 1 1 2 2 1 1 ${MIOPEN_TEST_FLAGS_ARGS}
    COMMAND MIOPEN_DEBUG_CONVOLUTION_ATTRIB_FP16_ALT_IMPL=0 MIOPEN_DEBUG_AMD_WINOGRAD_MPASS_F3X4=1
      MIOPEN_FIND_MODE=normal MIOPEN_DEBUG_FIND_ONLY_SOLVER='ConvWinograd3x3MultipassWrW<3-4>' $<TARGET_FILE:test_conv2d>
      ${TEST_CONV_VERBOSE_W} --input 1 16 24 24 --weights 16 16 3 3 --pads_strides_dilations 1 1 1 1 1 1 ${MIOPEN_TEST_FLAGS_ARGS}
    COMMAND MIOPEN_DEBUG_CONVOLUTION_ATTRIB_FP16_ALT_IMPL=0 MIOPEN_DEBUG_AMD_WINOGRAD_MPASS_F3X5=1
      MIOPEN_FIND_MODE=normal MIOPEN_DEBUG_FIND_ONLY_SOLVER='ConvWinograd3x3MultipassWrW<3-5>' $<TARGET_FILE:test_conv2d>
      ${TEST_CONV_VERBOSE_W} --input 1 16 24 24 --weights 16 16 3 3 --pads_strides_dilations 1 1 1 1 1 1 ${MIOPEN_TEST_FLAGS_ARGS}
    COMMAND MIOPEN_DEBUG_CONVOLUTION_ATTRIB_FP16_ALT_IMPL=0 MIOPEN_DEBUG_AMD_WINOGRAD_MPASS_F3X6=1
      MIOPEN_FIND_MODE=normal MIOPEN_DEBUG_FIND_ONLY_SOLVER='ConvWinograd3x3MultipassWrW<3-6>' $<TARGET_FILE:test_conv2d>
      ${TEST_CONV_VERBOSE_W} --input 1 16 24 24 --weights 16 16 3 3 --pads_strides_dilations 1 1 1 1 1 1 ${MIOPEN_TEST_FLAGS_ARGS}
    COMMAND MIOPEN_DEBUG_CONVOLUTION_ATTRIB_FP16_ALT_IMPL=0
      MIOPEN_FIND_MODE=normal MIOPEN_DEBUG_FIND_ONLY_SOLVER='ConvWinograd3x3MultipassWrW<5-3>' $<TARGET_FILE:test_conv2d>
      ${TEST_CONV_VERBOSE_W} --input 1 16 24 24 --weights 16 16 5 5 --pads_strides_dilations 2 2 1 1 1 1 ${MIOPEN_TEST_FLAGS_ARGS}
    COMMAND MIOPEN_DEBUG_CONVOLUTION_ATTRIB_FP16_ALT_IMPL=0
      MIOPEN_FIND_MODE=normal MIOPEN_DEBUG_FIND_ONLY_SOLVER='ConvWinograd3x3MultipassWrW<5-4>' $<TARGET_FILE:test_conv2d>
      ${TEST_CONV_VERBOSE_W} --input 1 16 24 24 --weights 16 16 5 5 --pads_strides_dilations 2 2 1 1 1 1 ${MIOPEN_TEST_FLAGS_ARGS}
    COMMAND MIOPEN_DEBUG_CONVOLUTION_ATTRIB_FP16_ALT_IMPL=0
      MIOPEN_FIND_MODE=normal MIOPEN_DEBUG_FIND_ONLY_SOLVER='ConvWinograd3x3MultipassWrW<7-2>' $<TARGET_FILE:test_conv2d>
      ${TEST_CONV_VERBOSE_W} --input 1 16 24 24 --weights 16 16 7 7 --pads_strides_dilations 3 3 1 1 1 1 ${MIOPEN_TEST_FLAGS_ARGS}
    COMMAND MIOPEN_DEBUG_CONVOLUTION_ATTRIB_FP16_ALT_IMPL=0
      MIOPEN_FIND_MODE=normal MIOPEN_DEBUG_FIND_ONLY_SOLVER='ConvWinograd3x3MultipassWrW<7-2-1-1>' $<TARGET_FILE:test_conv2d>
      ${TEST_CONV_VERBOSE_W} --input 1 16 24 24 --weights 16 16 7 1 --pads_strides_dilations 3 0 1 1 1 1 ${MIOPEN_TEST_FLAGS_ARGS}
    COMMAND MIOPEN_DEBUG_CONVOLUTION_ATTRIB_FP16_ALT_IMPL=0
      MIOPEN_FIND_MODE=normal MIOPEN_DEBUG_FIND_ONLY_SOLVER='ConvWinograd3x3MultipassWrW<1-1-7-2>' $<TARGET_FILE:test_conv2d>
      ${TEST_CONV_VERBOSE_W} --input 1 16 24 24 --weights 16 16 1 7 --pads_strides_dilations 0 3 1 1 1 1 ${MIOPEN_TEST_FLAGS_ARGS}
    COMMAND MIOPEN_DEBUG_CONVOLUTION_ATTRIB_FP16_ALT_IMPL=0
      MIOPEN_FIND_MODE=normal MIOPEN_DEBUG_FIND_ONLY_SOLVER='ConvWinograd3x3MultipassWrW<7-3>' $<TARGET_FILE:test_conv2d>
      ${TEST_CONV_VERBOSE_W} --input 1 16 24 24 --weights 16 16 7 7 --pads_strides_dilations 3 3 1 1 1 1 ${MIOPEN_TEST_FLAGS_ARGS}
    COMMAND MIOPEN_DEBUG_CONVOLUTION_ATTRIB_FP16_ALT_IMPL=0
      MIOPEN_FIND_MODE=normal MIOPEN_DEBUG_FIND_ONLY_SOLVER='ConvWinograd3x3MultipassWrW<7-3-1-1>' $<TARGET_FILE:test_conv2d>
      ${TEST_CONV_VERBOSE_W} --input 1 16 24 24 --weights 16 16 7 1 --pads_strides_dilations 3 0 1 1 1 1 ${MIOPEN_TEST_FLAGS_ARGS}
    COMMAND MIOPEN_DEBUG_CONVOLUTION_ATTRIB_FP16_ALT_IMPL=0
      MIOPEN_FIND_MODE=normal MIOPEN_DEBUG_FIND_ONLY_SOLVER='ConvWinograd3x3MultipassWrW<1-1-7-3>' $<TARGET_FILE:test_conv2d>
      ${TEST_CONV_VERBOSE_W} --input 1 16 24 24 --weights 16 16 1 7 --pads_strides_dilations 0 3 1 1 1 1 ${MIOPEN_TEST_FLAGS_ARGS}
)

add_custom_test(smoke_solver_ConvBinWinogradRxSf2x3 GFX900_DISABLED GFX94X_ENABLED GFX103X_ENABLED HALF_ENABLED SKIP_XNACK_ON TEST_TUNING
    COMMAND MIOPEN_FIND_ENFORCE=SEARCH_DB_UPDATE MIOPEN_DEBUG_TUNING_ITERATIONS_MAX=5
      MIOPEN_DEBUG_CONVOLUTION_ATTRIB_FP16_ALT_IMPL=0
      MIOPEN_FIND_MODE=normal MIOPEN_DEBUG_FIND_ONLY_SOLVER=ConvBinWinogradRxSf2x3 $<TARGET_FILE:test_conv2d>
      --input 1 40 20 20 --weights 20 20 3 3 --pads_strides_dilations 1 1 1 1 1 1 --group-count 2 ${MIOPEN_TEST_FLAGS_ARGS}
)

add_custom_test(smoke_solver_ConvBinWinogradRxSf2x3g1 GFX900_DISABLED GFX94X_ENABLED GFX103X_ENABLED HALF_ENABLED SKIP_XNACK_ON
    COMMAND MIOPEN_DEBUG_CONVOLUTION_ATTRIB_FP16_ALT_IMPL=0
      MIOPEN_FIND_MODE=normal MIOPEN_DEBUG_FIND_ONLY_SOLVER=ConvBinWinogradRxSf2x3g1 $<TARGET_FILE:test_conv2d>
      --input 1 40 20 20 --weights 20 40 3 3 --pads_strides_dilations 1 1 1 1 1 1 ${MIOPEN_TEST_FLAGS_ARGS}
)

add_custom_test(smoke_solver_ConvBinWinogradRxSf3x2 GFX900_DISABLED GFX94X_ENABLED GFX103X_ENABLED HALF_ENABLED SKIP_XNACK_ON
    COMMAND MIOPEN_FIND_ENFORCE=SEARCH_DB_UPDATE MIOPEN_DEBUG_TUNING_ITERATIONS_MAX=5
      MIOPEN_DEBUG_CONVOLUTION_ATTRIB_FP16_ALT_IMPL=0
      MIOPEN_FIND_MODE=normal MIOPEN_DEBUG_FIND_ONLY_SOLVER=ConvBinWinogradRxSf3x2 $<TARGET_FILE:test_conv2d>
      --input 1 40 20 20 --weights 20 40 3 3 --pads_strides_dilations 1 1 1 1 1 1 ${MIOPEN_TEST_FLAGS_ARGS}
)

add_custom_test(smoke_solver_ConvMlirIgemm GFX900_DISABLED GFX908_DISABLED GFX90A_DISABLED GFX103X_ENABLED HALF_ENABLED SKIP_UNLESS_MLIR TEST_TUNING
    COMMAND MIOPEN_FIND_ENFORCE=SEARCH_DB_UPDATE MIOPEN_DEBUG_TUNING_ITERATIONS_MAX=5
      ${IMPLICITGEMM_MLIR_ENV_F} $<TARGET_FILE:test_conv2d> ${TEST_CONV_VERBOSE_F}
      --input 64 128 14 14 --weights 128 128 1 1 --pads_strides_dilations 0 0 2 2 1 1 --in_layout NHWC --fil_layout NHWC --out_layout NHWC ${MIOPEN_TEST_FLAGS_ARGS}
    COMMAND MIOPEN_FIND_ENFORCE=SEARCH_DB_UPDATE MIOPEN_DEBUG_TUNING_ITERATIONS_MAX=5
      ${IMPLICITGEMM_MLIR_ENV_B} $<TARGET_FILE:test_conv2d> ${TEST_CONV_VERBOSE_B}
      --input 64 256 28 28 --weights 64  64  1 1 --pads_strides_dilations 0 0 1 1 1 1 --group-count 4 ${MIOPEN_TEST_FLAGS_ARGS}
    COMMAND MIOPEN_FIND_ENFORCE=SEARCH_DB_UPDATE MIOPEN_DEBUG_TUNING_ITERATIONS_MAX=5
      ${IMPLICITGEMM_MLIR_ENV_W} $<TARGET_FILE:test_conv2d> ${TEST_CONV_VERBOSE_W}
      --input 64 64  28 28 --weights 64  64  1 1 --pads_strides_dilations 0 0 1 1 1 1 ${MIOPEN_TEST_FLAGS_ARGS}
)

# Add here regression tests that should be run on Vega10/20 and GFX908 only with FP16.
add_custom_test(test_regression_half_vega_gfx908 FLOAT_DISABLED HALF_ENABLED GFX90A_DISABLED
# Issue #894.
# Can't be enabled for GFX10 due to WORKAROUND_SWDEV_271887
COMMAND	MIOPEN_FIND_MODE=normal MIOPEN_DEBUG_FIND_ONLY_SOLVER=ConvOclDirectFwd1x1 $<TARGET_FILE:test_conv2d> ${MIOPEN_TEST_FLOAT_ARG} --verbose --disable-backward-data --disable-backward-weights --disable-verification-cache
    --cmode conv --pmode default --group-count 1 --input 1 16 7 7 --weights 16 16 1 1 --pads_strides_dilations 0 0 1 1 1 1
)

add_custom_test(test_regression_half_vega SKIP_UNLESS_ALL FLOAT_DISABLED HALF_ENABLED GFX908_DISABLED GFX90A_DISABLED
# Issue #1956.
COMMAND	MIOPEN_FIND_MODE=normal MIOPEN_DEBUG_FIND_ONLY_SOLVER='GemmBwdRest' $<TARGET_FILE:test_conv3d> ${TEST_CONV_VERBOSE_B}
    --cmode conv --pmode default --group-count 1 --batch_size 2 --input_channels 64 --output_channels 32 --spatial_dim_elements 128 128 128
    --filter_dims 3 3 3 --pads_strides_dilations 1 1 1 1 1 1 1 1 1 --trans_output_pads 0 0 0
    --in_layout NCDHW --fil_layout NCDHW --out_layout NCDHW ${MIOPEN_TEST_FLAGS_ARGS}
)
# Test case for issue #1956 uses huge tensors, therefore:
set_tests_properties(test_regression_half_vega PROPERTIES RUN_SERIAL On)

set(ENVS_REGRESSION_ISSUE_1012
    MIOPEN_DEBUG_IMPLICIT_GEMM_FIND_ALL_SOLUTIONS=1
    MIOPEN_FIND_MODE=normal)

set(ARGS_REGRESSION_ISSUE_1012
    --verbose
    --disable-forward
    --disable-backward-data
    --disable-validation)

add_custom_test(test_regression_opencl_float_mi100 GFX900_DISABLED GFX906_DISABLED HIP_DISABLED GFX90A_DISABLED
    # Issue #1012.
    COMMAND	${ENVS_REGRESSION_ISSUE_1012} $<TARGET_FILE:test_conv2d> ${MIOPEN_TEST_FLOAT_ARG} --cmode conv --pmode default --group-count 1 --input 128, 832, 7,  7  --weights 32,  832, 1, 1 --pads_strides_dilations 0 0 1 1 1 1 ${ARGS_REGRESSION_ISSUE_1012}
    COMMAND	${ENVS_REGRESSION_ISSUE_1012} $<TARGET_FILE:test_conv2d> ${MIOPEN_TEST_FLOAT_ARG} --cmode conv --pmode default --group-count 1 --input 64,  192, 28, 28 --weights 64,  192, 1, 1 --pads_strides_dilations 0 0 1 1 1 1 ${ARGS_REGRESSION_ISSUE_1012}
    COMMAND	${ENVS_REGRESSION_ISSUE_1012} $<TARGET_FILE:test_conv2d> ${MIOPEN_TEST_FLOAT_ARG} --cmode conv --pmode default --group-count 1 --input 64,  256, 28, 28 --weights 128, 256, 1, 1 --pads_strides_dilations 0 0 1 1 1 1 ${ARGS_REGRESSION_ISSUE_1012}
    COMMAND	${ENVS_REGRESSION_ISSUE_1012} $<TARGET_FILE:test_conv2d> ${MIOPEN_TEST_FLOAT_ARG} --cmode conv --pmode default --group-count 1 --input 64,  480, 14, 14 --weights 64,  480, 1, 1 --pads_strides_dilations 0 0 1 1 1 1 ${ARGS_REGRESSION_ISSUE_1012}
    COMMAND	${ENVS_REGRESSION_ISSUE_1012} $<TARGET_FILE:test_conv2d> ${MIOPEN_TEST_FLOAT_ARG} --cmode conv --pmode default --group-count 1 --input 64,  512, 14, 14 --weights 128, 512, 1, 1 --pads_strides_dilations 0 0 1 1 1 1 ${ARGS_REGRESSION_ISSUE_1012}
    COMMAND	${ENVS_REGRESSION_ISSUE_1012} $<TARGET_FILE:test_conv2d> ${MIOPEN_TEST_FLOAT_ARG} --cmode conv --pmode default --group-count 1 --input 64,  512, 28, 28 --weights 128, 512, 1, 1 --pads_strides_dilations 0 0 1 1 1 1 ${ARGS_REGRESSION_ISSUE_1012}
    COMMAND	${ENVS_REGRESSION_ISSUE_1012} $<TARGET_FILE:test_conv2d> ${MIOPEN_TEST_FLOAT_ARG} --cmode conv --pmode default --group-count 1 --input 64,  64,  56, 56 --weights 256, 64,  1, 1 --pads_strides_dilations 0 0 1 1 1 1 ${ARGS_REGRESSION_ISSUE_1012}
)

set(ENVS_FIND_ONLY_HIP_IGEMM_V4R4XDLOPS
    MIOPEN_FIND_MODE=normal
    MIOPEN_DEBUG_IMPLICIT_GEMM_FIND_ALL_SOLUTIONS=1
    MIOPEN_DEBUG_FIND_ONLY_SOLVER=ConvHipImplicitGemmForwardV4R4Xdlops)

set(ARGS_ENABLE_FORWARD_ONLY
    --verbose
    --disable-backward-data
    --disable-backward-weights)

add_custom_test(test_regression_half_mi200 GFX900_DISABLED GFX906_DISABLED GFX908_DISABLED FLOAT_DISABLED HALF_ENABLED
    # Issue-internal #4
    COMMAND	${ENVS_FIND_ONLY_HIP_IGEMM_V4R4XDLOPS} $<TARGET_FILE:test_conv2d> ${MIOPEN_TEST_FLOAT_ARG} --cmode conv --pmode default --input 120 64 75 75 --weights 128 64 1 1 --pads_strides_dilations 0 0 2 2 1 1 ${ARGS_ENABLE_FORWARD_ONLY}
)
#override if we need to install gtests
set(INSTALL_GTEST OFF)
add_subdirectory(gtest EXCLUDE_FROM_ALL)<|MERGE_RESOLUTION|>--- conflicted
+++ resolved
@@ -376,12 +376,8 @@
     else()       
         target_link_libraries(${TEST_NAME} MIOpen)
     endif()
-<<<<<<< HEAD
-endfunction()
-=======
     target_include_directories(${TEST_NAME} PRIVATE ../src/kernels)
 endfunction(add_test_executable)
->>>>>>> 5798751b
 
 set(MIOPEN_TEST_SANITIZERS)
 foreach(SANTIZER address thread)
